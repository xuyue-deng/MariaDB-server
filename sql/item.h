#ifndef SQL_ITEM_INCLUDED
#define SQL_ITEM_INCLUDED

/* Copyright (c) 2000, 2017, Oracle and/or its affiliates.
   Copyright (c) 2009, 2022, MariaDB Corporation.

   This program is free software; you can redistribute it and/or modify
   it under the terms of the GNU General Public License as published by
   the Free Software Foundation; version 2 of the License.

   This program is distributed in the hope that it will be useful,
   but WITHOUT ANY WARRANTY; without even the implied warranty of
   MERCHANTABILITY or FITNESS FOR A PARTICULAR PURPOSE.  See the
   GNU General Public License for more details.

   You should have received a copy of the GNU General Public License
   along with this program; if not, write to the Free Software
   Foundation, Inc., 51 Franklin Street, Fifth Floor, Boston, MA  02110-1335  USA */


#ifdef USE_PRAGMA_INTERFACE
#pragma interface			/* gcc class implementation */
#endif

#include "sql_priv.h"                /* STRING_BUFFER_USUAL_SIZE */
#include "unireg.h"
#include "sql_const.h"                 /* RAND_TABLE_BIT, MAX_FIELD_NAME */
#include "field.h"                              /* Derivation */
#include "sql_type.h"
#include "sql_time.h"
#include "sql_schema.h"
#include "mem_root_array.h"
#include <typeinfo>

#include "cset_narrowing.h"

C_MODE_START
#include <ma_dyncol.h>

/*
  A prototype for a C-compatible structure to store a value of any data type.
  Currently it has to stay in /sql, as it depends on String and my_decimal.
  We'll do the following changes:
  1. add pure C "struct st_string" and "struct st_my_decimal"
  2. change type of m_string to struct st_string and move inside the union
  3. change type of m_decmal to struct st_my_decimal and move inside the union
  4. move the definition to some file in /include
*/
class st_value
{
public:
  st_value() {}
  st_value(char *buffer, size_t buffer_size) :
  m_string(buffer, buffer_size, &my_charset_bin)
  {}
  enum enum_dynamic_column_type m_type;
  union
  {
    longlong m_longlong;
    double m_double;
    MYSQL_TIME m_time;
  } value;
  String m_string;
  my_decimal m_decimal;
};

C_MODE_END


class Value: public st_value
{
public:
  Value(char *buffer, size_t buffer_size) : st_value(buffer, buffer_size)
  {}
  Value()
  {}
  bool is_null() const { return m_type == DYN_COL_NULL; }
  bool is_longlong() const
  {
    return m_type == DYN_COL_UINT || m_type == DYN_COL_INT;
  }
  bool is_double() const { return m_type == DYN_COL_DOUBLE; }
  bool is_temporal() const { return m_type == DYN_COL_DATETIME; }
  bool is_string() const { return m_type == DYN_COL_STRING; }
  bool is_decimal() const { return m_type == DYN_COL_DECIMAL; }
};


template<size_t buffer_size>
class ValueBuffer: public Value
{
  char buffer[buffer_size];
public:
  ValueBuffer(): Value(buffer, buffer_size)
  {}
  void reset_buffer()
  {
    m_string.set_buffer_if_not_allocated(buffer, buffer_size, &my_charset_bin);
  }
};


#ifdef DBUG_OFF
static inline const char *dbug_print_item(Item *item) { return NULL; }
#else
const char *dbug_print_item(Item *item);
#endif

class Virtual_tmp_table;
class sp_head;
class Protocol;
struct TABLE_LIST;
void item_init(void);			/* Init item functions */
class Item_basic_value;
class Item_result_field;
class Item_field;
class Item_ref;
class Item_param;
class user_var_entry;
class JOIN;
struct KEY_FIELD;
struct SARGABLE_PARAM;
class RANGE_OPT_PARAM;
class SEL_TREE;

enum precedence {
  LOWEST_PRECEDENCE,
  ASSIGN_PRECEDENCE,    // :=
  OR_PRECEDENCE,        // OR, || (unless PIPES_AS_CONCAT)
  XOR_PRECEDENCE,       // XOR
  AND_PRECEDENCE,       // AND, &&
  NOT_PRECEDENCE,       // NOT (unless HIGH_NOT_PRECEDENCE)
  CMP_PRECEDENCE,       // =, <=>, >=, >, <=, <, <>, !=, IS
  BETWEEN_PRECEDENCE,   // BETWEEN
  IN_PRECEDENCE,        // IN, LIKE, REGEXP
  BITOR_PRECEDENCE,     // |
  BITAND_PRECEDENCE,    // &
  SHIFT_PRECEDENCE,     // <<, >>
  INTERVAL_PRECEDENCE,  // first argument in +INTERVAL
  ADD_PRECEDENCE,       // +, -
  MUL_PRECEDENCE,       // *, /, DIV, %, MOD
  BITXOR_PRECEDENCE,    // ^
  PIPES_PRECEDENCE,     // || (if PIPES_AS_CONCAT)
  NEG_PRECEDENCE,       // unary -, ~, !, NOT (if HIGH_NOT_PRECEDENCE)
  COLLATE_PRECEDENCE,   // BINARY, COLLATE
  DEFAULT_PRECEDENCE,
  HIGHEST_PRECEDENCE
};

bool mark_unsupported_function(const char *where, void *store, uint result);

/* convenience helper for mark_unsupported_function() above */
bool mark_unsupported_function(const char *w1, const char *w2,
                               void *store, uint result);

/* Bits for the split_sum_func() function */
#define SPLIT_SUM_SKIP_REGISTERED 1     /* Skip registered funcs */
#define SPLIT_SUM_SELECT 2		/* SELECT item; Split all parts */

/*
  Values for item->marker for cond items in the WHERE clause as used
  by the optimizer.

  Note that for Item_fields, the marker contains
  'select->cur_pos_in_select_list
*/
/* Used to check GROUP BY list in the MODE_ONLY_FULL_GROUP_BY mode */
#define MARKER_UNDEF_POS      -1
#define MARKER_UNUSED         0
#define MARKER_CHANGE_COND    1
#define MARKER_PROCESSED      2
#define MARKER_CHECK_ON_READ  3
#define MARKER_NULL_KEY       4
#define MARKER_FOUND_IN_ORDER 6

/* Used as bits in marker by Item::check_pushable_cond() */
#define MARKER_NO_EXTRACTION              (1 << 6)
#define MARKER_FULL_EXTRACTION            (1 << 7)
#define MARKER_DELETION                   (1 << 8)
#define MARKER_IMMUTABLE                  (1 << 9)
#define MARKER_SUBSTITUTION               (1 << 10)

/* Used as bits in marker by window functions */
#define MARKER_SORTORDER_CHANGE           (1 << 11)
#define MARKER_PARTITION_CHANGE           (1 << 12)
#define MARKER_FRAME_CHANGE               (1 << 13)
#define MARKER_EXTRACTION_MASK                                         \
  (MARKER_NO_EXTRACTION | MARKER_FULL_EXTRACTION | MARKER_DELETION |   \
   MARKER_IMMUTABLE)

extern const char *item_empty_name;

void dummy_error_processor(THD *thd, void *data);

void view_error_processor(THD *thd, void *data);

typedef List<TABLE_LIST>* ignored_tables_list_t;
bool ignored_list_includes_table(ignored_tables_list_t list, TABLE_LIST *tbl);

/*
  Instances of Name_resolution_context store the information necessary for
  name resolution of Items and other context analysis of a query made in
  fix_fields().

  This structure is a part of SELECT_LEX, a pointer to this structure is
  assigned when an item is created (which happens mostly during  parsing
  (sql_yacc.yy)), but the structure itself will be initialized after parsing
  is complete

  TODO: move subquery of INSERT ... SELECT and CREATE ... SELECT to
  separate SELECT_LEX which allow to remove tricks of changing this
  structure before and after INSERT/CREATE and its SELECT to make correct
  field name resolution.
*/
struct Name_resolution_context: Sql_alloc
{
  /*
    The name resolution context to search in when an Item cannot be
    resolved in this context (the context of an outer select)
  */
  Name_resolution_context *outer_context= nullptr;

  /*
    List of tables used to resolve the items of this context.  Usually these
    are tables from the FROM clause of SELECT statement.  The exceptions are
    INSERT ... SELECT and CREATE ... SELECT statements, where SELECT
    subquery is not moved to a separate SELECT_LEX.  For these types of
    statements we have to change this member dynamically to ensure correct
    name resolution of different parts of the statement.
  */
  TABLE_LIST *table_list= nullptr;
  /*
    In most cases the two table references below replace 'table_list' above
    for the purpose of name resolution. The first and last name resolution
    table references allow us to search only in a sub-tree of the nested
    join tree in a FROM clause. This is needed for NATURAL JOIN, JOIN ... USING
    and JOIN ... ON. 
  */
  TABLE_LIST *first_name_resolution_table= nullptr;
  /*
    Last table to search in the list of leaf table references that begins
    with first_name_resolution_table.
  */
  TABLE_LIST *last_name_resolution_table= nullptr;

  /* Cache first_name_resolution_table in setup_natural_join_row_types */
  TABLE_LIST *natural_join_first_table= nullptr;
  /*
    SELECT_LEX item belong to, in case of merged VIEW it can differ from
    SELECT_LEX where item was created, so we can't use table_list/field_list
    from there
  */
  st_select_lex *select_lex= nullptr;

  /*
    Processor of errors caused during Item name resolving, now used only to
    hide underlying tables in errors about views (i.e. it substitute some
    errors for views)
  */
  void (*error_processor)(THD *, void *)= &dummy_error_processor;
  void *error_processor_data= nullptr;

  /*
    When TRUE items are resolved in this context both against the
    SELECT list and this->table_list. If FALSE, items are resolved
    only against this->table_list.
  */
  bool resolve_in_select_list= false;

  /*
    Bitmap of tables that should be ignored when doing name resolution.
    Normally it is {0}. Non-zero values are used by table functions.
  */
  ignored_tables_list_t ignored_tables= nullptr;

  /*
    Security context of this name resolution context. It's used for views
    and is non-zero only if the view is defined with SQL SECURITY DEFINER.
  */
  Security_context *security_ctx= nullptr;

  Name_resolution_context() = default;

  /**
    Name resolution context with resolution in only one table
  */
  Name_resolution_context(TABLE_LIST *table) :
    first_name_resolution_table(table), last_name_resolution_table(table)
  {}

  void init()
  {
    resolve_in_select_list= FALSE;
    error_processor= &dummy_error_processor;
    ignored_tables= nullptr;
    first_name_resolution_table= nullptr;
    last_name_resolution_table= nullptr;
  }

  void resolve_in_table_list_only(TABLE_LIST *tables)
  {
    table_list= first_name_resolution_table= tables;
    resolve_in_select_list= FALSE;
  }

  void process_error(THD *thd)
  {
    (*error_processor)(thd, error_processor_data);
  }
  st_select_lex *outer_select()
  {
    return (outer_context ?
            outer_context->select_lex :
            NULL);
  }
};


/*
  Store and restore the current state of a name resolution context.
*/

class Name_resolution_context_state
{
private:
  TABLE_LIST *save_table_list;
  TABLE_LIST *save_first_name_resolution_table;
  TABLE_LIST *save_next_name_resolution_table;
  bool        save_resolve_in_select_list;
  TABLE_LIST *save_next_local;

public:
  Name_resolution_context_state() = default;          /* Remove gcc warning */

public:
  /* Save the state of a name resolution context. */
  void save_state(Name_resolution_context *context, TABLE_LIST *table_list)
  {
    save_table_list=                  context->table_list;
    save_first_name_resolution_table= context->first_name_resolution_table;
    save_resolve_in_select_list=      context->resolve_in_select_list;
    save_next_local=                  table_list->next_local;
    save_next_name_resolution_table=  table_list->next_name_resolution_table;
  }

  /* Restore a name resolution context from saved state. */
  void restore_state(Name_resolution_context *context, TABLE_LIST *table_list)
  {
    table_list->next_local=                save_next_local;
    table_list->next_name_resolution_table= save_next_name_resolution_table;
    context->table_list=                   save_table_list;
    context->first_name_resolution_table=  save_first_name_resolution_table;
    context->resolve_in_select_list=       save_resolve_in_select_list;
  }

  TABLE_LIST *get_first_name_resolution_table()
  {
    return save_first_name_resolution_table;
  }
};

class Name_resolution_context_backup
{
  Name_resolution_context &ctx;
  TABLE_LIST &table_list;
  table_map save_map;
  Name_resolution_context_state ctx_state;

public:
  Name_resolution_context_backup(Name_resolution_context &_ctx, TABLE_LIST &_table_list)
    : ctx(_ctx), table_list(_table_list), save_map(_table_list.map)
  {
    ctx_state.save_state(&ctx, &table_list);
    ctx.table_list= &table_list;
    ctx.first_name_resolution_table= &table_list;
  }
  ~Name_resolution_context_backup()
  {
    ctx_state.restore_state(&ctx, &table_list);
    table_list.map= save_map;
  }
};


/*
  This enum is used to report information about monotonicity of function
  represented by Item* tree.
  Monotonicity is defined only for Item* trees that represent table
  partitioning expressions (i.e. have no subselects/user vars/PS parameters
  etc etc). An Item* tree is assumed to have the same monotonicity properties
  as its corresponding function F:

  [signed] longlong F(field1, field2, ...) {
    put values of field_i into table record buffer;
    return item->val_int(); 
  }

  NOTE
  At the moment function monotonicity is not well defined (and so may be
  incorrect) for Item trees with parameters/return types that are different
  from INT_RESULT, may be NULL, or are unsigned.
  It will be possible to address this issue once the related partitioning bugs
  (BUG#16002, BUG#15447, BUG#13436) are fixed.

  The NOT_NULL enums are used in TO_DAYS, since TO_DAYS('2001-00-00') returns
  NULL which puts those rows into the NULL partition, but
  '2000-12-31' < '2001-00-00' < '2001-01-01'. So special handling is needed
  for this (see Bug#20577).
*/

typedef enum monotonicity_info 
{
   NON_MONOTONIC,              /* none of the below holds */
   MONOTONIC_INCREASING,       /* F() is unary and (x < y) => (F(x) <= F(y)) */
   MONOTONIC_INCREASING_NOT_NULL,  /* But only for valid/real x and y */
   MONOTONIC_STRICT_INCREASING,/* F() is unary and (x < y) => (F(x) <  F(y)) */
   MONOTONIC_STRICT_INCREASING_NOT_NULL  /* But only for valid/real x and y */
} enum_monotonicity_info;

/*************************************************************************/

class sp_rcontext;

/**
  A helper class to collect different behavior of various kinds of SP variables:
  - local SP variables and SP parameters
  - PACKAGE BODY routine variables
  - (there will be more kinds in the future)
*/

class Sp_rcontext_handler
{
public:
  virtual ~Sp_rcontext_handler() = default;
  /**
    A prefix used for SP variable names in queries:
    - EXPLAIN EXTENDED
    - SHOW PROCEDURE CODE
    Local variables and SP parameters have empty prefixes.
    Package body variables are marked with a special prefix.
    This improves readability of the output of these queries,
    especially when a local variable or a parameter has the same
    name with a package body variable.
  */
  virtual const LEX_CSTRING *get_name_prefix() const= 0;
  /**
    At execution time THD->spcont points to the run-time context (sp_rcontext)
    of the currently executed routine.
    Local variables store their data in the sp_rcontext pointed by thd->spcont.
    Package body variables store data in separate sp_rcontext that belongs
    to the package.
    This method provides access to the proper sp_rcontext structure,
    depending on the SP variable kind.
  */
  virtual sp_rcontext *get_rcontext(sp_rcontext *ctx) const= 0;
};


class Sp_rcontext_handler_local: public Sp_rcontext_handler
{
public:
  const LEX_CSTRING *get_name_prefix() const override;
  sp_rcontext *get_rcontext(sp_rcontext *ctx) const override;
};


class Sp_rcontext_handler_package_body: public Sp_rcontext_handler
{
public:
  const LEX_CSTRING *get_name_prefix() const override;
  sp_rcontext *get_rcontext(sp_rcontext *ctx) const override;
};


extern MYSQL_PLUGIN_IMPORT
  Sp_rcontext_handler_local sp_rcontext_handler_local;


extern MYSQL_PLUGIN_IMPORT
  Sp_rcontext_handler_package_body sp_rcontext_handler_package_body;



class Item_equal;

struct st_join_table* const NO_PARTICULAR_TAB= (struct st_join_table*)0x1;

typedef struct replace_equal_field_arg 
{
  Item_equal *item_equal;
  struct st_join_table *context_tab;
} REPLACE_EQUAL_FIELD_ARG;

class Settable_routine_parameter
{
public:
  /*
    Set required privileges for accessing the parameter.

    SYNOPSIS
      set_required_privilege()
        rw        if 'rw' is true then we are going to read and set the
                  parameter, so SELECT and UPDATE privileges might be
                  required, otherwise we only reading it and SELECT
                  privilege might be required.
  */
  Settable_routine_parameter() = default;
  virtual ~Settable_routine_parameter() = default;
  virtual void set_required_privilege(bool rw) {};

  /*
    Set parameter value.

    SYNOPSIS
      set_value()
        thd       thread handle
        ctx       context to which parameter belongs (if it is local
                  variable).
        it        item which represents new value

    RETURN
      FALSE if parameter value has been set,
      TRUE if error has occurred.
  */
  virtual bool set_value(THD *thd, sp_rcontext *ctx, Item **it)= 0;

  virtual void set_out_param_info(Send_field *info) {}

  virtual const Send_field *get_out_param_info() const
  { return NULL; }

  virtual Item_param *get_item_param() { return 0; }
};


/*
  A helper class to calculate offset and length of a query fragment
  - outside of SP
  - inside an SP
  - inside a compound block
*/
class Query_fragment
{
  uint m_pos;
  uint m_length;
  void set(size_t pos, size_t length)
  {
    DBUG_ASSERT(pos < UINT_MAX32);
    DBUG_ASSERT(length < UINT_MAX32);
    m_pos= (uint) pos;
    m_length= (uint) length;
  }
public:
  Query_fragment(THD *thd, sp_head *sphead, const char *start, const char *end);
  uint pos() const { return m_pos; }
  uint length() const { return m_length; }
};


/**
  This is used for items in the query that needs to be rewritten
  before binlogging

  At the moment this applies to Item_param and Item_splocal
*/
class Rewritable_query_parameter
{
  public:
  /*
    Offset inside the query text.
    Value of 0 means that this object doesn't have to be replaced
    (for example SP variables in control statements)
  */
  my_ptrdiff_t pos_in_query;

  /*
    Byte length of parameter name in the statement.  This is not
    Item::name.length because name.length contains byte length of UTF8-encoded
    name, but the query string is in the client charset.
  */
  uint len_in_query;

  bool limit_clause_param;

  Rewritable_query_parameter(uint pos_in_q= 0, uint len_in_q= 0)
    : pos_in_query(pos_in_q), len_in_query(len_in_q),
      limit_clause_param(false)
  { }

  virtual ~Rewritable_query_parameter() = default;

  virtual bool append_for_log(THD *thd, String *str) = 0;
};

class Copy_query_with_rewrite
{
  THD *thd;
  const char *src;
  size_t src_len, from;
  String *dst;

  bool copy_up_to(size_t bytes)
  {
    DBUG_ASSERT(bytes >= from);
    return dst->append(src + from, uint32(bytes - from));
  }

public:

  Copy_query_with_rewrite(THD *t, const char *s, size_t l, String *d)
    :thd(t), src(s), src_len(l), from(0), dst(d) { }

  bool append(Rewritable_query_parameter *p)
  {
    if (copy_up_to(p->pos_in_query) || p->append_for_log(thd, dst))
      return true;
    from= p->pos_in_query + p->len_in_query;
    return false;
  }

  bool finalize()
  { return copy_up_to(src_len); }
};

struct st_dyncall_create_def
{
  Item  *key, *value;
  CHARSET_INFO *cs;
  uint len, frac;
  DYNAMIC_COLUMN_TYPE type;
};

typedef struct st_dyncall_create_def DYNCALL_CREATE_DEF;


typedef bool (Item::*Item_processor) (void *arg);
/*
  Analyzer function
    SYNOPSIS
      argp   in/out IN:  Analysis parameter
                    OUT: Parameter to be passed to the transformer

    RETURN 
      TRUE   Invoke the transformer
      FALSE  Don't do it

*/
typedef bool (Item::*Item_analyzer) (uchar **argp);
typedef Item* (Item::*Item_transformer) (THD *thd, uchar *arg);
typedef void (*Cond_traverser) (const Item *item, void *arg);
typedef bool (Item::*Pushdown_checker) (uchar *arg);

struct st_cond_statistic;

struct find_selective_predicates_list_processor_data
{
  TABLE *table;
  List<st_cond_statistic> list;
};

class MY_LOCALE;

class Item_equal;
class COND_EQUAL;

class st_select_lex_unit;

class Item_func_not;
class Item_splocal;

/**
  String_copier that sends Item specific warnings.
*/
class String_copier_for_item: public String_copier
{
  THD *m_thd;
public:
  bool copy_with_warn(CHARSET_INFO *dstcs, String *dst,
                      CHARSET_INFO *srccs, const char *src,
                      uint32 src_length, uint32 nchars);
  String_copier_for_item(THD *thd): m_thd(thd) { }
};


/**
  A helper class describing what kind of Item created a temporary field.
  - If m_field is set, then the temporary field was created from Field
    (e.g. when the Item was Item_field, or Item_ref pointing to Item_field)
  - If m_default_field is set, then there is a usable DEFAULT value.
    (e.g. when the Item is Item_field)
  - If m_item_result_field is set, then the temporary field was created
    from certain sub-types of Item_result_field (e.g. Item_func)
  See create_tmp_field() in sql_select.cc for details.
*/

class Tmp_field_src
{
  Field *m_field;
  Field *m_default_field;
  Item_result_field *m_item_result_field;
public:
  Tmp_field_src()
   :m_field(0),
    m_default_field(0),
    m_item_result_field(0)
  { }
  Field *field() const { return m_field; }
  Field *default_field() const { return m_default_field; }
  Item_result_field *item_result_field() const { return m_item_result_field; }
  void set_field(Field *field) { m_field= field; }
  void set_default_field(Field *field) { m_default_field= field; }
  void set_item_result_field(Item_result_field *item)
  { m_item_result_field= item; }
};


/**
  Parameters for create_tmp_field_ex().
  See create_tmp_field() in sql_select.cc for details.
*/

class Tmp_field_param
{
  bool m_group;
  bool m_modify_item;
  bool m_table_cant_handle_bit_fields;
  bool m_make_copy_field;
public:
  Tmp_field_param(bool group,
                  bool modify_item,
                  bool table_cant_handle_bit_fields,
                  bool make_copy_field)
   :m_group(group),
    m_modify_item(modify_item),
    m_table_cant_handle_bit_fields(table_cant_handle_bit_fields),
    m_make_copy_field(make_copy_field)
  { }
  bool group() const { return m_group; }
  bool modify_item() const { return m_modify_item; }
  bool table_cant_handle_bit_fields() const
  { return m_table_cant_handle_bit_fields; }
  bool make_copy_field() const { return m_make_copy_field; }
  void set_modify_item(bool to) { m_modify_item= to; }
};


class Item_const
{
public:
  virtual ~Item_const() = default;
  virtual const Type_all_attributes *get_type_all_attributes_from_const() const= 0;
  virtual bool const_is_null() const { return false; }
  virtual const longlong *const_ptr_longlong() const { return NULL; }
  virtual const double *const_ptr_double() const { return NULL; }
  virtual const my_decimal *const_ptr_my_decimal() const { return NULL; }
  virtual const MYSQL_TIME *const_ptr_mysql_time() const { return NULL; }
  virtual const String *const_ptr_string() const { return NULL; }
};

struct subselect_table_finder_param
{
  THD *thd;
  /*
    We're searching for different TABLE_LIST objects referring to the same
    table as this one
  */
  const TABLE_LIST *find;
  /* NUL - not found, ERROR_TABLE - search error, or the found table reference */
  TABLE_LIST *dup;
};

/****************************************************************************/

#define STOP_PTR ((void *) 1)

/* Base flags (including IN) for an item */

typedef uint8 item_flags_t;

enum class item_base_t : item_flags_t
{
  NONE=                  0,
#define ITEM_FLAGS_MAYBE_NULL_SHIFT 0 // Must match MAYBE_NULL
  MAYBE_NULL=            (1<<0),   // May be NULL.
  IN_ROLLUP=             (1<<1),   // Appears in GROUP BY list
                                   // of a query with ROLLUP.
  FIXED=                 (1<<2),   // Was fixed with fix_fields().
  IS_EXPLICIT_NAME=      (1<<3),   // The name of this Item was set by the user
                                   // (or was auto generated otherwise)
  IS_IN_WITH_CYCLE=      (1<<4),   // This item is in CYCLE clause of WITH.
  IS_COND=               (1<<5),   // The item is used as <search condition>.
                                   // Must be evaluated using val_bool().
                                   // Note, not all items used as a search
                                   // condition set this flag yet.
  AT_TOP_LEVEL=          (1<<6)    // At top (AND) level of item tree
};


/* Flags that tells us what kind of items the item contains */

enum class item_with_t : item_flags_t
{
  NONE=             0,
  SP_VAR=      (1<<0), // If Item contains a stored procedure variable
  WINDOW_FUNC= (1<<1), // If item contains a window func
  FIELD=       (1<<2), // If any item except Item_sum contains a field.
  SUM_FUNC=    (1<<3), // If item contains a sum func
  SUBQUERY=    (1<<4), // If item containts a sub query
  ROWNUM_FUNC= (1<<5), // If ROWNUM function was used
  PARAM=       (1<<6)  // If user parameter was used
};


/* Make operations in item_base_t and item_with_t work like 'int' */
static inline item_base_t operator&(const item_base_t a, const item_base_t b)
{
  return (item_base_t) (((item_flags_t) a) & ((item_flags_t) b));
}

static inline item_base_t & operator&=(item_base_t &a, item_base_t b)
{
  a= (item_base_t) (((item_flags_t) a) & (item_flags_t) b);
  return a;
}

static inline item_base_t operator|(const item_base_t a, const item_base_t b)
{
  return (item_base_t) (((item_flags_t) a) | ((item_flags_t) b));
}

static inline item_base_t & operator|=(item_base_t &a, item_base_t b)
{
  a= (item_base_t) (((item_flags_t) a) | (item_flags_t) b);
  return a;
}

static inline item_base_t operator~(const item_base_t a)
{
  return (item_base_t) ~(item_flags_t) a;
}

static inline item_with_t operator&(const item_with_t a, const item_with_t b)
{
  return (item_with_t) (((item_flags_t) a) & ((item_flags_t) b));
}

static inline item_with_t & operator&=(item_with_t &a, item_with_t b)
{
  a= (item_with_t) (((item_flags_t) a) & (item_flags_t) b);
  return a;
}

static inline item_with_t operator|(const item_with_t a, const item_with_t b)
{
  return (item_with_t) (((item_flags_t) a) | ((item_flags_t) b));
}

static inline item_with_t & operator|=(item_with_t &a, item_with_t b)
{
  a= (item_with_t) (((item_flags_t) a) | (item_flags_t) b);
  return a;
}

static inline item_with_t operator~(const item_with_t a)
{
  return (item_with_t) ~(item_flags_t) a;
}


class Item :public Value_source,
            public Type_all_attributes
{
  static void *operator new(size_t size);

public:
  static void *operator new(size_t size, MEM_ROOT *mem_root) throw ()
  { return alloc_root(mem_root, size); }
  static void operator delete(void *ptr,size_t size) { TRASH_FREE(ptr, size); }
  static void operator delete(void *ptr, MEM_ROOT *mem_root) {}

  enum Type {FIELD_ITEM= 0, FUNC_ITEM, SUM_FUNC_ITEM,
             WINDOW_FUNC_ITEM,
             /*
               NOT NULL literal-alike constants, which do not change their
               value during an SQL statement execution, but can optionally
               change their value between statements:
               - Item_literal               - real NOT NULL constants
               - Item_param                 - can change between statements
               - Item_splocal               - can change between statements
               - Item_user_var_as_out_param - hack
               Note, Item_user_var_as_out_param actually abuses the type code.
               It should be moved out of the Item tree eventually.
             */
             CONST_ITEM,
             NULL_ITEM,     // Item_null or Item_param bound to NULL
             COPY_STR_ITEM, FIELD_AVG_ITEM, DEFAULT_VALUE_ITEM,
             CONTEXTUALLY_TYPED_VALUE_ITEM,
             PROC_ITEM,COND_ITEM, REF_ITEM, FIELD_STD_ITEM,
             FIELD_VARIANCE_ITEM, INSERT_VALUE_ITEM,
             SUBSELECT_ITEM, ROW_ITEM, CACHE_ITEM, TYPE_HOLDER,
             PARAM_ITEM, TRIGGER_FIELD_ITEM,
             EXPR_CACHE_ITEM};

  enum cond_result { COND_UNDEF,COND_OK,COND_TRUE,COND_FALSE };
  enum traverse_order { POSTFIX, PREFIX };

protected:
  SEL_TREE *get_mm_tree_for_const(RANGE_OPT_PARAM *param);

  /**
    Create a field based on the exact data type handler.
  */
  Field *create_table_field_from_handler(MEM_ROOT *root, TABLE *table)
  {
    const Type_handler *h= type_handler();
    return h->make_and_init_table_field(root, &name,
                                        Record_addr(maybe_null()),
                                        *this, table);
  }
  /**
    Create a field based on field_type of argument.
    This is used to create a field for
    - IFNULL(x,something)
    - time functions
    - prepared statement placeholders
    - SP variables with data type references: DECLARE a TYPE OF t1.a;
    @retval  NULL  error
    @retval  !NULL on success
  */
  Field *tmp_table_field_from_field_type(MEM_ROOT *root, TABLE *table)
  {
    DBUG_ASSERT(fixed());
    const Type_handler *h= type_handler()->type_handler_for_tmp_table(this);
    return h->make_and_init_table_field(root, &name,
                                        Record_addr(maybe_null()),
                                        *this, table);
  }
  /**
    Create a temporary field for a simple Item, which does not
    need any special action after the field creation:
    - is not an Item_field descendant (and not a reference to Item_field)
    - is not an Item_result_field descendant
    - does not need to copy any DEFAULT value to the result Field
    - does not need to set Field::is_created_from_null_item for the result
    See create_tmp_field_ex() for details on parameters and return values.
  */
  Field *create_tmp_field_ex_simple(MEM_ROOT *root,
                                    TABLE *table,
                                    Tmp_field_src *src,
                                    const Tmp_field_param *param)
  {
    DBUG_ASSERT(!param->make_copy_field());
    DBUG_ASSERT(!is_result_field());
    DBUG_ASSERT(type() != NULL_ITEM);
    return tmp_table_field_from_field_type(root, table);
  }
  Field *create_tmp_field_int(MEM_ROOT *root, TABLE *table,
                              uint convert_int_length);
  Field *tmp_table_field_from_field_type_maybe_null(MEM_ROOT *root,
                                            TABLE *table,
                                            Tmp_field_src *src,
                                            const Tmp_field_param *param,
                                            bool is_explicit_null);

  virtual void raise_error_not_evaluable();
  void push_note_converted_to_negative_complement(THD *thd);
  void push_note_converted_to_positive_complement(THD *thd);

  /* Helper methods, to get an Item value from another Item */
  double val_real_from_item(Item *item)
  {
    DBUG_ASSERT(fixed());
    double value= item->val_real();
    null_value= item->null_value;
    return value;
  }
  longlong val_int_from_item(Item *item)
  {
    DBUG_ASSERT(fixed());
    longlong value= item->val_int();
    null_value= item->null_value;
    return value;
  }
  String *val_str_from_item(Item *item, String *str)
  {
    DBUG_ASSERT(fixed());
    String *res= item->val_str(str);
    if (res)
      res->set_charset(collation.collation);
    if ((null_value= item->null_value))
      res= NULL;
    return res;
  }
  bool val_native_from_item(THD *thd, Item *item, Native *to)
  {
    DBUG_ASSERT(fixed());
    null_value= item->val_native(thd, to);
    DBUG_ASSERT(null_value == item->null_value);
    return null_value;
  }
  bool val_native_from_field(Field *field, Native *to)
  {
    if ((null_value= field->is_null()))
      return true;
    return (null_value= field->val_native(to));
  }
  bool val_native_with_conversion_from_item(THD *thd, Item *item, Native *to,
                                            const Type_handler *handler)
  {
    DBUG_ASSERT(fixed());
    return (null_value= item->val_native_with_conversion(thd, to, handler));
  }
  my_decimal *val_decimal_from_item(Item *item, my_decimal *decimal_value)
  {
    DBUG_ASSERT(fixed());
    my_decimal *value= item->val_decimal(decimal_value);
    if ((null_value= item->null_value))
      value= NULL;
    return value;
  }
  bool get_date_from_item(THD *thd, Item *item,
                          MYSQL_TIME *ltime, date_mode_t fuzzydate)
  {
    bool rc= item->get_date(thd, ltime, fuzzydate);
    null_value= MY_TEST(rc || item->null_value);
    return rc;
  }
public:

  /*
    Cache val_str() into the own buffer, e.g. to evaluate constant
    expressions with subqueries in the ORDER/GROUP clauses.
  */
  String *val_str() { return val_str(&str_value); }
  String *val_str_null_to_empty(String *to)
  {
    String *res= val_str(to);
    if (res)
      return res;
    to->set_charset(collation.collation);
    to->length(0);
    return to;
  }
  String *val_str_null_to_empty(String *to, bool null_to_empty)
  {
    return null_to_empty ? val_str_null_to_empty(to) : val_str(to);
  }
  virtual Item_func *get_item_func() { return NULL; }

  const MY_LOCALE *locale_from_val_str();

  /* All variables for the Item class */

  /**
     Intrusive list pointer for free list. If not null, points to the next
     Item on some Query_arena's free list. For instance, stored procedures
     have their own Query_arena's.

     @see Query_arena::free_list
   */
  Item *next;

  /*
    str_values's main purpose is to be used to cache the value in
    save_in_field. Calling full_name() for Item_field will also use str_value.
  */
  String str_value;

  LEX_CSTRING name;			/* Name of item */
  /* Original item name (if it was renamed)*/
  LEX_CSTRING orig_name;

  /* All common bool variables for an Item is stored here */
  item_base_t base_flags;
  item_with_t with_flags;

   /* Marker is used in some functions to temporary mark an item */
  int16 marker;

  /*
    Tells is the val() value of the item is/was null.
    This should not be part of the bit flags as it's changed a lot and also
    we use pointers to it
  */
  bool null_value;
  /* Cache of the result of is_expensive(). */
  int8 is_expensive_cache;
  /**
    The index in the JOIN::join_tab array of the JOIN_TAB this Item
    is attached to. Items are attached (or 'pushed') to JOIN_TABs
    during optimization by the make_cond_for_table procedure. During
    query execution, this item is evaluated when the join loop reaches
    the corresponding JOIN_TAB.

    If the value of join_tab_idx >= MAX_TABLES, this means that there is no
    corresponding JOIN_TAB.
  */
  uint8 join_tab_idx;

  inline bool maybe_null() const
  { return (bool) (base_flags & item_base_t::MAYBE_NULL); }
  inline bool in_rollup() const
  { return (bool) (base_flags & item_base_t::IN_ROLLUP); }
  inline bool fixed() const
  { return (bool) (base_flags & item_base_t::FIXED); }
  inline bool is_explicit_name() const
  { return (bool) (base_flags & item_base_t::IS_EXPLICIT_NAME); }
  inline bool is_in_with_cycle() const
  { return (bool) (base_flags & item_base_t::IS_IN_WITH_CYCLE); }
  inline bool is_cond() const
  { return (bool) (base_flags & item_base_t::IS_COND); }

  inline bool with_sp_var() const
  { return (bool) (with_flags & item_with_t::SP_VAR); }
  inline bool with_window_func() const
  { return (bool) (with_flags & item_with_t::WINDOW_FUNC); }
  inline bool with_field() const
  { return (bool) (with_flags & item_with_t::FIELD); }
  inline bool with_sum_func() const
  { return (bool) (with_flags & item_with_t::SUM_FUNC); }
  inline bool with_subquery() const
  { return (bool) (with_flags & item_with_t::SUBQUERY); }
  inline bool with_rownum_func() const
  { return (bool) (with_flags & item_with_t::ROWNUM_FUNC); }
  inline bool with_param() const
  { return (bool) (with_flags & item_with_t::PARAM); }
  inline void copy_flags(const Item *org, item_base_t mask)
  {
    base_flags= (item_base_t) (((item_flags_t) base_flags &
                                ~(item_flags_t) mask) |
                               ((item_flags_t) org->base_flags &
                                (item_flags_t) mask));
  }
  inline void copy_flags(const Item *org, item_with_t mask)
  {
    with_flags= (item_with_t) (((item_flags_t) with_flags &
                                ~(item_flags_t) mask) |
                               ((item_flags_t) org->with_flags &
                                (item_flags_t) mask));
  }

  // alloc & destruct is done as start of select on THD::mem_root
  Item(THD *thd);
  /*
     Constructor used by Item_field, Item_ref & aggregate (sum) functions.
     Used for duplicating lists in processing queries with temporary
     tables
     Also it used for Item_cond_and/Item_cond_or for creating
     top AND/OR structure of WHERE clause to protect it of
     optimisation changes in prepared statements
  */
  Item(THD *thd, Item *item);
  Item();                                        /* For const item */
  virtual ~Item()
  {
#ifdef EXTRA_DEBUG
    name.str= 0;
    name.length= 0;
#endif
  }		/*lint -e1509 */
  void set_name(THD *thd, const char *str, size_t length, CHARSET_INFO *cs);
  void set_name(THD *thd, String *str)
  {
    set_name(thd, str->ptr(), str->length(), str->charset());
  }
  void set_name(THD *thd, const LEX_CSTRING &str,
                CHARSET_INFO *cs= system_charset_info)
  {
    set_name(thd, str.str, str.length, cs);
  }
  void set_name_no_truncate(THD *thd, const char *str, uint length,
                            CHARSET_INFO *cs);
  void init_make_send_field(Send_field *tmp_field, const Type_handler *h);
  void share_name_with(const Item *item)
  {
    name= item->name;
    copy_flags(item, item_base_t::IS_EXPLICIT_NAME);
  }
  virtual void cleanup();
  virtual void make_send_field(THD *thd, Send_field *field);

  bool fix_fields_if_needed(THD *thd, Item **ref)
  {
    return fixed() ? false : fix_fields(thd, ref);
  }

  /*
   fix_fields_if_needed_for_scalar() is used where we need to filter items
   that can't be scalars and want to return error for it.
  */
  bool fix_fields_if_needed_for_scalar(THD *thd, Item **ref)
  {
    return fix_fields_if_needed(thd, ref) || check_cols(1);
  }
  bool fix_fields_if_needed_for_bool(THD *thd, Item **ref)
  {
    return fix_fields_if_needed_for_scalar(thd, ref);
  }
  bool fix_fields_if_needed_for_order_by(THD *thd, Item **ref)
  {
    return fix_fields_if_needed_for_scalar(thd, ref);
  }
  /*
    By default we assume that an Item is fixed by the constructor
  */
  virtual bool fix_fields(THD *, Item **)
  {
    /*
      This should not normally be called, because usually before
      fix_fields() we check fixed() to be false.
      But historically we allow fix_fields() to be called for Items
      who return basic_const_item()==true.
    */
    DBUG_ASSERT(fixed());
    DBUG_ASSERT(basic_const_item());
    return false;
  }
  virtual void unfix_fields()
  {
    DBUG_ASSERT(0);
  }

  /*
    Fix after some tables has been pulled out. Basically re-calculate all
    attributes that are dependent on the tables.
  */
  virtual void fix_after_pullout(st_select_lex *new_parent, Item **ref,
                                 bool merge)
    {};

  /*
    This is for items that require a fixup after the JOIN::prepare()
    is done.
  */
  virtual void fix_after_optimize(THD *thd)
  {}
  /*
    This method should be used in case where we are sure that we do not need
    complete fix_fields() procedure.
    Usually this method is used by the optimizer when it has to create a new
    item out of other already fixed items. For example, if the optimizer has
    to create a new Item_func for an inferred equality whose left and right
    parts are already fixed items. In some cases the optimizer cannot use
    directly fixed items as the arguments of the created functional item, 
    but rather uses intermediate type conversion items. Then the method is
    supposed to be applied recursively.  
  */
  virtual void quick_fix_field()
  {
    DBUG_ASSERT(0);
  }

  bool save_in_value(THD *thd, st_value *value)
  {
    return type_handler()->Item_save_in_value(thd, this, value);
  }

  /* Function returns 1 on overflow and -1 on fatal errors */
  int save_in_field_no_warnings(Field *field, bool no_conversions);
  virtual int save_in_field(Field *field, bool no_conversions);
  virtual bool save_in_param(THD *thd, Item_param *param);
  virtual void save_org_in_field(Field *field,
                                 fast_field_copier data
                                 __attribute__ ((__unused__)))
  { (void) save_in_field(field, 1); }
  virtual fast_field_copier setup_fast_field_copier(Field *field)
  { return NULL; }
  virtual int save_safe_in_field(Field *field)
  { return save_in_field(field, 1); }
  virtual bool send(Protocol *protocol, st_value *buffer)
  {
    return type_handler()->Item_send(this, protocol, buffer);
  }
  virtual bool eq(const Item *, bool binary_cmp) const;
  enum_field_types field_type() const
  {
    return type_handler()->field_type();
  }
  virtual const Type_handler *type_handler() const= 0;
  /**
    Detects if an Item has a fixed data type which is known
    even before fix_fields().
    Currently it's important only to find Items with a fixed boolean
    data type. More item types can be marked in the future as having
    a fixed data type (e.g. all literals, all fixed type functions, etc).

    @retval  NULL if the Item type is not known before fix_fields()
    @retval  the pointer to the data type handler, if the data type
             is known before fix_fields().
  */
  virtual const Type_handler *fixed_type_handler() const
  {
    return NULL;
  }
  const Type_handler *type_handler_for_comparison() const
  {
    return type_handler()->type_handler_for_comparison();
  }
  virtual const Type_handler *real_type_handler() const
  {
    return type_handler();
  }
  const Type_handler *cast_to_int_type_handler() const
  {
    return real_type_handler()->cast_to_int_type_handler();
  }
  /* result_type() of an item specifies how the value should be returned */
  Item_result result_type() const
  {
    return type_handler()->result_type();
  }
  /* ... while cmp_type() specifies how it should be compared */
  Item_result cmp_type() const
  {
    return type_handler()->cmp_type();
  }
  const Type_handler *string_type_handler() const
  {
    return Type_handler::string_type_handler(max_length);
  }
  /*
    Calculate the maximum length of an expression.
    This method is used in data type aggregation for UNION, e.g.:
      SELECT 'b' UNION SELECT COALESCE(double_10_3_field) FROM t1;

    The result is usually equal to max_length, except for some numeric types.
    In case of the INT, FLOAT, DOUBLE data types Item::max_length and
    Item::decimals are ignored, so the returned value depends only on the
    data type itself. E.g. for an expression of the DOUBLE(10,3) data type,
    the result is always 53 (length 10 and precision 3 do not matter).

    max_length is ignored for these numeric data types because the length limit
    means only "expected maximum length", it is not a hard limit, so it does
    not impose any data truncation. E.g. a column of the type INT(4) can
    normally store big values up to 2147483647 without truncation. When we're
    aggregating such column for UNION it's important to create a long enough
    result column, not to lose any data.

    For detailed behaviour of various data types see implementations of
    the corresponding Type_handler_xxx::max_display_length().

    Note, Item_field::max_display_length() overrides this to get
    max_display_length() from the underlying field.
  */
  virtual uint32 max_display_length() const
  {
    return type_handler()->max_display_length(this);
  }
  const TYPELIB *get_typelib() const override { return NULL; }
  /* optimized setting of maybe_null without jumps. Minimizes code size */
  inline void set_maybe_null(bool maybe_null_arg)
  {
    base_flags= ((item_base_t) ((base_flags & ~item_base_t::MAYBE_NULL)) |
                 (item_base_t) (maybe_null_arg <<
                                ITEM_FLAGS_MAYBE_NULL_SHIFT));
  }
  /* This is used a lot, so make it simpler to use */
  void set_maybe_null()
  {
    base_flags|= item_base_t::MAYBE_NULL;
  }
  /* This is used when calling Type_all_attributes::set_type_maybe_null() */
  void set_type_maybe_null(bool maybe_null_arg) override
  {
    set_maybe_null(maybe_null_arg);
  }
  /*
    Mark the item that it is a top level item, or part of a top level AND item,
    for WHERE and ON clauses:
    Example:   ... WHERE a=5 AND b=6;   Both a=5 and b=6 are top level items

    This is used to indicate that there is no distinction between if the
    value of the item is FALSE or NULL..
    This enables Item_cond_and and subquery related items to do special
    "top level" optimizations.
  */
  virtual void top_level_item()
  {
    base_flags|= item_base_t::AT_TOP_LEVEL;
  }
  /*
    Return TRUE if this item of top WHERE level (AND/OR)
  */
  bool is_top_level_item() const
  { return (bool) (base_flags & item_base_t::AT_TOP_LEVEL); }

  void set_typelib(const TYPELIB *typelib) override
  {
    // Non-field Items (e.g. hybrid functions) never have ENUM/SET types yet.
    DBUG_ASSERT(0);
  }
  Item_cache* get_cache(THD *thd) const
  {
    return type_handler()->Item_get_cache(thd, this);
  }
  virtual enum Type type() const =0;
  bool is_of_type(Type t, Item_result cmp) const
  {
    return type() == t && cmp_type() == cmp;
  }
  /*
    real_type() is the type of base item.  This is same as type() for
    most items, except Item_ref() and Item_cache_wrapper() where it
    shows the type for the underlying item.
  */
  virtual enum Type real_type() const { return type(); }
  
  /*
    Return information about function monotonicity. See comment for
    enum_monotonicity_info for details. This function can only be called
    after fix_fields() call.
  */
  virtual enum_monotonicity_info get_monotonicity_info() const
  { return NON_MONOTONIC; }

  /*
    Convert "func_arg $CMP$ const" half-interval into
            "FUNC(func_arg) $CMP2$ const2"

    SYNOPSIS
      val_int_endpoint()
        left_endp  FALSE  <=> The interval is "x < const" or "x <= const"
                   TRUE   <=> The interval is "x > const" or "x >= const"

        incl_endp  IN   FALSE <=> the comparison is '<' or '>'
                        TRUE  <=> the comparison is '<=' or '>='
                   OUT  The same but for the "F(x) $CMP$ F(const)" comparison

    DESCRIPTION
      This function is defined only for unary monotonic functions. The caller
      supplies the source half-interval

         x $CMP$ const

      The value of const is supplied implicitly as the value this item's
      argument, the form of $CMP$ comparison is specified through the
      function's arguments. The calle returns the result interval
         
         F(x) $CMP2$ F(const)
      
      passing back F(const) as the return value, and the form of $CMP2$ 
      through the out parameter. NULL values are assumed to be comparable and
      be less than any non-NULL values.

    RETURN
      The output range bound, which equal to the value of val_int()
        - If the value of the function is NULL then the bound is the 
          smallest possible value of LONGLONG_MIN 
  */
  virtual longlong val_int_endpoint(bool left_endp, bool *incl_endp)
  { DBUG_ASSERT(0); return 0; }


  /* valXXX methods must return NULL or 0 or 0.0 if null_value is set. */
  /*
    Return double precision floating point representation of item.

    SYNOPSIS
      val_real()

    RETURN
      In case of NULL value return 0.0 and set null_value flag to TRUE.
      If value is not null null_value flag will be reset to FALSE.
  */
  virtual double val_real()=0;
  Double_null to_double_null()
  {
    // val_real() must be caleed on a separate line. See to_longlong_null()
    double nr= val_real();
    return Double_null(nr, null_value);
  }
  /*
    Return integer representation of item.

    SYNOPSIS
      val_int()

    RETURN
      In case of NULL value return 0 and set null_value flag to TRUE.
      If value is not null null_value flag will be reset to FALSE.
  */
  virtual longlong val_int()=0;
  Longlong_hybrid to_longlong_hybrid()
  {
    return Longlong_hybrid(val_int(), unsigned_flag);
  }
  Longlong_null to_longlong_null()
  {
    longlong nr= val_int();
    /*
      C++ does not guarantee the order of parameter evaluation,
      so to make sure "null_value" is passed to the constructor
      after the val_int() call, val_int() is caled on a separate line.
    */
    return Longlong_null(nr, null_value);
  }
  Longlong_hybrid_null to_longlong_hybrid_null()
  {
    return Longlong_hybrid_null(to_longlong_null(), unsigned_flag);
  }
  /**
    Get a value for CAST(x AS SIGNED).
    Too large positive unsigned integer values are converted
    to negative complements.
    Values of non-integer data types are adjusted to the SIGNED range.
  */
  virtual longlong val_int_signed_typecast()
  {
    return cast_to_int_type_handler()->Item_val_int_signed_typecast(this);
  }
  longlong val_int_signed_typecast_from_str();
  /**
    Get a value for CAST(x AS UNSIGNED).
    Negative signed integer values are converted
    to positive complements.
    Values of non-integer data types are adjusted to the UNSIGNED range.
  */
  virtual longlong val_int_unsigned_typecast()
  {
    return cast_to_int_type_handler()->Item_val_int_unsigned_typecast(this);
  }
  longlong val_int_unsigned_typecast_from_int();
  longlong val_int_unsigned_typecast_from_str();
  longlong val_int_unsigned_typecast_from_real();

  /**
    Get a value for CAST(x AS UNSIGNED).
    Huge positive unsigned values are converted to negative complements.
  */
  longlong val_int_signed_typecast_from_int();
  longlong val_int_signed_typecast_from_real();

  /*
    This is just a shortcut to avoid the cast. You should still use
    unsigned_flag to check the sign of the item.
  */
  inline ulonglong val_uint() { return (ulonglong) val_int(); }

  virtual bool hash_not_null(Hasher *hasher)
  {
    DBUG_ASSERT(0);
    return true;
  }

  /*
    Return string representation of this item object.

    SYNOPSIS
      val_str()
      str   an allocated buffer this or any nested Item object can use to
            store return value of this method.

    NOTE
      The caller can modify the returned String, if it's not marked
      "const" (with the String::mark_as_const() method). That means that
      if the item returns its own internal buffer (e.g. tmp_value), it
      *must* be marked "const" [1]. So normally it's preferable to
      return the result value in the String, that was passed as an
      argument. But, for example, SUBSTR() returns a String that simply
      points into the buffer of SUBSTR()'s args[0]->val_str(). Such a
      String is always "const", so it's ok to use tmp_value for that and
      avoid reallocating/copying of the argument String.

      [1] consider SELECT CONCAT(f, ":", f) FROM (SELECT func() AS f);
      here the return value of f() is used twice in the top-level
      select, and if they share the same tmp_value buffer, modifying the
      first one will implicitly modify the second too.

    RETURN
      In case of NULL value return 0 (NULL pointer) and set null_value flag
      to TRUE.
      If value is not null null_value flag will be reset to FALSE.
  */
  virtual String *val_str(String *str)=0;


  bool val_native_with_conversion(THD *thd, Native *to, const Type_handler *th)
  {
    return th->Item_val_native_with_conversion(thd, this, to);
  }
  bool val_native_with_conversion_result(THD *thd, Native *to,
                                         const Type_handler *th)
  {
    return th->Item_val_native_with_conversion_result(thd, this, to);
  }

  virtual bool val_native(THD *thd, Native *to)
  {
   /*
     The default implementation for the Items that do not need native format:
     - Item_basic_value (default implementation)
     - Item_copy
     - Item_exists_subselect
     - Item_sum_field
     - Item_sum_or_func (default implementation)
     - Item_proc
     - Item_type_holder (as val_xxx() are never called for it);

     These hybrid Item types override val_native():
     - Item_field
     - Item_param
     - Item_sp_variable
     - Item_ref
     - Item_cache_wrapper
     - Item_direct_ref
     - Item_direct_view_ref
     - Item_ref_null_helper
     - Item_name_const
     - Item_time_literal
     - Item_sum_or_func
         Note, these hybrid type Item_sum_or_func descendants
         override the default implementation:
         * Item_sum_hybrid
         * Item_func_hybrid_field_type
         * Item_func_min_max
         * Item_func_sp
         * Item_func_last_value
         * Item_func_rollup_const
   */
    DBUG_ASSERT(0);
    return (null_value= 1);
  }
  virtual bool val_native_result(THD *thd, Native *to)
  {
    return val_native(thd, to);
  }

  /*
    Returns string representation of this item in ASCII format.

    SYNOPSIS
      val_str_ascii()
      str - similar to val_str();

    NOTE
      This method is introduced for performance optimization purposes.

      1. val_str() result of some Items in string context
      depends on @@character_set_results.
      @@character_set_results can be set to a "real multibyte" character
      set like UCS2, UTF16, UTF32. (We'll use only UTF32 in the examples
      below for convenience.)

      So the default string result of such functions
      in these circumstances is real multi-byte character set, like UTF32.

      For example, all numbers in string context
      return result in @@character_set_results:

      SELECT CONCAT(20010101); -> UTF32

      We do sprintf() first (to get ASCII representation)
      and then convert to UTF32;
      
      So these kind "data sources" can use ASCII representation
      internally, but return multi-byte data only because
      @@character_set_results wants so.
      Therefore, conversion from ASCII to UTF32 is applied internally.


      2. Some other functions need in fact ASCII input.

      For example,
        inet_aton(), GeometryFromText(), Convert_TZ(), GET_FORMAT().

      Similar, fields of certain type, like DATE, TIME,
      when you insert string data into them, expect in fact ASCII input.
      If they get non-ASCII input, for example UTF32, they
      convert input from UTF32 to ASCII, and then use ASCII
      representation to do further processing.


      3. Now imagine we pass result of a data source of the first type
         to a data destination of the second type.

      What happens:
        a. data source converts data from ASCII to UTF32, because
           @@character_set_results wants so and passes the result to
           data destination.
        b. data destination gets UTF32 string.
        c. data destination converts UTF32 string to ASCII,
           because it needs ASCII representation to be able to handle data
           correctly.

      As a result we get two steps of unnecessary conversion:
      From ASCII to UTF32, then from UTF32 to ASCII.

      A better way to handle these situations is to pass ASCII
      representation directly from the source to the destination.

      This is why val_str_ascii() introduced.

    RETURN
      Similar to val_str()
  */
  virtual String *val_str_ascii(String *str);

  /*
    Returns the result of val_str_ascii(), translating NULLs back
    to empty strings (if MODE_EMPTY_STRING_IS_NULL is set).
  */
  String *val_str_ascii_revert_empty_string_is_null(THD *thd, String *str);

  /*
    Returns the val_str() value converted to the given character set.
  */
  String *val_str(String *str, String *converter, CHARSET_INFO *to);

  virtual String *val_json(String *str) { return val_str(str); }
  /*
    Return decimal representation of item with fixed point.

    SYNOPSIS
      val_decimal()
      decimal_buffer  buffer which can be used by Item for returning value
                      (but can be not)

    NOTE
      Returned value should not be changed if it is not the same which was
      passed via argument.

    RETURN
      Return pointer on my_decimal (it can be other then passed via argument)
        if value is not NULL (null_value flag will be reset to FALSE).
      In case of NULL value it return 0 pointer and set null_value flag
        to TRUE.
  */
  virtual my_decimal *val_decimal(my_decimal *decimal_buffer)= 0;
  /*
    Return boolean value of item.

    RETURN
      FALSE value is false or NULL
      TRUE value is true (not equal to 0)
  */
  virtual bool val_bool()
  {
    return type_handler()->Item_val_bool(this);
  }

  bool eval_const_cond()
  {
    DBUG_ASSERT(const_item());
    DBUG_ASSERT(!is_expensive());
    return val_bool();
  }
  bool can_eval_in_optimize()
  {
    return const_item() && !is_expensive();
  }

  /*
    save_val() is method of val_* family which stores value in the given
    field.
  */
  virtual void save_val(Field *to) { save_org_in_field(to, NULL); }
  /*
    save_result() is method of val*result() family which stores value in
    the given field.
  */
  virtual void save_result(Field *to) { save_val(to); }
  /* Helper functions, see item_sum.cc */
  String *val_string_from_real(String *str);
  String *val_string_from_int(String *str);
  my_decimal *val_decimal_from_real(my_decimal *decimal_value);
  my_decimal *val_decimal_from_int(my_decimal *decimal_value);
  my_decimal *val_decimal_from_string(my_decimal *decimal_value);
  longlong val_int_from_real()
  {
    DBUG_ASSERT(fixed());
    return Converter_double_to_longlong_with_warn(val_real(), false).result();
  }
  longlong val_int_from_str(int *error);

  /*
    Returns true if this item can be calculated during
    value_depends_on_sql_mode()
  */
  bool value_depends_on_sql_mode_const_item()
  {
    /*
      Currently we use value_depends_on_sql_mode() only for virtual
      column expressions. They should not contain any expensive items.
      If we ever get a crash on the assert below, it means
      check_vcol_func_processor() is badly implemented for this item.
    */
    DBUG_ASSERT(!is_expensive());
    /*
      It should return const_item() actually.
      But for some reasons Item_field::const_item() returns true
      at value_depends_on_sql_mode() call time.
      This should be checked and fixed.
    */
    return basic_const_item();
  }
  virtual Sql_mode_dependency value_depends_on_sql_mode() const
  {
    return Sql_mode_dependency();
  }

  int save_time_in_field(Field *field, bool no_conversions);
  int save_date_in_field(Field *field, bool no_conversions);
  int save_str_in_field(Field *field, bool no_conversions);
  int save_real_in_field(Field *field, bool no_conversions);
  int save_int_in_field(Field *field, bool no_conversions);
  int save_bool_in_field(Field *field, bool no_conversions);
  int save_decimal_in_field(Field *field, bool no_conversions);

  int save_str_value_in_field(Field *field, String *result);

  virtual Field *get_tmp_table_field() { return 0; }
  virtual Field *create_field_for_create_select(MEM_ROOT *root, TABLE *table);
  inline const char *full_name() const { return full_name_cstring().str; }
  virtual LEX_CSTRING full_name_cstring() const
  {
    if (name.str)
      return name;
    return { STRING_WITH_LEN("???") };
  }
  const char *field_name_or_null()
  { return real_item()->type() == Item::FIELD_ITEM ? name.str : NULL; }
  const TABLE_SHARE *field_table_or_null();

  /*
    *result* family of methods is analog of *val* family (see above) but
    return value of result_field of item if it is present. If Item have not
    result field, it return val(). This methods set null_value flag in same
    way as *val* methods do it.
  */
  virtual double  val_result() { return val_real(); }
  virtual longlong val_int_result() { return val_int(); }
  virtual String *str_result(String* tmp) { return val_str(tmp); }
  virtual my_decimal *val_decimal_result(my_decimal *val)
  { return val_decimal(val); }
  virtual bool val_bool_result() { return val_bool(); }
  virtual bool is_null_result() { return is_null(); }
  /*
    Returns 1 if result type and collation for val_str() can change between
    calls
  */
  virtual bool dynamic_result() { return 0; }
  /* 
    Bitmap of tables used by item
    (note: if you need to check dependencies on individual columns, check out
     class Field_enumerator)
  */
  virtual table_map used_tables() const { return (table_map) 0L; }
  virtual table_map all_used_tables() const { return used_tables(); }
  /*
    Return table map of tables that can't be NULL tables (tables that are
    used in a context where if they would contain a NULL row generated
    by a LEFT or RIGHT join, the item would not be true).
    This expression is used on WHERE item to determinate if a LEFT JOIN can be
    converted to a normal join.
    Generally this function should return used_tables() if the function
    would return null if any of the arguments are null
    As this is only used in the beginning of optimization, the value don't
    have to be updated in update_used_tables()
  */
  virtual table_map not_null_tables() const { return used_tables(); }
  /*
    Returns true if this is a simple constant item like an integer, not
    a constant expression. Used in the optimizer to propagate basic constants.
  */
  virtual bool basic_const_item() const { return 0; }
  /**
    Determines if the expression is allowed as
    a virtual column assignment source:
      INSERT INTO t1 (vcol) VALUES (10)    -> error
      INSERT INTO t1 (vcol) VALUES (NULL)  -> ok
  */
  virtual bool vcol_assignment_allowed_value() const { return false; }
  /**
    Test if "this" is an ORDER position (rather than an expression).
    Notes:
    - can be called before fix_fields().
    - local SP variables (even of integer types) are always expressions, not
      positions. (And they can't be used before fix_fields is called for them).
  */
  virtual bool is_order_clause_position() const { return false; }
  /*
    Determines if the Item is an evaluable expression, that is
    it can return a value, so we can call methods val_xxx(), get_date(), etc.
    Most items are evaluable expressions.
    Examples of non-evaluable expressions:
    - Item_contextually_typed_value_specification (handling DEFAULT and IGNORE)
    - Item_type_param bound to DEFAULT and IGNORE
    We cannot call the mentioned methods for these Items,
    their method implementations typically have DBUG_ASSERT(0).
  */
  virtual bool is_evaluable_expression() const { return true; }

  virtual bool check_assignability_to(const Field *to, bool ignore) const
  {
    /*
      "this" must be neither DEFAULT/IGNORE,
      nor Item_param bound to DEFAULT/IGNORE.
    */
    DBUG_ASSERT(is_evaluable_expression());
    return to->check_assignability_from(type_handler(), ignore);
  }

  /**
   * Check whether the item is a parameter  ('?') of stored routine.
   * Default implementation returns false. Method is overridden in the class
   * Item_param where it returns true.
   */
  virtual bool is_stored_routine_parameter() const { return false; }

  bool check_is_evaluable_expression_or_error()
  {
    if (is_evaluable_expression())
      return false; // Ok
    raise_error_not_evaluable();
    return true;    // Error
  }

  /*
    Create a shallow copy of the item (usually invoking copy constructor).
    For deep copying see build_clone().

    Return value:
    - pointer to a copy of the Item
    - nullptr if the item is not copyable
  */
  Item *get_copy(THD *thd) const
  {
    Item *copy= do_get_copy(thd);
    if (copy)
    {
      // Make sure the copy is of same type as this item
      DBUG_ASSERT(typeid(*copy) == typeid(*this));
    }
    return copy;
  }

  /*
    Creates a clone of the item by deep copying.

    Return value:
    - pointer to a clone of the Item
    - nullptr if the item is not clonable
  */
  Item* build_clone(THD *thd) const
  {
    Item *clone= do_build_clone(thd);
    if (clone)
    {
      // Make sure the clone is of same type as this item
      DBUG_ASSERT(typeid(*clone) == typeid(*this));
    }
    return clone;
  }

  /*
    Clones the constant item (not necessary returning the same item type)

    Return value:
    - pointer to a clone of the Item
    - nullptr if the item is not clonable

    Note: the clone may have item type different from this
    (i.e., instance of another basic constant class may be returned).
    For real clones look at build_clone()/get_copy() methods
  */
  virtual Item *clone_item(THD *thd) const { return nullptr; }

  /*
    @detail
    The meaning of this function seems to be:
      Check what the item would return if it was provided with two identical
      non-NULL arguments.
    It is not clear why it is defined for generic class Item or what its other
    uses are.

    @return
       COND_TRUE   Would return true
       COND_FALSE  Would return false
       COND_OK     May return either, depending on the argument type.
  */
  virtual cond_result eq_cmp_result() const { return COND_OK; }
  inline uint float_length(uint decimals_par) const
  { return decimals < FLOATING_POINT_DECIMALS ? (DBL_DIG+2+decimals_par) : DBL_DIG+8;}
  /* Returns total number of decimal digits */
  decimal_digits_t decimal_precision() const override
  {
    return type_handler()->Item_decimal_precision(this);
  }
  /* Returns the number of integer part digits only */
  inline decimal_digits_t decimal_int_part() const
  { return (decimal_digits_t) my_decimal_int_part(decimal_precision(), decimals); }
  /*
    Returns the number of fractional digits only.
    NOT_FIXED_DEC is replaced to the maximum possible number
    of fractional digits, taking into account the data type.
  */
  decimal_digits_t decimal_scale() const
  {
    return type_handler()->Item_decimal_scale(this);
  }
  /*
    Returns how many digits a divisor adds into a division result.
    This is important when the integer part of the divisor can be 0.
    In this  example:
      SELECT 1 / 0.000001; -> 1000000.0000
    the divisor adds 5 digits into the result precision.

    Currently this method only replaces NOT_FIXED_DEC to
    TIME_SECOND_PART_DIGITS for temporal data types.
    This method can be made virtual, to create more efficient (smaller)
    data types for division results.
    For example, in
      SELECT 1/1.000001;
    the divisor could provide no additional precision into the result,
    so could any other items that are know to return a result
    with non-zero integer part.
  */
  uint divisor_precision_increment() const
  {
    return type_handler()->Item_divisor_precision_increment(this);
  }
  /**
    TIME or DATETIME precision of the item: 0..6
  */
  uint time_precision(THD *thd)
  {
    return const_item() ? type_handler()->Item_time_precision(thd, this) :
                          MY_MIN(decimals, TIME_SECOND_PART_DIGITS);
  }
  uint datetime_precision(THD *thd)
  {
    return const_item() ? type_handler()->Item_datetime_precision(thd, this) :
                          MY_MIN(decimals, TIME_SECOND_PART_DIGITS);
  }
  virtual longlong val_int_min() const
  {
    return LONGLONG_MIN;
  }
  /* 
    Returns true if this is constant (during query execution, i.e. its value
    will not change until next fix_fields) and its value is known.
  */
  virtual bool const_item() const { return used_tables() == 0; }
  /* 
    Returns true if this is constant but its value may be not known yet.
    (Can be used for parameters of prep. stmts or of stored procedures.)
  */
  virtual bool const_during_execution() const 
  { return (used_tables() & ~PARAM_TABLE_BIT) == 0; }

  /**
    This method is used for to:
      - to generate a view definition query (SELECT-statement);
      - to generate a SQL-query for EXPLAIN EXTENDED;
      - to generate a SQL-query to be shown in INFORMATION_SCHEMA;
      - debug.

    For more information about view definition query, INFORMATION_SCHEMA
    query and why they should be generated from the Item-tree, @see
    mysql_register_view().
  */
  virtual enum precedence precedence() const { return DEFAULT_PRECEDENCE; }
  enum precedence higher_precedence() const
  { return (enum precedence)(precedence() + 1); }
  void print_parenthesised(String *str, enum_query_type query_type,
                           enum precedence parent_prec);
  /**
    This helper is used to print expressions as a part of a table definition,
    in particular for
      - generated columns
      - check constraints
      - default value expressions
      - partitioning expressions
  */
  void print_for_table_def(String *str)
  {
    print_parenthesised(str,
                     (enum_query_type)(QT_ITEM_ORIGINAL_FUNC_NULLIF |
                                       QT_ITEM_IDENT_SKIP_DB_NAMES |
                                       QT_ITEM_IDENT_SKIP_TABLE_NAMES |
                                       QT_NO_DATA_EXPANSION |
                                       QT_TO_SYSTEM_CHARSET |
                                       QT_FOR_FRM),
                     LOWEST_PRECEDENCE);
  }
  virtual void print(String *str, enum_query_type query_type);
  class Print: public String
  {
  public:
    Print(Item *item, enum_query_type type)
    {
      item->print(this, type);
    }
  };

  void print_item_w_name(String *str, enum_query_type query_type);
  void print_value(String *str);

  virtual void update_used_tables() {}
  virtual COND *build_equal_items(THD *thd, COND_EQUAL *inheited,
                                  bool link_item_fields,
                                  COND_EQUAL **cond_equal_ref)
  {
    update_used_tables();
    DBUG_ASSERT(!cond_equal_ref || !cond_equal_ref[0]);
    return this;
  }
  virtual COND *remove_eq_conds(THD *thd, Item::cond_result *cond_value,
                                bool top_level);
  virtual void add_key_fields(JOIN *join, KEY_FIELD **key_fields,
                              uint *and_level,
                              table_map usable_tables,
                              SARGABLE_PARAM **sargables)
  {
    return;
  }
   /*
     Make a select tree for all keys in a condition or a condition part
     @param param         Context
     @param cond_ptr[OUT] Store a replacement item here if the condition
                          can be simplified, e.g.:
                            WHERE part1 OR part2 OR part3
                          with one of the partN evaluating to SEL_TREE::ALWAYS.
   */
   virtual SEL_TREE *get_mm_tree(RANGE_OPT_PARAM *param, Item **cond_ptr);
  /*
    Checks whether the item is:
    - a simple equality (field=field_item or field=constant_item), or
    - a row equality
    and form multiple equality predicates.
  */
  virtual bool check_equality(THD *thd, COND_EQUAL *cond, List<Item> *eq_list)
  {
    return false;
  }
  virtual void split_sum_func(THD *thd, Ref_ptr_array ref_pointer_array,
                              List<Item> &fields, uint flags) {}
  /* Called for items that really have to be split */
  void split_sum_func2(THD *thd, Ref_ptr_array ref_pointer_array,
                       List<Item> &fields,
                       Item **ref, uint flags);
  virtual bool get_date(THD *thd, MYSQL_TIME *ltime, date_mode_t fuzzydate)= 0;
  bool get_date_from_int(THD *thd, MYSQL_TIME *ltime, date_mode_t fuzzydate);
  bool get_date_from_real(THD *thd, MYSQL_TIME *ltime, date_mode_t fuzzydate);
  bool get_date_from_string(THD *thd, MYSQL_TIME *ltime, date_mode_t fuzzydate);
  bool get_time(THD *thd, MYSQL_TIME *ltime)
  { return get_date(thd, ltime, Time::Options(thd)); }
  // Get a DATE or DATETIME value in numeric packed format for comparison
  virtual longlong val_datetime_packed(THD *thd)
  {
    return Datetime(thd, this, Datetime::Options_cmp(thd)).to_packed();
  }
  // Get a TIME value in numeric packed format for comparison
  virtual longlong val_time_packed(THD *thd)
  {
    return Time(thd, this, Time::Options_cmp(thd)).to_packed();
  }
  longlong val_datetime_packed_result(THD *thd);
  longlong val_time_packed_result(THD *thd);

  virtual bool get_date_result(THD *thd, MYSQL_TIME *ltime, date_mode_t fuzzydate)
  { return get_date(thd, ltime,fuzzydate); }

  /*
    The method allows to determine nullness of a complex expression 
    without fully evaluating it, instead of calling val/result*() then 
    checking null_value. Used in Item_func_isnull/Item_func_isnotnull
    and Item_sum_count.
    Any new item which can be NULL must implement this method.
  */
  virtual bool is_null() { return 0; }

  /*
   Make sure the null_value member has a correct value.
  */
  virtual void update_null_value ()
  {
    return type_handler()->Item_update_null_value(this);
  }
  /*
    return IN/ALL/ANY subquery or NULL
  */
  virtual Item_in_subselect* get_IN_subquery()
  { return NULL; /* in is not IN/ALL/ANY */ }
  /*
    set field of temporary table for Item which can be switched on temporary
    table during query processing (grouping and so on)
  */
  virtual bool is_result_field() { return 0; }
  virtual bool is_bool_literal() const { return false; }
  /* This is to handle printing of default values */
  virtual bool need_parentheses_in_default() { return false; }
  virtual void save_in_result_field(bool no_conversions) {}
  /*
    Data type format implied by the CHECK CONSTRAINT,
    to be sent to the client in the result set metadata.
  */
  virtual bool set_format_by_check_constraint(Send_field_extended_metadata *)
                                                                        const
  {
    return false;
  }
  /*
    set value of aggregate function in case of no rows for grouping were found
  */
  virtual void no_rows_in_result() {}
  virtual void restore_to_before_no_rows_in_result() {}
  virtual Item *copy_or_same(THD *thd) { return this; }
  virtual Item *copy_andor_structure(THD *thd) { return this; }
  virtual Item *real_item() { return this; }
  const Item *real_item() const { return const_cast<Item*>(this)->real_item(); }
  virtual Item *get_tmp_table_item(THD *thd) { return copy_or_same(thd); }
  virtual Item *make_odbc_literal(THD *thd, const LEX_CSTRING *typestr)
  {
    return this;
  }

  static CHARSET_INFO *default_charset();

  CHARSET_INFO *charset_for_protocol(void) const
  {
    return type_handler()->charset_for_protocol(this);
  };

  virtual bool walk(Item_processor processor, bool walk_subquery, void *arg)
  {
    return (this->*processor)(arg);
  }

  virtual Item* transform(THD *thd, Item_transformer transformer, uchar *arg);
  virtual Item* top_level_transform(THD *thd, Item_transformer transformer,
                                    uchar *arg)
  {
    return transform(thd, transformer, arg);
  }

  /*
    This function performs a generic "compilation" of the Item tree.
    The process of compilation is assumed to go as follows: 
    
    compile()
    {
      if (this->*some_analyzer(...))
      {
        compile children if any;
        this->*some_transformer(...);
      }
    }

    i.e. analysis is performed top-down while transformation is done
    bottom-up.      
  */
  virtual Item* compile(THD *thd, Item_analyzer analyzer, uchar **arg_p,
                        Item_transformer transformer, uchar *arg_t)
  {
    if ((this->*analyzer) (arg_p))
      return ((this->*transformer) (thd, arg_t));
    return 0;
  }
  virtual Item* top_level_compile(THD *thd, Item_analyzer analyzer, uchar **arg_p,
                                  Item_transformer transformer, uchar *arg_t)
  {
    return compile(thd, analyzer, arg_p, transformer, arg_t);
  }

   virtual void traverse_cond(Cond_traverser traverser,
                              void *arg, traverse_order order)
   {
     (*traverser)(this, arg);
   }

  /*========= Item processors, to be used with Item::walk() ========*/
  virtual bool remove_dependence_processor(void *arg) { return 0; }
  virtual bool cleanup_processor(void *arg);
  virtual bool cleanup_excluding_fields_processor (void *arg)
  { return cleanup_processor(arg); }
  bool cleanup_excluding_immutables_processor (void *arg);
  virtual bool cleanup_excluding_const_fields_processor (void *arg)
  { return cleanup_processor(arg); }
  virtual bool collect_item_field_processor(void *arg) { return 0; }
  virtual bool unknown_splocal_processor(void *arg) { return 0; }
  virtual bool collect_outer_ref_processor(void *arg) {return 0; }
  virtual bool check_inner_refs_processor(void *arg) { return 0; }
  virtual bool find_item_in_field_list_processor(void *arg) { return 0; }
  virtual bool find_item_processor(void *arg);
  virtual bool change_context_processor(void *arg) { return 0; }
  virtual bool reset_query_id_processor(void *arg) { return 0; }
  virtual bool is_expensive_processor(void *arg) { return 0; }
  bool remove_immutable_flag_processor (void *arg);

  // FIXME reduce the number of "add field to bitmap" processors
  virtual bool add_field_to_set_processor(void *arg) { return 0; }
  virtual bool register_field_in_read_map(void *arg) { return 0; }
  virtual bool register_field_in_write_map(void *arg) { return 0; }
  virtual bool register_field_in_bitmap(void *arg) { return 0; }
  virtual bool update_table_bitmaps_processor(void *arg) { return 0; }

  virtual bool enumerate_field_refs_processor(void *arg) { return 0; }
  virtual bool mark_as_eliminated_processor(void *arg) { return 0; }
  virtual bool eliminate_subselect_processor(void *arg) { return 0; }
  virtual bool view_used_tables_processor(void *arg) { return 0; }
  virtual bool eval_not_null_tables(void *arg) { return 0; }
  virtual bool is_subquery_processor(void *arg) { return 0; }
  virtual bool count_sargable_conds(void *arg) { return 0; }
  virtual bool limit_index_condition_pushdown_processor(void *arg) { return 0; }
  virtual bool exists2in_processor(void *arg) { return 0; }
  virtual bool find_selective_predicates_list_processor(void *arg) { return 0; }
  virtual bool cleanup_is_expensive_cache_processor(void *arg)
  {
    is_expensive_cache= (int8)(-1);
    return 0;
  }

  virtual bool set_extraction_flag_processor(void *arg)
  {
    set_extraction_flag(*(int16*)arg);
    return 0;
  }
  virtual bool subselect_table_finder_processor(void *arg) { return 0; };

  /* 
    TRUE if the expression depends only on the table indicated by tab_map
    or can be converted to such an exression using equalities.
    Not to be used for AND/OR formulas.
  */
  virtual bool excl_dep_on_table(table_map tab_map) { return false; }
  /*
    TRUE if the expression depends only on grouping fields of sel
    or can be converted to such an expression using equalities.
    It also checks if the expression doesn't contain stored procedures,
    subqueries or randomly generated elements.
    Not to be used for AND/OR formulas.
  */
  virtual bool excl_dep_on_grouping_fields(st_select_lex *sel)
  { return false; }
  /*
    TRUE if the expression depends only on fields from the left part of
    IN subquery or can be converted to such an expression using equalities.
    Not to be used for AND/OR formulas.
  */
  virtual bool excl_dep_on_in_subq_left_part(Item_in_subselect *subq_pred)
  { return false; }

  virtual bool switch_to_nullable_fields_processor(void *arg) { return 0; }
  virtual bool find_function_processor (void *arg) { return 0; }
  /*
    Check if a partition function is allowed
    SYNOPSIS
      check_partition_func_processor()
      int_arg                        Ignored
    RETURN VALUE
      TRUE                           Partition function not accepted
      FALSE                          Partition function accepted

    DESCRIPTION
    check_partition_func_processor is used to check if a partition function
    uses an allowed function. An allowed function will always ensure that
    X=Y guarantees that also part_function(X)=part_function(Y) where X is
    a set of partition fields and so is Y. The problems comes mainly from
    character sets where two equal strings can be quite unequal. E.g. the
    german character for double s is equal to 2 s.

    The default is that an item is not allowed
    in a partition function. Allowed functions
    can never depend on server version, they cannot depend on anything
    related to the environment. They can also only depend on a set of
    fields in the table itself. They cannot depend on other tables and
    cannot contain any queries and cannot contain udf's or similar.
    If a new Item class is defined and it inherits from a class that is
    allowed in a partition function then it is very important to consider
    whether this should be inherited to the new class. If not the function
    below should be defined in the new Item class.

    The general behaviour is that most integer functions are allowed.
    If the partition function contains any multi-byte collations then
    the function check_part_func_fields will report an error on the
    partition function independent of what functions are used. So the
    only character sets allowed are single character collation and
    even for those only a limited set of functions are allowed. The
    problem with multi-byte collations is that almost every string
    function has the ability to change things such that two strings
    that are equal will not be equal after manipulated by a string
    function. E.g. two strings one contains a double s, there is a
    special german character that is equal to two s. Now assume a
    string function removes one character at this place, then in
    one the double s will be removed and in the other there will
    still be one s remaining and the strings are no longer equal
    and thus the partition function will not sort equal strings into
    the same partitions.

    So the check if a partition function is valid is two steps. First
    check that the field types are valid, next check that the partition
    function is valid. The current set of partition functions valid
    assumes that there are no multi-byte collations amongst the partition
    fields.
  */
  virtual bool check_partition_func_processor(void *arg) { return true; }
  virtual bool post_fix_fields_part_expr_processor(void *arg) { return 0; }
  virtual bool rename_fields_processor(void *arg) { return 0; }
  virtual bool rename_table_processor(void *arg) { return 0; }
  /*
    TRUE if the function is knowingly TRUE or FALSE.
    Not to be used for AND/OR formulas.
  */
  virtual bool is_simplified_cond_processor(void *arg) { return false; }

  /** Processor used to check acceptability of an item in the defining
      expression for a virtual column 

    @param arg     always ignored

    @retval 0    the item is accepted in the definition of a virtual column
    @retval 1    otherwise
  */
  struct vcol_func_processor_result
  {
    uint errors;                                /* Bits of possible errors */
    const char *name;                           /* Not supported function */
    Alter_info *alter_info;
    vcol_func_processor_result() :
      errors(0), name(NULL), alter_info(NULL) {}
  };
  struct func_processor_rename
  {
    LEX_CSTRING db_name;
    LEX_CSTRING table_name;
    List<Create_field> fields;
  };
  struct func_processor_rename_table
  {
    Lex_ident_db old_db;
    Lex_ident_table old_table;
    Lex_ident_db new_db;
    Lex_ident_table new_table;
  };
  virtual bool check_vcol_func_processor(void *arg)
  {
    return mark_unsupported_function(full_name(), arg, VCOL_IMPOSSIBLE);
  }
  virtual bool check_handler_func_processor(void *arg) { return 0; }
  virtual bool check_field_expression_processor(void *arg) { return 0; }
  virtual bool check_func_default_processor(void *arg) { return 0; }
  virtual bool update_func_default_processor(void *arg) { return 0; }
  /*
    Check if an expression value has allowed arguments, like DATE/DATETIME
    for date functions. Also used by partitioning code to reject
    timezone-dependent expressions in a (sub)partitioning function.
  */
  virtual bool check_valid_arguments_processor(void *arg) { return 0; }
  virtual bool update_vcol_processor(void *arg) { return 0; }
  virtual bool set_fields_as_dependent_processor(void *arg) { return 0; }
  /*
    Find if some of the key parts of table keys (the reference on table is
    passed as an argument) participate in the expression.
    If there is some, sets a bit for this key in the proper key map.
  */
  virtual bool check_index_dependence(void *arg) { return 0; }
  virtual bool check_sequence_privileges(void *arg) { return 0; }
  /*============== End of Item processor list ======================*/

  /*
    Given a condition P from the WHERE clause or from an ON expression of
    the processed SELECT S and a set of join tables from S marked in the
    parameter 'allowed'={T} a call of P->find_not_null_fields({T}) has to
    find the set fields {F} of the tables from 'allowed' such that:
    - each field from {F} is declared as nullable
    - each record of table t from {T} that contains NULL as the value for at
      at least one field from {F} can be ignored when building the result set
      for S
    It is assumed here that the condition P is conjunctive and all its column
    references belong to T.

    Examples:
      CREATE TABLE t1 (a int, b int);
      CREATE TABLE t2 (a int, b int);

      SELECT * FROM t1,t2 WHERE t1.a=t2.a and t1.b > 5;
      A call of find_not_null_fields() for the whole WHERE condition and {t1,t2}
      should find {t1.a,t1.b,t2.a}

      SELECT * FROM t1 LEFT JOIN ON (t1.a=t2.a and t2.a > t2.b);
      A call of find_not_null_fields() for the ON expression and {t2}
      should find {t2.a,t2.b}

    The function returns TRUE if it succeeds to prove that all records of
    a table from {T} can be ignored. Otherwise it always returns FALSE.

    Example:
      SELECT * FROM t1,t2 WHERE t1.a=t2.a AND t2.a IS NULL;
    A call of find_not_null_fields() for the WHERE condition and {t1,t2}
    will return TRUE.

    It is assumed that the implementation of this virtual function saves
    the info on the found set of fields in the structures associates with
    tables from {T}.
  */
  virtual bool find_not_null_fields(table_map allowed) { return false; }

  bool cache_const_expr_analyzer(uchar **arg);
  Item* cache_const_expr_transformer(THD *thd, uchar *arg);

  virtual Item* propagate_equal_fields(THD*, const Context &, COND_EQUAL *)
  {
    return this;
  };

  Item* propagate_equal_fields_and_change_item_tree(THD *thd,
                                                    const Context &ctx,
                                                    COND_EQUAL *cond,
                                                    Item **place);

  /* arg points to REPLACE_EQUAL_FIELD_ARG object */
  virtual Item *replace_equal_field(THD *thd, uchar *arg) { return this; }

  struct Collect_deps_prm
  {
    List<Item> *parameters;
    /* unit from which we count nest_level */
    st_select_lex_unit *nest_level_base;
    uint count;
    int nest_level;
    bool collect;
  };

  /*
    For SP local variable returns pointer to Item representing its
    current value and pointer to current Item otherwise.
  */
  virtual Item *this_item() { return this; }
  virtual const Item *this_item() const { return this; }

  /*
    For SP local variable returns address of pointer to Item representing its
    current value and pointer passed via parameter otherwise.
  */
  virtual Item **this_item_addr(THD *thd, Item **addr_arg) { return addr_arg; }

  // Row emulation
  virtual uint cols() const { return 1; }
  virtual Item* element_index(uint i) { return this; }
  virtual Item** addr(uint i) { return 0; }
  virtual bool check_cols(uint c);
  bool check_type_traditional_scalar(const LEX_CSTRING &opname) const;
  bool check_type_scalar(const LEX_CSTRING &opname) const;
  bool check_type_or_binary(const LEX_CSTRING &opname,
                            const Type_handler *handler) const;
  bool check_type_general_purpose_string(const LEX_CSTRING &opname) const;
  bool check_type_can_return_int(const LEX_CSTRING &opname) const;
  bool check_type_can_return_decimal(const LEX_CSTRING &opname) const;
  bool check_type_can_return_real(const LEX_CSTRING &opname) const;
  bool check_type_can_return_str(const LEX_CSTRING &opname) const;
  bool check_type_can_return_text(const LEX_CSTRING &opname) const;
  bool check_type_can_return_date(const LEX_CSTRING &opname) const;
  bool check_type_can_return_time(const LEX_CSTRING &opname) const;
  // It is not row => null inside is impossible
  virtual bool null_inside() { return 0; }
  // used in row subselects to get value of elements
  virtual void bring_value() {}

  const Type_handler *type_handler_long_or_longlong() const
  {
    return Type_handler::type_handler_long_or_longlong(max_char_length(),
                                                       unsigned_flag);
  }

  /**
    Create field for temporary table.
    @param table          Temporary table
    @param [OUT] src      Who created the fields
    @param param          Create parameters
    @retval               NULL (on error)
    @retval               a pointer to a newly create Field (on success)
  */
  virtual Field *create_tmp_field_ex(MEM_ROOT *root,
                                     TABLE *table,
                                     Tmp_field_src *src,
                                     const Tmp_field_param *param)= 0;
  virtual Item_field *field_for_view_update() { return 0; }

  virtual Item *neg_transformer(THD *thd) { return NULL; }
  virtual Item *update_value_transformer(THD *thd, uchar *select_arg)
  { return this; }
  virtual Item *expr_cache_insert_transformer(THD *thd, uchar *unused)
  { return this; }
  virtual Item *derived_field_transformer_for_having(THD *thd, uchar *arg)
  { return this; }
  virtual Item *derived_field_transformer_for_where(THD *thd, uchar *arg)
  { return this; }
  virtual Item *grouping_field_transformer_for_where(THD *thd, uchar *arg)
  { return this; }
  /* Now is not used. */
  virtual Item *in_subq_field_transformer_for_where(THD *thd, uchar *arg)
  { return this; }
  virtual Item *in_subq_field_transformer_for_having(THD *thd, uchar *arg)
  { return this; }
  virtual Item *in_predicate_to_in_subs_transformer(THD *thd, uchar *arg)
  { return this; }
  virtual Item *in_predicate_to_equality_transformer(THD *thd, uchar *arg)
  { return this; }
  virtual Item *field_transformer_for_having_pushdown(THD *thd, uchar *arg)
  { return this; }
  virtual Item *multiple_equality_transformer(THD *thd, uchar *arg);
  virtual Item* varchar_upper_cmp_transformer(THD *thd, uchar *arg)
  { return this; }
  virtual Item* date_conds_transformer(THD *thd, uchar *arg)
  { return this; }
  virtual bool expr_cache_is_needed(THD *) { return FALSE; }
  virtual Item *safe_charset_converter(THD *thd, CHARSET_INFO *tocs);
  bool needs_charset_converter(uint32 length, CHARSET_INFO *tocs) const
  {
    /*
      This will return "true" if conversion happens:
      - between two non-binary different character sets
      - from "binary" to "unsafe" character set
        (those that can have non-well-formed string)
      - from "binary" to UCS2-alike character set with mbminlen>1,
        when prefix left-padding is needed for an incomplete character:
        binary 0xFF -> ucs2 0x00FF)
    */
    if (!String::needs_conversion_on_storage(length,
                                             collation.collation, tocs))
      return false;
    /*
      No needs to add converter if an "arg" is NUMERIC or DATETIME
      value (which is pure ASCII) and at the same time target DTCollation
      is ASCII-compatible. For example, no needs to rewrite:
        SELECT * FROM t1 WHERE datetime_field = '2010-01-01';
      to
        SELECT * FROM t1 WHERE CONVERT(datetime_field USING cs) = '2010-01-01';

      TODO: avoid conversion of any values with
      repertoire ASCII and 7bit-ASCII-compatible,
      not only numeric/datetime origin.
    */
    if (collation.derivation == DERIVATION_NUMERIC &&
        collation.repertoire == MY_REPERTOIRE_ASCII &&
        !(collation.collation->state & MY_CS_NONASCII) &&
        !(tocs->state & MY_CS_NONASCII))
      return false;
    return true;
  }
  bool needs_charset_converter(CHARSET_INFO *tocs)
  {
    // Pass 1 as length to force conversion if tocs->mbminlen>1.
    return needs_charset_converter(1, tocs);
  }
  Item *const_charset_converter(THD *thd, CHARSET_INFO *tocs, bool lossless,
                                const char *func_name);
  Item *const_charset_converter(THD *thd, CHARSET_INFO *tocs, bool lossless)
  { return const_charset_converter(thd, tocs, lossless, NULL); }
  void delete_self()
  {
    cleanup();
    delete this;
  }

  virtual const Item_const *get_item_const() const { return NULL; }
  virtual Item_splocal *get_item_splocal() { return 0; }
  virtual Rewritable_query_parameter *get_rewritable_query_parameter()
  { return 0; }

  /*
    Return Settable_routine_parameter interface of the Item.  Return 0
    if this Item is not Settable_routine_parameter.
  */
  virtual Settable_routine_parameter *get_settable_routine_parameter()
  {
    return 0;
  }

  virtual Load_data_outvar *get_load_data_outvar()
  {
    return 0;
  }
  Load_data_outvar *get_load_data_outvar_or_error()
  {
    Load_data_outvar *dst= get_load_data_outvar();
    if (dst)
      return dst;
    my_error(ER_NONUPDATEABLE_COLUMN, MYF(0), name.str);
    return NULL;
  }

  /**
    Test whether an expression is expensive to compute. Used during
    optimization to avoid computing expensive expressions during this
    phase. Also used to force temp tables when sorting on expensive
    functions.
    @todo
    Normally we should have a method:
      cost Item::execution_cost(),
    where 'cost' is either 'double' or some structure of various cost
    parameters.

    @note
      This function is now used to prevent evaluation of expensive subquery
      predicates during the optimization phase. It also prevents evaluation
      of predicates that are not computable at this moment.
  */
  virtual bool is_expensive()
  {
    if (is_expensive_cache < 0)
      is_expensive_cache= walk(&Item::is_expensive_processor, 0, NULL);
    return MY_TEST(is_expensive_cache);
  }
  String *check_well_formed_result(String *str, bool send_error= 0);
  bool eq_by_collation(Item *item, bool binary_cmp, CHARSET_INFO *cs); 
  bool too_big_for_varchar() const
  { return max_char_length() > CONVERT_IF_BIGGER_TO_BLOB; }
  void fix_length_and_charset(uint32 max_char_length_arg, CHARSET_INFO *cs)
  {
    max_length= char_to_byte_length_safe(max_char_length_arg, cs->mbmaxlen);
    collation.collation= cs;
  }
  void fix_char_length(size_t max_char_length_arg)
  {
    max_length= char_to_byte_length_safe(max_char_length_arg,
                                         collation.collation->mbmaxlen);
  }
  /*
    Return TRUE if the item points to a column of an outer-joined table.
  */
  virtual bool is_outer_field() const { DBUG_ASSERT(fixed()); return FALSE; }

  Item* set_expr_cache(THD *thd);

  virtual Item_equal *get_item_equal() { return NULL; }
  virtual void set_item_equal(Item_equal *item_eq) {};
  virtual Item_equal *find_item_equal(COND_EQUAL *cond_equal) { return NULL; }
  /**
    Set the join tab index to the minimal (left-most) JOIN_TAB to which this
    Item is attached. The number is an index is depth_first_tab() traversal
    order.
  */
  virtual void set_join_tab_idx(uint8 join_tab_idx_arg)
  {
    if (join_tab_idx_arg < join_tab_idx)
      join_tab_idx= join_tab_idx_arg;
  }
  uint get_join_tab_idx() const { return join_tab_idx; }

  table_map view_used_tables(TABLE_LIST *view)
  {
    view->view_used_tables= 0;
    walk(&Item::view_used_tables_processor, 0, view);
    return view->view_used_tables;
  }

  /**
    Collect and add to the list cache parameters for this Item.

    @note Now implemented only for subqueries and in_optimizer,
    if we need it for general function then this method should
    be defined for Item_func.
  */
  virtual void get_cache_parameters(List<Item> &parameters) { };

  virtual void mark_as_condition_AND_part(TABLE_LIST *embedding) {};

  /* how much position should be reserved for Exists2In transformation */
  virtual uint exists2in_reserved_items() { return 0; };

  virtual Item *neg(THD *thd);

  /**
    Inform the item that it is located under a NOT, which is a top-level item.
  */
  virtual void under_not(Item_func_not * upper
                         __attribute__((unused))) {};

  void register_in(THD *thd);	 
  
  bool depends_only_on(table_map view_map) 
  { return get_extraction_flag() & MARKER_FULL_EXTRACTION; }
   int get_extraction_flag() const
  {
    if (basic_const_item())
      return MARKER_FULL_EXTRACTION;
    else
      return marker & MARKER_EXTRACTION_MASK;
  }
  void set_extraction_flag(int16 flags)
  {
    if (!basic_const_item())
    {
      marker= marker & ~MARKER_EXTRACTION_MASK;
      marker|= flags;
    }
  }
  void clear_extraction_flag()
  {
    if (!basic_const_item())
      marker= marker & ~MARKER_EXTRACTION_MASK;
   }
  void check_pushable_cond(Pushdown_checker excl_dep_func, uchar *arg);
  bool pushable_cond_checker_for_derived(uchar *arg)
  {
    return excl_dep_on_table(*((table_map *)arg));
  }
  bool pushable_cond_checker_for_subquery(uchar *arg)
  {
    DBUG_ASSERT(((Item*) arg)->get_IN_subquery());
    return excl_dep_on_in_subq_left_part(((Item*)arg)->get_IN_subquery());
  }
  Item *build_pushable_cond(THD *thd,
                            Pushdown_checker checker,
                            uchar *arg);
  /*
    Checks if this item depends only on the arg table
  */
  bool pushable_equality_checker_for_derived(uchar *arg)
  {
    return (used_tables() == *((table_map *)arg));
  }
  /*
    Checks if this item consists in the left part of arg IN subquery predicate
  */
  bool pushable_equality_checker_for_subquery(uchar *arg);

  /**
    This method is to set relationship between a positional parameter
    represented by the '?' and an actual argument value passed to the
    call of PS/SP by the USING clause. The method is overridden in classes
    Item_param and Item_default_value.
  */
  virtual bool associate_with_target_field(THD *, Item_field *)
  {
    DBUG_ASSERT(fixed());
    return false;
  }

protected:
  /*
    Service function for public method get_copy(). See comments for get_copy()
    above. Override this method in derived classes to create shallow copies of
    the item
  */
  virtual Item *do_get_copy(THD *thd) const = 0;

  /*
    Service function for public method build_clone(). See comments for
    build_clone() above. Override this method in derived classes to create
    deep copies (clones) of the item where possible
  */
  virtual Item* do_build_clone(THD *thd) const = 0;
};

MEM_ROOT *get_thd_memroot(THD *thd);

template <class T>
inline Item* get_item_copy (THD *thd, const T* item)
{
  Item *copy= new (get_thd_memroot(thd)) T(*item);
  if (likely(copy))
    copy->register_in(thd);
  return copy;
}	


#ifndef DBUG_OFF
/**
  A helper class to print the data type and the value for an Item
  in debug builds.
*/
class DbugStringItemTypeValue: public StringBuffer<128>
{
public:
  DbugStringItemTypeValue(THD *thd, const Item *item)
  {
    append('(');
    Name Item_name= item->type_handler()->name();
    append(Item_name.ptr(), Item_name.length());
    append(')');
    const_cast<Item*>(item)->print(this, QT_EXPLAIN);
    /* Append end \0 to allow usage of c_ptr() */
    append('\0');
    str_length--;
  }
};
#endif /* DBUG_OFF */


/**
  Compare two Items for List<Item>::add_unique()
*/

bool cmp_items(Item *a, Item *b);


/**
  Array of items, e.g. function or aggerate function arguments.
*/
class Item_args
{
protected:
  Item **args, *tmp_arg[2];
  uint arg_count;
  void set_arguments(THD *thd, List<Item> &list);
  bool walk_args(Item_processor processor, bool walk_subquery, void *arg)
  {
    for (uint i= 0; i < arg_count; i++)
    {
      if (args[i]->walk(processor, walk_subquery, arg))
        return true;
    }
    return false;
  }
  bool transform_args(THD *thd, Item_transformer transformer, uchar *arg);
  void propagate_equal_fields(THD *, const Item::Context &, COND_EQUAL *);
  bool excl_dep_on_table(table_map tab_map)
  {
    for (uint i= 0; i < arg_count; i++)
    {
      if (args[i]->const_item())
        continue;
      if (!args[i]->excl_dep_on_table(tab_map))
        return false;
    }
    return true;
  }
  bool excl_dep_on_grouping_fields(st_select_lex *sel);
  bool eq(const Item_args *other, bool binary_cmp) const
  {
    for (uint i= 0; i < arg_count ; i++)
    {
      if (!args[i]->eq(other->args[i], binary_cmp))
        return false;
    }
    return true;
  }
  bool excl_dep_on_in_subq_left_part(Item_in_subselect *subq_pred)
  {
    for (uint i= 0; i < arg_count; i++)
    {
      if (args[i]->const_item())
        continue;
      if (!args[i]->excl_dep_on_in_subq_left_part(subq_pred))
        return false;
    }
    return true;
  }
public:
  Item_args(void)
    :args(NULL), arg_count(0)
  { }
  Item_args(Item *a)
    :args(tmp_arg), arg_count(1)
  {
    args[0]= a;
  }
  Item_args(Item *a, Item *b)
    :args(tmp_arg), arg_count(2)
  {
    args[0]= a; args[1]= b;
  }
  Item_args(THD *thd, Item *a, Item *b, Item *c)
  {
    arg_count= 0;
    if (likely((args= (Item**) thd_alloc(thd, sizeof(Item*) * 3))))
    {
      arg_count= 3;
      args[0]= a; args[1]= b; args[2]= c;
    }
  }
  Item_args(THD *thd, Item *a, Item *b, Item *c, Item *d)
  {
    arg_count= 0;
    if (likely((args= (Item**) thd_alloc(thd, sizeof(Item*) * 4))))
    {
      arg_count= 4;
      args[0]= a; args[1]= b; args[2]= c; args[3]= d;
    }
  }
  Item_args(THD *thd, Item *a, Item *b, Item *c, Item *d, Item* e)
  {
    arg_count= 5;
    if (likely((args= (Item**) thd_alloc(thd, sizeof(Item*) * 5))))
    {
      arg_count= 5;
      args[0]= a; args[1]= b; args[2]= c; args[3]= d; args[4]= e;
    }
  }
  Item_args(THD *thd, List<Item> &list)
  {
    set_arguments(thd, list);
  }
  Item_args(THD *thd, const Item_args *other);
  bool alloc_arguments(THD *thd, uint count);
  void add_argument(Item *item)
  {
    args[arg_count++]= item;
  }
  /**
    Extract row elements from the given position.
    For example, for this input:  (1,2),(3,4),(5,6)
      pos=0 will extract  (1,3,5)
      pos=1 will extract  (2,4,6)
    @param  thd  - current thread, to allocate memory on its mem_root
    @param  rows - an array of compatible ROW-type items
    @param  pos  - the element position to extract
  */
  bool alloc_and_extract_row_elements(THD *thd, const Item_args *rows, uint pos)
  {
    DBUG_ASSERT(rows->argument_count() > 0);
    DBUG_ASSERT(rows->arguments()[0]->cols() > pos);
    if (alloc_arguments(thd, rows->argument_count()))
      return true;
    for (uint i= 0; i < rows->argument_count(); i++)
    {
      DBUG_ASSERT(rows->arguments()[0]->cols() == rows->arguments()[i]->cols());
      Item *arg= rows->arguments()[i]->element_index(pos);
      add_argument(arg);
    }
    DBUG_ASSERT(argument_count() == rows->argument_count());
    return false;
  }
  inline Item **arguments() const { return args; }
  inline uint argument_count() const { return arg_count; }
  inline void remove_arguments() { arg_count=0; }
  Sql_mode_dependency value_depends_on_sql_mode_bit_or() const;
};


/*
  Class to be used to enumerate all field references in an item tree. This
  includes references to outside but not fields of the tables within a
  subquery.
  Suggested usage:

    class My_enumerator : public Field_enumerator 
    {
      virtual void visit_field() { ... your actions ...} 
    }

    My_enumerator enumerator;
    item->walk(Item::enumerate_field_refs_processor, ...,&enumerator);

  This is similar to Visitor pattern.
*/

class Field_enumerator
{
public:
  virtual void visit_field(Item_field *field)= 0;
  virtual ~Field_enumerator() = default;;             /* purecov: inspected */
  Field_enumerator() = default;                       /* Remove gcc warning */
};

class Item_string;


class Item_fixed_hybrid: public Item
{
public:
  Item_fixed_hybrid(THD *thd): Item(thd)
  {
    base_flags&= ~item_base_t::FIXED;
  }
  Item_fixed_hybrid(THD *thd, Item_fixed_hybrid *item)
   :Item(thd, item)
  {
    base_flags|= (item->base_flags & item_base_t::FIXED);
  }
  bool fix_fields(THD *thd, Item **ref) override
  {
    DBUG_ASSERT(!fixed());
    base_flags|= item_base_t::FIXED;
    return false;
  }
  void cleanup() override
  {
    Item::cleanup();
    base_flags&= ~item_base_t::FIXED;
  }
  void quick_fix_field() override
  { base_flags|= item_base_t::FIXED; }
  void unfix_fields() override
  { base_flags&= ~item_base_t::FIXED; }
};


/**
  A common class for Item_basic_constant and Item_param
*/
class Item_basic_value :public Item,
                        public Item_const
{
protected:
  // Value metadata, e.g. to make string processing easier
  class Metadata: private MY_STRING_METADATA
  {
  public:
    Metadata(const String *str)
    {
      my_string_metadata_get(this, str->charset(), str->ptr(), str->length());
    }
    Metadata(const String *str, my_repertoire_t repertoire_arg)
    {
      MY_STRING_METADATA::repertoire= repertoire_arg;
      MY_STRING_METADATA::char_length= str->numchars();
    }
    my_repertoire_t repertoire() const
    {
      return MY_STRING_METADATA::repertoire;
    }
    size_t char_length() const { return MY_STRING_METADATA::char_length; }
  };
  void fix_charset_and_length(CHARSET_INFO *cs,
                              Derivation dv, Metadata metadata)
  {
    /*
      We have to have a different max_length than 'length' here to
      ensure that we get the right length if we do use the item
      to create a new table. In this case max_length must be the maximum
      number of chars for a string of this type because we in Create_field::
      divide the max_length with mbmaxlen).
    */
    collation.set(cs, dv, metadata.repertoire());
    fix_char_length(metadata.char_length());
    decimals= NOT_FIXED_DEC;
  }
  void fix_charset_and_length_from_str_value(const String &str, Derivation dv)
  {
    fix_charset_and_length(str.charset(), dv, Metadata(&str));
  }
  Item_basic_value(THD *thd): Item(thd) {}
  Item_basic_value(): Item() {}
public:
  Field *create_tmp_field_ex(MEM_ROOT *root,
                             TABLE *table, Tmp_field_src *src,
                             const Tmp_field_param *param) override
  {

    /*
      create_tmp_field_ex() for this type of Items is called for:
      - CREATE TABLE ... SELECT
      - In ORDER BY: SELECT max(a) FROM t1 GROUP BY a ORDER BY 'const';
      - In CURSORS:
          DECLARE c CURSOR FOR SELECT 'test';
          OPEN c;
    */
    return tmp_table_field_from_field_type_maybe_null(root,
                                            table, src, param,
                                            type() == Item::NULL_ITEM);
  }
  bool eq(const Item *item, bool binary_cmp) const override;
  const Type_all_attributes *get_type_all_attributes_from_const() const
    override
  { return this; }
};


class Item_basic_constant :public Item_basic_value
{
public:
  Item_basic_constant(THD *thd): Item_basic_value(thd) {};
  Item_basic_constant(): Item_basic_value() {};
  bool check_vcol_func_processor(void *) override { return false; }
  const Item_const *get_item_const() const override { return this; }
  virtual Item_basic_constant *make_string_literal_concat(THD *thd,
                                                          const LEX_CSTRING *)
  {
    DBUG_ASSERT(0);
    return this;
  }
  bool val_bool() override = 0;
};


/*****************************************************************************
  The class is a base class for representation of stored routine variables in
  the Item-hierarchy. There are the following kinds of SP-vars:
    - local variables (Item_splocal);
    - CASE expression (Item_case_expr);
*****************************************************************************/

class Item_sp_variable :public Item_fixed_hybrid
{
protected:
  /*
    THD, which is stored in fix_fields() and is used in this_item() to avoid
    current_thd use.
  */
  THD *m_thd;

  bool fix_fields_from_item(THD *thd, Item **, const Item *);
public:
  LEX_CSTRING m_name;

public:
#ifdef DBUG_ASSERT_EXISTS
  /*
    Routine to which this Item_splocal belongs. Used for checking if correct
    runtime context is used for variable handling.
  */
  const sp_head *m_sp;
#endif

public:
  Item_sp_variable(THD *thd, const LEX_CSTRING *sp_var_name);

public:
  bool fix_fields(THD *thd, Item **) override= 0;
  double val_real() override;
  longlong val_int() override;
  String *val_str(String *sp) override;
  my_decimal *val_decimal(my_decimal *decimal_value) override;
  bool get_date(THD *thd, MYSQL_TIME *ltime, date_mode_t fuzzydate) override;
  bool val_native(THD *thd, Native *to) override;
  bool is_null() override;

public:
  void make_send_field(THD *thd, Send_field *field) override;
  bool const_item() const override { return true; }
  Field *create_tmp_field_ex(MEM_ROOT *root,
                             TABLE *table, Tmp_field_src *src,
                             const Tmp_field_param *param) override
  {
    return create_tmp_field_ex_simple(root, table, src, param);
  }
  inline int save_in_field(Field *field, bool no_conversions) override;
  inline bool send(Protocol *protocol, st_value *buffer) override;
  bool check_vcol_func_processor(void *arg) override
  {
    return mark_unsupported_function(m_name.str, arg, VCOL_IMPOSSIBLE);
  }
};

/*****************************************************************************
  Item_sp_variable inline implementation.
*****************************************************************************/

inline int Item_sp_variable::save_in_field(Field *field, bool no_conversions)
{
  return this_item()->save_in_field(field, no_conversions);
}

inline bool Item_sp_variable::send(Protocol *protocol, st_value *buffer)
{
  return this_item()->send(protocol, buffer);
}


/*****************************************************************************
  A reference to local SP variable (incl. reference to SP parameter), used in
  runtime.
*****************************************************************************/

class Item_splocal :public Item_sp_variable,
                    private Settable_routine_parameter,
                    public Rewritable_query_parameter,
                    public Type_handler_hybrid_field_type
{
protected:
  const Sp_rcontext_handler *m_rcontext_handler;

  uint m_var_idx;

  Type m_type;

  bool append_value_for_log(THD *thd, String *str);

  sp_rcontext *get_rcontext(sp_rcontext *local_ctx) const;
  Item_field *get_variable(sp_rcontext *ctx) const;

public:
  Item_splocal(THD *thd, const Sp_rcontext_handler *rh,
               const LEX_CSTRING *sp_var_name, uint sp_var_idx,
               const Type_handler *handler,
               uint pos_in_q= 0, uint len_in_q= 0);

  bool fix_fields(THD *, Item **) override;
  Item *this_item() override;
  const Item *this_item() const override;
  Item **this_item_addr(THD *thd, Item **) override;

  void print(String *str, enum_query_type query_type) override;

public:
  inline const LEX_CSTRING *my_name() const;

  inline uint get_var_idx() const;

  Type type() const override { return m_type; }
  const Type_handler *type_handler() const override
  { return Type_handler_hybrid_field_type::type_handler(); }
  uint cols() const override { return this_item()->cols(); }
  Item* element_index(uint i) override
  { return this_item()->element_index(i); }
  Item** addr(uint i) override { return this_item()->addr(i); }
  bool check_cols(uint c) override;

private:
  bool set_value(THD *thd, sp_rcontext *ctx, Item **it) override;

public:
  Item_splocal *get_item_splocal() override { return this; }

  Rewritable_query_parameter *get_rewritable_query_parameter() override
  { return this; }

  Settable_routine_parameter *get_settable_routine_parameter() override
  { return this; }

  bool append_for_log(THD *thd, String *str) override;

  Item *do_get_copy(THD *thd) const override
  { return get_item_copy<Item_splocal>(thd, this); }
  Item *do_build_clone(THD *thd) const override { return get_copy(thd); }

  /*
    Override the inherited create_field_for_create_select(),
    because we want to preserve the exact data type for:
      DECLARE a1 INT;
      DECLARE a2 TYPE OF t1.a2;
      CREATE TABLE t1 AS SELECT a1, a2;
    The inherited implementation would create a column
    based on result_type(), which is less exact.
  */
  Field *create_field_for_create_select(MEM_ROOT *root, TABLE *table) override
  { return create_table_field_from_handler(root, table); }

  bool is_valid_limit_clause_variable_with_error() const
  {
    /*
      In case if the variable has an anchored data type, e.g.:
        DECLARE a TYPE OF t1.a;
      type_handler() is set to &type_handler_null and this
      function detects such variable as not valid in LIMIT.
    */
    if (type_handler()->is_limit_clause_valid_type())
      return true;
    my_error(ER_WRONG_SPVAR_TYPE_IN_LIMIT, MYF(0));
    return false;
  }
};


/**
  An Item_splocal variant whose data type becomes known only at
  sp_rcontext creation time, e.g. "DECLARE var1 t1.col1%TYPE".
*/
class Item_splocal_with_delayed_data_type: public Item_splocal
{
public:
  Item_splocal_with_delayed_data_type(THD *thd,
                                      const Sp_rcontext_handler *rh,
                                      const LEX_CSTRING *sp_var_name,
                                      uint sp_var_idx,
                                      uint pos_in_q, uint len_in_q)
   :Item_splocal(thd, rh, sp_var_name, sp_var_idx, &type_handler_null,
                 pos_in_q, len_in_q)
  { }

  Item *do_get_copy(THD *) const override { return nullptr; }
  Item *do_build_clone(THD *thd) const override { return nullptr; }
};


/**
  SP variables that are fields of a ROW.
  DELCARE r ROW(a INT,b INT);
  SELECT r.a; -- This is handled by Item_splocal_row_field
*/
class Item_splocal_row_field :public Item_splocal
{
protected:
  LEX_CSTRING m_field_name;
  uint m_field_idx;
  bool set_value(THD *thd, sp_rcontext *ctx, Item **it) override;
public:
  Item_splocal_row_field(THD *thd,
                         const Sp_rcontext_handler *rh,
                         const LEX_CSTRING *sp_var_name,
                         const LEX_CSTRING *sp_field_name,
                         uint sp_var_idx, uint sp_field_idx,
                         const Type_handler *handler,
                         uint pos_in_q= 0, uint len_in_q= 0)
   :Item_splocal(thd, rh, sp_var_name, sp_var_idx, handler, pos_in_q, len_in_q),
    m_field_name(*sp_field_name),
    m_field_idx(sp_field_idx)
  { }
  bool fix_fields(THD *thd, Item **) override;
  Item *this_item() override;
  const Item *this_item() const override;
  Item **this_item_addr(THD *thd, Item **) override;
  bool append_for_log(THD *thd, String *str) override;
  void print(String *str, enum_query_type query_type) override;

  Item *do_get_copy(THD *) const override { return nullptr; }
  Item *do_build_clone(THD *thd) const override { return nullptr; }
};


class Item_splocal_row_field_by_name :public Item_splocal_row_field
{
  bool set_value(THD *thd, sp_rcontext *ctx, Item **it) override;
public:
  Item_splocal_row_field_by_name(THD *thd,
                                 const Sp_rcontext_handler *rh,
                                 const LEX_CSTRING *sp_var_name,
                                 const LEX_CSTRING *sp_field_name,
                                 uint sp_var_idx,
                                 const Type_handler *handler,
                                 uint pos_in_q= 0, uint len_in_q= 0)
   :Item_splocal_row_field(thd, rh, sp_var_name, sp_field_name,
                           sp_var_idx, 0 /* field index will be set later */,
                           handler, pos_in_q, len_in_q)
  { }
  bool fix_fields(THD *thd, Item **it) override;
  void print(String *str, enum_query_type query_type) override;

  Item *do_get_copy(THD *) const override { return nullptr; }
  Item *do_build_clone(THD *thd) const override { return nullptr; }
};


/*****************************************************************************
  Item_splocal inline implementation.
*****************************************************************************/

inline const LEX_CSTRING *Item_splocal::my_name() const
{
  return &m_name;
}

inline uint Item_splocal::get_var_idx() const
{
  return m_var_idx;
}

/*****************************************************************************
  A reference to case expression in SP, used in runtime.
*****************************************************************************/

class Item_case_expr :public Item_sp_variable
{
public:
  Item_case_expr(THD *thd, uint case_expr_id);

public:
  bool fix_fields(THD *thd, Item **) override;
  Item *this_item() override;
  const Item *this_item() const override;
  Item **this_item_addr(THD *thd, Item **) override;

  Type type() const override;
  const Type_handler *type_handler() const override
  { return this_item()->type_handler(); }

public:
  /*
    NOTE: print() is intended to be used from views and for debug.
    Item_case_expr can not occur in views, so here it is only for debug
    purposes.
  */
  void print(String *str, enum_query_type query_type) override;
  Item *do_get_copy(THD *) const override { return nullptr; }
  Item *do_build_clone(THD *thd) const override { return nullptr; }

private:
  uint m_case_expr_id;
};

/*****************************************************************************
  Item_case_expr inline implementation.
*****************************************************************************/

inline enum Item::Type Item_case_expr::type() const
{
  return this_item()->type();
}

/*
  NAME_CONST(given_name, const_value). 
  This 'function' has all properties of the supplied const_value (which is 
  assumed to be a literal constant), and the name given_name. 

  This is used to replace references to SP variables when we write PROCEDURE
  statements into the binary log.

  TODO
    Together with Item_splocal and Item::this_item() we can actually extract
    common a base of this class and Item_splocal. Maybe it is possible to
    extract a common base with class Item_ref, too.
*/

class Item_name_const : public Item_fixed_hybrid
{
  Item *value_item;
  Item *name_item;
public:
  Item_name_const(THD *thd, Item *name_arg, Item *val);

  bool fix_fields(THD *, Item **) override;

  Type type() const override;
  double val_real() override;
  longlong val_int() override;
  String *val_str(String *sp) override;
  my_decimal *val_decimal(my_decimal *) override;
  bool get_date(THD *thd, MYSQL_TIME *ltime, date_mode_t fuzzydate) override;
  bool val_native(THD *thd, Native *to) override;
  bool is_null() override;
  void print(String *str, enum_query_type query_type) override;

  const Type_handler *type_handler() const override
  {
    return value_item->type_handler();
  }

  bool const_item() const override { return true; }

  Field *create_tmp_field_ex(MEM_ROOT *root,
                             TABLE *table, Tmp_field_src *src,
                             const Tmp_field_param *param) override
  {
    /*
      We can get to here when using a CURSOR for a query with NAME_CONST():
        DECLARE c CURSOR FOR SELECT NAME_CONST('x','y') FROM t1;
        OPEN c;
    */
    return tmp_table_field_from_field_type_maybe_null(root, table, src, param,
                                              type() == Item::NULL_ITEM);
  }
  int save_in_field(Field *field, bool no_conversions) override
  {
    return value_item->save_in_field(field, no_conversions);
  }

  bool send(Protocol *protocol, st_value *buffer) override
  {
    return value_item->send(protocol, buffer);
  }
  bool check_vcol_func_processor(void *arg) override
  {
    return mark_unsupported_function("name_const()", arg, VCOL_IMPOSSIBLE);
  }
  Item *do_get_copy(THD *thd) const override
  { return get_item_copy<Item_name_const>(thd, this); }
  Item *do_build_clone(THD *thd) const override { return get_copy(thd); }
};


class Item_literal: public Item_basic_constant
{
public:
  Item_literal(THD *thd): Item_basic_constant(thd)
  { }
  Item_literal(): Item_basic_constant()
  {}
  Type type() const override { return CONST_ITEM; }
  bool check_partition_func_processor(void *int_arg) override { return false;}
  bool const_item() const override { return true; }
  bool basic_const_item() const override { return true; }
  bool is_expensive() override { return false; }
  bool cleanup_is_expensive_cache_processor(void *arg) override { return 0; }
};


class Item_num: public Item_literal
{
public:
  Item_num(THD *thd): Item_literal(thd) { collation= DTCollation_numeric(); }
  Item_num(): Item_literal() { collation= DTCollation_numeric(); }
  Item *safe_charset_converter(THD *thd, CHARSET_INFO *tocs) override;
  bool get_date(THD *thd, MYSQL_TIME *ltime, date_mode_t fuzzydate) override
  {
    return type_handler()->Item_get_date_with_warn(thd, this, ltime, fuzzydate);
  }
};

#define NO_CACHED_FIELD_INDEX ((field_index_t) ~0U)

class st_select_lex;


class Item_result_field :public Item_fixed_hybrid /* Item with result field */
{
protected:
  Field *create_tmp_field_ex_from_handler(MEM_ROOT *root, TABLE *table,
                                          Tmp_field_src *src,
                                          const Tmp_field_param *param,
                                          const Type_handler *h);
public:
  Field *result_field;				/* Save result here */
  Item_result_field(THD *thd): Item_fixed_hybrid(thd), result_field(0) {}
  // Constructor used for Item_sum/Item_cond_and/or (see Item comment)
  Item_result_field(THD *thd, Item_result_field *item):
    Item_fixed_hybrid(thd, item), result_field(item->result_field)
  {}
  ~Item_result_field() = default;
  Field *get_tmp_table_field() override { return result_field; }
  Field *create_tmp_field_ex(MEM_ROOT *root, TABLE *table, Tmp_field_src *src,
                             const Tmp_field_param *param) override
  {
    DBUG_ASSERT(fixed());
    const Type_handler *h= type_handler()->type_handler_for_tmp_table(this);
    return create_tmp_field_ex_from_handler(root, table, src, param, h);
  }
  void get_tmp_field_src(Tmp_field_src *src, const Tmp_field_param *param);
  /*
    This implementation of used_tables() used by Item_avg_field and
    Item_variance_field which work when only temporary table left, so theu
    return table map of the temporary table.
  */
  table_map used_tables() const override { return 1; }
  bool is_result_field() override { return true; }
  void save_in_result_field(bool no_conversions) override
  {
    save_in_field(result_field, no_conversions);
  }
  void cleanup() override;
  bool check_vcol_func_processor(void *) override { return false; }
};


class Item_ident :public Item_result_field
{
protected:
  /* 
    We have to store initial values of db_name, table_name and field_name
    to be able to restore them during cleanup() because they can be 
    updated during fix_fields() to values from Field object and life-time 
    of those is shorter than life-time of Item_field.
  */
  Lex_table_name orig_db_name;
  Lex_table_name orig_table_name;
  Lex_ident      orig_field_name;

  void undeclared_spvar_error() const;

public:
  Name_resolution_context *context;
  Lex_table_name db_name;
  Lex_table_name table_name;
  Lex_ident      field_name;
  /*
    Cached pointer to table which contains this field, used for the same reason
    by prep. stmt. too in case then we have not-fully qualified field.
    0 - means no cached value.
  */
  TABLE_LIST *cached_table;
  st_select_lex *depended_from;
  /*
    Cached value of index for this field in table->field array, used by prepared
    stmts for speeding up their re-execution. Holds NO_CACHED_FIELD_INDEX
    if index value is not known.
  */
  field_index_t cached_field_index;
  /*
    Some Items resolved in another select should not be marked as dependency
    of the subquery where they are. During normal name resolution, we check
    this. Stored procedures and prepared statements first try to resolve an
    ident item using a cached table reference and field position from the
    previous query execution (cached_table/cached_field_index). If the
    tables were not changed, the ident matches the table/field, and we have
    faster resolution of the ident without looking through all tables and
    fields in the query. But in this case, we can not check all conditions
    about this ident item dependency, so we should cache the condition in
    this variable.
  */
  bool can_be_depended;
  /*
     NOTE: came from TABLE::alias_name_used and this is only a hint!
     See comment for TABLE::alias_name_used.
  */
  bool alias_name_used; /* true if item was resolved against alias */

  Item_ident(THD *thd, Name_resolution_context *context_arg,
             const LEX_CSTRING &db_name_arg, const LEX_CSTRING &table_name_arg,
             const LEX_CSTRING &field_name_arg);
  Item_ident(THD *thd, Item_ident *item);
  Item_ident(THD *thd, TABLE_LIST *view_arg, const LEX_CSTRING &field_name_arg);
  LEX_CSTRING full_name_cstring() const override;
  void cleanup() override;
  st_select_lex *get_depended_from() const;
  bool remove_dependence_processor(void * arg) override;
  void print(String *str, enum_query_type query_type) override;
  bool change_context_processor(void *cntx) override
    { context= (Name_resolution_context *)cntx; return FALSE; }
  /**
    Collect outer references
  */
  bool collect_outer_ref_processor(void *arg) override;
  friend bool insert_fields(THD *thd, Name_resolution_context *context,
                            const LEX_CSTRING &db_name,
                            const LEX_CSTRING &table_name,
                            List_iterator<Item> *it,
                            bool any_privileges, bool returning_field);
};


class Item_field :public Item_ident,
                  public Load_data_outvar
{
protected:
  void set_field(Field *field);
public:
  Field *field;
  Item_equal *item_equal;
  /*
    if any_privileges set to TRUE then here real effective privileges will
    be stored
  */
  privilege_t have_privileges;
  /* field need any privileges (for VIEW creation) */
  bool any_privileges;

private:
  /*
    Indicates whether this Item_field refers to a regular or some kind of
    temporary table.
    This is needed for print() to work: it may be called even after the table
    referred by the Item_field has been dropped.

    See ExplainDataStructureLifetime in sql_explain.h for details.
  */
  enum {
    NO_TEMP_TABLE= 0,
    REFERS_TO_DERIVED_TMP= 1,
    REFERS_TO_OTHER_TMP=2
  } refers_to_temp_table = NO_TEMP_TABLE;

public:
  Item_field(THD *thd, Name_resolution_context *context_arg,
             const LEX_CSTRING &db_arg, const LEX_CSTRING &table_name_arg,
	     const LEX_CSTRING &field_name_arg);
  Item_field(THD *thd, Name_resolution_context *context_arg,
             const LEX_CSTRING &field_name_arg)
   :Item_field(thd, context_arg, null_clex_str, null_clex_str, field_name_arg)
  { }
  Item_field(THD *thd, Name_resolution_context *context_arg)
   :Item_field(thd, context_arg, null_clex_str, null_clex_str, null_clex_str)
  { }
  /*
    Constructor needed to process subselect with temporary tables (see Item)
  */
  Item_field(THD *thd, Item_field *item);
  /*
    Constructor used inside setup_wild(), ensures that field, table,
    and database names will live as long as Item_field (this is important
    in prepared statements).
  */
  Item_field(THD *thd, Name_resolution_context *context_arg, Field *field);
  /*
    If this constructor is used, fix_fields() won't work, because
    db_name, table_name and column_name are unknown. It's necessary to call
    reset_field() before fix_fields() for all fields created this way.
  */
  Item_field(THD *thd, Field *field);
  Type type() const override { return FIELD_ITEM; }
  bool eq(const Item *item, bool binary_cmp) const override;
  double val_real() override;
  longlong val_int() override;
  my_decimal *val_decimal(my_decimal *) override;
  String *val_str(String*) override;
  void save_result(Field *to) override;
  double val_result() override;
  longlong val_int_result() override;
  bool val_native(THD *thd, Native *to) override;
  bool val_native_result(THD *thd, Native *to) override;
  String *str_result(String* tmp) override;
  my_decimal *val_decimal_result(my_decimal *) override;
  bool val_bool_result() override;
  bool is_null_result() override;
  bool send(Protocol *protocol, st_value *buffer) override;
  Load_data_outvar *get_load_data_outvar() override { return this; }
  bool load_data_set_null(THD *thd, const Load_data_param *param) override
  {
    return field->load_data_set_null(thd);
  }
  bool load_data_set_value(THD *thd, const char *pos, uint length,
                           const Load_data_param *param) override
  {
    field->load_data_set_value(pos, length, param->charset());
    return false;
  }
  bool load_data_set_no_data(THD *thd, const Load_data_param *param) override;
  void load_data_print_for_log_event(THD *thd, String *to) const override;
  bool load_data_add_outvar(THD *thd, Load_data_param *param) const override
  {
    return param->add_outvar_field(thd, field);
  }
  uint load_data_fixed_length() const override
  {
    return field->field_length;
  }
  void reset_field(Field *f);
  bool fix_fields(THD *, Item **) override;
  void fix_after_pullout(st_select_lex *new_parent, Item **ref, bool merge)
    override;
  void make_send_field(THD *thd, Send_field *tmp_field) override;
  int save_in_field(Field *field,bool no_conversions) override;
  void save_org_in_field(Field *field, fast_field_copier optimizer_data)
    override;
  fast_field_copier setup_fast_field_copier(Field *field) override;
  table_map used_tables() const override;
  table_map all_used_tables() const override;
  const Type_handler *type_handler() const override
  {
    const Type_handler *handler= field->type_handler();
    return handler->type_handler_for_item_field();
  }
  const Type_handler *real_type_handler() const override
  {
    if (field->is_created_from_null_item)
      return &type_handler_null;
    return field->type_handler();
  }
  uint32 character_octet_length() const override
  {
    return field->character_octet_length();
  }
  Field *create_tmp_field_from_item_field(MEM_ROOT *root, TABLE *new_table,
                                          Item_ref *orig_item,
                                          const Tmp_field_param *param);
  Field *create_tmp_field_ex(MEM_ROOT *root,
                             TABLE *table, Tmp_field_src *src,
                             const Tmp_field_param *param) override;
  const TYPELIB *get_typelib() const override { return field->get_typelib(); }
  enum_monotonicity_info get_monotonicity_info() const override
  {
    return MONOTONIC_STRICT_INCREASING;
  }
  Sql_mode_dependency value_depends_on_sql_mode() const override
  {
    return Sql_mode_dependency(0, field->value_depends_on_sql_mode());
  }
  bool hash_not_null(Hasher *hasher) override
  {
    if (field->is_null())
      return true;
    field->hash_not_null(hasher);
    return false;
  }
  longlong val_int_endpoint(bool left_endp, bool *incl_endp) override;
  bool get_date(THD *thd, MYSQL_TIME *ltime, date_mode_t fuzzydate) override;
  bool get_date_result(THD *thd, MYSQL_TIME *ltime,date_mode_t fuzzydate)
    override;
  longlong val_datetime_packed(THD *thd) override;
  longlong val_time_packed(THD *thd) override;
  bool is_null() override { return field->is_null(); }
  void update_null_value() override;
  void update_table_bitmaps()
  {
    if (field && field->table)
    {
      TABLE *tab= field->table;
      tab->covering_keys.intersect(field->part_of_key);
      if (tab->read_set)
        tab->mark_column_with_deps(field);
    }
  }
  void update_used_tables() override
  {
    update_table_bitmaps();
  }
  COND *build_equal_items(THD *thd, COND_EQUAL *inherited,
                          bool link_item_fields,
                          COND_EQUAL **cond_equal_ref) override
  {
    /*
      normilize_cond() replaced all conditions of type
         WHERE/HAVING field
      to:
        WHERE/HAVING field<>0
      By the time of a build_equal_items() call, all such conditions should
      already be replaced. No Item_field are possible.
      Note, some Item_field derivants are still possible.
      Item_insert_value:
        SELECT * FROM t1 WHERE VALUES(a);
      Item_default_value:
        SELECT * FROM t1 WHERE DEFAULT(a);
    */
    DBUG_ASSERT(type() != FIELD_ITEM);
    return Item_ident::build_equal_items(thd, inherited, link_item_fields,
                                         cond_equal_ref);
  }
  bool is_result_field() override { return false; }
  void save_in_result_field(bool no_conversions) override;
  Item *get_tmp_table_item(THD *thd) override;
  bool find_not_null_fields(table_map allowed) override;
  bool collect_item_field_processor(void * arg) override;
  bool unknown_splocal_processor(void *arg) override;
  bool add_field_to_set_processor(void * arg) override;
  bool find_item_in_field_list_processor(void *arg) override;
  bool register_field_in_read_map(void *arg) override;
  bool register_field_in_write_map(void *arg) override;
  bool register_field_in_bitmap(void *arg) override;
  bool check_partition_func_processor(void *) override {return false;}
  bool post_fix_fields_part_expr_processor(void *bool_arg) override;
  bool check_valid_arguments_processor(void *bool_arg) override;
  bool check_field_expression_processor(void *arg) override;
  bool enumerate_field_refs_processor(void *arg) override;
  bool update_table_bitmaps_processor(void *arg) override;
  bool switch_to_nullable_fields_processor(void *arg) override;
  bool update_vcol_processor(void *arg) override;
  bool rename_fields_processor(void *arg) override;
  bool rename_table_processor(void *arg) override;
  bool check_vcol_func_processor(void *arg) override;
  bool set_fields_as_dependent_processor(void *arg) override
  {
    if (!(used_tables() & OUTER_REF_TABLE_BIT))
    {
      depended_from= (st_select_lex *) arg;
      item_equal= NULL;
    }
    return 0;
  }
  void cleanup() override;
  Item_equal *get_item_equal() override { return item_equal; }
  void set_item_equal(Item_equal *item_eq) override { item_equal= item_eq; }
  Item_equal *find_item_equal(COND_EQUAL *cond_equal) override;
  bool contains(Field *field);
  Item* propagate_equal_fields(THD *, const Context &, COND_EQUAL *) override;
  Item *replace_equal_field(THD *thd, uchar *arg) override;
  uint32 max_display_length() const override
  { return field->max_display_length(); }
  Item_field *field_for_view_update() override { return this; }
  int fix_outer_field(THD *thd, Field **field, Item **reference);
  Item *update_value_transformer(THD *thd, uchar *select_arg) override;
  Item *derived_field_transformer_for_having(THD *thd, uchar *arg) override;
  Item *derived_field_transformer_for_where(THD *thd, uchar *arg) override;
  Item *grouping_field_transformer_for_where(THD *thd, uchar *arg) override;
  Item *in_subq_field_transformer_for_where(THD *thd, uchar *arg) override;
  Item *in_subq_field_transformer_for_having(THD *thd, uchar *arg) override;
  void print(String *str, enum_query_type query_type) override;
  bool excl_dep_on_table(table_map tab_map) override;
  bool excl_dep_on_grouping_fields(st_select_lex *sel) override;
  bool excl_dep_on_in_subq_left_part(Item_in_subselect *subq_pred) override;
  bool cleanup_excluding_fields_processor(void *arg) override
  { return field ? 0 : cleanup_processor(arg); }
  bool cleanup_excluding_const_fields_processor(void *arg) override
  { return field && const_item() ? 0 : cleanup_processor(arg); }

  Item *do_get_copy(THD *thd) const override
  { return get_item_copy<Item_field>(thd, this); }
  Item* do_build_clone(THD *thd) const override { return get_copy(thd); }
  bool is_outer_field() const override
  {
    DBUG_ASSERT(fixed());
    return field->table->pos_in_table_list->outer_join;
  }
  bool check_index_dependence(void *arg) override;
  void set_refers_to_temp_table();
  friend class Item_default_value;
  friend class Item_insert_value;
  friend class st_select_lex_unit;
};


/**
  Item_field for the ROW data type
*/
class Item_field_row: public Item_field,
                      public Item_args
{
public:
  Item_field_row(THD *thd, Field *field)
   :Item_field(thd, field),
    Item_args()
  { }
  Item *do_get_copy(THD *thd) const override
  { return get_item_copy<Item_field_row>(thd, this); }

  const Type_handler *type_handler() const override
  { return &type_handler_row; }
  uint cols() const override { return arg_count; }
  Item* element_index(uint i) override { return arg_count ? args[i] : this; }
  Item** addr(uint i) override { return arg_count ? args + i : NULL; }
  bool check_cols(uint c) override
  {
    if (cols() != c)
    {
      my_error(ER_OPERAND_COLUMNS, MYF(0), c);
      return true;
    }
    return false;
  }
  bool row_create_items(THD *thd, List<Spvar_definition> *list);
};


class Item_null :public Item_basic_constant
{
public:
  Item_null(THD *thd, const char *name_par=0, CHARSET_INFO *cs= &my_charset_bin):
    Item_basic_constant(thd)
  {
    set_maybe_null();
    null_value= TRUE;
    max_length= 0;
    name.str= name_par ? name_par : "NULL";
    name.length= strlen(name.str);
    collation.set(cs, DERIVATION_IGNORABLE, MY_REPERTOIRE_ASCII);
  }
  Type type() const override { return NULL_ITEM; }
  bool vcol_assignment_allowed_value() const override { return true; }
  bool val_bool() override;
  double val_real() override;
  longlong val_int() override;
  String *val_str(String *str) override;
  my_decimal *val_decimal(my_decimal *) override;
  bool get_date(THD *thd, MYSQL_TIME *ltime, date_mode_t fuzzydate) override;
  longlong val_datetime_packed(THD *) override;
  longlong val_time_packed(THD *) override;
  int save_in_field(Field *field, bool no_conversions) override;
  int save_safe_in_field(Field *field) override;
  bool send(Protocol *protocol, st_value *buffer) override;
  const Type_handler *type_handler() const override
  { return &type_handler_null; }
  bool basic_const_item() const override { return true; }
  Item *clone_item(THD *thd) const override;
  bool const_is_null() const override { return true; }
  bool is_null() override { return true; }

  void print(String *str, enum_query_type) override
  {
    str->append(NULL_clex_str);
  }

  Item *safe_charset_converter(THD *thd, CHARSET_INFO *tocs) override;
  bool check_partition_func_processor(void *) override { return false; }
  Item_basic_constant *make_string_literal_concat(THD *thd,
                                                  const LEX_CSTRING *)
    override;
  Item *do_get_copy(THD *thd) const override
  { return get_item_copy<Item_null>(thd, this); }
  Item *do_build_clone(THD *thd) const override { return get_copy(thd); }
};

class Item_null_result :public Item_null
{
public:
  Field *result_field;
  Item_null_result(THD *thd): Item_null(thd), result_field(0) {}
  bool is_result_field() override { return result_field != 0; }
  const Type_handler *type_handler() const override
  {
    if (result_field)
      return result_field->type_handler();
    return &type_handler_null;
  }
  Field *create_tmp_field_ex(MEM_ROOT *, TABLE *, Tmp_field_src *,
                             const Tmp_field_param *) override
  {
    DBUG_ASSERT(0);
    return NULL;
  }
  void save_in_result_field(bool no_conversions) override
  {
    save_in_field(result_field, no_conversions);
  }
  bool check_partition_func_processor(void *int_arg) override { return true; }
  bool check_vcol_func_processor(void *arg) override
  {
    return mark_unsupported_function(full_name(), arg, VCOL_IMPOSSIBLE);
  }
};

/*
  Item represents one placeholder ('?') of prepared statement

  Notes:
  Item_param::field_type() is used when this item is in a temporary table.
  This is NOT placeholder metadata sent to client, as this value
  is assigned after sending metadata (in setup_one_conversion_function).
  For example in case of 'SELECT ?' you'll get MYSQL_TYPE_STRING both
  in result set and placeholders metadata, no matter what type you will
  supply for this placeholder in mysql_stmt_execute.

  Item_param has two Type_handler pointers,
  which can point to different handlers:

  1. In the Type_handler_hybrid_field_type member
     It's initialized in:
     - Item_param::setup_conversion(), for client-server PS protocol,
       according to the bind type.
     - Item_param::set_from_item(), for EXECUTE and EXECUTE IMMEDIATE,
       according to the actual parameter data type.

  2. In the "value" member.
     It's initialized in:
     - Item_param::set_param_func(), for client-server PS protocol.
     - Item_param::set_from_item(), for EXECUTE and EXECUTE IMMEDIATE.
*/

class Item_param :public Item_basic_value,
                  private Settable_routine_parameter,
                  public Rewritable_query_parameter,
                  private Type_handler_hybrid_field_type
{
  /*
    NO_VALUE is a special value meaning that the parameter has not been
    assigned yet. Item_param::state is assigned to NO_VALUE in constructor
    and is used at prepare time.

    1. At prepare time
      Item_param::fix_fields() sets "fixed" to true,
      but as Item_param::state is still NO_VALUE,
      Item_param::basic_const_item() returns false. This prevents various
      optimizations to happen at prepare time fix_fields().
      For example, in this query:
        PREPARE stmt FROM 'SELECT FORMAT(10000,2,?)';
      Item_param::basic_const_item() is tested from
      Item_func_format::fix_length_and_dec().

    2. At execute time:
      When Item_param gets a value
      (or a pseudo-value like DEFAULT_VALUE or IGNORE_VALUE):
      - Item_param::state changes from NO_VALUE to something else
      - Item_param::fixed is changed to true
      All Item_param::set_xxx() make sure to do so.
      In the state with an assigned value:
      - Item_param::basic_const_item() returns true
      - Item::type() returns NULL_ITEM or CONST_ITEM,
        depending on the value assigned.
      So in this state Item_param behaves in many cases like a literal.

      When Item_param::cleanup() is called:
      - Item_param::state does not change
      - Item_param::fixed changes to false
      Note, this puts Item_param into an inconsistent state:
      - Item_param::basic_const_item() still returns "true"
      - Item_param::type() still pretends to be a basic constant Item
      Both are not expected in combination with fixed==false.
      However, these methods are not really called in this state,
      see asserts in Item_param::basic_const_item() and Item_param::type().

      When Item_param::reset() is called:
      - Item_param::state changes to NO_VALUE
      - Item_param::fixed changes to false
  */
  enum enum_item_param_state
  {
    NO_VALUE, NULL_VALUE, SHORT_DATA_VALUE, LONG_DATA_VALUE,
    DEFAULT_VALUE, IGNORE_VALUE
  } state;

  void fix_temporal(uint32 max_length_arg, uint decimals_arg);

  struct CONVERSION_INFO
  {
    /*
      Character sets conversion info for string values.
      Character sets of client and connection defined at bind time are used
      for all conversions, even if one of them is later changed (i.e.
      between subsequent calls to mysql_stmt_execute).
    */
    CHARSET_INFO *character_set_client;
    CHARSET_INFO *character_set_of_placeholder;
    /*
      This points at character set of connection if conversion
      to it is required (i. e. if placeholder typecode is not BLOB).
      Otherwise it's equal to character_set_client (to simplify
      check in convert_str_value()).
    */
    CHARSET_INFO *final_character_set_of_str_value;
  private:
    bool needs_conversion() const
    {
      return final_character_set_of_str_value !=
             character_set_of_placeholder;
    }
    bool convert(THD *thd, String *str);
  public:
    void set(THD *thd, CHARSET_INFO *cs);
    bool convert_if_needed(THD *thd, String *str)
    {
      /*
        Check is so simple because all charsets were set up properly
        in setup_one_conversion_function, where typecode of
        placeholder was also taken into account: the variables are different
        here only if conversion is really necessary.
      */
      if (needs_conversion())
        return convert(thd, str);
      str->set_charset(final_character_set_of_str_value);
      return false;
    }
  };

  bool m_empty_string_is_null;

  class PValue_simple
  {
  public:
    union
    {
      longlong integer;
      double   real;
      CONVERSION_INFO cs_info;
      MYSQL_TIME     time;
    };
    void swap(PValue_simple &other)
    {
      swap_variables(PValue_simple, *this, other);
    }
  };

  class PValue: public Type_handler_hybrid_field_type,
                public PValue_simple,
                public Value_source
  {
  public:
    PValue(): Type_handler_hybrid_field_type(&type_handler_null) {}
    my_decimal m_decimal;
    String m_string;
    /*
      A buffer for string and long data values. Historically all allocated
      values returned from val_str() were treated as eligible to
      modification. I. e. in some cases Item_func_concat can append it's
      second argument to return value of the first one. Because of that we
      can't return the original buffer holding string data from val_str(),
      and have to have one buffer for data and another just pointing to
      the data. This is the latter one and it's returned from val_str().
      Can not be declared inside the union as it's not a POD type.
    */
    String m_string_ptr;

    void swap(PValue &other)
    {
      Type_handler_hybrid_field_type::swap(other);
      PValue_simple::swap(other);
      m_decimal.swap(other.m_decimal);
      m_string.swap(other.m_string);
      m_string_ptr.swap(other.m_string_ptr);
    }
    double val_real(const Type_std_attributes *attr) const;
    longlong val_int(const Type_std_attributes *attr) const;
    my_decimal *val_decimal(my_decimal *dec, const Type_std_attributes *attr);
    String *val_str(String *str, const Type_std_attributes *attr);
  };

  PValue value;

  const String *value_query_val_str(THD *thd, String* str) const;
  Item *value_clone_item(THD *thd) const;
  bool is_evaluable_expression() const override;
  bool check_assignability_to(const Field *field, bool ignore) const override;
  bool can_return_value() const;

public:
  /*
    Used for bulk protocol only.
  */
  enum enum_indicator_type indicator;

  const Type_handler *type_handler() const override
  { return Type_handler_hybrid_field_type::type_handler(); }

  bool vcol_assignment_allowed_value() const override
  {
    switch (state) {
    case NULL_VALUE:
    case DEFAULT_VALUE:
    case IGNORE_VALUE:
      return true;
    case NO_VALUE:
    case SHORT_DATA_VALUE:
    case LONG_DATA_VALUE:
      break;
    }
    return false;
  }

  Item_param(THD *thd, const LEX_CSTRING *name_arg,
             uint pos_in_query_arg, uint len_in_query_arg);

  void cleanup() override
  {
    m_default_field= NULL;
    Item::cleanup();
  }

  Type type() const override
  {
    // Don't pretend to be a constant unless value for this item is set.
    switch (state) {
    case NO_VALUE:         return PARAM_ITEM;
    case NULL_VALUE:       return NULL_ITEM;
    case SHORT_DATA_VALUE: return CONST_ITEM;
    case LONG_DATA_VALUE:  return CONST_ITEM;
    case DEFAULT_VALUE:    return PARAM_ITEM;
    case IGNORE_VALUE:     return PARAM_ITEM;
    }
    DBUG_ASSERT(0);
    return PARAM_ITEM;
  }

  bool is_order_clause_position() const override
  {
    return state == SHORT_DATA_VALUE &&
           type_handler()->is_order_clause_position_type();
  }

  const Item_const *get_item_const() const override
  {
    switch (state) {
    case SHORT_DATA_VALUE:
    case LONG_DATA_VALUE:
    case NULL_VALUE:
      return this;
    case IGNORE_VALUE:
    case DEFAULT_VALUE:
    case NO_VALUE:
      break;
    }
    return NULL;
  }

  bool const_is_null() const override { return state == NULL_VALUE; }
  bool can_return_const_value(Item_result type) const
  {
    return can_return_value() &&
           value.type_handler()->cmp_type() == type &&
           type_handler()->cmp_type() == type;
  }
  const longlong *const_ptr_longlong() const override
  { return can_return_const_value(INT_RESULT) ? &value.integer : NULL; }
  const double *const_ptr_double() const override
  { return can_return_const_value(REAL_RESULT) ? &value.real : NULL; }
  const my_decimal *const_ptr_my_decimal() const override
  { return can_return_const_value(DECIMAL_RESULT) ? &value.m_decimal : NULL; }
  const MYSQL_TIME *const_ptr_mysql_time() const override
  { return can_return_const_value(TIME_RESULT) ? &value.time : NULL; }
  const String *const_ptr_string() const override
  { return can_return_const_value(STRING_RESULT) ? &value.m_string : NULL; }

  double val_real() override
  {
    return can_return_value() ? value.val_real(this) : 0e0;
  }
  longlong val_int() override
  {
    return can_return_value() ? value.val_int(this) : 0;
  }
  my_decimal *val_decimal(my_decimal *dec) override
  {
    return can_return_value() ? value.val_decimal(dec, this) : NULL;
  }
  String *val_str(String *str) override
  {
    return can_return_value() ? value.val_str(str, this) : NULL;
  }
  bool get_date(THD *thd, MYSQL_TIME *tm, date_mode_t fuzzydate) override;
  bool val_native(THD *thd, Native *to) override
  {
    return Item_param::type_handler()->Item_param_val_native(thd, this, to);
  }

  int save_in_field(Field *field, bool no_conversions) override;

  void set_default(bool set_type_handler_null);
  void set_ignore(bool set_type_handler_null);
  void set_null(const DTCollation &c);
  void set_null_string(const DTCollation &c)
  {
    /*
      We need to distinguish explicit NULL (marked by DERIVATION_IGNORABLE)
      from other item types:

      - These statements should give an error, because
        the character set of the bound parameter is not known:
          EXECUTE IMMEDIATE "SELECT ? COLLATE utf8mb4_bin" USING NULL;
          EXECUTE IMMEDIATE "SELECT ? COLLATE utf8mb4_bin" USING CONCAT(NULL);

      - These statements should return a good result, because
        the character set of the bound parameter is known:
          EXECUTE IMMEDIATE "SELECT ? COLLATE utf8mb4_bin"
                      USING CONVERT(NULL USING utf8mb4);
          EXECUTE IMMEDIATE "SELECT ? COLLATE utf8mb4_bin"
                      USING CAST(NULL AS CHAR CHARACTER SET utf8mb4);
    */
    set_null(DTCollation(c.collation, MY_MAX(c.derivation,
                                             DERIVATION_COERCIBLE)));
  }
  void set_null()
  {
    set_null(DTCollation(&my_charset_bin, DERIVATION_IGNORABLE));
  }
  void set_int(longlong i, uint32 max_length_arg);
  void set_double(double i);
  void set_decimal(const char *str, ulong length);
  void set_decimal(const my_decimal *dv, bool unsigned_arg);
  bool set_str(const char *str, ulong length,
               CHARSET_INFO *fromcs, CHARSET_INFO *tocs);
  bool set_longdata(const char *str, ulong length);
  void set_time(MYSQL_TIME *tm, timestamp_type type, uint32 max_length_arg);
  void set_time(const MYSQL_TIME *tm, uint32 max_length_arg, uint decimals_arg);
  bool set_from_item(THD *thd, Item *item);
  void reset();

  void set_param_tiny(uchar **pos, ulong len);
  void set_param_short(uchar **pos, ulong len);
  void set_param_int32(uchar **pos, ulong len);
  void set_param_int64(uchar **pos, ulong len);
  void set_param_float(uchar **pos, ulong len);
  void set_param_double(uchar **pos, ulong len);
  void set_param_decimal(uchar **pos, ulong len);
  void set_param_time(uchar **pos, ulong len);
  void set_param_datetime(uchar **pos, ulong len);
  void set_param_date(uchar **pos, ulong len);
  void set_param_str(uchar **pos, ulong len);

  void setup_conversion(THD *thd, uchar param_type);
  void setup_conversion_blob(THD *thd);
  void setup_conversion_string(THD *thd, CHARSET_INFO *fromcs);

  /*
    Assign placeholder value from bind data.
    Note, that 'len' has different semantics in embedded library (as we
    don't need to check that packet is not broken there). See
    sql_prepare.cc for details.
  */
  void set_param_func(uchar **pos, ulong len)
  {
    /*
      To avoid Item_param::set_xxx() asserting on data type mismatch,
      we set the value type handler here:
      - It can not be initialized yet after Item_param::setup_conversion().
      - Also, for LIMIT clause parameters, the value type handler might have
        changed from the real type handler to type_handler_longlong.
        So here we'll restore it.
    */
    const Type_handler *h= Item_param::type_handler();
    value.set_handler(h);
    h->Item_param_set_param_func(this, pos, len);
  }

  bool set_value(THD *thd, const Type_all_attributes *attr,
                 const st_value *val, const Type_handler *h)
  {
    value.set_handler(h); // See comments in set_param_func()
    return h->Item_param_set_from_value(thd, this, attr, val);
  }

  bool set_limit_clause_param(longlong nr)
  {
    value.set_handler(&type_handler_slonglong);
    set_int(nr, MY_INT64_NUM_DECIMAL_DIGITS);
    return !unsigned_flag && value.integer < 0;
  }
  const String *query_val_str(THD *thd, String *str) const;

  bool convert_str_value(THD *thd);

  /*
    If value for parameter was not set we treat it as non-const
    so no one will use parameters value in fix_fields still
    parameter is constant during execution.
  */
  bool const_item() const override
  {
    return state != NO_VALUE;
  }
  table_map used_tables() const override
  {
    return state != NO_VALUE ? (table_map)0 : PARAM_TABLE_BIT;
  }
  void print(String *str, enum_query_type query_type) override;
  bool is_null() override
  { DBUG_ASSERT(state != NO_VALUE); return state == NULL_VALUE; }
  bool basic_const_item() const override;
  bool has_no_value() const
  {
    return state == NO_VALUE;
  }
  bool has_long_data_value() const
  {
    return state == LONG_DATA_VALUE;
  }
  bool has_int_value() const
  {
    return state == SHORT_DATA_VALUE &&
           value.type_handler()->cmp_type() == INT_RESULT;
  }
  bool is_stored_routine_parameter() const override { return true; }
  /*
    This method is used to make a copy of a basic constant item when
    propagating constants in the optimizer. The reason to create a new
    item and not use the existing one is not precisely known (2005/04/16).
    Probably we are trying to preserve tree structure of items, in other
    words, avoid pointing at one item from two different nodes of the tree.
    Return a new basic constant item if parameter value is a basic
    constant, assert otherwise. This method is called only if
    basic_const_item returned TRUE.
  */
  Item *safe_charset_converter(THD *thd, CHARSET_INFO *tocs) override;
  Item *clone_item(THD *thd) const override;
  void set_param_type_and_swap_value(Item_param *from);

  Rewritable_query_parameter *get_rewritable_query_parameter() override
  { return this; }
  Settable_routine_parameter *get_settable_routine_parameter() override
  { return m_is_settable_routine_parameter ? this : nullptr; }

  bool append_for_log(THD *thd, String *str) override;
  bool check_vcol_func_processor(void *) override { return false; }
  Item *do_get_copy(THD *thd) const override { return nullptr; }
  Item *do_build_clone(THD *thd) const override { return nullptr; }

  bool add_as_clone(THD *thd);
  void sync_clones();
  bool register_clone(Item_param *i) { return m_clones.push_back(i); }

  void raise_error_not_evaluable() override
  {
    invalid_default_param();
  }
private:
  void invalid_default_param() const;
  bool set_value(THD *thd, sp_rcontext *ctx, Item **it) override;
  void set_out_param_info(Send_field *info) override;

public:
  const Send_field *get_out_param_info() const override;
  Item_param *get_item_param() override { return this; }
  void make_send_field(THD *thd, Send_field *field) override;

  /**
    See comments on @see Item::associate_with_target_field for method
    description
  */
  bool associate_with_target_field(THD *, Item_field *field) override
  {
    m_associated_field= field;
    return false;
  }
  bool assign_default(Field *field);

private:
  Send_field *m_out_param_info;
  bool m_is_settable_routine_parameter;
  /*
    Array of all references of this parameter marker used in a CTE to its clones
    created for copies of this marker used the CTE's copies. It's used to
    synchronize the actual value of the parameter with the values of the clones.
  */
  Mem_root_array<Item_param *, true> m_clones;
  Item_field *m_associated_field;
  Field *m_default_field;
};


class Item_int :public Item_num
{
public:
  longlong value;
  Item_int(THD *thd, int32 i,size_t length= MY_INT32_NUM_DECIMAL_DIGITS):
    Item_num(thd), value((longlong) i)
    { max_length=(uint32)length; }
  Item_int(THD *thd, longlong i,size_t length= MY_INT64_NUM_DECIMAL_DIGITS):
    Item_num(thd), value(i)
    { max_length=(uint32)length; }
  Item_int(THD *thd, ulonglong i, size_t length= MY_INT64_NUM_DECIMAL_DIGITS):
    Item_num(thd), value((longlong)i)
    { max_length=(uint32)length; unsigned_flag= 1; }
  Item_int(THD *thd, const char *str_arg,longlong i,size_t length):
    Item_num(thd), value(i)
    {
      max_length=(uint32)length;
      name.str= str_arg; name.length= safe_strlen(name.str);
    }
  Item_int(THD *thd, const char *str_arg,longlong i,size_t length, bool flag):
    Item_num(thd), value(i)
    {
      max_length=(uint32)length;
      name.str= str_arg; name.length= safe_strlen(name.str);
      unsigned_flag= flag;
    }
  Item_int(const char *str_arg,longlong i,size_t length):
    Item_num(), value(i)
    {
      max_length=(uint32)length;
      name.str= str_arg; name.length= safe_strlen(name.str);
      unsigned_flag= 1;
    }
  Item_int(THD *thd, const char *str_arg, size_t length=64);
  const Type_handler *type_handler() const override
  { return type_handler_long_or_longlong(); }
  Field *create_field_for_create_select(MEM_ROOT *root, TABLE *table) override
  { return tmp_table_field_from_field_type(root, table); }
  const longlong *const_ptr_longlong() const override { return &value; }
  bool val_bool() override { return value != 0; }
  longlong val_int() override
  {
    DBUG_ASSERT(!is_cond());
    return value;
  }
  longlong val_int_min() const override { return value; }
  double val_real() override { return (double) value; }
  my_decimal *val_decimal(my_decimal *) override;
  String *val_str(String*) override;
  int save_in_field(Field *field, bool no_conversions) override;
  bool is_order_clause_position() const override { return true; }
  Item *clone_item(THD *thd) const override;
  void print(String *str, enum_query_type query_type) override;
  Item *neg(THD *thd) override;
  decimal_digits_t decimal_precision() const override
  { return (decimal_digits_t) (max_length - MY_TEST(value < 0)); }
  Item *do_get_copy(THD *thd) const override
  { return get_item_copy<Item_int>(thd, this); }
  Item *do_build_clone(THD *thd) const override { return get_copy(thd); }
};


/*
  We sometimes need to distinguish a number from a boolean:
  a[1] and a[true] are different things in XPath.
  Also in JSON boolean values should be treated differently.
*/
class Item_bool :public Item_int
{
public:
  Item_bool(THD *thd, const char *str_arg, longlong i):
    Item_int(thd, str_arg, i, 1) {}
  Item_bool(THD *thd, bool i) :Item_int(thd, (longlong) i, 1) { }
  Item_bool(const char *str_arg, longlong i):
    Item_int(str_arg, i, 1) {}
  bool is_bool_literal() const override { return true; }
  Item *neg_transformer(THD *thd) override;
  const Type_handler *type_handler() const override
  { return &type_handler_bool; }
  const Type_handler *fixed_type_handler() const override
  { return &type_handler_bool; }
  void quick_fix_field() override
  {
    /*
      We can get here when Item_bool is created instead of a constant
      predicate at various condition optimization stages in sql_select.
    */
  }
  Item *do_get_copy(THD *thd) const override
  { return get_item_copy<Item_bool>(thd, this); }
  Item *do_build_clone(THD *thd) const override { return get_copy(thd); }
};


class Item_bool_static :public Item_bool
{
public:
  Item_bool_static(const char *str_arg, longlong i):
    Item_bool(str_arg, i) {};

  /* Don't mark static items as top level item */
  virtual void top_level_item() override {}
  void set_join_tab_idx(uint8 join_tab_idx_arg) override
  { DBUG_ASSERT(0); }

  void cleanup() override {}

  Item *do_get_copy(THD *thd) const override
  { return get_item_copy<Item_bool_static>(thd, this); }
};

/* The following variablese are stored in a read only segment */
extern Item_bool_static *Item_false, *Item_true;

class Item_uint :public Item_int
{
public:
  Item_uint(THD *thd, const char *str_arg, size_t length);
  Item_uint(THD *thd, ulonglong i): Item_int(thd, i, 10) {}
  Item_uint(THD *thd, const char *str_arg, longlong i, uint length);
  double val_real() override { return ulonglong2double((ulonglong)value); }
  Item *clone_item(THD *thd) const override;
  Item *neg(THD *thd) override;
  decimal_digits_t decimal_precision() const override
  { return decimal_digits_t(max_length); }
  Item *do_get_copy(THD *thd) const override
  { return get_item_copy<Item_uint>(thd, this); }
};


class Item_datetime :public Item_int
{
protected:
  MYSQL_TIME ltime;
public:
  Item_datetime(THD *thd): Item_int(thd, 0) { unsigned_flag=0; }
  Item_datetime(THD *thd, const Datetime &dt, decimal_digits_t dec)
   :Item_int(thd, 0),
    ltime(*dt.get_mysql_time())
  {
    unsigned_flag= 0;
    decimals= dec;
  }
  int save_in_field(Field *field, bool no_conversions) override;
  longlong val_int() override;
  double val_real() override { return (double)val_int(); }
  void set(const MYSQL_TIME *datetime) { ltime= *datetime; }
  void set_from_packed(longlong packed, enum_mysql_timestamp_type ts_type);
  bool get_date(THD *thd, MYSQL_TIME *to, date_mode_t fuzzydate) override
  {
    *to= ltime;
    return false;
  }
  void print(String *str, enum_query_type query_type) override;
};


/* decimal (fixed point) constant */
class Item_decimal :public Item_num
{
protected:
  my_decimal decimal_value;
public:
  Item_decimal(THD *thd, const char *str_arg, size_t length,
               CHARSET_INFO *charset);
  Item_decimal(THD *thd, const char *str, const my_decimal *val_arg,
               uint decimal_par, uint length);
  Item_decimal(THD *thd, const my_decimal *value_par);
  Item_decimal(THD *thd, longlong val, bool unsig);
  Item_decimal(THD *thd, double val, int precision, int scale);
  Item_decimal(THD *thd, const uchar *bin, int precision, int scale);

  const Type_handler *type_handler() const override
  { return &type_handler_newdecimal; }
  bool val_bool() override
  { return decimal_value.to_bool(); }
  longlong val_int() override
  {
    DBUG_ASSERT(!is_cond());
    return decimal_value.to_longlong(unsigned_flag);
  }
  double val_real() override
  { return decimal_value.to_double(); }
  String *val_str(String *to) override
  { return decimal_value.to_string(to); }
  my_decimal *val_decimal(my_decimal *val) override
  { return &decimal_value; }
  const my_decimal *const_ptr_my_decimal() const override
  { return &decimal_value; }
  int save_in_field(Field *field, bool no_conversions) override;
  Item *clone_item(THD *thd) const override;
  void print(String *str, enum_query_type query_type) override
  {
    decimal_value.to_string(&str_value);
    str->append(str_value);
  }
  Item *neg(THD *thd) override;
  decimal_digits_t decimal_precision() const override
  { return decimal_value.precision(); }
  void set_decimal_value(my_decimal *value_par);
  Item *do_get_copy(THD *thd) const override
  { return get_item_copy<Item_decimal>(thd, this); }
  Item *do_build_clone(THD *thd) const override { return get_copy(thd); }
};


class Item_float :public Item_num
{
  const char *presentation;
public:
  double value;
  Item_float(THD *thd, const char *str_arg, size_t length);
  Item_float(THD *thd, const char *str, double val_arg, uint decimal_par,
             uint length): Item_num(thd), value(val_arg)
  {
    presentation= name.str= str;
    name.length= safe_strlen(str);
    decimals=(uint8) decimal_par;
    max_length= length;
  }
  Item_float(THD *thd, double value_par, uint decimal_par):
    Item_num(thd), presentation(0), value(value_par)
  {
    decimals= (uint8) decimal_par;
  }
  int save_in_field(Field *field, bool no_conversions) override;
  const Type_handler *type_handler() const override
  { return &type_handler_double; }
  const double *const_ptr_double() const override { return &value; }
  bool val_bool() override { return value != 0.0; }
  double val_real() override { return value; }
  longlong val_int() override
  {
    DBUG_ASSERT(!is_cond());
    if (value <= (double) LONGLONG_MIN)
    {
       return LONGLONG_MIN;
    }
    else if (value >= (double) (ulonglong) LONGLONG_MAX)
    {
      return LONGLONG_MAX;
    }
    return (longlong) rint(value);
  }
  String *val_str(String*) override;
  my_decimal *val_decimal(my_decimal *) override;
  Item *clone_item(THD *thd) const override;
  Item *neg(THD *thd) override;
  void print(String *str, enum_query_type query_type) override;
  Item *do_get_copy(THD *thd) const override
  { return get_item_copy<Item_float>(thd, this); }
  Item *do_build_clone(THD *thd) const override { return get_copy(thd); }
};


class Item_static_float_func :public Item_float
{
  const char *func_name;
public:
  Item_static_float_func(THD *thd, const char *str, double val_arg,
                         uint decimal_par, uint length):
    Item_float(thd, NullS, val_arg, decimal_par, length), func_name(str)
  {}
  void print(String *str, enum_query_type) override
  {
    str->append(func_name, strlen(func_name));
  }
  Item *safe_charset_converter(THD *thd, CHARSET_INFO *tocs) override
  {
    return const_charset_converter(thd, tocs, true, func_name);
  }
  Item *do_get_copy(THD *thd) const override
  { return get_item_copy<Item_static_float_func>(thd, this); }
};


class Item_string :public Item_literal
{
protected:
  void fix_from_value(Derivation dv, const Metadata metadata)
  {
    fix_charset_and_length(str_value.charset(), dv, metadata);
  }
  void fix_and_set_name_from_value(THD *thd, Derivation dv,
                                   const Metadata metadata)
  {
    fix_from_value(dv, metadata);
    set_name(thd, &str_value);
  }
protected:
  /* Just create an item and do not fill string representation */
  Item_string(THD *thd, CHARSET_INFO *cs, Derivation dv= DERIVATION_COERCIBLE):
    Item_literal(thd)
  {
    collation.set(cs, dv);
    max_length= 0;
    set_name(thd, NULL, 0, system_charset_info);
    decimals= NOT_FIXED_DEC;
  }
public:
  Item_string(THD *thd, CHARSET_INFO *csi, const char *str_arg, uint length_arg)
   :Item_literal(thd)
  {
    collation.set(csi, DERIVATION_COERCIBLE);
    set_name(thd, NULL, 0, system_charset_info);
    decimals= NOT_FIXED_DEC;
    str_value.copy(str_arg, length_arg, csi);
    max_length= str_value.numchars() * csi->mbmaxlen;
  }
  // Constructors with the item name set from its value
  Item_string(THD *thd, const char *str, uint length, CHARSET_INFO *cs,
              Derivation dv, my_repertoire_t repertoire)
   :Item_literal(thd)
  {
    str_value.set_or_copy_aligned(str, length, cs);
    fix_and_set_name_from_value(thd, dv, Metadata(&str_value, repertoire));
  }
  Item_string(THD *thd, const char *str, size_t length,
              CHARSET_INFO *cs, Derivation dv= DERIVATION_COERCIBLE)
   :Item_literal(thd)
  {
    str_value.set_or_copy_aligned(str, length, cs);
    fix_and_set_name_from_value(thd, dv, Metadata(&str_value));
  }
  Item_string(THD *thd, const String *str, CHARSET_INFO *tocs, uint *conv_errors,
              Derivation dv, my_repertoire_t repertoire)
   :Item_literal(thd)
  {
    if (str_value.copy(str, tocs, conv_errors))
      str_value.set("", 0, tocs); // EOM ?
    str_value.mark_as_const();
    fix_and_set_name_from_value(thd, dv, Metadata(&str_value, repertoire));
  }
  // Constructors with an externally provided item name
  Item_string(THD *thd, const LEX_CSTRING &name_par, const LEX_CSTRING &str,
              CHARSET_INFO *cs, Derivation dv= DERIVATION_COERCIBLE)
   :Item_literal(thd)
  {
    str_value.set_or_copy_aligned(str.str, str.length, cs);
    fix_from_value(dv, Metadata(&str_value));
    set_name(thd, name_par);
  }
  Item_string(THD *thd, const LEX_CSTRING &name_par, const LEX_CSTRING &str,
              CHARSET_INFO *cs, Derivation dv, my_repertoire_t repertoire)
   :Item_literal(thd)
  {
    str_value.set_or_copy_aligned(str.str, str.length, cs);
    fix_from_value(dv, Metadata(&str_value, repertoire));
    set_name(thd, name_par);
  }
  void print_value(String *to) const
  {
    str_value.print(to);
  }
  bool val_bool() override { return val_real() != 0.0; }
  double val_real() override;
  longlong val_int() override;
  const String *const_ptr_string() const override { return &str_value; }
  String *val_str(String*) override
  {
    return (String*) &str_value;
  }
  my_decimal *val_decimal(my_decimal *) override;
  bool get_date(THD *thd, MYSQL_TIME *ltime, date_mode_t fuzzydate) override
  {
    return get_date_from_string(thd, ltime, fuzzydate);
  }
  int save_in_field(Field *field, bool no_conversions) override;
  const Type_handler *type_handler() const override
  { return &type_handler_varchar; }
  Item *clone_item(THD *thd) const override;
  Item *safe_charset_converter(THD *thd, CHARSET_INFO *tocs) override
  {
    return const_charset_converter(thd, tocs, true);
  }
  inline void append(const char *str, uint length)
  {
    str_value.append(str, length);
    max_length= str_value.numchars() * collation.collation->mbmaxlen;
  }
  void print(String *str, enum_query_type query_type) override;

  /**
    Return TRUE if character-set-introducer was explicitly specified in the
    original query for this item (text literal).

    This operation is to be called from Item_string::print(). The idea is
    that when a query is generated (re-constructed) from the Item-tree,
    character-set-introducers should appear only for those literals, where
    they were explicitly specified by the user. Otherwise, that may lead to
    loss collation information (character set introducers implies default
    collation for the literal).

    Basically, that makes sense only for views and hopefully will be gone
    one day when we start using original query as a view definition.

    @return This operation returns the value of m_cs_specified attribute.
      @retval TRUE if character set introducer was explicitly specified in
      the original query.
      @retval FALSE otherwise.
  */
  virtual bool is_cs_specified() const
  {
    return false;
  }

  String *check_well_formed_result(bool send_error)
  { return Item::check_well_formed_result(&str_value, send_error); }

  Item_basic_constant *make_string_literal_concat(THD *thd,
                                                  const LEX_CSTRING *) override;
  Item *make_odbc_literal(THD *thd, const LEX_CSTRING *typestr) override;

  Item *do_get_copy(THD *thd) const override
  { return get_item_copy<Item_string>(thd, this); }
  Item *do_build_clone(THD *thd) const override { return get_copy(thd); }

};


class Item_string_with_introducer :public Item_string
{
public:
  Item_string_with_introducer(THD *thd, const LEX_CSTRING &str,
                              CHARSET_INFO *cs):
    Item_string(thd, str.str, str.length, cs)
  { }
  Item_string_with_introducer(THD *thd, const LEX_CSTRING &name_arg,
                              const LEX_CSTRING &str, CHARSET_INFO *tocs):
    Item_string(thd, name_arg, str, tocs)
  { }
  bool is_cs_specified() const override
  {
    return true;
  }
  Item *do_get_copy(THD *thd) const override
  { return get_item_copy<Item_string_with_introducer>(thd, this); }
};


class Item_string_sys :public Item_string
{
public:
  Item_string_sys(THD *thd, const char *str, uint length):
    Item_string(thd, str, length, system_charset_info)
  { }
  Item_string_sys(THD *thd, const char *str):
    Item_string(thd, str, (uint) strlen(str), system_charset_info)
  { }
  Item *do_get_copy(THD *thd) const override
  { return get_item_copy<Item_string_sys>(thd, this); }
};


class Item_string_ascii :public Item_string
{
public:
  Item_string_ascii(THD *thd, const char *str, uint length):
    Item_string(thd, str, length, &my_charset_latin1,
                DERIVATION_COERCIBLE, MY_REPERTOIRE_ASCII)
  { }
  Item_string_ascii(THD *thd, const char *str):
    Item_string(thd, str, (uint) strlen(str), &my_charset_latin1,
                DERIVATION_COERCIBLE, MY_REPERTOIRE_ASCII)
  { }
  Item *do_get_copy(THD *thd) const override
  { return get_item_copy<Item_string_ascii>(thd, this); }
};


class Item_static_string_func :public Item_string
{
  const LEX_CSTRING func_name;
public:
  Item_static_string_func(THD *thd, const LEX_CSTRING &name_par,
                          const LEX_CSTRING &str, CHARSET_INFO *cs,
                          Derivation dv= DERIVATION_COERCIBLE):
    Item_string(thd, LEX_CSTRING({NullS,0}), str, cs, dv), func_name(name_par)
  {}
  Item_static_string_func(THD *thd, const LEX_CSTRING &name_par,
                          const String *str,
                          CHARSET_INFO *tocs, uint *conv_errors,
                          Derivation dv, my_repertoire_t repertoire):
    Item_string(thd, str, tocs, conv_errors, dv, repertoire),
    func_name(name_par)
  {}
  Item *safe_charset_converter(THD *thd, CHARSET_INFO *tocs) override
  {
    return const_charset_converter(thd, tocs, true, func_name.str);
  }

  void print(String *str, enum_query_type) override
  {
    str->append(func_name);
  }

  bool check_partition_func_processor(void *) override { return true; }

  bool check_vcol_func_processor(void *arg) override
  { // VCOL_TIME_FUNC because the value is not constant, but does not
    // require fix_fields() to be re-run for every statement.
    return mark_unsupported_function(func_name.str, arg, VCOL_TIME_FUNC);
  }
  Item *do_get_copy(THD *thd) const override
  { return get_item_copy<Item_static_string_func>(thd, this); }
};


/* for show tables */
class Item_partition_func_safe_string: public Item_string
{
public:
  Item_partition_func_safe_string(THD *thd, const LEX_CSTRING &name_arg,
                                  uint length, CHARSET_INFO *cs):
    Item_string(thd, name_arg, LEX_CSTRING({0,0}), cs)
  {
    max_length= length;
  }
  bool check_vcol_func_processor(void *arg) override 
  {
    return mark_unsupported_function("safe_string", arg, VCOL_IMPOSSIBLE);
  }
  Item *do_get_copy(THD *thd) const override
  { return get_item_copy<Item_partition_func_safe_string>(thd, this); }
};


/**
  Item_empty_string -- is a utility class to put an item into List<Item>
  which is then used in protocol.send_result_set_metadata() when sending SHOW output to
  the client.
*/

class Item_empty_string :public Item_partition_func_safe_string
{
public:
  Item_empty_string(THD *thd, const LEX_CSTRING &header, uint length,
                    CHARSET_INFO *cs= &my_charset_utf8mb3_general_ci)
   :Item_partition_func_safe_string(thd, header, length * cs->mbmaxlen, cs)
  { }
  Item_empty_string(THD *thd, const char *header, uint length,
                    CHARSET_INFO *cs= &my_charset_utf8mb3_general_ci)
   :Item_partition_func_safe_string(thd, LEX_CSTRING({header, strlen(header)}),
                                    length * cs->mbmaxlen, cs)
  { }
  void make_send_field(THD *thd, Send_field *field) override;
};


class Item_return_int :public Item_int
{
  enum_field_types int_field_type;
public:
  Item_return_int(THD *thd, const char *name_arg, uint length,
		  enum_field_types field_type_arg, longlong value_arg= 0):
    Item_int(thd, name_arg, value_arg, length), int_field_type(field_type_arg)
  {
    unsigned_flag=1;
  }
  const Type_handler *type_handler() const override
  {
    const Type_handler *h=
      Type_handler::get_handler_by_field_type(int_field_type);
    return unsigned_flag ? h->type_handler_unsigned() : h;
  }
};


/**
  Item_hex_constant -- a common class for hex literals: X'HHHH' and 0xHHHH
*/
class Item_hex_constant: public Item_literal
{
private:
  void hex_string_init(THD *thd, const char *str, size_t str_length);
public:
  Item_hex_constant(THD *thd): Item_literal(thd)
  {
    hex_string_init(thd, "", 0);
  }
  Item_hex_constant(THD *thd, const char *str, size_t str_length):
    Item_literal(thd)
  {
    hex_string_init(thd, str, str_length);
  }
  const Type_handler *type_handler() const override
  { return &type_handler_varchar; }
  Item *safe_charset_converter(THD *thd, CHARSET_INFO *tocs) override
  {
    return const_charset_converter(thd, tocs, true);
  }
  const String *const_ptr_string() const override { return &str_value; }
  String *val_str(String*) override { return &str_value; }
  bool get_date(THD *thd, MYSQL_TIME *ltime, date_mode_t fuzzydate) override
  {
    return type_handler()->Item_get_date_with_warn(thd, this, ltime, fuzzydate);
  }
};


/**
  Item_hex_hybrid -- is a class implementing 0xHHHH literals, e.g.:
    SELECT 0x3132;
  They can behave as numbers and as strings depending on context.
*/
class Item_hex_hybrid: public Item_hex_constant
{
public:
  Item_hex_hybrid(THD *thd): Item_hex_constant(thd) {}
  Item_hex_hybrid(THD *thd, const char *str, size_t str_length):
    Item_hex_constant(thd, str, str_length) {}
  const Type_handler *type_handler() const override
  { return &type_handler_hex_hybrid; }
  decimal_digits_t decimal_precision() const override;
  bool val_bool() override
  {
    return longlong_from_hex_hybrid(str_value.ptr(), str_value.length()) != 0;
  }
  double val_real() override
  {
    return (double) (ulonglong) Item_hex_hybrid::val_int();
  }
  longlong val_int() override
  {
    DBUG_ASSERT(!is_cond());
    return longlong_from_hex_hybrid(str_value.ptr(), str_value.length());
  }
  my_decimal *val_decimal(my_decimal *decimal_value) override
  {
    longlong value= Item_hex_hybrid::val_int();
    int2my_decimal(E_DEC_FATAL_ERROR, value, TRUE, decimal_value);
    return decimal_value;
  }
  int save_in_field(Field *field, bool) override
  {
    field->set_notnull();
    return field->store_hex_hybrid(str_value.ptr(), str_value.length());
  }
  void print(String *str, enum_query_type query_type) override;
  Item *do_get_copy(THD *thd) const override
  { return get_item_copy<Item_hex_hybrid>(thd, this); }
  Item *do_build_clone(THD *thd) const override { return get_copy(thd); }
};


/**
  Item_hex_string -- is a class implementing X'HHHH' literals, e.g.:
    SELECT X'3132';
  Unlike Item_hex_hybrid, X'HHHH' literals behave as strings in all contexts.
  X'HHHH' are also used in replication of string constants in case of
  "dangerous" charsets (sjis, cp932, big5, gbk) who can have backslash (0x5C)
  as the second byte of a multi-byte character, so using '\' escaping for
  these charsets is not desirable.
*/
class Item_hex_string: public Item_hex_constant
{
public:
  Item_hex_string(THD *thd): Item_hex_constant(thd) {}
  Item_hex_string(THD *thd, const char *str, size_t str_length):
    Item_hex_constant(thd, str, str_length) {}
  bool val_bool() override
  {
    return double_from_string_with_check(&str_value) != 0.0;
  }
  longlong val_int() override
  {
    DBUG_ASSERT(!is_cond());
    return longlong_from_string_with_check(&str_value);
  }
  double val_real() override
  {
    return double_from_string_with_check(&str_value);
  }
  my_decimal *val_decimal(my_decimal *decimal_value) override
  {
    return val_decimal_from_string(decimal_value);
  }
  int save_in_field(Field *field, bool) override
  {
    field->set_notnull();
    return field->store(str_value.ptr(), str_value.length(), 
                        collation.collation);
  }
  void print(String *str, enum_query_type query_type) override;
  Item *do_get_copy(THD *thd) const override
  { return get_item_copy<Item_hex_string>(thd, this); }
  Item *do_build_clone(THD *thd) const override { return get_copy(thd); }
};


class Item_bin_string: public Item_hex_hybrid
{
public:
  Item_bin_string(THD *thd, const char *str, size_t str_length);
  void print(String *str, enum_query_type query_type) override;
  Item *do_get_copy(THD *thd) const override
  { return get_item_copy<Item_bin_string>(thd, this); }
};


class Item_timestamp_literal: public Item_literal
{
  Timestamp_or_zero_datetime m_value;
public:
  Item_timestamp_literal(THD *thd)
   :Item_literal(thd)
  {
    collation= DTCollation_numeric();
  }
  Item_timestamp_literal(THD *thd,
                         const Timestamp_or_zero_datetime &value,
                         decimal_digits_t dec)
   :Item_literal(thd),
    m_value(value)
  {
    DBUG_ASSERT(value.is_zero_datetime() ||
                !value.to_timestamp().fraction_remainder(dec));
    collation= DTCollation_numeric();
    decimals= dec;
  }
  const Type_handler *type_handler() const override
  { return &type_handler_timestamp2; }
  void print(String *str, enum_query_type query_type) override;
  int save_in_field(Field *field, bool) override
  {
    Timestamp_or_zero_datetime_native native(m_value, decimals);
    return native.save_in_field(field, decimals);
  }
  bool val_bool() override
  {
    return m_value.to_bool();
  }
  longlong val_int() override
  {
    DBUG_ASSERT(!is_cond());
    return m_value.to_datetime(current_thd).to_longlong();
  }
  double val_real() override
  {
    return m_value.to_datetime(current_thd).to_double();
  }
  String *val_str(String *to) override
  {
    return m_value.to_datetime(current_thd).to_string(to, decimals);
  }
  my_decimal *val_decimal(my_decimal *to) override
  {
    return m_value.to_datetime(current_thd).to_decimal(to);
  }
  bool get_date(THD *thd, MYSQL_TIME *ltime, date_mode_t fuzzydate) override
  {
    bool res= m_value.to_TIME(thd, ltime, fuzzydate);
    DBUG_ASSERT(!res);
    return res;
  }
  bool val_native(THD *thd, Native *to) override
  {
    return m_value.to_native(to, decimals);
  }
  const Timestamp_or_zero_datetime &value() const
  {
    return m_value;
  }
  void set_value(const Timestamp_or_zero_datetime &value)
  {
    m_value= value;
  }
  Item *do_get_copy(THD *thd) const override
  { return get_item_copy<Item_timestamp_literal>(thd, this); }
  Item *do_build_clone(THD *thd) const override { return get_copy(thd); }
};


class Item_temporal_literal :public Item_literal
{
public:
  Item_temporal_literal(THD *thd)
   :Item_literal(thd)
  {
    collation= DTCollation_numeric();
    decimals= 0;
  }
  Item_temporal_literal(THD *thd, decimal_digits_t dec_arg):
    Item_literal(thd)
  {
    collation= DTCollation_numeric();
    decimals= dec_arg;
  }

  int save_in_field(Field *field, bool no_conversions) override
  { return save_date_in_field(field, no_conversions); }
};


/**
  DATE'2010-01-01'
*/
class Item_date_literal: public Item_temporal_literal
{
protected:
  Date cached_time;
  bool update_null()
  {
    return (maybe_null() &&
            (null_value= cached_time.check_date_with_warn(current_thd)));
  }
public:
  Item_date_literal(THD *thd, const Date *ltime)
    :Item_temporal_literal(thd),
     cached_time(*ltime)
  {
    DBUG_ASSERT(cached_time.is_valid_date());
    max_length= MAX_DATE_WIDTH;
    /*
      If date has zero month or day, it can return NULL in case of
      NO_ZERO_DATE or NO_ZERO_IN_DATE.
      If date is `February 30`, it can return NULL in case if
      no ALLOW_INVALID_DATES is set.
      We can't set null_value using the current sql_mode here in constructor,
      because sql_mode can change in case of prepared statements
      between PREPARE and EXECUTE.
      Here we only set maybe_null to true if the value has such anomalies.
      Later (during execution time), if maybe_null is true, then the value
      will be checked per row, according to the execution time sql_mode.
      The check_date() below call should cover all cases mentioned.
    */
    set_maybe_null(cached_time.check_date(TIME_NO_ZERO_DATE |
                                          TIME_NO_ZERO_IN_DATE));
  }
  const Type_handler *type_handler() const override
  { return &type_handler_newdate; }
  void print(String *str, enum_query_type query_type) override;
  const MYSQL_TIME *const_ptr_mysql_time() const override
  {
    return cached_time.get_mysql_time();
  }
  Item *clone_item(THD *thd) const override;
  bool val_bool() override
  {
    return update_null() ? false : cached_time.to_bool();
  }
  longlong val_int() override
  {
    DBUG_ASSERT(!is_cond());
    return update_null() ? 0 : cached_time.to_longlong();
  }
  double val_real() override
  {
    return update_null() ? 0 : cached_time.to_double();
  }
  String *val_str(String *to) override
  {
    return update_null() ? 0 : cached_time.to_string(to);
  }
  my_decimal *val_decimal(my_decimal *to) override
  {
    return update_null() ? 0 : cached_time.to_decimal(to);
  }
  longlong val_datetime_packed(THD *thd) override
  {
    return update_null() ? 0 : cached_time.valid_date_to_packed();
  }
  bool get_date(THD *thd, MYSQL_TIME *res, date_mode_t fuzzydate) override;
  Item *do_get_copy(THD *thd) const override
  { return get_item_copy<Item_date_literal>(thd, this); }
  Item *do_build_clone(THD *thd) const override { return get_copy(thd); }
};


/**
  TIME'10:10:10'
*/
class Item_time_literal final: public Item_temporal_literal
{
protected:
  Time cached_time;
public:
  Item_time_literal(THD *thd, const Time *ltime, decimal_digits_t dec_arg):
    Item_temporal_literal(thd, dec_arg),
    cached_time(*ltime)
  {
    DBUG_ASSERT(cached_time.is_valid_time());
    max_length= MIN_TIME_WIDTH + (decimals ? decimals + 1 : 0);
  }
  const Type_handler *type_handler() const override
  { return &type_handler_time2; }
  void print(String *str, enum_query_type query_type) override;
  const MYSQL_TIME *const_ptr_mysql_time() const override
  {
    return cached_time.get_mysql_time();
  }
  Item *clone_item(THD *thd) const override;
  bool val_bool() override
  {
    return cached_time.to_bool();
  }
  longlong val_int() override
  {
    DBUG_ASSERT(!is_cond());
    return cached_time.to_longlong();
  }
  double val_real() override { return cached_time.to_double(); }
  String *val_str(String *to) override
  { return cached_time.to_string(to, decimals); }
  my_decimal *val_decimal(my_decimal *to) override
  { return cached_time.to_decimal(to); }
  longlong val_time_packed(THD *thd) override
  {
    return cached_time.valid_time_to_packed();
  }
  bool get_date(THD *thd, MYSQL_TIME *res, date_mode_t fuzzydate) override;
  bool val_native(THD *thd, Native *to) override
  {
    return Time(thd, this).to_native(to, decimals);
  }
  Item *do_get_copy(THD *thd) const override
  { return get_item_copy<Item_time_literal>(thd, this); }
  Item *do_build_clone(THD *thd) const override { return get_copy(thd); }
};


/**
  TIMESTAMP'2001-01-01 10:20:30'
*/

class Item_datetime_literal: public Item_temporal_literal
{
protected:
  Datetime cached_time;
  bool update_null()
  {
    return (maybe_null() &&
            (null_value= cached_time.check_date_with_warn(current_thd)));
  }
public:
  Item_datetime_literal(THD *thd, const Datetime *ltime,
                        decimal_digits_t dec_arg):
    Item_temporal_literal(thd, dec_arg),
    cached_time(*ltime)
  {
    DBUG_ASSERT(cached_time.is_valid_datetime());
    max_length= MAX_DATETIME_WIDTH + (decimals ? decimals + 1 : 0);
    // See the comment on maybe_null in Item_date_literal
    set_maybe_null(cached_time.check_date(TIME_NO_ZERO_DATE |
                                          TIME_NO_ZERO_IN_DATE));
  }
  const Type_handler *type_handler() const override
  { return &type_handler_datetime2; }
  void print(String *str, enum_query_type query_type) override;
  const MYSQL_TIME *const_ptr_mysql_time() const override
  {
    return cached_time.get_mysql_time();
  }
  Item *clone_item(THD *thd) const override;
  bool val_bool() override
  {
    return update_null() ? false : cached_time.to_bool();
  }
  longlong val_int() override
  {
    DBUG_ASSERT(!is_cond());
    return update_null() ? 0 : cached_time.to_longlong();
  }
  double val_real() override
  {
    return update_null() ? 0 : cached_time.to_double();
  }
  String *val_str(String *to) override
  {
    return update_null() ? NULL : cached_time.to_string(to, decimals);
  }
  my_decimal *val_decimal(my_decimal *to) override
  {
    return update_null() ? NULL : cached_time.to_decimal(to);
  }
  longlong val_datetime_packed(THD *thd) override
  {
    return update_null() ? 0 : cached_time.valid_datetime_to_packed();
  }
  bool get_date(THD *thd, MYSQL_TIME *res, date_mode_t fuzzydate) override;
  Item *do_get_copy(THD *thd) const override
  { return get_item_copy<Item_datetime_literal>(thd, this); }
  Item *do_build_clone(THD *thd) const override { return get_copy(thd); }
};


/**
  An error-safe counterpart for Item_date_literal
*/
class Item_date_literal_for_invalid_dates: public Item_date_literal
{
  /**
    During equal field propagation we can replace non-temporal constants
    found in equalities to their native temporal equivalents:
      WHERE date_column='2001-01-01'      ... ->
      WHERE date_column=DATE'2001-01-01'  ...

    This is done to make the equal field propagation code handle mixtures of
    different temporal types in the same expressions easier (MDEV-8706), e.g.
      WHERE LENGTH(date_column)=10 AND date_column=TIME'00:00:00'

    Item_date_literal_for_invalid_dates::get_date()
    (unlike the regular Item_date_literal::get_date())
    does not check the result for NO_ZERO_IN_DATE and NO_ZERO_DATE,
    always returns success (false), and does not produce error/warning messages.

    We need these _for_invalid_dates classes to be able to rewrite:
      SELECT * FROM t1 WHERE date_column='0000-00-00' ...
    to:
      SELECT * FROM t1 WHERE date_column=DATE'0000-00-00' ...

    to avoid returning NULL value instead of '0000-00-00' even
    in sql_mode=TRADITIONAL.
  */
public:
  Item_date_literal_for_invalid_dates(THD *thd, const Date *ltime)
   :Item_date_literal(thd, ltime)
  {
    base_flags&= ~item_base_t::MAYBE_NULL;
  }
  bool get_date(THD *thd, MYSQL_TIME *ltime, date_mode_t fuzzydate) override
  {
    cached_time.copy_to_mysql_time(ltime);
    return (null_value= false);
  }
  Item *do_get_copy(THD *thd) const override
  { return get_item_copy<Item_date_literal_for_invalid_dates>(thd, this); }
  Item *do_build_clone(THD *thd) const override { return get_copy(thd); }
};


/**
  An error-safe counterpart for Item_datetime_literal
  (see Item_date_literal_for_invalid_dates for comments)
*/
class Item_datetime_literal_for_invalid_dates final: public Item_datetime_literal
{
public:
  Item_datetime_literal_for_invalid_dates(THD *thd,
                                          const Datetime *ltime,
                                          decimal_digits_t dec_arg)
   :Item_datetime_literal(thd, ltime, dec_arg)
  {
    base_flags&= ~item_base_t::MAYBE_NULL;
  }
  bool get_date(THD *thd, MYSQL_TIME *ltime, date_mode_t fuzzydate) override
  {
    cached_time.copy_to_mysql_time(ltime);
    return (null_value= false);
  }
  Item *do_get_copy(THD *thd) const override
  { return get_item_copy<Item_datetime_literal_for_invalid_dates>(thd, this); }
  Item *do_build_clone(THD *thd) const override { return get_copy(thd); }
};


class Used_tables_and_const_cache
{
public:
  /*
    In some cases used_tables_cache is not what used_tables() return
    so the method should be used where one need used tables bit map
    (even internally in Item_func_* code).
  */
  table_map used_tables_cache;
  bool const_item_cache;

  Used_tables_and_const_cache()
   :used_tables_cache(0),
    const_item_cache(true)
  { }
  Used_tables_and_const_cache(const Used_tables_and_const_cache *other)
   :used_tables_cache(other->used_tables_cache),
    const_item_cache(other->const_item_cache)
  { }
  inline void used_tables_and_const_cache_init()
  {
    used_tables_cache= 0;
    const_item_cache= true;
  }
  inline void used_tables_and_const_cache_join(const Item *item)
  {
    used_tables_cache|= item->used_tables();
    const_item_cache&= item->const_item();
  }
  inline void used_tables_and_const_cache_update_and_join(Item *item)
  {
    item->update_used_tables();
    used_tables_and_const_cache_join(item);
  }
  /*
    Call update_used_tables() for all "argc" items in the array "argv"
    and join with the current cache.
    "this" must be initialized with a constructor or
    re-initialized with used_tables_and_const_cache_init().
  */
  void used_tables_and_const_cache_update_and_join(uint argc, Item **argv)
  {
    for (uint i=0 ; i < argc ; i++)
      used_tables_and_const_cache_update_and_join(argv[i]);
  }
  /*
    Call update_used_tables() for all items in the list
    and join with the current cache.
    "this" must be initialized with a constructor or
    re-initialized with used_tables_and_const_cache_init().
  */
  void used_tables_and_const_cache_update_and_join(List<Item> &list)
  {
    List_iterator_fast<Item> li(list);
    Item *item;
    while ((item=li++))
      used_tables_and_const_cache_update_and_join(item);
  }
};


/**
  An abstract class representing common features of
  regular functions and aggregate functions.
*/
class Item_func_or_sum: public Item_result_field,
                        public Item_args,
                        public Used_tables_and_const_cache
{
protected:
  bool agg_arg_charsets(DTCollation &c, Item **items, uint nitems,
                        uint flags, int item_sep)
  {
    return Type_std_attributes::agg_arg_charsets(c, func_name_cstring(),
                                                 items, nitems,
                                                 flags, item_sep);
  }
  bool agg_arg_charsets_for_string_result(DTCollation &c,
                                          Item **items, uint nitems,
                                          int item_sep= 1)
  {
    return Type_std_attributes::
      agg_arg_charsets_for_string_result(c, func_name_cstring(),
                                         items, nitems, item_sep);
  }
  bool agg_arg_charsets_for_string_result_with_comparison(DTCollation &c,
                                                          Item **items,
                                                          uint nitems,
                                                          int item_sep= 1)
  {
    return Type_std_attributes::
      agg_arg_charsets_for_string_result_with_comparison(c, func_name_cstring(),
                                                         items, nitems,
                                                         item_sep);
  }

  /*
    Aggregate arguments for comparison, e.g: a=b, a LIKE b, a RLIKE b
    - don't convert to @@character_set_connection if all arguments are numbers
    - don't allow DERIVATION_NONE
  */
  bool agg_arg_charsets_for_comparison(DTCollation &c,
                                       Item **items, uint nitems,
                                       int item_sep= 1)
  {
    return Type_std_attributes::
      agg_arg_charsets_for_comparison(c, func_name_cstring(), items, nitems, item_sep);
  }

public:
  // This method is used by Arg_comparator
  bool agg_arg_charsets_for_comparison(CHARSET_INFO **cs, Item **a, Item **b,
                                       bool allow_narrowing)
  {
    THD *thd= current_thd;
    DTCollation tmp;
    if (tmp.set((*a)->collation, (*b)->collation, MY_COLL_CMP_CONV) ||
        tmp.derivation == DERIVATION_NONE)
    {
      my_error(ER_CANT_AGGREGATE_2COLLATIONS,MYF(0),
               (*a)->collation.collation->coll_name.str,
               (*a)->collation.derivation_name(),
               (*b)->collation.collation->coll_name.str,
               (*b)->collation.derivation_name(),
               func_name());
      return true;
    }

    if (allow_narrowing &&
        (*a)->collation.derivation == (*b)->collation.derivation)
    {
      // allow_narrowing==true only for = and <=> comparisons.
      if (Utf8_narrow::should_do_narrowing(thd, (*a)->collation.collation,
                                                (*b)->collation.collation))
      {
        // a is a subset, b is a superset (e.g. utf8mb3 vs utf8mb4)
        *cs= (*b)->collation.collation; // Compare using the wider cset
        return false;
      }
      else
      if (Utf8_narrow::should_do_narrowing(thd, (*b)->collation.collation,
                                                (*a)->collation.collation))
      {
        // a is a superset, b is a subset (e.g. utf8mb4 vs utf8mb3)
        *cs= (*a)->collation.collation; // Compare using the wider cset
        return false;
      }
    }
    /*
      If necessary, convert both *a and *b to the collation in tmp:
    */
    Single_coll_err error_for_a= {(*b)->collation, true};
    Single_coll_err error_for_b= {(*a)->collation, false};

    if (agg_item_set_converter(tmp, func_name_cstring(),
                               a, 1, MY_COLL_CMP_CONV, 1,
                               /*just for error message*/ &error_for_a) ||
        agg_item_set_converter(tmp, func_name_cstring(),
                               b, 1, MY_COLL_CMP_CONV, 1,
                               /*just for error message*/ &error_for_b))
        return true;
    *cs= tmp.collation;
    return false;
  }

public:
  Item_func_or_sum(THD *thd): Item_result_field(thd), Item_args() {}
  Item_func_or_sum(THD *thd, Item *a): Item_result_field(thd), Item_args(a) { }
  Item_func_or_sum(THD *thd, Item *a, Item *b):
    Item_result_field(thd), Item_args(a, b) { }
  Item_func_or_sum(THD *thd, Item *a, Item *b, Item *c):
    Item_result_field(thd), Item_args(thd, a, b, c) { }
  Item_func_or_sum(THD *thd, Item *a, Item *b, Item *c, Item *d):
    Item_result_field(thd), Item_args(thd, a, b, c, d) { }
  Item_func_or_sum(THD *thd, Item *a, Item *b, Item *c, Item *d, Item *e):
    Item_result_field(thd), Item_args(thd, a, b, c, d, e) { }
  Item_func_or_sum(THD *thd, Item_func_or_sum *item):
    Item_result_field(thd, item), Item_args(thd, item),
    Used_tables_and_const_cache(item) { }
  Item_func_or_sum(THD *thd, List<Item> &list):
    Item_result_field(thd), Item_args(thd, list) { }
  bool walk(Item_processor processor, bool walk_subquery, void *arg) override
  {
    if (walk_args(processor, walk_subquery, arg))
      return true;
    return (this->*processor)(arg);
  }
  /*
    Built-in schema, e.g. mariadb_schema, oracle_schema, maxdb_schema
  */
  virtual const Schema *schema() const
  {
    // A function does not belong to a built-in schema by default
    return NULL;
  }
  /*
    This method is used for debug purposes to print the name of an
    item to the debug log. The second use of this method is as
    a helper function of print() and error messages, where it is
    applicable. To suit both goals it should return a meaningful,
    distinguishable and sintactically correct string. This method
    should not be used for runtime type identification, use enum
    {Sum}Functype and Item_func::functype()/Item_sum::sum_func()
    instead.
    Added here, to the parent class of both Item_func and Item_sum.

    NOTE: for Items inherited from Item_sum, func_name() and
    func_name_cstring() returns part of function name till first
    argument (including '(') to make difference in names for functions
    with 'distinct' clause and without 'distinct' and also to make
    printing of items inherited from Item_sum uniform.
  */
  inline const char *func_name() const
  { return (char*) func_name_cstring().str; }
  virtual LEX_CSTRING func_name_cstring() const= 0;
  virtual bool fix_length_and_dec(THD *thd)= 0;
  bool const_item() const override { return const_item_cache; }
  table_map used_tables() const override { return used_tables_cache; }
  Item* do_build_clone(THD *thd) const override;
  Sql_mode_dependency value_depends_on_sql_mode() const override
  {
    return Item_args::value_depends_on_sql_mode_bit_or().soft_to_hard();
  }
};

class sp_head;
class sp_name;
struct st_sp_security_context;

class Item_sp
{
protected:
  // Can be NULL in some non-SELECT queries
  Name_resolution_context *context;
public:
  sp_name *m_name;
  sp_head *m_sp;
  TABLE *dummy_table;
  uchar result_buf[64];
  sp_rcontext *func_ctx;
  MEM_ROOT sp_mem_root;
  Query_arena *sp_query_arena;

  /*
     The result field of the stored function.
  */
  Field *sp_result_field;
  Item_sp(THD *thd, Name_resolution_context *context_arg, sp_name *name_arg);
  Item_sp(THD *thd, Item_sp *item);
  LEX_CSTRING func_name_cstring(THD *thd, bool is_package_function) const;
  void cleanup();
  bool sp_check_access(THD *thd);
  bool execute(THD *thd, bool *null_value, Item **args, uint arg_count);
  bool execute_impl(THD *thd, Item **args, uint arg_count);
  bool init_result_field(THD *thd, uint max_length, uint maybe_null,
                         bool *null_value, LEX_CSTRING *name);
  void process_error(THD *thd)
  {
    if (context)
      context->process_error(thd);
  }
};

class Item_ref :public Item_ident
{
protected:
  void set_properties();
  bool set_properties_only; // the item doesn't need full fix_fields
public:
  enum Ref_Type { REF, DIRECT_REF, VIEW_REF, OUTER_REF, AGGREGATE_REF };
  Item **ref;
  bool reference_trough_name;
  Item_ref(THD *thd, Name_resolution_context *context_arg,
           const LEX_CSTRING &db_arg, const LEX_CSTRING &table_name_arg,
           const LEX_CSTRING &field_name_arg):
    Item_ident(thd, context_arg, db_arg, table_name_arg, field_name_arg),
    set_properties_only(0), ref(0), reference_trough_name(1) {}
  Item_ref(THD *thd, Name_resolution_context *context_arg,
           const LEX_CSTRING &field_name_arg)
   :Item_ref(thd, context_arg, null_clex_str, null_clex_str, field_name_arg)
  { }
  /*
    This constructor is used in two scenarios:
    A) *item = NULL
      No initialization is performed, fix_fields() call will be necessary.
      
    B) *item points to an Item this Item_ref will refer to. This is 
      used for GROUP BY. fix_fields() will not be called in this case,
      so we call set_properties to make this item "fixed". set_properties
      performs a subset of action Item_ref::fix_fields does, and this subset
      is enough for Item_ref's used in GROUP BY.
    
    TODO we probably fix a superset of problems like in BUG#6658. Check this 
         with Bar, and if we have a more broader set of problems like this.
  */
  Item_ref(THD *thd, Name_resolution_context *context_arg, Item **item,
           const LEX_CSTRING &table_name_arg, const LEX_CSTRING &field_name_arg,
           bool alias_name_used_arg= FALSE);
  Item_ref(THD *thd, TABLE_LIST *view_arg, Item **item,
           const LEX_CSTRING &field_name_arg, bool alias_name_used_arg= FALSE);

  /* Constructor need to process subselect with temporary tables (see Item) */
  Item_ref(THD *thd, Item_ref *item)
    :Item_ident(thd, item), set_properties_only(0), ref(item->ref) {}
  enum Type type() const override	{ return REF_ITEM; }
  enum Type real_type() const override
  { return ref ? (*ref)->type() : REF_ITEM; }
  bool eq(const Item *item, bool binary_cmp) const override
  {
    const Item *it= item->real_item();
    return ref && (*ref)->eq(it, binary_cmp);
  }
  void save_val(Field *to) override;
  void save_result(Field *to) override;
  double val_real() override;
  longlong val_int() override;
  my_decimal *val_decimal(my_decimal *) override;
  bool val_bool() override;
  String *val_str(String* tmp) override;
  bool val_native(THD *thd, Native *to) override;
  bool is_null() override;
  bool get_date(THD *thd, MYSQL_TIME *ltime, date_mode_t fuzzydate) override;
  longlong val_datetime_packed(THD *) override;
  longlong val_time_packed(THD *) override;
  double val_result() override;
  longlong val_int_result() override;
  String *str_result(String* tmp) override;
  bool val_native_result(THD *thd, Native *to) override;
  my_decimal *val_decimal_result(my_decimal *) override;
  bool val_bool_result() override;
  bool is_null_result() override;
  bool send(Protocol *prot, st_value *buffer) override;
  void make_send_field(THD *thd, Send_field *field) override;
  bool fix_fields(THD *, Item **) override;
  void fix_after_pullout(st_select_lex *new_parent, Item **ref, bool merge)
    override;
  int save_in_field(Field *field, bool no_conversions) override;
  void save_org_in_field(Field *field, fast_field_copier optimizer_data)
    override;
  fast_field_copier setup_fast_field_copier(Field *field) override
  { return (*ref)->setup_fast_field_copier(field); }
  const Type_handler *type_handler() const override
  { return (*ref)->type_handler(); }
  const Type_handler *real_type_handler() const override
  { return (*ref)->real_type_handler(); }
  uint32 character_octet_length() const override
  {
    return Item_ref::real_item()->character_octet_length();
  }
  Field *get_tmp_table_field() override
  { return result_field ? result_field : (*ref)->get_tmp_table_field(); }
  Item *get_tmp_table_item(THD *thd) override;
  Field *create_tmp_field_ex(MEM_ROOT *root, TABLE *table, Tmp_field_src *src,
                             const Tmp_field_param *param) override;
  Item* propagate_equal_fields(THD *, const Context &, COND_EQUAL *) override;
  table_map used_tables() const override;
  void update_used_tables() override;
  COND *build_equal_items(THD *thd, COND_EQUAL *inherited,
                          bool link_item_fields,
                          COND_EQUAL **cond_equal_ref) override
  {
    /*
      normilize_cond() replaced all conditions of type
         WHERE/HAVING field
      to:
        WHERE/HAVING field<>0
      By the time of a build_equal_items() call, all such conditions should
      already be replaced. No Item_ref referencing to Item_field are possible.
    */
    DBUG_ASSERT(real_type() != FIELD_ITEM);
    return Item_ident::build_equal_items(thd, inherited, link_item_fields,
                                         cond_equal_ref);
  }
  bool const_item() const override
  {
    return (*ref)->const_item();
  }
  table_map not_null_tables() const override
  {
    return depended_from ? 0 : (*ref)->not_null_tables();
  }
  bool find_not_null_fields(table_map allowed) override
  {
    return depended_from ? false : (*ref)->find_not_null_fields(allowed);
  }
  void save_in_result_field(bool no_conversions) override
  {
    (*ref)->save_in_field(result_field, no_conversions);
  }
  Item *real_item() override { return ref ? (*ref)->real_item() : this; }
  const Item *real_item() const
  {
    return const_cast<Item_ref*>(this)->Item_ref::real_item();
  }
  const TYPELIB *get_typelib() const override
  {
    return ref ? (*ref)->get_typelib() : NULL;
  }

  bool walk(Item_processor processor, bool walk_subquery, void *arg) override
  {
    if (ref && *ref)
      return (*ref)->walk(processor, walk_subquery, arg) ||
             (this->*processor)(arg); 
    else
      return FALSE;
  }
  Item* transform(THD *thd, Item_transformer, uchar *arg) override;
  Item* compile(THD *thd, Item_analyzer analyzer, uchar **arg_p,
                Item_transformer transformer, uchar *arg_t) override;
  bool enumerate_field_refs_processor(void *arg) override
  { return (*ref)->enumerate_field_refs_processor(arg); }
  void no_rows_in_result() override
  {
    (*ref)->no_rows_in_result();
  }
  void restore_to_before_no_rows_in_result() override
  {
    (*ref)->restore_to_before_no_rows_in_result();
  }
  void print(String *str, enum_query_type query_type) override;
  enum precedence precedence() const override
  {
    return ref ? (*ref)->precedence() : DEFAULT_PRECEDENCE;
  }
  void cleanup() override;
  Item_field *field_for_view_update() override
  { return (*ref)->field_for_view_update(); }
  Load_data_outvar *get_load_data_outvar() override
  {
    return (*ref)->get_load_data_outvar();
  }
  virtual Ref_Type ref_type() { return REF; }

  // Row emulation: forwarding of ROW-related calls to ref
  uint cols() const override
  {
    return ref && result_type() == ROW_RESULT ? (*ref)->cols() : 1;
  }
  Item* element_index(uint i) override
  {
    return ref && result_type() == ROW_RESULT ? (*ref)->element_index(i) : this;
  }
  Item** addr(uint i) override
  {
    return ref && result_type() == ROW_RESULT ? (*ref)->addr(i) : 0;
  }
  bool check_cols(uint c) override
  {
    return ref && result_type() == ROW_RESULT ? (*ref)->check_cols(c) 
                                              : Item::check_cols(c);
  }
  bool null_inside() override
  {
    return ref && result_type() == ROW_RESULT ? (*ref)->null_inside() : 0;
  }
  void bring_value() override
  {
    if (ref && result_type() == ROW_RESULT)
      (*ref)->bring_value();
  }
  bool check_vcol_func_processor(void *arg) override
  {
    return mark_unsupported_function("ref", arg, VCOL_IMPOSSIBLE);
  }
  bool basic_const_item() const override
  { return ref && (*ref)->basic_const_item(); }
  bool is_outer_field() const override
  {
    DBUG_ASSERT(fixed());
    DBUG_ASSERT(ref);
    return (*ref)->is_outer_field();
  }
  Item *do_build_clone(THD *thd) const override;
  /**
    Checks if the item tree that ref points to contains a subquery.
  */
  Item *do_get_copy(THD *thd) const override
  { return get_item_copy<Item_ref>(thd, this); }
  bool excl_dep_on_table(table_map tab_map) override
  {
    table_map used= used_tables();
    if (used & OUTER_REF_TABLE_BIT)
      return false;
    return (used == tab_map) || (*ref)->excl_dep_on_table(tab_map);
  }
  bool excl_dep_on_grouping_fields(st_select_lex *sel) override
  { return (*ref)->excl_dep_on_grouping_fields(sel); }
  bool excl_dep_on_in_subq_left_part(Item_in_subselect *subq_pred) override
  { return (*ref)->excl_dep_on_in_subq_left_part(subq_pred); }
  bool cleanup_excluding_fields_processor(void *arg) override
  {
    Item *item= real_item();
    if (item && item->type() == FIELD_ITEM &&
        ((Item_field *)item)->field)
      return 0;
    return cleanup_processor(arg);
  }
  bool cleanup_excluding_const_fields_processor(void *arg) override
  {
    Item *item= real_item();
    if (item && item->type() == FIELD_ITEM &&
        ((Item_field *) item)->field && item->const_item())
      return 0;
    return cleanup_processor(arg);
  }
  Item *field_transformer_for_having_pushdown(THD *thd, uchar *arg) override
  { return (*ref)->field_transformer_for_having_pushdown(thd, arg); }
};


/*
  The same as Item_ref, but get value from val_* family of method to get
  value of item on which it referred instead of result* family.
*/
class Item_direct_ref :public Item_ref
{
public:
  Item_direct_ref(THD *thd, Name_resolution_context *context_arg, Item **item,
                  const LEX_CSTRING &table_name_arg,
                  const LEX_CSTRING &field_name_arg,
                  bool alias_name_used_arg= FALSE):
    Item_ref(thd, context_arg, item, table_name_arg,
             field_name_arg, alias_name_used_arg)
  {}
  /* Constructor need to process subselect with temporary tables (see Item) */
  Item_direct_ref(THD *thd, Item_direct_ref *item) : Item_ref(thd, item) {}
  Item_direct_ref(THD *thd, TABLE_LIST *view_arg, Item **item,
                  const LEX_CSTRING &field_name_arg,
                  bool alias_name_used_arg= FALSE):
    Item_ref(thd, view_arg, item, field_name_arg,
             alias_name_used_arg)
  {}

  bool fix_fields(THD *thd, Item **it) override
  {
    if ((*ref)->fix_fields_if_needed_for_scalar(thd, ref))
      return TRUE;
    return Item_ref::fix_fields(thd, it);
  }
  void save_val(Field *to) override;
  /* Below we should have all val() methods as in Item_ref */
  double val_real() override;
  longlong val_int() override;
  my_decimal *val_decimal(my_decimal *) override;
  bool val_bool() override;
  String *val_str(String* tmp) override;
  bool val_native(THD *thd, Native *to) override;
  bool is_null() override;
  bool get_date(THD *thd, MYSQL_TIME *ltime, date_mode_t fuzzydate) override;
  longlong val_datetime_packed(THD *) override;
  longlong val_time_packed(THD *) override;
  Ref_Type ref_type() override { return DIRECT_REF; }
  Item *do_get_copy(THD *thd) const override
  { return get_item_copy<Item_direct_ref>(thd, this); }

  /* Should be called if ref is changed */
  inline void ref_changed()
  {
    set_properties();
  }
};


/**
  This class is the same as Item_direct_ref but created to wrap Item_ident
  before fix_fields() call
*/

class Item_direct_ref_to_ident :public Item_direct_ref
{
  Item_ident *ident;
public:
  Item_direct_ref_to_ident(THD *thd, Item_ident *item):
    Item_direct_ref(thd, item->context, (Item**)&item, item->table_name,
                    item->field_name, FALSE)
  {
    ident= item;
    ref= (Item**)&ident;
  }

  bool fix_fields(THD *thd, Item **it) override
  {
    DBUG_ASSERT(ident->type() == FIELD_ITEM || ident->type() == REF_ITEM);
    if (ident->fix_fields_if_needed_for_scalar(thd, ref))
      return TRUE;
    set_properties();
    return FALSE;
  }

  void print(String *str, enum_query_type query_type) override
  { ident->print(str, query_type); }
};


class Item_cache;
class Expression_cache;
class Expression_cache_tracker;

/**
  The objects of this class can store its values in an expression cache.
*/

class Item_cache_wrapper :public Item_result_field
{
private:
  /* Pointer on the cached expression */
  Item *orig_item;
  Expression_cache *expr_cache;
  /*
    In order to put the expression into the expression cache and return
    value of val_*() method, we will need to get the expression value twice
    (probably in different types).  In order to avoid making two
    (potentially costly) orig_item->val_*() calls, we store expression value
    in this Item_cache object.
  */
  Item_cache *expr_value;

  List<Item> parameters;

  Item *check_cache();
  void cache();
  void init_on_demand();

public:
  Item_cache_wrapper(THD *thd, Item *item_arg);
  ~Item_cache_wrapper();

  Type type() const override { return EXPR_CACHE_ITEM; }
  Type real_type() const override { return orig_item->type(); }
  bool set_cache(THD *thd);
  Expression_cache_tracker* init_tracker(MEM_ROOT *mem_root);
  bool fix_fields(THD *thd, Item **it) override;
  void cleanup() override;
  Item *get_orig_item() const { return orig_item; }

  /* Methods of getting value which should be cached in the cache */
  void save_val(Field *to) override;
  double val_real() override;
  longlong val_int() override;
  String *val_str(String* tmp) override;
  bool val_native(THD *thd, Native *to) override;
  my_decimal *val_decimal(my_decimal *) override;
  bool val_bool() override;
  bool is_null() override;
  bool get_date(THD *thd, MYSQL_TIME *ltime, date_mode_t fuzzydate) override;
  bool send(Protocol *protocol, st_value *buffer) override;
  void save_org_in_field(Field *field, fast_field_copier) override
  {
    save_val(field);
  }
  void save_in_result_field(bool) override { save_val(result_field); }
  Item* get_tmp_table_item(THD *thd_arg) override;

  /* Following methods make this item transparent as much as possible */

  void print(String *str, enum_query_type query_type) override;
  LEX_CSTRING full_name_cstring() const override
  { return orig_item->full_name_cstring(); }
  void make_send_field(THD *thd, Send_field *field) override
  { orig_item->make_send_field(thd, field); }
  bool eq(const Item *item, bool binary_cmp) const override
  {
    const Item *it= item->real_item();
    return orig_item->eq(it, binary_cmp);
  }
  void fix_after_pullout(st_select_lex *new_parent, Item **refptr, bool merge)
    override
  {
    orig_item->fix_after_pullout(new_parent, &orig_item, merge);
  }
  int save_in_field(Field *to, bool no_conversions) override;
  const Type_handler *type_handler() const override
  { return orig_item->type_handler(); }
  table_map used_tables() const override
  { return orig_item->used_tables(); }
  void update_used_tables() override
  {
    orig_item->update_used_tables();
  }
  bool const_item() const override { return orig_item->const_item(); }
  table_map not_null_tables() const override
  { return orig_item->not_null_tables(); }
  bool walk(Item_processor processor, bool walk_subquery, void *arg) override
  {
    return orig_item->walk(processor, walk_subquery, arg) ||
      (this->*processor)(arg);
  }
  bool enumerate_field_refs_processor(void *arg) override
  { return orig_item->enumerate_field_refs_processor(arg); }
  Item_field *field_for_view_update() override
  { return orig_item->field_for_view_update(); }

  /* Row emulation: forwarding of ROW-related calls to orig_item */
  uint cols() const override
  { return result_type() == ROW_RESULT ? orig_item->cols() : 1; }
  Item* element_index(uint i) override
  { return result_type() == ROW_RESULT ? orig_item->element_index(i) : this; }
  Item** addr(uint i) override
  { return result_type() == ROW_RESULT ? orig_item->addr(i) : 0; }
  bool check_cols(uint c) override
  {
    return (result_type() == ROW_RESULT ?
            orig_item->check_cols(c) :
            Item::check_cols(c));
  }
  bool null_inside() override
  { return result_type() == ROW_RESULT ? orig_item->null_inside() : 0; }
  void bring_value() override
  {
    if (result_type() == ROW_RESULT)
      orig_item->bring_value();
  }
  bool is_expensive() override { return orig_item->is_expensive(); }
  bool is_expensive_processor(void *arg) override
  { return orig_item->is_expensive_processor(arg); }
  bool check_vcol_func_processor(void *arg) override
  {
    return mark_unsupported_function("cache", arg, VCOL_IMPOSSIBLE);
  }
  Item *do_get_copy(THD *thd) const override
  { return get_item_copy<Item_cache_wrapper>(thd, this); }
  Item *do_build_clone(THD *) const override { return nullptr; }
};


/*
  Class for view fields, the same as Item_direct_ref, but call fix_fields
  of reference if it is not called yet
*/
class Item_direct_view_ref :public Item_direct_ref
{
  Item_equal *item_equal;
  TABLE_LIST *view;
  TABLE *null_ref_table;

#define NO_NULL_TABLE (reinterpret_cast<TABLE *>(0x1))

  void set_null_ref_table()
  {
    if (!view->is_inner_table_of_outer_join() ||
        !(null_ref_table= view->get_real_join_table()))
      null_ref_table= NO_NULL_TABLE;
    if (null_ref_table && null_ref_table != NO_NULL_TABLE)
      set_maybe_null();
  }

  bool check_null_ref()
  {
    DBUG_ASSERT(null_ref_table);
    if (null_ref_table != NO_NULL_TABLE && null_ref_table->null_row)
    {
      null_value= 1;
      return TRUE;
    }
    return FALSE;
  }

public:
  Item_direct_view_ref(THD *thd, Name_resolution_context *context_arg,
                       Item **item,
                       LEX_CSTRING &table_name_arg,
                       LEX_CSTRING &field_name_arg,
                       TABLE_LIST *view_arg):
    Item_direct_ref(thd, context_arg, item, table_name_arg, field_name_arg),
    item_equal(0), view(view_arg),
    null_ref_table(NULL)
  {
    if (fixed())
      set_null_ref_table();
  }

  bool fix_fields(THD *, Item **) override;
  bool eq(const Item *item, bool binary_cmp) const override;
  Item *get_tmp_table_item(THD *thd) override
  {
    if (const_item())
      return copy_or_same(thd);
    Item *item= Item_ref::get_tmp_table_item(thd);
    item->name= name;
    return item;
  }
  Ref_Type ref_type() override { return VIEW_REF; }
  Item_equal *get_item_equal() override { return item_equal; }
  void set_item_equal(Item_equal *item_eq) override { item_equal= item_eq; }
  Item_equal *find_item_equal(COND_EQUAL *cond_equal) override;
  Item* propagate_equal_fields(THD *, const Context &, COND_EQUAL *) override;
  Item *replace_equal_field(THD *thd, uchar *arg) override;
  table_map used_tables() const override;
  void update_used_tables() override;
  table_map not_null_tables() const override;
  bool const_item() const override
  {
    return (*ref)->const_item() && (null_ref_table == NO_NULL_TABLE);
  }
  TABLE *get_null_ref_table() const { return null_ref_table; }
  bool walk(Item_processor processor, bool walk_subquery, void *arg) override
  {
    return (*ref)->walk(processor, walk_subquery, arg) ||
           (this->*processor)(arg);
  }
  bool view_used_tables_processor(void *arg) override
  {
    TABLE_LIST *view_arg= (TABLE_LIST *) arg;
    if (view_arg == view)
      view_arg->view_used_tables|= (*ref)->used_tables();
    return 0;
  }
  bool excl_dep_on_table(table_map tab_map) override;
  bool excl_dep_on_grouping_fields(st_select_lex *sel) override;
  bool excl_dep_on_in_subq_left_part(Item_in_subselect *subq_pred) override;
  Item *derived_field_transformer_for_having(THD *thd, uchar *arg) override;
  Item *derived_field_transformer_for_where(THD *thd, uchar *arg) override;
  Item *grouping_field_transformer_for_where(THD *thd, uchar *arg) override;
  Item *in_subq_field_transformer_for_where(THD *thd, uchar *arg) override;
  Item *in_subq_field_transformer_for_having(THD *thd, uchar *arg) override;

  void save_val(Field *to) override
  {
    if (check_null_ref())
      to->set_null();
    else
      Item_direct_ref::save_val(to);
  }
  double val_real() override
  {
    if (check_null_ref())
      return 0;
    else
      return Item_direct_ref::val_real();
  }
  longlong val_int() override
  {
    if (check_null_ref())
      return 0;
    else
      return Item_direct_ref::val_int();
  }
  String *val_str(String* tmp) override
  {
    if (check_null_ref())
      return NULL;
    else
      return Item_direct_ref::val_str(tmp);
  }
  bool val_native(THD *thd, Native *to) override
  {
    if (check_null_ref())
      return true;
    return Item_direct_ref::val_native(thd, to);
  }
  my_decimal *val_decimal(my_decimal *tmp) override
  {
    if (check_null_ref())
      return NULL;
    else
      return Item_direct_ref::val_decimal(tmp);
  }
  bool val_bool() override
  {
    if (check_null_ref())
      return 0;
    else
      return Item_direct_ref::val_bool();
  }
  bool is_null() override
  {
    if (check_null_ref())
      return 1;
    else
      return Item_direct_ref::is_null();
  }
  bool get_date(THD *thd, MYSQL_TIME *ltime, date_mode_t fuzzydate) override
  {
    if (check_null_ref())
    {
      bzero((char*) ltime,sizeof(*ltime));
      return 1;
    }
    return Item_direct_ref::get_date(thd, ltime, fuzzydate);
  }
  longlong val_time_packed(THD *thd) override
  {
    if (check_null_ref())
      return 0;
    else
      return Item_direct_ref::val_time_packed(thd);
  }
  longlong val_datetime_packed(THD *thd) override
  {
    if (check_null_ref())
      return 0;
    else
      return Item_direct_ref::val_datetime_packed(thd);
  }
  bool send(Protocol *protocol, st_value *buffer) override;
  void save_org_in_field(Field *field, fast_field_copier) override
  {
    if (check_null_ref())
      field->set_null();
    else
      Item_direct_ref::save_val(field);
  }
  void save_in_result_field(bool no_conversions) override
  {
    if (check_null_ref())
      result_field->set_null();
    else
      Item_direct_ref::save_in_result_field(no_conversions);
  }

  int save_in_field(Field *field, bool no_conversions) override
  {
    if (check_null_ref())
      return set_field_to_null_with_conversions(field, no_conversions);

    return Item_direct_ref::save_in_field(field, no_conversions);
  }

  void cleanup() override
  {
    null_ref_table= NULL;
    item_equal= NULL;
    Item_direct_ref::cleanup();
  }
  /*
    TODO move these val_*_result function to Item_direct_ref (maybe)
  */
  double val_result() override;
  longlong val_int_result() override;
  String *str_result(String* tmp) override;
  my_decimal *val_decimal_result(my_decimal *val) override;
  bool val_bool_result() override;

  Item *do_get_copy(THD *thd) const override
  { return get_item_copy<Item_direct_view_ref>(thd, this); }
  Item *field_transformer_for_having_pushdown(THD *, uchar *) override
  { return this; }
<<<<<<< HEAD
  void print(String *str, enum_query_type query_type) override;
=======
  /*
    Do the same thing as Item_field: if we were referring to a local view,
    now we refer to somewhere outside of our SELECT.
  */
  bool set_fields_as_dependent_processor(void *arg) override
  {
    if (!(used_tables() & OUTER_REF_TABLE_BIT))
    {
      depended_from= (st_select_lex *) arg;
      item_equal= NULL;
    }
    return 0;
  }
>>>>>>> 053f9bcb
};


/*
  Class for outer fields.
  An object of this class is created when the select where the outer field was
  resolved is a grouping one. After it has been fixed the ref field will point
  to either an Item_ref or an Item_direct_ref object which will be used to
  access the field.
  See also comments for the fix_inner_refs() and the
  Item_field::fix_outer_field() functions.
*/

class Item_sum;
class Item_outer_ref :public Item_direct_ref
{
public:
  Item *outer_ref;
  /* The aggregate function under which this outer ref is used, if any. */
  Item_sum *in_sum_func;
  /*
    TRUE <=> that the outer_ref is already present in the select list
    of the outer select.
  */
  bool found_in_select_list;
  bool found_in_group_by;
  Item_outer_ref(THD *thd, Name_resolution_context *context_arg,
                 Item_field *outer_field_arg):
    Item_direct_ref(thd, context_arg, 0, outer_field_arg->table_name,
                    outer_field_arg->field_name),
    outer_ref(outer_field_arg), in_sum_func(0),
    found_in_select_list(0), found_in_group_by(0)
  {
    ref= &outer_ref;
    set_properties();
    /* reset flag set in set_properties() */
    base_flags&= ~item_base_t::FIXED;
  }
  Item_outer_ref(THD *thd, Name_resolution_context *context_arg, Item **item,
                 const LEX_CSTRING &table_name_arg, LEX_CSTRING &field_name_arg,
                 bool alias_name_used_arg):
    Item_direct_ref(thd, context_arg, item, table_name_arg, field_name_arg,
                    alias_name_used_arg),
    outer_ref(0), in_sum_func(0), found_in_select_list(1), found_in_group_by(0)
  {}
  void save_in_result_field(bool no_conversions) override
  {
    outer_ref->save_org_in_field(result_field, NULL);
  }
  bool fix_fields(THD *, Item **) override;
  void fix_after_pullout(st_select_lex *new_parent, Item **ref, bool merge)
    override;
  table_map used_tables() const override
  {
    return (*ref)->const_item() ? 0 : OUTER_REF_TABLE_BIT;
  }
  table_map not_null_tables() const override { return 0; }
  Ref_Type ref_type() override { return OUTER_REF; }
  bool check_inner_refs_processor(void * arg) override;
  Item *do_get_copy(THD *thd) const override
  { return get_item_copy<Item_outer_ref>(thd, this); }
  Item *do_build_clone(THD *thd) const override { return get_copy(thd); }
};


class Item_in_subselect;


/*
  An object of this class:
   - Converts val_XXX() calls to ref->val_XXX_result() calls, like Item_ref.
   - Sets owner->was_null=TRUE if it has returned a NULL value from any
     val_XXX() function. This allows to inject an Item_ref_null_helper
     object into subquery and then check if the subquery has produced a row
     with NULL value.
*/

class Item_ref_null_helper: public Item_ref
{
protected:
  Item_in_subselect* owner;
public:
  Item_ref_null_helper(THD *thd, Name_resolution_context *context_arg,
                       Item_in_subselect* master, Item **item,
		       const LEX_CSTRING &table_name_arg,
                       const LEX_CSTRING &field_name_arg):
    Item_ref(thd, context_arg, item, table_name_arg, field_name_arg),
    owner(master) {}
  void save_val(Field *to) override;
  double val_real() override;
  longlong val_int() override;
  String* val_str(String* s) override;
  my_decimal *val_decimal(my_decimal *) override;
  bool val_bool() override;
  bool get_date(THD *thd, MYSQL_TIME *ltime, date_mode_t fuzzydate) override;
  bool val_native(THD *thd, Native *to) override;
  void print(String *str, enum_query_type query_type) override;
  table_map used_tables() const override;
  Item *do_get_copy(THD *thd) const override
  { return get_item_copy<Item_ref_null_helper>(thd, this); }
};

/*
  The following class is used to optimize comparing of date and bigint columns
  We need to save the original item ('ref') to be able to call
  ref->save_in_field(). This is used to create index search keys.
  
  An instance of Item_int_with_ref may have signed or unsigned integer value.
  
*/

class Item_int_with_ref :public Item_int
{
  Item *ref;
public:
  Item_int_with_ref(THD *thd, longlong i, Item *ref_arg, bool unsigned_arg):
    Item_int(thd, i), ref(ref_arg)
  {
    unsigned_flag= unsigned_arg;
  }
  int save_in_field(Field *field, bool no_conversions) override
  {
    return ref->save_in_field(field, no_conversions);
  }
  Item *clone_item(THD *thd) const override;
  Item *real_item() override { return ref; }
  Item *do_get_copy(THD *thd) const override
  { return get_item_copy<Item_int_with_ref>(thd, this); }
  Item *do_build_clone(THD *thd) const override { return get_copy(thd); }
};

#ifdef MYSQL_SERVER
#include "item_sum.h"
#include "item_func.h"
#include "item_row.h"
#include "item_cmpfunc.h"
#include "item_strfunc.h"
#include "item_timefunc.h"
#include "item_subselect.h"
#include "item_xmlfunc.h"
#include "item_jsonfunc.h"
#include "item_create.h"
#include "item_vers.h"
#endif

/**
  Base class to implement typed value caching Item classes

  Item_copy_ classes are very similar to the corresponding Item_
  classes (e.g. Item_copy_string is similar to Item_string) but they add
  the following additional functionality to Item_ :
    1. Nullability
    2. Possibility to store the value not only on instantiation time,
       but also later.
  Item_copy_ classes are a functionality subset of Item_cache_ 
  classes, as e.g. they don't support comparisons with the original Item
  as Item_cache_ classes do.
  Item_copy_ classes are used in GROUP BY calculation.
  TODO: Item_copy should be made an abstract interface and Item_copy_
  classes should inherit both the respective Item_ class and the interface.
  Ideally we should drop Item_copy_ classes altogether and merge 
  their functionality to Item_cache_ (and these should be made to inherit
  from Item_).
*/

class Item_copy :public Item,
                 public Type_handler_hybrid_field_type
{
protected:  

  /**
    Type_handler_hybrid_field_type is used to
    store the type of the resulting field that would be used to store the data
    in the cache. This is to avoid calls to the original item.
  */

  /** The original item that is copied */
  Item *item;

  /**
    Constructor of the Item_copy class

    stores metadata information about the original class as well as a 
    pointer to it.
  */
  Item_copy(THD *thd, Item *org): Item(thd)
  {
    DBUG_ASSERT(org->fixed());
    item= org;
    null_value= item->maybe_null();
    copy_flags(item, item_base_t::MAYBE_NULL);
    Type_std_attributes::set(item);
    name= item->name;
    set_handler(item->type_handler());
#ifndef DBUG_OFF
    copied_in= 0;
#endif
  }

#ifndef DBUG_OFF
  bool copied_in;
#endif

public:

  /** 
    Update the cache with the value of the original item
   
    This is the method that updates the cached value.
    It must be explicitly called by the user of this class to store the value 
    of the original item in the cache.
  */
  virtual void copy() = 0;

  Item *get_item() { return item; }
  /** All of the subclasses should have the same type tag */
  Type type() const override { return COPY_STR_ITEM; }

  const Type_handler *type_handler() const override
  { return Type_handler_hybrid_field_type::type_handler(); }

  Field *create_tmp_field_ex(MEM_ROOT *root, TABLE *table, Tmp_field_src *src,
                             const Tmp_field_param *param) override
  {
    DBUG_ASSERT(0);
    return NULL;
  }
  void make_send_field(THD *thd, Send_field *field) override
  { item->make_send_field(thd, field); }
  table_map used_tables() const override { return (table_map) 1L; }
  bool const_item() const override { return false; }
  bool is_null() override { return null_value; }
  bool check_vcol_func_processor(void *arg) override
  {
    return mark_unsupported_function("copy", arg, VCOL_IMPOSSIBLE);
  }

  /*
    Override the methods below as pure virtual to make sure all the
    sub-classes implement them.
  */
  String *val_str(String*) override = 0;
  my_decimal *val_decimal(my_decimal *) override = 0;
  double val_real() override = 0;
  longlong val_int() override = 0;
  int save_in_field(Field *field, bool no_conversions) override = 0;
  bool walk(Item_processor processor, bool walk_subquery, void *args) override
  {
    return (item->walk(processor, walk_subquery, args)) ||
      (this->*processor)(args);
  }
};

/**
 Implementation of a string cache.
 
 Uses Item::str_value for storage
*/ 
class Item_copy_string : public Item_copy
{
public:
  Item_copy_string(THD *thd, Item *item_arg): Item_copy(thd, item_arg) {}

  String *val_str(String*) override;
  my_decimal *val_decimal(my_decimal *) override;
  double val_real() override;
  longlong val_int() override;
  bool get_date(THD *thd, MYSQL_TIME *ltime, date_mode_t fuzzydate) override
  {
    DBUG_ASSERT(copied_in);
    return get_date_from_string(thd, ltime, fuzzydate);
  }
  void copy() override;
  int save_in_field(Field *field, bool no_conversions) override;
  Item *do_get_copy(THD *thd) const override
  { return get_item_copy<Item_copy_string>(thd, this); }
  Item *do_build_clone(THD *thd) const override { return get_copy(thd); }
};


/**
  We need a separate class Item_copy_timestamp because
  TIMESTAMP->string->TIMESTAMP conversion is not round trip safe
  near the DST change, e.g. '2010-10-31 02:25:26' can mean:
   - my_time_t(1288477526) - summer time in Moscow
   - my_time_t(1288481126) - winter time in Moscow, one hour later
*/
class Item_copy_timestamp: public Item_copy
{
  Timestamp_or_zero_datetime m_value;
  bool sane() const { return !null_value || m_value.is_zero_datetime(); }
public:
  Item_copy_timestamp(THD *thd, Item *arg): Item_copy(thd, arg) { }
  const Type_handler *type_handler() const override
  { return &type_handler_timestamp2; }
  void copy() override
  {
    Timestamp_or_zero_datetime_native_null tmp(current_thd, item, false);
    null_value= tmp.is_null();
    m_value= tmp.is_null() ? Timestamp_or_zero_datetime() :
                             Timestamp_or_zero_datetime(tmp);
#ifndef DBUG_OFF
    copied_in=1;
#endif
  }
  int save_in_field(Field *field, bool) override
  {
    DBUG_ASSERT(copied_in);
    DBUG_ASSERT(sane());
    if (null_value)
      return set_field_to_null(field);
    Timestamp_or_zero_datetime_native native(m_value, decimals);
    return native.save_in_field(field, decimals);
  }
  longlong val_int() override
  {
    DBUG_ASSERT(copied_in);
    DBUG_ASSERT(sane());
    return null_value ? 0 :
           m_value.to_datetime(current_thd).to_longlong();
  }
  double val_real() override
  {
    DBUG_ASSERT(copied_in);
    DBUG_ASSERT(sane());
    return null_value ? 0e0 :
           m_value.to_datetime(current_thd).to_double();
  }
  String *val_str(String *to) override
  {
    DBUG_ASSERT(copied_in);
    DBUG_ASSERT(sane());
    return null_value ? NULL :
           m_value.to_datetime(current_thd).to_string(to, decimals);
  }
  my_decimal *val_decimal(my_decimal *to) override
  {
    DBUG_ASSERT(copied_in);
    DBUG_ASSERT(sane());
    return null_value ? NULL :
           m_value.to_datetime(current_thd).to_decimal(to);
  }
  bool get_date(THD *thd, MYSQL_TIME *ltime, date_mode_t fuzzydate) override
  {
    DBUG_ASSERT(copied_in);
    DBUG_ASSERT(sane());
    bool res= m_value.to_TIME(thd, ltime, fuzzydate);
    DBUG_ASSERT(!res);
    return null_value || res;
  }
  bool val_native(THD *thd, Native *to) override
  {
    DBUG_ASSERT(copied_in);
    DBUG_ASSERT(sane());
    return null_value || m_value.to_native(to, decimals);
  }
  Item *do_get_copy(THD *thd) const override
  { return get_item_copy<Item_copy_timestamp>(thd, this); }
  Item *do_build_clone(THD *thd) const override { return get_copy(thd); }
};


/*
  Cached_item_XXX objects are not exactly caches. They do the following:

  Each Cached_item_XXX object has
   - its source item
   - saved value of the source item
   - cmp() method that compares the saved value with the current value of the
     source item, and if they were not equal saves item's value into the saved
     value.

  TODO: add here:
   - a way to save the new value w/o comparison
   - a way to do less/equal/greater comparison
*/

class Cached_item :public Sql_alloc
{
public:
  bool null_value;
  Cached_item() :null_value(0) {}
  /*
    Compare the cached value with the source value. If not equal, copy
    the source value to the cache.
    @return
      true  - Not equal
      false - Equal
  */
  virtual bool cmp(void)=0;

  /* Compare the cached value with the source value, without copying */
  virtual int  cmp_read_only()=0;

  virtual ~Cached_item(); /*line -e1509 */
};

class Cached_item_item : public Cached_item
{
protected:
  Item *item;

  Cached_item_item(Item *arg) : item(arg) {}
public:
  void fetch_value_from(Item *new_item)
  {
    Item *save= item;
    item= new_item;
    cmp();
    item= save;
  }
};

class Cached_item_str :public Cached_item_item
{
  uint32 value_max_length;
  String value,tmp_value;
public:
  Cached_item_str(THD *thd, Item *arg);
  bool cmp() override;
  int cmp_read_only() override;
  ~Cached_item_str();                           // Deallocate String:s
};


class Cached_item_real :public Cached_item_item
{
  double value;
public:
  Cached_item_real(Item *item_par) :Cached_item_item(item_par),value(0.0) {}
  bool cmp() override;
  int cmp_read_only() override;
};

class Cached_item_int :public Cached_item_item
{
  longlong value;
public:
  Cached_item_int(Item *item_par) :Cached_item_item(item_par),value(0) {}
  bool cmp() override;
  int cmp_read_only() override;
};


class Cached_item_decimal :public Cached_item_item
{
  my_decimal value;
public:
  Cached_item_decimal(Item *item_par);
  bool cmp() override;
  int cmp_read_only() override;
};

class Cached_item_field :public Cached_item
{
  uchar *buff;
  Field *field;
  uint length;

public:
  Cached_item_field(THD *thd, Field *arg_field): field(arg_field)
  {
    field= arg_field;
    /* TODO: take the memory allocation below out of the constructor. */
    buff= (uchar*) thd_calloc(thd, length= field->pack_length());
  }
  bool cmp() override;
  int cmp_read_only() override;
};

class Item_default_value : public Item_field
{
  bool vcol_assignment_ok:1;
  bool m_associated:1;
  bool m_share_field:1;

  void calculate();
public:
  Item *arg= nullptr;
  Item_default_value(THD *thd, Name_resolution_context *context_arg, Item *a,
                     bool vcol_assignment_arg)
    : Item_field(thd, context_arg),
      vcol_assignment_ok(vcol_assignment_arg), arg(a)
  {
    m_associated= false;
    m_share_field= false;
  }
  Type type() const override { return DEFAULT_VALUE_ITEM; }
  bool eq(const Item *item, bool binary_cmp) const override;
  bool fix_fields(THD *, Item **) override;
  void cleanup() override;
  void print(String *str, enum_query_type query_type) override;
  String *val_str(String *str) override;
  double val_real() override;
  longlong val_int() override;
  my_decimal *val_decimal(my_decimal *decimal_value) override;
  bool get_date(THD *thd, MYSQL_TIME *ltime,date_mode_t fuzzydate) override;
  bool val_native(THD *thd, Native *to) override;
  bool val_native_result(THD *thd, Native *to) override;
  longlong val_datetime_packed(THD *thd) override
  { return Item::val_datetime_packed(thd); }
  longlong val_time_packed(THD *thd) override
  { return Item::val_time_packed(thd); }

  /* Result variants */
  double val_result() override;
  longlong val_int_result() override;
  String *str_result(String* tmp) override;
  my_decimal *val_decimal_result(my_decimal *val) override;
  bool val_bool_result() override;
  bool is_null_result() override;
  bool get_date_result(THD *thd, MYSQL_TIME *ltime, date_mode_t fuzzydate)
    override;

  bool send(Protocol *protocol, st_value *buffer) override;
  int save_in_field(Field *field_arg, bool no_conversions) override;
  void save_in_result_field(bool no_conversions) override;
  bool save_in_param(THD *, Item_param *param) override
  {
    // It should not be possible to have "EXECUTE .. USING DEFAULT(a)"
    DBUG_ASSERT(0);
    param->set_default(true);
    return false;
  }
  table_map used_tables() const override;
  void update_used_tables() override
  {
    if (field && field->default_value)
      field->default_value->expr->update_used_tables();
  }
  bool vcol_assignment_allowed_value() const override
  { return vcol_assignment_ok; }
  Item *get_tmp_table_item(THD *) override { return this; }
  Item_field *field_for_view_update() override { return nullptr; }
  bool update_vcol_processor(void *) override { return false; }
  bool check_field_expression_processor(void *arg) override;
  bool check_func_default_processor(void *) override { return true; }
  bool update_func_default_processor(void *arg) override;
  bool register_field_in_read_map(void *arg) override;
  bool walk(Item_processor processor, bool walk_subquery, void *args) override
  {
    return (arg && arg->walk(processor, walk_subquery, args)) ||
      (this->*processor)(args);
  }
  Item *transform(THD *thd, Item_transformer transformer, uchar *args)
    override;
  Item *derived_field_transformer_for_having(THD *thd, uchar *arg) override
  { return NULL; }
  Item *derived_field_transformer_for_where(THD *thd, uchar *arg) override
  { return NULL; }
  Field *create_tmp_field_ex(MEM_ROOT *root, TABLE *table, Tmp_field_src *src,
                             const Tmp_field_param *param) override;

  /**
    See comments on @see Item::associate_with_target_field for method
    description
  */
  bool associate_with_target_field(THD *thd, Item_field *field) override;
  Item *do_get_copy(THD *thd) const override
  {
    Item_default_value *new_item=
      (Item_default_value *) get_item_copy<Item_default_value>(thd, this);
    // This is a copy so do not manage the field and should not delete it
    new_item->m_share_field= 1;
    return new_item;
  }
  Item* do_build_clone(THD *thd) const override { return get_copy(thd); }
private:
  bool tie_field(THD *thd);
};


class Item_contextually_typed_value_specification: public Item
{
public:
  Item_contextually_typed_value_specification(THD *thd) :Item(thd)
  { }
  Type type() const override { return CONTEXTUALLY_TYPED_VALUE_ITEM; }
  bool vcol_assignment_allowed_value() const override { return true; }
  bool eq(const Item *item, bool binary_cmp) const override { return false; }
  bool is_evaluable_expression() const override { return false; }
  Field *create_tmp_field_ex(MEM_ROOT *,
                             TABLE *, Tmp_field_src *,
                             const Tmp_field_param *) override
  {
    DBUG_ASSERT(0);
    return NULL;
  }
  String *val_str(String *str) override
  {
    DBUG_ASSERT(0); // never should be called
    null_value= true;
    return 0;
  }
  double val_real() override
  {
    DBUG_ASSERT(0); // never should be called
    null_value= true;
    return 0.0;
  }
  longlong val_int() override
  {
    DBUG_ASSERT(0); // never should be called
    null_value= true;
    return 0;
  }
  my_decimal *val_decimal(my_decimal *) override
  {
    DBUG_ASSERT(0); // never should be called
    null_value= true;
    return 0;
  }
  bool get_date(THD *, MYSQL_TIME *, date_mode_t) override
  {
    DBUG_ASSERT(0); // never should be called
    return (null_value= true);
  }
  bool send(Protocol *, st_value *) override
  {
    DBUG_ASSERT(0);
    return true;
  }
  const Type_handler *type_handler() const override
  {
    DBUG_ASSERT(0);
    return &type_handler_null;
  }
};


/*
  <default specification> ::= DEFAULT
*/
class Item_default_specification:
        public Item_contextually_typed_value_specification
{
public:
  Item_default_specification(THD *thd)
   :Item_contextually_typed_value_specification(thd)
  { }
  void print(String *str, enum_query_type) override
  {
    str->append(STRING_WITH_LEN("default"));
  }
  bool check_assignability_to(const Field *to, bool ignore) const override
  {
    return false;
  }
  int save_in_field(Field *field_arg, bool) override
  {
    return field_arg->save_in_field_default_value(false);
  }
  bool save_in_param(THD *, Item_param *param) override
  {
    param->set_default(true);
    return false;
  }
  Item *do_get_copy(THD *thd) const override
  { return get_item_copy<Item_default_specification>(thd, this); }
  Item *do_build_clone(THD *thd) const override { return get_copy(thd); }
};


/**
  This class is used as bulk parameter INGNORE representation.

  It just do nothing when assigned to a field

  This is a non-standard MariaDB extension.
*/

class Item_ignore_specification:
        public Item_contextually_typed_value_specification
{
public:
  Item_ignore_specification(THD *thd)
   :Item_contextually_typed_value_specification(thd)
  { }
  void print(String *str, enum_query_type) override
  {
    str->append(STRING_WITH_LEN("ignore"));
  }
  bool check_assignability_to(const Field *to, bool ignore) const override
  {
    return false;
  }
  int save_in_field(Field *field_arg, bool) override
  {
    return field_arg->save_in_field_ignore_value(false);
  }
  bool save_in_param(THD *, Item_param *param) override
  {
    param->set_ignore(true);
    return false;
  }

  Item *do_get_copy(THD *thd) const override
  { return get_item_copy<Item_ignore_specification>(thd, this); }
  Item *do_build_clone(THD *thd) const override { return get_copy(thd); }
};


/*
  Item_insert_value -- an implementation of VALUES() function.
  You can use the VALUES(col_name) function in the UPDATE clause
  to refer to column values from the INSERT portion of the INSERT
  ... UPDATE statement. In other words, VALUES(col_name) in the
  UPDATE clause refers to the value of col_name that would be
  inserted, had no duplicate-key conflict occurred.
  In all other places this function returns NULL.
*/

class Item_insert_value : public Item_field
{
public:
  Item *arg;
  Item_insert_value(THD *thd, Name_resolution_context *context_arg, Item *a)
    :Item_field(thd, context_arg),
     arg(a) {}
  bool eq(const Item *item, bool binary_cmp) const override;
  bool fix_fields(THD *, Item **) override;
  void print(String *str, enum_query_type query_type) override;
  int save_in_field(Field *field_arg, bool no_conversions) override
  {
    return Item_field::save_in_field(field_arg, no_conversions);
  }
  Type type() const override { return INSERT_VALUE_ITEM; }
  /*
   We use RAND_TABLE_BIT to prevent Item_insert_value from
   being treated as a constant and precalculated before execution
  */
  table_map used_tables() const override { return RAND_TABLE_BIT; }

  Item_field *field_for_view_update() override { return nullptr; }

  bool walk(Item_processor processor, bool walk_subquery, void *args) override
  {
    return arg->walk(processor, walk_subquery, args) ||
	    (this->*processor)(args);
  }
  bool check_partition_func_processor(void *) override { return true; }
  bool update_vcol_processor(void *) override { return false; }
  bool check_vcol_func_processor(void *arg) override
  {
    return mark_unsupported_function("value()", arg, VCOL_IMPOSSIBLE);
  }
};


class Table_triggers_list;

/*
  Represents NEW/OLD version of field of row which is
  changed/read in trigger.

  Note: For this item main part of actual binding to Field object happens
        not during fix_fields() call (like for Item_field) but right after
        parsing of trigger definition, when table is opened, with special
        setup_field() call. On fix_fields() stage we simply choose one of
        two Field instances representing either OLD or NEW version of this
        field.
*/
class Item_trigger_field : public Item_field,
                           private Settable_routine_parameter
{
private:
  GRANT_INFO *table_grants;
public:
  /* Next in list of all Item_trigger_field's in trigger */
  Item_trigger_field *next_trg_field;

  /**
    Pointer to the next list of Item_trigger_field objects. This pointer
    is used to organize an intrusive list of lists of Item_trigger_field
    objects managed by sp_head.
  */
  SQL_I_List<Item_trigger_field> *next_trig_field_list;

  /* Pointer to Table_trigger_list object for table of this trigger */
  Table_triggers_list *triggers;
  /* Is this item represents row from NEW or OLD row ? */
  enum __attribute__((packed)) row_version_type {OLD_ROW, NEW_ROW};
  row_version_type row_version;
  /* Index of the field in the TABLE::field array */
  field_index_t field_idx;

private:
  /*
    Trigger field is read-only unless it belongs to the NEW row in a
    BEFORE INSERT of BEFORE UPDATE trigger.
  */
  bool read_only;

  /*
    'want_privilege' holds privileges required to perform operation on
    this trigger field (SELECT_ACL if we are going to read it and
    UPDATE_ACL if we are going to update it).  It is initialized at
    parse time but can be updated later if this trigger field is used
    as OUT or INOUT parameter of stored routine (in this case
    set_required_privilege() is called to appropriately update
    want_privilege and cleanup() is responsible for restoring of
    original want_privilege once parameter's value is updated).
  */
  privilege_t original_privilege;
  privilege_t want_privilege;
public:

Item_trigger_field(THD *thd, Name_resolution_context *context_arg,
                     row_version_type row_ver_arg,
                     const LEX_CSTRING &field_name_arg,
                     privilege_t priv, const bool ro)
    :Item_field(thd, context_arg, field_name_arg),
    table_grants(nullptr),  next_trg_field(nullptr),
    next_trig_field_list(nullptr), triggers(nullptr),
    row_version(row_ver_arg), field_idx(NO_CACHED_FIELD_INDEX),
    read_only (ro),  original_privilege(priv), want_privilege(priv)
  {
  }
  void setup_field(THD *thd, TABLE *table, GRANT_INFO *table_grant_info);
  Type type() const override { return TRIGGER_FIELD_ITEM; }
  bool eq(const Item *item, bool binary_cmp) const override;
  bool fix_fields(THD *, Item **) override;
  void print(String *str, enum_query_type query_type) override;
  table_map used_tables() const override { return (table_map)0L; }
  Field *get_tmp_table_field() override { return nullptr; }
  Item *copy_or_same(THD *) override { return this; }
  Item *get_tmp_table_item(THD *thd) override { return copy_or_same(thd); }
  void cleanup() override;
  Item *do_get_copy(THD *thd) const override
  { return get_item_copy<Item_trigger_field>(thd, this); }
  Item *do_build_clone(THD *thd) const override { return get_copy(thd); }

private:
  void set_required_privilege(bool rw) override;
  bool set_value(THD *thd, sp_rcontext *ctx, Item **it) override;

public:
  Settable_routine_parameter *get_settable_routine_parameter() override
  {
    return read_only ? nullptr : this;
  }

  bool set_value(THD *thd, Item **it)
  {
    return set_value(thd, NULL, it);
  }

public:
  bool unknown_splocal_processor(void *) override { return false; }
  bool check_vcol_func_processor(void *arg) override;
};


/**
  @todo
  Implement the is_null() method for this class. Currently calling is_null()
  on any Item_cache object resolves to Item::is_null(), which returns FALSE
  for any value.
*/

class Item_cache: public Item_fixed_hybrid,
                  public Type_handler_hybrid_field_type
{
protected:
  Item *example;
  /**
    Field that this object will get value from. This is used by 
    index-based subquery engines to detect and remove the equality injected 
    by IN->EXISTS transformation.
  */  
  Field *cached_field;
  /*
    TRUE <=> cache holds value of the last stored item (i.e actual value).
    store() stores item to be cached and sets this flag to FALSE.
    On the first call of val_xxx function if this flag is set to FALSE the 
    cache_value() will be called to actually cache value of saved item.
    cache_value() will set this flag to TRUE.
  */
  bool value_cached;

  table_map used_table_map;
public:
  /*
    This is set if at least one of the values of a sub query is NULL
    Item_cache_row returns this with null_inside().
    For not row items, it's set to the value of null_value
    It is set after cache_value() is called.
  */
  bool null_value_inside;

  Item_cache(THD *thd):
    Item_fixed_hybrid(thd),
    Type_handler_hybrid_field_type(&type_handler_string),
    example(0), cached_field(0),
    value_cached(0),
    used_table_map(0)
  {
    set_maybe_null();
    null_value= 1;
    null_value_inside= true;
    quick_fix_field();
  }
protected:
  Item_cache(THD *thd, const Type_handler *handler):
    Item_fixed_hybrid(thd),
    Type_handler_hybrid_field_type(handler),
    example(0), cached_field(0),
    value_cached(0),
    used_table_map(0)
  {
    set_maybe_null();
    null_value= 1;
    null_value_inside= true;
    quick_fix_field();
  }

public:
  virtual bool allocate(THD *thd, uint i) { return 0; }
  virtual bool setup(THD *thd, Item *item)
  {
    example= item;
    Type_std_attributes::set(item);
    base_flags|= item->base_flags & item_base_t::IS_COND;
    if (item->type() == FIELD_ITEM)
      cached_field= ((Item_field *)item)->field;
    return 0;
  };

  void set_used_tables(table_map map) { used_table_map= map; }
  table_map used_tables() const override { return used_table_map; }
  Type type() const override { return CACHE_ITEM; }

  const Type_handler *type_handler() const override
  { return Type_handler_hybrid_field_type::type_handler(); }
  Field *create_tmp_field_ex(MEM_ROOT *root, TABLE *table, Tmp_field_src *src,
                             const Tmp_field_param *param) override
  {
    return create_tmp_field_ex_simple(root, table, src, param);
  }

  virtual void keep_array() {}
#ifndef DBUG_OFF
  bool is_array_kept() { return TRUE; }
#endif
  void print(String *str, enum_query_type query_type) override;
  bool eq_def(const Field *field) 
  {
    return cached_field ? cached_field->eq_def (field) : FALSE;
  }
  bool eq(const Item *item, bool binary_cmp) const override
  {
    return this == item;
  }
  bool check_vcol_func_processor(void *arg) override
  {
    if (example)
    {
      Item::vcol_func_processor_result *res=
        (Item::vcol_func_processor_result*) arg;
      example->check_vcol_func_processor(arg);
      /*
        Item_cache of a non-deterministic function requires re-fixing
        even if the function itself doesn't (e.g. CURRENT_TIMESTAMP)
      */
      if (res->errors & VCOL_NOT_STRICTLY_DETERMINISTIC)
        res->errors|= VCOL_SESSION_FUNC;
      return false;
    }
    return mark_unsupported_function("cache", arg, VCOL_IMPOSSIBLE);
  }
  bool fix_fields(THD *thd, Item **ref) override
  {
    quick_fix_field();
    if (example && !example->fixed())
      return example->fix_fields(thd, ref);
    return 0;
  }
  void cleanup() override
  {
    clear();
    Item_fixed_hybrid::cleanup();
  }
  /**
     Check if saved item has a non-NULL value.
     Will cache value of saved item if not already done. 
     @return TRUE if cached value is non-NULL.
   */
  bool has_value()
  {
    return (value_cached || cache_value()) && !null_value;
  }

  virtual void store(Item *item);
  virtual Item *get_item() { return example; }
  virtual bool cache_value()= 0;
  bool basic_const_item() const override
  { return example && example->basic_const_item(); }
  virtual void clear() { null_value= TRUE; value_cached= FALSE; }
  bool is_null() override { return !has_value(); }
  bool is_expensive() override
  {
    if (value_cached)
      return false;
    return example->is_expensive();
  }
  bool is_expensive_processor(void *arg) override
  {
    DBUG_ASSERT(example);
    if (value_cached)
      return false;
    return example->is_expensive_processor(arg);
  }
  virtual void set_null();
  bool walk(Item_processor processor, bool walk_subquery, void *arg) override
  {
    if (arg == STOP_PTR)
      return FALSE;
    if (example && example->walk(processor, walk_subquery, arg))
      return TRUE;
    return (this->*processor)(arg);
  }
  Item *safe_charset_converter(THD *thd, CHARSET_INFO *tocs) override;
  void split_sum_func2_example(THD *thd,  Ref_ptr_array ref_pointer_array,
                               List<Item> &fields, uint flags)
  {
    example->split_sum_func2(thd, ref_pointer_array, fields, &example, flags);
  }
  Item *get_example() const { return example; }

  virtual Item *convert_to_basic_const_item(THD *thd) { return 0; };
  Item *derived_field_transformer_for_having(THD *thd, uchar *) override
  { return convert_to_basic_const_item(thd); }
  Item *derived_field_transformer_for_where(THD *thd, uchar *) override
  { return convert_to_basic_const_item(thd); }
  Item *grouping_field_transformer_for_where(THD *thd, uchar *) override
  { return convert_to_basic_const_item(thd); }
  Item *in_subq_field_transformer_for_where(THD *thd, uchar *) override
  { return convert_to_basic_const_item(thd); }
  Item *in_subq_field_transformer_for_having(THD *thd, uchar *) override
  { return convert_to_basic_const_item(thd); }
};


class Item_cache_int: public Item_cache
{
protected:
  longlong value;
public:
  Item_cache_int(THD *thd, const Type_handler *handler):
    Item_cache(thd, handler), value(0) {}

  double val_real() override;
  longlong val_int() override;
  String* val_str(String *str) override;
  my_decimal *val_decimal(my_decimal *) override;
  bool get_date(THD *thd, MYSQL_TIME *ltime, date_mode_t fuzzydate) override
  { return get_date_from_int(thd, ltime, fuzzydate); }
  bool cache_value() override;
  int save_in_field(Field *field, bool no_conversions) override;
  Item *convert_to_basic_const_item(THD *thd) override;
  Item *do_get_copy(THD *thd) const override
  { return get_item_copy<Item_cache_int>(thd, this); }
  Item *do_build_clone(THD *thd) const override { return get_copy(thd); }
};


class Item_cache_bool: public Item_cache_int
{
public:
  Item_cache_bool(THD *thd)
   :Item_cache_int(thd, &type_handler_bool)
  { }
  bool cache_value() override;
  bool val_bool() override
  {
    return !has_value() ? false : (bool) value;
  }
  longlong val_int() override
  {
    DBUG_ASSERT(!is_cond());
    return Item_cache_bool::val_bool();
  }
  Item *do_get_copy(THD *thd) const override
  { return get_item_copy<Item_cache_bool>(thd, this); }
};


class Item_cache_year: public Item_cache_int
{
public:
  Item_cache_year(THD *thd, const Type_handler *handler)
   :Item_cache_int(thd, handler) { }
  bool get_date(THD *thd, MYSQL_TIME *to, date_mode_t mode) override
  {
    return type_handler_year.Item_get_date_with_warn(thd, this, to, mode);
  }
  Item *do_build_clone(THD *thd) const override { return get_copy(thd); }
};


class Item_cache_temporal: public Item_cache_int
{
protected:
  Item_cache_temporal(THD *thd, const Type_handler *handler);
public:
  bool cache_value() override;
  bool get_date(THD *thd, MYSQL_TIME *ltime, date_mode_t fuzzydate) override;
  int save_in_field(Field *field, bool no_conversions) override;
  bool setup(THD *thd, Item *item) override
  {
    if (Item_cache_int::setup(thd, item))
      return true;
    set_if_smaller(decimals, TIME_SECOND_PART_DIGITS);
    return false;
  }
  void store_packed(longlong val_arg, Item *example);
  /*
    Having a clone_item method tells optimizer that this object
    is a constant and need not be optimized further.
    Important when storing packed datetime values.
  */
  Item *clone_item(THD *thd) const override;
  Item *convert_to_basic_const_item(THD *thd) override;
  virtual Item *make_literal(THD *) =0;
};


class Item_cache_time: public Item_cache_temporal
{
public:
  Item_cache_time(THD *thd)
   :Item_cache_temporal(thd, &type_handler_time2) { }
  bool cache_value() override;
  Item *do_get_copy(THD *thd) const override
  { return get_item_copy<Item_cache_time>(thd, this); }
  Item *make_literal(THD *) override;
  longlong val_datetime_packed(THD *thd) override
  {
    Datetime::Options_cmp opt(thd);
    return has_value() ? Datetime(thd, this, opt).to_packed() : 0;
  }
  longlong val_time_packed(THD *) override
  {
    return has_value() ? value : 0;
  }
  longlong val_int() override
  {
    return has_value() ? Time(this).to_longlong() : 0;
  }
  double val_real() override
  {
    return has_value() ? Time(this).to_double() : 0;
  }
  String *val_str(String *to) override
  {
    return has_value() ? Time(this).to_string(to, decimals) : NULL;
  }
  my_decimal *val_decimal(my_decimal *to) override
  {
    return has_value() ? Time(this).to_decimal(to) : NULL;
  }
  bool val_native(THD *thd, Native *to) override
  {
    return has_value() ? Time(thd, this).to_native(to, decimals) : true;
  }
};


class Item_cache_datetime: public Item_cache_temporal
{
public:
  Item_cache_datetime(THD *thd)
   :Item_cache_temporal(thd, &type_handler_datetime2) { }
  Item *do_get_copy(THD *thd) const override
  { return get_item_copy<Item_cache_datetime>(thd, this); }
  Item *make_literal(THD *) override;
  longlong val_datetime_packed(THD *) override
  {
    return has_value() ? value : 0;
  }
  longlong val_time_packed(THD *thd) override
  {
    return Time(thd, this, Time::Options_cmp(thd)).to_packed();
  }
  longlong val_int() override
  {
    return has_value() ? Datetime(this).to_longlong() : 0;
  }
  double val_real() override
  {
    return has_value() ? Datetime(this).to_double() : 0;
  }
  String *val_str(String *to) override
  {
    return has_value() ? Datetime(this).to_string(to, decimals) : NULL;
  }
  my_decimal *val_decimal(my_decimal *to) override
  {
    return has_value() ? Datetime(this).to_decimal(to) : NULL;
  }
};


class Item_cache_date: public Item_cache_temporal
{
public:
  Item_cache_date(THD *thd)
   :Item_cache_temporal(thd, &type_handler_newdate) { }
  Item *do_get_copy(THD *thd) const override
  { return get_item_copy<Item_cache_date>(thd, this); }
  Item *make_literal(THD *) override;
  longlong val_datetime_packed(THD *) override
  {
    return has_value() ? value : 0;
  }
  longlong val_time_packed(THD *thd) override
  {
    return Time(thd, this, Time::Options_cmp(thd)).to_packed();
  }
  longlong val_int() override
  { return has_value() ? Date(this).to_longlong() : 0; }
  double val_real() override
  { return has_value() ? Date(this).to_double() : 0; }
  String *val_str(String *to) override
  {
    return has_value() ? Date(this).to_string(to) : NULL;
  }
  my_decimal *val_decimal(my_decimal *to) override
  {
    return has_value() ? Date(this).to_decimal(to) : NULL;
  }
};


class Item_cache_timestamp: public Item_cache
{
  Timestamp_or_zero_datetime_native m_native;
  Datetime to_datetime(THD *thd);
public:
  Item_cache_timestamp(THD *thd)
   :Item_cache(thd, &type_handler_timestamp2) { }
  Item *do_get_copy(THD *thd) const override
  { return get_item_copy<Item_cache_timestamp>(thd, this); }
  Item *do_build_clone(THD *thd) const override { return get_copy(thd); }
  bool cache_value() override;
  String* val_str(String *to) override
  {
    return to_datetime(current_thd).to_string(to, decimals);
  }
  my_decimal *val_decimal(my_decimal *to) override
  {
    return to_datetime(current_thd).to_decimal(to);
  }
  longlong val_int() override
  {
    return to_datetime(current_thd).to_longlong();
  }
  double val_real() override
  {
    return to_datetime(current_thd).to_double();
  }
  longlong val_datetime_packed(THD *thd) override
  {
    return to_datetime(thd).to_packed();
  }
  longlong val_time_packed(THD *) override
  {
    DBUG_ASSERT(0);
    return 0;
  }
  bool get_date(THD *thd, MYSQL_TIME *ltime, date_mode_t fuzzydate) override;
  int save_in_field(Field *field, bool no_conversions) override;
  bool val_native(THD *thd, Native *to) override;
};


class Item_cache_real: public Item_cache
{
protected:
  double value;
public:
  Item_cache_real(THD *thd, const Type_handler *h)
   :Item_cache(thd, h),
    value(0)
  {}
  double val_real() override;
  longlong val_int() override;
  my_decimal *val_decimal(my_decimal *) override;
  bool get_date(THD *thd, MYSQL_TIME *ltime, date_mode_t fuzzydate) override
  { return get_date_from_real(thd, ltime, fuzzydate); }
  bool cache_value() override;
  Item *convert_to_basic_const_item(THD *thd) override;
};


class Item_cache_double: public Item_cache_real
{
public:
  Item_cache_double(THD *thd)
   :Item_cache_real(thd, &type_handler_double)
  { }
  String *val_str(String *str) override;
  Item *do_get_copy(THD *thd) const override
  { return get_item_copy<Item_cache_double>(thd, this); }
  Item *do_build_clone(THD *thd) const override { return get_copy(thd); }
};


class Item_cache_float: public Item_cache_real
{
public:
  Item_cache_float(THD *thd)
   :Item_cache_real(thd, &type_handler_float)
  { }
  String *val_str(String *str) override;
  Item *do_get_copy(THD *thd) const override
  { return get_item_copy<Item_cache_float>(thd, this); }
  Item *do_build_clone(THD *thd) const override { return get_copy(thd); }
};


class Item_cache_decimal: public Item_cache
{
protected:
  my_decimal decimal_value;
public:
  Item_cache_decimal(THD *thd): Item_cache(thd, &type_handler_newdecimal) {}

  double val_real() override;
  longlong val_int() override;
  String* val_str(String *str) override;
  my_decimal *val_decimal(my_decimal *) override;
  bool get_date(THD *thd, MYSQL_TIME *to, date_mode_t mode) override
  {
    return decimal_to_datetime_with_warn(thd, VDec(this).ptr(), to, mode,
                                         NULL, NULL);
  }
  bool cache_value() override;
  Item *convert_to_basic_const_item(THD *thd) override;
  Item *do_get_copy(THD *thd) const override
  { return get_item_copy<Item_cache_decimal>(thd, this); }
  Item *do_build_clone(THD *thd) const override { return get_copy(thd); }
};


class Item_cache_str: public Item_cache
{
  char buffer[STRING_BUFFER_USUAL_SIZE];
  String *value, value_buff;
  bool is_varbinary;
  
public:
  Item_cache_str(THD *thd, const Item *item):
    Item_cache(thd, item->type_handler()), value(0),
    is_varbinary(item->type() == FIELD_ITEM &&
                 Item_cache_str::field_type() == MYSQL_TYPE_VARCHAR &&
                 !((const Item_field *) item)->field->has_charset())
  {
    collation.set(const_cast<DTCollation&>(item->collation));
  }
  double val_real() override;
  longlong val_int() override;
  String* val_str(String *) override;
  my_decimal *val_decimal(my_decimal *) override;
  bool get_date(THD *thd, MYSQL_TIME *ltime, date_mode_t fuzzydate) override
  { return get_date_from_string(thd, ltime, fuzzydate); }
  CHARSET_INFO *charset() const { return value->charset(); };
  int save_in_field(Field *field, bool no_conversions) override;
  bool cache_value() override;
  Item *convert_to_basic_const_item(THD *thd) override;
  Item *do_get_copy(THD *thd) const override
  { return get_item_copy<Item_cache_str>(thd, this); }
  Item *do_build_clone(THD *thd) const override { return get_copy(thd); }
};


class Item_cache_str_for_nullif: public Item_cache_str
{
public:
  Item_cache_str_for_nullif(THD *thd, const Item *item)
   :Item_cache_str(thd, item)
  { }
  Item *safe_charset_converter(THD *thd, CHARSET_INFO *tocs) override
  {
    /**
      Item_cache_str::safe_charset_converter() returns a new Item_cache
      with Item_func_conv_charset installed on "example". The original
      Item_cache is not referenced (neither directly nor recursively)
      from the result of Item_cache_str::safe_charset_converter().

      For NULLIF() purposes we need a different behavior:
      we need a new instance of Item_func_conv_charset,
      with the original Item_cache referenced in args[0]. See MDEV-9181.
    */
    return Item::safe_charset_converter(thd, tocs);
  }
  Item *do_get_copy(THD *thd) const override
  { return get_item_copy<Item_cache_str_for_nullif>(thd, this); }
  Item *do_build_clone(THD *thd) const override { return get_copy(thd); }
};


class Item_cache_row: public Item_cache
{
  Item_cache  **values;
  uint item_count;
  bool save_array;
public:
  Item_cache_row(THD *thd):
    Item_cache(thd, &type_handler_row), values(0), item_count(2),
    save_array(0) {}

  /*
    'allocate' used only in row transformer, to preallocate space for row
    cache.
  */
  bool allocate(THD *thd, uint num) override;
  /*
    'setup' is needed only by row => it not called by simple row subselect
    (only by IN subselect (in subselect optimizer))
  */
  bool setup(THD *thd, Item *item) override;
  void store(Item *item) override;
  void illegal_method_call(const char *);
  void make_send_field(THD *, Send_field *) override
  {
    illegal_method_call("make_send_field");
  };
  double val_real() override
  {
    illegal_method_call("val");
    return 0;
  };
  longlong val_int() override
  {
    illegal_method_call("val_int");
    return 0;
  };
  String *val_str(String *) override
  {
    illegal_method_call("val_str");
    return nullptr;
  };
  my_decimal *val_decimal(my_decimal *) override
  {
    illegal_method_call("val_decimal");
    return nullptr;
  };
  bool get_date(THD *thd, MYSQL_TIME *ltime, date_mode_t fuzzydate) override
  {
    illegal_method_call("val_decimal");
    return true;
  }

  uint cols() const override { return item_count; }
  Item *element_index(uint i) override { return values[i]; }
  Item **addr(uint i) override { return (Item **) (values + i); }
  bool check_cols(uint c) override;
  bool null_inside() override;
  void bring_value() override;
  void keep_array() override { save_array= 1; }
#ifndef DBUG_OFF
  bool is_array_kept() { return save_array; }
#endif
  void cleanup() override
  {
    DBUG_ENTER("Item_cache_row::cleanup");
    Item_cache::cleanup();
    if (!save_array)
      values= 0;
    DBUG_VOID_RETURN;
  }
  bool cache_value() override;
  void set_null() override;
  Item *do_get_copy(THD *thd) const override
  { return get_item_copy<Item_cache_row>(thd, this); }
  Item *do_build_clone(THD *thd) const override { return get_copy(thd); }
};


/*
  Item_type_holder used to store type. name, length of Item for UNIONS &
  derived tables.

  Item_type_holder do not need cleanup() because its time of live limited by
  single SP/PS execution.
*/
class Item_type_holder: public Item, public Type_handler_hybrid_field_type
{
protected:
  const TYPELIB *enum_set_typelib;
public:
  Item_type_holder(THD *thd, Item *item, const Type_handler *handler,
                   const Type_all_attributes *attr, bool maybe_null_arg)
   :Item(thd), Type_handler_hybrid_field_type(handler),
    enum_set_typelib(attr->get_typelib())
  {
    name= item->name;
    Type_std_attributes::set(*attr);
    set_maybe_null(maybe_null_arg);
    copy_flags(item, item_base_t::IS_EXPLICIT_NAME |
                     item_base_t::IS_IN_WITH_CYCLE);
  }

  const Type_handler *type_handler() const override
  {
    return Type_handler_hybrid_field_type::type_handler()->
             type_handler_for_item_field();
  }
  const Type_handler *real_type_handler() const override
  {
    return Type_handler_hybrid_field_type::type_handler();
  }

  Type type() const override { return TYPE_HOLDER; }
  const TYPELIB *get_typelib() const override { return enum_set_typelib; }
  /*
    When handling a query like this:
      VALUES ('') UNION VALUES( _utf16 0x0020 COLLATE utf16_bin);
    Item_type_holder can be passed to
      Type_handler_xxx::Item_hybrid_func_fix_attributes()
    We don't want the latter to perform character set conversion of a
    Item_type_holder by calling its val_str(), which calls DBUG_ASSERT(0).
    Let's override const_item() and is_expensive() to avoid this.
    Note, Item_hybrid_func_fix_attributes() could probably
    have a new argument to distinguish what we need:
    - (a) aggregate data type attributes only
    - (b) install converters after attribute aggregation
    So st_select_lex_unit::join_union_type_attributes() could
    ask it to do (a) only, without (b).
  */
  bool const_item() const override { return false; }
  bool is_expensive() override { return true; }
  double val_real() override;
  longlong val_int() override;
  my_decimal *val_decimal(my_decimal *) override;
  String *val_str(String*) override;
  bool get_date(THD *thd, MYSQL_TIME *ltime, date_mode_t fuzzydate) override;
  Field *create_tmp_field_ex(MEM_ROOT *root, TABLE *table, Tmp_field_src *src,
                             const Tmp_field_param *param) override
  {
    return Item_type_holder::real_type_handler()->
      make_and_init_table_field(root, &name, Record_addr(maybe_null()),
                                *this, table);
  }
  Item *do_get_copy(THD *) const override { return nullptr; }
  Item *do_build_clone(THD *) const override { return nullptr; }
};


class st_select_lex;
void mark_select_range_as_dependent(THD *thd,
                                    st_select_lex *last_select,
                                    st_select_lex *current_sel,
                                    Field *found_field, Item *found_item,
                                    Item_ident *resolved_item,
                                    bool suppress_warning_output);

extern Cached_item *new_Cached_item(THD *thd, Item *item,
                                    bool pass_through_ref);
extern Item_result item_cmp_type(Item_result a,Item_result b);
extern void resolve_const_item(THD *thd, Item **ref, Item *cmp_item);
extern int stored_field_cmp_to_item(THD *thd, Field *field, Item *item);

extern const String my_null_string;

/**
  Interface for Item iterator
*/

class Item_iterator
{
public:
  /**
    Shall set this iterator to the position before the first item

    @note
    This method also may perform some other initialization actions like
    allocation of certain resources.
  */
  virtual void open()= 0;
  /**
    Shall return the next Item (or NULL if there is no next item) and
    move pointer to position after it.
  */
  virtual Item *next()= 0;
  /**
    Shall force iterator to free resources (if it holds them)

    @note
    One should not use the iterator without open() call after close()
  */
  virtual void close()= 0;

  virtual ~Item_iterator() = default;
};


/**
  Item iterator over List_iterator_fast for Item references
*/

class Item_iterator_ref_list: public Item_iterator
{
  List_iterator<Item*> list;
public:
  Item_iterator_ref_list(List_iterator<Item*> &arg_list):
    list(arg_list) {}
  void open() override { list.rewind(); }
  Item *next() override { return *(list++); }
  void close() override {}
};


/**
  Item iterator over List_iterator_fast for Items
*/

class Item_iterator_list: public Item_iterator
{
  List_iterator<Item> list;
public:
  Item_iterator_list(List_iterator<Item> &arg_list):
    list(arg_list) {}
  void open() override { list.rewind(); }
  Item *next() override { return (list++); }
  void close() override {}
};


/**
  Item iterator over Item interface for rows
*/

class Item_iterator_row: public Item_iterator
{
  Item *base_item;
  uint current;
public:
  Item_iterator_row(Item *base) : base_item(base), current(0) {}
  void open() override { current= 0; }
  Item *next() override
  {
    if (current >= base_item->cols())
      return NULL;
    return base_item->element_index(current++);
  }
  void close() override {}
};


/*
  fix_escape_item() sets the out "escape" parameter to:
  - native code in case of an 8bit character set
  - Unicode code point in case of a multi-byte character set

  The value meaning a not-initialized ESCAPE character must not be equal to
  any valid value, so must be outside of these ranges:
  - -128..+127, not to conflict with a valid 8bit charcter
  - 0..0x10FFFF, not to conflict with a valid Unicode code point
  The exact value does not matter.
*/
#define ESCAPE_NOT_INITIALIZED -1000

/*
  It's used in ::fix_fields() methods of LIKE and JSON_SEARCH
  functions to handle the ESCAPE parameter.
  This parameter is quite non-standard so the specific function.
*/
bool fix_escape_item(THD *thd, Item *escape_item, String *tmp_str,
                     bool escape_used_in_parsing, CHARSET_INFO *cmp_cs,
                     int *escape);

inline bool Virtual_column_info::is_equal(const Virtual_column_info* vcol) const
{
  return type_handler()  == vcol->type_handler()
      && is_stored() == vcol->is_stored()
      && expr->eq(vcol->expr, true);
}

inline void Virtual_column_info::print(String* str)
{
  expr->print_for_table_def(str);
}

class Item_direct_ref_to_item : public Item_direct_ref
{
  Item *m_item;
public:
  Item_direct_ref_to_item(THD *thd, Item *item);

  void change_item(THD *thd, Item *);

  bool fix_fields(THD *thd, Item **it) override;

  void print(String *str, enum_query_type query_type) override;

  Item *safe_charset_converter(THD *thd, CHARSET_INFO *tocs) override;
  Item *get_tmp_table_item(THD *thd) override
  { return m_item->get_tmp_table_item(thd); }
  Item *do_get_copy(THD *thd) const override
  { return get_item_copy<Item_direct_ref_to_item>(thd, this); }
  COND *build_equal_items(THD *thd, COND_EQUAL *inherited,
                          bool link_item_fields,
                          COND_EQUAL **cond_equal_ref) override
  {
    return m_item->build_equal_items(thd, inherited, link_item_fields,
                                     cond_equal_ref);
  }
  LEX_CSTRING full_name_cstring() const override
  { return m_item->full_name_cstring(); }
  void make_send_field(THD *thd, Send_field *field) override
  { m_item->make_send_field(thd, field); }
  bool eq(const Item *item, bool binary_cmp) const override
  {
    const Item *it= item->real_item();
    return m_item->eq(it, binary_cmp);
  }
  void fix_after_pullout(st_select_lex *new_parent, Item **refptr, bool merge) override
  { m_item->fix_after_pullout(new_parent, &m_item, merge); }
  void save_val(Field *to) override
  { return m_item->save_val(to); }
  void save_result(Field *to) override
  { return m_item->save_result(to); }
  int save_in_field(Field *to, bool no_conversions) override
  { return m_item->save_in_field(to, no_conversions); }
  const Type_handler *type_handler() const override { return m_item->type_handler(); }
  table_map used_tables() const override { return m_item->used_tables(); }
  void update_used_tables() override
  { m_item->update_used_tables(); }
  bool const_item() const override { return m_item->const_item(); }
  table_map not_null_tables() const override { return m_item->not_null_tables(); }
  bool walk(Item_processor processor, bool walk_subquery, void *arg) override
  {
    return m_item->walk(processor, walk_subquery, arg) ||
      (this->*processor)(arg);
  }
  bool enumerate_field_refs_processor(void *arg) override
  { return m_item->enumerate_field_refs_processor(arg); }
  Item_field *field_for_view_update() override
  { return m_item->field_for_view_update(); }

  /* Row emulation: forwarding of ROW-related calls to orig_item */
  uint cols() const override
  { return m_item->cols(); }
  Item* element_index(uint i) override
  { return this; }
  Item** addr(uint i) override
  { return  &m_item; }
  bool check_cols(uint c) override
  { return Item::check_cols(c); }
  bool null_inside() override
  { return m_item->null_inside(); }
  void bring_value() override
  {}

  Item_equal *get_item_equal() override { return m_item->get_item_equal(); }
  void set_item_equal(Item_equal *item_eq) override { m_item->set_item_equal(item_eq); }
  Item_equal *find_item_equal(COND_EQUAL *cond_equal) override
  { return m_item->find_item_equal(cond_equal); }
  Item *propagate_equal_fields(THD *thd, const Context &ctx, COND_EQUAL *cond) override
  { return m_item->propagate_equal_fields(thd, ctx, cond); }
  Item *replace_equal_field(THD *thd, uchar *arg) override
  { return m_item->replace_equal_field(thd, arg); }

  bool excl_dep_on_table(table_map tab_map) override
  { return m_item->excl_dep_on_table(tab_map); }
  bool excl_dep_on_grouping_fields(st_select_lex *sel) override
  { return m_item->excl_dep_on_grouping_fields(sel); }
  bool is_expensive() override { return m_item->is_expensive(); }
  void set_item(Item *item) { m_item= item; }
  Item *do_build_clone(THD *thd) const override
  {
    Item *clone_item= m_item->build_clone(thd);
    if (clone_item)
    {
      Item_direct_ref_to_item *copy= (Item_direct_ref_to_item *) get_copy(thd);
      if (!copy)
        return 0;
      copy->set_item(clone_item);
      return copy;
    }
    return 0;
  }

  void split_sum_func(THD *thd, Ref_ptr_array ref_pointer_array,
                      List<Item> &fields, uint flags) override
  {
    m_item->split_sum_func(thd, ref_pointer_array, fields, flags);
  }
  /*
    This processor states that this is safe for virtual columns
    (because this Item transparency)
  */
  bool check_vcol_func_processor(void *arg) override { return FALSE;}
};

inline bool TABLE::mark_column_with_deps(Field *field)
{
  bool res;
  if (!(res= bitmap_fast_test_and_set(read_set, field->field_index)))
  {
    if (field->vcol_info)
      mark_virtual_column_deps(field);
  }
  return res;
}

inline bool TABLE::mark_virtual_column_with_deps(Field *field)
{
  bool res;
  DBUG_ASSERT(field->vcol_info);
  if (!(res= bitmap_fast_test_and_set(read_set, field->field_index)))
    mark_virtual_column_deps(field);
  return res;
}

inline void TABLE::mark_virtual_column_deps(Field *field)
{
  DBUG_ASSERT(field->vcol_info);
  DBUG_ASSERT(field->vcol_info->expr);
  field->vcol_info->expr->walk(&Item::register_field_in_read_map, 1, 0);
}

inline void TABLE::use_all_stored_columns()
{
  bitmap_set_all(read_set);
  if (Field **vf= vfield)
    for (; *vf; vf++)
      bitmap_clear_bit(read_set, (*vf)->field_index);
}

#endif /* SQL_ITEM_INCLUDED */<|MERGE_RESOLUTION|>--- conflicted
+++ resolved
@@ -6538,9 +6538,6 @@
   { return get_item_copy<Item_direct_view_ref>(thd, this); }
   Item *field_transformer_for_having_pushdown(THD *, uchar *) override
   { return this; }
-<<<<<<< HEAD
-  void print(String *str, enum_query_type query_type) override;
-=======
   /*
     Do the same thing as Item_field: if we were referring to a local view,
     now we refer to somewhere outside of our SELECT.
@@ -6554,7 +6551,7 @@
     }
     return 0;
   }
->>>>>>> 053f9bcb
+  void print(String *str, enum_query_type query_type) override;
 };
 
 

--- conflicted
+++ resolved
@@ -3569,11 +3569,7 @@
   if (dict->listObjects(list, 
 			NdbDictionary::Object::UserTable) != 0)
     ERR_RETURN(dict->getNdbError());
-<<<<<<< HEAD
-  
-=======
-
->>>>>>> 5a464356
+
   for (i= 0 ; i < list.count ; i++)
   {
     NdbDictionary::Dictionary::List::Element& t= list.elements[i];
@@ -3614,7 +3610,6 @@
     ERR_PRINT (g_ndb->getNdbError());
     DBUG_RETURN(TRUE);
   }
-<<<<<<< HEAD
 
   if ((res= g_ndb_cluster_connection->connect(1)) == 0)
   {
@@ -3632,9 +3627,6 @@
     DBUG_RETURN(TRUE);
   }
   
-=======
-  g_ndb->waitUntilReady(10);
->>>>>>> 5a464356
   (void) hash_init(&ndbcluster_open_tables,system_charset_info,32,0,0,
                    (hash_get_key) ndbcluster_get_key,0,0);
   pthread_mutex_init(&ndbcluster_mutex,MY_MUTEX_INIT_FAST);
@@ -3652,13 +3644,8 @@
 bool ndbcluster_end()
 {
   DBUG_ENTER("ndbcluster_end");
-<<<<<<< HEAD
-
   if(g_ndb)
     delete g_ndb;
-=======
-  delete g_ndb;
->>>>>>> 5a464356
   g_ndb= NULL;
   if (g_ndb_cluster_connection)
     delete g_ndb_cluster_connection;

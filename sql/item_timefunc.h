#ifndef ITEM_TIMEFUNC_INCLUDED
#define ITEM_TIMEFUNC_INCLUDED
/* Copyright (c) 2000, 2011, Oracle and/or its affiliates.
   Copyright (c) 2009-2011, Monty Program Ab

   This program is free software; you can redistribute it and/or modify
   it under the terms of the GNU General Public License as published by
   the Free Software Foundation; version 2 of the License.

   This program is distributed in the hope that it will be useful,
   but WITHOUT ANY WARRANTY; without even the implied warranty of
   MERCHANTABILITY or FITNESS FOR A PARTICULAR PURPOSE.  See the
   GNU General Public License for more details.

   You should have received a copy of the GNU General Public License
   along with this program; if not, write to the Free Software
   Foundation, Inc., 51 Franklin Street, Fifth Floor, Boston, MA  02110-1301, USA */


/* Function items used by mysql */

#ifdef USE_PRAGMA_INTERFACE
#pragma interface			/* gcc class implementation */
#endif

class MY_LOCALE;

enum date_time_format_types 
{ 
  TIME_ONLY= 0, TIME_MICROSECOND, DATE_ONLY, DATE_TIME, DATE_TIME_MICROSECOND
};


static inline uint
mysql_temporal_int_part_length(enum enum_field_types mysql_type)
{
  static uint max_time_type_width[5]=
  { MAX_DATETIME_WIDTH, MAX_DATETIME_WIDTH, MAX_DATE_WIDTH,
    MAX_DATETIME_WIDTH, MIN_TIME_WIDTH };
  return max_time_type_width[mysql_type_to_time_type(mysql_type)+2];
}


bool get_interval_value(Item *args,interval_type int_type, INTERVAL *interval);

class Item_func_period_add :public Item_int_func
{
public:
  Item_func_period_add(THD *thd, Item *a, Item *b): Item_int_func(thd, a, b) {}
  longlong val_int();
  const char *func_name() const { return "period_add"; }
  void fix_length_and_dec()
  { 
    max_length=6*MY_CHARSET_BIN_MB_MAXLEN;
  }
  Item *get_copy(THD *thd, MEM_ROOT *mem_root)
  { return get_item_copy<Item_func_period_add>(thd, mem_root, this); }
};


class Item_func_period_diff :public Item_int_func
{
public:
  Item_func_period_diff(THD *thd, Item *a, Item *b): Item_int_func(thd, a, b) {}
  longlong val_int();
  const char *func_name() const { return "period_diff"; }
  void fix_length_and_dec()
  { 
    decimals=0;
    max_length=6*MY_CHARSET_BIN_MB_MAXLEN;
  }
  Item *get_copy(THD *thd, MEM_ROOT *mem_root)
  { return get_item_copy<Item_func_period_diff>(thd, mem_root, this); }
};


class Item_func_to_days :public Item_int_func
{
public:
  Item_func_to_days(THD *thd, Item *a): Item_int_func(thd, a) {}
  longlong val_int();
  const char *func_name() const { return "to_days"; }
  void fix_length_and_dec()
  { 
    decimals=0; 
    max_length=6*MY_CHARSET_BIN_MB_MAXLEN;
    maybe_null=1; 
  }
  enum_monotonicity_info get_monotonicity_info() const;
  longlong val_int_endpoint(bool left_endp, bool *incl_endp);
  bool check_partition_func_processor(void *int_arg) {return FALSE;}
  bool check_vcol_func_processor(void *arg) { return FALSE;}
  bool check_valid_arguments_processor(void *int_arg)
  {
    return !has_date_args();
  }
  Item *get_copy(THD *thd, MEM_ROOT *mem_root)
  { return get_item_copy<Item_func_to_days>(thd, mem_root, this); }
};


class Item_func_to_seconds :public Item_int_func
{
public:
  Item_func_to_seconds(THD *thd, Item *a): Item_int_func(thd, a) {}
  longlong val_int();
  const char *func_name() const { return "to_seconds"; }
  void fix_length_and_dec()
  { 
    decimals=0; 
    max_length=6*MY_CHARSET_BIN_MB_MAXLEN;
    maybe_null= 1;
  }
  enum_monotonicity_info get_monotonicity_info() const;
  longlong val_int_endpoint(bool left_endp, bool *incl_endp);
  bool check_partition_func_processor(void *bool_arg) { return FALSE;}

  bool intro_version(void *int_arg)
  {
    int *input_version= (int*)int_arg;
    /* This function was introduced in 5.5 */
    int output_version= MY_MAX(*input_version, 50500);
    *input_version= output_version;
    return 0;
  }

  /* Only meaningful with date part and optional time part */
  bool check_valid_arguments_processor(void *int_arg)
  {
    return !has_date_args();
  }
  Item *get_copy(THD *thd, MEM_ROOT *mem_root)
  { return get_item_copy<Item_func_to_seconds>(thd, mem_root, this); }
};


class Item_func_dayofmonth :public Item_int_func
{
public:
  Item_func_dayofmonth(THD *thd, Item *a): Item_int_func(thd, a) {}
  longlong val_int();
  const char *func_name() const { return "dayofmonth"; }
  void fix_length_and_dec()
  { 
    decimals=0; 
    max_length=2*MY_CHARSET_BIN_MB_MAXLEN;
    maybe_null=1; 
  }
  bool check_partition_func_processor(void *int_arg) {return FALSE;}
  bool check_vcol_func_processor(void *arg) { return FALSE;}
  bool check_valid_arguments_processor(void *int_arg)
  {
    return !has_date_args();
  }
  Item *get_copy(THD *thd, MEM_ROOT *mem_root)
  { return get_item_copy<Item_func_dayofmonth>(thd, mem_root, this); }
};


class Item_func_month :public Item_func
{
public:
  Item_func_month(THD *thd, Item *a): Item_func(thd, a)
  { collation.set_numeric(); }
  longlong val_int();
  double val_real()
  { DBUG_ASSERT(fixed == 1); return (double) Item_func_month::val_int(); }
  String *val_str(String *str)
  {
    longlong nr= val_int();
    if (null_value)
      return 0;
    str->set(nr, collation.collation);
    return str;
  }
  const char *func_name() const { return "month"; }
  enum Item_result result_type () const { return INT_RESULT; }
  enum_field_types field_type() const { return MYSQL_TYPE_LONGLONG; }
  void fix_length_and_dec()
  { 
    decimals= 0;
    fix_char_length(2);
    maybe_null=1;
  }
  bool check_partition_func_processor(void *int_arg) {return FALSE;}
  bool check_vcol_func_processor(void *arg) { return FALSE;}
  bool check_valid_arguments_processor(void *int_arg)
  {
    return !has_date_args();
  }
  Item *get_copy(THD *thd, MEM_ROOT *mem_root)
  { return get_item_copy<Item_func_month>(thd, mem_root, this); }
};


class Item_func_monthname :public Item_str_func
{
  MY_LOCALE *locale;
public:
  Item_func_monthname(THD *thd, Item *a): Item_str_func(thd, a) {}
  const char *func_name() const { return "monthname"; }
  String *val_str(String *str);
  void fix_length_and_dec();
  bool check_partition_func_processor(void *int_arg) {return TRUE;}
  bool check_valid_arguments_processor(void *int_arg)
  {
    return !has_date_args();
  }
<<<<<<< HEAD
  bool check_vcol_func_processor(void *arg)
  {
    return mark_unsupported_function(func_name(), "()", arg, VCOL_SESSION_FUNC);
  }
=======
  Item *get_copy(THD *thd, MEM_ROOT *mem_root)
  { return get_item_copy<Item_func_monthname>(thd, mem_root, this); }
>>>>>>> eb2c1474
};


class Item_func_dayofyear :public Item_int_func
{
public:
  Item_func_dayofyear(THD *thd, Item *a): Item_int_func(thd, a) {}
  longlong val_int();
  const char *func_name() const { return "dayofyear"; }
  void fix_length_and_dec()
  { 
    decimals= 0;
    fix_char_length(3);
    maybe_null=1;
  }
  bool check_partition_func_processor(void *int_arg) {return FALSE;}
  bool check_vcol_func_processor(void *arg) { return FALSE;}
  bool check_valid_arguments_processor(void *int_arg)
  {
    return !has_date_args();
  }
  Item *get_copy(THD *thd, MEM_ROOT *mem_root)
  { return get_item_copy<Item_func_dayofyear>(thd, mem_root, this); }
};


class Item_func_hour :public Item_int_func
{
public:
  Item_func_hour(THD *thd, Item *a): Item_int_func(thd, a) {}
  longlong val_int();
  const char *func_name() const { return "hour"; }
  void fix_length_and_dec()
  {
    decimals=0;
    max_length=2*MY_CHARSET_BIN_MB_MAXLEN;
    maybe_null=1;
  }
  bool check_partition_func_processor(void *int_arg) {return FALSE;}
  bool check_vcol_func_processor(void *arg) { return FALSE;}
  bool check_valid_arguments_processor(void *int_arg)
  {
    return !has_time_args();
  }
  Item *get_copy(THD *thd, MEM_ROOT *mem_root)
  { return get_item_copy<Item_func_hour>(thd, mem_root, this); }
};


class Item_func_minute :public Item_int_func
{
public:
  Item_func_minute(THD *thd, Item *a): Item_int_func(thd, a) {}
  longlong val_int();
  const char *func_name() const { return "minute"; }
  void fix_length_and_dec()
  {
    decimals=0;
    max_length=2*MY_CHARSET_BIN_MB_MAXLEN;
    maybe_null=1;
  }
  bool check_partition_func_processor(void *int_arg) {return FALSE;}
  bool check_vcol_func_processor(void *arg) { return FALSE;}
  bool check_valid_arguments_processor(void *int_arg)
  {
    return !has_time_args();
  }
  Item *get_copy(THD *thd, MEM_ROOT *mem_root)
  { return get_item_copy<Item_func_minute>(thd, mem_root, this); }
};


class Item_func_quarter :public Item_int_func
{
public:
  Item_func_quarter(THD *thd, Item *a): Item_int_func(thd, a) {}
  longlong val_int();
  const char *func_name() const { return "quarter"; }
  void fix_length_and_dec()
  { 
     decimals=0;
     max_length=1*MY_CHARSET_BIN_MB_MAXLEN;
     maybe_null=1;
  }
  bool check_partition_func_processor(void *int_arg) {return FALSE;}
  bool check_vcol_func_processor(void *arg) { return FALSE;}
  bool check_valid_arguments_processor(void *int_arg)
  {
    return !has_date_args();
  }
  Item *get_copy(THD *thd, MEM_ROOT *mem_root)
  { return get_item_copy<Item_func_quarter>(thd, mem_root, this); }
};


class Item_func_second :public Item_int_func
{
public:
  Item_func_second(THD *thd, Item *a): Item_int_func(thd, a) {}
  longlong val_int();
  const char *func_name() const { return "second"; }
  void fix_length_and_dec()
  { 
    decimals=0;
    max_length=2*MY_CHARSET_BIN_MB_MAXLEN;
    maybe_null=1;
  }
  bool check_partition_func_processor(void *int_arg) {return FALSE;}
  bool check_vcol_func_processor(void *arg) { return FALSE;}
  bool check_valid_arguments_processor(void *int_arg)
  {
    return !has_time_args();
  }
  Item *get_copy(THD *thd, MEM_ROOT *mem_root)
  { return get_item_copy<Item_func_second>(thd, mem_root, this); }
};


class Item_func_week :public Item_int_func
{
public:
  Item_func_week(THD *thd, Item *a, Item *b): Item_int_func(thd, a, b) {}
  longlong val_int();
  const char *func_name() const { return "week"; }
  void fix_length_and_dec()
  { 
    decimals=0;
    max_length=2*MY_CHARSET_BIN_MB_MAXLEN;
    maybe_null=1;
  }
  Item *get_copy(THD *thd, MEM_ROOT *mem_root)
  { return get_item_copy<Item_func_week>(thd, mem_root, this); }
};

class Item_func_yearweek :public Item_int_func
{
public:
  Item_func_yearweek(THD *thd, Item *a, Item *b): Item_int_func(thd, a, b) {}
  longlong val_int();
  const char *func_name() const { return "yearweek"; }
  void fix_length_and_dec()
  { 
    decimals=0;
    max_length=6*MY_CHARSET_BIN_MB_MAXLEN;
    maybe_null=1;
  }
  bool check_partition_func_processor(void *int_arg) {return FALSE;}
  bool check_vcol_func_processor(void *arg) { return FALSE;}
  bool check_valid_arguments_processor(void *int_arg)
  {
    return !has_date_args();
  }
  Item *get_copy(THD *thd, MEM_ROOT *mem_root)
  { return get_item_copy<Item_func_yearweek>(thd, mem_root, this); }
};


class Item_func_year :public Item_int_func
{
public:
  Item_func_year(THD *thd, Item *a): Item_int_func(thd, a) {}
  longlong val_int();
  const char *func_name() const { return "year"; }
  enum_monotonicity_info get_monotonicity_info() const;
  longlong val_int_endpoint(bool left_endp, bool *incl_endp);
  void fix_length_and_dec()
  { 
    decimals=0;
    max_length=4*MY_CHARSET_BIN_MB_MAXLEN;
    maybe_null=1;
  }
  bool check_partition_func_processor(void *int_arg) {return FALSE;}
  bool check_vcol_func_processor(void *arg) { return FALSE;}
  bool check_valid_arguments_processor(void *int_arg)
  {
    return !has_date_args();
  }
  Item *get_copy(THD *thd, MEM_ROOT *mem_root)
  { return get_item_copy<Item_func_year>(thd, mem_root, this); }
};


class Item_func_weekday :public Item_func
{
  bool odbc_type;
public:
  Item_func_weekday(THD *thd, Item *a, bool type_arg):
    Item_func(thd, a), odbc_type(type_arg) { collation.set_numeric(); }
  longlong val_int();
  double val_real() { DBUG_ASSERT(fixed == 1); return (double) val_int(); }
  String *val_str(String *str)
  {
    DBUG_ASSERT(fixed == 1);
    str->set(val_int(), &my_charset_bin);
    return null_value ? 0 : str;
  }
  const char *func_name() const
  {
     return (odbc_type ? "dayofweek" : "weekday");
  }
  enum Item_result result_type () const { return INT_RESULT; }
  enum_field_types field_type() const { return MYSQL_TYPE_LONGLONG; }
  void fix_length_and_dec()
  {
    decimals= 0;
    fix_char_length(1);
    maybe_null=1;
  }
  bool check_partition_func_processor(void *int_arg) {return FALSE;}
  bool check_vcol_func_processor(void *arg) { return FALSE;}
  bool check_valid_arguments_processor(void *int_arg)
  {
    return !has_date_args();
  }
  Item *get_copy(THD *thd, MEM_ROOT *mem_root)
  { return get_item_copy<Item_func_weekday>(thd, mem_root, this); }
};

class Item_func_dayname :public Item_func_weekday
{
  MY_LOCALE *locale;
 public:
  Item_func_dayname(THD *thd, Item *a): Item_func_weekday(thd, a, 0) {}
  const char *func_name() const { return "dayname"; }
  String *val_str(String *str);
  enum Item_result result_type () const { return STRING_RESULT; }
  enum_field_types field_type() const { return MYSQL_TYPE_VARCHAR; }
  void fix_length_and_dec();
  bool check_partition_func_processor(void *int_arg) {return TRUE;}
  bool check_vcol_func_processor(void *arg)
  {
    return mark_unsupported_function(func_name(), "()", arg, VCOL_SESSION_FUNC);
  }
};


class Item_func_seconds_hybrid: public Item_func_numhybrid
{
protected:
  virtual enum_field_types arg0_expected_type() const = 0;
public:
  Item_func_seconds_hybrid(THD *thd): Item_func_numhybrid(thd) {}
  Item_func_seconds_hybrid(THD *thd, Item *a): Item_func_numhybrid(thd, a) {}
  void fix_length_and_dec()
  {
    if (arg_count)
      decimals= args[0]->temporal_precision(arg0_expected_type());
    set_if_smaller(decimals, TIME_SECOND_PART_DIGITS);
    max_length=17 + (decimals ? decimals + 1 : 0);
    maybe_null= true;
    set_handler_by_result_type(decimals ? DECIMAL_RESULT : INT_RESULT);
  }
  double real_op() { DBUG_ASSERT(0); return 0; }
  String *str_op(String *str) { DBUG_ASSERT(0); return 0; }
  bool date_op(MYSQL_TIME *ltime, uint fuzzydate) { DBUG_ASSERT(0); return true; }
};


class Item_func_unix_timestamp :public Item_func_seconds_hybrid
{
  bool get_timestamp_value(my_time_t *seconds, ulong *second_part);
protected:
  enum_field_types arg0_expected_type() const { return MYSQL_TYPE_DATETIME; }
public:
  Item_func_unix_timestamp(THD *thd): Item_func_seconds_hybrid(thd) {}
  Item_func_unix_timestamp(THD *thd, Item *a):
    Item_func_seconds_hybrid(thd, a) {}
  const char *func_name() const { return "unix_timestamp"; }
  enum_monotonicity_info get_monotonicity_info() const;
  longlong val_int_endpoint(bool left_endp, bool *incl_endp);
  bool check_partition_func_processor(void *int_arg) {return FALSE;}
  /*
    UNIX_TIMESTAMP() depends on the current timezone
    (and thus may not be used as a partitioning function)
    when its argument is NOT of the TIMESTAMP type.
  */
  bool check_valid_arguments_processor(void *int_arg)
  {
    return !has_timestamp_args();
  }
  bool check_vcol_func_processor(void *arg)
  {
    if (arg_count)
      return FALSE;
    return mark_unsupported_function(func_name(), "()", arg, VCOL_TIME_FUNC);
  }
  longlong int_op();
  my_decimal *decimal_op(my_decimal* buf);
  Item *get_copy(THD *thd, MEM_ROOT *mem_root)
  { return get_item_copy<Item_func_unix_timestamp>(thd, mem_root, this); }
};


class Item_func_time_to_sec :public Item_func_seconds_hybrid
{
protected:
  enum_field_types arg0_expected_type() const { return MYSQL_TYPE_TIME; }
public:
  Item_func_time_to_sec(THD *thd, Item *item):
    Item_func_seconds_hybrid(thd, item) {}
  const char *func_name() const { return "time_to_sec"; }
  bool check_partition_func_processor(void *int_arg) {return FALSE;}
  bool check_vcol_func_processor(void *arg) { return FALSE;}
  bool check_valid_arguments_processor(void *int_arg)
  {
    return !has_time_args();
  }
  longlong int_op();
  my_decimal *decimal_op(my_decimal* buf);
  Item *get_copy(THD *thd, MEM_ROOT *mem_root)
  { return get_item_copy<Item_func_time_to_sec>(thd, mem_root, this); }
};


class Item_temporal_func: public Item_func
{
  ulonglong sql_mode;
public:
  Item_temporal_func(THD *thd): Item_func(thd) {}
  Item_temporal_func(THD *thd, Item *a): Item_func(thd, a) {}
  Item_temporal_func(THD *thd, Item *a, Item *b): Item_func(thd, a, b) {}
  Item_temporal_func(THD *thd, Item *a, Item *b, Item *c): Item_func(thd, a, b, c) {}
  enum Item_result result_type () const { return STRING_RESULT; }
  Item_result cmp_type() const { return TIME_RESULT; }
  String *val_str(String *str);
  longlong val_int() { return val_int_from_date(); }
  double val_real() { return val_real_from_date(); }
  bool get_date(MYSQL_TIME *res, ulonglong fuzzy_date) { DBUG_ASSERT(0); return 1; }
  my_decimal *val_decimal(my_decimal *decimal_value)
  { return  val_decimal_from_date(decimal_value); }
  Field *create_field_for_create_select(TABLE *table)
  { return tmp_table_field_from_field_type(table, false, false); }
  int save_in_field(Field *field, bool no_conversions)
  { return save_date_in_field(field); }
  void fix_length_and_dec();
};


/**
  Abstract class for functions returning TIME, DATE, DATETIME or string values,
  whose data type depends on parameters and is set at fix_fields time.
*/
class Item_temporal_hybrid_func: public Item_temporal_func,
                                 public Type_handler_hybrid_field_type
{
protected:
  String ascii_buf; // Conversion buffer
public:
  Item_temporal_hybrid_func(THD *thd, Item *a, Item *b):
    Item_temporal_func(thd, a, b) {}
  enum_field_types field_type() const
  { return Type_handler_hybrid_field_type::field_type(); }
  enum Item_result result_type () const
  { return Type_handler_hybrid_field_type::result_type(); }
  enum Item_result cmp_type () const
  { return Type_handler_hybrid_field_type::cmp_type(); }
  CHARSET_INFO *charset_for_protocol() const
  {
    /*
      Can return TIME, DATE, DATETIME or VARCHAR depending on arguments.
      Send using "binary" when TIME, DATE or DATETIME,
      or using collation.collation when VARCHAR
      (which is fixed from @@collation_connection in fix_length_and_dec).
    */
    DBUG_ASSERT(fixed == 1);
    return Item_temporal_hybrid_func::field_type() == MYSQL_TYPE_STRING ?
           collation.collation : &my_charset_bin;
  }
  /**
    Fix the returned timestamp to match field_type(),
    which is important for val_str().
  */
  bool fix_temporal_type(MYSQL_TIME *ltime);
  /**
    Return string value in ASCII character set.
  */
  String *val_str_ascii(String *str);
  /**
    Return string value in @@character_set_connection.
  */
  String *val_str(String *str)
  {
    return val_str_from_val_str_ascii(str, &ascii_buf);
  }
};


class Item_datefunc :public Item_temporal_func
{
public:
  Item_datefunc(THD *thd): Item_temporal_func(thd) { }
  Item_datefunc(THD *thd, Item *a): Item_temporal_func(thd, a) { }
  enum_field_types field_type() const { return MYSQL_TYPE_DATE; }
};


class Item_timefunc :public Item_temporal_func
{
public:
  Item_timefunc(THD *thd): Item_temporal_func(thd) {}
  Item_timefunc(THD *thd, Item *a): Item_temporal_func(thd, a) {}
  Item_timefunc(THD *thd, Item *a, Item *b): Item_temporal_func(thd, a, b) {}
  Item_timefunc(THD *thd, Item *a, Item *b, Item *c):
    Item_temporal_func(thd, a, b ,c) {}
  enum_field_types field_type() const { return MYSQL_TYPE_TIME; }
};


class Item_datetimefunc :public Item_temporal_func
{
public:
  Item_datetimefunc(THD *thd): Item_temporal_func(thd) {}
  Item_datetimefunc(THD *thd, Item *a): Item_temporal_func(thd, a) {}
  Item_datetimefunc(THD *thd, Item *a, Item *b, Item *c):
    Item_temporal_func(thd, a, b ,c) {}
  enum_field_types field_type() const { return MYSQL_TYPE_DATETIME; }
};


/* Abstract CURTIME function. Children should define what time zone is used */

class Item_func_curtime :public Item_timefunc
{
  MYSQL_TIME ltime;
  query_id_t last_query_id;
public:
  Item_func_curtime(THD *thd, uint dec): Item_timefunc(thd), last_query_id(0)
  { decimals= dec; }
  bool fix_fields(THD *, Item **);
  bool get_date(MYSQL_TIME *res, ulonglong fuzzy_date);
  /* 
    Abstract method that defines which time zone is used for conversion.
    Converts time current time in my_time_t representation to broken-down
    MYSQL_TIME representation using UTC-SYSTEM or per-thread time zone.
  */
  virtual void store_now_in_TIME(THD *thd, MYSQL_TIME *now_time)=0;
  bool check_vcol_func_processor(void *arg)
  {
    return mark_unsupported_function(func_name(), "()", arg, VCOL_TIME_FUNC);
  }
};


class Item_func_curtime_local :public Item_func_curtime
{
public:
  Item_func_curtime_local(THD *thd, uint dec): Item_func_curtime(thd, dec) {}
  const char *func_name() const { return "curtime"; }
<<<<<<< HEAD
  virtual void store_now_in_TIME(THD *thd, MYSQL_TIME *now_time);
=======
  virtual void store_now_in_TIME(MYSQL_TIME *now_time);
  Item *get_copy(THD *thd, MEM_ROOT *mem_root)
  { return get_item_copy<Item_func_curtime_local>(thd, mem_root, this); }
>>>>>>> eb2c1474
};


class Item_func_curtime_utc :public Item_func_curtime
{
public:
  Item_func_curtime_utc(THD *thd, uint dec): Item_func_curtime(thd, dec) {}
  const char *func_name() const { return "utc_time"; }
<<<<<<< HEAD
  virtual void store_now_in_TIME(THD *thd, MYSQL_TIME *now_time);
=======
  virtual void store_now_in_TIME(MYSQL_TIME *now_time);
  Item *get_copy(THD *thd, MEM_ROOT *mem_root)
  { return get_item_copy<Item_func_curtime_utc>(thd, mem_root, this); }
>>>>>>> eb2c1474
};


/* Abstract CURDATE function. See also Item_func_curtime. */

class Item_func_curdate :public Item_datefunc
{
  query_id_t last_query_id;
  MYSQL_TIME ltime;
public:
  Item_func_curdate(THD *thd): Item_datefunc(thd), last_query_id(0) {}
  bool get_date(MYSQL_TIME *res, ulonglong fuzzy_date);
  virtual void store_now_in_TIME(THD *thd, MYSQL_TIME *now_time)=0;
  bool check_vcol_func_processor(void *arg)
  {
    return mark_unsupported_function(func_name(), "()", arg,
                                                          VCOL_TIME_FUNC);
  }
};


class Item_func_curdate_local :public Item_func_curdate
{
public:
  Item_func_curdate_local(THD *thd): Item_func_curdate(thd) {}
  const char *func_name() const { return "curdate"; }
<<<<<<< HEAD
  void store_now_in_TIME(THD *thd, MYSQL_TIME *now_time);
=======
  void store_now_in_TIME(MYSQL_TIME *now_time);
  Item *get_copy(THD *thd, MEM_ROOT *mem_root)
  { return get_item_copy<Item_func_curdate_local>(thd, mem_root, this); }
>>>>>>> eb2c1474
};


class Item_func_curdate_utc :public Item_func_curdate
{
public:
  Item_func_curdate_utc(THD *thd): Item_func_curdate(thd) {}
  const char *func_name() const { return "utc_date"; }
<<<<<<< HEAD
  void store_now_in_TIME(THD* thd, MYSQL_TIME *now_time);
=======
  void store_now_in_TIME(MYSQL_TIME *now_time);
  Item *get_copy(THD *thd, MEM_ROOT *mem_root)
  { return get_item_copy<Item_func_curdate_utc>(thd, mem_root, this); }
>>>>>>> eb2c1474
};


/* Abstract CURRENT_TIMESTAMP function. See also Item_func_curtime */

class Item_func_now :public Item_datetimefunc
{
  MYSQL_TIME ltime;
  query_id_t last_query_id;
public:
  Item_func_now(THD *thd, uint dec): Item_datetimefunc(thd), last_query_id(0)
  { decimals= dec; }
  bool fix_fields(THD *, Item **);
  bool get_date(MYSQL_TIME *res, ulonglong fuzzy_date);
  virtual void store_now_in_TIME(THD *thd, MYSQL_TIME *now_time)=0;
  bool check_vcol_func_processor(void *arg)
  {
    /*
      NOW is safe for replication as slaves will run with same time as
      master
    */
    return mark_unsupported_function(func_name(), "()", arg, VCOL_TIME_FUNC);
  }
};


class Item_func_now_local :public Item_func_now
{
public:
  Item_func_now_local(THD *thd, uint dec): Item_func_now(thd, dec) {}
  const char *func_name() const { return "now"; }
  virtual void store_now_in_TIME(THD *thd, MYSQL_TIME *now_time);
  virtual enum Functype functype() const { return NOW_FUNC; }
  Item *get_copy(THD *thd, MEM_ROOT *mem_root)
  { return get_item_copy<Item_func_now_local>(thd, mem_root, this); }
};


class Item_func_now_utc :public Item_func_now
{
public:
  Item_func_now_utc(THD *thd, uint dec): Item_func_now(thd, dec) {}
  const char *func_name() const { return "utc_timestamp"; }
<<<<<<< HEAD
  virtual void store_now_in_TIME(THD *thd, MYSQL_TIME *now_time);
  virtual enum Functype functype() const { return NOW_UTC_FUNC; }
  virtual bool check_vcol_func_processor(void *arg)
  {
    return mark_unsupported_function(func_name(), "()", arg,
                                     VCOL_TIME_FUNC | VCOL_NON_DETERMINISTIC);
  }

=======
  virtual void store_now_in_TIME(MYSQL_TIME *now_time);
  Item *get_copy(THD *thd, MEM_ROOT *mem_root)
  { return get_item_copy<Item_func_now_utc>(thd, mem_root, this); }
>>>>>>> eb2c1474
};


/*
  This is like NOW(), but always uses the real current time, not the
  query_start(). This matches the Oracle behavior.
*/
class Item_func_sysdate_local :public Item_func_now
{
public:
  Item_func_sysdate_local(THD *thd, uint dec): Item_func_now(thd, dec) {}
  bool const_item() const { return 0; }
  const char *func_name() const { return "sysdate"; }
  void store_now_in_TIME(THD *thd, MYSQL_TIME *now_time);
  bool get_date(MYSQL_TIME *res, ulonglong fuzzy_date);
  table_map used_tables() const { return RAND_TABLE_BIT; }
  bool check_vcol_func_processor(void *arg)
  {
    return mark_unsupported_function(func_name(), "()", arg,
                                     VCOL_TIME_FUNC | VCOL_NON_DETERMINISTIC);
  }
<<<<<<< HEAD
  virtual enum Functype functype() const { return SYSDATE_FUNC; }
=======
  Item *get_copy(THD *thd, MEM_ROOT *mem_root)
  { return get_item_copy<Item_func_sysdate_local>(thd, mem_root, this); }
>>>>>>> eb2c1474
};


class Item_func_from_days :public Item_datefunc
{
public:
  Item_func_from_days(THD *thd, Item *a): Item_datefunc(thd, a) {}
  const char *func_name() const { return "from_days"; }
  bool get_date(MYSQL_TIME *res, ulonglong fuzzy_date);
  bool check_partition_func_processor(void *int_arg) {return FALSE;}
  bool check_vcol_func_processor(void *arg) { return FALSE;}
  bool check_valid_arguments_processor(void *int_arg)
  {
    return has_date_args() || has_time_args();
  }
  Item *get_copy(THD *thd, MEM_ROOT *mem_root)
  { return get_item_copy<Item_func_from_days>(thd, mem_root, this); }
};


class Item_func_date_format :public Item_str_func
{
  MY_LOCALE *locale;
  int fixed_length;
  const bool is_time_format;
  String value;
public:
  Item_func_date_format(THD *thd, Item *a, Item *b, bool is_time_format_arg):
    Item_str_func(thd, a, b), is_time_format(is_time_format_arg) {}
  String *val_str(String *str);
  const char *func_name() const
    { return is_time_format ? "time_format" : "date_format"; }
  void fix_length_and_dec();
  uint format_length(const String *format);
  bool eq(const Item *item, bool binary_cmp) const;
<<<<<<< HEAD
  bool check_vcol_func_processor(void *arg)
  {
    return mark_unsupported_function(func_name(), "()", arg, VCOL_SESSION_FUNC);
  }
=======
  Item *get_copy(THD *thd, MEM_ROOT *mem_root)
  { return get_item_copy<Item_func_date_format>(thd, mem_root, this); }
>>>>>>> eb2c1474
};


class Item_func_from_unixtime :public Item_datetimefunc
{
  Time_zone *tz;
 public:
  Item_func_from_unixtime(THD *thd, Item *a): Item_datetimefunc(thd, a) {}
  const char *func_name() const { return "from_unixtime"; }
  void fix_length_and_dec();
  bool get_date(MYSQL_TIME *res, ulonglong fuzzy_date);
  Item *get_copy(THD *thd, MEM_ROOT *mem_root)
  { return get_item_copy<Item_func_from_unixtime>(thd, mem_root, this); }
};


/* 
  We need Time_zone class declaration for storing pointers in
  Item_func_convert_tz.
*/
class Time_zone;

/*
  This class represents CONVERT_TZ() function.
  The important fact about this function that it is handled in special way.
  When such function is met in expression time_zone system tables are added
  to global list of tables to open, so later those already opened and locked
  tables can be used during this function calculation for loading time zone
  descriptions.
*/
class Item_func_convert_tz :public Item_datetimefunc
{
  /*
    If time zone parameters are constants we are caching objects that
    represent them (we use separate from_tz_cached/to_tz_cached members
    to indicate this fact, since NULL is legal value for from_tz/to_tz
    members.
  */
  bool from_tz_cached, to_tz_cached;
  Time_zone *from_tz, *to_tz;
 public:
  Item_func_convert_tz(THD *thd, Item *a, Item *b, Item *c):
    Item_datetimefunc(thd, a, b, c), from_tz_cached(0), to_tz_cached(0) {}
  const char *func_name() const { return "convert_tz"; }
  void fix_length_and_dec();
  bool get_date(MYSQL_TIME *res, ulonglong fuzzy_date);
  void cleanup();
  Item *get_copy(THD *thd, MEM_ROOT *mem_root)
  { return get_item_copy<Item_func_convert_tz>(thd, mem_root, this); }
};


class Item_func_sec_to_time :public Item_timefunc
{
public:
  Item_func_sec_to_time(THD *thd, Item *item): Item_timefunc(thd, item) {}
  bool get_date(MYSQL_TIME *res, ulonglong fuzzy_date);
  void fix_length_and_dec()
  {
    decimals= MY_MIN(args[0]->decimals, TIME_SECOND_PART_DIGITS);
    Item_timefunc::fix_length_and_dec();
  }
  const char *func_name() const { return "sec_to_time"; }
  Item *get_copy(THD *thd, MEM_ROOT *mem_root)
  { return get_item_copy<Item_func_sec_to_time>(thd, mem_root, this); }
};


class Item_date_add_interval :public Item_temporal_hybrid_func
{
public:
  const interval_type int_type; // keep it public
  const bool date_sub_interval; // keep it public
  Item_date_add_interval(THD *thd, Item *a, Item *b, interval_type type_arg,
                         bool neg_arg):
    Item_temporal_hybrid_func(thd, a, b),int_type(type_arg),
    date_sub_interval(neg_arg) {}
  const char *func_name() const { return "date_add_interval"; }
  void fix_length_and_dec();
  bool get_date(MYSQL_TIME *res, ulonglong fuzzy_date);
  bool eq(const Item *item, bool binary_cmp) const;
  void print(String *str, enum_query_type query_type);
<<<<<<< HEAD
  bool need_parentheses_in_default() { return true; }
=======
  Item *get_copy(THD *thd, MEM_ROOT *mem_root)
  { return get_item_copy<Item_date_add_interval>(thd, mem_root, this); }
>>>>>>> eb2c1474
};


class Item_extract :public Item_int_func
{
  bool date_value;
 public:
  const interval_type int_type; // keep it public
  Item_extract(THD *thd, interval_type type_arg, Item *a):
    Item_int_func(thd, a), int_type(type_arg) {}
  longlong val_int();
  enum Functype functype() const { return EXTRACT_FUNC; }
  const char *func_name() const { return "extract"; }
  void fix_length_and_dec();
  bool eq(const Item *item, bool binary_cmp) const;
  void print(String *str, enum_query_type query_type);
  bool check_partition_func_processor(void *int_arg) {return FALSE;}
  bool check_vcol_func_processor(void *arg) { return FALSE;}
  bool check_valid_arguments_processor(void *int_arg)
  {
    switch (int_type) {
    case INTERVAL_YEAR:
    case INTERVAL_YEAR_MONTH:
    case INTERVAL_QUARTER:
    case INTERVAL_MONTH:
    /* case INTERVAL_WEEK: Not allowed as partitioning function, bug#57071 */
    case INTERVAL_DAY:
      return !has_date_args();
    case INTERVAL_DAY_HOUR:
    case INTERVAL_DAY_MINUTE:
    case INTERVAL_DAY_SECOND:
    case INTERVAL_DAY_MICROSECOND:
      return !has_datetime_args();
    case INTERVAL_HOUR:
    case INTERVAL_HOUR_MINUTE:
    case INTERVAL_HOUR_SECOND:
    case INTERVAL_MINUTE:
    case INTERVAL_MINUTE_SECOND:
    case INTERVAL_SECOND:
    case INTERVAL_MICROSECOND:
    case INTERVAL_HOUR_MICROSECOND:
    case INTERVAL_MINUTE_MICROSECOND:
    case INTERVAL_SECOND_MICROSECOND:
      return !has_time_args();
    default:
      /*
        INTERVAL_LAST is only an end marker,
        INTERVAL_WEEK depends on default_week_format which is a session
        variable and cannot be used for partitioning. See bug#57071.
      */
      break;
    }
    return true;
  }
  Item *get_copy(THD *thd, MEM_ROOT *mem_root)
  { return get_item_copy<Item_extract>(thd, mem_root, this); }
};


class Item_char_typecast :public Item_str_func
{
  uint cast_length;
  CHARSET_INFO *cast_cs, *from_cs;
  bool charset_conversion;
  String tmp_value;
  bool has_explicit_length() const { return cast_length != ~0U; }
  String *reuse(String *src, uint32 length);
  String *copy(String *src, CHARSET_INFO *cs);
  uint adjusted_length_with_warn(uint length);
  void check_truncation_with_warn(String *src, uint dstlen);
public:
  Item_char_typecast(THD *thd, Item *a, uint length_arg, CHARSET_INFO *cs_arg):
    Item_str_func(thd, a), cast_length(length_arg), cast_cs(cs_arg) {}
  enum Functype functype() const { return CHAR_TYPECAST_FUNC; }
  bool eq(const Item *item, bool binary_cmp) const;
  const char *func_name() const { return "cast_as_char"; }
  String *val_str(String *a);
  void fix_length_and_dec();
  void print(String *str, enum_query_type query_type);
<<<<<<< HEAD
  bool need_parentheses_in_default() { return true; }
=======
  Item *get_copy(THD *thd, MEM_ROOT *mem_root)
  { return get_item_copy<Item_char_typecast>(thd, mem_root, this); }
>>>>>>> eb2c1474
};


class Item_temporal_typecast: public Item_temporal_func
{
public:
  Item_temporal_typecast(THD *thd, Item *a): Item_temporal_func(thd, a) {}
  virtual const char *cast_type() const = 0;
  void print(String *str, enum_query_type query_type);
  void fix_length_and_dec()
  {
    if (decimals == NOT_FIXED_DEC)
      decimals= args[0]->temporal_precision(field_type());
    Item_temporal_func::fix_length_and_dec();
  }
};

class Item_date_typecast :public Item_temporal_typecast
{
public:
  Item_date_typecast(THD *thd, Item *a): Item_temporal_typecast(thd, a) {}
  const char *func_name() const { return "cast_as_date"; }
  bool get_date(MYSQL_TIME *ltime, ulonglong fuzzy_date);
  const char *cast_type() const { return "date"; }
  enum_field_types field_type() const { return MYSQL_TYPE_DATE; }
  Item *get_copy(THD *thd, MEM_ROOT *mem_root)
  { return get_item_copy<Item_date_typecast>(thd, mem_root, this); }
};


class Item_time_typecast :public Item_temporal_typecast
{
public:
  Item_time_typecast(THD *thd, Item *a, uint dec_arg):
    Item_temporal_typecast(thd, a) { decimals= dec_arg; }
  const char *func_name() const { return "cast_as_time"; }
  bool get_date(MYSQL_TIME *ltime, ulonglong fuzzy_date);
  const char *cast_type() const { return "time"; }
  enum_field_types field_type() const { return MYSQL_TYPE_TIME; }
  Item *get_copy(THD *thd, MEM_ROOT *mem_root)
  { return get_item_copy<Item_time_typecast>(thd, mem_root, this); }
};


class Item_datetime_typecast :public Item_temporal_typecast
{
public:
  Item_datetime_typecast(THD *thd, Item *a, uint dec_arg):
    Item_temporal_typecast(thd, a) { decimals= dec_arg; }
  const char *func_name() const { return "cast_as_datetime"; }
  const char *cast_type() const { return "datetime"; }
  enum_field_types field_type() const { return MYSQL_TYPE_DATETIME; }
  bool get_date(MYSQL_TIME *ltime, ulonglong fuzzy_date);
  Item *get_copy(THD *thd, MEM_ROOT *mem_root)
  { return get_item_copy<Item_datetime_typecast>(thd, mem_root, this); }
};


class Item_func_makedate :public Item_temporal_func
{
public:
  Item_func_makedate(THD *thd, Item *a, Item *b):
    Item_temporal_func(thd, a, b) {}
  const char *func_name() const { return "makedate"; }
  enum_field_types field_type() const { return MYSQL_TYPE_DATE; }
  bool get_date(MYSQL_TIME *ltime, ulonglong fuzzy_date);
  Item *get_copy(THD *thd, MEM_ROOT *mem_root)
  { return get_item_copy<Item_func_makedate>(thd, mem_root, this); }
};


class Item_func_add_time :public Item_temporal_hybrid_func
{
  const bool is_date;
  int sign;

public:
  Item_func_add_time(THD *thd, Item *a, Item *b, bool type_arg, bool neg_arg):
    Item_temporal_hybrid_func(thd, a, b), is_date(type_arg)
  { sign= neg_arg ? -1 : 1; }
  void fix_length_and_dec();
  bool get_date(MYSQL_TIME *ltime, ulonglong fuzzy_date);
  void print(String *str, enum_query_type query_type);
  const char *func_name() const { return "add_time"; }
  Item *get_copy(THD *thd, MEM_ROOT *mem_root)
  { return get_item_copy<Item_func_add_time>(thd, mem_root, this); }
};

class Item_func_timediff :public Item_timefunc
{
public:
  Item_func_timediff(THD *thd, Item *a, Item *b): Item_timefunc(thd, a, b) {}
  const char *func_name() const { return "timediff"; }
  void fix_length_and_dec()
  {
    decimals= MY_MAX(args[0]->temporal_precision(MYSQL_TYPE_TIME),
                     args[1]->temporal_precision(MYSQL_TYPE_TIME));
    Item_timefunc::fix_length_and_dec();
  }
  bool get_date(MYSQL_TIME *ltime, ulonglong fuzzy_date);
  Item *get_copy(THD *thd, MEM_ROOT *mem_root)
  { return get_item_copy<Item_func_timediff>(thd, mem_root, this); }
};

class Item_func_maketime :public Item_timefunc
{
public:
  Item_func_maketime(THD *thd, Item *a, Item *b, Item *c):
    Item_timefunc(thd, a, b, c)
  {}
  void fix_length_and_dec()
  {
    decimals= MY_MIN(args[2]->decimals, TIME_SECOND_PART_DIGITS);
    Item_timefunc::fix_length_and_dec();
  }
  const char *func_name() const { return "maketime"; }
  bool get_date(MYSQL_TIME *ltime, ulonglong fuzzy_date);
  Item *get_copy(THD *thd, MEM_ROOT *mem_root)
  { return get_item_copy<Item_func_maketime>(thd, mem_root, this); }
};


class Item_func_microsecond :public Item_int_func
{
public:
  Item_func_microsecond(THD *thd, Item *a): Item_int_func(thd, a) {}
  longlong val_int();
  const char *func_name() const { return "microsecond"; }
  void fix_length_and_dec()
  { 
    decimals=0;
    maybe_null=1;
  }
  bool check_partition_func_processor(void *int_arg) {return FALSE;}
  bool check_vcol_func_processor(void *arg) { return FALSE;}
  bool check_valid_arguments_processor(void *int_arg)
  {
    return !has_time_args();
  }
  Item *get_copy(THD *thd, MEM_ROOT *mem_root)
  { return get_item_copy<Item_func_microsecond>(thd, mem_root, this); }
};


class Item_func_timestamp_diff :public Item_int_func
{
  const interval_type int_type;
public:
  Item_func_timestamp_diff(THD *thd, Item *a, Item *b, interval_type type_arg):
    Item_int_func(thd, a, b), int_type(type_arg) {}
  const char *func_name() const { return "timestampdiff"; }
  longlong val_int();
  void fix_length_and_dec()
  {
    decimals=0;
    maybe_null=1;
  }
  virtual void print(String *str, enum_query_type query_type);
  Item *get_copy(THD *thd, MEM_ROOT *mem_root)
  { return get_item_copy<Item_func_timestamp_diff>(thd, mem_root, this); }
};


enum date_time_format
{
  USA_FORMAT, JIS_FORMAT, ISO_FORMAT, EUR_FORMAT, INTERNAL_FORMAT
};

class Item_func_get_format :public Item_str_ascii_func
{
public:
  const timestamp_type type; // keep it public
  Item_func_get_format(THD *thd, timestamp_type type_arg, Item *a):
    Item_str_ascii_func(thd, a), type(type_arg)
  {}
  String *val_str_ascii(String *str);
  const char *func_name() const { return "get_format"; }
  void fix_length_and_dec()
  {
    maybe_null= 1;
    decimals=0;
    fix_length_and_charset(17, default_charset());
  }
  virtual void print(String *str, enum_query_type query_type);
  Item *get_copy(THD *thd, MEM_ROOT *mem_root)
  { return get_item_copy<Item_func_get_format>(thd, mem_root, this); }
};


class Item_func_str_to_date :public Item_temporal_hybrid_func
{
  timestamp_type cached_timestamp_type;
  bool const_item;
  String subject_converter;
  String format_converter;
  CHARSET_INFO *internal_charset;
public:
  Item_func_str_to_date(THD *thd, Item *a, Item *b):
    Item_temporal_hybrid_func(thd, a, b), const_item(false),
    internal_charset(NULL)
  {}
  bool get_date(MYSQL_TIME *ltime, ulonglong fuzzy_date);
  const char *func_name() const { return "str_to_date"; }
  void fix_length_and_dec();
  Item *get_copy(THD *thd, MEM_ROOT *mem_root)
  { return get_item_copy<Item_func_str_to_date>(thd, mem_root, this); }
};


class Item_func_last_day :public Item_datefunc
{
public:
  Item_func_last_day(THD *thd, Item *a): Item_datefunc(thd, a) {}
  const char *func_name() const { return "last_day"; }
  bool get_date(MYSQL_TIME *res, ulonglong fuzzy_date);
  Item *get_copy(THD *thd, MEM_ROOT *mem_root)
  { return get_item_copy<Item_func_last_day>(thd, mem_root, this); }
};

#endif /* ITEM_TIMEFUNC_INCLUDED */<|MERGE_RESOLUTION|>--- conflicted
+++ resolved
@@ -206,15 +206,13 @@
   {
     return !has_date_args();
   }
-<<<<<<< HEAD
   bool check_vcol_func_processor(void *arg)
   {
+
     return mark_unsupported_function(func_name(), "()", arg, VCOL_SESSION_FUNC);
   }
-=======
   Item *get_copy(THD *thd, MEM_ROOT *mem_root)
   { return get_item_copy<Item_func_monthname>(thd, mem_root, this); }
->>>>>>> eb2c1474
 };
 
 
@@ -663,13 +661,9 @@
 public:
   Item_func_curtime_local(THD *thd, uint dec): Item_func_curtime(thd, dec) {}
   const char *func_name() const { return "curtime"; }
-<<<<<<< HEAD
   virtual void store_now_in_TIME(THD *thd, MYSQL_TIME *now_time);
-=======
-  virtual void store_now_in_TIME(MYSQL_TIME *now_time);
   Item *get_copy(THD *thd, MEM_ROOT *mem_root)
   { return get_item_copy<Item_func_curtime_local>(thd, mem_root, this); }
->>>>>>> eb2c1474
 };
 
 
@@ -678,13 +672,9 @@
 public:
   Item_func_curtime_utc(THD *thd, uint dec): Item_func_curtime(thd, dec) {}
   const char *func_name() const { return "utc_time"; }
-<<<<<<< HEAD
   virtual void store_now_in_TIME(THD *thd, MYSQL_TIME *now_time);
-=======
-  virtual void store_now_in_TIME(MYSQL_TIME *now_time);
   Item *get_copy(THD *thd, MEM_ROOT *mem_root)
   { return get_item_copy<Item_func_curtime_utc>(thd, mem_root, this); }
->>>>>>> eb2c1474
 };
 
 
@@ -711,13 +701,9 @@
 public:
   Item_func_curdate_local(THD *thd): Item_func_curdate(thd) {}
   const char *func_name() const { return "curdate"; }
-<<<<<<< HEAD
   void store_now_in_TIME(THD *thd, MYSQL_TIME *now_time);
-=======
-  void store_now_in_TIME(MYSQL_TIME *now_time);
   Item *get_copy(THD *thd, MEM_ROOT *mem_root)
   { return get_item_copy<Item_func_curdate_local>(thd, mem_root, this); }
->>>>>>> eb2c1474
 };
 
 
@@ -726,13 +712,9 @@
 public:
   Item_func_curdate_utc(THD *thd): Item_func_curdate(thd) {}
   const char *func_name() const { return "utc_date"; }
-<<<<<<< HEAD
   void store_now_in_TIME(THD* thd, MYSQL_TIME *now_time);
-=======
-  void store_now_in_TIME(MYSQL_TIME *now_time);
   Item *get_copy(THD *thd, MEM_ROOT *mem_root)
   { return get_item_copy<Item_func_curdate_utc>(thd, mem_root, this); }
->>>>>>> eb2c1474
 };
 
 
@@ -776,7 +758,6 @@
 public:
   Item_func_now_utc(THD *thd, uint dec): Item_func_now(thd, dec) {}
   const char *func_name() const { return "utc_timestamp"; }
-<<<<<<< HEAD
   virtual void store_now_in_TIME(THD *thd, MYSQL_TIME *now_time);
   virtual enum Functype functype() const { return NOW_UTC_FUNC; }
   virtual bool check_vcol_func_processor(void *arg)
@@ -784,12 +765,8 @@
     return mark_unsupported_function(func_name(), "()", arg,
                                      VCOL_TIME_FUNC | VCOL_NON_DETERMINISTIC);
   }
-
-=======
-  virtual void store_now_in_TIME(MYSQL_TIME *now_time);
   Item *get_copy(THD *thd, MEM_ROOT *mem_root)
   { return get_item_copy<Item_func_now_utc>(thd, mem_root, this); }
->>>>>>> eb2c1474
 };
 
 
@@ -811,12 +788,9 @@
     return mark_unsupported_function(func_name(), "()", arg,
                                      VCOL_TIME_FUNC | VCOL_NON_DETERMINISTIC);
   }
-<<<<<<< HEAD
   virtual enum Functype functype() const { return SYSDATE_FUNC; }
-=======
   Item *get_copy(THD *thd, MEM_ROOT *mem_root)
   { return get_item_copy<Item_func_sysdate_local>(thd, mem_root, this); }
->>>>>>> eb2c1474
 };
 
 
@@ -852,15 +826,12 @@
   void fix_length_and_dec();
   uint format_length(const String *format);
   bool eq(const Item *item, bool binary_cmp) const;
-<<<<<<< HEAD
   bool check_vcol_func_processor(void *arg)
   {
     return mark_unsupported_function(func_name(), "()", arg, VCOL_SESSION_FUNC);
   }
-=======
   Item *get_copy(THD *thd, MEM_ROOT *mem_root)
   { return get_item_copy<Item_func_date_format>(thd, mem_root, this); }
->>>>>>> eb2c1474
 };
 
 
@@ -943,12 +914,9 @@
   bool get_date(MYSQL_TIME *res, ulonglong fuzzy_date);
   bool eq(const Item *item, bool binary_cmp) const;
   void print(String *str, enum_query_type query_type);
-<<<<<<< HEAD
   bool need_parentheses_in_default() { return true; }
-=======
   Item *get_copy(THD *thd, MEM_ROOT *mem_root)
   { return get_item_copy<Item_date_add_interval>(thd, mem_root, this); }
->>>>>>> eb2c1474
 };
 
 
@@ -1028,12 +996,9 @@
   String *val_str(String *a);
   void fix_length_and_dec();
   void print(String *str, enum_query_type query_type);
-<<<<<<< HEAD
   bool need_parentheses_in_default() { return true; }
-=======
   Item *get_copy(THD *thd, MEM_ROOT *mem_root)
   { return get_item_copy<Item_char_typecast>(thd, mem_root, this); }
->>>>>>> eb2c1474
 };
 
 

--- conflicted
+++ resolved
@@ -6125,7 +6125,8 @@
             !(in_sub_stmt & (SUB_STMT_FUNCTION | SUB_STMT_TRIGGER)));
   }
 
-<<<<<<< HEAD
+  bool reparsing_sp_stmt= {false};
+
   /* Data and methods for bulk multiple unit result reporting */
   DYNAMIC_ARRAY *unit_results;
   void stop_collecting_unit_results();
@@ -6134,9 +6135,6 @@
   bool report_collected_unit_results();
   bool init_collecting_unit_results();
   void push_final_warnings();
-=======
-  bool reparsing_sp_stmt= {false};
->>>>>>> c4ed889b
 };
 
 

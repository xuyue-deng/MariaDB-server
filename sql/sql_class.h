--- conflicted
+++ resolved
@@ -39,11 +39,7 @@
 #include "thr_timer.h"
 #include "thr_malloc.h"
 #include "log_slow.h"      /* LOG_SLOW_DISABLE_... */
-<<<<<<< HEAD
-=======
 #include <my_tree.h>
-
->>>>>>> 2ae83aff
 #include "sql_digest_stream.h"            // sql_digest_state
 #include <mysql/psi/mysql_stage.h>
 #include <mysql/psi/mysql_statement.h>

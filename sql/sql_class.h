/*
   Copyright (c) 2009, 2022, MariaDB Corporation.

   This program is free software; you can redistribute it and/or modify
   it under the terms of the GNU General Public License as published by
   the Free Software Foundation; version 2 of the License.

   This program is distributed in the hope that it will be useful,
   but WITHOUT ANY WARRANTY; without even the implied warranty of
   MERCHANTABILITY or FITNESS FOR A PARTICULAR PURPOSE.  See the
   GNU General Public License for more details.

   You should have received a copy of the GNU General Public License
   along with this program; if not, write to the Free Software
   Foundation, Inc., 51 Franklin Street, Fifth Floor, Boston, MA  02110-1335  USA */

#ifndef SQL_CLASS_INCLUDED
#define SQL_CLASS_INCLUDED

/* Classes in mysql */

#include <atomic>
#include "dur_prop.h"
#include <waiting_threads.h>
#include "sql_const.h"
#include "lex_ident.h"
#include <mysql/plugin_audit.h>
#include "log.h"
#include "rpl_tblmap.h"
#include "mdl.h"
#include "field.h"                              // Create_field
#include "opt_trace_context.h"
#include "probes_mysql.h"
#include "sql_locale.h"     /* my_locale_st */
#include "sql_profile.h"    /* PROFILING */
#include "scheduler.h"      /* thd_scheduler */
#include "protocol.h"       /* Protocol_text, Protocol_binary */
#include "violite.h"        /* vio_is_connected */
#include "thr_lock.h"       /* thr_lock_type, THR_LOCK_DATA, THR_LOCK_INFO */
#include "thr_timer.h"
#include "thr_malloc.h"
#include "log_slow.h"       /* LOG_SLOW_DISABLE_... */
#include <my_tree.h>
#include "sql_digest_stream.h"            // sql_digest_state
#include <mysql/psi/mysql_stage.h>
#include <mysql/psi/mysql_statement.h>
#include <mysql/psi/mysql_idle.h>
#include <mysql/psi/mysql_table.h>
#include <mysql_com_server.h>
#include "session_tracker.h"
#include "backup.h"
#include "xa.h"
#include "ddl_log.h"                            /* DDL_LOG_STATE */
#include "ha_handler_stats.h"                    // ha_handler_stats */

extern "C"
void set_thd_stage_info(void *thd,
                        const PSI_stage_info *new_stage,
                        PSI_stage_info *old_stage,
                        const char *calling_func,
                        const char *calling_file,
                        const unsigned int calling_line);

#define THD_STAGE_INFO(thd, stage) \
  (thd)->enter_stage(&stage, __func__, __FILE__, __LINE__)

#include "my_apc.h"
#include "rpl_gtid.h"

#include "wsrep.h"
#include "wsrep_on.h"
#include <inttypes.h>
#ifdef WITH_WSREP
/* wsrep-lib */
#include "wsrep_client_service.h"
#include "wsrep_client_state.h"
#include "wsrep_mutex.h"
#include "wsrep_condition_variable.h"

class Wsrep_applier_service;
enum wsrep_consistency_check_mode {
    NO_CONSISTENCY_CHECK,
    CONSISTENCY_CHECK_DECLARED,
    CONSISTENCY_CHECK_RUNNING,
};
#endif /* WITH_WSREP */

class Reprepare_observer;
class Relay_log_info;
struct rpl_group_info;
struct rpl_parallel_thread;
class Rpl_filter;
class Query_log_event;
class Load_log_event;
class Log_event_writer;
class sp_rcontext;
class sp_cache;
class Lex_input_stream;
class Parser_state;
class Rows_log_event;
class Sroutine_hash_entry;
class user_var_entry;
struct Trans_binlog_info;
class rpl_io_thread_info;
class rpl_sql_thread_info;
#ifdef HAVE_REPLICATION
struct Slave_info;
#endif

enum enum_ha_read_modes { RFIRST, RNEXT, RPREV, RLAST, RKEY, RNEXT_SAME };
enum enum_duplicates { DUP_ERROR, DUP_REPLACE, DUP_UPDATE };
enum enum_delay_key_write { DELAY_KEY_WRITE_NONE, DELAY_KEY_WRITE_ON,
			    DELAY_KEY_WRITE_ALL };
enum enum_slave_exec_mode { SLAVE_EXEC_MODE_STRICT,
                            SLAVE_EXEC_MODE_IDEMPOTENT,
                            SLAVE_EXEC_MODE_LAST_BIT };
enum enum_slave_run_triggers_for_rbr { SLAVE_RUN_TRIGGERS_FOR_RBR_NO,
                                       SLAVE_RUN_TRIGGERS_FOR_RBR_YES,
                                       SLAVE_RUN_TRIGGERS_FOR_RBR_LOGGING,
                                       SLAVE_RUN_TRIGGERS_FOR_RBR_ENFORCE};
enum enum_slave_type_conversions { SLAVE_TYPE_CONVERSIONS_ALL_LOSSY,
                                   SLAVE_TYPE_CONVERSIONS_ALL_NON_LOSSY};

/*
  COLUMNS_READ:       A column is goind to be read.
  COLUMNS_WRITE:      A column is going to be written to.
  MARK_COLUMNS_READ:  A column is goind to be read.
                      A bit in read set is set to inform handler that the field
                      is to be read. If field list contains duplicates, then
                      thd->dup_field is set to point to the last found
                      duplicate.
  MARK_COLUMNS_WRITE: A column is going to be written to.
                      A bit is set in write set to inform handler that it needs
                      to update this field in write_row and update_row.
*/
enum enum_column_usage
{ COLUMNS_READ, COLUMNS_WRITE, MARK_COLUMNS_READ, MARK_COLUMNS_WRITE};

static inline bool should_mark_column(enum_column_usage column_usage)
{ return column_usage >= MARK_COLUMNS_READ; }

enum enum_filetype { FILETYPE_CSV, FILETYPE_XML };

enum enum_binlog_row_image {
  /** PKE in the before image and changed columns in the after image */
  BINLOG_ROW_IMAGE_MINIMAL= 0,
  /** Whenever possible, before and after image contain all columns except blobs. */
  BINLOG_ROW_IMAGE_NOBLOB= 1,
  /** All columns in both before and after image. */
  BINLOG_ROW_IMAGE_FULL= 2
};


/* Bits for different SQL modes modes (including ANSI mode) */
#define MODE_REAL_AS_FLOAT              (1ULL << 0)
#define MODE_PIPES_AS_CONCAT            (1ULL << 1)
#define MODE_ANSI_QUOTES                (1ULL << 2)
#define MODE_IGNORE_SPACE               (1ULL << 3)
#define MODE_IGNORE_BAD_TABLE_OPTIONS   (1ULL << 4)
#define MODE_ONLY_FULL_GROUP_BY         (1ULL << 5)
#define MODE_NO_UNSIGNED_SUBTRACTION    (1ULL << 6)
#define MODE_NO_DIR_IN_CREATE           (1ULL << 7)
#define MODE_POSTGRESQL                 (1ULL << 8)
#define MODE_ORACLE                     (1ULL << 9)
#define MODE_MSSQL                      (1ULL << 10)
#define MODE_DB2                        (1ULL << 11)
#define MODE_MAXDB                      (1ULL << 12)
#define MODE_NO_KEY_OPTIONS             (1ULL << 13)
#define MODE_NO_TABLE_OPTIONS           (1ULL << 14)
#define MODE_NO_FIELD_OPTIONS           (1ULL << 15)
#define MODE_MYSQL323                   (1ULL << 16)
#define MODE_MYSQL40                    (1ULL << 17)
#define MODE_ANSI                       (1ULL << 18)
#define MODE_NO_AUTO_VALUE_ON_ZERO      (1ULL << 19)
#define MODE_NO_BACKSLASH_ESCAPES       (1ULL << 20)
#define MODE_STRICT_TRANS_TABLES        (1ULL << 21)
#define MODE_STRICT_ALL_TABLES          (1ULL << 22)
#define MODE_NO_ZERO_IN_DATE            (1ULL << 23)
#define MODE_NO_ZERO_DATE               (1ULL << 24)
#define MODE_INVALID_DATES              (1ULL << 25)
#define MODE_ERROR_FOR_DIVISION_BY_ZERO (1ULL << 26)
#define MODE_TRADITIONAL                (1ULL << 27)
#define MODE_NO_AUTO_CREATE_USER        (1ULL << 28)
#define MODE_HIGH_NOT_PRECEDENCE        (1ULL << 29)
#define MODE_NO_ENGINE_SUBSTITUTION     (1ULL << 30)
#define MODE_PAD_CHAR_TO_FULL_LENGTH    (1ULL << 31)
/* SQL mode bits defined above are common for MariaDB and MySQL */
#define MODE_MASK_MYSQL_COMPATIBLE      0xFFFFFFFFULL
/* The following modes are specific to MariaDB */
#define MODE_EMPTY_STRING_IS_NULL       (1ULL << 32)
#define MODE_SIMULTANEOUS_ASSIGNMENT    (1ULL << 33)
#define MODE_TIME_ROUND_FRACTIONAL      (1ULL << 34)
/* The following modes are specific to MySQL */
#define MODE_MYSQL80_TIME_TRUNCATE_FRACTIONAL (1ULL << 32)


/* Bits for different old style modes */
#define OLD_MODE_NO_DUP_KEY_WARNINGS_WITH_IGNORE	(1 << 0)
#define OLD_MODE_NO_PROGRESS_INFO			(1 << 1)
#define OLD_MODE_ZERO_DATE_TIME_CAST                    (1 << 2)
#define OLD_MODE_UTF8_IS_UTF8MB3      (1 << 3)
#define OLD_MODE_IGNORE_INDEX_ONLY_FOR_JOIN          (1 << 4)
#define OLD_MODE_COMPAT_5_1_CHECKSUM    (1 << 5)
#define OLD_MODE_NO_NULL_COLLATION_IDS  (1 << 6)

extern char internal_table_name[2];
extern char empty_c_string[1];
extern MYSQL_PLUGIN_IMPORT const char **errmesg;

extern "C" LEX_STRING * thd_query_string (MYSQL_THD thd);
extern "C" unsigned long long thd_query_id(const MYSQL_THD thd);
extern "C" size_t thd_query_safe(MYSQL_THD thd, char *buf, size_t buflen);
extern "C" const char *thd_priv_user(MYSQL_THD thd,  size_t *length);
extern "C" const char *thd_priv_host(MYSQL_THD thd,  size_t *length);
extern "C" const char *thd_user_name(MYSQL_THD thd);
extern "C" const char *thd_client_host(MYSQL_THD thd);
extern "C" const char *thd_client_ip(MYSQL_THD thd);
extern "C" LEX_CSTRING *thd_current_db(MYSQL_THD thd);
extern "C" int thd_current_status(MYSQL_THD thd);
extern "C" enum enum_server_command thd_current_command(MYSQL_THD thd);
extern "C" int thd_double_innodb_cardinality(MYSQL_THD thd);

/**
  @class CSET_STRING
  @brief Character set armed LEX_STRING
*/
class CSET_STRING
{
private:
  LEX_STRING string;
  CHARSET_INFO *cs;
public:
  CSET_STRING() : cs(&my_charset_bin)
  {
    string.str= NULL;
    string.length= 0;
  }
  CSET_STRING(char *str_arg, size_t length_arg, CHARSET_INFO *cs_arg) :
  cs(cs_arg)
  {
    DBUG_ASSERT(cs_arg != NULL);
    string.str= str_arg;
    string.length= length_arg;
  }

  inline char *str() const { return string.str; }
  inline size_t length() const { return string.length; }
  CHARSET_INFO *charset() const { return cs; }

  friend LEX_STRING * thd_query_string (MYSQL_THD thd);
};


class Recreate_info
{
  ha_rows m_records_copied;
  ha_rows m_records_duplicate;
public:
  Recreate_info()
   :m_records_copied(0),
    m_records_duplicate(0)
  { }
  Recreate_info(ha_rows records_copied,
                ha_rows records_duplicate)
   :m_records_copied(records_copied),
    m_records_duplicate(records_duplicate)
  { }
  ha_rows records_copied() const { return m_records_copied; }
  ha_rows records_duplicate() const { return m_records_duplicate; }
  ha_rows records_processed() const
  {
    return m_records_copied + m_records_duplicate;
  }
};


#define TC_HEURISTIC_RECOVER_COMMIT   1
#define TC_HEURISTIC_RECOVER_ROLLBACK 2
extern ulong tc_heuristic_recover;

typedef struct st_user_var_events
{
  user_var_entry *user_var_event;
  char *value;
  size_t length;
  const Type_handler *th;
  uint charset_number;
} BINLOG_USER_VAR_EVENT;

/*
  The COPY_INFO structure is used by INSERT/REPLACE code.
  The schema of the row counting by the INSERT/INSERT ... ON DUPLICATE KEY
  UPDATE code:
    If a row is inserted then the copied variable is incremented.
    If a row is updated by the INSERT ... ON DUPLICATE KEY UPDATE and the
      new data differs from the old one then the copied and the updated
      variables are incremented.
    The touched variable is incremented if a row was touched by the update part
      of the INSERT ... ON DUPLICATE KEY UPDATE no matter whether the row
      was actually changed or not.
*/
typedef struct st_copy_info {
  ha_rows records;        /**< Number of processed records */
  ha_rows deleted;        /**< Number of deleted records */
  ha_rows updated;        /**< Number of updated records */
  ha_rows copied;         /**< Number of copied records */
  ha_rows accepted_rows;  /**< Number of accepted original rows
                             (same as number of rows in RETURNING) */
  ha_rows error_count;
  ha_rows touched; /* Number of touched records */
  enum enum_duplicates handle_duplicates;
  int escape_char, last_errno;
  bool ignore;
  /* for INSERT ... UPDATE */
  List<Item> *update_fields;
  List<Item> *update_values;
  /* for VIEW ... WITH CHECK OPTION */
  TABLE_LIST *view;
  TABLE_LIST *table_list;                       /* Normal table */
} COPY_INFO;


class Key_part_spec :public Sql_alloc {
public:
  Lex_ident field_name;
  uint length;
  bool generated, asc;
  Key_part_spec(const LEX_CSTRING *name, uint len, bool gen= false)
    : field_name(*name), length(len), generated(gen), asc(1)
  {}
  bool operator==(const Key_part_spec& other) const;
  /**
    Construct a copy of this Key_part_spec. field_name is copied
    by-pointer as it is known to never change. At the same time
    'length' may be reset in mysql_prepare_create_table, and this
    is why we supply it with a copy.

    @return If out of memory, 0 is returned and an error is set in
    THD.
  */
  Key_part_spec *clone(MEM_ROOT *mem_root) const
  { return new (mem_root) Key_part_spec(*this); }
  bool check_key_for_blob(const class handler *file) const;
  bool check_key_length_for_blob() const;
  bool check_primary_key_for_blob(const class handler *file) const
  {
    return check_key_for_blob(file) || check_key_length_for_blob();
  }
  bool check_foreign_key_for_blob(const class handler *file) const
  {
    return check_key_for_blob(file) || check_key_length_for_blob();
  }
  bool init_multiple_key_for_blob(const class handler *file);
};


class Alter_drop :public Sql_alloc {
public:
  enum drop_type { KEY, COLUMN, FOREIGN_KEY, CHECK_CONSTRAINT, PERIOD };
  const char *name;
  enum drop_type type;
  bool drop_if_exists;
  Alter_drop(enum drop_type par_type,const char *par_name, bool par_exists)
    :name(par_name), type(par_type), drop_if_exists(par_exists)
  {
    DBUG_ASSERT(par_name != NULL);
  }
  /**
    Used to make a clone of this object for ALTER/CREATE TABLE
    @sa comment for Key_part_spec::clone
  */
  Alter_drop *clone(MEM_ROOT *mem_root) const
    { return new (mem_root) Alter_drop(*this); }
  const char *type_name()
  {
    return type == COLUMN ? "COLUMN" :
           type == CHECK_CONSTRAINT ? "CONSTRAINT" :
           type == PERIOD ? "PERIOD" :
           type == KEY ? "INDEX" : "FOREIGN KEY";
  }
};


class Alter_column :public Sql_alloc {
public:
  LEX_CSTRING name;
  LEX_CSTRING new_name;
  Virtual_column_info *default_value;
  bool alter_if_exists;
  Alter_column(LEX_CSTRING par_name, Virtual_column_info *expr, bool par_exists)
    :name(par_name), new_name{NULL, 0}, default_value(expr), alter_if_exists(par_exists) {}
  Alter_column(LEX_CSTRING par_name, LEX_CSTRING _new_name, bool exists)
    :name(par_name), new_name(_new_name), default_value(NULL), alter_if_exists(exists) {}
  /**
    Used to make a clone of this object for ALTER/CREATE TABLE
    @sa comment for Key_part_spec::clone
  */
  Alter_column *clone(MEM_ROOT *mem_root) const
    { return new (mem_root) Alter_column(*this); }
  bool is_rename()
  {
    DBUG_ASSERT(!new_name.str || !default_value);
    return new_name.str;
  }
};


class Alter_rename_key : public Sql_alloc
{
public:
  LEX_CSTRING old_name;
  LEX_CSTRING new_name;
  bool alter_if_exists;

  Alter_rename_key(LEX_CSTRING old_name_arg, LEX_CSTRING new_name_arg, bool exists)
      : old_name(old_name_arg), new_name(new_name_arg), alter_if_exists(exists) {}

  Alter_rename_key *clone(MEM_ROOT *mem_root) const
    { return new (mem_root) Alter_rename_key(*this); }

};


/* An ALTER INDEX operation that changes the ignorability of an index. */
class Alter_index_ignorability: public Sql_alloc
{
public:
  Alter_index_ignorability(const char *name, bool is_ignored, bool if_exists) :
    m_name(name), m_is_ignored(is_ignored), m_if_exists(if_exists)
  {
    assert(name != NULL);
  }

  const char *name() const { return m_name; }
  bool if_exists() const { return m_if_exists; }

  /* The ignorability after the operation is performed. */
  bool is_ignored() const { return m_is_ignored; }
  Alter_index_ignorability *clone(MEM_ROOT *mem_root) const
    { return new (mem_root) Alter_index_ignorability(*this); }

private:
  const char *m_name;
  bool m_is_ignored;
  bool m_if_exists;
};


class Key :public Sql_alloc, public DDL_options {
public:
  enum Keytype { PRIMARY, UNIQUE, MULTIPLE, FULLTEXT, SPATIAL, FOREIGN_KEY,
                 IGNORE_KEY};
  enum Keytype type;
  KEY_CREATE_INFO key_create_info;
  List<Key_part_spec> columns;
  LEX_CSTRING name;
  engine_option_value *option_list;
  bool generated;
  bool invisible;
  bool without_overlaps;
  bool old;
  Lex_ident period;

  Key(enum Keytype type_par, const LEX_CSTRING *name_arg,
      ha_key_alg algorithm_arg, bool generated_arg, DDL_options_st ddl_options)
    :DDL_options(ddl_options),
     type(type_par), key_create_info(default_key_create_info),
    name(*name_arg), option_list(NULL), generated(generated_arg),
    invisible(false), without_overlaps(false), old(false)
  {
    key_create_info.algorithm= algorithm_arg;
  }
  Key(enum Keytype type_par, const LEX_CSTRING *name_arg,
      KEY_CREATE_INFO *key_info_arg,
      bool generated_arg, List<Key_part_spec> *cols,
      engine_option_value *create_opt, DDL_options_st ddl_options)
    :DDL_options(ddl_options),
     type(type_par), key_create_info(*key_info_arg), columns(*cols),
    name(*name_arg), option_list(create_opt), generated(generated_arg),
    invisible(false), without_overlaps(false), old(false)
  {}
  Key(const Key &rhs, MEM_ROOT *mem_root);
  virtual ~Key() = default;
  /* Equality comparison of keys (ignoring name) */
  friend bool is_foreign_key_prefix(Key *a, Key *b);
  /**
    Used to make a clone of this object for ALTER/CREATE TABLE
    @sa comment for Key_part_spec::clone
  */
  virtual Key *clone(MEM_ROOT *mem_root) const
    { return new (mem_root) Key(*this, mem_root); }
};


class Foreign_key: public Key {
public:
  enum fk_match_opt { FK_MATCH_UNDEF, FK_MATCH_FULL,
		      FK_MATCH_PARTIAL, FK_MATCH_SIMPLE};
  LEX_CSTRING constraint_name;
  LEX_CSTRING ref_db;
  LEX_CSTRING ref_table;
  List<Key_part_spec> ref_columns;
  enum enum_fk_option delete_opt, update_opt;
  enum fk_match_opt match_opt;
  Foreign_key(const LEX_CSTRING *name_arg, List<Key_part_spec> *cols,
              const LEX_CSTRING *constraint_name_arg,
	      const LEX_CSTRING *ref_db_arg, const LEX_CSTRING *ref_table_arg,
              List<Key_part_spec> *ref_cols,
              enum_fk_option delete_opt_arg, enum_fk_option update_opt_arg,
              fk_match_opt match_opt_arg,
	      DDL_options ddl_options)
    :Key(FOREIGN_KEY, name_arg, &default_key_create_info, 0, cols, NULL,
         ddl_options),
    constraint_name(*constraint_name_arg),
    ref_db(*ref_db_arg), ref_table(*ref_table_arg), ref_columns(*ref_cols),
    delete_opt(delete_opt_arg), update_opt(update_opt_arg),
    match_opt(match_opt_arg)
  {
  }
 Foreign_key(const Foreign_key &rhs, MEM_ROOT *mem_root);
  /**
    Used to make a clone of this object for ALTER/CREATE TABLE
    @sa comment for Key_part_spec::clone
  */
  Key *clone(MEM_ROOT *mem_root) const override
  { return new (mem_root) Foreign_key(*this, mem_root); }
  /* Used to validate foreign key options */
  bool validate(List<Create_field> &table_fields);
};

typedef struct st_mysql_lock
{
  TABLE **table;
  THR_LOCK_DATA **locks;
  uint table_count,lock_count;
  uint flags;
} MYSQL_LOCK;


class LEX_COLUMN : public Sql_alloc
{
public:
  String column;
  privilege_t rights;
  LEX_COLUMN (const String& x,const  privilege_t & y ): column (x),rights (y) {}
};

class MY_LOCALE;

/**
  Query_cache_tls -- query cache thread local data.
*/

struct Query_cache_block;

struct Query_cache_tls
{
  /*
    'first_query_block' should be accessed only via query cache
    functions and methods to maintain proper locking.
  */
  Query_cache_block *first_query_block;
  void set_first_query_block(Query_cache_block *first_query_block_arg)
  {
    first_query_block= first_query_block_arg;
  }

  Query_cache_tls() :first_query_block(NULL) {}
};

/* SIGNAL / RESIGNAL / GET DIAGNOSTICS */

/**
  This enumeration list all the condition item names of a condition in the
  SQL condition area.
*/
typedef enum enum_diag_condition_item_name
{
  /*
    Conditions that can be set by the user (SIGNAL/RESIGNAL),
    and by the server implementation.
  */

  DIAG_CLASS_ORIGIN= 0,
  FIRST_DIAG_SET_PROPERTY= DIAG_CLASS_ORIGIN,
  DIAG_SUBCLASS_ORIGIN= 1,
  DIAG_CONSTRAINT_CATALOG= 2,
  DIAG_CONSTRAINT_SCHEMA= 3,
  DIAG_CONSTRAINT_NAME= 4,
  DIAG_CATALOG_NAME= 5,
  DIAG_SCHEMA_NAME= 6,
  DIAG_TABLE_NAME= 7,
  DIAG_COLUMN_NAME= 8,
  DIAG_CURSOR_NAME= 9,
  DIAG_MESSAGE_TEXT= 10,
  DIAG_MYSQL_ERRNO= 11,
  DIAG_ROW_NUMBER= 12,
  LAST_DIAG_SET_PROPERTY= DIAG_ROW_NUMBER
} Diag_condition_item_name;

/**
  Name of each diagnostic condition item.
  This array is indexed by Diag_condition_item_name.
*/
extern const LEX_CSTRING Diag_condition_item_names[];

/**
  These states are bit coded with HARD. For each state there must be a pair
  <state_even_num>, and <state_odd_num>_HARD.
*/
enum killed_state
{
  NOT_KILLED= 0,
  KILL_HARD_BIT= 1,                             /* Bit for HARD KILL */
  KILL_BAD_DATA= 2,
  KILL_BAD_DATA_HARD= 3,
  KILL_QUERY= 4,
  KILL_QUERY_HARD= 5,
  /*
    ABORT_QUERY signals to the query processor to stop execution ASAP without
    issuing an error. Instead a warning is issued, and when possible a partial
    query result is returned to the client.
  */
  ABORT_QUERY= 6,
  ABORT_QUERY_HARD= 7,
  KILL_TIMEOUT= 8,
  KILL_TIMEOUT_HARD= 9,
  /*
    When binlog reading thread connects to the server it kills
    all the binlog threads with the same ID.
  */
  KILL_SLAVE_SAME_ID= 10,
  /*
    All of the following killed states will kill the connection
    KILL_CONNECTION must be the first of these and it must start with
    an even number (becasue of HARD bit)!
  */
  KILL_CONNECTION= 12,
  KILL_CONNECTION_HARD= 13,
  KILL_SYSTEM_THREAD= 14,
  KILL_SYSTEM_THREAD_HARD= 15,
  KILL_SERVER= 16,
  KILL_SERVER_HARD= 17,
  /*
    Used in threadpool to signal wait timeout.
  */
  KILL_WAIT_TIMEOUT= 18,
  KILL_WAIT_TIMEOUT_HARD= 19

};

#define killed_mask_hard(killed) ((killed_state) ((killed) & ~KILL_HARD_BIT))

enum killed_type
{
  KILL_TYPE_ID,
  KILL_TYPE_USER,
  KILL_TYPE_QUERY
};

#define SECONDS_TO_WAIT_FOR_KILL 2
#define SECONDS_TO_WAIT_FOR_DUMP_THREAD_KILL 10
#if !defined(_WIN32) && defined(HAVE_SELECT)
/* my_sleep() can wait for sub second times */
#define WAIT_FOR_KILL_TRY_TIMES 20
#else
#define WAIT_FOR_KILL_TRY_TIMES 2
#endif

#include "sql_lex.h"				/* Must be here */

class Delayed_insert;
class select_result;
class Time_zone;

#define THD_SENTRY_MAGIC 0xfeedd1ff
#define THD_SENTRY_GONE  0xdeadbeef

#define THD_CHECK_SENTRY(thd) DBUG_ASSERT(thd->dbug_sentry == THD_SENTRY_MAGIC)

typedef struct system_variables
{
  /*
    How dynamically allocated system variables are handled:

    The global_system_variables and max_system_variables are "authoritative"
    They both should have the same 'version' and 'size'.
    When attempting to access a dynamic variable, if the session version
    is out of date, then the session version is updated and realloced if
    neccessary and bytes copied from global to make up for missing data.

    Note that one should use my_bool instead of bool here, as the variables
    are used with my_getopt.c
  */
  ulong dynamic_variables_version;
  char* dynamic_variables_ptr;
  uint dynamic_variables_head;    /* largest valid variable offset */
  uint dynamic_variables_size;    /* how many bytes are in use */
  
  ulonglong max_heap_table_size;
  ulonglong tmp_memory_table_size;
  ulonglong tmp_disk_table_size;
  ulonglong long_query_time;
  ulonglong max_statement_time;
  ulonglong optimizer_switch;
  ulonglong optimizer_trace;
  sql_mode_t sql_mode; ///< which non-standard SQL behaviour should be enabled
  sql_mode_t old_behavior; ///< which old SQL behaviour should be enabled
  ulonglong option_bits; ///< OPTION_xxx constants, e.g. OPTION_PROFILING
  ulonglong join_buff_space_limit;
  ulonglong log_slow_filter; 
  ulonglong log_slow_verbosity; 
  ulonglong log_slow_disabled_statements;
  ulonglong log_disabled_statements;
  ulonglong note_verbosity;
  ulonglong bulk_insert_buff_size;
  ulonglong join_buff_size;
  ulonglong sortbuff_size;
  ulonglong default_regex_flags;
  ulonglong max_mem_used;
  /*
    A bitmap of OPTIMIZER_ADJ_* flags (defined in sql_priv.h).
    See sys_vars.cc:adjust_secondary_key_cost for symbolic names.
  */
  ulonglong optimizer_adjust_secondary_key_costs;

  /**
     Place holders to store Multi-source variables in sys_var.cc during
     update and show of variables.
  */
  ulonglong slave_skip_counter;
  ulonglong max_relay_log_size;

  ha_rows select_limit;
  ha_rows max_join_size;
  ha_rows expensive_subquery_limit;
  ulong auto_increment_increment, auto_increment_offset;
#ifdef WITH_WSREP
  /*
    Stored values of the auto_increment_increment and auto_increment_offset
    that are will be restored when wsrep_auto_increment_control will be set
    to 'OFF', because the setting it to 'ON' leads to overwriting of the
    original values (which are set by the user) by calculated ones (which
    are based on the cluster size):
  */
  ulong saved_auto_increment_increment, saved_auto_increment_offset;
  ulong saved_lock_wait_timeout;
  ulonglong wsrep_gtid_seq_no;
#endif /* WITH_WSREP */
  uint eq_range_index_dive_limit;
  ulong column_compression_zlib_strategy;
  ulong lock_wait_timeout;
  ulong join_cache_level;
  ulong max_allowed_packet;
  ulong max_error_count;
  ulong max_length_for_sort_data;
  ulong max_recursive_iterations;
  ulong max_sort_length;
  ulong max_tmp_tables;
  ulong max_insert_delayed_threads;
  ulong min_examined_row_limit;
  ulong net_buffer_length;
  ulong net_interactive_timeout;
  ulong net_read_timeout;
  ulong net_retry_count;
  ulong net_wait_timeout;
  ulong net_write_timeout;
  ulong optimizer_extra_pruning_depth;
  ulonglong optimizer_join_limit_pref_ratio;
  ulong optimizer_prune_level;
  ulong optimizer_search_depth;
  ulong optimizer_selectivity_sampling_limit;
  ulong optimizer_use_condition_selectivity;
  ulong optimizer_max_sel_arg_weight;
  ulong optimizer_max_sel_args;
  ulong optimizer_trace_max_mem_size;
  ulong use_stat_tables;
  double sample_percentage;
  ulong histogram_size;
  ulong histogram_type;
  ulong preload_buff_size;
  ulong profiling_history_size;
  ulong read_buff_size;
  ulong read_rnd_buff_size;
  ulong mrr_buff_size;
  ulong div_precincrement;
  /* Total size of all buffers used by the subselect_rowid_merge_engine. */
  ulong rowid_merge_buff_size;
  ulong max_sp_recursion_depth;
  ulong default_week_format;
  ulong max_seeks_for_key;
  ulong range_alloc_block_size;
  ulong query_alloc_block_size;
  ulong query_prealloc_size;
  ulong trans_alloc_block_size;
  ulong trans_prealloc_size;
  ulong log_warnings;
  ulong log_slow_max_warnings;
  /* Flags for slow log filtering */
  ulong log_slow_rate_limit; 
  ulong binlog_format; ///< binlog format for this thd (see enum_binlog_format)
  ulong binlog_row_image;
  ulong progress_report_time;
  ulong completion_type;
  ulong query_cache_type;
  ulong tx_isolation;
  ulong updatable_views_with_limit;
  ulong alter_algorithm;
  int max_user_connections;
  ulong server_id;
  /**
    In slave thread we need to know in behalf of which
    thread the query is being run to replicate temp tables properly
  */
  my_thread_id pseudo_thread_id;
  /**
     When replicating an event group with GTID, keep these values around so
     slave binlog can receive the same GTID as the original.
  */
  uint32     gtid_domain_id;
  uint64     gtid_seq_no;

  uint group_concat_max_len;

  /**
    Default transaction access mode. READ ONLY (true) or READ WRITE (false).
  */
  my_bool tx_read_only;
  my_bool low_priority_updates;
  my_bool query_cache_wlock_invalidate;
  my_bool keep_files_on_create;

  my_bool old_mode;
  my_bool old_passwords;
  my_bool big_tables;
  my_bool only_standard_compliant_cte;
  my_bool query_cache_strip_comments;
  my_bool sql_log_slow;
  my_bool sql_log_bin;
  my_bool binlog_annotate_row_events;
  my_bool binlog_direct_non_trans_update;
  my_bool column_compression_zlib_wrap;

  plugin_ref table_plugin;
  plugin_ref tmp_table_plugin;
  plugin_ref enforced_table_plugin;

  /* Only charset part of these variables is sensible */
  CHARSET_INFO  *character_set_filesystem;
  CHARSET_INFO  *character_set_client;
  CHARSET_INFO  *character_set_results;

  /* Both charset and collation parts of these variables are important */
  CHARSET_INFO	*collation_server;
  CHARSET_INFO	*collation_database;
  CHARSET_INFO  *collation_connection;

  /* Names. These will be allocated in buffers in thd */
  LEX_CSTRING default_master_connection;

  /* Error messages */
  MY_LOCALE *lc_messages;
  const char ***errmsgs;             /* lc_messages->errmsg->errmsgs */

  /* Locale Support */
  MY_LOCALE *lc_time_names;

  Time_zone *time_zone;

  my_bool sysdate_is_now;

  /* deadlock detection */
  ulong wt_timeout_short, wt_deadlock_search_depth_short;
  ulong wt_timeout_long, wt_deadlock_search_depth_long;

  my_bool wsrep_on;
  my_bool wsrep_causal_reads;
  uint    wsrep_sync_wait;
  ulong   wsrep_retry_autocommit;
  ulonglong wsrep_trx_fragment_size;
  ulong   wsrep_trx_fragment_unit;
  ulong   wsrep_OSU_method;
  my_bool wsrep_dirty_reads;
  double long_query_time_double, max_statement_time_double;

  my_bool pseudo_slave_mode;

  char *session_track_system_variables;
  ulong session_track_transaction_info;
  my_bool session_track_schema;
  my_bool session_track_state_change;
#ifdef USER_VAR_TRACKING
  my_bool session_track_user_variables;
#endif // USER_VAR_TRACKING
  my_bool tcp_nodelay;

  ulong threadpool_priority;

  uint idle_transaction_timeout;
  uint idle_readonly_transaction_timeout;
  uint idle_write_transaction_timeout;
  uint column_compression_threshold;
  uint column_compression_zlib_level;
  uint in_subquery_conversion_threshold;

  ulonglong max_rowid_filter_size;

  vers_asof_timestamp_t vers_asof_timestamp;
  ulong vers_alter_history;
  my_bool binlog_alter_two_phase;
} SV;

/**
  Per thread status variables.
  Must be long/ulong up to last_system_status_var so that
  add_to_status/add_diff_to_status can work.
*/

typedef struct system_status_var
{
  ulong column_compressions;
  ulong column_decompressions;
  ulong com_stat[(uint) SQLCOM_END];
  ulong com_create_tmp_table;
  ulong com_drop_tmp_table;
  ulong com_other;

  ulong com_stmt_prepare;
  ulong com_stmt_reprepare;
  ulong com_stmt_execute;
  ulong com_stmt_send_long_data;
  ulong com_stmt_fetch;
  ulong com_stmt_reset;
  ulong com_stmt_close;

  ulong com_register_slave;
  ulong created_tmp_disk_tables_;
  ulong created_tmp_tables_;
  ulong ha_commit_count;
  ulong ha_delete_count;
  ulong ha_read_first_count;
  ulong ha_read_last_count;
  ulong ha_read_key_count;
  ulong ha_read_next_count;
  ulong ha_read_prev_count;
  ulong ha_read_retry_count;
  ulong ha_read_rnd_count;
  ulong ha_read_rnd_next_count;
  ulong ha_read_rnd_deleted_count;

  /*
    This number doesn't include calls to the default implementation and
    calls made by range access. The intent is to count only calls made by
    BatchedKeyAccess.
  */
  ulong ha_mrr_init_count;
  ulong ha_mrr_key_refills_count;
  ulong ha_mrr_rowid_refills_count;

  ulong ha_rollback_count;
  ulong ha_update_count;
  ulong ha_write_count;
  /* The following are for internal temporary tables */
  ulong ha_tmp_update_count;
  ulong ha_tmp_write_count;
  ulong ha_tmp_delete_count;
  ulong ha_prepare_count;
  ulong ha_icp_attempts;
  ulong ha_icp_match;
  ulong ha_discover_count;
  ulong ha_savepoint_count;
  ulong ha_savepoint_rollback_count;
  ulong ha_external_lock_count;

  ulong opened_tables;
  ulong opened_shares;
  ulong opened_views;               /* +1 opening a view */

  ulong select_full_join_count_;
  ulong select_full_range_join_count_;
  ulong select_range_count_;
  ulong select_range_check_count_;
  ulong select_scan_count_;
  ulong update_scan_count;
  ulong delete_scan_count;
  ulong executed_triggers;
  ulong long_query_count;
  ulong filesort_merge_passes_;
  ulong filesort_range_count_;
  ulong filesort_rows_;
  ulong filesort_scan_count_;
  ulong filesort_pq_sorts_;
  ulong optimizer_join_prefixes_check_calls;

  /* Features used */
  ulong feature_custom_aggregate_functions; /* +1 when custom aggregate
                                            functions are used */
  ulong feature_dynamic_columns;    /* +1 when creating a dynamic column */
  ulong feature_fulltext;	    /* +1 when MATCH is used */
  ulong feature_gis;                /* +1 opening a table with GIS features */
  ulong feature_invisible_columns;     /* +1 opening a table with invisible column */
  ulong feature_json;		    /* +1 when JSON function appears in the statement */
  ulong feature_locale;		    /* +1 when LOCALE is set */
  ulong feature_subquery;	    /* +1 when subqueries are used */
  ulong feature_system_versioning;  /* +1 opening a table WITH SYSTEM VERSIONING */
  ulong feature_application_time_periods;
                                    /* +1 opening a table with application-time period */
  ulong feature_insert_returning;  /* +1 when INSERT...RETURNING is used */
  ulong feature_timezone;	    /* +1 when XPATH is used */
  ulong feature_trigger;	    /* +1 opening a table with triggers */
  ulong feature_xml;		    /* +1 when XPATH is used */
  ulong feature_window_functions;   /* +1 when window functions are used */

  /* From MASTER_GTID_WAIT usage */
  ulong master_gtid_wait_timeouts;          /* Number of timeouts */
  ulong master_gtid_wait_time;              /* Time in microseconds */
  ulong master_gtid_wait_count;

  ulong empty_queries;
  ulong access_denied_errors;
  ulong lost_connections;
  ulong max_statement_time_exceeded;
  /*
   Number of times where column info was not
   sent with prepared statement metadata.
  */
  ulong skip_metadata_count;

  /*
    Number of statements sent from the client
  */
  ulong questions;
  /*
    IMPORTANT!
    SEE last_system_status_var DEFINITION BELOW.
    Below 'last_system_status_var' are all variables that cannot be handled
    automatically by add_to_status()/add_diff_to_status().
  */
  ulonglong bytes_received;
  ulonglong bytes_sent;
  ulonglong rows_read;
  ulonglong rows_sent;
  ulonglong rows_tmp_read;
  ulonglong binlog_bytes_written;
  ulonglong table_open_cache_hits;
  ulonglong table_open_cache_misses;
  ulonglong table_open_cache_overflows;
<<<<<<< HEAD
  ulonglong send_metadata_skips;
  ulonglong cpu_time, busy_time, query_time;
=======
>>>>>>> b251cb6a
  double last_query_cost;
  uint32 threads_running;
  /* Don't initialize */
  /* Memory used for thread local storage */
  int64 max_local_memory_used;
  volatile int64 local_memory_used;
  /* Memory allocated for global usage */
  volatile int64 global_memory_used;
} STATUS_VAR;

/*
  This is used for 'SHOW STATUS'. It must be updated to the last ulong
  variable in system_status_var which is makes sense to add to the global
  counter
*/

#define last_system_status_var questions
#define last_cleared_system_status_var local_memory_used

/** Number of contiguous global status variables */
constexpr int COUNT_GLOBAL_STATUS_VARS= int(offsetof(STATUS_VAR,
                                                     last_system_status_var) /
                                            sizeof(ulong)) + 1;

/*
  Global status variables
*/

extern ulong feature_files_opened_with_delayed_keys, feature_check_constraint;

void add_to_status(STATUS_VAR *to_var, STATUS_VAR *from_var);

void add_diff_to_status(STATUS_VAR *to_var, STATUS_VAR *from_var,
                        STATUS_VAR *dec_var);

uint calc_sum_of_all_status(STATUS_VAR *to);
static inline void calc_sum_of_all_status_if_needed(STATUS_VAR *to)
{
  if (to->local_memory_used == 0)
  {
    mysql_mutex_lock(&LOCK_status);
    *to= global_status_var;
    mysql_mutex_unlock(&LOCK_status);
    calc_sum_of_all_status(to);
    DBUG_ASSERT(to->local_memory_used);
  }
}

/*
  Update global_memory_used. We have to do this with atomic_add as the
  global value can change outside of LOCK_status.
*/
static inline void update_global_memory_status(int64 size)
{
  DBUG_PRINT("info", ("global memory_used: %lld  size: %lld",
                      (longlong) global_status_var.global_memory_used,
                      size));
  // workaround for gcc 4.2.4-1ubuntu4 -fPIE (from DEB_BUILD_HARDENING=1)
  int64 volatile * volatile ptr= &global_status_var.global_memory_used;
  my_atomic_add64_explicit(ptr, size, MY_MEMORY_ORDER_RELAXED);
}


static inline bool is_supported_parser_charset(CHARSET_INFO *cs)
{
  return MY_TEST(cs->mbminlen == 1 && cs->number != 17 /* filename */);
}

/** THD registry */
class THD_list_iterator
{
protected:
  I_List<THD> threads;
  mutable mysql_rwlock_t lock;

public:

  /**
    Iterates registered threads.

    @param action      called for every element
    @param argument    opque argument passed to action

    @return
      @retval 0 iteration completed successfully
      @retval 1 iteration was interrupted (action returned 1)
  */
  template <typename T> int iterate(my_bool (*action)(THD *thd, T *arg), T *arg= 0)
  {
    int res= 0;
    mysql_rwlock_rdlock(&lock);
    I_List_iterator<THD> it(threads);
    while (auto tmp= it++)
      if ((res= action(tmp, arg)))
        break;
    mysql_rwlock_unlock(&lock);
    return res;
  }
  static THD_list_iterator *iterator();
};

/**
  A counter of THDs

  It must be specified as a first base class of THD, so that increment is
  done before any other THD constructors and decrement - after any other THD
  destructors.

  Destructor unblocks close_conneciton() if there are no more THD's left.
*/
struct THD_count
{
  static Atomic_counter<uint32_t> count;
  static uint value() { return static_cast<uint>(count); }
  static uint connection_thd_count();
  THD_count() { count++; }
  ~THD_count() { count--; }
};

#ifdef MYSQL_SERVER

void free_tmp_table(THD *thd, TABLE *entry);


/* The following macro is to make init of Query_arena simpler */
#ifdef DBUG_ASSERT_EXISTS
#define INIT_ARENA_DBUG_INFO is_backup_arena= 0; is_reprepared= FALSE;
#else
#define INIT_ARENA_DBUG_INFO
#endif

class Query_arena
{
public:
  /*
    List of items created in the parser for this query. Every item puts
    itself to the list on creation (see Item::Item() for details))
  */
  Item *free_list;
  MEM_ROOT *mem_root;                   // Pointer to current memroot
#ifdef DBUG_ASSERT_EXISTS
  bool is_backup_arena; /* True if this arena is used for backup. */
  bool is_reprepared;
#endif
  /*
    The states relfects three diffrent life cycles for three
    different types of statements:
    Prepared statement: STMT_INITIALIZED -> STMT_PREPARED -> STMT_EXECUTED.
    Stored procedure:   STMT_INITIALIZED_FOR_SP -> STMT_EXECUTED.
    Other statements:   STMT_CONVENTIONAL_EXECUTION never changes.

    Special case for stored procedure arguments: STMT_SP_QUERY_ARGUMENTS
                        This state never changes and used for objects
                        whose lifetime is whole duration of function call
                        (sp_rcontext, it's tables and items. etc). Such objects
                        should be deallocated after every execution of a stored
                        routine. Caller's arena/memroot can't be used for
                        placing such objects since memory allocated on caller's
                        arena not freed until termination of user's session.
  */
  enum enum_state
  {
    STMT_INITIALIZED= 0, STMT_INITIALIZED_FOR_SP= 1, STMT_PREPARED= 2,
    STMT_CONVENTIONAL_EXECUTION= 3, STMT_EXECUTED= 4,
    STMT_SP_QUERY_ARGUMENTS= 5, STMT_ERROR= -1
  };

  enum_state state;

public:
  /* We build without RTTI, so dynamic_cast can't be used. */
  enum Type
  {
    STATEMENT, PREPARED_STATEMENT, STORED_PROCEDURE
  };

  Query_arena(MEM_ROOT *mem_root_arg, enum enum_state state_arg) :
    free_list(0), mem_root(mem_root_arg), state(state_arg)
  { INIT_ARENA_DBUG_INFO; }
  /*
    This constructor is used only when Query_arena is created as
    backup storage for another instance of Query_arena.
  */
  Query_arena() { INIT_ARENA_DBUG_INFO; }

  virtual Type type() const;
  virtual ~Query_arena() = default;

  inline bool is_stmt_prepare() const { return state == STMT_INITIALIZED; }
  inline bool is_stmt_prepare_or_first_sp_execute() const
  { return (int)state < (int)STMT_PREPARED; }
  inline bool is_stmt_prepare_or_first_stmt_execute() const
  { return (int)state <= (int)STMT_PREPARED; }
  inline bool is_stmt_execute() const
  { return state == STMT_PREPARED || state == STMT_EXECUTED; }
  inline bool is_conventional() const
  { return state == STMT_CONVENTIONAL_EXECUTION; }

  inline void* alloc(size_t size) { return alloc_root(mem_root,size); }
  inline void* calloc(size_t size)
  {
    void *ptr;
    if (likely((ptr=alloc_root(mem_root,size))))
      bzero(ptr, size);
    return ptr;
  }
  inline char *strdup(const char *str)
  { return strdup_root(mem_root,str); }
  inline char *strmake(const char *str, size_t size)
  { return strmake_root(mem_root,str,size); }
  inline void *memdup(const void *str, size_t size)
  { return memdup_root(mem_root,str,size); }
  inline void *memdup_w_gap(const void *str, size_t size, size_t gap)
  {
    void *ptr;
    if (likely((ptr= alloc_root(mem_root,size+gap))))
      memcpy(ptr,str,size);
    return ptr;
  }

  void set_query_arena(Query_arena *set);

  void free_items();
  /* Close the active state associated with execution of this statement */
  virtual bool cleanup_stmt(bool /*restore_set_statement_vars*/);
};


class Query_arena_memroot: public Query_arena, public Sql_alloc
{
public:
  Query_arena_memroot(MEM_ROOT *mem_root_arg, enum enum_state state_arg) :
    Query_arena(mem_root_arg, state_arg)
  {}
  Query_arena_memroot() : Query_arena()
  {}

  virtual ~Query_arena_memroot() = default;
};


class Query_arena_stmt
{
  THD *thd;
  Query_arena backup;
  Query_arena *arena;

public:
  Query_arena_stmt(THD *_thd);
  ~Query_arena_stmt();
  bool arena_replaced()
  {
    return arena != NULL;
  }
};


class Server_side_cursor;

/*
  Struct to catch changes in column metadata that is sent to client. 
  in the "result set metadata". Used to support 
  MARIADB_CLIENT_CACHE_METADATA.
*/
struct send_column_info_state
{
  /* Last client charset (affects metadata) */
  CHARSET_INFO *last_charset= nullptr;

  /* Checksum, only used to check changes if 'immutable' is false*/
  uint32 checksum= 0;

  /*
    Column info can only be changed by PreparedStatement::reprepare()
 
    There is a class of "weird" prepared statements like SELECT ? or SELECT @a
    that are not immutable, and depend on input parameters or user variables
  */
  bool immutable= false;

  bool initialized= false;

  /*  Used by PreparedStatement::reprepare()*/
  void reset()
  {
    initialized= false;
    checksum= 0;
  }
};


/**
  @class Statement
  @brief State of a single command executed against this connection.

  One connection can contain a lot of simultaneously running statements,
  some of which could be:
   - prepared, that is, contain placeholders,
   - opened as cursors. We maintain 1 to 1 relationship between
     statement and cursor - if user wants to create another cursor for his
     query, we create another statement for it.
  To perform some action with statement we reset THD part to the state  of
  that statement, do the action, and then save back modified state from THD
  to the statement. It will be changed in near future, and Statement will
  be used explicitly.
*/

class Statement: public ilink, public Query_arena
{
  Statement(const Statement &rhs);              /* not implemented: */
  Statement &operator=(const Statement &rhs);   /* non-copyable */
public:
  /*
    Uniquely identifies each statement object in thread scope; change during
    statement lifetime. FIXME: must be const
  */
   ulong id;

  enum enum_column_usage column_usage;

  LEX_CSTRING name; /* name for named prepared statements */
  LEX *lex;                                     // parse tree descriptor
  my_hrtime_t hr_prepare_time; // time of preparation in microseconds
  /*
    Points to the query associated with this statement. It's const, but
    we need to declare it char * because all table handlers are written
    in C and need to point to it.

    Note that if we set query = NULL, we must at the same time set
    query_length = 0, and protect the whole operation with
    LOCK_thd_data mutex. To avoid crashes in races, if we do not
    know that thd->query cannot change at the moment, we should print
    thd->query like this:
      (1) reserve the LOCK_thd_data mutex;
      (2) print or copy the value of query and query_length
      (3) release LOCK_thd_data mutex.
    This printing is needed at least in SHOW PROCESSLIST and SHOW
    ENGINE INNODB STATUS.
  */
  CSET_STRING query_string;
  /*
    If opt_query_cache_strip_comments is set, this contains query without
    comments. If not set, it contains pointer to query_string.
  */
  String base_query;


  inline char *query() const { return query_string.str(); }
  inline uint32 query_length() const
  {
    return static_cast<uint32>(query_string.length());
  }
  inline char *query_end() const
  {
    return query_string.str() + query_string.length();
  }
  CHARSET_INFO *query_charset() const { return query_string.charset(); }
  void set_query_inner(const CSET_STRING &string_arg)
  {
    query_string= string_arg;
  }
  void set_query_inner(char *query_arg, uint32 query_length_arg,
                       CHARSET_INFO *cs_arg)
  {
    set_query_inner(CSET_STRING(query_arg, query_length_arg, cs_arg));
  }
  void reset_query_inner()
  {
    set_query_inner(CSET_STRING());
  }
  /**
    Name of the current (default) database.

    If there is the current (default) database, "db.str" contains its name. If
    there is no current (default) database, "db.str" is NULL and "db.length" is
    0. In other words, db must either be NULL, or contain a
    valid database name.
  */

  LEX_CSTRING db;

  send_column_info_state column_info_state;
 
  /* This is set to 1 of last call to send_result_to_client() was ok */
  my_bool query_cache_is_applicable;

  /* This constructor is called for backup statements */
  Statement() = default;

  Statement(LEX *lex_arg, MEM_ROOT *mem_root_arg,
            enum enum_state state_arg, ulong id_arg);
  virtual ~Statement();

  /* Assign execution context (note: not all members) of given stmt to self */
  virtual void set_statement(Statement *stmt);
  void set_n_backup_statement(Statement *stmt, Statement *backup);
  void restore_backup_statement(Statement *stmt, Statement *backup);
  /* return class type */
  Type type() const override;
};


/**
  Container for all statements created/used in a connection.
  Statements in Statement_map have unique Statement::id (guaranteed by id
  assignment in Statement::Statement)
  Non-empty statement names are unique too: attempt to insert a new statement
  with duplicate name causes older statement to be deleted

  Statements are auto-deleted when they are removed from the map and when the
  map is deleted.
*/

class Statement_map
{
public:
  Statement_map();

  int insert(THD *thd, Statement *statement);

  Statement *find_by_name(const LEX_CSTRING *name)
  {
    Statement *stmt;
    stmt= (Statement*)my_hash_search(&names_hash, (uchar*)name->str,
                                     name->length);
    return stmt;
  }

  Statement *find(ulong id)
  {
    if (last_found_statement == 0 || id != last_found_statement->id)
    {
      Statement *stmt;
      stmt= (Statement *) my_hash_search(&st_hash, (uchar *) &id, sizeof(id));
      if (stmt && stmt->name.str)
        return NULL;
      last_found_statement= stmt;
    }
    return last_found_statement;
  }
  /*
    Close all cursors of this connection that use tables of a storage
    engine that has transaction-specific state and therefore can not
    survive COMMIT or ROLLBACK. Currently all but MyISAM cursors are closed.
  */
  void close_transient_cursors();
  void erase(Statement *statement);
  /* Erase all statements (calls Statement destructor) */
  void reset();
  ~Statement_map();
private:
  HASH st_hash;
  HASH names_hash;
  I_List<Statement> transient_cursor_list;
  Statement *last_found_statement;
};

struct st_savepoint {
  struct st_savepoint *prev;
  char                *name;
  uint                 length;
  Ha_trx_info         *ha_list;
  /** State of metadata locks before this savepoint was set. */
  MDL_savepoint        mdl_savepoint;
};

/**
  @class Security_context
  @brief A set of THD members describing the current authenticated user.
*/

class Security_context {
public:
  Security_context()
   :master_access(NO_ACL),
    db_access(NO_ACL)
  {}                      /* Remove gcc warning */
  /*
    host - host of the client
    user - user of the client, set to NULL until the user has been read from
    the connection
    priv_user - The user privilege we are using. May be "" for anonymous user.
    ip - client IP
  */
  const char *host;
  const char *user, *ip;
  char   priv_user[USERNAME_LENGTH];
  char   proxy_user[USERNAME_LENGTH + MAX_HOSTNAME + 5];
  /* The host privilege we are using */
  char   priv_host[MAX_HOSTNAME];
  /* The role privilege we are using */
  char   priv_role[USERNAME_LENGTH];
  /* The external user (if available) */
  char   *external_user;
  /* points to host if host is available, otherwise points to ip */
  const char *host_or_ip;
  privilege_t master_access;            /* Global privileges from mysql.user */
  privilege_t db_access;                /* Privileges for current db */

  bool password_expired;

  void init();
  void destroy();
  void skip_grants();
  inline char *priv_host_name()
  {
    return (*priv_host ? priv_host : (char *)"%");
  }

  bool set_user(char *user_arg);

#ifndef NO_EMBEDDED_ACCESS_CHECKS
  bool
  change_security_context(THD *thd,
                          LEX_CSTRING *definer_user,
                          LEX_CSTRING *definer_host,
                          LEX_CSTRING *db,
                          Security_context **backup);

  void
  restore_security_context(THD *thd, Security_context *backup);
#endif
  bool user_matches(Security_context *);
  /**
    Check global access
    @param want_access The required privileges
    @param match_any if the security context must match all or any of the req.
   *                 privileges.
    @return True if the security context fulfills the access requirements.
  */
  bool check_access(const privilege_t want_access, bool match_any = false);
  bool is_priv_user(const char *user, const char *host);
  bool is_user_defined() const
    { return user && user != delayed_user && user != slave_user; };
};


/**
  A registry for item tree transformations performed during
  query optimization. We register only those changes which require
  a rollback to re-execute a prepared statement or stored procedure
  yet another time.
*/

struct Item_change_record;
class Item_change_list
{
  I_List<Item_change_record> change_list;
public:
  void nocheck_register_item_tree_change(Item **place, Item *old_value,
                                         MEM_ROOT *runtime_memroot);
  void check_and_register_item_tree_change(Item **place, Item **new_value,
                                           MEM_ROOT *runtime_memroot);
  void rollback_item_tree_changes();
  void move_elements_to(Item_change_list *to)
  {
    change_list.move_elements_to(&to->change_list);
  }
  bool is_empty() { return change_list.is_empty(); }
};


class Item_change_list_savepoint: public Item_change_list
{
public:
  Item_change_list_savepoint(Item_change_list *list)
  {
    list->move_elements_to(this);
  }
  void rollback(Item_change_list *list)
  {
    list->rollback_item_tree_changes();
    move_elements_to(list);
  }
  ~Item_change_list_savepoint()
  {
    DBUG_ASSERT(is_empty());
  }
};


/**
  Type of locked tables mode.
  See comment for THD::locked_tables_mode for complete description.
*/

enum enum_locked_tables_mode
{
  LTM_NONE= 0,
  LTM_LOCK_TABLES,
  LTM_PRELOCKED,
  /*
     TODO: remove LTM_PRELOCKED_UNDER_LOCK_TABLES: it is never used apart from
     LTM_LOCK_TABLES.
  */
  LTM_PRELOCKED_UNDER_LOCK_TABLES,
  LTM_always_last
};

/**
  The following structure is an extension to TABLE_SHARE and is
  exclusively for temporary tables.

  @note:
  Although, TDC_element has data members (like next, prev &
  all_tables) to store the list of TABLE_SHARE & TABLE objects
  related to a particular TABLE_SHARE, they cannot be moved to
  TABLE_SHARE in order to be reused for temporary tables. This
  is because, as concurrent threads iterating through hash of
  TDC_element's may need access to all_tables, but if all_tables
  is made part of TABLE_SHARE, then TDC_element->share->all_tables
  is not always guaranteed to be valid, as TDC_element can live
  longer than TABLE_SHARE.
*/
struct TMP_TABLE_SHARE : public TABLE_SHARE
{
private:
  /*
   Link to all temporary table shares. Declared as private to
   avoid direct manipulation with those objects. One should
   use methods of I_P_List template instead.
  */
  TMP_TABLE_SHARE *tmp_next;
  TMP_TABLE_SHARE **tmp_prev;

  friend struct All_tmp_table_shares;

public:
  /*
    Doubly-linked (back-linked) lists of used and unused TABLE objects
    for this share.
  */
  All_share_tables_list all_tmp_tables;
};

/**
  Helper class which specifies which members of TMP_TABLE_SHARE are
  used for participation in the list of temporary tables.
*/

struct All_tmp_table_shares
{
  static inline TMP_TABLE_SHARE **next_ptr(TMP_TABLE_SHARE *l)
  {
    return &l->tmp_next;
  }
  static inline TMP_TABLE_SHARE ***prev_ptr(TMP_TABLE_SHARE *l)
  {
    return &l->tmp_prev;
  }
};

/* Also used in rpl_rli.h. */
typedef I_P_List <TMP_TABLE_SHARE, All_tmp_table_shares> All_tmp_tables_list;

/**
  Class that holds information about tables which were opened and locked
  by the thread. It is also used to save/restore this information in
  push_open_tables_state()/pop_open_tables_state().
*/

class Open_tables_state
{
public:
  /**
    As part of class THD, this member is set during execution
    of a prepared statement. When it is set, it is used
    by the locking subsystem to report a change in table metadata.

    When Open_tables_state part of THD is reset to open
    a system or INFORMATION_SCHEMA table, the member is cleared
    to avoid spurious ER_NEED_REPREPARE errors -- system and
    INFORMATION_SCHEMA tables are not subject to metadata version
    tracking.
    @sa check_and_update_table_version()
  */
  Reprepare_observer *m_reprepare_observer;

  /**
    List of regular tables in use by this thread. Contains temporary and
    base tables that were opened with @see open_tables().
  */
  TABLE *open_tables;

  /**
    A list of temporary tables used by this thread. This includes
    user-level temporary tables, created with CREATE TEMPORARY TABLE,
    and internal temporary tables, created, e.g., to resolve a SELECT,
    or for an intermediate table used in ALTER.
  */
  All_tmp_tables_list *temporary_tables;

  /*
    Derived tables.
  */
  TABLE *derived_tables;

  /* 
    Temporary tables created for recursive table references.
  */
  TABLE *rec_tables;

  /*
    During a MySQL session, one can lock tables in two modes: automatic
    or manual. In automatic mode all necessary tables are locked just before
    statement execution, and all acquired locks are stored in 'lock'
    member. Unlocking takes place automatically as well, when the
    statement ends.
    Manual mode comes into play when a user issues a 'LOCK TABLES'
    statement. In this mode the user can only use the locked tables.
    Trying to use any other tables will give an error.
    The locked tables are also stored in this member, however,
    thd->locked_tables_mode is turned on.  Manual locking is described in
    the 'LOCK_TABLES' chapter of the MySQL manual.
    See also lock_tables() for details.
  */
  MYSQL_LOCK *lock;

  /*
    CREATE-SELECT keeps an extra lock for the table being
    created. This field is used to keep the extra lock available for
    lower level routines, which would otherwise miss that lock.
   */
  MYSQL_LOCK *extra_lock;

  /*
    Enum enum_locked_tables_mode and locked_tables_mode member are
    used to indicate whether the so-called "locked tables mode" is on,
    and what kind of mode is active.

    Locked tables mode is used when it's necessary to open and
    lock many tables at once, for usage across multiple
    (sub-)statements.
    This may be necessary either for queries that use stored functions
    and triggers, in which case the statements inside functions and
    triggers may be executed many times, or for implementation of
    LOCK TABLES, in which case the opened tables are reused by all
    subsequent statements until a call to UNLOCK TABLES.

    The kind of locked tables mode employed for stored functions and
    triggers is also called "prelocked mode".
    In this mode, first open_tables() call to open the tables used
    in a statement analyses all functions used by the statement
    and adds all indirectly used tables to the list of tables to
    open and lock.
    It also marks the parse tree of the statement as requiring
    prelocking. After that, lock_tables() locks the entire list
    of tables and changes THD::locked_tables_modeto LTM_PRELOCKED.
    All statements executed inside functions or triggers
    use the prelocked tables, instead of opening their own ones.
    Prelocked mode is turned off automatically once close_thread_tables()
    of the main statement is called.
  */
  enum enum_locked_tables_mode locked_tables_mode;
  uint current_tablenr;

  enum enum_flags {
    BACKUPS_AVAIL = (1U << 0)     /* There are backups available */
  };

  /*
    Flags with information about the open tables state.
  */
  uint state_flags;
  /**
     This constructor initializes Open_tables_state instance which can only
     be used as backup storage. To prepare Open_tables_state instance for
     operations which open/lock/close tables (e.g. open_table()) one has to
     call init_open_tables_state().
  */
  Open_tables_state() : state_flags(0U) { }

  void set_open_tables_state(Open_tables_state *state)
  {
    *this= *state;
  }

  void reset_open_tables_state()
  {
    open_tables= 0;
    temporary_tables= 0;
    derived_tables= 0;
    rec_tables= 0;
    extra_lock= 0;
    lock= 0;
    locked_tables_mode= LTM_NONE;
    state_flags= 0U;
    m_reprepare_observer= NULL;
  }
};


/**
  Storage for backup of Open_tables_state. Must
  be used only to open system tables (TABLE_CATEGORY_SYSTEM
  and TABLE_CATEGORY_LOG).
*/

class Open_tables_backup: public Open_tables_state
{
public:
  /**
    When we backup the open tables state to open a system
    table or tables, we want to save state of metadata
    locks which were acquired before the backup. It is used
    to release metadata locks on system tables after they are
    no longer used.
  */
  MDL_savepoint mdl_system_tables_svp;
};

/**
  @class Sub_statement_state
  @brief Used to save context when executing a function or trigger

  operations on stat tables aren't technically a sub-statement, but they are
  similar in a sense that they cannot change the transaction status.
*/

/* Defines used for Sub_statement_state::in_sub_stmt */

#define SUB_STMT_TRIGGER 1
#define SUB_STMT_FUNCTION 2
#define SUB_STMT_STAT_TABLES 4


class Sub_statement_state
{
public:
  Discrete_interval auto_inc_interval_for_cur_row;
  Discrete_intervals_list auto_inc_intervals_forced;
  SAVEPOINT *savepoints;
  ulonglong option_bits;
  ulonglong first_successful_insert_id_in_prev_stmt;
  ulonglong first_successful_insert_id_in_cur_stmt, insert_id_for_cur_row;
  ulonglong limit_found_rows;
  ulonglong tmp_tables_size;
  ulonglong client_capabilities;
  ulonglong cuted_fields, sent_row_count, examined_row_count;
  ulonglong affected_rows;
  ulonglong bytes_sent_old;
  ha_handler_stats handler_stats;
  ulong     tmp_tables_used;
  ulong     tmp_tables_disk_used;
  ulong     query_plan_fsort_passes;
  ulong query_plan_flags; 
  uint in_sub_stmt;    /* 0,  SUB_STMT_TRIGGER or SUB_STMT_FUNCTION */
  bool enable_slow_log;
  bool last_insert_id_used;
  enum enum_check_fields count_cuted_fields;
};


/* Flags for the THD::system_thread variable */
enum enum_thread_type
{
  NON_SYSTEM_THREAD= 0,
  SYSTEM_THREAD_DELAYED_INSERT= 1,
  SYSTEM_THREAD_SLAVE_IO= 2,
  SYSTEM_THREAD_SLAVE_SQL= 4,
  SYSTEM_THREAD_EVENT_SCHEDULER= 8,
  SYSTEM_THREAD_EVENT_WORKER= 16,
  SYSTEM_THREAD_BINLOG_BACKGROUND= 32,
  SYSTEM_THREAD_SLAVE_BACKGROUND= 64,
  SYSTEM_THREAD_GENERIC= 128,
  SYSTEM_THREAD_SEMISYNC_MASTER_BACKGROUND= 256
};

inline char const *
show_system_thread(enum_thread_type thread)
{
#define RETURN_NAME_AS_STRING(NAME) case (NAME): return #NAME
  switch (thread) {
    static char buf[64];
    RETURN_NAME_AS_STRING(NON_SYSTEM_THREAD);
    RETURN_NAME_AS_STRING(SYSTEM_THREAD_DELAYED_INSERT);
    RETURN_NAME_AS_STRING(SYSTEM_THREAD_SLAVE_IO);
    RETURN_NAME_AS_STRING(SYSTEM_THREAD_SLAVE_SQL);
    RETURN_NAME_AS_STRING(SYSTEM_THREAD_EVENT_SCHEDULER);
    RETURN_NAME_AS_STRING(SYSTEM_THREAD_EVENT_WORKER);
    RETURN_NAME_AS_STRING(SYSTEM_THREAD_SLAVE_BACKGROUND);
    RETURN_NAME_AS_STRING(SYSTEM_THREAD_SEMISYNC_MASTER_BACKGROUND);
  default:
    snprintf(buf, sizeof(buf), "<UNKNOWN SYSTEM THREAD: %d>", thread);
    return buf;
  }
#undef RETURN_NAME_AS_STRING
}

/**
  This class represents the interface for internal error handlers.
  Internal error handlers are exception handlers used by the server
  implementation.
*/

class Internal_error_handler
{
protected:
  Internal_error_handler() :
    m_prev_internal_handler(NULL)
  {}

  virtual ~Internal_error_handler() = default;

public:
  /**
    Handle a sql condition.
    This method can be implemented by a subclass to achieve any of the
    following:
    - mask a warning/error internally, prevent exposing it to the user,
    - mask a warning/error and throw another one instead.
    When this method returns true, the sql condition is considered
    'handled', and will not be propagated to upper layers.
    It is the responsability of the code installing an internal handler
    to then check for trapped conditions, and implement logic to recover
    from the anticipated conditions trapped during runtime.

    This mechanism is similar to C++ try/throw/catch:
    - 'try' correspond to <code>THD::push_internal_handler()</code>,
    - 'throw' correspond to <code>my_error()</code>,
    which invokes <code>my_message_sql()</code>,
    - 'catch' correspond to checking how/if an internal handler was invoked,
    before removing it from the exception stack with
    <code>THD::pop_internal_handler()</code>.

    @param thd the calling thread
    @param cond the condition raised.
    @return true if the condition is handled
  */
  virtual bool handle_condition(THD *thd,
                                uint sql_errno,
                                const char* sqlstate,
                                Sql_condition::enum_warning_level *level,
                                const char* msg,
                                Sql_condition ** cond_hdl) = 0;

private:
  Internal_error_handler *m_prev_internal_handler;
  friend class THD;
};


/**
  Implements the trivial error handler which cancels all error states
  and prevents an SQLSTATE to be set.
  Remembers the first error
*/

class Dummy_error_handler : public Internal_error_handler
{
  uint m_unhandled_errors;
  uint first_error;
public:
  Dummy_error_handler()
    : m_unhandled_errors(0), first_error(0)
  {}
  bool handle_condition(THD *thd,
                        uint sql_errno,
                        const char* sqlstate,
                        Sql_condition::enum_warning_level *level,
                        const char* msg,
                        Sql_condition ** cond_hdl) override
  {
    m_unhandled_errors++;
    if (!first_error)
      first_error= sql_errno;
    return TRUE;                                // Ignore error
  }
  bool any_error() { return m_unhandled_errors != 0; }
  uint got_error() { return first_error; }
};

/**
  Implements the trivial error handler which counts errors as they happen.
*/

class Counting_error_handler : public Internal_error_handler
{
public:
  int errors;
  bool handle_condition(THD *thd,
                        uint sql_errno,
                        const char* sqlstate,
                        Sql_condition::enum_warning_level *level,
                        const char* msg,
                        Sql_condition ** cond_hdl) override
  {
    if (*level == Sql_condition::WARN_LEVEL_ERROR)
      errors++;
    return false;
  }
  Counting_error_handler() : errors(0) {}
};


/**
  This class is an internal error handler implementation for
  DROP TABLE statements. The thing is that there may be warnings during
  execution of these statements, which should not be exposed to the user.
  This class is intended to silence such warnings.
*/

class Drop_table_error_handler : public Internal_error_handler
{
public:
  Drop_table_error_handler() = default;

public:
  bool handle_condition(THD *thd,
                        uint sql_errno,
                        const char* sqlstate,
                        Sql_condition::enum_warning_level *level,
                        const char* msg,
                        Sql_condition ** cond_hdl) override;

private:
};


/**
  Internal error handler to process an error from MDL_context::upgrade_lock()
  and mysql_lock_tables(). Used by implementations of HANDLER READ and
  LOCK TABLES LOCAL.
*/

class MDL_deadlock_and_lock_abort_error_handler: public Internal_error_handler
{
public:
  virtual
  bool handle_condition(THD *thd,
                        uint sql_errno,
                        const char *sqlstate,
                        Sql_condition::enum_warning_level *level,
                        const char* msg,
                        Sql_condition **cond_hdl) override;

  bool need_reopen() const { return m_need_reopen; };
  void init() { m_need_reopen= FALSE; };
private:
  bool m_need_reopen;
};


class Turn_errors_to_warnings_handler : public Internal_error_handler
{
public:
  Turn_errors_to_warnings_handler() = default;
  bool handle_condition(THD *,
                        uint,
                        const char*,
                        Sql_condition::enum_warning_level *level,
                        const char*,
                        Sql_condition ** cond_hdl) override
  {
    *cond_hdl= NULL;
    if (*level == Sql_condition::WARN_LEVEL_ERROR)
      *level= Sql_condition::WARN_LEVEL_WARN;
    return(0);
  }
};


struct Suppress_warnings_error_handler : public Internal_error_handler
{
  bool handle_condition(THD *,
                        uint,
                        const char *,
                        Sql_condition::enum_warning_level *level,
                        const char *,
                        Sql_condition **) override
  {
    return *level == Sql_condition::WARN_LEVEL_WARN;
  }
};



/**
  Tables that were locked with LOCK TABLES statement.

  Encapsulates a list of TABLE_LIST instances for tables
  locked by LOCK TABLES statement, memory root for metadata locks,
  and, generally, the context of LOCK TABLES statement.

  In LOCK TABLES mode, the locked tables are kept open between
  statements.
  Therefore, we can't allocate metadata locks on execution memory
  root -- as well as tables, the locks need to stay around till
  UNLOCK TABLES is called.
  The locks are allocated in the memory root encapsulated in this
  class.

  Some SQL commands, like FLUSH TABLE or ALTER TABLE, demand that
  the tables they operate on are closed, at least temporarily.
  This class encapsulates a list of TABLE_LIST instances, one
  for each base table from LOCK TABLES list,
  which helps conveniently close the TABLEs when it's necessary
  and later reopen them.

  Implemented in sql_base.cc
*/

class Locked_tables_list
{
public:
  MEM_ROOT m_locked_tables_root;
private:
  TABLE_LIST *m_locked_tables;
  TABLE_LIST **m_locked_tables_last;
  /** An auxiliary array used only in reopen_tables(). */
  TABLE_LIST **m_reopen_array;
  /**
    Count the number of tables in m_locked_tables list. We can't
    rely on thd->lock->table_count because it excludes
    non-transactional temporary tables. We need to know
    an exact number of TABLE objects.
  */
  uint m_locked_tables_count;
public:
  bool some_table_marked_for_reopen;

  Locked_tables_list()
    :m_locked_tables(NULL),
    m_locked_tables_last(&m_locked_tables),
    m_reopen_array(NULL),
    m_locked_tables_count(0),
    some_table_marked_for_reopen(0)
  {
    init_sql_alloc(key_memory_locked_table_list, &m_locked_tables_root,
                   MEM_ROOT_BLOCK_SIZE, 0, MYF(MY_THREAD_SPECIFIC));
  }
  int unlock_locked_tables(THD *thd);
  int unlock_locked_table(THD *thd, MDL_ticket *mdl_ticket);
  ~Locked_tables_list()
  {
    reset();
  }
  void reset();
  bool init_locked_tables(THD *thd);
  TABLE_LIST *locked_tables() { return m_locked_tables; }
  void unlink_from_list(THD *thd, TABLE_LIST *table_list,
                        bool remove_from_locked_tables);
  void unlink_all_closed_tables(THD *thd,
                                MYSQL_LOCK *lock,
                                size_t reopen_count);
  bool reopen_tables(THD *thd, bool need_reopen);
  bool restore_lock(THD *thd, TABLE_LIST *dst_table_list, TABLE *table,
                    MYSQL_LOCK *lock);
  void add_back_last_deleted_lock(TABLE_LIST *dst_table_list);
  void mark_table_for_reopen(TABLE *table);
};


/**
  Storage engine specific thread local data.
*/

struct Ha_data
{
  /**
    Storage engine specific thread local data.
    Lifetime: one user connection.
  */
  void *ha_ptr;
  /**
    0: Life time: one statement within a transaction. If @@autocommit is
    on, also represents the entire transaction.
    @sa trans_register_ha()

    1: Life time: one transaction within a connection.
    If the storage engine does not participate in a transaction,
    this should not be used.
    @sa trans_register_ha()
  */
  Ha_trx_info ha_info[2];
  /**
    NULL: engine is not bound to this thread
    non-NULL: engine is bound to this thread, engine shutdown forbidden
  */
  plugin_ref lock;
  Ha_data() :ha_ptr(NULL) {}

  void reset()
  {
    ha_ptr= nullptr;
    for (auto &info : ha_info)
      info.reset();
    lock= nullptr;
  }
};

/**
  An instance of the global read lock in a connection.
  Implemented in lock.cc.
*/

class Global_read_lock
{
public:
  enum enum_grl_state
  {
    GRL_NONE,
    GRL_ACQUIRED,
    GRL_ACQUIRED_AND_BLOCKS_COMMIT
  };

  Global_read_lock()
    : m_state(GRL_NONE),
      m_mdl_global_read_lock(NULL)
  {}

  bool lock_global_read_lock(THD *thd);
  void unlock_global_read_lock(THD *thd);
  bool make_global_read_lock_block_commit(THD *thd);
  bool is_acquired() const { return m_state != GRL_NONE; }
  void set_explicit_lock_duration(THD *thd);
private:
  enum_grl_state m_state;
  /**
    Global read lock is acquired in two steps:
    1. acquire MDL_BACKUP_FTWRL1 in BACKUP namespace to prohibit DDL and DML
    2. upgrade to MDL_BACKUP_FTWRL2 to prohibit commits
  */
  MDL_ticket *m_mdl_global_read_lock;
};


/*
  Class to facilitate the commit of one transactions waiting for the commit of
  another transaction to complete first.

  This is used during (parallel) replication, to allow different transactions
  to be applied in parallel, but still commit in order.

  The transaction that wants to wait for a prior commit must first register
  to wait with register_wait_for_prior_commit(waitee). Such registration
  must be done holding the waitee->LOCK_wait_commit, to prevent the other
  THD from disappearing during the registration.

  Then during commit, if a THD is registered to wait, it will call
  wait_for_prior_commit() as part of ha_commit_trans(). If no wait is
  registered, or if the waitee for has already completed commit, then
  wait_for_prior_commit() returns immediately.

  And when a THD that may be waited for has completed commit (more precisely
  commit_ordered()), then it must call wakeup_subsequent_commits() to wake
  up any waiters. Note that this must be done at a point that is guaranteed
  to be later than any waiters registering themselves. It is safe to call
  wakeup_subsequent_commits() multiple times, as waiters are removed from
  registration as part of the wakeup.

  The reason for separate register and wait calls is that this allows to
  register the wait early, at a point where the waited-for THD is known to
  exist. And then the actual wait can be done much later, where the
  waited-for THD may have been long gone. By registering early, the waitee
  can signal before disappearing.
*/
struct wait_for_commit
{
  /*
    The LOCK_wait_commit protects the fields subsequent_commits_list and
    wakeup_subsequent_commits_running (for a waitee), and the pointer
    waitee and associated COND_wait_commit (for a waiter).
  */
  mysql_mutex_t LOCK_wait_commit;
  mysql_cond_t COND_wait_commit;
  /* List of threads that did register_wait_for_prior_commit() on us. */
  wait_for_commit *subsequent_commits_list;
  /* Link field for entries in subsequent_commits_list. */
  wait_for_commit *next_subsequent_commit;
  /*
    Our waitee, if we did register_wait_for_prior_commit(), and were not
    yet woken up. Else NULL.

    When this is cleared for wakeup, the COND_wait_commit condition is
    signalled.

    This pointer is protected by LOCK_wait_commit. But there is also a "fast
    path" where the waiter compares this to NULL without holding the lock.
    Such read must be done with acquire semantics (and all corresponding
    writes done with release semantics). This ensures that a wakeup with error
    is reliably detected as (waitee==NULL && wakeup_error != 0).
  */
  std::atomic<wait_for_commit *> waitee;
  /*
    Generic pointer for use by the transaction coordinator to optimise the
    waiting for improved group commit.

    Currently used by binlog TC to signal that a waiter is ready to commit, so
    that the waitee can grab it and group commit it directly. It is free to be
    used by another transaction coordinator for similar purposes.
  */
  void *opaque_pointer;
  /* The wakeup error code from the waitee. 0 means no error. */
  int wakeup_error;
  /*
    Flag set when wakeup_subsequent_commits_running() is active, see comments
    on that function for details.
  */
  bool wakeup_subsequent_commits_running;
  /*
    This flag can be set when a commit starts, but has not completed yet.
    It is used by binlog group commit to allow a waiting transaction T2 to
    join the group commit of an earlier transaction T1. When T1 has queued
    itself for group commit, it will set the commit_started flag. Then when
    T2 becomes ready to commit and needs to wait for T1 to commit first, T2
    can queue itself before waiting, and thereby participate in the same
    group commit as T1.
  */
  bool commit_started;
  /*
    Set to temporarily ignore calls to wakeup_subsequent_commits(). The
    caller must arrange that another wakeup_subsequent_commits() gets called
    later after wakeup_blocked has been set back to false.

    This is used for parallel replication with temporary tables.
    Temporary tables require strict single-threaded operation. The normal
    optimization, of doing wakeup_subsequent_commits early and overlapping
    part of the commit with the following transaction, is not safe. Thus
    when temporary tables are replicated, wakeup is blocked until the
    event group is fully done.
  */
  bool wakeup_blocked;

  void register_wait_for_prior_commit(wait_for_commit *waitee);
  int wait_for_prior_commit(THD *thd, bool allow_kill=true)
  {
    /*
      Quick inline check, to avoid function call and locking in the common case
      where no wakeup is registered, or a registered wait was already signalled.
    */
    if (waitee.load(std::memory_order_acquire))
      return wait_for_prior_commit2(thd, allow_kill);
    else
    {
      if (wakeup_error)
        my_error(ER_PRIOR_COMMIT_FAILED, MYF(0));
      return wakeup_error;
    }
  }
  void wakeup_subsequent_commits(int wakeup_error_arg)
  {
    /*
      Do the check inline, so only the wakeup case takes the cost of a function
      call for every commmit.

      Note that the check is done without locking. It is the responsibility of
      the user of the wakeup facility to ensure that no waiters can register
      themselves after the last call to wakeup_subsequent_commits().

      This avoids having to take another lock for every commit, which would be
      pointless anyway - even if we check under lock, there is nothing to
      prevent a waiter from arriving just after releasing the lock.
    */
    if (subsequent_commits_list)
      wakeup_subsequent_commits2(wakeup_error_arg);
  }
  void unregister_wait_for_prior_commit()
  {
    if (waitee.load(std::memory_order_relaxed))
      unregister_wait_for_prior_commit2();
    else
      wakeup_error= 0;
  }
  /*
    Remove a waiter from the list in the waitee. Used to unregister a wait.
    The caller must be holding the locks of both waiter and waitee.
  */
  void remove_from_list(wait_for_commit **next_ptr_ptr)
  {
    wait_for_commit *cur;

    while ((cur= *next_ptr_ptr) != NULL)
    {
      if (cur == this)
      {
        *next_ptr_ptr= this->next_subsequent_commit;
        break;
      }
      next_ptr_ptr= &cur->next_subsequent_commit;
    }
    waitee.store(NULL, std::memory_order_relaxed);
  }

  void wakeup(int wakeup_error);

  int wait_for_prior_commit2(THD *thd, bool allow_kill);
  void wakeup_subsequent_commits2(int wakeup_error);
  void unregister_wait_for_prior_commit2();

  wait_for_commit();
  ~wait_for_commit();
  void reinit();
};


class Sp_caches
{
public:
  sp_cache *sp_proc_cache;
  sp_cache *sp_func_cache;
  sp_cache *sp_package_spec_cache;
  sp_cache *sp_package_body_cache;
  Sp_caches()
   :sp_proc_cache(NULL),
    sp_func_cache(NULL),
    sp_package_spec_cache(NULL),
    sp_package_body_cache(NULL)
  { }
  ~Sp_caches()
  {
    // All caches must be freed by the caller explicitly
    DBUG_ASSERT(sp_proc_cache == NULL);
    DBUG_ASSERT(sp_func_cache == NULL);
    DBUG_ASSERT(sp_package_spec_cache == NULL);
    DBUG_ASSERT(sp_package_body_cache == NULL);
  }
  void sp_caches_swap(Sp_caches &rhs)
  {
    swap_variables(sp_cache*, sp_proc_cache, rhs.sp_proc_cache);
    swap_variables(sp_cache*, sp_func_cache, rhs.sp_func_cache);
    swap_variables(sp_cache*, sp_package_spec_cache, rhs.sp_package_spec_cache);
    swap_variables(sp_cache*, sp_package_body_cache, rhs.sp_package_body_cache);
  }
  void sp_caches_clear();
  /**
    Clear content of sp related caches.
    Don't delete cache objects itself.
  */
  void sp_caches_empty();
};


extern "C" void my_message_sql(uint error, const char *str, myf MyFlags);


class Gap_time_tracker;

/*
  Thread context for Gap_time_tracker class.
*/
class Gap_time_tracker_data
{
public:
  Gap_time_tracker_data(): bill_to(NULL) {}

  Gap_time_tracker *bill_to;
  ulonglong start_time;

  void init() { bill_to = NULL; }
};

/**
  Support structure for asynchronous group commit, or more generally
  any asynchronous operation that needs to finish before server writes
  response to client.

  An engine, or any other server component, can signal that there is
  a pending operation by incrementing a counter, i.e inc_pending_ops()
  and that pending operation is finished by decrementing that counter
  dec_pending_ops().

  NOTE: Currently, pending operations can not fail, i.e there is no
  way to pass a return code in dec_pending_ops()

  The server does not write response to the client before the counter
  becomes 0. In  case of group commit it ensures that data is persistent
  before success reported to client, i.e durability in ACID.
*/
struct thd_async_state
{
  enum class enum_async_state
  {
    NONE,
    SUSPENDED, /* do_command() did not finish, and needs to be resumed */
    RESUMED    /* do_command() is resumed*/
  };
  enum_async_state m_state{enum_async_state::NONE};

  /* Stuff we need to resume do_command where we finished last time*/
  enum enum_server_command m_command{COM_SLEEP};
  LEX_STRING m_packet{0,0};

  mysql_mutex_t m_mtx;
  mysql_cond_t m_cond;

  /** Pending counter*/
  Atomic_counter<int> m_pending_ops=0;

#ifndef DBUG_OFF
  /* Checks */
  pthread_t m_dbg_thread;
#endif

  thd_async_state()
  {
    mysql_mutex_init(PSI_NOT_INSTRUMENTED, &m_mtx, 0);
    mysql_cond_init(PSI_INSTRUMENT_ME, &m_cond, 0);
  }

  /*
   Currently only used with threadpool, one can "suspend" and "resume" a THD.
   Suspend only means leaving do_command earlier, after saving some state.
   Resume is continuing suspended THD's do_command(), from where it finished last time.
  */
  bool try_suspend()
  {
    bool ret;
    mysql_mutex_lock(&m_mtx);
    DBUG_ASSERT(m_state == enum_async_state::NONE);
    DBUG_ASSERT(m_pending_ops >= 0);

    if(m_pending_ops)
    {
      ret=true;
      m_state= enum_async_state::SUSPENDED;
    }
    else
    {
      /*
        If there is no pending operations, can't suspend, since
        nobody can resume it.
      */
      ret=false;
    }
    mysql_mutex_unlock(&m_mtx);
    return ret;
  }

  ~thd_async_state()
  {
    wait_for_pending_ops();
    mysql_mutex_destroy(&m_mtx);
    mysql_cond_destroy(&m_cond);
  }

  /*
    Increment pending asynchronous operations.
    The client response may not be written if
    this count > 0.
    So, without threadpool query needs to wait for
    the operations to finish.
    With threadpool, THD can be suspended and resumed
    when this counter goes to 0.
  */
  void inc_pending_ops()
  {
    mysql_mutex_lock(&m_mtx);

#ifndef DBUG_OFF
    /*
     Check that increments are always done by the same thread.
    */
    if (!m_pending_ops)
      m_dbg_thread= pthread_self();
    else
      DBUG_ASSERT(pthread_equal(pthread_self(),m_dbg_thread));
#endif

    m_pending_ops++;
    mysql_mutex_unlock(&m_mtx);
  }

  int dec_pending_ops(enum_async_state* state)
  {
    int ret;
    mysql_mutex_lock(&m_mtx);
    ret= --m_pending_ops;
    if (!ret)
      mysql_cond_signal(&m_cond);
    *state = m_state;
    mysql_mutex_unlock(&m_mtx);
    return ret;
  }

  /*
    This is used for "dirty" reading pending ops,
    when dirty read is OK.
  */
  int pending_ops()
  {
    return m_pending_ops;
  }

  /* Wait for pending operations to finish.*/
  void wait_for_pending_ops()
  {
    /*
      It is fine to read m_pending_ops and compare it with 0,
      without mutex protection.

      The value is only incremented by the current thread, and will
      be decremented by another one, thus "dirty" may show positive number
      when it is really 0, but this is not a problem, and the only
      bad thing from that will be rechecking under mutex.
    */
    if (!pending_ops())
      return;

    mysql_mutex_lock(&m_mtx);
    DBUG_ASSERT(m_pending_ops >= 0);
    while (m_pending_ops)
      mysql_cond_wait(&m_cond, &m_mtx);
    mysql_mutex_unlock(&m_mtx);
  }
};


enum class THD_WHERE
{
  NOWHERE = 0,
  CHECKING_TRANSFORMED_SUBQUERY,
  IN_ALL_ANY_SUBQUERY,
  JSON_TABLE_ARGUMENT,
  FIELD_LIST,
  PARTITION_FUNCTION,
  FROM_CLAUSE,
  DEFAULT_WHERE,
  ON_CLAUSE,
  WHERE_CLAUSE,
  SET_LIST,
  INSERT_LIST,
  VALUES_CLAUSE,
  UPDATE_CLAUSE,
  RETURNING,
  FOR_SYSTEM_TIME,
  ORDER_CLAUSE,
  HAVING_CLAUSE,
  GROUP_STATEMENT,
  PROCEDURE_LIST,
  CHECK_OPTION,
  DO_STATEMENT,
  HANDLER_STATEMENT,
  USE_WHERE_STRING, // ugh, a compromise for vcol...
};


class THD;
const char *thd_where(THD *thd);


/**
  @class THD
  For each client connection we create a separate thread with THD serving as
  a thread/connection descriptor
*/

class THD: public THD_count, /* this must be first */
           public Statement,
           /*
             This is to track items changed during execution of a prepared
             statement/stored procedure. It's created by
             nocheck_register_item_tree_change() in memory root of THD,
             and freed in rollback_item_tree_changes().
             For conventional execution it's always empty.
           */
           public Item_change_list,
           public MDL_context_owner,
           public Open_tables_state,
           public Sp_caches
{
private:
  inline bool is_stmt_prepare() const
  { DBUG_ASSERT(0); return Statement::is_stmt_prepare(); }

  inline bool is_stmt_prepare_or_first_sp_execute() const
  { DBUG_ASSERT(0); return Statement::is_stmt_prepare_or_first_sp_execute(); }

  inline bool is_stmt_prepare_or_first_stmt_execute() const
  { DBUG_ASSERT(0); return Statement::is_stmt_prepare_or_first_stmt_execute(); }

  inline bool is_conventional() const
  { DBUG_ASSERT(0); return Statement::is_conventional(); }

public:
  MDL_context mdl_context;

  /* Used to execute base64 coded binlog events in MySQL server */
  Relay_log_info* rli_fake;
  rpl_group_info* rgi_fake;
  /* Slave applier execution context */
  rpl_group_info* rgi_slave;

  union {
    rpl_io_thread_info *rpl_io_info;
    rpl_sql_thread_info *rpl_sql_info;
  } system_thread_info;
  /* Used for BACKUP LOCK */
  MDL_ticket *mdl_backup_ticket, *mdl_backup_lock;
  /* Used to register that thread has a MDL_BACKUP_WAIT_COMMIT lock */
  MDL_request *backup_commit_lock;

  void reset_for_next_command(bool do_clear_errors= 1);

#ifdef EMBEDDED_LIBRARY
  struct st_mysql  *mysql;
  unsigned long	 client_stmt_id;
  unsigned long  client_param_count;
  struct st_mysql_bind *client_params;
  char *extra_data;
  ulong extra_length;
  struct st_mysql_data *cur_data;
  struct st_mysql_data *first_data;
  struct st_mysql_data **data_tail;
  void clear_data_list();
  struct st_mysql_data *alloc_new_dataset();
  /*
    In embedded server it points to the statement that is processed
    in the current query. We store some results directly in statement
    fields then.
  */
  struct st_mysql_stmt *current_stmt;
#endif
#ifdef HAVE_QUERY_CACHE
  Query_cache_tls query_cache_tls;
#endif
  NET	  net;				// client connection descriptor
  /** Aditional network instrumentation for the server only. */
  NET_SERVER m_net_server_extension;
  scheduler_functions *scheduler;       // Scheduler for this connection
  Protocol *protocol;			// Current protocol
  Protocol_text   protocol_text;	// Normal protocol
  Protocol_binary protocol_binary;	// Binary protocol
  HASH    user_vars;			// hash for user variables
  String  packet;			// dynamic buffer for network I/O
  String  convert_buffer;               // buffer for charset conversions
  struct  my_rnd_struct rand;		// used for authentication
  struct  system_variables variables;	// Changeable local variables
  struct  system_status_var status_var; // Per thread statistic vars
  struct  system_status_var org_status_var; // For user statistics
  struct  system_status_var *initial_status_var; /* used by show status */
  ha_handler_stats handler_stats;       // Handler statistics
  THR_LOCK_INFO lock_info;              // Locking info of this thread
  /**
    Protects THD data accessed from other threads:
    - thd->query and thd->query_length (used by SHOW ENGINE
      INNODB STATUS and SHOW PROCESSLIST
    - thd->db (used in SHOW PROCESSLIST)
    Is locked when THD is deleted.
  */
  mutable mysql_mutex_t LOCK_thd_data;
  /*
    Protects:
    - kill information
    - mysys_var (used by KILL statement and shutdown).
    - Also ensures that THD is not deleted while mutex is hold
  */
  mutable mysql_mutex_t LOCK_thd_kill;

  /* all prepared statements and cursors of this connection */
  Statement_map stmt_map;

  /* Last created prepared statement */
  Statement *last_stmt;
  Statement *cur_stmt= 0;

  inline void set_last_stmt(Statement *stmt)
  { last_stmt= (is_error() ? NULL : stmt); }
  inline void clear_last_stmt() { last_stmt= NULL; }

  /*
    A pointer to the stack frame of handle_one_connection(),
    which is called first in the thread for handling a client
  */
  void *thread_stack;

  /**
    Currently selected catalog.
  */
  char *catalog;

  /**
    @note
    Some members of THD (currently 'Statement::db',
    'catalog' and 'query')  are set and alloced by the slave SQL thread
    (for the THD of that thread); that thread is (and must remain, for now)
    the only responsible for freeing these 3 members. If you add members
    here, and you add code to set them in replication, don't forget to
    free_them_and_set_them_to_0 in replication properly. For details see
    the 'err:' label of the handle_slave_sql() in sql/slave.cc.

    @see handle_slave_sql
  */

  Security_context main_security_ctx;
  Security_context *security_ctx;
  Security_context *security_context() const { return security_ctx; }
  void set_security_context(Security_context *sctx) { security_ctx = sctx; }

  /*
    Points to info-string that we show in SHOW PROCESSLIST
    You are supposed to update thd->proc_info only if you have coded
    a time-consuming piece that MySQL can get stuck in for a long time.

    Set it using the  thd_proc_info(THD *thread, const char *message)
    macro/function.

    This member is accessed and assigned without any synchronization.
    Therefore, it may point only to constant (statically
    allocated) strings, which memory won't go away over time.
  */
  const char *proc_info;

  void set_psi(PSI_thread *psi)
  {
    my_atomic_storeptr((void*volatile*)&m_psi, psi);
  }

  PSI_thread* get_psi()
  {
    return static_cast<PSI_thread*>(my_atomic_loadptr((void*volatile*)&m_psi));
  }

private:
  unsigned int m_current_stage_key;

  /** Performance schema thread instrumentation for this session. */
  PSI_thread *m_psi;

public:
  void enter_stage(const PSI_stage_info *stage,
                   const char *calling_func,
                   const char *calling_file,
                   const unsigned int calling_line)
  {
    DBUG_PRINT("THD::enter_stage", ("%s at %s:%d", stage->m_name,
                                    calling_file, calling_line));
    DBUG_ASSERT(stage);
    m_current_stage_key= stage->m_key;
    proc_info= stage->m_name;
#if defined(ENABLED_PROFILING)
    profiling.status_change(proc_info, calling_func, calling_file,
                            calling_line);
#endif
#ifdef HAVE_PSI_THREAD_INTERFACE
    m_stage_progress_psi= MYSQL_SET_STAGE(m_current_stage_key, calling_file, calling_line);
#endif
  }

  void backup_stage(PSI_stage_info *stage)
  {
    stage->m_key= m_current_stage_key;
    stage->m_name= proc_info;
  }

  const char *get_proc_info() const
  { return proc_info; }

  // Used by thd_where() when where==USE_WHERE_STRING
  const char *where_str;

  /*
    Used in error messages to tell user in what part of MySQL we found an
    error. E. g. when where= "having clause", if fix_fields() fails, user
    will know that the error was in having clause.
  */
  THD_WHERE where;

  /* Needed by MariaDB semi sync replication */
  Trans_binlog_info *semisync_info;

#ifndef DBUG_OFF
  /*
    If Active_tranx is missing an entry for a transaction which is planning to
    await an ACK, this ensures that the reason is because semi-sync was turned
    off then on in-between the binlogging of the transaction, and before it had
    started waiting for the ACK.
  */
  ulong expected_semi_sync_offs;
#endif

  /* If this is a semisync slave connection. */
  bool semi_sync_slave;
  ulonglong client_capabilities;  /* What the client supports */
  ulong max_client_packet_length;

  HASH		handler_tables_hash;
  /*
    A thread can hold named user-level locks. This variable
    contains granted tickets if a lock is present. See item_func.cc and
    chapter 'Miscellaneous functions', for functions GET_LOCK, RELEASE_LOCK.
  */
  HASH ull_hash;
  /* Hash of used seqeunces (for PREVIOUS value) */
  HASH sequences;
#ifdef DBUG_ASSERT_EXISTS
  uint dbug_sentry; // watch out for memory corruption
#endif
  struct st_my_thread_var *mysys_var;

  /* Original charset number from the first client packet, or COM_CHANGE_USER*/
  CHARSET_INFO *org_charset;
private:
  /*
    Type of current query: COM_STMT_PREPARE, COM_QUERY, etc. Set from
    first byte of the packet in do_command()
  */
  enum enum_server_command m_command;

public:
  uint32     file_id;			// for LOAD DATA INFILE
  /* remote (peer) port */
  uint16     peer_port;
  my_time_t  start_time;             // start_time and its sec_part 
  ulong      start_time_sec_part;    // are almost always used separately
  my_hrtime_t user_time;
  // track down slow pthread_create
  ulonglong  prior_thr_create_utime, thr_create_utime;
  ulonglong  start_utime, utime_after_lock, utime_after_query;
  /* This can be used by handlers to send signals to the SQL level */
  ulonglong  replication_flags;
  // Process indicator
  struct {
    /*
      true, if the currently running command can send progress report
      packets to a client. Set by mysql_execute_command() for safe commands
      See CF_REPORT_PROGRESS
    */
    bool       report_to_client;
    /*
      true, if we will send progress report packets to a client
      (client has requested them, see MARIADB_CLIENT_PROGRESS; report_to_client
      is true; not in sub-statement)
    */
    bool       report;
    uint       stage, max_stage;
    ulonglong  counter, max_counter;
    ulonglong  next_report_time;
    Query_arena *arena;
  } progress;

  thr_lock_type update_lock_default;
  Delayed_insert *di;

  /* <> 0 if we are inside of trigger or stored function. */
  uint in_sub_stmt;
  /* True when opt_userstat_running is set at start of query */
  bool userstat_running;
  /*
    True if we have to log all errors. Are set by some engines to temporary
    force errors to the error log.
  */
  bool log_all_errors;

  /* Do not set socket timeouts for wait_timeout (used with threadpool) */
  bool skip_wait_timeout;

  bool prepare_derived_at_open;

  /* Set to 1 if status of this THD is already in global status */
  bool status_in_global;

  /* 
    To signal that the tmp table to be created is created for materialized
    derived table or a view.
  */ 
  bool create_tmp_table_for_derived;

  bool save_prep_leaf_list;

  /**
    The data member reset_sp_cache is to signal that content of sp_cache
    must be reset (all items be removed from it).
  */
  bool reset_sp_cache;

  /* container for handler's private per-connection data */
  Ha_data ha_data[MAX_HA];

  /**
    Bit field for the state of binlog warnings.

    The first Lex::BINLOG_STMT_UNSAFE_COUNT bits list all types of
    unsafeness that the current statement has.

    This must be a member of THD and not of LEX, because warnings are
    detected and issued in different places (@c
    decide_logging_format() and @c binlog_query(), respectively).
    Between these calls, the THD->lex object may change; e.g., if a
    stored routine is invoked.  Only THD persists between the calls.
  */
  uint32 binlog_unsafe_warning_flags;

  typedef uint used_t;
  enum { RAND_USED=1, TIME_ZONE_USED=2, QUERY_START_SEC_PART_USED=4,
         THREAD_SPECIFIC_USED=8 };

  used_t used;

#ifndef MYSQL_CLIENT
  binlog_cache_mngr *  binlog_setup_trx_data();
  /*
    If set, tell binlog to store the value as query 'xid' in the next
    Query_log_event
  */
  ulonglong binlog_xid;

  /*
    Public interface to write RBR events to the binlog
  */
  void binlog_start_trans_and_stmt();
  void binlog_set_stmt_begin();
  int binlog_write_row(TABLE* table, bool is_transactional,
                       const uchar *buf);
  int binlog_delete_row(TABLE* table, bool is_transactional,
                        const uchar *buf);
  int binlog_update_row(TABLE* table, bool is_transactional,
                        const uchar *old_data, const uchar *new_data);
  bool prepare_handlers_for_update(uint flag);
  bool binlog_write_annotated_row(Log_event_writer *writer);
  void binlog_prepare_for_row_logging();
  bool binlog_write_table_maps();
  bool binlog_write_table_map(TABLE *table, bool with_annotate);
  static void binlog_prepare_row_images(TABLE* table);

  void set_server_id(uint32 sid) { variables.server_id = sid; }

  /*
    Member functions to handle pending event for row-level logging.
  */
  template <class RowsEventT> Rows_log_event*
    binlog_prepare_pending_rows_event(TABLE* table, uint32 serv_id,
                                      size_t needed,
                                      bool is_transactional,
                                      RowsEventT* hint);
  Rows_log_event* binlog_get_pending_rows_event(bool is_transactional) const;
  void binlog_set_pending_rows_event(Rows_log_event* ev, bool is_transactional);
  inline int binlog_flush_pending_rows_event(bool stmt_end)
  {
    return (binlog_flush_pending_rows_event(stmt_end, FALSE) || 
            binlog_flush_pending_rows_event(stmt_end, TRUE));
  }
  int binlog_flush_pending_rows_event(bool stmt_end, bool is_transactional);
  int binlog_remove_pending_rows_event(bool clear_maps, bool is_transactional);

  bool binlog_need_stmt_format(bool is_transactional) const
  {
    return log_current_statement() &&
           !binlog_get_pending_rows_event(is_transactional);
  }

  bool binlog_for_noop_dml(bool transactional_table);

  /**
    Determine the binlog format of the current statement.

    @retval 0 if the current statement will be logged in statement
    format.
    @retval nonzero if the current statement will be logged in row
    format.
   */
  int is_current_stmt_binlog_format_row() const {
    DBUG_ASSERT(current_stmt_binlog_format == BINLOG_FORMAT_STMT ||
                current_stmt_binlog_format == BINLOG_FORMAT_ROW);
    return current_stmt_binlog_format == BINLOG_FORMAT_ROW;
  }
  /**
    Determine if binlogging is disabled for this session
    @retval 0 if the current statement binlogging is disabled
              (could be because of binlog closed/binlog option
               is set to false).
    @retval 1 if the current statement will be binlogged
  */
  inline bool is_current_stmt_binlog_disabled() const
  {
    return (!(variables.option_bits & OPTION_BIN_LOG) ||
            !mysql_bin_log.is_open());
  }

  enum binlog_filter_state
  {
    BINLOG_FILTER_UNKNOWN,
    BINLOG_FILTER_CLEAR,
    BINLOG_FILTER_SET
  };

  inline void reset_binlog_local_stmt_filter()
  {
    m_binlog_filter_state= BINLOG_FILTER_UNKNOWN;
  }

  inline void clear_binlog_local_stmt_filter()
  {
    DBUG_ASSERT(m_binlog_filter_state == BINLOG_FILTER_UNKNOWN);
    m_binlog_filter_state= BINLOG_FILTER_CLEAR;
  }

  inline void set_binlog_local_stmt_filter()
  {
    DBUG_ASSERT(m_binlog_filter_state == BINLOG_FILTER_UNKNOWN);
    m_binlog_filter_state= BINLOG_FILTER_SET;
  }

  inline binlog_filter_state get_binlog_local_stmt_filter()
  {
    return m_binlog_filter_state;
  }

  /**
    Checks if a user connection is read-only
  */
  inline bool is_read_only_ctx()
  {
    return opt_readonly &&
           !(security_ctx->master_access & PRIV_IGNORE_READ_ONLY) &&
           !slave_thread;
  }

private:
  /**
    Indicate if the current statement should be discarded
    instead of written to the binlog.
    This is used to discard special statements, such as
    DML or DDL that affects only 'local' (non replicated)
    tables, such as performance_schema.*
  */
  binlog_filter_state m_binlog_filter_state;

  /**
    Indicates the format in which the current statement will be
    logged.  This can only be set from @c decide_logging_format().
  */
  enum_binlog_format current_stmt_binlog_format;

public:

  /* 1 if binlog table maps has been written */
  bool binlog_table_maps;

  void issue_unsafe_warnings();
  void reset_unsafe_warnings()
  { binlog_unsafe_warning_flags= 0; }

  void reset_binlog_for_next_statement()
  {
    binlog_table_maps= 0;
  }
  bool binlog_table_should_be_logged(const LEX_CSTRING *db);

  // Accessors and setters of two-phase loggable ALTER binlog properties
  uchar get_binlog_flags_for_alter();
  void   set_binlog_flags_for_alter(uchar);
  uint64 get_binlog_start_alter_seq_no();
  void   set_binlog_start_alter_seq_no(uint64);
#endif /* MYSQL_CLIENT */

public:

  struct st_transactions {
    SAVEPOINT *savepoints;
    THD_TRANS all;			// Trans since BEGIN WORK
    THD_TRANS stmt;			// Trans for current statement
    bool on;                            // see ha_enable_transaction()
    XID_STATE xid_state;
    XID implicit_xid;
    WT_THD wt;                          ///< for deadlock detection
    Rows_log_event *m_pending_rows_event;

    struct st_trans_time : public timeval
    {
      void reset(THD *thd)
      {
        tv_sec= thd->query_start();
        tv_usec= (long) thd->query_start_sec_part();
      }
    } start_time;

    /*
       Tables changed in transaction (that must be invalidated in query cache).
       List contain only transactional tables, that not invalidated in query
       cache (instead of full list of changed in transaction tables).
    */
    CHANGED_TABLE_LIST* changed_tables;
    MEM_ROOT mem_root; // Transaction-life memory allocation pool
    void cleanup()
    {
      DBUG_ENTER("THD::st_transactions::cleanup");
      changed_tables= 0;
      savepoints= 0;
      implicit_xid.null();
      free_root(&mem_root,MYF(MY_KEEP_PREALLOC));
      DBUG_VOID_RETURN;
    }
    void free()
    {
      free_root(&mem_root,MYF(0));
    }
    bool is_active()
    {
      return (all.ha_list != NULL);
    }
    bool is_empty()
    {
      return all.is_empty() && stmt.is_empty();
    }
    st_transactions()
    {
      bzero((char*)this, sizeof(*this));
      implicit_xid.null();
<<<<<<< HEAD
      init_sql_alloc(key_memory_thd_transactions, &mem_root, 256,
                     0, MYF(MY_THREAD_SPECIFIC));
=======
      init_sql_alloc(key_memory_thd_transactions, &mem_root,
                     DEFAULT_ROOT_BLOCK_SIZE, 0, MYF(MY_THREAD_SPECIFIC));
>>>>>>> b251cb6a
    }
  } default_transaction, *transaction;
  Global_read_lock global_read_lock;
  Field      *dup_field;
#ifndef _WIN32
  sigset_t signals;
#endif
#ifdef SIGNAL_WITH_VIO_CLOSE
  Vio* active_vio;
#endif

  /*
    A permanent memory area of the statement. For conventional
    execution, the parsed tree and execution runtime reside in the same
    memory root. In this case stmt_arena points to THD. In case of
    a prepared statement or a stored procedure statement, thd->mem_root
    conventionally points to runtime memory, and thd->stmt_arena
    points to the memory of the PS/SP, where the parsed tree of the
    statement resides. Whenever you need to perform a permanent
    transformation of a parsed tree, you should allocate new memory in
    stmt_arena, to allow correct re-execution of PS/SP.
    Note: in the parser, stmt_arena == thd, even for PS/SP.
  */
  Query_arena *stmt_arena;

  /**
    Get either call or statement arena. In case some function is called from
    within a query the call arena has to be used for a memory allocation,
    else use the statement arena.
  */
  Query_arena *active_stmt_arena_to_use()
  {
    return (state  == Query_arena::STMT_SP_QUERY_ARGUMENTS) ? this :
                                                              stmt_arena;
  }

  void *bulk_param;

  /*
    map for tables that will be updated for a multi-table update query
    statement, for other query statements, this will be zero.
  */
  table_map table_map_for_update;

  /* Tells if LAST_INSERT_ID(#) was called for the current statement */
  bool arg_of_last_insert_id_function;
  /*
    ALL OVER THIS FILE, "insert_id" means "*automatically generated* value for
    insertion into an auto_increment column".
  */
  /*
    This is the first autogenerated insert id which was *successfully*
    inserted by the previous statement (exactly, if the previous statement
    didn't successfully insert an autogenerated insert id, then it's the one
    of the statement before, etc).
    It can also be set by SET LAST_INSERT_ID=# or SELECT LAST_INSERT_ID(#).
    It is returned by LAST_INSERT_ID().
  */
  ulonglong  first_successful_insert_id_in_prev_stmt;
  /*
    Variant of the above, used for storing in statement-based binlog. The
    difference is that the one above can change as the execution of a stored
    function progresses, while the one below is set once and then does not
    change (which is the value which statement-based binlog needs).
  */
  ulonglong  first_successful_insert_id_in_prev_stmt_for_binlog;
  /*
    This is the first autogenerated insert id which was *successfully*
    inserted by the current statement. It is maintained only to set
    first_successful_insert_id_in_prev_stmt when statement ends.
  */
  ulonglong  first_successful_insert_id_in_cur_stmt;
  /*
    We follow this logic:
    - when stmt starts, first_successful_insert_id_in_prev_stmt contains the
    first insert id successfully inserted by the previous stmt.
    - as stmt makes progress, handler::insert_id_for_cur_row changes;
    every time get_auto_increment() is called,
    auto_inc_intervals_in_cur_stmt_for_binlog is augmented with the
    reserved interval (if statement-based binlogging).
    - at first successful insertion of an autogenerated value,
    first_successful_insert_id_in_cur_stmt is set to
    handler::insert_id_for_cur_row.
    - when stmt goes to binlog,
    auto_inc_intervals_in_cur_stmt_for_binlog is binlogged if
    non-empty.
    - when stmt ends, first_successful_insert_id_in_prev_stmt is set to
    first_successful_insert_id_in_cur_stmt.
  */
  /*
    stmt_depends_on_first_successful_insert_id_in_prev_stmt is set when
    LAST_INSERT_ID() is used by a statement.
    If it is set, first_successful_insert_id_in_prev_stmt_for_binlog will be
    stored in the statement-based binlog.
    This variable is CUMULATIVE along the execution of a stored function or
    trigger: if one substatement sets it to 1 it will stay 1 until the
    function/trigger ends, thus making sure that
    first_successful_insert_id_in_prev_stmt_for_binlog does not change anymore
    and is propagated to the caller for binlogging.
  */
  bool       stmt_depends_on_first_successful_insert_id_in_prev_stmt;
  /*
    List of auto_increment intervals reserved by the thread so far, for
    storage in the statement-based binlog.
    Note that its minimum is not first_successful_insert_id_in_cur_stmt:
    assuming a table with an autoinc column, and this happens:
    INSERT INTO ... VALUES(3);
    SET INSERT_ID=3; INSERT IGNORE ... VALUES (NULL);
    then the latter INSERT will insert no rows
    (first_successful_insert_id_in_cur_stmt == 0), but storing "INSERT_ID=3"
    in the binlog is still needed; the list's minimum will contain 3.
    This variable is cumulative: if several statements are written to binlog
    as one (stored functions or triggers are used) this list is the
    concatenation of all intervals reserved by all statements.
  */
  Discrete_intervals_list auto_inc_intervals_in_cur_stmt_for_binlog;
  /* Used by replication and SET INSERT_ID */
  Discrete_intervals_list auto_inc_intervals_forced;
  /*
    There is BUG#19630 where statement-based replication of stored
    functions/triggers with two auto_increment columns breaks.
    We however ensure that it works when there is 0 or 1 auto_increment
    column; our rules are
    a) on master, while executing a top statement involving substatements,
    first top- or sub- statement to generate auto_increment values wins the
    exclusive right to see its values be written to binlog (the write
    will be done by the statement or its caller), and the losers won't see
    their values be written to binlog.
    b) on slave, while replicating a top statement involving substatements,
    first top- or sub- statement to need to read auto_increment values from
    the master's binlog wins the exclusive right to read them (so the losers
    won't read their values from binlog but instead generate on their own).
    a) implies that we mustn't backup/restore
    auto_inc_intervals_in_cur_stmt_for_binlog.
    b) implies that we mustn't backup/restore auto_inc_intervals_forced.

    If there are more than 1 auto_increment columns, then intervals for
    different columns may mix into the
    auto_inc_intervals_in_cur_stmt_for_binlog list, which is logically wrong,
    but there is no point in preventing this mixing by preventing intervals
    from the secondly inserted column to come into the list, as such
    prevention would be wrong too.
    What will happen in the case of
    INSERT INTO t1 (auto_inc) VALUES(NULL);
    where t1 has a trigger which inserts into an auto_inc column of t2, is
    that in binlog we'll store the interval of t1 and the interval of t2 (when
    we store intervals, soon), then in slave, t1 will use both intervals, t2
    will use none; if t1 inserts the same number of rows as on master,
    normally the 2nd interval will not be used by t1, which is fine. t2's
    values will be wrong if t2's internal auto_increment counter is different
    from what it was on master (which is likely). In 5.1, in mixed binlogging
    mode, row-based binlogging is used for such cases where two
    auto_increment columns are inserted.
  */
  inline void record_first_successful_insert_id_in_cur_stmt(ulonglong id_arg)
  {
    if (first_successful_insert_id_in_cur_stmt == 0)
      first_successful_insert_id_in_cur_stmt= id_arg;
  }
  inline ulonglong read_first_successful_insert_id_in_prev_stmt(void)
  {
    if (!stmt_depends_on_first_successful_insert_id_in_prev_stmt)
    {
      /* It's the first time we read it */
      first_successful_insert_id_in_prev_stmt_for_binlog=
        first_successful_insert_id_in_prev_stmt;
      stmt_depends_on_first_successful_insert_id_in_prev_stmt= 1;
    }
    return first_successful_insert_id_in_prev_stmt;
  }
  /*
    Used by Intvar_log_event::do_apply_event() and by "SET INSERT_ID=#"
    (mysqlbinlog). We'll soon add a variant which can take many intervals in
    argument.
  */
  inline void force_one_auto_inc_interval(ulonglong next_id)
  {
    auto_inc_intervals_forced.empty(); // in case of multiple SET INSERT_ID
    auto_inc_intervals_forced.append(next_id, ULONGLONG_MAX, 0);
  }
  inline void set_binlog_bit()
  {
    if (variables.sql_log_bin)
      variables.option_bits |= OPTION_BIN_LOG;
    else
      variables.option_bits &= ~OPTION_BIN_LOG;
  }

  ulonglong  limit_found_rows;

private:
  /**
    Stores the result of ROW_COUNT() function.

    ROW_COUNT() function is a MySQL extention, but we try to keep it
    similar to ROW_COUNT member of the GET DIAGNOSTICS stack of the SQL
    standard (see SQL99, part 2, search for ROW_COUNT). It's value is
    implementation defined for anything except INSERT, DELETE, UPDATE.

    ROW_COUNT is assigned according to the following rules:

      - In my_ok():
        - for DML statements: to the number of affected rows;
        - for DDL statements: to 0.

      - In my_eof(): to -1 to indicate that there was a result set.

        We derive this semantics from the JDBC specification, where int
        java.sql.Statement.getUpdateCount() is defined to (sic) "return the
        current result as an update count; if the result is a ResultSet
        object or there are no more results, -1 is returned".

      - In my_error(): to -1 to be compatible with the MySQL C API and
        MySQL ODBC driver.

      - For SIGNAL statements: to 0 per WL#2110 specification (see also
        sql_signal.cc comment). Zero is used since that's the "default"
        value of ROW_COUNT in the diagnostics area.
  */

  longlong m_row_count_func;    /* For the ROW_COUNT() function */

public:
  inline longlong get_row_count_func() const
  {
    return m_row_count_func;
  }

  inline void set_row_count_func(longlong row_count_func)
  {
    m_row_count_func= row_count_func;
  }
  inline void set_affected_rows(longlong row_count_func)
  {
    /*
      We have to add to affected_rows (used by slow log), as otherwise
      information for 'call' will be wrong
    */
    affected_rows+= (row_count_func >= 0 ? row_count_func : 0);
  }

  ha_rows    cuted_fields;

private:
  /*
    number of rows we actually sent to the client, including "synthetic"
    rows in ROLLUP etc.
  */
  ha_rows    m_sent_row_count;

  /**
    Number of rows read and/or evaluated for a statement. Used for
    slow log reporting.

    An examined row is defined as a row that is read and/or evaluated
    according to a statement condition, including in
    create_sort_index(). Rows may be counted more than once, e.g., a
    statement including ORDER BY could possibly evaluate the row in
    filesort() before reading it for e.g. update.
  */
  ha_rows    m_examined_row_count;

public:
  ha_rows get_sent_row_count() const
  { return m_sent_row_count; }

  ha_rows get_examined_row_count() const
  {
    DBUG_EXECUTE_IF("debug_huge_number_of_examined_rows",
                    return (ULONGLONG_MAX - 1000000););
    return m_examined_row_count;
  }

  ulonglong get_affected_rows() const
  { return affected_rows; }

  void set_sent_row_count(ha_rows count);
  void set_examined_row_count(ha_rows count);

  void inc_sent_row_count(ha_rows count);
  void inc_examined_row_count(ha_rows count);

  void inc_status_created_tmp_disk_tables();
  void inc_status_created_tmp_files();
  void inc_status_created_tmp_tables();
  void inc_status_select_full_join();
  void inc_status_select_full_range_join();
  void inc_status_select_range();
  void inc_status_select_range_check();
  void inc_status_select_scan();
  void inc_status_sort_merge_passes();
  void inc_status_sort_range();
  void inc_status_sort_rows(ha_rows count);
  void inc_status_sort_scan();
  void set_status_no_index_used();
  void set_status_no_good_index_used();

  /**
    The number of rows and/or keys examined by the query, both read,
    changed or written.
  */
  ulonglong accessed_rows_and_keys;

  /**
    Check if the number of rows accessed by a statement exceeded
    LIMIT ROWS EXAMINED. If so, signal the query engine to stop execution.
  */
  void check_limit_rows_examined()
  {
    if (++accessed_rows_and_keys > lex->limit_rows_examined_cnt)
      set_killed(ABORT_QUERY);
  }

  USER_CONN *user_connect;
  CHARSET_INFO *db_charset;
#if defined(ENABLED_PROFILING)
  PROFILING  profiling;
#endif

  /** Current stage progress instrumentation. */
  PSI_stage_progress *m_stage_progress_psi;
  /** Current statement digest. */
  sql_digest_state *m_digest;
  /** Current statement digest token array. */
  unsigned char *m_token_array;
  /** Top level statement digest. */
  sql_digest_state m_digest_state;

  /** Current statement instrumentation. */
  PSI_statement_locker *m_statement_psi;
#ifdef HAVE_PSI_STATEMENT_INTERFACE
  /** Current statement instrumentation state. */
  PSI_statement_locker_state m_statement_state;
#endif /* HAVE_PSI_STATEMENT_INTERFACE */

  /** Current transaction instrumentation. */
  PSI_transaction_locker *m_transaction_psi;
#ifdef HAVE_PSI_TRANSACTION_INTERFACE
  /** Current transaction instrumentation state. */
  PSI_transaction_locker_state m_transaction_state;
#endif /* HAVE_PSI_TRANSACTION_INTERFACE */

  /** Idle instrumentation. */
  PSI_idle_locker *m_idle_psi;
#ifdef HAVE_PSI_IDLE_INTERFACE
  /** Idle instrumentation state. */
  PSI_idle_locker_state m_idle_state;
#endif /* HAVE_PSI_IDLE_INTERFACE */

  /*
    Id of current query. Statement can be reused to execute several queries
    query_id is global in context of the whole MySQL server.
    ID is automatically generated from mutex-protected counter.
    It's used in handler code for various purposes: to check which columns
    from table are necessary for this select, to check if it's necessary to
    update auto-updatable fields (like auto_increment and timestamp).
  */
  query_id_t query_id;
  privilege_t col_access;

  /* Statement id is thread-wide. This counter is used to generate ids */
  ulong      statement_id_counter;
  ulong	     rand_saved_seed1, rand_saved_seed2;

  /* The following variables are used when printing to slow log */
  ulong      query_plan_flags; 
  ulong      query_plan_fsort_passes; 
  ulong      tmp_tables_used;
  ulong      tmp_tables_disk_used;
  ulonglong  tmp_tables_size;
  ulonglong  bytes_sent_old;
  ulonglong  affected_rows;                     /* Number of changed rows */

  Opt_trace_context opt_trace;
  pthread_t  real_id;                           /* For debugging */
  my_thread_id  thread_id, thread_dbug_id;
  uint32      os_thread_id;
  uint	     tmp_table, global_disable_checkpoint;
  uint	     server_status,open_options;
  enum enum_thread_type system_thread;
  enum backup_stages current_backup_stage;
#ifdef WITH_WSREP
  bool wsrep_desynced_backup_stage;
#endif /* WITH_WSREP */
  /*
    Current or next transaction isolation level.
    When a connection is established, the value is taken from
    @@session.tx_isolation (default transaction isolation for
    the session), which is in turn taken from @@global.tx_isolation
    (the global value).
    If there is no transaction started, this variable
    holds the value of the next transaction's isolation level.
    When a transaction starts, the value stored in this variable
    becomes "actual".
    At transaction commit or rollback, we assign this variable
    again from @@session.tx_isolation.
    The only statement that can otherwise change the value
    of this variable is SET TRANSACTION ISOLATION LEVEL.
    Its purpose is to effect the isolation level of the next
    transaction in this session. When this statement is executed,
    the value in this variable is changed. However, since
    this statement is only allowed when there is no active
    transaction, this assignment (naturally) only affects the
    upcoming transaction.
    At the end of the current active transaction the value is
    be reset again from @@session.tx_isolation, as described
    above.
  */
  enum_tx_isolation tx_isolation;
  /*
    Current or next transaction access mode.
    See comment above regarding tx_isolation.
  */
  bool              tx_read_only;
  enum_check_fields count_cuted_fields;

  DYNAMIC_ARRAY user_var_events;        /* For user variables replication */
  MEM_ROOT      *user_var_events_alloc; /* Allocate above array elements here */

  /*
    Define durability properties that engines may check to
    improve performance. Not yet used in MariaDB
  */
  enum durability_properties durability_property;
 
  /*
    If checking this in conjunction with a wait condition, please
    include a check after enter_cond() if you want to avoid a race
    condition. For details see the implementation of awake(),
    especially the "broadcast" part.
  */
  killed_state volatile killed;

  /*
    The following is used if one wants to have a specific error number and
    text for the kill
  */
  struct err_info
  {
    int no;
    const char msg[256];
  } *killed_err;

  /* See also thd_killed() */
  inline bool check_killed(bool dont_send_error_message= 0)
  {
    if (unlikely(killed))
    {
      if (!dont_send_error_message)
        send_kill_message();
      return TRUE;
    }
    if (apc_target.have_apc_requests())
      apc_target.process_apc_requests(false);
    return FALSE;
  }

  /* scramble - random string sent to client on handshake */
  char	     scramble[SCRAMBLE_LENGTH+1];

  /*
    If this is a slave, the name of the connection stored here.
    This is used for taging error messages in the log files.
  */
  LEX_CSTRING connection_name;
  char       default_master_connection_buff[MAX_CONNECTION_NAME+1];
  uint8      password; /* 0, 1 or 2 */
  uint8      failed_com_change_user;
  bool       slave_thread;
  bool	     no_errors;

  /**
    Set to TRUE if execution of the current compound statement
    can not continue. In particular, disables activation of
    CONTINUE or EXIT handlers of stored routines.
    Reset in the end of processing of the current user request, in
    @see THD::reset_for_next_command().
  */
  bool is_fatal_error;
  /**
    Set by a storage engine to request the entire
    transaction (that possibly spans multiple engines) to
    rollback. Reset in ha_rollback.
  */
  bool       transaction_rollback_request;
  /**
    TRUE if we are in a sub-statement and the current error can
    not be safely recovered until we left the sub-statement mode.
    In particular, disables activation of CONTINUE and EXIT
    handlers inside sub-statements. E.g. if it is a deadlock
    error and requires a transaction-wide rollback, this flag is
    raised (traditionally, MySQL first has to close all the reads
    via @see handler::ha_index_or_rnd_end() and only then perform
    the rollback).
    Reset to FALSE when we leave the sub-statement mode.
  */
  bool       is_fatal_sub_stmt_error;
  /* for IS NULL => = last_insert_id() fix in remove_eq_conds() */
  bool       substitute_null_with_insert_id;
  bool	     in_lock_tables;
  bool       bootstrap, cleanup_done, free_connection_done;

  /**  
    is set if a statement accesses a temporary table created through
    CREATE TEMPORARY TABLE. 
  */
private:
  bool       charset_is_system_charset, charset_is_collation_connection;
  bool       charset_is_character_set_filesystem;
public:
  bool       enable_slow_log;    /* Enable slow log for current statement */
  bool	     abort_on_warning;
  bool 	     got_warning;       /* Set on call to push_warning() */
  /* set during loop of derived table processing */
  bool       derived_tables_processing;
  bool       tablespace_op;	/* This is TRUE in DISCARD/IMPORT TABLESPACE */
  bool       log_current_statement() const
  {
    return variables.option_bits & OPTION_BINLOG_THIS_STMT;
  }
  /**
    True if a slave error. Causes the slave to stop. Not the same
    as the statement execution error (is_error()), since
    a statement may be expected to return an error, e.g. because
    it returned an error on master, and this is OK on the slave.
  */
  bool       is_slave_error;
  /* True if we have printed something to the error log for this statement */
  bool       error_printed_to_log;

  /*
    True when a transaction is queued up for binlog group commit.
    Used so that if another transaction needs to wait for a row lock held by
    this transaction, it can signal to trigger the group commit immediately,
    skipping the normal --binlog-commit-wait-count wait.
  */
  bool waiting_on_group_commit;
  /*
    Set true when another transaction goes to wait on a row lock held by this
    transaction. Used together with waiting_on_group_commit.
  */
  bool has_waiter;
  /*
    In case of a slave, set to the error code the master got when executing
    the query. 0 if no error on the master.
    The stored into variable master error code may get reset inside
    execution stack when the event turns out to be ignored.
  */
  int	     slave_expected_error;
  enum_sql_command last_sql_command;  // Last sql_command exceuted in mysql_execute_command()

  sp_rcontext *spcont;		// SP runtime context

  /** number of name_const() substitutions, see sp_head.cc:subst_spvars() */
  uint       query_name_consts;

  NET*       slave_net;			// network connection from slave -> m.

  /*
    Used to update global user stats.  The global user stats are updated
    occasionally with the 'diff' variables.  After the update, the 'diff'
    variables are reset to 0.
  */
  /* Time when the current thread connected to MySQL. */
  time_t current_connect_time;
  /* Last time when THD stats were updated in global_user_stats. */
  time_t last_global_update_time;
  /* Number of commands not reflected in global_user_stats yet. */
  uint select_commands, update_commands, other_commands;
  ulonglong start_cpu_time;
  ulonglong start_bytes_received;

  /* Used by the sys_var class to store temporary values */
  union
  {
    my_bool   my_bool_value;
    int       int_value;
    uint      uint_value;
    long      long_value;
    ulong     ulong_value;
    ulonglong ulonglong_value;
    double    double_value;
    void      *ptr_value;
  } sys_var_tmp;

  struct {
    /*
      If true, mysql_bin_log::write(Log_event) call will not write events to
      binlog, and maintain 2 below variables instead (use
      mysql_bin_log.start_union_events to turn this on)
    */
    bool do_union;
    /*
      If TRUE, at least one mysql_bin_log::write(Log_event) call has been
      made after last mysql_bin_log.start_union_events() call.
    */
    bool unioned_events;
    /*
      If TRUE, at least one mysql_bin_log::write(Log_event e), where
      e.cache_stmt == TRUE call has been made after last
      mysql_bin_log.start_union_events() call.
    */
    bool unioned_events_trans;
    /*
      'queries' (actually SP statements) that run under inside this binlog
      union have thd->query_id >= first_query_id.
    */
    query_id_t first_query_id;
  } binlog_evt_union;

  /**
    Internal parser state.
    Note that since the parser is not re-entrant, we keep only one parser
    state here. This member is valid only when executing code during parsing.
  */
  Parser_state *m_parser_state;

  Locked_tables_list locked_tables_list;

#ifdef WITH_PARTITION_STORAGE_ENGINE
  partition_info *work_part_info;
#endif

#ifndef EMBEDDED_LIBRARY
  /**
    Array of active audit plugins which have been used by this THD.
    This list is later iterated to invoke release_thd() on those
    plugins.
  */
  DYNAMIC_ARRAY audit_class_plugins;
  /**
    Array of bits indicating which audit classes have already been
    added to the list of audit plugins which are currently in use.
  */
  unsigned long audit_class_mask[MYSQL_AUDIT_CLASS_MASK_SIZE];
  int audit_plugin_version;
#endif

#if defined(ENABLED_DEBUG_SYNC)
  /* Debug Sync facility. See debug_sync.cc. */
  struct st_debug_sync_control *debug_sync_control;
#endif /* defined(ENABLED_DEBUG_SYNC) */
  /**
    @param id                thread identifier
    @param is_wsrep_applier  thread type
  */
  THD(my_thread_id id, bool is_wsrep_applier= false);

  ~THD();

  void init();
  /*
    Initialize memory roots necessary for query processing and (!)
    pre-allocate memory for it. We can't do that in THD constructor because
    there are use cases (acl_init, delayed inserts, watcher threads,
    killing mysqld) where it's vital to not allocate excessive and not used
    memory. Note, that we still don't return error from init_for_queries():
    if preallocation fails, we should notice that at the first call to
    alloc_root.
  */
  void init_for_queries();
  void update_all_stats();
  void update_stats(void);
  void change_user(void);
  void cleanup(void);
  void cleanup_after_query();
  void free_connection();
  void reset_for_reuse();
  void store_globals();
  void reset_stack()
  {
    thread_stack= 0;
  }
  void reset_globals();
  bool trace_started()
  {
    return opt_trace.is_started();
  }
#ifdef SIGNAL_WITH_VIO_CLOSE
  inline void set_active_vio(Vio* vio)
  {
    mysql_mutex_lock(&LOCK_thd_data);
    active_vio = vio;
    mysql_mutex_unlock(&LOCK_thd_data);
  }
  inline void clear_active_vio()
  {
    mysql_mutex_lock(&LOCK_thd_data);
    active_vio = 0;
    mysql_mutex_unlock(&LOCK_thd_data);
  }
  void close_active_vio();
#endif
  void awake_no_mutex(killed_state state_to_set);
  void awake(killed_state state_to_set)
  {
    mysql_mutex_lock(&LOCK_thd_kill);
    mysql_mutex_lock(&LOCK_thd_data);
    awake_no_mutex(state_to_set);
    mysql_mutex_unlock(&LOCK_thd_data);
    mysql_mutex_unlock(&LOCK_thd_kill);
  }
  void abort_current_cond_wait(bool force);
 
  /** Disconnect the associated communication endpoint. */
  void disconnect();


  /*
    Allows this thread to serve as a target for others to schedule Async 
    Procedure Calls on.

    It's possible to schedule any code to be executed this way, by
    inheriting from the Apc_call object. Currently, only
    Show_explain_request uses this.
  */
  Apc_target apc_target;

  Gap_time_tracker_data gap_tracker_data;
#ifndef MYSQL_CLIENT
  enum enum_binlog_query_type {
    /* The query can be logged in row format or in statement format. */
    ROW_QUERY_TYPE,
    
    /* The query has to be logged in statement format. */
    STMT_QUERY_TYPE,
    
    QUERY_TYPE_COUNT
  };

  int binlog_query(enum_binlog_query_type qtype,
                   char const *query, ulong query_len, bool is_trans,
                   bool direct, bool suppress_use,
                   int errcode);
  bool binlog_current_query_unfiltered();
#endif

  inline void
  enter_cond(mysql_cond_t *cond, mysql_mutex_t* mutex,
             const PSI_stage_info *stage, PSI_stage_info *old_stage,
             const char *src_function, const char *src_file,
             int src_line) override
  {
    mysql_mutex_assert_owner(mutex);
    mysys_var->current_mutex = mutex;
    mysys_var->current_cond = cond;
    if (old_stage)
      backup_stage(old_stage);
    if (stage)
      enter_stage(stage, src_function, src_file, src_line);
  }
  inline void exit_cond(const PSI_stage_info *stage,
                        const char *src_function, const char *src_file,
                        int src_line) override
  {
    /*
      Putting the mutex unlock in thd->exit_cond() ensures that
      mysys_var->current_mutex is always unlocked _before_ mysys_var->mutex is
      locked (if that would not be the case, you'll get a deadlock if someone
      does a THD::awake() on you).
    */
    mysql_mutex_unlock(mysys_var->current_mutex);
    mysql_mutex_lock(&mysys_var->mutex);
    mysys_var->current_mutex = 0;
    mysys_var->current_cond = 0;
    if (stage)
      enter_stage(stage, src_function, src_file, src_line);
    mysql_mutex_unlock(&mysys_var->mutex);
    return;
  }
  int is_killed() override { return killed; }
  THD* get_thd() override { return this; }

  /**
    A callback to the server internals that is used to address
    special cases of the locking protocol.
    Invoked when acquiring an exclusive lock, for each thread that
    has a conflicting shared metadata lock.

    This function:
    - aborts waiting of the thread on a data lock, to make it notice
      the pending exclusive lock and back off.
    - if the thread is an INSERT DELAYED thread, sends it a KILL
      signal to terminate it.

    @note This function does not wait for the thread to give away its
          locks. Waiting is done outside for all threads at once.

    @param ctx_in_use           The MDL context owner (thread) to wake up.
    @param needs_thr_lock_abort Indicates that to wake up thread
                                this call needs to abort its waiting
                                on table-level lock.

    @retval  TRUE  if the thread was woken up
    @retval  FALSE otherwise.
   */
  bool notify_shared_lock(MDL_context_owner *ctx_in_use,
                          bool needs_thr_lock_abort) override;

  // End implementation of MDL_context_owner interface.

  inline bool is_strict_mode() const
  {
    return (bool) (variables.sql_mode & (MODE_STRICT_TRANS_TABLES |
                                         MODE_STRICT_ALL_TABLES));
  }
  inline bool backslash_escapes() const
  {
    return !MY_TEST(variables.sql_mode & MODE_NO_BACKSLASH_ESCAPES);
  }
  const Type_handler *type_handler_for_datetime() const;
  bool timestamp_to_TIME(MYSQL_TIME *ltime, my_time_t ts,
                         ulong sec_part, date_mode_t fuzzydate);
  inline my_time_t query_start() { return start_time; }
  inline ulong query_start_sec_part()
  { used|= QUERY_START_SEC_PART_USED; return start_time_sec_part; }
  MYSQL_TIME query_start_TIME();
  time_round_mode_t temporal_round_mode() const
  {
    return variables.sql_mode & MODE_TIME_ROUND_FRACTIONAL ?
           TIME_FRAC_ROUND : TIME_FRAC_TRUNCATE;
  }

private:
  struct {
    my_hrtime_t start;
    my_time_t sec;
    ulong sec_part;
  } system_time;

  void set_system_time()
  {
    my_hrtime_t hrtime= my_hrtime();
    my_time_t sec= hrtime_to_my_time(hrtime);
    ulong sec_part= hrtime_sec_part(hrtime);
    if (sec > system_time.sec ||
        (sec == system_time.sec && sec_part > system_time.sec_part) ||
        hrtime.val < system_time.start.val)
    {
      system_time.sec= sec;
      system_time.sec_part= sec_part;
      system_time.start= hrtime;
    }
    else
    {
      if (system_time.sec_part < TIME_MAX_SECOND_PART)
        system_time.sec_part++;
      else
      {
        system_time.sec++;
        system_time.sec_part= 0;
      }
    }
  }

public:
  timeval transaction_time()
  {
    if (!in_multi_stmt_transaction_mode())
      transaction->start_time.reset(this);
    return transaction->start_time;
  }

  inline void set_start_time()
  {
    if (user_time.val)
    {
      start_time= hrtime_to_my_time(user_time);
      start_time_sec_part= hrtime_sec_part(user_time);
    }
    else
    {
      set_system_time();
      start_time= system_time.sec;
      start_time_sec_part= system_time.sec_part;
    }
    PSI_CALL_set_thread_start_time(start_time);
  }
  inline void set_time()
  {
    set_start_time();
    start_utime= utime_after_lock= microsecond_interval_timer();
  }
  /* only used in SET @@timestamp=... */
  inline void set_time(my_hrtime_t t)
  {
    user_time= t;
    set_time();
  }
  inline void force_set_time(my_time_t t, ulong sec_part)
  {
    start_time= system_time.sec= t;
    start_time_sec_part= system_time.sec_part= sec_part;
  }
  /*
    this is only used by replication and BINLOG command.
    usecs > TIME_MAX_SECOND_PART means "was not in binlog"
  */
  inline void set_time(my_time_t t, ulong sec_part)
  {
    if (opt_secure_timestamp > (slave_thread ? SECTIME_REPL : SECTIME_SUPER))
      set_time();                 // note that BINLOG itself requires SUPER
    else
    {
      if (sec_part <= TIME_MAX_SECOND_PART)
        force_set_time(t, sec_part);
      else if (t != system_time.sec)
        force_set_time(t, 0);
      else
      {
        start_time= t;
        start_time_sec_part= ++system_time.sec_part;
      }
      user_time.val= hrtime_from_time(start_time) + start_time_sec_part;
      PSI_CALL_set_thread_start_time(start_time);
      start_utime= utime_after_lock= microsecond_interval_timer();
    }
  }
  void set_time_after_lock()
  {
    utime_after_lock= microsecond_interval_timer();
    MYSQL_SET_STATEMENT_LOCK_TIME(m_statement_psi,
                                  (utime_after_lock - start_utime));
  }
  ulonglong current_utime()  { return microsecond_interval_timer(); }

  /* Tell SHOW PROCESSLIST to show time from this point */
  inline void set_time_for_next_stage()
  {
    utime_after_query= current_utime();
  }

  /**
   Update server status after execution of a top level statement.
   Currently only checks if a query was slow, and assigns
   the status accordingly.
   Evaluate the current time, and if it exceeds the long-query-time
   setting, mark the query as slow.
  */
  void update_server_status()
  {
    set_time_for_next_stage();
    if (utime_after_query >= utime_after_lock + variables.long_query_time)
      server_status|= SERVER_QUERY_WAS_SLOW;
  }
  inline ulonglong found_rows(void)
  {
    return limit_found_rows;
  }
  /**
    Returns TRUE if session is in a multi-statement transaction mode.

    OPTION_NOT_AUTOCOMMIT: When autocommit is off, a multi-statement
    transaction is implicitly started on the first statement after a
    previous transaction has been ended.

    OPTION_BEGIN: Regardless of the autocommit status, a multi-statement
    transaction can be explicitly started with the statements "START
    TRANSACTION", "BEGIN [WORK]", "[COMMIT | ROLLBACK] AND CHAIN", etc.

    Note: this doesn't tell you whether a transaction is active.
    A session can be in multi-statement transaction mode, and yet
    have no active transaction, e.g., in case of:
    set @@autocommit=0;
    set @a= 3;                                     <-- these statements don't
    set transaction isolation level serializable;  <-- start an active
    flush tables;                                  <-- transaction

    I.e. for the above scenario this function returns TRUE, even
    though no active transaction has begun.
    @sa in_active_multi_stmt_transaction()
  */
  inline bool in_multi_stmt_transaction_mode()
  {
    return variables.option_bits & (OPTION_NOT_AUTOCOMMIT | OPTION_BEGIN);
  }
  /**
    TRUE if the session is in a multi-statement transaction mode
    (@sa in_multi_stmt_transaction_mode()) *and* there is an
    active transaction, i.e. there is an explicit start of a
    transaction with BEGIN statement, or implicit with a
    statement that uses a transactional engine.

    For example, these scenarios don't start an active transaction
    (even though the server is in multi-statement transaction mode):

    set @@autocommit=0;
    select * from nontrans_table;
    set @var=TRUE;
    flush tables;

    Note, that even for a statement that starts a multi-statement
    transaction (i.e. select * from trans_table), this
    flag won't be set until we open the statement's tables
    and the engines register themselves for the transaction
    (see trans_register_ha()),
    hence this method is reliable to use only after
    open_tables() has completed.

    Why do we need a flag?
    ----------------------
    We need to maintain a (at first glance redundant)
    session flag, rather than looking at thd->transaction.all.ha_list
    because of explicit start of a transaction with BEGIN. 

    I.e. in case of
    BEGIN;
    select * from nontrans_t1; <-- in_active_multi_stmt_transaction() is true
  */
  inline bool in_active_multi_stmt_transaction()
  {
    return server_status & SERVER_STATUS_IN_TRANS;
  }
  /* Commit both statement and full transaction */
  int commit_whole_transaction_and_close_tables();
  void give_protection_error();
  /*
    Give an error if any of the following is true for this connection
    - BACKUP STAGE is active
    - FLUSH TABLE WITH READ LOCK is active
    - BACKUP LOCK table_name is active
  */
  inline bool has_read_only_protection()
  {
    if (current_backup_stage == BACKUP_FINISHED &&
        !global_read_lock.is_acquired() &&
        !mdl_backup_lock)
      return FALSE;
    give_protection_error();
    return TRUE;
  }
  inline bool fill_information_schema_tables()
  {
    return !stmt_arena->is_stmt_prepare();
  }
  inline void* trans_alloc(size_t size)
  {
    return alloc_root(&transaction->mem_root,size);
  }

  LEX_CSTRING strmake_lex_cstring(const char *str, size_t length)
  {
    const char *tmp= strmake_root(mem_root, str, length);
    if (!tmp)
      return {0,0};
    return {tmp, length};
  }
  LEX_CSTRING strmake_lex_cstring(const LEX_CSTRING &from)
  {
    return strmake_lex_cstring(from.str, from.length);
  }
  LEX_CSTRING strmake_lex_cstring_trim_whitespace(const LEX_CSTRING &from)
  {
    return strmake_lex_cstring(Lex_cstring(from).trim_whitespace(charset()));
  }

  LEX_STRING *make_lex_string(LEX_STRING *lex_str, const char* str, size_t length)
  {
    if (!(lex_str->str= strmake_root(mem_root, str, length)))
    {
      lex_str->length= 0;
      return 0;
    }
    lex_str->length= length;
    return lex_str;
  }
  LEX_CSTRING *make_lex_string(LEX_CSTRING *lex_str, const char* str, size_t length)
  {
    if (!(lex_str->str= strmake_root(mem_root, str, length)))
    {
      lex_str->length= 0;
      return 0;
    }
    lex_str->length= length;
    return lex_str;
  }
  // Remove double quotes:  aaa""bbb -> aaa"bbb
  bool quote_unescape(LEX_CSTRING *dst, const LEX_CSTRING *src, char quote)
  {
    const char *tmp= src->str;
    const char *tmpend= src->str + src->length;
    char *to;
    if (!(dst->str= to= (char *) alloc(src->length + 1)))
    {
      dst->length= 0; // Safety
      return true;
    }
    for ( ; tmp < tmpend; )
    {
      if ((*to++= *tmp++) == quote)
        tmp++;                                  // Skip double quotes
    }
    *to= 0;                                     // End null for safety
    dst->length= to - dst->str;
    return false;
  }

  LEX_CSTRING *make_clex_string(const char* str, size_t length)
  {
    LEX_CSTRING *lex_str;
    char *tmp;
    if (unlikely(!(lex_str= (LEX_CSTRING *)alloc_root(mem_root,
                                                      sizeof(LEX_CSTRING) +
                                                      length+1))))
      return 0;
    tmp= (char*) (lex_str+1);
    lex_str->str= tmp;
    memcpy(tmp, str, length);
    tmp[length]= 0;
    lex_str->length= length;
    return lex_str;
  }
  LEX_CSTRING *make_clex_string(const LEX_CSTRING from)
  {
    return make_clex_string(from.str, from.length);
  }

  // Allocate LEX_STRING for character set conversion
  bool alloc_lex_string(LEX_STRING *dst, size_t length)
  {
    if (likely((dst->str= (char*) alloc(length))))
      return false;
    dst->length= 0;  // Safety
    return true;     // EOM
  }
  bool convert_string(LEX_STRING *to, CHARSET_INFO *to_cs,
		      const char *from, size_t from_length,
		      CHARSET_INFO *from_cs);
  bool reinterpret_string_from_binary(LEX_CSTRING *to, CHARSET_INFO *to_cs,
                                      const char *from, size_t from_length);
  bool convert_string(LEX_CSTRING *to, CHARSET_INFO *to_cs,
                      const char *from, size_t from_length,
                      CHARSET_INFO *from_cs)
  {
    LEX_STRING tmp;
    bool rc= convert_string(&tmp, to_cs, from, from_length, from_cs);
    to->str= tmp.str;
    to->length= tmp.length;
    return rc;
  }
  bool convert_string(LEX_CSTRING *to, CHARSET_INFO *tocs,
                      const LEX_CSTRING *from, CHARSET_INFO *fromcs,
                      bool simple_copy_is_possible)
  {
    if (!simple_copy_is_possible)
      return unlikely(convert_string(to, tocs, from->str, from->length, fromcs));
    if (fromcs == &my_charset_bin)
      return reinterpret_string_from_binary(to, tocs, from->str, from->length);
    *to= *from;
    return false;
  }
  /*
    Convert a strings between character sets.
    Uses my_convert_fix(), which uses an mb_wc .. mc_mb loop internally.
    dstcs and srccs cannot be &my_charset_bin.
  */
  bool convert_fix(CHARSET_INFO *dstcs, LEX_STRING *dst,
                   CHARSET_INFO *srccs, const char *src, size_t src_length,
                   String_copier *status);

  /*
    Same as above, but additionally sends ER_INVALID_CHARACTER_STRING
    in case of bad byte sequences or Unicode conversion problems.
  */
  bool convert_with_error(CHARSET_INFO *dstcs, LEX_STRING *dst,
                          CHARSET_INFO *srccs,
                          const char *src, size_t src_length);
  /*
    If either "dstcs" or "srccs" is &my_charset_bin,
    then performs native copying using copy_fix().
    Otherwise, performs Unicode conversion using convert_fix().
  */
  bool copy_fix(CHARSET_INFO *dstcs, LEX_STRING *dst,
                CHARSET_INFO *srccs, const char *src, size_t src_length,
                String_copier *status);

  /*
    Same as above, but additionally sends ER_INVALID_CHARACTER_STRING
    in case of bad byte sequences or Unicode conversion problems.
  */
  bool copy_with_error(CHARSET_INFO *dstcs, LEX_STRING *dst,
                       CHARSET_INFO *srccs, const char *src, size_t src_length);

  bool convert_string(String *s, CHARSET_INFO *from_cs, CHARSET_INFO *to_cs);

  /*
    Check if the string is wellformed, raise an error if not wellformed.
    @param str    - The string to check.
    @param length - the string length.
  */
  bool check_string_for_wellformedness(const char *str,
                                       size_t length,
                                       CHARSET_INFO *cs) const;

  bool to_ident_sys_alloc(Lex_ident_sys_st *to, const Lex_ident_cli_st *from);

  /*
    Create a string literal with optional client->connection conversion.
    @param str        - the string in the client character set
    @param length     - length of the string
    @param repertoire - the repertoire of the string
  */
  Item_basic_constant *make_string_literal(const char *str, size_t length,
                                           my_repertoire_t repertoire);
  Item_basic_constant *make_string_literal(const Lex_string_with_metadata_st &str)
  {
    my_repertoire_t repertoire= str.repertoire(variables.character_set_client);
    return make_string_literal(str.str, str.length, repertoire);
  }
  Item_basic_constant *make_string_literal_nchar(const Lex_string_with_metadata_st &str);
  Item_basic_constant *make_string_literal_charset(const Lex_string_with_metadata_st &str,
                                                   CHARSET_INFO *cs);
  bool make_text_string_sys(LEX_CSTRING *to,
                            const Lex_string_with_metadata_st *from)
  {
    return convert_string(to, system_charset_info,
                          from, charset(), charset_is_system_charset);
  }
  bool make_text_string_connection(LEX_CSTRING *to,
                                   const Lex_string_with_metadata_st *from)
  {
    return convert_string(to, variables.collation_connection,
                          from, charset(), charset_is_collation_connection);
  }
  bool make_text_string_filesystem(LEX_CSTRING *to,
                                   const Lex_string_with_metadata_st *from)
  {
    return convert_string(to, variables.character_set_filesystem,
                          from, charset(), charset_is_character_set_filesystem);
  }
  void add_changed_table(TABLE *table);
  void add_changed_table(const char *key, size_t key_length);
  CHANGED_TABLE_LIST * changed_table_dup(const char *key, size_t key_length);
  int prepare_explain_fields(select_result *result, List<Item> *field_list,
                             uint8 explain_flags, bool is_analyze);
  int send_explain_fields(select_result *result, uint8 explain_flags,
                          bool is_analyze);
  void make_explain_field_list(List<Item> &field_list, uint8 explain_flags,
                               bool is_analyze);
  void make_explain_json_field_list(List<Item> &field_list, bool is_analyze);

  /**
    Clear the current error, if any.
    We do not clear is_fatal_error or is_fatal_sub_stmt_error since we
    assume this is never called if the fatal error is set.

    @todo: To silence an error, one should use Internal_error_handler
    mechanism. Issuing an error that can be possibly later "cleared" is not
    compatible with other installed error handlers and audit plugins.
  */
  inline void clear_error(bool clear_diagnostics= 0)
  {
    DBUG_ENTER("clear_error");
    if (get_stmt_da()->is_error() || clear_diagnostics)
      get_stmt_da()->reset_diagnostics_area();
    is_slave_error= 0;
    if (killed == KILL_BAD_DATA)
      reset_killed();
    my_errno= 0;
    DBUG_VOID_RETURN;
  }

#ifndef EMBEDDED_LIBRARY
  inline bool vio_ok() const { return net.vio != 0; }
  /** Return FALSE if connection to client is broken. */
  bool is_connected()
  {
    /*
      All system threads (e.g., the slave IO thread) are connected but
      not using vio. So this function always returns true for all
      system threads.
    */
    return system_thread || (vio_ok() ? vio_is_connected(net.vio) : FALSE);
  }
#else
  inline bool vio_ok() const { return TRUE; }
  inline bool is_connected() { return TRUE; }
#endif

   void my_ok_with_recreate_info(const Recreate_info &info, ulong warn_count);
  /**
    Mark the current error as fatal. Warning: this does not
    set any error, it sets a property of the error, so must be
    followed or prefixed with my_error().
  */
  inline void fatal_error()
  {
    DBUG_ASSERT(get_stmt_da()->is_error() || killed);
    is_fatal_error= 1;
    DBUG_PRINT("error",("Fatal error set"));
  }
  /**
    TRUE if there is an error in the error stack.

    Please use this method instead of direct access to
    net.report_error.

    If TRUE, the current (sub)-statement should be aborted.
    The main difference between this member and is_fatal_error
    is that a fatal error can not be handled by a stored
    procedure continue handler, whereas a normal error can.

    To raise this flag, use my_error().
  */
  inline bool is_error() const { return m_stmt_da->is_error(); }
  void set_bulk_execution(void *bulk)
  {
    bulk_param= bulk;
    m_stmt_da->set_bulk_execution(MY_TEST(bulk));
  }
  bool is_bulk_op() const { return MY_TEST(bulk_param); }

  /// Returns Diagnostics-area for the current statement.
  Diagnostics_area *get_stmt_da()
  { return m_stmt_da; }

  /// Returns Diagnostics-area for the current statement.
  const Diagnostics_area *get_stmt_da() const
  { return m_stmt_da; }

  /// Sets Diagnostics-area for the current statement.
  void set_stmt_da(Diagnostics_area *da)
  { m_stmt_da= da; }

  inline CHARSET_INFO *charset() const { return variables.character_set_client; }
  void update_charset();
  void update_charset(CHARSET_INFO *character_set_client,
                      CHARSET_INFO *collation_connection)
  {
    variables.character_set_client= character_set_client;
    variables.collation_connection= collation_connection;
    update_charset();
  }
  void update_charset(CHARSET_INFO *character_set_client,
                      CHARSET_INFO *collation_connection,
                      CHARSET_INFO *character_set_results)
  {
    variables.character_set_client= character_set_client;
    variables.collation_connection= collation_connection;
    variables.character_set_results= character_set_results;
    update_charset();
  }

  inline Query_arena *activate_stmt_arena_if_needed(Query_arena *backup)
  {
    if (state == Query_arena::STMT_SP_QUERY_ARGUMENTS)
      /*
        Caller uses the arena with state STMT_SP_QUERY_ARGUMENTS for stored
        routine's parameters. Lifetime of these objects spans a lifetime of
        stored routine call and freed every time the stored routine execution
        has been completed. That is the reason why switching to statement's
        arena is not performed for arguments, else we would observe increasing
        of memory usage while a stored routine be called over and over again.
      */
      return NULL;

    /*
      Use the persistent arena if we are in a prepared statement or a stored
      procedure statement and we have not already changed to use this arena.
    */
    if (!stmt_arena->is_conventional() && mem_root != stmt_arena->mem_root)
    {
      set_n_backup_active_arena(stmt_arena, backup);
      return stmt_arena;
    }
    return 0;
  }


  bool is_item_tree_change_register_required()
  {
    return !stmt_arena->is_conventional();
  }

  void register_item_tree_change(Item **place)
  {
    /* TODO: check for OOM condition here */
    if (is_item_tree_change_register_required())
      nocheck_register_item_tree_change(place, *place, mem_root);
  }

  void change_item_tree(Item **place, Item *new_value)
  {
    DBUG_ENTER("THD::change_item_tree");
    DBUG_PRINT("enter", ("Register: %p (%p) <- %p",
                       *place, place, new_value));
    register_item_tree_change(place);
    *place= new_value;
    DBUG_VOID_RETURN;
  }
  /**
    Make change in item tree after checking whether it needs registering


    @param place         place where we should assign new value
    @param new_value     place of the new value

    @details
    see check_and_register_item_tree_change details
  */
  void check_and_register_item_tree(Item **place, Item **new_value)
  {
    if (!stmt_arena->is_conventional())
      check_and_register_item_tree_change(place, new_value, mem_root);
    /*
      We have to use memcpy instead of  *place= *new_value merge to
      avoid problems with strict aliasing.
    */
    memcpy((char*) place, new_value, sizeof(*new_value));
  }

  /*
    Cleanup statement parse state (parse tree, lex) and execution
    state after execution of a non-prepared SQL statement.
  */
  void end_statement();

  /*
    Mark thread to be killed, with optional error number and string.
    string is not released, so it has to be allocted on thd mem_root
    or be a global string

    Ensure that we don't replace a kill with a lesser one. For example
    if user has done 'kill_connection' we shouldn't replace it with
    KILL_QUERY.
  */
  inline void set_killed(killed_state killed_arg,
                         int killed_errno_arg= 0,
                         const char *killed_err_msg_arg= 0)
  {
    mysql_mutex_lock(&LOCK_thd_kill);
    set_killed_no_mutex(killed_arg, killed_errno_arg, killed_err_msg_arg);
    mysql_mutex_unlock(&LOCK_thd_kill);
  }
  /*
    This is only used by THD::awake where we need to keep the lock mutex
    locked over some time.
    It's ok to have this inline, as in most cases killed_errno_arg will
    be a constant 0 and most of the function will disappear.
  */
  inline void set_killed_no_mutex(killed_state killed_arg,
                                  int killed_errno_arg= 0,
                                  const char *killed_err_msg_arg= 0)
  {
    if (killed <= killed_arg)
    {
      killed= killed_arg;
      if (killed_errno_arg)
      {
        /*
          If alloc fails, we only remember the killed flag.
          The worst things that can happen is that we get
          a suboptimal error message.
        */
        if (!killed_err)
          killed_err= (err_info*) my_malloc(PSI_INSTRUMENT_ME, sizeof(*killed_err), MYF(MY_WME));
        if (likely(killed_err))
        {
          killed_err->no= killed_errno_arg;
          ::strmake((char*) killed_err->msg, killed_err_msg_arg,
                    sizeof(killed_err->msg)-1);
        }
      }
    }
  }
  int killed_errno();
  void reset_killed();
  inline void reset_kill_query()
  {
    if (killed < KILL_CONNECTION)
    {
      reset_killed();
      mysys_var->abort= 0;
    }
  }
  inline void send_kill_message()
  {
    mysql_mutex_lock(&LOCK_thd_kill);
    int err= killed_errno();
    if (err)
      my_message(err, killed_err ? killed_err->msg : ER_THD(this, err), MYF(0));
    mysql_mutex_unlock(&LOCK_thd_kill);
  }
  /* return TRUE if we will abort query if we make a warning now */
  inline bool really_abort_on_warning()
  {
    return (abort_on_warning &&
            (!transaction->stmt.modified_non_trans_table ||
             (variables.sql_mode & MODE_STRICT_ALL_TABLES)));
  }
  void set_status_var_init();
  void reset_n_backup_open_tables_state(Open_tables_backup *backup);
  void restore_backup_open_tables_state(Open_tables_backup *backup);
  void reset_sub_statement_state(Sub_statement_state *backup, uint new_state);
  void restore_sub_statement_state(Sub_statement_state *backup);
  void store_slow_query_state(Sub_statement_state *backup);
  void reset_slow_query_state();
  void add_slow_query_state(Sub_statement_state *backup);
  void set_n_backup_active_arena(Query_arena *set, Query_arena *backup);
  void restore_active_arena(Query_arena *set, Query_arena *backup);

  inline void get_binlog_format(enum_binlog_format *format,
                                enum_binlog_format *current_format)
  {
    *format= (enum_binlog_format) variables.binlog_format;
    *current_format= current_stmt_binlog_format;
  }
  inline enum_binlog_format get_current_stmt_binlog_format()
  {
    return current_stmt_binlog_format;
  }
  inline void set_binlog_format(enum_binlog_format format,
                                enum_binlog_format current_format)
  {
    DBUG_ENTER("set_binlog_format");
    variables.binlog_format= format;
    current_stmt_binlog_format= current_format;
    DBUG_VOID_RETURN;
  }
  inline void set_binlog_format_stmt()
  {
    DBUG_ENTER("set_binlog_format_stmt");
    variables.binlog_format=    BINLOG_FORMAT_STMT;
    current_stmt_binlog_format= BINLOG_FORMAT_STMT;
    DBUG_VOID_RETURN;
  }
  /*
    @todo Make these methods private or remove them completely.  Only
    decide_logging_format should call them. /Sven
  */
  inline void set_current_stmt_binlog_format_row_if_mixed()
  {
    DBUG_ENTER("set_current_stmt_binlog_format_row_if_mixed");
    /*
      This should only be called from decide_logging_format.

      @todo Once we have ensured this, uncomment the following
      statement, remove the big comment below that, and remove the
      in_sub_stmt==0 condition from the following 'if'.
    */
    /* DBUG_ASSERT(in_sub_stmt == 0); */
    /*
      If in a stored/function trigger, the caller should already have done the
      change. We test in_sub_stmt to prevent introducing bugs where people
      wouldn't ensure that, and would switch to row-based mode in the middle
      of executing a stored function/trigger (which is too late, see also
      reset_current_stmt_binlog_format_row()); this condition will make their
      tests fail and so force them to propagate the
      lex->binlog_row_based_if_mixed upwards to the caller.
    */
    if ((wsrep_binlog_format(variables.binlog_format) == BINLOG_FORMAT_MIXED) && (in_sub_stmt == 0))
      set_current_stmt_binlog_format_row();

    DBUG_VOID_RETURN;
  }

  inline void set_current_stmt_binlog_format(enum_binlog_format format)
  {
    current_stmt_binlog_format= format;
  }

  inline void set_current_stmt_binlog_format_row()
  {
    DBUG_ENTER("set_current_stmt_binlog_format_row");
    current_stmt_binlog_format= BINLOG_FORMAT_ROW;
    DBUG_VOID_RETURN;
  }
  /* Set binlog format temporarily to statement. Returns old format */
  inline enum_binlog_format set_current_stmt_binlog_format_stmt()
  {
    enum_binlog_format orig_format= current_stmt_binlog_format;
    DBUG_ENTER("set_current_stmt_binlog_format_stmt");
    current_stmt_binlog_format= BINLOG_FORMAT_STMT;
    DBUG_RETURN(orig_format);
  }
  inline void restore_stmt_binlog_format(enum_binlog_format format)
  {
    DBUG_ENTER("restore_stmt_binlog_format");
    DBUG_ASSERT(!is_current_stmt_binlog_format_row());
    current_stmt_binlog_format= format;
    DBUG_VOID_RETURN;
  }
  inline void reset_current_stmt_binlog_format_row()
  {
    DBUG_ENTER("reset_current_stmt_binlog_format_row");
    /*
      If there are temporary tables, don't reset back to
      statement-based. Indeed it could be that:
      CREATE TEMPORARY TABLE t SELECT UUID(); # row-based
      # and row-based does not store updates to temp tables
      # in the binlog.
      INSERT INTO u SELECT * FROM t; # stmt-based
      and then the INSERT will fail as data inserted into t was not logged.
      So we continue with row-based until the temp table is dropped.
      If we are in a stored function or trigger, we mustn't reset in the
      middle of its execution (as the binary logging way of a stored function
      or trigger is decided when it starts executing, depending for example on
      the caller (for a stored function: if caller is SELECT or
      INSERT/UPDATE/DELETE...).
    */
    DBUG_PRINT("debug",
               ("temporary_tables: %s, in_sub_stmt: %s, system_thread: %s",
                YESNO(has_temporary_tables()), YESNO(in_sub_stmt),
                show_system_thread(system_thread)));
    if (in_sub_stmt == 0)
    {
      if (wsrep_binlog_format(variables.binlog_format) == BINLOG_FORMAT_ROW)
        set_current_stmt_binlog_format_row();
      else if (!has_temporary_tables())
        set_current_stmt_binlog_format_stmt();
    }
    DBUG_VOID_RETURN;
  }

  /**
    Set the current database; use deep copy of C-string.

    @param new_db     a pointer to the new database name.
    @param new_db_len length of the new database name.

    Initialize the current database from a NULL-terminated string with
    length. If we run out of memory, we free the current database and
    return TRUE.  This way the user will notice the error as there will be
    no current database selected (in addition to the error message set by
    malloc).

    @note This operation just sets {db, db_length}. Switching the current
    database usually involves other actions, like switching other database
    attributes including security context. In the future, this operation
    will be made private and more convenient interface will be provided.

    @return Operation status
      @retval FALSE Success
      @retval TRUE  Out-of-memory error
  */
  bool set_db(const LEX_CSTRING *new_db);

  /** Set the current database, without copying */
  void reset_db(const LEX_CSTRING *new_db);

  /*
    Copy the current database to the argument. Use the current arena to
    allocate memory for a deep copy: current database may be freed after
    a statement is parsed but before it's executed.

    Can only be called by owner of thd (no mutex protection)
  */
  bool copy_db_to(LEX_CSTRING *to)
  {
    if (db.str)
    {
      to->str= strmake(db.str, db.length);
      to->length= db.length;
      return to->str == NULL;                     /* True on error */
    }

    /*
      No default database is set. In this case if it's guaranteed that
      no CTE can be used in the statement then we can throw an error right
      now at the parser stage. Otherwise the decision about throwing such
      a message must be postponed until a post-parser stage when we are able
      to resolve all CTE names as we don't need this message to be thrown
      for any CTE references.
    */
    if (!lex->with_cte_resolution)
      my_message(ER_NO_DB_ERROR, ER(ER_NO_DB_ERROR), MYF(0));
    return TRUE;
  }
  /* Get db name or "". */
  const char *get_db()
  { return safe_str(db.str); }

  thd_scheduler event_scheduler;

public:
  inline Internal_error_handler *get_internal_handler()
  { return m_internal_handler; }

  /**
    Add an internal error handler to the thread execution context.
    @param handler the exception handler to add
  */
  void push_internal_handler(Internal_error_handler *handler);

private:
  /**
    Handle a sql condition.
    @param sql_errno the condition error number
    @param sqlstate the condition sqlstate
    @param level the condition level
    @param msg the condition message text
    @param[out] cond_hdl the sql condition raised, if any
    @return true if the condition is handled
  */
  bool handle_condition(uint sql_errno,
                        const char* sqlstate,
                        Sql_condition::enum_warning_level *level,
                        const char* msg,
                        Sql_condition ** cond_hdl);

public:
  /**
    Remove the error handler last pushed.
  */
  Internal_error_handler *pop_internal_handler();

  /**
    Raise an exception condition.
    @param code the MYSQL_ERRNO error code of the error
  */
  void raise_error(uint code);

  /**
    Raise an exception condition, with a formatted message.
    @param code the MYSQL_ERRNO error code of the error
  */
  void raise_error_printf(uint code, ...);

  /**
    Raise a completion condition (warning).
    @param code the MYSQL_ERRNO error code of the warning
  */
  void raise_warning(uint code);

  /**
    Raise a completion condition (warning), with a formatted message.
    @param code the MYSQL_ERRNO error code of the warning
  */
  void raise_warning_printf(uint code, ...);

  /**
    Raise a completion condition (note), with a fixed message.
    @param code the MYSQL_ERRNO error code of the note
  */
  void raise_note(uint code);

  /**
    Raise an completion condition (note), with a formatted message.
    @param code the MYSQL_ERRNO error code of the note
  */
  void raise_note_printf(uint code, ...);

  /**
    @brief Push an error message into MySQL error stack with line
    and position information.

    This function provides semantic action implementers with a way
    to push the famous "You have a syntax error near..." error
    message into the error stack, which is normally produced only if
    a parse error is discovered internally by the Bison generated
    parser.
  */
  void parse_error(const char *err_text, const char *yytext)
  {
    Lex_input_stream *lip= &m_parser_state->m_lip;
    if (!yytext && !(yytext= lip->get_tok_start()))
        yytext= "";
    /* Push an error into the error stack */
    ErrConvString err(yytext, strlen(yytext), variables.character_set_client);
    my_printf_error(ER_PARSE_ERROR,  ER_THD(this, ER_PARSE_ERROR), MYF(0),
                    err_text, err.ptr(), lip->yylineno);
  }
  void parse_error(uint err_number, const char *yytext= 0)
  {
    parse_error(ER_THD(this, err_number), yytext);
  }
  void parse_error()
  {
    parse_error(ER_SYNTAX_ERROR);
  }
#ifdef mysqld_error_find_printf_error_used
  void parse_error(const char *t)
  {
  }
#endif
private:
  /*
    Only the implementation of the SIGNAL and RESIGNAL statements
    is permitted to raise SQL conditions in a generic way,
    or to raise them by bypassing handlers (RESIGNAL).
    To raise a SQL condition, the code should use the public
    raise_error() or raise_warning() methods provided by class THD.
  */
  friend class Sql_cmd_common_signal;
  friend class Sql_cmd_signal;
  friend class Sql_cmd_resignal;
  friend void push_warning(THD*, Sql_condition::enum_warning_level, uint, const char*);
  friend void my_message_sql(uint, const char *, myf);

  /**
    Raise a generic SQL condition.
    @param sql_errno the condition error number
    @param sqlstate the condition SQLSTATE
    @param level the condition level
    @param msg the condition message text
    @return The condition raised, or NULL
  */
  Sql_condition* raise_condition(uint sql_errno, const char* sqlstate,
                  Sql_condition::enum_warning_level level, const char* msg)
  {
    Sql_condition cond(NULL, // don't strdup the msg
                       Sql_condition_identity(sql_errno, sqlstate, level,
                                              Sql_user_condition_identity()),
                       msg, get_stmt_da()->current_row_for_warning());
    return raise_condition(&cond);
  }

  Sql_condition* raise_condition(const Sql_condition *cond);

private:
  void push_warning_truncated_priv(Sql_condition::enum_warning_level level,
                                   uint sql_errno,
                                   const char *type_str, const char *val)
  {
    DBUG_ASSERT(sql_errno == ER_TRUNCATED_WRONG_VALUE ||
                sql_errno == ER_WRONG_VALUE);
    char buff[MYSQL_ERRMSG_SIZE];
    CHARSET_INFO *cs= &my_charset_latin1;
    cs->cset->snprintf(cs, buff, sizeof(buff),
                       ER_THD(this, sql_errno), type_str, val);
    /*
      Note: the format string can vary between ER_TRUNCATED_WRONG_VALUE
      and ER_WRONG_VALUE, but the code passed to push_warning() is
      always ER_TRUNCATED_WRONG_VALUE. This is intentional.
    */
    push_warning(this, level, ER_TRUNCATED_WRONG_VALUE, buff);
  }
public:
  void push_warning_truncated_wrong_value(Sql_condition::enum_warning_level level,
                                          const char *type_str, const char *val)
  {
    return push_warning_truncated_priv(level, ER_TRUNCATED_WRONG_VALUE,
                                       type_str, val);
  }
  void push_warning_wrong_value(Sql_condition::enum_warning_level level,
                                const char *type_str, const char *val)
  {
    return push_warning_truncated_priv(level, ER_WRONG_VALUE, type_str, val);
  }
  void push_warning_truncated_wrong_value(const char *type_str, const char *val)
  {
    return push_warning_truncated_wrong_value(Sql_condition::WARN_LEVEL_WARN,
                                              type_str, val);
  }
  void push_warning_truncated_value_for_field(Sql_condition::enum_warning_level
                                              level, const char *type_str,
                                              const char *val,
                                              const char *db_name,
                                              const char *table_name,
                                              const char *name)
  {
    DBUG_ASSERT(name);
    char buff[MYSQL_ERRMSG_SIZE];
    CHARSET_INFO *cs= &my_charset_latin1;

    if (!db_name)
      db_name= "";
    if (!table_name)
      table_name= "";
    cs->cset->snprintf(cs, buff, sizeof(buff),
                       ER_THD(this, ER_TRUNCATED_WRONG_VALUE_FOR_FIELD),
                       type_str, val, db_name, table_name, name,
                       (ulong) get_stmt_da()->current_row_for_warning());
    push_warning(this, level, ER_TRUNCATED_WRONG_VALUE, buff);

  }
  void push_warning_wrong_or_truncated_value(Sql_condition::enum_warning_level level,
                                             bool totally_useless_value,
                                             const char *type_str,
                                             const char *val,
                                             const char *db_name,
                                             const char *table_name,
                                             const char *field_name)
  {
    if (field_name)
      push_warning_truncated_value_for_field(level, type_str, val,
                                             db_name, table_name, field_name);
    else if (totally_useless_value)
      push_warning_wrong_value(level, type_str, val);
    else
      push_warning_truncated_wrong_value(level, type_str, val);
  }

public:
  /** Overloaded to guard query/query_length fields */
  void set_statement(Statement *stmt) override;
  inline void set_command(enum enum_server_command command)
  {
    DBUG_ASSERT(command != COM_SLEEP);
    m_command= command;
#ifdef HAVE_PSI_THREAD_INTERFACE
    PSI_STATEMENT_CALL(set_thread_command)(m_command);
#endif
  }
  /* As sleep needs a bit of special handling, we have a special case for it */
  inline void mark_connection_idle()
  {
    proc_info= 0;
    m_command= COM_SLEEP;
#ifdef HAVE_PSI_THREAD_INTERFACE
    PSI_STATEMENT_CALL(set_thread_command)(m_command);
#endif
  }

  inline enum enum_server_command get_command() const
  { return m_command; }

  /**
    Assign a new value to thd->query and thd->query_id and mysys_var.
    Protected with LOCK_thd_data mutex.
  */
  void set_query(char *query_arg, size_t query_length_arg,
                 CHARSET_INFO *cs_arg)
  {
    set_query(CSET_STRING(query_arg, query_length_arg, cs_arg));
  }
  void set_query(char *query_arg, size_t query_length_arg) /*Mutex protected*/
  {
    set_query(CSET_STRING(query_arg, query_length_arg, charset()));
  }
  void set_query(const CSET_STRING &string_arg)
  {
    mysql_mutex_lock(&LOCK_thd_data);
    set_query_inner(string_arg);
    mysql_mutex_unlock(&LOCK_thd_data);

    PSI_CALL_set_thread_info(query(), query_length());
  }
  void reset_query()               /* Mutex protected */
  { set_query(CSET_STRING()); }
  void set_query_and_id(char *query_arg, uint32 query_length_arg,
                        CHARSET_INFO *cs, query_id_t new_query_id);
  void set_query_id(query_id_t new_query_id)
  {
    query_id= new_query_id;
#ifdef WITH_WSREP
    if (WSREP_NNULL(this))
    {
      set_wsrep_next_trx_id(query_id);
      WSREP_DEBUG("assigned new next trx id: %" PRIu64, wsrep_next_trx_id());
    }
#endif /* WITH_WSREP */
  }
  void set_open_tables(TABLE *open_tables_arg)
  {
    mysql_mutex_lock(&LOCK_thd_data);
    open_tables= open_tables_arg;
    mysql_mutex_unlock(&LOCK_thd_data);
  }
  void set_mysys_var(struct st_my_thread_var *new_mysys_var);
  void enter_locked_tables_mode(enum_locked_tables_mode mode_arg)
  {
    DBUG_ASSERT(locked_tables_mode == LTM_NONE);

    if (mode_arg == LTM_LOCK_TABLES)
    {
      /*
        When entering LOCK TABLES mode we should set explicit duration
        for all metadata locks acquired so far in order to avoid releasing
        them till UNLOCK TABLES statement.
        We don't do this when entering prelocked mode since sub-statements
        don't release metadata locks and restoring status-quo after leaving
        prelocking mode gets complicated.
      */
      mdl_context.set_explicit_duration_for_all_locks();
    }

    locked_tables_mode= mode_arg;
  }
  void leave_locked_tables_mode();
  /* Relesae transactional locks if there are no active transactions */
  void release_transactional_locks()
  {
    if (!in_active_multi_stmt_transaction())
      mdl_context.release_transactional_locks(this);
  }
  int decide_logging_format(TABLE_LIST *tables);

  /*
   In Some cases when decide_logging_format is called it does not have
   all information to decide the logging format. So that cases we call
   decide_logging_format_2 at later stages in execution.

   One example would be binlog format for insert on duplicate key
   (IODKU) but column with unique key is not inserted.  We do not have
   inserted columns info when we call decide_logging_format so on
   later stage we call reconsider_logging_format_for_iodup()
  */
  void reconsider_logging_format_for_iodup(TABLE *table);

  enum need_invoker { INVOKER_NONE=0, INVOKER_USER, INVOKER_ROLE};
  void binlog_invoker(bool role) { m_binlog_invoker= role ? INVOKER_ROLE : INVOKER_USER; }
  enum need_invoker need_binlog_invoker() { return m_binlog_invoker; }
  void get_definer(LEX_USER *definer, bool role);
  void set_invoker(const LEX_CSTRING *user, const LEX_CSTRING *host)
  {
    invoker.user= *user;
    invoker.host= *host;
  }
  LEX_CSTRING get_invoker_user() { return invoker.user; }
  LEX_CSTRING get_invoker_host() { return invoker.host; }
  bool has_invoker() { return invoker.user.length > 0; }

  void print_aborted_warning(uint threshold, const char *reason)
  {
    if (global_system_variables.log_warnings > threshold)
    {
      char real_ip_str[64];
      real_ip_str[0]= 0;

      /* For proxied connections, add the real IP to the warning message */
      if (net.using_proxy_protocol && net.vio)
      {
        if(net.vio->localhost)
          snprintf(real_ip_str, sizeof(real_ip_str), " real ip: 'localhost'");
        else
        {
          char buf[INET6_ADDRSTRLEN];
          if (!vio_getnameinfo((sockaddr *)&(net.vio->remote), buf,
              sizeof(buf),NULL, 0, NI_NUMERICHOST))
          {
            snprintf(real_ip_str, sizeof(real_ip_str), " real ip: '%s'",buf);
          }
        }
      }
      Security_context *sctx= &main_security_ctx;
      sql_print_warning(ER_THD(this, ER_NEW_ABORTING_CONNECTION),
                        thread_id, (db.str ? db.str : "unconnected"),
                        sctx->user ? sctx->user : "unauthenticated",
                        sctx->host_or_ip, real_ip_str, reason);
    }
  }

public:
  void clear_wakeup_ready() { wakeup_ready= false; }
  /*
    Sleep waiting for others to wake us up with signal_wakeup_ready().
    Must call clear_wakeup_ready() before waiting.
  */
  void wait_for_wakeup_ready();
  /* Wake this thread up from wait_for_wakeup_ready(). */
  void signal_wakeup_ready();

  void add_status_to_global()
  {
    DBUG_ASSERT(status_in_global == 0);
    mysql_mutex_lock(&LOCK_status);
    add_to_status(&global_status_var, &status_var);
    /* Mark that this THD status has already been added in global status */
    status_var.global_memory_used= 0;
    status_in_global= 1;
    mysql_mutex_unlock(&LOCK_status);
  }

  wait_for_commit *wait_for_commit_ptr;
  int wait_for_prior_commit(bool allow_kill=true)
  {
    if (wait_for_commit_ptr)
      return wait_for_commit_ptr->wait_for_prior_commit(this, allow_kill);
    return 0;
  }
  void wakeup_subsequent_commits(int wakeup_error)
  {
    if (wait_for_commit_ptr)
      wait_for_commit_ptr->wakeup_subsequent_commits(wakeup_error);
  }
  wait_for_commit *suspend_subsequent_commits() {
    wait_for_commit *suspended= wait_for_commit_ptr;
    wait_for_commit_ptr= NULL;
    return suspended;
  }
  void resume_subsequent_commits(wait_for_commit *suspended) {
    DBUG_ASSERT(!wait_for_commit_ptr);
    wait_for_commit_ptr= suspended;
  }

  void mark_transaction_to_rollback(bool all);
  bool internal_transaction() { return transaction != &default_transaction; }
private:

  /** The current internal error handler for this thread, or NULL. */
  Internal_error_handler *m_internal_handler;

  /**
    The lex to hold the parsed tree of conventional (non-prepared) queries.
    Whereas for prepared and stored procedure statements we use an own lex
    instance for each new query, for conventional statements we reuse
    the same lex. (@see mysql_parse for details).
  */
  LEX main_lex;
  /**
    This memory root is used for two purposes:
    - for conventional queries, to allocate structures stored in main_lex
    during parsing, and allocate runtime data (execution plan, etc.)
    during execution.
    - for prepared queries, only to allocate runtime data. The parsed
    tree itself is reused between executions and thus is stored elsewhere.
  */
  MEM_ROOT main_mem_root;
  Diagnostics_area main_da;
  Diagnostics_area *m_stmt_da;

  /**
    It will be set if CURRENT_USER() or CURRENT_ROLE() is called in account
    management statements or default definer is set in CREATE/ALTER SP, SF,
    Event, TRIGGER or VIEW statements.

    Current user or role will be binlogged into Query_log_event if
    m_binlog_invoker is not NONE; It will be stored into invoker_host and
    invoker_user by SQL thread.
   */
  enum need_invoker m_binlog_invoker;

  /**
    It points to the invoker in the Query_log_event.
    SQL thread use it as the default definer in CREATE/ALTER SP, SF, Event,
    TRIGGER or VIEW statements or current user in account management
    statements if it is not NULL.
   */
  AUTHID invoker;

public:
  Session_tracker session_tracker;
  /*
    Flag, mutex and condition for a thread to wait for a signal from another
    thread.

    Currently used to wait for group commit to complete, and COND_wakeup_ready
    is used for threads to wait on semi-sync ACKs (though is protected by
    Repl_semi_sync_master::LOCK_binlog). Note the following relationships
    between these two use-cases when using
    rpl_semi_sync_master_wait_point=AFTER_SYNC during group commit:
      1) Non-leader threads use COND_wakeup_ready to wait for the leader thread
         to complete binlog commit.
      2) The leader thread uses COND_wakeup_ready to await ACKs from the
         replica before signalling the non-leader threads to wake up.

    With wait_point=AFTER_COMMIT, there is no overlap as binlogging has
    finished, so COND_wakeup_ready is safe to re-use.
  */
  bool wakeup_ready;
  mysql_mutex_t LOCK_wakeup_ready;
  mysql_cond_t COND_wakeup_ready;
  /*
    The GTID assigned to the last commit. If no GTID was assigned to any commit
    so far, this is indicated by last_commit_gtid.seq_no == 0.
  */
private:
  rpl_gtid m_last_commit_gtid;

public:
  rpl_gtid get_last_commit_gtid() { return m_last_commit_gtid; }
  void set_last_commit_gtid(rpl_gtid &gtid);


  LF_PINS *tdc_hash_pins;
  LF_PINS *xid_hash_pins;
  bool fix_xid_hash_pins();

  const XID *get_xid() const
  {
#ifdef WITH_WSREP
    if (!wsrep_xid.is_null())
      return &wsrep_xid;
#endif /* WITH_WSREP */
    return (transaction->xid_state.is_explicit_XA() ?
            transaction->xid_state.get_xid() :
            &transaction->implicit_xid);
  }

/* Members related to temporary tables. */
public:
  /* Opened table states. */
  enum Temporary_table_state {
    TMP_TABLE_IN_USE,
    TMP_TABLE_NOT_IN_USE,
    TMP_TABLE_ANY
  };
  bool has_thd_temporary_tables();
  bool has_temporary_tables();

  TABLE *create_and_open_tmp_table(LEX_CUSTRING *frm,
                                   const char *path,
                                   const char *db,
                                   const char *table_name,
                                   bool open_internal_tables);

  TABLE *find_temporary_table(const char *db, const char *table_name,
                              Temporary_table_state state= TMP_TABLE_IN_USE);
  TABLE *find_temporary_table(const TABLE_LIST *tl,
                              Temporary_table_state state= TMP_TABLE_IN_USE);

  TMP_TABLE_SHARE *find_tmp_table_share_w_base_key(const char *key,
                                                   uint key_length);
  TMP_TABLE_SHARE *find_tmp_table_share(const char *db,
                                        const char *table_name);
  TMP_TABLE_SHARE *find_tmp_table_share(const TABLE_LIST *tl);
  TMP_TABLE_SHARE *find_tmp_table_share(const char *key, size_t key_length);

  bool open_temporary_table(TABLE_LIST *tl);
  bool open_temporary_tables(TABLE_LIST *tl);

  bool close_temporary_tables();
  bool rename_temporary_table(TABLE *table, const LEX_CSTRING *db,
                              const LEX_CSTRING *table_name);
  bool drop_temporary_table(TABLE *table, bool *is_trans, bool delete_table);
  bool rm_temporary_table(handlerton *hton, const char *path);
  void mark_tmp_tables_as_free_for_reuse();
  void mark_tmp_table_as_free_for_reuse(TABLE *table);

  TMP_TABLE_SHARE* save_tmp_table_share(TABLE *table);
  void restore_tmp_table_share(TMP_TABLE_SHARE *share);
  void close_unused_temporary_table_instances(const TABLE_LIST *tl);

private:
  /* Whether a lock has been acquired? */
  bool m_tmp_tables_locked;

  uint create_tmp_table_def_key(char *key, const char *db,
                                const char *table_name);
  TMP_TABLE_SHARE *create_temporary_table(LEX_CUSTRING *frm,
                                          const char *path, const char *db,
                                          const char *table_name);
  TABLE *find_temporary_table(const char *key, uint key_length,
                              Temporary_table_state state);
  TABLE *open_temporary_table(TMP_TABLE_SHARE *share, const char *alias);
  bool find_and_use_tmp_table(const TABLE_LIST *tl, TABLE **out_table);
  bool use_temporary_table(TABLE *table, TABLE **out_table);
  void close_temporary_table(TABLE *table);
  bool log_events_and_free_tmp_shares();
  bool free_tmp_table_share(TMP_TABLE_SHARE *share, bool delete_table);
  void free_temporary_table(TABLE *table);
  bool lock_temporary_tables();
  void unlock_temporary_tables();

  inline uint tmpkeyval(TMP_TABLE_SHARE *share)
  {
    return uint4korr(share->table_cache_key.str +
                     share->table_cache_key.length - 4);
  }

  inline TMP_TABLE_SHARE *tmp_table_share(TABLE *table)
  {
    DBUG_ASSERT(table->s->tmp_table);
    return static_cast<TMP_TABLE_SHARE *>(table->s);
  }

public:
  thd_async_state async_state;
#ifdef HAVE_REPLICATION
  /*
    If we do a purge of binary logs, log index info of the threads
    that are currently reading it needs to be adjusted. To do that
    each thread that is using LOG_INFO needs to adjust the pointer to it
  */
  LOG_INFO *current_linfo;
  Slave_info *slave_info;

  void set_current_linfo(LOG_INFO *linfo);
  void reset_current_linfo() { set_current_linfo(0); }

  int register_slave(uchar *packet, size_t packet_length);
  void unregister_slave();
  bool is_binlog_dump_thread();
#endif

  inline ulong wsrep_binlog_format(ulong binlog_format) const
  {
#ifdef WITH_WSREP
    // During CTAS we force ROW format
    if (wsrep_ctas)
      return BINLOG_FORMAT_ROW;
    else
      return ((wsrep_forced_binlog_format != BINLOG_FORMAT_UNSPEC) ?
               wsrep_forced_binlog_format : binlog_format);
#else
    return (binlog_format);
#endif
  }

#ifdef WITH_WSREP
  bool                      wsrep_applier; /* dedicated slave applier thread */
  bool                      wsrep_applier_closing; /* applier marked to close */
  bool                      wsrep_client_thread; /* to identify client threads*/
  query_id_t                wsrep_last_query_id;
  XID                       wsrep_xid;

  /** This flag denotes that record locking should be skipped during INSERT,
     gap locking during SELECT, and write-write conflicts due to innodb
     snapshot isolation during DELETE.
     Only used by the streaming replication thread that only modifies the
     mysql.wsrep_streaming_log table. */
  my_bool                   wsrep_skip_locking;

  mysql_cond_t              COND_wsrep_thd;

  // changed from wsrep_seqno_t to wsrep_trx_meta_t in wsrep API rev 75
  uint32                    wsrep_rand;
  rpl_group_info            *wsrep_rgi;
  bool                      wsrep_converted_lock_session;
  char                      wsrep_info[128]; /* string for dynamic proc info */
  ulong                     wsrep_retry_counter; // of autocommit
  bool                      wsrep_PA_safe;
  char*                     wsrep_retry_query;
  size_t                    wsrep_retry_query_len;
  enum enum_server_command  wsrep_retry_command;
  enum wsrep_consistency_check_mode 
                            wsrep_consistency_check;
  std::vector<wsrep::provider::status_variable> wsrep_status_vars;
  int                       wsrep_mysql_replicated;
  const char*               wsrep_TOI_pre_query; /* a query to apply before 
                                                    the actual TOI query */
  size_t                    wsrep_TOI_pre_query_len;
  wsrep_po_handle_t         wsrep_po_handle;
  size_t                    wsrep_po_cnt;
  void                      *wsrep_apply_format;
  uchar*                    wsrep_rbr_buf;
  wsrep_gtid_t              wsrep_sync_wait_gtid;
  uint64                    wsrep_last_written_gtid_seqno;
  uint64                    wsrep_current_gtid_seqno;
  ulong                     wsrep_affected_rows;
  bool                      wsrep_has_ignored_error;
  /* true if wsrep_on was ON in last wsrep_on_update */
  bool                      wsrep_was_on;

  /*
    When enabled, do not replicate/binlog updates from the current table that's
    being processed. At the moment, it is used to keep mysql.gtid_slave_pos
    table updates from being replicated to other nodes via galera replication.
  */
  bool                      wsrep_ignore_table;
  /* thread who has started kill for this THD protected by LOCK_thd_data*/
  my_thread_id              wsrep_aborter;
  /* Kill signal used, if thread was killed by manual KILL. Protected by
     LOCK_thd_kill. */
  std::atomic<killed_state> wsrep_abort_by_kill;
  /* */
  struct err_info*          wsrep_abort_by_kill_err;
#ifndef DBUG_OFF
  int                       wsrep_killed_state;
#endif /* DBUG_OFF */
  /* true if BF abort is observed in do_command() right after reading
  client's packet, and if the client has sent PS execute command. */
  bool                      wsrep_delayed_BF_abort;
  // true if this transaction is CREATE TABLE AS SELECT (CTAS)
  bool                      wsrep_ctas;
  /*
    Transaction id:
    * m_wsrep_next_trx_id is assigned on the first query after
      wsrep_next_trx_id() return WSREP_UNDEFINED_TRX_ID
    * Each storage engine must assign value of wsrep_next_trx_id()
      when the transaction starts.
    * Effective transaction id is returned via wsrep_trx_id()
   */
  /*
    Return effective transaction id
  */
  wsrep_trx_id_t wsrep_trx_id() const
  {
    return m_wsrep_client_state.transaction().id().get();
  }


  /*
    Set next trx id
   */
  void set_wsrep_next_trx_id(query_id_t query_id)
  {
    m_wsrep_next_trx_id = (wsrep_trx_id_t) query_id;
  }
  /*
    Return next trx id
   */
  wsrep_trx_id_t wsrep_next_trx_id() const
  {
    return m_wsrep_next_trx_id;
  }
  /*
    If node is async slave and have parallel execution, wait for prior commits.
   */
  bool wsrep_parallel_slave_wait_for_prior_commit();
private:
  wsrep_trx_id_t m_wsrep_next_trx_id; /* cast from query_id_t */
  /* wsrep-lib */
  Wsrep_mutex m_wsrep_mutex;
  Wsrep_condition_variable m_wsrep_cond;
  Wsrep_client_service m_wsrep_client_service;
  Wsrep_client_state m_wsrep_client_state;

public:
  Wsrep_client_state& wsrep_cs() { return m_wsrep_client_state; }
  const Wsrep_client_state& wsrep_cs() const { return m_wsrep_client_state; }
  const wsrep::transaction& wsrep_trx() const
  { return m_wsrep_client_state.transaction(); }
  const wsrep::streaming_context& wsrep_sr() const
  { return m_wsrep_client_state.transaction().streaming_context(); }
  /* Pointer to applier service for streaming THDs. This is needed to
     be able to delete applier service object in case of background
     rollback. */
  Wsrep_applier_service* wsrep_applier_service;
  /* wait_for_commit struct for binlog group commit */
  wait_for_commit wsrep_wfc;
#endif /* WITH_WSREP */

  /* Handling of timeouts for commands */
  thr_timer_t query_timer;

public:
  void set_query_timer()
  {
#ifndef EMBEDDED_LIBRARY
    /*
      Slave vs user threads have timeouts configured via different variables,
      so pick the appropriate one to use.
    */
    ulonglong timeout_val=
        slave_thread ? slave_max_statement_time : variables.max_statement_time;

    /*
      Don't start a query timer if
      - If timeouts are not set
      - if we are in a stored procedure or sub statement
      - If we already have set a timeout (happens when running prepared
        statements that calls mysql_execute_command())
    */
    if (!timeout_val || spcont || in_sub_stmt || query_timer.expired == 0)
      return;
    thr_timer_settime(&query_timer, timeout_val);
#endif
  }
  void reset_query_timer()
  {
#ifndef EMBEDDED_LIBRARY
    if (spcont || in_sub_stmt)
      return;
    if (!query_timer.expired)
      thr_timer_end(&query_timer);
#endif
  }
  bool restore_set_statement_var()
  {
    return main_lex.restore_set_statement_var();
  }
  /* Copy relevant `stmt` transaction flags to `all` transaction. */
  void merge_unsafe_rollback_flags()
  {
    if (transaction->stmt.modified_non_trans_table)
      transaction->all.modified_non_trans_table= TRUE;
    transaction->all.m_unsafe_rollback_flags|=
      (transaction->stmt.m_unsafe_rollback_flags &
       (THD_TRANS::MODIFIED_NON_TRANS_TABLE |
        THD_TRANS::DID_WAIT | THD_TRANS::CREATED_TEMP_TABLE |
        THD_TRANS::DROPPED_TEMP_TABLE | THD_TRANS::DID_DDL |
        THD_TRANS::EXECUTED_TABLE_ADMIN_CMD));
  }

  uint get_net_wait_timeout()
  {
    if (in_active_multi_stmt_transaction())
    {
      if (transaction->all.is_trx_read_write())
      {
        if (variables.idle_write_transaction_timeout > 0)
          return variables.idle_write_transaction_timeout;
      }
      else
      {
        if (variables.idle_readonly_transaction_timeout > 0)
          return variables.idle_readonly_transaction_timeout;
      }

      if (variables.idle_transaction_timeout > 0)
        return variables.idle_transaction_timeout;
    }

    return variables.net_wait_timeout;
  }

  /**
    Switch to a sublex, to parse a substatement or an expression.
  */
  void set_local_lex(sp_lex_local *sublex)
  {
    DBUG_ASSERT(lex->sphead);
    lex= sublex;
    /* Reset part of parser state which needs this. */
    m_parser_state->m_yacc.reset_before_substatement();
  }

  /**
    Switch back from a sublex (currently pointed by this->lex) to the old lex.
    Sublex is merged to "oldlex" and this->lex is set to "oldlex".

    This method is called after parsing a substatement or an expression.
    set_local_lex() must be previously called.
    @param oldlex - The old lex which was active before set_local_lex().
    @returns      - false on success, true on error (failed to merge LEX's).

    See also sp_head::merge_lex().
  */
  bool restore_from_local_lex_to_old_lex(LEX *oldlex);

  Item *sp_fix_func_item(Item **it_addr);
  Item *sp_fix_func_item_for_assignment(const Field *to, Item **it_addr);
  Item *sp_prepare_func_item(Item **it_addr, uint cols);
  bool sp_eval_expr(Field *result_field, Item **expr_item_ptr);

  bool sql_parser(LEX *old_lex, LEX *lex,
                  char *str, uint str_len, bool stmt_prepare_mode);

  myf get_utf8_flag() const
  {
    return (variables.old_behavior & OLD_MODE_UTF8_IS_UTF8MB3 ?
            MY_UTF8_IS_UTF8MB3 : 0);
  }

  Charset_collation_context
    charset_collation_context_create_db() const
  {
    return Charset_collation_context(variables.collation_server,
                                     variables.collation_server);
  }
  Charset_collation_context
    charset_collation_context_alter_db(const char *db);
  Charset_collation_context
    charset_collation_context_create_table_in_db(const char *db);
  Charset_collation_context
    charset_collation_context_alter_table(const TABLE_SHARE *s);

  /**
    Save current lex to the output parameter and reset it to point to
    main_lex. This method is called from mysql_client_binlog_statement()
    to temporary

    @param[out] backup_lex  original value of current lex
  */

  void backup_and_reset_current_lex(LEX **backup_lex)
  {
    *backup_lex= lex;
    lex= &main_lex;
  }


  /**
    Restore current lex to its original value it had before calling the method
    backup_and_reset_current_lex().

    @param backup_lex  original value of current lex
  */

  void restore_current_lex(LEX *backup_lex)
  {
    lex= backup_lex;
  }

  bool should_collect_handler_stats()
  {
    /*
      We update handler_stats.active to ensure that we have the same
      value across the whole statement.
      This function is only called from TABLE::init() so the value will
      be the same for the whole statement.
    */
    handler_stats.active=
      ((variables.log_slow_verbosity & LOG_SLOW_VERBOSITY_ENGINE) ||
       lex->analyze_stmt);
    return handler_stats.active;
  }

  /* Return true if we should create a note when an unusable key is found */
  bool give_notes_for_unusable_keys()
  {
    return ((variables.note_verbosity & (NOTE_VERBOSITY_UNUSABLE_KEYS)) ||
            (lex->describe && // Is EXPLAIN
             (variables.note_verbosity & NOTE_VERBOSITY_EXPLAIN)));
  }

  bool vers_insert_history_fast(const TABLE *table)
  {
    DBUG_ASSERT(table->versioned());
    return table->versioned(VERS_TIMESTAMP) &&
           (variables.option_bits & OPTION_INSERT_HISTORY) &&
            lex->duplicates == DUP_ERROR;
  }

  bool vers_insert_history(const Field *field)
  {
    if (!field->vers_sys_field())
      return false;
    if (!vers_insert_history_fast(field->table))
      return false;
    if (lex->sql_command != SQLCOM_INSERT &&
        lex->sql_command != SQLCOM_INSERT_SELECT &&
        lex->sql_command != SQLCOM_LOAD)
      return false;
    return !is_set_timestamp_forbidden(this);
  }
};


/*
  Start a new independent transaction for the THD.
  The old one is stored in this object and restored when calling
  restore_old_transaction() or when the object is freed
*/

class start_new_trans
{
  /* container for handler's private per-connection data */
  Ha_data old_ha_data[MAX_HA];
  struct THD::st_transactions *old_transaction, new_transaction;
  Open_tables_backup open_tables_state_backup;
  MDL_savepoint mdl_savepoint;
  PSI_transaction_locker *m_transaction_psi;
  THD *org_thd;
  uint in_sub_stmt;
  uint server_status;
  my_bool wsrep_on;

public:
  start_new_trans(THD *thd);
  ~start_new_trans()
  {
    destroy();
  }
  void destroy()
  {
    if (org_thd)                                // Safety
      restore_old_transaction();
    new_transaction.free();
  }
  void restore_old_transaction();
};

/** A short cut for thd->get_stmt_da()->set_ok_status(). */

inline void
my_ok(THD *thd, ulonglong affected_rows_arg= 0, ulonglong id= 0,
        const char *message= NULL)
{
  thd->set_row_count_func(affected_rows_arg);
  thd->set_affected_rows(affected_rows_arg);
  thd->get_stmt_da()->set_ok_status(affected_rows_arg, id, message);
}


/** A short cut for thd->get_stmt_da()->set_eof_status(). */

inline void
my_eof(THD *thd)
{
  thd->set_row_count_func(-1);
  thd->get_stmt_da()->set_eof_status(thd);

  TRANSACT_TRACKER(add_trx_state(thd, TX_RESULT_SET));
}

#define tmp_disable_binlog(A)                                              \
  {ulonglong tmp_disable_binlog__save_options= (A)->variables.option_bits; \
  (A)->variables.option_bits&= ~OPTION_BIN_LOG;                            \
  (A)->variables.option_bits|= OPTION_BIN_TMP_LOG_OFF;

#define reenable_binlog(A)                                                  \
  (A)->variables.option_bits= tmp_disable_binlog__save_options; }


inline date_conv_mode_t sql_mode_for_dates(THD *thd)
{
  static_assert((ulonglong(date_conv_mode_t::KNOWN_MODES) &
                 ulonglong(time_round_mode_t::KNOWN_MODES)) == 0,
                "date_conv_mode_t and time_round_mode_t must use different "
                "bit values");
  static_assert(MODE_NO_ZERO_DATE    == date_mode_t::NO_ZERO_DATE &&
                MODE_NO_ZERO_IN_DATE == date_mode_t::NO_ZERO_IN_DATE &&
                MODE_INVALID_DATES   == date_mode_t::INVALID_DATES,
                "sql_mode_t and date_mode_t values must be equal");
  return date_conv_mode_t(thd->variables.sql_mode &
          (MODE_NO_ZERO_DATE | MODE_NO_ZERO_IN_DATE | MODE_INVALID_DATES));
}

/*
  Used to hold information about file and file structure in exchange
  via non-DB file (...INTO OUTFILE..., ...LOAD DATA...)
  XXX: We never call destructor for objects of this class.
*/

class sql_exchange :public Sql_alloc
{
public:
  enum enum_filetype filetype; /* load XML, Added by Arnold & Erik */
  const char *file_name;
  String *field_term,*enclosed,*line_term,*line_start,*escaped;
  bool opt_enclosed;
  bool dumpfile;
  ulong skip_lines;
  CHARSET_INFO *cs;
  sql_exchange(const char *name, bool dumpfile_flag,
               enum_filetype filetype_arg= FILETYPE_CSV);
  bool escaped_given(void) const;
};

/*
  This is used to get result from a select
*/

class JOIN;

/* Pure interface for sending tabular data */
class select_result_sink: public Sql_alloc
{
public:
  THD *thd;
  select_result_sink(THD *thd_arg): thd(thd_arg) {}
  inline int send_data_with_check(List<Item> &items,
                              SELECT_LEX_UNIT *u,
                              ha_rows sent)
  {
    if (u->lim.check_offset(sent))
      return 0;

    if (u->thd->killed == ABORT_QUERY)
      return 0;

    return send_data(items);
  }
  /*
    send_data returns 0 on ok, 1 on error and -1 if data was ignored, for
    example for a duplicate row entry written to a temp table.
  */
  virtual int send_data(List<Item> &items)=0;
  virtual ~select_result_sink() = default;
  void reset(THD *thd_arg) { thd= thd_arg; }
};

class select_result_interceptor;

/*
  Interface for sending tabular data, together with some other stuff:

  - Primary purpose seems to be seding typed tabular data:
     = the DDL is sent with send_fields()
     = the rows are sent with send_data()
  Besides that,
  - there seems to be an assumption that the sent data is a result of 
    SELECT_LEX_UNIT *unit,
  - nest_level is used by SQL parser
*/

class select_result :public select_result_sink 
{
protected:
  /* 
    All descendant classes have their send_data() skip the first 
    unit->offset_limit_cnt rows sent.  Select_materialize
    also uses unit->get_column_types().
  */
  SELECT_LEX_UNIT *unit;
  /* Something used only by the parser: */
public:
  ha_rows est_records;  /* estimated number of records in the result */
  select_result(THD *thd_arg): select_result_sink(thd_arg), est_records(0) {}
  void set_unit(SELECT_LEX_UNIT *unit_arg) { unit= unit_arg; }
  virtual ~select_result() = default;
  /**
    Change wrapped select_result.

    Replace the wrapped result object with new_result and call
    prepare() and prepare2() on new_result.

    This base class implementation doesn't wrap other select_results.

    @param new_result The new result object to wrap around

    @retval false Success
    @retval true  Error
  */
  virtual bool change_result(select_result *new_result)
  {
    return false;
  }
  virtual int prepare(List<Item> &list, SELECT_LEX_UNIT *u)
  {
    unit= u;
    return 0;
  }
  virtual int prepare2(JOIN *join) { return 0; }
  /*
    Because of peculiarities of prepared statements protocol
    we need to know number of columns in the result set (if
    there is a result set) apart from sending columns metadata.
  */
  virtual uint field_count(List<Item> &fields) const
  { return fields.elements; }
  virtual bool send_result_set_metadata(List<Item> &list, uint flags)=0;
  virtual bool initialize_tables (JOIN *join) { return 0; }
  virtual bool send_eof()=0;
  /**
    Check if this query returns a result set and therefore is allowed in
    cursors and set an error message if it is not the case.

    @retval FALSE     success
    @retval TRUE      error, an error message is set
  */
  virtual bool check_simple_select() const;
  virtual void abort_result_set() {}
  /*
    Cleanup instance of this class for next execution of a prepared
    statement/stored procedure.
  */
  virtual void cleanup();
  void set_thd(THD *thd_arg) { thd= thd_arg; }
  void reset(THD *thd_arg)
  {
    select_result_sink::reset(thd_arg);
    unit= NULL;
  }
#ifdef EMBEDDED_LIBRARY
  virtual void begin_dataset() {}
#else
  void begin_dataset() {}
#endif
  virtual void update_used_tables() {}

  /* this method is called just before the first row of the table can be read */
  virtual void prepare_to_read_rows() {}

  void remove_offset_limit()
  {
    unit->lim.remove_offset();
  }

  /*
    This returns
    - NULL if the class sends output row to the client
    - this if the output is set elsewhere (a file, @variable, or table).
  */
  virtual select_result_interceptor *result_interceptor()=0;

  /*
    This method is used to distinguish an normal SELECT from the cursor
    structure discovery for cursor%ROWTYPE routine variables.
    If this method returns "true", then a SELECT execution performs only
    all preparation stages, but does not fetch any rows.
  */
  virtual bool view_structure_only() const { return false; }
};


/*
  This is a select_result_sink which simply writes all data into a (temporary)
  table. Creation/deletion of the table is outside of the scope of the class
  
  It is aimed at capturing SHOW EXPLAIN output, so:
  - Unlike select_result class, we don't assume that the sent data is an 
    output of a SELECT_LEX_UNIT (and so we don't apply "LIMIT x,y" from the
    unit)
  - We don't try to convert the target table to MyISAM 
*/

class select_result_explain_buffer : public select_result_sink
{
public:
  select_result_explain_buffer(THD *thd_arg, TABLE *table_arg) : 
    select_result_sink(thd_arg), dst_table(table_arg) {};

  TABLE *dst_table; /* table to write into */

  /* The following is called in the child thread: */
  int send_data(List<Item> &items) override;
};


/*
  This is a select_result_sink which stores the data in text form.

  It is only used to save EXPLAIN output.
*/

class select_result_text_buffer : public select_result_sink
{
public:
  select_result_text_buffer(THD *thd_arg): select_result_sink(thd_arg) {}
  int send_data(List<Item> &items) override;
  bool send_result_set_metadata(List<Item> &fields, uint flag);

  void save_to(String *res);
private:
  int append_row(List<Item> &items, bool send_names);

  List<char*> rows;
  int n_columns;
};


/*
  Base class for select_result descendands which intercept and
  transform result set rows. As the rows are not sent to the client,
  sending of result set metadata should be suppressed as well.
*/

class select_result_interceptor: public select_result
{
public:
  select_result_interceptor(THD *thd_arg):
    select_result(thd_arg), suppress_my_ok(false)
  {
    DBUG_ENTER("select_result_interceptor::select_result_interceptor");
    DBUG_PRINT("enter", ("this %p", this));
    DBUG_VOID_RETURN;
  }              /* Remove gcc warning */
  uint field_count(List<Item> &fields) const override { return 0; }
  bool send_result_set_metadata(List<Item> &fields, uint flag) override { return FALSE; }
  select_result_interceptor *result_interceptor() override { return this; }

  /*
    Instruct the object to not call my_ok(). Client output will be handled
    elsewhere. (this is used by ANALYZE $stmt feature).
  */
  void disable_my_ok_calls() { suppress_my_ok= true; }
  void reset(THD *thd_arg)
  {
    select_result::reset(thd_arg);
    suppress_my_ok= false;
  }
protected:
  bool suppress_my_ok;
};


class sp_cursor_statistics
{
protected:
  ulonglong m_fetch_count; // Number of FETCH commands since last OPEN
  ulonglong m_row_count;   // Number of successful FETCH since last OPEN
  bool m_found;            // If last FETCH fetched a row
public:
  sp_cursor_statistics()
   :m_fetch_count(0),
    m_row_count(0),
    m_found(false)
  { }
  bool found() const
  { return m_found; }

  ulonglong row_count() const
  { return m_row_count; }

  ulonglong fetch_count() const
  { return m_fetch_count; }
  void reset() { *this= sp_cursor_statistics(); }
};


/* A mediator between stored procedures and server side cursors */
class sp_lex_keeper;
class sp_cursor: public sp_cursor_statistics
{
private:
  /// An interceptor of cursor result set used to implement
  /// FETCH <cname> INTO <varlist>.
  class Select_fetch_into_spvars: public select_result_interceptor
  {
    List<sp_variable> *spvar_list;
    uint field_count;
    bool m_view_structure_only;
    bool send_data_to_variable_list(List<sp_variable> &vars, List<Item> &items);
  public:
    Select_fetch_into_spvars(THD *thd_arg, bool view_structure_only)
     :select_result_interceptor(thd_arg),
      m_view_structure_only(view_structure_only)
    {}
    void reset(THD *thd_arg)
    {
      select_result_interceptor::reset(thd_arg);
      spvar_list= NULL;
      field_count= 0;
    }
    uint get_field_count() { return field_count; }
    void set_spvar_list(List<sp_variable> *vars) { spvar_list= vars; }

    bool send_eof() override { return FALSE; }
    int send_data(List<Item> &items) override;
    int prepare(List<Item> &list, SELECT_LEX_UNIT *u) override;
    bool view_structure_only() const override { return m_view_structure_only; }
};

public:
  sp_cursor()
   :result(NULL, false),
    m_lex_keeper(NULL),
    server_side_cursor(NULL)
  { }
  sp_cursor(THD *thd_arg, sp_lex_keeper *lex_keeper, bool view_structure_only)
   :result(thd_arg, view_structure_only),
    m_lex_keeper(lex_keeper),
    server_side_cursor(NULL)
  {}

  virtual ~sp_cursor()
  { destroy(); }

  sp_lex_keeper *get_lex_keeper() { return m_lex_keeper; }

  int open(THD *thd);

  int close(THD *thd);

  my_bool is_open()
  { return MY_TEST(server_side_cursor); }

  int fetch(THD *, List<sp_variable> *vars, bool error_on_no_data);

  bool export_structure(THD *thd, Row_definition_list *list);

  void reset(THD *thd_arg, sp_lex_keeper *lex_keeper)
  {
    sp_cursor_statistics::reset();
    result.reset(thd_arg);
    m_lex_keeper= lex_keeper;
    server_side_cursor= NULL;
  }

private:
  Select_fetch_into_spvars result;
  sp_lex_keeper *m_lex_keeper;
  Server_side_cursor *server_side_cursor;
  void destroy();
};


class select_send :public select_result {
  /**
    True if we have sent result set metadata to the client.
    In this case the client always expects us to end the result
    set with an eof or error packet
  */
  bool is_result_set_started;
public:
  select_send(THD *thd_arg):
    select_result(thd_arg), is_result_set_started(FALSE) {}
  bool send_result_set_metadata(List<Item> &list, uint flags) override;
  int send_data(List<Item> &items) override;
  bool send_eof() override;
  bool check_simple_select() const override { return FALSE; }
  void abort_result_set() override;
  void cleanup() override;
  select_result_interceptor *result_interceptor() override { return NULL; }
};


/*
  We need this class, because select_send::send_eof() will call ::my_eof.

  See also class Protocol_discard.
*/

class select_send_analyze : public select_send
{
  bool send_result_set_metadata(List<Item> &list, uint flags) override { return 0; }
  bool send_eof() override { return 0; }
  void abort_result_set() override {}
public:
  select_send_analyze(THD *thd_arg): select_send(thd_arg) {}
};


class select_to_file :public select_result_interceptor {
protected:
  sql_exchange *exchange;
  File file;
  IO_CACHE cache;
  ha_rows row_count;
  char path[FN_REFLEN];

public:
  select_to_file(THD *thd_arg, sql_exchange *ex):
    select_result_interceptor(thd_arg), exchange(ex), file(-1),row_count(0L)
  { path[0]=0; }
  ~select_to_file();
  bool send_eof() override;
  void cleanup() override;
};


#define ESCAPE_CHARS "ntrb0ZN" // keep synchronous with READ_INFO::unescape


/*
 List of all possible characters of a numeric value text representation.
*/
#define NUMERIC_CHARS ".0123456789e+-"


class select_export :public select_to_file {
  uint field_term_length;
  int field_sep_char,escape_char,line_sep_char;
  int field_term_char; // first char of FIELDS TERMINATED BY or MAX_INT
  /*
    The is_ambiguous_field_sep field is true if a value of the field_sep_char
    field is one of the 'n', 't', 'r' etc characters
    (see the READ_INFO::unescape method and the ESCAPE_CHARS constant value).
  */
  bool is_ambiguous_field_sep;
  /*
     The is_ambiguous_field_term is true if field_sep_char contains the first
     char of the FIELDS TERMINATED BY (ENCLOSED BY is empty), and items can
     contain this character.
  */
  bool is_ambiguous_field_term;
  /*
    The is_unsafe_field_sep field is true if a value of the field_sep_char
    field is one of the '0'..'9', '+', '-', '.' and 'e' characters
    (see the NUMERIC_CHARS constant value).
  */
  bool is_unsafe_field_sep;
  bool fixed_row_size;
  CHARSET_INFO *write_cs; // output charset
public:
  select_export(THD *thd_arg, sql_exchange *ex): select_to_file(thd_arg, ex) {}
  ~select_export();
  int prepare(List<Item> &list, SELECT_LEX_UNIT *u) override;
  int send_data(List<Item> &items) override;
};


class select_dump :public select_to_file {
public:
  select_dump(THD *thd_arg, sql_exchange *ex): select_to_file(thd_arg, ex) {}
  int prepare(List<Item> &list, SELECT_LEX_UNIT *u) override;
  int send_data(List<Item> &items) override;
};


class select_insert :public select_result_interceptor {
 public:
  select_result *sel_result;
  TABLE_LIST *table_list;
  TABLE *table;
  List<Item> *fields;
  ulonglong autoinc_value_of_last_inserted_row; // autogenerated or not
  COPY_INFO info;
  bool insert_into_view;
  select_insert(THD *thd_arg, TABLE_LIST *table_list_par, TABLE *table_par,
                List<Item> *fields_par, List<Item> *update_fields,
                List<Item> *update_values, enum_duplicates duplic,
                bool ignore, select_result *sel_ret_list);
  ~select_insert();
  int prepare(List<Item> &list, SELECT_LEX_UNIT *u) override;
  int prepare2(JOIN *join) override;
  int send_data(List<Item> &items) override;
  virtual bool store_values(List<Item> &values);
  virtual bool can_rollback_data() { return 0; }
  bool prepare_eof();
  bool send_ok_packet();
  bool send_eof() override;
  void abort_result_set() override;
  /* not implemented: select_insert is never re-used in prepared statements */
  void cleanup() override;
};


class select_create: public select_insert {
  Table_specification_st *create_info;
  TABLE_LIST *select_tables;
  Alter_info *alter_info;
  Field **field;
  /* lock data for tmp table */
  MYSQL_LOCK *m_lock;
  /* m_lock or thd->extra_lock */
  MYSQL_LOCK **m_plock;
  bool       exit_done;
  TMP_TABLE_SHARE *saved_tmp_table_share;
  DDL_LOG_STATE ddl_log_state_create, ddl_log_state_rm;

public:
  select_create(THD *thd_arg, TABLE_LIST *table_arg,
                Table_specification_st *create_info_par,
                Alter_info *alter_info_arg,
                List<Item> &select_fields,enum_duplicates duplic, bool ignore,
                TABLE_LIST *select_tables_arg):
    select_insert(thd_arg, table_arg, NULL, &select_fields, 0, 0, duplic,
                  ignore, NULL),
    create_info(create_info_par),
    select_tables(select_tables_arg),
    alter_info(alter_info_arg),
    m_plock(NULL), exit_done(0),
    saved_tmp_table_share(0)
    {
      DBUG_ASSERT(create_info->default_table_charset);
      bzero(&ddl_log_state_create, sizeof(ddl_log_state_create));
      bzero(&ddl_log_state_rm, sizeof(ddl_log_state_rm));
    }
  int prepare(List<Item> &list, SELECT_LEX_UNIT *u) override;

  int binlog_show_create_table(TABLE **tables, uint count);
  bool store_values(List<Item> &values) override;
  bool send_eof() override;
  void abort_result_set() override;
  bool can_rollback_data() override { return 1; }

  // Needed for access from local class MY_HOOKS in prepare(), since thd is proteted.
  const THD *get_thd(void) { return thd; }
  const HA_CREATE_INFO *get_create_info() { return create_info; };
  int prepare2(JOIN *join) override { return 0; }

private:
  TABLE *create_table_from_items(THD *thd,
                                  List<Item> *items,
                                  MYSQL_LOCK **lock);
  int postlock(THD *thd, TABLE **tables);
};

#include <myisam.h>

#ifdef WITH_ARIA_STORAGE_ENGINE
#include <maria.h>
#else
#undef USE_ARIA_FOR_TMP_TABLES
#endif

#ifdef USE_ARIA_FOR_TMP_TABLES
#define TMP_ENGINE_COLUMNDEF MARIA_COLUMNDEF
#define TMP_ENGINE_HTON maria_hton
#define TMP_ENGINE_NAME "Aria"
inline uint tmp_table_max_key_length() { return maria_max_key_length(); }
inline uint tmp_table_max_key_parts() { return maria_max_key_segments(); }
#else
#define TMP_ENGINE_COLUMNDEF MI_COLUMNDEF
#define TMP_ENGINE_HTON myisam_hton
#define TMP_ENGINE_NAME "MyISAM"
inline uint tmp_table_max_key_length() { return MI_MAX_KEY_LENGTH; }
inline uint tmp_table_max_key_parts() { return MI_MAX_KEY_SEG; }
#endif

/*
  Param to create temporary tables when doing SELECT:s
  NOTE
    This structure is copied using memcpy as a part of JOIN.
*/

class TMP_TABLE_PARAM :public Sql_alloc
{
public:
  List<Item> copy_funcs;
  Copy_field *copy_field, *copy_field_end;
  uchar	    *group_buff;
  const char *tmp_name;
  Item	    **items_to_copy;			/* Fields in tmp table */
  TMP_ENGINE_COLUMNDEF *recinfo, *start_recinfo;
  KEY *keyinfo;
  ha_rows end_write_records;
  /**
    Number of normal fields in the query, including those referred to
    from aggregate functions. Hence, "SELECT `field1`,
    SUM(`field2`) from t1" sets this counter to 2.

    @see count_field_types
  */
  uint	field_count; 
  /**
    Number of fields in the query that have functions. Includes both
    aggregate functions (e.g., SUM) and non-aggregates (e.g., RAND).
    Also counts functions referred to from aggregate functions, i.e.,
    "SELECT SUM(RAND())" sets this counter to 2.

    @see count_field_types
  */
  uint  func_count;  
  /**
    Number of fields in the query that have aggregate functions. Note
    that the optimizer may choose to optimize away these fields by
    replacing them with constants, in which case sum_func_count will
    need to be updated.

    @see opt_sum_query, count_field_types
  */
  uint  sum_func_count;   
  uint  copy_func_count;                        // Allocated copy fields
  uint  hidden_field_count;
  uint	group_parts,group_length,group_null_parts;

  /*
    If we're doing a GROUP BY operation, shows which one is used:
    true  TemporaryTableWithPartialSums algorithm (see end_update()).
    false OrderedGroupBy algorithm (see end_write_group()).
  */
  uint	quick_group;
  /**
    Enabled when we have atleast one outer_sum_func. Needed when used
    along with distinct.

    @see create_tmp_table
  */
  bool  using_outer_summary_function;
  CHARSET_INFO *table_charset;
  bool schema_table;
  /* TRUE if the temp table is created for subquery materialization. */
  bool materialized_subquery;
  /* TRUE if all columns of the table are guaranteed to be non-nullable */
  bool force_not_null_cols;
  /*
    True if GROUP BY and its aggregate functions are already computed
    by a table access method (e.g. by loose index scan). In this case
    query execution should not perform aggregation and should treat
    aggregate functions as normal functions.
  */
  bool precomputed_group_by;
  bool group_concat;
  bool force_copy_fields;
  /*
    If TRUE, create_tmp_field called from create_tmp_table will convert
    all BIT fields to 64-bit longs. This is a workaround the limitation
    that MEMORY tables cannot index BIT columns.
  */
  bool bit_fields_as_long;
  /*
    Whether to create or postpone actual creation of this temporary table.
    TRUE <=> create_tmp_table will create only the TABLE structure.
  */
  bool skip_create_table;

  TMP_TABLE_PARAM()
    :copy_field(0), group_parts(0),
     group_length(0), group_null_parts(0),
     using_outer_summary_function(0),
     schema_table(0), materialized_subquery(0), force_not_null_cols(0),
     precomputed_group_by(0), group_concat(0),
     force_copy_fields(0), bit_fields_as_long(0), skip_create_table(0)
  {
    init();
  }
  ~TMP_TABLE_PARAM()
  {
    cleanup();
  }
  void init(void);
  inline void cleanup(void)
  {
    if (copy_field)				/* Fix for Intel compiler */
    {
      delete [] copy_field;
      copy_field= NULL;
      copy_field_end= NULL;
    }
  }
};


class select_unit :public select_result_interceptor
{
protected:
  uint curr_step, prev_step, curr_sel;
  enum sub_select_type step;
public:
  TMP_TABLE_PARAM tmp_table_param;
  /* Number of additional (hidden) field of the used temporary table */
  int addon_cnt;
  int write_err; /* Error code from the last send_data->ha_write_row call. */
  TABLE *table;

  select_unit(THD *thd_arg):
    select_result_interceptor(thd_arg), addon_cnt(0), table(0)
  {
    init();
    tmp_table_param.init();
  }
  int prepare(List<Item> &list, SELECT_LEX_UNIT *u) override;
  /**
    Do prepare() and prepare2() if they have been postponed until
    column type information is computed (used by select_union_direct).

    @param types Column types

    @return false on success, true on failure
  */
  virtual bool postponed_prepare(List<Item> &types)
  { return false; }
  int send_data(List<Item> &items) override;
  int write_record();
  int update_counter(Field *counter, longlong value);
  int delete_record();
  bool send_eof() override;
  virtual bool flush();
  void cleanup() override;
  virtual bool create_result_table(THD *thd, List<Item> *column_types,
                                   bool is_distinct, ulonglong options,
                                   const LEX_CSTRING *alias,
                                   bool bit_fields_as_long,
                                   bool create_table,
                                   bool keep_row_order,
                                   uint hidden);
  TMP_TABLE_PARAM *get_tmp_table_param() { return &tmp_table_param; }
  void init()
  {
    curr_step= prev_step= 0;
    curr_sel= UINT_MAX;
    step= UNION_TYPE;
    write_err= 0;
  }
  virtual void change_select();
  virtual bool force_enable_index_if_needed() { return false; }
};


/**
  @class select_unit_ext

  The class used when processing rows produced by operands of query expressions
  containing INTERSECT ALL and/or EXCEPT all operations. One or two extra fields
  of the temporary to store the rows of the partial and final result can be employed.
  Both of them contain counters. The second additional field is used only when
  the processed query expression contains INTERSECT ALL.

  Consider how these extra fields are used.

  Let
    table t1 (f char(8))
    table t2 (f char(8))
    table t3 (f char(8))
  contain the following sets:
    ("b"),("a"),("d"),("c"),("b"),("a"),("c"),("a")
    ("c"),("b"),("c"),("c"),("a"),("b"),("g")
    ("c"),("a"),("b"),("d"),("b"),("e")

  - Let's demonstrate how the the set operation INTERSECT ALL is proceesed
    for the query
              SELECT f FROM t1 INTERSECT ALL SELECT f FROM t2

    When send_data() is called for the rows of the first operand we put
    the processed record into the temporary table if there was no such record
    setting dup_cnt field to 1 and add_cnt field to 0 and increment the
    counter in the dup_cnt field by one otherwise. We get

      |add_cnt|dup_cnt| f |
      |0      |2      |b  |
      |0      |3      |a  |
      |0      |1      |d  |
      |0      |2      |c  |

    The call of send_eof() for the first operand swaps the values stored in
    dup_cnt and add_cnt. After this, we'll see the following rows in the
    temporary table

      |add_cnt|dup_cnt| f |
      |2      |0      |b  |
      |3      |0      |a  |
      |1      |0      |d  |
      |2      |0      |c  |

    When send_data() is called for the rows of the second operand we increment
    the counter in dup_cnt if the processed row is found in the table and do
    nothing otherwise. As a result we get

      |add_cnt|dup_cnt| f |
      |2      |2      |b  |
      |3      |1      |a  |
      |1      |0      |d  |
      |2      |3      |c  |

    At the call of send_eof() for the second operand first we disable index.
    Then for each record, the minimum of counters from dup_cnt and add_cnt m is
    taken. If m == 0 then the record is deleted. Otherwise record is replaced
    with m copies of it. Yet the counter in this copies are set to 1 for
    dup_cnt and to 0 for add_cnt

      |add_cnt|dup_cnt| f |
      |0      |1      |b  |
      |0      |1      |b  |
      |0      |1      |a  |
      |0      |1      |c  |
      |0      |1      |c  |

  - Let's demonstrate how the the set operation EXCEPT ALL is proceesed
    for the query
              SELECT f FROM t1 EXCEPT ALL SELECT f FROM t3

    Only one additional counter field dup_cnt is used for EXCEPT ALL.
    After the first operand has been processed we have in the temporary table

      |dup_cnt| f |
      |2      |b  |
      |3      |a  |
      |1      |d  |
      |2      |c  |

    When send_data() is called for the rows of the second operand we decrement
    the counter in dup_cnt if the processed row is found in the table and do
    nothing otherwise. If the counter becomes 0 we delete the record

      |dup_cnt| f |
      |2      |a  |
      |1      |c  |

    Finally at the call of send_eof() for the second operand we disable index
    unfold rows adding duplicates

      |dup_cnt| f |
      |1      |a  |
      |1      |a  |
      |1      |c  |
 */

class select_unit_ext :public select_unit
{
public:
  select_unit_ext(THD *thd_arg):
    select_unit(thd_arg), increment(0), is_index_enabled(TRUE), 
    curr_op_type(UNSPECIFIED)
  {
  };
  int send_data(List<Item> &items) override;
  void change_select() override;
  int unfold_record(ha_rows cnt);
  bool send_eof() override;
  bool force_enable_index_if_needed() override
  {
    is_index_enabled= true;
    return true;
  }
  bool disable_index_if_needed(SELECT_LEX *curr_sl);
  
  /* 
    How to change increment/decrement the counter in duplicate_cnt field 
    when processing a record produced by the current operand in send_data().
    The value can be 1 or -1
  */
  int increment;
  /* TRUE <=> the index of the result temporary table is enabled */
  bool is_index_enabled;
  /* The type of the set operation currently executed */
  enum set_op_type curr_op_type;
  /* 
    Points to the extra field of the temporary table where
    duplicate counters are stored
  */ 
  Field *duplicate_cnt;
  /* 
    Points to the extra field of the temporary table where additional
    counters used only for INTERSECT ALL operations are stored
  */
  Field *additional_cnt;
};

class select_union_recursive :public select_unit
{
 public:
  /* The temporary table with the new records generated by one iterative step */
  TABLE *incr_table;
  /* The TMP_TABLE_PARAM structure used to create incr_table */
  TMP_TABLE_PARAM incr_table_param;
  /* One of tables from the list rec_tables (determined dynamically) */
  TABLE *first_rec_table_to_update;
  /*
    The list of all recursive table references to the CTE for whose
    specification this select_union_recursive was created
 */
  List<TABLE_LIST> rec_table_refs;
  /*
    The count of how many times cleanup() was called with cleaned==false
    for the unit specifying the recursive CTE for which this object was created
    or for the unit specifying a CTE that mutually recursive with this CTE.
  */
  uint cleanup_count;
  long row_counter;

  select_union_recursive(THD *thd_arg):
    select_unit(thd_arg),
      incr_table(0), first_rec_table_to_update(0), cleanup_count(0),
      row_counter(0)
  { incr_table_param.init(); };

  int send_data(List<Item> &items) override;
  bool create_result_table(THD *thd, List<Item> *column_types,
                           bool is_distinct, ulonglong options,
                           const LEX_CSTRING *alias,
                           bool bit_fields_as_long,
                           bool create_table,
                           bool keep_row_order,
                           uint hidden) override;
  void cleanup() override;
};

/**
  UNION result that is passed directly to the receiving select_result
  without filling a temporary table.

  Function calls are forwarded to the wrapped select_result, but some
  functions are expected to be called only once for each query, so
  they are only executed for the first SELECT in the union (execept
  for send_eof(), which is executed only for the last SELECT).

  This select_result is used when a UNION is not DISTINCT and doesn't
  have a global ORDER BY clause. @see st_select_lex_unit::prepare().
*/

class select_union_direct :public select_unit
{
private:
  /* Result object that receives all rows */
  select_result *result;
  /* The last SELECT_LEX of the union */
  SELECT_LEX *last_select_lex;

  /* Wrapped result has received metadata */
  bool done_send_result_set_metadata;
  /* Wrapped result has initialized tables */
  bool done_initialize_tables;

  /* Accumulated limit_found_rows */
  ulonglong limit_found_rows;

  /* Number of rows offset */
  ha_rows offset;
  /* Number of rows limit + offset, @see select_union_direct::send_data() */
  ha_rows limit;

public:
  /* Number of rows in the union */
  ha_rows send_records; 
  select_union_direct(THD *thd_arg, select_result *result_arg,
                      SELECT_LEX *last_select_lex_arg):
  select_unit(thd_arg), result(result_arg),
    last_select_lex(last_select_lex_arg),
    done_send_result_set_metadata(false), done_initialize_tables(false),
    limit_found_rows(0)
    { send_records= 0; }
  bool change_result(select_result *new_result) override;
  uint field_count(List<Item> &fields) const override
  {
    // Only called for top-level select_results, usually select_send
    DBUG_ASSERT(false); /* purecov: inspected */
    return 0; /* purecov: inspected */
  }
  bool postponed_prepare(List<Item> &types) override;
  bool send_result_set_metadata(List<Item> &list, uint flags) override;
  int send_data(List<Item> &items) override;
  bool initialize_tables (JOIN *join) override;
  bool send_eof() override;
  bool flush() override { return false; }
  bool check_simple_select() const override
  {
    /* Only called for top-level select_results, usually select_send */
    DBUG_ASSERT(false); /* purecov: inspected */
    return false; /* purecov: inspected */
  }
  void abort_result_set() override
  {
    result->abort_result_set(); /* purecov: inspected */
  }
  void cleanup() override
  {
    send_records= 0;
  }
  void set_thd(THD *thd_arg)
  {
    /*
      Only called for top-level select_results, usually select_send,
      and for the results of subquery engines
      (select_<something>_subselect).
    */
    DBUG_ASSERT(false); /* purecov: inspected */
  }
  void remove_offset_limit()
  {
    // EXPLAIN should never output to a select_union_direct
    DBUG_ASSERT(false); /* purecov: inspected */
  }
#ifdef EMBEDDED_LIBRARY
  void begin_dataset() override
#else
  void begin_dataset()
#endif
  {
    // Only called for sp_cursor::Select_fetch_into_spvars
    DBUG_ASSERT(false); /* purecov: inspected */
  }
};


/* Base subselect interface class */
class select_subselect :public select_result_interceptor
{
protected:
  Item_subselect *item;
public:
  select_subselect(THD *thd_arg, Item_subselect *item_arg):
    select_result_interceptor(thd_arg), item(item_arg) {}
  int send_data(List<Item> &items) override=0;
  bool send_eof() override { return 0; };
};

/* Single value subselect interface class */
class select_singlerow_subselect :public select_subselect
{
public:
  select_singlerow_subselect(THD *thd_arg, Item_subselect *item_arg):
    select_subselect(thd_arg, item_arg)
  {}
  int send_data(List<Item> &items) override;
};


/*
  This class specializes select_union to collect statistics about the
  data stored in the temp table. Currently the class collects statistcs
  about NULLs.
*/

class select_materialize_with_stats : public select_unit
{
protected:
  class Column_statistics
  {
  public:
    /* Count of NULLs per column. */
    ha_rows null_count;
    /* The row number that contains the first NULL in a column. */
    ha_rows min_null_row;
    /* The row number that contains the last NULL in a column. */
    ha_rows max_null_row;
  };

  /* Array of statistics data per column. */
  Column_statistics* col_stat;

  /*
    The number of columns in the biggest sub-row that consists of only
    NULL values.
  */
  uint max_nulls_in_row;
  /*
    Count of rows writtent to the temp table. This is redundant as it is
    already stored in handler::stats.records, however that one is relatively
    expensive to compute (given we need that for evry row).
  */
  ha_rows count_rows;

protected:
  void reset();

public:
  select_materialize_with_stats(THD *thd_arg): select_unit(thd_arg)
  { tmp_table_param.init(); }
  bool create_result_table(THD *thd, List<Item> *column_types,
                           bool is_distinct, ulonglong options,
                           const LEX_CSTRING *alias,
                           bool bit_fields_as_long,
                           bool create_table,
                           bool keep_row_order,
                           uint hidden) override;
  bool init_result_table(ulonglong select_options);
  int send_data(List<Item> &items) override;
  void cleanup() override;
  ha_rows get_null_count_of_col(uint idx)
  {
    DBUG_ASSERT(idx < table->s->fields);
    return col_stat[idx].null_count;
  }
  ha_rows get_max_null_of_col(uint idx)
  {
    DBUG_ASSERT(idx < table->s->fields);
    return col_stat[idx].max_null_row;
  }
  ha_rows get_min_null_of_col(uint idx)
  {
    DBUG_ASSERT(idx < table->s->fields);
    return col_stat[idx].min_null_row;
  }
  uint get_max_nulls_in_row() { return max_nulls_in_row; }
};


/* used in independent ALL/ANY optimisation */
class select_max_min_finder_subselect :public select_subselect
{
  Item_cache *cache;
  bool (select_max_min_finder_subselect::*op)();
  bool fmax;
  bool is_all;
  void set_op(const Type_handler *ha);
public:
  select_max_min_finder_subselect(THD *thd_arg, Item_subselect *item_arg,
                                  bool mx, bool all):
    select_subselect(thd_arg, item_arg), cache(0), fmax(mx), is_all(all)
  {}
  void cleanup() override;
  int send_data(List<Item> &items) override;
  bool cmp_real();
  bool cmp_int();
  bool cmp_decimal();
  bool cmp_str();
  bool cmp_time();
  bool cmp_native();
};

/* EXISTS subselect interface class */
class select_exists_subselect :public select_subselect
{
public:
  select_exists_subselect(THD *thd_arg, Item_subselect *item_arg):
    select_subselect(thd_arg, item_arg) {}
  int send_data(List<Item> &items) override;
};


/*
  Optimizer and executor structure for the materialized semi-join info. This
  structure contains
   - The sj-materialization temporary table
   - Members needed to make index lookup or a full scan of the temptable.
*/
class POSITION;

class SJ_MATERIALIZATION_INFO : public Sql_alloc
{
public:
  /* Optimal join sub-order */
  POSITION *positions;

  uint tables; /* Number of tables in the sj-nest */

  /* Number of rows in the materialized table, before the de-duplication */
  double rows_with_duplicates;

  /* Expected #rows in the materialized table, after de-duplication */
  double rows;

  /* 
    Cost to materialize - execute the sub-join and write rows into temp.table
  */
  Cost_estimate materialization_cost;

  /* Cost to make one lookup in the temptable */
  Cost_estimate lookup_cost;
  
  /* Cost of scanning the materialized table */
  Cost_estimate scan_cost;

  /* --- Execution structures ---------- */
  
  /*
    TRUE <=> This structure is used for execution. We don't necessarily pick
    sj-materialization, so some of SJ_MATERIALIZATION_INFO structures are not
    used by materialization
  */
  bool is_used;
  
  bool materialized; /* TRUE <=> materialization already performed */
  /*
    TRUE  - the temptable is read with full scan
    FALSE - we use the temptable for index lookups
  */
  bool is_sj_scan; 
  
  /* The temptable and its related info */
  TMP_TABLE_PARAM sjm_table_param;
  List<Item> sjm_table_cols;
  TABLE *table;

  /* Structure used to make index lookups */
  struct st_table_ref *tab_ref;
  Item *in_equality; /* See create_subq_in_equalities() */

  Item *join_cond; /* See comments in make_join_select() */
  Copy_field *copy_field; /* Needed for SJ_Materialization scan */
};


/* Structs used when sorting */
struct SORT_FIELD_ATTR
{
  /*
    If using mem-comparable fixed-size keys:
    length of the mem-comparable image of the field, in bytes.

    If using packed keys: still the same? Not clear what is the use of it.
  */
  uint length;

  /*
    For most datatypes, this is 0.
    The exception are the VARBINARY columns.
    For those columns, the comparison actually compares

      (value_prefix(N), suffix=length(value))

    Here value_prefix is either the whole value or its prefix if it was too
    long, and the suffix is the length of the original value.
    (this way, for values X and Y:  if X=prefix(Y) then X compares as less
    than Y
  */
  uint suffix_length;

  /*
    If using packed keys, number of bytes that are used to store the length
    of the packed key.

  */
  uint length_bytes;

  /* Max. length of the original value, in bytes */
  uint original_length;
  enum Type { FIXED_SIZE, VARIABLE_SIZE } type;
  /*
    TRUE  : if the item or field is NULLABLE
    FALSE : otherwise
  */
  bool maybe_null;
  CHARSET_INFO *cs;
  uint pack_sort_string(uchar *to, const Binary_string *str,
                        CHARSET_INFO *cs) const;
  int compare_packed_fixed_size_vals(const uchar *a, size_t *a_len,
                                     const uchar *b, size_t *b_len);
  int compare_packed_varstrings(const uchar *a, size_t *a_len,
                                const uchar *b, size_t *b_len);
  bool check_if_packing_possible(THD *thd) const;
  bool is_variable_sized() { return type == VARIABLE_SIZE; }
  void set_length_and_original_length(THD *thd, uint length_arg);
};


struct SORT_FIELD: public SORT_FIELD_ATTR
{
  Field *field;				/* Field to sort */
  Item	*item;				/* Item if not sorting fields */
  bool reverse;				/* if descending sort */
};


typedef struct st_sort_buffer {
  uint index;					/* 0 or 1 */
  uint sort_orders;
  uint change_pos;				/* If sort-fields changed */
  char **buff;
  SORT_FIELD *sortorder;
} SORT_BUFFER;

/* Structure for db & table in sql_yacc */

class Table_ident :public Sql_alloc
{
public:
  LEX_CSTRING db;
  LEX_CSTRING table;
  SELECT_LEX_UNIT *sel;
  inline Table_ident(THD *thd, const LEX_CSTRING *db_arg,
                     const LEX_CSTRING *table_arg,
		     bool force)
    :table(*table_arg), sel((SELECT_LEX_UNIT *)0)
  {
    if (!force && (thd->client_capabilities & CLIENT_NO_SCHEMA))
      db= null_clex_str;
    else
      db= *db_arg;
  }
  inline Table_ident(const LEX_CSTRING *table_arg)
    :table(*table_arg), sel((SELECT_LEX_UNIT *)0)
  {
    db= null_clex_str;
  }
  /*
    This constructor is used only for the case when we create a derived
    table. A derived table has no name and doesn't belong to any database.
    Later, if there was an alias specified for the table, it will be set
    by add_table_to_list.
  */
  inline Table_ident(SELECT_LEX_UNIT *s) : sel(s)
  {
    /* We must have a table name here as this is used with add_table_to_list */
    db.str= empty_c_string;                    /* a subject to casedn_str */
    db.length= 0;
    table.str= internal_table_name;
    table.length=1;
  }
  bool is_derived_table() const { return MY_TEST(sel); }
  inline void change_db(LEX_CSTRING *db_name)
  {
    db= *db_name;
  }
  bool resolve_table_rowtype_ref(THD *thd, Row_definition_list &defs);
  bool append_to(THD *thd, String *to) const;
};


class Qualified_column_ident: public Table_ident
{
public:
  LEX_CSTRING m_column;
public:
  Qualified_column_ident(const LEX_CSTRING *column)
    :Table_ident(&null_clex_str),
    m_column(*column)
  { }
  Qualified_column_ident(const LEX_CSTRING *table, const LEX_CSTRING *column)
   :Table_ident(table),
    m_column(*column)
  { }
  Qualified_column_ident(THD *thd,
                         const LEX_CSTRING *db,
                         const LEX_CSTRING *table,
                         const LEX_CSTRING *column)
   :Table_ident(thd, db, table, false),
    m_column(*column)
  { }
  bool resolve_type_ref(THD *thd, Column_definition *def);
  bool append_to(THD *thd, String *to) const;
};


// this is needed for user_vars hash
class user_var_entry: public Type_handler_hybrid_field_type
{
  CHARSET_INFO *m_charset;
 public:
  user_var_entry() = default;                         /* Remove gcc warning */
  LEX_CSTRING name;
  char *value;
  size_t length;
  query_id_t update_query_id, used_query_id;

  double val_real(bool *null_value);
  longlong val_int(bool *null_value) const;
  String *val_str(bool *null_value, String *str, uint decimals) const;
  my_decimal *val_decimal(bool *null_value, my_decimal *result);
  CHARSET_INFO *charset() const { return m_charset; }
  void set_charset(CHARSET_INFO *cs) { m_charset= cs; }
};

user_var_entry *get_variable(HASH *hash, LEX_CSTRING *name,
				    bool create_if_not_exists);

class SORT_INFO;
class multi_delete :public select_result_interceptor
{
  TABLE_LIST *delete_tables, *table_being_deleted;
  Unique **tempfiles;
  ha_rows deleted, found;
  uint num_of_tables;
  int error;
  bool do_delete;
  /* True if at least one table we delete from is transactional */
  bool transactional_tables;
  /* True if at least one table we delete from is not transactional */
  bool normal_tables;
  bool delete_while_scanning;
  /*
     error handling (rollback and binlogging) can happen in send_eof()
     so that afterward abort_result_set() needs to find out that.
  */
  bool error_handled;

public:
  // Methods used by ColumnStore
  uint get_num_of_tables() const { return num_of_tables; }
  TABLE_LIST* get_tables() const { return delete_tables; }
public:
  multi_delete(THD *thd_arg, TABLE_LIST *dt, uint num_of_tables);
  ~multi_delete();
  int prepare(List<Item> &list, SELECT_LEX_UNIT *u) override;
  int send_data(List<Item> &items) override;
  bool initialize_tables (JOIN *join) override;
  int do_deletes();
  int do_table_deletes(TABLE *table, SORT_INFO *sort_info, bool ignore);
  bool send_eof() override;
  inline ha_rows num_deleted() const { return deleted; }
  void abort_result_set() override;
  void prepare_to_read_rows() override;
};


class multi_update :public select_result_interceptor
{
  TABLE_LIST *all_tables; /* query/update command tables */
  List<TABLE_LIST> *leaves;     /* list of leaves of join table tree */
  List<TABLE_LIST> updated_leaves;  /* list of of updated leaves */
  TABLE_LIST *update_tables;
  TABLE **tmp_tables, *main_table, *table_to_update;
  TMP_TABLE_PARAM *tmp_table_param;
  ha_rows updated, found;
  List <Item> *fields, *values;
  List <Item> **fields_for_table, **values_for_table;
  uint table_count;
  /*
   List of tables referenced in the CHECK OPTION condition of
   the updated view excluding the updated table.
  */
  List <TABLE> unupdated_check_opt_tables;
  Copy_field *copy_field;
  enum enum_duplicates handle_duplicates;
  bool do_update, trans_safe;
  /* True if the update operation has made a change in a transactional table */
  bool transactional_tables;
  bool ignore;
  /* 
     error handling (rollback and binlogging) can happen in send_eof()
     so that afterward  abort_result_set() needs to find out that.
  */
  bool error_handled;
  
  /* Need this to protect against multiple prepare() calls */
  bool prepared;

  // For System Versioning (may need to insert new fields to a table).
  ha_rows updated_sys_ver;

  bool has_vers_fields;

public:
  multi_update(THD *thd_arg, TABLE_LIST *ut, List<TABLE_LIST> *leaves_list,
	       List<Item> *fields, List<Item> *values,
	       enum_duplicates handle_duplicates, bool ignore);
  ~multi_update();
  bool init(THD *thd);
  int prepare(List<Item> &list, SELECT_LEX_UNIT *u) override;
  int send_data(List<Item> &items) override;
  bool initialize_tables (JOIN *join) override;
  int prepare2(JOIN *join) override;
  int  do_updates();
  bool send_eof() override;
  inline ha_rows num_found() const { return found; }
  inline ha_rows num_updated() const { return updated; }
  void abort_result_set() override;
  void update_used_tables() override;
  void prepare_to_read_rows() override;
};

class my_var_sp;
class my_var : public Sql_alloc  {
public:
  const LEX_CSTRING name;
  enum type { SESSION_VAR, LOCAL_VAR, PARAM_VAR };
  type scope;
  my_var(const LEX_CSTRING *j, enum type s) : name(*j), scope(s) { }
  virtual ~my_var() = default;
  virtual bool set(THD *thd, Item *val) = 0;
  virtual my_var_sp *get_my_var_sp() { return NULL; }
};

class my_var_sp: public my_var {
  const Sp_rcontext_handler *m_rcontext_handler;
  const Type_handler *m_type_handler;
public:
  uint offset;
  /*
    Routine to which this Item_splocal belongs. Used for checking if correct
    runtime context is used for variable handling.
  */
  sp_head *sp;
  my_var_sp(const Sp_rcontext_handler *rcontext_handler,
            const LEX_CSTRING *j, uint o, const Type_handler *type_handler,
            sp_head *s)
    : my_var(j, LOCAL_VAR),
      m_rcontext_handler(rcontext_handler),
      m_type_handler(type_handler), offset(o), sp(s) { }
  ~my_var_sp() = default;
  bool set(THD *thd, Item *val) override;
  my_var_sp *get_my_var_sp() override { return this; }
  const Type_handler *type_handler() const
  { return m_type_handler; }
  sp_rcontext *get_rcontext(sp_rcontext *local_ctx) const;
};

/*
  This class handles fields of a ROW SP variable when it's used as a OUT
  parameter in a stored procedure.
*/
class my_var_sp_row_field: public my_var_sp
{
  uint m_field_offset;
public:
  my_var_sp_row_field(const Sp_rcontext_handler *rcontext_handler,
                      const LEX_CSTRING *varname, const LEX_CSTRING *fieldname,
                      uint var_idx, uint field_idx, sp_head *s)
   :my_var_sp(rcontext_handler, varname, var_idx,
              &type_handler_double/*Not really used*/, s),
    m_field_offset(field_idx)
  { }
  bool set(THD *thd, Item *val) override;
};

class my_var_user: public my_var {
public:
  my_var_user(const LEX_CSTRING *j)
    : my_var(j, SESSION_VAR) { }
  ~my_var_user() = default;
  bool set(THD *thd, Item *val) override;
};

class select_dumpvar :public select_result_interceptor {
  ha_rows row_count;
  my_var_sp *m_var_sp_row; // Not NULL if SELECT INTO row_type_sp_variable
  bool send_data_to_var_list(List<Item> &items);
public:
  List<my_var> var_list;
  select_dumpvar(THD *thd_arg)
   :select_result_interceptor(thd_arg), row_count(0), m_var_sp_row(NULL)
  { var_list.empty(); }
  ~select_dumpvar() = default;
  int prepare(List<Item> &list, SELECT_LEX_UNIT *u) override;
  int send_data(List<Item> &items) override;
  bool send_eof() override;
  bool check_simple_select() const override;
  void cleanup() override;
};

/* Bits in sql_command_flags */

#define CF_CHANGES_DATA           (1U << 0)
#define CF_REPORT_PROGRESS        (1U << 1)
#define CF_STATUS_COMMAND         (1U << 2)
#define CF_SHOW_TABLE_COMMAND     (1U << 3)
#define CF_WRITE_LOGS_COMMAND     (1U << 4)

/**
  Must be set for SQL statements that may contain
  Item expressions and/or use joins and tables.
  Indicates that the parse tree of such statement may
  contain rule-based optimizations that depend on metadata
  (i.e. number of columns in a table), and consequently
  that the statement must be re-prepared whenever
  referenced metadata changes. Must not be set for
  statements that themselves change metadata, e.g. RENAME,
  ALTER and other DDL, since otherwise will trigger constant
  reprepare. Consequently, complex item expressions and
  joins are currently prohibited in these statements.
*/
#define CF_REEXECUTION_FRAGILE    (1U << 5)
/**
  Implicitly commit before the SQL statement is executed.

  Statements marked with this flag will cause any active
  transaction to end (commit) before proceeding with the
  command execution.

  This flag should be set for statements that probably can't
  be rolled back or that do not expect any previously metadata
  locked tables.
*/
#define CF_IMPLICIT_COMMIT_BEGIN   (1U << 6)
/**
  Implicitly commit after the SQL statement.

  Statements marked with this flag are automatically committed
  at the end of the statement.

  This flag should be set for statements that will implicitly
  open and take metadata locks on system tables that should not
  be carried for the whole duration of a active transaction.
*/
#define CF_IMPLICIT_COMMIT_END    (1U << 7)
/**
  CF_IMPLICT_COMMIT_BEGIN and CF_IMPLICIT_COMMIT_END are used
  to ensure that the active transaction is implicitly committed
  before and after every DDL statement and any statement that
  modifies our currently non-transactional system tables.
*/
#define CF_AUTO_COMMIT_TRANS  (CF_IMPLICIT_COMMIT_BEGIN | CF_IMPLICIT_COMMIT_END)

/**
  Diagnostic statement.
  Diagnostic statements:
  - SHOW WARNING
  - SHOW ERROR
  - GET DIAGNOSTICS (WL#2111)
  do not modify the diagnostics area during execution.
*/
#define CF_DIAGNOSTIC_STMT        (1U << 8)

/**
  Identifies statements that may generate row events
  and that may end up in the binary log.
*/
#define CF_CAN_GENERATE_ROW_EVENTS (1U << 9)

/**
  Identifies statements which may deal with temporary tables and for which
  temporary tables should be pre-opened to simplify privilege checks.
*/
#define CF_PREOPEN_TMP_TABLES   (1U << 10)

/**
  Identifies statements for which open handlers should be closed in the
  beginning of the statement.
*/
#define CF_HA_CLOSE             (1U << 11)

/**
  Identifies statements that can be explained with EXPLAIN.
*/
#define CF_CAN_BE_EXPLAINED       (1U << 12)

/** Identifies statements which may generate an optimizer trace */
#define CF_OPTIMIZER_TRACE        (1U << 14)

/**
   Identifies statements that should always be disallowed in
   read only transactions.
*/
#define CF_DISALLOW_IN_RO_TRANS   (1U << 15)

/**
  Statement that need the binlog format to be unchanged.
*/
#define CF_FORCE_ORIGINAL_BINLOG_FORMAT (1U << 16)

/**
  Statement that inserts new rows (INSERT, REPLACE, LOAD, ALTER TABLE)
*/
#define CF_INSERTS_DATA (1U << 17)

/**
  Statement that updates existing rows (UPDATE, multi-update)
*/
#define CF_UPDATES_DATA (1U << 18)

/**
  Not logged into slow log as "admin commands"
*/
#define CF_ADMIN_COMMAND (1U << 19)

/**
  SP Bulk execution safe
*/
#define CF_PS_ARRAY_BINDING_SAFE (1U << 20)
/**
  SP Bulk execution optimized
*/
#define CF_PS_ARRAY_BINDING_OPTIMIZED (1U << 21)
/**
  If command creates or drops a table
*/
#define CF_SCHEMA_CHANGE (1U << 22)
/**
  If command creates or drops a database
*/
#define CF_DB_CHANGE (1U << 23)

#ifdef WITH_WSREP
/**
  DDL statement that may be subject to error filtering.
*/
#define CF_WSREP_MAY_IGNORE_ERRORS (1U << 24)
/**
   Basic DML statements that create writeset.
*/
#define CF_WSREP_BASIC_DML (1u << 25)

#endif /* WITH_WSREP */


/* Bits in server_command_flags */

/**
  Statement that deletes existing rows (DELETE, DELETE_MULTI)
*/
#define CF_DELETES_DATA (1U << 24)

/**
  Skip the increase of the global query id counter. Commonly set for
  commands that are stateless (won't cause any change on the server
  internal states).
*/
#define CF_SKIP_QUERY_ID        (1U << 0)

/**
  Skip the increase of the number of statements that clients have
  sent to the server. Commonly used for commands that will cause
  a statement to be executed but the statement might have not been
  sent by the user (ie: stored procedure).
*/
#define CF_SKIP_QUESTIONS       (1U << 1)
#ifdef WITH_WSREP
/**
  Do not check that wsrep snapshot is ready before allowing this command
*/
#define CF_SKIP_WSREP_CHECK     (1U << 2)
#else
#define CF_SKIP_WSREP_CHECK     0
#endif /* WITH_WSREP */


/* Inline functions */

inline bool add_item_to_list(THD *thd, Item *item)
{
  bool res;
  LEX *lex= thd->lex;
  if (lex->current_select->parsing_place == IN_RETURNING)
    res= lex->returning()->add_item_to_list(thd, item);
  else
    res= lex->current_select->add_item_to_list(thd, item);
  return res;
}

inline bool add_value_to_list(THD *thd, Item *value)
{
  return thd->lex->value_list.push_back(value, thd->mem_root);
}

inline bool add_order_to_list(THD *thd, Item *item, bool asc)
{
  return thd->lex->current_select->add_order_to_list(thd, item, asc);
}

inline bool add_gorder_to_list(THD *thd, Item *item, bool asc)
{
  return thd->lex->current_select->add_gorder_to_list(thd, item, asc);
}

inline bool add_group_to_list(THD *thd, Item *item, bool asc)
{
  return thd->lex->current_select->add_group_to_list(thd, item, asc);
}

inline Item *and_conds(THD *thd, Item *a, Item *b)
{
  if (!b) return a;
  if (!a) return b;
  return new (thd->mem_root) Item_cond_and(thd, a, b);
}

/* inline handler methods that need to know TABLE and THD structures */
inline void handler::increment_statistics(ulong SSV::*offset) const
{
  status_var_increment(table->in_use->status_var.*offset);
  table->in_use->check_limit_rows_examined();
}

inline void handler::decrement_statistics(ulong SSV::*offset) const
{
  status_var_decrement(table->in_use->status_var.*offset);
}


inline int handler::ha_ft_read(uchar *buf)
{
  int error= ft_read(buf);
  if (!error)
  {
    update_rows_read();

    if (table->vfield && buf == table->record[0])
      table->update_virtual_fields(this, VCOL_UPDATE_FOR_READ);
  }

  table->status=error ? STATUS_NOT_FOUND: 0;
  return error;
}

inline int handler::ha_rnd_pos_by_record(uchar *buf)
{
  int error= rnd_pos_by_record(buf);
  table->status=error ? STATUS_NOT_FOUND: 0;
  return error;
}

inline int handler::ha_read_first_row(uchar *buf, uint primary_key)
{
  int error= read_first_row(buf, primary_key);
  if (!error)
    update_rows_read();
  table->status=error ? STATUS_NOT_FOUND: 0;
  return error;
}

inline int handler::ha_write_tmp_row(uchar *buf)
{
  int error;
  MYSQL_INSERT_ROW_START(table_share->db.str, table_share->table_name.str);
  increment_statistics(&SSV::ha_tmp_write_count);
  TABLE_IO_WAIT(tracker, PSI_TABLE_WRITE_ROW, MAX_KEY, error,
          { error= write_row(buf); })
  MYSQL_INSERT_ROW_DONE(error);
  return error;
}

inline int handler::ha_delete_tmp_row(uchar *buf)
{
  int error;
  MYSQL_DELETE_ROW_START(table_share->db.str, table_share->table_name.str);
  increment_statistics(&SSV::ha_tmp_delete_count);
  TABLE_IO_WAIT(tracker, PSI_TABLE_DELETE_ROW, MAX_KEY, error,
                { error= delete_row(buf); })
  MYSQL_DELETE_ROW_DONE(error);
  return error;
}

inline int handler::ha_update_tmp_row(const uchar *old_data, uchar *new_data)
{
  int error;
  MYSQL_UPDATE_ROW_START(table_share->db.str, table_share->table_name.str);
  increment_statistics(&SSV::ha_tmp_update_count);
  TABLE_IO_WAIT(tracker, PSI_TABLE_UPDATE_ROW, active_index, error,
          { error= update_row(old_data, new_data);})
  MYSQL_UPDATE_ROW_DONE(error);
  return error;
}

inline bool handler::has_long_unique()
{
  return table->s->long_unique_table;
}

extern pthread_attr_t *get_connection_attrib(void);

/**
   Set thread entering a condition

   This function should be called before putting a thread to wait for
   a condition. @a mutex should be held before calling this
   function. After being waken up, @f thd_exit_cond should be called.

   @param thd      The thread entering the condition, NULL means current thread
   @param cond     The condition the thread is going to wait for
   @param mutex    The mutex associated with the condition, this must be
                   held before call this function
   @param stage    The new process message for the thread
   @param old_stage The old process message for the thread
   @param src_function The caller source function name
   @param src_file The caller source file name
   @param src_line The caller source line number
*/
void thd_enter_cond(MYSQL_THD thd, mysql_cond_t *cond, mysql_mutex_t *mutex,
                    const PSI_stage_info *stage, PSI_stage_info *old_stage,
                    const char *src_function, const char *src_file,
                    int src_line);

#define THD_ENTER_COND(P1, P2, P3, P4, P5) \
  thd_enter_cond(P1, P2, P3, P4, P5, __func__, __FILE__, __LINE__)

/**
   Set thread leaving a condition

   This function should be called after a thread being waken up for a
   condition.

   @param thd      The thread entering the condition, NULL means current thread
   @param stage    The process message, ususally this should be the old process
                   message before calling @f thd_enter_cond
   @param src_function The caller source function name
   @param src_file The caller source file name
   @param src_line The caller source line number
*/
void thd_exit_cond(MYSQL_THD thd, const PSI_stage_info *stage,
                   const char *src_function, const char *src_file,
                   int src_line);

#define THD_EXIT_COND(P1, P2) \
  thd_exit_cond(P1, P2, __func__, __FILE__, __LINE__)

inline bool binlog_should_compress(size_t len)
{
  return opt_bin_log_compress &&
    len >= opt_bin_log_compress_min_len;
}


/**
   Save thd sql_mode on instantiation.
   On destruction it resets the mode to the previously stored value.
*/
class Sql_mode_save
{
 public:
  Sql_mode_save(THD *thd) : thd(thd), old_mode(thd->variables.sql_mode) {}
  ~Sql_mode_save() { thd->variables.sql_mode = old_mode; }

 private:
  THD *thd;
  sql_mode_t old_mode; // SQL mode saved at construction time.
};


/*
  Save the current sql_mode. Switch off sql_mode flags which can prevent
  normal parsing of VIEWs, expressions in generated columns.
  Restore the old sql_mode on destructor.
*/
class Sql_mode_save_for_frm_handling: public Sql_mode_save
{
public:
  Sql_mode_save_for_frm_handling(THD *thd)
   :Sql_mode_save(thd)
  {
    /*
      - MODE_REAL_AS_FLOAT            affect only CREATE TABLE parsing
      + MODE_PIPES_AS_CONCAT          affect expression parsing
      + MODE_ANSI_QUOTES              affect expression parsing
      + MODE_IGNORE_SPACE             affect expression parsing
      - MODE_IGNORE_BAD_TABLE_OPTIONS affect only CREATE/ALTER TABLE parsing
      * MODE_ONLY_FULL_GROUP_BY       affect execution
      * MODE_NO_UNSIGNED_SUBTRACTION  affect execution
      - MODE_NO_DIR_IN_CREATE         affect table creation only
      - MODE_POSTGRESQL               compounded from other modes
      + MODE_ORACLE                   affects Item creation (e.g for CONCAT)
      - MODE_MSSQL                    compounded from other modes
      - MODE_DB2                      compounded from other modes
      - MODE_MAXDB                    affect only CREATE TABLE parsing
      - MODE_NO_KEY_OPTIONS           affect only SHOW
      - MODE_NO_TABLE_OPTIONS         affect only SHOW
      - MODE_NO_FIELD_OPTIONS         affect only SHOW
      - MODE_MYSQL323                 affect only SHOW
      - MODE_MYSQL40                  affect only SHOW
      - MODE_ANSI                     compounded from other modes
                                      (+ transaction mode)
      ? MODE_NO_AUTO_VALUE_ON_ZERO    affect UPDATEs
      + MODE_NO_BACKSLASH_ESCAPES     affect expression parsing
      + MODE_EMPTY_STRING_IS_NULL     affect expression parsing
    */
    thd->variables.sql_mode&= ~(MODE_PIPES_AS_CONCAT | MODE_ANSI_QUOTES |
                                MODE_IGNORE_SPACE | MODE_NO_BACKSLASH_ESCAPES |
                                MODE_ORACLE | MODE_EMPTY_STRING_IS_NULL);
  };
};


class Switch_to_definer_security_ctx
{
 public:
  Switch_to_definer_security_ctx(THD *thd, TABLE_LIST *table) :
    m_thd(thd), m_sctx(thd->security_ctx)
  {
    if (table->security_ctx)
      thd->security_ctx= table->security_ctx;
  }
  ~Switch_to_definer_security_ctx() { m_thd->security_ctx = m_sctx; }

 private:
  THD *m_thd;
  Security_context *m_sctx;
};


class Sql_mode_instant_set: public Sql_mode_save
{
public:
  Sql_mode_instant_set(THD *thd, sql_mode_t temporary_value)
   :Sql_mode_save(thd)
  {
    thd->variables.sql_mode= temporary_value;
  }
};


class Sql_mode_instant_remove: public Sql_mode_save
{
public:
  Sql_mode_instant_remove(THD *thd, sql_mode_t temporary_remove_flags)
   :Sql_mode_save(thd)
  {
    thd->variables.sql_mode&= ~temporary_remove_flags;
  }
};


class Abort_on_warning_instant_set
{
  THD *m_thd;
  bool m_save_abort_on_warning;
public:
  Abort_on_warning_instant_set(THD *thd, bool temporary_value)
   :m_thd(thd), m_save_abort_on_warning(thd->abort_on_warning)
  {
    thd->abort_on_warning= temporary_value;
  }
  ~Abort_on_warning_instant_set()
  {
    m_thd->abort_on_warning= m_save_abort_on_warning;
  }
};


class Check_level_instant_set
{
  THD *m_thd;
  enum_check_fields m_check_level;
public:
  Check_level_instant_set(THD *thd, enum_check_fields temporary_value)
   :m_thd(thd), m_check_level(thd->count_cuted_fields)
  {
    thd->count_cuted_fields= temporary_value;
  }
  ~Check_level_instant_set()
  {
    m_thd->count_cuted_fields= m_check_level;
  }
};


class Use_relaxed_field_copy: public Sql_mode_save,
                              public Check_level_instant_set,
                              public Abort_on_warning_instant_set
{
public:
  Use_relaxed_field_copy(THD *thd) :
      Sql_mode_save(thd), Check_level_instant_set(thd, CHECK_FIELD_IGNORE),
      Abort_on_warning_instant_set(thd, 0)
  {
    thd->variables.sql_mode&= ~(MODE_NO_ZERO_IN_DATE | MODE_NO_ZERO_DATE);
    thd->variables.sql_mode|= MODE_INVALID_DATES;
  }
};


class Identifier_chain2
{
  LEX_CSTRING m_name[2];
public:
  Identifier_chain2()
   :m_name{Lex_cstring(), Lex_cstring()}
  { }
  Identifier_chain2(const LEX_CSTRING &a, const LEX_CSTRING &b)
   :m_name{a, b}
  { }

  const LEX_CSTRING& operator [] (size_t i) const
  {
    return m_name[i];
  }

  static Identifier_chain2 split(const LEX_CSTRING &txt)
  {
    DBUG_ASSERT(txt.str[txt.length] == '\0'); // Expect 0-terminated input
    const char *dot= strchr(txt.str, '.');
    if (!dot)
      return Identifier_chain2(Lex_cstring(), txt);
    size_t length0= dot - txt.str;
    Lex_cstring name0(txt.str, length0);
    Lex_cstring name1(txt.str + length0 + 1, txt.length - length0 - 1);
    return Identifier_chain2(name0, name1);
  }

  // Export as a qualified name string: 'db.name'
  size_t make_qname(char *dst, size_t dstlen, bool casedn_part1) const
  {
    size_t res= my_snprintf(dst, dstlen, "%.*s.%.*s",
                            (int) m_name[0].length, m_name[0].str,
                            (int) m_name[1].length, m_name[1].str);
    if (casedn_part1 && dstlen > m_name[0].length)
      my_casedn_str(system_charset_info, dst + m_name[0].length + 1);
    return res;
  }

  // Export as a qualified name string, allocate on mem_root.
  LEX_CSTRING make_qname(MEM_ROOT *mem_root, bool casedn_part1) const
  {
    LEX_STRING dst;
    /* format: [pkg + dot] + name + '\0' */
    size_t dst_size= m_name[0].length + 1 /*dot*/ + m_name[1].length + 1/*\0*/;
    if (unlikely(!(dst.str= (char*) alloc_root(mem_root, dst_size))))
      return {NULL, 0};
    if (!m_name[0].length)
    {
      DBUG_ASSERT(!casedn_part1); // Should not be called this way
      dst.length= my_snprintf(dst.str, dst_size, "%.*s",
                              (int) m_name[1].length, m_name[1].str);
      return {dst.str, dst.length};
    }
    dst.length= make_qname(dst.str, dst_size, casedn_part1);
    return {dst.str, dst.length};
  }
};


/**
  This class resembles the SQL Standard schema qualified object name:
  <schema qualified name> ::= [ <schema name> <period> ] <qualified identifier>
*/
class Database_qualified_name
{
public:
  LEX_CSTRING m_db;
  LEX_CSTRING m_name;
  Database_qualified_name(const LEX_CSTRING *db, const LEX_CSTRING *name)
   :m_db(*db), m_name(*name)
  { }
  Database_qualified_name(const LEX_CSTRING &db, const LEX_CSTRING &name)
   :m_db(db), m_name(name)
  { }
  Database_qualified_name(const char *db, size_t db_length,
                          const char *name, size_t name_length)
  {
    m_db.str= db;
    m_db.length= db_length;
    m_name.str= name;
    m_name.length= name_length;
  }

  bool eq(const Database_qualified_name *other) const
  {
    CHARSET_INFO *cs= lower_case_table_names ?
                      &my_charset_utf8mb3_general_ci :
                      &my_charset_utf8mb3_bin;
    return
      m_db.length == other->m_db.length &&
      m_name.length == other->m_name.length &&
      !cs->strnncoll(m_db.str, m_db.length,
                     other->m_db.str, other->m_db.length) &&
      !cs->strnncoll(m_name.str, m_name.length,
                     other->m_name.str, other->m_name.length);
  }
  void copy(MEM_ROOT *mem_root, const LEX_CSTRING &db,
                                const LEX_CSTRING &name);

  // Export db and name as a qualified name string: 'db.name'
  size_t make_qname(char *dst, size_t dstlen, bool casedn_name) const
  {
    return Identifier_chain2(m_db, m_name).make_qname(dst, dstlen, casedn_name);
  }
  // Export db and name as a qualified name string, allocate on mem_root.
  LEX_CSTRING make_qname(MEM_ROOT *mem_root, bool casedn_name) const
  {
    DBUG_SLOW_ASSERT(ok_for_lower_case_names(m_db.str));
    return Identifier_chain2(m_db, m_name).make_qname(mem_root, casedn_name);
  }

  bool make_package_routine_name(MEM_ROOT *mem_root,
                                 const LEX_CSTRING &package,
                                 const LEX_CSTRING &routine)
  {
    char *tmp;
    size_t length= package.length + 1 + routine.length + 1;
    if (unlikely(!(tmp= (char *) alloc_root(mem_root, length))))
      return true;
    m_name.length= Identifier_chain2(package, routine).make_qname(tmp, length,
                                                                  false);
    m_name.str= tmp;
    return false;
  }

  bool make_package_routine_name(MEM_ROOT *mem_root,
                                 const LEX_CSTRING &db,
                                 const LEX_CSTRING &package,
                                 const LEX_CSTRING &routine)
  {
    if (unlikely(make_package_routine_name(mem_root, package, routine)))
      return true;
    if (unlikely(!(m_db.str= strmake_root(mem_root, db.str, db.length))))
      return true;
    m_db.length= db.length;
    return false;
  }
};


class ErrConvDQName: public ErrConv
{
  const Database_qualified_name *m_name;
public:
  ErrConvDQName(const Database_qualified_name *name)
   :m_name(name)
  { }
  LEX_CSTRING lex_cstring() const override
  {
    size_t length= m_name->make_qname(err_buffer, sizeof(err_buffer), false);
    return {err_buffer, length};
  }
};

class Type_holder: public Sql_alloc,
                   public Item_args,
                   public Type_handler_hybrid_field_type,
                   public Type_all_attributes
{
  const TYPELIB *m_typelib;
  bool m_maybe_null;
public:
  Type_holder()
   :m_typelib(NULL),
    m_maybe_null(false)
  { }

  void set_type_maybe_null(bool maybe_null_arg) override
  { m_maybe_null= maybe_null_arg; }
  bool get_maybe_null() const { return m_maybe_null; }

  decimal_digits_t decimal_precision() const override
  {
    /*
      Type_holder is not used directly to create fields, so
      its virtual decimal_precision() is never called.
      We should eventually extend create_result_table() to accept
      an array of Type_holders directly, without having to allocate
      Item_type_holder's and put them into List<Item>.
    */
    DBUG_ASSERT(0);
    return 0;
  }
  void set_typelib(const TYPELIB *typelib) override
  {
    m_typelib= typelib;
  }
  const TYPELIB *get_typelib() const override
  {
    return m_typelib;
  }

  bool aggregate_attributes(THD *thd)
  {
    static LEX_CSTRING union_name= { STRING_WITH_LEN("UNION") };
    for (uint i= 0; i < arg_count; i++)
      m_maybe_null|= args[i]->maybe_null();
    return
       type_handler()->Item_hybrid_func_fix_attributes(thd,
                                                       union_name, this, this,
                                                       args, arg_count);
  }
};


/*
  A helper class to set THD flags to emit warnings/errors in case of
  overflow/type errors during assigning values into the SP variable fields.
  Saves original flags values in constructor.
  Restores original flags in destructor.
*/
class Sp_eval_expr_state
{
  THD *m_thd;
  enum_check_fields m_count_cuted_fields;
  bool m_abort_on_warning;
  bool m_stmt_modified_non_trans_table;
  void start()
  {
    m_thd->count_cuted_fields= CHECK_FIELD_ERROR_FOR_NULL;
    m_thd->abort_on_warning= m_thd->is_strict_mode();
    m_thd->transaction->stmt.modified_non_trans_table= false;
  }
  void stop()
  {
    m_thd->count_cuted_fields= m_count_cuted_fields;
    m_thd->abort_on_warning= m_abort_on_warning;
    m_thd->transaction->stmt.modified_non_trans_table=
      m_stmt_modified_non_trans_table;
  }
public:
  Sp_eval_expr_state(THD *thd)
   :m_thd(thd),
    m_count_cuted_fields(thd->count_cuted_fields),
    m_abort_on_warning(thd->abort_on_warning),
    m_stmt_modified_non_trans_table(thd->transaction->stmt.
                                    modified_non_trans_table)
  {
    start();
  }
  ~Sp_eval_expr_state()
  {
    stop();
  }
};


#ifndef DBUG_OFF
void dbug_serve_apcs(THD *thd, int n_calls);
#endif 

class StatementBinlog
{
  const enum_binlog_format saved_binlog_format;
  THD *const thd;

public:
  StatementBinlog(THD *thd, bool need_stmt) :
    saved_binlog_format(thd->get_current_stmt_binlog_format()),
    thd(thd)
  {
    if (need_stmt && saved_binlog_format != BINLOG_FORMAT_STMT)
    {
      thd->set_current_stmt_binlog_format_stmt();
    }
  }
  ~StatementBinlog()
  {
    thd->set_current_stmt_binlog_format(saved_binlog_format);
  }
};


/** THD registry */
class THD_list: public THD_list_iterator
{
public:
  /**
    Constructor replacement.

    Unfortunately we can't use fair constructor to initialize mutex
    for two reasons: PFS and embedded. The former can probably be fixed,
    the latter can probably be dropped.
  */
  void init()
  {
    mysql_rwlock_init(key_rwlock_THD_list, &lock);
  }

  /** Destructor replacement. */
  void destroy()
  {
    mysql_rwlock_destroy(&lock);
  }

  /**
    Inserts thread to registry.

    @param thd         thread

    Thread becomes accessible via server_threads.
  */
  void insert(THD *thd)
  {
    mysql_rwlock_wrlock(&lock);
    threads.append(thd);
    mysql_rwlock_unlock(&lock);
  }

  /**
    Removes thread from registry.

    @param thd         thread

    Thread becomes not accessible via server_threads.
  */
  void erase(THD *thd)
  {
    thd->assert_linked();
    mysql_rwlock_wrlock(&lock);
    thd->unlink();
    mysql_rwlock_unlock(&lock);
  }
};

extern THD_list server_threads;

void setup_tmp_table_column_bitmaps(TABLE *table, uchar *bitmaps,
                                    uint field_count);
C_MODE_START
void mariadb_sleep_for_space(unsigned int seconds);
C_MODE_END

#ifdef WITH_WSREP
extern void wsrep_to_isolation_end(THD*);
#endif
/*
  RAII utility class to ease binlogging with temporary setting
  THD etc context and restoring the original one upon logger execution.
*/
class Write_log_with_flags
{
  THD*   m_thd;
#ifdef WITH_WSREP
  bool wsrep_to_isolation;
#endif

public:
~Write_log_with_flags()
  {
    m_thd->set_binlog_flags_for_alter(0);
    m_thd->set_binlog_start_alter_seq_no(0);
#ifdef WITH_WSREP
    if (wsrep_to_isolation)
      wsrep_to_isolation_end(m_thd);
#endif
  }

  Write_log_with_flags(THD *thd, uchar flags,
                       bool do_wsrep_iso __attribute__((unused))= false) :
    m_thd(thd)
  {
    m_thd->set_binlog_flags_for_alter(flags);
#ifdef WITH_WSREP
    wsrep_to_isolation= do_wsrep_iso && WSREP(m_thd);
#endif
  }
};

#endif /* MYSQL_SERVER */
#endif /* SQL_CLASS_INCLUDED */<|MERGE_RESOLUTION|>--- conflicted
+++ resolved
@@ -1045,11 +1045,7 @@
   ulonglong table_open_cache_hits;
   ulonglong table_open_cache_misses;
   ulonglong table_open_cache_overflows;
-<<<<<<< HEAD
-  ulonglong send_metadata_skips;
   ulonglong cpu_time, busy_time, query_time;
-=======
->>>>>>> b251cb6a
   double last_query_cost;
   uint32 threads_running;
   /* Don't initialize */
@@ -3249,13 +3245,8 @@
     {
       bzero((char*)this, sizeof(*this));
       implicit_xid.null();
-<<<<<<< HEAD
-      init_sql_alloc(key_memory_thd_transactions, &mem_root, 256,
-                     0, MYF(MY_THREAD_SPECIFIC));
-=======
       init_sql_alloc(key_memory_thd_transactions, &mem_root,
                      DEFAULT_ROOT_BLOCK_SIZE, 0, MYF(MY_THREAD_SPECIFIC));
->>>>>>> b251cb6a
     }
   } default_transaction, *transaction;
   Global_read_lock global_read_lock;

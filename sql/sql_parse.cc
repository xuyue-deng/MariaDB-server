--- conflicted
+++ resolved
@@ -5060,21 +5060,11 @@
       wsrep::key_array keys;
       if (wsrep_append_fk_parent_table(thd, all_tables, &keys))
       {
-<<<<<<< HEAD
-        if (!lex->tmp_table() &&
-           (!thd->is_current_stmt_binlog_format_row() ||
-	    !is_temporary_table(table)))
-        {
-          WSREP_TO_ISOLATION_BEGIN(NULL, NULL, all_tables);
-          break;
-        }
-=======
         goto wsrep_error_label;
       }
       if (wsrep_to_isolation_begin(thd, NULL, NULL, all_tables, NULL, &keys))
       {
         goto wsrep_error_label;
->>>>>>> 7eded23b
       }
     }
 #endif /* WITH_WSREP */

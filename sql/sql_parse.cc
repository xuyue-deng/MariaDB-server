--- conflicted
+++ resolved
@@ -8245,10 +8245,6 @@
   List<TABLE_LIST> *embedded_list;
   DBUG_ENTER("nest_last_join");
 
-<<<<<<< HEAD
-  if (unlikely(!(ptr= (TABLE_LIST*) thd->calloc(ALIGN_SIZE(sizeof(TABLE_LIST))+
-                                                sizeof(NESTED_JOIN)))))
-=======
   TABLE_LIST *head= join_list->head();
   if (head->nested_join && head->nested_join->nest_type & REBALANCED_NEST)
   {
@@ -8258,10 +8254,8 @@
       li.remove();
     DBUG_RETURN(head);
   }
-
-  if (!(ptr= (TABLE_LIST*) thd->calloc(ALIGN_SIZE(sizeof(TABLE_LIST))+
-                                       sizeof(NESTED_JOIN))))
->>>>>>> 32c6f40a
+  if (unlikely(!(ptr= (TABLE_LIST*) thd->calloc(ALIGN_SIZE(sizeof(TABLE_LIST))+
+                                                sizeof(NESTED_JOIN)))))
     DBUG_RETURN(0);
   nested_join= ptr->nested_join=
     ((NESTED_JOIN*) ((uchar*) ptr + ALIGN_SIZE(sizeof(TABLE_LIST))));
@@ -8502,7 +8496,7 @@
     cj_nest->on_expr= tbl->on_expr;
     cj_nest->embedding= tbl->embedding;
     cj_nest->join_list= jl;
-    cj_nest->alias= (char*) "(nest_last_join)";
+    cj_nest->alias= {STRING_WITH_LEN("(nest_last_join)")};
     li.replace(cj_nest);
 
     /*

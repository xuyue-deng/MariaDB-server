/* Copyright (C) 2000 MySQL AB & MySQL Finland AB & TCX DataKonsult AB

   This program is free software; you can redistribute it and/or modify
   it under the terms of the GNU General Public License as published by
   the Free Software Foundation; either version 2 of the License, or
   (at your option) any later version.

   This program is distributed in the hope that it will be useful,
   but WITHOUT ANY WARRANTY; without even the implied warranty of
   MERCHANTABILITY or FITNESS FOR A PARTICULAR PURPOSE.  See the
   GNU General Public License for more details.

   You should have received a copy of the GNU General Public License
   along with this program; if not, write to the Free Software
   Foundation, Inc., 59 Temple Place, Suite 330, Boston, MA  02111-1307  USA */


/* A lexical scanner on a temporary buffer with a yacc interface */

#include "mysql_priv.h"
#include "item_create.h"
#include <m_ctype.h>
#include <hash.h>
#include <assert.h>

LEX_STRING tmp_table_alias= {(char*) "tmp-table",8};

/* Macros to look like lex */

#define yyGet()		*(lex->ptr++)
#define yyGetLast()	lex->ptr[-1]
#define yyPeek()	lex->ptr[0]
#define yyPeek2()	lex->ptr[1]
#define yyUnget()	lex->ptr--
#define yySkip()	lex->ptr++
#define yyLength()	((uint) (lex->ptr - lex->tok_start)-1)

#if MYSQL_VERSION_ID < 32300
#define FLOAT_NUM	REAL_NUM
#endif

pthread_key(LEX*,THR_LEX);

#define TOCK_NAME_LENGTH 24

/*
  The following is based on the latin1 character set, and is only
  used when comparing keywords
*/

uchar to_upper_lex[] = {
    0,  1,  2,  3,  4,  5,  6,  7,  8,  9, 10, 11, 12, 13, 14, 15,
   16, 17, 18, 19, 20, 21, 22, 23, 24, 25, 26, 27, 28, 29, 30, 31,
   32, 33, 34, 35, 36, 37, 38, 39, 40, 41, 42, 43, 44, 45, 46, 47,
   48, 49, 50, 51, 52, 53, 54, 55, 56, 57, 58, 59, 60, 61, 62, 63,
   64, 65, 66, 67, 68, 69, 70, 71, 72, 73, 74, 75, 76, 77, 78, 79,
   80, 81, 82, 83, 84, 85, 86, 87, 88, 89, 90, 91, 92, 93, 94, 95,
   96, 65, 66, 67, 68, 69, 70, 71, 72, 73, 74, 75, 76, 77, 78, 79,
   80, 81, 82, 83, 84, 85, 86, 87, 88, 89, 90,123,124,125,126,127,
  128,129,130,131,132,133,134,135,136,137,138,139,140,141,142,143,
  144,145,146,147,148,149,150,151,152,153,154,155,156,157,158,159,
  160,161,162,163,164,165,166,167,168,169,170,171,172,173,174,175,
  176,177,178,179,180,181,182,183,184,185,186,187,188,189,190,191,
  192,193,194,195,196,197,198,199,200,201,202,203,204,205,206,207,
  208,209,210,211,212,213,214,215,216,217,218,219,220,221,222,223,
  192,193,194,195,196,197,198,199,200,201,202,203,204,205,206,207,
  208,209,210,211,212,213,214,247,216,217,218,219,220,221,222,255
};

inline int lex_casecmp(const char *s, const char *t, uint len)
{
  while (len-- != 0 &&
	 to_upper_lex[(uchar) *s++] == to_upper_lex[(uchar) *t++]) ;
  return (int) len+1;
}

#include "lex_hash.h"

static uchar state_map[256];


void lex_init(void)
{
  uint i;
  DBUG_ENTER("lex_init");
  for (i=0 ; i < array_elements(symbols) ; i++)
    symbols[i].length=(uchar) strlen(symbols[i].name);
  for (i=0 ; i < array_elements(sql_functions) ; i++)
    sql_functions[i].length=(uchar) strlen(sql_functions[i].name);

  VOID(pthread_key_create(&THR_LEX,NULL));

  /* Fill state_map with states to get a faster parser */
  for (i=0; i < 256 ; i++)
  {
    if (my_isalpha(system_charset_info,i))
      state_map[i]=(uchar) STATE_IDENT;
    else if (my_isdigit(system_charset_info,i))
      state_map[i]=(uchar) STATE_NUMBER_IDENT;
#if defined(USE_MB) && defined(USE_MB_IDENT)
    else if (use_mb(system_charset_info) && my_ismbhead(system_charset_info, i))
      state_map[i]=(uchar) STATE_IDENT;
#endif
    else if (!my_isgraph(system_charset_info,i))
      state_map[i]=(uchar) STATE_SKIP;      
    else
      state_map[i]=(uchar) STATE_CHAR;
  }
  state_map[(uchar)'_']=state_map[(uchar)'$']=(uchar) STATE_IDENT;
  state_map[(uchar)'\'']=state_map[(uchar)'"']=(uchar) STATE_STRING;
  state_map[(uchar)'-']=state_map[(uchar)'+']=(uchar) STATE_SIGNED_NUMBER;
  state_map[(uchar)'.']=(uchar) STATE_REAL_OR_POINT;
  state_map[(uchar)'>']=state_map[(uchar)'=']=state_map[(uchar)'!']= (uchar) STATE_CMP_OP;
  state_map[(uchar)'<']= (uchar) STATE_LONG_CMP_OP;
  state_map[(uchar)'&']=state_map[(uchar)'|']=(uchar) STATE_BOOL;
  state_map[(uchar)'#']=(uchar) STATE_COMMENT;
  state_map[(uchar)';']=(uchar) STATE_COLON;
  state_map[(uchar)':']=(uchar) STATE_SET_VAR;
  state_map[0]=(uchar) STATE_EOL;
  state_map[(uchar)'\\']= (uchar) STATE_ESCAPE;
  state_map[(uchar)'/']= (uchar) STATE_LONG_COMMENT;
  state_map[(uchar)'*']= (uchar) STATE_END_LONG_COMMENT;
  state_map[(uchar)'@']= (uchar) STATE_USER_END;
  state_map[(uchar) '`']= (uchar) STATE_USER_VARIABLE_DELIMITER;
  if (opt_sql_mode & MODE_ANSI_QUOTES)
  {
    state_map[(uchar) '"'] = STATE_USER_VARIABLE_DELIMITER;
  }
  DBUG_VOID_RETURN;
}


void lex_free(void)
{					// Call this when daemon ends
  DBUG_ENTER("lex_free");
  DBUG_VOID_RETURN;
}


LEX *lex_start(THD *thd, uchar *buf,uint length)
{
  LEX *lex= &thd->lex;
  lex->next_state=STATE_START;
  lex->end_of_query=(lex->ptr=buf)+length;
  lex->yylineno = 1;
  lex->select_lex.create_refs=lex->in_comment=0;
  lex->length=0;
  lex->select_lex.in_sum_expr=0;
  lex->select_lex.expr_list.empty();
  lex->select_lex.ftfunc_list_alloc.empty();
  lex->select_lex.ftfunc_list= &lex->select_lex.ftfunc_list_alloc;
  lex->convert_set= (lex->thd= thd)->variables.convert_set;
  lex->yacc_yyss=lex->yacc_yyvs=0;
  lex->ignore_space=test(thd->sql_mode & MODE_IGNORE_SPACE);
  lex->slave_thd_opt=0;
  lex->sql_command=SQLCOM_END;
  bzero(&lex->mi,sizeof(lex->mi));
  return lex;
}

void lex_end(LEX *lex)
{
  lex->select_lex.expr_list.delete_elements();	// If error when parsing sql-varargs
  x_free(lex->yacc_yyss);
  x_free(lex->yacc_yyvs);
}


static int find_keyword(LEX *lex, uint len, bool function)
{
  uchar *tok=lex->tok_start;

  SYMBOL *symbol = get_hash_symbol((const char *)tok,len,function);
  if (symbol)
  {
    lex->yylval->symbol.symbol=symbol;
    lex->yylval->symbol.str= (char*) tok;
    lex->yylval->symbol.length=len;
    return symbol->tok;
  }
#ifdef HAVE_DLOPEN
  udf_func *udf;
  if (function && using_udf_functions && (udf=find_udf((char*) tok, len)))
  {
    lex->thd->safe_to_cache_query=0;
    lex->yylval->udf=udf;
    switch (udf->returns) {
    case STRING_RESULT:
      return (udf->type == UDFTYPE_FUNCTION) ? UDF_CHAR_FUNC : UDA_CHAR_SUM;
    case REAL_RESULT:
      return (udf->type == UDFTYPE_FUNCTION) ? UDF_FLOAT_FUNC : UDA_FLOAT_SUM;
    case INT_RESULT:
      return (udf->type == UDFTYPE_FUNCTION) ? UDF_INT_FUNC : UDA_INT_SUM;
    }
  }
#endif
  return 0;
}


/* make a copy of token before ptr and set yytoklen */

LEX_STRING get_token(LEX *lex,uint length)
{
  LEX_STRING tmp;
  yyUnget();			// ptr points now after last token char
  tmp.length=lex->yytoklen=length;
  tmp.str=(char*) lex->thd->strmake((char*) lex->tok_start,tmp.length);
  return tmp;
}

/* Return an unescaped text literal without quotes */
/* Fix sometimes to do only one scan of the string */

static char *get_text(LEX *lex)
{
  reg1 uchar c,sep;
  uint found_escape=0;

  sep= yyGetLast();			// String should end with this
  //lex->tok_start=lex->ptr-1;		// Remember '
  while (lex->ptr != lex->end_of_query)
  {
    c = yyGet();
#ifdef USE_MB
    int l;
    if (use_mb(system_charset_info) &&
        (l = my_ismbchar(system_charset_info,
                         (const char *)lex->ptr-1,
                         (const char *)lex->end_of_query))) {
	lex->ptr += l-1;
	continue;
    }
#endif
    if (c == '\\')
    {					// Escaped character
      found_escape=1;
      if (lex->ptr == lex->end_of_query)
	return 0;
      yySkip();
    }
    else if (c == sep)
    {
      if (c == yyGet())			// Check if two separators in a row
      {
	found_escape=1;			// dupplicate. Remember for delete
	continue;
      }
      else
	yyUnget();

      /* Found end. Unescape and return string */
      uchar *str,*end,*start;

      str=lex->tok_start+1;
      end=lex->ptr-1;
      if (!(start=(uchar*) lex->thd->alloc((uint) (end-str)+1)))
	return (char*) "";		// Sql_alloc has set error flag
      if (!found_escape)
      {
	lex->yytoklen=(uint) (end-str);
	memcpy(start,str,lex->yytoklen);
	start[lex->yytoklen]=0;
      }
      else
      {
	uchar *to;
	for (to=start ; str != end ; str++)
	{
#ifdef USE_MB
	  int l;
	  if (use_mb(system_charset_info) &&
              (l = my_ismbchar(system_charset_info,
                               (const char *)str, (const char *)end))) {
	      while (l--)
		  *to++ = *str++;
	      str--;
	      continue;
	  }
#endif
	  if (*str == '\\' && str+1 != end)
	  {
	    switch(*++str) {
	    case 'n':
	      *to++='\n';
	      break;
	    case 't':
	      *to++= '\t';
	      break;
	    case 'r':
	      *to++ = '\r';
	      break;
	    case 'b':
	      *to++ = '\b';
	      break;
	    case '0':
	      *to++= 0;			// Ascii null
	      break;
	    case 'Z':			// ^Z must be escaped on Win32
	      *to++='\032';
	      break;
	    case '_':
	    case '%':
	      *to++= '\\';		// remember prefix for wildcard
	      /* Fall through */
	    default:
	      *to++ = *str;
	      break;
	    }
	  }
	  else if (*str == sep)
	    *to++= *str++;		// Two ' or "
	  else
	    *to++ = *str;

	}
	*to=0;
	lex->yytoklen=(uint) (to-start);
      }
      if (lex->convert_set)
	lex->convert_set->convert((char*) start,lex->yytoklen);
      return (char*) start;
    }
  }
  return 0;					// unexpected end of query
}


/*
** Calc type of integer; long integer, longlong integer or real.
** Returns smallest type that match the string.
** When using unsigned long long values the result is converted to a real
** because else they will be unexpected sign changes because all calculation
** is done with longlong or double.
*/

static const char *long_str="2147483647";
static const uint long_len=10;
static const char *signed_long_str="-2147483648";
static const char *longlong_str="9223372036854775807";
static const uint longlong_len=19;
static const char *signed_longlong_str="-9223372036854775808";
static const uint signed_longlong_len=19;
static const char *unsigned_longlong_str="18446744073709551615";
static const uint unsigned_longlong_len=20;

inline static uint int_token(const char *str,uint length)
{
  if (length < long_len)			// quick normal case
    return NUM;
  bool neg=0;

  if (*str == '+')				// Remove sign and pre-zeros
  {
    str++; length--;
  }
  else if (*str == '-')
  {
    str++; length--;
    neg=1;
  }
  while (*str == '0' && length)
  {
    str++; length --;
  }
  if (length < long_len)
    return NUM;

  uint smaller,bigger;
  const char *cmp;
  if (neg)
  {
    if (length == long_len)
    {
      cmp= signed_long_str+1;
      smaller=NUM;				// If <= signed_long_str
      bigger=LONG_NUM;				// If >= signed_long_str
    }
    else if (length < signed_longlong_len)
      return LONG_NUM;
    else if (length > signed_longlong_len)
      return REAL_NUM;
    else
    {
      cmp=signed_longlong_str+1;
      smaller=LONG_NUM;				// If <= signed_longlong_str
      bigger=REAL_NUM;
    }
  }
  else
  {
    if (length == long_len)
    {
      cmp= long_str;
      smaller=NUM;
      bigger=LONG_NUM;
    }
    else if (length < longlong_len)
      return LONG_NUM;
    else if (length > longlong_len)
    {
      if (length > unsigned_longlong_len)
	return REAL_NUM;
      cmp=unsigned_longlong_str;
      smaller=ULONGLONG_NUM;
      bigger=REAL_NUM;
    }
    else
    {
      cmp=longlong_str;
      smaller=LONG_NUM;
      bigger=REAL_NUM;
    }
  }
  while (*cmp && *cmp++ == *str++) ;
  return ((uchar) str[-1] <= (uchar) cmp[-1]) ? smaller : bigger;
}


// yylex remember the following states from the following yylex()
// STATE_EOQ ; found end of query
// STATE_OPERATOR_OR_IDENT ; last state was an ident, text or number
// 			     (which can't be followed by a signed number)

int yylex(void *arg)
{
  reg1	uchar c;
  int	tokval;
  uint length;
  enum lex_states state,prev_state;
  LEX	*lex=current_lex;
  YYSTYPE *yylval=(YYSTYPE*) arg;

  lex->yylval=yylval;			// The global state
  lex->tok_start=lex->tok_end=lex->ptr;
  prev_state=state=lex->next_state;
  lex->next_state=STATE_OPERATOR_OR_IDENT;
  LINT_INIT(c);
  for (;;)
  {
    switch(state) {
    case STATE_OPERATOR_OR_IDENT:	// Next is operator or keyword
    case STATE_START:			// Start of token
      // Skip startspace
      for (c=yyGet() ; (state_map[c] == STATE_SKIP) ; c= yyGet())
      {
	if (c == '\n')
	  lex->yylineno++;
      }
      lex->tok_start=lex->ptr-1;	// Start of real token
      state= (enum lex_states) state_map[c];
      break;
    case STATE_ESCAPE:
      if (yyGet() == 'N')
      {					// Allow \N as shortcut for NULL
	yylval->lex_str.str=(char*) "\\N";
	yylval->lex_str.length=2;
	return NULL_SYM;
      }
    case STATE_CHAR:			// Unknown or single char token
    case STATE_SKIP:			// This should not happen
      yylval->lex_str.str=(char*) (lex->ptr=lex->tok_start);// Set to first char
      yylval->lex_str.length=1;
      c=yyGet();
      if (c != ')')
	lex->next_state= STATE_START;	// Allow signed numbers
      if (c == ',')
	lex->tok_start=lex->ptr;	// Let tok_start point at next item
      return((int) c);

    case STATE_IDENT:			// Incomplete keyword or ident
      if ((c == 'x' || c == 'X') && yyPeek() == '\'')
      {					// Found x'hex-number'
	state=STATE_HEX_NUMBER;
	break;
      }
#if defined(USE_MB) && defined(USE_MB_IDENT)
      if (use_mb(system_charset_info))
      {
        if (my_ismbhead(system_charset_info, yyGetLast()))
        {
          int l = my_ismbchar(system_charset_info,
                              (const char *)lex->ptr-1,
                              (const char *)lex->end_of_query);
          if (l == 0) {
            state = STATE_CHAR;
            continue;
          }
          lex->ptr += l - 1;
        }
        while (state_map[c=yyGet()] == STATE_IDENT ||
               state_map[c] == STATE_NUMBER_IDENT)
        {
          if (my_ismbhead(system_charset_info, c))
          {
            int l;
            if ((l = my_ismbchar(system_charset_info,
                              (const char *)lex->ptr-1,
                              (const char *)lex->end_of_query)) == 0)
              break;
            lex->ptr += l-1;
          }
        }
      }
      else
#endif
        while (state_map[c=yyGet()] == STATE_IDENT ||
               state_map[c] == STATE_NUMBER_IDENT) ;
      length= (uint) (lex->ptr - lex->tok_start)-1;
      if (lex->ignore_space)
      {
	for (; state_map[c] == STATE_SKIP ; c= yyGet());
      }
      if (c == '.' && (state_map[yyPeek()] == STATE_IDENT ||
		       state_map[yyPeek()] == STATE_NUMBER_IDENT))
	lex->next_state=STATE_IDENT_SEP;
      else
      {					// '(' must follow directly if function
	yyUnget();
	if ((tokval = find_keyword(lex,length,c == '(')))
	{
	  lex->next_state= STATE_START;	// Allow signed numbers
	  return(tokval);		// Was keyword
	}
	yySkip();			// next state does a unget
      }
      yylval->lex_str=get_token(lex,length);
      if (lex->convert_set)
	lex->convert_set->convert((char*) yylval->lex_str.str,lex->yytoklen);

      /* 
         Note: "SELECT _bla AS 'alias'"
         _bla should be considered as a IDENT if charset haven't been found.
         So we don't use MYF(MY_WME) with get_charset_by_name to avoid 
         producing an error.
      */

      if ((yylval->lex_str.str[0]=='_') && 
          (lex->charset=get_charset_by_name(yylval->lex_str.str+1,MYF(0))))
        return(UNDERSCORE_CHARSET);
      else
        return(IDENT);

    case STATE_IDENT_SEP:		// Found ident and now '.'
      lex->next_state=STATE_IDENT_START;// Next is an ident (not a keyword)
      yylval->lex_str.str=(char*) lex->ptr;
      yylval->lex_str.length=1;
      c=yyGet();			// should be '.'
      return((int) c);

    case STATE_NUMBER_IDENT:		// number or ident which num-start
      while (my_isdigit(system_charset_info,(c = yyGet()))) ;
      if (state_map[c] != STATE_IDENT)
      {					// Can't be identifier
	state=STATE_INT_OR_REAL;
	break;
      }
      if (c == 'e' || c == 'E')
      {
	// The following test is written this way to allow numbers of type 1e1
	if (my_isdigit(system_charset_info,yyPeek()) || 
            (c=(yyGet())) == '+' || c == '-')
	{				// Allow 1E+10
	  if (my_isdigit(system_charset_info,yyPeek()))	// Number must have digit after sign
	  {
	    yySkip();
	    while (my_isdigit(system_charset_info,yyGet())) ;
	    yylval->lex_str=get_token(lex,yyLength());
	    return(FLOAT_NUM);
	  }
	}
	yyUnget(); /* purecov: inspected */
      }
      else if (c == 'x' && (lex->ptr - lex->tok_start) == 2 &&
	  lex->tok_start[0] == '0' )
      {						// Varbinary
	while (my_isxdigit(system_charset_info,(c = yyGet()))) ;
	if ((lex->ptr - lex->tok_start) >= 4 && state_map[c] != STATE_IDENT)
	{
	  yylval->lex_str=get_token(lex,yyLength());
	  yylval->lex_str.str+=2;		// Skip 0x
	  yylval->lex_str.length-=2;
	  lex->yytoklen-=2;
	  return (HEX_NUM);
	}
	yyUnget();
      }
      // fall through
    case STATE_IDENT_START:		// Incomplete ident
#if defined(USE_MB) && defined(USE_MB_IDENT)
      if (use_mb(system_charset_info))
      {
        if (my_ismbhead(system_charset_info, yyGetLast()))
        {
          int l = my_ismbchar(system_charset_info,
                              (const char *)lex->ptr-1,
                              (const char *)lex->end_of_query);
          if (l == 0)
          {
            state = STATE_CHAR;
            continue;
          }
          lex->ptr += l - 1;
        }
        while (state_map[c=yyGet()] == STATE_IDENT ||
               state_map[c] == STATE_NUMBER_IDENT)
        {
          if (my_ismbhead(system_charset_info, c))
          {
            int l;
            if ((l = my_ismbchar(system_charset_info,
                                 (const char *)lex->ptr-1,
                                 (const char *)lex->end_of_query)) == 0)
              break;
            lex->ptr += l-1;
          }
        }
      }
      else
#endif
        while (state_map[c = yyGet()] == STATE_IDENT ||
               state_map[c] == STATE_NUMBER_IDENT) ;

      if (c == '.' && (state_map[yyPeek()] == STATE_IDENT ||
		       state_map[yyPeek()] == STATE_NUMBER_IDENT))
	lex->next_state=STATE_IDENT_SEP;// Next is '.'
      // fall through

    case STATE_FOUND_IDENT:		// Complete ident
      yylval->lex_str=get_token(lex,yyLength());
      if (lex->convert_set)
        lex->convert_set->convert((char*) yylval->lex_str.str,lex->yytoklen);
      return(IDENT);

    case STATE_USER_VARIABLE_DELIMITER:
      lex->tok_start=lex->ptr;			// Skip first `
#ifdef USE_MB
      if (use_mb(system_charset_info))
      {
	while ((c=yyGet()) && state_map[c] != STATE_USER_VARIABLE_DELIMITER &&
	       c != (uchar) NAMES_SEP_CHAR)
	{
          if (my_ismbhead(system_charset_info, c))
          {
            int l;
            if ((l = my_ismbchar(system_charset_info,
                                 (const char *)lex->ptr-1,
                                 (const char *)lex->end_of_query)) == 0)
              break;
            lex->ptr += l-1;
          }
        }
      }
      else
#endif
      {
	while ((c=yyGet()) && state_map[c] != STATE_USER_VARIABLE_DELIMITER &&
	       c != (uchar) NAMES_SEP_CHAR) ;
      }
      yylval->lex_str=get_token(lex,yyLength());
      if (lex->convert_set)
        lex->convert_set->convert((char*) yylval->lex_str.str,lex->yytoklen);
      if (state_map[c] == STATE_USER_VARIABLE_DELIMITER)
	yySkip();			// Skip end `
      return(IDENT);

    case STATE_SIGNED_NUMBER:		// Incomplete signed number
      if (prev_state == STATE_OPERATOR_OR_IDENT)
      {
	if (c == '-' && yyPeek() == '-' &&
	    (my_isspace(system_charset_info,yyPeek2()) || 
             my_iscntrl(system_charset_info,yyPeek2())))
	  state=STATE_COMMENT;
	else
	  state= STATE_CHAR;		// Must be operator
	break;
      }
      if (!my_isdigit(system_charset_info,c=yyGet()) || yyPeek() == 'x')
      {
	if (c != '.')
	{
	  if (c == '-' && my_isspace(system_charset_info,yyPeek()))
	    state=STATE_COMMENT;
	  else
	    state = STATE_CHAR;		// Return sign as single char
	  break;
	}
	yyUnget();			// Fix for next loop
      }
      while (my_isdigit(system_charset_info,c=yyGet())) ;	// Incomplete real or int number
      if ((c == 'e' || c == 'E') &&
	  (yyPeek() == '+' || yyPeek() == '-' || my_isdigit(system_charset_info,yyPeek())))
      {					// Real number
	yyUnget();
	c= '.';				// Fool next test
      }
      // fall through
    case STATE_INT_OR_REAL:		// Compleat int or incompleat real
      if (c != '.')
      {					// Found complete integer number.
	yylval->lex_str=get_token(lex,yyLength());
	return int_token(yylval->lex_str.str,yylval->lex_str.length);
      }
      // fall through
    case STATE_REAL:			// Incomplete real number
      while (my_isdigit(system_charset_info,c = yyGet())) ;

      if (c == 'e' || c == 'E')
      {
	c = yyGet();
	if (c == '-' || c == '+')
	  c = yyGet();			// Skip sign
	if (!my_isdigit(system_charset_info,c))
	{				// No digit after sign
	  state= STATE_CHAR;
	  break;
	}
	while (my_isdigit(system_charset_info,yyGet())) ;
	yylval->lex_str=get_token(lex,yyLength());
	return(FLOAT_NUM);
      }
      yylval->lex_str=get_token(lex,yyLength());
      return(REAL_NUM);

    case STATE_HEX_NUMBER:		// Found x'hexstring'
      yyGet();				// Skip '
      while (my_isxdigit(system_charset_info,(c = yyGet()))) ;
      length=(lex->ptr - lex->tok_start);	// Length of hexnum+3
      if (!(length & 1) || c != '\'')
      {
	return(ABORT_SYM);		// Illegal hex constant
      }
      yyGet();				// get_token makes an unget
      yylval->lex_str=get_token(lex,length);
      yylval->lex_str.str+=2;		// Skip x'
      yylval->lex_str.length-=3;	// Don't count x' and last '
      lex->yytoklen-=3;
      return (HEX_NUM);

    case STATE_CMP_OP:			// Incomplete comparison operator
      if (state_map[yyPeek()] == STATE_CMP_OP ||
	  state_map[yyPeek()] == STATE_LONG_CMP_OP)
	yySkip();
      if ((tokval = find_keyword(lex,(uint) (lex->ptr - lex->tok_start),0)))
      {
	lex->next_state= STATE_START;	// Allow signed numbers
	return(tokval);
      }
      state = STATE_CHAR;		// Something fishy found
      break;

    case STATE_LONG_CMP_OP:		// Incomplete comparison operator
      if (state_map[yyPeek()] == STATE_CMP_OP ||
	  state_map[yyPeek()] == STATE_LONG_CMP_OP)
      {
	yySkip();
	if (state_map[yyPeek()] == STATE_CMP_OP)
	  yySkip();
      }
      if ((tokval = find_keyword(lex,(uint) (lex->ptr - lex->tok_start),0)))
      {
	lex->next_state= STATE_START;	// Found long op
	return(tokval);
      }
      state = STATE_CHAR;		// Something fishy found
      break;

    case STATE_BOOL:
      if (c != yyPeek())
      {
	state=STATE_CHAR;
	break;
      }
      yySkip();
      tokval = find_keyword(lex,2,0);	// Is a bool operator
      lex->next_state= STATE_START;	// Allow signed numbers
      return(tokval);

    case STATE_STRING:			// Incomplete text string
      if (!(yylval->lex_str.str = get_text(lex)))
      {
	state= STATE_CHAR;		// Read char by char
	break;
      }
      yylval->lex_str.length=lex->yytoklen;
      return(TEXT_STRING);

    case STATE_COMMENT:			//  Comment
      lex->select_lex.options|= OPTION_FOUND_COMMENT;
      while ((c = yyGet()) != '\n' && c) ;
      yyUnget();			// Safety against eof
      state = STATE_START;		// Try again
      break;
    case STATE_LONG_COMMENT:		/* Long C comment? */
      if (yyPeek() != '*')
      {
	state=STATE_CHAR;		// Probable division
	break;
      }
      yySkip();				// Skip '*'
      lex->select_lex.options|= OPTION_FOUND_COMMENT;
      if (yyPeek() == '!')		// MySQL command in comment
      {
	ulong version=MYSQL_VERSION_ID;
	yySkip();
	state=STATE_START;
	if (my_isdigit(system_charset_info,yyPeek()))
	{				// Version number
	  version=strtol((char*) lex->ptr,(char**) &lex->ptr,10);
	}
	if (version <= MYSQL_VERSION_ID)
	{
	  lex->in_comment=1;
	  break;
	}
      }
      while (lex->ptr != lex->end_of_query &&
	     ((c=yyGet()) != '*' || yyPeek() != '/'))
      {
	if (c == '\n')
	  lex->yylineno++;
      }
      if (lex->ptr != lex->end_of_query)
	yySkip();			// remove last '/'
      state = STATE_START;		// Try again
      break;
    case STATE_END_LONG_COMMENT:
      if (lex->in_comment && yyPeek() == '/')
      {
	yySkip();
	lex->in_comment=0;
	state=STATE_START;
      }
      else
	state=STATE_CHAR;		// Return '*'
      break;
    case STATE_SET_VAR:			// Check if ':='
      if (yyPeek() != '=')
      {
	state=STATE_CHAR;		// Return ':'
	break;
      }
      yySkip();
      return (SET_VAR);
    case STATE_COLON:			// optional line terminator
      if (yyPeek())
      {
	state=STATE_CHAR;		// Return ';'
	break;
      }
      /* fall true */
    case STATE_EOL:
      lex->next_state=STATE_END;	// Mark for next loop
      return(END_OF_INPUT);
    case STATE_END:
      lex->next_state=STATE_END;
      return(0);			// We found end of input last time

      // Actually real shouldn't start
      // with . but allow them anyhow
    case STATE_REAL_OR_POINT:
      if (my_isdigit(system_charset_info,yyPeek()))
	state = STATE_REAL;		// Real
      else
      {
	state = STATE_CHAR;		// return '.'
	lex->next_state=STATE_IDENT_START;// Next is an ident (not a keyword)
      }
      break;
    case STATE_USER_END:		// end '@' of user@hostname
      switch (state_map[yyPeek()]) {
      case STATE_STRING:
      case STATE_USER_VARIABLE_DELIMITER:
	break;
      case STATE_USER_END:
	lex->next_state=STATE_SYSTEM_VAR;
	break;
      default:
	lex->next_state=STATE_HOSTNAME;
	break;
      }
      yylval->lex_str.str=(char*) lex->ptr;
      yylval->lex_str.length=1;
      return((int) '@');
    case STATE_HOSTNAME:		// end '@' of user@hostname
      for (c=yyGet() ;
	   my_isalnum(system_charset_info,c) || c == '.' || c == '_' || c == '$';
	   c= yyGet()) ;
      yylval->lex_str=get_token(lex,yyLength());
      return(LEX_HOSTNAME);
    case STATE_SYSTEM_VAR:
      yylval->lex_str.str=(char*) lex->ptr;
      yylval->lex_str.length=1;
      lex->next_state=STATE_IDENT_OR_KEYWORD;
      yySkip();					// Skip '@'
      return((int) '@');
    case STATE_IDENT_OR_KEYWORD:
      /*
	We come here when we have found two '@' in a row.
	We should now be able to handle:
	[(global | local | session) .]variable_name
      */

      while (state_map[c=yyGet()] == STATE_IDENT ||
	     state_map[c] == STATE_NUMBER_IDENT) ;
      if (c == '.')
	lex->next_state=STATE_IDENT_SEP;
      length= (uint) (lex->ptr - lex->tok_start)-1;
      if ((tokval= find_keyword(lex,length,0)))
      {
	yyUnget();				// Put back 'c'
	return(tokval);				// Was keyword
      }
      yylval->lex_str=get_token(lex,length);
      if (lex->convert_set)
	lex->convert_set->convert((char*) yylval->lex_str.str,lex->yytoklen);
      return(IDENT);
    }
  }
}

/*
  st_select_lex structures initialisations
*/

void st_select_lex_node::init_query()
{
  next= master= slave= link_next= 0;
  prev= link_prev= 0;
}

void st_select_lex_node::init_select()
{
  order_list.elements= 0;
  order_list.first= 0;
  order_list.next= (byte**) &order_list.first;
  select_limit= HA_POS_ERROR;
  offset_limit= 0;
<<<<<<< HEAD
  create_refs= dependent= 0;
=======
  with_sum_func= 0;
>>>>>>> ee9b1b6e
}

void st_select_lex_unit::init_query()
{
  linkage= GLOBAL_OPTIONS_TYPE;
  st_select_lex_node::init_query();
  global_parameters= this;
  select_limit_cnt= HA_POS_ERROR;
  offset_limit_cnt= 0;
  union_option= 0;
  prepared= optimized= executed= 0;
  item= 0;
}

void st_select_lex::init_query()
{
  st_select_lex_node::init_query();
  table_list.elements= 0;
  table_list.first= 0; 
  table_list.next= (byte**) &table_list.first;
  item_list.empty();
  join= 0;
}

void st_select_lex::init_select()
{
  st_select_lex_node::init_select();
  group_list.elements= 0;
  group_list.first= 0;
  group_list.next= (byte**) &group_list.first;
  options= 0;
  where= having= 0;
  when_list.empty(); 
  expr_list.empty();
  interval_list.empty(); 
  use_index.empty();
  ftfunc_list_alloc.empty();
  ftfunc_list= &ftfunc_list_alloc;
  linkage= UNSPECIFIED_TYPE;
  having_fix_field= 0;
}

/*
  st_select_lex structures linking
*/

/* include on level down */
void st_select_lex_node::include_down(st_select_lex_node *upper)
{
  if ((next= upper->slave))
    next->prev= &next;
  prev= &upper->slave;
  upper->slave= this;
  master= upper;
}

/* include neighbour (on same level) */
void st_select_lex_node::include_neighbour(st_select_lex_node *before)
{
  if ((next= before->next))
    next->prev= &next;
  prev= &before->next;
  before->next= this;
  master= before->master;
}

/* including in global SELECT_LEX list */
void st_select_lex_node::include_global(st_select_lex_node **plink)
{
  if ((link_next= *plink))
    link_next->link_prev= &link_next;
  link_prev= plink;
  *plink= this;
}

//excluding from global list (internal function)
void st_select_lex_node::fast_exclude()
{
  if(link_prev)
  {
    if ((*link_prev= link_next))
      link_next->link_prev= link_prev;
    // Remove slave structure
    for (; slave; slave= slave->next)
      slave->fast_exclude();
  }
}

/*
  excluding select_lex structure (except first (first select can't be
  deleted, because it is most upper select))
*/
void st_select_lex_node::exclude()
{
  //exclude from global list
  fast_exclude();
  //exclude from other structures
  if ((*prev= next))
    next->prev= prev;
  /* 
     We do not need following statements, because prev pointer of first 
     list element point to master->slave
     if (master->slave == this)
       master->slave= next;
  */
}

st_select_lex* st_select_lex_node::select_lex()
{
  DBUG_ENTER("st_select_lex_node::select_lex (never should be called)");
  DBUG_ASSERT(1);
  DBUG_RETURN(0);
}

bool st_select_lex_node::add_item_to_list(Item *item)
{
  return 1;
}

bool st_select_lex_node::add_group_to_list(Item *item, bool asc)
{
  return 1; 
}

bool st_select_lex_node::add_order_to_list(Item *item, bool asc)
{ 
  return add_to_list(order_list,item,asc);
}

bool st_select_lex_node::add_ftfunc_to_list(Item_func_match *func)
{
  return 1;
}

/*
  st_select_lex_node::mark_as_dependent mark all st_select_lex struct from 
  this to 'last' as dependent

  SYNOPSIS
    last - pointer to last st_select_lex struct, before wich all 
           st_select_lex have to be marked as dependent

  NOTE
    'last' should be reachable from this st_select_lex_node

*/

void st_select_lex_node::mark_as_dependent(SELECT_LEX *last)
{
  /*
    Mark all selects from resolved to 1 before select where was
    found table as depended (of select where was found table)
  */
  for (SELECT_LEX_NODE *s= this;
       s &&s != last;
       s= s->outer_select())
    if( !s->dependent )
    {
      // Select is dependent of outer select
      s->dependent= 1;
      if (s->linkage != GLOBAL_OPTIONS_TYPE)
      { 
	//s is st_select_lex*

	s->master_unit()->dependent= 1;
	//Tables will be reopened many times
	for (TABLE_LIST *tbl=
	       s->get_table_list();
	     tbl;
	     tbl= tbl->next)
	  tbl->shared= 1;
      }
    }
}

bool st_select_lex_node::set_braces(bool value)      { return 1; }
bool st_select_lex_node::inc_in_sum_expr()           { return 1; }
uint st_select_lex_node::get_in_sum_expr()           { return 0; }
TABLE_LIST* st_select_lex_node::get_table_list()     { return 0; }
List<Item>* st_select_lex_node::get_item_list()      { return 0; }
List<String>* st_select_lex_node::get_use_index()    { return 0; }
List<String>* st_select_lex_node::get_ignore_index() { return 0; }
TABLE_LIST *st_select_lex_node::add_table_to_list(Table_ident *table,
						  LEX_STRING *alias,
						  bool updating,
						  thr_lock_type flags,
						  List<String> *use_index,
						  List<String> *ignore_index)
{
  return 0;
}

/*
  This is used for UNION & subselect to create a new table list of all used 
  tables.
  The table_list->table entry in all used tables are set to point
  to the entries in this list.
*/

// interface
bool st_select_lex_unit::create_total_list(THD *thd, st_lex *lex,
					   TABLE_LIST **result)
{
  *result= 0;
  return create_total_list_n_last_return(thd, lex, &result);
}

// list creator
bool st_select_lex_unit::create_total_list_n_last_return(THD *thd, st_lex *lex,
							 TABLE_LIST ***result)
{
  TABLE_LIST *slave_list_first=0, **slave_list_last= &slave_list_first;
  TABLE_LIST **new_table_list= *result, *aux;
  SELECT_LEX *sl= (SELECT_LEX*)slave;
  for (; sl; sl= sl->next_select())
  {
    // check usage of ORDER BY in union
    if (sl->order_list.first && sl->next_select() && !sl->braces)
    {
      net_printf(thd,ER_WRONG_USAGE,"UNION","ORDER BY");
      return 1;
    }
    for (SELECT_LEX_UNIT *inner=  sl->first_inner_unit();
	 inner;
	 inner= inner->next_unit())
      if (inner->create_total_list_n_last_return(thd, lex,
						 &slave_list_last))
	return 1;
    if ((aux= (TABLE_LIST*) sl->table_list.first))
    {
      TABLE_LIST *next;
      for (; aux; aux= next)
      {
	TABLE_LIST *cursor;
	next= aux->next;
	for (cursor= **result; cursor; cursor= cursor->next)
	  if (!strcmp(cursor->db, aux->db) &&
	      !strcmp(cursor->real_name, aux->real_name) &&
	      !strcmp(cursor->alias, aux->alias))
	    break;
	if (!cursor)
	{
	  /* Add not used table to the total table list */
	  aux->lock_type= lex->lock_option;
	  if (!(cursor= (TABLE_LIST *) thd->memdup((char*) aux,
						   sizeof(*aux))))
	  {
	    send_error(thd,0);
	    return 1;
	  }
	  *new_table_list= cursor;
	  new_table_list= &cursor->next;
	  *new_table_list= 0;			// end result list
	}
	else
	  aux->shared= 1;			// Mark that it's used twice
	aux->table_list= cursor;
      }
    }
  }
  if (slave_list_first)
  {
    *new_table_list= slave_list_first;
    new_table_list= slave_list_last;
  }
  *result= new_table_list;
  return 0;
}

st_select_lex_unit* st_select_lex_unit::master_unit()
{
    return this;
}

st_select_lex* st_select_lex_unit::outer_select()
{
  return (st_select_lex*) master;
}

st_select_lex* st_select_lex::select_lex()
{
  return this;
}

bool st_select_lex::add_item_to_list(Item *item)
{
  return item_list.push_back(item);
}

bool st_select_lex::add_group_to_list(Item *item, bool asc)
{
  return add_to_list(group_list, item, asc);
}

bool st_select_lex::add_ftfunc_to_list(Item_func_match *func)
{
  return !func || ftfunc_list->push_back(func); // end of memory?
}

st_select_lex_unit* st_select_lex::master_unit()
{
  return (st_select_lex_unit*) master;
}

st_select_lex* st_select_lex::outer_select()
{
  return (st_select_lex*) master->get_master();
}

bool st_select_lex::set_braces(bool value)
{
  braces= value;
  return 0; 
}

bool st_select_lex::inc_in_sum_expr()
{
  in_sum_expr++;
  return 0;
}

uint st_select_lex::get_in_sum_expr()
{
  return in_sum_expr;
}

TABLE_LIST* st_select_lex::get_table_list()
{
  return (TABLE_LIST*) table_list.first;
}

List<Item>* st_select_lex::get_item_list()
{
  return &item_list;
}

List<String>* st_select_lex::get_use_index()
{
  return use_index_ptr;
}

List<String>* st_select_lex::get_ignore_index()
{
  return ignore_index_ptr;
}

// There are st_select_lex::add_table_to_list in sql_parse.cc<|MERGE_RESOLUTION|>--- conflicted
+++ resolved
@@ -936,11 +936,8 @@
   order_list.next= (byte**) &order_list.first;
   select_limit= HA_POS_ERROR;
   offset_limit= 0;
-<<<<<<< HEAD
+  with_sum_func= 0;
   create_refs= dependent= 0;
-=======
-  with_sum_func= 0;
->>>>>>> ee9b1b6e
 }
 
 void st_select_lex_unit::init_query()

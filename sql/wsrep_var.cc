--- conflicted
+++ resolved
@@ -1143,45 +1143,6 @@
   wsrep_gtid_server.domain_id= wsrep_gtid_domain_id;
   return false;
 }
-<<<<<<< HEAD
-=======
-
-bool wsrep_strict_ddl_update(sys_var *self, THD* thd, enum_var_type var_type)
-{
-  // In case user still sets wsrep_strict_ddl we set new
-  // option to wsrep_mode
-  if (wsrep_strict_ddl)
-    wsrep_mode|= WSREP_MODE_STRICT_REPLICATION;
-  else
-    wsrep_mode&= (~WSREP_MODE_STRICT_REPLICATION);
-  return false;
-}
-
-bool wsrep_replicate_myisam_update(sys_var *self, THD* thd, enum_var_type var_type)
-{
-  // In case user still sets wsrep_replicate_myisam we set new
-  // option to wsrep_mode
-  if (wsrep_replicate_myisam)
-    wsrep_mode|= WSREP_MODE_REPLICATE_MYISAM;
-  else
-    wsrep_mode&= (~WSREP_MODE_REPLICATE_MYISAM);
-  return false;
-}
-
-bool wsrep_replicate_myisam_check(sys_var *self, THD* thd, set_var* var)
-{
-  bool new_replicate_myisam= (bool)var->save_result.ulonglong_value;
-
-  if (new_replicate_myisam &&
-      !(wsrep_forced_binlog_format == BINLOG_FORMAT_UNSPEC ||
-        wsrep_forced_binlog_format == BINLOG_FORMAT_ROW))
-  {
-    my_message(ER_WRONG_ARGUMENTS, "wsrep_mode=REPLICATE_MYISAM can't be enabled "
-               "if wsrep_forced_binlog != [NONE|ROW]", MYF(0));
-    return true;
-  }
-  return false;
-}
 
 bool wsrep_forced_binlog_format_check(sys_var *self, THD* thd, set_var* var)
 {
@@ -1207,5 +1168,4 @@
   }
 
   return false;
-}
->>>>>>> 93894283
+}
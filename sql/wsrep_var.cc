--- conflicted
+++ resolved
@@ -1127,7 +1127,6 @@
   return false;
 }
 
-<<<<<<< HEAD
 bool wsrep_strict_ddl_update(sys_var *self, THD* thd, enum_var_type var_type)
 {
   // In case user still sets wsrep_strict_ddl we set new
@@ -1147,7 +1146,9 @@
     wsrep_mode|= WSREP_MODE_REPLICATE_MYISAM;
   else
     wsrep_mode&= (~WSREP_MODE_REPLICATE_MYISAM);
-=======
+  return false;
+}
+
 bool wsrep_replicate_myisam_check(sys_var *self, THD* thd, set_var* var)
 {
   bool new_replicate_myisam= (bool)var->save_result.ulonglong_value;
@@ -1177,6 +1178,5 @@
     }
   }
 
->>>>>>> 22414d2e
   return false;
 }
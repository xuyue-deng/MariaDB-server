--- conflicted
+++ resolved
@@ -704,7 +704,6 @@
 }
 
 
-<<<<<<< HEAD
 /*
   Prints EXPLAIN plan for a UNIT (UNION/EXCEPT/INTERSECT) that
   has been pushed down to a storage engine
@@ -772,17 +771,12 @@
 
 
 void Explain_union::print_explain_json(Explain_query *query,
-                                       Json_writer *writer, bool is_analyze,
-                                       bool no_tmp_tbl)
-=======
-void Explain_union::print_explain_json(Explain_query *query, 
                                        Json_writer *writer, bool is_analyze)
->>>>>>> 9880006b
 {
   if (is_pushed_down_to_engine)
-    print_explain_json_pushed_down(query, writer, is_analyze, no_tmp_tbl);
-  else
-    print_explain_json_regular(query, writer, is_analyze, no_tmp_tbl);
+    print_explain_json_pushed_down(query, writer, is_analyze);
+  else
+    print_explain_json_regular(query, writer, is_analyze);
 }
 
 /*
@@ -791,7 +785,7 @@
 */
 
 void Explain_union::print_explain_json_regular(
-  Explain_query *query, Json_writer *writer, bool is_analyze, bool no_tmp_tbl)
+  Explain_query *query, Json_writer *writer, bool is_analyze)
 {
   Json_writer_nesting_guard guard(writer);
   char table_name_buffer[SAFE_NAME_LEN];
@@ -857,8 +851,7 @@
 
 void Explain_union::print_explain_json_pushed_down(Explain_query *query,
                                                    Json_writer *writer,
-                                                   bool is_analyze,
-                                                   bool no_tmp_tbl)
+                                                   bool is_analyze)
 {
   Json_writer_nesting_guard guard(writer);
 

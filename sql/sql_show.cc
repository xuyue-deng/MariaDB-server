--- conflicted
+++ resolved
@@ -7102,7 +7102,7 @@
   {
 #ifndef NO_EMBEDDED_ACCESS_CHECKS
     /* need any non-SELECT privilege on the table or any of its columns */
-    const ulong need= TABLE_ACLS & ~SELECT_ACL;
+    const privilege_t need= TABLE_ACLS & ~SELECT_ACL;
     if (!(thd->col_access & need))
     {
       /* we know that the table or at least some of the columns have
@@ -8183,7 +8183,7 @@
 
 #ifndef NO_EMBEDDED_ACCESS_CHECKS
     /* need any non-SELECT privilege on the table or any of its columns */
-    const ulong need= TABLE_ACLS & ~SELECT_ACL;
+    const privilege_t need= TABLE_ACLS & ~SELECT_ACL;
     if (!(thd->col_access & need))
     {
       /* we know that the table or at least some of the columns have
@@ -9717,7 +9717,6 @@
 
 ST_FIELD_INFO referential_constraints_fields_info[]=
 {
-<<<<<<< HEAD
   Column("CONSTRAINT_CATALOG",        Catalog(), NOT_NULL, OPEN_FULL_TABLE),
   Column("CONSTRAINT_SCHEMA",         Name(),    NOT_NULL, OPEN_FULL_TABLE),
   Column("CONSTRAINT_NAME",           Name(),    NOT_NULL, OPEN_FULL_TABLE),
@@ -9728,28 +9727,8 @@
   Column("UPDATE_RULE",               Name(),    NOT_NULL, OPEN_FULL_TABLE),
   Column("DELETE_RULE",               Name(),    NOT_NULL, OPEN_FULL_TABLE),
   Column("TABLE_NAME",                Name(),    NOT_NULL, OPEN_FULL_TABLE),
-  Column("REFERENCED_TABLE_NAME",     Name(),    NOT_NULL, OPEN_FULL_TABLE),
+  Column("REFERENCED_TABLE_NAME",     Name(),    NULLABLE, OPEN_FULL_TABLE),
   CEnd()
-=======
-  {"CONSTRAINT_CATALOG", FN_REFLEN, MYSQL_TYPE_STRING, 0, 0, 0, OPEN_FULL_TABLE},
-  {"CONSTRAINT_SCHEMA", NAME_CHAR_LEN, MYSQL_TYPE_STRING, 0, 0, 0,
-   OPEN_FULL_TABLE},
-  {"CONSTRAINT_NAME", NAME_CHAR_LEN, MYSQL_TYPE_STRING, 0, 0, 0,
-   OPEN_FULL_TABLE},
-  {"UNIQUE_CONSTRAINT_CATALOG", FN_REFLEN, MYSQL_TYPE_STRING, 0, 0, 0,
-   OPEN_FULL_TABLE},
-  {"UNIQUE_CONSTRAINT_SCHEMA", NAME_CHAR_LEN, MYSQL_TYPE_STRING, 0, 0, 0,
-   OPEN_FULL_TABLE},
-  {"UNIQUE_CONSTRAINT_NAME", NAME_CHAR_LEN, MYSQL_TYPE_STRING, 0,
-   MY_I_S_MAYBE_NULL, 0, OPEN_FULL_TABLE},
-  {"MATCH_OPTION", NAME_CHAR_LEN, MYSQL_TYPE_STRING, 0, 0, 0, OPEN_FULL_TABLE},
-  {"UPDATE_RULE", NAME_CHAR_LEN, MYSQL_TYPE_STRING, 0, 0, 0, OPEN_FULL_TABLE},
-  {"DELETE_RULE", NAME_CHAR_LEN, MYSQL_TYPE_STRING, 0, 0, 0, OPEN_FULL_TABLE},
-  {"TABLE_NAME", NAME_CHAR_LEN, MYSQL_TYPE_STRING, 0, 0, 0, OPEN_FULL_TABLE},
-  {"REFERENCED_TABLE_NAME", NAME_CHAR_LEN, MYSQL_TYPE_STRING, 0,
-    MY_I_S_MAYBE_NULL, 0, OPEN_FULL_TABLE},
-  {0, 0, MYSQL_TYPE_STRING, 0, 0, 0, SKIP_OPEN_TABLE}
->>>>>>> c4143f90
 };
 
 

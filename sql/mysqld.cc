/* Copyright (c) 2000, 2015, Oracle and/or its affiliates.
   Copyright (c) 2008, 2022, MariaDB

   This program is free software; you can redistribute it and/or modify
   it under the terms of the GNU General Public License as published by
   the Free Software Foundation; version 2 of the License.

   This program is distributed in the hope that it will be useful,
   but WITHOUT ANY WARRANTY; without even the implied warranty of
   MERCHANTABILITY or FITNESS FOR A PARTICULAR PURPOSE.  See the
   GNU General Public License for more details.

   You should have received a copy of the GNU General Public License
   along with this program; if not, write to the Free Software
   Foundation, Inc., 51 Franklin Street, Fifth Floor, Boston, MA  02110-1335  USA */

#include "sql_plugin.h"                         // Includes mariadb.h
#include "sql_priv.h"
#include "unireg.h"
#include <signal.h>
#ifndef _WIN32
#include <netdb.h>        // getservbyname, servent
#endif
#include "sql_parse.h"    // path_starts_from_data_home_dir
#include "sql_cache.h"    // query_cache, query_cache_*
#include "sql_locale.h"   // MY_LOCALES, my_locales, my_locale_by_name
#include "sql_show.h"     // free_status_vars, add_status_vars,
                          // reset_status_vars
#include "strfunc.h"      // find_set_from_flags
#include "parse_file.h"   // File_parser_dummy_hook
#include "sql_db.h"       // my_dboptions_cache_free
                          // my_dboptions_cache_init
#include "sql_table.h"    // ddl_log_release, ddl_log_execute_recovery
#include "sql_connect.h"  // free_max_user_conn, init_max_user_conn,
                          // handle_one_connection
#include "thread_cache.h"
#include "sql_time.h"     // known_date_time_formats,
                          // get_date_time_format_str,
                          // date_time_format_make
#include "tztime.h"       // my_tz_free, my_tz_init, my_tz_SYSTEM
#include "hostname.h"     // hostname_cache_free, hostname_cache_init
#include "sql_acl.h"      // acl_free, grant_free, acl_init,
                          // grant_init
#include "sql_base.h"
#include "sql_test.h"     // mysql_print_status
#include "item_create.h"  // item_create_cleanup, item_create_init
#include "sql_servers.h"  // servers_free, servers_init
#include "init.h"         // unireg_init
#include "derror.h"       // init_errmessage
#include "des_key_file.h" // load_des_key_file
#include "sql_manager.h"  // stop_handle_manager, start_handle_manager
#include "sql_expression_cache.h" // subquery_cache_miss, subquery_cache_hit
#include "sys_vars_shared.h"
#include "ddl_log.h"

#include <m_ctype.h>
#include <my_dir.h>
#include <my_bit.h>
#include "my_cpu.h"
#include "slave.h"
#include "rpl_mi.h"
#include "sql_repl.h"
#include "rpl_filter.h"
#include "client_settings.h"
#include "repl_failsafe.h"
#include <sql_common.h>
#include <my_stacktrace.h>
#include "mysqld_suffix.h"
#include "mysys_err.h"
#include "events.h"
#include "sql_audit.h"
#include "probes_mysql.h"
#include "scheduler.h"
#include <waiting_threads.h>
#include "debug_sync.h"
#include "wsrep_mysqld.h"
#include "wsrep_var.h"
#ifdef WITH_WSREP
#include "wsrep_thd.h"
#include "wsrep_sst.h"
#include "wsrep_server_state.h"
#endif /* WITH_WSREP */
#include "proxy_protocol.h"

#include "sql_callback.h"
#include "threadpool.h"

#ifdef HAVE_OPENSSL
#include <ssl_compat.h>
#endif

#ifdef WITH_PERFSCHEMA_STORAGE_ENGINE
#include "../storage/perfschema/pfs_server.h"
#endif /* WITH_PERFSCHEMA_STORAGE_ENGINE */
#include <mysql/psi/mysql_idle.h>
#include <mysql/psi/mysql_socket.h>
#include <mysql/psi/mysql_statement.h>
#include "mysql_com_server.h"

#include "keycaches.h"
#include "../storage/myisam/ha_myisam.h"
#include "set_var.h"

#include "rpl_injector.h"
#include "semisync_master.h"
#include "semisync_slave.h"

#include "transaction.h"

#ifdef HAVE_SYS_PRCTL_H
#include <sys/prctl.h>
#endif

#include <thr_alarm.h>
#include <ft_global.h>
#include <errmsg.h>
#include "sp_rcontext.h"
#include "sp_cache.h"
#include "sql_reload.h"  // reload_acl_and_cache
#include "sp_head.h"  // init_sp_psi_keys

#include <mysqld_default_groups.h>

#ifdef HAVE_POLL_H
#include <poll.h>
#endif

#ifdef _WIN32
#include <handle_connections_win.h>
#include <sddl.h>
#endif

#include <my_service_manager.h>

#include <source_revision.h>

#define mysqld_charset &my_charset_latin1


extern "C" {					// Because of SCO 3.2V4.2
#include <sys/stat.h>
#ifndef __GNU_LIBRARY__
#define __GNU_LIBRARY__				// Skip warnings in getopt.h
#endif
#include <my_getopt.h>
#ifdef HAVE_SYSENT_H
#include <sysent.h>
#endif
#ifdef HAVE_PWD_H
#include <pwd.h>				// For struct passwd
#endif
#include <my_net.h>

#if !defined(_WIN32)
#include <sys/resource.h>
#ifdef HAVE_SYS_UN_H
#include <sys/un.h>
#endif
#ifdef HAVE_SELECT_H
#include <select.h>
#endif
#ifdef HAVE_SYS_SELECT_H
#include <sys/select.h>
#endif
#include <sys/utsname.h>
#endif /* _WIN32 */

#include <my_libwrap.h>

#ifdef _WIN32 
#include <crtdbg.h>
#endif

#ifdef _AIX41
int initgroups(const char *,unsigned int);
#endif

#if defined(__FreeBSD__) && defined(HAVE_IEEEFP_H) && !defined(HAVE_FEDISABLEEXCEPT)
#include <ieeefp.h>
#ifdef HAVE_FP_EXCEPT				// Fix type conflict
typedef fp_except fp_except_t;
#endif
#endif /* __FreeBSD__ && HAVE_IEEEFP_H && !HAVE_FEDISABLEEXCEPT */
#ifdef HAVE_SYS_FPU_H
/* for IRIX to use set_fpc_csr() */
#include <sys/fpu.h>
#endif
#ifdef HAVE_FPU_CONTROL_H
#include <fpu_control.h>
#endif
#if defined(__i386__) && !defined(HAVE_FPU_CONTROL_H)
# define fpu_control_t unsigned int
# define _FPU_EXTENDED 0x300
# define _FPU_DOUBLE 0x200
# if defined(__GNUC__) || (defined(__SUNPRO_CC) && __SUNPRO_CC >= 0x590)
#  define _FPU_GETCW(cw) asm volatile ("fnstcw %0" : "=m" (*&cw))
#  define _FPU_SETCW(cw) asm volatile ("fldcw %0" : : "m" (*&cw))
# else
#  define _FPU_GETCW(cw) (cw= 0)
#  define _FPU_SETCW(cw)
# endif
#endif

#ifndef HAVE_FCNTL
#define fcntl(X,Y,Z) 0
#endif

inline void setup_fpu()
{
#if defined(__FreeBSD__) && defined(HAVE_IEEEFP_H) && !defined(HAVE_FEDISABLEEXCEPT)
  /* We can't handle floating point exceptions with threads, so disable
     this on freebsd
     Don't fall for overflow, underflow,divide-by-zero or loss of precision.
     fpsetmask() is deprecated in favor of fedisableexcept() in C99.
  */
#if defined(FP_X_DNML)
  fpsetmask(~(FP_X_INV | FP_X_DNML | FP_X_OFL | FP_X_UFL | FP_X_DZ |
	      FP_X_IMP));
#else
  fpsetmask(~(FP_X_INV |             FP_X_OFL | FP_X_UFL | FP_X_DZ |
              FP_X_IMP));
#endif /* FP_X_DNML */
#endif /* __FreeBSD__ && HAVE_IEEEFP_H && !HAVE_FEDISABLEEXCEPT */

#ifdef HAVE_FEDISABLEEXCEPT
  fedisableexcept(FE_ALL_EXCEPT);
#endif

#ifdef HAVE_FESETROUND
    /* Set FPU rounding mode to "round-to-nearest" */
  fesetround(FE_TONEAREST);
#endif /* HAVE_FESETROUND */

  /*
    x86 (32-bit) requires FPU precision to be explicitly set to 64 bit
    (double precision) for portable results of floating point operations.
    However, there is no need to do so if compiler is using SSE2 for floating
    point, double values will be stored and processed in 64 bits anyway.
  */
#if defined(__i386__) && !defined(__SSE2_MATH__)
#if defined(_WIN32)
#if !defined(_WIN64)
  _control87(_PC_53, MCW_PC);
#endif /* !_WIN64 */
#else /* !_WIN32 */
  fpu_control_t cw;
  _FPU_GETCW(cw);
  cw= (cw & ~_FPU_EXTENDED) | _FPU_DOUBLE;
  _FPU_SETCW(cw);
#endif /* _WIN32 && */
#endif /* __i386__ */

#if defined(__sgi) && defined(HAVE_SYS_FPU_H)
  /* Enable denormalized DOUBLE values support for IRIX */
  union fpc_csr n;
  n.fc_word = get_fpc_csr();
  n.fc_struct.flush = 0;
  set_fpc_csr(n.fc_word);
#endif
}

} /* cplusplus */

#define MYSQL_KILL_SIGNAL SIGTERM

#include <my_pthread.h>			// For thr_setconcurency()

#ifdef SOLARIS
extern "C" int gethostname(char *name, int namelen);
#endif

extern "C" sig_handler handle_fatal_signal(int sig);

#if defined(__linux__)
#define ENABLE_TEMP_POOL 1
#else
#define ENABLE_TEMP_POOL 0
#endif

int init_io_cache_encryption();

/* Constants */

#include <welcome_copyright_notice.h> // ORACLE_WELCOME_COPYRIGHT_NOTICE

const char *show_comp_option_name[]= {"YES", "NO", "DISABLED"};

static const char *tc_heuristic_recover_names[]=
{
  "OFF", "COMMIT", "ROLLBACK", NullS
};
static TYPELIB tc_heuristic_recover_typelib=
{
  array_elements(tc_heuristic_recover_names)-1,"",
  tc_heuristic_recover_names, NULL
};

const char *first_keyword= "first";
const char *my_localhost= "localhost",
           *delayed_user= "delayed", *slave_user= "<replication_slave>";

bool opt_large_files= sizeof(my_off_t) > 4;
static my_bool opt_autocommit; ///< for --autocommit command-line option
/*
  Used with --help for detailed option
*/
static my_bool opt_verbose= 0;

/* Timer info to be used by the SQL layer */
MY_TIMER_INFO sys_timer_info;

/* static variables */

#ifdef HAVE_PSI_INTERFACE
#ifdef HAVE_OPENSSL10
static PSI_rwlock_key key_rwlock_openssl;
#endif
#endif /* HAVE_PSI_INTERFACE */

/**
  Statement instrumentation key for replication.
*/
#ifdef HAVE_PSI_STATEMENT_INTERFACE
PSI_statement_info stmt_info_rpl;
#endif

/* the default log output is log tables */
static bool lower_case_table_names_used= 0;
static bool volatile select_thread_in_use, signal_thread_in_use;
static my_bool opt_debugging= 0, opt_external_locking= 0, opt_console= 0;
static my_bool opt_short_log_format= 0, opt_silent_startup= 0;

ulong max_used_connections;
static const char *mysqld_user, *mysqld_chroot;
static char *default_character_set_name;
static char *character_set_filesystem_name;
static char *lc_messages;
static char *lc_time_names_name;
char *my_bind_addr_str;
static char *default_collation_name;
char *default_storage_engine, *default_tmp_storage_engine;
char *enforced_storage_engine=NULL;
char *gtid_pos_auto_engines;
plugin_ref *opt_gtid_pos_auto_plugins;
static char compiled_default_collation_name[]= MYSQL_DEFAULT_COLLATION_NAME;
Thread_cache thread_cache;
static bool binlog_format_used= false;
LEX_STRING opt_init_connect, opt_init_slave;
static DYNAMIC_ARRAY all_options;
static longlong start_memory_used;

/* Global variables */

bool opt_bin_log, opt_bin_log_used=0, opt_ignore_builtin_innodb= 0;
bool opt_bin_log_compress;
uint opt_bin_log_compress_min_len;
my_bool opt_log, debug_assert_if_crashed_table= 0, opt_help= 0;
my_bool debug_assert_on_not_freed_memory= 0;
my_bool disable_log_notes, opt_support_flashback= 0;
static my_bool opt_abort;
ulonglong log_output_options;
my_bool opt_userstat_running;
bool opt_error_log= IF_WIN(1,0);
bool opt_disable_networking=0, opt_skip_show_db=0;
bool opt_skip_name_resolve=0;
my_bool opt_character_set_client_handshake= 1;
bool opt_endinfo, using_udf_functions;
my_bool locked_in_memory;
bool opt_using_transactions;
bool volatile abort_loop;
uint volatile global_disable_checkpoint;
#if defined(_WIN32)
ulong slow_start_timeout;
#endif
static MEM_ROOT startup_root;

/**
   @brief 'grant_option' is used to indicate if privileges needs
   to be checked, in which case the lock, LOCK_grant, is used
   to protect access to the grant table.
   @note This flag is dropped in 5.1
   @see grant_init()
 */
bool volatile grant_option;

my_bool opt_skip_slave_start = 0; ///< If set, slave is not autostarted
my_bool opt_reckless_slave = 0;
my_bool opt_enable_named_pipe= 0;
my_bool opt_local_infile, opt_slave_compressed_protocol;
my_bool opt_safe_user_create = 0;
my_bool opt_show_slave_auth_info;
my_bool opt_log_slave_updates= 0;
my_bool opt_replicate_annotate_row_events= 0;
my_bool opt_mysql56_temporal_format=0, strict_password_validation= 1;
char *opt_slave_skip_errors;
char *opt_slave_transaction_retry_errors;

/*
  Legacy global handlerton. These will be removed (please do not add more).
*/
handlerton *heap_hton;
handlerton *myisam_hton;
handlerton *partition_hton;

my_bool read_only= 0, opt_readonly= 0;
my_bool use_temp_pool, relay_log_purge;
my_bool relay_log_recovery;
my_bool opt_sync_frm, opt_allow_suspicious_udfs;
my_bool opt_secure_auth= 0;
my_bool opt_require_secure_transport= 0;
char* opt_secure_file_priv;
my_bool lower_case_file_system= 0;
my_bool opt_large_pages= 0;
my_bool opt_super_large_pages= 0;
my_bool opt_myisam_use_mmap= 0;
uint   opt_large_page_size= 0;
#if defined(ENABLED_DEBUG_SYNC)
MYSQL_PLUGIN_IMPORT uint    opt_debug_sync_timeout= 0;
#endif /* defined(ENABLED_DEBUG_SYNC) */
my_bool opt_old_style_user_limits= 0, trust_function_creators= 0;
ulong opt_replicate_events_marked_for_skip;

/*
  True if there is at least one per-hour limit for some user, so we should
  check them before each query (and possibly reset counters when hour is
  changed). False otherwise.
*/
volatile bool mqh_used = 0;
my_bool opt_noacl;
my_bool sp_automatic_privileges= 1;

ulong opt_binlog_rows_event_max_size;
ulong binlog_row_metadata;
my_bool opt_master_verify_checksum= 0;
my_bool opt_slave_sql_verify_checksum= 1;
const char *binlog_format_names[]= {"MIXED", "STATEMENT", "ROW", NullS};
volatile sig_atomic_t calling_initgroups= 0; /**< Used in SIGSEGV handler. */
uint mysqld_port, select_errors, dropping_tables, ha_open_options;
uint mysqld_extra_port;
uint mysqld_port_timeout;
ulong delay_key_write_options;
uint protocol_version;
uint lower_case_table_names;
ulong tc_heuristic_recover= 0;
Atomic_counter<uint32_t> THD_count::count, CONNECT::count;
bool shutdown_wait_for_slaves;
Atomic_counter<uint32_t> slave_open_temp_tables;
ulong thread_created;
ulong back_log, connect_timeout, server_id;
ulong what_to_log;
ulong slow_launch_time;
ulong open_files_limit, max_binlog_size;
ulong slave_trans_retries;
ulong slave_trans_retry_interval;
uint  slave_net_timeout;
ulong slave_exec_mode_options;
ulong slave_run_triggers_for_rbr= 0;
ulong slave_ddl_exec_mode_options= SLAVE_EXEC_MODE_IDEMPOTENT;
ulonglong slave_type_conversions_options;
ulong thread_cache_size=0;
ulonglong binlog_cache_size=0;
ulonglong binlog_file_cache_size=0;
ulonglong max_binlog_cache_size=0;
ulong slave_max_allowed_packet= 0;
ulonglong binlog_stmt_cache_size=0;
ulonglong  max_binlog_stmt_cache_size=0;
ulonglong test_flags;
ulonglong query_cache_size=0;
ulong query_cache_limit=0;
ulong executed_events=0;
Atomic_counter<query_id_t> global_query_id;
ulong aborted_threads, aborted_connects, aborted_connects_preauth;
ulong delayed_insert_timeout, delayed_insert_limit, delayed_queue_size;
ulong delayed_insert_threads, delayed_insert_writes, delayed_rows_in_use;
ulong delayed_insert_errors,flush_time;
ulong malloc_calls;
ulong specialflag=0;
ulong binlog_cache_use= 0, binlog_cache_disk_use= 0;
ulong binlog_stmt_cache_use= 0, binlog_stmt_cache_disk_use= 0;
ulong max_connections, max_connect_errors;
uint max_password_errors;
ulong extra_max_connections;
uint max_digest_length= 0;
ulong slave_retried_transactions;
ulong transactions_multi_engine;
ulong rpl_transactions_multi_engine;
ulong transactions_gtid_foreign_engine;
ulonglong slave_skipped_errors;
ulong feature_files_opened_with_delayed_keys= 0, feature_check_constraint= 0;
ulonglong denied_connections;
my_decimal decimal_zero;
long opt_secure_timestamp;
uint default_password_lifetime;
my_bool disconnect_on_expired_password;

bool max_user_connections_checking=0;
/**
  Limit of the total number of prepared statements in the server.
  Is necessary to protect the server against out-of-memory attacks.
*/
uint max_prepared_stmt_count;
/**
  Current total number of prepared statements in the server. This number
  is exact, and therefore may not be equal to the difference between
  `com_stmt_prepare' and `com_stmt_close' (global status variables), as
  the latter ones account for all registered attempts to prepare
  a statement (including unsuccessful ones).  Prepared statements are
  currently connection-local: if the same SQL query text is prepared in
  two different connections, this counts as two distinct prepared
  statements.
*/
uint prepared_stmt_count=0;
my_thread_id global_thread_id= 0;
ulong current_pid;
ulong slow_launch_threads = 0;
uint sync_binlog_period= 0, sync_relaylog_period= 0,
     sync_relayloginfo_period= 0, sync_masterinfo_period= 0;
double expire_logs_days = 0;
ulong binlog_expire_logs_seconds = 0;

/**
  Soft upper limit for number of sp_head objects that can be stored
  in the sp_cache for one connection.
*/
ulong stored_program_cache_size= 0;

ulong opt_slave_parallel_threads= 0;
ulong opt_slave_domain_parallel_threads= 0;
ulong opt_slave_parallel_mode;
ulong opt_binlog_commit_wait_count= 0;
ulong opt_binlog_commit_wait_usec= 0;
ulong opt_slave_parallel_max_queued= 131072;
my_bool opt_gtid_ignore_duplicates= FALSE;
uint opt_gtid_cleanup_batch_size= 64;

const double log_10[] = {
  1e000, 1e001, 1e002, 1e003, 1e004, 1e005, 1e006, 1e007, 1e008, 1e009,
  1e010, 1e011, 1e012, 1e013, 1e014, 1e015, 1e016, 1e017, 1e018, 1e019,
  1e020, 1e021, 1e022, 1e023, 1e024, 1e025, 1e026, 1e027, 1e028, 1e029,
  1e030, 1e031, 1e032, 1e033, 1e034, 1e035, 1e036, 1e037, 1e038, 1e039,
  1e040, 1e041, 1e042, 1e043, 1e044, 1e045, 1e046, 1e047, 1e048, 1e049,
  1e050, 1e051, 1e052, 1e053, 1e054, 1e055, 1e056, 1e057, 1e058, 1e059,
  1e060, 1e061, 1e062, 1e063, 1e064, 1e065, 1e066, 1e067, 1e068, 1e069,
  1e070, 1e071, 1e072, 1e073, 1e074, 1e075, 1e076, 1e077, 1e078, 1e079,
  1e080, 1e081, 1e082, 1e083, 1e084, 1e085, 1e086, 1e087, 1e088, 1e089,
  1e090, 1e091, 1e092, 1e093, 1e094, 1e095, 1e096, 1e097, 1e098, 1e099,
  1e100, 1e101, 1e102, 1e103, 1e104, 1e105, 1e106, 1e107, 1e108, 1e109,
  1e110, 1e111, 1e112, 1e113, 1e114, 1e115, 1e116, 1e117, 1e118, 1e119,
  1e120, 1e121, 1e122, 1e123, 1e124, 1e125, 1e126, 1e127, 1e128, 1e129,
  1e130, 1e131, 1e132, 1e133, 1e134, 1e135, 1e136, 1e137, 1e138, 1e139,
  1e140, 1e141, 1e142, 1e143, 1e144, 1e145, 1e146, 1e147, 1e148, 1e149,
  1e150, 1e151, 1e152, 1e153, 1e154, 1e155, 1e156, 1e157, 1e158, 1e159,
  1e160, 1e161, 1e162, 1e163, 1e164, 1e165, 1e166, 1e167, 1e168, 1e169,
  1e170, 1e171, 1e172, 1e173, 1e174, 1e175, 1e176, 1e177, 1e178, 1e179,
  1e180, 1e181, 1e182, 1e183, 1e184, 1e185, 1e186, 1e187, 1e188, 1e189,
  1e190, 1e191, 1e192, 1e193, 1e194, 1e195, 1e196, 1e197, 1e198, 1e199,
  1e200, 1e201, 1e202, 1e203, 1e204, 1e205, 1e206, 1e207, 1e208, 1e209,
  1e210, 1e211, 1e212, 1e213, 1e214, 1e215, 1e216, 1e217, 1e218, 1e219,
  1e220, 1e221, 1e222, 1e223, 1e224, 1e225, 1e226, 1e227, 1e228, 1e229,
  1e230, 1e231, 1e232, 1e233, 1e234, 1e235, 1e236, 1e237, 1e238, 1e239,
  1e240, 1e241, 1e242, 1e243, 1e244, 1e245, 1e246, 1e247, 1e248, 1e249,
  1e250, 1e251, 1e252, 1e253, 1e254, 1e255, 1e256, 1e257, 1e258, 1e259,
  1e260, 1e261, 1e262, 1e263, 1e264, 1e265, 1e266, 1e267, 1e268, 1e269,
  1e270, 1e271, 1e272, 1e273, 1e274, 1e275, 1e276, 1e277, 1e278, 1e279,
  1e280, 1e281, 1e282, 1e283, 1e284, 1e285, 1e286, 1e287, 1e288, 1e289,
  1e290, 1e291, 1e292, 1e293, 1e294, 1e295, 1e296, 1e297, 1e298, 1e299,
  1e300, 1e301, 1e302, 1e303, 1e304, 1e305, 1e306, 1e307, 1e308
};

time_t server_start_time, flush_status_time;

char mysql_home[FN_REFLEN], pidfile_name[FN_REFLEN], system_time_zone[30];
char *default_tz_name;
char log_error_file[FN_REFLEN], glob_hostname[FN_REFLEN], *opt_log_basename;
char mysql_real_data_home[FN_REFLEN],
     lc_messages_dir[FN_REFLEN], reg_ext[FN_EXTLEN],
     mysql_charsets_dir[FN_REFLEN],
     *opt_init_file, *opt_tc_log_file, *opt_ddl_recovery_file;
char *lc_messages_dir_ptr= lc_messages_dir, *log_error_file_ptr;
char mysql_unpacked_real_data_home[FN_REFLEN];
size_t mysql_unpacked_real_data_home_len;
uint mysql_real_data_home_len, mysql_data_home_len= 1;
uint reg_ext_length;
const key_map key_map_empty(0);
key_map key_map_full(0);                        // Will be initialized later

DATE_TIME_FORMAT global_date_format, global_datetime_format, global_time_format;
Time_zone *default_tz;

const char *mysql_real_data_home_ptr= mysql_real_data_home;
extern "C" {
char server_version[SERVER_VERSION_LENGTH];
}
char *server_version_ptr;
bool using_custom_server_version= false;
char *mysqld_unix_port, *opt_mysql_tmpdir;
ulong thread_handling;

my_bool encrypt_binlog;
my_bool encrypt_tmp_disk_tables, encrypt_tmp_files;

/** name of reference on left expression in rewritten IN subquery */
const LEX_CSTRING in_left_expr_name= {STRING_WITH_LEN("<left expr>") };
/** name of additional condition */
const LEX_CSTRING in_having_cond= {STRING_WITH_LEN("<IN HAVING>") };
const LEX_CSTRING in_additional_cond= {STRING_WITH_LEN("<IN COND>") };

/** Number of connection errors when selecting on the listening port */
ulong connection_errors_select= 0;
/** Number of connection errors when accepting sockets in the listening port. */
ulong connection_errors_accept= 0;
/** Number of connection errors from TCP wrappers. */
ulong connection_errors_tcpwrap= 0;
/** Number of connection errors from internal server errors. */
ulong connection_errors_internal= 0;
/** Number of connection errors from the server max_connection limit. */
ulong connection_errors_max_connection= 0;
/** Number of errors when reading the peer address. */
ulong connection_errors_peer_addr= 0;

/* classes for comparation parsing/processing */
Eq_creator eq_creator;
Ne_creator ne_creator;
Gt_creator gt_creator;
Lt_creator lt_creator;
Ge_creator ge_creator;
Le_creator le_creator;

THD_list server_threads;
Rpl_filter* cur_rpl_filter;
Rpl_filter* global_rpl_filter;
Rpl_filter* binlog_filter;

struct system_variables global_system_variables;
/**
  Following is just for options parsing, used with a difference against
  global_system_variables.

  TODO: something should be done to get rid of following variables
*/
const char *current_dbug_option="";

struct system_variables max_system_variables;
struct system_status_var global_status_var;

MY_TMPDIR mysql_tmpdir_list;
MY_BITMAP temp_pool;

CHARSET_INFO *system_charset_info, *files_charset_info ;
CHARSET_INFO *national_charset_info, *table_alias_charset;
CHARSET_INFO *character_set_filesystem;
CHARSET_INFO *error_message_charset_info;

MY_LOCALE *my_default_lc_messages;
MY_LOCALE *my_default_lc_time_names;

SHOW_COMP_OPTION have_ssl, have_symlink, have_dlopen, have_query_cache;
SHOW_COMP_OPTION have_geometry, have_rtree_keys;
SHOW_COMP_OPTION have_crypt, have_compress;
SHOW_COMP_OPTION have_profiling;
SHOW_COMP_OPTION have_openssl;

#ifndef EMBEDDED_LIBRARY
static std::atomic<char*> shutdown_user;
#endif //EMBEDDED_LIBRARY
std::atomic<my_thread_id> shutdown_thread_id;

/* Thread specific variables */

static thread_local THD *THR_THD;

/**
  Get current THD object from thread local data

  @retval     The THD object for the thread, NULL if not connection thread
*/

MYSQL_THD _current_thd() { return THR_THD; }
void set_current_thd(THD *thd) { THR_THD= thd; }

/*
  LOCK_start_thread is used to syncronize thread start and stop with
  other threads.

  It also protects these variables:
  select_thread_in_use
  slave_init_thread_running
  check_temp_dir() call
*/
mysql_mutex_t  LOCK_start_thread;

mysql_mutex_t
  LOCK_status, LOCK_error_log, LOCK_short_uuid_generator,
  LOCK_delayed_insert, LOCK_delayed_status, LOCK_delayed_create,
  LOCK_crypt,
  LOCK_global_system_variables,
  LOCK_user_conn,
  LOCK_error_messages;
mysql_mutex_t LOCK_stats, LOCK_global_user_client_stats,
              LOCK_global_table_stats, LOCK_global_index_stats;

/* This protects against changes in master_info_index */
mysql_mutex_t LOCK_active_mi;

/* This protects connection id.*/
mysql_mutex_t LOCK_thread_id;

/**
  The below lock protects access to two global server variables:
  max_prepared_stmt_count and prepared_stmt_count. These variables
  set the limit and hold the current total number of prepared statements
  in the server, respectively. As PREPARE/DEALLOCATE rate in a loaded
  server may be fairly high, we need a dedicated lock.
*/
mysql_mutex_t LOCK_prepared_stmt_count;
#ifdef HAVE_OPENSSL
mysql_mutex_t LOCK_des_key_file;
#endif
mysql_mutex_t LOCK_backup_log;
mysql_rwlock_t LOCK_grant, LOCK_sys_init_connect, LOCK_sys_init_slave;
mysql_rwlock_t LOCK_ssl_refresh;
mysql_rwlock_t LOCK_all_status_vars;
mysql_prlock_t LOCK_system_variables_hash;
mysql_cond_t COND_start_thread;
pthread_t signal_thread;
pthread_attr_t connection_attrib;
mysql_mutex_t LOCK_server_started;
mysql_cond_t COND_server_started;

int mysqld_server_started=0, mysqld_server_initialized= 0;
File_parser_dummy_hook file_parser_dummy_hook;

/* replication parameters, if master_host is not NULL, we are a slave */
uint report_port= 0;
ulong master_retry_count=0;
char *master_info_file;
char *relay_log_info_file, *report_user, *report_password, *report_host;
char *opt_relay_logname = 0, *opt_relaylog_index_name=0;
char *opt_logname, *opt_slow_logname, *opt_bin_logname;
char *opt_binlog_index_name=0;



/* Static variables */

my_bool opt_stack_trace;
my_bool opt_expect_abort= 0, opt_bootstrap= 0;
static my_bool opt_myisam_log;
static int cleanup_done;
static ulong opt_specialflag;
char *mysql_home_ptr, *pidfile_name_ptr;
/** Initial command line arguments (count), after load_defaults().*/
static int defaults_argc;
/**
  Initial command line arguments (arguments), after load_defaults().
  This memory is allocated by @c load_defaults() and should be freed
  using @c free_defaults().
  Do not modify defaults_argc / defaults_argv,
  use remaining_argc / remaining_argv instead to parse the command
  line arguments in multiple steps.
*/
static char **defaults_argv;
/** Remaining command line arguments (count), filtered by handle_options().*/
static int remaining_argc;
/** Remaining command line arguments (arguments), filtered by handle_options().*/
static char **remaining_argv;

int orig_argc;
char **orig_argv;

static struct my_option pfs_early_options[]=
{
#ifdef WITH_PERFSCHEMA_STORAGE_ENGINE
  {"performance_schema_instrument", OPT_PFS_INSTRUMENT,
    "Default startup value for a performance schema instrument.",
    &pfs_param.m_pfs_instrument, &pfs_param.m_pfs_instrument, 0, GET_STR,
    OPT_ARG, 0, 0, 0, 0, 0, 0},
  {"performance_schema_consumer_events_stages_current", 0,
    "Default startup value for the events_stages_current consumer.",
    &pfs_param.m_consumer_events_stages_current_enabled,
    &pfs_param.m_consumer_events_stages_current_enabled, 0, GET_BOOL,
    OPT_ARG, FALSE, 0, 0, 0, 0, 0},
  {"performance_schema_consumer_events_stages_history", 0,
    "Default startup value for the events_stages_history consumer.",
    &pfs_param.m_consumer_events_stages_history_enabled,
    &pfs_param.m_consumer_events_stages_history_enabled, 0,
    GET_BOOL, OPT_ARG, FALSE, 0, 0, 0, 0, 0},
  {"performance_schema_consumer_events_stages_history_long", 0,
    "Default startup value for the events_stages_history_long consumer.",
    &pfs_param.m_consumer_events_stages_history_long_enabled,
    &pfs_param.m_consumer_events_stages_history_long_enabled, 0,
    GET_BOOL, OPT_ARG, FALSE, 0, 0, 0, 0, 0},
  {"performance_schema_consumer_events_statements_current", 0,
    "Default startup value for the events_statements_current consumer.",
    &pfs_param.m_consumer_events_statements_current_enabled,
    &pfs_param.m_consumer_events_statements_current_enabled, 0, GET_BOOL,
    OPT_ARG, FALSE, 0, 0, 0, 0, 0},
  {"performance_schema_consumer_events_statements_history", 0,
    "Default startup value for the events_statements_history consumer.",
    &pfs_param.m_consumer_events_statements_history_enabled,
    &pfs_param.m_consumer_events_statements_history_enabled, 0,
    GET_BOOL, OPT_ARG, FALSE, 0, 0, 0, 0, 0},
  {"performance_schema_consumer_events_statements_history_long", 0,
    "Default startup value for the events_statements_history_long consumer.",
    &pfs_param.m_consumer_events_statements_history_long_enabled,
    &pfs_param.m_consumer_events_statements_history_long_enabled, 0,
    GET_BOOL, OPT_ARG, FALSE, 0, 0, 0, 0, 0},
  {"performance_schema_consumer_events_transactions_current", 0,
    "Default startup value for the events_transactions_current consumer.",
    &pfs_param.m_consumer_events_transactions_current_enabled,
    &pfs_param.m_consumer_events_transactions_current_enabled, 0,
    GET_BOOL, OPT_ARG, FALSE, 0, 0, 0, 0, 0},
  {"performance_schema_consumer_events_transactions_history", 0,
    "Default startup value for the events_transactions_history consumer.",
    &pfs_param.m_consumer_events_transactions_history_enabled,
    &pfs_param.m_consumer_events_transactions_history_enabled, 0,
    GET_BOOL, OPT_ARG, FALSE, 0, 0, 0, 0, 0},
  {"performance_schema_consumer_events_transactions_history_long", 0,
    "Default startup value for the events_transactions_history_long consumer.",
    &pfs_param.m_consumer_events_transactions_history_long_enabled,
    &pfs_param.m_consumer_events_transactions_history_long_enabled, 0,
    GET_BOOL, OPT_ARG, FALSE, 0, 0, 0, 0, 0},
  {"performance_schema_consumer_events_waits_current", 0,
    "Default startup value for the events_waits_current consumer.",
    &pfs_param.m_consumer_events_waits_current_enabled,
    &pfs_param.m_consumer_events_waits_current_enabled, 0,
    GET_BOOL, OPT_ARG, FALSE, 0, 0, 0, 0, 0},
  {"performance_schema_consumer_events_waits_history", 0,
    "Default startup value for the events_waits_history consumer.",
    &pfs_param.m_consumer_events_waits_history_enabled,
    &pfs_param.m_consumer_events_waits_history_enabled, 0,
    GET_BOOL, OPT_ARG, FALSE, 0, 0, 0, 0, 0},
  {"performance_schema_consumer_events_waits_history_long", 0,
    "Default startup value for the events_waits_history_long consumer.",
    &pfs_param.m_consumer_events_waits_history_long_enabled,
    &pfs_param.m_consumer_events_waits_history_long_enabled, 0,
    GET_BOOL, OPT_ARG, FALSE, 0, 0, 0, 0, 0},
  {"performance_schema_consumer_global_instrumentation", 0,
    "Default startup value for the global_instrumentation consumer.",
    &pfs_param.m_consumer_global_instrumentation_enabled,
    &pfs_param.m_consumer_global_instrumentation_enabled, 0,
    GET_BOOL, OPT_ARG, TRUE, 0, 0, 0, 0, 0},
  {"performance_schema_consumer_thread_instrumentation", 0,
    "Default startup value for the thread_instrumentation consumer.",
    &pfs_param.m_consumer_thread_instrumentation_enabled,
    &pfs_param.m_consumer_thread_instrumentation_enabled, 0,
    GET_BOOL, OPT_ARG, TRUE, 0, 0, 0, 0, 0},
  {"performance_schema_consumer_statements_digest", 0,
    "Default startup value for the statements_digest consumer.",
    &pfs_param.m_consumer_statement_digest_enabled,
    &pfs_param.m_consumer_statement_digest_enabled, 0,
    GET_BOOL, OPT_ARG, TRUE, 0, 0, 0, 0, 0},
#endif /* WITH_PERFSCHEMA_STORAGE_ENGINE */
  {"getopt-prefix-matching", 0,
    "Recognize command-line options by their unambiguos prefixes.",
    &my_getopt_prefix_matching, &my_getopt_prefix_matching, 0, GET_BOOL,
    NO_ARG, 1, 0, 1, 0, 0, 0}
};

PSI_file_key key_file_binlog,  key_file_binlog_cache, key_file_binlog_index,
  key_file_binlog_index_cache, key_file_casetest,
  key_file_dbopt, key_file_des_key_file, key_file_ERRMSG, key_select_to_file,
  key_file_fileparser, key_file_frm, key_file_global_ddl_log, key_file_load,
  key_file_loadfile, key_file_log_event_data, key_file_log_event_info,
  key_file_log_ddl,
  key_file_master_info, key_file_misc, key_file_partition_ddl_log,
  key_file_pid, key_file_relay_log_info, key_file_send_file, key_file_tclog,
  key_file_trg, key_file_trn, key_file_init;
PSI_file_key key_file_query_log, key_file_slow_log;
PSI_file_key key_file_relaylog, key_file_relaylog_index,
             key_file_relaylog_cache, key_file_relaylog_index_cache;
PSI_file_key key_file_binlog_state;

#ifdef HAVE_PSI_INTERFACE
#ifdef HAVE_MMAP
PSI_mutex_key key_PAGE_lock, key_LOCK_sync, key_LOCK_active, key_LOCK_pool,
  key_LOCK_pending_checkpoint;
#endif /* HAVE_MMAP */

#ifdef HAVE_OPENSSL
PSI_mutex_key key_LOCK_des_key_file;
#endif /* HAVE_OPENSSL */

PSI_mutex_key key_BINLOG_LOCK_index, key_BINLOG_LOCK_xid_list,
  key_BINLOG_LOCK_binlog_background_thread,
  key_LOCK_binlog_end_pos,
  key_delayed_insert_mutex, key_hash_filo_lock, key_LOCK_active_mi,
  key_LOCK_crypt, key_LOCK_delayed_create,
  key_LOCK_delayed_insert, key_LOCK_delayed_status, key_LOCK_error_log,
  key_LOCK_gdl, key_LOCK_global_system_variables,
  key_LOCK_manager, key_LOCK_backup_log,
  key_LOCK_prepared_stmt_count,
  key_LOCK_rpl_status, key_LOCK_server_started,
  key_LOCK_status,
  key_LOCK_system_variables_hash, key_LOCK_thd_data, key_LOCK_thd_kill,
  key_LOCK_user_conn, key_LOCK_uuid_short_generator, key_LOG_LOCK_log,
  key_master_info_data_lock, key_master_info_run_lock,
  key_master_info_sleep_lock, key_master_info_start_stop_lock,
  key_mutex_slave_reporting_capability_err_lock, key_relay_log_info_data_lock,
  key_rpl_group_info_sleep_lock,
  key_relay_log_info_log_space_lock, key_relay_log_info_run_lock,
  key_structure_guard_mutex, key_TABLE_SHARE_LOCK_ha_data,
  key_LOCK_error_messages,
  key_LOCK_start_thread,
  key_PARTITION_LOCK_auto_inc;
PSI_mutex_key key_RELAYLOG_LOCK_index;
PSI_mutex_key key_LOCK_relaylog_end_pos;
PSI_mutex_key key_LOCK_thread_id;
PSI_mutex_key key_LOCK_slave_state, key_LOCK_binlog_state,
  key_LOCK_rpl_thread, key_LOCK_rpl_thread_pool, key_LOCK_parallel_entry;
PSI_mutex_key key_LOCK_rpl_semi_sync_master_enabled;
PSI_mutex_key key_LOCK_binlog;

PSI_mutex_key key_LOCK_stats,
  key_LOCK_global_user_client_stats, key_LOCK_global_table_stats,
  key_LOCK_global_index_stats,
  key_LOCK_wakeup_ready, key_LOCK_wait_commit;
PSI_mutex_key key_LOCK_gtid_waiting;

PSI_mutex_key key_LOCK_after_binlog_sync;
PSI_mutex_key key_LOCK_prepare_ordered, key_LOCK_commit_ordered;
PSI_mutex_key key_TABLE_SHARE_LOCK_share;
PSI_mutex_key key_TABLE_SHARE_LOCK_statistics;
PSI_mutex_key key_LOCK_ack_receiver;

PSI_mutex_key key_TABLE_SHARE_LOCK_rotation;
PSI_cond_key key_TABLE_SHARE_COND_rotation;

static PSI_mutex_info all_server_mutexes[]=
{
#ifdef HAVE_MMAP
  { &key_PAGE_lock, "PAGE::lock", 0},
  { &key_LOCK_sync, "TC_LOG_MMAP::LOCK_sync", 0},
  { &key_LOCK_active, "TC_LOG_MMAP::LOCK_active", 0},
  { &key_LOCK_pool, "TC_LOG_MMAP::LOCK_pool", 0},
  { &key_LOCK_pool, "TC_LOG_MMAP::LOCK_pending_checkpoint", 0},
#endif /* HAVE_MMAP */

#ifdef HAVE_OPENSSL
  { &key_LOCK_des_key_file, "LOCK_des_key_file", PSI_FLAG_GLOBAL},
#endif /* HAVE_OPENSSL */

  { &key_BINLOG_LOCK_index, "MYSQL_BIN_LOG::LOCK_index", 0},
  { &key_BINLOG_LOCK_xid_list, "MYSQL_BIN_LOG::LOCK_xid_list", 0},
  { &key_BINLOG_LOCK_binlog_background_thread, "MYSQL_BIN_LOG::LOCK_binlog_background_thread", 0},
  { &key_LOCK_binlog_end_pos, "MYSQL_BIN_LOG::LOCK_binlog_end_pos", 0 },
  { &key_RELAYLOG_LOCK_index, "MYSQL_RELAY_LOG::LOCK_index", 0},
  { &key_LOCK_relaylog_end_pos, "MYSQL_RELAY_LOG::LOCK_binlog_end_pos", 0},
  { &key_delayed_insert_mutex, "Delayed_insert::mutex", 0},
  { &key_hash_filo_lock, "hash_filo::lock", 0},
  { &key_LOCK_active_mi, "LOCK_active_mi", PSI_FLAG_GLOBAL},
  { &key_LOCK_backup_log, "LOCK_backup_log", PSI_FLAG_GLOBAL},
  { &key_LOCK_thread_id, "LOCK_thread_id", PSI_FLAG_GLOBAL},
  { &key_LOCK_crypt, "LOCK_crypt", PSI_FLAG_GLOBAL},
  { &key_LOCK_delayed_create, "LOCK_delayed_create", PSI_FLAG_GLOBAL},
  { &key_LOCK_delayed_insert, "LOCK_delayed_insert", PSI_FLAG_GLOBAL},
  { &key_LOCK_delayed_status, "LOCK_delayed_status", PSI_FLAG_GLOBAL},
  { &key_LOCK_error_log, "LOCK_error_log", PSI_FLAG_GLOBAL},
  { &key_LOCK_gdl, "LOCK_gdl", PSI_FLAG_GLOBAL},
  { &key_LOCK_global_system_variables, "LOCK_global_system_variables", PSI_FLAG_GLOBAL},
  { &key_LOCK_manager, "LOCK_manager", PSI_FLAG_GLOBAL},
  { &key_LOCK_prepared_stmt_count, "LOCK_prepared_stmt_count", PSI_FLAG_GLOBAL},
  { &key_LOCK_rpl_status, "LOCK_rpl_status", PSI_FLAG_GLOBAL},
  { &key_LOCK_server_started, "LOCK_server_started", PSI_FLAG_GLOBAL},
  { &key_LOCK_status, "LOCK_status", PSI_FLAG_GLOBAL},
  { &key_LOCK_system_variables_hash, "LOCK_system_variables_hash", PSI_FLAG_GLOBAL},
  { &key_LOCK_stats, "LOCK_stats", PSI_FLAG_GLOBAL},
  { &key_LOCK_global_user_client_stats, "LOCK_global_user_client_stats", PSI_FLAG_GLOBAL},
  { &key_LOCK_global_table_stats, "LOCK_global_table_stats", PSI_FLAG_GLOBAL},
  { &key_LOCK_global_index_stats, "LOCK_global_index_stats", PSI_FLAG_GLOBAL},
  { &key_LOCK_wakeup_ready, "THD::LOCK_wakeup_ready", 0},
  { &key_LOCK_wait_commit, "wait_for_commit::LOCK_wait_commit", 0},
  { &key_LOCK_gtid_waiting, "gtid_waiting::LOCK_gtid_waiting", 0},
  { &key_LOCK_thd_data, "THD::LOCK_thd_data", 0},
  { &key_LOCK_thd_kill, "THD::LOCK_thd_kill", 0},
  { &key_LOCK_user_conn, "LOCK_user_conn", PSI_FLAG_GLOBAL},
  { &key_LOCK_uuid_short_generator, "LOCK_uuid_short_generator", PSI_FLAG_GLOBAL},
  { &key_LOG_LOCK_log, "LOG::LOCK_log", 0},
  { &key_master_info_data_lock, "Master_info::data_lock", 0},
  { &key_master_info_start_stop_lock, "Master_info::start_stop_lock", 0},
  { &key_master_info_run_lock, "Master_info::run_lock", 0},
  { &key_master_info_sleep_lock, "Master_info::sleep_lock", 0},
  { &key_mutex_slave_reporting_capability_err_lock, "Slave_reporting_capability::err_lock", 0},
  { &key_relay_log_info_data_lock, "Relay_log_info::data_lock", 0},
  { &key_relay_log_info_log_space_lock, "Relay_log_info::log_space_lock", 0},
  { &key_relay_log_info_run_lock, "Relay_log_info::run_lock", 0},
  { &key_rpl_group_info_sleep_lock, "Rpl_group_info::sleep_lock", 0},
  { &key_structure_guard_mutex, "Query_cache::structure_guard_mutex", 0},
  { &key_TABLE_SHARE_LOCK_ha_data, "TABLE_SHARE::LOCK_ha_data", 0},
  { &key_TABLE_SHARE_LOCK_share, "TABLE_SHARE::LOCK_share", 0},
  { &key_TABLE_SHARE_LOCK_statistics, "TABLE_SHARE::LOCK_statistics", 0},
  { &key_TABLE_SHARE_LOCK_rotation, "TABLE_SHARE::LOCK_rotation", 0},
  { &key_LOCK_error_messages, "LOCK_error_messages", PSI_FLAG_GLOBAL},
  { &key_LOCK_prepare_ordered, "LOCK_prepare_ordered", PSI_FLAG_GLOBAL},
  { &key_LOCK_after_binlog_sync, "LOCK_after_binlog_sync", PSI_FLAG_GLOBAL},
  { &key_LOCK_commit_ordered, "LOCK_commit_ordered", PSI_FLAG_GLOBAL},
  { &key_PARTITION_LOCK_auto_inc, "HA_DATA_PARTITION::LOCK_auto_inc", 0},
  { &key_LOCK_slave_state, "LOCK_slave_state", 0},
  { &key_LOCK_start_thread, "LOCK_start_thread", PSI_FLAG_GLOBAL},
  { &key_LOCK_binlog_state, "LOCK_binlog_state", 0},
  { &key_LOCK_rpl_thread, "LOCK_rpl_thread", 0},
  { &key_LOCK_rpl_thread_pool, "LOCK_rpl_thread_pool", 0},
  { &key_LOCK_parallel_entry, "LOCK_parallel_entry", 0},
  { &key_LOCK_ack_receiver, "Ack_receiver::mutex", 0},
  { &key_LOCK_rpl_semi_sync_master_enabled, "LOCK_rpl_semi_sync_master_enabled", 0},
  { &key_LOCK_binlog, "LOCK_binlog", 0}
};

PSI_rwlock_key key_rwlock_LOCK_grant, key_rwlock_LOCK_logger,
  key_rwlock_LOCK_sys_init_connect, key_rwlock_LOCK_sys_init_slave,
  key_rwlock_LOCK_system_variables_hash, key_rwlock_query_cache_query_lock,
  key_LOCK_SEQUENCE,
  key_rwlock_LOCK_vers_stats, key_rwlock_LOCK_stat_serial,
  key_rwlock_LOCK_ssl_refresh,
  key_rwlock_THD_list,
  key_rwlock_LOCK_all_status_vars;

static PSI_rwlock_info all_server_rwlocks[]=
{
#ifdef HAVE_OPENSSL10
  { &key_rwlock_openssl, "CRYPTO_dynlock_value::lock", 0},
#endif
  { &key_rwlock_LOCK_grant, "LOCK_grant", PSI_FLAG_GLOBAL},
  { &key_rwlock_LOCK_logger, "LOGGER::LOCK_logger", 0},
  { &key_rwlock_LOCK_sys_init_connect, "LOCK_sys_init_connect", PSI_FLAG_GLOBAL},
  { &key_rwlock_LOCK_sys_init_slave, "LOCK_sys_init_slave", PSI_FLAG_GLOBAL},
  { &key_LOCK_SEQUENCE, "LOCK_SEQUENCE", 0},
  { &key_rwlock_LOCK_system_variables_hash, "LOCK_system_variables_hash", PSI_FLAG_GLOBAL},
  { &key_rwlock_query_cache_query_lock, "Query_cache_query::lock", 0},
  { &key_rwlock_LOCK_vers_stats, "Vers_field_stats::lock", 0},
  { &key_rwlock_LOCK_stat_serial, "TABLE_SHARE::LOCK_stat_serial", 0},
  { &key_rwlock_LOCK_ssl_refresh, "LOCK_ssl_refresh", PSI_FLAG_GLOBAL },
  { &key_rwlock_THD_list, "THD_list::lock", PSI_FLAG_GLOBAL },
  { &key_rwlock_LOCK_all_status_vars, "LOCK_all_status_vars", PSI_FLAG_GLOBAL }
};

#ifdef HAVE_MMAP
PSI_cond_key key_PAGE_cond, key_COND_active, key_COND_pool;
#endif /* HAVE_MMAP */

PSI_cond_key key_BINLOG_COND_xid_list,
  key_BINLOG_COND_bin_log_updated, key_BINLOG_COND_relay_log_updated,
  key_BINLOG_COND_binlog_background_thread,
  key_BINLOG_COND_binlog_background_thread_end,
  key_COND_cache_status_changed, key_COND_manager,
  key_COND_rpl_status, key_COND_server_started,
  key_delayed_insert_cond, key_delayed_insert_cond_client,
  key_item_func_sleep_cond, key_master_info_data_cond,
  key_master_info_start_cond, key_master_info_stop_cond,
  key_master_info_sleep_cond,
  key_relay_log_info_data_cond, key_relay_log_info_log_space_cond,
  key_relay_log_info_start_cond, key_relay_log_info_stop_cond,
  key_rpl_group_info_sleep_cond,
  key_TABLE_SHARE_cond, key_user_level_lock_cond,
  key_COND_start_thread, key_COND_binlog_send,
  key_BINLOG_COND_queue_busy;
PSI_cond_key key_RELAYLOG_COND_relay_log_updated,
  key_RELAYLOG_COND_bin_log_updated, key_COND_wakeup_ready,
  key_COND_wait_commit;
PSI_cond_key key_RELAYLOG_COND_queue_busy;
PSI_cond_key key_TC_LOG_MMAP_COND_queue_busy;
PSI_cond_key key_COND_rpl_thread_queue, key_COND_rpl_thread,
  key_COND_rpl_thread_stop, key_COND_rpl_thread_pool,
  key_COND_parallel_entry, key_COND_group_commit_orderer,
  key_COND_prepare_ordered;
PSI_cond_key key_COND_wait_gtid, key_COND_gtid_ignore_duplicates;
PSI_cond_key key_COND_ack_receiver;

static PSI_cond_info all_server_conds[]=
{
#ifdef HAVE_MMAP
  { &key_PAGE_cond, "PAGE::cond", 0},
  { &key_COND_active, "TC_LOG_MMAP::COND_active", 0},
  { &key_COND_pool, "TC_LOG_MMAP::COND_pool", 0},
  { &key_TC_LOG_MMAP_COND_queue_busy, "TC_LOG_MMAP::COND_queue_busy", 0},
#endif /* HAVE_MMAP */
  { &key_BINLOG_COND_bin_log_updated, "MYSQL_BIN_LOG::COND_bin_log_updated", 0}, { &key_BINLOG_COND_relay_log_updated, "MYSQL_BIN_LOG::COND_relay_log_updated", 0},
  { &key_BINLOG_COND_xid_list, "MYSQL_BIN_LOG::COND_xid_list", 0},
  { &key_BINLOG_COND_binlog_background_thread, "MYSQL_BIN_LOG::COND_binlog_background_thread", 0},
  { &key_BINLOG_COND_binlog_background_thread_end, "MYSQL_BIN_LOG::COND_binlog_background_thread_end", 0},
  { &key_BINLOG_COND_queue_busy, "MYSQL_BIN_LOG::COND_queue_busy", 0},
  { &key_RELAYLOG_COND_relay_log_updated, "MYSQL_RELAY_LOG::COND_relay_log_updated", 0},
  { &key_RELAYLOG_COND_bin_log_updated, "MYSQL_RELAY_LOG::COND_bin_log_updated", 0},
  { &key_RELAYLOG_COND_queue_busy, "MYSQL_RELAY_LOG::COND_queue_busy", 0},
  { &key_COND_wakeup_ready, "THD::COND_wakeup_ready", 0},
  { &key_COND_wait_commit, "wait_for_commit::COND_wait_commit", 0},
  { &key_COND_cache_status_changed, "Query_cache::COND_cache_status_changed", 0},
  { &key_COND_manager, "COND_manager", PSI_FLAG_GLOBAL},
  { &key_COND_server_started, "COND_server_started", PSI_FLAG_GLOBAL},
  { &key_delayed_insert_cond, "Delayed_insert::cond", 0},
  { &key_delayed_insert_cond_client, "Delayed_insert::cond_client", 0},
  { &key_item_func_sleep_cond, "Item_func_sleep::cond", 0},
  { &key_master_info_data_cond, "Master_info::data_cond", 0},
  { &key_master_info_start_cond, "Master_info::start_cond", 0},
  { &key_master_info_stop_cond, "Master_info::stop_cond", 0},
  { &key_master_info_sleep_cond, "Master_info::sleep_cond", 0},
  { &key_relay_log_info_data_cond, "Relay_log_info::data_cond", 0},
  { &key_relay_log_info_log_space_cond, "Relay_log_info::log_space_cond", 0},
  { &key_relay_log_info_start_cond, "Relay_log_info::start_cond", 0},
  { &key_relay_log_info_stop_cond, "Relay_log_info::stop_cond", 0},
  { &key_rpl_group_info_sleep_cond, "Rpl_group_info::sleep_cond", 0},
  { &key_TABLE_SHARE_cond, "TABLE_SHARE::cond", 0},
  { &key_user_level_lock_cond, "User_level_lock::cond", 0},
  { &key_COND_rpl_thread, "COND_rpl_thread", 0},
  { &key_COND_rpl_thread_queue, "COND_rpl_thread_queue", 0},
  { &key_COND_rpl_thread_stop, "COND_rpl_thread_stop", 0},
  { &key_COND_rpl_thread_pool, "COND_rpl_thread_pool", 0},
  { &key_COND_parallel_entry, "COND_parallel_entry", 0},
  { &key_COND_group_commit_orderer, "COND_group_commit_orderer", 0},
  { &key_COND_prepare_ordered, "COND_prepare_ordered", 0},
  { &key_COND_start_thread, "COND_start_thread", PSI_FLAG_GLOBAL},
  { &key_COND_wait_gtid, "COND_wait_gtid", 0},
  { &key_COND_gtid_ignore_duplicates, "COND_gtid_ignore_duplicates", 0},
  { &key_COND_ack_receiver, "Ack_receiver::cond", 0},
  { &key_COND_binlog_send, "COND_binlog_send", 0},
  { &key_TABLE_SHARE_COND_rotation, "TABLE_SHARE::COND_rotation", 0}
};

PSI_thread_key key_thread_delayed_insert,
  key_thread_handle_manager, key_thread_main,
  key_thread_one_connection, key_thread_signal_hand,
  key_thread_slave_background, key_rpl_parallel_thread;
PSI_thread_key key_thread_ack_receiver;

static PSI_thread_info all_server_threads[]=
{
  { &key_thread_delayed_insert, "delayed_insert", 0},
  { &key_thread_handle_manager, "manager", PSI_FLAG_GLOBAL},
  { &key_thread_main, "main", PSI_FLAG_GLOBAL},
  { &key_thread_one_connection, "one_connection", 0},
  { &key_thread_signal_hand, "signal_handler", PSI_FLAG_GLOBAL},
  { &key_thread_slave_background, "slave_background", PSI_FLAG_GLOBAL},
  { &key_thread_ack_receiver, "Ack_receiver", PSI_FLAG_GLOBAL},
  { &key_rpl_parallel_thread, "rpl_parallel_thread", 0}
};

#ifdef HAVE_MMAP
PSI_file_key key_file_map;
#endif /* HAVE_MMAP */

#endif /* HAVE_PSI_INTERFACE */

#ifdef HAVE_PSI_STATEMENT_INTERFACE
PSI_statement_info stmt_info_new_packet;
#endif

#ifndef EMBEDDED_LIBRARY
void net_before_header_psi(struct st_net *net, void *thd, size_t /* unused: count */)
{
  DBUG_ASSERT(thd);
  /*
    We only come where when the server is IDLE, waiting for the next command.
    Technically, it is a wait on a socket, which may take a long time,
    because the call is blocking.
    Disable the socket instrumentation, to avoid recording a SOCKET event.
    Instead, start explicitly an IDLE event.
  */
  MYSQL_SOCKET_SET_STATE(net->vio->mysql_socket, PSI_SOCKET_STATE_IDLE);
  MYSQL_START_IDLE_WAIT(static_cast<THD*>(thd)->m_idle_psi,
                        &static_cast<THD*>(thd)->m_idle_state);
}

void net_after_header_psi(struct st_net *net, void *user_data,
                          size_t /* unused: count */, my_bool rc)
{
  THD *thd;
  thd= static_cast<THD*> (user_data);
  DBUG_ASSERT(thd != NULL);

  /*
    The server just got data for a network packet header,
    from the network layer.
    The IDLE event is now complete, since we now have a message to process.
    We need to:
    - start a new STATEMENT event
    - start a new STAGE event, within this statement,
    - start recording SOCKET WAITS events, within this stage.
    The proper order is critical to get events numbered correctly,
    and nested in the proper parent.
  */
  MYSQL_END_IDLE_WAIT(thd->m_idle_psi);

  if (! rc)
  {
    thd->m_statement_psi= MYSQL_START_STATEMENT(&thd->m_statement_state,
                                                stmt_info_new_packet.m_key,
                                                thd->get_db(), thd->db.length,
                                                thd->charset(), NULL);

    THD_STAGE_INFO(thd, stage_starting);
  }

  /*
    TODO: consider recording a SOCKET event for the bytes just read,
    by also passing count here.
  */
  MYSQL_SOCKET_SET_STATE(net->vio->mysql_socket, PSI_SOCKET_STATE_ACTIVE);
}


void init_net_server_extension(THD *thd)
{
  /* Start with a clean state for connection events. */
  thd->m_idle_psi= NULL;
  thd->m_statement_psi= NULL;
  /* Hook up the NET_SERVER callback in the net layer. */
  thd->m_net_server_extension.m_user_data= thd;
  thd->m_net_server_extension.m_before_header= net_before_header_psi;
  thd->m_net_server_extension.m_after_header= net_after_header_psi;
  /* Activate this private extension for the mysqld server. */
  thd->net.extension= & thd->m_net_server_extension;
}
#else
void init_net_server_extension(THD *thd)
{
}
#endif /* EMBEDDED_LIBRARY */


/**
  A log message for the error log, buffered in memory.
  Log messages are temporarily buffered when generated before the error log
  is initialized, and then printed once the error log is ready.
*/
class Buffered_log : public Sql_alloc
{
public:
  Buffered_log(enum loglevel level, const char *message);

  ~Buffered_log() = default;

  void print(void);

private:
  /** Log message level. */
  enum loglevel m_level;
  /** Log message text. */
  String m_message;
};

/**
  Constructor.
  @param level          the message log level
  @param message        the message text
*/
Buffered_log::Buffered_log(enum loglevel level, const char *message)
  : m_level(level), m_message()
{
  m_message.copy(message, strlen(message), &my_charset_latin1);
}

/**
  Print a buffered log to the real log file.
*/
void Buffered_log::print()
{
  /*
    Since messages are buffered, they can be printed out
    of order with other entries in the log.
    Add "Buffered xxx" to the message text to prevent confusion.
  */
  switch(m_level)
  {
  case ERROR_LEVEL:
    sql_print_error("Buffered error: %s", m_message.c_ptr_safe());
    break;
  case WARNING_LEVEL:
    sql_print_warning("Buffered warning: %s", m_message.c_ptr_safe());
    break;
  case INFORMATION_LEVEL:
    /*
      Messages printed as "information" still end up in the mysqld *error* log,
      but with a [Note] tag instead of an [ERROR] tag.
      While this is probably fine for a human reading the log,
      it is upsetting existing automated scripts used to parse logs,
      because such scripts are likely to not already handle [Note] properly.
      INFORMATION_LEVEL messages are simply silenced, on purpose,
      to avoid un needed verbosity.
    */
    break;
  }
}

/**
  Collection of all the buffered log messages.
*/
class Buffered_logs
{
public:
  Buffered_logs() = default;

  ~Buffered_logs() = default;

  void init();
  void cleanup();

  void buffer(enum loglevel m_level, const char *msg);
  void print();
private:
  /**
    Memory root to use to store buffered logs.
    This memory root lifespan is between init and cleanup.
    Once the buffered logs are printed, they are not needed anymore,
    and all the memory used is reclaimed.
  */
  MEM_ROOT m_root;
  /** List of buffered log messages. */
  List<Buffered_log> m_list;
};

void Buffered_logs::init()
{
  init_alloc_root(PSI_NOT_INSTRUMENTED, &m_root, 1024, 0, MYF(0));
}

void Buffered_logs::cleanup()
{
  m_list.delete_elements();
  free_root(&m_root, MYF(0));
}

/**
  Add a log message to the buffer.
*/
void Buffered_logs::buffer(enum loglevel level, const char *msg)
{
  /*
    Do not let Sql_alloc::operator new(size_t) allocate memory,
    there is no memory root associated with the main() thread.
    Give explicitly the proper memory root to use to
    Sql_alloc::operator new(size_t, MEM_ROOT *) instead.
  */
  Buffered_log *log= new (&m_root) Buffered_log(level, msg);
  if (log)
    m_list.push_back(log, &m_root);
}

/**
  Print buffered log messages.
*/
void Buffered_logs::print()
{
  Buffered_log *log;
  List_iterator_fast<Buffered_log> it(m_list);
  while ((log= it++))
    log->print();
}

/** Logs reported before a logger is available. */
static Buffered_logs buffered_logs;

struct my_rnd_struct sql_rand; ///< used by sql_class.cc:THD::THD()

#ifndef EMBEDDED_LIBRARY

Dynamic_array<MYSQL_SOCKET> listen_sockets(PSI_INSTRUMENT_MEM, 0);
bool unix_sock_is_online= false;
static int systemd_sock_activation; /* systemd socket activation */


C_MODE_START
#ifdef WITH_PERFSCHEMA_STORAGE_ENGINE
/**
  Error reporter that buffer log messages.
  @param level          log message level
  @param format         log message format string
*/
static void buffered_option_error_reporter(enum loglevel level,
                                           const char *format, ...)
{
  va_list args;
  char buffer[1024];

  va_start(args, format);
  my_vsnprintf(buffer, sizeof(buffer), format, args);
  va_end(args);
  buffered_logs.buffer(level, buffer);
}
#endif


/**
  Character set and collation error reporter that prints to sql error log.
  @param level          log message level
  @param format         log message format string

  This routine is used to print character set and collation
  warnings and errors inside an already running mysqld server,
  e.g. when a character set or collation is requested for the very first time
  and its initialization does not go well for some reasons.

  Note: At early mysqld initialization stage,
  when error log is not yet available,
  we use buffered_option_error_reporter() instead,
  to print general character set subsystem initialization errors,
  such as Index.xml syntax problems, bad XML tag hierarchy, etc.
*/
static void charset_error_reporter(enum loglevel level,
                                   const char *format, ...)
{
  va_list args;
  va_start(args, format);
  vprint_msg_to_log(level, format, args);
  va_end(args);                      
}
C_MODE_END

struct passwd *user_info;
static pthread_t select_thread;
#endif

/* OS specific variables */

#ifdef _WIN32
HANDLE hEventShutdown;
#endif


#ifndef EMBEDDED_LIBRARY
bool mysqld_embedded=0;
#else
bool mysqld_embedded=1;
#endif

my_bool plugins_are_initialized= FALSE;

#ifndef DBUG_OFF
static const char* default_dbug_option;
#endif
#ifdef HAVE_LIBWRAP
const char *libwrapName= NULL;
int allow_severity = LOG_INFO;
int deny_severity = LOG_WARNING;
#endif
#ifdef HAVE_QUERY_CACHE
ulong query_cache_min_res_unit= QUERY_CACHE_MIN_RESULT_DATA_SIZE;
Query_cache query_cache;
#endif


my_bool opt_use_ssl  = 0;
char *opt_ssl_ca= NULL, *opt_ssl_capath= NULL, *opt_ssl_cert= NULL,
  *opt_ssl_cipher= NULL, *opt_ssl_key= NULL, *opt_ssl_crl= NULL,
  *opt_ssl_crlpath= NULL, *opt_tls_version= NULL;
ulonglong tls_version= 0;

static scheduler_functions thread_scheduler_struct, extra_thread_scheduler_struct;
scheduler_functions *thread_scheduler= &thread_scheduler_struct,
                    *extra_thread_scheduler= &extra_thread_scheduler_struct;

#ifdef HAVE_OPENSSL
#include <openssl/crypto.h>
#if defined(HAVE_OPENSSL10) && !defined(HAVE_WOLFSSL)
typedef struct CRYPTO_dynlock_value
{
  mysql_rwlock_t lock;
} openssl_lock_t;

static openssl_lock_t *openssl_stdlocks;
static openssl_lock_t *openssl_dynlock_create(const char *, int);
static void openssl_dynlock_destroy(openssl_lock_t *, const char *, int);
static void openssl_lock_function(int, int, const char *, int);
static void openssl_lock(int, openssl_lock_t *, const char *, int);
#endif /* HAVE_OPENSSL10 */
char *des_key_file;
#ifndef EMBEDDED_LIBRARY
struct st_VioSSLFd *ssl_acceptor_fd;
#endif
#endif /* HAVE_OPENSSL */

/**
  Number of currently active user connections.
*/
static Atomic_counter<uint> connection_count;
static Atomic_counter<uint> extra_connection_count;

my_bool opt_gtid_strict_mode= FALSE;


/* Function declarations */

pthread_handler_t signal_hand(void *arg);
static int mysql_init_variables(void);
static int get_options(int *argc_ptr, char ***argv_ptr);
static bool add_terminator(DYNAMIC_ARRAY *options);
static bool add_many_options(DYNAMIC_ARRAY *, my_option *, size_t);
extern "C" my_bool mysqld_get_one_option(const struct my_option *, const char *,
                                         const char *);
static int init_thread_environment();
static char *get_relative_path(const char *path);
static int fix_paths(void);
#ifndef _WIN32
void handle_connections_sockets();
#endif

static bool read_init_file(char *file_name);
pthread_handler_t handle_slave(void *arg);
static void clean_up(bool print_message);
static int test_if_case_insensitive(const char *dir_name);

#ifndef EMBEDDED_LIBRARY
static bool pid_file_created= false;
static void usage(void);
static void start_signal_handler(void);
static void clean_up_mutexes(void);
static void wait_for_signal_thread_to_end(void);
static void create_pid_file();
ATTRIBUTE_NORETURN static void mysqld_exit(int exit_code);
#endif
static void delete_pid_file(myf flags);
static void end_ssl();


#ifndef EMBEDDED_LIBRARY
extern Atomic_counter<uint32_t> local_connection_thread_count;

uint THD_count::connection_thd_count()
{
  return value() -
    binlog_dump_thread_count -
    local_connection_thread_count;
}


/****************************************************************************
** Code to end mysqld
****************************************************************************/

/* common callee of two shutdown phases */
static void kill_thread(THD *thd)
{
  mysql_mutex_lock(&thd->LOCK_thd_kill);
  thd->abort_current_cond_wait(true);
  mysql_mutex_unlock(&thd->LOCK_thd_kill);
}


/**
  First shutdown everything but slave threads and binlog dump connections
*/
static my_bool kill_thread_phase_1(THD *thd, void *)
{
  DBUG_PRINT("quit", ("Informing thread %ld that it's time to die",
                      (ulong) thd->thread_id));

  if (thd->slave_thread || thd->is_binlog_dump_thread())
    return 0;

  if (DBUG_EVALUATE_IF("only_kill_system_threads", !thd->system_thread, 0))
    return 0;
  if (DBUG_EVALUATE_IF("only_kill_system_threads_no_loop",
                       !thd->system_thread, 0))
    return 0;

  thd->awake(KILL_SERVER_HARD);
  return 0;
}


/**
  Last shutdown binlog dump connections
*/
static my_bool kill_thread_phase_2(THD *thd, void *)
{
  if (shutdown_wait_for_slaves && thd->is_binlog_dump_thread())
  {
    thd->set_killed(KILL_SERVER);
  }
  else
  {
    thd->set_killed(KILL_SERVER_HARD);
    MYSQL_CALLBACK(thread_scheduler, post_kill_notification, (thd));
  }
  kill_thread(thd);
  return 0;
}


/* associated with the kill thread phase 1 */
static my_bool warn_threads_active_after_phase_1(THD *thd, void *)
{
  if (!thd->is_binlog_dump_thread() && thd->vio_ok())
    sql_print_warning("%s: Thread %llu (user : '%s') did not exit\n", my_progname,
                      (ulonglong) thd->thread_id,
                      (thd->main_security_ctx.user ?
                       thd->main_security_ctx.user : ""));
  return 0;
}


/* associated with the kill thread phase 2 */
static my_bool warn_threads_active_after_phase_2(THD *thd, void *)
{
  mysql_mutex_lock(&thd->LOCK_thd_data);
  // dump thread may not have yet (or already) current_linfo set
  sql_print_warning("Dump thread %llu last sent to server %lu "
                    "binlog file:pos %s:%llu",
                    thd->thread_id, thd->variables.server_id,
                    thd->current_linfo ?
                    my_basename(thd->current_linfo->log_file_name) : "NULL",
                    thd->current_linfo ? thd->current_linfo->pos : 0);
  mysql_mutex_unlock(&thd->LOCK_thd_data);

  return 0;
}


/**
  Kills main thread.

  @note this function is responsible for setting abort_loop and breaking
  poll() in main thread. Shutdown as such is supposed to be performed by main
  thread itself.
*/

static void break_connect_loop()
{
#ifdef EXTRA_DEBUG
  int count=0;
#endif

  abort_loop= 1;

#if defined(_WIN32)
  mysqld_win_initiate_shutdown();
#else
  /* Avoid waiting for ourselves when thread-handling=no-threads. */
  if (pthread_equal(pthread_self(), select_thread))
    return;
  DBUG_PRINT("quit", ("waiting for select thread: %lu",
                      (ulong)select_thread));

  mysql_mutex_lock(&LOCK_start_thread);
  while (select_thread_in_use)
  {
    struct timespec abstime;
    int UNINIT_VAR(error);
    DBUG_PRINT("info",("Waiting for select thread"));

#ifndef DONT_USE_THR_ALARM
    if (pthread_kill(select_thread, thr_client_alarm))
      break;					// allready dead
#endif
    set_timespec(abstime, 2);
    for (uint tmp=0 ; tmp < 10 && select_thread_in_use; tmp++)
    {
      error= mysql_cond_timedwait(&COND_start_thread, &LOCK_start_thread,
                                  &abstime);
      if (error != EINTR)
        break;
    }
#ifdef EXTRA_DEBUG
    if (error != 0 && error != ETIMEDOUT && !count++)
      sql_print_error("Got error %d from mysql_cond_timedwait", error);
#endif
  }
  mysql_mutex_unlock(&LOCK_start_thread);
#endif /* _WIN32 */
}


/**
  A wrapper around kill_main_thrad().

  Sets shutdown user. This function may be called by multiple threads
  concurrently, thus it performs safe update of shutdown_user
  (first thread wins).
*/

void kill_mysql(THD *thd)
{
  char user_host_buff[MAX_USER_HOST_SIZE + 1];
  char *user, *expected_shutdown_user= 0;

  make_user_name(thd, user_host_buff);

  if ((user= my_strdup(PSI_NOT_INSTRUMENTED, user_host_buff, MYF(0))) &&
      !shutdown_user.compare_exchange_strong(expected_shutdown_user,
                                             user,
                                             std::memory_order_relaxed,
                                             std::memory_order_relaxed))
  {
    my_free(user);
  }

  shutdown_thread_id= thd->thread_id;
  DBUG_EXECUTE_IF("mysql_admin_shutdown_wait_for_slaves",
                  thd->lex->is_shutdown_wait_for_slaves= true;);
#ifdef ENABLED_DEBUG_SYNC
  DBUG_EXECUTE_IF("simulate_delay_at_shutdown",
                  {
                    DBUG_ASSERT(binlog_dump_thread_count == 3);
                    const char act[]=
                      "now "
                      "SIGNAL greetings_from_kill_mysql";
                    DBUG_ASSERT(!debug_sync_set_action(thd,
                                                       STRING_WITH_LEN(act)));
                  };);
#endif

  if (thd->lex->is_shutdown_wait_for_slaves)
    shutdown_wait_for_slaves= true;
  break_connect_loop();
}


static void close_connections(void)
{
  DBUG_ENTER("close_connections");

  /* Clear thread cache */
  thread_cache.final_flush();

  /* Abort listening to new connections */
  DBUG_PRINT("quit",("Closing sockets"));
  /* Protect against pthread_kill() calling close_server_sock(*) */
  mysql_mutex_lock(&LOCK_start_thread);
  for (uint i= 0 ; i < listen_sockets.elements() ; i++)
  {
    MYSQL_SOCKET *sock= listen_sockets.get_pos(i);
    (void) mysql_socket_close(*sock);
    if (sock->is_unix_domain_socket && !systemd_sock_activation)
    {
      (void) unlink(mysqld_unix_port);
    }
  }
  /*
    The following is needed to the threads stuck in
    setup_connection_thread_globals()
    to continue.
  */
  listen_sockets.free_memory();
  mysql_mutex_unlock(&LOCK_start_thread);

  end_thr_alarm(0);			 // Abort old alarms.

  while (CONNECT::count)
    my_sleep(100);

  /*
    First signal all threads that it's time to die
    This will give the threads some time to gracefully abort their
    statements and inform their clients that the server is about to die.
  */
  server_threads.iterate(kill_thread_phase_1);

  /*
    If we are waiting on any ACKs, delay killing the thread until either an ACK
    is received or the timeout is hit.
  */
  if (shutdown_wait_for_slaves && repl_semisync_master.get_master_enabled())
  {
    repl_semisync_master.await_all_slave_replies(
        "Delaying shutdown to await semi-sync ACK");
  }

<<<<<<< HEAD
  Events::deinit();
=======
  DBUG_EXECUTE_IF("delay_shutdown_phase_2_after_semisync_wait",
                  my_sleep(500000););

  if (Events::inited)
    Events::stop();
>>>>>>> 2d2172a5
  slave_prepare_for_shutdown();
  ack_receiver.stop();

  /*
    Give threads time to die.

    In 5.5, this was waiting 100 rounds @ 20 milliseconds/round, so as little
    as 2 seconds, depending on thread scheduling.

    From 10.0, we increase this to 1000 rounds / 20 seconds. The rationale is
    that on a server with heavy I/O load, it is quite possible for eg. an
    fsync() of the binlog or whatever to cause something like LOCK_log to be
    held for more than 2 seconds. We do not want to force kill threads in
    such cases, if it can be avoided. Note that normally, the wait will be
    much smaller than even 2 seconds, this is only a safety fallback against
    stuck threads so server shutdown is not held up forever.
  */
  DBUG_PRINT("info", ("THD_count: %u", THD_count::value()));

  for (int i= 0; THD_count::connection_thd_count()
                 && i < 1000 &&
                 DBUG_EVALUATE_IF("only_kill_system_threads_no_loop", 0, 1);
       i++)
    my_sleep(20000);

  if (global_system_variables.log_warnings)
    server_threads.iterate(warn_threads_active_after_phase_1);

#ifdef WITH_WSREP
  if (wsrep_inited == 1)
  {
    wsrep_deinit(true);
  }
  wsrep_sst_auth_free();
#endif
  /* All threads has now been aborted */
  DBUG_PRINT("quit", ("Waiting for threads to die (count=%u)",
                      THD_count::value() - binlog_dump_thread_count));

  while (THD_count::connection_thd_count() &&
         DBUG_EVALUATE_IF("only_kill_system_threads_no_loop", 0, 1))
  {
    my_sleep(1000);
  }

  /* Kill phase 2 */
  server_threads.iterate(kill_thread_phase_2);
  for (uint64 i= 0; THD_count::value() > local_connection_thread_count; i++)
  {
    /*
      This time the warnings are emitted within the loop to provide a
      dynamic view on the shutdown status through the errorlog.
    */
    if (global_system_variables.log_warnings > 2 && i % 60000 == 0)
      server_threads.iterate(warn_threads_active_after_phase_2);
    my_sleep(1000);
  }
  /* End of kill phase 2 */

  /*
    The signal thread can use server resources, e.g. when processing SIGHUP,
    and it must end gracefully before clean_up()
  */
  wait_for_signal_thread_to_end();

  DBUG_PRINT("quit",("close_connections thread"));
  DBUG_VOID_RETURN;
}

#endif /*EMBEDDED_LIBRARY*/


extern "C" sig_handler print_signal_warning(int sig)
{
  if (global_system_variables.log_warnings)
    sql_print_warning("Got signal %d from thread %u", sig,
                      (uint)my_thread_id());
#ifdef SIGNAL_HANDLER_RESET_ON_DELIVERY
  my_sigset(sig,print_signal_warning);		/* int. thread system calls */
#endif
#if !defined(_WIN32)
  if (sig == SIGALRM)
    alarm(2);					/* reschedule alarm */
#endif
}

#ifdef _WIN32
typedef void (*report_svc_status_t)(DWORD current_state, DWORD win32_exit_code,
                                    DWORD wait_hint);
static void dummy_svc_status(DWORD, DWORD, DWORD) {}
static report_svc_status_t my_report_svc_status= dummy_svc_status;
#endif

#ifndef EMBEDDED_LIBRARY
extern "C" void unireg_abort(int exit_code)
{
  DBUG_ENTER("unireg_abort");

  if (opt_help)
    usage();
  else if (exit_code)
    sql_print_error("Aborting");
  /* Don't write more notes to the log to not hide error message */
  disable_log_notes= 1;

#ifdef WITH_WSREP
  // Note that we do not have thd here, thus can't use
  // WSREP(thd)

  if (WSREP_ON &&
      Wsrep_server_state::is_inited() &&
      Wsrep_server_state::instance().state() != wsrep::server_state::s_disconnected)
  {
    /*
      This is an abort situation, we cannot expect to gracefully close all
      wsrep threads here, we can only diconnect from service
    */
    wsrep_close_client_connections(FALSE);
    Wsrep_server_state::instance().disconnect();
    WSREP_INFO("Service disconnected.");
    wsrep_close_threads(NULL); /* this won't close all threads */
    sleep(1); /* so give some time to exit for those which can */
    WSREP_INFO("Some threads may fail to exit.");
  }

  if (WSREP_ON && wsrep_inited)
  {
    wsrep_deinit(true);
    wsrep_deinit_server();
  }
  wsrep_sst_auth_free();
#endif // WITH_WSREP

  clean_up(!opt_abort && (exit_code || !opt_bootstrap)); /* purecov: inspected */
  DBUG_PRINT("quit",("done with cleanup in unireg_abort"));
  mysqld_exit(exit_code);
}

static void mysqld_exit(int exit_code)
{
  DBUG_ENTER("mysqld_exit");
  rpl_deinit_gtid_waiting();
  rpl_deinit_gtid_slave_state();
#ifdef WITH_WSREP
  wsrep_deinit_server();
  wsrep_sst_auth_free();
#endif /* WITH_WSREP */
  mysql_audit_finalize();
  clean_up_mutexes();
  my_end((opt_endinfo ? MY_CHECK_ERROR | MY_GIVE_INFO : 0));
#ifdef WITH_PERFSCHEMA_STORAGE_ENGINE
  shutdown_performance_schema();        // we do it as late as possible
#endif
  set_malloc_size_cb(NULL);
  if (global_status_var.global_memory_used)
  {
    fprintf(stderr, "Warning: Memory not freed: %lld\n",
            (longlong) global_status_var.global_memory_used);
    if (exit_code == 0 || opt_endinfo)
      SAFEMALLOC_REPORT_MEMORY(0);
  }
  DBUG_LEAVE;
#ifdef _WIN32
  my_report_svc_status(SERVICE_STOPPED, exit_code, 0);
#endif
  sd_notify(0, "STATUS=MariaDB server is down");
  exit(exit_code); /* purecov: inspected */
}

#endif /* !EMBEDDED_LIBRARY */

static void clean_up(bool print_message)
{
  DBUG_PRINT("exit",("clean_up"));
  if (cleanup_done++)
    return; /* purecov: inspected */

#ifdef HAVE_REPLICATION
  // We must call end_slave() as clean_up may have been called during startup
  end_slave();
  if (use_slave_mask)
    my_bitmap_free(&slave_error_mask);
#endif
  stop_handle_manager();
  ddl_log_release();

  logger.cleanup_base();

  injector::free_instance();
  mysql_bin_log.cleanup();

  my_tz_free();
  my_dboptions_cache_free();
  ignore_db_dirs_free();
  servers_free(1);
#ifndef NO_EMBEDDED_ACCESS_CHECKS
  acl_free(1);
  grant_free();
#endif
  query_cache_destroy();
  hostname_cache_free();
  item_func_sleep_free();
  lex_free();				/* Free some memory */
  item_create_cleanup();
  tdc_start_shutdown();
#ifdef HAVE_REPLICATION
  semi_sync_master_deinit();
#endif
  plugin_shutdown();
  udf_free();
  ha_end();
  if (tc_log)
    tc_log->close();
  xid_cache_free();
  tdc_deinit();
  mdl_destroy();
  dflt_key_cache= 0;
  key_caches.delete_elements(free_key_cache);
  wt_end();
  multi_keycache_free();
  sp_cache_end();
  free_status_vars();
  end_thr_alarm(1);			/* Free allocated memory */
  end_thr_timer();
#ifndef EMBEDDED_LIBRARY
  Events::deinit();
#endif
  my_free_open_file_info();
  if (defaults_argv)
    free_defaults(defaults_argv);
  free_tmpdir(&mysql_tmpdir_list);
  my_bitmap_free(&temp_pool);
  free_max_user_conn();
  free_global_user_stats();
  free_global_client_stats();
  free_global_table_stats();
  free_global_index_stats();
  delete_dynamic(&all_options);                 // This should be empty
  free_all_rpl_filters();
  wsrep_thr_deinit();
  my_uuid_end();
  delete type_handler_data;
  delete binlog_filter;
  delete global_rpl_filter;
  end_ssl();
#ifndef EMBEDDED_LIBRARY
  vio_end();
  listen_sockets.free_memory();
#endif /*!EMBEDDED_LIBRARY*/
#if defined(ENABLED_DEBUG_SYNC)
  /* End the debug sync facility. See debug_sync.cc. */
  debug_sync_end();
#endif /* defined(ENABLED_DEBUG_SYNC) */

  delete_pid_file(MYF(0));

  if (print_message && my_default_lc_messages && server_start_time)
    sql_print_information(ER_DEFAULT(ER_SHUTDOWN_COMPLETE),my_progname);
  MYSQL_CALLBACK(thread_scheduler, end, ());
  thread_scheduler= 0;
  mysql_library_end();
  finish_client_errs();
  free_root(&startup_root, MYF(0));
  cleanup_errmsgs();
  free_error_messages();
  /* Tell main we are ready */
  logger.cleanup_end();
  sys_var_end();
  free_charsets();

  my_free(const_cast<char*>(log_bin_basename));
  my_free(const_cast<char*>(log_bin_index));
#ifndef EMBEDDED_LIBRARY
  my_free(const_cast<char*>(relay_log_basename));
  my_free(const_cast<char*>(relay_log_index));
#endif
  free_list(opt_plugin_load_list_ptr);
  destroy_proxy_protocol_networks();

  /*
    The following lines may never be executed as the main thread may have
    killed us
  */
  DBUG_PRINT("quit", ("done with cleanup"));
} /* clean_up */


#ifndef EMBEDDED_LIBRARY

/**
  This is mainly needed when running with purify, but it's still nice to
  know that all child threads have died when mysqld exits.
*/
static void wait_for_signal_thread_to_end()
{
  uint i, n_waits= DBUG_EVALUATE("force_sighup_processing_timeout", 5, 100);
  int err= 0;
  /*
    Wait up to 10 seconds for signal thread to die. We use this mainly to
    avoid getting warnings that my_thread_end has not been called
  */
  for (i= 0 ; i < n_waits && signal_thread_in_use; i++)
  {
    err= pthread_kill(signal_thread, MYSQL_KILL_SIGNAL);
    if (err)
      break;
    my_sleep(100000); // Give it time to die, .1s per iteration
  }

  if (err && err != ESRCH)
  {
    sql_print_error("Failed to send kill signal to signal handler thread, "
                    "pthread_kill() errno: %d",
                    err);
  }

  if (i == n_waits && signal_thread_in_use)
  {
    sql_print_warning("Signal handler thread did not exit in a timely manner. "
                      "Continuing to wait for it to stop..");
    pthread_join(signal_thread, NULL);
  }
}
#endif /*EMBEDDED_LIBRARY*/

static void clean_up_mutexes()
{
  DBUG_ENTER("clean_up_mutexes");
  server_threads.destroy();
  thread_cache.destroy();
  mysql_rwlock_destroy(&LOCK_grant);
  mysql_mutex_destroy(&LOCK_start_thread);
  mysql_mutex_destroy(&LOCK_status);
  mysql_rwlock_destroy(&LOCK_all_status_vars);
  mysql_mutex_destroy(&LOCK_delayed_insert);
  mysql_mutex_destroy(&LOCK_delayed_status);
  mysql_mutex_destroy(&LOCK_delayed_create);
  mysql_mutex_destroy(&LOCK_crypt);
  mysql_mutex_destroy(&LOCK_user_conn);
  mysql_mutex_destroy(&LOCK_thread_id);
  mysql_mutex_destroy(&LOCK_stats);
  mysql_mutex_destroy(&LOCK_global_user_client_stats);
  mysql_mutex_destroy(&LOCK_global_table_stats);
  mysql_mutex_destroy(&LOCK_global_index_stats);
#ifdef HAVE_OPENSSL
  mysql_mutex_destroy(&LOCK_des_key_file);
#if defined(HAVE_OPENSSL10) && !defined(HAVE_WOLFSSL)
  for (int i= 0; i < CRYPTO_num_locks(); ++i)
    mysql_rwlock_destroy(&openssl_stdlocks[i].lock);
  OPENSSL_free(openssl_stdlocks);
#endif /* HAVE_OPENSSL10 */
#endif /* HAVE_OPENSSL */
#ifdef HAVE_REPLICATION
  mysql_mutex_destroy(&LOCK_rpl_status);
#endif /* HAVE_REPLICATION */
  mysql_mutex_destroy(&LOCK_active_mi);
  mysql_rwlock_destroy(&LOCK_ssl_refresh);
  mysql_mutex_destroy(&LOCK_backup_log);
  mysql_rwlock_destroy(&LOCK_sys_init_connect);
  mysql_rwlock_destroy(&LOCK_sys_init_slave);
  mysql_mutex_destroy(&LOCK_global_system_variables);
  mysql_prlock_destroy(&LOCK_system_variables_hash);
  mysql_mutex_destroy(&LOCK_short_uuid_generator);
  mysql_mutex_destroy(&LOCK_prepared_stmt_count);
  mysql_mutex_destroy(&LOCK_error_messages);
  mysql_cond_destroy(&COND_start_thread);
  mysql_mutex_destroy(&LOCK_server_started);
  mysql_cond_destroy(&COND_server_started);
  mysql_mutex_destroy(&LOCK_prepare_ordered);
  mysql_cond_destroy(&COND_prepare_ordered);
  mysql_mutex_destroy(&LOCK_after_binlog_sync);
  mysql_mutex_destroy(&LOCK_commit_ordered);
#ifndef EMBEDDED_LIBRARY
  mysql_mutex_destroy(&LOCK_error_log);
#endif
  DBUG_VOID_RETURN;
}


/****************************************************************************
** Init IP and UNIX socket
****************************************************************************/

#ifdef EMBEDDED_LIBRARY
void close_connection(THD *thd, uint sql_errno)
{
}
#else
static void set_ports()
{
  char	*env;
  if (!mysqld_port && !opt_disable_networking)
  {					// Get port if not from commandline
    mysqld_port= MYSQL_PORT;

    /*
      if builder specifically requested a default port, use that
      (even if it coincides with our factory default).
      only if they didn't do we check /etc/services (and, failing
      on that, fall back to the factory default of 3306).
      either default can be overridden by the environment variable
      MYSQL_TCP_PORT, which in turn can be overridden with command
      line options.
    */

#if MYSQL_PORT_DEFAULT == 0
# if !__has_feature(memory_sanitizer) // Work around MSAN deficiency
    struct  servent *serv_ptr;
    if ((serv_ptr= getservbyname("mysql", "tcp")))
      SYSVAR_AUTOSIZE(mysqld_port, ntohs((u_short) serv_ptr->s_port));
# endif
#endif
    if ((env = getenv("MYSQL_TCP_PORT")))
    {
      mysqld_port= (uint) atoi(env);
      set_sys_var_value_origin(&mysqld_port, sys_var::ENV);
    }
  }
  if (!mysqld_unix_port)
  {
#ifdef _WIN32
    mysqld_unix_port= (char*) MYSQL_NAMEDPIPE;
#else
    mysqld_unix_port= (char*) MYSQL_UNIX_ADDR;
#endif
    if ((env = getenv("MYSQL_UNIX_PORT")))
    {
      mysqld_unix_port= env;
      set_sys_var_value_origin(&mysqld_unix_port, sys_var::ENV);
    }
  }
}

/* Change to run as another user if started with --user */

static struct passwd *check_user(const char *user)
{
  myf flags= 0;
  if (global_system_variables.log_warnings)
    flags|= MY_WME;
  if (!opt_bootstrap && !opt_help)
    flags|= MY_FAE;

  struct passwd *tmp_user_info= my_check_user(user, MYF(flags));

  if (!tmp_user_info && my_errno==EINVAL && (flags & MY_FAE))
    unireg_abort(1);

  return tmp_user_info;
}

static inline void allow_coredumps()
{
#ifdef PR_SET_DUMPABLE
  if (test_flags & TEST_CORE_ON_SIGNAL)
  {
    /* inform kernel that process is dumpable */
    (void) prctl(PR_SET_DUMPABLE, 1);
  }
#endif
}


static void set_user(const char *user, struct passwd *user_info_arg)
{
  /*
    We can get a SIGSEGV when calling initgroups() on some systems when NSS
    is configured to use LDAP and the server is statically linked.  We set
    calling_initgroups as a flag to the SIGSEGV handler that is then used to
    output a specific message to help the user resolve this problem.
  */
  calling_initgroups= 1;
  int res= my_set_user(user, user_info_arg, MYF(MY_WME));
  calling_initgroups= 0;
  if (res)
    unireg_abort(1);
  allow_coredumps();
}

#if !defined(_WIN32)
static void set_effective_user(struct passwd *user_info_arg)
{
  DBUG_ASSERT(user_info_arg != 0);
  if (setregid((gid_t)-1, user_info_arg->pw_gid) == -1)
  {
    sql_perror("setregid");
    unireg_abort(1);
  }
  if (setreuid((uid_t)-1, user_info_arg->pw_uid) == -1)
  {
    sql_perror("setreuid");
    unireg_abort(1);
  }
  allow_coredumps();
}
#endif

/** Change root user if started with @c --chroot . */
static void set_root(const char *path)
{
#if !defined(_WIN32)
  if (chroot(path) == -1)
  {
    sql_perror("chroot");
    unireg_abort(1);
  }
  my_setwd("/", MYF(0));
#endif
}

/**
   Activate usage of a tcp port
*/

static void activate_tcp_port(uint port,
                              Dynamic_array<MYSQL_SOCKET> *sockets,
                              bool is_extra_port= false)
{
  struct addrinfo *ai, *a;
  struct addrinfo hints;
  int error;
  int	arg;
  char port_buf[NI_MAXSERV];
  const char *real_bind_addr_str;
  MYSQL_SOCKET ip_sock= MYSQL_INVALID_SOCKET;
  DBUG_ENTER("activate_tcp_port");
  DBUG_PRINT("general",("IP Socket is %d",port));

  bzero(&hints, sizeof (hints));
  hints.ai_flags= AI_PASSIVE;
  hints.ai_socktype= SOCK_STREAM;
  hints.ai_family= AF_UNSPEC;
  
  if (my_bind_addr_str && strcmp(my_bind_addr_str, "*") == 0)
    real_bind_addr_str= NULL; // windows doesn't seem to support * here
  else
    real_bind_addr_str= my_bind_addr_str;

  my_snprintf(port_buf, NI_MAXSERV, "%d", port);
  error= getaddrinfo(real_bind_addr_str, port_buf, &hints, &ai);
  if (unlikely(error != 0))
  {
    DBUG_PRINT("error",("Got error: %d from getaddrinfo()", error));

    sql_print_error("%s: %s", ER_DEFAULT(ER_IPSOCK_ERROR), gai_strerror(error));
    unireg_abort(1);				/* purecov: tested */
  }

  for (a= ai; a != NULL; a= a->ai_next)
  {
    ip_sock= mysql_socket_socket(key_socket_tcpip, a->ai_family,
                                 a->ai_socktype, a->ai_protocol);

    char ip_addr[INET6_ADDRSTRLEN];
    if (vio_get_normalized_ip_string(a->ai_addr, a->ai_addrlen,
                                     ip_addr, sizeof (ip_addr)))
    {
      ip_addr[0]= 0;
    }

    if (mysql_socket_getfd(ip_sock) == INVALID_SOCKET)
    {
      sql_print_message_func func= real_bind_addr_str ? sql_print_error
                                                      : sql_print_warning;
      func("Failed to create a socket for %s '%s': errno: %d.",
           (a->ai_family == AF_INET) ? "IPv4" : "IPv6",
           (const char *) ip_addr, (int) socket_errno);
    }
    else 
    {
      ip_sock.address_family= a->ai_family;
      sql_print_information("Server socket created on IP: '%s'.",
                          (const char *) ip_addr);

      if (mysql_socket_getfd(ip_sock) == INVALID_SOCKET)
      {
        DBUG_PRINT("error",("Got error: %d from socket()",socket_errno));
        sql_perror(ER_DEFAULT(ER_IPSOCK_ERROR));  /* purecov: tested */
        unireg_abort(1);                          /* purecov: tested */
      }

      mysql_socket_set_thread_owner(ip_sock);

#ifndef _WIN32
      /*
        We should not use SO_REUSEADDR on windows as this would enable a
        user to open two mysqld servers with the same TCP/IP port.
      */
      arg= 1;
      (void) mysql_socket_setsockopt(ip_sock, SOL_SOCKET, SO_REUSEADDR,
                                     (char*)&arg, sizeof(arg));
#endif /* _WIN32 */

#ifdef IPV6_V6ONLY
      /*
        If an address name resolves to both IPv4 and IPv6 addresses, the server
        will listen on them both. With IPV6_V6ONLY unset, listening on an IPv6
        wildcard address may cause listening on an IPv4 wildcard address
        to fail. That's why IPV6_V6ONLY needs to be forcefully turned on.
      */
      if (a->ai_family == AF_INET6)
      {
        arg= 1;
        (void) mysql_socket_setsockopt(ip_sock, IPPROTO_IPV6, IPV6_V6ONLY,
                                       (char*)&arg, sizeof(arg));
      }
#endif

#ifdef IP_FREEBIND
      arg= 1;
      (void) mysql_socket_setsockopt(ip_sock, IPPROTO_IP, IP_FREEBIND,
                                     (char*) &arg, sizeof(arg));
#endif
      /*
        Sometimes the port is not released fast enough when stopping and
        restarting the server. This happens quite often with the test suite
        on busy Linux systems. Retry to bind the address at these intervals:
        Sleep intervals: 1, 2, 4,  6,  9, 13, 17, 22, ...
        Retry at second: 1, 3, 7, 13, 22, 35, 52, 74, ...
        Limit the sequence by mysqld_port_timeout (set --port-open-timeout=#).
      */
      int ret;
      uint waited, retry, this_wait;
      for (waited= 0, retry= 1; ; retry++, waited+= this_wait)
      {
        if (((ret= mysql_socket_bind(ip_sock, a->ai_addr, a->ai_addrlen)) >= 0 )
            || (socket_errno != SOCKET_EADDRINUSE)
            || (waited >= mysqld_port_timeout))
          break;
        sql_print_information("Retrying bind on TCP/IP port %u", port);
        this_wait= retry * retry / 3 + 1;
        sleep(this_wait);
      }

      if (ret < 0)
      {
        char buff[100];
        sprintf(buff, "Can't start server: Bind on TCP/IP port. Got error: %d",
                (int) socket_errno);
        sql_perror(buff);
        sql_print_error("Do you already have another server running on "
                        "port: %u ?", port);
        unireg_abort(1);
      }
      if (mysql_socket_listen(ip_sock,(int) back_log) < 0)
      {
        sql_perror("Can't start server: listen() on TCP/IP port");
        sql_print_error("listen() on TCP/IP failed with error %d",
                        socket_errno);
        unireg_abort(1);
      }

#ifdef FD_CLOEXEC
      (void) fcntl(mysql_socket_getfd(ip_sock), F_SETFD, FD_CLOEXEC);
#endif
      ip_sock.is_extra_port= is_extra_port;
      sockets->push(ip_sock);
    }
  }

  freeaddrinfo(ai);
  DBUG_VOID_RETURN;
}


/**
   Activate usage of a systemd activated sockets
   i.e started by mariadb.socket
*/

static void use_systemd_activated_sockets()
{
#ifndef __linux__
  return;
#else
  char **names = NULL;
  int sd_sockets;
  DBUG_ENTER("use_systemd_activated_sockets");

  sd_sockets= sd_listen_fds_with_names(0, &names);

  if (!sd_sockets)
    DBUG_VOID_RETURN;

  DBUG_PRINT("general",("Systemd listen_fds is %d", sd_sockets));
  while (sd_sockets--)
  {
    MYSQL_SOCKET sock;
    int stype= 0, accepting= 0, getnameinfo_err;
    socklen_t l;
    union
    {
          struct sockaddr sa;
          struct sockaddr_storage storage;
          struct sockaddr_in in;
          struct sockaddr_in6 in6;
          struct sockaddr_un un;
    } addr;
    SOCKET_SIZE_TYPE addrlen= sizeof(addr);
    char hbuf[NI_MAXHOST], sbuf[NI_MAXSERV];

    int fd= SD_LISTEN_FDS_START + sd_sockets;

    if (getsockname(fd, &addr.sa, &addrlen))
    {
      sql_print_error("Unable to getsockname on systemd socket activation socket %d,"
                      " errno %d", fd, errno);
      goto err;
    }

    l= sizeof(stype);
    if (getsockopt(fd, SOL_SOCKET, SO_TYPE, &stype, &l) < 0)
    {
      sql_print_error("Unable to getsockopt(SOL_SOCKET, SO_TYPE) on"
                      " systemd socket activation socket %d,"
                      " errno %d", fd, errno);
      goto err;
    }

    if (stype != SOCK_STREAM)
    {
      sql_print_error("Unknown systemd socket activation socket %d,"
                      " not of type SOCK_STREAM - type %d", fd, stype);
      goto err;
    }

    l= sizeof(accepting);
    if (getsockopt(fd, SOL_SOCKET, SO_ACCEPTCONN, &accepting, &l) < 0)
    {
      sql_print_error("Unable to getsockopt(SOL_SOCKET, SO_ACCEPTCONN) on"
                      " systemd socket activation socket %d,"
                      " errno %d", fd, errno);
      goto err;
    }

    if (!accepting)
    {
      sql_print_error("Unknown systemd socket activation socket %d,"
                      " is not listening", fd);
      goto err;
    }

    switch (addr.sa.sa_family)
    {
    case AF_INET:
      sock= mysql_socket_fd(key_socket_tcpip, fd);
      sock.is_unix_domain_socket= 0;
      mysqld_port= ntohs(addr.in.sin_port);
      break;
    case AF_INET6:
      sock= mysql_socket_fd(key_socket_tcpip, fd);
      sock.is_unix_domain_socket= 0;
      mysqld_port= ntohs(addr.in6.sin6_port);
      break;
    case AF_UNIX:
      sock= mysql_socket_fd(key_socket_unix, fd);
      sock.is_unix_domain_socket= 1;
      break;
    default:
      sql_print_error("Unknown systemd socket activation socket %d,"
                      " not UNIX or INET socket", fd);
      goto err;
    }

    /*
      We check names!=NULL here because sd_listen_fds_with_names maybe
      just sd_listen_fds on older pre v227 systemd
    */
    sock.is_extra_port= names && strcmp(names[sd_sockets], "extra") == 0;

    if (addr.sa.sa_family == AF_UNIX)
    {
      /*
        Handle abstract sockets and present them in @ form.
      */
      if (addr.un.sun_path[0] == '\0')
        addr.un.sun_path[0] = '@';
      sql_print_information("Using systemd activated unix socket %s%s",
                            addr.un.sun_path, sock.is_extra_port ? " (extra)" : "");
      memset(addr.un.sun_path, 0, sizeof(addr.un.sun_path));
    }
    else
    {
      getnameinfo_err= getnameinfo(&addr.sa, addrlen, hbuf, sizeof(hbuf), sbuf,
                                   sizeof(sbuf), NI_NUMERICHOST | NI_NUMERICSERV);
      if (getnameinfo_err)
        sql_print_warning("getnameinfo() on systemd socket activation socket %d"
                          " failed with error %s(%d)", fd,
                          gai_strerror(getnameinfo_err), getnameinfo_err);
      else
        sql_print_information("Using systemd activated socket host %s port %s%s", hbuf, sbuf,
                              sock.is_extra_port ? " (extra)" : "");
    }

    mysql_socket_set_thread_owner(sock);
    listen_sockets.push(sock);
  }
  systemd_sock_activation= 1;
  free(names);

  DBUG_VOID_RETURN;

err:
  free(names);
  unireg_abort(1);
  DBUG_VOID_RETURN;
#endif /* __linux__ */
}


static void network_init(void)
{
#ifdef HAVE_SYS_UN_H
  struct sockaddr_un	UNIXaddr;
  int	arg;
#endif
  DBUG_ENTER("network_init");

  use_systemd_activated_sockets();

  if (MYSQL_CALLBACK_ELSE(thread_scheduler, init, (), 0))
    unireg_abort(1);			/* purecov: inspected */

  if (init_proxy_protocol_networks(my_proxy_protocol_networks))
    unireg_abort(1);

  set_ports();

  if (report_port == 0)
  {
    SYSVAR_AUTOSIZE(report_port, mysqld_port);
  }
#ifndef DBUG_OFF
  if (!opt_disable_networking)
    DBUG_ASSERT(report_port != 0);
#endif
  if (!opt_disable_networking && !opt_bootstrap && !systemd_sock_activation)
  {
    if (mysqld_port)
      activate_tcp_port(mysqld_port, &listen_sockets,
                        /* is_extra_port= */ false);
    if (mysqld_extra_port)
      activate_tcp_port(mysqld_extra_port, &listen_sockets,
                        /* is_extra_port= */ true);
  }

#if defined(HAVE_SYS_UN_H)
  /*
  ** Create the UNIX socket
  */
  if (mysqld_unix_port[0] && !opt_bootstrap && systemd_sock_activation==0)
  {
    MYSQL_SOCKET unix_sock= MYSQL_INVALID_SOCKET;
    size_t port_len;
    DBUG_PRINT("general",("UNIX Socket is %s",mysqld_unix_port));

    if ((port_len= strlen(mysqld_unix_port)) > sizeof(UNIXaddr.sun_path) - 1)
    {
      sql_print_error("The socket file path is too long (> %u): %s",
                      (uint) sizeof(UNIXaddr.sun_path) - 1, mysqld_unix_port);
      unireg_abort(1);
    }
    unix_sock= mysql_socket_socket(key_socket_unix, AF_UNIX, SOCK_STREAM, 0);
    if (mysql_socket_getfd(unix_sock) < 0)
    {
      sql_perror("Can't start server : UNIX Socket "); /* purecov: inspected */
      unireg_abort(1);				/* purecov: inspected */
    }

    unix_sock.is_unix_domain_socket= true;
    listen_sockets.push(unix_sock);
    unix_sock_is_online= true;
    mysql_socket_set_thread_owner(unix_sock);

    bzero((char*) &UNIXaddr, sizeof(UNIXaddr));
    UNIXaddr.sun_family = AF_UNIX;
    strmov(UNIXaddr.sun_path, mysqld_unix_port);
#if defined(__linux__)
    /* Abstract socket */
    if (mysqld_unix_port[0] == '@')
    {
      UNIXaddr.sun_path[0]= '\0';
      port_len+= offsetof(struct sockaddr_un, sun_path);
    }
    else
#endif
    {
      (void) unlink(mysqld_unix_port);
      port_len= sizeof(UNIXaddr);
    }
    arg= 1;
    (void) mysql_socket_setsockopt(unix_sock,SOL_SOCKET,SO_REUSEADDR,
                                   (char*)&arg, sizeof(arg));
    umask(0);
    if (mysql_socket_bind(unix_sock,
                          reinterpret_cast<struct sockaddr *>(&UNIXaddr),
                          port_len) < 0)
    {
      sql_perror("Can't start server : Bind on unix socket"); /* purecov: tested */
      sql_print_error("Do you already have another server running on socket: %s ?",mysqld_unix_port);
      unireg_abort(1);					/* purecov: tested */
    }
    umask(((~my_umask) & 0666));
#if defined(S_IFSOCK) && defined(SECURE_SOCKETS)
    (void) chmod(mysqld_unix_port,S_IFSOCK);	/* Fix solaris 2.6 bug */
#endif
    if (mysql_socket_listen(unix_sock,(int) back_log) < 0)
      sql_print_warning("listen() on Unix socket failed with error %d",
		      socket_errno);
#ifdef FD_CLOEXEC
    (void) fcntl(mysql_socket_getfd(unix_sock), F_SETFD, FD_CLOEXEC);
#endif
  }
#endif

#ifdef _WIN32
  network_init_win();
#endif

  DBUG_PRINT("info",("server started"));
  DBUG_VOID_RETURN;
}


/**
  Close a connection.

  @param thd        Thread handle.
  @param sql_errno  The error code to send before disconnect.

  @note
    For the connection that is doing shutdown, this is called twice
*/

void close_connection(THD *thd, uint sql_errno)
{
  int lvl= (thd->main_security_ctx.user ? 3 : 1);
  DBUG_ENTER("close_connection");

  if (sql_errno)
  {
    thd->protocol->net_send_error(thd, sql_errno, ER_DEFAULT(sql_errno), NULL);
    thd->print_aborted_warning(lvl, ER_DEFAULT(sql_errno));
  }
  else if (!thd->main_security_ctx.user)
    thd->print_aborted_warning(lvl, "This connection closed normally without"
                                    " authentication");

  thd->disconnect();

  MYSQL_CONNECTION_DONE((int) sql_errno, thd->thread_id);

  if (MYSQL_CONNECTION_DONE_ENABLED())
  {
    sleep(0); /* Workaround to avoid tailcall optimisation */
  }
  mysql_audit_notify_connection_disconnect(thd, sql_errno);
  DBUG_VOID_RETURN;
}


/** Called when mysqld is aborted with ^C */
/* ARGSUSED */
extern "C" sig_handler end_mysqld_signal(int sig __attribute__((unused)))
{
  DBUG_ENTER("end_mysqld_signal");
  /* Don't kill if signal thread is not running */
  if (signal_thread_in_use)
    break_connect_loop();                         // Take down mysqld nicely
  DBUG_VOID_RETURN;				/* purecov: deadcode */
}
#endif /* EMBEDDED_LIBRARY */


/*
  Unlink thd from global list of available connections

  SYNOPSIS
    unlink_thd()
    thd		 Thread handler
*/

void unlink_thd(THD *thd)
{
  DBUG_ENTER("unlink_thd");
  DBUG_PRINT("enter", ("thd: %p", thd));

  thd->cleanup();
  thd->add_status_to_global();
  server_threads.erase(thd);

#ifdef WITH_WSREP
  /*
    Do not decrement when its wsrep system thread. wsrep_applier is set for
    applier as well as rollbacker threads.
  */
  if (!thd->wsrep_applier)
#endif /* WITH_WSREP */
  --*thd->scheduler->connection_count;

  thd->free_connection();

  DBUG_VOID_RETURN;
}


#if defined(_WIN32)
/*
  If server is started as service, the service routine will set
  the callback function.
*/
void mysqld_set_service_status_callback(void (*r)(DWORD, DWORD, DWORD))
{
  my_report_svc_status= r;
}

static bool startup_complete()
{
  return hEventShutdown != NULL;
}

/**
  Initiates shutdown on Windows by setting shutdown event.
  Reports windows service status.

  If startup was not finished, terminates process (no good
  cleanup possible)
*/
void mysqld_win_initiate_shutdown()
{
  if (startup_complete())
  {
    my_report_svc_status(SERVICE_STOP_PENDING, 0, 0);
    abort_loop= 1;
    if (!SetEvent(hEventShutdown))
      /* This should never fail.*/
      abort();
  }
  else
  {
    my_report_svc_status(SERVICE_STOPPED, 1, 0);
    TerminateProcess(GetCurrentProcess(), 1);
  }
}

/*
  Signal when server has started and can accept connections.
*/
void mysqld_win_set_startup_complete()
{
  my_report_svc_status(SERVICE_RUNNING, 0, 0);
  DBUG_ASSERT(startup_complete());
}


void mysqld_win_extend_service_timeout(DWORD sec)
{
  my_report_svc_status((DWORD)-1, 0, 2*1000*sec);
}


void mysqld_win_set_service_name(const char *name)
{
  if (stricmp(name, "mysql"))
    load_default_groups[array_elements(load_default_groups) - 2]= name;
}

/*
  On Windows, we use native SetConsoleCtrlHandler for handle events like Ctrl-C
  with graceful shutdown.
  Also, we do not use signal(), but SetUnhandledExceptionFilter instead - as it
  provides possibility to pass the exception to just-in-time debugger, collect
  dumps and potentially also the exception and thread context used to output
  callstack.
*/

static BOOL WINAPI console_event_handler( DWORD type )
{
  static const char *names[]= {
   "CTRL_C_EVENT","CTRL_BREAK_EVENT", "CTRL_CLOSE_EVENT", "", "",
   "CTRL_LOGOFF_EVENT", "CTRL_SHUTDOWN_EVENT"};

  switch (type)
  {
  case CTRL_C_EVENT:
  case CTRL_BREAK_EVENT:
    sql_print_information("console_event_handler: received %s event, shutting down",
                          names[type]);
    mysqld_win_initiate_shutdown();
    return TRUE;
  case CTRL_CLOSE_EVENT:
    sql_print_information("console_event_handler: received CTRL_CLOSE_EVENT event, terminating");
    TerminateProcess(GetCurrentProcess(), 1);
    return TRUE;
  default:
    return FALSE;
  }
}


#ifdef DEBUG_UNHANDLED_EXCEPTION_FILTER
#define DEBUGGER_ATTACH_TIMEOUT 120
/*
  Wait for debugger to attach and break into debugger. If debugger is
  not attached, resume after timeout.
*/
static void wait_for_debugger(int timeout_sec)
{
   if(!IsDebuggerPresent())
   {
     int i;
     printf("Waiting for debugger to attach, pid=%u\n",GetCurrentProcessId());
     fflush(stdout);
     for(i= 0; i < timeout_sec; i++)
     {
       Sleep(1000);
       if(IsDebuggerPresent())
       {
         /* Break into debugger */
         __debugbreak();
         return;
       }
     }
     printf("pid=%u, debugger not attached after %d seconds, resuming\n",GetCurrentProcessId(),
       timeout_sec);
     fflush(stdout);
   }
}
#endif /* DEBUG_UNHANDLED_EXCEPTION_FILTER */

static LONG WINAPI my_unhandler_exception_filter(EXCEPTION_POINTERS *ex_pointers)
{
   static BOOL first_time= TRUE;
   if(!first_time)
   {
     /*
       This routine can be called twice, typically
       when detaching in JIT debugger.
       Return EXCEPTION_EXECUTE_HANDLER to terminate process.
     */
     return EXCEPTION_EXECUTE_HANDLER;
   }
   first_time= FALSE;
#ifdef DEBUG_UNHANDLED_EXCEPTION_FILTER
   /*
    Unfortunately there is no clean way to debug unhandled exception filters,
    as debugger does not stop there(also documented in MSDN) 
    To overcome, one could put a MessageBox, but this will not work in service.
    Better solution is to print error message and sleep some minutes 
    until debugger is attached
  */
  wait_for_debugger(DEBUGGER_ATTACH_TIMEOUT);
#endif /* DEBUG_UNHANDLED_EXCEPTION_FILTER */
  __try
  {
    my_set_exception_pointers(ex_pointers);
    handle_fatal_signal(ex_pointers->ExceptionRecord->ExceptionCode);
  }
  __except(EXCEPTION_EXECUTE_HANDLER)
  {
    DWORD written;
    const char msg[] = "Got exception in exception handler!\n";
    WriteFile(GetStdHandle(STD_OUTPUT_HANDLE),msg, sizeof(msg)-1, 
      &written,NULL);
  }
  /*
    Return EXCEPTION_CONTINUE_SEARCH to give JIT debugger
    (drwtsn32 or vsjitdebugger) possibility to attach,
    if JIT debugger is configured.
    Windows Error reporting might generate a dump here.
  */
  return EXCEPTION_CONTINUE_SEARCH;
}


void init_signals(void)
{
   SetConsoleCtrlHandler(console_event_handler,TRUE);

   /* Avoid MessageBox()es*/
  _CrtSetReportMode(_CRT_WARN, _CRTDBG_MODE_FILE);
  _CrtSetReportFile(_CRT_WARN, _CRTDBG_FILE_STDERR);
  _CrtSetReportMode(_CRT_ERROR, _CRTDBG_MODE_FILE);
  _CrtSetReportFile(_CRT_ERROR, _CRTDBG_FILE_STDERR);
  _CrtSetReportMode(_CRT_ASSERT, _CRTDBG_MODE_FILE);
  _CrtSetReportFile(_CRT_ASSERT, _CRTDBG_FILE_STDERR);

   /*
     Do not use SEM_NOGPFAULTERRORBOX in the following SetErrorMode (),
     because it would prevent JIT debugger and Windows error reporting
     from working. We need WER or JIT-debugging, since our own unhandled
     exception filter is not guaranteed to work in all situation
     (like heap corruption or stack overflow)
   */
  SetErrorMode(SetErrorMode(0) | SEM_FAILCRITICALERRORS
                               | SEM_NOOPENFILEERRORBOX);
  if(!opt_debugging)
    SetUnhandledExceptionFilter(my_unhandler_exception_filter);
}


static void start_signal_handler(void)
{
#ifndef EMBEDDED_LIBRARY
  // Save vm id of this process
  if (!opt_bootstrap)
    create_pid_file();
#endif /* EMBEDDED_LIBRARY */
}


static void check_data_home(const char *path)
{}

#endif /* _WIN32 */


#if BACKTRACE_DEMANGLE
#include <cxxabi.h>
extern "C" char *my_demangle(const char *mangled_name, int *status)
{
  return abi::__cxa_demangle(mangled_name, NULL, NULL, status);
}
#endif


#ifdef DBUG_ASSERT_AS_PRINTF
extern "C" void
mariadb_dbug_assert_failed(const char *assert_expr, const char *file,
                           unsigned long line)
{
  fprintf(stderr, "Warning: assertion failed: %s at %s line %lu\n",
          assert_expr, file, line);
  if (opt_stack_trace)
  {
    fprintf(stderr, "Attempting backtrace to find out the reason for the assert:\n");
    my_print_stacktrace(NULL, (ulong) my_thread_stack_size, 1);
  }
}
#endif /* DBUG_ASSERT_AS_PRINT */

#if !defined(_WIN32)
#ifndef SA_RESETHAND
#define SA_RESETHAND 0
#endif /* SA_RESETHAND */
#ifndef SA_NODEFER
#define SA_NODEFER 0
#endif /* SA_NODEFER */

#ifndef EMBEDDED_LIBRARY

void init_signals(void)
{
  sigset_t set;
  struct sigaction sa;
  DBUG_ENTER("init_signals");

  my_sigset(THR_SERVER_ALARM,print_signal_warning); // Should never be called!

  if (opt_stack_trace || (test_flags & TEST_CORE_ON_SIGNAL))
  {
    sa.sa_flags = SA_RESETHAND | SA_NODEFER;
    sigemptyset(&sa.sa_mask);
    sigprocmask(SIG_SETMASK,&sa.sa_mask,NULL);

#if defined(__amiga__)
    sa.sa_handler=(void(*)())handle_fatal_signal;
#else
    sa.sa_handler=handle_fatal_signal;
#endif
    sigaction(SIGSEGV, &sa, NULL);
    sigaction(SIGABRT, &sa, NULL);
#ifdef SIGBUS
    sigaction(SIGBUS, &sa, NULL);
#endif
    sigaction(SIGILL, &sa, NULL);
    sigaction(SIGFPE, &sa, NULL);
  }

#ifdef HAVE_GETRLIMIT
  if (test_flags & TEST_CORE_ON_SIGNAL)
  {
    /* Change limits so that we will get a core file */
    STRUCT_RLIMIT rl;
    rl.rlim_cur = rl.rlim_max = (rlim_t) RLIM_INFINITY;
    if (setrlimit(RLIMIT_CORE, &rl) && global_system_variables.log_warnings)
      sql_print_warning("setrlimit could not change the size of core files to 'infinity';  We may not be able to generate a core file on signals");
  }
#endif
  (void) sigemptyset(&set);
  my_sigset(SIGPIPE,SIG_IGN);
  sigaddset(&set,SIGPIPE);
#ifndef IGNORE_SIGHUP_SIGQUIT
  sigaddset(&set,SIGQUIT);
  sigaddset(&set,SIGHUP);
#endif
  sigaddset(&set,SIGTERM);

  /* Fix signals if blocked by parents (can happen on Mac OS X) */
  sigemptyset(&sa.sa_mask);
  sa.sa_flags = 0;
  sa.sa_handler = print_signal_warning;
  sigaction(SIGTERM, &sa, (struct sigaction*) 0);
  sa.sa_flags = 0;
  sa.sa_handler = print_signal_warning;
  sigaction(SIGHUP, &sa, (struct sigaction*) 0);
  sigaddset(&set,THR_SERVER_ALARM);
  if (test_flags & TEST_SIGINT)
  {
    /* Allow SIGINT to break mysqld. This is for debugging with --gdb */
    my_sigset(SIGINT, end_mysqld_signal);
    sigdelset(&set, SIGINT);
  }
  else
  {
    sigaddset(&set,SIGINT);
#ifdef SIGTSTP
    sigaddset(&set,SIGTSTP);
#endif
  }

  sigprocmask(SIG_SETMASK,&set,NULL);
  pthread_sigmask(SIG_SETMASK,&set,NULL);
  DBUG_VOID_RETURN;
}


static void start_signal_handler(void)
{
  int error;
  pthread_attr_t thr_attr;
  DBUG_ENTER("start_signal_handler");

  (void) pthread_attr_init(&thr_attr);
  pthread_attr_setscope(&thr_attr,PTHREAD_SCOPE_SYSTEM);
  (void) my_setstacksize(&thr_attr,my_thread_stack_size);

  mysql_mutex_lock(&LOCK_start_thread);
  if (unlikely((error= mysql_thread_create(key_thread_signal_hand,
                                           &signal_thread, &thr_attr,
                                           signal_hand, 0))))
  {
    sql_print_error("Can't create interrupt-thread (error %d, errno: %d)",
		    error,errno);
    exit(1);
  }
  mysql_cond_wait(&COND_start_thread, &LOCK_start_thread);
  mysql_mutex_unlock(&LOCK_start_thread);

  (void) pthread_attr_destroy(&thr_attr);
  DBUG_VOID_RETURN;
}


/** This threads handles all signals and alarms. */
/* ARGSUSED */
pthread_handler_t signal_hand(void *arg __attribute__((unused)))
{
  sigset_t set;
  int sig;
  my_thread_init();				// Init new thread
  signal_thread_in_use= 1;

  /*
    Setup alarm handler
    This should actually be '+ max_number_of_slaves' instead of +10,
    but the +10 should be quite safe.
  */
  init_thr_alarm(thread_scheduler->max_threads + extra_max_connections +
		 global_system_variables.max_insert_delayed_threads + 10);
  if (test_flags & TEST_SIGINT)
  {
    /* Allow SIGINT to break mysqld. This is for debugging with --gdb */
    (void) sigemptyset(&set);
    (void) sigaddset(&set,SIGINT);
    (void) pthread_sigmask(SIG_UNBLOCK,&set,NULL);
  }
  (void) sigemptyset(&set);			// Setup up SIGINT for debug
#ifdef USE_ONE_SIGNAL_HAND
  (void) sigaddset(&set,THR_SERVER_ALARM);	// For alarms
#endif
#ifndef IGNORE_SIGHUP_SIGQUIT
  (void) sigaddset(&set,SIGQUIT);
  (void) sigaddset(&set,SIGHUP);
#endif
  (void) sigaddset(&set,SIGTERM);
  (void) sigaddset(&set,SIGTSTP);

  /* Save pid to this process (or thread on Linux) */
  if (!opt_bootstrap)
    create_pid_file();

  /*
    signal to start_signal_handler that we are ready
    This works by waiting for start_signal_handler to free mutex,
    after which we signal it that we are ready.
    At this point there is no other threads running, so there
    should not be any other mysql_cond_signal() calls.
  */
  mysql_mutex_lock(&LOCK_start_thread);
  mysql_cond_broadcast(&COND_start_thread);
  mysql_mutex_unlock(&LOCK_start_thread);

  (void) pthread_sigmask(SIG_BLOCK,&set,NULL);
  for (;;)
  {
    int error;
    int origin;

    while ((error= my_sigwait(&set, &sig, &origin)) == EINTR) /* no-op */;
    if (abort_loop)
    {
      DBUG_PRINT("quit",("signal_handler: calling my_thread_end()"));
      my_thread_end();
      signal_thread_in_use= 0;
      pthread_exit(0);				// Safety
      return 0;                                 // Avoid compiler warnings
    }
    switch (sig) {
    case SIGTERM:
    case SIGQUIT:
    case SIGKILL:
#ifdef EXTRA_DEBUG
      sql_print_information("Got signal %d to shutdown server",sig);
#endif
      /* switch to the old log message processing */
      logger.set_handlers(global_system_variables.sql_log_slow ? LOG_FILE:LOG_NONE,
                          opt_log ? LOG_FILE:LOG_NONE);
      DBUG_PRINT("info",("Got signal: %d  abort_loop: %d",sig,abort_loop));
      if (!abort_loop)
      {
        /* Delete the instrumentation for the signal thread */
        PSI_CALL_delete_current_thread();
        my_sigset(sig, SIG_IGN);
        break_connect_loop(); // MIT THREAD has a alarm thread
      }
      break;
    case SIGHUP:
#if defined(SI_KERNEL)
      if (!abort_loop && origin != SI_KERNEL)
#elif defined(SI_USER)
      if (!abort_loop && origin <= SI_USER)
#else
      if (!abort_loop)
#endif
      {
        int not_used;
	mysql_print_status();		// Print some debug info
	reload_acl_and_cache((THD*) 0,
			     (REFRESH_LOG | REFRESH_TABLES | REFRESH_FAST |
			      REFRESH_GRANT |
			      REFRESH_THREADS | REFRESH_HOSTS),
			     (TABLE_LIST*) 0, &not_used); // Flush logs

        /* reenable logs after the options were reloaded */
        ulonglong fixed_log_output_options=
          log_output_options & LOG_NONE ? LOG_TABLE : log_output_options;

        logger.set_handlers(global_system_variables.sql_log_slow
                            ? fixed_log_output_options : LOG_NONE,
                            opt_log ? fixed_log_output_options : LOG_NONE);
      }
      break;
#ifdef USE_ONE_SIGNAL_HAND
    case THR_SERVER_ALARM:
      process_alarm(sig);			// Trigger alarms.
      break;
#endif
    default:
#ifdef EXTRA_DEBUG
      sql_print_warning("Got signal: %d  error: %d",sig,error); /* purecov: tested */
#endif
      break;					/* purecov: tested */
    }
  }
  return(0);					/* purecov: deadcode */
}

static void check_data_home(const char *path)
{}

#endif /*!EMBEDDED_LIBRARY*/
#endif	/* _WIN32*/


/**
  All global error messages are sent here where the first one is stored
  for the client.
*/
/* ARGSUSED */
extern "C" void my_message_sql(uint error, const char *str, myf MyFlags);

void my_message_sql(uint error, const char *str, myf MyFlags)
{
  THD *thd= MyFlags & ME_ERROR_LOG_ONLY ? NULL : current_thd;
  Sql_condition::enum_warning_level level;
  sql_print_message_func func;
  DBUG_ENTER("my_message_sql");
  DBUG_PRINT("error", ("error: %u  message: '%s'  Flag: %lu", error, str,
                       MyFlags));

  DBUG_ASSERT(str != NULL);
  DBUG_ASSERT(error != 0);
  DBUG_ASSERT((MyFlags & ~(ME_BELL | ME_ERROR_LOG | ME_ERROR_LOG_ONLY |
                           ME_NOTE | ME_WARNING | ME_FATAL)) == 0);

  if (MyFlags & ME_NOTE)
  {
    level= Sql_condition::WARN_LEVEL_NOTE;
    func= sql_print_information;
  }
  else if (MyFlags & ME_WARNING)
  {
    level= Sql_condition::WARN_LEVEL_WARN;
    func= sql_print_warning;
  }
  else
  {
    level= Sql_condition::WARN_LEVEL_ERROR;
    func= sql_print_error;
  }

  if (likely(thd))
  {
    if (unlikely(MyFlags & ME_FATAL))
      thd->is_fatal_error= 1;
    (void) thd->raise_condition(error, NULL, level, str);
  }
  else
    mysql_audit_general(0, MYSQL_AUDIT_GENERAL_ERROR, error, str);

  /* When simulating OOM, skip writing to error log to avoid mtr errors */
  DBUG_EXECUTE_IF("simulate_out_of_memory", DBUG_VOID_RETURN;);

  if (unlikely(!thd) || thd->log_all_errors || (MyFlags & ME_ERROR_LOG))
    (*func)("%s: %s", my_progname_short, str); /* purecov: inspected */
  DBUG_VOID_RETURN;
}


extern "C" void *my_str_malloc_mysqld(size_t size);

void *my_str_malloc_mysqld(size_t size)
{
  return my_malloc(key_memory_my_str_malloc, size, MYF(MY_FAE));
}


#if 0
extern "C" void *my_str_realloc_mysqld(void *ptr, size_t size);
void *my_str_realloc_mysqld(void *ptr, size_t size)
{
  return my_realloc(key_memory_my_str_malloc, ptr, size, MYF(MY_FAE));
}
#endif




/**
  This function is used to check for stack overrun for pathological
  cases of  regular expressions and 'like' expressions.
*/
extern "C" int
check_enough_stack_size_slow()
{
  uchar stack_top;
  THD *my_thd= current_thd;
  if (my_thd != NULL)
    return check_stack_overrun(my_thd, STACK_MIN_SIZE * 2, &stack_top);
  return 0;
}


/*
  The call to current_thd in check_enough_stack_size_slow is quite expensive,
  so we try to avoid it for the normal cases.
  The size of  each stack frame for the wildcmp() routines is ~128 bytes,
  so checking  *every* recursive call is not necessary.
 */
extern "C" int
check_enough_stack_size(int recurse_level)
{
  if (recurse_level % 16 != 0)
    return 0;
  return check_enough_stack_size_slow();
}


static void init_libstrings()
{
#ifndef EMBEDDED_LIBRARY
  my_string_stack_guard= check_enough_stack_size;
#endif
}


/**
  Initialize one of the global date/time format variables.

  @param format_type		What kind of format should be supported
  @param var_ptr		Pointer to variable that should be updated

  @retval
    0 ok
  @retval
    1 error
*/

static bool init_global_datetime_format(timestamp_type format_type,
                                        DATE_TIME_FORMAT *format)
{
  /*
    Get command line option
    format->format.str is already set by my_getopt
  */
  format->format.length= strlen(format->format.str);

  if (parse_date_time_format(format_type, format))
  {
    fprintf(stderr, "Wrong date/time format specifier: %s\n",
            format->format.str);
    return true;
  }
  return false;
}

#define COM_STATUS(X)  (void*) offsetof(STATUS_VAR, X), SHOW_LONG_STATUS
#define STMT_STATUS(X) COM_STATUS(com_stat[(uint) X])

SHOW_VAR com_status_vars[]= {
  {"admin_commands",       COM_STATUS(com_other)},
  {"alter_db",             STMT_STATUS(SQLCOM_ALTER_DB)},
  {"alter_db_upgrade",     STMT_STATUS(SQLCOM_ALTER_DB_UPGRADE)},
  {"alter_event",          STMT_STATUS(SQLCOM_ALTER_EVENT)},
  {"alter_function",       STMT_STATUS(SQLCOM_ALTER_FUNCTION)},
  {"alter_procedure",      STMT_STATUS(SQLCOM_ALTER_PROCEDURE)},
  {"alter_server",         STMT_STATUS(SQLCOM_ALTER_SERVER)},
  {"alter_sequence",       STMT_STATUS(SQLCOM_ALTER_SEQUENCE)},
  {"alter_table",          STMT_STATUS(SQLCOM_ALTER_TABLE)},
  {"alter_tablespace",     STMT_STATUS(SQLCOM_ALTER_TABLESPACE)},
  {"alter_user",           STMT_STATUS(SQLCOM_ALTER_USER)},
  {"analyze",              STMT_STATUS(SQLCOM_ANALYZE)},
  {"assign_to_keycache",   STMT_STATUS(SQLCOM_ASSIGN_TO_KEYCACHE)},
  {"backup",               STMT_STATUS(SQLCOM_BACKUP)},
  {"backup_lock",          STMT_STATUS(SQLCOM_BACKUP_LOCK)},
  {"begin",                STMT_STATUS(SQLCOM_BEGIN)},
  {"binlog",               STMT_STATUS(SQLCOM_BINLOG_BASE64_EVENT)},
  {"call_procedure",       STMT_STATUS(SQLCOM_CALL)},
  {"change_db",            STMT_STATUS(SQLCOM_CHANGE_DB)},
  {"change_master",        STMT_STATUS(SQLCOM_CHANGE_MASTER)},
  {"check",                STMT_STATUS(SQLCOM_CHECK)},
  {"checksum",             STMT_STATUS(SQLCOM_CHECKSUM)},
  {"commit",               STMT_STATUS(SQLCOM_COMMIT)},
  {"compound_sql",         STMT_STATUS(SQLCOM_COMPOUND)},
  {"create_db",            STMT_STATUS(SQLCOM_CREATE_DB)},
  {"create_event",         STMT_STATUS(SQLCOM_CREATE_EVENT)},
  {"create_function",      STMT_STATUS(SQLCOM_CREATE_SPFUNCTION)},
  {"create_index",         STMT_STATUS(SQLCOM_CREATE_INDEX)},
  {"create_package",       STMT_STATUS(SQLCOM_CREATE_PACKAGE)},
  {"create_package_body",  STMT_STATUS(SQLCOM_CREATE_PACKAGE_BODY)},
  {"create_procedure",     STMT_STATUS(SQLCOM_CREATE_PROCEDURE)},
  {"create_role",          STMT_STATUS(SQLCOM_CREATE_ROLE)},
  {"create_sequence",      STMT_STATUS(SQLCOM_CREATE_SEQUENCE)},
  {"create_server",        STMT_STATUS(SQLCOM_CREATE_SERVER)},
  {"create_table",         STMT_STATUS(SQLCOM_CREATE_TABLE)},
  {"create_temporary_table", COM_STATUS(com_create_tmp_table)},
  {"create_trigger",       STMT_STATUS(SQLCOM_CREATE_TRIGGER)},
  {"create_udf",           STMT_STATUS(SQLCOM_CREATE_FUNCTION)},
  {"create_user",          STMT_STATUS(SQLCOM_CREATE_USER)},
  {"create_view",          STMT_STATUS(SQLCOM_CREATE_VIEW)},
  {"dealloc_sql",          STMT_STATUS(SQLCOM_DEALLOCATE_PREPARE)},
  {"delete",               STMT_STATUS(SQLCOM_DELETE)},
  {"delete_multi",         STMT_STATUS(SQLCOM_DELETE_MULTI)},
  {"do",                   STMT_STATUS(SQLCOM_DO)},
  {"drop_db",              STMT_STATUS(SQLCOM_DROP_DB)},
  {"drop_event",           STMT_STATUS(SQLCOM_DROP_EVENT)},
  {"drop_function",        STMT_STATUS(SQLCOM_DROP_FUNCTION)},
  {"drop_index",           STMT_STATUS(SQLCOM_DROP_INDEX)},
  {"drop_procedure",       STMT_STATUS(SQLCOM_DROP_PROCEDURE)},
  {"drop_package",         STMT_STATUS(SQLCOM_DROP_PACKAGE)},
  {"drop_package_body",    STMT_STATUS(SQLCOM_DROP_PACKAGE_BODY)},
  {"drop_role",            STMT_STATUS(SQLCOM_DROP_ROLE)},
  {"drop_server",          STMT_STATUS(SQLCOM_DROP_SERVER)},
  {"drop_sequence",        STMT_STATUS(SQLCOM_DROP_SEQUENCE)},
  {"drop_table",           STMT_STATUS(SQLCOM_DROP_TABLE)},
  {"drop_temporary_table", COM_STATUS(com_drop_tmp_table)},
  {"drop_trigger",         STMT_STATUS(SQLCOM_DROP_TRIGGER)},
  {"drop_user",            STMT_STATUS(SQLCOM_DROP_USER)},
  {"drop_view",            STMT_STATUS(SQLCOM_DROP_VIEW)},
  {"empty_query",          STMT_STATUS(SQLCOM_EMPTY_QUERY)},
  {"execute_immediate",    STMT_STATUS(SQLCOM_EXECUTE_IMMEDIATE)},
  {"execute_sql",          STMT_STATUS(SQLCOM_EXECUTE)},
  {"flush",                STMT_STATUS(SQLCOM_FLUSH)},
  {"get_diagnostics",      STMT_STATUS(SQLCOM_GET_DIAGNOSTICS)},
  {"grant",                STMT_STATUS(SQLCOM_GRANT)},
  {"grant_role",           STMT_STATUS(SQLCOM_GRANT_ROLE)},
  {"ha_close",             STMT_STATUS(SQLCOM_HA_CLOSE)},
  {"ha_open",              STMT_STATUS(SQLCOM_HA_OPEN)},
  {"ha_read",              STMT_STATUS(SQLCOM_HA_READ)},
  {"help",                 STMT_STATUS(SQLCOM_HELP)},
  {"insert",               STMT_STATUS(SQLCOM_INSERT)},
  {"insert_select",        STMT_STATUS(SQLCOM_INSERT_SELECT)},
  {"install_plugin",       STMT_STATUS(SQLCOM_INSTALL_PLUGIN)},
  {"kill",                 STMT_STATUS(SQLCOM_KILL)},
  {"load",                 STMT_STATUS(SQLCOM_LOAD)},
  {"lock_tables",          STMT_STATUS(SQLCOM_LOCK_TABLES)},
  {"optimize",             STMT_STATUS(SQLCOM_OPTIMIZE)},
  {"preload_keys",         STMT_STATUS(SQLCOM_PRELOAD_KEYS)},
  {"prepare_sql",          STMT_STATUS(SQLCOM_PREPARE)},
  {"purge",                STMT_STATUS(SQLCOM_PURGE)},
  {"purge_before_date",    STMT_STATUS(SQLCOM_PURGE_BEFORE)},
  {"release_savepoint",    STMT_STATUS(SQLCOM_RELEASE_SAVEPOINT)},
  {"rename_table",         STMT_STATUS(SQLCOM_RENAME_TABLE)},
  {"rename_user",          STMT_STATUS(SQLCOM_RENAME_USER)},
  {"repair",               STMT_STATUS(SQLCOM_REPAIR)},
  {"replace",              STMT_STATUS(SQLCOM_REPLACE)},
  {"replace_select",       STMT_STATUS(SQLCOM_REPLACE_SELECT)},
  {"reset",                STMT_STATUS(SQLCOM_RESET)},
  {"resignal",             STMT_STATUS(SQLCOM_RESIGNAL)},
  {"revoke",               STMT_STATUS(SQLCOM_REVOKE)},
  {"revoke_all",           STMT_STATUS(SQLCOM_REVOKE_ALL)},
  {"revoke_role",          STMT_STATUS(SQLCOM_REVOKE_ROLE)},
  {"rollback",             STMT_STATUS(SQLCOM_ROLLBACK)},
  {"rollback_to_savepoint",STMT_STATUS(SQLCOM_ROLLBACK_TO_SAVEPOINT)},
  {"savepoint",            STMT_STATUS(SQLCOM_SAVEPOINT)},
  {"select",               STMT_STATUS(SQLCOM_SELECT)},
  {"set_option",           STMT_STATUS(SQLCOM_SET_OPTION)},
  {"show_authors",         STMT_STATUS(SQLCOM_SHOW_AUTHORS)},
  {"show_binlog_events",   STMT_STATUS(SQLCOM_SHOW_BINLOG_EVENTS)},
  {"show_binlogs",         STMT_STATUS(SQLCOM_SHOW_BINLOGS)},
  {"show_charsets",        STMT_STATUS(SQLCOM_SHOW_CHARSETS)},
  {"show_collations",      STMT_STATUS(SQLCOM_SHOW_COLLATIONS)},
  {"show_contributors",    STMT_STATUS(SQLCOM_SHOW_CONTRIBUTORS)},
  {"show_create_db",       STMT_STATUS(SQLCOM_SHOW_CREATE_DB)},
  {"show_create_event",    STMT_STATUS(SQLCOM_SHOW_CREATE_EVENT)},
  {"show_create_func",     STMT_STATUS(SQLCOM_SHOW_CREATE_FUNC)},
  {"show_create_package",  STMT_STATUS(SQLCOM_SHOW_CREATE_PACKAGE)},
  {"show_create_package_body",STMT_STATUS(SQLCOM_SHOW_CREATE_PACKAGE_BODY)},
  {"show_create_proc",     STMT_STATUS(SQLCOM_SHOW_CREATE_PROC)},
  {"show_create_table",    STMT_STATUS(SQLCOM_SHOW_CREATE)},
  {"show_create_trigger",  STMT_STATUS(SQLCOM_SHOW_CREATE_TRIGGER)},
  {"show_create_user",     STMT_STATUS(SQLCOM_SHOW_CREATE_USER)},
  {"show_databases",       STMT_STATUS(SQLCOM_SHOW_DATABASES)},
  {"show_engine_logs",     STMT_STATUS(SQLCOM_SHOW_ENGINE_LOGS)},
  {"show_engine_mutex",    STMT_STATUS(SQLCOM_SHOW_ENGINE_MUTEX)},
  {"show_engine_status",   STMT_STATUS(SQLCOM_SHOW_ENGINE_STATUS)},
  {"show_errors",          STMT_STATUS(SQLCOM_SHOW_ERRORS)},
  {"show_events",          STMT_STATUS(SQLCOM_SHOW_EVENTS)},
  {"show_explain",         STMT_STATUS(SQLCOM_SHOW_EXPLAIN)},
  {"show_fields",          STMT_STATUS(SQLCOM_SHOW_FIELDS)},
#ifndef DBUG_OFF
  {"show_function_code",   STMT_STATUS(SQLCOM_SHOW_FUNC_CODE)},
#endif
  {"show_function_status", STMT_STATUS(SQLCOM_SHOW_STATUS_FUNC)},
  {"show_generic",         STMT_STATUS(SQLCOM_SHOW_GENERIC)},
  {"show_grants",          STMT_STATUS(SQLCOM_SHOW_GRANTS)},
  {"show_keys",            STMT_STATUS(SQLCOM_SHOW_KEYS)},
  {"show_binlog_status",   STMT_STATUS(SQLCOM_SHOW_BINLOG_STAT)},
  {"show_open_tables",     STMT_STATUS(SQLCOM_SHOW_OPEN_TABLES)},
  {"show_package_status",  STMT_STATUS(SQLCOM_SHOW_STATUS_PACKAGE)},
#ifndef DBUG_OFF
  {"show_package_body_code",   STMT_STATUS(SQLCOM_SHOW_PACKAGE_BODY_CODE)},
#endif
  {"show_package_body_status", STMT_STATUS(SQLCOM_SHOW_STATUS_PACKAGE_BODY)},
  {"show_plugins",         STMT_STATUS(SQLCOM_SHOW_PLUGINS)},
  {"show_privileges",      STMT_STATUS(SQLCOM_SHOW_PRIVILEGES)},
#ifndef DBUG_OFF
  {"show_procedure_code",  STMT_STATUS(SQLCOM_SHOW_PROC_CODE)},
#endif
  {"show_procedure_status",STMT_STATUS(SQLCOM_SHOW_STATUS_PROC)},
  {"show_processlist",     STMT_STATUS(SQLCOM_SHOW_PROCESSLIST)},
  {"show_profile",         STMT_STATUS(SQLCOM_SHOW_PROFILE)},
  {"show_profiles",        STMT_STATUS(SQLCOM_SHOW_PROFILES)},
  {"show_relaylog_events", STMT_STATUS(SQLCOM_SHOW_RELAYLOG_EVENTS)},
  {"show_slave_hosts",     STMT_STATUS(SQLCOM_SHOW_SLAVE_HOSTS)},
  {"show_slave_status",    STMT_STATUS(SQLCOM_SHOW_SLAVE_STAT)},
  {"show_status",          STMT_STATUS(SQLCOM_SHOW_STATUS)},
  {"show_storage_engines", STMT_STATUS(SQLCOM_SHOW_STORAGE_ENGINES)},
  {"show_table_status",    STMT_STATUS(SQLCOM_SHOW_TABLE_STATUS)},
  {"show_tables",          STMT_STATUS(SQLCOM_SHOW_TABLES)},
  {"show_triggers",        STMT_STATUS(SQLCOM_SHOW_TRIGGERS)},
  {"show_variables",       STMT_STATUS(SQLCOM_SHOW_VARIABLES)},
  {"show_warnings",        STMT_STATUS(SQLCOM_SHOW_WARNS)},
  {"shutdown",             STMT_STATUS(SQLCOM_SHUTDOWN)},
  {"signal",               STMT_STATUS(SQLCOM_SIGNAL)},
  {"start_all_slaves",     STMT_STATUS(SQLCOM_SLAVE_ALL_START)},
  {"start_slave",          STMT_STATUS(SQLCOM_SLAVE_START)},
  {"stmt_close",           COM_STATUS(com_stmt_close)},
  {"stmt_execute",         COM_STATUS(com_stmt_execute)},
  {"stmt_fetch",           COM_STATUS(com_stmt_fetch)},
  {"stmt_prepare",         COM_STATUS(com_stmt_prepare)},
  {"stmt_reprepare",       COM_STATUS(com_stmt_reprepare)},
  {"stmt_reset",           COM_STATUS(com_stmt_reset)},
  {"stmt_send_long_data",  COM_STATUS(com_stmt_send_long_data)},
  {"stop_all_slaves",      STMT_STATUS(SQLCOM_SLAVE_ALL_STOP)},
  {"stop_slave",           STMT_STATUS(SQLCOM_SLAVE_STOP)},
  {"truncate",             STMT_STATUS(SQLCOM_TRUNCATE)},
  {"uninstall_plugin",     STMT_STATUS(SQLCOM_UNINSTALL_PLUGIN)},
  {"unlock_tables",        STMT_STATUS(SQLCOM_UNLOCK_TABLES)},
  {"update",               STMT_STATUS(SQLCOM_UPDATE)},
  {"update_multi",         STMT_STATUS(SQLCOM_UPDATE_MULTI)},
  {"xa_commit",            STMT_STATUS(SQLCOM_XA_COMMIT)},
  {"xa_end",               STMT_STATUS(SQLCOM_XA_END)},
  {"xa_prepare",           STMT_STATUS(SQLCOM_XA_PREPARE)},
  {"xa_recover",           STMT_STATUS(SQLCOM_XA_RECOVER)},
  {"xa_rollback",          STMT_STATUS(SQLCOM_XA_ROLLBACK)},
  {"xa_start",             STMT_STATUS(SQLCOM_XA_START)},
  {NullS, NullS, SHOW_LONG}
};


#ifdef HAVE_PSI_STATEMENT_INTERFACE
PSI_statement_info sql_statement_info[(uint) SQLCOM_END + 1];
PSI_statement_info com_statement_info[(uint) COM_END + 1];

/**
  Initialize the command names array.
  Since we do not want to maintain a separate array,
  this is populated from data mined in com_status_vars,
  which already has one name for each command.
*/
void init_sql_statement_info()
{
  size_t first_com= offsetof(STATUS_VAR, com_stat[0]);
  size_t last_com=  offsetof(STATUS_VAR, com_stat[(uint) SQLCOM_END]);
  int record_size= offsetof(STATUS_VAR, com_stat[1])
                   - offsetof(STATUS_VAR, com_stat[0]);
  size_t ptr;
  uint i;
  uint com_index;

  static const char* dummy= "";
  for (i= 0; i < ((uint) SQLCOM_END + 1); i++)
  {
    sql_statement_info[i].m_name= dummy;
    sql_statement_info[i].m_flags= 0;
  }

  SHOW_VAR *var= &com_status_vars[0];
  while (var->name != NULL)
  {
    ptr= (size_t)(var->value);
    if ((first_com <= ptr) && (ptr < last_com))
    {
      com_index= ((int)(ptr - first_com))/record_size;
      DBUG_ASSERT(com_index < (uint) SQLCOM_END);
      sql_statement_info[com_index].m_name= var->name;
    }
    var++;
  }

  DBUG_ASSERT(strcmp(sql_statement_info[(uint) SQLCOM_SELECT].m_name, "select") == 0);
  DBUG_ASSERT(strcmp(sql_statement_info[(uint) SQLCOM_SIGNAL].m_name, "signal") == 0);

  sql_statement_info[(uint) SQLCOM_END].m_name= "error";
}

void init_com_statement_info()
{
  uint index;

  for (index= 0; index < (uint) COM_END + 1; index++)
  {
    com_statement_info[index].m_name= command_name[index].str;
    com_statement_info[index].m_flags= 0;
  }

  /* "statement/abstract/query" can mutate into "statement/sql/..." */
  com_statement_info[(uint) COM_QUERY].m_flags= PSI_FLAG_MUTABLE;
}
#endif


#ifdef SAFEMALLOC
/*
  Return the id for the current THD, to allow safemalloc to associate
  the memory with the right id.
*/

extern "C" my_thread_id mariadb_dbug_id()
{
  THD *thd;
  if ((thd= current_thd) && thd->thread_dbug_id)
  {
    return thd->thread_dbug_id;
  }
  return my_thread_dbug_id();
}
#endif /* SAFEMALLOC */

/* Thread Mem Usage By P.Linux */
extern "C" {
static void my_malloc_size_cb_func(long long size, my_bool is_thread_specific)
{
  THD *thd= current_thd;

#ifndef DBUG_OFF
  statistic_increment(malloc_calls, &LOCK_status);
#endif

  /*
    When thread specific is set, both mysqld_server_initialized and thd
    must be set, and we check that with DBUG_ASSERT.

    However, do not crash, if current_thd is NULL, in release version.
  */
  DBUG_ASSERT(!is_thread_specific || (mysqld_server_initialized && thd));

  if (is_thread_specific && likely(thd))  /* If thread specific memory */
  {
    DBUG_PRINT("info", ("thd memory_used: %lld  size: %lld",
                        (longlong) thd->status_var.local_memory_used,
                        size));
    thd->status_var.local_memory_used+= size;
    set_if_bigger(thd->status_var.max_local_memory_used,
                  thd->status_var.local_memory_used);
    if (size > 0 &&
        thd->status_var.local_memory_used > (int64)thd->variables.max_mem_used &&
        likely(!thd->killed) && !thd->get_stmt_da()->is_set())
    {
      /*
        Ensure we don't get called here again.

        It is not safe to wait for LOCK_thd_kill here, as we could be called
        from almost any context. For example while LOCK_plugin is being held;
        but THD::awake() locks LOCK_thd_kill and LOCK_plugin in the opposite
        order (MDEV-33443).

        So ignore the max_mem_used limit in the unlikely case we cannot obtain
        LOCK_thd_kill here (the limit will be enforced on the next allocation).
      */
      if (!mysql_mutex_trylock(&thd->LOCK_thd_kill)) {
        char buf[50], *buf2;
        thd->set_killed_no_mutex(KILL_QUERY);
        my_snprintf(buf, sizeof(buf), "--max-session-mem-used=%llu",
                    thd->variables.max_mem_used);
        if ((buf2= (char*) thd->alloc(256)))
        {
          my_snprintf(buf2, 256,
                      ER_THD(thd, ER_OPTION_PREVENTS_STATEMENT), buf);
          thd->set_killed_no_mutex(KILL_QUERY,
                                   ER_OPTION_PREVENTS_STATEMENT, buf2);
        }
        else
        {
          thd->set_killed_no_mutex(KILL_QUERY, ER_OPTION_PREVENTS_STATEMENT,
                          "--max-session-mem-used");
        }
        mysql_mutex_unlock(&thd->LOCK_thd_kill);
      }
    }
    DBUG_ASSERT((longlong) thd->status_var.local_memory_used >= 0 ||
                !debug_assert_on_not_freed_memory);
  }
  else if (likely(thd))
  {
    DBUG_PRINT("info", ("global thd memory_used: %lld  size: %lld",
                        (longlong) thd->status_var.global_memory_used, size));
    thd->status_var.global_memory_used+= size;
  }
  else
    update_global_memory_status(size);
}

int json_escape_string(const char *str,const char *str_end,
                       char *json, char *json_end)
{
  return json_escape(system_charset_info,
                     (const uchar *) str, (const uchar *) str_end,
                     &my_charset_utf8mb4_bin,
                     (uchar *) json, (uchar *) json_end);
}


int json_unescape_json(const char *json_str, const char *json_end,
                       char *res, char *res_end)
{
  return json_unescape(&my_charset_utf8mb4_bin,
                       (const uchar *) json_str, (const uchar *) json_end,
                       system_charset_info, (uchar *) res, (uchar *) res_end);
}

} /*extern "C"*/


/**
  Create a replication file name or base for file names.

  @param[in] opt Value of option, or NULL
  @param[in] def Default value if option value is not set.
  @param[in] ext Extension to use for the path

  @returns Pointer to string containing the full file path, or NULL if
  it was not possible to create the path.
 */
static const char *rpl_make_log_name(PSI_memory_key key, const char *opt,
                                     const char *def, const char *ext)
{
  DBUG_ENTER("rpl_make_log_name");
  DBUG_PRINT("enter", ("opt: %s, def: %s, ext: %s", opt ? opt : "(null)",
                       def, ext));
  char buff[FN_REFLEN];
  const char *base= opt ? opt : def;
  unsigned int options=
    MY_REPLACE_EXT | MY_UNPACK_FILENAME | MY_SAFE_PATH;

  /* mysql_real_data_home_ptr  may be null if no value of datadir has been
     specified through command-line or througha cnf file. If that is the
     case we make mysql_real_data_home_ptr point to mysql_real_data_home
     which, in that case holds the default path for data-dir.
  */
  if(mysql_real_data_home_ptr == NULL)
    mysql_real_data_home_ptr= mysql_real_data_home;

  if (fn_format(buff, base, mysql_real_data_home_ptr, ext, options))
    DBUG_RETURN(my_strdup(key, buff, MYF(MY_WME)));
  else
    DBUG_RETURN(NULL);
}

/* We have to setup my_malloc_size_cb_func early to catch all mallocs */

static int init_early_variables()
{
  set_current_thd(0);
  set_malloc_size_cb(my_malloc_size_cb_func);
  global_status_var.global_memory_used= 0;
  init_alloc_root(PSI_NOT_INSTRUMENTED, &startup_root, 1024, 0, MYF(0));
  return 0;
}

#ifdef _WIN32
static void get_win_tzname(char* buf, size_t size)
{
  static struct
  {
    const wchar_t* windows_name;
    const char*  tzdb_name;
  }
  tz_data[] =
  {
#include "win_tzname_data.h"
    {0,0}
  };
  DYNAMIC_TIME_ZONE_INFORMATION  tzinfo;
  if (GetDynamicTimeZoneInformation(&tzinfo) == TIME_ZONE_ID_INVALID)
  {
    strncpy(buf, "unknown", size);
    return;
  }

  for (size_t i= 0; tz_data[i].windows_name; i++)
  {
    if (wcscmp(tzinfo.TimeZoneKeyName, tz_data[i].windows_name) == 0)
    {
      strncpy(buf, tz_data[i].tzdb_name, size);
      return;
    }
  }
  wcstombs(buf, tzinfo.TimeZoneKeyName, size);
  buf[size-1]= 0;
  return;
}
#endif

static int init_common_variables()
{
  umask(((~my_umask) & 0666));
  connection_errors_select= 0;
  connection_errors_accept= 0;
  connection_errors_tcpwrap= 0;
  connection_errors_internal= 0;
  connection_errors_max_connection= 0;
  connection_errors_peer_addr= 0;
  my_decimal_set_zero(&decimal_zero); // set decimal_zero constant;

  init_libstrings();
  tzset();			// Set tzname

#ifdef SAFEMALLOC
  sf_malloc_dbug_id= mariadb_dbug_id;
#endif /* SAFEMALLOC */
#ifdef DBUG_ASSERT_AS_PRINTF
  my_dbug_assert_failed= mariadb_dbug_assert_failed;
#endif /* DBUG_ASSERT_AS_PRINTF */

  if (!(type_handler_data= new Type_handler_data) ||
      type_handler_data->init())
  {
    sql_perror("Could not allocate type_handler_data");
    return 1;
  }

  max_system_variables.pseudo_thread_id= ~(my_thread_id) 0;
  server_start_time= flush_status_time= my_time(0);
  my_disable_copystat_in_redel= 1;

  global_rpl_filter= new Rpl_filter;
  binlog_filter= new Rpl_filter;
  if (!global_rpl_filter || !binlog_filter)
  {
    sql_perror("Could not allocate replication and binlog filters");
    exit(1);
  }

#ifdef HAVE_OPENSSL
  if (check_openssl_compatibility())
  {
    sql_print_error("Incompatible OpenSSL version. Cannot continue...");
    exit(1);
  }
#endif

  if (init_thread_environment() || mysql_init_variables())
    exit(1);

  if (ignore_db_dirs_init())
    exit(1);

  struct tm tm_tmp;
  localtime_r(&server_start_time, &tm_tmp);

#ifdef HAVE_TZNAME
#ifdef _WIN32
  /*
   If env.variable TZ is set, derive timezone name from it.
   Otherwise, use IANA tz name from get_win_tzname.
  */
  if (!getenv("TZ"))
    get_win_tzname(system_time_zone, sizeof(system_time_zone));
  else
#endif
  {
    const char *tz_name= tzname[tm_tmp.tm_isdst != 0 ? 1 : 0];
    strmake_buf(system_time_zone, tz_name);
  }
#endif

  /*
    We set SYSTEM time zone as reasonable default and
    also for failure of my_tz_init() and bootstrap mode.
    If user explicitly set time zone with --default-time-zone
    option we will change this value in my_tz_init().
  */
  global_system_variables.time_zone= my_tz_SYSTEM;

#ifdef HAVE_PSI_INTERFACE
  /*
    Complete the mysql_bin_log initialization.
    Instrumentation keys are known only after the performance schema
    initialization, and can not be set in the MYSQL_BIN_LOG
    constructor (called before main()).
  */
  mysql_bin_log.set_psi_keys(key_BINLOG_LOCK_index,
                             key_BINLOG_COND_relay_log_updated,
                             key_BINLOG_COND_bin_log_updated,
                             key_file_binlog,
                             key_file_binlog_cache,
                             key_file_binlog_index,
                             key_file_binlog_index_cache,
                             key_BINLOG_COND_queue_busy,
                             key_LOCK_binlog_end_pos);
#endif

  /*
    Init mutexes for the global MYSQL_BIN_LOG objects.
    As safe_mutex depends on what MY_INIT() does, we can't init the mutexes of
    global MYSQL_BIN_LOGs in their constructors, because then they would be
    inited before MY_INIT(). So we do it here.
  */
  mysql_bin_log.init_pthread_objects();

  /* TODO: remove this when my_time_t is 64 bit compatible */
  if (!IS_TIME_T_VALID_FOR_TIMESTAMP(server_start_time))
  {
    sql_print_error("This server doesn't support dates later than 2038");
    exit(1);
  }

  opt_log_basename= const_cast<char *>("mysql");

  if (gethostname(glob_hostname,sizeof(glob_hostname)) < 0)
  {
    /*
      Get hostname of computer (used by 'show variables') and as default
      basename for the pid file if --log-basename is not given.
    */
    strmake(glob_hostname, STRING_WITH_LEN("localhost"));
    sql_print_warning("gethostname failed, using '%s' as hostname",
                        glob_hostname);
  }
  else if (is_filename_allowed(glob_hostname, strlen(glob_hostname), FALSE))
    opt_log_basename= glob_hostname;

  strmake(pidfile_name, opt_log_basename, sizeof(pidfile_name)-5);
  strmov(fn_ext(pidfile_name),".pid");		// Add proper extension
  SYSVAR_AUTOSIZE(pidfile_name_ptr, pidfile_name);
  set_sys_var_value_origin(&opt_tc_log_size, sys_var::AUTO);

  /*
    The default-storage-engine entry in my_long_options should have a
    non-null default value. It was earlier intialized as
    (longlong)"MyISAM" in my_long_options but this triggered a
    compiler error in the Sun Studio 12 compiler. As a work-around we
    set the def_value member to 0 in my_long_options and initialize it
    to the correct value here.

    From MySQL 5.5 onwards, the default storage engine is InnoDB
    (except in the embedded server, where the default continues to
    be MyISAM)
  */
#if defined(WITH_INNOBASE_STORAGE_ENGINE)
  default_storage_engine= const_cast<char *>("InnoDB");
#else
  default_storage_engine= const_cast<char *>("MyISAM");
#endif
  default_tmp_storage_engine= NULL;
  gtid_pos_auto_engines= const_cast<char *>("");

  /*
    Add server status variables to the dynamic list of
    status variables that is shown by SHOW STATUS.
    Later, in plugin_init, and mysql_install_plugin
    new entries could be added to that list.
  */
  if (add_status_vars(status_vars))
    exit(1); // an error was already reported

#ifndef DBUG_OFF
  /*
    We have few debug-only commands in com_status_vars, only visible in debug
    builds. for simplicity we enable the assert only in debug builds

    There are 10 Com_ variables which don't have corresponding SQLCOM_ values:
    (TODO strictly speaking they shouldn't be here, should not have Com_ prefix
    that is. Perhaps Stmt_ ? Comstmt_ ? Prepstmt_ ?)

      Com_admin_commands         => com_other
      Com_create_temporary_table => com_create_tmp_table
      Com_drop_temporary_table   => com_drop_tmp_table
      Com_stmt_close             => com_stmt_close
      Com_stmt_execute           => com_stmt_execute
      Com_stmt_fetch             => com_stmt_fetch
      Com_stmt_prepare           => com_stmt_prepare
      Com_stmt_reprepare         => com_stmt_reprepare
      Com_stmt_reset             => com_stmt_reset
      Com_stmt_send_long_data    => com_stmt_send_long_data

    With this correction the number of Com_ variables (number of elements in
    the array, excluding the last element - terminator) must match the number
    of SQLCOM_ constants.
  */
  compile_time_assert(sizeof(com_status_vars)/sizeof(com_status_vars[0]) - 1 ==
                     SQLCOM_END + 10);
#endif

  if (get_options(&remaining_argc, &remaining_argv))
    exit(1);
  if (IS_SYSVAR_AUTOSIZE(&server_version_ptr))
    set_server_version(server_version, sizeof(server_version));

  mysql_real_data_home_len= uint(strlen(mysql_real_data_home));

  sf_leaking_memory= 0; // no memory leaks from now on

#ifndef EMBEDDED_LIBRARY
  if (opt_abort && !opt_verbose)
    unireg_abort(0);
#endif /*!EMBEDDED_LIBRARY*/

  DBUG_PRINT("info",("%s  Ver %s for %s on %s\n",my_progname,
		     server_version, SYSTEM_TYPE,MACHINE_TYPE));

  /* Initialize large page size */
  if (opt_large_pages)
  {
    DBUG_PRINT("info", ("Large page set"));
    if (my_init_large_pages(opt_super_large_pages))
    {
      return 1;
    }
  }

#if defined(HAVE_POOL_OF_THREADS)
  if (IS_SYSVAR_AUTOSIZE(&threadpool_size))
    SYSVAR_AUTOSIZE(threadpool_size, my_getncpus());
#endif

  /* connections and databases needs lots of files */
  {
    uint files, wanted_files, max_open_files, min_tc_size, extra_files,
      min_connections;
    ulong org_max_connections, org_tc_size;

    /* Number of files reserved for temporary files */
    extra_files= 30;
    min_connections= 10;
    /* MyISAM requires two file handles per table. */
    wanted_files= (extra_files + max_connections + extra_max_connections +
                   tc_size * 2 * tc_instances);
#if defined(HAVE_POOL_OF_THREADS) && !defined(_WIN32)
    // add epoll or kevent fd for each threadpool group, in case pool of threads is used
    wanted_files+= (thread_handling > SCHEDULER_NO_THREADS) ? 0 : threadpool_size;
#endif

    min_tc_size= MY_MIN(tc_size, TABLE_OPEN_CACHE_MIN);
    org_max_connections= max_connections;
    org_tc_size= tc_size;

    /*
      We are trying to allocate no less than max_connections*5 file
      handles (i.e. we are trying to set the limit so that they will
      be available).  In addition, we allocate no less than how much
      was already allocated.  However below we report a warning and
      recompute values only if we got less file handles than were
      explicitly requested.  No warning and re-computation occur if we
      can't get max_connections*5 but still got no less than was
      requested (value of wanted_files).
    */
    max_open_files= MY_MAX(MY_MAX(wanted_files,
                                  (max_connections + extra_max_connections)*5),
                           open_files_limit);
    files= my_set_max_open_files(max_open_files);
    SYSVAR_AUTOSIZE_IF_CHANGED(open_files_limit, files, ulong);

    if (files < max_open_files && global_system_variables.log_warnings)
      sql_print_warning("Could not increase number of max_open_files to more than %u (request: %u)", files, max_open_files);

    /* If we required too much tc_instances than we reduce */
    SYSVAR_AUTOSIZE_IF_CHANGED(tc_instances,
                               (uint32) MY_MIN(MY_MAX((files - extra_files -
                                                      max_connections)/
                                                      2/tc_size,
                                                     1),
                                              tc_instances),
                               uint32);
    /*
      If we have requested too much file handles than we bring
      max_connections in supported bounds. Still leave at least
      'min_connections' connections
    */
    SYSVAR_AUTOSIZE_IF_CHANGED(max_connections,
                               (ulong) MY_MAX(MY_MIN(files- extra_files-
                                                     min_tc_size*2*tc_instances,
                                                     max_connections),
                                              min_connections),
                               ulong);

    /*
      Decrease tc_size according to max_connections, but
      not below min_tc_size.  Outer MY_MIN() ensures that we
      never increase tc_size automatically (that could
      happen if max_connections is decreased above).
    */
    SYSVAR_AUTOSIZE_IF_CHANGED(tc_size,
                               (ulong) MY_MIN(MY_MAX((files - extra_files -
                                                      max_connections) / 2 / tc_instances,
                                                     min_tc_size),
                                              tc_size), ulong);
    DBUG_PRINT("warning",
               ("Current limits: max_open_files: %u  max_connections: %ld  table_cache: %ld",
                files, max_connections, tc_size));
    if (global_system_variables.log_warnings > 1 &&
        (max_connections < org_max_connections ||
         tc_size < org_tc_size))
      sql_print_warning("Changed limits: max_open_files: %u  max_connections: %lu (was %lu)  table_cache: %lu (was %lu)",
			files, max_connections, org_max_connections,
                        tc_size, org_tc_size);
  }
  /*
    Max_connections and tc_cache are now set.
    Now we can fix other variables depending on this variable.
  */

  /* Fix host_cache_size */
  if (IS_SYSVAR_AUTOSIZE(&host_cache_size))
  {
    /*
      The default value is 128.
      The autoset value is 128, plus 1 for a value of max_connections
      up to 500, plus 1 for every increment of 20 over 500 in the
      max_connections value, capped at 2000.
    */
    uint size= (HOST_CACHE_SIZE + MY_MIN(max_connections, 500) +
                MY_MAX(((long) max_connections)-500,0)/20);
    SYSVAR_AUTOSIZE(host_cache_size, size);
  }

  /* Fix back_log (back_log == 0 added for MySQL compatibility) */
  if (back_log == 0 || IS_SYSVAR_AUTOSIZE(&back_log))
  {
    /*
      The default value is 150.
      The autoset value is 50 + max_connections / 5 capped at 900
    */
    SYSVAR_AUTOSIZE(back_log, MY_MIN(900, (50 + max_connections / 5)));
  }

  unireg_init(opt_specialflag); /* Set up extern variabels */
  if (!(my_default_lc_messages=
        my_locale_by_name(lc_messages)))
  {
    sql_print_error("Unknown locale: '%s'", lc_messages);
    return 1;
  }

  if (init_errmessage())	/* Read error messages from file */
    return 1;
  global_system_variables.lc_messages= my_default_lc_messages;
  global_system_variables.errmsgs= my_default_lc_messages->errmsgs->errmsgs;
  init_client_errs();
  mysql_library_init(unused,unused,unused); /* for replication */
  lex_init();
  if (item_create_init())
    return 1;
  item_init();
  /*
    Process a comma-separated character set list and choose
    the first available character set. This is mostly for
    test purposes, to be able to start "mysqld" even if
    the requested character set is not available (see bug#18743).
  */
  myf utf8_flag= global_system_variables.old_behavior &
                 OLD_MODE_UTF8_IS_UTF8MB3 ? MY_UTF8_IS_UTF8MB3 : 0;
  for (;;)
  {
    char *next_character_set_name= strchr(default_character_set_name, ',');
    if (next_character_set_name)
      *next_character_set_name++= '\0';
    if (!(default_charset_info=
          get_charset_by_csname(default_character_set_name,
                                MY_CS_PRIMARY, MYF(utf8_flag | MY_WME))))
    {
      if (next_character_set_name)
      {
        default_character_set_name= next_character_set_name;
        default_collation_name= 0;          // Ignore collation
      }
      else
        return 1;                           // Eof of the list
    }
    else
      break;
  }

  if (default_collation_name)
  {
    CHARSET_INFO *default_collation;
    default_collation= get_charset_by_name(default_collation_name, MYF(utf8_flag));
    if (!default_collation)
    {
#ifdef WITH_PERFSCHEMA_STORAGE_ENGINE
      buffered_logs.print();
      buffered_logs.cleanup();
#endif
      sql_print_error(ER_DEFAULT(ER_UNKNOWN_COLLATION), default_collation_name);
      return 1;
    }
    if (!my_charset_same(default_charset_info, default_collation))
    {
      sql_print_error(ER_DEFAULT(ER_COLLATION_CHARSET_MISMATCH),
		      default_collation_name,
		      default_charset_info->cs_name.str);
      return 1;
    }
    default_charset_info= default_collation;
  }
  /* Set collactions that depends on the default collation */
  global_system_variables.collation_server= default_charset_info;
  global_system_variables.collation_database= default_charset_info;
  if (is_supported_parser_charset(default_charset_info))
  {
    global_system_variables.collation_connection= default_charset_info;
    global_system_variables.character_set_results= default_charset_info;
    global_system_variables.character_set_client= default_charset_info;
  }
  else
  {
    sql_print_warning("'%s' can not be used as client character set. "
                      "'%s' will be used as default client character set.",
                      default_charset_info->cs_name.str,
                      my_charset_latin1.cs_name.str);
    global_system_variables.collation_connection= &my_charset_latin1;
    global_system_variables.character_set_results= &my_charset_latin1;
    global_system_variables.character_set_client= &my_charset_latin1;
  }

  if (!(character_set_filesystem=
        get_charset_by_csname(character_set_filesystem_name,
                              MY_CS_PRIMARY, MYF(utf8_flag | MY_WME))))
    return 1;
  global_system_variables.character_set_filesystem= character_set_filesystem;

  if (!(my_default_lc_time_names=
        my_locale_by_name(lc_time_names_name)))
  {
    sql_print_error("Unknown locale: '%s'", lc_time_names_name);
    return 1;
  }
  global_system_variables.lc_time_names= my_default_lc_time_names;

  /* check log options and issue warnings if needed */
  if (opt_log && opt_logname && *opt_logname &&
      !(log_output_options & (LOG_FILE | LOG_NONE)))
    sql_print_warning("Although a general log file was specified, "
                      "log tables are used. "
                      "To enable logging to files use the --log-output option.");

  if (global_system_variables.sql_log_slow && opt_slow_logname &&
      *opt_slow_logname &&
      !(log_output_options & (LOG_FILE | LOG_NONE)))
    sql_print_warning("Although a slow query log file was specified, "
                      "log tables are used. "
                      "To enable logging to files use the --log-output=file option.");

  if (!opt_logname || !*opt_logname)
    make_default_log_name(&opt_logname, ".log", false);
  if (!opt_slow_logname || !*opt_slow_logname)
    make_default_log_name(&opt_slow_logname, "-slow.log", false);

#if defined(ENABLED_DEBUG_SYNC)
  /* Initialize the debug sync facility. See debug_sync.cc. */
  if (debug_sync_init())
    return 1; /* purecov: tested */
#endif /* defined(ENABLED_DEBUG_SYNC) */

#if (ENABLE_TEMP_POOL)
  if (use_temp_pool && my_bitmap_init(&temp_pool,0,1024,1))
    return 1;
#else
  use_temp_pool= 0;
#endif

  if (my_dboptions_cache_init())
    return 1;

  /*
    Ensure that lower_case_table_names is set on system where we have case
    insensitive names.  If this is not done the users MyISAM tables will
    get corrupted if accesses with names of different case.
  */
  DBUG_PRINT("info", ("lower_case_table_names: %d", lower_case_table_names));
  if(mysql_real_data_home_ptr == NULL || *mysql_real_data_home_ptr == 0)
    mysql_real_data_home_ptr= mysql_real_data_home;
  SYSVAR_AUTOSIZE(lower_case_file_system,
                  test_if_case_insensitive(mysql_real_data_home_ptr));
  if (!lower_case_table_names && lower_case_file_system == 1)
  {
    if (lower_case_table_names_used)
    {
      sql_print_error("The server option 'lower_case_table_names' is "
                      "configured to use case sensitive table names but the "
                      "data directory resides on a case-insensitive file system. "
                      "Please use a case sensitive file system for your data "
                      "directory or switch to a case-insensitive table name "
                      "mode.");
      return 1;
    }
    else
    {
      if (global_system_variables.log_warnings)
	sql_print_warning("Setting lower_case_table_names=2 because file "
                  "system for %s is case insensitive", mysql_real_data_home_ptr);
      SYSVAR_AUTOSIZE(lower_case_table_names, 2);
    }
  }
  else if (lower_case_table_names == 2 &&
           !(lower_case_file_system= (lower_case_file_system == 1)))
  {
    if (global_system_variables.log_warnings)
      sql_print_warning("lower_case_table_names was set to 2, even though your "
                        "the file system '%s' is case sensitive.  Now setting "
                        "lower_case_table_names to 0 to avoid future problems.",
			mysql_real_data_home_ptr);
    SYSVAR_AUTOSIZE(lower_case_table_names, 0);
  }
  else
  {
    lower_case_file_system= (lower_case_file_system == 1);
  }

  /* Reset table_alias_charset, now that lower_case_table_names is set. */
  table_alias_charset= (lower_case_table_names ?
			files_charset_info :
			&my_charset_bin);

  if (ignore_db_dirs_process_additions())
  {
    sql_print_error("An error occurred while storing ignore_db_dirs to a hash.");
    return 1;
  }

  if (tls_version & (VIO_TLSv1_0 + VIO_TLSv1_1))
      sql_print_warning("TLSv1.0 and TLSv1.1 are insecure and should not be used for tls_version");

#ifdef WITH_WSREP
  /*
    We need to initialize auxiliary variables, that will be
    further keep the original values of auto-increment options
    as they set by the user. These variables used to restore
    user-defined values of the auto-increment options after
    setting of the wsrep_auto_increment_control to 'OFF'.
  */
  global_system_variables.saved_auto_increment_increment=
    global_system_variables.auto_increment_increment;
  global_system_variables.saved_auto_increment_offset=
    global_system_variables.auto_increment_offset;
#endif /* WITH_WSREP */

  return 0;
}


static int init_thread_environment()
{
  DBUG_ENTER("init_thread_environment");
  server_threads.init();
  mysql_mutex_init(key_LOCK_start_thread, &LOCK_start_thread, MY_MUTEX_INIT_FAST);
  mysql_mutex_init(key_LOCK_status, &LOCK_status, MY_MUTEX_INIT_FAST);
  mysql_mutex_init(key_LOCK_delayed_insert,
                   &LOCK_delayed_insert, MY_MUTEX_INIT_FAST);
  mysql_mutex_init(key_LOCK_delayed_status,
                   &LOCK_delayed_status, MY_MUTEX_INIT_FAST);
  mysql_mutex_init(key_LOCK_delayed_create,
                   &LOCK_delayed_create, MY_MUTEX_INIT_SLOW);
  mysql_mutex_init(key_LOCK_crypt, &LOCK_crypt, MY_MUTEX_INIT_FAST);
  mysql_mutex_init(key_LOCK_user_conn, &LOCK_user_conn, MY_MUTEX_INIT_FAST);
  mysql_mutex_init(key_LOCK_active_mi, &LOCK_active_mi, MY_MUTEX_INIT_FAST);
  mysql_mutex_init(key_LOCK_global_system_variables,
                   &LOCK_global_system_variables, MY_MUTEX_INIT_FAST);
  mysql_mutex_record_order(&LOCK_active_mi, &LOCK_global_system_variables);
  mysql_prlock_init(key_rwlock_LOCK_system_variables_hash,
                    &LOCK_system_variables_hash);
  mysql_mutex_init(key_LOCK_prepared_stmt_count,
                   &LOCK_prepared_stmt_count, MY_MUTEX_INIT_FAST);
  mysql_mutex_init(key_LOCK_error_messages,
                   &LOCK_error_messages, MY_MUTEX_INIT_FAST);
  mysql_mutex_init(key_LOCK_uuid_short_generator,
                   &LOCK_short_uuid_generator, MY_MUTEX_INIT_FAST);
  mysql_mutex_init(key_LOCK_thread_id,
                   &LOCK_thread_id, MY_MUTEX_INIT_FAST);
  mysql_mutex_init(key_LOCK_stats, &LOCK_stats, MY_MUTEX_INIT_FAST);
  mysql_mutex_init(key_LOCK_global_user_client_stats,
                   &LOCK_global_user_client_stats, MY_MUTEX_INIT_FAST);
  mysql_mutex_init(key_LOCK_global_table_stats,
                   &LOCK_global_table_stats, MY_MUTEX_INIT_FAST);
  mysql_mutex_init(key_LOCK_global_index_stats,
                   &LOCK_global_index_stats, MY_MUTEX_INIT_FAST);
  mysql_mutex_init(key_LOCK_prepare_ordered, &LOCK_prepare_ordered,
                   MY_MUTEX_INIT_SLOW);
  mysql_cond_init(key_COND_prepare_ordered, &COND_prepare_ordered, NULL);
  mysql_mutex_init(key_LOCK_after_binlog_sync, &LOCK_after_binlog_sync,
                   MY_MUTEX_INIT_SLOW);
  mysql_mutex_init(key_LOCK_commit_ordered, &LOCK_commit_ordered,
                   MY_MUTEX_INIT_SLOW);
  mysql_mutex_init(key_LOCK_backup_log, &LOCK_backup_log, MY_MUTEX_INIT_FAST);

#ifdef HAVE_OPENSSL
  mysql_mutex_init(key_LOCK_des_key_file,
                   &LOCK_des_key_file, MY_MUTEX_INIT_FAST);
#if defined(HAVE_OPENSSL10) && !defined(HAVE_WOLFSSL)
  openssl_stdlocks= (openssl_lock_t*) OPENSSL_malloc(CRYPTO_num_locks() *
                                                     sizeof(openssl_lock_t));
  for (int i= 0; i < CRYPTO_num_locks(); ++i)
    mysql_rwlock_init(key_rwlock_openssl, &openssl_stdlocks[i].lock);
  CRYPTO_set_dynlock_create_callback(openssl_dynlock_create);
  CRYPTO_set_dynlock_destroy_callback(openssl_dynlock_destroy);
  CRYPTO_set_dynlock_lock_callback(openssl_lock);
  CRYPTO_set_locking_callback(openssl_lock_function);
#endif /* HAVE_OPENSSL10 */
#endif /* HAVE_OPENSSL */
  mysql_rwlock_init(key_rwlock_LOCK_sys_init_connect, &LOCK_sys_init_connect);
  mysql_rwlock_init(key_rwlock_LOCK_sys_init_slave, &LOCK_sys_init_slave);
  mysql_rwlock_init(key_rwlock_LOCK_ssl_refresh, &LOCK_ssl_refresh);
  mysql_rwlock_init(key_rwlock_LOCK_grant, &LOCK_grant);
  mysql_rwlock_init(key_rwlock_LOCK_all_status_vars, &LOCK_all_status_vars);
  mysql_cond_init(key_COND_start_thread, &COND_start_thread, NULL);
#ifdef HAVE_REPLICATION
  mysql_mutex_init(key_LOCK_rpl_status, &LOCK_rpl_status, MY_MUTEX_INIT_FAST);
#endif
  mysql_mutex_init(key_LOCK_server_started,
                   &LOCK_server_started, MY_MUTEX_INIT_FAST);
  mysql_cond_init(key_COND_server_started, &COND_server_started, NULL);
  sp_cache_init();
#ifdef HAVE_EVENT_SCHEDULER
  Events::init_mutexes();
#endif
  init_show_explain_psi_keys();
  /* Parameter for threads created for connections */
  (void) pthread_attr_init(&connection_attrib);
  (void) pthread_attr_setdetachstate(&connection_attrib,
				     PTHREAD_CREATE_DETACHED);
  pthread_attr_setscope(&connection_attrib, PTHREAD_SCOPE_SYSTEM);

#ifdef HAVE_REPLICATION
  rpl_init_gtid_slave_state();
  rpl_init_gtid_waiting();
#endif

  DBUG_RETURN(0);
}


#if defined(HAVE_OPENSSL10) && !defined(HAVE_WOLFSSL)
static openssl_lock_t *openssl_dynlock_create(const char *file, int line)
{
  openssl_lock_t *lock= new openssl_lock_t;
  mysql_rwlock_init(key_rwlock_openssl, &lock->lock);
  return lock;
}


static void openssl_dynlock_destroy(openssl_lock_t *lock, const char *file,
				    int line)
{
  mysql_rwlock_destroy(&lock->lock);
  delete lock;
}


static void openssl_lock_function(int mode, int n, const char *file, int line)
{
  if (n < 0 || n > CRYPTO_num_locks())
  {
    /* Lock number out of bounds. */
    sql_print_error("Fatal: OpenSSL interface problem (n = %d)", n);
    abort();
  }
  openssl_lock(mode, &openssl_stdlocks[n], file, line);
}


static void openssl_lock(int mode, openssl_lock_t *lock, const char *file,
			 int line)
{
  int err;
  char const *what;

  switch (mode) {
  case CRYPTO_LOCK|CRYPTO_READ:
    what = "read lock";
    err= mysql_rwlock_rdlock(&lock->lock);
    break;
  case CRYPTO_LOCK|CRYPTO_WRITE:
    what = "write lock";
    err= mysql_rwlock_wrlock(&lock->lock);
    break;
  case CRYPTO_UNLOCK|CRYPTO_READ:
  case CRYPTO_UNLOCK|CRYPTO_WRITE:
    what = "unlock";
    err= mysql_rwlock_unlock(&lock->lock);
    break;
  default:
    /* Unknown locking mode. */
    sql_print_error("Fatal: OpenSSL interface problem (mode=0x%x)", mode);
    abort();
  }
  if (err)
  {
    sql_print_error("Fatal: can't %s OpenSSL lock", what);
    abort();
  }
}
#endif /* HAVE_OPENSSL10 */


struct SSL_ACCEPTOR_STATS
{
  long accept;
  long accept_good;
  long cache_size;
  long verify_mode;
  long verify_depth;
  long zero;
  const char *session_cache_mode;

  SSL_ACCEPTOR_STATS():
    accept(),accept_good(),cache_size(),verify_mode(),verify_depth(),zero(),
    session_cache_mode("NONE")
  {
  }

  void init()
  {
    DBUG_ASSERT(ssl_acceptor_fd !=0 && ssl_acceptor_fd->ssl_context != 0);
    SSL_CTX *ctx= ssl_acceptor_fd->ssl_context;
    accept= 0;
    accept_good= 0;
    verify_mode= SSL_CTX_get_verify_mode(ctx);
    verify_depth= SSL_CTX_get_verify_depth(ctx);
    cache_size= SSL_CTX_sess_get_cache_size(ctx);
    switch (SSL_CTX_get_session_cache_mode(ctx))
    {
    case SSL_SESS_CACHE_OFF:
      session_cache_mode= "OFF"; break;
    case SSL_SESS_CACHE_CLIENT:
      session_cache_mode= "CLIENT"; break;
    case SSL_SESS_CACHE_SERVER:
      session_cache_mode= "SERVER"; break;
    case SSL_SESS_CACHE_BOTH:
      session_cache_mode= "BOTH"; break;
    case SSL_SESS_CACHE_NO_AUTO_CLEAR:
      session_cache_mode= "NO_AUTO_CLEAR"; break;
    case SSL_SESS_CACHE_NO_INTERNAL_LOOKUP:
      session_cache_mode= "NO_INTERNAL_LOOKUP"; break;
    default:
      session_cache_mode= "Unknown"; break;
    }
  }
};

static SSL_ACCEPTOR_STATS ssl_acceptor_stats;
void ssl_acceptor_stats_update(int sslaccept_ret)
{
  statistic_increment(ssl_acceptor_stats.accept, &LOCK_status);
  if (!sslaccept_ret)
    statistic_increment(ssl_acceptor_stats.accept_good,&LOCK_status);
}

static void init_ssl()
{
#if !defined(EMBEDDED_LIBRARY)
/*
  Not need to check require_secure_transport on the Linux,
  because it always has Unix domain sockets that are secure:
*/
#ifdef _WIN32
  if (opt_require_secure_transport &&
      !opt_use_ssl &&
      !opt_enable_named_pipe &&
      !opt_bootstrap)
  {
    sql_print_error("Server is started with --require-secure-transport=ON "
                    "but no secure transport (SSL or PIPE) are configured.");
    unireg_abort(1);
  }
#endif
#if defined(HAVE_OPENSSL)
  if (opt_use_ssl)
  {
    enum enum_ssl_init_error error= SSL_INITERR_NOERROR;

    /* having ssl_acceptor_fd != 0 signals the use of SSL */
    ssl_acceptor_fd= new_VioSSLAcceptorFd(opt_ssl_key, opt_ssl_cert,
					  opt_ssl_ca, opt_ssl_capath,
					  opt_ssl_cipher, &error,
					  opt_ssl_crl, opt_ssl_crlpath,
					  tls_version);
    DBUG_PRINT("info",("ssl_acceptor_fd: %p", ssl_acceptor_fd));
    if (!ssl_acceptor_fd)
    {
      sql_print_error("Failed to setup SSL");
      sql_print_error("SSL error: %s", sslGetErrString(error));
      if (!opt_bootstrap)
        unireg_abort(1);
      opt_use_ssl = 0;
      have_ssl= SHOW_OPTION_DISABLED;
    }
    else
      ssl_acceptor_stats.init();

    if (global_system_variables.log_warnings > 0)
    {
      ulong err;
      while ((err= ERR_get_error()))
      {
        char buf[256];
        ERR_error_string_n(err, buf, sizeof(buf));
        sql_print_warning("SSL error: %s",buf);
      }
    }
    else
      ERR_remove_state(0);
  }
  else
  {
    have_ssl= SHOW_OPTION_DISABLED;
  }
  if (des_key_file)
    load_des_key_file(des_key_file);
#endif /* HAVE_OPENSSL */
#endif /* !EMBEDDED_LIBRARY */
}

/* Reinitialize SSL (FLUSH SSL) */
int reinit_ssl()
{
#if defined(HAVE_OPENSSL) && !defined(EMBEDDED_LIBRARY)
  if (!opt_use_ssl)
    return 0;

  enum enum_ssl_init_error error = SSL_INITERR_NOERROR;
  st_VioSSLFd *new_fd = new_VioSSLAcceptorFd(opt_ssl_key, opt_ssl_cert,
    opt_ssl_ca, opt_ssl_capath, opt_ssl_cipher, &error, opt_ssl_crl,
    opt_ssl_crlpath, tls_version);

  if (!new_fd)
  {
    my_printf_error(ER_UNKNOWN_ERROR, "Failed to refresh SSL, error: %s", MYF(0),
      sslGetErrString(error));
    ERR_clear_error();
    return 1;
  }
  mysql_rwlock_wrlock(&LOCK_ssl_refresh);
  free_vio_ssl_acceptor_fd(ssl_acceptor_fd);
  ssl_acceptor_fd= new_fd;
  ssl_acceptor_stats.init();
  mysql_rwlock_unlock(&LOCK_ssl_refresh);
#endif
  return 0;
}

static void end_ssl()
{
#ifdef HAVE_OPENSSL
#ifndef EMBEDDED_LIBRARY
  if (ssl_acceptor_fd)
  {
    free_vio_ssl_acceptor_fd(ssl_acceptor_fd);
    ssl_acceptor_fd= 0;
  }
#endif /* ! EMBEDDED_LIBRARY */
#endif /* HAVE_OPENSSL */
}

#ifdef _WIN32
/**
  Registers a file to be collected when Windows Error Reporting creates a crash 
  report.
*/
#include <werapi.h>
static void add_file_to_crash_report(char *file)
{
  wchar_t wfile[MAX_PATH+1]= {0};
  if (mbstowcs(wfile, file, MAX_PATH) != (size_t)-1)
  {
    WerRegisterFile(wfile, WerRegFileTypeOther, WER_FILE_ANONYMOUS_DATA);
  }
}
#endif

#define init_default_storage_engine(X,Y) \
  init_default_storage_engine_impl(#X, X, &global_system_variables.Y)

static int init_default_storage_engine_impl(const char *opt_name,
                                            char *engine_name, plugin_ref *res)
{
  if (!engine_name)
  {
    *res= 0;
    return 0;
  }

  LEX_CSTRING name= { engine_name, strlen(engine_name) };
  plugin_ref plugin;
  handlerton *hton;
  if ((plugin= ha_resolve_by_name(0, &name, false)))
    hton= plugin_hton(plugin);
  else
  {
    sql_print_error("Unknown/unsupported storage engine: %s", engine_name);
    return 1;
  }
  if (!ha_storage_engine_is_enabled(hton))
  {
    if (!opt_bootstrap)
    {
      sql_print_error("%s (%s) is not available", opt_name, engine_name);
      return 1;
    }
    DBUG_ASSERT(*res);
  }
  else
  {
    /*
      Need to unlock as global_system_variables.table_plugin
      was acquired during plugin_init()
    */
    mysql_mutex_lock(&LOCK_global_system_variables);
    if (*res)
      plugin_unlock(0, *res);
    *res= plugin;
    mysql_mutex_unlock(&LOCK_global_system_variables);
  }
  return 0;
}

static int
init_gtid_pos_auto_engines(void)
{
  plugin_ref *plugins;

  /*
    For the command-line option --gtid_pos_auto_engines, we allow (and ignore)
    engines that are unknown. This is convenient, since it allows to set
    default auto-create engines that might not be used by particular users.
    The option sets a list of storage engines that will have gtid position
    table auto-created for them if needed. And if the engine is not available,
    then it will certainly not be needed.
  */
  if (gtid_pos_auto_engines)
    plugins= resolve_engine_list(NULL, gtid_pos_auto_engines,
                                 strlen(gtid_pos_auto_engines), false, false);
  else
    plugins= resolve_engine_list(NULL, "", 0, false, false);
  if (!plugins)
    return 1;
  mysql_mutex_lock(&LOCK_global_system_variables);
  opt_gtid_pos_auto_plugins= plugins;
  mysql_mutex_unlock(&LOCK_global_system_variables);
  return 0;
}

#define MYSQL_COMPATIBILITY_OPTION(option) \
  { option, OPT_MYSQL_COMPATIBILITY, \
   0, 0, 0, 0, GET_STR, OPT_ARG, 0, 0, 0, 0, 0, 0 }

#define MYSQL_TO_BE_IMPLEMENTED_OPTION(option) \
  { option, OPT_MYSQL_TO_BE_IMPLEMENTED, \
   0, 0, 0, 0, GET_STR, OPT_ARG, 0, 0, 0, 0, 0, 0 }

#define MYSQL_SUGGEST_ANALOG_OPTION(option, str) \
  { option, OPT_MYSQL_COMPATIBILITY, \
   0, 0, 0, 0, GET_STR, OPT_ARG, 0, 0, 0, 0, 0, 0 }

#define MARIADB_REMOVED_OPTION(option) \
  { option, OPT_REMOVED_OPTION, \
   0, 0, 0, 0, GET_STR, OPT_ARG, 0, 0, 0, 0, 0, 0 }

static int init_server_components()
{
  DBUG_ENTER("init_server_components");
  /*
    We need to call each of these following functions to ensure that
    all things are initialized so that unireg_abort() doesn't fail
  */
  my_cpu_init();
  mdl_init();
  if (tdc_init() || hostname_cache_init())
    unireg_abort(1);

  query_cache_set_min_res_unit(query_cache_min_res_unit);
  query_cache_result_size_limit(query_cache_limit);
  /* if we set size of QC non zero in config then probably we want it ON */
  if (query_cache_size != 0 &&
      global_system_variables.query_cache_type == 0 &&
      !IS_SYSVAR_AUTOSIZE(&query_cache_size))
  {
    global_system_variables.query_cache_type= 1;
  }
  query_cache_init();
  DBUG_ASSERT(query_cache_size < ULONG_MAX);
  query_cache_resize((ulong)query_cache_size);
  my_rnd_init(&sql_rand,(ulong) server_start_time,(ulong) server_start_time/2);
  setup_fpu();
  init_thr_lock();
  backup_init();

  if (init_thr_timer(thread_scheduler->max_threads + extra_max_connections))
  {
    fprintf(stderr, "Can't initialize timers\n");
    unireg_abort(1);
  }

  my_uuid_init((ulong) (my_rnd(&sql_rand))*12345,12345);
  wt_init();

  /* Setup logs */

  setup_log_handling();

  /*
    Enable old-fashioned error log, except when the user has requested
    help information. Since the implementation of plugin server
    variables the help output is now written much later.
  */
#ifdef _WIN32
  if (opt_console)
   opt_error_log= false;
#endif

  if (opt_error_log && !opt_abort)
  {
    if (!log_error_file_ptr[0])
    {
      fn_format(log_error_file, pidfile_name, mysql_data_home, ".err",
                MY_REPLACE_EXT); /* replace '.<domain>' by '.err', bug#4997 */
      SYSVAR_AUTOSIZE(log_error_file_ptr, log_error_file);
    }
    else
    {
      fn_format(log_error_file, log_error_file_ptr, mysql_data_home, ".err",
                MY_UNPACK_FILENAME | MY_SAFE_PATH);
      log_error_file_ptr= log_error_file;
    }
    if (!log_error_file[0])
      opt_error_log= 0;                         // Too long file name
    else
    {
      my_bool res;
#ifndef EMBEDDED_LIBRARY
      res= reopen_fstreams(log_error_file, stdout, stderr);
#else
      res= reopen_fstreams(log_error_file, NULL, stderr);
#endif

      if (!res)
        setbuf(stderr, NULL);

#ifdef _WIN32
      /* Add error log to windows crash reporting. */
      add_file_to_crash_report(log_error_file);
#endif
    }
  }

  /* set up the hook before initializing plugins which may use it */
  error_handler_hook= my_message_sql;
  proc_info_hook= set_thd_stage_info;

  /* Set up hook to handle disk full */
  my_sleep_for_space= mariadb_sleep_for_space;

  /*
    Print source revision hash, as one of the first lines, if not the
    first in error log, for troubleshooting and debugging purposes
  */
  if (!opt_help)
    sql_print_information("Starting MariaDB %s source revision %s as process %lu",
                          server_version, SOURCE_REVISION, (ulong) getpid());

#ifdef WITH_PERFSCHEMA_STORAGE_ENGINE
  /*
    Parsing the performance schema command line option may have reported
    warnings/information messages.
    Now that the logger is finally available, and redirected
    to the proper file when the --log--error option is used,
    print the buffered messages to the log.
  */
  buffered_logs.print();
  buffered_logs.cleanup();
#endif /* WITH_PERFSCHEMA_STORAGE_ENGINE */

#ifndef EMBEDDED_LIBRARY
  /*
    Now that the logger is available, redirect character set
    errors directly to the logger
    (instead of the buffered_logs used at the server startup time).
  */
  my_charset_error_reporter= charset_error_reporter;
#endif

  xid_cache_init();

  /*
    Do not open binlong when doing bootstrap.
    This ensures that rpl_load_gtid_slave_state() will not fail with an error
    as the mysql schema does not yet exists.
    This also ensures that we don't get an empty binlog file if the user has
    log-bin in his config files.
  */
  if (opt_bootstrap)
  {
    opt_bin_log= opt_bin_log_used= binlog_format_used= 0;
    opt_log_slave_updates= 0;
  }

  /* need to configure logging before initializing storage engines */
  if (!opt_bin_log_used && !WSREP_ON)
  {
    if (opt_log_slave_updates)
      sql_print_warning("You need to use --log-bin to make "
                        "--log-slave-updates work.");
    if (binlog_format_used)
      sql_print_warning("You need to use --log-bin to make "
                        "--binlog-format work.");
  }

  /* Check that we have not let the format to unspecified at this point */
  DBUG_ASSERT((uint)global_system_variables.binlog_format <=
              array_elements(binlog_format_names)-1);

#ifdef HAVE_REPLICATION
  if (opt_log_slave_updates && replicate_same_server_id)
  {
    if (opt_bin_log)
    {
      sql_print_error("using --replicate-same-server-id in conjunction with "
                      "--log-slave-updates is impossible, it would lead to "
                      "infinite loops in this server.");
      unireg_abort(1);
    }
    else
      sql_print_warning("using --replicate-same-server-id in conjunction with "
                        "--log-slave-updates would lead to infinite loops in "
                        "this server. However this will be ignored as the "
                        "--log-bin option is not defined.");
  }
#endif

  if (opt_bin_log)
  {
    /* Reports an error and aborts, if the --log-bin's path 
       is a directory.*/
    if (opt_bin_logname[0] && 
        opt_bin_logname[strlen(opt_bin_logname) - 1] == FN_LIBCHAR)
    {
      sql_print_error("Path '%s' is a directory name, please specify "
                      "a file name for --log-bin option", opt_bin_logname);
      unireg_abort(1);
    }

    /* Reports an error and aborts, if the --log-bin-index's path 
       is a directory.*/
    if (opt_binlog_index_name && 
        opt_binlog_index_name[strlen(opt_binlog_index_name) - 1] 
        == FN_LIBCHAR)
    {
      sql_print_error("Path '%s' is a directory name, please specify "
                      "a file name for --log-bin-index option",
                      opt_binlog_index_name);
      unireg_abort(1);
    }

    char buf[FN_REFLEN];
    const char *ln;
    ln= mysql_bin_log.generate_name(opt_bin_logname, "-bin", 1, buf);
    if (!opt_bin_logname[0] && !opt_binlog_index_name)
    {
      /*
        User didn't give us info to name the binlog index file.
        Picking `hostname`-bin.index like did in 4.x, causes replication to
        fail if the hostname is changed later. So, we would like to instead
        require a name. But as we don't want to break many existing setups, we
        only give warning, not error.
      */
      sql_print_warning("No argument was provided to --log-bin and "
                        "neither --log-basename or --log-bin-index where "
                        "used;  This may cause repliction to break when this "
                        "server acts as a master and has its hostname "
                        "changed! Please use '--log-basename=%s' or "
                        "'--log-bin=%s' to avoid this problem.",
                        opt_log_basename, ln);
    }
    if (ln == buf)
      opt_bin_logname= my_once_strdup(buf, MYF(MY_WME));
  }

  /*
    Since some wsrep threads (THDs) are create before plugins are
    initialized, LOCK_plugin mutex needs to be initialized here.
  */
  plugin_mutex_init();

  /*
    Wsrep initialization must happen at this point, because:
    - opt_bin_logname must be known when starting replication
      since SST may need it
    - SST may modify binlog index file, so it must be opened
      after SST has happened

    We also (unconditionally) initialize wsrep LOCKs and CONDs.
    It is because they are used while accessing wsrep system
    variables even when a wsrep provider is not loaded.
  */

  /* It's now safe to use thread specific memory */
  mysqld_server_initialized= 1;

#ifndef EMBEDDED_LIBRARY
  wsrep_thr_init();
#endif

#ifdef WITH_WSREP
  if (wsrep_init_server()) unireg_abort(1);

  if (WSREP_ON && !wsrep_recovery && !opt_abort)
  {
    if (opt_bootstrap) // bootsrap option given - disable wsrep functionality
    {
      wsrep_provider_init(WSREP_NONE);
      if (wsrep_init())
        unireg_abort(1);
    }
    else // full wsrep initialization
    {
      // add basedir/bin to PATH to resolve wsrep script names
      size_t tmp_path_size= strlen(mysql_home) + 5; /* including "/bin" */
      char* const tmp_path= (char*)my_alloca(tmp_path_size);
      if (tmp_path)
      {
        snprintf(tmp_path, tmp_path_size, "%s/bin", mysql_home);
        wsrep_prepend_PATH(tmp_path);
      }
      else
      {
        WSREP_ERROR("Could not append %s/bin to PATH", mysql_home);
      }
      my_afree(tmp_path);

      if (wsrep_before_SE())
      {
        set_ports(); // this is also called in network_init() later but we need
                     // to know mysqld_port now - lp:1071882
        wsrep_init_startup(true);
      }
    }
  }
#endif /* WITH_WSREP */

  if (!opt_help && opt_bin_log)
  {
    if (mysql_bin_log.open_index_file(opt_binlog_index_name, opt_bin_logname,
                                      TRUE))
    {
      unireg_abort(1);
    }

    log_bin_basename=
      rpl_make_log_name(key_memory_MYSQL_BIN_LOG_basename,
                        opt_bin_logname, pidfile_name,
                        opt_bin_logname ? "" : "-bin");
    log_bin_index=
      rpl_make_log_name(key_memory_MYSQL_BIN_LOG_index,
                        opt_binlog_index_name, log_bin_basename, ".index");
    if (log_bin_basename == NULL || log_bin_index == NULL)
    {
      sql_print_error("Unable to create replication path names:"
                      " out of memory or path names too long"
                      " (path name exceeds " STRINGIFY_ARG(FN_REFLEN)
                      " or file name exceeds " STRINGIFY_ARG(FN_LEN) ").");
      unireg_abort(1);
    }
  }

#ifndef EMBEDDED_LIBRARY
  DBUG_PRINT("debug",
             ("opt_bin_logname: %s, opt_relay_logname: %s, pidfile_name: %s",
              opt_bin_logname, opt_relay_logname, pidfile_name));
  if (opt_relay_logname)
  {
    relay_log_basename=
      rpl_make_log_name(key_memory_MYSQL_RELAY_LOG_basename,
                        opt_relay_logname, pidfile_name,
                        opt_relay_logname ? "" : "-relay-bin");
    relay_log_index=
      rpl_make_log_name(key_memory_MYSQL_RELAY_LOG_index,
                        opt_relaylog_index_name, relay_log_basename, ".index");
    if (relay_log_basename == NULL || relay_log_index == NULL)
    {
      sql_print_error("Unable to create replication path names:"
                      " out of memory or path names too long"
                      " (path name exceeds " STRINGIFY_ARG(FN_REFLEN)
                      " or file name exceeds " STRINGIFY_ARG(FN_LEN) ").");
      unireg_abort(1);
    }
  }
#endif /* !EMBEDDED_LIBRARY */

  /* call ha_init_key_cache() on all key caches to init them */
  process_key_caches(&ha_init_key_cache, 0);

  init_global_table_stats();
  init_global_index_stats();
  init_update_queries();

  /* Allow storage engine to give real error messages */
  if (unlikely(ha_init_errors()))
    DBUG_RETURN(1);

  tc_log= 0; // ha_initialize_handlerton() needs that

	/*
	  Plugins may not be completed because system table DDLs are only
    run after the ddl recovery done. Therefore between the
    plugin_init() call and the ha_signal_ddl_recovery_done() call
    below only things related to preparation for recovery should be
    done and nothing else, and definitely not anything assuming that
    all plugins have been initialised.
	*/
  if (plugin_init(&remaining_argc, remaining_argv,
                  (opt_noacl ? PLUGIN_INIT_SKIP_PLUGIN_TABLE : 0) |
                  (opt_abort ? PLUGIN_INIT_SKIP_INITIALIZATION : 0)))
  {
    sql_print_error("Failed to initialize plugins.");
    unireg_abort(1);
  }
  plugins_are_initialized= TRUE;  /* Don't separate from init function */

#ifdef HAVE_REPLICATION
  /*
    Semisync is not required by other components, which justifies its
    initialization at this point when thread specific memory is also available.
  */
  if (repl_semisync_master.init_object() ||
      repl_semisync_slave.init_object())
  {
    sql_print_error("Could not initialize semisync.");
    unireg_abort(1);
  }
#endif

#ifndef EMBEDDED_LIBRARY
  if (session_tracker_init())
    return 1;
#endif //EMBEDDED_LIBRARY

  /* we do want to exit if there are any other unknown options */
  if (remaining_argc > 1)
  {
    int ho_error;
    struct my_option removed_opts[]=
    {
      /* The following options exist in 5.6 but not in 10.0 */
      MYSQL_COMPATIBILITY_OPTION("log-raw"),
      MYSQL_COMPATIBILITY_OPTION("log-bin-use-v1-row-events"),
      MYSQL_TO_BE_IMPLEMENTED_OPTION("default-authentication-plugin"),
      MYSQL_COMPATIBILITY_OPTION("binlog-max-flush-queue-time"),
      MYSQL_COMPATIBILITY_OPTION("master-info-repository"),
      MYSQL_COMPATIBILITY_OPTION("relay-log-info-repository"),
      MYSQL_SUGGEST_ANALOG_OPTION("binlog-rows-query-log-events", "--binlog-annotate-row-events"),
      MYSQL_COMPATIBILITY_OPTION("binlog-order-commits"),
      MYSQL_TO_BE_IMPLEMENTED_OPTION("log-throttle-queries-not-using-indexes"),
      MYSQL_TO_BE_IMPLEMENTED_OPTION("end-markers-in-json"),
      MYSQL_TO_BE_IMPLEMENTED_OPTION("optimizer-trace-features"),     // OPTIMIZER_TRACE
      MYSQL_TO_BE_IMPLEMENTED_OPTION("optimizer-trace-offset"),       // OPTIMIZER_TRACE
      MYSQL_TO_BE_IMPLEMENTED_OPTION("optimizer-trace-limit"),        // OPTIMIZER_TRACE
      MYSQL_COMPATIBILITY_OPTION("server-id-bits"),
      MYSQL_TO_BE_IMPLEMENTED_OPTION("slave-rows-search-algorithms"), // HAVE_REPLICATION
      MYSQL_TO_BE_IMPLEMENTED_OPTION("slave-allow-batching"),         // HAVE_REPLICATION
      MYSQL_COMPATIBILITY_OPTION("slave-checkpoint-period"),      // HAVE_REPLICATION
      MYSQL_COMPATIBILITY_OPTION("slave-checkpoint-group"),       // HAVE_REPLICATION
      MYSQL_SUGGEST_ANALOG_OPTION("slave-pending-jobs-size-max", "--slave-parallel-max-queued"),  // HAVE_REPLICATION
      MYSQL_TO_BE_IMPLEMENTED_OPTION("sha256-password-private-key-path"), // HAVE_OPENSSL
      MYSQL_TO_BE_IMPLEMENTED_OPTION("sha256-password-public-key-path"),  // HAVE_OPENSSL

      /* The following options exist in 5.5 and 5.6 but not in 10.0 */
      MYSQL_SUGGEST_ANALOG_OPTION("abort-slave-event-count", "--debug-abort-slave-event-count"),
      MYSQL_SUGGEST_ANALOG_OPTION("disconnect-slave-event-count", "--debug-disconnect-slave-event-count"),
      MYSQL_SUGGEST_ANALOG_OPTION("exit-info", "--debug-exit-info"),
      MYSQL_SUGGEST_ANALOG_OPTION("max-binlog-dump-events", "--debug-max-binlog-dump-events"),
      MYSQL_SUGGEST_ANALOG_OPTION("sporadic-binlog-dump-fail", "--debug-sporadic-binlog-dump-fail"),
      MYSQL_COMPATIBILITY_OPTION("new"),
      MYSQL_COMPATIBILITY_OPTION("show_compatibility_56"),

      /* The following options were removed in 10.6 */
      MARIADB_REMOVED_OPTION("innodb-force-load-corrupted"),

      /* The following options were removed in 10.5 */
#if defined(__linux__)
      MARIADB_REMOVED_OPTION("super-large-pages"),
#endif
      MARIADB_REMOVED_OPTION("innodb-idle-flush-pct"),
      MARIADB_REMOVED_OPTION("innodb-locks-unsafe-for-binlog"),
      MARIADB_REMOVED_OPTION("innodb-rollback-segments"),
      MARIADB_REMOVED_OPTION("innodb-stats-sample-pages"),
      MARIADB_REMOVED_OPTION("max-long-data-size"),
      MARIADB_REMOVED_OPTION("multi-range-count"),
      MARIADB_REMOVED_OPTION("skip-bdb"),
      MARIADB_REMOVED_OPTION("thread-concurrency"),
      MARIADB_REMOVED_OPTION("timed-mutexes"),

      /* The following options were added after 5.6.10 */
      MYSQL_TO_BE_IMPLEMENTED_OPTION("rpl-stop-slave-timeout"),
      MYSQL_TO_BE_IMPLEMENTED_OPTION("validate-user-plugins"), // NO_EMBEDDED_ACCESS_CHECKS

      /* The following options were deprecated in 10.5 or earlier */
      MARIADB_REMOVED_OPTION("innodb-adaptive-max-sleep-delay"),
      MARIADB_REMOVED_OPTION("innodb-background-scrub-data-check-interval"),
      MARIADB_REMOVED_OPTION("innodb-background-scrub-data-compressed"),
      MARIADB_REMOVED_OPTION("innodb-background-scrub-data-interval"),
      MARIADB_REMOVED_OPTION("innodb-background-scrub-data-uncompressed"),
      MARIADB_REMOVED_OPTION("innodb-buffer-pool-instances"),
      MARIADB_REMOVED_OPTION("innodb-commit-concurrency"),
      MARIADB_REMOVED_OPTION("innodb-concurrency-tickets"),
      MARIADB_REMOVED_OPTION("innodb-file-format"),
      MARIADB_REMOVED_OPTION("innodb-large-prefix"),
      MARIADB_REMOVED_OPTION("innodb-lock-schedule-algorithm"),
      MARIADB_REMOVED_OPTION("innodb-log-checksums"),
      MARIADB_REMOVED_OPTION("innodb-log-compressed-pages"),
      MARIADB_REMOVED_OPTION("innodb-log-files-in-group"),
      MARIADB_REMOVED_OPTION("innodb-log-optimize-ddl"),
      MARIADB_REMOVED_OPTION("innodb-page-cleaners"),
      MARIADB_REMOVED_OPTION("innodb-replication-delay"),
      MARIADB_REMOVED_OPTION("innodb-scrub-log"),
      MARIADB_REMOVED_OPTION("innodb-scrub-log-speed"),
      MARIADB_REMOVED_OPTION("innodb-sync-array-size"),
      MARIADB_REMOVED_OPTION("innodb-thread-concurrency"),
      MARIADB_REMOVED_OPTION("innodb-thread-sleep-delay"),
      MARIADB_REMOVED_OPTION("innodb-undo-logs"),
      {0, 0, 0, 0, 0, 0, GET_NO_ARG, NO_ARG, 0, 0, 0, 0, 0, 0}
    };
    /*
      We need to eat any 'loose' arguments first before we conclude
      that there are unprocessed options.
    */
    my_getopt_skip_unknown= 0;
#ifdef WITH_WSREP
    if (wsrep_recovery)
      my_getopt_skip_unknown= TRUE;
#endif

    if ((ho_error= handle_options(&remaining_argc, &remaining_argv, removed_opts,
                                  mysqld_get_one_option)))
      unireg_abort(ho_error);
    /* Add back the program name handle_options removes */
    remaining_argc++;
    remaining_argv--;
    my_getopt_skip_unknown= TRUE;

#ifdef WITH_WSREP
    if (!wsrep_recovery)
    {
#endif
      if (remaining_argc > 1)
      {
        fprintf(stderr, "%s: Too many arguments (first extra is '%s').\n",
                my_progname, remaining_argv[1]);
        unireg_abort(1);
      }
#ifdef WITH_WSREP
    }
#endif
  }

  if (opt_abort)
    unireg_abort(0);

  if (init_io_cache_encryption())
    unireg_abort(1);

  /* if the errmsg.sys is not loaded, terminate to maintain behaviour */
  if (!DEFAULT_ERRMSGS[0][0])
    unireg_abort(1);  

  /* We have to initialize the storage engines before CSV logging */
  if (ha_init())
  {
    sql_print_error("Can't init databases");
    unireg_abort(1);
  }

  if (opt_bootstrap)
    log_output_options= LOG_FILE;
  else
    logger.init_log_tables();

  if (log_output_options & LOG_NONE)
  {
    /*
      Issue a warning if there were specified additional options to the
      log-output along with NONE. Probably this wasn't what user wanted.
    */
    if ((log_output_options & LOG_NONE) && (log_output_options & ~LOG_NONE))
      sql_print_warning("There were other values specified to "
                        "log-output besides NONE. Disabling slow "
                        "and general logs anyway.");
    logger.set_handlers(LOG_NONE, LOG_NONE);
  }
  else
  {
    /* fall back to the log files if tables are not present */
    LEX_CSTRING csv_name={STRING_WITH_LEN("csv")};
    if (!plugin_is_ready(&csv_name, MYSQL_STORAGE_ENGINE_PLUGIN))
    {
      /* purecov: begin inspected */
      sql_print_error("CSV engine is not present, falling back to the "
                      "log files");
      SYSVAR_AUTOSIZE(log_output_options, 
                      (log_output_options & ~LOG_TABLE) | LOG_FILE);
      /* purecov: end */
    }

    logger.set_handlers(global_system_variables.sql_log_slow ?
                        log_output_options:LOG_NONE,
                        opt_log ? log_output_options:LOG_NONE);
  }

  if (init_default_storage_engine(default_storage_engine, table_plugin))
    unireg_abort(1);

  if (default_tmp_storage_engine && !*default_tmp_storage_engine)
    default_tmp_storage_engine= NULL;

  if (enforced_storage_engine && !*enforced_storage_engine)
    enforced_storage_engine= NULL;

  if (init_default_storage_engine(default_tmp_storage_engine, tmp_table_plugin))
    unireg_abort(1);

  if (init_default_storage_engine(enforced_storage_engine, enforced_table_plugin))
    unireg_abort(1);

  if (init_gtid_pos_auto_engines())
    unireg_abort(1);

#ifdef USE_ARIA_FOR_TMP_TABLES
  if (!ha_storage_engine_is_enabled(maria_hton) && !opt_bootstrap)
  {
    sql_print_error("Aria engine is not enabled or did not start. The Aria engine must be enabled to continue as server was configured with --with-aria-tmp-tables");
    unireg_abort(1);
  }
#endif

#ifdef WITH_WSREP
  /*
    Now is the right time to initialize members of wsrep startup threads
    that rely on plugins and other related global system variables to be
    initialized. This initialization was not possible before, as plugins
    (and thus some global system variables) are initialized after wsrep
    startup threads are created.
    Note: This only needs to be done for rsync and mariabackup based SST
    methods.
  */
  if (wsrep_before_SE())
    wsrep_plugins_post_init();

  if (WSREP_ON && !opt_bin_log)
  {
    wsrep_emulate_bin_log= 1;
  }
#endif

  if (ddl_log_initialize())
    unireg_abort(1);

#ifndef EMBEDDED_LIBRARY
  start_handle_manager();
#endif

  tc_log= get_tc_log_implementation();

  if (tc_log->open(opt_bin_log ? opt_bin_logname : opt_tc_log_file))
  {
    sql_print_error("Can't init tc log");
    unireg_abort(1);
  }

  if (ha_recover(0))
    unireg_abort(1);

  if (opt_bin_log)
  {
    int error;
    mysql_mutex_t *log_lock= mysql_bin_log.get_log_lock();
    mysql_mutex_lock(log_lock);
    error= mysql_bin_log.open(opt_bin_logname, 0, 0,
                              WRITE_CACHE, max_binlog_size, 0, TRUE);
    mysql_mutex_unlock(log_lock);
    if (unlikely(error))
      unireg_abort(1);
  }

#ifdef HAVE_REPLICATION
  if (opt_bin_log)
  {
    if (binlog_expire_logs_seconds)
    {
      time_t purge_time= server_start_time - binlog_expire_logs_seconds;
      if (purge_time >= 0)
        mysql_bin_log.purge_logs_before_date(purge_time);
    }
  }
  else
  {
    if (binlog_expire_logs_seconds)
      sql_print_warning("You need to use --log-bin to make --expire-logs-days "
                        "or --binlog-expire-logs-seconds work.");
  }
#endif

  if (ddl_log_execute_recovery() > 0)
    unireg_abort(1);
  ha_signal_ddl_recovery_done();

  if (opt_myisam_log)
    (void) mi_log(1);

#if defined(HAVE_MLOCKALL) && defined(MCL_CURRENT) && !defined(EMBEDDED_LIBRARY)
  if (locked_in_memory)
  {
    int error;
    if (user_info)
    {
      DBUG_ASSERT(!getuid());
      if (setreuid((uid_t) -1, 0) == -1)
      {
        sql_perror("setreuid");
        unireg_abort(1);
      }
      error= mlockall(MCL_CURRENT);
      set_user(mysqld_user, user_info);
    }
    else
      error= mlockall(MCL_CURRENT);

    if (unlikely(error))
    {
      if (global_system_variables.log_warnings)
	sql_print_warning("Failed to lock memory. Errno: %d\n",errno);
      locked_in_memory= 0;
    }
  }
#else
  locked_in_memory= 0;
#endif
#ifdef PR_SET_THP_DISABLE
  /*
    Engine page buffers are now allocated.
    Disable transparent huge pages for all
    future allocations as these causes memory
    leaks.
  */
  prctl(PR_SET_THP_DISABLE, 1, 0, 0, 0);
#endif

  ft_init_stopwords();

  init_max_user_conn();
  init_global_user_stats();
  init_global_client_stats();
  if (!opt_bootstrap)
    servers_init(0);
  init_status_vars();
  DBUG_RETURN(0);
}


#ifndef EMBEDDED_LIBRARY

#ifndef DBUG_OFF
/*
  Debugging helper function to keep the locale database
  (see sql_locale.cc) and max_month_name_length and
  max_day_name_length variable values in consistent state.
*/
static void test_lc_time_sz()
{
  DBUG_ENTER("test_lc_time_sz");
  for (MY_LOCALE **loc= my_locales; *loc; loc++)
  {
    size_t max_month_len= 0;
    size_t max_day_len= 0;
    for (const char **month= (*loc)->month_names->type_names; *month; month++)
    {
      set_if_bigger(max_month_len,
                    my_numchars_mb(&my_charset_utf8mb3_general_ci,
                                   *month, *month + strlen(*month)));
    }
    for (const char **day= (*loc)->day_names->type_names; *day; day++)
    {
      set_if_bigger(max_day_len,
                    my_numchars_mb(&my_charset_utf8mb3_general_ci,
                                   *day, *day + strlen(*day)));
    }
    if ((*loc)->max_month_name_length != max_month_len ||
        (*loc)->max_day_name_length != max_day_len)
    {
      DBUG_PRINT("Wrong max day name(or month name) length for locale:",
                 ("%s", (*loc)->name));
      DBUG_ASSERT(0);
    }
  }
  DBUG_VOID_RETURN;
}
#endif//DBUG_OFF


int mysqld_main(int argc, char **argv)
{
#ifndef _WIN32
  /* We can't close stdin just now, because it may be booststrap mode. */
  bool please_close_stdin= fcntl(STDIN_FILENO, F_GETFD) >= 0;
#endif

  /*
    Perform basic thread library and malloc initialization,
    to be able to read defaults files and parse options.
  */
  my_progname= argv[0];
  sf_leaking_memory= 1; // no safemalloc memory leak reports if we exit early
  mysqld_server_started= mysqld_server_initialized= 0;

  if (init_early_variables())
    exit(1);

#ifdef WITH_PERFSCHEMA_STORAGE_ENGINE
  pre_initialize_performance_schema();
#endif /*WITH_PERFSCHEMA_STORAGE_ENGINE */

  if (my_init())                 // init my_sys library & pthreads
  {
    fprintf(stderr, "my_init() failed.");
    return 1;
  }

  orig_argc= argc;
  orig_argv= argv;
  my_defaults_mark_files= TRUE;
  load_defaults_or_exit(MYSQL_CONFIG_NAME, load_default_groups, &argc, &argv);
  defaults_argc= argc;
  defaults_argv= argv;
  remaining_argc= argc;
  remaining_argv= argv;

  /* Must be initialized early for comparison of options name */
  system_charset_info= &my_charset_utf8mb3_general_ci;

  sys_var_init();

#ifdef WITH_PERFSCHEMA_STORAGE_ENGINE
  /*
    Initialize the array of performance schema instrument configurations.
  */
  init_pfs_instrument_array();

  /*
    Logs generated while parsing the command line
    options are buffered and printed later.
  */
  buffered_logs.init();
  my_getopt_error_reporter= buffered_option_error_reporter;
  my_charset_error_reporter= buffered_option_error_reporter;

  pfs_param.m_pfs_instrument= const_cast<char*>("");
#endif /* WITH_PERFSCHEMA_STORAGE_ENGINE */
  my_timer_init(&sys_timer_info);

  int ho_error __attribute__((unused))= handle_early_options();

  /* fix tdc_size */
  if (IS_SYSVAR_AUTOSIZE(&tdc_size))
  {
    SYSVAR_AUTOSIZE(tdc_size, MY_MIN(400 + tdc_size / 2, 2000));
  }

#ifdef WITH_PERFSCHEMA_STORAGE_ENGINE
  if (ho_error == 0)
  {
    if (pfs_param.m_enabled  && !opt_help && !opt_bootstrap)
    {
      /* Add sizing hints from the server sizing parameters. */
      pfs_param.m_hints.m_table_definition_cache= tdc_size;
      pfs_param.m_hints.m_table_open_cache= tc_size;
      pfs_param.m_hints.m_max_connections= max_connections;
      pfs_param.m_hints.m_open_files_limit= open_files_limit;
      PSI_hook= initialize_performance_schema(&pfs_param);
      if (PSI_hook == NULL)
      {
        pfs_param.m_enabled= false;
        buffered_logs.buffer(WARNING_LEVEL,
                             "Performance schema disabled (reason: init failed).");
      }
    }
  }
#else
  /*
    Other provider of the instrumentation interface should
    initialize PSI_hook here:
    - HAVE_PSI_INTERFACE is for the instrumentation interface
    - WITH_PERFSCHEMA_STORAGE_ENGINE is for one implementation
      of the interface,
    but there could be alternate implementations, which is why
    these two defines are kept separate.
  */
#endif /* WITH_PERFSCHEMA_STORAGE_ENGINE */

#ifdef HAVE_PSI_INTERFACE
  /*
    Obtain the current performance schema instrumentation interface,
    if available.
  */
  if (PSI_hook)
  {
    PSI *psi_server= (PSI*) PSI_hook->get_interface(PSI_CURRENT_VERSION);
    if (likely(psi_server != NULL))
    {
      set_psi_server(psi_server);

      /*
        Now that we have parsed the command line arguments, and have
        initialized the performance schema itself, the next step is to
        register all the server instruments.
      */
      init_server_psi_keys();
      /* Instrument the main thread */
      PSI_thread *psi= PSI_CALL_new_thread(key_thread_main, NULL, 0);
      PSI_CALL_set_thread_os_id(psi);
      PSI_CALL_set_thread(psi);

      /*
        Now that some instrumentation is in place,
        recreate objects which were initialised early,
        so that they are instrumented as well.
      */
      my_thread_global_reinit();
    }
  }
#endif /* HAVE_PSI_INTERFACE */

  mysql_mutex_init(key_LOCK_error_log, &LOCK_error_log, MY_MUTEX_INIT_FAST);

  /* Initialize audit interface globals. Audit plugins are inited later. */
  mysql_audit_initialize();

  /*
    Perform basic logger initialization logger. Should be called after
    MY_INIT, as it initializes mutexes. Log tables are inited later.
  */
  logger.init_base();

#ifdef WITH_PERFSCHEMA_STORAGE_ENGINE
  if (ho_error)
  {
    /*
      Parsing command line option failed,
      Since we don't have a workable remaining_argc/remaining_argv
      to continue the server initialization, this is as far as this
      code can go.
      This is the best effort to log meaningful messages:
      - messages will be printed to stderr, which is not redirected yet,
      - messages will be printed in the NT event log, for windows.
    */
    buffered_logs.print();
    buffered_logs.cleanup();
    /*
      Not enough initializations for unireg_abort()
      Using exit() for windows.
    */
    exit (ho_error);
  }
#endif /* WITH_PERFSCHEMA_STORAGE_ENGINE */

#ifdef _CUSTOMSTARTUPCONFIG_
  if (_cust_check_startup())
  {
    / * _cust_check_startup will report startup failure error * /
    exit(1);
  }
#endif

  if (init_common_variables())
    unireg_abort(1);				// Will do exit

  init_signals();

  ulonglong new_thread_stack_size;
  new_thread_stack_size= my_setstacksize(&connection_attrib,
                                         (size_t)my_thread_stack_size);
  if (new_thread_stack_size != my_thread_stack_size)
  {
    if ((new_thread_stack_size < my_thread_stack_size) &&
        global_system_variables.log_warnings)
      sql_print_warning("Asked for %llu thread stack, but got %llu",
                        my_thread_stack_size, new_thread_stack_size);
    SYSVAR_AUTOSIZE(my_thread_stack_size, new_thread_stack_size);
  }

  select_thread=pthread_self();
  select_thread_in_use=1;

#ifdef HAVE_LIBWRAP
  libwrapName= my_progname+dirname_length(my_progname);
  openlog(libwrapName, LOG_PID, LOG_AUTH);
#endif

#ifndef DBUG_OFF
  test_lc_time_sz();
  srand((uint) time(NULL)); 
#endif

  /*
    We have enough space for fiddling with the argv, continue
  */
  check_data_home(mysql_real_data_home);
  if (my_setwd(mysql_real_data_home, opt_abort ? 0 : MYF(MY_WME)) && !opt_abort)
    unireg_abort(1);				/* purecov: inspected */

  /* Atomic write initialization must be done as root */
  my_init_atomic_write();

  if ((user_info= check_user(mysqld_user)))
  {
#if defined(HAVE_MLOCKALL) && defined(MCL_CURRENT)
    if (locked_in_memory) // getuid() == 0 here
      set_effective_user(user_info);
    else
#endif
      set_user(mysqld_user, user_info);
  }

#ifdef WITH_WSREP
  wsrep_set_wsrep_on(nullptr);
  if (WSREP_ON && wsrep_check_opts()) unireg_abort(1);
#endif

#ifdef _WIN32
  /* 
   The subsequent calls may take a long time : e.g. innodb log read.
   Thus set the long running service control manager timeout
  */
  my_report_svc_status(SERVICE_START_PENDING, NO_ERROR, slow_start_timeout);
#endif

  if (init_server_components())
    unireg_abort(1);

  init_ssl();
  network_init();

#ifdef WITH_WSREP
  // Recover and exit.
  if (wsrep_recovery)
  {
    select_thread_in_use= 0;
    if (WSREP_ON)
      wsrep_recover();
    else
      sql_print_information("WSREP: disabled, skipping position recovery");
    unireg_abort(0);
  }
#endif

  /*
    init signals & alarm
    After this we can't quit by a simple unireg_abort
  */
  start_signal_handler();				// Creates pidfile

  if (mysql_rm_tmp_tables() || acl_init(opt_noacl) ||
      my_tz_init((THD *)0, default_tz_name, opt_bootstrap))
    unireg_abort(1);

  if (!opt_noacl)
    (void) grant_init();

  udf_init();

  if (opt_bootstrap) /* If running with bootstrap, do not start replication. */
    opt_skip_slave_start= 1;

  binlog_unsafe_map_init();

#ifdef WITH_PERFSCHEMA_STORAGE_ENGINE
  initialize_performance_schema_acl(opt_bootstrap);
#endif

  initialize_information_schema_acl();

  /*
    Change EVENTS_ORIGINAL to EVENTS_OFF (the default value) as there is no
    point in using ORIGINAL during startup
  */
  if (Events::opt_event_scheduler == Events::EVENTS_ORIGINAL)
    Events::opt_event_scheduler= Events::EVENTS_OFF;

  Events::set_original_state(Events::opt_event_scheduler);
  if (Events::init((THD*) 0, opt_noacl || opt_bootstrap))
    unireg_abort(1);

#ifdef WITH_WSREP
  if (WSREP_ON)
  {
    if (opt_bootstrap)
    {
      /*! bootstrap wsrep init was taken care of above */
    }
    else
    {
      wsrep_init_globals();
      if (!wsrep_before_SE())
      {
        wsrep_init_startup(false);
      }
      wsrep_new_cluster= false;
      if (wsrep_cluster_address_exists())
      {
        WSREP_DEBUG("Startup creating %ld applier threads running %lu",
                wsrep_slave_threads - 1, wsrep_running_applier_threads);
        wsrep_create_appliers(wsrep_slave_threads - 1);
      }
    }
  }
#endif /* WITH_WSREP */

  if (opt_bootstrap)
  {
    select_thread_in_use= 0;                    // Allow 'kill' to work
    int bootstrap_error= bootstrap(mysql_stdin);
    if (!abort_loop)
      unireg_abort(bootstrap_error);
    else
    {
      sleep(2);                                 // Wait for kill
      exit(0);
    }
  }

  /* Copy default global rpl_filter to global_rpl_filter */
  copy_filter_setting(global_rpl_filter, get_or_create_rpl_filter("", 0));

  /*
    init_slave() must be called after the thread keys are created.
    Some parts of the code (e.g. SHOW STATUS LIKE 'slave_running' and other
    places) assume that active_mi != 0, so let's fail if it's 0 (out of
    memory); a message has already been printed.
  */
  if (init_slave() && !active_mi)
  {
    unireg_abort(1);
  }

  if (opt_init_file && *opt_init_file)
  {
    if (read_init_file(opt_init_file))
      unireg_abort(1);
  }

  disable_log_notes= 0; /* Startup done, now we can give notes again */

  if (IS_SYSVAR_AUTOSIZE(&server_version_ptr))
    sql_print_information(ER_DEFAULT(ER_STARTUP), my_progname, server_version,
                          (systemd_sock_activation ? "Systemd socket activated ports" :
                            (unix_sock_is_online ? mysqld_unix_port : (char*) "")),
                          mysqld_port, MYSQL_COMPILATION_COMMENT);
  else
  {
    char real_server_version[2 * SERVER_VERSION_LENGTH + 10];

    set_server_version(real_server_version, sizeof(real_server_version));
    safe_strcat(real_server_version, sizeof(real_server_version), "' as '");
    safe_strcat(real_server_version, sizeof(real_server_version),
		server_version);

    sql_print_information(ER_DEFAULT(ER_STARTUP), my_progname,
                          real_server_version,
                          (systemd_sock_activation ? "Systemd socket activated ports" :
                            (unix_sock_is_online ? mysqld_unix_port : (char*) "")),
                          mysqld_port, MYSQL_COMPILATION_COMMENT);
  }

#ifndef _WIN32
  // try to keep fd=0 busy
  if (please_close_stdin && !freopen("/dev/null", "r", stdin))
  {
    // fall back on failure
    fclose(stdin);
  }
#endif


  /* Signal threads waiting for server to be started */
  mysql_mutex_lock(&LOCK_server_started);
  mysqld_server_started= 1;
  mysql_cond_broadcast(&COND_server_started);
  mysql_mutex_unlock(&LOCK_server_started);

  (void)MYSQL_SET_STAGE(0 ,__FILE__, __LINE__);

  /* Memory used when everything is setup */
  start_memory_used= global_status_var.global_memory_used;

#ifdef _WIN32
  handle_connections_win();
#else
  handle_connections_sockets();

  mysql_mutex_lock(&LOCK_start_thread);
  select_thread_in_use=0;
  mysql_cond_broadcast(&COND_start_thread);
  mysql_mutex_unlock(&LOCK_start_thread);
#endif /* _WIN32 */

  /* Shutdown requested */
  char *user= shutdown_user.load(std::memory_order_relaxed);
  sql_print_information(ER_DEFAULT(ER_NORMAL_SHUTDOWN), my_progname,
                        user ? user : "unknown");
  if (user)
    my_free(user);

#ifdef WITH_WSREP
  /* Stop wsrep threads in case they are running. */
  if (wsrep_running_threads > 0)
  {
    wsrep_shutdown_replication();
  }
  /* Release threads if they are waiting in WSREP_SYNC_WAIT_UPTO_GTID */
  wsrep_gtid_server.signal_waiters(0, true);
#endif

  close_connections();
  ha_pre_shutdown();
  clean_up(1);
  sd_notify(0, "STATUS=MariaDB server is down");

  /* (void) pthread_attr_destroy(&connection_attrib); */

  DBUG_PRINT("quit",("Exiting main thread"));

  /*
    Disable the main thread instrumentation,
    to avoid recording events during the shutdown.
  */
  PSI_CALL_delete_current_thread();

#if (defined(HAVE_OPENSSL) && !defined(EMBEDDED_LIBRARY))
  ERR_remove_state(0);
#endif
  mysqld_exit(0);
  return 0;
}

#endif /* !EMBEDDED_LIBRARY */


static bool read_init_file(char *file_name)
{
  MYSQL_FILE *file;
  DBUG_ENTER("read_init_file");
  DBUG_PRINT("enter",("name: %s",file_name));
  if (!(file= mysql_file_fopen(key_file_init, file_name,
                               O_RDONLY, MYF(MY_WME))))
    DBUG_RETURN(TRUE);
  bootstrap(file);
  mysql_file_fclose(file, MYF(MY_WME));
  DBUG_RETURN(FALSE);
}


/**
  Increment number of created threads
*/
void inc_thread_created(void)
{
  statistic_increment(thread_created, &LOCK_status);
}

#ifndef EMBEDDED_LIBRARY

/*
   Simple scheduler that use the main thread to handle the request

   NOTES
     This is only used for debugging, when starting mysqld with
     --thread-handling=no-threads or --one-thread
*/

void handle_connection_in_main_thread(CONNECT *connect)
{
  do_handle_one_connection(connect, false);
}


/*
  Scheduler that uses one thread per connection
*/

void create_thread_to_handle_connection(CONNECT *connect)
{
  DBUG_ENTER("create_thread_to_handle_connection");

  if (thread_cache.enqueue(connect))
    DBUG_VOID_RETURN;

  /* Create new thread to handle connection */
  inc_thread_created();
  DBUG_PRINT("info",(("creating thread %lu"), (ulong) connect->thread_id));
  connect->prior_thr_create_utime= microsecond_interval_timer();

  pthread_t tmp;
  if (auto error= mysql_thread_create(key_thread_one_connection,
                                      &tmp, &connection_attrib,
                                      handle_one_connection, (void*) connect))
  {
    char error_message_buff[MYSQL_ERRMSG_SIZE];
    /* purecov: begin inspected */
    DBUG_PRINT("error", ("Can't create thread to handle request (error %d)",
                error));
    my_snprintf(error_message_buff, sizeof(error_message_buff),
                ER_DEFAULT(ER_CANT_CREATE_THREAD), error);
    connect->close_with_error(ER_CANT_CREATE_THREAD, error_message_buff,
                              ER_OUT_OF_RESOURCES);
    DBUG_VOID_RETURN;
    /* purecov: end */
  }
  DBUG_PRINT("info",("Thread created"));
  DBUG_VOID_RETURN;
}


/**
  Create new thread to handle incoming connection.

    This function will create new thread to handle the incoming
    connection.  If there are idle cached threads one will be used.
    'thd' will be pushed into 'threads'.

    In single-threaded mode (\#define ONE_THREAD) connection will be
    handled inside this function.

  @param[in,out] thd    Thread handle of future thread.
*/

void create_new_thread(CONNECT *connect)
{
  DBUG_ENTER("create_new_thread");

  /*
    Don't allow too many connections. We roughly check here that we allow
    only (max_connections + 1) connections.
  */
  if ((*connect->scheduler->connection_count)++ >=
      *connect->scheduler->max_connections + 1)
  {
    DBUG_PRINT("error",("Too many connections"));
    connect->close_with_error(0, NullS, ER_CON_COUNT_ERROR);
    DBUG_VOID_RETURN;
  }

  uint sum= connection_count + extra_connection_count;
  if (sum > max_used_connections)
    max_used_connections= sum;

  /*
    The initialization of thread_id is done in create_embedded_thd() for
    the embedded library.
    TODO: refactor this to avoid code duplication there
  */
  connect->thread_id= next_thread_id();
  connect->scheduler->add_connection(connect);

  DBUG_VOID_RETURN;
}
#endif /* EMBEDDED_LIBRARY */


	/* Handle new connections and spawn new process to handle them */

#ifndef EMBEDDED_LIBRARY

void handle_accepted_socket(MYSQL_SOCKET new_sock, MYSQL_SOCKET sock)
{
#ifdef HAVE_LIBWRAP
  {
    if (!sock.is_unix_domain_socket)
    {
      struct request_info req;
      signal(SIGCHLD, SIG_DFL);
      request_init(&req, RQ_DAEMON, libwrapName, RQ_FILE,
        mysql_socket_getfd(new_sock), NULL);
      my_fromhost(&req);
      if (!my_hosts_access(&req))
      {
        /*
          This may be stupid but refuse() includes an exit(0)
          which we surely don't want...
          clean_exit() - same stupid thing ...
        */
        syslog(deny_severity, "refused connect from %s",
          my_eval_client(&req));

        /*
          C++ sucks (the gibberish in front just translates the supplied
          sink function pointer in the req structure from a void (*sink)();
          to a void(*sink)(int) if you omit the cast, the C++ compiler
          will cry...
        */
        if (req.sink)
          ((void(*)(int))req.sink)(req.fd);

        (void)mysql_socket_shutdown(new_sock, SHUT_RDWR);
        (void)mysql_socket_close(new_sock);
        /*
          The connection was refused by TCP wrappers.
          There are no details (by client IP) available to update the
          host_cache.
        */
        statistic_increment(connection_errors_tcpwrap, &LOCK_status);
        return;
      }
    }
  }
#endif /* HAVE_LIBWRAP */

  DBUG_PRINT("info", ("Creating CONNECT for new connection"));

  if (auto connect= new CONNECT(new_sock,
                                sock.is_unix_domain_socket ?
                                VIO_TYPE_SOCKET : VIO_TYPE_TCPIP,
                                sock.is_extra_port ?
                                extra_thread_scheduler : thread_scheduler))
    create_new_thread(connect);
  else
  {
    /* Connect failure */
    (void)mysql_socket_close(new_sock);
    statistic_increment(aborted_connects, &LOCK_status);
    statistic_increment(connection_errors_internal, &LOCK_status);
  }
}

#ifndef _WIN32
static void set_non_blocking_if_supported(MYSQL_SOCKET sock)
{
#if !defined(NO_FCNTL_NONBLOCK)
  if (!(test_flags & TEST_BLOCKING))
  {
    int flags= fcntl(mysql_socket_getfd(sock), F_GETFL, 0);
#if defined(O_NONBLOCK)
    fcntl(mysql_socket_getfd(sock), F_SETFL, flags | O_NONBLOCK);
#elif defined(O_NDELAY)
    fcntl(mysql_socket_getfd(sock), F_SETFL, flags | O_NDELAY);
#endif
  }
#endif
}


void handle_connections_sockets()
{
  MYSQL_SOCKET sock= mysql_socket_invalid();
  uint error_count=0;
  struct sockaddr_storage cAddr;
  int retval;
#ifdef HAVE_POLL
  // for ip_sock, unix_sock and extra_ip_sock
  Dynamic_array<struct pollfd> fds(PSI_INSTRUMENT_MEM);
#else
  fd_set readFDs,clientFDs;
#endif

  DBUG_ENTER("handle_connections_sockets");

#ifdef HAVE_POLL
  for (size_t i= 0; i < listen_sockets.size(); i++)
  {
    struct pollfd local_fds;
    mysql_socket_set_thread_owner(listen_sockets.at(i));
    local_fds.fd= mysql_socket_getfd(listen_sockets.at(i));
    local_fds.events= POLLIN;
    fds.push(local_fds);
    set_non_blocking_if_supported(listen_sockets.at(i));
  }
#else
  FD_ZERO(&clientFDs);
  for (size_t i= 0; i < listen_sockets.size(); i++)
  {
    int fd= mysql_socket_getfd(listen_sockets.at(i));
    FD_SET(fd, &clientFDs);
    set_non_blocking_if_supported(listen_sockets.at(i));
  }
#endif

  sd_notify(0, "READY=1\n"
            "STATUS=Taking your SQL requests now...\n");

  DBUG_PRINT("general",("Waiting for connections."));
  while (!abort_loop)
  {
#ifdef HAVE_POLL
    retval= poll(fds.get_pos(0), fds.size(), -1);
#else
    readFDs=clientFDs;
    retval= select(FD_SETSIZE, &readFDs, NULL, NULL, NULL);
#endif

    if (retval < 0)
    {
      if (socket_errno != SOCKET_EINTR)
      {
        /*
          select(2)/poll(2) failed on the listening port.
          There is not much details to report about the client,
          increment the server global status variable.
        */
        statistic_increment(connection_errors_accept, &LOCK_status);
	if (!select_errors++ && !abort_loop)	/* purecov: inspected */
	  sql_print_error("Server: Got error %d from select",socket_errno); /* purecov: inspected */
      }
      continue;
    }

    if (abort_loop)
      break;

    /* Is this a new connection request ? */
#ifdef HAVE_POLL
    for (size_t i= 0; i < fds.size(); ++i)
    {
      if (fds.at(i).revents & POLLIN)
      {
        sock= listen_sockets.at(i);
        break;
      }
    }
#else  // HAVE_POLL
    for (size_t i=0; i < listen_sockets.size(); i++)
    {
      if (FD_ISSET(mysql_socket_getfd(listen_sockets.at(i)), &readFDs))
      {
        sock= listen_sockets.at(i);
        break;
      }
    }
#endif // HAVE_POLL

    for (uint retry=0; retry < MAX_ACCEPT_RETRY && !abort_loop; retry++)
    {
      size_socket length= sizeof(struct sockaddr_storage);
      MYSQL_SOCKET new_sock;

      new_sock= mysql_socket_accept(key_socket_client_connection, sock,
                                    (struct sockaddr *)(&cAddr),
                                    &length);
      if (mysql_socket_getfd(new_sock) != INVALID_SOCKET)
        handle_accepted_socket(new_sock, sock);
      else if (socket_errno != SOCKET_EINTR && socket_errno != SOCKET_EAGAIN)
      {
        /*
          accept(2) failed on the listening port.
          There is not much details to report about the client,
          increment the server global status variable.
        */
        statistic_increment(connection_errors_accept, &LOCK_status);
        if ((error_count++ & 255) == 0) // This can happen often
          sql_perror("Error in accept");
        if (socket_errno == SOCKET_ENFILE || socket_errno == SOCKET_EMFILE)
          sleep(1); // Give other threads some time
        break;
      }
    }
  }
  sd_notify(0, "STOPPING=1\n"
            "STATUS=Shutdown in progress\n");
  DBUG_VOID_RETURN;
}

#endif /* _WIN32*/
#endif /* EMBEDDED_LIBRARY */


/****************************************************************************
  Handle start options
******************************************************************************/


/**
  Process command line options flagged as 'early'.
  Some components needs to be initialized as early as possible,
  because the rest of the server initialization depends on them.
  Options that needs to be parsed early includes:
  - the performance schema, when compiled in,
  - options related to the help,
  - options related to the bootstrap
  The performance schema needs to be initialized as early as possible,
  before to-be-instrumented objects of the server are initialized.
*/

int handle_early_options()
{
  int ho_error;
  DYNAMIC_ARRAY all_early_options;

  /* Skip unknown options so that they may be processed later */
  my_getopt_skip_unknown= TRUE;

  /* prepare all_early_options array */
  my_init_dynamic_array(PSI_NOT_INSTRUMENTED, &all_early_options,
                        sizeof(my_option), 100, 25, MYF(0));
  add_many_options(&all_early_options, pfs_early_options,
                  array_elements(pfs_early_options));
  sys_var_add_options(&all_early_options, sys_var::PARSE_EARLY);
  add_terminator(&all_early_options);

  ho_error= handle_options(&remaining_argc, &remaining_argv,
                           (my_option*)(all_early_options.buffer),
                           mysqld_get_one_option);
  if (ho_error == 0)
  {
    /* Add back the program name handle_options removes */
    remaining_argc++;
    remaining_argv--;
  }

  delete_dynamic(&all_early_options);

  return ho_error;
}

/**
  System variables are automatically command-line options (few
  exceptions are documented in sys_var.h), so don't need
  to be listed here.
*/

struct my_option my_long_options[]=
{
  {"help", '?', "Display this help and exit.", 
   &opt_help, &opt_help, 0, GET_BOOL, NO_ARG, 0, 0, 0, 0,
   0, 0},
  {"allow-suspicious-udfs", 0,
   "Allows use of UDFs consisting of only one symbol xxx() "
   "without corresponding xxx_init() or xxx_deinit(). That also means "
   "that one can load any function from any library, for example exit() "
   "from libc.so",
   &opt_allow_suspicious_udfs, &opt_allow_suspicious_udfs,
   0, GET_BOOL, NO_ARG, 0, 0, 0, 0, 0, 0},
  {"ansi", 'a', "Use ANSI SQL syntax instead of MySQL syntax. This mode "
   "will also set transaction isolation level 'serializable'.", 0, 0, 0,
   GET_NO_ARG, NO_ARG, 0, 0, 0, 0, 0, 0},
  /*
    Because Sys_var_bit does not support command-line options, we need to
    explicitly add one for --autocommit
  */
  {"autocommit", 0, "Set default value for autocommit (0 or 1)",
   &opt_autocommit, &opt_autocommit, 0,
   GET_BOOL, OPT_ARG, 1, 0, 0, 0, 0, NULL},
  {"binlog-do-db", OPT_BINLOG_DO_DB,
   "Tells the master it should log updates for the specified database, "
   "and exclude all others not explicitly mentioned.",
   0, 0, 0, GET_STR, REQUIRED_ARG, 0, 0, 0, 0, 0, 0},
  {"binlog-ignore-db", OPT_BINLOG_IGNORE_DB,
   "Tells the master that updates to the given database should not be logged to the binary log.",
   0, 0, 0, GET_STR, REQUIRED_ARG, 0, 0, 0, 0, 0, 0},
  {"binlog-row-event-max-size", 0,
   "The maximum size of a row-based binary log event in bytes. Rows will be "
   "grouped into events smaller than this size if possible. "
   "The value has to be a multiple of 256.",
   &opt_binlog_rows_event_max_size, &opt_binlog_rows_event_max_size,
   0, GET_ULONG, REQUIRED_ARG,
   /* def_value */ 8192, /* min_value */  256, /* max_value */ UINT_MAX32-1,
   /* sub_size */     0, /* block_size */ 256,
   /* app_type */ 0
  },
#ifndef DISABLE_GRANT_OPTIONS
  {"bootstrap", OPT_BOOTSTRAP, "Used by mysql installation scripts.", 0, 0, 0,
   GET_NO_ARG, NO_ARG, 0, 0, 0, 0, 0, 0},
#endif
  {"character-set-client-handshake", 0,
   "Don't ignore client side character set value sent during handshake.",
   &opt_character_set_client_handshake,
   &opt_character_set_client_handshake,
    0, GET_BOOL, NO_ARG, 1, 0, 0, 0, 0, 0},
  {"character-set-filesystem", 0,
   "Set the filesystem character set.",
   &character_set_filesystem_name,
   &character_set_filesystem_name,
   0, GET_STR, REQUIRED_ARG, 0, 0, 0, 0, 0, 0 },
  {"character-set-server", 'C', "Set the default character set.",
   &default_character_set_name, &default_character_set_name,
   0, GET_STR, REQUIRED_ARG, 0, 0, 0, 0, 0, 0 },
  {"chroot", 'r', "Chroot mysqld daemon during startup.",
   &mysqld_chroot, &mysqld_chroot, 0, GET_STR, REQUIRED_ARG,
   0, 0, 0, 0, 0, 0},
  {"collation-server", 0, "Set the default collation.",
   &default_collation_name, &default_collation_name,
   0, GET_STR, REQUIRED_ARG, 0, 0, 0, 0, 0, 0 },
  {"console", OPT_CONSOLE, "Write error output on screen; don't remove the console window on windows.",
   &opt_console, &opt_console, 0, GET_BOOL, NO_ARG, 0, 0, 0,
   0, 0, 0},
#ifdef DBUG_OFF
  {"debug", '#', "Built in DBUG debugger. Disabled in this build.",
   &current_dbug_option, &current_dbug_option, 0, GET_STR, OPT_ARG,
   0, 0, 0, 0, 0, 0},
#endif
#ifdef HAVE_REPLICATION
  {"debug-abort-slave-event-count", 0,
   "Option used by mysql-test for debugging and testing of replication.",
   &abort_slave_event_count,  &abort_slave_event_count,
   0, GET_INT, REQUIRED_ARG, 0, 0, 0, 0, 0, 0},
#endif /* HAVE_REPLICATION */
#ifndef DBUG_OFF
  {"debug-assert", 0,
   "Allow DBUG_ASSERT() to invoke assert()",
   &my_assert, &my_assert,
   0, GET_BOOL, OPT_ARG, 1, 0, 0, 0, 0, 0},
  {"debug-assert-on-error", 0,
   "Do an assert in various functions if we get a fatal error",
   &my_assert_on_error, &my_assert_on_error,
   0, GET_BOOL, NO_ARG, 0, 0, 0, 0, 0, 0},
  {"debug-assert-if-crashed-table", 0,
   "Do an assert in handler::print_error() if we get a crashed table",
   &debug_assert_if_crashed_table, &debug_assert_if_crashed_table,
   0, GET_BOOL, NO_ARG, 0, 0, 0, 0, 0, 0},
#endif
#ifdef HAVE_REPLICATION
  {"debug-disconnect-slave-event-count", 0,
   "Option used by mysql-test for debugging and testing of replication.",
   &disconnect_slave_event_count, &disconnect_slave_event_count,
   0, GET_INT, REQUIRED_ARG, 0, 0, 0, 0, 0, 0},
#endif /* HAVE_REPLICATION */
  {"debug-exit-info", 'T', "Used for debugging. Use at your own risk.",
   0, 0, 0, GET_LONG, OPT_ARG, 0, 0, 0, 0, 0, 0},
  {"debug-gdb", 0,
   "Set up signals usable for debugging.",
   &opt_debugging, &opt_debugging,
   0, GET_BOOL, NO_ARG, 0, 0, 0, 0, 0, 0},
#ifdef HAVE_REPLICATION
  {"debug-max-binlog-dump-events", 0,
   "Option used by mysql-test for debugging and testing of replication.",
   &max_binlog_dump_events, &max_binlog_dump_events, 0,
   GET_INT, REQUIRED_ARG, 0, 0, 0, 0, 0, 0},
#endif /* HAVE_REPLICATION */
  {"debug-no-sync", 0,
   "Disables system sync calls. Only for running tests or debugging!",
   &my_disable_sync, &my_disable_sync, 0, GET_BOOL, NO_ARG, 0, 0, 0, 0, 0, 0},
#ifdef HAVE_REPLICATION
  {"debug-sporadic-binlog-dump-fail", 0,
   "Option used by mysql-test for debugging and testing of replication.",
   &opt_sporadic_binlog_dump_fail,
   &opt_sporadic_binlog_dump_fail, 0, GET_BOOL, NO_ARG, 0, 0, 0, 0, 0,
   0},
#endif /* HAVE_REPLICATION */
#ifndef DBUG_OFF
  {"debug-assert-on-not-freed-memory", 0,
   "Assert if we found problems with memory allocation",
   &debug_assert_on_not_freed_memory,
   &debug_assert_on_not_freed_memory, 0, GET_BOOL, NO_ARG, 1, 0, 0, 0, 0,
   0},
#endif /* DBUG_OFF */
  /* default-storage-engine should have "MyISAM" as def_value. Instead
     of initializing it here it is done in init_common_variables() due
     to a compiler bug in Sun Studio compiler. */
  {"default-storage-engine", 0, "The default storage engine for new tables",
   &default_storage_engine, 0, 0, GET_STR, REQUIRED_ARG,
   0, 0, 0, 0, 0, 0 },
  {"default-tmp-storage-engine", 0,
    "The default storage engine for user-created temporary tables",
   &default_tmp_storage_engine, 0, 0, GET_STR, REQUIRED_ARG,
   0, 0, 0, 0, 0, 0 },
  {"default-time-zone", 0, "Set the default time zone.",
   &default_tz_name, &default_tz_name,
   0, GET_STR, REQUIRED_ARG, 0, 0, 0, 0, 0, 0 },
#if defined(ENABLED_DEBUG_SYNC)
  {"debug-sync-timeout", OPT_DEBUG_SYNC_TIMEOUT,
   "Enable the debug sync facility "
   "and optionally specify a default wait timeout in seconds. "
   "A zero value keeps the facility disabled.",
   &opt_debug_sync_timeout, 0,
   0, GET_UINT, OPT_ARG, 0, 0, UINT_MAX, 0, 0, 0},
#endif /* defined(ENABLED_DEBUG_SYNC) */
#ifdef HAVE_OPENSSL
  {"des-key-file", 0,
   "Load keys for des_encrypt() and des_encrypt from given file.",
   &des_key_file, &des_key_file, 0, GET_STR, REQUIRED_ARG,
   0, 0, 0, 0, 0, 0},
#endif /* HAVE_OPENSSL */
#ifdef HAVE_STACKTRACE
  {"stack-trace", 0 , "Print a symbolic stack trace on failure",
   &opt_stack_trace, &opt_stack_trace, 0, GET_BOOL, NO_ARG, 1, 0, 0, 0, 0, 0},
#endif /* HAVE_STACKTRACE */
  {"enforce-storage-engine", 0, "Force the use of a storage engine for new tables",
   &enforced_storage_engine, 0, 0, GET_STR, REQUIRED_ARG,
   0, 0, 0, 0, 0, 0 },
  {"external-locking", 0, "Use system (external) locking (disabled by "
   "default).  With this option enabled you can run myisamchk to test "
   "(not repair) tables while the MySQL server is running. Disable with "
   "--skip-external-locking.", &opt_external_locking, &opt_external_locking,
   0, GET_BOOL, NO_ARG, 0, 0, 0, 0, 0, 0},
  /* We must always support the next option to make scripts like mysqltest
     easier to do */
  {"flashback", 0,
   "Setup the server to use flashback. This enables binary log in row mode and will enable extra logging for DDL's needed by flashback feature",
   &opt_support_flashback, &opt_support_flashback,
   0, GET_BOOL, NO_ARG, 0, 0, 0, 0, 0, 0},
  {"gdb", 0,
   "Set up signals usable for debugging. Deprecated, use --debug-gdb instead.",
   &opt_debugging, &opt_debugging,
   0, GET_BOOL, NO_ARG, 0, 0, 0, 0, 0, 0},
  {"gtid-pos-auto-engines", 0,
   "List of engines for which to automatically create a "
   "mysql.gtid_slave_pos_ENGINE table, if a transaction using that engine "
   "is replicated. This can be used to avoid introducing cross-engine "
   "transactions, if engines are used different from that used by table "
   "mysql.gtid_slave_pos",
   &gtid_pos_auto_engines, 0, 0, GET_STR, REQUIRED_ARG,
   0, 0, 0, 0, 0, 0 },
#ifdef HAVE_SOLARIS_LARGE_PAGES
  {"super-large-pages", 0, "Enable support for super large pages.",
   &opt_super_large_pages, &opt_super_large_pages, 0,
   GET_BOOL, OPT_ARG, 0, 0, 1, 0, 1, 0},
#endif
  {"language", 'L',
   "Client error messages in given language. May be given as a full path. "
   "Deprecated. Use --lc-messages-dir instead.",
   0, 0, 0,
   GET_STR, REQUIRED_ARG, 0, 0, 0, 0, 0, 0},
  {"lc-messages", 0,
   "Set the language used for the error messages.",
   &lc_messages, &lc_messages, 0, GET_STR, REQUIRED_ARG,
   0, 0, 0, 0, 0, 0 },
  {"lc-time-names", 0,
   "Set the language used for the month names and the days of the week.",
   &lc_time_names_name, &lc_time_names_name,
   0, GET_STR, REQUIRED_ARG, 0, 0, 0, 0, 0, 0 },
  {"log-basename", OPT_LOG_BASENAME,
   "Basename for all log files and the .pid file. This sets all log file "
   "names at once (in 'datadir') and is normally the only option you need "
   "for specifying log files. Sets names for --log-bin, --log-bin-index, "
   "--relay-log, --relay-log-index, --general-log-file, "
   "--log-slow-query-log-file, --log-error-file, and --pid-file",
   &opt_log_basename, &opt_log_basename, 0, GET_STR, REQUIRED_ARG,
   0, 0, 0, 0, 0, 0},
  {"log-bin", OPT_BIN_LOG,
   "Log update queries in binary format. Optional argument should be name for "
   "binary log. If not given "
   "'datadir'/'log-basename'-bin or 'datadir'/mysql-bin will be used (the later if "
   "--log-basename is not specified). We strongly recommend to use either "
   "--log-basename or specify a filename to ensure that replication doesn't "
   "stop if the real hostname of the computer changes.",
   &opt_bin_logname, &opt_bin_logname, 0, GET_STR,
   OPT_ARG, 0, 0, 0, 0, 0, 0},
  {"log-bin-index", 0,
   "File that holds the names for last binary log files.",
   &opt_binlog_index_name, &opt_binlog_index_name, 0, GET_STR,
   REQUIRED_ARG, 0, 0, 0, 0, 0, 0},
  {"relay-log-index", 0,
   "The location and name to use for the file that keeps a list of the last "
   "relay logs",
   &opt_relaylog_index_name, &opt_relaylog_index_name, 0, GET_STR,
   REQUIRED_ARG, 0, 0, 0, 0, 0, 0},
  {"log-ddl-recovery", 0,
   "Path to file used for recovery of DDL statements after a crash",
   &opt_ddl_recovery_file, &opt_ddl_recovery_file, 0, GET_STR,
   REQUIRED_ARG, 0, 0, 0, 0, 0, 0},
  {"log-isam", OPT_ISAM_LOG, "Log all MyISAM changes to file.",
   &myisam_log_filename, &myisam_log_filename, 0, GET_STR,
   OPT_ARG, 0, 0, 0, 0, 0, 0},
  {"log-short-format", 0,
   "Don't log extra information to update and slow-query logs.",
   &opt_short_log_format, &opt_short_log_format,
   0, GET_BOOL, NO_ARG, 0, 0, 0, 0, 0, 0},
  {"log-tc", 0,
   "Path to transaction coordinator log (used for transactions that affect "
   "more than one storage engine, when binary log is disabled).",
   &opt_tc_log_file, &opt_tc_log_file, 0, GET_STR,
   REQUIRED_ARG, 0, 0, 0, 0, 0, 0},
  {"master-info-file", 0,
   "The location and name of the file that remembers the master and where "
   "the I/O replication thread is in the master's binlogs. Defaults to "
   "master.info",
   &master_info_file, &master_info_file, 0, GET_STR,
   REQUIRED_ARG, 0, 0, 0, 0, 0, 0},
  {"master-retry-count", 0,
   "The number of tries the slave will make to connect to the master before giving up.",
   &master_retry_count, &master_retry_count, 0, GET_ULONG,
   REQUIRED_ARG, 100000, 0, 0, 0, 0, 0},
#ifdef HAVE_REPLICATION
  {"init-rpl-role", 0, "Set the replication role",
   &rpl_status, &rpl_status, &rpl_role_typelib,
   GET_ENUM, REQUIRED_ARG, 0, 0, 0, 0, 0, 0},
#endif /* HAVE_REPLICATION */
  {"memlock", 0, "Lock mysqld in memory.", &locked_in_memory,
   &locked_in_memory, 0, GET_BOOL, NO_ARG, 0, 0, 0, 0, 0, 0},
  {"old-style-user-limits", 0,
   "Enable old-style user limits (before 5.0.3, user resources were counted "
   "per each user+host vs. per account).",
   &opt_old_style_user_limits, &opt_old_style_user_limits,
   0, GET_BOOL, NO_ARG, 0, 0, 0, 0, 0, 0},
  {"port-open-timeout", 0,
   "Maximum time in seconds to wait for the port to become free. "
   "(Default: No wait).", &mysqld_port_timeout, &mysqld_port_timeout, 0,
   GET_UINT, REQUIRED_ARG, 0, 0, 0, 0, 0, 0},
  {"replicate-do-db", OPT_REPLICATE_DO_DB,
   "Tells the slave thread to restrict replication to the specified database. "
   "To specify more than one database, use the directive multiple times, "
   "once for each database. Note that this will only work if you do not use "
   "cross-database queries such as UPDATE some_db.some_table SET foo='bar' "
   "while having selected a different or no database. If you need cross "
   "database updates to work, make sure you have 3.23.28 or later, and use "
   "replicate-wild-do-table=db_name.%.",
   0, 0, 0, GET_STR | GET_ASK_ADDR, REQUIRED_ARG, 0, 0, 0, 0, 0, 0},
  {"replicate-do-table", OPT_REPLICATE_DO_TABLE,
   "Tells the slave thread to restrict replication to the specified table. "
   "To specify more than one table, use the directive multiple times, once "
   "for each table. This will work for cross-database updates, in contrast "
   "to replicate-do-db.", 0, 0, 0, GET_STR | GET_ASK_ADDR, REQUIRED_ARG, 0, 0, 0, 0, 0, 0},
  {"replicate-ignore-db", OPT_REPLICATE_IGNORE_DB,
   "Tells the slave thread to not replicate to the specified database. To "
   "specify more than one database to ignore, use the directive multiple "
   "times, once for each database. This option will not work if you use "
   "cross database updates. If you need cross database updates to work, "
   "make sure you have 3.23.28 or later, and use replicate-wild-ignore-"
   "table=db_name.%. ", 0, 0, 0, GET_STR | GET_ASK_ADDR, REQUIRED_ARG, 0, 0, 0, 0, 0, 0},
  {"replicate-ignore-table", OPT_REPLICATE_IGNORE_TABLE,
   "Tells the slave thread to not replicate to the specified table. To specify "
   "more than one table to ignore, use the directive multiple times, once for "
   "each table. This will work for cross-database updates, in contrast to "
   "replicate-ignore-db.", 0, 0, 0, GET_STR | GET_ASK_ADDR, REQUIRED_ARG, 0, 0, 0, 0, 0, 0},
  {"replicate-rewrite-db", OPT_REPLICATE_REWRITE_DB,
   "Updates to a database with a different name than the original. Example: "
   "replicate-rewrite-db=master_db_name->slave_db_name.",
   0, 0, 0, GET_STR | GET_ASK_ADDR, REQUIRED_ARG, 0, 0, 0, 0, 0, 0},
#ifdef HAVE_REPLICATION
  {"replicate-same-server-id", 0,
   "In replication, if set to 1, do not skip events having our server id. "
   "Default value is 0 (to break infinite loops in circular replication). "
   "Can't be set to 1 if --log-slave-updates is used.",
   &replicate_same_server_id, &replicate_same_server_id,
   0, GET_BOOL, NO_ARG, 0, 0, 0, 0, 0, 0},
#endif
  {"replicate-wild-do-table", OPT_REPLICATE_WILD_DO_TABLE,
   "Tells the slave thread to restrict replication to the tables that match "
   "the specified wildcard pattern. To specify more than one table, use the "
   "directive multiple times, once for each table. This will work for cross-"
   "database updates. Example: replicate-wild-do-table=foo%.bar% will "
   "replicate only updates to tables in all databases that start with foo "
   "and whose table names start with bar.",
   0, 0, 0, GET_STR | GET_ASK_ADDR, REQUIRED_ARG, 0, 0, 0, 0, 0, 0},
  {"replicate-wild-ignore-table", OPT_REPLICATE_WILD_IGNORE_TABLE,
   "Tells the slave thread to not replicate to the tables that match the "
   "given wildcard pattern. To specify more than one table to ignore, use "
   "the directive multiple times, once for each table. This will work for "
   "cross-database updates. Example: replicate-wild-ignore-table=foo%.bar% "
   "will not do updates to tables in databases that start with foo and whose "
   "table names start with bar.",
   0, 0, 0, GET_STR | GET_ASK_ADDR, REQUIRED_ARG, 0, 0, 0, 0, 0, 0},
  {"safe-mode", OPT_SAFE, "Skip some optimize stages (for testing). Deprecated.",
   0, 0, 0, GET_NO_ARG, NO_ARG, 0, 0, 0, 0, 0, 0},
  {"safe-user-create", 0,
   "Don't allow new user creation by the user who has no write privileges to the mysql.user table.",
   &opt_safe_user_create, &opt_safe_user_create, 0, GET_BOOL,
   NO_ARG, 0, 0, 0, 0, 0, 0},
  {"show-slave-auth-info", 0,
   "Show user and password in SHOW SLAVE HOSTS on this master.",
   &opt_show_slave_auth_info, &opt_show_slave_auth_info, 0,
   GET_BOOL, NO_ARG, 0, 0, 0, 0, 0, 0},
  {"silent-startup", OPT_SILENT, "Don't print [Note] to the error log during startup.",
   &opt_silent_startup, &opt_silent_startup, 0, GET_BOOL, NO_ARG, 0, 0, 0, 0, 0, 0},
#ifndef DISABLE_GRANT_OPTIONS
  {"skip-grant-tables", 0,
   "Start without grant tables. This gives all users FULL ACCESS to all tables.",
   &opt_noacl, &opt_noacl, 0, GET_BOOL, NO_ARG, 0, 0, 0, 0, 0,
   0},
#endif
  {"skip-host-cache", OPT_SKIP_HOST_CACHE, "Don't cache host names.", 0, 0, 0,
   GET_NO_ARG, NO_ARG, 0, 0, 0, 0, 0, 0},
  {"skip-slave-start", 0,
   "If set, slave is not autostarted.", &opt_skip_slave_start,
   &opt_skip_slave_start, 0, GET_BOOL, NO_ARG, 0, 0, 0, 0, 0, 0},
#ifdef HAVE_REPLICATION
  {"slave-parallel-mode", OPT_SLAVE_PARALLEL_MODE,
   "Controls what transactions are applied in parallel when using "
   "--slave-parallel-threads. Possible values: \"optimistic\" tries to "
   "apply most transactional DML in parallel, and handles any conflicts "
   "with rollback and retry. \"conservative\" limits parallelism in an "
   "effort to avoid any conflicts. \"aggressive\" tries to maximise the "
   "parallelism, possibly at the cost of increased conflict rate. "
   "\"minimal\" only parallelizes the commit steps of transactions. "
   "\"none\" disables parallel apply completely.",
   &opt_slave_parallel_mode, &opt_slave_parallel_mode,
   &slave_parallel_mode_typelib, GET_ENUM | GET_ASK_ADDR, REQUIRED_ARG,
   SLAVE_PARALLEL_CONSERVATIVE, 0, 0, 0, 0, 0},
#endif
#if defined(_WIN32) && !defined(EMBEDDED_LIBRARY)
  {"slow-start-timeout", 0,
   "Maximum number of milliseconds that the service control manager should wait "
   "before trying to kill the windows service during startup"
   "(Default: 15000).", &slow_start_timeout, &slow_start_timeout, 0,
   GET_ULONG, REQUIRED_ARG, 15000, 0, 0, 0, 0, 0},
#endif
#ifdef HAVE_OPENSSL
  {"ssl", 0,
   "Enable SSL for connection (automatically enabled if an ssl option is used).",
   &opt_use_ssl, &opt_use_ssl, 0, GET_BOOL, OPT_ARG, 0, 0, 0,
   0, 0, 0},
#endif
#ifdef _WIN32
  {"standalone", 0,
  "Dummy option to start as a standalone program (NT).", 0, 0, 0, GET_NO_ARG,
   NO_ARG, 0, 0, 0, 0, 0, 0},
#endif
  {"symbolic-links", 's', "Enable symbolic link support.",
   &my_use_symdir, &my_use_symdir, 0, GET_BOOL, NO_ARG,
   /*
     The system call realpath() produces warnings under valgrind and
     purify. These are not suppressed: instead we disable symlinks
     option if compiled with valgrind support.
     Also disable by default on Windows, due to high overhead for checking .sym 
     files.
   */
   IF_WIN(0,1), 0, 0, 0, 0, 0},
  {"sysdate-is-now", 0,
   "Non-default option to alias SYSDATE() to NOW() to make it safe-replicable. "
   "Since 5.0, SYSDATE() returns a `dynamic' value different for different "
   "invocations, even within the same statement.",
   &global_system_variables.sysdate_is_now,
   0, 0, GET_BOOL, NO_ARG, 0, 0, 1, 0, 1, 0},
  {"tc-heuristic-recover", 0,
   "Decision to use in heuristic recover process",
   &tc_heuristic_recover, &tc_heuristic_recover,
   &tc_heuristic_recover_typelib, GET_ENUM, REQUIRED_ARG, 0, 0, 0, 0, 0, 0},
  {"temp-pool", 0,
#if (ENABLE_TEMP_POOL)
   "Using this option will cause most temporary files created to use a small "
   "set of names, rather than a unique name for each new file. Deprecated.",
#else
   "This option is ignored on this OS.",
#endif
   &use_temp_pool, &use_temp_pool, 0, GET_BOOL, NO_ARG, 0,
   0, 0, 0, 0, 0},
  {"transaction-isolation", 0,
   "Default transaction isolation level",
   &global_system_variables.tx_isolation,
   &global_system_variables.tx_isolation, &tx_isolation_typelib,
   GET_ENUM, REQUIRED_ARG, ISO_REPEATABLE_READ, 0, 0, 0, 0, 0},
  {"transaction-read-only", 0,
   "Default transaction access mode. "
   "True if transactions are read-only.",
   &global_system_variables.tx_read_only,
   &global_system_variables.tx_read_only, 0,
   GET_BOOL, OPT_ARG, 0, 0, 0, 0, 0, 0},
  {"user", 'u', "Run mysqld daemon as user.", 0, 0, 0, GET_STR, REQUIRED_ARG,
   0, 0, 0, 0, 0, 0},
  {"verbose", 'v', "Used with --help option for detailed help.",
   &opt_verbose, &opt_verbose, 0, GET_BOOL, NO_ARG, 0, 0, 0, 0, 0, 0},
  {"version", 'V', "Output version information and exit.", 0, 0, 0, GET_STR,
   OPT_ARG, 0, 0, 0, 0, 0, 0},
  {"plugin-load", OPT_PLUGIN_LOAD,
   "Semicolon-separated list of plugins to load, where each plugin is "
   "specified as ether a plugin_name=library_file pair or only a library_file. "
   "If the latter case, all plugins from a given library_file will be loaded.",
   0, 0, 0,
   GET_STR, REQUIRED_ARG, 0, 0, 0, 0, 0, 0},
  {"plugin-load-add", OPT_PLUGIN_LOAD_ADD,
   "Optional semicolon-separated list of plugins to load. This option adds "
   "to the list specified by --plugin-load in an incremental way. "
   "It can be specified many times, adding more plugins every time.",
   0, 0, 0,
    GET_STR, REQUIRED_ARG, 0, 0, 0, 0, 0, 0},
  {"table_cache", 0, "Deprecated; use --table-open-cache instead.",
   &tc_size, &tc_size, 0, GET_ULONG,
   REQUIRED_ARG, TABLE_OPEN_CACHE_DEFAULT, 1, 512*1024L, 0, 1, 0},
#ifdef WITH_WSREP
  {"wsrep-new-cluster", 0, "Bootstrap a cluster. It works by overriding the "
   "current value of wsrep_cluster_address. It is recommended not to add this "
   "option to the config file as this will trigger bootstrap on every server "
   "start.", &wsrep_new_cluster, &wsrep_new_cluster, 0, GET_BOOL, NO_ARG,
   0, 0, 0, 0, 0, 0},
#endif
};

static int show_queries(THD *thd, SHOW_VAR *var, void *,
                        system_status_var *, enum_var_type)
{
  var->type= SHOW_LONGLONG;
  var->value= &thd->query_id;
  return 0;
}


static int show_net_compression(THD *thd, SHOW_VAR *var, void *,
                                system_status_var *, enum_var_type)
{
  var->type= SHOW_MY_BOOL;
  var->value= &thd->net.compress;
  return 0;
}

static int show_starttime(THD *thd, SHOW_VAR *var, void *buff,
                          system_status_var *, enum_var_type)
{
  var->type= SHOW_LONG;
  var->value= buff;
  *((long *)buff)= (long) (thd->query_start() - server_start_time);
  return 0;
}

#ifdef ENABLED_PROFILING
static int show_flushstatustime(THD *thd, SHOW_VAR *var, void *buff,
                                system_status_var *, enum_var_type)
{
  var->type= SHOW_LONG;
  var->value= buff;
  *((long *)buff)= (long) (thd->query_start() - flush_status_time);
  return 0;
}
#endif

#ifdef HAVE_REPLICATION
static int show_rpl_status(THD *, SHOW_VAR *var, void *, system_status_var *,
                           enum_var_type)
{
  var->type= SHOW_CHAR;
  var->value= const_cast<char*>(rpl_status_type[(int)rpl_status]);
  return 0;
}

static int show_slave_running(THD *thd, SHOW_VAR *var, void *buff,
                              system_status_var *, enum_var_type)
{
  if (Master_info *mi=
      get_master_info(&thd->variables.default_master_connection,
                      Sql_condition::WARN_LEVEL_NOTE))
  {
    *((my_bool*) buff)=
      (mi->slave_running == MYSQL_SLAVE_RUN_READING &&
       mi->rli.slave_running != MYSQL_SLAVE_NOT_RUN);
    mi->release();
    var->type= SHOW_MY_BOOL;
    var->value= buff;
  }
  else
    var->type= SHOW_UNDEF;
  return 0;
}


/* How many masters this slave is connected to */


static int show_slaves_running(THD *, SHOW_VAR *var, void *buff,
                               system_status_var *, enum_var_type)
{
  var->type= SHOW_LONGLONG;
  var->value= buff;

  *((longlong *)buff)= any_slave_sql_running(false);

  return 0;
}


static int show_slave_received_heartbeats(THD *thd, SHOW_VAR *var, void *buff,
                                          system_status_var *, enum_var_type)
{
  if (Master_info *mi=
      get_master_info(&thd->variables.default_master_connection,
                           Sql_condition::WARN_LEVEL_NOTE))
  {
    *((longlong *)buff)= mi->received_heartbeats;
    mi->release();
    var->type= SHOW_LONGLONG;
    var->value= buff;
  }
  else
    var->type= SHOW_UNDEF;
  return 0;
}


static int show_heartbeat_period(THD *thd, SHOW_VAR *var, void *buff,
                                 system_status_var *, enum_var_type)
{
  if (Master_info *mi=
      get_master_info(&thd->variables.default_master_connection,
                      Sql_condition::WARN_LEVEL_NOTE))
  {
    sprintf(static_cast<char*>(buff), "%.3f", mi->heartbeat_period);
    mi->release();
    var->type= SHOW_CHAR;
    var->value= buff;
  }
  else
    var->type= SHOW_UNDEF;
  return 0;
}


#endif /* HAVE_REPLICATION */

static int show_open_tables(THD *, SHOW_VAR *var, void *buff,
                            system_status_var *, enum_var_type)
{
  var->type= SHOW_LONG;
  var->value= buff;
  *((long *) buff)= (long) tc_records();
  return 0;
}

static int show_prepared_stmt_count(THD *, SHOW_VAR *var, void *buff,
                                    system_status_var *, enum_var_type)
{
  var->type= SHOW_LONG;
  var->value= buff;
  mysql_mutex_lock(&LOCK_prepared_stmt_count);
  *((long *)buff)= (long)prepared_stmt_count;
  mysql_mutex_unlock(&LOCK_prepared_stmt_count);
  return 0;
}

static int show_table_definitions(THD *, SHOW_VAR *var, void *buff,
                                  system_status_var *, enum_var_type)
{
  var->type= SHOW_LONG;
  var->value= buff;
  *((long *) buff)= (long) tdc_records();
  return 0;
}


#if defined(HAVE_OPENSSL) && !defined(EMBEDDED_LIBRARY)

/*
   Functions relying on SSL
   Note: In the show_ssl_* functions, we need to check if we have a
         valid vio-object since this isn't always true, specifically
         when session_status or global_status is requested from
         inside an Event.
 */

static int show_ssl_get_version(THD *thd, SHOW_VAR *var, void *,
                                system_status_var *, enum_var_type)
{
  var->type= SHOW_CHAR;
  if( thd->vio_ok() && thd->net.vio->ssl_arg )
    var->value= const_cast<char*>(SSL_get_version((SSL*) thd->net.vio->ssl_arg));
  else
    var->value= const_cast<char*>("");
  return 0;
}

static int show_ssl_get_default_timeout(THD *thd, SHOW_VAR *var, void *buff,
                                        system_status_var *, enum_var_type)
{
  var->type= SHOW_LONG;
  var->value= buff;
  if( thd->vio_ok() && thd->net.vio->ssl_arg )
    *((long *)buff)= (long)SSL_get_default_timeout((SSL*)thd->net.vio->ssl_arg);
  else
    *((long *)buff)= 0;
  return 0;
}

static int show_ssl_get_verify_mode(THD *thd, SHOW_VAR *var, void *buff,
                                    system_status_var *, enum_var_type)
{
  var->type= SHOW_LONG;
  var->value= buff;
#ifndef HAVE_WOLFSSL
  if( thd->net.vio && thd->net.vio->ssl_arg )
    *((long *)buff)= (long)SSL_get_verify_mode((SSL*)thd->net.vio->ssl_arg);
  else
    *((long *)buff)= 0;
#else
  *((long *)buff)= 0;
#endif
  return 0;
}

static int show_ssl_get_verify_depth(THD *thd, SHOW_VAR *var, void *buff,
                                     system_status_var *, enum_var_type)
{
  var->type= SHOW_LONG;
  var->value= buff;
  if( thd->vio_ok() && thd->net.vio->ssl_arg )
    *((long *)buff)= (long)SSL_get_verify_depth((SSL*)thd->net.vio->ssl_arg);
  else
    *((long *)buff)= 0;

  return 0;
}

static int show_ssl_get_cipher(THD *thd, SHOW_VAR *var, void *buff,
                               system_status_var *, enum_var_type)
{
  var->type= SHOW_CHAR;
  if( thd->vio_ok() && thd->net.vio->ssl_arg )
    var->value= const_cast<char*>(SSL_get_cipher((SSL*) thd->net.vio->ssl_arg));
  else
    var->value= const_cast<char*>("");
  return 0;
}

static int show_ssl_get_cipher_list(THD *thd, SHOW_VAR *var, void *buf,
                                    system_status_var *, enum_var_type)
{
  char *buff= static_cast<char*>(buf);
  var->type= SHOW_CHAR;
  var->value= buff;
  if (thd->vio_ok() && thd->net.vio->ssl_arg)
  {
    int i;
    const char *p;
    char *end= buff + SHOW_VAR_FUNC_BUFF_SIZE;
    for (i=0; (p= SSL_get_cipher_list((SSL*) thd->net.vio->ssl_arg,i)) &&
               buff < end; i++)
    {
      buff= strnmov(buff, p, end-buff-1);
      *buff++= ':';
    }
    if (i)
      buff--;
  }
  *buff=0;
  return 0;
}

#define SHOW_FNAME(name)                        \
    rpl_semi_sync_master_show_##name

#define DEF_SHOW_FUNC(name, show_type)                                       \
    static  int SHOW_FNAME(name)(MYSQL_THD thd, SHOW_VAR *var, void *buff,   \
                                 system_status_var *status_var,              \
                                 enum_var_type var_type)                     \
    {                                                                        \
      repl_semisync_master.set_export_stats();                                 \
      var->type= show_type;                                                  \
      var->value= (char *)&rpl_semi_sync_master_##name;                      \
      return 0;                                                              \
    }

DEF_SHOW_FUNC(status, SHOW_BOOL)
DEF_SHOW_FUNC(clients, SHOW_LONG)
DEF_SHOW_FUNC(wait_sessions, SHOW_LONG)
DEF_SHOW_FUNC(trx_wait_time, SHOW_LONGLONG)
DEF_SHOW_FUNC(trx_wait_num, SHOW_LONGLONG)
DEF_SHOW_FUNC(net_wait_time, SHOW_LONGLONG)
DEF_SHOW_FUNC(net_wait_num, SHOW_LONGLONG)
DEF_SHOW_FUNC(avg_net_wait_time, SHOW_LONG)
DEF_SHOW_FUNC(avg_trx_wait_time, SHOW_LONG)


static char *
my_asn1_time_to_string(const ASN1_TIME *time, char *buf, size_t len)
{
  int n_read;
  char *res= NULL;
  BIO *bio= BIO_new(BIO_s_mem());

  if (bio == NULL)
    return NULL;

  if (!ASN1_TIME_print(bio, const_cast<ASN1_TIME*>(time)))
    goto end;

  n_read= BIO_read(bio, buf, (int) (len - 1));

  if (n_read > 0)
  {
    buf[n_read]= 0;
    res= buf;
  }

end:
  BIO_free(bio);
  return res;
}


/**
  Handler function for the 'ssl_get_server_not_before' variable

  @param      thd  the mysql thread structure
  @param      var  the data for the variable
  @param[out] buf  the string to put the value of the variable into

  @return          status
  @retval     0    success
*/

static int
show_ssl_get_server_not_before(THD *thd, SHOW_VAR *var, void *buff,
                               system_status_var *, enum_var_type)
{
  var->type= SHOW_CHAR;
  if(thd->vio_ok() && thd->net.vio->ssl_arg)
  {
    SSL *ssl= (SSL*) thd->net.vio->ssl_arg;
    X509 *cert= SSL_get_certificate(ssl);
    const ASN1_TIME *not_before= X509_get0_notBefore(cert);

    var->value= my_asn1_time_to_string(not_before, static_cast<char*>(buff),
                                       SHOW_VAR_FUNC_BUFF_SIZE);
    if (!var->value)
      return 1;
    var->value= buff;
  }
  else
    var->value= empty_c_string;
  return 0;
}


/**
  Handler function for the 'ssl_get_server_not_after' variable

  @param      thd  the mysql thread structure
  @param      var  the data for the variable
  @param[out] buf  the string to put the value of the variable into

  @return          status
  @retval     0    success
*/

static int
show_ssl_get_server_not_after(THD *thd, SHOW_VAR *var, void *buff,
                              system_status_var *, enum_var_type)
{
  var->type= SHOW_CHAR;
  if(thd->vio_ok() && thd->net.vio->ssl_arg)
  {
    SSL *ssl= (SSL*) thd->net.vio->ssl_arg;
    X509 *cert= SSL_get_certificate(ssl);
    const ASN1_TIME *not_after= X509_get0_notAfter(cert);

    var->value= my_asn1_time_to_string(not_after, static_cast<char*>(buff),
                                       SHOW_VAR_FUNC_BUFF_SIZE);
    if (!var->value)
      return 1;
  }
  else
    var->value= empty_c_string;
  return 0;
}

#endif /* HAVE_OPENSSL && !EMBEDDED_LIBRARY */

static int show_default_keycache(THD *thd, SHOW_VAR *var, void *buff,
                                 system_status_var *, enum_var_type)
{
  struct st_data {
    KEY_CACHE_STATISTICS stats;
    SHOW_VAR var[9];
  } *data;
  SHOW_VAR *v;

  data=(st_data *)buff;
  v= data->var;

  var->type= SHOW_ARRAY;
  var->value= v;

  get_key_cache_statistics(dflt_key_cache, 0, &data->stats);

#define set_one_keycache_var(X,Y)       \
  v->name= X;                           \
  v->type= SHOW_LONGLONG;               \
  v->value= &data->stats.Y;      \
  v++;

  set_one_keycache_var("blocks_not_flushed", blocks_changed);
  set_one_keycache_var("blocks_unused",      blocks_unused);
  set_one_keycache_var("blocks_used",        blocks_used);
  set_one_keycache_var("blocks_warm",        blocks_warm);
  set_one_keycache_var("read_requests",      read_requests);
  set_one_keycache_var("reads",              reads);
  set_one_keycache_var("write_requests",     write_requests);
  set_one_keycache_var("writes",             writes);

  v->name= 0;

  DBUG_ASSERT((char*)(v+1) <= static_cast<char*>(buff) + SHOW_VAR_FUNC_BUFF_SIZE);

#undef set_one_keycache_var

  return 0;
}


static int show_memory_used(THD *thd, SHOW_VAR *var, void *buff,
                            struct system_status_var *status_var,
                            enum enum_var_type scope)
{
  var->type= SHOW_LONGLONG;
  var->value= buff;
  if (scope == OPT_GLOBAL)
  {
    calc_sum_of_all_status_if_needed(status_var);
    *(longlong*) buff= (status_var->global_memory_used +
                        status_var->local_memory_used);
  }
  else
    *(longlong*) buff= status_var->local_memory_used;
  return 0;
}


#ifndef DBUG_OFF
static int debug_status_func(THD *thd, SHOW_VAR *var, void *buff,
                             system_status_var *, enum_var_type)
{
#define add_var(X,Y,Z)                  \
  v->name= X;                           \
  v->value= (char*)Y;                   \
  v->type= Z;                           \
  v++;

  var->type= SHOW_ARRAY;
  var->value= buff;

  SHOW_VAR *v= (SHOW_VAR *)buff;

  if (_db_keyword_(0, "role_merge_stats", 1))
  {
    static SHOW_VAR roles[]= {
      {"global",  &role_global_merges,  SHOW_ULONG},
      {"db",      &role_db_merges,      SHOW_ULONG},
      {"table",   &role_table_merges,   SHOW_ULONG},
      {"column",  &role_column_merges,  SHOW_ULONG},
      {"routine", &role_routine_merges, SHOW_ULONG},
      {NullS, NullS, SHOW_LONG}
    };

    add_var("role_merges", roles, SHOW_ARRAY);
  }

  v->name= 0;

#undef add_var

  return 0;
}
#endif

#ifdef HAVE_POOL_OF_THREADS
static int show_threadpool_idle_threads(THD *, SHOW_VAR *var, void *buff,
                                        system_status_var *, enum_var_type)
{
  var->type= SHOW_INT;
  var->value= buff;
  *(int *)buff= tp_get_idle_thread_count(); 
  return 0;
}


static int show_threadpool_threads(THD *, SHOW_VAR *var, void *buff,
                                   system_status_var *, enum_var_type)
{
  var->type= SHOW_INT;
  var->value= buff;
  *(reinterpret_cast<int*>(buff))= tp_get_thread_count();
  return 0;
}
#endif


static int show_cached_thread_count(THD *thd, SHOW_VAR *var, char *buff,
                                    enum enum_var_type scope)
{
  var->type= SHOW_LONG;
  var->value= buff;
  *(reinterpret_cast<ulong*>(buff))= thread_cache.size();
  return 0;
}


/*
  Variables shown by SHOW STATUS in alphabetical order
*/

SHOW_VAR status_vars[]= {
  {"Aborted_clients",          (char*) &aborted_threads,        SHOW_LONG},
  {"Aborted_connects",         (char*) &aborted_connects,       SHOW_LONG},
  {"Aborted_connects_preauth", (char*) &aborted_connects_preauth, SHOW_LONG},
  {"Acl",                      (char*) acl_statistics,          SHOW_ARRAY},
  {"Access_denied_errors",     (char*) offsetof(STATUS_VAR, access_denied_errors), SHOW_LONG_STATUS},
  {"Binlog_bytes_written",     (char*) offsetof(STATUS_VAR, binlog_bytes_written), SHOW_LONGLONG_STATUS},
  {"Binlog_cache_disk_use",    (char*) &binlog_cache_disk_use,  SHOW_LONG},
  {"Binlog_cache_use",         (char*) &binlog_cache_use,       SHOW_LONG},
  {"Binlog_stmt_cache_disk_use",(char*) &binlog_stmt_cache_disk_use,  SHOW_LONG},
  {"Binlog_stmt_cache_use",    (char*) &binlog_stmt_cache_use,       SHOW_LONG},
  {"Busy_time",                (char*) offsetof(STATUS_VAR, busy_time), SHOW_DOUBLE_STATUS},
  {"Bytes_received",           (char*) offsetof(STATUS_VAR, bytes_received), SHOW_LONGLONG_STATUS},
  {"Bytes_sent",               (char*) offsetof(STATUS_VAR, bytes_sent), SHOW_LONGLONG_STATUS},
  {"Column_compressions",      (char*) offsetof(STATUS_VAR, column_compressions), SHOW_LONG_STATUS},
  {"Column_decompressions",    (char*) offsetof(STATUS_VAR, column_decompressions), SHOW_LONG_STATUS},
  {"Com",                      (char*) com_status_vars, SHOW_ARRAY},
  {"Compression",              (char*) &show_net_compression, SHOW_SIMPLE_FUNC},
  {"Connections",              (char*) &global_thread_id,         SHOW_LONG_NOFLUSH},
  {"Connection_errors_accept", (char*) &connection_errors_accept, SHOW_LONG},
  {"Connection_errors_internal", (char*) &connection_errors_internal, SHOW_LONG},
  {"Connection_errors_max_connections", (char*) &connection_errors_max_connection, SHOW_LONG},
  {"Connection_errors_peer_address", (char*) &connection_errors_peer_addr, SHOW_LONG},
  {"Connection_errors_select", (char*) &connection_errors_select, SHOW_LONG},
  {"Connection_errors_tcpwrap", (char*) &connection_errors_tcpwrap, SHOW_LONG},
  {"Cpu_time",                 (char*) offsetof(STATUS_VAR, cpu_time), SHOW_DOUBLE_STATUS},
  {"Created_tmp_disk_tables",  (char*) offsetof(STATUS_VAR, created_tmp_disk_tables_), SHOW_LONG_STATUS},
  {"Created_tmp_files",	       (char*) &my_tmp_file_created,	SHOW_LONG},
  {"Created_tmp_tables",       (char*) offsetof(STATUS_VAR, created_tmp_tables_), SHOW_LONG_STATUS},
#ifndef DBUG_OFF
  SHOW_FUNC_ENTRY("Debug",     &debug_status_func),
#endif
  {"Delayed_errors",           (char*) &delayed_insert_errors,  SHOW_LONG},
  {"Delayed_insert_threads",   (char*) &delayed_insert_threads, SHOW_LONG_NOFLUSH},
  {"Delayed_writes",           (char*) &delayed_insert_writes,  SHOW_LONG},
  {"Delete_scan",	       (char*) offsetof(STATUS_VAR, delete_scan_count), SHOW_LONG_STATUS},
  {"Empty_queries",            (char*) offsetof(STATUS_VAR, empty_queries), SHOW_LONG_STATUS},
  {"Executed_events",          (char*) &executed_events, SHOW_LONG_NOFLUSH },
  {"Executed_triggers",        (char*) offsetof(STATUS_VAR, executed_triggers), SHOW_LONG_STATUS},
  {"Feature_check_constraint", (char*) &feature_check_constraint, SHOW_LONG },
  {"Feature_custom_aggregate_functions", (char*) offsetof(STATUS_VAR, feature_custom_aggregate_functions), SHOW_LONG_STATUS},
  {"Feature_delay_key_write",  (char*) &feature_files_opened_with_delayed_keys, SHOW_LONG },
  {"Feature_dynamic_columns",  (char*) offsetof(STATUS_VAR, feature_dynamic_columns), SHOW_LONG_STATUS},
  {"Feature_fulltext",         (char*) offsetof(STATUS_VAR, feature_fulltext), SHOW_LONG_STATUS},
  {"Feature_gis",              (char*) offsetof(STATUS_VAR, feature_gis), SHOW_LONG_STATUS},
  {"Feature_insert_returning",   (char*)offsetof(STATUS_VAR, feature_insert_returning), SHOW_LONG_STATUS},
  {"Feature_invisible_columns",   (char*) offsetof(STATUS_VAR, feature_invisible_columns), SHOW_LONG_STATUS},
  {"Feature_json",             (char*) offsetof(STATUS_VAR, feature_json), SHOW_LONG_STATUS},
  {"Feature_locale",           (char*) offsetof(STATUS_VAR, feature_locale), SHOW_LONG_STATUS},
  {"Feature_subquery",         (char*) offsetof(STATUS_VAR, feature_subquery), SHOW_LONG_STATUS},
  {"Feature_system_versioning",   (char*) offsetof(STATUS_VAR, feature_system_versioning), SHOW_LONG_STATUS},
  {"Feature_application_time_periods", (char*) offsetof(STATUS_VAR, feature_application_time_periods), SHOW_LONG_STATUS},
  {"Feature_timezone",         (char*) offsetof(STATUS_VAR, feature_timezone), SHOW_LONG_STATUS},
  {"Feature_trigger",          (char*) offsetof(STATUS_VAR, feature_trigger), SHOW_LONG_STATUS},
  {"Feature_window_functions", (char*) offsetof(STATUS_VAR, feature_window_functions), SHOW_LONG_STATUS},
  {"Feature_xml",              (char*) offsetof(STATUS_VAR, feature_xml), SHOW_LONG_STATUS},
  {"Handler_commit",           (char*) offsetof(STATUS_VAR, ha_commit_count), SHOW_LONG_STATUS},
  {"Handler_delete",           (char*) offsetof(STATUS_VAR, ha_delete_count), SHOW_LONG_STATUS},
  {"Handler_discover",         (char*) offsetof(STATUS_VAR, ha_discover_count), SHOW_LONG_STATUS},
  {"Handler_external_lock",    (char*) offsetof(STATUS_VAR, ha_external_lock_count), SHOW_LONG_STATUS},
  {"Handler_icp_attempts",     (char*) offsetof(STATUS_VAR, ha_icp_attempts), SHOW_LONG_STATUS},
  {"Handler_icp_match",        (char*) offsetof(STATUS_VAR, ha_icp_match), SHOW_LONG_STATUS},
  {"Handler_mrr_init",         (char*) offsetof(STATUS_VAR, ha_mrr_init_count),  SHOW_LONG_STATUS},
  {"Handler_mrr_key_refills",  (char*) offsetof(STATUS_VAR, ha_mrr_key_refills_count), SHOW_LONG_STATUS},
  {"Handler_mrr_rowid_refills",(char*) offsetof(STATUS_VAR, ha_mrr_rowid_refills_count), SHOW_LONG_STATUS},
  {"Handler_prepare",          (char*) offsetof(STATUS_VAR, ha_prepare_count),  SHOW_LONG_STATUS},
  {"Handler_read_first",       (char*) offsetof(STATUS_VAR, ha_read_first_count), SHOW_LONG_STATUS},
  {"Handler_read_key",         (char*) offsetof(STATUS_VAR, ha_read_key_count), SHOW_LONG_STATUS},
  {"Handler_read_last",        (char*) offsetof(STATUS_VAR, ha_read_last_count), SHOW_LONG_STATUS},
  {"Handler_read_next",        (char*) offsetof(STATUS_VAR, ha_read_next_count), SHOW_LONG_STATUS},
  {"Handler_read_prev",        (char*) offsetof(STATUS_VAR, ha_read_prev_count), SHOW_LONG_STATUS},
  {"Handler_read_retry",       (char*) offsetof(STATUS_VAR, ha_read_retry_count), SHOW_LONG_STATUS},
  {"Handler_read_rnd",         (char*) offsetof(STATUS_VAR, ha_read_rnd_count), SHOW_LONG_STATUS},
  {"Handler_read_rnd_deleted", (char*) offsetof(STATUS_VAR, ha_read_rnd_deleted_count), SHOW_LONG_STATUS},
  {"Handler_read_rnd_next",    (char*) offsetof(STATUS_VAR, ha_read_rnd_next_count), SHOW_LONG_STATUS},
  {"Handler_rollback",         (char*) offsetof(STATUS_VAR, ha_rollback_count), SHOW_LONG_STATUS},
  {"Handler_savepoint",        (char*) offsetof(STATUS_VAR, ha_savepoint_count), SHOW_LONG_STATUS},
  {"Handler_savepoint_rollback",(char*) offsetof(STATUS_VAR, ha_savepoint_rollback_count), SHOW_LONG_STATUS},
  {"Handler_tmp_delete",       (char*) offsetof(STATUS_VAR, ha_tmp_delete_count), SHOW_LONG_STATUS},
  {"Handler_tmp_update",       (char*) offsetof(STATUS_VAR, ha_tmp_update_count), SHOW_LONG_STATUS},
  {"Handler_tmp_write",        (char*) offsetof(STATUS_VAR, ha_tmp_write_count), SHOW_LONG_STATUS},
  {"Handler_update",           (char*) offsetof(STATUS_VAR, ha_update_count), SHOW_LONG_STATUS},
  {"Handler_write",            (char*) offsetof(STATUS_VAR, ha_write_count), SHOW_LONG_STATUS},
  SHOW_FUNC_ENTRY("Key",       &show_default_keycache),
  {"Last_query_cost",          (char*) offsetof(STATUS_VAR, last_query_cost), SHOW_DOUBLE_STATUS},
#ifndef DBUG_OFF
  {"malloc_calls",             (char*) &malloc_calls, SHOW_LONG},
#endif
  {"Max_statement_time_exceeded", (char*) offsetof(STATUS_VAR, max_statement_time_exceeded), SHOW_LONG_STATUS},
  {"Master_gtid_wait_count",   (char*) offsetof(STATUS_VAR, master_gtid_wait_count), SHOW_LONG_STATUS},
  {"Master_gtid_wait_timeouts", (char*) offsetof(STATUS_VAR, master_gtid_wait_timeouts), SHOW_LONG_STATUS},
  {"Master_gtid_wait_time",    (char*) offsetof(STATUS_VAR, master_gtid_wait_time), SHOW_LONG_STATUS},
  {"Max_used_connections",     (char*) &max_used_connections,  SHOW_LONG},
  {"Memory_used",              (char*) &show_memory_used, SHOW_SIMPLE_FUNC},
  {"Memory_used_initial",      (char*) &start_memory_used, SHOW_LONGLONG},
  {"Resultset_metadata_skipped", (char *) offsetof(STATUS_VAR, skip_metadata_count),SHOW_LONG_STATUS},
  {"Not_flushed_delayed_rows", (char*) &delayed_rows_in_use,    SHOW_LONG_NOFLUSH},
  {"Open_files",               (char*) &my_file_opened,         SHOW_SINT},
  {"Open_streams",             (char*) &my_stream_opened,       SHOW_LONG_NOFLUSH},
  {"Open_table_definitions",   (char*) &show_table_definitions, SHOW_SIMPLE_FUNC},
  {"Open_tables",              (char*) &show_open_tables,       SHOW_SIMPLE_FUNC},
  {"Opened_files",             (char*) &my_file_total_opened, SHOW_LONG_NOFLUSH},
  {"Opened_plugin_libraries",  (char*) &dlopen_count, SHOW_LONG},
  {"Opened_table_definitions", (char*) offsetof(STATUS_VAR, opened_shares), SHOW_LONG_STATUS},
  {"Opened_tables",            (char*) offsetof(STATUS_VAR, opened_tables), SHOW_LONG_STATUS},
  {"Opened_views",             (char*) offsetof(STATUS_VAR, opened_views), SHOW_LONG_STATUS},
  {"Prepared_stmt_count",      (char*) &show_prepared_stmt_count, SHOW_SIMPLE_FUNC},
  {"Rows_sent",                (char*) offsetof(STATUS_VAR, rows_sent), SHOW_LONGLONG_STATUS},
  {"Rows_read",                (char*) offsetof(STATUS_VAR, rows_read), SHOW_LONGLONG_STATUS},
  {"Rows_tmp_read",            (char*) offsetof(STATUS_VAR, rows_tmp_read), SHOW_LONGLONG_STATUS},
#ifdef HAVE_REPLICATION
  SHOW_FUNC_ENTRY("Rpl_semi_sync_master_status", &SHOW_FNAME(status)),
  SHOW_FUNC_ENTRY("Rpl_semi_sync_master_clients", &SHOW_FNAME(clients)),
  {"Rpl_semi_sync_master_yes_tx", (char*) &rpl_semi_sync_master_yes_transactions, SHOW_LONG},
  {"Rpl_semi_sync_master_no_tx", (char*) &rpl_semi_sync_master_no_transactions, SHOW_LONG},
  SHOW_FUNC_ENTRY("Rpl_semi_sync_master_wait_sessions", &SHOW_FNAME(wait_sessions)),
  {"Rpl_semi_sync_master_no_times", (char*) &rpl_semi_sync_master_off_times, SHOW_LONG},
  {"Rpl_semi_sync_master_timefunc_failures", (char*) &rpl_semi_sync_master_timefunc_fails, SHOW_LONG},
  {"Rpl_semi_sync_master_wait_pos_backtraverse", (char*) &rpl_semi_sync_master_wait_pos_backtraverse, SHOW_LONG},
  SHOW_FUNC_ENTRY("Rpl_semi_sync_master_tx_wait_time", &SHOW_FNAME(trx_wait_time)),
  SHOW_FUNC_ENTRY("Rpl_semi_sync_master_tx_waits", &SHOW_FNAME(trx_wait_num)),
  SHOW_FUNC_ENTRY("Rpl_semi_sync_master_tx_avg_wait_time", &SHOW_FNAME(avg_trx_wait_time)),
  SHOW_FUNC_ENTRY("Rpl_semi_sync_master_net_wait_time", &SHOW_FNAME(net_wait_time)),
  SHOW_FUNC_ENTRY("Rpl_semi_sync_master_net_waits", &SHOW_FNAME(net_wait_num)),
  SHOW_FUNC_ENTRY("Rpl_semi_sync_master_net_avg_wait_time", &SHOW_FNAME(avg_net_wait_time)),
  {"Rpl_semi_sync_master_request_ack", (char*) &rpl_semi_sync_master_request_ack, SHOW_LONGLONG},
  {"Rpl_semi_sync_master_get_ack", (char*)&rpl_semi_sync_master_get_ack, SHOW_LONGLONG},
  SHOW_FUNC_ENTRY("Rpl_semi_sync_slave_status",  &rpl_semi_sync_enabled),
  {"Rpl_semi_sync_slave_send_ack", (char*) &rpl_semi_sync_slave_send_ack, SHOW_LONGLONG},
#endif /* HAVE_REPLICATION */
#ifdef HAVE_QUERY_CACHE
  {"Qcache_free_blocks",       (char*) &query_cache.free_memory_blocks, SHOW_LONG_NOFLUSH},
  {"Qcache_free_memory",       (char*) &query_cache.free_memory, SHOW_LONG_NOFLUSH},
  {"Qcache_hits",              (char*) &query_cache.hits,       SHOW_LONG},
  {"Qcache_inserts",           (char*) &query_cache.inserts,    SHOW_LONG},
  {"Qcache_lowmem_prunes",     (char*) &query_cache.lowmem_prunes, SHOW_LONG},
  {"Qcache_not_cached",        (char*) &query_cache.refused,    SHOW_LONG},
  {"Qcache_queries_in_cache",  (char*) &query_cache.queries_in_cache, SHOW_LONG_NOFLUSH},
  {"Qcache_total_blocks",      (char*) &query_cache.total_blocks, SHOW_LONG_NOFLUSH},
#endif /*HAVE_QUERY_CACHE*/
  {"Queries",                  (char*) &show_queries,            SHOW_SIMPLE_FUNC},
  {"Questions",                (char*) offsetof(STATUS_VAR, questions), SHOW_LONG_STATUS},
#ifdef HAVE_REPLICATION
  {"Rpl_status",               (char*) &show_rpl_status,          SHOW_SIMPLE_FUNC},
#endif
  {"Select_full_join",         (char*) offsetof(STATUS_VAR, select_full_join_count_), SHOW_LONG_STATUS},
  {"Select_full_range_join",   (char*) offsetof(STATUS_VAR, select_full_range_join_count_), SHOW_LONG_STATUS},
  {"Select_range",             (char*) offsetof(STATUS_VAR, select_range_count_), SHOW_LONG_STATUS},
  {"Select_range_check",       (char*) offsetof(STATUS_VAR, select_range_check_count_), SHOW_LONG_STATUS},
  {"Select_scan",	       (char*) offsetof(STATUS_VAR, select_scan_count_), SHOW_LONG_STATUS},
  {"Slave_open_temp_tables",   (char*) &slave_open_temp_tables, SHOW_ATOMIC_COUNTER_UINT32_T},
#ifdef HAVE_REPLICATION
  {"Slaves_connected",        (char*) &binlog_dump_thread_count, SHOW_ATOMIC_COUNTER_UINT32_T},
  {"Slaves_running",          (char*) &show_slaves_running, SHOW_SIMPLE_FUNC },
  {"Slave_connections",       (char*) offsetof(STATUS_VAR, com_register_slave), SHOW_LONG_STATUS},
  {"Slave_heartbeat_period",   (char*) &show_heartbeat_period, SHOW_SIMPLE_FUNC},
  {"Slave_received_heartbeats",(char*) &show_slave_received_heartbeats, SHOW_SIMPLE_FUNC},
  {"Slave_retried_transactions",(char*)&slave_retried_transactions, SHOW_LONG},
  {"Slave_running",            (char*) &show_slave_running,     SHOW_SIMPLE_FUNC},
  {"Slave_skipped_errors",     (char*) &slave_skipped_errors, SHOW_LONGLONG},
#endif
  {"Slow_launch_threads",      (char*) &slow_launch_threads,    SHOW_LONG},
  {"Slow_queries",             (char*) offsetof(STATUS_VAR, long_query_count), SHOW_LONG_STATUS},
  {"Sort_merge_passes",	       (char*) offsetof(STATUS_VAR, filesort_merge_passes_), SHOW_LONG_STATUS},
  {"Sort_priority_queue_sorts",(char*) offsetof(STATUS_VAR, filesort_pq_sorts_), SHOW_LONG_STATUS}, 
  {"Sort_range",	       (char*) offsetof(STATUS_VAR, filesort_range_count_), SHOW_LONG_STATUS},
  {"Sort_rows",		       (char*) offsetof(STATUS_VAR, filesort_rows_), SHOW_LONG_STATUS},
  {"Sort_scan",		       (char*) offsetof(STATUS_VAR, filesort_scan_count_), SHOW_LONG_STATUS},
#ifdef HAVE_OPENSSL
#ifndef EMBEDDED_LIBRARY
  {"Ssl_accept_renegotiates",  (char*) &ssl_acceptor_stats.zero, SHOW_LONG},
  {"Ssl_accepts",              (char*) &ssl_acceptor_stats.accept, SHOW_LONG},
  {"Ssl_callback_cache_hits",  (char*) &ssl_acceptor_stats.zero, SHOW_LONG},
  {"Ssl_cipher",               (char*) &show_ssl_get_cipher, SHOW_SIMPLE_FUNC},
  {"Ssl_cipher_list",          (char*) &show_ssl_get_cipher_list, SHOW_SIMPLE_FUNC},
  {"Ssl_client_connects",      (char*) &ssl_acceptor_stats.zero, SHOW_LONG},
  {"Ssl_connect_renegotiates", (char*) &ssl_acceptor_stats.zero, SHOW_LONG},
  {"Ssl_ctx_verify_depth",     (char*) &ssl_acceptor_stats.verify_depth, SHOW_LONG},
  {"Ssl_ctx_verify_mode",      (char*) &ssl_acceptor_stats.verify_mode, SHOW_LONG},
  {"Ssl_default_timeout",      (char*) &show_ssl_get_default_timeout, SHOW_SIMPLE_FUNC},
  {"Ssl_finished_accepts",     (char*) &ssl_acceptor_stats.accept_good, SHOW_LONG},
  {"Ssl_finished_connects",    (char*) &ssl_acceptor_stats.zero, SHOW_LONG},
  {"Ssl_server_not_after",     (char*) &show_ssl_get_server_not_after, SHOW_SIMPLE_FUNC},
  {"Ssl_server_not_before",    (char*) &show_ssl_get_server_not_before, SHOW_SIMPLE_FUNC},
  {"Ssl_session_cache_hits",   (char*) &ssl_acceptor_stats.zero, SHOW_LONG},
  {"Ssl_session_cache_misses", (char*) &ssl_acceptor_stats.zero, SHOW_LONG},
  {"Ssl_session_cache_mode",   (char*) &ssl_acceptor_stats.session_cache_mode, SHOW_CHAR_PTR},
  {"Ssl_session_cache_overflows", (char*) &ssl_acceptor_stats.zero, SHOW_LONG},
  {"Ssl_session_cache_size",   (char*) &ssl_acceptor_stats.cache_size, SHOW_LONG},
  {"Ssl_session_cache_timeouts", (char*) &ssl_acceptor_stats.zero, SHOW_LONG},
  {"Ssl_sessions_reused",      (char*) &ssl_acceptor_stats.zero, SHOW_LONG},
  {"Ssl_used_session_cache_entries",(char*) &ssl_acceptor_stats.zero, SHOW_LONG},
  {"Ssl_verify_depth",         (char*) &show_ssl_get_verify_depth, SHOW_SIMPLE_FUNC},
  {"Ssl_verify_mode",          (char*) &show_ssl_get_verify_mode, SHOW_SIMPLE_FUNC},
  {"Ssl_version",              (char*) &show_ssl_get_version, SHOW_SIMPLE_FUNC},
#endif
#endif /* HAVE_OPENSSL */
  {"Syncs",                    (char*) &my_sync_count,          SHOW_LONG_NOFLUSH},
  /*
    Expression cache used only for caching subqueries now, so its statistic
    variables we call subquery_cache*.
  */
  {"Subquery_cache_hit",       (char*) &subquery_cache_hit,     SHOW_LONG},
  {"Subquery_cache_miss",      (char*) &subquery_cache_miss,    SHOW_LONG},
  {"Table_locks_immediate",    (char*) &locks_immediate,        SHOW_LONG},
  {"Table_locks_waited",       (char*) &locks_waited,           SHOW_LONG},
  {"Table_open_cache_active_instances", (char*) &show_tc_active_instances, SHOW_SIMPLE_FUNC},
  {"Table_open_cache_hits",    (char*) offsetof(STATUS_VAR, table_open_cache_hits), SHOW_LONGLONG_STATUS},
  {"Table_open_cache_misses",  (char*) offsetof(STATUS_VAR, table_open_cache_misses), SHOW_LONGLONG_STATUS},
  {"Table_open_cache_overflows", (char*) offsetof(STATUS_VAR, table_open_cache_overflows), SHOW_LONGLONG_STATUS},
#ifdef HAVE_MMAP
  {"Tc_log_max_pages_used",    (char*) &tc_log_max_pages_used,  SHOW_LONG},
  {"Tc_log_page_size",         (char*) &tc_log_page_size,       SHOW_LONG_NOFLUSH},
  {"Tc_log_page_waits",        (char*) &tc_log_page_waits,      SHOW_LONG},
#endif
#ifdef HAVE_POOL_OF_THREADS
  {"Threadpool_idle_threads",  (char *) &show_threadpool_idle_threads, SHOW_SIMPLE_FUNC},
  {"Threadpool_threads",       (char *) &show_threadpool_threads, SHOW_SIMPLE_FUNC},
#endif
  {"Threads_cached",           (char*) &show_cached_thread_count, SHOW_SIMPLE_FUNC},
  {"Threads_connected",        (char*) &connection_count,       SHOW_INT},
  {"Threads_created",	       (char*) &thread_created,		SHOW_LONG_NOFLUSH},
  {"Threads_running",          (char*) offsetof(STATUS_VAR, threads_running), SHOW_UINT32_STATUS},
  {"Transactions_multi_engine", (char*) &transactions_multi_engine, SHOW_LONG},
  {"Rpl_transactions_multi_engine", (char*) &rpl_transactions_multi_engine, SHOW_LONG},
  {"Transactions_gtid_foreign_engine", (char*) &transactions_gtid_foreign_engine, SHOW_LONG},
  {"Update_scan",	       (char*) offsetof(STATUS_VAR, update_scan_count), SHOW_LONG_STATUS},
  {"Uptime",                   (char*) &show_starttime,         SHOW_SIMPLE_FUNC},
#ifdef ENABLED_PROFILING
  {"Uptime_since_flush_status",(char*) &show_flushstatustime,   SHOW_SIMPLE_FUNC},
#endif
#ifdef WITH_WSREP
  {"wsrep_connected",         (char*) &wsrep_connected,         SHOW_BOOL},
  {"wsrep_ready",             (char*) &wsrep_show_ready,        SHOW_FUNC},
  {"wsrep_cluster_state_uuid",(char*) &wsrep_cluster_state_uuid,SHOW_CHAR_PTR},
  {"wsrep_cluster_conf_id",   (char*) &wsrep_cluster_conf_id,   SHOW_LONGLONG},
  {"wsrep_cluster_status",    (char*) &wsrep_cluster_status,    SHOW_CHAR_PTR},
  {"wsrep_cluster_size",      (char*) &wsrep_cluster_size,      SHOW_LONG_NOFLUSH},
  {"wsrep_local_index",       (char*) &wsrep_local_index,       SHOW_LONG_NOFLUSH},
  {"wsrep_local_bf_aborts",   (char*) &wsrep_show_bf_aborts,    SHOW_FUNC},
  {"wsrep_provider_name",     (char*) &wsrep_provider_name,     SHOW_CHAR_PTR},
  {"wsrep_provider_version",  (char*) &wsrep_provider_version,  SHOW_CHAR_PTR},
  {"wsrep_provider_vendor",   (char*) &wsrep_provider_vendor,   SHOW_CHAR_PTR},
  {"wsrep_provider_capabilities", (char*) &wsrep_provider_capabilities, SHOW_CHAR_PTR},
  {"wsrep_thread_count",      (char*) &wsrep_running_threads,   SHOW_LONG_NOFLUSH},
  {"wsrep_applier_thread_count", (char*) &wsrep_running_applier_threads, SHOW_LONG_NOFLUSH},
  {"wsrep_rollbacker_thread_count", (char *) &wsrep_running_rollbacker_threads, SHOW_LONG_NOFLUSH},
  {"wsrep_cluster_capabilities", (char*) &wsrep_cluster_capabilities, SHOW_CHAR_PTR},
  SHOW_FUNC_ENTRY("wsrep",     &wsrep_show_status),
#endif
  {NullS, NullS, SHOW_LONG}
};

static bool add_terminator(DYNAMIC_ARRAY *options)
{
  my_option empty_element= {0, 0, 0, 0, 0, 0, GET_NO_ARG, NO_ARG, 0, 0, 0, 0, 0, 0};
  return insert_dynamic(options, (uchar *)&empty_element);
}

static bool add_many_options(DYNAMIC_ARRAY *options, my_option *list,
                            size_t elements)
{
  for (my_option *opt= list; opt < list + elements; opt++)
    if (insert_dynamic(options, opt))
      return 1;
  return 0;
}

#ifndef EMBEDDED_LIBRARY
static void print_version(void)
{
  if (IS_SYSVAR_AUTOSIZE(&server_version_ptr))
    set_server_version(server_version, sizeof(server_version));

  printf("%s  Ver %s for %s on %s (%s)\n",my_progname,
	 server_version,SYSTEM_TYPE,MACHINE_TYPE, MYSQL_COMPILATION_COMMENT);
}

/** Compares two options' names, treats - and _ the same */
static int option_cmp(my_option *a, my_option *b)
{
  const char *sa= a->name;
  const char *sb= b->name;
  for (; *sa || *sb; sa++, sb++)
  {
    if (*sa < *sb)
    {
      if (*sa == '-' && *sb == '_')
        continue;
      else
        return -1;
    }
    if (*sa > *sb)
    {
      if (*sa == '_' && *sb == '-')
        continue;
      else
        return 1;
    }
  }
  return 0;
}

static void print_help()
{
  MEM_ROOT mem_root;
  init_alloc_root(PSI_NOT_INSTRUMENTED, &mem_root, 4096, 4096, MYF(0));

  pop_dynamic(&all_options);
  add_many_options(&all_options, pfs_early_options,
                  array_elements(pfs_early_options));
  sys_var_add_options(&all_options, sys_var::PARSE_EARLY);
  add_plugin_options(&all_options, &mem_root);
  sort_dynamic(&all_options, (qsort_cmp) option_cmp);
  sort_dynamic(&all_options, (qsort_cmp) option_cmp);
  add_terminator(&all_options);

  my_print_help((my_option*) all_options.buffer);

  /* Add variables that must be shown but not changed, like version numbers */
  pop_dynamic(&all_options);
  sys_var_add_options(&all_options, sys_var::GETOPT_ONLY_HELP);
  sort_dynamic(&all_options, (qsort_cmp) option_cmp);
  add_terminator(&all_options);
  my_print_variables((my_option*) all_options.buffer);

  free_root(&mem_root, MYF(0));
}

static void usage(void)
{
  DBUG_ENTER("usage");
  myf utf8_flag= global_system_variables.old_behavior &
                 OLD_MODE_UTF8_IS_UTF8MB3 ? MY_UTF8_IS_UTF8MB3 : 0;
  if (!(default_charset_info= get_charset_by_csname(default_character_set_name,
					           MY_CS_PRIMARY,
						         MYF(utf8_flag | MY_WME))))
    exit(1);
  if (!default_collation_name)
    default_collation_name= (char*) default_charset_info->coll_name.str;
  print_version();
  puts(ORACLE_WELCOME_COPYRIGHT_NOTICE("2000"));
  puts("Starts the MariaDB database server.\n");
  printf("Usage: %s [OPTIONS]\n", my_progname);
  if (!opt_verbose)
    puts("\nFor more help options (several pages), use mysqld --verbose --help.");
  else
  {
#ifdef _WIN32
  puts("NT and Win32 specific options:\n"
       "  --install                     Install the default service (NT).\n"
       "  --install-manual              Install the default service started manually (NT).\n"
       "  --install service_name        Install an optional service (NT).\n"
       "  --install-manual service_name Install an optional service started manually (NT).\n"
       "  --remove                      Remove the default service from the service list (NT).\n"
       "  --remove service_name         Remove the service_name from the service list (NT).\n"
       "  --enable-named-pipe           Only to be used for the default server (NT).\n"
       "  --standalone                  Dummy option to start as a standalone server (NT).");
  puts("");
#endif
  print_defaults(MYSQL_CONFIG_NAME,load_default_groups);
  puts("");
  set_ports();

  /* Print out all the options including plugin supplied options */
  print_help();

  if (! plugins_are_initialized)
  {
    puts("\nPlugins have parameters that are not reflected in this list"
         "\nbecause execution stopped before plugins were initialized.");
  }

    puts("\nTo see what variables a running server is using, type"
         "\n'SELECT * FROM INFORMATION_SCHEMA.GLOBAL_VARIABLES' instead of 'mysqld --verbose --help' or 'mariadbd --verbose --help'.");
  }
  DBUG_VOID_RETURN;
}
#endif /*!EMBEDDED_LIBRARY*/

/**
  Initialize MySQL global variables to default values.

  @note
    The reason to set a lot of global variables to zero is to allow one to
    restart the embedded server with a clean environment
    It's also needed on some exotic platforms where global variables are
    not set to 0 when a program starts.

    We don't need to set variables referred to in my_long_options
    as these are initialized by my_getopt.
*/

static int mysql_init_variables(void)
{
  /* Things reset to zero */
  opt_skip_slave_start= opt_reckless_slave = 0;
  mysql_home[0]= pidfile_name[0]= log_error_file[0]= 0;
#if defined(HAVE_REALPATH) && !defined(HAVE_valgrind) && !defined(HAVE_BROKEN_REALPATH)
  /*  We can only test for sub paths if my_symlink.c is using realpath */
  mysys_test_invalid_symlink= path_starts_from_data_home_dir;
#endif
  opt_log= 0;
  opt_bin_log= opt_bin_log_used= 0;
  opt_disable_networking= opt_skip_show_db=0;
  opt_skip_name_resolve= 0;
  opt_ignore_builtin_innodb= 0;
  opt_logname= opt_binlog_index_name= opt_slow_logname= 0;
  opt_log_basename= 0;
  opt_tc_log_file= (char *)"tc.log";      // no hostname in tc_log file name !
  opt_ddl_recovery_file= (char *) "ddl_recovery.log";
  opt_secure_auth= 0;
  opt_bootstrap= opt_myisam_log= 0;
  disable_log_notes= 0;
  mqh_used= 0;
  cleanup_done= 0;
  select_errors= dropping_tables= ha_open_options=0;
  THD_count::count= CONNECT::count= 0;
  slave_open_temp_tables= 0;
  opt_endinfo= using_udf_functions= 0;
  opt_using_transactions= 0;
  abort_loop= select_thread_in_use= signal_thread_in_use= 0;
  grant_option= 0;
  aborted_threads= aborted_connects= aborted_connects_preauth= 0;
  malloc_calls= 0;
  subquery_cache_miss= subquery_cache_hit= 0;
  delayed_insert_threads= delayed_insert_writes= delayed_rows_in_use= 0;
  delayed_insert_errors= thread_created= 0;
  specialflag= 0;
  binlog_cache_use=  binlog_cache_disk_use= 0;
  max_used_connections= slow_launch_threads = 0;
  mysqld_user= mysqld_chroot= opt_init_file= opt_bin_logname = 0;
  prepared_stmt_count= 0;
  mysqld_unix_port= opt_mysql_tmpdir= my_bind_addr_str= NullS;
  bzero((uchar*) &mysql_tmpdir_list, sizeof(mysql_tmpdir_list));
  /* Clear all except global_memory_used */
  bzero((char*) &global_status_var, offsetof(STATUS_VAR,
                                             last_cleared_system_status_var));
  opt_large_pages= 0;
  opt_super_large_pages= 0;
#if defined(ENABLED_DEBUG_SYNC)
  opt_debug_sync_timeout= 0;
#endif /* defined(ENABLED_DEBUG_SYNC) */
  key_map_full.set_all();

  /* Character sets */
  system_charset_info= &my_charset_utf8mb3_general_ci;
  files_charset_info= &my_charset_utf8mb3_general_ci;
  national_charset_info= &my_charset_utf8mb3_general_ci;
  table_alias_charset= &my_charset_bin;
  character_set_filesystem= &my_charset_bin;

  opt_specialflag= SPECIAL_ENGLISH;
  mysql_home_ptr= mysql_home;
  log_error_file_ptr= log_error_file;
  protocol_version= PROTOCOL_VERSION;
  what_to_log= ~(1UL << COM_TIME);
  denied_connections= 0;
  executed_events= 0;
  global_query_id= 1;
  global_thread_id= 0;
  strnmov(server_version, MYSQL_SERVER_VERSION, sizeof(server_version)-1);
  thread_cache.init();
  key_caches.empty();
  if (!(dflt_key_cache= get_or_create_key_cache(default_key_cache_base.str,
                                                default_key_cache_base.length)))
  {
    sql_print_error("Cannot allocate the keycache");
    return 1;
  }

  /* set key_cache_hash.default_value = dflt_key_cache */
  multi_keycache_init();

  /* Set directory paths */
  mysql_real_data_home_len=
    (uint)(strmake_buf(mysql_real_data_home,
                get_relative_path(MYSQL_DATADIR)) - mysql_real_data_home);
  /* Replication parameters */
  master_info_file= (char*) "master.info",
    relay_log_info_file= (char*) "relay-log.info";
  report_user= report_password = report_host= 0;	/* TO BE DELETED */
  opt_relay_logname= opt_relaylog_index_name= 0;
  slave_retried_transactions= 0;
  transactions_multi_engine= 0;
  rpl_transactions_multi_engine= 0;
  transactions_gtid_foreign_engine= 0;
  log_bin_basename= NULL;
  log_bin_index= NULL;

  /* Variables in libraries */
  charsets_dir= 0;
  default_character_set_name= (char*) MYSQL_DEFAULT_CHARSET_NAME;
  default_collation_name= compiled_default_collation_name;
  character_set_filesystem_name= (char*) "binary";
  lc_messages= (char*) "en_US";
  lc_time_names_name= (char*) "en_US";
  
  /* Variables that depends on compile options */
#ifndef DBUG_OFF
  default_dbug_option=IF_WIN("d:t:i:O,\\mariadbd.trace",
			     "d:t:i:o,/tmp/mariadbd.trace");
  current_dbug_option= default_dbug_option;
#endif
  opt_error_log= IF_WIN(1,0);
#ifdef ENABLED_PROFILING
    have_profiling = SHOW_OPTION_YES;
#else
    have_profiling = SHOW_OPTION_NO;
#endif

#if defined(HAVE_OPENSSL) && !defined(EMBEDDED_LIBRARY)
  have_ssl=SHOW_OPTION_YES;
#if defined(HAVE_WOLFSSL)
  have_openssl= SHOW_OPTION_NO;
#else
  have_openssl= SHOW_OPTION_YES;
#endif
#else
  have_openssl= have_ssl= SHOW_OPTION_NO;
#endif
#ifdef HAVE_BROKEN_REALPATH
  have_symlink=SHOW_OPTION_NO;
#else
  have_symlink=SHOW_OPTION_YES;
#endif
#ifdef HAVE_DLOPEN
  have_dlopen=SHOW_OPTION_YES;
#else
  have_dlopen=SHOW_OPTION_NO;
#endif
#ifdef HAVE_QUERY_CACHE
  have_query_cache=SHOW_OPTION_YES;
#else
  have_query_cache=SHOW_OPTION_NO;
#endif
#ifdef HAVE_SPATIAL
  have_geometry=SHOW_OPTION_YES;
#else
  have_geometry=SHOW_OPTION_NO;
#endif
#ifdef HAVE_RTREE_KEYS
  have_rtree_keys=SHOW_OPTION_YES;
#else
  have_rtree_keys=SHOW_OPTION_NO;
#endif
#ifdef HAVE_CRYPT
  have_crypt=SHOW_OPTION_YES;
#else
  have_crypt=SHOW_OPTION_NO;
#endif
#ifdef HAVE_COMPRESS
  have_compress= SHOW_OPTION_YES;
#else
  have_compress= SHOW_OPTION_NO;
#endif
#ifdef HAVE_LIBWRAP
  libwrapName= NullS;
#endif
#ifdef HAVE_OPENSSL
  des_key_file = 0;
#ifndef EMBEDDED_LIBRARY
  ssl_acceptor_fd= 0;
#endif /* ! EMBEDDED_LIBRARY */
#endif /* HAVE_OPENSSL */

#if defined(_WIN32)
  /* Allow Win32 users to move MySQL anywhere */
  {
    char prg_dev[LIBLEN];
    char executing_path_name[LIBLEN];
    if (!test_if_hard_path(my_progname))
    {
      // we don't want to use GetModuleFileName inside of my_path since
      // my_path is a generic path dereferencing function and here we care
      // only about the executing binary.
      GetModuleFileName(NULL, executing_path_name, sizeof(executing_path_name));
      my_path(prg_dev, executing_path_name, NULL);
    }
    else
      my_path(prg_dev, my_progname, "mysql/bin");
    // Remove 'bin' to get base dir
    safe_strcat(prg_dev, sizeof(prg_dev), "/../");
    cleanup_dirname(mysql_home,prg_dev);
  }
#else
  const char *tmpenv;
  if (!(tmpenv = getenv("MY_BASEDIR_VERSION")))
    tmpenv = DEFAULT_MYSQL_HOME;
  strmake_buf(mysql_home, tmpenv);
  set_sys_var_value_origin(&mysql_home_ptr, sys_var::ENV);
#endif

  if (wsrep_init_vars())
    return 1;

  return 0;
}

my_bool
mysqld_get_one_option(const struct my_option *opt, const char *argument,
                      const char *filename)
{
  if (opt->app_type)
  {
    sys_var *var= (sys_var*) opt->app_type;
    if (argument == autoset_my_option)
    {
      var->value_origin= sys_var::AUTO;
      return 0;
    }
    if (*filename)
    {
      var->origin_filename= filename;
      var->value_origin= sys_var::CONFIG;
    }
    else
      var->value_origin= sys_var::COMMAND_LINE;
  }

  switch(opt->id) {
  case '#':
#ifndef DBUG_OFF
    if (!argument)
      argument= (char*) default_dbug_option;
    if (argument[0] == '0' && !argument[1])
    {
      DEBUGGER_OFF;
      break;
    }
    DEBUGGER_ON;
    if (argument[0] == '1' && !argument[1])
      break;
    DBUG_SET_INITIAL(argument);
    current_dbug_option= argument;
    opt_endinfo=1;				/* unireg: memory allocation */
#else
    sql_print_warning("'%s' is disabled in this build", opt->name);
#endif
    break;
  case OPT_REMOVED_OPTION:
    sql_print_warning("'%s' was removed. It does nothing now and exists only "
                      "for compatibility with old my.cnf files.", opt->name);
    break;
  case OPT_MYSQL_COMPATIBILITY:
    sql_print_warning("'%s' is MySQL 5.6 / 5.7 compatible option. Not used or "
                      "needed in MariaDB.", opt->name);
    break;
  case OPT_MYSQL_TO_BE_IMPLEMENTED:
    sql_print_warning("'%s' is MySQL 5.6 / 5.7 compatible option. To be "
                      "implemented in later versions.", opt->name);
    break;
  case 'a':
    SYSVAR_AUTOSIZE(global_system_variables.sql_mode, MODE_ANSI);
    SYSVAR_AUTOSIZE(global_system_variables.tx_isolation, ISO_SERIALIZABLE);
    break;
  case 'b':
    strmake_buf(mysql_home, argument);
    break;
  case 'C':
    if (default_collation_name == compiled_default_collation_name)
      default_collation_name= 0;
    break;
  case 'h':
    strmake_buf(mysql_real_data_home, argument);
    /* Correct pointer set by my_getopt (for embedded library) */
    mysql_real_data_home_ptr= mysql_real_data_home;
    break;
  case 'u':
    if (!mysqld_user || !strcmp(mysqld_user, argument))
      mysqld_user= argument;
    else
      sql_print_warning("Ignoring user change to '%s' because the user was set to '%s' earlier on the command line\n", argument, mysqld_user);
    break;
  case 'L':
    strmake_buf(lc_messages_dir, argument);
    break;
  case OPT_BINLOG_FORMAT:
    binlog_format_used= true;
    break;
#include <sslopt-case.h>
  case 'V':
    if (argument)
    {
      strmake(server_version, argument, sizeof(server_version) - 1);
      set_sys_var_value_origin(&server_version_ptr,
                *filename ? sys_var::CONFIG : sys_var::COMMAND_LINE, filename);
      using_custom_server_version= true;
    }
#ifndef EMBEDDED_LIBRARY
    else
    {
      print_version();
      opt_abort= 1;                    // Abort after parsing all options
    }
#endif /*EMBEDDED_LIBRARY*/
    break;
  case 'W':
    if (!argument)
      global_system_variables.log_warnings++;
    else if (argument == disabled_my_option)
      global_system_variables.log_warnings= 0L;
    else
      global_system_variables.log_warnings= atoi(argument);
    break;
  case 'T':
    test_flags= argument ? ((uint) atoi(argument) & ~TEST_BLOCKING) : 0;
    opt_endinfo=1;
    break;
  case OPT_SECURE_AUTH:
    WARN_DEPRECATED_NO_REPLACEMENT(NULL, "--secure-auth");
    break;
  case OPT_THREAD_CONCURRENCY:
    WARN_DEPRECATED_NO_REPLACEMENT(NULL, "THREAD_CONCURRENCY");
    break;
  case (int) OPT_ISAM_LOG:
    opt_myisam_log=1;
    break;
  case (int) OPT_BIN_LOG:
    opt_bin_log= MY_TEST(argument != disabled_my_option);
    opt_bin_log_used= 1;
    break;
  case (int) OPT_LOG_BASENAME:
  {
    if (opt_log_basename[0] == 0 || strchr(opt_log_basename, FN_EXTCHAR) ||
        strchr(opt_log_basename,FN_LIBCHAR) ||
        !is_filename_allowed(opt_log_basename, strlen(opt_log_basename), FALSE))
    {
      sql_print_error("Wrong argument for --log-basename. It can't be empty or contain '.' or '" FN_DIRSEP "'. It must be valid filename.");
      return 1;
    }
    if (log_error_file_ptr != disabled_my_option)
      SYSVAR_AUTOSIZE(log_error_file_ptr, opt_log_basename);

    /* General log file */
    make_default_log_name(&opt_logname, ".log", false);
    /* Slow query log file */
    make_default_log_name(&opt_slow_logname, "-slow.log", false);
    /* Binary log file */
    make_default_log_name(&opt_bin_logname, "-bin", true);
    /* Binary log index file */
    make_default_log_name(&opt_binlog_index_name, "-bin.index", true);
    set_sys_var_value_origin(&opt_logname, sys_var::AUTO);
    set_sys_var_value_origin(&opt_slow_logname, sys_var::AUTO);
    if (!opt_logname || !opt_slow_logname || !opt_bin_logname ||
        !opt_binlog_index_name)
      return 1;

#ifdef HAVE_REPLICATION
    /* Relay log file */
    make_default_log_name(&opt_relay_logname, "-relay-bin", true);
    /* Relay log index file */
    make_default_log_name(&opt_relaylog_index_name, "-relay-bin.index", true);
    set_sys_var_value_origin(&opt_relay_logname, sys_var::AUTO);
    if (!opt_relay_logname || !opt_relaylog_index_name)
      return 1;
#endif

    if (IS_SYSVAR_AUTOSIZE(&pidfile_name_ptr))
    {
      SYSVAR_AUTOSIZE(pidfile_name_ptr, pidfile_name);
      /* PID file */
      strmake(pidfile_name, argument, sizeof(pidfile_name)-5);
      strmov(fn_ext(pidfile_name),".pid");
    }
    break;
  }
  case (int)OPT_EXPIRE_LOGS_DAYS:
  {
    binlog_expire_logs_seconds= (ulong)(expire_logs_days*24*60*60);
    break;
  }
  case (int)OPT_BINLOG_EXPIRE_LOGS_SECONDS:
  {
    expire_logs_days= (binlog_expire_logs_seconds/double (24*60*60));
    break;
  }

#ifdef HAVE_REPLICATION
  case (int)OPT_REPLICATE_IGNORE_DB:
  {
    cur_rpl_filter->add_ignore_db(argument);
    break;
  }
  case (int)OPT_REPLICATE_DO_DB:
  {
    cur_rpl_filter->add_do_db(argument);
    break;
  }
  case (int)OPT_REPLICATE_REWRITE_DB:
  {
    /* See also OPT_REWRITE_DB handling in client/mysqlbinlog.cc */
    const char* key= argument, *ptr, *val;

    // Skipp pre-space in key
    while (*key && my_isspace(mysqld_charset, *key))
      key++;

    // Where val begins
    if (!(ptr= strstr(key, "->")))
    {
      sql_print_error("Bad syntax in replicate-rewrite-db: missing '->'");
      return 1;
    }
    val= ptr+2;

    // Skip blanks at the end of key
    while (ptr > key && my_isspace(mysqld_charset, ptr[-1]))
      ptr--;
    if (ptr == key)
    {
      sql_print_error("Bad syntax in replicate-rewrite-db - empty FROM db");
      return 1;
    }
    key= strmake_root(&startup_root, key, (size_t) (ptr-key));

    /* Skipp pre space in value */
    while (*val && my_isspace(mysqld_charset, *val))
      val++;

    // Value ends with \0 or space
    for (ptr= val; *ptr && !my_isspace(&my_charset_latin1, *ptr) ; ptr++)
    {}
    if (ptr == val)
    {
      sql_print_error("Bad syntax in replicate-rewrite-db - empty TO db");
      return 1;
    }
    val= strmake_root(&startup_root, val, (size_t) (ptr-val));

    cur_rpl_filter->add_db_rewrite(key, val);
    break;
  }
  case (int)OPT_SLAVE_PARALLEL_MODE:
  {
    /* Store latest mode for Master::Info */
    cur_rpl_filter->set_parallel_mode
      ((enum_slave_parallel_mode)opt_slave_parallel_mode);
    break;
  }

  case (int)OPT_BINLOG_IGNORE_DB:
  {
    binlog_filter->add_ignore_db(argument);
    break;
  }
  case (int)OPT_BINLOG_DO_DB:
  {
    binlog_filter->add_do_db(argument);
    break;
  }
  case (int)OPT_REPLICATE_DO_TABLE:
  {
    if (cur_rpl_filter->add_do_table(argument))
    {
      sql_print_error("Could not add do table rule '%s'", argument);
      return 1;
    }
    break;
  }
  case (int)OPT_REPLICATE_WILD_DO_TABLE:
  {
    if (cur_rpl_filter->add_wild_do_table(argument))
    {
      sql_print_error("Could not add do table rule '%s'", argument);
      return 1;
    }
    break;
  }
  case (int)OPT_REPLICATE_WILD_IGNORE_TABLE:
  {
    if (cur_rpl_filter->add_wild_ignore_table(argument))
    {
      sql_print_error("Could not add ignore table rule '%s'", argument);
      return 1;
    }
    break;
  }
  case (int)OPT_REPLICATE_IGNORE_TABLE:
  {
    if (cur_rpl_filter->add_ignore_table(argument))
    {
      sql_print_error("Could not add ignore table rule '%s'", argument);
      return 1;
    }
    break;
  }
#endif /* HAVE_REPLICATION */
  case (int) OPT_SAFE:
    opt_specialflag|= SPECIAL_SAFE_MODE | SPECIAL_NO_NEW_FUNC;
    SYSVAR_AUTOSIZE(delay_key_write_options, (uint) DELAY_KEY_WRITE_NONE);
    SYSVAR_AUTOSIZE(myisam_recover_options, HA_RECOVER_DEFAULT);
    ha_open_options&= ~(HA_OPEN_DELAY_KEY_WRITE);
#ifdef HAVE_QUERY_CACHE
    SYSVAR_AUTOSIZE(query_cache_size, 0);
#endif
    sql_print_warning("The syntax '--safe-mode' is deprecated and will be "
                      "removed in a future release.");
    break;
  case (int) OPT_SKIP_HOST_CACHE:
    opt_specialflag|= SPECIAL_NO_HOST_CACHE;
    break;
  case OPT_CONSOLE:
    if (opt_console)
      opt_error_log= 0;			// Force logs to stdout
    break;
  case OPT_BOOTSTRAP:
    opt_noacl=opt_bootstrap=1;
#ifdef _WIN32
    {
      /*
       Check if security descriptor is passed from
       mysql_install_db.exe.
       Used by Windows installer to correctly setup
       privileges on the new directories.
      */
      char* dir_sddl = getenv("MARIADB_NEW_DIRECTORY_SDDL");
      if (dir_sddl)
      {
        ConvertStringSecurityDescriptorToSecurityDescriptor(
          dir_sddl, SDDL_REVISION_1, &my_dir_security_attributes.lpSecurityDescriptor, NULL);
        DBUG_ASSERT(my_dir_security_attributes.lpSecurityDescriptor);
      }
    }
#endif
    break;
  case OPT_SERVER_ID:
    ::server_id= global_system_variables.server_id;
    break;
  case OPT_LOWER_CASE_TABLE_NAMES:
    lower_case_table_names_used= 1;
    break;
#if defined(ENABLED_DEBUG_SYNC)
  case OPT_DEBUG_SYNC_TIMEOUT:
    /*
      Debug Sync Facility. See debug_sync.cc.
      Default timeout for WAIT_FOR action.
      Default value is zero (facility disabled).
      If option is given without an argument, supply a non-zero value.
    */
    if (!argument)
    {
      /* purecov: begin tested */
      opt_debug_sync_timeout= DEBUG_SYNC_DEFAULT_WAIT_TIMEOUT;
      /* purecov: end */
    }
    break;
#endif /* defined(ENABLED_DEBUG_SYNC) */
  case OPT_LOG_ERROR:
    /*
      "No --log-error" == "write errors to stderr",
      "--log-error without argument" == "write errors to a file".
    */
    if (argument == NULL) /* no argument */
      log_error_file_ptr= const_cast<char*>("");
    break;
  case OPT_IGNORE_DB_DIRECTORY:
    opt_ignore_db_dirs= NULL; // will be set in ignore_db_dirs_process_additions
    if (*argument == 0)
      ignore_db_dirs_reset();
    else
    {
      if (push_ignored_db_dir(argument))
      {
        sql_print_error("Can't start server: "
                        "cannot process --ignore-db-dir=%.*s", 
                        FN_REFLEN, argument);
        return 1;
      }
    }
    break;
  case OPT_PLUGIN_LOAD:
    free_list(opt_plugin_load_list_ptr);
    if (argument == disabled_my_option)
      break;                                    // Resets plugin list
    /* fall through */
  case OPT_PLUGIN_LOAD_ADD:
    opt_plugin_load_list_ptr->push_back(new i_string(argument));
    break;
  case OPT_PFS_INSTRUMENT:
  {
#ifdef WITH_PERFSCHEMA_STORAGE_ENGINE
#ifndef EMBEDDED_LIBRARY
    /* Parse instrument name and value from argument string */
    const char *name= argument, *ptr, *val;

    /* Trim leading spaces from instrument name */
    while (*name && my_isspace(mysqld_charset, *name))
      name++;

    /* Assignment required */
    if (!(ptr= strchr(name, '=')))
    {
       my_getopt_error_reporter(WARNING_LEVEL,
                             "Missing value for performance_schema_instrument "
                             "'%s'", argument);
      return 0;
    }

    /* Option value */
    val= ptr + 1;

    /* Trim trailing spaces and slashes from instrument name */
    while (ptr > name && (my_isspace(mysqld_charset, ptr[-1]) ||
                          ptr[-1] == '/'))
      ptr--;
    if (ptr == name)
    {
       my_getopt_error_reporter(WARNING_LEVEL,
                             "Invalid instrument name for "
                             "performance_schema_instrument '%s'", name);
       return 0;
    }
    name= strmake_root(&startup_root, name, (size_t) (ptr - name));

    /* Trim leading spaces from option value */
    while (*val && my_isspace(mysqld_charset, *val))
      val++;

    /* Find end of value */
    for (ptr= val; *ptr && !my_isspace(mysqld_charset, *ptr) ; ptr++)
    {}
    if (ptr == val)
    {
       my_getopt_error_reporter(WARNING_LEVEL,
                             "No value for performance_schema_instrument "
                             "'%s'", name);
      return 0;
    }
    val= strmake_root(&startup_root, val, (size_t) (ptr - val));

    /* Add instrument name and value to array of configuration options */
    if (add_pfs_instr_to_array(name, val))
    {
       my_getopt_error_reporter(WARNING_LEVEL,
                             "Invalid value for performance_schema_instrument "
                             "'%s'", name);
      return 0;
    }
#endif /* EMBEDDED_LIBRARY */
#endif
    break;
  }
#ifdef WITH_WSREP
  case OPT_WSREP_CAUSAL_READS:
  {
    if (global_system_variables.wsrep_causal_reads)
    {
      WSREP_WARN("option --wsrep-causal-reads is deprecated");
      if (!(global_system_variables.wsrep_sync_wait & WSREP_SYNC_WAIT_BEFORE_READ))
      {
        WSREP_WARN("--wsrep-causal-reads=ON takes precedence over --wsrep-sync-wait=%u. "
                     "WSREP_SYNC_WAIT_BEFORE_READ is on",
                     global_system_variables.wsrep_sync_wait);
        global_system_variables.wsrep_sync_wait |= WSREP_SYNC_WAIT_BEFORE_READ;
      }
    }
    else
    {
      if (global_system_variables.wsrep_sync_wait & WSREP_SYNC_WAIT_BEFORE_READ) {
          WSREP_WARN("--wsrep-sync-wait=%u takes precedence over --wsrep-causal-reads=OFF. "
                     "WSREP_SYNC_WAIT_BEFORE_READ is on",
                     global_system_variables.wsrep_sync_wait);
          global_system_variables.wsrep_causal_reads = 1;
      }
    }
    break;
  }
  case OPT_WSREP_SYNC_WAIT:
    global_system_variables.wsrep_causal_reads=
      MY_TEST(global_system_variables.wsrep_sync_wait &
              WSREP_SYNC_WAIT_BEFORE_READ);
    break;
#endif /* WITH_WSREP */
  }
  return 0;
}


/** Handle arguments for multiple key caches. */

C_MODE_START

static void*
mysql_getopt_value(const char *name, uint length,
		   const struct my_option *option, int *error)
{
  if (error)
    *error= 0;
  switch (option->id) {
  case OPT_KEY_BUFFER_SIZE:
  case OPT_KEY_CACHE_BLOCK_SIZE:
  case OPT_KEY_CACHE_DIVISION_LIMIT:
  case OPT_KEY_CACHE_AGE_THRESHOLD:
  case OPT_KEY_CACHE_PARTITIONS:
  case OPT_KEY_CACHE_CHANGED_BLOCKS_HASH_SIZE:
  {
    KEY_CACHE *key_cache;
    if (unlikely(!(key_cache= get_or_create_key_cache(name, length))))
    {
      if (error)
        *error= EXIT_OUT_OF_MEMORY;
      return 0;
    }
    switch (option->id) {
    case OPT_KEY_BUFFER_SIZE:
      return &key_cache->param_buff_size;
    case OPT_KEY_CACHE_BLOCK_SIZE:
      return &key_cache->param_block_size;
    case OPT_KEY_CACHE_DIVISION_LIMIT:
      return &key_cache->param_division_limit;
    case OPT_KEY_CACHE_AGE_THRESHOLD:
      return &key_cache->param_age_threshold;
    case OPT_KEY_CACHE_PARTITIONS:
      return (uchar**) &key_cache->param_partitions;
    case OPT_KEY_CACHE_CHANGED_BLOCKS_HASH_SIZE:
      return (uchar**) &key_cache->changed_blocks_hash_size;
    }
  }
  /* We return in all cases above. Let us silence -Wimplicit-fallthrough */
  DBUG_ASSERT(0);
#ifdef HAVE_REPLICATION
  /* fall through */
  case OPT_REPLICATE_DO_DB:
  case OPT_REPLICATE_DO_TABLE:
  case OPT_REPLICATE_IGNORE_DB:
  case OPT_REPLICATE_IGNORE_TABLE:
  case OPT_REPLICATE_WILD_DO_TABLE:
  case OPT_REPLICATE_WILD_IGNORE_TABLE:
  case OPT_REPLICATE_REWRITE_DB:
  case OPT_SLAVE_PARALLEL_MODE:
  {
    /* Store current filter for mysqld_get_one_option() */
    if (!(cur_rpl_filter= get_or_create_rpl_filter(name, length)))
    {
      if (error)
        *error= EXIT_OUT_OF_MEMORY;
    }
    if (option->id == OPT_SLAVE_PARALLEL_MODE)
    {
      /*
        Ensure parallel_mode variable is shown in --help. The other
        variables are not easily printable here.
       */
      return (char**) &opt_slave_parallel_mode;
    }
    return 0;
  }
#endif
  }
  return option->value;
}

static void option_error_reporter(enum loglevel level, const char *format, ...)
{
  va_list args;
  va_start(args, format);

  /*
    Don't print warnings for --loose options during bootstrap if
    log_warnings <= 2 (2 is default) as warnings during bootstrap
    can confuse people when running mysql_install_db and other scripts.
    Don't print loose warnings at all if log_warnings <= 1
  */
  if (level == ERROR_LEVEL ||
      (global_system_variables.log_warnings >
       (ulong) (1 + MY_TEST(opt_bootstrap))))
  {
    vprint_msg_to_log(level, format, args);
  }
  va_end(args);
}

C_MODE_END

/**
  Get server options from the command line,
  and perform related server initializations.
  @param [in, out] argc_ptr       command line options (count)
  @param [in, out] argv_ptr       command line options (values)
  @return 0 on success

  @todo
  - FIXME add EXIT_TOO_MANY_ARGUMENTS to "mysys_err.h" and return that code?
*/
static int get_options(int *argc_ptr, char ***argv_ptr)
{
  int ho_error;

  my_getopt_get_addr= mysql_getopt_value;
  my_getopt_error_reporter= option_error_reporter;

  /* prepare all_options array */
  my_init_dynamic_array(PSI_INSTRUMENT_ME, &all_options, sizeof(my_option),
                        array_elements(my_long_options) + sys_var_elements(),
                        array_elements(my_long_options)/4, MYF(0));
  add_many_options(&all_options, my_long_options, array_elements(my_long_options));
  sys_var_add_options(&all_options, 0);
  add_terminator(&all_options);

  /* Skip unknown options so that they may be processed later by plugins */
  my_getopt_skip_unknown= TRUE;

  if ((ho_error= handle_options(argc_ptr, argv_ptr,
                                (my_option*) (all_options.buffer),
                                mysqld_get_one_option)))
    return ho_error;

  if (!opt_help)
    delete_dynamic(&all_options);
  else
    opt_abort= 1;

  /* Add back the program name handle_options removes */
  (*argc_ptr)++;
  (*argv_ptr)--;

  disable_log_notes= opt_silent_startup;

  /*
    Options have been parsed. Now some of them need additional special
    handling, like custom value checking, checking of incompatibilites
    between options, setting of multiple variables, etc.
    Do them here.
  */
  if (global_system_variables.net_buffer_length > 
      global_system_variables.max_allowed_packet)
  {
    sql_print_warning("net_buffer_length (%lu) is set to be larger "
                      "than max_allowed_packet (%lu). Please rectify.",
                      global_system_variables.net_buffer_length, 
                      global_system_variables.max_allowed_packet);
  }

  if (log_error_file_ptr != disabled_my_option)
    opt_error_log= 1;
  else
    log_error_file_ptr= const_cast<char*>("");

  opt_init_connect.length=strlen(opt_init_connect.str);
  opt_init_slave.length=strlen(opt_init_slave.str);

  if (global_system_variables.low_priority_updates)
    thr_upgraded_concurrent_insert_lock= TL_WRITE_LOW_PRIORITY;

  if (ft_boolean_check_syntax_string((uchar*) ft_boolean_syntax,
                                     strlen(ft_boolean_syntax),
                                     system_charset_info))
  {
    sql_print_error("Invalid ft-boolean-syntax string: %s",
                    ft_boolean_syntax);
    return 1;
  }

  if (opt_disable_networking)
    mysqld_port= mysqld_extra_port= 0;

  if (opt_skip_show_db)
    opt_specialflag|= SPECIAL_SKIP_SHOW_DB;

  if (myisam_flush)
    flush_time= 0;

#ifdef HAVE_REPLICATION
  if (init_slave_skip_errors(opt_slave_skip_errors))
    return 1;
  if (init_slave_transaction_retry_errors(opt_slave_transaction_retry_errors))
    return 1;
#endif

  if (global_system_variables.max_join_size == HA_POS_ERROR)
    global_system_variables.option_bits|= OPTION_BIG_SELECTS;
  else
    global_system_variables.option_bits&= ~OPTION_BIG_SELECTS;

  if (opt_support_flashback)
  {
    /* Force binary logging */
    if (!opt_bin_logname)
      opt_bin_logname= (char*) "";                  // Use default name
    opt_bin_log= opt_bin_log_used= 1;

    /* Force format to row */
    binlog_format_used= 1;
    global_system_variables.binlog_format= BINLOG_FORMAT_ROW;
  }

  if (!opt_bootstrap && WSREP_PROVIDER_EXISTS && WSREP_ON &&
      global_system_variables.binlog_format != BINLOG_FORMAT_ROW)
  {

    WSREP_ERROR ("Only binlog_format = 'ROW' is currently supported. "
                 "Configured value: '%s'. Please adjust your configuration.",
                 binlog_format_names[global_system_variables.binlog_format]);
    return 1;
  }

  // Synchronize @@global.autocommit on --autocommit
  const ulonglong turn_bit_on= opt_autocommit ?
    OPTION_AUTOCOMMIT : OPTION_NOT_AUTOCOMMIT;
  global_system_variables.option_bits=
    (global_system_variables.option_bits &
     ~(OPTION_NOT_AUTOCOMMIT | OPTION_AUTOCOMMIT)) | turn_bit_on;

  global_system_variables.sql_mode=
    expand_sql_mode(global_system_variables.sql_mode);
#if !defined(HAVE_REALPATH) || defined(HAVE_BROKEN_REALPATH)
  my_use_symdir=0;
  my_disable_symlinks=1;
  have_symlink=SHOW_OPTION_NO;
#else
  if (!my_use_symdir)
  {
    my_disable_symlinks=1;
    have_symlink=SHOW_OPTION_DISABLED;
  }
#endif
  if (opt_debugging)
  {
    /* Allow break with SIGINT, no core or stack trace */
    test_flags|= TEST_SIGINT;
    test_flags&= ~TEST_CORE_ON_SIGNAL;
  }
  /* Set global MyISAM variables from delay_key_write_options */
  fix_delay_key_write(0, 0, OPT_GLOBAL);

#ifndef EMBEDDED_LIBRARY
  if (mysqld_chroot)
    set_root(mysqld_chroot);
#else
  SYSVAR_AUTOSIZE(thread_handling, SCHEDULER_NO_THREADS);
  max_allowed_packet= global_system_variables.max_allowed_packet;
  net_buffer_length= global_system_variables.net_buffer_length;
#endif
  if (fix_paths())
    return 1;

  /*
    Set some global variables from the global_system_variables
    In most cases the global variables will not be used
  */
  my_disable_locking= myisam_single_user= MY_TEST(opt_external_locking == 0);
  my_default_record_cache_size=global_system_variables.read_buff_size;

  /*
    Log mysys errors when we don't have a thd or thd->log_all_errors is set
    (recovery) to the log.  This is mainly useful for debugging strange system
    errors.
  */
  if (global_system_variables.log_warnings >= 10)
    my_global_flags= MY_WME | ME_NOTE;
  /* Log all errors not handled by thd->handle_error() to my_message_sql() */
  if (global_system_variables.log_warnings >= 11)
    my_global_flags|= ME_ERROR_LOG;
  if (my_assert_on_error)
    debug_assert_if_crashed_table= 1;

  global_system_variables.long_query_time= (ulonglong)
    (global_system_variables.long_query_time_double * 1e6 + 0.1);
  global_system_variables.max_statement_time= (ulonglong)
    (global_system_variables.max_statement_time_double * 1e6 + 0.1);

  if (opt_short_log_format)
    opt_specialflag|= SPECIAL_SHORT_LOG_FORMAT;

  if (init_global_datetime_format(MYSQL_TIMESTAMP_DATE,
                                  &global_date_format) ||
      init_global_datetime_format(MYSQL_TIMESTAMP_TIME,
                                  &global_time_format) ||
      init_global_datetime_format(MYSQL_TIMESTAMP_DATETIME,
                                  &global_datetime_format))
    return 1;

#ifdef EMBEDDED_LIBRARY
  one_thread_scheduler(thread_scheduler, &connection_count);
  /*
    It looks like extra_connection_count should be passed here but
    its been using connection_count for the last 10+ years and
    no-one was requested a change so lets not suprise anyone.
  */
  one_thread_scheduler(extra_thread_scheduler, &connection_count);
#else

  if (thread_handling <= SCHEDULER_ONE_THREAD_PER_CONNECTION)
    one_thread_per_connection_scheduler(thread_scheduler, &max_connections,
                                        &connection_count);
  else if (thread_handling == SCHEDULER_NO_THREADS)
    one_thread_scheduler(thread_scheduler, &connection_count);
  else
    pool_of_threads_scheduler(thread_scheduler,  &max_connections,
                                        &connection_count); 

  one_thread_per_connection_scheduler(extra_thread_scheduler,
                                      &extra_max_connections,
                                      &extra_connection_count);
#endif

  opt_readonly= read_only;

  /* Remember if max_user_connections was 0 at startup */
  max_user_connections_checking= global_system_variables.max_user_connections != 0;

#ifdef HAVE_REPLICATION
  {
    sys_var *max_relay_log_size_var, *max_binlog_size_var;
    /* If max_relay_log_size is 0, then set it to max_binlog_size */
    if (!global_system_variables.max_relay_log_size)
      SYSVAR_AUTOSIZE(global_system_variables.max_relay_log_size,
                      max_binlog_size);

    /*
      Fix so that DEFAULT and limit checking works with max_relay_log_size
      (Yes, this is a hack, but it's required as the definition of
      max_relay_log_size allows it to be set to 0).
    */
    max_relay_log_size_var= intern_find_sys_var(STRING_WITH_LEN("max_relay_log_size"));
    max_binlog_size_var= intern_find_sys_var(STRING_WITH_LEN("max_binlog_size"));
    if (max_binlog_size_var && max_relay_log_size_var)
    {
      max_relay_log_size_var->option.min_value=
        max_binlog_size_var->option.min_value; 
      max_relay_log_size_var->option.def_value=
        max_binlog_size_var->option.def_value;
    }
  }
#endif

  /* Ensure that some variables are not set higher than needed */
  if (thread_cache_size > max_connections)
    SYSVAR_AUTOSIZE(thread_cache_size, max_connections);

  return 0;
}


/*
  Create version name for running mysqld version
  We automaticly add suffixes -debug, -embedded and -log to the version
  name to make the version more descriptive.
  (MYSQL_SERVER_SUFFIX is set by the compilation environment)
*/

void set_server_version(char *buf, size_t size)
{
  bool is_log= opt_log || global_system_variables.sql_log_slow || opt_bin_log;
  bool is_debug= IF_DBUG(!strstr(MYSQL_SERVER_SUFFIX_STR, "-debug"), 0);
  const char *is_valgrind=
#ifdef HAVE_VALGRIND
    !strstr(MYSQL_SERVER_SUFFIX_STR, "-valgrind") ? "-valgrind" :
#endif
    "";
  strxnmov(buf, size - 1,
           MYSQL_SERVER_VERSION,
           MYSQL_SERVER_SUFFIX_STR,
           IF_EMBEDDED("-embedded", ""),
           is_valgrind,
           is_debug ? "-debug" : "",
           is_log ? "-log" : "",
           NullS);
}


static char *get_relative_path(const char *path)
{
  if (test_if_hard_path(path) &&
      is_prefix(path,DEFAULT_MYSQL_HOME) &&
      strcmp(DEFAULT_MYSQL_HOME,FN_ROOTDIR))
  {
    path+=(uint) strlen(DEFAULT_MYSQL_HOME);
    while (*path == FN_LIBCHAR || *path == FN_LIBCHAR2)
      path++;
  }
  return (char*) path;
}


/**
  Fix filename and replace extension where 'dir' is relative to
  mysql_real_data_home.
  @return
    1 if len(path) > FN_REFLEN
*/

bool
fn_format_relative_to_data_home(char * to, const char *name,
				const char *dir, const char *extension)
{
  char tmp_path[FN_REFLEN];
  if (!test_if_hard_path(dir))
  {
    strxnmov(tmp_path,sizeof(tmp_path)-1, mysql_real_data_home,
	     dir, NullS);
    dir=tmp_path;
  }
  return !fn_format(to, name, dir, extension,
		    MY_APPEND_EXT | MY_UNPACK_FILENAME | MY_SAFE_PATH);
}


/**
  Test a file path to determine if the path is compatible with the secure file
  path restriction.
 
  @param path null terminated character string

  @return
    @retval TRUE The path is secure
    @retval FALSE The path isn't secure
*/

bool is_secure_file_path(char *path)
{
  char buff1[FN_REFLEN], buff2[FN_REFLEN];
  size_t opt_secure_file_priv_len;
  /*
    All paths are secure if opt_secure_file_path is 0
  */
  if (!opt_secure_file_priv)
    return TRUE;

  opt_secure_file_priv_len= strlen(opt_secure_file_priv);

  if (strlen(path) >= FN_REFLEN)
    return FALSE;

  if (my_realpath(buff1, path, 0))
  {
    /*
      The supplied file path might have been a file and not a directory.
    */
    size_t length= dirname_length(path);        // Guaranteed to be < FN_REFLEN
    memcpy(buff2, path, length);
    buff2[length]= '\0';
    if (length == 0 || my_realpath(buff1, buff2, 0))
      return FALSE;
  }
  convert_dirname(buff2, buff1, NullS);
  if (!lower_case_file_system)
  {
    if (strncmp(opt_secure_file_priv, buff2, opt_secure_file_priv_len))
      return FALSE;
  }
  else
  {
    if (files_charset_info->strnncoll(buff2, strlen(buff2),
                                      opt_secure_file_priv,
                                      opt_secure_file_priv_len,
                                      TRUE))
      return FALSE;
  }
  return TRUE;
}


static int fix_paths(void)
{
  char buff[FN_REFLEN],*pos;
  DBUG_ENTER("fix_paths");

  convert_dirname(mysql_home,mysql_home,NullS);
  /* Resolve symlinks to allow 'mysql_home' to be a relative symlink */
  my_realpath(mysql_home,mysql_home,MYF(0));
  /* Ensure that mysql_home ends in FN_LIBCHAR */
  pos=strend(mysql_home);
  if (pos[-1] != FN_LIBCHAR)
  {
    pos[0]= FN_LIBCHAR;
    pos[1]= 0;
  }
  convert_dirname(lc_messages_dir, lc_messages_dir, NullS);
  convert_dirname(mysql_real_data_home,mysql_real_data_home,NullS);
  (void) my_load_path(mysql_home,mysql_home,""); // Resolve current dir
  (void) my_load_path(mysql_real_data_home,mysql_real_data_home,mysql_home);
  (void) my_load_path(pidfile_name, pidfile_name_ptr, mysql_real_data_home);

  convert_dirname(opt_plugin_dir, opt_plugin_dir_ptr ? opt_plugin_dir_ptr : 
                                  get_relative_path(PLUGINDIR), NullS);
  (void) my_load_path(opt_plugin_dir, opt_plugin_dir, mysql_home);
  opt_plugin_dir_ptr= opt_plugin_dir;
  pidfile_name_ptr= pidfile_name;

  my_realpath(mysql_unpacked_real_data_home, mysql_real_data_home, MYF(0));
  mysql_unpacked_real_data_home_len= 
  strlen(mysql_unpacked_real_data_home);
  if (mysql_unpacked_real_data_home[mysql_unpacked_real_data_home_len-1] == FN_LIBCHAR)
    --mysql_unpacked_real_data_home_len;

  char *sharedir=get_relative_path(SHAREDIR);
  if (test_if_hard_path(sharedir))
    strmake_buf(buff, sharedir);		/* purecov: tested */
  else
    strxnmov(buff,sizeof(buff)-1,mysql_home,sharedir,NullS);
  convert_dirname(buff,buff,NullS);
  (void) my_load_path(lc_messages_dir, lc_messages_dir, buff);

  /* If --character-sets-dir isn't given, use shared library dir */
  if (charsets_dir)
  {
    strmake_buf(mysql_charsets_dir, charsets_dir);
    charsets_dir= mysql_charsets_dir;
  }
  else
  {
    strxnmov(mysql_charsets_dir, sizeof(mysql_charsets_dir)-1, buff,
	     CHARSET_DIR, NullS);
    SYSVAR_AUTOSIZE(charsets_dir, mysql_charsets_dir);
  }
  (void) my_load_path(mysql_charsets_dir, mysql_charsets_dir, buff);
  convert_dirname(mysql_charsets_dir, mysql_charsets_dir, NullS);

  if (init_tmpdir(&mysql_tmpdir_list, opt_mysql_tmpdir))
    DBUG_RETURN(1);
  if (!opt_mysql_tmpdir)
    opt_mysql_tmpdir= mysql_tmpdir;
#ifdef HAVE_REPLICATION
  if (!slave_load_tmpdir)
    SYSVAR_AUTOSIZE(slave_load_tmpdir, mysql_tmpdir);
#endif /* HAVE_REPLICATION */
  /*
    Convert the secure-file-priv option to system format, allowing
    a quick strcmp to check if read or write is in an allowed dir
  */
  if (opt_secure_file_priv)
  {
    if (*opt_secure_file_priv == 0)
    {
      my_free(opt_secure_file_priv);
      opt_secure_file_priv= 0;
    }
    else
    {
      if (strlen(opt_secure_file_priv) >= FN_REFLEN)
        opt_secure_file_priv[FN_REFLEN-1]= '\0';
      if (my_realpath(buff, opt_secure_file_priv, 0))
      {
        sql_print_warning("Failed to normalize the argument for --secure-file-priv.");
        DBUG_RETURN(1);
      }
      char *secure_file_real_path= (char *)my_malloc(PSI_INSTRUMENT_ME, FN_REFLEN, MYF(MY_FAE));
      convert_dirname(secure_file_real_path, buff, NullS);
      my_free(opt_secure_file_priv);
      opt_secure_file_priv= secure_file_real_path;
    }
  }
  DBUG_RETURN(0);
}

/**
  Check if file system used for databases is case insensitive.

  @param dir_name			Directory to test

  @retval -1  Don't know (Test failed)
  @retval  0   File system is case sensitive
  @retval  1   File system is case insensitive
*/

static int test_if_case_insensitive(const char *dir_name)
{
  int result= 0;
  File file;
  char buff[FN_REFLEN], buff2[FN_REFLEN];
  MY_STAT stat_info;
  DBUG_ENTER("test_if_case_insensitive");

  fn_format(buff, opt_log_basename, dir_name, ".lower-test",
	    MY_UNPACK_FILENAME | MY_REPLACE_EXT | MY_REPLACE_DIR);
  fn_format(buff2, opt_log_basename, dir_name, ".LOWER-TEST",
	    MY_UNPACK_FILENAME | MY_REPLACE_EXT | MY_REPLACE_DIR);
  mysql_file_delete(key_file_casetest, buff2, MYF(0));
  if ((file= mysql_file_create(key_file_casetest,
                               buff, 0666, O_RDWR, MYF(0))) < 0)
  {
    if (!opt_abort)
      sql_print_warning("Can't create test file '%s' (Errcode: %M)", buff, my_errno);
    DBUG_RETURN(-1);
  }
  mysql_file_close(file, MYF(0));
  if (mysql_file_stat(key_file_casetest, buff2, &stat_info, MYF(0)))
    result= 1;					// Can access file
  mysql_file_delete(key_file_casetest, buff, MYF(MY_WME));
  DBUG_PRINT("exit", ("result: %d", result));
  DBUG_RETURN(result);
}


#ifndef EMBEDDED_LIBRARY

/**
  Create file to store pid number.
*/
static void create_pid_file()
{
  File file;
  if ((file= mysql_file_create(key_file_pid, pidfile_name, 0664,
                               O_WRONLY | O_TRUNC, MYF(MY_WME))) >= 0)
  {
    char buff[MAX_BIGINT_WIDTH + 1], *end;
    end= int10_to_str((long) getpid(), buff, 10);
    *end++= '\n';
    if (!mysql_file_write(file, (uchar*) buff, (uint) (end-buff),
                          MYF(MY_WME | MY_NABP)))
    {
      mysql_file_close(file, MYF(0));
      pid_file_created= true;
      return;
    }
    mysql_file_close(file, MYF(0));
  }
  sql_perror("Can't start server: can't create PID file");
  exit(1);
}
#endif /* EMBEDDED_LIBRARY */


/**
  Remove the process' pid file.
  
  @param  flags  file operation flags
*/

static void delete_pid_file(myf flags)
{
#ifndef EMBEDDED_LIBRARY
  if (pid_file_created)
  {
    mysql_file_delete(key_file_pid, pidfile_name, flags);
    pid_file_created= false;
  }
#endif /* EMBEDDED_LIBRARY */
  return;
}


/** Clear most status variables. */
void refresh_status(THD *thd)
{
  mysql_mutex_lock(&LOCK_status);

#ifdef WITH_PERFSCHEMA_STORAGE_ENGINE
  /* Reset aggregated status counters. */
  reset_pfs_status_stats();
#endif

  /* Add thread's status variabes to global status */
  add_to_status(&global_status_var, &thd->status_var);

  /* Reset thread's status variables */
  thd->set_status_var_init();
  thd->status_var.global_memory_used= 0;
  bzero((uchar*) &thd->org_status_var, sizeof(thd->org_status_var)); 
  thd->start_bytes_received= 0;

  /* Reset some global variables */
  reset_status_vars();
#ifdef WITH_WSREP
  if (WSREP_ON)
  {
    Wsrep_server_state::instance().provider().reset_status();
  }
#endif /* WITH_WSREP */

  /* Reset the counters of all key caches (default and named). */
  process_key_caches(reset_key_cache_counters, 0);
  flush_status_time= time((time_t*) 0);
  mysql_mutex_unlock(&LOCK_status);

  /*
    Set max_used_connections to the number of currently open
    connections.  This is not perfect, but status data is not exact anyway.
  */
  max_used_connections= connection_count + extra_connection_count;
}

#ifdef HAVE_PSI_INTERFACE
static PSI_file_info all_server_files[]=
{
#ifdef HAVE_MMAP
  { &key_file_map, "map", 0},
#endif /* HAVE_MMAP */
  { &key_file_binlog, "binlog", 0},
  { &key_file_binlog_cache, "binlog_cache", 0},
  { &key_file_binlog_index, "binlog_index", 0},
  { &key_file_binlog_index_cache, "binlog_index_cache", 0},
  { &key_file_relaylog, "relaylog", 0},
  { &key_file_relaylog_cache, "relaylog_cache", 0},
  { &key_file_relaylog_index, "relaylog_index", 0},
  { &key_file_relaylog_index_cache, "relaylog_index_cache", 0},
  { &key_file_io_cache, "io_cache", 0},
  { &key_file_casetest, "casetest", 0},
  { &key_file_dbopt, "dbopt", 0},
  { &key_file_des_key_file, "des_key_file", 0},
  { &key_file_ERRMSG, "ERRMSG", 0},
  { &key_select_to_file, "select_to_file", 0},
  { &key_file_fileparser, "file_parser", 0},
  { &key_file_frm, "FRM", 0},
  { &key_file_global_ddl_log, "global_ddl_log", 0},
  { &key_file_load, "load", 0},
  { &key_file_loadfile, "LOAD_FILE", 0},
  { &key_file_log_ddl, "log_ddl", 0},
  { &key_file_log_event_data, "log_event_data", 0},
  { &key_file_log_event_info, "log_event_info", 0},
  { &key_file_master_info, "master_info", 0},
  { &key_file_misc, "misc", 0},
  { &key_file_partition_ddl_log, "partition_ddl_log", 0},
  { &key_file_pid, "pid", 0},
  { &key_file_query_log, "query_log", 0},
  { &key_file_relay_log_info, "relay_log_info", 0},
  { &key_file_send_file, "send_file", 0},
  { &key_file_slow_log, "slow_log", 0},
  { &key_file_tclog, "tclog", 0},
  { &key_file_trg, "trigger_name", 0},
  { &key_file_trn, "trigger", 0},
  { &key_file_init, "init", 0},
  { &key_file_binlog_state, "binlog_state", 0}
};
#endif /* HAVE_PSI_INTERFACE */

PSI_stage_info stage_after_apply_event= { 0, "After apply log event", 0};
PSI_stage_info stage_after_create= { 0, "After create", 0};
PSI_stage_info stage_after_opening_tables= { 0, "After opening tables", 0};
PSI_stage_info stage_after_table_lock= { 0, "After table lock", 0};
PSI_stage_info stage_allocating_local_table= { 0, "Allocating local table", 0};
PSI_stage_info stage_alter_inplace_prepare= { 0, "preparing for alter table", 0};
PSI_stage_info stage_alter_inplace= { 0, "altering table", 0};
PSI_stage_info stage_alter_inplace_commit= { 0, "Committing alter table to storage engine", 0};
PSI_stage_info stage_apply_event= { 0, "Apply log event", 0};
PSI_stage_info stage_changing_master= { 0, "Changing master", 0};
PSI_stage_info stage_checking_master_version= { 0, "Checking master version", 0};
PSI_stage_info stage_checking_permissions= { 0, "checking permissions", 0};
PSI_stage_info stage_checking_privileges_on_cached_query= { 0, "checking privileges on cached query", 0};
PSI_stage_info stage_checking_query_cache_for_query= { 0, "Checking query cache for query", 0};
PSI_stage_info stage_cleaning_up= { 0, "Reset for next command", 0};
PSI_stage_info stage_closing_tables= { 0, "closing tables", 0};
PSI_stage_info stage_connecting_to_master= { 0, "Connecting to master", 0};
PSI_stage_info stage_converting_heap_to_myisam= { 0, "Converting HEAP to " TMP_ENGINE_NAME, 0};
PSI_stage_info stage_copying_to_group_table= { 0, "Copying to group table", 0};
PSI_stage_info stage_copying_to_tmp_table= { 0, "Copying to tmp table", 0};
PSI_stage_info stage_copy_to_tmp_table= { 0, "copy to tmp table", PSI_FLAG_STAGE_PROGRESS};
PSI_stage_info stage_creating_delayed_handler= { 0, "Creating delayed handler", 0};
PSI_stage_info stage_creating_sort_index= { 0, "Creating sort index", 0};
PSI_stage_info stage_creating_table= { 0, "creating table", 0};
PSI_stage_info stage_creating_tmp_table= { 0, "Creating tmp table", 0};
PSI_stage_info stage_deleting_from_main_table= { 0, "Deleting from main table", 0};
PSI_stage_info stage_deleting_from_reference_tables= { 0, "Deleting from reference tables", 0};
PSI_stage_info stage_discard_or_import_tablespace= { 0, "Discard_or_import_tablespace", 0};
PSI_stage_info stage_enabling_keys= { 0, "Enabling keys", 0};
PSI_stage_info stage_end= { 0, "End of update loop", 0};
PSI_stage_info stage_executing= { 0, "Executing", 0};
PSI_stage_info stage_execution_of_init_command= { 0, "Execution of init_command", 0};
PSI_stage_info stage_explaining= { 0, "Explaining", 0};
PSI_stage_info stage_finding_key_cache= { 0, "Finding key cache", 0};
PSI_stage_info stage_finished_reading_one_binlog_switching_to_next_binlog= { 0, "Finished reading one binlog; switching to next binlog", 0};
PSI_stage_info stage_flushing_relay_log_and_master_info_repository= { 0, "Flushing relay log and master info repository.", 0};
PSI_stage_info stage_flushing_relay_log_info_file= { 0, "Flushing relay-log info file.", 0};
PSI_stage_info stage_freeing_items= { 0, "Freeing items", 0};
PSI_stage_info stage_fulltext_initialization= { 0, "Fulltext initialization", 0};
PSI_stage_info stage_got_handler_lock= { 0, "Got handler lock", 0};
PSI_stage_info stage_got_old_table= { 0, "Got old table", 0};
PSI_stage_info stage_init= { 0, "init", 0};
PSI_stage_info stage_init_update= { 0, "init for update", 0};
PSI_stage_info stage_insert= { 0, "Insert", 0};
PSI_stage_info stage_invalidating_query_cache_entries_table= { 0, "Invalidating query cache entries (table)", 0};
PSI_stage_info stage_invalidating_query_cache_entries_table_list= { 0, "Invalidating query cache entries (table list)", 0};
PSI_stage_info stage_killing_slave= { 0, "Killing slave", 0};
PSI_stage_info stage_logging_slow_query= { 0, "Logging slow query", 0};
PSI_stage_info stage_making_temp_file_append_before_load_data= { 0, "Making temporary file (append) before replaying LOAD DATA INFILE", 0};
PSI_stage_info stage_making_temp_file_create_before_load_data= { 0, "Making temporary file (create) before replaying LOAD DATA INFILE", 0};
PSI_stage_info stage_manage_keys= { 0, "Manage keys", 0};
PSI_stage_info stage_master_has_sent_all_binlog_to_slave= { 0, "Master has sent all binlog to slave; waiting for more updates", 0};
PSI_stage_info stage_opening_tables= { 0, "Opening tables", 0};
PSI_stage_info stage_optimizing= { 0, "Optimizing", 0};
PSI_stage_info stage_preparing= { 0, "Preparing", 0};
PSI_stage_info stage_purging_old_relay_logs= { 0, "Purging old relay logs", 0};
PSI_stage_info stage_query_end= { 0, "Query end", 0};
PSI_stage_info stage_starting_cleanup= { 0, "Starting cleanup", 0};
PSI_stage_info stage_rollback= { 0, "Rollback", 0};
PSI_stage_info stage_rollback_implicit= { 0, "Rollback_implicit", 0};
PSI_stage_info stage_commit= { 0, "Commit", 0};
PSI_stage_info stage_commit_implicit= { 0, "Commit implicit", 0};
PSI_stage_info stage_queueing_master_event_to_the_relay_log= { 0, "Queueing master event to the relay log", 0};
PSI_stage_info stage_reading_event_from_the_relay_log= { 0, "Reading event from the relay log", 0};
PSI_stage_info stage_recreating_table= { 0, "Recreating table", 0};
PSI_stage_info stage_registering_slave_on_master= { 0, "Registering slave on master", 0};
PSI_stage_info stage_removing_duplicates= { 0, "Removing duplicates", 0};
PSI_stage_info stage_removing_tmp_table= { 0, "Removing tmp table", 0};
PSI_stage_info stage_rename= { 0, "Rename", 0};
PSI_stage_info stage_rename_result_table= { 0, "Rename result table", 0};
PSI_stage_info stage_requesting_binlog_dump= { 0, "Requesting binlog dump", 0};
PSI_stage_info stage_reschedule= { 0, "Reschedule", 0};
PSI_stage_info stage_searching_rows_for_update= { 0, "Searching rows for update", 0};
PSI_stage_info stage_sending_binlog_event_to_slave= { 0, "Sending binlog event to slave", 0};
PSI_stage_info stage_sending_cached_result_to_client= { 0, "Sending cached result to client", 0};
PSI_stage_info stage_sending_data= { 0, "Sending data", 0};
PSI_stage_info stage_setup= { 0, "setup", 0};
PSI_stage_info stage_show_explain= { 0, "Show explain", 0};
PSI_stage_info stage_slave_has_read_all_relay_log= { 0, "Slave has read all relay log; waiting for more updates", 0};
PSI_stage_info stage_sorting= { 0, "Sorting", 0};
PSI_stage_info stage_sorting_for_group= { 0, "Sorting for group", 0};
PSI_stage_info stage_sorting_for_order= { 0, "Sorting for order", 0};
PSI_stage_info stage_sorting_result= { 0, "Sorting result", 0};
PSI_stage_info stage_statistics= { 0, "Statistics", 0};
PSI_stage_info stage_sql_thd_waiting_until_delay= { 0, "Waiting until MASTER_DELAY seconds after master executed event", 0 };
PSI_stage_info stage_storing_result_in_query_cache= { 0, "Storing result in query cache", 0};
PSI_stage_info stage_storing_row_into_queue= { 0, "Storing row into queue", 0};
PSI_stage_info stage_system_lock= { 0, "System lock", 0};
PSI_stage_info stage_unlocking_tables= { 0, "Unlocking tables", 0};
PSI_stage_info stage_table_lock= { 0, "table lock", 0};
PSI_stage_info stage_filling_schema_table= { 0, "Filling schema table", 0};
PSI_stage_info stage_update= { 0, "Update", 0};
PSI_stage_info stage_updating= { 0, "Updating", 0};
PSI_stage_info stage_updating_main_table= { 0, "Updating main table", 0};
PSI_stage_info stage_updating_reference_tables= { 0, "Updating reference tables", 0};
PSI_stage_info stage_upgrading_lock= { 0, "Upgrading lock", 0};
PSI_stage_info stage_user_lock= { 0, "User lock", 0};
PSI_stage_info stage_user_sleep= { 0, "User sleep", 0};
PSI_stage_info stage_verifying_table= { 0, "Verifying table", 0};
PSI_stage_info stage_waiting_for_delay_list= { 0, "Waiting for delay_list", 0};
PSI_stage_info stage_waiting_for_disk_space= {0, "Waiting for someone to free space", 0};
PSI_stage_info stage_waiting_for_gtid_to_be_written_to_binary_log= { 0, "Waiting for GTID to be written to binary log", 0};
PSI_stage_info stage_waiting_for_handler_insert= { 0, "Waiting for handler insert", 0};
PSI_stage_info stage_waiting_for_handler_lock= { 0, "Waiting for handler lock", 0};
PSI_stage_info stage_waiting_for_handler_open= { 0, "Waiting for handler open", 0};
PSI_stage_info stage_waiting_for_insert= { 0, "Waiting for INSERT", 0};
PSI_stage_info stage_waiting_for_master_to_send_event= { 0, "Waiting for master to send event", 0};
PSI_stage_info stage_waiting_for_master_update= { 0, "Waiting for master update", 0};
PSI_stage_info stage_waiting_for_relay_log_space= { 0, "Waiting for the slave SQL thread to free enough relay log space", 0};
PSI_stage_info stage_waiting_for_semi_sync_ack_from_slave=
{ 0, "Waiting for semi-sync ACK from slave", 0};
PSI_stage_info stage_waiting_for_semi_sync_slave={ 0, "Waiting for semi-sync slave connection", 0};
PSI_stage_info stage_reading_semi_sync_ack={ 0, "Reading semi-sync ACK from slave", 0};
PSI_stage_info stage_waiting_for_slave_mutex_on_exit= { 0, "Waiting for slave mutex on exit", 0};
PSI_stage_info stage_waiting_for_slave_thread_to_start= { 0, "Waiting for slave thread to start", 0};
PSI_stage_info stage_waiting_for_table_flush= { 0, "Waiting for table flush", 0};
PSI_stage_info stage_waiting_for_query_cache_lock= { 0, "Waiting for query cache lock", 0};
PSI_stage_info stage_waiting_for_the_next_event_in_relay_log= { 0, "Waiting for the next event in relay log", 0};
PSI_stage_info stage_waiting_for_the_slave_thread_to_advance_position= { 0, "Waiting for the slave SQL thread to advance position", 0};
PSI_stage_info stage_waiting_to_finalize_termination= { 0, "Waiting to finalize termination", 0};
PSI_stage_info stage_binlog_waiting_background_tasks= { 0, "Waiting for background binlog tasks", 0};
PSI_stage_info stage_binlog_write= { 0, "Writing to binlog", 0};
PSI_stage_info stage_binlog_processing_checkpoint_notify= { 0, "Processing binlog checkpoint notification", 0};
PSI_stage_info stage_binlog_stopping_background_thread= { 0, "Stopping binlog background thread", 0};
PSI_stage_info stage_waiting_for_work_from_sql_thread= { 0, "Waiting for work from SQL thread", 0};
PSI_stage_info stage_waiting_for_prior_transaction_to_commit= { 0, "Waiting for prior transaction to commit", 0};
PSI_stage_info stage_waiting_for_prior_transaction_to_start_commit= { 0, "Waiting for prior transaction to start commit", 0};
PSI_stage_info stage_waiting_for_room_in_worker_thread= { 0, "Waiting for room in worker thread event queue", 0};
PSI_stage_info stage_waiting_for_workers_idle= { 0, "Waiting for worker threads to be idle", 0};
PSI_stage_info stage_waiting_for_ftwrl= { 0, "Waiting due to global read lock", 0};
PSI_stage_info stage_waiting_for_ftwrl_threads_to_pause= { 0, "Waiting for worker threads to pause for global read lock", 0};
PSI_stage_info stage_waiting_for_rpl_thread_pool= { 0, "Waiting while replication worker thread pool is busy", 0};
PSI_stage_info stage_master_gtid_wait_primary= { 0, "Waiting in MASTER_GTID_WAIT() (primary waiter)", 0};
PSI_stage_info stage_master_gtid_wait= { 0, "Waiting in MASTER_GTID_WAIT()", 0};
PSI_stage_info stage_gtid_wait_other_connection= { 0, "Waiting for other master connection to process the same GTID", 0};
PSI_stage_info stage_slave_background_process_request= { 0, "Processing requests", 0};
PSI_stage_info stage_slave_background_wait_request= { 0, "Waiting for requests", 0};
PSI_stage_info stage_waiting_for_deadlock_kill= { 0, "Waiting for parallel replication deadlock handling to complete", 0};
PSI_stage_info stage_starting= { 0, "starting", 0};
PSI_stage_info stage_waiting_for_flush= { 0, "Waiting for non trans tables to be flushed", 0};
PSI_stage_info stage_waiting_for_ddl= { 0, "Waiting for DDLs", 0};

PSI_memory_key key_memory_DATE_TIME_FORMAT;
PSI_memory_key key_memory_DDL_LOG_MEMORY_ENTRY;
PSI_memory_key key_memory_Event_queue_element_for_exec_names;
PSI_memory_key key_memory_Event_scheduler_scheduler_param;
PSI_memory_key key_memory_Filesort_info_merge;
PSI_memory_key key_memory_Filesort_info_record_pointers;
PSI_memory_key key_memory_Gis_read_stream_err_msg;
PSI_memory_key key_memory_JOIN_CACHE;
PSI_memory_key key_memory_MPVIO_EXT_auth_info;
PSI_memory_key key_memory_MYSQL_BIN_LOG_basename;
PSI_memory_key key_memory_MYSQL_BIN_LOG_index;
PSI_memory_key key_memory_MYSQL_LOCK;
PSI_memory_key key_memory_MYSQL_LOG_name;
PSI_memory_key key_memory_MYSQL_RELAY_LOG_basename;
PSI_memory_key key_memory_MYSQL_RELAY_LOG_index;
PSI_memory_key key_memory_NAMED_ILINK_name;
PSI_memory_key key_memory_PROFILE;
PSI_memory_key key_memory_QUICK_RANGE_SELECT_mrr_buf_desc;
PSI_memory_key key_memory_Query_cache;
PSI_memory_key key_memory_Relay_log_info_group_relay_log_name;
PSI_memory_key key_memory_Row_data_memory_memory;
PSI_memory_key key_memory_Rpl_info_file_buffer;
PSI_memory_key key_memory_SLAVE_INFO;
PSI_memory_key key_memory_ST_SCHEMA_TABLE;
PSI_memory_key key_memory_Sort_param_tmp_buffer;
PSI_memory_key key_memory_Sys_var_charptr_value;
PSI_memory_key key_memory_TABLE;
PSI_memory_key key_memory_TABLE_RULE_ENT;
PSI_memory_key key_memory_TC_LOG_MMAP_pages;
PSI_memory_key key_memory_THD_db;
PSI_memory_key key_memory_THD_handler_tables_hash;
PSI_memory_key key_memory_THD_variables;
PSI_memory_key key_memory_Table_trigger_dispatcher;
PSI_memory_key key_memory_Unique_merge_buffer;
PSI_memory_key key_memory_Unique_sort_buffer;
PSI_memory_key key_memory_User_level_lock;
PSI_memory_key key_memory_XID;
PSI_memory_key key_memory_acl_cache;
PSI_memory_key key_memory_acl_mem;
PSI_memory_key key_memory_acl_memex;
PSI_memory_key key_memory_binlog_cache_mngr;
PSI_memory_key key_memory_binlog_pos;
PSI_memory_key key_memory_binlog_recover_exec;
PSI_memory_key key_memory_binlog_statement_buffer;
PSI_memory_key key_memory_binlog_ver_1_event;
PSI_memory_key key_memory_bison_stack;
PSI_memory_key key_memory_blob_mem_storage;
PSI_memory_key key_memory_dboptions_hash;
PSI_memory_key key_memory_dbnames_cache;
PSI_memory_key key_memory_errmsgs;
PSI_memory_key key_memory_frm_string;
PSI_memory_key key_memory_gdl;
PSI_memory_key key_memory_global_system_variables;
PSI_memory_key key_memory_handler_errmsgs;
PSI_memory_key key_memory_handlerton;
PSI_memory_key key_memory_hash_index_key_buffer;
PSI_memory_key key_memory_host_cache_hostname;
PSI_memory_key key_memory_ignored_db;
PSI_memory_key key_memory_locked_table_list;
PSI_memory_key key_memory_locked_thread_list;
PSI_memory_key key_memory_my_str_malloc;
PSI_memory_key key_memory_native_functions;
PSI_memory_key key_memory_prepared_statement_main_mem_root;
PSI_memory_key key_memory_prepared_statement_map;
PSI_memory_key key_memory_queue_item;
PSI_memory_key key_memory_quick_range_select_root;
PSI_memory_key key_memory_rpl_filter;
PSI_memory_key key_memory_sp_cache;
PSI_memory_key key_memory_sp_head_call_root;
PSI_memory_key key_memory_sp_head_execute_root;
PSI_memory_key key_memory_sp_head_main_root;
PSI_memory_key key_memory_table_mapping_root;
PSI_memory_key key_memory_table_share;
PSI_memory_key key_memory_table_triggers_list;
PSI_memory_key key_memory_thd_main_mem_root;
PSI_memory_key key_memory_thd_transactions;
PSI_memory_key key_memory_user_conn;
PSI_memory_key key_memory_user_var_entry;
PSI_memory_key key_memory_user_var_entry_value;
PSI_memory_key key_memory_String_value;
PSI_memory_key key_memory_WSREP;

#ifdef HAVE_PSI_INTERFACE

PSI_stage_info *all_server_stages[]=
{
  & stage_after_apply_event,
  & stage_after_create,
  & stage_after_opening_tables,
  & stage_after_table_lock,
  & stage_allocating_local_table,
  & stage_alter_inplace,
  & stage_alter_inplace_commit,
  & stage_alter_inplace_prepare,
  & stage_apply_event,
  & stage_binlog_write,
  & stage_binlog_processing_checkpoint_notify,
  & stage_binlog_stopping_background_thread,
  & stage_binlog_waiting_background_tasks,
  & stage_changing_master,
  & stage_checking_master_version,
  & stage_checking_permissions,
  & stage_checking_privileges_on_cached_query,
  & stage_checking_query_cache_for_query,
  & stage_cleaning_up,
  & stage_closing_tables,
  & stage_commit,
  & stage_commit_implicit,
  & stage_connecting_to_master,
  & stage_converting_heap_to_myisam,
  & stage_copy_to_tmp_table,
  & stage_copying_to_group_table,
  & stage_copying_to_tmp_table,
  & stage_creating_delayed_handler,
  & stage_creating_sort_index,
  & stage_creating_table,
  & stage_creating_tmp_table,
  & stage_deleting_from_main_table,
  & stage_deleting_from_reference_tables,
  & stage_discard_or_import_tablespace,
  & stage_enabling_keys,
  & stage_end,
  & stage_executing,
  & stage_execution_of_init_command,
  & stage_explaining,
  & stage_finding_key_cache,
  & stage_finished_reading_one_binlog_switching_to_next_binlog,
  & stage_flushing_relay_log_and_master_info_repository,
  & stage_flushing_relay_log_info_file,
  & stage_freeing_items,
  & stage_fulltext_initialization,
  & stage_got_handler_lock,
  & stage_got_old_table,
  & stage_init,
  & stage_init_update,
  & stage_insert,
  & stage_invalidating_query_cache_entries_table,
  & stage_invalidating_query_cache_entries_table_list,
  & stage_killing_slave,
  & stage_logging_slow_query,
  & stage_making_temp_file_append_before_load_data,
  & stage_making_temp_file_create_before_load_data,
  & stage_manage_keys,
  & stage_master_has_sent_all_binlog_to_slave,
  & stage_opening_tables,
  & stage_optimizing,
  & stage_preparing,
  & stage_purging_old_relay_logs,
  & stage_starting_cleanup,
  & stage_query_end,
  & stage_queueing_master_event_to_the_relay_log,
  & stage_reading_event_from_the_relay_log,
  & stage_recreating_table,
  & stage_registering_slave_on_master,
  & stage_removing_duplicates,
  & stage_removing_tmp_table,
  & stage_rename,
  & stage_rename_result_table,
  & stage_requesting_binlog_dump,
  & stage_reschedule,
  & stage_rollback,
  & stage_rollback_implicit,
  & stage_searching_rows_for_update,
  & stage_sending_binlog_event_to_slave,
  & stage_sending_cached_result_to_client,
  & stage_sending_data,
  & stage_setup,
  & stage_show_explain,
  & stage_slave_has_read_all_relay_log,
  & stage_sorting,
  & stage_sorting_for_group,
  & stage_sorting_for_order,
  & stage_sorting_result,
  & stage_sql_thd_waiting_until_delay,
  & stage_statistics,
  & stage_storing_result_in_query_cache,
  & stage_storing_row_into_queue,
  & stage_system_lock,
  & stage_unlocking_tables,
  & stage_table_lock,
  & stage_filling_schema_table,
  & stage_update,
  & stage_updating,
  & stage_updating_main_table,
  & stage_updating_reference_tables,
  & stage_upgrading_lock,
  & stage_user_lock,
  & stage_user_sleep,
  & stage_verifying_table,
  & stage_waiting_for_delay_list,
  & stage_waiting_for_gtid_to_be_written_to_binary_log,
  & stage_waiting_for_handler_insert,
  & stage_waiting_for_handler_lock,
  & stage_waiting_for_handler_open,
  & stage_waiting_for_insert,
  & stage_waiting_for_master_to_send_event,
  & stage_waiting_for_master_update,
  & stage_waiting_for_prior_transaction_to_commit,
  & stage_waiting_for_prior_transaction_to_start_commit,
  & stage_waiting_for_query_cache_lock,
  & stage_waiting_for_relay_log_space,
  & stage_waiting_for_room_in_worker_thread,
  & stage_waiting_for_slave_mutex_on_exit,
  & stage_waiting_for_slave_thread_to_start,
  & stage_waiting_for_table_flush,
  & stage_waiting_for_the_next_event_in_relay_log,
  & stage_waiting_for_the_slave_thread_to_advance_position,
  & stage_waiting_for_work_from_sql_thread,
  & stage_waiting_to_finalize_termination,
  & stage_master_gtid_wait_primary,
  & stage_master_gtid_wait,
  & stage_gtid_wait_other_connection,
  & stage_slave_background_process_request,
  & stage_slave_background_wait_request,
  & stage_waiting_for_semi_sync_ack_from_slave,
  & stage_waiting_for_semi_sync_slave,
  & stage_reading_semi_sync_ack,
  & stage_waiting_for_deadlock_kill,
  & stage_starting
};

PSI_socket_key key_socket_tcpip, key_socket_unix, key_socket_client_connection;

static PSI_socket_info all_server_sockets[]=
{
  { &key_socket_tcpip, "server_tcpip_socket", PSI_FLAG_GLOBAL},
  { &key_socket_unix, "server_unix_socket", PSI_FLAG_GLOBAL},
  { &key_socket_client_connection, "client_connection", 0}
};

static PSI_memory_info all_server_memory[]=
{
  { &key_memory_locked_table_list, "Locked_tables_list::m_locked_tables_root", 0},
  { &key_memory_locked_thread_list, "display_table_locks", PSI_FLAG_THREAD},
  { &key_memory_thd_transactions, "THD::transactions::mem_root", PSI_FLAG_THREAD},
//  { &key_memory_delegate, "Delegate::memroot", 0},
  { &key_memory_acl_mem, "sql_acl_mem", PSI_FLAG_GLOBAL},
  { &key_memory_acl_memex, "sql_acl_memex", PSI_FLAG_GLOBAL},
  { &key_memory_acl_cache, "acl_cache", PSI_FLAG_GLOBAL},
  { &key_memory_thd_main_mem_root, "thd::main_mem_root", PSI_FLAG_THREAD},
//  { &key_memory_help, "help", 0},
//  { &key_memory_new_frm_mem, "new_frm_mem", 0},
  { &key_memory_table_share, "TABLE_SHARE::mem_root", PSI_FLAG_GLOBAL}, /* table definition cache */
  { &key_memory_gdl, "gdl", 0},
  { &key_memory_table_triggers_list, "Table_triggers_list", 0},
//  { &key_memory_servers, "servers", 0},
  { &key_memory_prepared_statement_map, "Prepared_statement_map", PSI_FLAG_THREAD},
  { &key_memory_prepared_statement_main_mem_root, "Prepared_statement::main_mem_root", PSI_FLAG_THREAD},
//  { &key_memory_protocol_rset_root, "Protocol_local::m_rset_root", PSI_FLAG_THREAD},
//  { &key_memory_warning_info_warn_root, "Warning_info::m_warn_root", PSI_FLAG_THREAD},
  { &key_memory_sp_cache, "THD::sp_cache", 0},
  { &key_memory_sp_head_main_root, "sp_head::main_mem_root", 0},
  { &key_memory_sp_head_execute_root, "sp_head::execute_mem_root", PSI_FLAG_THREAD},
  { &key_memory_sp_head_call_root, "sp_head::call_mem_root", PSI_FLAG_THREAD},
  { &key_memory_table_mapping_root, "table_mapping::m_mem_root", 0},
  { &key_memory_quick_range_select_root, "QUICK_RANGE_SELECT::alloc", PSI_FLAG_THREAD},
//  { &key_memory_quick_index_merge_root, "QUICK_INDEX_MERGE_SELECT::alloc", PSI_FLAG_THREAD},
//  { &key_memory_quick_ror_intersect_select_root, "QUICK_ROR_INTERSECT_SELECT::alloc", PSI_FLAG_THREAD},
//  { &key_memory_quick_ror_union_select_root, "QUICK_ROR_UNION_SELECT::alloc", PSI_FLAG_THREAD},
//  { &key_memory_quick_group_min_max_select_root, "QUICK_GROUP_MIN_MAX_SELECT::alloc", PSI_FLAG_THREAD},
//  { &key_memory_test_quick_select_exec, "test_quick_select", PSI_FLAG_THREAD},
//  { &key_memory_prune_partitions_exec, "prune_partitions::exec", 0},
  { &key_memory_binlog_recover_exec, "MYSQL_BIN_LOG::recover", 0},
  { &key_memory_blob_mem_storage, "Blob_mem_storage::storage", 0},
  { &key_memory_NAMED_ILINK_name, "NAMED_ILINK::name", 0},
  { &key_memory_String_value, "String::value", 0},
  { &key_memory_Sys_var_charptr_value, "Sys_var_charptr::value", 0},
  { &key_memory_queue_item, "Queue::queue_item", 0},
  { &key_memory_THD_db, "THD::db", 0},
  { &key_memory_user_var_entry, "user_var_entry", 0},
//  { &key_memory_Slave_job_group_group_relay_log_name, "Slave_job_group::group_relay_log_name", 0},
  { &key_memory_Relay_log_info_group_relay_log_name, "Relay_log_info::group_relay_log_name", 0},
  { &key_memory_binlog_cache_mngr, "binlog_cache_mngr", 0},
  { &key_memory_Row_data_memory_memory, "Row_data_memory::memory", 0},
//  { &key_memory_Gtid_set_to_string, "Gtid_set::to_string", 0},
//  { &key_memory_Gtid_state_to_string, "Gtid_state::to_string", 0},
//  { &key_memory_Owned_gtids_to_string, "Owned_gtids::to_string", 0},
//  { &key_memory_log_event, "Log_event", 0},
//  { &key_memory_Incident_log_event_message, "Incident_log_event::message", 0},
//  { &key_memory_Rows_query_log_event_rows_query, "Rows_query_log_event::rows_query", 0},
  { &key_memory_Sort_param_tmp_buffer, "Sort_param::tmp_buffer", 0},
  { &key_memory_Filesort_info_merge, "Filesort_info::merge", 0},
  { &key_memory_Filesort_info_record_pointers, "Filesort_info::record_pointers", 0},
//  { &key_memory_Filesort_buffer_sort_keys, "Filesort_buffer::sort_keys", 0},
  { &key_memory_handler_errmsgs, "handler::errmsgs", 0},
  { &key_memory_handlerton, "handlerton", 0},
  { &key_memory_XID, "XID", 0},
  { &key_memory_host_cache_hostname, "host_cache::hostname", 0},
  { &key_memory_user_var_entry_value, "user_var_entry::value", 0},
  { &key_memory_User_level_lock, "User_level_lock", 0},
  { &key_memory_MYSQL_LOG_name, "MYSQL_LOG::name", 0},
  { &key_memory_TC_LOG_MMAP_pages, "TC_LOG_MMAP::pages", 0},
//  { &key_memory_my_bitmap_map, "my_bitmap_map", 0},
  { &key_memory_QUICK_RANGE_SELECT_mrr_buf_desc, "QUICK_RANGE_SELECT::mrr_buf_desc", 0},
  { &key_memory_Event_queue_element_for_exec_names, "Event_queue_element_for_exec::names", 0},
  { &key_memory_my_str_malloc, "my_str_malloc", 0},
  { &key_memory_MYSQL_BIN_LOG_basename, "MYSQL_BIN_LOG::basename", 0},
  { &key_memory_MYSQL_BIN_LOG_index, "MYSQL_BIN_LOG::index", 0},
  { &key_memory_MYSQL_RELAY_LOG_basename, "MYSQL_RELAY_LOG::basename", 0},
  { &key_memory_MYSQL_RELAY_LOG_index, "MYSQL_RELAY_LOG::index", 0},
  { &key_memory_rpl_filter, "rpl_filter memory", 0},
  { &key_memory_errmsgs, "errmsgs", 0},
  { &key_memory_Gis_read_stream_err_msg, "Gis_read_stream::err_msg", 0},
//  { &key_memory_Geometry_objects_data, "Geometry::ptr_and_wkb_data", 0},
  { &key_memory_MYSQL_LOCK, "MYSQL_LOCK", 0},
//  { &key_memory_NET_buff, "NET::buff", 0},
//  { &key_memory_NET_compress_packet, "NET::compress_packet", 0},
  { &key_memory_Event_scheduler_scheduler_param, "Event_scheduler::scheduler_param", 0},
//  { &key_memory_Gtid_set_Interval_chunk, "Gtid_set::Interval_chunk", 0},
//  { &key_memory_Owned_gtids_sidno_to_hash, "Owned_gtids::sidno_to_hash", 0},
//  { &key_memory_Sid_map_Node, "Sid_map::Node", 0},
//  { &key_memory_Gtid_state_group_commit_sidno, "Gtid_state::group_commit_sidno_locks", 0},
//  { &key_memory_Mutex_cond_array_Mutex_cond, "Mutex_cond_array::Mutex_cond", 0},
  { &key_memory_TABLE_RULE_ENT, "TABLE_RULE_ENT", 0},
//  { &key_memory_Rpl_info_table, "Rpl_info_table", 0},
  { &key_memory_Rpl_info_file_buffer, "Rpl_info_file::buffer", 0},
//  { &key_memory_db_worker_hash_entry, "db_worker_hash_entry", 0},
//  { &key_memory_rpl_slave_check_temp_dir, "rpl_slave::check_temp_dir", 0},
//  { &key_memory_rpl_slave_command_buffer, "rpl_slave::command_buffer", 0},
  { &key_memory_binlog_ver_1_event, "binlog_ver_1_event", 0},
  { &key_memory_SLAVE_INFO, "SLAVE_INFO", 0},
  { &key_memory_binlog_pos, "binlog_pos", 0},
//  { &key_memory_HASH_ROW_ENTRY, "HASH_ROW_ENTRY", 0},
  { &key_memory_binlog_statement_buffer, "binlog_statement_buffer", 0},
//  { &key_memory_partition_syntax_buffer, "partition_syntax_buffer", 0},
//  { &key_memory_READ_INFO, "READ_INFO", 0},
  { &key_memory_JOIN_CACHE, "JOIN_CACHE", 0},
//  { &key_memory_TABLE_sort_io_cache, "TABLE::sort_io_cache", 0},
//  { &key_memory_frm, "frm", 0},
  { &key_memory_Unique_sort_buffer, "Unique::sort_buffer", 0},
  { &key_memory_Unique_merge_buffer, "Unique::merge_buffer", 0},
  { &key_memory_TABLE, "TABLE", PSI_FLAG_GLOBAL}, /* Table cache */
//  { &key_memory_frm_extra_segment_buff, "frm::extra_segment_buff", 0},
//  { &key_memory_frm_form_pos, "frm::form_pos", 0},
  { &key_memory_frm_string, "frm::string", 0},
//  { &key_memory_LOG_name, "LOG_name", 0},
  { &key_memory_DATE_TIME_FORMAT, "DATE_TIME_FORMAT", 0},
  { &key_memory_DDL_LOG_MEMORY_ENTRY, "DDL_LOG_MEMORY_ENTRY", 0},
  { &key_memory_ST_SCHEMA_TABLE, "ST_SCHEMA_TABLE", 0},
  { &key_memory_ignored_db, "ignored_db", 0},
  { &key_memory_PROFILE, "PROFILE", 0},
  { &key_memory_global_system_variables, "global_system_variables", 0},
  { &key_memory_THD_variables, "THD::variables", 0},
//  { &key_memory_Security_context, "Security_context", 0},
//  { &key_memory_shared_memory_name, "Shared_memory_name", 0},
  { &key_memory_bison_stack, "bison_stack", 0},
  { &key_memory_THD_handler_tables_hash, "THD::handler_tables_hash", 0},
  { &key_memory_hash_index_key_buffer, "hash_index_key_buffer", 0},
  { &key_memory_dboptions_hash, "dboptions_hash", 0},
  { &key_memory_dbnames_cache, "dbnames_cache", 0},
  { &key_memory_user_conn, "user_conn", 0},
//  { &key_memory_LOG_POS_COORD, "LOG_POS_COORD", 0},
//  { &key_memory_XID_STATE, "XID_STATE", 0},
  { &key_memory_MPVIO_EXT_auth_info, "MPVIO_EXT::auth_info", 0},
//  { &key_memory_opt_bin_logname, "opt_bin_logname", 0},
  { &key_memory_Query_cache, "Query_cache", PSI_FLAG_GLOBAL},
//  { &key_memory_READ_RECORD_cache, "READ_RECORD_cache", 0},
//  { &key_memory_Quick_ranges, "Quick_ranges", 0},
//  { &key_memory_File_query_log_name, "File_query_log::name", 0},
  { &key_memory_Table_trigger_dispatcher, "Table_trigger_dispatcher::m_mem_root", 0},
//  { &key_memory_thd_timer, "thd_timer", 0},
//  { &key_memory_THD_Session_tracker, "THD::Session_tracker", 0},
//  { &key_memory_THD_Session_sysvar_resource_manager, "THD::Session_sysvar_resource_manager", 0},
//  { &key_memory_show_slave_status_io_gtid_set, "show_slave_status_io_gtid_set", 0},
//  { &key_memory_write_set_extraction, "write_set_extraction", 0},
//  { &key_memory_get_all_tables, "get_all_tables", 0},
//  { &key_memory_fill_schema_schemata, "fill_schema_schemata", 0},
  { &key_memory_native_functions, "native_functions", PSI_FLAG_GLOBAL},
  { &key_memory_WSREP, "wsrep", 0 }
};

/**
  Initialise all the performance schema instrumentation points
  used by the server.
*/
void init_server_psi_keys(void)
{
  const char* category= "sql";
  int count;

  count= array_elements(all_server_mutexes);
  mysql_mutex_register(category, all_server_mutexes, count);

  count= array_elements(all_server_rwlocks);
  mysql_rwlock_register(category, all_server_rwlocks, count);

  count= array_elements(all_server_conds);
  mysql_cond_register(category, all_server_conds, count);

  count= array_elements(all_server_threads);
  mysql_thread_register(category, all_server_threads, count);

  count= array_elements(all_server_files);
  mysql_file_register(category, all_server_files, count);

  count= array_elements(all_server_stages);
  mysql_stage_register(category, all_server_stages, count);

  count= array_elements(all_server_sockets);
  mysql_socket_register(category, all_server_sockets, count);

  count= array_elements(all_server_memory);
  mysql_memory_register(category, all_server_memory, count);

#ifdef HAVE_PSI_STATEMENT_INTERFACE
  init_sql_statement_info();
  count= array_elements(sql_statement_info);
  mysql_statement_register(category, sql_statement_info, count);

  init_sp_psi_keys();

  category= "com";
  init_com_statement_info();

  /*
    Register [0 .. COM_QUERY - 1] as "statement/com/..."
  */
  count= (int) COM_QUERY;
  mysql_statement_register(category, com_statement_info, count);

  /*
    Register [COM_QUERY + 1 .. COM_END] as "statement/com/..."
  */
  count= (int) COM_END - (int) COM_QUERY;
  mysql_statement_register(category, & com_statement_info[(int) COM_QUERY + 1], count);

  category= "abstract";
  /*
    Register [COM_QUERY] as "statement/abstract/com_query"
  */
  mysql_statement_register(category, & com_statement_info[(int) COM_QUERY], 1);

  /*
    When a new packet is received,
    it is instrumented as "statement/abstract/new_packet".
    Based on the packet type found, it later mutates to the
    proper narrow type, for example
    "statement/abstract/query" or "statement/com/ping".
    In cases of "statement/abstract/query", SQL queries are given to
    the parser, which mutates the statement type to an even more
    narrow classification, for example "statement/sql/select".
  */
  stmt_info_new_packet.m_key= 0;
  stmt_info_new_packet.m_name= "new_packet";
  stmt_info_new_packet.m_flags= PSI_FLAG_MUTABLE;
  mysql_statement_register(category, &stmt_info_new_packet, 1);

  /*
    Statements processed from the relay log are initially instrumented as
    "statement/abstract/relay_log". The parser will mutate the statement type to
    a more specific classification, for example "statement/sql/insert".
  */
  stmt_info_rpl.m_key= 0;
  stmt_info_rpl.m_name= "relay_log";
  stmt_info_rpl.m_flags= PSI_FLAG_MUTABLE;
  mysql_statement_register(category, &stmt_info_rpl, 1);
#endif
}

#endif /* HAVE_PSI_INTERFACE */


/*
  Connection ID allocation.

  We need to maintain thread_ids in the 32bit range,
  because this is how it is passed to the client in the protocol.

  The idea is to maintain a id range, initially set to
 (0,UINT32_MAX). Whenever new id is needed, we increment the
  lower limit and return its new value.

  On "overflow", if id can not be generated anymore(i.e lower == upper -1),
  we recalculate the range boundaries.
  To do that, we first collect thread ids that are in use, by traversing
  THD list, and find largest region within (0,UINT32_MAX), that is still free.

*/

static my_thread_id thread_id_max= UINT_MAX32;

#include <vector>
#include <algorithm>

/*
  Find largest unused thread_id range.

  i.e for every number N within the returned range,
  there is no existing connection with thread_id equal to N.

  The range is exclusive, lower bound is always >=0 and
  upper bound <=MAX_UINT32.

  @param[out] low  - lower bound for the range
  @param[out] high - upper bound for the range
*/

static my_bool recalculate_callback(THD *thd, std::vector<my_thread_id> *ids)
{
  ids->push_back(thd->thread_id);
  return 0;
}


static void recalculate_thread_id_range(my_thread_id *low, my_thread_id *high)
{
  std::vector<my_thread_id> ids;

  // Add sentinels
  ids.push_back(0);
  ids.push_back(UINT_MAX32);
  server_threads.iterate(recalculate_callback, &ids);

  std::sort(ids.begin(), ids.end());
  my_thread_id max_gap= 0;
  for (size_t i= 0; i < ids.size() - 1; i++)
  {
    my_thread_id gap= ids[i+1] - ids[i];
    if (gap > max_gap)
    {
      *low= ids[i];
      *high= ids[i+1];
      max_gap= gap;
    }
  }

  if (max_gap < 2)
  {
    /* Can't find free id. This is not really possible,
      we'd need 2^32 connections for this to happen.*/
    sql_print_error("Cannot find free connection id.");
    abort();
  }
}


my_thread_id next_thread_id(void)
{
  my_thread_id retval;
  DBUG_EXECUTE_IF("thread_id_overflow", global_thread_id= thread_id_max-2;);

  mysql_mutex_lock(&LOCK_thread_id);

  if (unlikely(global_thread_id == thread_id_max - 1))
  {
    recalculate_thread_id_range(&global_thread_id, &thread_id_max);
  }

  retval= ++global_thread_id;

  mysql_mutex_unlock(&LOCK_thread_id);
  return retval;
}<|MERGE_RESOLUTION|>--- conflicted
+++ resolved
@@ -1754,15 +1754,8 @@
         "Delaying shutdown to await semi-sync ACK");
   }
 
-<<<<<<< HEAD
-  Events::deinit();
-=======
-  DBUG_EXECUTE_IF("delay_shutdown_phase_2_after_semisync_wait",
-                  my_sleep(500000););
-
   if (Events::inited)
     Events::stop();
->>>>>>> 2d2172a5
   slave_prepare_for_shutdown();
   ack_receiver.stop();
 

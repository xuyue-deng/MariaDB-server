--- conflicted
+++ resolved
@@ -426,12 +426,8 @@
 ulong rpl_recovery_rank=0;
 
 double log_10[32];			/* 10 potences */
-<<<<<<< HEAD
 double log_01[32];
-time_t start_time;
-=======
 time_t start_time, flush_status_time;
->>>>>>> 55b0cd8f
 
 char mysql_home[FN_REFLEN], pidfile_name[FN_REFLEN], system_time_zone[30];
 char *default_tz_name;

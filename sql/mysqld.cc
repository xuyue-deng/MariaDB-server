--- conflicted
+++ resolved
@@ -1539,16 +1539,11 @@
 
   if (DBUG_EVALUATE_IF("only_kill_system_threads", !thd->system_thread, 0))
     return 0;
-<<<<<<< HEAD
+  if (DBUG_EVALUATE_IF("only_kill_system_threads_no_loop",
+                       !thd->system_thread, 0))
+    return 0;
+
   thd->awake(KILL_SERVER_HARD);
-=======
-  if (DBUG_EVALUATE_IF("only_kill_system_threads_no_loop", !thd->system_thread, 0))
-    return 0;
-
-  thd->set_killed(KILL_SERVER_HARD);
-  MYSQL_CALLBACK(thread_scheduler, post_kill_notification, (thd));
-  kill_thread(thd);
->>>>>>> bc12478a
   return 0;
 }
 

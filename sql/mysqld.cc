--- conflicted
+++ resolved
@@ -3453,16 +3453,10 @@
   Handle start options
 ******************************************************************************/
 
-<<<<<<< HEAD
-enum options
-{
-  OPT_ISAM_LOG=256,            OPT_SKIP_NEW,
-  OPT_SKIP_GRANT,              OPT_SKIP_LOCK,
-=======
-enum options_mysqld {
+enum options_mysqld
+{
   OPT_ISAM_LOG=256,            OPT_SKIP_NEW, 
   OPT_SKIP_GRANT,              OPT_SKIP_LOCK, 
->>>>>>> 0fc97bc9
   OPT_ENABLE_LOCK,             OPT_USE_LOCKING,
   OPT_SOCKET,                  OPT_UPDATE_LOG,
   OPT_BIN_LOG,                 OPT_SKIP_RESOLVE,

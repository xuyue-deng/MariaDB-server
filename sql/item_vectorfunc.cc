--- conflicted
+++ resolved
@@ -88,14 +88,9 @@
     Field *f= item->field;
     KEY *keyinfo= f->table->s->key_info;
     for (uint i= f->table->s->keys; i < f->table->s->total_keys; i++)
-<<<<<<< HEAD
-      if (keyinfo[i].algorithm == HA_KEY_ALG_VECTOR && f->key_start.is_set(i)
-          && mhnsw_uses_distance(f->table, keyinfo + i) == kind)
-=======
       if (!keyinfo[i].is_ignored && keyinfo[i].algorithm == HA_KEY_ALG_VECTOR
           && f->key_start.is_set(i)
-          && mhnsw_uses_distance(f->table, keyinfo + i, this))
->>>>>>> 80067a69
+          && mhnsw_uses_distance(f->table, keyinfo + i) == kind)
         map.set_bit(i);
   }
   return map;

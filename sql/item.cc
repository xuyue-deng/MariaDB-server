/* Copyright 2000-2008 MySQL AB, 2008 Sun Microsystems, Inc.

   This program is free software; you can redistribute it and/or modify
   it under the terms of the GNU General Public License as published by
   the Free Software Foundation; version 2 of the License.

   This program is distributed in the hope that it will be useful,
   but WITHOUT ANY WARRANTY; without even the implied warranty of
   MERCHANTABILITY or FITNESS FOR A PARTICULAR PURPOSE.  See the
   GNU General Public License for more details.

   You should have received a copy of the GNU General Public License
   along with this program; if not, write to the Free Software
   Foundation, Inc., 59 Temple Place, Suite 330, Boston, MA  02111-1307  USA */


#ifdef USE_PRAGMA_IMPLEMENTATION
#pragma implementation				// gcc: Class implementation
#endif
#include "mysql_priv.h"
#include <mysql.h>
#include <m_ctype.h>
#include "my_dir.h"
#include "sp_rcontext.h"
#include "sp_head.h"
#include "sql_trigger.h"
#include "sql_select.h"

const String my_null_string("NULL", 4, default_charset_info);

/****************************************************************************/

/* Hybrid_type_traits {_real} */

void Hybrid_type_traits::fix_length_and_dec(Item *item, Item *arg) const
{
  item->decimals= NOT_FIXED_DEC;
  item->max_length= item->float_length(arg->decimals);
}

static const Hybrid_type_traits real_traits_instance;

const Hybrid_type_traits *Hybrid_type_traits::instance()
{
  return &real_traits_instance;
}


my_decimal *
Hybrid_type_traits::val_decimal(Hybrid_type *val, my_decimal *to) const
{
  double2my_decimal(E_DEC_FATAL_ERROR, val->real, val->dec_buf);
  return val->dec_buf;
}


String *
Hybrid_type_traits::val_str(Hybrid_type *val, String *to, uint8 decimals) const
{
  to->set_real(val->real, decimals, &my_charset_bin);
  return to;
}

/* Hybrid_type_traits_decimal */
static const Hybrid_type_traits_decimal decimal_traits_instance;

const Hybrid_type_traits_decimal *Hybrid_type_traits_decimal::instance()
{
  return &decimal_traits_instance;
}


void
Hybrid_type_traits_decimal::fix_length_and_dec(Item *item, Item *arg) const
{
  item->decimals= arg->decimals;
  item->max_length= min(arg->max_length + DECIMAL_LONGLONG_DIGITS,
                        DECIMAL_MAX_STR_LENGTH);
}


void Hybrid_type_traits_decimal::set_zero(Hybrid_type *val) const
{
  my_decimal_set_zero(&val->dec_buf[0]);
  val->used_dec_buf_no= 0;
}


void Hybrid_type_traits_decimal::add(Hybrid_type *val, Field *f) const
{
  my_decimal_add(E_DEC_FATAL_ERROR,
                 &val->dec_buf[val->used_dec_buf_no ^ 1],
                 &val->dec_buf[val->used_dec_buf_no],
                 f->val_decimal(&val->dec_buf[2]));
  val->used_dec_buf_no^= 1;
}


/**
  @todo
  what is '4' for scale?
*/
void Hybrid_type_traits_decimal::div(Hybrid_type *val, ulonglong u) const
{
  int2my_decimal(E_DEC_FATAL_ERROR, u, TRUE, &val->dec_buf[2]);
  /* XXX: what is '4' for scale? */
  my_decimal_div(E_DEC_FATAL_ERROR,
                 &val->dec_buf[val->used_dec_buf_no ^ 1],
                 &val->dec_buf[val->used_dec_buf_no],
                 &val->dec_buf[2], 4);
  val->used_dec_buf_no^= 1;
}


longlong
Hybrid_type_traits_decimal::val_int(Hybrid_type *val, bool unsigned_flag) const
{
  longlong result;
  my_decimal2int(E_DEC_FATAL_ERROR, &val->dec_buf[val->used_dec_buf_no],
                 unsigned_flag, &result);
  return result;
}


double
Hybrid_type_traits_decimal::val_real(Hybrid_type *val) const
{
  my_decimal2double(E_DEC_FATAL_ERROR, &val->dec_buf[val->used_dec_buf_no],
                    &val->real);
  return val->real;
}


String *
Hybrid_type_traits_decimal::val_str(Hybrid_type *val, String *to,
                                    uint8 decimals) const
{
  my_decimal_round(E_DEC_FATAL_ERROR, &val->dec_buf[val->used_dec_buf_no],
                   decimals, FALSE, &val->dec_buf[2]);
  my_decimal2string(E_DEC_FATAL_ERROR, &val->dec_buf[2], 0, 0, 0, to);
  return to;
}

/* Hybrid_type_traits_integer */
static const Hybrid_type_traits_integer integer_traits_instance;

const Hybrid_type_traits_integer *Hybrid_type_traits_integer::instance()
{
  return &integer_traits_instance;
}

void
Hybrid_type_traits_integer::fix_length_and_dec(Item *item, Item *arg) const
{
  item->decimals= 0;
  item->max_length= MY_INT64_NUM_DECIMAL_DIGITS;
  item->unsigned_flag= 0;
}

/*****************************************************************************
** Item functions
*****************************************************************************/

/**
  Init all special items.
*/

void item_init(void)
{
  item_user_lock_init();
  uuid_short_init();
}


/**
  @todo
    Make this functions class dependent
*/

bool Item::val_bool()
{
  switch(result_type()) {
  case INT_RESULT:
    return val_int() != 0;
  case DECIMAL_RESULT:
  {
    my_decimal decimal_value;
    my_decimal *val= val_decimal(&decimal_value);
    if (val)
      return !my_decimal_is_zero(val);
    return 0;
  }
  case REAL_RESULT:
  case STRING_RESULT:
    return val_real() != 0.0;
  case ROW_RESULT:
  default:
    DBUG_ASSERT(0);
    return 0;                                   // Wrong (but safe)
  }
}


String *Item::val_string_from_real(String *str)
{
  double nr= val_real();
  if (null_value)
    return 0;					/* purecov: inspected */
  str->set_real(nr,decimals, &my_charset_bin);
  return str;
}


String *Item::val_string_from_int(String *str)
{
  longlong nr= val_int();
  if (null_value)
    return 0;
  str->set_int(nr, unsigned_flag, &my_charset_bin);
  return str;
}


String *Item::val_string_from_decimal(String *str)
{
  my_decimal dec_buf, *dec= val_decimal(&dec_buf);
  if (null_value)
    return 0;
  my_decimal_round(E_DEC_FATAL_ERROR, dec, decimals, FALSE, &dec_buf);
  my_decimal2string(E_DEC_FATAL_ERROR, &dec_buf, 0, 0, 0, str);
  return str;
}


my_decimal *Item::val_decimal_from_real(my_decimal *decimal_value)
{
  double nr= val_real();
  if (null_value)
    return 0;
  double2my_decimal(E_DEC_FATAL_ERROR, nr, decimal_value);
  return (decimal_value);
}


my_decimal *Item::val_decimal_from_int(my_decimal *decimal_value)
{
  longlong nr= val_int();
  if (null_value)
    return 0;
  int2my_decimal(E_DEC_FATAL_ERROR, nr, unsigned_flag, decimal_value);
  return decimal_value;
}


my_decimal *Item::val_decimal_from_string(my_decimal *decimal_value)
{
  String *res;

  if (!(res= val_str(&str_value)))
    return NULL;

  if (str2my_decimal(E_DEC_FATAL_ERROR & ~E_DEC_BAD_NUM,
                     res->ptr(), res->length(), res->charset(),
                     decimal_value) & E_DEC_BAD_NUM)
  {
    push_warning_printf(current_thd, MYSQL_ERROR::WARN_LEVEL_WARN,
                        ER_TRUNCATED_WRONG_VALUE,
                        ER(ER_TRUNCATED_WRONG_VALUE), "DECIMAL",
                        str_value.c_ptr());
  }
  return decimal_value;
}


my_decimal *Item::val_decimal_from_date(my_decimal *decimal_value)
{
  DBUG_ASSERT(fixed == 1);
  MYSQL_TIME ltime;
  if (get_date(&ltime, TIME_FUZZY_DATE))
  {
    my_decimal_set_zero(decimal_value);
    null_value= 1;                               // set NULL, stop processing
    return 0;
  }
  return date2my_decimal(&ltime, decimal_value);
}


my_decimal *Item::val_decimal_from_time(my_decimal *decimal_value)
{
  DBUG_ASSERT(fixed == 1);
  MYSQL_TIME ltime;
  if (get_time(&ltime))
  {
    my_decimal_set_zero(decimal_value);
    return 0;
  }
  return date2my_decimal(&ltime, decimal_value);
}


double Item::val_real_from_decimal()
{
  /* Note that fix_fields may not be called for Item_avg_field items */
  double result;
  my_decimal value_buff, *dec_val= val_decimal(&value_buff);
  if (null_value)
    return 0.0;
  my_decimal2double(E_DEC_FATAL_ERROR, dec_val, &result);
  return result;
}


longlong Item::val_int_from_decimal()
{
  /* Note that fix_fields may not be called for Item_avg_field items */
  longlong result;
  my_decimal value, *dec_val= val_decimal(&value);
  if (null_value)
    return 0;
  my_decimal2int(E_DEC_FATAL_ERROR, dec_val, unsigned_flag, &result);
  return result;
}

int Item::save_time_in_field(Field *field)
{
  MYSQL_TIME ltime;
  if (get_time(&ltime))
    return set_field_to_null_with_conversions(field, 0);
  field->set_notnull();
  return field->store_time(&ltime, MYSQL_TIMESTAMP_TIME);
}


int Item::save_date_in_field(Field *field)
{
  MYSQL_TIME ltime;
  if (get_date(&ltime, TIME_FUZZY_DATE))
    return set_field_to_null_with_conversions(field, 0);
  field->set_notnull();
  return field->store_time(&ltime, MYSQL_TIMESTAMP_DATETIME);
}


/*
  Store the string value in field directly

  SYNOPSIS
    Item::save_str_value_in_field()
    field   a pointer to field where to store
    result  the pointer to the string value to be stored

  DESCRIPTION
    The method is used by Item_*::save_in_field implementations
    when we don't need to calculate the value to store
    See Item_string::save_in_field() implementation for example

  IMPLEMENTATION
    Check if the Item is null and stores the NULL or the
    result value in the field accordingly.

  RETURN
    Nonzero value if error
*/

int Item::save_str_value_in_field(Field *field, String *result)
{
  if (null_value)
    return set_field_to_null(field);
  field->set_notnull();
  return field->store(result->ptr(), result->length(),
		      collation.collation);
}


Item::Item():
  rsize(0), name(0), orig_name(0), name_length(0), fixed(0),
  is_autogenerated_name(TRUE),
  collation(&my_charset_bin, DERIVATION_COERCIBLE)
{
  marker= 0;
  maybe_null=null_value=with_sum_func=unsigned_flag=0;
  decimals= 0; max_length= 0;
  with_subselect= 0;
  cmp_context= (Item_result)-1;

  /* Put item in free list so that we can free all items at end */
  THD *thd= current_thd;
  next= thd->free_list;
  thd->free_list= this;
  /*
    Item constructor can be called during execution other then SQL_COM
    command => we should check thd->lex->current_select on zero (thd->lex
    can be uninitialised)
  */
  if (thd->lex->current_select)
  {
    enum_parsing_place place= 
      thd->lex->current_select->parsing_place;
    if (place == SELECT_LIST ||
	place == IN_HAVING)
      thd->lex->current_select->select_n_having_items++;
  }
}

/**
  Constructor used by Item_field, Item_ref & aggregate (sum)
  functions.

  Used for duplicating lists in processing queries with temporary
  tables.
*/
Item::Item(THD *thd, Item *item):
  rsize(0),
  str_value(item->str_value),
  name(item->name),
  orig_name(item->orig_name),
  max_length(item->max_length),
  name_length(item->name_length),
  marker(item->marker),
  decimals(item->decimals),
  maybe_null(item->maybe_null),
  null_value(item->null_value),
  unsigned_flag(item->unsigned_flag),
  with_sum_func(item->with_sum_func),
  fixed(item->fixed),
  is_autogenerated_name(item->is_autogenerated_name),
  collation(item->collation),
  with_subselect(item->with_subselect),
  cmp_context(item->cmp_context)
{
  next= thd->free_list;				// Put in free list
  thd->free_list= this;
}


uint Item::decimal_precision() const
{
  Item_result restype= result_type();

  if ((restype == DECIMAL_RESULT) || (restype == INT_RESULT))
  {
    uint prec= 
      my_decimal_length_to_precision(max_length, decimals, unsigned_flag);
    return min(prec, DECIMAL_MAX_PRECISION);
  }
  return min(max_length, DECIMAL_MAX_PRECISION);
}


void Item::print_item_w_name(String *str, enum_query_type query_type)
{
  print(str, query_type);

  if (name)
  {
    THD *thd= current_thd;
    str->append(STRING_WITH_LEN(" AS "));
    append_identifier(thd, str, name, (uint) strlen(name));
  }
}


void Item::print_value(String *str)
{
  char buff[MAX_FIELD_WIDTH];
  String *ptr, tmp(buff,sizeof(buff),str->charset());
  ptr= val_str(&tmp);
  if (!ptr)
    str->append("NULL");
  else
  {
    switch (result_type())
    {
      default:
        DBUG_ASSERT(0);
      case STRING_RESULT:
        str->append('\'');
        str->append(*ptr);
        str->append('\'');
        break;
      case DECIMAL_RESULT:
      case REAL_RESULT:
      case INT_RESULT:
        str->append(*ptr);
        break;
    }
  }
}


void Item::cleanup()
{
  DBUG_ENTER("Item::cleanup");
  fixed=0;
  marker= 0;
  if (orig_name)
    name= orig_name;
  DBUG_VOID_RETURN;
}


/**
  cleanup() item if it is 'fixed'.

  @param arg   a dummy parameter, is not used here
*/

bool Item::cleanup_processor(uchar *arg)
{
  if (fixed)
    cleanup();
  return FALSE;
}


/**
  rename item (used for views, cleanup() return original name).

  @param new_name	new name of item;
*/

void Item::rename(char *new_name)
{
  /*
    we can compare pointers to names here, because if name was not changed,
    pointer will be same
  */
  if (!orig_name && new_name != name)
    orig_name= name;
  name= new_name;
}

Item_result Item::cmp_type() const
{
  switch(field_type()) {
  case MYSQL_TYPE_DECIMAL:
  case MYSQL_TYPE_NEWDECIMAL:
                           return DECIMAL_RESULT;
  case MYSQL_TYPE_TINY:
  case MYSQL_TYPE_SHORT:
  case MYSQL_TYPE_LONG:
  case MYSQL_TYPE_LONGLONG:
  case MYSQL_TYPE_INT24:
  case MYSQL_TYPE_YEAR:
  case MYSQL_TYPE_BIT:
  case MYSQL_TYPE_ENUM:
  case MYSQL_TYPE_SET:
                           return INT_RESULT;
  case MYSQL_TYPE_FLOAT:
  case MYSQL_TYPE_DOUBLE:
                           return REAL_RESULT;
  case MYSQL_TYPE_NULL:
  case MYSQL_TYPE_VARCHAR:
  case MYSQL_TYPE_TINY_BLOB:
  case MYSQL_TYPE_MEDIUM_BLOB:
  case MYSQL_TYPE_LONG_BLOB:
  case MYSQL_TYPE_BLOB:
  case MYSQL_TYPE_VAR_STRING:
  case MYSQL_TYPE_STRING:
  case MYSQL_TYPE_GEOMETRY:
                           return STRING_RESULT;
  case MYSQL_TYPE_TIMESTAMP:
  case MYSQL_TYPE_DATE:
  case MYSQL_TYPE_TIME:
  case MYSQL_TYPE_DATETIME:
  case MYSQL_TYPE_NEWDATE:
                           return TIME_RESULT;
  };
  DBUG_ASSERT(0);
  return (Item_result)-1;
}

/**
  Traverse item tree possibly transforming it (replacing items).

  This function is designed to ease transformation of Item trees.
  Re-execution note: every such transformation is registered for
  rollback by THD::change_item_tree() and is rolled back at the end
  of execution by THD::rollback_item_tree_changes().

  Therefore:
  - this function can not be used at prepared statement prepare
  (in particular, in fix_fields!), as only permanent
  transformation of Item trees are allowed at prepare.
  - the transformer function shall allocate new Items in execution
  memory root (thd->mem_root) and not anywhere else: allocated
  items will be gone in the end of execution.

  If you don't need to transform an item tree, but only traverse
  it, please use Item::walk() instead.


  @param transformer    functor that performs transformation of a subtree
  @param arg            opaque argument passed to the functor

  @return
    Returns pointer to the new subtree root.  THD::change_item_tree()
    should be called for it if transformation took place, i.e. if a
    pointer to newly allocated item is returned.
*/

Item* Item::transform(Item_transformer transformer, uchar *arg)
{
  DBUG_ASSERT(!current_thd->is_stmt_prepare());

  return (this->*transformer)(arg);
}


Item_ident::Item_ident(Name_resolution_context *context_arg,
                       const char *db_name_arg,const char *table_name_arg,
		       const char *field_name_arg)
  :orig_db_name(db_name_arg), orig_table_name(table_name_arg),
   orig_field_name(field_name_arg), context(context_arg),
   db_name(db_name_arg), table_name(table_name_arg),
   field_name(field_name_arg),
   alias_name_used(FALSE), cached_field_index(NO_CACHED_FIELD_INDEX),
   cached_table(0), depended_from(0)
{
  name = (char*) field_name_arg;
}


Item_ident::Item_ident(TABLE_LIST *view_arg, const char *field_name_arg)
  :orig_db_name(NullS), orig_table_name(view_arg->table_name),
   orig_field_name(field_name_arg), context(&view_arg->view->select_lex.context),
   db_name(NullS), table_name(view_arg->alias),
   field_name(field_name_arg),
   alias_name_used(FALSE), cached_field_index(NO_CACHED_FIELD_INDEX),
   cached_table(NULL), depended_from(NULL)
{
  name = (char*) field_name_arg;
}


/**
  Constructor used by Item_field & Item_*_ref (see Item comment)
*/

Item_ident::Item_ident(THD *thd, Item_ident *item)
  :Item(thd, item),
   orig_db_name(item->orig_db_name),
   orig_table_name(item->orig_table_name), 
   orig_field_name(item->orig_field_name),
   context(item->context),
   db_name(item->db_name),
   table_name(item->table_name),
   field_name(item->field_name),
   alias_name_used(item->alias_name_used),
   cached_field_index(item->cached_field_index),
   cached_table(item->cached_table),
   depended_from(item->depended_from)
{}

void Item_ident::cleanup()
{
  DBUG_ENTER("Item_ident::cleanup");
#ifdef CANT_BE_USED_AS_MEMORY_IS_FREED
		       db_name ? db_name : "(null)",
                       orig_db_name ? orig_db_name : "(null)",
		       table_name ? table_name : "(null)",
                       orig_table_name ? orig_table_name : "(null)",
		       field_name ? field_name : "(null)",
                       orig_field_name ? orig_field_name : "(null)"));
#endif
  Item::cleanup();
  db_name= orig_db_name; 
  table_name= orig_table_name;
  field_name= orig_field_name;
  depended_from= 0;
  DBUG_VOID_RETURN;
}

bool Item_ident::remove_dependence_processor(uchar * arg)
{
  DBUG_ENTER("Item_ident::remove_dependence_processor");
  if (depended_from == (st_select_lex *) arg)
    depended_from= 0;
  context= &((st_select_lex *) arg)->context;
  DBUG_RETURN(0);
}


/**
  Store the pointer to this item field into a list if not already there.

  The method is used by Item::walk to collect all unique Item_field objects
  from a tree of Items into a set of items represented as a list.

  Item_cond::walk() and Item_func::walk() stop the evaluation of the
  processor function for its arguments once the processor returns
  true.Therefore in order to force this method being called for all item
  arguments in a condition the method must return false.

  @param arg  pointer to a List<Item_field>

  @return
    FALSE to force the evaluation of collect_item_field_processor
    for the subsequent items.
*/

bool Item_field::collect_item_field_processor(uchar *arg)
{
  DBUG_ENTER("Item_field::collect_item_field_processor");
  DBUG_PRINT("info", ("%s", field->field_name ? field->field_name : "noname"));
  List<Item_field> *item_list= (List<Item_field>*) arg;
  List_iterator<Item_field> item_list_it(*item_list);
  Item_field *curr_item;
  while ((curr_item= item_list_it++))
  {
    if (curr_item->eq(this, 1))
      DBUG_RETURN(FALSE); /* Already in the set. */
  }
  item_list->push_back(this);
  DBUG_RETURN(FALSE);
}


/**
  Check if an Item_field references some field from a list of fields.

  Check whether the Item_field represented by 'this' references any
  of the fields in the keyparts passed via 'arg'. Used with the
  method Item::walk() to test whether any keypart in a sequence of
  keyparts is referenced in an expression.

  @param arg   Field being compared, arg must be of type Field

  @retval
    TRUE  if 'this' references the field 'arg'
  @retval
    FALSE otherwise
*/

bool Item_field::find_item_in_field_list_processor(uchar *arg)
{
  KEY_PART_INFO *first_non_group_part= *((KEY_PART_INFO **) arg);
  KEY_PART_INFO *last_part= *(((KEY_PART_INFO **) arg) + 1);
  KEY_PART_INFO *cur_part;

  for (cur_part= first_non_group_part; cur_part != last_part; cur_part++)
  {
    if (field->eq(cur_part->field))
      return TRUE;
  }
  return FALSE;
}


/*
  Mark field in read_map

  NOTES
    This is used by filesort to register used fields in a a temporary
    column read set or to register used fields in a view
*/

bool Item_field::register_field_in_read_map(uchar *arg)
{
  TABLE *table= (TABLE *) arg;
  if (field->table == table || !table)
    bitmap_set_bit(field->table->read_set, field->field_index);
  return 0;
}


bool Item::check_cols(uint c)
{
  if (c != 1)
  {
    my_error(ER_OPERAND_COLUMNS, MYF(0), c);
    return 1;
  }
  return 0;
}


void Item::set_name(const char *str, uint length, CHARSET_INFO *cs)
{
  if (!length)
  {
    /* Empty string, used by AS or internal function like last_insert_id() */
    name= (char*) str;
    name_length= 0;
    return;
  }
  if (cs->ctype)
  {
    uint orig_len= length;
    /*
      This will probably need a better implementation in the future:
      a function in CHARSET_INFO structure.
    */
    while (length && !my_isgraph(cs,*str))
    {						// Fix problem with yacc
      length--;
      str++;
    }
    if (orig_len != length && !is_autogenerated_name)
    {
      if (length == 0)
        push_warning_printf(current_thd, MYSQL_ERROR::WARN_LEVEL_WARN,
                            ER_NAME_BECOMES_EMPTY, ER(ER_NAME_BECOMES_EMPTY),
                            str + length - orig_len);
      else
        push_warning_printf(current_thd, MYSQL_ERROR::WARN_LEVEL_WARN,
                            ER_REMOVED_SPACES, ER(ER_REMOVED_SPACES),
                            str + length - orig_len);
    }
  }
  if (!my_charset_same(cs, system_charset_info))
  {
    size_t res_length;
    name= sql_strmake_with_convert(str, name_length= length, cs,
				   MAX_ALIAS_NAME, system_charset_info,
				   &res_length);
  }
  else
    name= sql_strmake(str, (name_length= min(length,MAX_ALIAS_NAME)));
}


/**
  @details
  This function is called when:
  - Comparing items in the WHERE clause (when doing where optimization)
  - When trying to find an ORDER BY/GROUP BY item in the SELECT part
*/

bool Item::eq(const Item *item, bool binary_cmp) const
{
  /*
    Note, that this is never TRUE if item is a Item_param:
    for all basic constants we have special checks, and Item_param's
    type() can be only among basic constant types.
  */
  return type() == item->type() && name && item->name &&
    !my_strcasecmp(system_charset_info,name,item->name);
}


Item *Item::safe_charset_converter(CHARSET_INFO *tocs)
{
  Item_func_conv_charset *conv= new Item_func_conv_charset(this, tocs, 1);
  return conv->safe ? conv : NULL;
}


/**
  @details
  Created mostly for mysql_prepare_table(). Important
  when a string ENUM/SET column is described with a numeric default value:

  CREATE TABLE t1(a SET('a') DEFAULT 1);

  We cannot use generic Item::safe_charset_converter(), because
  the latter returns a non-fixed Item, so val_str() crashes afterwards.
  Override Item_num method, to return a fixed item.
*/
Item *Item_num::safe_charset_converter(CHARSET_INFO *tocs)
{
  Item_string *conv;
  char buf[64];
  String *s, tmp(buf, sizeof(buf), &my_charset_bin);
  s= val_str(&tmp);
  if ((conv= new Item_string(s->ptr(), s->length(), s->charset())))
  {
    conv->str_value.copy();
    conv->str_value.mark_as_const();
  }
  return conv;
}


Item *Item_static_float_func::safe_charset_converter(CHARSET_INFO *tocs)
{
  Item_string *conv;
  char buf[64];
  String *s, tmp(buf, sizeof(buf), &my_charset_bin);
  s= val_str(&tmp);
  if ((conv= new Item_static_string_func(func_name, s->ptr(), s->length(),
                                         s->charset())))
  {
    conv->str_value.copy();
    conv->str_value.mark_as_const();
  }
  return conv;
}


Item *Item_string::safe_charset_converter(CHARSET_INFO *tocs)
{
  Item_string *conv;
  uint conv_errors;
  char *ptr;
  String tmp, cstr, *ostr= val_str(&tmp);
  cstr.copy(ostr->ptr(), ostr->length(), ostr->charset(), tocs, &conv_errors);
  if (conv_errors || !(conv= new Item_string(cstr.ptr(), cstr.length(),
                                             cstr.charset(),
                                             collation.derivation)))
  {
    /*
      Safe conversion is not possible (or EOM).
      We could not convert a string into the requested character set
      without data loss. The target charset does not cover all the
      characters from the string. Operation cannot be done correctly.
    */
    return NULL;
  }
  if (!(ptr= current_thd->strmake(cstr.ptr(), cstr.length())))
    return NULL;
  conv->str_value.set(ptr, cstr.length(), cstr.charset());
  /* Ensure that no one is going to change the result string */
  conv->str_value.mark_as_const();
  return conv;
}


Item *Item_param::safe_charset_converter(CHARSET_INFO *tocs)
{
  if (const_item())
  {
    uint cnv_errors;
    String *ostr= val_str(&cnvstr);
    cnvitem->str_value.copy(ostr->ptr(), ostr->length(),
                            ostr->charset(), tocs, &cnv_errors);
    if (cnv_errors)
       return NULL;
    cnvitem->str_value.mark_as_const();
    cnvitem->max_length= cnvitem->str_value.numchars() * tocs->mbmaxlen;
    return cnvitem;
  }
  return NULL;
}


Item *Item_static_string_func::safe_charset_converter(CHARSET_INFO *tocs)
{
  Item_string *conv;
  uint conv_errors;
  String tmp, cstr, *ostr= val_str(&tmp);
  cstr.copy(ostr->ptr(), ostr->length(), ostr->charset(), tocs, &conv_errors);
  if (conv_errors ||
      !(conv= new Item_static_string_func(func_name,
                                          cstr.ptr(), cstr.length(),
                                          cstr.charset(),
                                          collation.derivation)))
  {
    /*
      Safe conversion is not possible (or EOM).
      We could not convert a string into the requested character set
      without data loss. The target charset does not cover all the
      characters from the string. Operation cannot be done correctly.
    */
    return NULL;
  }
  conv->str_value.copy();
  /* Ensure that no one is going to change the result string */
  conv->str_value.mark_as_const();
  return conv;
}


bool Item_string::eq(const Item *item, bool binary_cmp) const
{
  if (type() == item->type() && item->basic_const_item())
  {
    if (binary_cmp)
      return !stringcmp(&str_value, &item->str_value);
    return (collation.collation == item->collation.collation &&
	    !sortcmp(&str_value, &item->str_value, collation.collation));
  }
  return 0;
}


/**
  Get the value of the function as a MYSQL_TIME structure.
  As a extra convenience the time structure is reset on error!
*/

bool Item::get_date(MYSQL_TIME *ltime,uint fuzzydate)
{
  if (field_type() == MYSQL_TYPE_TIME)
    fuzzydate|= TIME_TIME_ONLY;
  if (result_type() == STRING_RESULT || fuzzydate & TIME_TIME_ONLY)
  {
    char buff[40];
    String tmp(buff,sizeof(buff), &my_charset_bin),*res;
    if (!(res=val_str(&tmp)) ||
        str_to_datetime_with_warn(res->ptr(), res->length(), ltime,
                                  fuzzydate) <= MYSQL_TIMESTAMP_ERROR)
      goto err;
  }
  else
  {
    longlong value= val_int();
    int was_cut;
    if (number_to_datetime(value, ltime, fuzzydate, &was_cut) == LL(-1))
    {
      char buff[22], *end;
      end= longlong10_to_str(value, buff, -10);
      make_truncated_value_warning(current_thd, MYSQL_ERROR::WARN_LEVEL_WARN,
                                   buff, (int) (end-buff), MYSQL_TIMESTAMP_NONE,
                                   NullS);
      goto err;
    }
  }
  return 0;

err:
  bzero((char*) ltime,sizeof(*ltime));
  return 1;
}

/**
  Get time of first argument.

  As a extra convenience the time structure is reset on error!
*/

bool Item::get_time(MYSQL_TIME *ltime)
{
  return get_date(ltime, TIME_TIME_ONLY);
}

CHARSET_INFO *Item::default_charset()
{
  return current_thd->variables.collation_connection;
}


/*
  Save value in field, but don't give any warnings

  NOTES
   This is used to temporary store and retrieve a value in a column,
   for example in opt_range to adjust the key value to fit the column.
*/

int Item::save_in_field_no_warnings(Field *field, bool no_conversions)
{
  int res;
  TABLE *table= field->table;
  THD *thd= table->in_use;
  enum_check_fields tmp= thd->count_cuted_fields;
  my_bitmap_map *old_map= dbug_tmp_use_all_columns(table, table->write_set);
  ulong sql_mode= thd->variables.sql_mode;
  thd->variables.sql_mode&= ~(MODE_NO_ZERO_IN_DATE | MODE_NO_ZERO_DATE);
  thd->variables.sql_mode|= MODE_INVALID_DATES;
  thd->count_cuted_fields= CHECK_FIELD_IGNORE;
  res= save_in_field(field, no_conversions);
  thd->count_cuted_fields= tmp;
  dbug_tmp_restore_column_map(table->write_set, old_map);
  thd->variables.sql_mode= sql_mode;
  return res;
}


/*****************************************************************************
  Item_sp_variable methods
*****************************************************************************/

Item_sp_variable::Item_sp_variable(char *sp_var_name_str,
                                   uint sp_var_name_length)
  :m_thd(0)
#ifndef DBUG_OFF
   , m_sp(0)
#endif
{
  m_name.str= sp_var_name_str;
  m_name.length= sp_var_name_length;
}


bool Item_sp_variable::fix_fields(THD *thd, Item **)
{
  Item *it;

  m_thd= thd; /* NOTE: this must be set before any this_xxx() */
  it= this_item();

  DBUG_ASSERT(it->fixed);

  max_length= it->max_length;
  decimals= it->decimals;
  unsigned_flag= it->unsigned_flag;
  fixed= 1;
  collation.set(it->collation.collation, it->collation.derivation);

  return FALSE;
}


double Item_sp_variable::val_real()
{
  DBUG_ASSERT(fixed);
  Item *it= this_item();
  double ret= it->val_real();
  null_value= it->null_value;
  return ret;
}


longlong Item_sp_variable::val_int()
{
  DBUG_ASSERT(fixed);
  Item *it= this_item();
  longlong ret= it->val_int();
  null_value= it->null_value;
  return ret;
}


String *Item_sp_variable::val_str(String *sp)
{
  DBUG_ASSERT(fixed);
  Item *it= this_item();
  String *res= it->val_str(sp);

  null_value= it->null_value;

  if (!res)
    return NULL;

  /*
    This way we mark returned value of val_str as const,
    so that various functions (e.g. CONCAT) won't try to
    modify the value of the Item. Analogous mechanism is
    implemented for Item_param.
    Without this trick Item_splocal could be changed as a
    side-effect of expression computation. Here is an example
    of what happens without it: suppose x is varchar local
    variable in a SP with initial value 'ab' Then
      select concat(x,'c');
    would change x's value to 'abc', as Item_func_concat::val_str()
    would use x's internal buffer to compute the result.
    This is intended behaviour of Item_func_concat. Comments to
    Item_param class contain some more details on the topic.
  */

  if (res != &str_value)
    str_value.set(res->ptr(), res->length(), res->charset());
  else
    res->mark_as_const();

  return &str_value;
}


my_decimal *Item_sp_variable::val_decimal(my_decimal *decimal_value)
{
  DBUG_ASSERT(fixed);
  Item *it= this_item();
  my_decimal *val= it->val_decimal(decimal_value);
  null_value= it->null_value;
  return val;
}


bool Item_sp_variable::is_null()
{
  return this_item()->is_null();
}


/*****************************************************************************
  Item_splocal methods
*****************************************************************************/

Item_splocal::Item_splocal(const LEX_STRING &sp_var_name,
                           uint sp_var_idx,
                           enum_field_types sp_var_type,
                           uint pos_in_q, uint len_in_q)
  :Item_sp_variable(sp_var_name.str, sp_var_name.length),
   m_var_idx(sp_var_idx), pos_in_query(pos_in_q), len_in_query(len_in_q)
{
  maybe_null= TRUE;

  m_type= sp_map_item_type(sp_var_type);
  m_field_type= sp_var_type;
  m_result_type= sp_map_result_type(sp_var_type);
}


Item *
Item_splocal::this_item()
{
  DBUG_ASSERT(m_sp == m_thd->spcont->sp);

  return m_thd->spcont->get_item(m_var_idx);
}

const Item *
Item_splocal::this_item() const
{
  DBUG_ASSERT(m_sp == m_thd->spcont->sp);

  return m_thd->spcont->get_item(m_var_idx);
}


Item **
Item_splocal::this_item_addr(THD *thd, Item **)
{
  DBUG_ASSERT(m_sp == thd->spcont->sp);

  return thd->spcont->get_item_addr(m_var_idx);
}


void Item_splocal::print(String *str, enum_query_type)
{
  str->reserve(m_name.length+8);
  str->append(m_name.str, m_name.length);
  str->append('@');
  str->qs_append(m_var_idx);
}


bool Item_splocal::set_value(THD *thd, sp_rcontext *ctx, Item **it)
{
  return ctx->set_variable(thd, get_var_idx(), it);
}


/*****************************************************************************
  Item_case_expr methods
*****************************************************************************/

Item_case_expr::Item_case_expr(uint case_expr_id)
  :Item_sp_variable( C_STRING_WITH_LEN("case_expr")),
   m_case_expr_id(case_expr_id)
{
}


Item *
Item_case_expr::this_item()
{
  DBUG_ASSERT(m_sp == m_thd->spcont->sp);

  return m_thd->spcont->get_case_expr(m_case_expr_id);
}



const Item *
Item_case_expr::this_item() const
{
  DBUG_ASSERT(m_sp == m_thd->spcont->sp);

  return m_thd->spcont->get_case_expr(m_case_expr_id);
}


Item **
Item_case_expr::this_item_addr(THD *thd, Item **)
{
  DBUG_ASSERT(m_sp == thd->spcont->sp);

  return thd->spcont->get_case_expr_addr(m_case_expr_id);
}


void Item_case_expr::print(String *str, enum_query_type)
{
  if (str->reserve(MAX_INT_WIDTH + sizeof("case_expr@")))
    return;                                    /* purecov: inspected */
  VOID(str->append(STRING_WITH_LEN("case_expr@")));
  str->qs_append(m_case_expr_id);
}


/*****************************************************************************
  Item_name_const methods
*****************************************************************************/

double Item_name_const::val_real()
{
  DBUG_ASSERT(fixed);
  double ret= value_item->val_real();
  null_value= value_item->null_value;
  return ret;
}


longlong Item_name_const::val_int()
{
  DBUG_ASSERT(fixed);
  longlong ret= value_item->val_int();
  null_value= value_item->null_value;
  return ret;
}


String *Item_name_const::val_str(String *sp)
{
  DBUG_ASSERT(fixed);
  String *ret= value_item->val_str(sp);
  null_value= value_item->null_value;
  return ret;
}


my_decimal *Item_name_const::val_decimal(my_decimal *decimal_value)
{
  DBUG_ASSERT(fixed);
  my_decimal *val= value_item->val_decimal(decimal_value);
  null_value= value_item->null_value;
  return val;
}


bool Item_name_const::is_null()
{
  return value_item->is_null();
}


Item_name_const::Item_name_const(Item *name_arg, Item *val):
    value_item(val), name_item(name_arg)
{
  if (!(valid_args= name_item->basic_const_item() &&
                    (value_item->basic_const_item() ||
                     ((value_item->type() == FUNC_ITEM) &&
                      ((((Item_func *) value_item)->functype() ==
                         Item_func::COLLATE_FUNC) ||
                      ((((Item_func *) value_item)->functype() ==
                         Item_func::NEG_FUNC) &&
                      (((Item_func *) value_item)->key_item()->type() !=
                         FUNC_ITEM)))))))
    my_error(ER_WRONG_ARGUMENTS, MYF(0), "NAME_CONST");
  Item::maybe_null= TRUE;
}


Item::Type Item_name_const::type() const
{
  /*
    As 
    1. one can try to create the Item_name_const passing non-constant 
    arguments, although it's incorrect and 
    2. the type() method can be called before the fix_fields() to get
    type information for a further type cast, e.g. 
    if (item->type() == FIELD_ITEM) 
      ((Item_field *) item)->... 
    we return NULL_ITEM in the case to avoid wrong casting.

    valid_args guarantees value_item->basic_const_item(); if type is
    FUNC_ITEM, then we have a fudged item_func_neg() on our hands
    and return the underlying type.
    For Item_func_set_collation()
    e.g. NAME_CONST('name', 'value' COLLATE collation) we return its
    'value' argument type. 
  */
  if (!valid_args)
    return NULL_ITEM;
  Item::Type value_type= value_item->type();
  if (value_type == FUNC_ITEM)
  {
    /* 
      The second argument of NAME_CONST('name', 'value') must be 
      a simple constant item or a NEG_FUNC/COLLATE_FUNC.
    */
    DBUG_ASSERT(((Item_func *) value_item)->functype() == 
                Item_func::NEG_FUNC ||
                ((Item_func *) value_item)->functype() == 
                Item_func::COLLATE_FUNC);
    return ((Item_func *) value_item)->key_item()->type();            
  }
  return value_type;
}


bool Item_name_const::fix_fields(THD *thd, Item **ref)
{
  char buf[128];
  String *item_name;
  String s(buf, sizeof(buf), &my_charset_bin);
  s.length(0);

  if (value_item->fix_fields(thd, &value_item) ||
      name_item->fix_fields(thd, &name_item) ||
      !value_item->const_item() ||
      !name_item->const_item() ||
      !(item_name= name_item->val_str(&s))) // Can't have a NULL name 
  {
    my_error(ER_RESERVED_SYNTAX, MYF(0), "NAME_CONST");
    return TRUE;
  }
  if (is_autogenerated_name)
  {
    set_name(item_name->ptr(), (uint) item_name->length(), system_charset_info);
  }
  collation.set(value_item->collation.collation, DERIVATION_IMPLICIT);
  max_length= value_item->max_length;
  decimals= value_item->decimals;
  fixed= 1;
  return FALSE;
}


void Item_name_const::print(String *str, enum_query_type query_type)
{
  str->append(STRING_WITH_LEN("NAME_CONST("));
  name_item->print(str, query_type);
  str->append(',');
  value_item->print(str, query_type);
  str->append(')');
}


/*
 need a special class to adjust printing : references to aggregate functions 
 must not be printed as refs because the aggregate functions that are added to
 the front of select list are not printed as well.
*/
class Item_aggregate_ref : public Item_ref
{
public:
  Item_aggregate_ref(Name_resolution_context *context_arg, Item **item,
                  const char *table_name_arg, const char *field_name_arg)
    :Item_ref(context_arg, item, table_name_arg, field_name_arg) {}

  virtual inline void print (String *str, enum_query_type query_type)
  {
    if (ref)
      (*ref)->print(str, query_type);
    else
      Item_ident::print(str, query_type);
  }
  virtual Ref_Type ref_type() { return AGGREGATE_REF; }
};


/**
  Move SUM items out from item tree and replace with reference.

  @param thd			Thread handler
  @param ref_pointer_array	Pointer to array of reference fields
  @param fields		All fields in select
  @param ref			Pointer to item
  @param skip_registered       <=> function be must skipped for registered
                               SUM items

  @note
    This is from split_sum_func2() for items that should be split

    All found SUM items are added FIRST in the fields list and
    we replace the item with a reference.

    thd->fatal_error() may be called if we are out of memory
*/

void Item::split_sum_func2(THD *thd, Item **ref_pointer_array,
                           List<Item> &fields, Item **ref, 
                           bool skip_registered)
{
  /* An item of type Item_sum  is registered <=> ref_by != 0 */ 
  if (type() == SUM_FUNC_ITEM && skip_registered && 
      ((Item_sum *) this)->ref_by)
    return;                                                 
  if ((type() != SUM_FUNC_ITEM && with_sum_func) ||
      (type() == FUNC_ITEM &&
       (((Item_func *) this)->functype() == Item_func::ISNOTNULLTEST_FUNC ||
        ((Item_func *) this)->functype() == Item_func::TRIG_COND_FUNC)))
  {
    /* Will split complicated items and ignore simple ones */
    split_sum_func(thd, ref_pointer_array, fields);
  }
  else if ((type() == SUM_FUNC_ITEM || (used_tables() & ~PARAM_TABLE_BIT)) &&
           type() != SUBSELECT_ITEM &&
           (type() != REF_ITEM ||
           ((Item_ref*)this)->ref_type() == Item_ref::VIEW_REF))
  {
    /*
      Replace item with a reference so that we can easily calculate
      it (in case of sum functions) or copy it (in case of fields)

      The test above is to ensure we don't do a reference for things
      that are constants (PARAM_TABLE_BIT is in effect a constant)
      or already referenced (for example an item in HAVING)
      Exception is Item_direct_view_ref which we need to convert to
      Item_ref to allow fields from view being stored in tmp table.
    */
    Item_aggregate_ref *item_ref;
    uint el= fields.elements;
    Item *real_itm= real_item();

    ref_pointer_array[el]= real_itm;
    if (!(item_ref= new Item_aggregate_ref(&thd->lex->current_select->context,
                                           ref_pointer_array + el, 0, name)))
      return;                                   // fatal_error is set
    if (type() == SUM_FUNC_ITEM)
      item_ref->depended_from= ((Item_sum *) this)->depended_from(); 
    fields.push_front(real_itm);
    thd->change_item_tree(ref, item_ref);
  }
}


static bool
left_is_superset(DTCollation *left, DTCollation *right)
{
  /* Allow convert to Unicode */
  if (left->collation->state & MY_CS_UNICODE &&
      (left->derivation < right->derivation ||
       (left->derivation == right->derivation &&
        !(right->collation->state & MY_CS_UNICODE))))
    return TRUE;
  /* Allow convert from ASCII */
  if (right->repertoire == MY_REPERTOIRE_ASCII &&
      (left->derivation < right->derivation ||
       (left->derivation == right->derivation &&
        !(left->repertoire == MY_REPERTOIRE_ASCII))))
    return TRUE;
  /* Disallow conversion otherwise */
  return FALSE;
}

/**
  Aggregate two collations together taking
  into account their coercibility (aka derivation):.

  0 == DERIVATION_EXPLICIT  - an explicitly written COLLATE clause @n
  1 == DERIVATION_NONE      - a mix of two different collations @n
  2 == DERIVATION_IMPLICIT  - a column @n
  3 == DERIVATION_COERCIBLE - a string constant.

  The most important rules are:
  -# If collations are the same:
  chose this collation, and the strongest derivation.
  -# If collations are different:
  - Character sets may differ, but only if conversion without
  data loss is possible. The caller provides flags whether
  character set conversion attempts should be done. If no
  flags are substituted, then the character sets must be the same.
  Currently processed flags are:
  MY_COLL_ALLOW_SUPERSET_CONV  - allow conversion to a superset
  MY_COLL_ALLOW_COERCIBLE_CONV - allow conversion of a coercible value
  - two EXPLICIT collations produce an error, e.g. this is wrong:
  CONCAT(expr1 collate latin1_swedish_ci, expr2 collate latin1_german_ci)
  - the side with smaller derivation value wins,
  i.e. a column is stronger than a string constant,
  an explicit COLLATE clause is stronger than a column.
  - if derivations are the same, we have DERIVATION_NONE,
  we'll wait for an explicit COLLATE clause which possibly can
  come from another argument later: for example, this is valid,
  but we don't know yet when collecting the first two arguments:
     @code
       CONCAT(latin1_swedish_ci_column,
              latin1_german1_ci_column,
              expr COLLATE latin1_german2_ci)
  @endcode
*/

bool DTCollation::aggregate(DTCollation &dt, uint flags)
{
  if (!my_charset_same(collation, dt.collation))
  {
    /* 
       We do allow to use binary strings (like BLOBS)
       together with character strings.
       Binaries have more precedence than a character
       string of the same derivation.
    */
    if (collation == &my_charset_bin)
    {
      if (derivation <= dt.derivation)
	; // Do nothing
      else
      {
	set(dt); 
      }
    }
    else if (dt.collation == &my_charset_bin)
    {
      if (dt.derivation <= derivation)
      {
        set(dt);
      }
    }
    else if ((flags & MY_COLL_ALLOW_SUPERSET_CONV) &&
             left_is_superset(this, &dt))
    {
      // Do nothing
    }
    else if ((flags & MY_COLL_ALLOW_SUPERSET_CONV) &&
             left_is_superset(&dt, this))
    {
      set(dt);
    }
    else if ((flags & MY_COLL_ALLOW_COERCIBLE_CONV) &&
             derivation < dt.derivation &&
             dt.derivation >= DERIVATION_SYSCONST)
    {
      // Do nothing;
    }
    else if ((flags & MY_COLL_ALLOW_COERCIBLE_CONV) &&
             dt.derivation < derivation &&
             derivation >= DERIVATION_SYSCONST)
    {
      set(dt);
    }
    else
    {
      // Cannot apply conversion
      set(&my_charset_bin, DERIVATION_NONE,
          (dt.repertoire|repertoire));
      return 1;
    }
  }
  else if (derivation < dt.derivation)
  {
    // Do nothing
  }
  else if (dt.derivation < derivation)
  {
    set(dt);
  }
  else
  { 
    if (collation == dt.collation)
    {
      // Do nothing
    }
    else 
    {
      if (derivation == DERIVATION_EXPLICIT)
      {
        set(0, DERIVATION_NONE, 0);
        return 1;
      }
      if (collation->state & MY_CS_BINSORT)
        return 0;
      if (dt.collation->state & MY_CS_BINSORT)
      {
        set(dt);
        return 0;
      }
      CHARSET_INFO *bin= get_charset_by_csname(collation->csname, 
                                               MY_CS_BINSORT,MYF(0));
      set(bin, DERIVATION_NONE);
    }
  }
  repertoire|= dt.repertoire;
  return 0;
}

/******************************/
static
void my_coll_agg_error(DTCollation &c1, DTCollation &c2, const char *fname)
{
  my_error(ER_CANT_AGGREGATE_2COLLATIONS,MYF(0),
           c1.collation->name,c1.derivation_name(),
           c2.collation->name,c2.derivation_name(),
           fname);
}


static
void my_coll_agg_error(DTCollation &c1, DTCollation &c2, DTCollation &c3,
                       const char *fname)
{
  my_error(ER_CANT_AGGREGATE_3COLLATIONS,MYF(0),
  	   c1.collation->name,c1.derivation_name(),
	   c2.collation->name,c2.derivation_name(),
	   c3.collation->name,c3.derivation_name(),
	   fname);
}


static
void my_coll_agg_error(Item** args, uint count, const char *fname,
                       int item_sep)
{
  if (count == 2)
    my_coll_agg_error(args[0]->collation, args[item_sep]->collation, fname);
  else if (count == 3)
    my_coll_agg_error(args[0]->collation, args[item_sep]->collation,
                      args[2*item_sep]->collation, fname);
  else
    my_error(ER_CANT_AGGREGATE_NCOLLATIONS,MYF(0),fname);
}


bool agg_item_collations(DTCollation &c, const char *fname,
                         Item **av, uint count, uint flags, int item_sep)
{
  uint i;
  Item **arg;
  bool unknown_cs= 0;

  c.set(av[0]->collation);
  for (i= 1, arg= &av[item_sep]; i < count; i++, arg++)
  {
    if (c.aggregate((*arg)->collation, flags))
    {
      if (c.derivation == DERIVATION_NONE &&
          c.collation == &my_charset_bin)
      {
        unknown_cs= 1;
        continue;
      }
      my_coll_agg_error(av, count, fname, item_sep);
      return TRUE;
    }
  }

  if (unknown_cs &&
      c.derivation != DERIVATION_EXPLICIT)
  {
    my_coll_agg_error(av, count, fname, item_sep);
    return TRUE;
  }

  if ((flags & MY_COLL_DISALLOW_NONE) &&
      c.derivation == DERIVATION_NONE)
  {
    my_coll_agg_error(av, count, fname, item_sep);
    return TRUE;
  }
  return FALSE;
}


bool agg_item_collations_for_comparison(DTCollation &c, const char *fname,
                                        Item **av, uint count, uint flags)
{
  return (agg_item_collations(c, fname, av, count,
                              flags | MY_COLL_DISALLOW_NONE, 1));
}


bool agg_item_set_converter(DTCollation &coll, const char *fname,
                            Item **args, uint nargs, uint flags, int item_sep)
{
  Item **arg, *safe_args[2]= {NULL, NULL};

  /*
    For better error reporting: save the first and the second argument.
    We need this only if the the number of args is 3 or 2:
    - for a longer argument list, "Illegal mix of collations"
      doesn't display each argument's characteristics.
    - if nargs is 1, then this error cannot happen.
  */
  if (nargs >=2 && nargs <= 3)
  {
    safe_args[0]= args[0];
    safe_args[1]= args[item_sep];
  }

  THD *thd= current_thd;
  Query_arena *arena, backup;
  bool res= FALSE;
  uint i;
  /*
    In case we're in statement prepare, create conversion item
    in its memory: it will be reused on each execute.
  */
  arena= thd->is_stmt_prepare() ? thd->activate_stmt_arena_if_needed(&backup)
                                : NULL;

  for (i= 0, arg= args; i < nargs; i++, arg+= item_sep)
  {
    Item* conv;
    uint32 dummy_offset;
    if (!String::needs_conversion(0, (*arg)->collation.collation,
                                  coll.collation,
                                  &dummy_offset))
      continue;

    if (!(conv= (*arg)->safe_charset_converter(coll.collation)) &&
        ((*arg)->collation.repertoire == MY_REPERTOIRE_ASCII))
    {
      /*
        We should disable const subselect item evaluation because
        subselect transformation does not happen in view_prepare_mode
        and thus val_...() methods can not be called for const items.
      */
      bool resolve_const= ((*arg)->type() == Item::SUBSELECT_ITEM &&
                           thd->lex->view_prepare_mode) ? FALSE : TRUE;
      conv= new Item_func_conv_charset(*arg, coll.collation, resolve_const);
    }

    if (!conv)
    {
      if (nargs >=2 && nargs <= 3)
      {
        /* restore the original arguments for better error message */
        args[0]= safe_args[0];
        args[item_sep]= safe_args[1];
      }
      my_coll_agg_error(args, nargs, fname, item_sep);
      res= TRUE;
      break; // we cannot return here, we need to restore "arena".
    }
    if ((*arg)->type() == Item::FIELD_ITEM)
      ((Item_field *)(*arg))->no_const_subst= 1;
    /*
      If in statement prepare, then we create a converter for two
      constant items, do it once and then reuse it.
      If we're in execution of a prepared statement, arena is NULL,
      and the conv was created in runtime memory. This can be
      the case only if the argument is a parameter marker ('?'),
      because for all true constants the charset converter has already
      been created in prepare. In this case register the change for
      rollback.
    */
    if (thd->is_stmt_prepare())
      *arg= conv;
    else
      thd->change_item_tree(arg, conv);
    /*
      We do not check conv->fixed, because Item_func_conv_charset which can
      be return by safe_charset_converter can't be fixed at creation
    */
    conv->fix_fields(thd, arg);
  }
  if (arena)
    thd->restore_active_arena(arena, &backup);
  return res;
}


/* 
  Collect arguments' character sets together.
  We allow to apply automatic character set conversion in some cases.
  The conditions when conversion is possible are:
  - arguments A and B have different charsets
  - A wins according to coercibility rules
    (i.e. a column is stronger than a string constant,
     an explicit COLLATE clause is stronger than a column)
  - character set of A is either superset for character set of B,
    or B is a string constant which can be converted into the
    character set of A without data loss.
    
  If all of the above is true, then it's possible to convert
  B into the character set of A, and then compare according
  to the collation of A.
  
  For functions with more than two arguments:

    collect(A,B,C) ::= collect(collect(A,B),C)

  Since this function calls THD::change_item_tree() on the passed Item **
  pointers, it is necessary to pass the original Item **'s, not copies.
  Otherwise their values will not be properly restored (see BUG#20769).
  If the items are not consecutive (eg. args[2] and args[5]), use the
  item_sep argument, ie.

    agg_item_charsets(coll, fname, &args[2], 2, flags, 3)

*/

bool agg_item_charsets(DTCollation &coll, const char *fname,
                       Item **args, uint nargs, uint flags, int item_sep)
{
  if (agg_item_collations(coll, fname, args, nargs, flags, item_sep))
    return TRUE;

  return agg_item_set_converter(coll, fname, args, nargs, flags, item_sep);
}


void Item_ident_for_show::make_field(Send_field *tmp_field)
{
  tmp_field->table_name= tmp_field->org_table_name= table_name;
  tmp_field->db_name= db_name;
  tmp_field->col_name= tmp_field->org_col_name= field->field_name;
  tmp_field->charsetnr= field->charset()->number;
  tmp_field->length=field->field_length;
  tmp_field->type=field->type();
  tmp_field->flags= field->table->maybe_null ? 
    (field->flags & ~NOT_NULL_FLAG) : field->flags;
  tmp_field->decimals= field->decimals();
}

/**********************************************/

Item_field::Item_field(Field *f)
  :Item_ident(0, NullS, *f->table_name, f->field_name),
   item_equal(0), no_const_subst(0),
   have_privileges(0), any_privileges(0)
{
  set_field(f);
  /*
    field_name and table_name should not point to garbage
    if this item is to be reused
  */
  orig_table_name= orig_field_name= "";
}


/**
  Constructor used inside setup_wild().

  Ensures that field, table, and database names will live as long as
  Item_field (this is important in prepared statements).
*/

Item_field::Item_field(THD *thd, Name_resolution_context *context_arg,
                       Field *f)
  :Item_ident(context_arg, f->table->s->db.str, *f->table_name, f->field_name),
   item_equal(0), no_const_subst(0),
   have_privileges(0), any_privileges(0)
{
  /*
    We always need to provide Item_field with a fully qualified field
    name to avoid ambiguity when executing prepared statements like
    SELECT * from d1.t1, d2.t1; (assuming d1.t1 and d2.t1 have columns
    with same names).
    This is because prepared statements never deal with wildcards in
    select list ('*') and always fix fields using fully specified path
    (i.e. db.table.column).
    No check for OOM: if db_name is NULL, we'll just get
    "Field not found" error.
    We need to copy db_name, table_name and field_name because they must
    be allocated in the statement memory, not in table memory (the table
    structure can go away and pop up again between subsequent executions
    of a prepared statement or after the close_tables_for_reopen() call
    in mysql_multi_update_prepare() or due to wildcard expansion in stored
    procedures).
  */
  {
    if (db_name)
      orig_db_name= thd->strdup(db_name);
    if (table_name)
      orig_table_name= thd->strdup(table_name);
    if (field_name)
      orig_field_name= thd->strdup(field_name);
    /*
      We don't restore 'name' in cleanup because it's not changed
      during execution. Still we need it to point to persistent
      memory if this item is to be reused.
    */
    name= (char*) orig_field_name;
  }
  set_field(f);
}


Item_field::Item_field(Name_resolution_context *context_arg,
                       const char *db_arg,const char *table_name_arg,
                       const char *field_name_arg)
  :Item_ident(context_arg, db_arg,table_name_arg,field_name_arg),
   field(0), result_field(0), item_equal(0), no_const_subst(0),
   have_privileges(0), any_privileges(0)
{
  SELECT_LEX *select= current_thd->lex->current_select;
  collation.set(DERIVATION_IMPLICIT);
  if (select && select->parsing_place != IN_HAVING)
      select->select_n_where_fields++;
}

/**
  Constructor need to process subselect with temporary tables (see Item)
*/

Item_field::Item_field(THD *thd, Item_field *item)
  :Item_ident(thd, item),
   field(item->field),
   result_field(item->result_field),
   item_equal(item->item_equal),
   no_const_subst(item->no_const_subst),
   have_privileges(item->have_privileges),
   any_privileges(item->any_privileges)
{
  collation.set(DERIVATION_IMPLICIT);
}

void Item_field::set_field(Field *field_par)
{
  field=result_field=field_par;			// for easy coding with fields
  maybe_null=field->maybe_null();
  decimals= field->decimals();
  max_length= field_par->max_display_length();
  table_name= *field_par->table_name;
  field_name= field_par->field_name;
  db_name= field_par->table->s->db.str;
  alias_name_used= field_par->table->alias_name_used;
  unsigned_flag=test(field_par->flags & UNSIGNED_FLAG);
  collation.set(field_par->charset(), field_par->derivation());
  fixed= 1;
  if (field->table->s->tmp_table == SYSTEM_TMP_TABLE)
    any_privileges= 0;
}


/**
  Reset this item to point to a field from the new temporary table.
  This is used when we create a new temporary table for each execution
  of prepared statement.
*/

void Item_field::reset_field(Field *f)
{
  set_field(f);
  /* 'name' is pointing at field->field_name of old field */
  name= (char*) f->field_name;
}

const char *Item_ident::full_name() const
{
  char *tmp;
  if (!table_name || !field_name)
    return field_name ? field_name : name ? name : "tmp_field";
  if (db_name && db_name[0])
  {
    tmp=(char*) sql_alloc((uint) strlen(db_name)+(uint) strlen(table_name)+
			  (uint) strlen(field_name)+3);
    strxmov(tmp,db_name,".",table_name,".",field_name,NullS);
  }
  else
  {
    if (table_name[0])
    {
      tmp= (char*) sql_alloc((uint) strlen(table_name) +
			     (uint) strlen(field_name) + 2);
      strxmov(tmp, table_name, ".", field_name, NullS);
    }
    else
      tmp= (char*) field_name;
  }
  return tmp;
}

void Item_ident::print(String *str, enum_query_type query_type)
{
  THD *thd= current_thd;
  char d_name_buff[MAX_ALIAS_NAME], t_name_buff[MAX_ALIAS_NAME];
  const char *d_name= db_name, *t_name= table_name;
  if (lower_case_table_names== 1 ||
      (lower_case_table_names == 2 && !alias_name_used))
  {
    if (table_name && table_name[0])
    {
      strmov(t_name_buff, table_name);
      my_casedn_str(files_charset_info, t_name_buff);
      t_name= t_name_buff;
    }
    if (db_name && db_name[0])
    {
      strmov(d_name_buff, db_name);
      my_casedn_str(files_charset_info, d_name_buff);
      d_name= d_name_buff;
    }
  }

  if (!table_name || !field_name || !field_name[0])
  {
    const char *nm= (field_name && field_name[0]) ?
                      field_name : name ? name : "tmp_field";
    append_identifier(thd, str, nm, (uint) strlen(nm));
    return;
  }
  if (db_name && db_name[0] && !alias_name_used)
  {
    if (!(cached_table && cached_table->belong_to_view &&
          cached_table->belong_to_view->compact_view_format))
    {
      append_identifier(thd, str, d_name, (uint)strlen(d_name));
      str->append('.');
    }
    append_identifier(thd, str, t_name, (uint)strlen(t_name));
    str->append('.');
    append_identifier(thd, str, field_name, (uint)strlen(field_name));
  }
  else
  {
    if (table_name[0])
    {
      append_identifier(thd, str, t_name, (uint) strlen(t_name));
      str->append('.');
      append_identifier(thd, str, field_name, (uint) strlen(field_name));
    }
    else
      append_identifier(thd, str, field_name, (uint) strlen(field_name));
  }
}

/* ARGSUSED */
String *Item_field::val_str(String *str)
{
  DBUG_ASSERT(fixed == 1);
  if ((null_value=field->is_null()))
    return 0;
  str->set_charset(str_value.charset());
  return field->val_str(str,&str_value);
}


double Item_field::val_real()
{
  DBUG_ASSERT(fixed == 1);
  if ((null_value=field->is_null()))
    return 0.0;
  return field->val_real();
}


longlong Item_field::val_int()
{
  DBUG_ASSERT(fixed == 1);
  if ((null_value=field->is_null()))
    return 0;
  return field->val_int();
}


my_decimal *Item_field::val_decimal(my_decimal *decimal_value)
{
  if ((null_value= field->is_null()))
    return 0;
  return field->val_decimal(decimal_value);
}


String *Item_field::str_result(String *str)
{
  if ((null_value=result_field->is_null()))
    return 0;
  str->set_charset(str_value.charset());
  return result_field->val_str(str,&str_value);
}

bool Item_field::get_date(MYSQL_TIME *ltime,uint fuzzydate)
{
  if ((null_value=field->is_null()) || field->get_date(ltime,fuzzydate))
  {
    bzero((char*) ltime,sizeof(*ltime));
    return 1;
  }
  return 0;
}

bool Item_field::get_date_result(MYSQL_TIME *ltime,uint fuzzydate)
{
  if ((null_value=result_field->is_null()) ||
      result_field->get_date(ltime,fuzzydate))
  {
    bzero((char*) ltime,sizeof(*ltime));
    return 1;
  }
  return 0;
}

double Item_field::val_result()
{
  if ((null_value=result_field->is_null()))
    return 0.0;
  return result_field->val_real();
}

longlong Item_field::val_int_result()
{
  if ((null_value=result_field->is_null()))
    return 0;
  return result_field->val_int();
}


my_decimal *Item_field::val_decimal_result(my_decimal *decimal_value)
{
  if ((null_value= result_field->is_null()))
    return 0;
  return result_field->val_decimal(decimal_value);
}


bool Item_field::val_bool_result()
{
  if ((null_value= result_field->is_null()))
    return FALSE;
  switch (result_field->result_type()) {
  case INT_RESULT:
    return result_field->val_int() != 0;
  case DECIMAL_RESULT:
  {
    my_decimal decimal_value;
    my_decimal *val= result_field->val_decimal(&decimal_value);
    if (val)
      return !my_decimal_is_zero(val);
    return 0;
  }
  case REAL_RESULT:
  case STRING_RESULT:
    return result_field->val_real() != 0.0;
  case ROW_RESULT:
  default:
    DBUG_ASSERT(0);
    return 0;                                   // Shut up compiler
  }
}


bool Item_field::is_null_result()
{
  return (null_value=result_field->is_null());
}


bool Item_field::eq(const Item *item, bool binary_cmp) const
{
  Item *real_item= ((Item *) item)->real_item();
  if (real_item->type() != FIELD_ITEM)
    return 0;
  
  Item_field *item_field= (Item_field*) real_item;
  if (item_field->field && field)
    return item_field->field == field;
  /*
    We may come here when we are trying to find a function in a GROUP BY
    clause from the select list.
    In this case the '100 % correct' way to do this would be to first
    run fix_fields() on the GROUP BY item and then retry this function, but
    I think it's better to relax the checking a bit as we will in
    most cases do the correct thing by just checking the field name.
    (In cases where we would choose wrong we would have to generate a
    ER_NON_UNIQ_ERROR).
  */
  return (!my_strcasecmp(system_charset_info, item_field->name,
			 field_name) &&
	  (!item_field->table_name || !table_name ||
	   (!my_strcasecmp(table_alias_charset, item_field->table_name,
			   table_name) &&
	    (!item_field->db_name || !db_name ||
	     (item_field->db_name && !strcmp(item_field->db_name,
					     db_name))))));
}


table_map Item_field::used_tables() const
{
  if (field->table->const_table)
    return 0;					// const item
  return (depended_from ? OUTER_REF_TABLE_BIT : field->table->map);
}


Item *Item_field::get_tmp_table_item(THD *thd)
{
  Item_field *new_item= new Item_field(thd, this);
  if (new_item)
    new_item->field= new_item->result_field;
  return new_item;
}

longlong Item_field::val_int_endpoint(bool left_endp, bool *incl_endp)
{
  longlong res= val_int();
  return null_value? LONGLONG_MIN : res;
}

/**
  Create an item from a string we KNOW points to a valid longlong
  end \\0 terminated number string.
  This is always 'signed'. Unsigned values are created with Item_uint()
*/

Item_int::Item_int(const char *str_arg, uint length)
{
  char *end_ptr= (char*) str_arg + length;
  int error;
  value= my_strtoll10(str_arg, &end_ptr, &error);
  max_length= (uint) (end_ptr - str_arg);
  name= (char*) str_arg;
  fixed= 1;
}


my_decimal *Item_int::val_decimal(my_decimal *decimal_value)
{
  int2my_decimal(E_DEC_FATAL_ERROR, value, unsigned_flag, decimal_value);
  return decimal_value;
}

String *Item_int::val_str(String *str)
{
  // following assert is redundant, because fixed=1 assigned in constructor
  DBUG_ASSERT(fixed == 1);
  str->set_int(value, unsigned_flag, &my_charset_bin);
  return str;
}

void Item_int::print(String *str, enum_query_type query_type)
{
  // my_charset_bin is good enough for numbers
  str_value.set_int(value, unsigned_flag, &my_charset_bin);
  str->append(str_value);
}


Item_uint::Item_uint(const char *str_arg, uint length):
  Item_int(str_arg, length)
{
  unsigned_flag= 1;
}


Item_uint::Item_uint(const char *str_arg, longlong i, uint length):
  Item_int(str_arg, i, length)
{
  unsigned_flag= 1;
}


String *Item_uint::val_str(String *str)
{
  // following assert is redundant, because fixed=1 assigned in constructor
  DBUG_ASSERT(fixed == 1);
  str->set((ulonglong) value, &my_charset_bin);
  return str;
}


void Item_uint::print(String *str, enum_query_type query_type)
{
  // latin1 is good enough for numbers
  str_value.set((ulonglong) value, default_charset());
  str->append(str_value);
}


Item_decimal::Item_decimal(const char *str_arg, uint length,
                           CHARSET_INFO *charset)
{
  str2my_decimal(E_DEC_FATAL_ERROR, str_arg, length, charset, &decimal_value);
  name= (char*) str_arg;
  decimals= (uint8) decimal_value.frac;
  fixed= 1;
  max_length= my_decimal_precision_to_length_no_truncation(decimal_value.intg +
                                                           decimals,
                                                           decimals,
                                                           unsigned_flag);
}

Item_decimal::Item_decimal(longlong val, bool unsig)
{
  int2my_decimal(E_DEC_FATAL_ERROR, val, unsig, &decimal_value);
  decimals= (uint8) decimal_value.frac;
  fixed= 1;
  max_length= my_decimal_precision_to_length_no_truncation(decimal_value.intg +
                                                           decimals,
                                                           decimals,
                                                           unsigned_flag);
}


Item_decimal::Item_decimal(double val, int precision, int scale)
{
  double2my_decimal(E_DEC_FATAL_ERROR, val, &decimal_value);
  decimals= (uint8) decimal_value.frac;
  fixed= 1;
  max_length= my_decimal_precision_to_length_no_truncation(decimal_value.intg +
                                                           decimals,
                                                           decimals,
                                                           unsigned_flag);
}


Item_decimal::Item_decimal(const char *str, const my_decimal *val_arg,
                           uint decimal_par, uint length)
{
  my_decimal2decimal(val_arg, &decimal_value);
  name= (char*) str;
  decimals= (uint8) decimal_par;
  max_length= length;
  fixed= 1;
}


Item_decimal::Item_decimal(my_decimal *value_par)
{
  my_decimal2decimal(value_par, &decimal_value);
  decimals= (uint8) decimal_value.frac;
  fixed= 1;
  max_length= my_decimal_precision_to_length_no_truncation(decimal_value.intg +
                                                           decimals,
                                                           decimals,
                                                           unsigned_flag);
}


Item_decimal::Item_decimal(const uchar *bin, int precision, int scale)
{
  binary2my_decimal(E_DEC_FATAL_ERROR, bin,
                    &decimal_value, precision, scale);
  decimals= (uint8) decimal_value.frac;
  fixed= 1;
  max_length= my_decimal_precision_to_length_no_truncation(precision, decimals,
                                                           unsigned_flag);
}


longlong Item_decimal::val_int()
{
  longlong result;
  my_decimal2int(E_DEC_FATAL_ERROR, &decimal_value, unsigned_flag, &result);
  return result;
}

double Item_decimal::val_real()
{
  double result;
  my_decimal2double(E_DEC_FATAL_ERROR, &decimal_value, &result);
  return result;
}

String *Item_decimal::val_str(String *result)
{
  result->set_charset(&my_charset_bin);
  my_decimal2string(E_DEC_FATAL_ERROR, &decimal_value, 0, 0, 0, result);
  return result;
}

void Item_decimal::print(String *str, enum_query_type query_type)
{
  my_decimal2string(E_DEC_FATAL_ERROR, &decimal_value, 0, 0, 0, &str_value);
  str->append(str_value);
}


bool Item_decimal::eq(const Item *item, bool binary_cmp) const
{
  if (type() == item->type() && item->basic_const_item())
  {
    /*
      We need to cast off const to call val_decimal(). This should
      be OK for a basic constant. Additionally, we can pass 0 as
      a true decimal constant will return its internal decimal
      storage and ignore the argument.
    */
    Item *arg= (Item*) item;
    my_decimal *value= arg->val_decimal(0);
    return !my_decimal_cmp(&decimal_value, value);
  }
  return 0;
}


void Item_decimal::set_decimal_value(my_decimal *value_par)
{
  my_decimal2decimal(value_par, &decimal_value);
  decimals= (uint8) decimal_value.frac;
  unsigned_flag= !decimal_value.sign();
  max_length= my_decimal_precision_to_length_no_truncation(decimal_value.intg +
                                                           decimals,
                                                           decimals,
                                                           unsigned_flag);
}


String *Item_float::val_str(String *str)
{
  // following assert is redundant, because fixed=1 assigned in constructor
  DBUG_ASSERT(fixed == 1);
  str->set_real(value,decimals,&my_charset_bin);
  return str;
}


my_decimal *Item_float::val_decimal(my_decimal *decimal_value)
{
  // following assert is redundant, because fixed=1 assigned in constructor
  DBUG_ASSERT(fixed == 1);
  double2my_decimal(E_DEC_FATAL_ERROR, value, decimal_value);
  return (decimal_value);
}


void Item_string::print(String *str, enum_query_type query_type)
{
  if (query_type == QT_ORDINARY && is_cs_specified())
  {
    str->append('_');
    str->append(collation.collation->csname);
  }

  str->append('\'');

  if (query_type == QT_ORDINARY ||
      my_charset_same(str_value.charset(), system_charset_info))
  {
    str_value.print(str);
  }
  else
  {
    THD *thd= current_thd;
    LEX_STRING utf8_lex_str;

    thd->convert_string(&utf8_lex_str,
                        system_charset_info,
                        str_value.c_ptr_safe(),
                        str_value.length(),
                        str_value.charset());

    String utf8_str(utf8_lex_str.str,
                    utf8_lex_str.length,
                    system_charset_info);

    utf8_str.print(str);
  }

  str->append('\'');
}


double 
double_from_string_with_check (CHARSET_INFO *cs, const char *cptr, char *end)
{
  int error;
  char *org_end;
  double tmp;

  org_end= end;
  tmp= my_strntod(cs, (char*) cptr, end - cptr, &end, &error);
  if (error || (end != org_end && !check_if_only_end_space(cs, end, org_end)))
  {
    /*
      We can use str_value.ptr() here as Item_string is gurantee to put an
      end \0 here.
    */
    push_warning_printf(current_thd, MYSQL_ERROR::WARN_LEVEL_WARN,
                        ER_TRUNCATED_WRONG_VALUE,
                        ER(ER_TRUNCATED_WRONG_VALUE), "DOUBLE",
                        cptr);
  }
  return tmp;
}


double Item_string::val_real()
{
  DBUG_ASSERT(fixed == 1);
  return double_from_string_with_check (str_value.charset(), str_value.ptr(), 
                                        (char *) str_value.ptr() + str_value.length());
}


longlong 
longlong_from_string_with_check (CHARSET_INFO *cs, const char *cptr, char *end)
{
  int err;
  longlong tmp;
  char *org_end= end;

  tmp= (*(cs->cset->strtoll10))(cs, cptr, &end, &err);
  /*
    TODO: Give error if we wanted a signed integer and we got an unsigned
    one
  */
  if (!current_thd->no_errors &&
      (err > 0 ||
       (end != org_end && !check_if_only_end_space(cs, end, org_end))))
  {
    push_warning_printf(current_thd, MYSQL_ERROR::WARN_LEVEL_WARN,
                        ER_TRUNCATED_WRONG_VALUE,
                        ER(ER_TRUNCATED_WRONG_VALUE), "INTEGER",
                        cptr);
  }
  return tmp;
}


/**
  @todo
  Give error if we wanted a signed integer and we got an unsigned one
*/
longlong Item_string::val_int()
{
  DBUG_ASSERT(fixed == 1);
  return longlong_from_string_with_check(str_value.charset(), str_value.ptr(),
                             (char *) str_value.ptr()+ str_value.length());
}


my_decimal *Item_string::val_decimal(my_decimal *decimal_value)
{
  return val_decimal_from_string(decimal_value);
}


bool Item_null::eq(const Item *item, bool binary_cmp) const
{ return item->type() == type(); }


double Item_null::val_real()
{
  // following assert is redundant, because fixed=1 assigned in constructor
  DBUG_ASSERT(fixed == 1);
  null_value=1;
  return 0.0;
}
longlong Item_null::val_int()
{
  // following assert is redundant, because fixed=1 assigned in constructor
  DBUG_ASSERT(fixed == 1);
  null_value=1;
  return 0;
}
/* ARGSUSED */
String *Item_null::val_str(String *str)
{
  // following assert is redundant, because fixed=1 assigned in constructor
  DBUG_ASSERT(fixed == 1);
  null_value=1;
  return 0;
}

my_decimal *Item_null::val_decimal(my_decimal *decimal_value)
{
  return 0;
}


Item *Item_null::safe_charset_converter(CHARSET_INFO *tocs)
{
  collation.set(tocs);
  return this;
}

/*********************** Item_param related ******************************/

/** 
  Default function of Item_param::set_param_func, so in case
  of malformed packet the server won't SIGSEGV.
*/

static void
default_set_param_func(Item_param *param,
                       uchar **pos __attribute__((unused)),
                       ulong len __attribute__((unused)))
{
  param->set_null();
}


Item_param::Item_param(uint pos_in_query_arg) :
  state(NO_VALUE),
  item_result_type(STRING_RESULT),
  /* Don't pretend to be a literal unless value for this item is set. */
  item_type(PARAM_ITEM),
  param_type(MYSQL_TYPE_VARCHAR),
  pos_in_query(pos_in_query_arg),
  set_param_func(default_set_param_func),
  limit_clause_param(FALSE)
{
  name= (char*) "?";
  /* 
    Since we can't say whenever this item can be NULL or cannot be NULL
    before mysql_stmt_execute(), so we assuming that it can be NULL until
    value is set.
  */
  maybe_null= 1;
  cnvitem= new Item_string("", 0, &my_charset_bin, DERIVATION_COERCIBLE);
  cnvstr.set(cnvbuf, sizeof(cnvbuf), &my_charset_bin);
}


void Item_param::set_null()
{
  DBUG_ENTER("Item_param::set_null");
  /* These are cleared after each execution by reset() method */
  null_value= 1;
  /* 
    Because of NULL and string values we need to set max_length for each new
    placeholder value: user can submit NULL for any placeholder type, and 
    string length can be different in each execution.
  */
  max_length= 0;
  decimals= 0;
  state= NULL_VALUE;
  item_type= Item::NULL_ITEM;
  DBUG_VOID_RETURN;
}

void Item_param::set_int(longlong i, uint32 max_length_arg)
{
  DBUG_ENTER("Item_param::set_int");
  value.integer= (longlong) i;
  state= INT_VALUE;
  max_length= max_length_arg;
  decimals= 0;
  maybe_null= 0;
  DBUG_VOID_RETURN;
}

void Item_param::set_double(double d)
{
  DBUG_ENTER("Item_param::set_double");
  value.real= d;
  state= REAL_VALUE;
  max_length= DBL_DIG + 8;
  decimals= NOT_FIXED_DEC;
  maybe_null= 0;
  DBUG_VOID_RETURN;
}


/**
  Set decimal parameter value from string.

  @param str      character string
  @param length   string length

  @note
    As we use character strings to send decimal values in
    binary protocol, we use str2my_decimal to convert it to
    internal decimal value.
*/

void Item_param::set_decimal(const char *str, ulong length)
{
  char *end;
  DBUG_ENTER("Item_param::set_decimal");

  end= (char*) str+length;
  str2my_decimal(E_DEC_FATAL_ERROR, str, &decimal_value, &end);
  state= DECIMAL_VALUE;
  decimals= decimal_value.frac;
  max_length=
    my_decimal_precision_to_length_no_truncation(decimal_value.precision(),
                                                 decimals, unsigned_flag);
  maybe_null= 0;
  DBUG_VOID_RETURN;
}


/**
  Set parameter value from MYSQL_TIME value.

  @param tm              datetime value to set (time_type is ignored)
  @param type            type of datetime value
  @param max_length_arg  max length of datetime value as string

  @note
    If we value to be stored is not normalized, zero value will be stored
    instead and proper warning will be produced. This function relies on
    the fact that even wrong value sent over binary protocol fits into
    MAX_DATE_STRING_REP_LENGTH buffer.
*/
void Item_param::set_time(MYSQL_TIME *tm, timestamp_type time_type,
                          uint32 max_length_arg)
{ 
  DBUG_ENTER("Item_param::set_time");

  value.time= *tm;
  value.time.time_type= time_type;

  decimals= value.time.second_part > 0 ? MAX_SEC_PART_DIGITS : 0;

  if (value.time.year > 9999 || value.time.month > 12 ||
      value.time.day > 31 ||
      (time_type != MYSQL_TIMESTAMP_TIME && value.time.hour > 23) ||
      value.time.minute > 59 || value.time.second > 59 ||
      value.time.second_part > MAX_SEC_PART_VALUE)
  {
<<<<<<< HEAD
    Lazy_string_time str(tm);
=======
    Lazy_string_time str(&value.time);
>>>>>>> 259def9f
    make_truncated_value_warning(current_thd, MYSQL_ERROR::WARN_LEVEL_WARN,
                                 &str, time_type, 0);
    set_zero_time(&value.time, MYSQL_TIMESTAMP_ERROR);
  }

  state= TIME_VALUE;
  maybe_null= 0;
  max_length= max_length_arg;
  DBUG_VOID_RETURN;
}


bool Item_param::set_str(const char *str, ulong length)
{
  DBUG_ENTER("Item_param::set_str");
  /*
    Assign string with no conversion: data is converted only after it's
    been written to the binary log.
  */
  uint dummy_errors;
  if (str_value.copy(str, length, &my_charset_bin, &my_charset_bin,
                     &dummy_errors))
    DBUG_RETURN(TRUE);
  state= STRING_VALUE;
  max_length= length;
  maybe_null= 0;
  /* max_length and decimals are set after charset conversion */
  /* sic: str may be not null-terminated, don't add DBUG_PRINT here */
  DBUG_RETURN(FALSE);
}


bool Item_param::set_longdata(const char *str, ulong length)
{
  DBUG_ENTER("Item_param::set_longdata");

  /*
    If client character set is multibyte, end of long data packet
    may hit at the middle of a multibyte character.  Additionally,
    if binary log is open we must write long data value to the
    binary log in character set of client. This is why we can't
    convert long data to connection character set as it comes
    (here), and first have to concatenate all pieces together,
    write query to the binary log and only then perform conversion.
  */
  if (str_value.append(str, length, &my_charset_bin))
    DBUG_RETURN(TRUE);
  state= LONG_DATA_VALUE;
  maybe_null= 0;

  DBUG_RETURN(FALSE);
}


/**
  Set parameter value from user variable value.

  @param thd   Current thread
  @param entry User variable structure (NULL means use NULL value)

  @retval
    0 OK
  @retval
    1 Out of memory
*/

bool Item_param::set_from_user_var(THD *thd, const user_var_entry *entry)
{
  DBUG_ENTER("Item_param::set_from_user_var");
  if (entry && entry->value)
  {
    item_result_type= entry->type;
    unsigned_flag= entry->unsigned_flag;
    if (limit_clause_param)
    {
      my_bool unused;
      set_int(entry->val_int(&unused), MY_INT64_NUM_DECIMAL_DIGITS);
      item_type= Item::INT_ITEM;
      DBUG_RETURN(!unsigned_flag && value.integer < 0 ? 1 : 0);
    }
    switch (item_result_type) {
    case REAL_RESULT:
      set_double(*(double*)entry->value);
      item_type= Item::REAL_ITEM;
      param_type= MYSQL_TYPE_DOUBLE;
      break;
    case INT_RESULT:
      set_int(*(longlong*)entry->value, MY_INT64_NUM_DECIMAL_DIGITS);
      item_type= Item::INT_ITEM;
      param_type= MYSQL_TYPE_LONGLONG;
      break;
    case STRING_RESULT:
    {
      CHARSET_INFO *fromcs= entry->collation.collation;
      CHARSET_INFO *tocs= thd->variables.collation_connection;
      uint32 dummy_offset;

      value.cs_info.character_set_of_placeholder= fromcs;
      value.cs_info.character_set_client= thd->variables.character_set_client;
      /*
        Setup source and destination character sets so that they
        are different only if conversion is necessary: this will
        make later checks easier.
      */
      value.cs_info.final_character_set_of_str_value=
        String::needs_conversion(0, fromcs, tocs, &dummy_offset) ?
        tocs : fromcs;
      /*
        Exact value of max_length is not known unless data is converted to
        charset of connection, so we have to set it later.
      */
      item_type= Item::STRING_ITEM;
      param_type= MYSQL_TYPE_VARCHAR;

      if (set_str((const char *)entry->value, entry->length))
        DBUG_RETURN(1);
      break;
    }
    case DECIMAL_RESULT:
    {
      const my_decimal *ent_value= (const my_decimal *)entry->value;
      my_decimal2decimal(ent_value, &decimal_value);
      state= DECIMAL_VALUE;
      decimals= ent_value->frac;
      max_length=
        my_decimal_precision_to_length_no_truncation(ent_value->precision(),
                                                     decimals, unsigned_flag);
      item_type= Item::DECIMAL_ITEM;
      param_type= MYSQL_TYPE_NEWDECIMAL;
      break;
    }
    default:
      DBUG_ASSERT(0);
      set_null();
    }
  }
  else
    set_null();

  DBUG_RETURN(0);
}

/**
  Resets parameter after execution.

  @note
    We clear null_value here instead of setting it in set_* methods,
    because we want more easily handle case for long data.
*/

void Item_param::reset()
{
  DBUG_ENTER("Item_param::reset");
  /* Shrink string buffer if it's bigger than max possible CHAR column */
  if (str_value.alloced_length() > MAX_CHAR_WIDTH)
    str_value.free();
  else
    str_value.length(0);
  str_value_ptr.length(0);
  /*
    We must prevent all charset conversions until data has been written
    to the binary log.
  */
  str_value.set_charset(&my_charset_bin);
  collation.set(&my_charset_bin, DERIVATION_COERCIBLE);
  state= NO_VALUE;
  maybe_null= 1;
  null_value= 0;
  /*
    Don't reset item_type to PARAM_ITEM: it's only needed to guard
    us from item optimizations at prepare stage, when item doesn't yet
    contain a literal of some kind.
    In all other cases when this object is accessed its value is
    set (this assumption is guarded by 'state' and
    DBUG_ASSERTS(state != NO_VALUE) in all Item_param::get_*
    methods).
  */
  DBUG_VOID_RETURN;
}


int Item_param::save_in_field(Field *field, bool no_conversions)
{
  field->set_notnull();

  switch (state) {
  case INT_VALUE:
    return field->store(value.integer, unsigned_flag);
  case REAL_VALUE:
    return field->store(value.real);
  case DECIMAL_VALUE:
    return field->store_decimal(&decimal_value);
  case TIME_VALUE:
    field->store_time(&value.time, value.time.time_type);
    return 0;
  case STRING_VALUE:
  case LONG_DATA_VALUE:
    return field->store(str_value.ptr(), str_value.length(),
                        str_value.charset());
  case NULL_VALUE:
    return set_field_to_null_with_conversions(field, no_conversions);
  case NO_VALUE:
  default:
    DBUG_ASSERT(0);
  }
  return 1;
}


bool Item_param::get_date(MYSQL_TIME *res, uint fuzzydate)
{
  if (state == TIME_VALUE)
  {
    *res= value.time;
    return 0;
  }
  return Item::get_date(res, fuzzydate);
}


double Item_param::val_real()
{
  switch (state) {
  case REAL_VALUE:
    return value.real;
  case INT_VALUE:
    return (double) value.integer;
  case DECIMAL_VALUE:
  {
    double result;
    my_decimal2double(E_DEC_FATAL_ERROR, &decimal_value, &result);
    return result;
  }
  case STRING_VALUE:
  case LONG_DATA_VALUE:
  {
    int dummy_err;
    char *end_not_used;
    return my_strntod(str_value.charset(), (char*) str_value.ptr(),
                      str_value.length(), &end_not_used, &dummy_err);
  }
  case TIME_VALUE:
    /*
      This works for example when user says SELECT ?+0.0 and supplies
      time value for the placeholder.
    */
    return ulonglong2double(TIME_to_ulonglong(&value.time));
  case NULL_VALUE:
    return 0.0;
  default:
    DBUG_ASSERT(0);
  }
  return 0.0;
} 


longlong Item_param::val_int() 
{ 
  switch (state) {
  case REAL_VALUE:
    return (longlong) rint(value.real);
  case INT_VALUE:
    return value.integer;
  case DECIMAL_VALUE:
  {
    longlong i;
    my_decimal2int(E_DEC_FATAL_ERROR, &decimal_value, unsigned_flag, &i);
    return i;
  }
  case STRING_VALUE:
  case LONG_DATA_VALUE:
    {
      int dummy_err;
      return my_strntoll(str_value.charset(), str_value.ptr(),
                         str_value.length(), 10, (char**) 0, &dummy_err);
    }
  case TIME_VALUE:
    return (longlong) TIME_to_ulonglong(&value.time);
  case NULL_VALUE:
    return 0; 
  default:
    DBUG_ASSERT(0);
  }
  return 0;
}


my_decimal *Item_param::val_decimal(my_decimal *dec)
{
  switch (state) {
  case DECIMAL_VALUE:
    return &decimal_value;
  case REAL_VALUE:
    double2my_decimal(E_DEC_FATAL_ERROR, value.real, dec);
    return dec;
  case INT_VALUE:
    int2my_decimal(E_DEC_FATAL_ERROR, value.integer, unsigned_flag, dec);
    return dec;
  case STRING_VALUE:
  case LONG_DATA_VALUE:
    string2my_decimal(E_DEC_FATAL_ERROR, &str_value, dec);
    return dec;
  case TIME_VALUE:
  {
    longlong i= (longlong) TIME_to_ulonglong(&value.time);
    int2my_decimal(E_DEC_FATAL_ERROR, i, 0, dec);
    return dec;
  }
  case NULL_VALUE:
    return 0; 
  default:
    DBUG_ASSERT(0);
  }
  return 0;
}


String *Item_param::val_str(String* str) 
{ 
  switch (state) {
  case STRING_VALUE:
  case LONG_DATA_VALUE:
    return &str_value_ptr;
  case REAL_VALUE:
    str->set_real(value.real, NOT_FIXED_DEC, &my_charset_bin);
    return str;
  case INT_VALUE:
    str->set(value.integer, &my_charset_bin);
    return str;
  case DECIMAL_VALUE:
    if (my_decimal2string(E_DEC_FATAL_ERROR, &decimal_value,
                          0, 0, 0, str) <= 1)
      return str;
    return NULL;
  case TIME_VALUE:
  {
    if (str->reserve(MAX_DATE_STRING_REP_LENGTH))
      break;
    str->length((uint) my_TIME_to_str(&value.time, (char*) str->ptr(),
                decimals));
    str->set_charset(&my_charset_bin);
    return str;
  }
  case NULL_VALUE:
    return NULL; 
  default:
    DBUG_ASSERT(0);
  }
  return str;
}

/**
  Return Param item values in string format, for generating the dynamic 
  query used in update/binary logs.

  @todo
    - Change interface and implementation to fill log data in place
    and avoid one more memcpy/alloc between str and log string.
    - In case of error we need to notify replication
    that binary log contains wrong statement 
*/

const String *Item_param::query_val_str(String* str) const
{
  switch (state) {
  case INT_VALUE:
    str->set_int(value.integer, unsigned_flag, &my_charset_bin);
    break;
  case REAL_VALUE:
    str->set_real(value.real, NOT_FIXED_DEC, &my_charset_bin);
    break;
  case DECIMAL_VALUE:
    if (my_decimal2string(E_DEC_FATAL_ERROR, &decimal_value,
                          0, 0, 0, str) > 1)
      return &my_null_string;
    break;
  case TIME_VALUE:
    {
      char *buf, *ptr;
      str->length(0);
      /*
        TODO: in case of error we need to notify replication
        that binary log contains wrong statement 
      */
      if (str->reserve(MAX_DATE_STRING_REP_LENGTH+3))
        break; 

      /* Create date string inplace */
      buf= str->c_ptr_quick();
      ptr= buf;
      *ptr++= '\'';
      ptr+= (uint) my_TIME_to_str(&value.time, ptr, decimals);
      *ptr++= '\'';
      str->length((uint32) (ptr - buf));
      break;
    }
  case STRING_VALUE:
  case LONG_DATA_VALUE:
    {
      str->length(0);
      append_query_string(value.cs_info.character_set_client, &str_value, str);
      break;
    }
  case NULL_VALUE:
    return &my_null_string;
  default:
    DBUG_ASSERT(0);
  }
  return str;
}


/**
  Convert string from client character set to the character set of
  connection.
*/

bool Item_param::convert_str_value(THD *thd)
{
  bool rc= FALSE;
  if (state == STRING_VALUE || state == LONG_DATA_VALUE)
  {
    /*
      Check is so simple because all charsets were set up properly
      in setup_one_conversion_function, where typecode of
      placeholder was also taken into account: the variables are different
      here only if conversion is really necessary.
    */
    if (value.cs_info.final_character_set_of_str_value !=
        value.cs_info.character_set_of_placeholder)
    {
      rc= thd->convert_string(&str_value,
                              value.cs_info.character_set_of_placeholder,
                              value.cs_info.final_character_set_of_str_value);
    }
    else
      str_value.set_charset(value.cs_info.final_character_set_of_str_value);
    /* Here str_value is guaranteed to be in final_character_set_of_str_value */

    max_length= str_value.numchars() * str_value.charset()->mbmaxlen;
    decimals= 0;
    /*
      str_value_ptr is returned from val_str(). It must be not alloced
      to prevent it's modification by val_str() invoker.
    */
    str_value_ptr.set(str_value.ptr(), str_value.length(),
                      str_value.charset());
    /* Synchronize item charset with value charset */
    collation.set(str_value.charset(), DERIVATION_COERCIBLE);
  }
  return rc;
}


bool Item_param::basic_const_item() const
{
  if (state == NO_VALUE || state == TIME_VALUE)
    return FALSE;
  return TRUE;
}


Item *
Item_param::clone_item()
{
  /* see comments in the header file */
  switch (state) {
  case NULL_VALUE:
    return new Item_null(name);
  case INT_VALUE:
    return (unsigned_flag ?
            new Item_uint(name, value.integer, max_length) :
            new Item_int(name, value.integer, max_length));
  case REAL_VALUE:
    return new Item_float(name, value.real, decimals, max_length);
  case STRING_VALUE:
  case LONG_DATA_VALUE:
    return new Item_string(name, str_value.c_ptr_quick(), str_value.length(),
                           str_value.charset());
  case TIME_VALUE:
    break;
  case NO_VALUE:
  default:
    DBUG_ASSERT(0);
  };
  return 0;
}


bool
Item_param::eq(const Item *arg, bool binary_cmp) const
{
  Item *item;
  if (!basic_const_item() || !arg->basic_const_item() || arg->type() != type())
    return FALSE;
  /*
    We need to cast off const to call val_int(). This should be OK for
    a basic constant.
  */
  item= (Item*) arg;

  switch (state) {
  case NULL_VALUE:
    return TRUE;
  case INT_VALUE:
    return value.integer == item->val_int() &&
           unsigned_flag == item->unsigned_flag;
  case REAL_VALUE:
    return value.real == item->val_real();
  case STRING_VALUE:
  case LONG_DATA_VALUE:
    if (binary_cmp)
      return !stringcmp(&str_value, &item->str_value);
    return !sortcmp(&str_value, &item->str_value, collation.collation);
  default:
    break;
  }
  return FALSE;
}

/* End of Item_param related */

void Item_param::print(String *str, enum_query_type query_type)
{
  if (state == NO_VALUE)
  {
    str->append('?');
  }
  else
  {
    char buffer[STRING_BUFFER_USUAL_SIZE];
    String tmp(buffer, sizeof(buffer), &my_charset_bin);
    const String *res;
    res= query_val_str(&tmp);
    str->append(*res);
  }
}


/**
  Preserve the original parameter types and values
  when re-preparing a prepared statement.

  @details Copy parameter type information and conversion
  function pointers from a parameter of the old statement
  to the corresponding parameter of the new one.

  Move parameter values from the old parameters to the new
  one. We simply "exchange" the values, which allows
  to save on allocation and character set conversion in
  case a parameter is a string or a blob/clob.

  The old parameter gets the value of this one, which
  ensures that all memory of this parameter is freed
  correctly.

  @param[in]  src   parameter item of the original
                    prepared statement
*/

void
Item_param::set_param_type_and_swap_value(Item_param *src)
{
  unsigned_flag= src->unsigned_flag;
  param_type= src->param_type;
  set_param_func= src->set_param_func;
  item_type= src->item_type;
  item_result_type= src->item_result_type;

  collation.set(src->collation);
  maybe_null= src->maybe_null;
  null_value= src->null_value;
  max_length= src->max_length;
  decimals= src->decimals;
  state= src->state;
  value= src->value;

  decimal_value.swap(src->decimal_value);
  str_value.swap(src->str_value);
  str_value_ptr.swap(src->str_value_ptr);
}

/****************************************************************************
  Item_copy
****************************************************************************/
Item_copy *Item_copy::create (Item *item)
{
  switch (item->result_type())
  {
    case STRING_RESULT:
      return new Item_copy_string (item);
    case REAL_RESULT: 
      return new Item_copy_float (item);
    case INT_RESULT:
      return item->unsigned_flag ? 
        new Item_copy_uint (item) : new Item_copy_int (item);
    case DECIMAL_RESULT:
      return new Item_copy_decimal (item);
    default:
      DBUG_ASSERT (0);
  }
  /* should not happen */
  return NULL;
}

/****************************************************************************
  Item_copy_string
****************************************************************************/

double Item_copy_string::val_real()
{
  int err_not_used;
  char *end_not_used;
  return (null_value ? 0.0 :
          my_strntod(str_value.charset(), (char*) str_value.ptr(),
                     str_value.length(), &end_not_used, &err_not_used));
}

longlong Item_copy_string::val_int()
{
  int err;
  return null_value ? LL(0) : my_strntoll(str_value.charset(),str_value.ptr(),
                                          str_value.length(),10, (char**) 0,
                                          &err); 
}


int Item_copy_string::save_in_field(Field *field, bool no_conversions)
{
  return save_str_value_in_field(field, &str_value);
}


void Item_copy_string::copy()
{
  String *res=item->val_str(&str_value);
  if (res && res != &str_value)
    str_value.copy(*res);
  null_value=item->null_value;
}

/* ARGSUSED */
String *Item_copy_string::val_str(String *str)
{
  // Item_copy_string is used without fix_fields call
  if (null_value)
    return (String*) 0;
  return &str_value;
}


my_decimal *Item_copy_string::val_decimal(my_decimal *decimal_value)
{
  // Item_copy_string is used without fix_fields call
  if (null_value)
    return (my_decimal *) 0;
  string2my_decimal(E_DEC_FATAL_ERROR, &str_value, decimal_value);
  return (decimal_value);
}


/****************************************************************************
  Item_copy_int
****************************************************************************/

void Item_copy_int::copy()
{
  cached_value= item->val_int();
  null_value=item->null_value;
}

static int save_int_value_in_field (Field *, longlong, bool, bool);

int Item_copy_int::save_in_field(Field *field, bool no_conversions)
{
  return save_int_value_in_field(field, cached_value, 
                                 null_value, unsigned_flag);
}


String *Item_copy_int::val_str(String *str)
{
  if (null_value)
    return (String *) 0;

  str->set(cached_value, &my_charset_bin);
  return str;
}


my_decimal *Item_copy_int::val_decimal(my_decimal *decimal_value)
{
  if (null_value)
    return (my_decimal *) 0;

  int2my_decimal(E_DEC_FATAL_ERROR, cached_value, unsigned_flag, decimal_value);
  return decimal_value;
}


/****************************************************************************
  Item_copy_uint
****************************************************************************/

String *Item_copy_uint::val_str(String *str)
{
  if (null_value)
    return (String *) 0;

  str->set((ulonglong) cached_value, &my_charset_bin);
  return str;
}


/****************************************************************************
  Item_copy_float
****************************************************************************/

String *Item_copy_float::val_str(String *str)
{
  if (null_value)
    return (String *) 0;
  else
  {
    double nr= val_real();
    str->set_real(nr,decimals, &my_charset_bin);
    return str;
  }
}


my_decimal *Item_copy_float::val_decimal(my_decimal *decimal_value)
{
  if (null_value)
    return (my_decimal *) 0;
  else
  {
    double nr= val_real();
    double2my_decimal(E_DEC_FATAL_ERROR, nr, decimal_value);
    return decimal_value;
  }
}


int Item_copy_float::save_in_field(Field *field, bool no_conversions)
{
  if (null_value)
    return set_field_to_null(field);
  field->set_notnull();
  return field->store(cached_value);
}


/****************************************************************************
  Item_copy_decimal
****************************************************************************/

int Item_copy_decimal::save_in_field(Field *field, bool no_conversions)
{
  if (null_value)
    return set_field_to_null(field);
  field->set_notnull();
  return field->store_decimal(&cached_value);
}


String *Item_copy_decimal::val_str(String *result)
{
  if (null_value)
    return (String *) 0;
  result->set_charset(&my_charset_bin);
  my_decimal2string(E_DEC_FATAL_ERROR, &cached_value, 0, 0, 0, result);
  return result;
}


double Item_copy_decimal::val_real()
{
  if (null_value)
    return 0.0;
  else
  {
    double result;
    my_decimal2double(E_DEC_FATAL_ERROR, &cached_value, &result);
    return result;
  }
}


longlong Item_copy_decimal::val_int()
{
  if (null_value)
    return LL(0);
  else
  {
    longlong result;
    my_decimal2int(E_DEC_FATAL_ERROR, &cached_value, unsigned_flag, &result);
    return result;
  }
}


void Item_copy_decimal::copy()
{
  my_decimal *nr= item->val_decimal(&cached_value);
  if (nr && nr != &cached_value)
    my_decimal2decimal (nr, &cached_value);
  null_value= item->null_value;
}


/*
  Functions to convert item to field (for send_fields)
*/

/* ARGSUSED */
bool Item::fix_fields(THD *thd, Item **ref)
{

  // We do not check fields which are fixed during construction
  DBUG_ASSERT(fixed == 0 || basic_const_item());
  fixed= 1;
  return FALSE;
}

double Item_ref_null_helper::val_real()
{
  DBUG_ASSERT(fixed == 1);
  double tmp= (*ref)->val_result();
  owner->was_null|= null_value= (*ref)->null_value;
  return tmp;
}


longlong Item_ref_null_helper::val_int()
{
  DBUG_ASSERT(fixed == 1);
  longlong tmp= (*ref)->val_int_result();
  owner->was_null|= null_value= (*ref)->null_value;
  return tmp;
}


my_decimal *Item_ref_null_helper::val_decimal(my_decimal *decimal_value)
{
  DBUG_ASSERT(fixed == 1);
  my_decimal *val= (*ref)->val_decimal_result(decimal_value);
  owner->was_null|= null_value= (*ref)->null_value;
  return val;
}


bool Item_ref_null_helper::val_bool()
{
  DBUG_ASSERT(fixed == 1);
  bool val= (*ref)->val_bool_result();
  owner->was_null|= null_value= (*ref)->null_value;
  return val;
}


String* Item_ref_null_helper::val_str(String* s)
{
  DBUG_ASSERT(fixed == 1);
  String* tmp= (*ref)->str_result(s);
  owner->was_null|= null_value= (*ref)->null_value;
  return tmp;
}


bool Item_ref_null_helper::get_date(MYSQL_TIME *ltime, uint fuzzydate)
{  
  return (owner->was_null|= null_value= (*ref)->get_date(ltime, fuzzydate));
}


/**
  Mark item and SELECT_LEXs as dependent if item was resolved in
  outer SELECT.

  @param thd             thread handler
  @param last            select from which current item depend
  @param current         current select
  @param resolved_item   item which was resolved in outer SELECT(for warning)
  @param mark_item       item which should be marked (can be differ in case of
                         substitution)
*/

static void mark_as_dependent(THD *thd, SELECT_LEX *last, SELECT_LEX *current,
                              Item_ident *resolved_item,
                              Item_ident *mark_item)
{
  const char *db_name= (resolved_item->db_name ?
                        resolved_item->db_name : "");
  const char *table_name= (resolved_item->table_name ?
                           resolved_item->table_name : "");
  /* store pointer on SELECT_LEX from which item is dependent */
  if (mark_item)
    mark_item->depended_from= last;
  current->mark_as_dependent(last);
  if (thd->lex->describe & DESCRIBE_EXTENDED)
  {
    push_warning_printf(thd, MYSQL_ERROR::WARN_LEVEL_NOTE,
		 ER_WARN_FIELD_RESOLVED, ER(ER_WARN_FIELD_RESOLVED),
                 db_name, (db_name[0] ? "." : ""),
                 table_name, (table_name [0] ? "." : ""),
                 resolved_item->field_name,
                 current->select_number, last->select_number);
  }
}


/**
  Mark range of selects and resolved identifier (field/reference)
  item as dependent.

  @param thd             thread handler
  @param last_select     select where resolved_item was resolved
  @param current_sel     current select (select where resolved_item was placed)
  @param found_field     field which was found during resolving
  @param found_item      Item which was found during resolving (if resolved
                         identifier belongs to VIEW)
  @param resolved_item   Identifier which was resolved

  @note
    We have to mark all items between current_sel (including) and
    last_select (excluding) as dependend (select before last_select should
    be marked with actual table mask used by resolved item, all other with
    OUTER_REF_TABLE_BIT) and also write dependence information to Item of
    resolved identifier.
*/

void mark_select_range_as_dependent(THD *thd,
                                    SELECT_LEX *last_select,
                                    SELECT_LEX *current_sel,
                                    Field *found_field, Item *found_item,
                                    Item_ident *resolved_item)
{
  /*
    Go from current SELECT to SELECT where field was resolved (it
    have to be reachable from current SELECT, because it was already
    done once when we resolved this field and cached result of
    resolving)
  */
  SELECT_LEX *previous_select= current_sel;
  for (; previous_select->outer_select() != last_select;
       previous_select= previous_select->outer_select())
  {
    Item_subselect *prev_subselect_item=
      previous_select->master_unit()->item;
    prev_subselect_item->used_tables_cache|= OUTER_REF_TABLE_BIT;
    prev_subselect_item->const_item_cache= 0;
  }
  {
    Item_subselect *prev_subselect_item=
      previous_select->master_unit()->item;
    Item_ident *dependent= resolved_item;
    if (found_field == view_ref_found)
    {
      Item::Type type= found_item->type();
      prev_subselect_item->used_tables_cache|=
        found_item->used_tables();
      dependent= ((type == Item::REF_ITEM || type == Item::FIELD_ITEM) ?
                  (Item_ident*) found_item :
                  0);
    }
    else
      prev_subselect_item->used_tables_cache|=
        found_field->table->map;
    prev_subselect_item->const_item_cache= 0;
    mark_as_dependent(thd, last_select, current_sel, resolved_item,
                      dependent);
  }
}


/**
  Search a GROUP BY clause for a field with a certain name.

  Search the GROUP BY list for a column named as find_item. When searching
  preference is given to columns that are qualified with the same table (and
  database) name as the one being searched for.

  @param find_item     the item being searched for
  @param group_list    GROUP BY clause

  @return
    - the found item on success
    - NULL if find_item is not in group_list
*/

static Item** find_field_in_group_list(Item *find_item, ORDER *group_list)
{
  const char *db_name;
  const char *table_name;
  const char *field_name;
  ORDER      *found_group= NULL;
  int         found_match_degree= 0;
  Item_ident *cur_field;
  int         cur_match_degree= 0;
  char        name_buff[NAME_LEN+1];

  if (find_item->type() == Item::FIELD_ITEM ||
      find_item->type() == Item::REF_ITEM)
  {
    db_name=    ((Item_ident*) find_item)->db_name;
    table_name= ((Item_ident*) find_item)->table_name;
    field_name= ((Item_ident*) find_item)->field_name;
  }
  else
    return NULL;

  if (db_name && lower_case_table_names)
  {
    /* Convert database to lower case for comparison */
    strmake(name_buff, db_name, sizeof(name_buff)-1);
    my_casedn_str(files_charset_info, name_buff);
    db_name= name_buff;
  }

  DBUG_ASSERT(field_name != 0);

  for (ORDER *cur_group= group_list ; cur_group ; cur_group= cur_group->next)
  {
    if ((*(cur_group->item))->real_item()->type() == Item::FIELD_ITEM)
    {
      cur_field= (Item_ident*) *cur_group->item;
      cur_match_degree= 0;
      
      DBUG_ASSERT(cur_field->field_name != 0);

      if (!my_strcasecmp(system_charset_info,
                         cur_field->field_name, field_name))
        ++cur_match_degree;
      else
        continue;

      if (cur_field->table_name && table_name)
      {
        /* If field_name is qualified by a table name. */
        if (my_strcasecmp(table_alias_charset, cur_field->table_name, table_name))
          /* Same field names, different tables. */
          return NULL;

        ++cur_match_degree;
        if (cur_field->db_name && db_name)
        {
          /* If field_name is also qualified by a database name. */
          if (strcmp(cur_field->db_name, db_name))
            /* Same field names, different databases. */
            return NULL;
          ++cur_match_degree;
        }
      }

      if (cur_match_degree > found_match_degree)
      {
        found_match_degree= cur_match_degree;
        found_group= cur_group;
      }
      else if (found_group && (cur_match_degree == found_match_degree) &&
               ! (*(found_group->item))->eq(cur_field, 0))
      {
        /*
          If the current resolve candidate matches equally well as the current
          best match, they must reference the same column, otherwise the field
          is ambiguous.
        */
        my_error(ER_NON_UNIQ_ERROR, MYF(0),
                 find_item->full_name(), current_thd->where);
        return NULL;
      }
    }
  }

  if (found_group)
    return found_group->item;
  else
    return NULL;
}


/**
  Resolve a column reference in a sub-select.

  Resolve a column reference (usually inside a HAVING clause) against the
  SELECT and GROUP BY clauses of the query described by 'select'. The name
  resolution algorithm searches both the SELECT and GROUP BY clauses, and in
  case of a name conflict prefers GROUP BY column names over SELECT names. If
  both clauses contain different fields with the same names, a warning is
  issued that name of 'ref' is ambiguous. We extend ANSI SQL in that when no
  GROUP BY column is found, then a HAVING name is resolved as a possibly
  derived SELECT column. This extension is allowed only if the
  MODE_ONLY_FULL_GROUP_BY sql mode isn't enabled.

  @param thd     current thread
  @param ref     column reference being resolved
  @param select  the select that ref is resolved against

  @note
    The resolution procedure is:
    - Search for a column or derived column named col_ref_i [in table T_j]
    in the SELECT clause of Q.
    - Search for a column named col_ref_i [in table T_j]
    in the GROUP BY clause of Q.
    - If found different columns with the same name in GROUP BY and SELECT
    - issue a warning and return the GROUP BY column,
    - otherwise
    - if the MODE_ONLY_FULL_GROUP_BY mode is enabled return error
    - else return the found SELECT column.


  @return
    - NULL - there was an error, and the error was already reported
    - not_found_item - the item was not resolved, no error was reported
    - resolved item - if the item was resolved
*/

static Item**
resolve_ref_in_select_and_group(THD *thd, Item_ident *ref, SELECT_LEX *select)
{
  Item **group_by_ref= NULL;
  Item **select_ref= NULL;
  ORDER *group_list= select->group_list.first;
  bool ambiguous_fields= FALSE;
  uint counter;
  enum_resolution_type resolution;

  /*
    Search for a column or derived column named as 'ref' in the SELECT
    clause of the current select.
  */
  if (!(select_ref= find_item_in_list(ref, *(select->get_item_list()),
                                      &counter, REPORT_EXCEPT_NOT_FOUND,
                                      &resolution)))
    return NULL; /* Some error occurred. */
  if (resolution == RESOLVED_AGAINST_ALIAS)
    ref->alias_name_used= TRUE;

  /* If this is a non-aggregated field inside HAVING, search in GROUP BY. */
  if (select->having_fix_field && !ref->with_sum_func && group_list)
  {
    group_by_ref= find_field_in_group_list(ref, group_list);
    
    /* Check if the fields found in SELECT and GROUP BY are the same field. */
    if (group_by_ref && (select_ref != not_found_item) &&
        !((*group_by_ref)->eq(*select_ref, 0)))
    {
      ambiguous_fields= TRUE;
      push_warning_printf(thd, MYSQL_ERROR::WARN_LEVEL_WARN, ER_NON_UNIQ_ERROR,
                          ER(ER_NON_UNIQ_ERROR), ref->full_name(),
                          current_thd->where);

    }
  }

  if (thd->variables.sql_mode & MODE_ONLY_FULL_GROUP_BY &&
      select->having_fix_field  &&
      select_ref != not_found_item && !group_by_ref)
  {
    /*
      Report the error if fields was found only in the SELECT item list and
      the strict mode is enabled.
    */
    my_error(ER_NON_GROUPING_FIELD_USED, MYF(0),
             ref->name, "HAVING");
    return NULL;
  }
  if (select_ref != not_found_item || group_by_ref)
  {
    if (select_ref != not_found_item && !ambiguous_fields)
    {
      DBUG_ASSERT(*select_ref != 0);
      if (!select->ref_pointer_array[counter])
      {
        my_error(ER_ILLEGAL_REFERENCE, MYF(0),
                 ref->name, "forward reference in item list");
        return NULL;
      }
      DBUG_ASSERT((*select_ref)->fixed);
      return (select->ref_pointer_array + counter);
    }
    if (group_by_ref)
      return group_by_ref;
    DBUG_ASSERT(FALSE);
    return NULL; /* So there is no compiler warning. */
  }

  return (Item**) not_found_item;
}


/**
  Resolve the name of an outer select column reference.

  The method resolves the column reference represented by 'this' as a column
  present in outer selects that contain current select.

  In prepared statements, because of cache, find_field_in_tables()
  can resolve fields even if they don't belong to current context.
  In this case this method only finds appropriate context and marks
  current select as dependent. The found reference of field should be
  provided in 'from_field'.

  @param[in] thd             current thread
  @param[in,out] from_field  found field reference or (Field*)not_found_field
  @param[in,out] reference   view column if this item was resolved to a
    view column

  @note
    This is the inner loop of Item_field::fix_fields:
  @code
        for each outer query Q_k beginning from the inner-most one
        {
          search for a column or derived column named col_ref_i
          [in table T_j] in the FROM clause of Q_k;

          if such a column is not found
            Search for a column or derived column named col_ref_i
            [in table T_j] in the SELECT and GROUP clauses of Q_k.
        }
  @endcode

  @retval
    1   column succefully resolved and fix_fields() should continue.
  @retval
    0   column fully fixed and fix_fields() should return FALSE
  @retval
    -1  error occured
*/

int
Item_field::fix_outer_field(THD *thd, Field **from_field, Item **reference)
{
  enum_parsing_place place= NO_MATTER;
  bool field_found= (*from_field != not_found_field);
  bool upward_lookup= FALSE;

  /*
    If there are outer contexts (outer selects, but current select is
    not derived table or view) try to resolve this reference in the
    outer contexts.

    We treat each subselect as a separate namespace, so that different
    subselects may contain columns with the same names. The subselects
    are searched starting from the innermost.
  */
  Name_resolution_context *last_checked_context= context;
  Item **ref= (Item **) not_found_item;
  SELECT_LEX *current_sel= (SELECT_LEX *) thd->lex->current_select;
  Name_resolution_context *outer_context= 0;
  SELECT_LEX *select= 0;
  /* Currently derived tables cannot be correlated */
  if (current_sel->master_unit()->first_select()->linkage !=
      DERIVED_TABLE_TYPE)
    outer_context= context->outer_context;
  for (;
       outer_context;
       outer_context= outer_context->outer_context)
  {
    select= outer_context->select_lex;
    Item_subselect *prev_subselect_item=
      last_checked_context->select_lex->master_unit()->item;
    last_checked_context= outer_context;
    upward_lookup= TRUE;

    place= prev_subselect_item->parsing_place;
    /*
      If outer_field is set, field was already found by first call
      to find_field_in_tables(). Only need to find appropriate context.
    */
    if (field_found && outer_context->select_lex !=
        cached_table->select_lex)
      continue;
    /*
      In case of a view, find_field_in_tables() writes the pointer to
      the found view field into '*reference', in other words, it
      substitutes this Item_field with the found expression.
    */
    if (field_found || (*from_field= find_field_in_tables(thd, this,
                                          outer_context->
                                            first_name_resolution_table,
                                          outer_context->
                                            last_name_resolution_table,
                                          reference,
                                          IGNORE_EXCEPT_NON_UNIQUE,
                                          TRUE, TRUE)) !=
        not_found_field)
    {
      if (*from_field)
      {
        if (thd->variables.sql_mode & MODE_ONLY_FULL_GROUP_BY &&
            select->cur_pos_in_select_list != UNDEF_POS)
        {
          /*
            As this is an outer field it should be added to the list of
            non aggregated fields of the outer select.
          */
          marker= select->cur_pos_in_select_list;
          select->non_agg_fields.push_back(this);
        }
        if (*from_field != view_ref_found)
        {
          prev_subselect_item->used_tables_cache|= (*from_field)->table->map;
          prev_subselect_item->const_item_cache= 0;
          set_field(*from_field);
          if (!last_checked_context->select_lex->having_fix_field &&
              select->group_list.elements &&
              (place == SELECT_LIST || place == IN_HAVING))
          {
            Item_outer_ref *rf;
            /*
              If an outer field is resolved in a grouping select then it
              is replaced for an Item_outer_ref object. Otherwise an
              Item_field object is used.
              The new Item_outer_ref object is saved in the inner_refs_list of
              the outer select. Here it is only created. It can be fixed only
              after the original field has been fixed and this is done in the
              fix_inner_refs() function.
            */
            ;
            if (!(rf= new Item_outer_ref(context, this)))
              return -1;
            thd->change_item_tree(reference, rf);
            select->inner_refs_list.push_back(rf);
            rf->in_sum_func= thd->lex->in_sum_func;
          }
          /*
            A reference is resolved to a nest level that's outer or the same as
            the nest level of the enclosing set function : adjust the value of
            max_arg_level for the function if it's needed.
          */
          if (thd->lex->in_sum_func &&
              thd->lex->in_sum_func->nest_level >= select->nest_level)
          {
            Item::Type ref_type= (*reference)->type();
            set_if_bigger(thd->lex->in_sum_func->max_arg_level,
                          select->nest_level);
            set_field(*from_field);
            fixed= 1;
            mark_as_dependent(thd, last_checked_context->select_lex,
                              context->select_lex, this,
                              ((ref_type == REF_ITEM ||
                                ref_type == FIELD_ITEM) ?
                               (Item_ident*) (*reference) : 0));
            return 0;
          }
        }
        else
        {
          Item::Type ref_type= (*reference)->type();
          prev_subselect_item->used_tables_cache|=
            (*reference)->used_tables();
          prev_subselect_item->const_item_cache&=
            (*reference)->const_item();
          mark_as_dependent(thd, last_checked_context->select_lex,
                            context->select_lex, this,
                            ((ref_type == REF_ITEM || ref_type == FIELD_ITEM) ?
                             (Item_ident*) (*reference) :
                             0));
          /*
            A reference to a view field had been found and we
            substituted it instead of this Item (find_field_in_tables
            does it by assigning the new value to *reference), so now
            we can return from this function.
          */
          return 0;
        }
      }
      break;
    }

    /* Search in SELECT and GROUP lists of the outer select. */
    if (place != IN_WHERE && place != IN_ON)
    {
      if (!(ref= resolve_ref_in_select_and_group(thd, this, select)))
        return -1; /* Some error occurred (e.g. ambiguous names). */
      if (ref != not_found_item)
      {
        DBUG_ASSERT(*ref && (*ref)->fixed);
        prev_subselect_item->used_tables_cache|= (*ref)->used_tables();
        prev_subselect_item->const_item_cache&= (*ref)->const_item();
        break;
      }
    }

    /*
      Reference is not found in this select => this subquery depend on
      outer select (or we just trying to find wrong identifier, in this
      case it does not matter which used tables bits we set)
    */
    prev_subselect_item->used_tables_cache|= OUTER_REF_TABLE_BIT;
    prev_subselect_item->const_item_cache= 0;
  }

  DBUG_ASSERT(ref != 0);
  if (!*from_field)
    return -1;
  if (ref == not_found_item && *from_field == not_found_field)
  {
    if (upward_lookup)
    {
      // We can't say exactly what absent table or field
      my_error(ER_BAD_FIELD_ERROR, MYF(0), full_name(), thd->where);
    }
    else
    {
      /* Call find_field_in_tables only to report the error */
      find_field_in_tables(thd, this,
                           context->first_name_resolution_table,
                           context->last_name_resolution_table,
                           reference, REPORT_ALL_ERRORS,
                           !any_privileges, TRUE);
    }
    return -1;
  }
  else if (ref != not_found_item)
  {
    Item *save;
    Item_ref *rf;

    /* Should have been checked in resolve_ref_in_select_and_group(). */
    DBUG_ASSERT(*ref && (*ref)->fixed);
    /*
      Here, a subset of actions performed by Item_ref::set_properties
      is not enough. So we pass ptr to NULL into Item_[direct]_ref
      constructor, so no initialization is performed, and call 
      fix_fields() below.
    */
    save= *ref;
    *ref= NULL;                             // Don't call set_properties()
    rf= (place == IN_HAVING ?
         new Item_ref(context, ref, (char*) table_name,
                      (char*) field_name, alias_name_used) :
         (!select->group_list.elements ?
         new Item_direct_ref(context, ref, (char*) table_name,
                             (char*) field_name, alias_name_used) :
         new Item_outer_ref(context, ref, (char*) table_name,
                            (char*) field_name, alias_name_used)));
    *ref= save;
    if (!rf)
      return -1;

    if (place != IN_HAVING && select->group_list.elements)
    {
      outer_context->select_lex->inner_refs_list.push_back((Item_outer_ref*)rf);
      ((Item_outer_ref*)rf)->in_sum_func= thd->lex->in_sum_func;
    }
    thd->change_item_tree(reference, rf);
    /*
      rf is Item_ref => never substitute other items (in this case)
      during fix_fields() => we can use rf after fix_fields()
    */
    DBUG_ASSERT(!rf->fixed);                // Assured by Item_ref()
    if (rf->fix_fields(thd, reference) || rf->check_cols(1))
      return -1;

    mark_as_dependent(thd, last_checked_context->select_lex,
                      context->select_lex, this,
                      rf);
    return 0;
  }
  else
  {
    mark_as_dependent(thd, last_checked_context->select_lex,
                      context->select_lex,
                      this, (Item_ident*)*reference);
    if (last_checked_context->select_lex->having_fix_field)
    {
      Item_ref *rf;
      rf= new Item_ref(context,
                       (cached_table->db[0] ? cached_table->db : 0),
                       (char*) cached_table->alias, (char*) field_name);
      if (!rf)
        return -1;
      thd->change_item_tree(reference, rf);
      /*
        rf is Item_ref => never substitute other items (in this case)
        during fix_fields() => we can use rf after fix_fields()
      */
      DBUG_ASSERT(!rf->fixed);                // Assured by Item_ref()
      if (rf->fix_fields(thd, reference) || rf->check_cols(1))
        return -1;
      return 0;
    }
  }
  return 1;
}


/**
  Resolve the name of a column reference.

  The method resolves the column reference represented by 'this' as a column
  present in one of: FROM clause, SELECT clause, GROUP BY clause of a query
  Q, or in outer queries that contain Q.

  The name resolution algorithm used is (where [T_j] is an optional table
  name that qualifies the column name):

  @code
    resolve_column_reference([T_j].col_ref_i)
    {
      search for a column or derived column named col_ref_i
      [in table T_j] in the FROM clause of Q;

      if such a column is NOT found AND    // Lookup in outer queries.
         there are outer queries
      {
        for each outer query Q_k beginning from the inner-most one
        {
          search for a column or derived column named col_ref_i
          [in table T_j] in the FROM clause of Q_k;

          if such a column is not found
            Search for a column or derived column named col_ref_i
            [in table T_j] in the SELECT and GROUP clauses of Q_k.
        }
      }
    }
  @endcode

    Notice that compared to Item_ref::fix_fields, here we first search the FROM
    clause, and then we search the SELECT and GROUP BY clauses.

  @param[in]     thd        current thread
  @param[in,out] reference  view column if this item was resolved to a
    view column

  @retval
    TRUE  if error
  @retval
    FALSE on success
*/

bool Item_field::fix_fields(THD *thd, Item **reference)
{
  DBUG_ASSERT(fixed == 0);
  Field *from_field= (Field *)not_found_field;
  bool outer_fixed= false;

  if (!field)					// If field is not checked
  {
    /*
      In case of view, find_field_in_tables() write pointer to view field
      expression to 'reference', i.e. it substitute that expression instead
      of this Item_field
    */
    if ((from_field= find_field_in_tables(thd, this,
                                          context->first_name_resolution_table,
                                          context->last_name_resolution_table,
                                          reference,
                                          thd->lex->use_only_table_context ?
                                            REPORT_ALL_ERRORS : 
                                            IGNORE_EXCEPT_NON_UNIQUE,
                                          !any_privileges,
                                          TRUE)) ==
	not_found_field)
    {
      int ret;
      /* Look up in current select's item_list to find aliased fields */
      if (thd->lex->current_select->is_item_list_lookup)
      {
        uint counter;
        enum_resolution_type resolution;
        Item** res= find_item_in_list(this, thd->lex->current_select->item_list,
                                      &counter, REPORT_EXCEPT_NOT_FOUND,
                                      &resolution);
        if (!res)
          return 1;
        if (resolution == RESOLVED_AGAINST_ALIAS)
          alias_name_used= TRUE;
        if (res != (Item **)not_found_item)
        {
          if ((*res)->type() == Item::FIELD_ITEM)
          {
            /*
              It's an Item_field referencing another Item_field in the select
              list.
              Use the field from the Item_field in the select list and leave
              the Item_field instance in place.
            */

            Field *new_field= (*((Item_field**)res))->field;

            if (new_field == NULL)
            {
              /* The column to which we link isn't valid. */
              my_error(ER_BAD_FIELD_ERROR, MYF(0), (*res)->name, 
                       current_thd->where);
              return(1);
            }

            set_field(new_field);
            return 0;
          }
          else
          {
            /*
              It's not an Item_field in the select list so we must make a new
              Item_ref to point to the Item in the select list and replace the
              Item_field created by the parser with the new Item_ref.

              NOTE: If we are fixing an alias reference inside ORDER/GROUP BY
              item tree, then we use new Item_ref as an intermediate value
              to resolve referenced item only.
              In this case the new Item_ref item is unused.
            */
            Item_ref *rf= new Item_ref(context, db_name,table_name,field_name);
            if (!rf)
              return 1;

            bool save_group_fix_field= thd->lex->current_select->group_fix_field;
            /*
              No need for recursive resolving of aliases.
            */
            thd->lex->current_select->group_fix_field= 0;

            bool ret= rf->fix_fields(thd, (Item **) &rf) || rf->check_cols(1);
            thd->lex->current_select->group_fix_field= save_group_fix_field;
            if (ret)
              return TRUE;

            if (save_group_fix_field && alias_name_used)
              thd->change_item_tree(reference, *rf->ref);
            else
              thd->change_item_tree(reference, rf);

            return FALSE;
          }
        }
      }
      if ((ret= fix_outer_field(thd, &from_field, reference)) < 0)
        goto error;
      outer_fixed= TRUE;
      if (!ret)
        goto mark_non_agg_field;
    }
    else if (!from_field)
      goto error;

    if (!outer_fixed && cached_table && cached_table->select_lex &&
        context->select_lex &&
        cached_table->select_lex != context->select_lex)
    {
      int ret;
      if ((ret= fix_outer_field(thd, &from_field, reference)) < 0)
        goto error;
      outer_fixed= 1;
      if (!ret)
        goto mark_non_agg_field;
    }

    /*
      if it is not expression from merged VIEW we will set this field.

      We can leave expression substituted from view for next PS/SP rexecution
      (i.e. do not register this substitution for reverting on cleanup()
      (register_item_tree_changing())), because this subtree will be
      fix_field'ed during setup_tables()->setup_underlying() (i.e. before
      all other expressions of query, and references on tables which do
      not present in query will not make problems.

      Also we suppose that view can't be changed during PS/SP life.
    */
    if (from_field == view_ref_found)
      return FALSE;

    set_field(from_field);
    if (thd->lex->in_sum_func &&
        thd->lex->in_sum_func->nest_level == 
        thd->lex->current_select->nest_level)
      set_if_bigger(thd->lex->in_sum_func->max_arg_level,
                    thd->lex->current_select->nest_level);
  }
  else if (thd->mark_used_columns != MARK_COLUMNS_NONE)
  {
    TABLE *table= field->table;
    MY_BITMAP *current_bitmap, *other_bitmap;
    if (thd->mark_used_columns == MARK_COLUMNS_READ)
    {
      current_bitmap= table->read_set;
      other_bitmap=   table->write_set;
    }
    else
    {
      current_bitmap= table->write_set;
      other_bitmap=   table->read_set;
    }
    if (!bitmap_fast_test_and_set(current_bitmap, field->field_index))
    {
      if (!bitmap_is_set(other_bitmap, field->field_index))
      {
        /* First usage of column */
        table->used_fields++;                     // Used to optimize loops
        /* purecov: begin inspected */
        table->covering_keys.intersect(field->part_of_key);
        /* purecov: end */
      }
    }
  }
#ifndef NO_EMBEDDED_ACCESS_CHECKS
  if (any_privileges)
  {
    char *db, *tab;
    db= cached_table->get_db_name();
    tab= cached_table->get_table_name();
    if (!(have_privileges= (get_column_grant(thd, &field->table->grant,
                                             db, tab, field_name) &
                            VIEW_ANY_ACL)))
    {
      my_error(ER_COLUMNACCESS_DENIED_ERROR, MYF(0),
               "ANY", thd->security_ctx->priv_user,
               thd->security_ctx->host_or_ip, field_name, tab);
      goto error;
    }
  }
#endif
  fixed= 1;
  if (thd->variables.sql_mode & MODE_ONLY_FULL_GROUP_BY &&
      !outer_fixed && !thd->lex->in_sum_func &&
      thd->lex->current_select->cur_pos_in_select_list != UNDEF_POS)
  {
    thd->lex->current_select->non_agg_fields.push_back(this);
    marker= thd->lex->current_select->cur_pos_in_select_list;
  }
mark_non_agg_field:
  if (fixed && thd->variables.sql_mode & MODE_ONLY_FULL_GROUP_BY)
  {
    /*
      Mark selects according to presence of non aggregated fields.
      Fields from outer selects added to the aggregate function
      outer_fields list as its unknown at the moment whether it's
      aggregated or not.
      We're using either the select lex of the cached table (if present)
      or the field's resolution context. context->select_lex is 
      safe for use because it's either the SELECT we want to use 
      (the current level) or a stub added by non-SELECT queries.
    */
    SELECT_LEX *select_lex= cached_table ? 
      cached_table->select_lex : context->select_lex;
    if (!thd->lex->in_sum_func)
      select_lex->full_group_by_flag|= NON_AGG_FIELD_USED;
    else
    {
      if (outer_fixed)
        thd->lex->in_sum_func->outer_fields.push_back(this);
      else if (thd->lex->in_sum_func->nest_level !=
          thd->lex->current_select->nest_level)
        select_lex->full_group_by_flag|= NON_AGG_FIELD_USED;
    }
  }
  return FALSE;

error:
  context->process_error(thd);
  return TRUE;
}


Item *Item_field::safe_charset_converter(CHARSET_INFO *tocs)
{
  no_const_subst= 1;
  return Item::safe_charset_converter(tocs);
}


void Item_field::cleanup()
{
  DBUG_ENTER("Item_field::cleanup");
  Item_ident::cleanup();
  /*
    Even if this object was created by direct link to field in setup_wild()
    it will be linked correctly next time by name of field and table alias.
    I.e. we can drop 'field'.
   */
  field= result_field= 0;
  item_equal= NULL;
  null_value= FALSE;
  DBUG_VOID_RETURN;
}

/**
  Find a field among specified multiple equalities.

  The function first searches the field among multiple equalities
  of the current level (in the cond_equal->current_level list).
  If it fails, it continues searching in upper levels accessed
  through a pointer cond_equal->upper_levels.
  The search terminates as soon as a multiple equality containing 
  the field is found. 

  @param cond_equal   reference to list of multiple equalities where
                      the field (this object) is to be looked for

  @return
    - First Item_equal containing the field, if success
    - 0, otherwise
*/

Item_equal *Item_field::find_item_equal(COND_EQUAL *cond_equal)
{
  Item_equal *item= 0;
  while (cond_equal)
  {
    List_iterator_fast<Item_equal> li(cond_equal->current_level);
    while ((item= li++))
    {
      if (item->contains(field))
        return item;
    }
    /* 
      The field is not found in any of the multiple equalities
      of the current level. Look for it in upper levels
    */
    cond_equal= cond_equal->upper_levels;
  }
  return 0;
}


/**
  Check whether a field can be substituted by an equal item.

  The function checks whether a substitution of the field
  occurrence for an equal item is valid.

  @param arg   *arg != NULL <-> the field is in the context where
               substitution for an equal item is valid

  @note
    The following statement is not always true:
  @n
    x=y => F(x)=F(x/y).
  @n
    This means substitution of an item for an equal item not always
    yields an equavalent condition. Here's an example:
    @code
    'a'='a '
    (LENGTH('a')=1) != (LENGTH('a ')=2)
  @endcode
    Such a substitution is surely valid if either the substituted
    field is not of a STRING type or if it is an argument of
    a comparison predicate.

  @retval
    TRUE   substitution is valid
  @retval
    FALSE  otherwise
*/

bool Item_field::subst_argument_checker(uchar **arg)
{
  return (result_type() != STRING_RESULT) || (*arg);
}


/**
  Convert a numeric value to a zero-filled string

  @param[in,out]  item   the item to operate on
  @param          field  The field that this value is equated to

  This function converts a numeric value to a string. In this conversion
  the zero-fill flag of the field is taken into account.
  This is required so the resulting string value can be used instead of
  the field reference when propagating equalities.
*/

static void convert_zerofill_number_to_string(Item **item, Field_num *field)
{
  char buff[MAX_FIELD_WIDTH],*pos;
  String tmp(buff,sizeof(buff), field->charset()), *res;

  res= (*item)->val_str(&tmp);
  if ((*item)->is_null())
    *item= new Item_null();
  else
  {
    field->prepend_zeros(res);
    pos= (char *) sql_strmake (res->ptr(), res->length());
    *item= new Item_string(pos, res->length(), field->charset());
  }
}


/**
  Set a pointer to the multiple equality the field reference belongs to
  (if any).

  The function looks for a multiple equality containing the field item
  among those referenced by arg.
  In the case such equality exists the function does the following.
  If the found multiple equality contains a constant, then the field
  reference is substituted for this constant, otherwise it sets a pointer
  to the multiple equality in the field item.


  @param arg    reference to list of multiple equalities where
                the field (this object) is to be looked for

  @note
    This function is supposed to be called as a callback parameter in calls
    of the compile method.

  @return
    - pointer to the replacing constant item, if the field item was substituted
    - pointer to the field item, otherwise.
*/

Item *Item_field::equal_fields_propagator(uchar *arg)
{
  if (no_const_subst)
    return this;
  item_equal= find_item_equal((COND_EQUAL *) arg);
  Item *item= 0;
  if (item_equal)
    item= item_equal->get_const();
  /*
    Disable const propagation for items used in different comparison contexts.
    This must be done because, for example, Item_hex_string->val_int() is not
    the same as (Item_hex_string->val_str() in BINARY column)->val_int().
    We cannot simply disable the replacement in a particular context (
    e.g. <bin_col> = <int_col> AND <bin_col> = <hex_string>) since
    Items don't know the context they are in and there are functions like 
    IF (<hex_string>, 'yes', 'no').
    The same problem occurs when comparing a DATE/TIME field with a
    DATE/TIME represented as an int and as a string.
  */
  if (!item ||
      (cmp_context != (Item_result)-1 && item->cmp_context != cmp_context))
    item= this;
  else if (field && (field->flags & ZEROFILL_FLAG) && IS_NUM(field->type()))
  {
    if (item && (cmp_context == STRING_RESULT || cmp_context == (Item_result)-1))
      convert_zerofill_number_to_string(&item, (Field_num *)field);
    else
      item= this;
  }
  return item;
}


/**
  Mark the item to not be part of substitution if it's not a binary item.

  See comments in Arg_comparator::set_compare_func() for details.
*/

bool Item_field::set_no_const_sub(uchar *arg)
{
  if (field->charset() != &my_charset_bin)
    no_const_subst=1;
  return FALSE;
}


/**
  Replace an Item_field for an equal Item_field that evaluated earlier
  (if any).

  The function returns a pointer to an item that is taken from
  the very beginning of the item_equal list which the Item_field
  object refers to (belongs to) unless item_equal contains  a constant
  item. In this case the function returns this constant item, 
  (if the substitution does not require conversion).   
  If the Item_field object does not refer any Item_equal object
  'this' is returned .

  @param arg   a dummy parameter, is not used here


  @note
    This function is supposed to be called as a callback parameter in calls
    of the thransformer method.

  @return
    - pointer to a replacement Item_field if there is a better equal item or
      a pointer to a constant equal item;
    - this - otherwise.
*/

Item *Item_field::replace_equal_field(uchar *arg)
{
  if (item_equal)
  {
    Item *const_item= item_equal->get_const();
    if (const_item)
    {
      if (cmp_context != (Item_result)-1 &&
          const_item->cmp_context != cmp_context)
        return this;
      return const_item;
    }
    Item_field *subst= item_equal->get_first();
    if (subst && field->table != subst->field->table && !field->eq(subst->field))
      return subst;
  }
  return this;
}


void Item::init_make_field(Send_field *tmp_field,
			   enum enum_field_types field_type_arg)
{
  char *empty_name= (char*) "";
  tmp_field->db_name=		empty_name;
  tmp_field->org_table_name=	empty_name;
  tmp_field->org_col_name=	empty_name;
  tmp_field->table_name=	empty_name;
  tmp_field->col_name=		name;
  tmp_field->charsetnr=         collation.collation->number;
  tmp_field->flags=             (maybe_null ? 0 : NOT_NULL_FLAG) | 
                                (my_binary_compare(collation.collation) ?
                                 BINARY_FLAG : 0);
  tmp_field->type=              field_type_arg;
  tmp_field->length=max_length;
  tmp_field->decimals=decimals;
  if (unsigned_flag)
    tmp_field->flags |= UNSIGNED_FLAG;
}

void Item::make_field(Send_field *tmp_field)
{
  init_make_field(tmp_field, field_type());
}


enum_field_types Item::string_field_type() const
{
  enum_field_types f_type= MYSQL_TYPE_VAR_STRING;
  if (max_length >= 16777216)
    f_type= MYSQL_TYPE_LONG_BLOB;
  else if (max_length >= 65536)
    f_type= MYSQL_TYPE_MEDIUM_BLOB;
  return f_type;
}


void Item_empty_string::make_field(Send_field *tmp_field)
{
  init_make_field(tmp_field, string_field_type());
}


enum_field_types Item::field_type() const
{
  switch (result_type()) {
  case STRING_RESULT:  return string_field_type();
  case INT_RESULT:     return MYSQL_TYPE_LONGLONG;
  case DECIMAL_RESULT: return MYSQL_TYPE_NEWDECIMAL;
  case REAL_RESULT:    return MYSQL_TYPE_DOUBLE;
  case ROW_RESULT:
  default:
    DBUG_ASSERT(0);
    return MYSQL_TYPE_VARCHAR;
  }
}


String *Item::check_well_formed_result(String *str, bool send_error)
{
  /* Check whether we got a well-formed string */
  CHARSET_INFO *cs= str->charset();
  int well_formed_error;
  uint wlen= cs->cset->well_formed_len(cs,
                                       str->ptr(), str->ptr() + str->length(),
                                       str->length(), &well_formed_error);
  if (wlen < str->length())
  {
    THD *thd= current_thd;
    char hexbuf[7];
    enum MYSQL_ERROR::enum_warning_level level;
    uint diff= str->length() - wlen;
    set_if_smaller(diff, 3);
    octet2hex(hexbuf, str->ptr() + wlen, diff);
    if (send_error)
    {
      my_error(ER_INVALID_CHARACTER_STRING, MYF(0),
               cs->csname,  hexbuf);
      return 0;
    }
    if ((thd->variables.sql_mode &
         (MODE_STRICT_TRANS_TABLES | MODE_STRICT_ALL_TABLES)))
    {
      level= MYSQL_ERROR::WARN_LEVEL_ERROR;
      null_value= 1;
      str= 0;
    }
    else
    {
      level= MYSQL_ERROR::WARN_LEVEL_WARN;
      str->length(wlen);
    }
    push_warning_printf(thd, level, ER_INVALID_CHARACTER_STRING,
                        ER(ER_INVALID_CHARACTER_STRING), cs->csname, hexbuf);
  }
  return str;
}

/*
  Compare two items using a given collation
  
  SYNOPSIS
    eq_by_collation()
    item               item to compare with
    binary_cmp         TRUE <-> compare as binaries
    cs                 collation to use when comparing strings

  DESCRIPTION
    This method works exactly as Item::eq if the collation cs coincides with
    the collation of the compared objects. Otherwise, first the collations that
    differ from cs are replaced for cs and then the items are compared by
    Item::eq. After the comparison the original collations of items are
    restored.

  RETURN
    1    compared items has been detected as equal   
    0    otherwise
*/

bool Item::eq_by_collation(Item *item, bool binary_cmp, CHARSET_INFO *cs)
{
  CHARSET_INFO *save_cs= 0;
  CHARSET_INFO *save_item_cs= 0;
  if (collation.collation != cs)
  {
    save_cs= collation.collation;
    collation.collation= cs;
  }
  if (item->collation.collation != cs)
  {
    save_item_cs= item->collation.collation;
    item->collation.collation= cs;
  }
  bool res= eq(item, binary_cmp);
  if (save_cs)
    collation.collation= save_cs;
  if (save_item_cs)
    item->collation.collation= save_item_cs;
  return res;
}  


/**
  Create a field to hold a string value from an item.

  If max_length > CONVERT_IF_BIGGER_TO_BLOB create a blob @n
  If max_length > 0 create a varchar @n
  If max_length == 0 create a CHAR(0) 

  @param table		Table for which the field is created
*/

Field *Item::make_string_field(TABLE *table)
{
  Field *field;
  DBUG_ASSERT(collation.collation);
  if (max_length/collation.collation->mbmaxlen > CONVERT_IF_BIGGER_TO_BLOB)
    field= new Field_blob(max_length, maybe_null, name,
                          collation.collation);
  /* Item_type_holder holds the exact type, do not change it */
  else if (max_length > 0 &&
      (type() != Item::TYPE_HOLDER || field_type() != MYSQL_TYPE_STRING))
    field= new Field_varstring(max_length, maybe_null, name, table->s,
                               collation.collation);
  else
    field= new Field_string(max_length, maybe_null, name,
                            collation.collation);
  if (field)
    field->init(table);
  return field;
}


/**
  Create a field based on field_type of argument.

  For now, this is only used to create a field for
  IFNULL(x,something) and time functions

  @retval
    NULL  error
  @retval
    \#    Created field
*/

Field *Item::tmp_table_field_from_field_type(TABLE *table, bool fixed_length)
{
  /*
    The field functions defines a field to be not null if null_ptr is not 0
  */
  uchar *null_ptr= maybe_null ? (uchar*) "" : 0;
  Field *field;

  switch (field_type()) {
  case MYSQL_TYPE_DECIMAL:
  case MYSQL_TYPE_NEWDECIMAL:
    field= Field_new_decimal::create_from_item(this);
    break;
  case MYSQL_TYPE_TINY:
    field= new Field_tiny((uchar*) 0, max_length, null_ptr, 0, Field::NONE,
			  name, 0, unsigned_flag);
    break;
  case MYSQL_TYPE_SHORT:
    field= new Field_short((uchar*) 0, max_length, null_ptr, 0, Field::NONE,
			   name, 0, unsigned_flag);
    break;
  case MYSQL_TYPE_LONG:
    field= new Field_long((uchar*) 0, max_length, null_ptr, 0, Field::NONE,
			  name, 0, unsigned_flag);
    break;
#ifdef HAVE_LONG_LONG
  case MYSQL_TYPE_LONGLONG:
    field= new Field_longlong((uchar*) 0, max_length, null_ptr, 0, Field::NONE,
			      name, 0, unsigned_flag);
    break;
#endif
  case MYSQL_TYPE_FLOAT:
    field= new Field_float((uchar*) 0, max_length, null_ptr, 0, Field::NONE,
			   name, decimals, 0, unsigned_flag);
    break;
  case MYSQL_TYPE_DOUBLE:
    field= new Field_double((uchar*) 0, max_length, null_ptr, 0, Field::NONE,
			    name, decimals, 0, unsigned_flag);
    break;
  case MYSQL_TYPE_NULL:
    field= new Field_null((uchar*) 0, max_length, Field::NONE,
			  name, &my_charset_bin);
    break;
  case MYSQL_TYPE_INT24:
    field= new Field_medium((uchar*) 0, max_length, null_ptr, 0, Field::NONE,
			    name, 0, unsigned_flag);
    break;
  case MYSQL_TYPE_NEWDATE:
  case MYSQL_TYPE_DATE:
    field= new Field_newdate(0, null_ptr, 0, Field::NONE, name, &my_charset_bin);
    break;
  case MYSQL_TYPE_TIME:
    field= new_Field_time(0, null_ptr, 0, Field::NONE, name,
                              decimals, &my_charset_bin);
    break;
  case MYSQL_TYPE_TIMESTAMP:
    field= new_Field_timestamp(0, null_ptr, 0,
                               Field::NONE, name, 0, decimals, &my_charset_bin);
    break;
  case MYSQL_TYPE_DATETIME:
    field= new_Field_datetime(0, null_ptr, 0, Field::NONE, name,
                              decimals, &my_charset_bin);
    break;
  case MYSQL_TYPE_YEAR:
    field= new Field_year((uchar*) 0, max_length, null_ptr, 0, Field::NONE,
			  name);
    break;
  case MYSQL_TYPE_BIT:
    field= new Field_bit_as_char(NULL, max_length, null_ptr, 0,
                                 Field::NONE, name);
    break;
  default:
    /* This case should never be chosen */
    DBUG_ASSERT(0);
    /* If something goes awfully wrong, it's better to get a string than die */
  case MYSQL_TYPE_STRING:
    if (fixed_length && max_length < CONVERT_IF_BIGGER_TO_BLOB)
    {
      field= new Field_string(max_length, maybe_null, name,
                              collation.collation);
      break;
    }
    /* Fall through to make_string_field() */
  case MYSQL_TYPE_ENUM:
  case MYSQL_TYPE_SET:
  case MYSQL_TYPE_VAR_STRING:
  case MYSQL_TYPE_VARCHAR:
    return make_string_field(table);
  case MYSQL_TYPE_TINY_BLOB:
  case MYSQL_TYPE_MEDIUM_BLOB:
  case MYSQL_TYPE_LONG_BLOB:
  case MYSQL_TYPE_BLOB:
    if (this->type() == Item::TYPE_HOLDER)
      field= new Field_blob(max_length, maybe_null, name, collation.collation,
                            1);
    else
      field= new Field_blob(max_length, maybe_null, name, collation.collation);
    break;					// Blob handled outside of case
#ifdef HAVE_SPATIAL
  case MYSQL_TYPE_GEOMETRY:
    field= new Field_geom(max_length, maybe_null,
                          name, table->s, get_geometry_type());
#endif /* HAVE_SPATIAL */
  }
  if (field)
    field->init(table);
  return field;
}


/* ARGSUSED */
void Item_field::make_field(Send_field *tmp_field)
{
  field->make_field(tmp_field);
  DBUG_ASSERT(tmp_field->table_name != 0);
  if (name)
    tmp_field->col_name=name;			// Use user supplied name
  if (table_name)
    tmp_field->table_name= table_name;
  if (db_name)
    tmp_field->db_name= db_name;
}


/**
  Set a field's value from a item.
*/

void Item_field::save_org_in_field(Field *to)
{
  if (field->is_null())
  {
    null_value=1;
    set_field_to_null_with_conversions(to, 1);
  }
  else
  {
    to->set_notnull();
    field_conv(to,field);
    null_value=0;
  }
}

int Item_field::save_in_field(Field *to, bool no_conversions)
{
  int res;
  if (result_field->is_null())
  {
    null_value=1;
    return set_field_to_null_with_conversions(to, no_conversions);
  }
  to->set_notnull();

  /*
    If we're setting the same field as the one we're reading from there's 
    nothing to do. This can happen in 'SET x = x' type of scenarios.
  */  
  if (to == result_field)
  {
    null_value=0;
    return 0;
  }

  res= field_conv(to,result_field);
  null_value=0;
  return res;
}


/**
  Store null in field.

  This is used on INSERT.
  Allow NULL to be inserted in timestamp and auto_increment values.

  @param field		Field where we want to store NULL

  @retval
    0   ok
  @retval
    1   Field doesn't support NULL values and can't handle 'field = NULL'
*/

int Item_null::save_in_field(Field *field, bool no_conversions)
{
  return set_field_to_null_with_conversions(field, no_conversions);
}


/**
  Store null in field.

  @param field		Field where we want to store NULL

  @retval
    0	 OK
  @retval
    1	 Field doesn't support NULL values
*/

int Item_null::save_safe_in_field(Field *field)
{
  return set_field_to_null(field);
}


/*
  This implementation can lose str_value content, so if the
  Item uses str_value to store something, it should
  reimplement it's ::save_in_field() as Item_string, for example, does.

  Note: all Item_XXX::val_str(str) methods must NOT rely on the fact that
  str != str_value. For example, see fix for bug #44743.
*/

int Item::save_in_field(Field *field, bool no_conversions)
{
  int error;
  if (result_type() == STRING_RESULT ||
      (result_type() == REAL_RESULT &&
       field->result_type() == STRING_RESULT))
  {
    String *result;
    CHARSET_INFO *cs= collation.collation;
    char buff[MAX_FIELD_WIDTH];		// Alloc buffer for small columns
    str_value.set_quick(buff, sizeof(buff), cs);
    result=val_str(&str_value);
    if (null_value)
    {
      str_value.set_quick(0, 0, cs);
      return set_field_to_null_with_conversions(field, no_conversions);
    }

    /* NOTE: If null_value == FALSE, "result" must be not NULL.  */

    field->set_notnull();
    error=field->store(result->ptr(),result->length(),cs);
    str_value.set_quick(0, 0, cs);
  }
  else if (result_type() == REAL_RESULT)
  {
    double nr= val_real();
    if (null_value)
      return set_field_to_null(field);
    field->set_notnull();
    error=field->store(nr);
  }
  else if (result_type() == DECIMAL_RESULT)
  {
    my_decimal decimal_value;
    my_decimal *value= val_decimal(&decimal_value);
    if (null_value)
      return set_field_to_null_with_conversions(field, no_conversions);
    field->set_notnull();
    error=field->store_decimal(value);
  }
  else
  {
    longlong nr=val_int();
    if (null_value)
      return set_field_to_null_with_conversions(field, no_conversions);
    field->set_notnull();
    error=field->store(nr, unsigned_flag);
  }
  return error ? error : (field->table->in_use->is_error() ? 1 : 0);
}


int Item_string::save_in_field(Field *field, bool no_conversions)
{
  String *result;
  result=val_str(&str_value);
  return save_str_value_in_field(field, result);
}


static int save_int_value_in_field (Field *field, longlong nr, 
                                    bool null_value, bool unsigned_flag)
{
  if (null_value)
    return set_field_to_null(field);
  field->set_notnull();
  return field->store(nr, unsigned_flag);
}


int Item_int::save_in_field(Field *field, bool no_conversions)
{
  return save_int_value_in_field (field, val_int(), null_value, unsigned_flag);
}


void Item_datetime::set(longlong packed)
{
  unpack_time(packed, &ltime);
}

int Item_datetime::save_in_field(Field *field, bool no_conversions)
{
  field->set_notnull();
  return field->store_time(&ltime, ltime.time_type);
}

longlong Item_datetime::val_int()
{
  return TIME_to_ulonglong(&ltime);
}

int Item_decimal::save_in_field(Field *field, bool no_conversions)
{
  field->set_notnull();
  return field->store_decimal(&decimal_value);
}


bool Item_int::eq(const Item *arg, bool binary_cmp) const
{
  /* No need to check for null value as basic constant can't be NULL */
  if (arg->basic_const_item() && arg->type() == type())
  {
    /*
      We need to cast off const to call val_int(). This should be OK for
      a basic constant.
    */
    Item *item= (Item*) arg;
    return item->val_int() == value && item->unsigned_flag == unsigned_flag;
  }
  return FALSE;
}


Item *Item_int_with_ref::clone_item()
{
  DBUG_ASSERT(ref->const_item());
  /*
    We need to evaluate the constant to make sure it works with
    parameter markers.
  */
  return (ref->unsigned_flag ?
          new Item_uint(ref->name, ref->val_int(), ref->max_length) :
          new Item_int(ref->name, ref->val_int(), ref->max_length));
}


Item_num *Item_uint::neg()
{
  Item_decimal *item= new Item_decimal(value, 1);
  return item->neg();
}


static uint nr_of_decimals(const char *str, const char *end)
{
  const char *decimal_point;

  /* Find position for '.' */
  for (;;)
  {
    if (str == end)
      return 0;
    if (*str == 'e' || *str == 'E')
      return NOT_FIXED_DEC;    
    if (*str++ == '.')
      break;
  }
  decimal_point= str;
  for (; my_isdigit(system_charset_info, *str) ; str++)
    ;
  if (*str == 'e' || *str == 'E')
    return NOT_FIXED_DEC;
  return (uint) (str - decimal_point);
}


/**
  This function is only called during parsing:
  - when parsing SQL query from sql_yacc.yy
  - when parsing XPath query from item_xmlfunc.cc
  We will signal an error if value is not a true double value (overflow):
  eng: Illegal %s '%-.192s' value found during parsing
  
  Note: the string is NOT null terminated when called from item_xmlfunc.cc,
  so this->name will contain some SQL query tail behind the "length" bytes.
  This is Ok for now, as this Item is never seen in SHOW,
  or EXPLAIN, or anywhere else in metadata.
  Item->name should be fixed to use LEX_STRING eventually.
*/

Item_float::Item_float(const char *str_arg, uint length)
{
  int error;
  char *end_not_used;
  value= my_strntod(&my_charset_bin, (char*) str_arg, length, &end_not_used,
                    &error);
  if (error)
  {
    char tmp[NAME_LEN + 1];
    my_snprintf(tmp, sizeof(tmp), "%.*s", length, str_arg);
    my_error(ER_ILLEGAL_VALUE_FOR_TYPE, MYF(0), "double", tmp);
  }
  presentation= name=(char*) str_arg;
  decimals=(uint8) nr_of_decimals(str_arg, str_arg+length);
  max_length=length;
  fixed= 1;
}


int Item_float::save_in_field(Field *field, bool no_conversions)
{
  double nr= val_real();
  if (null_value)
    return set_field_to_null(field);
  field->set_notnull();
  return field->store(nr);
}


void Item_float::print(String *str, enum_query_type query_type)
{
  if (presentation)
  {
    str->append(presentation);
    return;
  }
  char buffer[20];
  String num(buffer, sizeof(buffer), &my_charset_bin);
  num.set_real(value, decimals, &my_charset_bin);
  str->append(num);
}


/*
  hex item
  In string context this is a binary string.
  In number context this is a longlong value.
*/

bool Item_float::eq(const Item *arg, bool binary_cmp) const
{
  if (arg->basic_const_item() && arg->type() == type())
  {
    /*
      We need to cast off const to call val_int(). This should be OK for
      a basic constant.
    */
    Item *item= (Item*) arg;
    return item->val_real() == value;
  }
  return FALSE;
}


inline uint char_val(char X)
{
  return (uint) (X >= '0' && X <= '9' ? X-'0' :
		 X >= 'A' && X <= 'Z' ? X-'A'+10 :
		 X-'a'+10);
}

Item_hex_string::Item_hex_string()
{
  hex_string_init("", 0);
}

Item_hex_string::Item_hex_string(const char *str, uint str_length)
{
  hex_string_init(str, str_length);
}

void Item_hex_string::hex_string_init(const char *str, uint str_length)
{
  max_length=(str_length+1)/2;
  char *ptr=(char*) sql_alloc(max_length+1);
  if (!ptr)
  {
    str_value.set("", 0, &my_charset_bin);
    return;
  }
  str_value.set(ptr,max_length,&my_charset_bin);
  char *end=ptr+max_length;
  if (max_length*2 != str_length)
    *ptr++=char_val(*str++);			// Not even, assume 0 prefix
  while (ptr != end)
  {
    *ptr++= (char) (char_val(str[0])*16+char_val(str[1]));
    str+=2;
  }
  *ptr=0;					// Keep purify happy
  collation.set(&my_charset_bin, DERIVATION_COERCIBLE);
  fixed= 1;
  unsigned_flag= 1;
}

longlong Item_hex_string::val_int()
{
  // following assert is redundant, because fixed=1 assigned in constructor
  DBUG_ASSERT(fixed == 1);
  char *end=(char*) str_value.ptr()+str_value.length(),
       *ptr=end-min(str_value.length(),sizeof(longlong));

  ulonglong value=0;
  for (; ptr != end ; ptr++)
    value=(value << 8)+ (ulonglong) (uchar) *ptr;
  return (longlong) value;
}


my_decimal *Item_hex_string::val_decimal(my_decimal *decimal_value)
{
  // following assert is redundant, because fixed=1 assigned in constructor
  DBUG_ASSERT(fixed == 1);
  ulonglong value= (ulonglong)val_int();
  int2my_decimal(E_DEC_FATAL_ERROR, value, TRUE, decimal_value);
  return (decimal_value);
}


int Item_hex_string::save_in_field(Field *field, bool no_conversions)
{
  field->set_notnull();
  if (field->result_type() == STRING_RESULT)
    return field->store(str_value.ptr(), str_value.length(), 
                        collation.collation);

  ulonglong nr;
  uint32 length= str_value.length();
  if (!length)
    return 1;

  if (length > 8)
  {
    nr= field->flags & UNSIGNED_FLAG ? ULONGLONG_MAX : LONGLONG_MAX;
    goto warn;
  }
  nr= (ulonglong) val_int();
  if ((length == 8) && !(field->flags & UNSIGNED_FLAG) && (nr > LONGLONG_MAX))
  {
    nr= LONGLONG_MAX;
    goto warn;
  }
  return field->store((longlong) nr, TRUE);  // Assume hex numbers are unsigned

warn:
  if (!field->store((longlong) nr, TRUE))
    field->set_warning(MYSQL_ERROR::WARN_LEVEL_WARN, ER_WARN_DATA_OUT_OF_RANGE,
                       1);
  return 1;
}


void Item_hex_string::print(String *str, enum_query_type query_type)
{
  char *end= (char*) str_value.ptr() + str_value.length(),
       *ptr= end - min(str_value.length(), sizeof(longlong));
  str->append("0x");
  for (; ptr != end ; ptr++)
  {
    str->append(_dig_vec_lower[((uchar) *ptr) >> 4]);
    str->append(_dig_vec_lower[((uchar) *ptr) & 0x0F]);
  }
}


bool Item_hex_string::eq(const Item *arg, bool binary_cmp) const
{
  if (arg->basic_const_item() && arg->type() == type())
  {
    if (binary_cmp)
      return !stringcmp(&str_value, &arg->str_value);
    return !sortcmp(&str_value, &arg->str_value, collation.collation);
  }
  return FALSE;
}


Item *Item_hex_string::safe_charset_converter(CHARSET_INFO *tocs)
{
  Item_string *conv;
  String tmp, *str= val_str(&tmp);

  if (!(conv= new Item_string(str->ptr(), str->length(), tocs)))
    return NULL;
  conv->str_value.copy();
  conv->str_value.mark_as_const();
  return conv;
}


/*
  bin item.
  In string context this is a binary string.
  In number context this is a longlong value.
*/
  
Item_bin_string::Item_bin_string(const char *str, uint str_length)
{
  const char *end= str + str_length - 1;
  uchar bits= 0;
  uint power= 1;

  max_length= (str_length + 7) >> 3;
  char *ptr= (char*) sql_alloc(max_length + 1);
  if (!ptr)
    return;
  str_value.set(ptr, max_length, &my_charset_bin);

  if (max_length > 0)
  {
    ptr+= max_length - 1;
    ptr[1]= 0;                     // Set end null for string
    for (; end >= str; end--)
    {
      if (power == 256)
      {
        power= 1;
        *ptr--= bits;
        bits= 0;
      }
      if (*end == '1')
        bits|= power;
      power<<= 1;
    }
    *ptr= (char) bits;
  }
  else
    ptr[0]= 0;

  collation.set(&my_charset_bin, DERIVATION_COERCIBLE);
  fixed= 1;
}


/**
  Pack data in buffer for sending.
*/

bool Item_null::send(Protocol *protocol, String *packet)
{
  return protocol->store_null();
}

/**
  This is only called from items that is not of type item_field.
*/

bool Item::send(Protocol *protocol, String *buffer)
{
  bool UNINIT_VAR(result);                       // Will be set if null_value == 0
  enum_field_types f_type;

  switch ((f_type=field_type())) {
  default:
  case MYSQL_TYPE_NULL:
  case MYSQL_TYPE_DECIMAL:
  case MYSQL_TYPE_ENUM:
  case MYSQL_TYPE_SET:
  case MYSQL_TYPE_TINY_BLOB:
  case MYSQL_TYPE_MEDIUM_BLOB:
  case MYSQL_TYPE_LONG_BLOB:
  case MYSQL_TYPE_BLOB:
  case MYSQL_TYPE_GEOMETRY:
  case MYSQL_TYPE_STRING:
  case MYSQL_TYPE_VAR_STRING:
  case MYSQL_TYPE_VARCHAR:
  case MYSQL_TYPE_BIT:
  case MYSQL_TYPE_NEWDECIMAL:
  {
    String *res;
    if ((res=val_str(buffer)))
      result= protocol->store(res->ptr(),res->length(),res->charset());
    break;
  }
  case MYSQL_TYPE_TINY:
  {
    longlong nr;
    nr= val_int();
    if (!null_value)
      result= protocol->store_tiny(nr);
    break;
  }
  case MYSQL_TYPE_SHORT:
  case MYSQL_TYPE_YEAR:
  {
    longlong nr;
    nr= val_int();
    if (!null_value)
      result= protocol->store_short(nr);
    break;
  }
  case MYSQL_TYPE_INT24:
  case MYSQL_TYPE_LONG:
  {
    longlong nr;
    nr= val_int();
    if (!null_value)
      result= protocol->store_long(nr);
    break;
  }
  case MYSQL_TYPE_LONGLONG:
  {
    longlong nr;
    nr= val_int();
    if (!null_value)
      result= protocol->store_longlong(nr, unsigned_flag);
    break;
  }
  case MYSQL_TYPE_FLOAT:
  {
    float nr;
    nr= (float) val_real();
    if (!null_value)
      result= protocol->store(nr, decimals, buffer);
    break;
  }
  case MYSQL_TYPE_DOUBLE:
  {
    double nr= val_real();
    if (!null_value)
      result= protocol->store(nr, decimals, buffer);
    break;
  }
  case MYSQL_TYPE_DATETIME:
  case MYSQL_TYPE_DATE:
  case MYSQL_TYPE_TIMESTAMP:
  {
    MYSQL_TIME tm;
    get_date(&tm, TIME_FUZZY_DATE);
    if (!null_value)
    {
      if (f_type == MYSQL_TYPE_DATE)
	return protocol->store_date(&tm);
      else
	result= protocol->store(&tm, decimals);
    }
    break;
  }
  case MYSQL_TYPE_TIME:
  {
    MYSQL_TIME tm;
    get_time(&tm);
    if (!null_value)
      result= protocol->store_time(&tm, decimals);
    break;
  }
  }
  if (null_value)
    result= protocol->store_null();
  return result;
}


bool Item_field::send(Protocol *protocol, String *buffer)
{
  return protocol->store(result_field);
}


void Item_field::update_null_value() 
{ 
  /* 
    need to set no_errors to prevent warnings about type conversion 
    popping up.
  */
  THD *thd= field->table->in_use;
  int no_errors;

  no_errors= thd->no_errors;
  thd->no_errors= 1;
  Item::update_null_value();
  thd->no_errors= no_errors;
}


/*
  Add the field to the select list and substitute it for the reference to
  the field.

  SYNOPSIS
    Item_field::update_value_transformer()
    select_arg      current select

  DESCRIPTION
    If the field doesn't belong to the table being inserted into then it is
    added to the select list, pointer to it is stored in the ref_pointer_array
    of the select and the field itself is substituted for the Item_ref object.
    This is done in order to get correct values from update fields that
    belongs to the SELECT part in the INSERT .. SELECT .. ON DUPLICATE KEY
    UPDATE statement.

  RETURN
    0             if error occured
    ref           if all conditions are met
    this field    otherwise
*/

Item *Item_field::update_value_transformer(uchar *select_arg)
{
  SELECT_LEX *select= (SELECT_LEX*)select_arg;
  DBUG_ASSERT(fixed);

  if (field->table != select->context.table_list->table &&
      type() != Item::TRIGGER_FIELD_ITEM)
  {
    List<Item> *all_fields= &select->join->all_fields;
    Item **ref_pointer_array= select->ref_pointer_array;
    int el= all_fields->elements;
    Item_ref *ref;

    ref_pointer_array[el]= (Item*)this;
    all_fields->push_front((Item*)this);
    ref= new Item_ref(&select->context, ref_pointer_array + el,
                      table_name, field_name);
    return ref;
  }
  return this;
}


void Item_field::print(String *str, enum_query_type query_type)
{
  if (field && field->table->const_table)
  {
    print_value(str);
    return;
  }
  Item_ident::print(str, query_type);
}


Item_ref::Item_ref(Name_resolution_context *context_arg,
                   Item **item, const char *table_name_arg,
                   const char *field_name_arg,
                   bool alias_name_used_arg)
  :Item_ident(context_arg, NullS, table_name_arg, field_name_arg),
   result_field(0), ref(item)
{
  alias_name_used= alias_name_used_arg;
  /*
    This constructor used to create some internals references over fixed items
  */
  if (ref && *ref && (*ref)->fixed)
    set_properties();
}


Item_ref::Item_ref(TABLE_LIST *view_arg, Item **item,
                   const char *field_name_arg, bool alias_name_used_arg)
  :Item_ident(view_arg, field_name_arg),
   result_field(NULL), ref(item)
{
  alias_name_used= alias_name_used_arg;
  /*
    This constructor is used to create some internal references over fixed items
  */
  if (ref && *ref && (*ref)->fixed)
    set_properties();
}


/**
  Resolve the name of a reference to a column reference.

  The method resolves the column reference represented by 'this' as a column
  present in one of: GROUP BY clause, SELECT clause, outer queries. It is
  used typically for columns in the HAVING clause which are not under
  aggregate functions.

  POSTCONDITION @n
  Item_ref::ref is 0 or points to a valid item.

  @note
    The name resolution algorithm used is (where [T_j] is an optional table
    name that qualifies the column name):

  @code
        resolve_extended([T_j].col_ref_i)
        {
          Search for a column or derived column named col_ref_i [in table T_j]
          in the SELECT and GROUP clauses of Q.

          if such a column is NOT found AND    // Lookup in outer queries.
             there are outer queries
          {
            for each outer query Q_k beginning from the inner-most one
           {
              Search for a column or derived column named col_ref_i
              [in table T_j] in the SELECT and GROUP clauses of Q_k.

              if such a column is not found AND
                 - Q_k is not a group query AND
                 - Q_k is not inside an aggregate function
                 OR
                 - Q_(k-1) is not in a HAVING or SELECT clause of Q_k
              {
                search for a column or derived column named col_ref_i
                [in table T_j] in the FROM clause of Q_k;
              }
            }
          }
        }
  @endcode
  @n
    This procedure treats GROUP BY and SELECT clauses as one namespace for
    column references in HAVING. Notice that compared to
    Item_field::fix_fields, here we first search the SELECT and GROUP BY
    clauses, and then we search the FROM clause.

  @param[in]     thd        current thread
  @param[in,out] reference  view column if this item was resolved to a
    view column

  @todo
    Here we could first find the field anyway, and then test this
    condition, so that we can give a better error message -
    ER_WRONG_FIELD_WITH_GROUP, instead of the less informative
    ER_BAD_FIELD_ERROR which we produce now.

  @retval
    TRUE  if error
  @retval
    FALSE on success
*/

bool Item_ref::fix_fields(THD *thd, Item **reference)
{
  enum_parsing_place place= NO_MATTER;
  DBUG_ASSERT(fixed == 0);
  SELECT_LEX *current_sel= thd->lex->current_select;

  if (!ref || ref == not_found_item)
  {
    if (!(ref= resolve_ref_in_select_and_group(thd, this,
                                               context->select_lex)))
      goto error;             /* Some error occurred (e.g. ambiguous names). */

    if (ref == not_found_item) /* This reference was not resolved. */
    {
      Name_resolution_context *last_checked_context= context;
      Name_resolution_context *outer_context= context->outer_context;
      Field *from_field;
      ref= 0;

      if (!outer_context)
      {
        /* The current reference cannot be resolved in this query. */
        my_error(ER_BAD_FIELD_ERROR,MYF(0),
                 this->full_name(), current_thd->where);
        goto error;
      }

      /*
        If there is an outer context (select), and it is not a derived table
        (which do not support the use of outer fields for now), try to
        resolve this reference in the outer select(s).

        We treat each subselect as a separate namespace, so that different
        subselects may contain columns with the same names. The subselects are
        searched starting from the innermost.
      */
      from_field= (Field*) not_found_field;

      do
      {
        SELECT_LEX *select= outer_context->select_lex;
        Item_subselect *prev_subselect_item=
          last_checked_context->select_lex->master_unit()->item;
        last_checked_context= outer_context;

        /* Search in the SELECT and GROUP lists of the outer select. */
        if (outer_context->resolve_in_select_list)
        {
          if (!(ref= resolve_ref_in_select_and_group(thd, this, select)))
            goto error; /* Some error occurred (e.g. ambiguous names). */
          if (ref != not_found_item)
          {
            DBUG_ASSERT(*ref && (*ref)->fixed);
            prev_subselect_item->used_tables_cache|= (*ref)->used_tables();
            prev_subselect_item->const_item_cache&= (*ref)->const_item();
            break;
          }
          /*
            Set ref to 0 to ensure that we get an error in case we replaced
            this item with another item and still use this item in some
            other place of the parse tree.
          */
          ref= 0;
        }

        place= prev_subselect_item->parsing_place;
        /*
          Check table fields only if the subquery is used somewhere out of
          HAVING or the outer SELECT does not use grouping (i.e. tables are
          accessible).
          TODO:
          Here we could first find the field anyway, and then test this
          condition, so that we can give a better error message -
          ER_WRONG_FIELD_WITH_GROUP, instead of the less informative
          ER_BAD_FIELD_ERROR which we produce now.
        */
        if ((place != IN_HAVING ||
             (!select->with_sum_func &&
              select->group_list.elements == 0)))
        {
          /*
            In case of view, find_field_in_tables() write pointer to view
            field expression to 'reference', i.e. it substitute that
            expression instead of this Item_ref
          */
          from_field= find_field_in_tables(thd, this,
                                           outer_context->
                                             first_name_resolution_table,
                                           outer_context->
                                             last_name_resolution_table,
                                           reference,
                                           IGNORE_EXCEPT_NON_UNIQUE,
                                           TRUE, TRUE);
          if (! from_field)
            goto error;
          if (from_field == view_ref_found)
          {
            Item::Type refer_type= (*reference)->type();
            prev_subselect_item->used_tables_cache|=
              (*reference)->used_tables();
            prev_subselect_item->const_item_cache&=
              (*reference)->const_item();
            DBUG_ASSERT((*reference)->type() == REF_ITEM);
            mark_as_dependent(thd, last_checked_context->select_lex,
                              context->select_lex, this,
                              ((refer_type == REF_ITEM ||
                                refer_type == FIELD_ITEM) ?
                               (Item_ident*) (*reference) :
                               0));
            /*
              view reference found, we substituted it instead of this
              Item, so can quit
            */
            return FALSE;
          }
          if (from_field != not_found_field)
          {
            if (cached_table && cached_table->select_lex &&
                outer_context->select_lex &&
                cached_table->select_lex != outer_context->select_lex)
            {
              /*
                Due to cache, find_field_in_tables() can return field which
                doesn't belong to provided outer_context. In this case we have
                to find proper field context in order to fix field correcly.
              */
              do
              {
                outer_context= outer_context->outer_context;
                select= outer_context->select_lex;
                prev_subselect_item=
                  last_checked_context->select_lex->master_unit()->item;
                last_checked_context= outer_context;
              } while (outer_context && outer_context->select_lex &&
                       cached_table->select_lex != outer_context->select_lex);
            }
            prev_subselect_item->used_tables_cache|= from_field->table->map;
            prev_subselect_item->const_item_cache= 0;
            break;
          }
        }
        DBUG_ASSERT(from_field == not_found_field);

        /* Reference is not found => depend on outer (or just error). */
        prev_subselect_item->used_tables_cache|= OUTER_REF_TABLE_BIT;
        prev_subselect_item->const_item_cache= 0;

        outer_context= outer_context->outer_context;
      } while (outer_context);

      DBUG_ASSERT(from_field != 0 && from_field != view_ref_found);
      if (from_field != not_found_field)
      {
        Item_field* fld;
        if (!(fld= new Item_field(from_field)))
          goto error;
        thd->change_item_tree(reference, fld);
        mark_as_dependent(thd, last_checked_context->select_lex,
                          thd->lex->current_select, this, fld);
        /*
          A reference is resolved to a nest level that's outer or the same as
          the nest level of the enclosing set function : adjust the value of
          max_arg_level for the function if it's needed.
        */
        if (thd->lex->in_sum_func &&
            thd->lex->in_sum_func->nest_level >= 
            last_checked_context->select_lex->nest_level)
          set_if_bigger(thd->lex->in_sum_func->max_arg_level,
                        last_checked_context->select_lex->nest_level);
        return FALSE;
      }
      if (ref == 0)
      {
        /* The item was not a table field and not a reference */
        my_error(ER_BAD_FIELD_ERROR, MYF(0),
                 this->full_name(), current_thd->where);
        goto error;
      }
      /* Should be checked in resolve_ref_in_select_and_group(). */
      DBUG_ASSERT(*ref && (*ref)->fixed);
      mark_as_dependent(thd, last_checked_context->select_lex,
                        context->select_lex, this, this);
      /*
        A reference is resolved to a nest level that's outer or the same as
        the nest level of the enclosing set function : adjust the value of
        max_arg_level for the function if it's needed.
      */
      if (thd->lex->in_sum_func &&
          thd->lex->in_sum_func->nest_level >= 
          last_checked_context->select_lex->nest_level)
        set_if_bigger(thd->lex->in_sum_func->max_arg_level,
                      last_checked_context->select_lex->nest_level);
    }
  }

  DBUG_ASSERT(*ref);
  /*
    Check if this is an incorrect reference in a group function or forward
    reference. Do not issue an error if this is:
      1. outer reference (will be fixed later by the fix_inner_refs function);
      2. an unnamed reference inside an aggregate function.
  */
  if (!((*ref)->type() == REF_ITEM &&
       ((Item_ref *)(*ref))->ref_type() == OUTER_REF) &&
      (((*ref)->with_sum_func && name &&
        !(current_sel->linkage != GLOBAL_OPTIONS_TYPE &&
          current_sel->having_fix_field)) ||
       !(*ref)->fixed))
  {
    my_error(ER_ILLEGAL_REFERENCE, MYF(0),
             name, ((*ref)->with_sum_func?
                    "reference to group function":
                    "forward reference in item list"));
    goto error;
  }

  set_properties();

  if ((*ref)->check_cols(1))
    goto error;
  return FALSE;

error:
  context->process_error(thd);
  return TRUE;
}


void Item_ref::set_properties()
{
  max_length= (*ref)->max_length;
  maybe_null= (*ref)->maybe_null;
  decimals=   (*ref)->decimals;
  collation.set((*ref)->collation);
  /*
    We have to remember if we refer to a sum function, to ensure that
    split_sum_func() doesn't try to change the reference.
  */
  with_sum_func= (*ref)->with_sum_func;
  unsigned_flag= (*ref)->unsigned_flag;
  fixed= 1;
  if (alias_name_used)
    return;
  if ((*ref)->type() == FIELD_ITEM)
    alias_name_used= ((Item_ident *) (*ref))->alias_name_used;
  else
    alias_name_used= TRUE; // it is not field, so it is was resolved by alias
}


void Item_ref::cleanup()
{
  DBUG_ENTER("Item_ref::cleanup");
  Item_ident::cleanup();
  result_field= 0;
  DBUG_VOID_RETURN;
}


void Item_ref::print(String *str, enum_query_type query_type)
{
  if (ref)
  {
    if ((*ref)->type() != Item::CACHE_ITEM && ref_type() != VIEW_REF &&
        !table_name && name && alias_name_used)
    {
      THD *thd= current_thd;
      append_identifier(thd, str, (*ref)->real_item()->name,
                        (*ref)->real_item()->name_length);
    }
    else
      (*ref)->print(str, query_type);
  }
  else
    Item_ident::print(str, query_type);
}


bool Item_ref::send(Protocol *prot, String *tmp)
{
  if (result_field)
    return prot->store(result_field);
  return (*ref)->send(prot, tmp);
}


double Item_ref::val_result()
{
  if (result_field)
  {
    if ((null_value= result_field->is_null()))
      return 0.0;
    return result_field->val_real();
  }
  return val_real();
}


bool Item_ref::is_null_result()
{
  if (result_field)
    return (null_value=result_field->is_null());

  return is_null();
}


longlong Item_ref::val_int_result()
{
  if (result_field)
  {
    if ((null_value= result_field->is_null()))
      return 0;
    return result_field->val_int();
  }
  return val_int();
}


String *Item_ref::str_result(String* str)
{
  if (result_field)
  {
    if ((null_value= result_field->is_null()))
      return 0;
    str->set_charset(str_value.charset());
    return result_field->val_str(str, &str_value);
  }
  return val_str(str);
}


my_decimal *Item_ref::val_decimal_result(my_decimal *decimal_value)
{
  if (result_field)
  {
    if ((null_value= result_field->is_null()))
      return 0;
    return result_field->val_decimal(decimal_value);
  }
  return val_decimal(decimal_value);
}


bool Item_ref::val_bool_result()
{
  if (result_field)
  {
    if ((null_value= result_field->is_null()))
      return 0;
    switch (result_field->result_type()) {
    case INT_RESULT:
      return result_field->val_int() != 0;
    case DECIMAL_RESULT:
    {
      my_decimal decimal_value;
      my_decimal *val= result_field->val_decimal(&decimal_value);
      if (val)
        return !my_decimal_is_zero(val);
      return 0;
    }
    case REAL_RESULT:
    case STRING_RESULT:
      return result_field->val_real() != 0.0;
    case ROW_RESULT:
    default:
      DBUG_ASSERT(0);
    }
  }
  return val_bool();
}


double Item_ref::val_real()
{
  DBUG_ASSERT(fixed);
  double tmp=(*ref)->val_result();
  null_value=(*ref)->null_value;
  return tmp;
}


longlong Item_ref::val_int()
{
  DBUG_ASSERT(fixed);
  longlong tmp=(*ref)->val_int_result();
  null_value=(*ref)->null_value;
  return tmp;
}


bool Item_ref::val_bool()
{
  DBUG_ASSERT(fixed);
  bool tmp= (*ref)->val_bool_result();
  null_value= (*ref)->null_value;
  return tmp;
}


String *Item_ref::val_str(String* tmp)
{
  DBUG_ASSERT(fixed);
  tmp=(*ref)->str_result(tmp);
  null_value=(*ref)->null_value;
  return tmp;
}


bool Item_ref::is_null()
{
  DBUG_ASSERT(fixed);
  bool tmp=(*ref)->is_null_result();
  null_value=(*ref)->null_value;
  return tmp;
}


bool Item_ref::get_date(MYSQL_TIME *ltime,uint fuzzydate)
{
  return (null_value=(*ref)->get_date_result(ltime,fuzzydate));
}


my_decimal *Item_ref::val_decimal(my_decimal *decimal_value)
{
  my_decimal *val= (*ref)->val_decimal_result(decimal_value);
  null_value= (*ref)->null_value;
  return val;
}

int Item_ref::save_in_field(Field *to, bool no_conversions)
{
  int res;
  DBUG_ASSERT(!result_field);
  res= (*ref)->save_in_field(to, no_conversions);
  null_value= (*ref)->null_value;
  return res;
}


void Item_ref::save_org_in_field(Field *field)
{
  (*ref)->save_org_in_field(field);
}


void Item_ref::make_field(Send_field *field)
{
  (*ref)->make_field(field);
  /* Non-zero in case of a view */
  if (name)
    field->col_name= name;
  if (table_name)
    field->table_name= table_name;
  if (db_name)
    field->db_name= db_name;
  if (orig_field_name)
    field->org_col_name= orig_field_name;
  if (orig_table_name)
    field->org_table_name= orig_table_name;
}


Item *Item_ref::get_tmp_table_item(THD *thd)
{
  if (!result_field)
    return (*ref)->get_tmp_table_item(thd);

  Item_field *item= new Item_field(result_field);
  if (item)
  {
    item->table_name= table_name;
    item->db_name= db_name;
  }
  return item;
}


void Item_ref_null_helper::print(String *str, enum_query_type query_type)
{
  str->append(STRING_WITH_LEN("<ref_null_helper>("));
  if (ref)
    (*ref)->print(str, query_type);
  else
    str->append('?');
  str->append(')');
}


double Item_direct_ref::val_real()
{
  double tmp=(*ref)->val_real();
  null_value=(*ref)->null_value;
  return tmp;
}


longlong Item_direct_ref::val_int()
{
  longlong tmp=(*ref)->val_int();
  null_value=(*ref)->null_value;
  return tmp;
}


String *Item_direct_ref::val_str(String* tmp)
{
  tmp=(*ref)->val_str(tmp);
  null_value=(*ref)->null_value;
  return tmp;
}


my_decimal *Item_direct_ref::val_decimal(my_decimal *decimal_value)
{
  my_decimal *tmp= (*ref)->val_decimal(decimal_value);
  null_value=(*ref)->null_value;
  return tmp;
}


bool Item_direct_ref::val_bool()
{
  bool tmp= (*ref)->val_bool();
  null_value=(*ref)->null_value;
  return tmp;
}


bool Item_direct_ref::is_null()
{
  return (*ref)->is_null();
}


bool Item_direct_ref::get_date(MYSQL_TIME *ltime,uint fuzzydate)
{
  return (null_value=(*ref)->get_date(ltime,fuzzydate));
}


/**
  Prepare referenced field then call usual Item_direct_ref::fix_fields .

  @param thd         thread handler
  @param reference   reference on reference where this item stored

  @retval
    FALSE   OK
  @retval
    TRUE    Error
*/

bool Item_direct_view_ref::fix_fields(THD *thd, Item **reference)
{
  /* view fild reference must be defined */
  DBUG_ASSERT(*ref);
  /* (*ref)->check_cols() will be made in Item_direct_ref::fix_fields */
  if ((*ref)->fixed)
  {
    Item *ref_item= (*ref)->real_item();
    if (ref_item->type() == Item::FIELD_ITEM)
    {
      /*
        In some cases we need to update table read set(see bug#47150).
        If ref item is FIELD_ITEM and fixed then field and table
        have proper values. So we can use them for update.
      */
      Field *fld= ((Item_field*) ref_item)->field;
      DBUG_ASSERT(fld && fld->table);
      if (thd->mark_used_columns == MARK_COLUMNS_READ)
        bitmap_set_bit(fld->table->read_set, fld->field_index);
    }
  }
  else if (!(*ref)->fixed &&
           ((*ref)->fix_fields(thd, ref)))
    return TRUE;

  return Item_direct_ref::fix_fields(thd, reference);
}

/*
  Prepare referenced outer field then call usual Item_direct_ref::fix_fields

  SYNOPSIS
    Item_outer_ref::fix_fields()
    thd         thread handler
    reference   reference on reference where this item stored

  RETURN
    FALSE   OK
    TRUE    Error
*/

bool Item_outer_ref::fix_fields(THD *thd, Item **reference)
{
  bool err;
  /* outer_ref->check_cols() will be made in Item_direct_ref::fix_fields */
  if ((*ref) && !(*ref)->fixed && ((*ref)->fix_fields(thd, reference)))
    return TRUE;
  err= Item_direct_ref::fix_fields(thd, reference);
  if (!outer_ref)
    outer_ref= *ref;
  if ((*ref)->type() == Item::FIELD_ITEM)
    table_name= ((Item_field*)outer_ref)->table_name;
  return err;
}


/**
  Compare two view column references for equality.

  A view column reference is considered equal to another column
  reference if the second one is a view column and if both column
  references resolve to the same item. It is assumed that both
  items are of the same type.

  @param item        item to compare with
  @param binary_cmp  make binary comparison

  @retval
    TRUE    Referenced item is equal to given item
  @retval
    FALSE   otherwise
*/

bool Item_direct_view_ref::eq(const Item *item, bool binary_cmp) const
{
  if (item->type() == REF_ITEM)
  {
    Item_ref *item_ref= (Item_ref*) item;
    if (item_ref->ref_type() == VIEW_REF)
    {
      Item *item_ref_ref= *(item_ref->ref);
      return ((*ref)->real_item() == item_ref_ref->real_item());
    }
  }
  return FALSE;
}

bool Item_default_value::eq(const Item *item, bool binary_cmp) const
{
  return item->type() == DEFAULT_VALUE_ITEM && 
    ((Item_default_value *)item)->arg->eq(arg, binary_cmp);
}


bool Item_default_value::fix_fields(THD *thd, Item **items)
{
  Item *real_arg;
  Item_field *field_arg;
  Field *def_field;
  DBUG_ASSERT(fixed == 0);

  if (!arg)
  {
    fixed= 1;
    return FALSE;
  }
  if (!arg->fixed && arg->fix_fields(thd, &arg))
    goto error;


  real_arg= arg->real_item();
  if (real_arg->type() != FIELD_ITEM)
  {
    my_error(ER_NO_DEFAULT_FOR_FIELD, MYF(0), arg->name);
    goto error;
  }

  field_arg= (Item_field *)real_arg;
  if (field_arg->field->flags & NO_DEFAULT_VALUE_FLAG)
  {
    my_error(ER_NO_DEFAULT_FOR_FIELD, MYF(0), field_arg->field->field_name);
    goto error;
  }
  if (!(def_field= (Field*) sql_alloc(field_arg->field->size_of())))
    goto error;
  memcpy(def_field, field_arg->field, field_arg->field->size_of());
  def_field->move_field_offset((my_ptrdiff_t)
                               (def_field->table->s->default_values -
                                def_field->table->record[0]));
  set_field(def_field);
  return FALSE;

error:
  context->process_error(thd);
  return TRUE;
}


void Item_default_value::print(String *str, enum_query_type query_type)
{
  if (!arg)
  {
    str->append(STRING_WITH_LEN("default"));
    return;
  }
  str->append(STRING_WITH_LEN("default("));
  arg->print(str, query_type);
  str->append(')');
}


int Item_default_value::save_in_field(Field *field_arg, bool no_conversions)
{
  if (!arg)
  {
    if (field_arg->flags & NO_DEFAULT_VALUE_FLAG &&
        field_arg->real_type() != MYSQL_TYPE_ENUM)
    {
      if (field_arg->reset())
      {
        my_message(ER_CANT_CREATE_GEOMETRY_OBJECT,
                   ER(ER_CANT_CREATE_GEOMETRY_OBJECT), MYF(0));
        return -1;
      }

      if (context->error_processor == &view_error_processor)
      {
        TABLE_LIST *view= cached_table->top_table();
        push_warning_printf(field_arg->table->in_use,
                            MYSQL_ERROR::WARN_LEVEL_WARN,
                            ER_NO_DEFAULT_FOR_VIEW_FIELD,
                            ER(ER_NO_DEFAULT_FOR_VIEW_FIELD),
                            view->view_db.str,
                            view->view_name.str);
      }
      else
      {
        push_warning_printf(field_arg->table->in_use,
                            MYSQL_ERROR::WARN_LEVEL_WARN,
                            ER_NO_DEFAULT_FOR_FIELD,
                            ER(ER_NO_DEFAULT_FOR_FIELD),
                            field_arg->field_name);
      }
      return 1;
    }
    field_arg->set_default();
    return 0;
  }
  return Item_field::save_in_field(field_arg, no_conversions);
}


/**
  This method like the walk method traverses the item tree, but at the
  same time it can replace some nodes in the tree.
*/ 

Item *Item_default_value::transform(Item_transformer transformer, uchar *args)
{
  DBUG_ASSERT(!current_thd->is_stmt_prepare());

  /*
    If the value of arg is NULL, then this object represents a constant,
    so further transformation is unnecessary (and impossible).
  */
  if (!arg)
    return 0;

  Item *new_item= arg->transform(transformer, args);
  if (!new_item)
    return 0;

  /*
    THD::change_item_tree() should be called only if the tree was
    really transformed, i.e. when a new item has been created.
    Otherwise we'll be allocating a lot of unnecessary memory for
    change records at each execution.
  */
  if (arg != new_item)
    current_thd->change_item_tree(&arg, new_item);
  return (this->*transformer)(args);
}


bool Item_insert_value::eq(const Item *item, bool binary_cmp) const
{
  return item->type() == INSERT_VALUE_ITEM &&
    ((Item_default_value *)item)->arg->eq(arg, binary_cmp);
}


bool Item_insert_value::fix_fields(THD *thd, Item **items)
{
  DBUG_ASSERT(fixed == 0);
  /* We should only check that arg is in first table */
  if (!arg->fixed)
  {
    bool res;
    TABLE_LIST *orig_next_table= context->last_name_resolution_table;
    context->last_name_resolution_table= context->first_name_resolution_table;
    res= arg->fix_fields(thd, &arg);
    context->last_name_resolution_table= orig_next_table;
    if (res)
      return TRUE;
  }

  if (arg->type() == REF_ITEM)
  {
    Item_ref *ref= (Item_ref *)arg;
    if (ref->ref[0]->type() != FIELD_ITEM)
    {
      my_error(ER_BAD_FIELD_ERROR, MYF(0), "", "VALUES() function");
      return TRUE;
    }
    arg= ref->ref[0];
  }
  /*
    According to our SQL grammar, VALUES() function can reference
    only to a column.
  */
  DBUG_ASSERT(arg->type() == FIELD_ITEM);

  Item_field *field_arg= (Item_field *)arg;

  if (field_arg->field->table->insert_values)
  {
    Field *def_field= (Field*) sql_alloc(field_arg->field->size_of());
    if (!def_field)
      return TRUE;
    memcpy(def_field, field_arg->field, field_arg->field->size_of());
    def_field->move_field_offset((my_ptrdiff_t)
                                 (def_field->table->insert_values -
                                  def_field->table->record[0]));
    set_field(def_field);
  }
  else
  {
    Field *tmp_field= field_arg->field;
    /* charset doesn't matter here, it's to avoid sigsegv only */
    tmp_field= new Field_null(0, 0, Field::NONE, field_arg->field->field_name,
                          &my_charset_bin);
    if (tmp_field)
    {
      tmp_field->init(field_arg->field->table);
      set_field(tmp_field);
    }
  }
  return FALSE;
}

void Item_insert_value::print(String *str, enum_query_type query_type)
{
  str->append(STRING_WITH_LEN("values("));
  arg->print(str, query_type);
  str->append(')');
}


/**
  Find index of Field object which will be appropriate for item
  representing field of row being changed in trigger.

  @param thd     current thread context
  @param table   table of trigger (and where we looking for fields)
  @param table_grant_info   GRANT_INFO of the subject table

  @note
    This function does almost the same as fix_fields() for Item_field
    but is invoked right after trigger definition parsing. Since at
    this stage we can't say exactly what Field object (corresponding
    to TABLE::record[0] or TABLE::record[1]) should be bound to this
    Item, we only find out index of the Field and then select concrete
    Field object in fix_fields() (by that time Table_trigger_list::old_field/
    new_field should point to proper array of Fields).
    It also binds Item_trigger_field to Table_triggers_list object for
    table of trigger which uses this item.
*/

void Item_trigger_field::setup_field(THD *thd, TABLE *table,
                                     GRANT_INFO *table_grant_info)
{
  /*
    It is too early to mark fields used here, because before execution
    of statement that will invoke trigger other statements may use same
    TABLE object, so all such mark-up will be wiped out.
    So instead we do it in Table_triggers_list::mark_fields_used()
    method which is called during execution of these statements.
  */
  enum_mark_columns save_mark_used_columns= thd->mark_used_columns;
  thd->mark_used_columns= MARK_COLUMNS_NONE;
  /*
    Try to find field by its name and if it will be found
    set field_idx properly.
  */
  (void)find_field_in_table(thd, table, field_name, (uint) strlen(field_name),
                            0, &field_idx);
  thd->mark_used_columns= save_mark_used_columns;
  triggers= table->triggers;
  table_grants= table_grant_info;
}


bool Item_trigger_field::eq(const Item *item, bool binary_cmp) const
{
  return item->type() == TRIGGER_FIELD_ITEM &&
         row_version == ((Item_trigger_field *)item)->row_version &&
         !my_strcasecmp(system_charset_info, field_name,
                        ((Item_trigger_field *)item)->field_name);
}


void Item_trigger_field::set_required_privilege(bool rw)
{
  /*
    Require SELECT and UPDATE privilege if this field will be read and
    set, and only UPDATE privilege for setting the field.
  */
  want_privilege= (rw ? SELECT_ACL | UPDATE_ACL : UPDATE_ACL);
}


bool Item_trigger_field::set_value(THD *thd, sp_rcontext * /*ctx*/, Item **it)
{
  Item *item= sp_prepare_func_item(thd, it);

  return (!item || (!fixed && fix_fields(thd, 0)) ||
          (item->save_in_field(field, 0) < 0));
}


bool Item_trigger_field::fix_fields(THD *thd, Item **items)
{
  /*
    Since trigger is object tightly associated with TABLE object most
    of its set up can be performed during trigger loading i.e. trigger
    parsing! So we have little to do in fix_fields. :)
  */

  DBUG_ASSERT(fixed == 0);

  /* Set field. */

  if (field_idx != (uint)-1)
  {
#ifndef NO_EMBEDDED_ACCESS_CHECKS
    /*
      Check access privileges for the subject table. We check privileges only
      in runtime.
    */

    if (table_grants)
    {
      table_grants->want_privilege= want_privilege;

      if (check_grant_column(thd, table_grants, triggers->trigger_table->s->db.str,
                             triggers->trigger_table->s->table_name.str, field_name,
                             strlen(field_name), thd->security_ctx))
        return TRUE;
    }
#endif // NO_EMBEDDED_ACCESS_CHECKS

    field= (row_version == OLD_ROW) ? triggers->old_field[field_idx] :
                                      triggers->new_field[field_idx];
    set_field(field);
    fixed= 1;
    return FALSE;
  }

  my_error(ER_BAD_FIELD_ERROR, MYF(0), field_name,
           (row_version == NEW_ROW) ? "NEW" : "OLD");
  return TRUE;
}


void Item_trigger_field::print(String *str, enum_query_type query_type)
{
  str->append((row_version == NEW_ROW) ? "NEW" : "OLD", 3);
  str->append('.');
  str->append(field_name);
}


void Item_trigger_field::cleanup()
{
  want_privilege= original_privilege;
  /*
    Since special nature of Item_trigger_field we should not do most of
    things from Item_field::cleanup() or Item_ident::cleanup() here.
  */
  Item::cleanup();
}


Item_result item_cmp_type(Item_result a,Item_result b)
{
  if (a == STRING_RESULT && b == STRING_RESULT)
    return STRING_RESULT;
  if (a == INT_RESULT && b == INT_RESULT)
    return INT_RESULT;
  else if (a == ROW_RESULT || b == ROW_RESULT)
    return ROW_RESULT;
  else if (a == TIME_RESULT || b == TIME_RESULT)
    return TIME_RESULT;
  if ((a == INT_RESULT || a == DECIMAL_RESULT) &&
      (b == INT_RESULT || b == DECIMAL_RESULT))
    return DECIMAL_RESULT;
  return REAL_RESULT;
}


void resolve_const_item(THD *thd, Item **ref, Item *comp_item)
{
  Item *item= *ref;
  Item *new_item= NULL;
  if (item->basic_const_item())
    return;                                     // Can't be better
  Item_result res_type=item_cmp_type(comp_item->cmp_type(), item->cmp_type());
  char *name=item->name;			// Alloced by sql_alloc

  switch (res_type) {
  case TIME_RESULT:
  {
    bool is_null;
    Item **ref_copy= ref;
    get_datetime_value(thd, &ref_copy, &new_item, comp_item, &is_null);
    if (is_null)
      new_item= new Item_null(name);
    break;
  }
  case STRING_RESULT:
  {
    char buff[MAX_FIELD_WIDTH];
    String tmp(buff,sizeof(buff),&my_charset_bin),*result;
    result=item->val_str(&tmp);
    if (item->null_value)
      new_item= new Item_null(name);
    else
    {
      uint length= result->length();
      char *tmp_str= sql_strmake(result->ptr(), length);
      new_item= new Item_string(name, tmp_str, length, result->charset());
    }
    break;
  }
  case INT_RESULT:
  {
    longlong result=item->val_int();
    uint length=item->max_length;
    bool null_value=item->null_value;
    new_item= (null_value ? (Item*) new Item_null(name) :
               (Item*) new Item_int(name, result, length));
    break;
  }
  case ROW_RESULT:
  if (item->type() == Item::ROW_ITEM && comp_item->type() == Item::ROW_ITEM)
  {
    /*
      Substitute constants only in Item_rows. Don't affect other Items
      with ROW_RESULT (eg Item_singlerow_subselect).

      For such Items more optimal is to detect if it is constant and replace
      it with Item_row. This would optimize queries like this:
      SELECT * FROM t1 WHERE (a,b) = (SELECT a,b FROM t2 LIMIT 1);
    */
    Item_row *item_row= (Item_row*) item;
    Item_row *comp_item_row= (Item_row*) comp_item;
    uint col;
    new_item= 0;
    /*
      If item and comp_item are both Item_rows and have same number of cols
      then process items in Item_row one by one.
      We can't ignore NULL values here as this item may be used with <=>, in
      which case NULL's are significant.
    */
    DBUG_ASSERT(item->result_type() == comp_item->result_type());
    DBUG_ASSERT(item_row->cols() == comp_item_row->cols());
    col= item_row->cols();
    while (col-- > 0)
      resolve_const_item(thd, item_row->addr(col),
                         comp_item_row->element_index(col));
    break;
  }
  /* Fallthrough */
  case REAL_RESULT:
  {						// It must REAL_RESULT
    double result= item->val_real();
    uint length=item->max_length,decimals=item->decimals;
    bool null_value=item->null_value;
    new_item= (null_value ? (Item*) new Item_null(name) : (Item*)
               new Item_float(name, result, decimals, length));
    break;
  }
  case DECIMAL_RESULT:
  {
    my_decimal decimal_value;
    my_decimal *result= item->val_decimal(&decimal_value);
    uint length= item->max_length, decimals= item->decimals;
    bool null_value= item->null_value;
    new_item= (null_value ?
               (Item*) new Item_null(name) :
               (Item*) new Item_decimal(name, result, length, decimals));
    break;
  }
  default:
    DBUG_ASSERT(0);
  }
  if (new_item)
    thd->change_item_tree(ref, new_item);
}

/**
  Compare the value stored in field with the expression from the query.

  @param field   Field which the Item is stored in after conversion
  @param item    Original expression from query

  @return Returns an integer greater than, equal to, or less than 0 if
          the value stored in the field is greater than, equal to,
          or less than the original Item. A 0 may also be returned if 
          out of memory.          

  @note We only use this on the range optimizer/partition pruning,
        because in some cases we can't store the value in the field
        without some precision/character loss.

  @todo rewrite it to use Arg_comparator (currently it's a simplified and
        incomplete version of it)
*/

int stored_field_cmp_to_item(THD *thd, Field *field, Item *item)
{
  Item_result res_type=item_cmp_type(field->result_type(),
				     item->result_type());
  if (res_type == STRING_RESULT)
  {
    char item_buff[MAX_FIELD_WIDTH];
    char field_buff[MAX_FIELD_WIDTH];
    
    String item_tmp(item_buff,sizeof(item_buff),&my_charset_bin);
    String field_tmp(field_buff,sizeof(field_buff),&my_charset_bin);
    String *item_result= item->val_str(&item_tmp);
    /*
      Some implementations of Item::val_str(String*) actually modify
      the field Item::null_value, hence we can't check it earlier.
    */
    if (item->null_value)
      return 0;
    String *field_result= field->val_str(&field_tmp);

    enum_field_types field_type= field->type();

    if (field_type == MYSQL_TYPE_DATE || field_type == MYSQL_TYPE_DATETIME ||
        field_type == MYSQL_TYPE_TIMESTAMP)
    {
      enum_mysql_timestamp_type type= MYSQL_TIMESTAMP_ERROR;

      if (field_type == MYSQL_TYPE_DATE)
        type= MYSQL_TIMESTAMP_DATE;

      if (field_type == MYSQL_TYPE_DATETIME ||
          field_type == MYSQL_TYPE_TIMESTAMP)
        type= MYSQL_TIMESTAMP_DATETIME;
        
      const char *field_name= field->field_name;
      MYSQL_TIME field_time, item_time;
      get_mysql_time_from_str(thd, field_result, type, field_name, &field_time);
      get_mysql_time_from_str(thd, item_result, type, field_name,  &item_time);

      return my_time_compare(&field_time, &item_time);
    }
    return stringcmp(field_result, item_result);
  }
  if (res_type == INT_RESULT)
    return 0;					// Both are of type int
  if (res_type == DECIMAL_RESULT)
  {
    my_decimal item_buf, *item_val,
               field_buf, *field_val;
    item_val= item->val_decimal(&item_buf);
    if (item->null_value)
      return 0;
    field_val= field->val_decimal(&field_buf);
    return my_decimal_cmp(item_val, field_val);
  }
  if (field->cmp_type() == TIME_RESULT)
  {
      MYSQL_TIME field_time, item_time;
      if (field->type() == MYSQL_TYPE_TIME)
      {
        field->get_time(&field_time);
        item->get_time(&item_time);
      }
      else
      {
        field->get_date(&field_time, TIME_FUZZY_DATE | TIME_INVALID_DATES);
        item->get_date(&item_time, TIME_FUZZY_DATE | TIME_INVALID_DATES);
      }
      return my_time_compare(&field_time, &item_time);
  }
  double result= item->val_real();
  if (item->null_value)
    return 0;
  double field_result= field->val_real();
  if (field_result < result)
    return -1;
  else if (field_result > result)
    return 1;
  return 0;
}

Item_cache* Item_cache::get_cache(const Item *item)
{
  return get_cache(item, item->result_type());
}


/**
  Get a cache item of given type.

  @param item         value to be cached
  @param type         required type of cache

  @return cache item
*/

Item_cache* Item_cache::get_cache(const Item *item, const Item_result type)
{
  switch (type) {
  case INT_RESULT:
    return new Item_cache_int(item->field_type());
  case REAL_RESULT:
    return new Item_cache_real();
  case DECIMAL_RESULT:
    return new Item_cache_decimal();
  case STRING_RESULT:
    return new Item_cache_str(item);
  case ROW_RESULT:
    return new Item_cache_row();
  case TIME_RESULT:
    return new Item_cache_int(MYSQL_TYPE_DATETIME);
  default:
    // should never be in real life
    DBUG_ASSERT(0);
    return 0;
  }
}

void Item_cache::store(Item *item)
{
  example= item;
  if (!item)
    null_value= TRUE;
  value_cached= FALSE;
}

void Item_cache::print(String *str, enum_query_type query_type)
{
  if (value_cached)
  {
    print_value(str);
    return;
  }
  str->append(STRING_WITH_LEN("<cache>("));
  if (example)
    example->print(str, query_type);
  else
    Item::print(str, query_type);
  str->append(')');
}

bool  Item_cache_int::cache_value()
{
  if (!example)
    return FALSE;
  value_cached= TRUE;
  value= example->val_int_result();
  null_value= example->null_value;
  unsigned_flag= example->unsigned_flag;
  return TRUE;
}


void Item_cache_int::store(Item *item, longlong val_arg)
{
  /* An explicit values is given, save it. */
  value_cached= TRUE;
  value= val_arg;
  null_value= item->null_value;
  unsigned_flag= item->unsigned_flag;
}


String *Item_cache_int::val_str(String *str)
{
  DBUG_ASSERT(fixed == 1);
  if (!value_cached && !cache_value())
    return NULL;
  str->set_int(value, unsigned_flag, default_charset());
  return str;
}


my_decimal *Item_cache_int::val_decimal(my_decimal *decimal_val)
{
  DBUG_ASSERT(fixed == 1);
  if (!value_cached && !cache_value())
    return NULL;
  int2my_decimal(E_DEC_FATAL_ERROR, value, unsigned_flag, decimal_val);
  return decimal_val;
}

double Item_cache_int::val_real()
{
  DBUG_ASSERT(fixed == 1);
  if (!value_cached && !cache_value())
    return 0.0;
  return (double) value;
}

longlong Item_cache_int::val_int()
{
  DBUG_ASSERT(fixed == 1);
  if (!value_cached && !cache_value())
    return 0;
  return value;
}

bool Item_cache_real::cache_value()
{
  if (!example)
    return FALSE;
  value_cached= TRUE;
  value= example->val_result();
  null_value= example->null_value;
  return TRUE;
}


double Item_cache_real::val_real()
{
  DBUG_ASSERT(fixed == 1);
  if (!value_cached && !cache_value())
    return 0.0;
  return value;
}

longlong Item_cache_real::val_int()
{
  DBUG_ASSERT(fixed == 1);
  if (!value_cached && !cache_value())
    return 0;
  return (longlong) rint(value);
}


String* Item_cache_real::val_str(String *str)
{
  DBUG_ASSERT(fixed == 1);
  if (!value_cached && !cache_value())
    return NULL;
  str->set_real(value, decimals, default_charset());
  return str;
}


my_decimal *Item_cache_real::val_decimal(my_decimal *decimal_val)
{
  DBUG_ASSERT(fixed == 1);
  if (!value_cached && !cache_value())
    return NULL;
  double2my_decimal(E_DEC_FATAL_ERROR, value, decimal_val);
  return decimal_val;
}


bool Item_cache_decimal::cache_value()
{
  if (!example)
    return FALSE;
  value_cached= TRUE;
  my_decimal *val= example->val_decimal_result(&decimal_value);
  if (!(null_value= example->null_value) && val != &decimal_value)
    my_decimal2decimal(val, &decimal_value);
  return TRUE;
}

double Item_cache_decimal::val_real()
{
  DBUG_ASSERT(fixed);
  double res;
  if (!value_cached && !cache_value())
    return 0.0;
  my_decimal2double(E_DEC_FATAL_ERROR, &decimal_value, &res);
  return res;
}

longlong Item_cache_decimal::val_int()
{
  DBUG_ASSERT(fixed);
  longlong res;
  if (!value_cached && !cache_value())
    return 0;
  my_decimal2int(E_DEC_FATAL_ERROR, &decimal_value, unsigned_flag, &res);
  return res;
}

String* Item_cache_decimal::val_str(String *str)
{
  DBUG_ASSERT(fixed);
  if (!value_cached && !cache_value())
    return NULL;
  my_decimal_round(E_DEC_FATAL_ERROR, &decimal_value, decimals, FALSE,
                   &decimal_value);
  my_decimal2string(E_DEC_FATAL_ERROR, &decimal_value, 0, 0, 0, str);
  return str;
}

my_decimal *Item_cache_decimal::val_decimal(my_decimal *val)
{
  DBUG_ASSERT(fixed);
  if (!value_cached && !cache_value())
    return NULL;
  return &decimal_value;
}


bool Item_cache_str::cache_value()
{
  if (!example)
    return FALSE;
  value_cached= TRUE;
  value_buff.set(buffer, sizeof(buffer), example->collation.collation);
  value= example->str_result(&value_buff);
  if ((null_value= example->null_value))
    value= 0;
  else if (value != &value_buff)
  {
    /*
      We copy string value to avoid changing value if 'item' is table field
      in queries like following (where t1.c is varchar):
      select a, 
             (select a,b,c from t1 where t1.a=t2.a) = ROW(a,2,'a'),
             (select c from t1 where a=t2.a)
        from t2;
    */
    value_buff.copy(*value);
    value= &value_buff;
  }
  return TRUE;
}

double Item_cache_str::val_real()
{
  DBUG_ASSERT(fixed == 1);
  int err_not_used;
  char *end_not_used;
  if (!value_cached && !cache_value())
    return 0.0;
  if (value)
    return my_strntod(value->charset(), (char*) value->ptr(),
		      value->length(), &end_not_used, &err_not_used);
  return (double) 0;
}


longlong Item_cache_str::val_int()
{
  DBUG_ASSERT(fixed == 1);
  int err;
  if (!value_cached && !cache_value())
    return 0;
  if (value)
    return my_strntoll(value->charset(), value->ptr(),
		       value->length(), 10, (char**) 0, &err);
  else
    return (longlong)0;
}


String* Item_cache_str::val_str(String *str)
{
  DBUG_ASSERT(fixed == 1);
  if (!value_cached && !cache_value())
    return 0;
  return value;
}


my_decimal *Item_cache_str::val_decimal(my_decimal *decimal_val)
{
  DBUG_ASSERT(fixed == 1);
  if (!value_cached && !cache_value())
    return NULL;
  if (value)
    string2my_decimal(E_DEC_FATAL_ERROR, value, decimal_val);
  else
    decimal_val= 0;
  return decimal_val;
}


int Item_cache_str::save_in_field(Field *field, bool no_conversions)
{
  if (!value_cached && !cache_value())
    return 0;
  int res= Item_cache::save_in_field(field, no_conversions);
  return (is_varbinary && field->type() == MYSQL_TYPE_STRING &&
          value->length() < field->field_length) ? 1 : res;
}


bool Item_cache_row::allocate(uint num)
{
  item_count= num;
  THD *thd= current_thd;
  return (!(values= 
	    (Item_cache **) thd->calloc(sizeof(Item_cache *)*item_count)));
}


bool Item_cache_row::setup(Item * item)
{
  example= item;
  if (!values && allocate(item->cols()))
    return 1;
  for (uint i= 0; i < item_count; i++)
  {
    Item *el= item->element_index(i);
    Item_cache *tmp;
    if (!(tmp= values[i]= Item_cache::get_cache(el)))
      return 1;
    tmp->setup(el);
  }
  return 0;
}


void Item_cache_row::store(Item * item)
{
  example= item;
  if (!item)
  {
    null_value= TRUE;
    return;
  }
  for (uint i= 0; i < item_count; i++)
    values[i]->store(item->element_index(i));
}


bool Item_cache_row::cache_value()
{
  if (!example)
    return FALSE;
  value_cached= TRUE;
  null_value= 0;
  example->bring_value();
  for (uint i= 0; i < item_count; i++)
  {
    values[i]->cache_value();
    null_value|= values[i]->null_value;
  }
  return TRUE;
}


void Item_cache_row::illegal_method_call(const char *method)
{
  DBUG_ENTER("Item_cache_row::illegal_method_call");
  DBUG_PRINT("error", ("!!! %s method was called for row item", method));
  DBUG_ASSERT(0);
  my_error(ER_OPERAND_COLUMNS, MYF(0), 1);
  DBUG_VOID_RETURN;
}


bool Item_cache_row::check_cols(uint c)
{
  if (c != item_count)
  {
    my_error(ER_OPERAND_COLUMNS, MYF(0), c);
    return 1;
  }
  return 0;
}


bool Item_cache_row::null_inside()
{
  for (uint i= 0; i < item_count; i++)
  {
    if (values[i]->cols() > 1)
    {
      if (values[i]->null_inside())
	return 1;
    }
    else
    {
      values[i]->update_null_value();
      if (values[i]->null_value)
	return 1;
    }
  }
  return 0;
}


void Item_cache_row::bring_value()
{
  if (!example)
    return;
  example->bring_value();
  null_value= example->null_value;
  for (uint i= 0; i < item_count; i++)
    values[i]->bring_value();
}


Item_type_holder::Item_type_holder(THD *thd, Item *item)
  :Item(thd, item), enum_set_typelib(0), fld_type(get_real_type(item))
{
  DBUG_ASSERT(item->fixed);
  maybe_null= item->maybe_null;
  collation.set(item->collation);
  get_full_info(item);
  /* fix variable decimals which always is NOT_FIXED_DEC */
  if (Field::result_merge_type(fld_type) == INT_RESULT)
    decimals= 0;
  prev_decimal_int_part= item->decimal_int_part();
#ifdef HAVE_SPATIAL
  if (item->field_type() == MYSQL_TYPE_GEOMETRY)
    geometry_type= item->get_geometry_type();
#endif /* HAVE_SPATIAL */
}


/**
  Return expression type of Item_type_holder.

  @return
    Item_result (type of internal MySQL expression result)
*/

Item_result Item_type_holder::result_type() const
{
  return Field::result_merge_type(fld_type);
}


/**
  Find real field type of item.

  @return
    type of field which should be created to store item value
*/

enum_field_types Item_type_holder::get_real_type(Item *item)
{
  switch(item->type())
  {
  case FIELD_ITEM:
  {
    /*
      Item_field::field_type ask Field_type() but sometimes field return
      a different type, like for enum/set, so we need to ask real type.
    */
    Field *field= ((Item_field *) item)->field;
    enum_field_types type= field->real_type();
    if (field->is_created_from_null_item)
      return MYSQL_TYPE_NULL;
    /* work around about varchar type field detection */
    if (type == MYSQL_TYPE_STRING && field->type() == MYSQL_TYPE_VAR_STRING)
      return MYSQL_TYPE_VAR_STRING;
    return type;
  }
  case SUM_FUNC_ITEM:
  {
    /*
      Argument of aggregate function sometimes should be asked about field
      type
    */
    Item_sum *item_sum= (Item_sum *) item;
    if (item_sum->keep_field_type())
      return get_real_type(item_sum->get_arg(0));
    break;
  }
  case FUNC_ITEM:
    if (((Item_func *) item)->functype() == Item_func::GUSERVAR_FUNC)
    {
      /*
        There are work around of problem with changing variable type on the
        fly and variable always report "string" as field type to get
        acceptable information for client in send_field, so we make field
        type from expression type.
      */
      switch (item->result_type()) {
      case STRING_RESULT:
        return MYSQL_TYPE_VAR_STRING;
      case INT_RESULT:
        return MYSQL_TYPE_LONGLONG;
      case REAL_RESULT:
        return MYSQL_TYPE_DOUBLE;
      case DECIMAL_RESULT:
        return MYSQL_TYPE_NEWDECIMAL;
      case ROW_RESULT:
      default:
        DBUG_ASSERT(0);
        return MYSQL_TYPE_VAR_STRING;
      }
    }
    break;
  default:
    break;
  }
  return item->field_type();
}

/**
  Find field type which can carry current Item_type_holder type and
  type of given Item.

  @param thd     thread handler
  @param item    given item to join its parameters with this item ones

  @retval
    TRUE   error - types are incompatible
  @retval
    FALSE  OK
*/

bool Item_type_holder::join_types(THD *thd, Item *item)
{
  uint max_length_orig= max_length;
  uint decimals_orig= decimals;
  DBUG_ENTER("Item_type_holder::join_types");
  DBUG_PRINT("info:", ("was type %d len %d, dec %d name %s",
                       fld_type, max_length, decimals,
                       (name ? name : "<NULL>")));
  DBUG_PRINT("info:", ("in type %d len %d, dec %d",
                       get_real_type(item),
                       item->max_length, item->decimals));
  fld_type= Field::field_type_merge(fld_type, get_real_type(item));
  {
    int item_decimals= item->decimals;
    /* fix variable decimals which always is NOT_FIXED_DEC */
    if (Field::result_merge_type(fld_type) == INT_RESULT)
      item_decimals= 0;
    decimals= max(decimals, item_decimals);
  }
  if (Field::result_merge_type(fld_type) == DECIMAL_RESULT)
  {
    decimals= min(max(decimals, item->decimals), DECIMAL_MAX_SCALE);
    int item_int_part= item->decimal_int_part();
    int item_prec = max(prev_decimal_int_part, item_int_part) + decimals;
    int precision= min(item_prec, DECIMAL_MAX_PRECISION);
    unsigned_flag&= item->unsigned_flag;
    max_length= my_decimal_precision_to_length_no_truncation(precision,
                                                             decimals,
                                                             unsigned_flag);
  }

  switch (Field::result_merge_type(fld_type))
  {
  case STRING_RESULT:
  {
    const char *old_cs, *old_derivation;
    uint32 old_max_chars= max_length / collation.collation->mbmaxlen;
    old_cs= collation.collation->name;
    old_derivation= collation.derivation_name();
    if (collation.aggregate(item->collation, MY_COLL_ALLOW_CONV))
    {
      my_error(ER_CANT_AGGREGATE_2COLLATIONS, MYF(0),
	       old_cs, old_derivation,
	       item->collation.collation->name,
	       item->collation.derivation_name(),
	       "UNION");
      DBUG_RETURN(TRUE);
    }
    /*
      To figure out max_length, we have to take into account possible
      expansion of the size of the values because of character set
      conversions.
     */
    if (collation.collation != &my_charset_bin)
    {
      max_length= max(old_max_chars * collation.collation->mbmaxlen,
                      display_length(item) /
                      item->collation.collation->mbmaxlen *
                      collation.collation->mbmaxlen);
    }
    else
      set_if_bigger(max_length, display_length(item));
    break;
  }
  case REAL_RESULT:
  {
    if (decimals != NOT_FIXED_DEC)
    {
      /*
        For FLOAT(M,D)/DOUBLE(M,D) do not change precision
         if both fields have the same M and D
      */
      if (item->max_length != max_length_orig ||
          item->decimals != decimals_orig)
      {
        int delta1= max_length_orig - decimals_orig;
        int delta2= item->max_length - item->decimals;
        max_length= max(delta1, delta2) + decimals;
        if (fld_type == MYSQL_TYPE_FLOAT && max_length > FLT_DIG + 2)
        {
          max_length= MAX_FLOAT_STR_LENGTH;
          decimals= NOT_FIXED_DEC;
        } 
        else if (fld_type == MYSQL_TYPE_DOUBLE && max_length > DBL_DIG + 2)
        {
          max_length= MAX_DOUBLE_STR_LENGTH;
          decimals= NOT_FIXED_DEC;
        }
      }
    }
    else
      max_length= (fld_type == MYSQL_TYPE_FLOAT) ? FLT_DIG+6 : DBL_DIG+7;
    break;
  }
  default:
    max_length= max(max_length, display_length(item));
  };
  maybe_null|= item->maybe_null;
  get_full_info(item);

  /* Remember decimal integer part to be used in DECIMAL_RESULT handleng */
  prev_decimal_int_part= decimal_int_part();
  DBUG_PRINT("info", ("become type: %d  len: %u  dec: %u",
                      (int) fld_type, max_length, (uint) decimals));
  DBUG_RETURN(FALSE);
}

/**
  Calculate lenth for merging result for given Item type.

  @param item  Item for length detection

  @return
    length
*/

uint32 Item_type_holder::display_length(Item *item)
{
  if (item->type() == Item::FIELD_ITEM)
    return ((Item_field *)item)->max_disp_length();

  switch (item->field_type())
  {
  case MYSQL_TYPE_DECIMAL:
  case MYSQL_TYPE_TIMESTAMP:
  case MYSQL_TYPE_DATE:
  case MYSQL_TYPE_TIME:
  case MYSQL_TYPE_DATETIME:
  case MYSQL_TYPE_YEAR:
  case MYSQL_TYPE_NEWDATE:
  case MYSQL_TYPE_VARCHAR:
  case MYSQL_TYPE_BIT:
  case MYSQL_TYPE_NEWDECIMAL:
  case MYSQL_TYPE_ENUM:
  case MYSQL_TYPE_SET:
  case MYSQL_TYPE_TINY_BLOB:
  case MYSQL_TYPE_MEDIUM_BLOB:
  case MYSQL_TYPE_LONG_BLOB:
  case MYSQL_TYPE_BLOB:
  case MYSQL_TYPE_VAR_STRING:
  case MYSQL_TYPE_STRING:
  case MYSQL_TYPE_GEOMETRY:
    return item->max_length;
  case MYSQL_TYPE_TINY:
    return 4;
  case MYSQL_TYPE_SHORT:
    return 6;
  case MYSQL_TYPE_LONG:
    return MY_INT32_NUM_DECIMAL_DIGITS;
  case MYSQL_TYPE_FLOAT:
    return 25;
  case MYSQL_TYPE_DOUBLE:
    return 53;
  case MYSQL_TYPE_NULL:
    return 0;
  case MYSQL_TYPE_LONGLONG:
    return 20;
  case MYSQL_TYPE_INT24:
    return 8;
  default:
    DBUG_ASSERT(0); // we should never go there
    return 0;
  }
}


/**
  Make temporary table field according collected information about type
  of UNION result.

  @param table  temporary table for which we create fields

  @return
    created field
*/

Field *Item_type_holder::make_field_by_type(TABLE *table)
{
  /*
    The field functions defines a field to be not null if null_ptr is not 0
  */
  uchar *null_ptr= maybe_null ? (uchar*) "" : 0;
  Field *field;

  switch (fld_type) {
  case MYSQL_TYPE_ENUM:
    DBUG_ASSERT(enum_set_typelib);
    field= new Field_enum((uchar *) 0, max_length, null_ptr, 0,
                          Field::NONE, name,
                          get_enum_pack_length(enum_set_typelib->count),
                          enum_set_typelib, collation.collation);
    if (field)
      field->init(table);
    return field;
  case MYSQL_TYPE_SET:
    DBUG_ASSERT(enum_set_typelib);
    field= new Field_set((uchar *) 0, max_length, null_ptr, 0,
                         Field::NONE, name,
                         get_set_pack_length(enum_set_typelib->count),
                         enum_set_typelib, collation.collation);
    if (field)
      field->init(table);
    return field;
  case MYSQL_TYPE_NULL:
    return make_string_field(table);
  default:
    break;
  }
  return tmp_table_field_from_field_type(table, 0);
}


/**
  Get full information from Item about enum/set fields to be able to create
  them later.

  @param item    Item for information collection
*/
void Item_type_holder::get_full_info(Item *item)
{
  if (fld_type == MYSQL_TYPE_ENUM ||
      fld_type == MYSQL_TYPE_SET)
  {
    if (item->type() == Item::SUM_FUNC_ITEM &&
        (((Item_sum*)item)->sum_func() == Item_sum::MAX_FUNC ||
         ((Item_sum*)item)->sum_func() == Item_sum::MIN_FUNC))
      item = ((Item_sum*)item)->get_arg(0);
    /*
      We can have enum/set type after merging only if we have one enum|set
      field (or MIN|MAX(enum|set field)) and number of NULL fields
    */
    DBUG_ASSERT((enum_set_typelib &&
                 get_real_type(item) == MYSQL_TYPE_NULL) ||
                (!enum_set_typelib &&
                 item->type() == Item::FIELD_ITEM &&
                 (get_real_type(item) == MYSQL_TYPE_ENUM ||
                  get_real_type(item) == MYSQL_TYPE_SET) &&
                 ((Field_enum*)((Item_field *) item)->field)->typelib));
    if (!enum_set_typelib)
    {
      enum_set_typelib= ((Field_enum*)((Item_field *) item)->field)->typelib;
    }
  }
}


double Item_type_holder::val_real()
{
  DBUG_ASSERT(0); // should never be called
  return 0.0;
}


longlong Item_type_holder::val_int()
{
  DBUG_ASSERT(0); // should never be called
  return 0;
}

my_decimal *Item_type_holder::val_decimal(my_decimal *)
{
  DBUG_ASSERT(0); // should never be called
  return 0;
}

String *Item_type_holder::val_str(String*)
{
  DBUG_ASSERT(0); // should never be called
  return 0;
}

void Item_result_field::cleanup()
{
  DBUG_ENTER("Item_result_field::cleanup()");
  Item::cleanup();
  result_field= 0;
  DBUG_VOID_RETURN;
}

/**
  Dummy error processor used by default by Name_resolution_context.

  @note
    do nothing
*/

void dummy_error_processor(THD *thd, void *data)
{}

/**
  Wrapper of hide_view_error call for Name_resolution_context error
  processor.

  @note
    hide view underlying tables details in error messages
*/

void view_error_processor(THD *thd, void *data)
{
  ((TABLE_LIST *)data)->hide_view_error(thd);
}

/*****************************************************************************
** Instantiate templates
*****************************************************************************/

#ifdef HAVE_EXPLICIT_TEMPLATE_INSTANTIATION
template class List<Item>;
template class List_iterator<Item>;
template class List_iterator_fast<Item>;
template class List_iterator_fast<Item_field>;
template class List<List_item>;
#endif<|MERGE_RESOLUTION|>--- conflicted
+++ resolved
@@ -2758,11 +2758,7 @@
       value.time.minute > 59 || value.time.second > 59 ||
       value.time.second_part > MAX_SEC_PART_VALUE)
   {
-<<<<<<< HEAD
-    Lazy_string_time str(tm);
-=======
     Lazy_string_time str(&value.time);
->>>>>>> 259def9f
     make_truncated_value_warning(current_thd, MYSQL_ERROR::WARN_LEVEL_WARN,
                                  &str, time_type, 0);
     set_zero_time(&value.time, MYSQL_TIMESTAMP_ERROR);

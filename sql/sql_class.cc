--- conflicted
+++ resolved
@@ -356,20 +356,6 @@
 }
 
 /**
-<<<<<<< HEAD
-=======
-  Lock connection data for the set of connections this connection
-  belongs to
-
-  @param thd                       THD object
-*/
-void thd_lock_thread_count(THD *)
-{
-  mysql_mutex_lock(&LOCK_thread_count);
-}
-
-/**
->>>>>>> c1d6a2d7
   Close the socket used by this connection
 
   @param thd                THD object
@@ -1216,27 +1202,6 @@
   if (handle_condition(sql_errno, sqlstate, level, msg, &cond))
     DBUG_RETURN(cond);
 
-  /* When simulating OOM, skip writing to error log to avoid mtr errors. */
-  cond= DBUG_EVALUATE_IF(
-    "simulate_out_of_memory",
-    NULL,
-    da->push_warning(this, sql_errno, sqlstate, level, msg));
-
-
-  if (level == Sql_condition::WARN_LEVEL_ERROR)
-  {
-    is_slave_error=  1; // needed to catch query errors during replication
-
-    if (!da->is_error())
-    {
-      set_row_count_func(-1);
-      da->set_error_status(sql_errno, msg, sqlstate, cond);
-    }
-  }
-
-  query_cache_abort(&query_cache_tls);
-
-<<<<<<< HEAD
   /* 
      Avoid pushing a condition for fatal out of memory errors as this will 
      require memory allocation and therefore might fail. Non fatal out of 
@@ -1245,10 +1210,23 @@
   if (!(is_fatal_error && (sql_errno == EE_OUTOFMEMORY ||
                            sql_errno == ER_OUTOFMEMORY)))
   {
-    cond= warning_info->push_warning(this, sql_errno, sqlstate, level, msg);
-  }
-=======
->>>>>>> c1d6a2d7
+    cond= da->push_warning(this, sql_errno, sqlstate, level, msg);
+  }
+
+
+  if (level == Sql_condition::WARN_LEVEL_ERROR)
+  {
+    is_slave_error=  1; // needed to catch query errors during replication
+
+    if (!da->is_error())
+    {
+      set_row_count_func(-1);
+      da->set_error_status(sql_errno, msg, sqlstate, cond);
+    }
+  }
+
+  query_cache_abort(&query_cache_tls);
+
   DBUG_RETURN(cond);
 }
 
@@ -5289,7 +5267,7 @@
           Replace the last ',' with '.' for table_names
         */
         table_names.replace(table_names.length()-1, 1, ".", 1);
-        push_warning_printf(this, MYSQL_ERROR::WARN_LEVEL_WARN,
+        push_warning_printf(this, Sql_condition::WARN_LEVEL_WARN,
                             ER_UNKNOWN_ERROR,
                             "Row events are not logged for %s statements "
                             "that modify BLACKHOLE tables in row format. "

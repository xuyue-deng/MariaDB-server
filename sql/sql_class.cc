/*
   Copyright (c) 2000, 2015, Oracle and/or its affiliates.
   Copyright (c) 2008, 2021, MariaDB Corporation.

   This program is free software; you can redistribute it and/or modify
   it under the terms of the GNU General Public License as published by
   the Free Software Foundation; version 2 of the License.

   This program is distributed in the hope that it will be useful,
   but WITHOUT ANY WARRANTY; without even the implied warranty of
   MERCHANTABILITY or FITNESS FOR A PARTICULAR PURPOSE.  See the
   GNU General Public License for more details.

   You should have received a copy of the GNU General Public License
   along with this program; if not, write to the Free Software
   Foundation, Inc., 51 Franklin St, Fifth Floor, Boston, MA 02110-1335  USA
*/


/*****************************************************************************
**
** This file implements classes defined in sql_class.h
** Especially the classes to handle a result from a select
**
*****************************************************************************/

#ifdef USE_PRAGMA_IMPLEMENTATION
#pragma implementation				// gcc: Class implementation
#endif

#include "mariadb.h"
#include "sql_priv.h"
#include "sql_class.h"
#include "sql_cache.h"                          // query_cache_abort
#include "sql_base.h"                           // close_thread_tables
#include "sql_time.h"                         // date_time_format_copy
#include "tztime.h"                           // MYSQL_TIME <-> my_time_t
#include "sql_acl.h"                          // NO_ACCESS,
                                              // acl_getroot_no_password
#include "sql_base.h"
#include "sql_handler.h"                      // mysql_ha_cleanup
#include "rpl_rli.h"
#include "rpl_filter.h"
#include "rpl_record.h"
#include "slave.h"
#include <my_bitmap.h>
#include "log_event.h"
#include "sql_audit.h"
#include <m_ctype.h>
#include <sys/stat.h>
#include <thr_alarm.h>
#ifdef	__WIN__0
#include <io.h>
#endif
#include <mysys_err.h>
#include <limits.h>

#include "sp_head.h"
#include "sp_rcontext.h"
#include "sp_cache.h"
#include "sql_show.h"                           // append_identifier
#include "transaction.h"
#include "sql_select.h" /* declares create_tmp_table() */
#include "debug_sync.h"
#include "sql_parse.h"                          // is_update_query
#include "sql_callback.h"
#include "lock.h"
#include "wsrep_mysqld.h"
#include "wsrep_thd.h"
#include "sql_connect.h"
#include "my_atomic.h"

#ifdef HAVE_SYS_SYSCALL_H
#include <sys/syscall.h>
#endif
#include "repl_failsafe.h"

/*
  The following is used to initialise Table_ident with a internal
  table name
*/
char internal_table_name[2]= "*";
char empty_c_string[1]= {0};    /* used for not defined db */

const char * const THD::DEFAULT_WHERE= "field list";

/****************************************************************************
** User variables
****************************************************************************/

extern "C" uchar *get_var_key(user_var_entry *entry, size_t *length,
                              my_bool not_used __attribute__((unused)))
{
  *length= entry->name.length;
  return (uchar*) entry->name.str;
}

extern "C" void free_user_var(user_var_entry *entry)
{
  char *pos= (char*) entry+ALIGN_SIZE(sizeof(*entry));
  if (entry->value && entry->value != pos)
    my_free(entry->value);
  my_free(entry);
}

/* Functions for last-value-from-sequence hash */

extern "C" uchar *get_sequence_last_key(SEQUENCE_LAST_VALUE *entry,
                                        size_t *length,
                                        my_bool not_used
                                        __attribute__((unused)))
{
  *length= entry->length;
  return (uchar*) entry->key;
}

extern "C" void free_sequence_last(SEQUENCE_LAST_VALUE *entry)
{
  delete entry;
}


bool Key_part_spec::operator==(const Key_part_spec& other) const
{
  return length == other.length &&
         !lex_string_cmp(system_charset_info, &field_name,
                         &other.field_name);
}

/**
  Construct an (almost) deep copy of this key. Only those
  elements that are known to never change are not copied.
  If out of memory, a partial copy is returned and an error is set
  in THD.
*/

Key::Key(const Key &rhs, MEM_ROOT *mem_root)
  :DDL_options(rhs),type(rhs.type),
  key_create_info(rhs.key_create_info),
  columns(rhs.columns, mem_root),
  name(rhs.name),
  option_list(rhs.option_list),
  generated(rhs.generated), invisible(false)
{
  list_copy_and_replace_each_value(columns, mem_root);
}

/**
  Construct an (almost) deep copy of this foreign key. Only those
  elements that are known to never change are not copied.
  If out of memory, a partial copy is returned and an error is set
  in THD.
*/

Foreign_key::Foreign_key(const Foreign_key &rhs, MEM_ROOT *mem_root)
  :Key(rhs,mem_root),
  ref_db(rhs.ref_db),
  ref_table(rhs.ref_table),
  ref_columns(rhs.ref_columns,mem_root),
  delete_opt(rhs.delete_opt),
  update_opt(rhs.update_opt),
  match_opt(rhs.match_opt)
{
  list_copy_and_replace_each_value(ref_columns, mem_root);
}

/*
  Test if a foreign key (= generated key) is a prefix of the given key
  (ignoring key name, key type and order of columns)

  NOTES:
    This is only used to test if an index for a FOREIGN KEY exists

  IMPLEMENTATION
    We only compare field names

  RETURN
    0	Generated key is a prefix of other key
    1	Not equal
*/

bool foreign_key_prefix(Key *a, Key *b)
{
  /* Ensure that 'a' is the generated key */
  if (a->generated)
  {
    if (b->generated && a->columns.elements > b->columns.elements)
      swap_variables(Key*, a, b);               // Put shorter key in 'a'
  }
  else
  {
    if (!b->generated)
      return TRUE;                              // No foreign key
    swap_variables(Key*, a, b);                 // Put generated key in 'a'
  }

  /* Test if 'a' is a prefix of 'b' */
  if (a->columns.elements > b->columns.elements)
    return TRUE;                                // Can't be prefix

  List_iterator<Key_part_spec> col_it1(a->columns);
  List_iterator<Key_part_spec> col_it2(b->columns);
  const Key_part_spec *col1, *col2;

#ifdef ENABLE_WHEN_INNODB_CAN_HANDLE_SWAPED_FOREIGN_KEY_COLUMNS
  while ((col1= col_it1++))
  {
    bool found= 0;
    col_it2.rewind();
    while ((col2= col_it2++))
    {
      if (*col1 == *col2)
      {
        found= TRUE;
	break;
      }
    }
    if (!found)
      return TRUE;                              // Error
  }
  return FALSE;                                 // Is prefix
#else
  while ((col1= col_it1++))
  {
    col2= col_it2++;
    if (!(*col1 == *col2))
      return TRUE;
  }
  return FALSE;                                 // Is prefix
#endif
}

/*
  @brief
  Check if the foreign key options are compatible with the specification
  of the columns on which the key is created

  @retval
    FALSE   The foreign key options are compatible with key columns
  @retval
    TRUE    Otherwise
*/
bool Foreign_key::validate(List<Create_field> &table_fields)
{
  Create_field  *sql_field;
  Key_part_spec *column;
  List_iterator<Key_part_spec> cols(columns);
  List_iterator<Create_field> it(table_fields);
  DBUG_ENTER("Foreign_key::validate");
  while ((column= cols++))
  {
    it.rewind();
    while ((sql_field= it++) &&
           lex_string_cmp(system_charset_info,
                          &column->field_name,
                          &sql_field->field_name)) {}
    if (!sql_field)
    {
      my_error(ER_KEY_COLUMN_DOES_NOT_EXITS, MYF(0), column->field_name.str);
      DBUG_RETURN(TRUE);
    }
    if (type == Key::FOREIGN_KEY && sql_field->vcol_info)
    {
      if (delete_opt == FK_OPTION_SET_NULL)
      {
        my_error(ER_WRONG_FK_OPTION_FOR_VIRTUAL_COLUMN, MYF(0), 
                 "ON DELETE SET NULL");
        DBUG_RETURN(TRUE);
      }
      if (update_opt == FK_OPTION_SET_NULL)
      {
        my_error(ER_WRONG_FK_OPTION_FOR_VIRTUAL_COLUMN, MYF(0), 
                 "ON UPDATE SET NULL");
        DBUG_RETURN(TRUE);
      }
      if (update_opt == FK_OPTION_CASCADE)
      {
        my_error(ER_WRONG_FK_OPTION_FOR_VIRTUAL_COLUMN, MYF(0), 
                 "ON UPDATE CASCADE");
        DBUG_RETURN(TRUE);
      }
    }
  }
  DBUG_RETURN(FALSE);
}

/****************************************************************************
** Thread specific functions
****************************************************************************/

/**
  Get current THD object from thread local data

  @retval     The THD object for the thread, NULL if not connection thread
*/
THD *thd_get_current_thd()
{
  return current_thd;
}

/**
  Clear errors from the previous THD

  @param thd              THD object
*/
void thd_clear_errors(THD *thd)
{
  my_errno= 0;
  thd->mysys_var->abort= 0;
}


/**
  Get thread attributes for connection threads

  @retval      Reference to thread attribute for connection threads
*/
pthread_attr_t *get_connection_attrib(void)
{
  return &connection_attrib;
}

/**
  Get max number of connections

  @retval         Max number of connections for MySQL Server
*/
ulong get_max_connections(void)
{
  return max_connections;
}

/*
  The following functions form part of the C plugin API
*/

extern "C" int mysql_tmpfile(const char *prefix)
{
  char filename[FN_REFLEN];
  File fd= create_temp_file(filename, mysql_tmpdir, prefix,
                            O_BINARY | O_SEQUENTIAL,
                            MYF(MY_WME | MY_TEMPORARY));
  return fd;
}


extern "C"
int thd_in_lock_tables(const THD *thd)
{
  return MY_TEST(thd->in_lock_tables);
}


extern "C"
int thd_tablespace_op(const THD *thd)
{
  return MY_TEST(thd->tablespace_op);
}

extern "C"
const char *set_thd_proc_info(THD *thd_arg, const char *info,
                              const char *calling_function,
                              const char *calling_file,
                              const unsigned int calling_line)
{
  PSI_stage_info old_stage;
  PSI_stage_info new_stage;

  new_stage.m_key= 0;
  new_stage.m_name= info;

  set_thd_stage_info(thd_arg, & new_stage, & old_stage,
                     calling_function, calling_file, calling_line);

  return old_stage.m_name;
}

extern "C"
void set_thd_stage_info(void *thd_arg,
                        const PSI_stage_info *new_stage,
                        PSI_stage_info *old_stage,
                        const char *calling_func,
                        const char *calling_file,
                        const unsigned int calling_line)
{
  THD *thd= (THD*) thd_arg;
  if (thd == NULL)
    thd= current_thd;

  if (old_stage)
    thd->backup_stage(old_stage);

  if (new_stage)
    thd->enter_stage(new_stage, calling_func, calling_file, calling_line);
}

void thd_enter_cond(MYSQL_THD thd, mysql_cond_t *cond, mysql_mutex_t *mutex,
                    const PSI_stage_info *stage, PSI_stage_info *old_stage,
                    const char *src_function, const char *src_file,
                    int src_line)
{
  if (!thd)
    thd= current_thd;

  return thd->enter_cond(cond, mutex, stage, old_stage, src_function, src_file,
                         src_line);
}

void thd_exit_cond(MYSQL_THD thd, const PSI_stage_info *stage,
                   const char *src_function, const char *src_file,
                   int src_line)
{
  if (!thd)
    thd= current_thd;

  thd->exit_cond(stage, src_function, src_file, src_line);
  return;
}

extern "C"
void **thd_ha_data(const THD *thd, const struct handlerton *hton)
{
  return (void **) &thd->ha_data[hton->slot].ha_ptr;
}

extern "C"
void thd_storage_lock_wait(THD *thd, long long value)
{
  thd->utime_after_lock+= value;
}

/**
  Provide a handler data getter to simplify coding
*/
extern "C"
void *thd_get_ha_data(const THD *thd, const struct handlerton *hton)
{
  return *thd_ha_data(thd, hton);
}


/**
  Provide a handler data setter to simplify coding
  @see thd_set_ha_data() definition in plugin.h
*/
extern "C"
void thd_set_ha_data(THD *thd, const struct handlerton *hton,
                     const void *ha_data)
{
  plugin_ref *lock= &thd->ha_data[hton->slot].lock;
  DBUG_ASSERT(thd == current_thd);
  if (ha_data && !*lock)
    *lock= ha_lock_engine(NULL, (handlerton*) hton);
  else if (!ha_data && *lock)
  {
    plugin_unlock(NULL, *lock);
    *lock= NULL;
  }
  mysql_mutex_lock(&thd->LOCK_thd_data);
  *thd_ha_data(thd, hton)= (void*) ha_data;
  mysql_mutex_unlock(&thd->LOCK_thd_data);
}


/**
  Allow storage engine to wakeup commits waiting in THD::wait_for_prior_commit.
  @see thd_wakeup_subsequent_commits() definition in plugin.h
*/
extern "C"
void thd_wakeup_subsequent_commits(THD *thd, int wakeup_error)
{
  thd->wakeup_subsequent_commits(wakeup_error);
}


extern "C"
long long thd_test_options(const THD *thd, long long test_options)
{
  return thd->variables.option_bits & test_options;
}

extern "C"
int thd_sql_command(const THD *thd)
{
  return (int) thd->lex->sql_command;
}

extern "C"
int thd_tx_isolation(const THD *thd)
{
  return (int) thd->tx_isolation;
}

extern "C"
int thd_tx_is_read_only(const THD *thd)
{
  return (int) thd->tx_read_only;
}


extern "C"
{ /* Functions for thd_error_context_service */

  const char *thd_get_error_message(const THD *thd)
  {
    return thd->get_stmt_da()->message();
  }

  uint thd_get_error_number(const THD *thd)
  {
    return thd->get_stmt_da()->sql_errno();
  }

  ulong thd_get_error_row(const THD *thd)
  {
    return thd->get_stmt_da()->current_row_for_warning();
  }

  void thd_inc_error_row(THD *thd)
  {
    thd->get_stmt_da()->inc_current_row_for_warning();
  }
}


#if MARIA_PLUGIN_INTERFACE_VERSION < 0x0200
/**
  TODO: This function is for API compatibility, remove it eventually.
  All engines should switch to use thd_get_error_context_description()
  plugin service function.
*/
extern "C"
char *thd_security_context(THD *thd,
                           char *buffer, unsigned int length,
                           unsigned int max_query_len)
{
  return thd_get_error_context_description(thd, buffer, length, max_query_len);
}
#endif

/**
  Implementation of Drop_table_error_handler::handle_condition().
  The reason in having this implementation is to silence technical low-level
  warnings during DROP TABLE operation. Currently we don't want to expose
  the following warnings during DROP TABLE:
    - Some of table files are missed or invalid (the table is going to be
      deleted anyway, so why bother that something was missed);
    - A trigger associated with the table does not have DEFINER (One of the
      MySQL specifics now is that triggers are loaded for the table being
      dropped. So, we may have a warning that trigger does not have DEFINER
      attribute during DROP TABLE operation).

  @return TRUE if the condition is handled.
*/
bool Drop_table_error_handler::handle_condition(THD *thd,
                                                uint sql_errno,
                                                const char* sqlstate,
                                                Sql_condition::enum_warning_level *level,
                                                const char* msg,
                                                Sql_condition ** cond_hdl)
{
  *cond_hdl= NULL;
  return ((sql_errno == EE_DELETE && my_errno == ENOENT) ||
          sql_errno == ER_TRG_NO_DEFINER);
}


/**
  Handle an error from MDL_context::upgrade_lock() and mysql_lock_tables().
  Ignore ER_LOCK_ABORTED and ER_LOCK_DEADLOCK errors.
*/

bool
MDL_deadlock_and_lock_abort_error_handler::
handle_condition(THD *thd,
                 uint sql_errno,
                 const char *sqlstate,
                 Sql_condition::enum_warning_level *level,
                 const char* msg,
                 Sql_condition **cond_hdl)
{
  *cond_hdl= NULL;
  if (sql_errno == ER_LOCK_ABORTED || sql_errno == ER_LOCK_DEADLOCK)
    m_need_reopen= true;

  return m_need_reopen;
}


/**
   Send timeout to thread.

   Note that this is always safe as the thread will always remove it's
   timeouts at end of query (and thus before THD is destroyed)
*/

extern "C" void thd_kill_timeout(THD* thd)
{
  thd->status_var.max_statement_time_exceeded++;
  /* Kill queries that can't cause data corruptions */
  thd->awake(KILL_TIMEOUT);
}

THD::THD(my_thread_id id, bool is_wsrep_applier)
  :Statement(&main_lex, &main_mem_root, STMT_CONVENTIONAL_EXECUTION,
             /* statement id */ 0),
   rli_fake(0), rgi_fake(0), rgi_slave(NULL),
   protocol_text(this), protocol_binary(this),
   m_current_stage_key(0),
   in_sub_stmt(0), log_all_errors(0),
   binlog_unsafe_warning_flags(0),
   current_stmt_binlog_format(BINLOG_FORMAT_MIXED),
   binlog_table_maps(0),
   bulk_param(0),
   table_map_for_update(0),
   m_examined_row_count(0),
   accessed_rows_and_keys(0),
   m_digest(NULL),
   m_statement_psi(NULL),
   m_idle_psi(NULL),
   thread_id(id),
   thread_dbug_id(id),
   os_thread_id(0),
   global_disable_checkpoint(0),
   failed_com_change_user(0),
   is_fatal_error(0),
   transaction_rollback_request(0),
   is_fatal_sub_stmt_error(false),
   rand_used(0),
   time_zone_used(0),
   in_lock_tables(0),
   bootstrap(0),
   derived_tables_processing(FALSE),
   waiting_on_group_commit(FALSE), has_waiter(FALSE),
   spcont(NULL),
   m_parser_state(NULL),
#ifndef EMBEDDED_LIBRARY
   audit_plugin_version(-1),
#endif
#if defined(ENABLED_DEBUG_SYNC)
   debug_sync_control(0),
#endif /* defined(ENABLED_DEBUG_SYNC) */
   wait_for_commit_ptr(0),
   m_internal_handler(0),
   main_da(0, false, false),
   m_stmt_da(&main_da),
   tdc_hash_pins(0),
   xid_hash_pins(0),
   m_tmp_tables_locked(false)
#ifdef WITH_WSREP
  ,
   wsrep_applier(is_wsrep_applier),
   wsrep_applier_closing(false),
   wsrep_client_thread(false),
   wsrep_apply_toi(false),
   wsrep_po_handle(WSREP_PO_INITIALIZER),
   wsrep_po_cnt(0),
   wsrep_apply_format(0),
   wsrep_ignore_table(false)
#endif
{
  ulong tmp;
  bzero(&variables, sizeof(variables));

  /*
    We set THR_THD to temporally point to this THD to register all the
    variables that allocates memory for this THD
  */
  THD *old_THR_THD= current_thd;
  set_current_thd(this);
  status_var.local_memory_used= sizeof(THD);
  status_var.max_local_memory_used= status_var.local_memory_used;
  status_var.global_memory_used= 0;
  variables.pseudo_thread_id= thread_id;
  variables.max_mem_used= global_system_variables.max_mem_used;
  main_da.init();

  mdl_context.init(this);

  /*
    Pass nominal parameters to init_alloc_root only to ensure that
    the destructor works OK in case of an error. The main_mem_root
    will be re-initialized in init_for_queries().
  */
  init_sql_alloc(&main_mem_root, "THD::main_mem_root",
                 ALLOC_ROOT_MIN_BLOCK_SIZE, 0, MYF(MY_THREAD_SPECIFIC));

  /*
    Allocation of user variables for binary logging is always done with main
    mem root
  */
  user_var_events_alloc= mem_root;

  stmt_arena= this;
  thread_stack= 0;
  scheduler= thread_scheduler;                 // Will be fixed later
  event_scheduler.data= 0;
  event_scheduler.m_psi= 0;
  skip_wait_timeout= false;
  extra_port= 0;
  catalog= (char*)"std"; // the only catalog we have for now
  main_security_ctx.init();
  security_ctx= &main_security_ctx;
  no_errors= 0;
  password= 0;
  query_start_sec_part_used= 0;
  count_cuted_fields= CHECK_FIELD_IGNORE;
  killed= NOT_KILLED;
  killed_err= 0;
  col_access=0;
  is_slave_error= thread_specific_used= FALSE;
  my_hash_clear(&handler_tables_hash);
  my_hash_clear(&ull_hash);
  tmp_table=0;
  cuted_fields= 0L;
  m_sent_row_count= 0L;
  limit_found_rows= 0;
  m_row_count_func= -1;
  statement_id_counter= 0UL;
  // Must be reset to handle error with THD's created for init of mysqld
  lex->current_select= 0;
  start_utime= utime_after_query= 0;
  system_time.start.val= system_time.sec= system_time.sec_part= 0;
  utime_after_lock= 0L;
  progress.arena= 0;
  progress.report_to_client= 0;
  progress.max_counter= 0;
  current_linfo =  0;
  slave_thread = 0;
  connection_name.str= 0;
  connection_name.length= 0;

  file_id = 0;
  query_id= 0;
  query_name_consts= 0;
  semisync_info= 0;
  db_charset= global_system_variables.collation_database;
  bzero((void*) ha_data, sizeof(ha_data));
  mysys_var=0;
  binlog_evt_union.do_union= FALSE;
  enable_slow_log= 0;
  durability_property= HA_REGULAR_DURABILITY;

#ifdef DBUG_ASSERT_EXISTS
  dbug_sentry=THD_SENTRY_MAGIC;
#endif
  mysql_audit_init_thd(this);
  net.vio=0;
  net.buff= 0;
  net.reading_or_writing= 0;
  client_capabilities= 0;                       // minimalistic client
  system_thread= NON_SYSTEM_THREAD;
  cleanup_done= free_connection_done= abort_on_warning= 0;
  peer_port= 0;					// For SHOW PROCESSLIST
  transaction.m_pending_rows_event= 0;
  transaction.on= 1;
  wt_thd_lazy_init(&transaction.wt, &variables.wt_deadlock_search_depth_short,
                                    &variables.wt_timeout_short,
                                    &variables.wt_deadlock_search_depth_long,
                                    &variables.wt_timeout_long);
#ifdef SIGNAL_WITH_VIO_CLOSE
  active_vio = 0;
#endif
  mysql_mutex_init(key_LOCK_thd_data, &LOCK_thd_data, MY_MUTEX_INIT_FAST);
  mysql_mutex_init(key_LOCK_wakeup_ready, &LOCK_wakeup_ready, MY_MUTEX_INIT_FAST);
  mysql_mutex_init(key_LOCK_thd_kill, &LOCK_thd_kill, MY_MUTEX_INIT_FAST);
  mysql_cond_init(key_COND_wakeup_ready, &COND_wakeup_ready, 0);
  /*
    LOCK_thread_count goes before LOCK_thd_data - the former is called around
    'delete thd', the latter - in THD::~THD
  */
  mysql_mutex_record_order(&LOCK_thread_count, &LOCK_thd_data);

  /* Variables with default values */
  proc_info="login";
  where= THD::DEFAULT_WHERE;
  slave_net = 0;
  m_command=COM_CONNECT;
  *scramble= '\0';

#ifdef WITH_WSREP
  wsrep_ws_handle.trx_id = WSREP_UNDEFINED_TRX_ID;
  wsrep_ws_handle.opaque = NULL;
  wsrep_retry_counter     = 0;
  wsrep_PA_safe           = true;
  wsrep_retry_query       = NULL;
  wsrep_retry_query_len   = 0;
  wsrep_retry_command     = COM_CONNECT;
  wsrep_consistency_check = NO_CONSISTENCY_CHECK;
  wsrep_mysql_replicated  = 0;
  wsrep_TOI_pre_query     = NULL;
  wsrep_TOI_pre_query_len = 0;
  wsrep_info[sizeof(wsrep_info) - 1] = '\0'; /* make sure it is 0-terminated */
  wsrep_sync_wait_gtid    = WSREP_GTID_UNDEFINED;
  wsrep_affected_rows     = 0;
  wsrep_replicate_GTID    = false;
  wsrep_skip_wsrep_GTID   = false;
  wsrep_split_flag        = false;
#endif
  /* Call to init() below requires fully initialized Open_tables_state. */
  reset_open_tables_state(this);

  init();
#if defined(ENABLED_PROFILING)
  profiling.set_thd(this);
#endif
  user_connect=(USER_CONN *)0;
  my_hash_init(&user_vars, system_charset_info, USER_VARS_HASH_SIZE, 0, 0,
               (my_hash_get_key) get_var_key,
               (my_hash_free_key) free_user_var, HASH_THREAD_SPECIFIC);
  my_hash_init(&sequences, system_charset_info, SEQUENCES_HASH_SIZE, 0, 0,
               (my_hash_get_key) get_sequence_last_key,
               (my_hash_free_key) free_sequence_last, HASH_THREAD_SPECIFIC);

  sp_proc_cache= NULL;
  sp_func_cache= NULL;
  sp_package_spec_cache= NULL;
  sp_package_body_cache= NULL;

  /* For user vars replication*/
  if (opt_bin_log)
    my_init_dynamic_array(&user_var_events,
			  sizeof(BINLOG_USER_VAR_EVENT *), 16, 16, MYF(0));
  else
    bzero((char*) &user_var_events, sizeof(user_var_events));

  /* Protocol */
  protocol= &protocol_text;			// Default protocol
  protocol_text.init(this);
  protocol_binary.init(this);

  thr_timer_init(&query_timer, (void (*)(void*)) thd_kill_timeout, this);

  tablespace_op=FALSE;

  /*
    Initialize the random generator. We call my_rnd() without a lock as
    it's not really critical if two threads modifies the structure at the
    same time.  We ensure that we have an unique number foreach thread
    by adding the address of the stack.
  */
  tmp= (ulong) (my_rnd(&sql_rand) * 0xffffffff);
  my_rnd_init(&rand, tmp + (ulong)((size_t) &rand), tmp + (ulong) ::global_query_id);
  substitute_null_with_insert_id = FALSE;
  lock_info.mysql_thd= (void *)this;

  m_token_array= NULL;
  if (max_digest_length > 0)
  {
    m_token_array= (unsigned char*) my_malloc(max_digest_length,
                                              MYF(MY_WME|MY_THREAD_SPECIFIC));
  }

  m_binlog_invoker= INVOKER_NONE;
  invoker.init();
  prepare_derived_at_open= FALSE;
  create_tmp_table_for_derived= FALSE;
  save_prep_leaf_list= FALSE;
  org_charset= 0;
  /* Restore THR_THD */
  set_current_thd(old_THR_THD);
  inc_thread_count();
}


void THD::push_internal_handler(Internal_error_handler *handler)
{
  DBUG_ENTER("THD::push_internal_handler");
  if (m_internal_handler)
  {
    handler->m_prev_internal_handler= m_internal_handler;
    m_internal_handler= handler;
  }
  else
  {
    m_internal_handler= handler;
  }
  DBUG_VOID_RETURN;
}

bool THD::handle_condition(uint sql_errno,
                           const char* sqlstate,
                           Sql_condition::enum_warning_level *level,
                           const char* msg,
                           Sql_condition ** cond_hdl)
{
  if (!m_internal_handler)
  {
    *cond_hdl= NULL;
    return FALSE;
  }

  for (Internal_error_handler *error_handler= m_internal_handler;
       error_handler;
       error_handler= error_handler->m_prev_internal_handler)
  {
    if (error_handler->handle_condition(this, sql_errno, sqlstate, level, msg,
					cond_hdl))
    {
      return TRUE;
    }
  }
  return FALSE;
}


Internal_error_handler *THD::pop_internal_handler()
{
  DBUG_ENTER("THD::pop_internal_handler");
  DBUG_ASSERT(m_internal_handler != NULL);
  Internal_error_handler *popped_handler= m_internal_handler;
  m_internal_handler= m_internal_handler->m_prev_internal_handler;
  DBUG_RETURN(popped_handler);
}


void THD::raise_error(uint sql_errno)
{
  const char* msg= ER_THD(this, sql_errno);
  (void) raise_condition(sql_errno,
                         NULL,
                         Sql_condition::WARN_LEVEL_ERROR,
                         msg);
}

void THD::raise_error_printf(uint sql_errno, ...)
{
  va_list args;
  char ebuff[MYSQL_ERRMSG_SIZE];
  DBUG_ENTER("THD::raise_error_printf");
  DBUG_PRINT("my", ("nr: %d  errno: %d", sql_errno, errno));
  const char* format= ER_THD(this, sql_errno);
  va_start(args, sql_errno);
  my_vsnprintf(ebuff, sizeof(ebuff), format, args);
  va_end(args);
  (void) raise_condition(sql_errno,
                         NULL,
                         Sql_condition::WARN_LEVEL_ERROR,
                         ebuff);
  DBUG_VOID_RETURN;
}

void THD::raise_warning(uint sql_errno)
{
  const char* msg= ER_THD(this, sql_errno);
  (void) raise_condition(sql_errno,
                         NULL,
                         Sql_condition::WARN_LEVEL_WARN,
                         msg);
}

void THD::raise_warning_printf(uint sql_errno, ...)
{
  va_list args;
  char    ebuff[MYSQL_ERRMSG_SIZE];
  DBUG_ENTER("THD::raise_warning_printf");
  DBUG_PRINT("enter", ("warning: %u", sql_errno));
  const char* format= ER_THD(this, sql_errno);
  va_start(args, sql_errno);
  my_vsnprintf(ebuff, sizeof(ebuff), format, args);
  va_end(args);
  (void) raise_condition(sql_errno,
                         NULL,
                         Sql_condition::WARN_LEVEL_WARN,
                         ebuff);
  DBUG_VOID_RETURN;
}

void THD::raise_note(uint sql_errno)
{
  DBUG_ENTER("THD::raise_note");
  DBUG_PRINT("enter", ("code: %d", sql_errno));
  if (!(variables.option_bits & OPTION_SQL_NOTES))
    DBUG_VOID_RETURN;
  const char* msg= ER_THD(this, sql_errno);
  (void) raise_condition(sql_errno,
                         NULL,
                         Sql_condition::WARN_LEVEL_NOTE,
                         msg);
  DBUG_VOID_RETURN;
}

void THD::raise_note_printf(uint sql_errno, ...)
{
  va_list args;
  char    ebuff[MYSQL_ERRMSG_SIZE];
  DBUG_ENTER("THD::raise_note_printf");
  DBUG_PRINT("enter",("code: %u", sql_errno));
  if (!(variables.option_bits & OPTION_SQL_NOTES))
    DBUG_VOID_RETURN;
  const char* format= ER_THD(this, sql_errno);
  va_start(args, sql_errno);
  my_vsnprintf(ebuff, sizeof(ebuff), format, args);
  va_end(args);
  (void) raise_condition(sql_errno,
                         NULL,
                         Sql_condition::WARN_LEVEL_NOTE,
                         ebuff);
  DBUG_VOID_RETURN;
}

Sql_condition* THD::raise_condition(uint sql_errno,
                                    const char* sqlstate,
                                    Sql_condition::enum_warning_level level,
                                    const Sql_user_condition_identity &ucid,
                                    const char* msg)
{
  Diagnostics_area *da= get_stmt_da();
  Sql_condition *cond= NULL;
  DBUG_ENTER("THD::raise_condition");
  DBUG_ASSERT(level < Sql_condition::WARN_LEVEL_END);

  if (!(variables.option_bits & OPTION_SQL_NOTES) &&
      (level == Sql_condition::WARN_LEVEL_NOTE))
    DBUG_RETURN(NULL);

  da->opt_clear_warning_info(query_id);

  /*
    TODO: replace by DBUG_ASSERT(sql_errno != 0) once all bugs similar to
    Bug#36768 are fixed: a SQL condition must have a real (!=0) error number
    so that it can be caught by handlers.
  */
  if (sql_errno == 0)
    sql_errno= ER_UNKNOWN_ERROR;
  if (msg == NULL)
    msg= ER_THD(this, sql_errno);
  if (sqlstate == NULL)
   sqlstate= mysql_errno_to_sqlstate(sql_errno);

  if ((level == Sql_condition::WARN_LEVEL_WARN) &&
      really_abort_on_warning())
  {
    /*
      FIXME:
      push_warning and strict SQL_MODE case.
    */
    level= Sql_condition::WARN_LEVEL_ERROR;
  }

  if (handle_condition(sql_errno, sqlstate, &level, msg, &cond))
    DBUG_RETURN(cond);

  switch (level) {
  case Sql_condition::WARN_LEVEL_NOTE:
  case Sql_condition::WARN_LEVEL_WARN:
    got_warning= 1;
    break;
  case Sql_condition::WARN_LEVEL_ERROR:
    break;
  case Sql_condition::WARN_LEVEL_END:
    /* Impossible */
    break;
  }

  if (level == Sql_condition::WARN_LEVEL_ERROR)
  {
    mysql_audit_general(this, MYSQL_AUDIT_GENERAL_ERROR, sql_errno, msg);

    is_slave_error=  1; // needed to catch query errors during replication

    if (!da->is_error())
    {
      set_row_count_func(-1);
      da->set_error_status(sql_errno, msg, sqlstate, ucid, cond);
    }
  }

  query_cache_abort(this, &query_cache_tls);

  /* 
     Avoid pushing a condition for fatal out of memory errors as this will 
     require memory allocation and therefore might fail. Non fatal out of 
     memory errors can occur if raised by SIGNAL/RESIGNAL statement.
  */
  if (likely(!(is_fatal_error && (sql_errno == EE_OUTOFMEMORY ||
                                  sql_errno == ER_OUTOFMEMORY))))
  {
    cond= da->push_warning(this, sql_errno, sqlstate, level, ucid, msg);
  }
  DBUG_RETURN(cond);
}

extern "C"
void *thd_alloc(MYSQL_THD thd, size_t size)
{
  return thd->alloc(size);
}

extern "C"
void *thd_calloc(MYSQL_THD thd, size_t size)
{
  return thd->calloc(size);
}

extern "C"
char *thd_strdup(MYSQL_THD thd, const char *str)
{
  return thd->strdup(str);
}

extern "C"
char *thd_strmake(MYSQL_THD thd, const char *str, size_t size)
{
  return thd->strmake(str, size);
}

extern "C"
LEX_CSTRING *thd_make_lex_string(THD *thd, LEX_CSTRING *lex_str,
                                const char *str, size_t size,
                                int allocate_lex_string)
{
  return allocate_lex_string ? thd->make_clex_string(str, size)
                             : thd->make_lex_string(lex_str, str, size);
}

extern "C"
void *thd_memdup(MYSQL_THD thd, const void* str, size_t size)
{
  return thd->memdup(str, size);
}

extern "C"
void thd_get_xid(const MYSQL_THD thd, MYSQL_XID *xid)
{
  *xid = *(MYSQL_XID *) &thd->transaction.xid_state.xid;
}


extern "C"
my_time_t thd_TIME_to_gmt_sec(MYSQL_THD thd, const MYSQL_TIME *ltime,
                              unsigned int *errcode)
{
  Time_zone *tz= thd ? thd->variables.time_zone :
                       global_system_variables.time_zone;
  return tz->TIME_to_gmt_sec(ltime, errcode);
}


extern "C"
void thd_gmt_sec_to_TIME(MYSQL_THD thd, MYSQL_TIME *ltime, my_time_t t)
{
  Time_zone *tz= thd ? thd->variables.time_zone :
                       global_system_variables.time_zone;
  tz->gmt_sec_to_TIME(ltime, t);
}


#ifdef _WIN32
extern "C"   THD *_current_thd_noinline(void)
{
  return my_pthread_getspecific_ptr(THD*,THR_THD);
}

extern "C" my_thread_id next_thread_id_noinline()
{
#undef next_thread_id
  return next_thread_id();
}
#endif


const Type_handler *THD::type_handler_for_datetime() const
{
  if (opt_mysql56_temporal_format)
    return &type_handler_datetime2;
  return &type_handler_datetime;
}


/*
  Init common variables that has to be reset on start and on change_user
*/

void THD::init()
{
  DBUG_ENTER("thd::init");
  mysql_mutex_lock(&LOCK_global_system_variables);
  plugin_thdvar_init(this);
  /*
    plugin_thd_var_init() sets variables= global_system_variables, which
    has reset variables.pseudo_thread_id to 0. We need to correct it here to
    avoid temporary tables replication failure.
  */
  variables.pseudo_thread_id= thread_id;

  variables.default_master_connection.str= default_master_connection_buff;
  ::strmake(default_master_connection_buff,
            global_system_variables.default_master_connection.str,
            variables.default_master_connection.length);
  mysql_mutex_unlock(&LOCK_global_system_variables);

  user_time.val= start_time= start_time_sec_part= 0;

  server_status= SERVER_STATUS_AUTOCOMMIT;
  if (variables.sql_mode & MODE_NO_BACKSLASH_ESCAPES)
    server_status|= SERVER_STATUS_NO_BACKSLASH_ESCAPES;
  if (variables.sql_mode & MODE_ANSI_QUOTES)
    server_status|= SERVER_STATUS_ANSI_QUOTES;

  transaction.all.modified_non_trans_table=
    transaction.stmt.modified_non_trans_table= FALSE;
  transaction.all.m_unsafe_rollback_flags=
    transaction.stmt.m_unsafe_rollback_flags= 0;

  open_options=ha_open_options;
  update_lock_default= (variables.low_priority_updates ?
			TL_WRITE_LOW_PRIORITY :
			TL_WRITE);
  tx_isolation= (enum_tx_isolation) variables.tx_isolation;
  tx_read_only= variables.tx_read_only;
  update_charset();             // plugin_thd_var() changed character sets
  reset_current_stmt_binlog_format_row();
  reset_binlog_local_stmt_filter();
  set_status_var_init();
  status_var.max_local_memory_used= status_var.local_memory_used;
  bzero((char *) &org_status_var, sizeof(org_status_var));
  status_in_global= 0;
  start_bytes_received= 0;
  m_last_commit_gtid.seq_no= 0;
  last_stmt= NULL;
  /* Reset status of last insert id */
  arg_of_last_insert_id_function= FALSE;
  stmt_depends_on_first_successful_insert_id_in_prev_stmt= FALSE;
  first_successful_insert_id_in_prev_stmt= 0;
  first_successful_insert_id_in_prev_stmt_for_binlog= 0;
  first_successful_insert_id_in_cur_stmt= 0;
#ifdef WITH_WSREP
  wsrep_exec_mode= wsrep_applier ? REPL_RECV :  LOCAL_STATE;
  wsrep_conflict_state= NO_CONFLICT;
  wsrep_thd_set_query_state(this, QUERY_IDLE);
  wsrep_last_query_id= 0;
  wsrep_trx_meta.gtid= WSREP_GTID_UNDEFINED;
  wsrep_trx_meta.depends_on= WSREP_SEQNO_UNDEFINED;
  wsrep_converted_lock_session= false;
  wsrep_retry_counter= 0;
  wsrep_rgi= NULL;
  wsrep_PA_safe= true;
  wsrep_consistency_check = NO_CONSISTENCY_CHECK;
  wsrep_mysql_replicated  = 0;
  wsrep_TOI_pre_query     = NULL;
  wsrep_TOI_pre_query_len = 0;
  wsrep_sync_wait_gtid    = WSREP_GTID_UNDEFINED;
  wsrep_affected_rows     = 0;
  wsrep_replicate_GTID    = false;
  wsrep_skip_wsrep_GTID   = false;
  wsrep_split_flag        = false;
#endif /* WITH_WSREP */

  if (variables.sql_log_bin)
    variables.option_bits|= OPTION_BIN_LOG;
  else
    variables.option_bits&= ~OPTION_BIN_LOG;

  variables.sql_log_bin_off= 0;

  select_commands= update_commands= other_commands= 0;
  /* Set to handle counting of aborted connections */
  userstat_running= opt_userstat_running;
  last_global_update_time= current_connect_time= time(NULL);
#if defined(ENABLED_DEBUG_SYNC)
  /* Initialize the Debug Sync Facility. See debug_sync.cc. */
  debug_sync_init_thread(this);
#endif /* defined(ENABLED_DEBUG_SYNC) */

#ifndef EMBEDDED_LIBRARY
  session_tracker.enable(this);
#endif //EMBEDDED_LIBRARY

  apc_target.init(&LOCK_thd_kill);
  DBUG_VOID_RETURN;
}


bool THD::restore_from_local_lex_to_old_lex(LEX *oldlex)
{
  DBUG_ASSERT(lex->sphead);
  if (lex->sphead->merge_lex(this, oldlex, lex))
    return true;
  lex= oldlex;
  return false;
}


/* Updates some status variables to be used by update_global_user_stats */

void THD::update_stats(void)
{
  /* sql_command == SQLCOM_END in case of parse errors or quit */
  if (lex->sql_command != SQLCOM_END)
  {
    /* A SQL query. */
    if (lex->sql_command == SQLCOM_SELECT)
      select_commands++;
    else if (sql_command_flags[lex->sql_command] & CF_STATUS_COMMAND)
    {
      /* Ignore 'SHOW ' commands */
    }
    else if (is_update_query(lex->sql_command))
      update_commands++;
    else
      other_commands++;
  }
}


void THD::update_all_stats()
{
  ulonglong end_cpu_time, end_utime;
  double busy_time, cpu_time;

  /* This is set at start of query if opt_userstat_running was set */
  if (!userstat_running)
    return;

  end_cpu_time= my_getcputime();
  end_utime=    microsecond_interval_timer();
  busy_time= (end_utime - start_utime) / 1000000.0;
  cpu_time=  (end_cpu_time - start_cpu_time) / 10000000.0;
  /* In case there are bad values, 2629743 is the #seconds in a month. */
  if (cpu_time > 2629743.0)
    cpu_time= 0;
  status_var_add(status_var.cpu_time, cpu_time);
  status_var_add(status_var.busy_time, busy_time);

  update_global_user_stats(this, TRUE, my_time(0));
  // Has to be updated after update_global_user_stats()
  userstat_running= 0;
}


/*
  Init THD for query processing.
  This has to be called once before we call mysql_parse.
  See also comments in sql_class.h.
*/

void THD::init_for_queries()
{
  set_time(); 
  ha_enable_transaction(this,TRUE);

  reset_root_defaults(mem_root, variables.query_alloc_block_size,
                      variables.query_prealloc_size);
  reset_root_defaults(&transaction.mem_root,
                      variables.trans_alloc_block_size,
                      variables.trans_prealloc_size);
  transaction.xid_state.xid.null();
}


/*
  Do what's needed when one invokes change user

  SYNOPSIS
    change_user()

  IMPLEMENTATION
    Reset all resources that are connection specific
*/


void THD::change_user(void)
{
  if (!status_in_global)                        // Reset in init()
    add_status_to_global();

  if (!cleanup_done)
    cleanup();
  cleanup_done= 0;
  reset_killed();
  thd_clear_errors(this);

  /* Clear warnings. */
  if (!get_stmt_da()->is_warning_info_empty())
    get_stmt_da()->clear_warning_info(0);

  init();
  stmt_map.reset();
  my_hash_init(&user_vars, system_charset_info, USER_VARS_HASH_SIZE, 0, 0,
               (my_hash_get_key) get_var_key,
               (my_hash_free_key) free_user_var, 0);
  my_hash_init(&sequences, system_charset_info, SEQUENCES_HASH_SIZE, 0, 0,
               (my_hash_get_key) get_sequence_last_key,
               (my_hash_free_key) free_sequence_last, HASH_THREAD_SPECIFIC);
  sp_cache_clear(&sp_proc_cache);
  sp_cache_clear(&sp_func_cache);
  sp_cache_clear(&sp_package_spec_cache);
  sp_cache_clear(&sp_package_body_cache);
}

/**
   Change default database

   @note This is coded to have as few instructions as possible under
   LOCK_thd_data
*/

bool THD::set_db(const LEX_CSTRING *new_db)
{
  bool result= 0;
  /*
    Acquiring mutex LOCK_thd_data as we either free the memory allocated
    for the database and reallocating the memory for the new db or memcpy
    the new_db to the db.
  */
  /* Do not reallocate memory if current chunk is big enough. */
  if (db.str && new_db->str && db.length >= new_db->length)
  {
    mysql_mutex_lock(&LOCK_thd_data);
    db.length= new_db->length;
    memcpy((char*) db.str, new_db->str, new_db->length+1);
    mysql_mutex_unlock(&LOCK_thd_data);
  }
  else
  {
    const char *org_db= db.str;
    const char *tmp= NULL;
    if (new_db->str)
    {
      if (!(tmp= my_strndup(new_db->str, new_db->length, MYF(MY_WME | ME_FATALERROR))))
        result= 1;
    }

    mysql_mutex_lock(&LOCK_thd_data);
    db.str= tmp;
    db.length= tmp ? new_db->length : 0;
    mysql_mutex_unlock(&LOCK_thd_data);
    my_free((char*) org_db);
  }
  PSI_CALL_set_thread_db(db.str, (int) db.length);
  return result;
}


/**
   Set the current database

   @param new_db     a pointer to the new database name.
   @param new_db_len length of the new database name.

   @note This operation just sets {db, db_length}. Switching the current
   database usually involves other actions, like switching other database
   attributes including security context. In the future, this operation
   will be made private and more convenient interface will be provided.
*/

void THD::reset_db(const LEX_CSTRING *new_db)
{
  if (new_db->str != db.str || new_db->length != db.length)
  {
    if (db.str != 0)
      DBUG_PRINT("QQ", ("Overwriting: %p", db.str));
    mysql_mutex_lock(&LOCK_thd_data);
    db= *new_db;
    mysql_mutex_unlock(&LOCK_thd_data);
    PSI_CALL_set_thread_db(db.str, (int) db.length);
  }
}


/* Do operations that may take a long time */

void THD::cleanup(void)
{
  DBUG_ENTER("THD::cleanup");
  DBUG_ASSERT(cleanup_done == 0);

  set_killed(KILL_CONNECTION);
#ifdef ENABLE_WHEN_BINLOG_WILL_BE_ABLE_TO_PREPARE
  if (transaction.xid_state.xa_state == XA_PREPARED)
  {
#error xid_state in the cache should be replaced by the allocated value
  }
#endif

  mysql_ha_cleanup(this);
  locked_tables_list.unlock_locked_tables(this);

  delete_dynamic(&user_var_events);
  close_temporary_tables();

  transaction.xid_state.xa_state= XA_NOTR;
  transaction.xid_state.rm_error= 0;
  trans_rollback(this);
  xid_cache_delete(this, &transaction.xid_state);

  DBUG_ASSERT(open_tables == NULL);
  /*
    If the thread was in the middle of an ongoing transaction (rolled
    back a few lines above) or under LOCK TABLES (unlocked the tables
    and left the mode a few lines above), there will be outstanding
    metadata locks. Release them.
  */
  mdl_context.release_transactional_locks();

  /* Release the global read lock, if acquired. */
  if (global_read_lock.is_acquired())
    global_read_lock.unlock_global_read_lock(this);

  if (user_connect)
  {
    decrease_user_connections(user_connect);
    user_connect= 0;                            // Safety
  }
  wt_thd_destroy(&transaction.wt);

#if defined(ENABLED_DEBUG_SYNC)
  /* End the Debug Sync Facility. See debug_sync.cc. */
  debug_sync_end_thread(this);
#endif /* defined(ENABLED_DEBUG_SYNC) */

  my_hash_free(&user_vars);
  my_hash_free(&sequences);
  sp_cache_clear(&sp_proc_cache);
  sp_cache_clear(&sp_func_cache);
  sp_cache_clear(&sp_package_spec_cache);
  sp_cache_clear(&sp_package_body_cache);
  auto_inc_intervals_forced.empty();
  auto_inc_intervals_in_cur_stmt_for_binlog.empty();

  mysql_ull_cleanup(this);
  stmt_map.reset();
  /* All metadata locks must have been released by now. */
  DBUG_ASSERT(!mdl_context.has_locks());

  apc_target.destroy();
#ifdef HAVE_REPLICATION
  unregister_slave(this, true, true);
#endif

  cleanup_done=1;
  DBUG_VOID_RETURN;
}


/*
  Free all connection related resources associated with a THD.
  This is used when we put a thread into the thread cache.
  After this call should either call ~THD or reset_for_reuse() depending on
  circumstances.
*/

void THD::free_connection()
{
  DBUG_ASSERT(free_connection_done == 0);
  my_free(const_cast<char*>(db.str));
  db= null_clex_str;
#ifndef EMBEDDED_LIBRARY
  if (net.vio)
    vio_delete(net.vio);
  net.vio= 0;
  net_end(&net);
#endif
 if (!cleanup_done)
   cleanup();
  ha_close_connection(this);
  plugin_thdvar_cleanup(this);
  mysql_audit_free_thd(this);
  main_security_ctx.destroy();
  /* close all prepared statements, to save memory */
  stmt_map.reset();
  free_connection_done= 1;
#if defined(ENABLED_PROFILING)
  profiling.restart();                          // Reset profiling
#endif
}

/*
  Reset thd for reuse by another connection
  This is only used for user connections, so the following variables doesn't
  have to be reset:
  - Replication (slave) variables.
  - Variables not reset between each statements. See reset_for_next_command.
*/

void THD::reset_for_reuse()
{
  mysql_audit_init_thd(this);
  change_user();                                // Calls cleanup() & init()
  get_stmt_da()->reset_diagnostics_area();
  main_security_ctx.init();  
  failed_com_change_user= 0;
  is_fatal_error= 0;
  client_capabilities= 0;
  peer_port= 0;
  query_name_consts= 0;                         // Safety
  abort_on_warning= 0;
  free_connection_done= 0;
  m_command= COM_CONNECT;
#if defined(ENABLED_PROFILING)
  profiling.reset();
#endif
#ifdef SIGNAL_WITH_VIO_CLOSE
  active_vio = 0;
#endif
}


THD::~THD()
{
  THD *orig_thd= current_thd;
  THD_CHECK_SENTRY(this);
  DBUG_ENTER("~THD()");
  /* Check that we have already called thd->unlink() */
  DBUG_ASSERT(prev == 0 && next == 0);
  /* This takes a long time so we should not do this under LOCK_thread_count */
  mysql_mutex_assert_not_owner(&LOCK_thread_count);

  /*
    In error cases, thd may not be current thd. We have to fix this so
    that memory allocation counting is done correctly
  */
  set_current_thd(this);
  if (!status_in_global)
    add_status_to_global();

  /*
    Other threads may have a lock on LOCK_thd_kill to ensure that this
    THD is not deleted while they access it. The following mutex_lock
    ensures that no one else is using this THD and it's now safe to delete
  */
  mysql_mutex_lock(&LOCK_thd_kill);
  mysql_mutex_unlock(&LOCK_thd_kill);

#ifdef WITH_WSREP
  delete wsrep_rgi;
#endif
  if (!free_connection_done)
    free_connection();

  mdl_context.destroy();

  free_root(&transaction.mem_root,MYF(0));
  mysql_cond_destroy(&COND_wakeup_ready);
  mysql_mutex_destroy(&LOCK_wakeup_ready);
  mysql_mutex_destroy(&LOCK_thd_data);
  mysql_mutex_destroy(&LOCK_thd_kill);
#ifdef DBUG_ASSERT_EXISTS
  dbug_sentry= THD_SENTRY_GONE;
#endif  
#ifndef EMBEDDED_LIBRARY
  if (rgi_fake)
  {
    delete rgi_fake;
    rgi_fake= NULL;
  }
  if (rli_fake)
  {
    delete rli_fake;
    rli_fake= NULL;
  }
  
  if (rgi_slave)
    rgi_slave->cleanup_after_session();
  my_free(semisync_info);
#endif
  main_lex.free_set_stmt_mem_root();
  free_root(&main_mem_root, MYF(0));
  my_free(m_token_array);
  main_da.free_memory();
  if (tdc_hash_pins)
    lf_hash_put_pins(tdc_hash_pins);
  if (xid_hash_pins)
    lf_hash_put_pins(xid_hash_pins);
  /* Ensure everything is freed */
  status_var.local_memory_used-= sizeof(THD);

  /* trick to make happy memory accounting system */
#ifndef EMBEDDED_LIBRARY
  session_tracker.sysvars.deinit();
#endif //EMBEDDED_LIBRARY

  if (status_var.local_memory_used != 0)
  {
    DBUG_PRINT("error", ("memory_used: %lld", status_var.local_memory_used));
    SAFEMALLOC_REPORT_MEMORY(thread_id);
    DBUG_ASSERT(status_var.local_memory_used == 0 ||
                !debug_assert_on_not_freed_memory);
  }
  update_global_memory_status(status_var.global_memory_used);
  set_current_thd(orig_thd == this ? 0 : orig_thd);
  dec_thread_count();
  DBUG_VOID_RETURN;
}


/*
  Add all status variables to another status variable array

  SYNOPSIS
   add_to_status()
   to_var       add to this array
   from_var     from this array

  NOTES
    This function assumes that all variables at start are long/ulong and
    other types are handled explicitly
*/

void add_to_status(STATUS_VAR *to_var, STATUS_VAR *from_var)
{
  ulong *end= (ulong*) ((uchar*) to_var +
                        offsetof(STATUS_VAR, last_system_status_var) +
			sizeof(ulong));
  ulong *to= (ulong*) to_var, *from= (ulong*) from_var;

  while (to != end)
    *(to++)+= *(from++);

  /* Handle the not ulong variables. See end of system_status_var */
  to_var->bytes_received+=      from_var->bytes_received;
  to_var->bytes_sent+=          from_var->bytes_sent;
  to_var->rows_read+=           from_var->rows_read;
  to_var->rows_sent+=           from_var->rows_sent;
  to_var->rows_tmp_read+=       from_var->rows_tmp_read;
  to_var->binlog_bytes_written+= from_var->binlog_bytes_written;
  to_var->cpu_time+=            from_var->cpu_time;
  to_var->busy_time+=           from_var->busy_time;
  to_var->table_open_cache_hits+= from_var->table_open_cache_hits;
  to_var->table_open_cache_misses+= from_var->table_open_cache_misses;
  to_var->table_open_cache_overflows+= from_var->table_open_cache_overflows;

  /*
    Update global_memory_used. We have to do this with atomic_add as the
    global value can change outside of LOCK_status.
  */
  if (to_var == &global_status_var)
  {
    DBUG_PRINT("info", ("global memory_used: %lld  size: %lld",
                        (longlong) global_status_var.global_memory_used,
                        (longlong) from_var->global_memory_used));
    update_global_memory_status(from_var->global_memory_used);
  }
  else
   to_var->global_memory_used+= from_var->global_memory_used;
}

/*
  Add the difference between two status variable arrays to another one.

  SYNOPSIS
    add_diff_to_status
    to_var       add to this array
    from_var     from this array
    dec_var      minus this array
  
  NOTE
    This function assumes that all variables at start are long/ulong and
    other types are handled explicitly
*/

void add_diff_to_status(STATUS_VAR *to_var, STATUS_VAR *from_var,
                        STATUS_VAR *dec_var)
{
  ulong *end= (ulong*) ((uchar*) to_var + offsetof(STATUS_VAR,
						  last_system_status_var) +
			sizeof(ulong));
  ulong *to= (ulong*) to_var, *from= (ulong*) from_var, *dec= (ulong*) dec_var;

  while (to != end)
    *(to++)+= *(from++) - *(dec++);

  to_var->bytes_received+=       from_var->bytes_received -
                                 dec_var->bytes_received;
  to_var->bytes_sent+=           from_var->bytes_sent - dec_var->bytes_sent;
  to_var->rows_read+=            from_var->rows_read - dec_var->rows_read;
  to_var->rows_sent+=            from_var->rows_sent - dec_var->rows_sent;
  to_var->rows_tmp_read+=        from_var->rows_tmp_read - dec_var->rows_tmp_read;
  to_var->binlog_bytes_written+= from_var->binlog_bytes_written -
                                 dec_var->binlog_bytes_written;
  to_var->cpu_time+=             from_var->cpu_time - dec_var->cpu_time;
  to_var->busy_time+=            from_var->busy_time - dec_var->busy_time;
  to_var->table_open_cache_hits+= from_var->table_open_cache_hits -
                                  dec_var->table_open_cache_hits;
  to_var->table_open_cache_misses+= from_var->table_open_cache_misses -
                                    dec_var->table_open_cache_misses;
  to_var->table_open_cache_overflows+= from_var->table_open_cache_overflows -
                                       dec_var->table_open_cache_overflows;

  /*
    We don't need to accumulate memory_used as these are not reset or used by
    the calling functions.  See execute_show_status().
  */
}

#define SECONDS_TO_WAIT_FOR_KILL 2
#if !defined(__WIN__) && defined(HAVE_SELECT)
/* my_sleep() can wait for sub second times */
#define WAIT_FOR_KILL_TRY_TIMES 20
#else
#define WAIT_FOR_KILL_TRY_TIMES 2
#endif


/**
  Awake a thread.

  @param[in]  state_to_set    value for THD::killed

  This is normally called from another thread's THD object.

  @note Do always call this while holding LOCK_thd_kill.
        NOT_KILLED is used to awake a thread for a slave
*/

void THD::awake_no_mutex(killed_state state_to_set)
{
  DBUG_ENTER("THD::awake");
  DBUG_PRINT("enter", ("this: %p current_thd: %p  state: %d",
                       this, current_thd, (int) state_to_set));
  THD_CHECK_SENTRY(this);
  mysql_mutex_assert_owner(&LOCK_thd_kill);

  print_aborted_warning(3, "KILLED");

  /*
    Don't degrade killed state, for example from a KILL_CONNECTION to
    STATEMENT TIMEOUT
  */
  if (killed >= KILL_CONNECTION)
    state_to_set= killed;

  set_killed_no_mutex(state_to_set);

  if (state_to_set >= KILL_CONNECTION || state_to_set == NOT_KILLED)
  {
#ifdef SIGNAL_WITH_VIO_CLOSE
    if (this != current_thd)
    {
      if(active_vio)
        vio_shutdown(active_vio, SHUT_RDWR);
    }
#endif

    /* Mark the target thread's alarm request expired, and signal alarm. */
    thr_alarm_kill(thread_id);

    /* Send an event to the scheduler that a thread should be killed. */
    if (!slave_thread)
      MYSQL_CALLBACK(scheduler, post_kill_notification, (this));
  }

  /* Interrupt target waiting inside a storage engine. */
  if (state_to_set != NOT_KILLED)
    ha_kill_query(this, thd_kill_level(this));

  /* Broadcast a condition to kick the target if it is waiting on it. */
  if (mysys_var)
  {
    mysql_mutex_lock(&mysys_var->mutex);
    if (!system_thread)		// Don't abort locks
      mysys_var->abort=1;

    /*
      This broadcast could be up in the air if the victim thread
      exits the cond in the time between read and broadcast, but that is
      ok since all we want to do is to make the victim thread get out
      of waiting on current_cond.
      If we see a non-zero current_cond: it cannot be an old value (because
      then exit_cond() should have run and it can't because we have mutex); so
      it is the true value but maybe current_mutex is not yet non-zero (we're
      in the middle of enter_cond() and there is a "memory order
      inversion"). So we test the mutex too to not lock 0.

      Note that there is a small chance we fail to kill. If victim has locked
      current_mutex, but hasn't yet entered enter_cond() (which means that
      current_cond and current_mutex are 0), then the victim will not get
      a signal and it may wait "forever" on the cond (until
      we issue a second KILL or the status it's waiting for happens).
      It's true that we have set its thd->killed but it may not
      see it immediately and so may have time to reach the cond_wait().

      However, where possible, we test for killed once again after
      enter_cond(). This should make the signaling as safe as possible.
      However, there is still a small chance of failure on platforms with
      instruction or memory write reordering.

      We have to do the loop with trylock, because if we would use
      pthread_mutex_lock(), we can cause a deadlock as we are here locking
      the mysys_var->mutex and mysys_var->current_mutex in a different order
      than in the thread we are trying to kill.
      We only sleep for 2 seconds as we don't want to have LOCK_thd_data
      locked too long time.

      There is a small change we may not succeed in aborting a thread that
      is not yet waiting for a mutex, but as this happens only for a
      thread that was doing something else when the kill was issued and
      which should detect the kill flag before it starts to wait, this
      should be good enough.
    */
    if (mysys_var->current_cond && mysys_var->current_mutex)
    {
      uint i;
      for (i= 0; i < WAIT_FOR_KILL_TRY_TIMES * SECONDS_TO_WAIT_FOR_KILL; i++)
      {
        int ret= mysql_mutex_trylock(mysys_var->current_mutex);
        mysql_cond_broadcast(mysys_var->current_cond);
        if (!ret)
        {
          /* Signal is sure to get through */
          mysql_mutex_unlock(mysys_var->current_mutex);
          break;
        }
        my_sleep(1000000L / WAIT_FOR_KILL_TRY_TIMES);
      }
    }
    mysql_mutex_unlock(&mysys_var->mutex);
  }
  DBUG_VOID_RETURN;
}


/**
  Close the Vio associated this session.

  @remark LOCK_thd_data is taken due to the fact that
          the Vio might be disassociated concurrently.
*/

void THD::disconnect()
{
  Vio *vio= NULL;

  set_killed(KILL_CONNECTION);

  mysql_mutex_lock(&LOCK_thd_data);

#ifdef SIGNAL_WITH_VIO_CLOSE
  /*
    Since a active vio might might have not been set yet, in
    any case save a reference to avoid closing a inexistent
    one or closing the vio twice if there is a active one.
  */
  vio= active_vio;
  close_active_vio();
#endif

  /* Disconnect even if a active vio is not associated. */
  if (net.vio != vio)
    vio_close(net.vio);
  net.thd= 0;                                   // Don't collect statistics

  mysql_mutex_unlock(&LOCK_thd_data);
}


bool THD::notify_shared_lock(MDL_context_owner *ctx_in_use,
                             bool needs_thr_lock_abort)
{
  THD *in_use= ctx_in_use->get_thd();
  bool signalled= FALSE;
  DBUG_ENTER("THD::notify_shared_lock");
  DBUG_PRINT("enter",("needs_thr_lock_abort: %d", needs_thr_lock_abort));

  if ((in_use->system_thread & SYSTEM_THREAD_DELAYED_INSERT) &&
      !in_use->killed)
  {
    /* This code is similar to kill_delayed_threads() */
    DBUG_PRINT("info", ("kill delayed thread"));
    mysql_mutex_lock(&in_use->LOCK_thd_kill);
    if (in_use->killed < KILL_CONNECTION)
      in_use->set_killed_no_mutex(KILL_CONNECTION);
    if (in_use->mysys_var)
    {
      mysql_mutex_lock(&in_use->mysys_var->mutex);
      if (in_use->mysys_var->current_cond)
        mysql_cond_broadcast(in_use->mysys_var->current_cond);

      /* Abort if about to wait in thr_upgrade_write_delay_lock */
      in_use->mysys_var->abort= 1;
      mysql_mutex_unlock(&in_use->mysys_var->mutex);
    }
    mysql_mutex_unlock(&in_use->LOCK_thd_kill);
    signalled= TRUE;
  }

  if (needs_thr_lock_abort)
  {
    bool mutex_released= false;
    mysql_mutex_lock(&in_use->LOCK_thd_data);
    mysql_mutex_lock(&in_use->LOCK_thd_kill);
    /* If not already dying */
    if (in_use->killed != KILL_CONNECTION_HARD)
    {
      for (TABLE *thd_table= in_use->open_tables;
           thd_table ;
           thd_table= thd_table->next)
      {
        /*
          Check for TABLE::needs_reopen() is needed since in some
          places we call handler::close() for table instance (and set
          TABLE::db_stat to 0) and do not remove such instances from
          the THD::open_tables for some time, during which other
          thread can see those instances (e.g. see partitioning code).
        */
        if (!thd_table->needs_reopen())
          signalled|= mysql_lock_abort_for_thread(this, thd_table);
      }
#ifdef WITH_WSREP
      if (WSREP(this) && wsrep_thd_is_BF(this, false))
      {
        WSREP_DEBUG("notify_shared_lock: BF thread %llu query %s"
                    " victim %llu query %s",
                    this->real_id, wsrep_thd_query(this),
                    in_use->real_id, wsrep_thd_query(in_use));
        wsrep_abort_thd((void *)this, (void *)in_use, false);
        mutex_released= true;
      }
#endif /* WITH_WSREP */
    }
    if (!mutex_released)
    {
      mysql_mutex_unlock(&in_use->LOCK_thd_kill);
      mysql_mutex_unlock(&in_use->LOCK_thd_data);
    }
  }
  DBUG_RETURN(signalled);
}


/*
  Get error number for killed state
  Note that the error message can't have any parameters.
  If one needs parameters, one should use THD::killed_err_msg
  See thd::kill_message()
*/

int THD::killed_errno()
{
  DBUG_ENTER("killed_errno");
  DBUG_PRINT("enter", ("killed: %d  killed_errno: %d",
                       killed, killed_err ? killed_err->no: 0));

  /* Ensure that killed_err is not set if we are not killed */
  DBUG_ASSERT(!killed_err || killed != NOT_KILLED);

  if (killed_err)
    DBUG_RETURN(killed_err->no);

  switch (killed) {
  case NOT_KILLED:
  case KILL_HARD_BIT:
    DBUG_RETURN(0);                            // Probably wrong usage
  case KILL_BAD_DATA:
  case KILL_BAD_DATA_HARD:
  case ABORT_QUERY_HARD:
  case ABORT_QUERY:
    DBUG_RETURN(0);                             // Not a real error
  case KILL_CONNECTION:
  case KILL_CONNECTION_HARD:
  case KILL_SYSTEM_THREAD:
  case KILL_SYSTEM_THREAD_HARD:
    DBUG_RETURN(ER_CONNECTION_KILLED);
  case KILL_QUERY:
  case KILL_QUERY_HARD:
    DBUG_RETURN(ER_QUERY_INTERRUPTED);
  case KILL_TIMEOUT:
  case KILL_TIMEOUT_HARD:
    DBUG_RETURN(ER_STATEMENT_TIMEOUT);
  case KILL_SERVER:
  case KILL_SERVER_HARD:
    DBUG_RETURN(ER_SERVER_SHUTDOWN);
  case KILL_SLAVE_SAME_ID:
    DBUG_RETURN(ER_SLAVE_SAME_ID);
  case KILL_WAIT_TIMEOUT:
  case KILL_WAIT_TIMEOUT_HARD:
    DBUG_RETURN(ER_NET_READ_INTERRUPTED);
  }
  DBUG_RETURN(0);                               // Keep compiler happy
}


void THD::reset_killed()
{
  /*
    Resetting killed has to be done under a mutex to ensure
    its not done during an awake() call.
  */
  DBUG_ENTER("reset_killed");
  if (killed != NOT_KILLED)
  {
    mysql_mutex_lock(&LOCK_thd_kill);
    killed= NOT_KILLED;
    killed_err= 0;
    mysql_mutex_unlock(&LOCK_thd_kill);
  }
  DBUG_VOID_RETURN;
}

/*
  Remember the location of thread info, the structure needed for
  the structure for the net buffer
*/

bool THD::store_globals()
{
  /*
    Assert that thread_stack is initialized: it's necessary to be able
    to track stack overrun.
  */
  DBUG_ASSERT(thread_stack);

  if (set_current_thd(this))
    return 1;
  /*
    mysys_var is concurrently readable by a killer thread.
    It is protected by LOCK_thd_kill, it is not needed to lock while the
    pointer is changing from NULL not non-NULL. If the kill thread reads
    NULL it doesn't refer to anything, but if it is non-NULL we need to
    ensure that the thread doesn't proceed to assign another thread to
    have the mysys_var reference (which in fact refers to the worker
    threads local storage with key THR_KEY_mysys. 
  */
  mysys_var=my_thread_var;
  /*
    Let mysqld define the thread id (not mysys)
    This allows us to move THD to different threads if needed.
  */
  mysys_var->id=      thread_id;

  /* thread_dbug_id should not change for a THD */
  if (!thread_dbug_id)
    thread_dbug_id= mysys_var->dbug_id;
  else
  {
    /* This only changes if we are using pool-of-threads */
    mysys_var->dbug_id= thread_dbug_id;
  }
#ifdef __NR_gettid
  os_thread_id= (uint32)syscall(__NR_gettid);
#else
  os_thread_id= 0;
#endif
  real_id= pthread_self();                      // For debugging
  mysys_var->stack_ends_here= thread_stack +    // for consistency, see libevent_thread_proc
                              STACK_DIRECTION * (long)my_thread_stack_size;
  if (net.vio)
  {
    net.thd= this;
  }
  /*
    We have to call thr_lock_info_init() again here as THD may have been
    created in another thread
  */
  thr_lock_info_init(&lock_info, mysys_var);

  return 0;
}

/**
   Untie THD from current thread

   Used when using --thread-handling=pool-of-threads
*/

void THD::reset_globals()
{
  mysql_mutex_lock(&LOCK_thd_kill);
  mysys_var= 0;
  mysql_mutex_unlock(&LOCK_thd_kill);

  /* Undocking the thread specific data. */
  set_current_thd(0);
  net.thd= 0;
}

/*
  Cleanup after query.

  SYNOPSIS
    THD::cleanup_after_query()

  DESCRIPTION
    This function is used to reset thread data to its default state.

  NOTE
    This function is not suitable for setting thread data to some
    non-default values, as there is only one replication thread, so
    different master threads may overwrite data of each other on
    slave.
*/

void THD::cleanup_after_query()
{
  DBUG_ENTER("THD::cleanup_after_query");

  thd_progress_end(this);

  /*
    Reset rand_used so that detection of calls to rand() will save random 
    seeds if needed by the slave.

    Do not reset rand_used if inside a stored function or trigger because 
    only the call to these operations is logged. Thus only the calling 
    statement needs to detect rand() calls made by its substatements. These
    substatements must not set rand_used to 0 because it would remove the
    detection of rand() by the calling statement. 
  */
  if (!in_sub_stmt) /* stored functions and triggers are a special case */
  {
    /* Forget those values, for next binlogger: */
    stmt_depends_on_first_successful_insert_id_in_prev_stmt= 0;
    auto_inc_intervals_in_cur_stmt_for_binlog.empty();
    rand_used= 0;
#ifndef EMBEDDED_LIBRARY
    /*
      Clean possible unused INSERT_ID events by current statement.
      is_update_query() is needed to ignore SET statements:
        Statements that don't update anything directly and don't
        used stored functions. This is mostly necessary to ignore
        statements in binlog between SET INSERT_ID and DML statement
        which is intended to consume its event (there can be other
        SET statements between them).
    */
    if ((rgi_slave || rli_fake) && is_update_query(lex->sql_command))
      auto_inc_intervals_forced.empty();
#endif
  }
  /*
    Forget the binlog stmt filter for the next query.
    There are some code paths that:
    - do not call THD::decide_logging_format()
    - do call THD::binlog_query(),
    making this reset necessary.
  */
  reset_binlog_local_stmt_filter();
  if (first_successful_insert_id_in_cur_stmt > 0)
  {
    /* set what LAST_INSERT_ID() will return */
    first_successful_insert_id_in_prev_stmt= 
      first_successful_insert_id_in_cur_stmt;
    first_successful_insert_id_in_cur_stmt= 0;
    substitute_null_with_insert_id= TRUE;
  }
  arg_of_last_insert_id_function= 0;
  /* Free Items that were created during this execution */
  free_items();
  /* Reset where. */
  where= THD::DEFAULT_WHERE;
  /* reset table map for multi-table update */
  table_map_for_update= 0;
  m_binlog_invoker= INVOKER_NONE;
#ifdef WITH_WSREP
  if (TOTAL_ORDER == wsrep_exec_mode)
  {
    wsrep_exec_mode = LOCAL_STATE;
  }
#endif  /* WITH_WSREP */

#ifndef EMBEDDED_LIBRARY
  if (rgi_slave)
    rgi_slave->cleanup_after_query();
#endif

#ifdef WITH_WSREP
  wsrep_sync_wait_gtid= WSREP_GTID_UNDEFINED;
  if (!in_active_multi_stmt_transaction())
    wsrep_affected_rows= 0;
#endif /* WITH_WSREP */

  DBUG_VOID_RETURN;
}


/*
  Convert a string to another character set

  SYNOPSIS
    convert_string()
    to				Store new allocated string here
    to_cs			New character set for allocated string
    from			String to convert
    from_length			Length of string to convert
    from_cs			Original character set

  NOTES
    to will be 0-terminated to make it easy to pass to system funcs

  RETURN
    0	ok
    1	End of memory.
        In this case to->str will point to 0 and to->length will be 0.
*/

bool THD::convert_string(LEX_STRING *to, CHARSET_INFO *to_cs,
			 const char *from, size_t from_length,
			 CHARSET_INFO *from_cs)
{
  DBUG_ENTER("THD::convert_string");
  size_t new_length= to_cs->mbmaxlen * from_length;
  uint errors;
  if (unlikely(alloc_lex_string(to, new_length + 1)))
    DBUG_RETURN(true);                          // EOM
  to->length= copy_and_convert((char*) to->str, new_length, to_cs,
			       from, from_length, from_cs, &errors);
  to->str[to->length]= 0;                       // Safety
  if (unlikely(errors) && lex->parse_vcol_expr)
  {
    my_error(ER_BAD_DATA, MYF(0),
             ErrConvString(from, from_length, from_cs).ptr(),
             to_cs->csname);
    DBUG_RETURN(true);
  }
  DBUG_RETURN(false);
}


/*
  Reinterpret a binary string to a character string

  @param[OUT] to    The result will be written here,
                    either the original string as is,
                    or a newly alloced fixed string with
                    some zero bytes prepended.
  @param cs         The destination character set
  @param str        The binary string
  @param length     The length of the binary string

  @return           false on success
  @return           true on error
*/

bool THD::reinterpret_string_from_binary(LEX_CSTRING *to, CHARSET_INFO *cs,
                                         const char *str, size_t length)
{
  /*
    When reinterpreting from binary to tricky character sets like
    UCS2, UTF16, UTF32, we may need to prepend some zero bytes.
    This is possible in scenarios like this:
      SET COLLATION_CONNECTION=utf32_general_ci, CHARACTER_SET_CLIENT=binary;
    This code is similar to String::copy_aligned().
  */
  size_t incomplete= length % cs->mbminlen; // Bytes in an incomplete character
  if (incomplete)
  {
    size_t zeros= cs->mbminlen - incomplete;
    size_t aligned_length= zeros + length;
    char *dst= (char*) alloc(aligned_length + 1);
    if (!dst)
    {
      to->str= NULL; // Safety
      to->length= 0;
      return true;
    }
    bzero(dst, zeros);
    memcpy(dst + zeros, str, length);
    dst[aligned_length]= '\0';
    to->str= dst;
    to->length= aligned_length;
  }
  else
  {
    to->str= str;
    to->length= length;
  }
  return check_string_for_wellformedness(to->str, to->length, cs);
}


/*
  Convert a string between two character sets.
  dstcs and srccs cannot be &my_charset_bin.
*/
bool THD::convert_fix(CHARSET_INFO *dstcs, LEX_STRING *dst,
                      CHARSET_INFO *srccs, const char *src, size_t src_length,
                      String_copier *status)
{
  DBUG_ENTER("THD::convert_fix");
  size_t dst_length= dstcs->mbmaxlen * src_length;
  if (alloc_lex_string(dst, dst_length + 1))
    DBUG_RETURN(true);                           // EOM
  dst->length= status->convert_fix(dstcs, (char*) dst->str, dst_length,
                                   srccs, src, src_length, src_length);
  dst->str[dst->length]= 0;                      // Safety
  DBUG_RETURN(false);
}


/*
  Copy or convert a string.
*/
bool THD::copy_fix(CHARSET_INFO *dstcs, LEX_STRING *dst,
                   CHARSET_INFO *srccs, const char *src, size_t src_length,
                   String_copier *status)
{
  DBUG_ENTER("THD::copy_fix");
  size_t dst_length= dstcs->mbmaxlen * src_length;
  if (alloc_lex_string(dst, dst_length + 1))
    DBUG_RETURN(true);                          // EOM
  dst->length= status->well_formed_copy(dstcs, dst->str, dst_length,
                                        srccs, src, src_length, src_length);
  dst->str[dst->length]= '\0';
  DBUG_RETURN(false);
}


class String_copier_with_error: public String_copier
{
public:
  bool check_errors(CHARSET_INFO *srccs, const char *src, size_t src_length)
  {
    if (most_important_error_pos())
    {
      ErrConvString err(src, src_length, &my_charset_bin);
      my_error(ER_INVALID_CHARACTER_STRING, MYF(0), srccs->csname, err.ptr());
      return true;
    }
    return false;
  }
};


bool THD::convert_with_error(CHARSET_INFO *dstcs, LEX_STRING *dst,
                             CHARSET_INFO *srccs,
                             const char *src, size_t src_length)
{
  String_copier_with_error status;
  return convert_fix(dstcs, dst, srccs, src, src_length, &status) ||
         status.check_errors(srccs, src, src_length);
}


bool THD::copy_with_error(CHARSET_INFO *dstcs, LEX_STRING *dst,
                          CHARSET_INFO *srccs,
                          const char *src, size_t src_length)
{
  String_copier_with_error status;
  return copy_fix(dstcs, dst, srccs, src, src_length, &status) ||
         status.check_errors(srccs, src, src_length);
}


/*
  Convert string from source character set to target character set inplace.

  SYNOPSIS
    THD::convert_string

  DESCRIPTION
    Convert string using convert_buffer - buffer for character set 
    conversion shared between all protocols.

  RETURN
    0   ok
   !0   out of memory
*/

bool THD::convert_string(String *s, CHARSET_INFO *from_cs, CHARSET_INFO *to_cs)
{
  uint dummy_errors;
  if (unlikely(convert_buffer.copy(s->ptr(), s->length(), from_cs, to_cs,
                                   &dummy_errors)))
    return TRUE;
  /* If convert_buffer >> s copying is more efficient long term */
  if (convert_buffer.alloced_length() >= convert_buffer.length() * 2 ||
      !s->is_alloced())
  {
    return s->copy(convert_buffer);
  }
  s->swap(convert_buffer);
  return FALSE;
}


bool THD::check_string_for_wellformedness(const char *str,
                                          size_t length,
                                          CHARSET_INFO *cs) const
{
  size_t wlen= Well_formed_prefix(cs, str, length).length();
  if (wlen < length)
  {
    ErrConvString err(str, length, &my_charset_bin);
    my_error(ER_INVALID_CHARACTER_STRING, MYF(0), cs->csname, err.ptr());
    return true;
  }
  return false;
}


<<<<<<< HEAD
bool THD::to_ident_sys_alloc(Lex_ident_sys_st *to, const Lex_ident_cli_st *ident)
{
  if (ident->is_quoted())
  {
    LEX_CSTRING unquoted;
    if (quote_unescape(&unquoted, ident, ident->quote()))
      return true;
    return charset_is_system_charset ?
           to->copy_sys(this, &unquoted) :
           to->convert(this, &unquoted, charset());
  }
  return charset_is_system_charset ?
         to->copy_sys(this, ident) :
         to->copy_or_convert(this, ident, charset());
}


Item_basic_constant *
THD::make_string_literal(const char *str, size_t length, uint repertoire)
{
  if (!length && (variables.sql_mode & MODE_EMPTY_STRING_IS_NULL))
    return new (mem_root) Item_null(this, 0, variables.collation_connection);
  if (!charset_is_collation_connection &&
      (repertoire != MY_REPERTOIRE_ASCII ||
       !my_charset_is_ascii_based(variables.collation_connection)))
  {
    LEX_STRING to;
    if (convert_string(&to, variables.collation_connection,
                       str, length, variables.character_set_client))
      return NULL;
    str= to.str;
    length= to.length;
  }
  return new (mem_root) Item_string(this, str, (uint)length,
                                    variables.collation_connection,
                                    DERIVATION_COERCIBLE, repertoire);
}


Item_basic_constant *
THD::make_string_literal_nchar(const Lex_string_with_metadata_st &str)
{
  DBUG_ASSERT(my_charset_is_ascii_based(national_charset_info));
  if (!str.length && (variables.sql_mode & MODE_EMPTY_STRING_IS_NULL))
    return new (mem_root) Item_null(this, 0, national_charset_info);

  return new (mem_root) Item_string(this, str.str, (uint)str.length,
                                    national_charset_info,
                                    DERIVATION_COERCIBLE,
                                    str.repertoire());
}


Item_basic_constant *
THD::make_string_literal_charset(const Lex_string_with_metadata_st &str,
                                 CHARSET_INFO *cs)
{
  if (!str.length && (variables.sql_mode & MODE_EMPTY_STRING_IS_NULL))
    return new (mem_root) Item_null(this, 0, cs);
  return new (mem_root) Item_string_with_introducer(this,
                                                    str.str, (uint)str.length, cs);
}


=======
>>>>>>> 03c3dc63
/*
  Update some cache variables when character set changes
*/

void THD::update_charset()
{
  uint32 not_used;
  charset_is_system_charset=
    !String::needs_conversion(0,
                              variables.character_set_client,
                              system_charset_info,
                              &not_used);
  charset_is_collation_connection= 
    !String::needs_conversion(0,
                              variables.character_set_client,
                              variables.collation_connection,
                              &not_used);
  charset_is_character_set_filesystem= 
    !String::needs_conversion(0,
                              variables.character_set_client,
                              variables.character_set_filesystem,
                              &not_used);
}


/* routings to adding tables to list of changed in transaction tables */

inline static void list_include(CHANGED_TABLE_LIST** prev,
				CHANGED_TABLE_LIST* curr,
				CHANGED_TABLE_LIST* new_table)
{
  if (new_table)
  {
    *prev = new_table;
    (*prev)->next = curr;
  }
}

/* add table to list of changed in transaction tables */

void THD::add_changed_table(TABLE *table)
{
  DBUG_ENTER("THD::add_changed_table(table)");

  DBUG_ASSERT(in_multi_stmt_transaction_mode() && table->file->has_transactions());
  add_changed_table(table->s->table_cache_key.str,
                    (long) table->s->table_cache_key.length);
  DBUG_VOID_RETURN;
}


void THD::add_changed_table(const char *key, size_t key_length)
{
  DBUG_ENTER("THD::add_changed_table(key)");
  CHANGED_TABLE_LIST **prev_changed = &transaction.changed_tables;
  CHANGED_TABLE_LIST *curr = transaction.changed_tables;

  for (; curr; prev_changed = &(curr->next), curr = curr->next)
  {
    int cmp =  (long)curr->key_length - (long)key_length;
    if (cmp < 0)
    {
      list_include(prev_changed, curr, changed_table_dup(key, key_length));
      DBUG_PRINT("info", 
		 ("key_length: %zu  %zu", key_length,
                  (*prev_changed)->key_length));
      DBUG_VOID_RETURN;
    }
    else if (cmp == 0)
    {
      cmp = memcmp(curr->key, key, curr->key_length);
      if (cmp < 0)
      {
	list_include(prev_changed, curr, changed_table_dup(key, key_length));
	DBUG_PRINT("info", 
		   ("key_length:  %zu  %zu", key_length,
		    (*prev_changed)->key_length));
	DBUG_VOID_RETURN;
      }
      else if (cmp == 0)
      {
	DBUG_PRINT("info", ("already in list"));
	DBUG_VOID_RETURN;
      }
    }
  }
  *prev_changed = changed_table_dup(key, key_length);
  DBUG_PRINT("info", ("key_length: %zu  %zu", key_length,
		      (*prev_changed)->key_length));
  DBUG_VOID_RETURN;
}


CHANGED_TABLE_LIST* THD::changed_table_dup(const char *key, size_t key_length)
{
  CHANGED_TABLE_LIST* new_table = 
    (CHANGED_TABLE_LIST*) trans_alloc(ALIGN_SIZE(sizeof(CHANGED_TABLE_LIST))+
				      key_length + 1);
  if (!new_table)
  {
    my_error(EE_OUTOFMEMORY, MYF(ME_BELL+ME_FATALERROR),
             ALIGN_SIZE(sizeof(TABLE_LIST)) + key_length + 1);
    set_killed(KILL_CONNECTION);
    return 0;
  }

  new_table->key= ((char*)new_table)+ ALIGN_SIZE(sizeof(CHANGED_TABLE_LIST));
  new_table->next = 0;
  new_table->key_length = key_length;
  ::memcpy(new_table->key, key, key_length);
  return new_table;
}


int THD::prepare_explain_fields(select_result *result, List<Item> *field_list,
                                 uint8 explain_flags, bool is_analyze)
{
  if (lex->explain_json)
    make_explain_json_field_list(*field_list, is_analyze);
  else
    make_explain_field_list(*field_list, explain_flags, is_analyze);

  return result->prepare(*field_list, NULL);
}


int THD::send_explain_fields(select_result *result,
                             uint8 explain_flags,
                             bool is_analyze)
{
  List<Item> field_list;
  int rc;
  rc= prepare_explain_fields(result, &field_list, explain_flags, is_analyze) ||
      result->send_result_set_metadata(field_list, Protocol::SEND_NUM_ROWS |
                                                   Protocol::SEND_EOF);
  return rc;
}


void THD::make_explain_json_field_list(List<Item> &field_list, bool is_analyze)
{
  Item *item= new (mem_root) Item_empty_string(this, (is_analyze ?
                                                      "ANALYZE" :
                                                      "EXPLAIN"),
                                              78, system_charset_info);
  field_list.push_back(item, mem_root);
}


/*
  Populate the provided field_list with EXPLAIN output columns.
  this->lex->describe has the EXPLAIN flags

  The set/order of columns must be kept in sync with 
  Explain_query::print_explain and co.
*/

void THD::make_explain_field_list(List<Item> &field_list, uint8 explain_flags,
                                  bool is_analyze)
{
  Item *item;
  CHARSET_INFO *cs= system_charset_info;
  field_list.push_back(item= new (mem_root)
                       Item_return_int(this, "id", 3,
                                       MYSQL_TYPE_LONGLONG), mem_root);
  item->maybe_null= 1;
  field_list.push_back(new (mem_root)
                       Item_empty_string(this, "select_type", 19, cs),
                       mem_root);
  field_list.push_back(item= new (mem_root)
                       Item_empty_string(this, "table", NAME_CHAR_LEN, cs),
                       mem_root);
  item->maybe_null= 1;
  if (explain_flags & DESCRIBE_PARTITIONS)
  {
    /* Maximum length of string that make_used_partitions_str() can produce */
    item= new (mem_root) Item_empty_string(this, "partitions",
                                           MAX_PARTITIONS * (1 + FN_LEN), cs);
    field_list.push_back(item, mem_root);
    item->maybe_null= 1;
  }
  field_list.push_back(item= new (mem_root)
                       Item_empty_string(this, "type", 10, cs),
                       mem_root);
  item->maybe_null= 1;
  field_list.push_back(item= new (mem_root)
                       Item_empty_string(this, "possible_keys",
                                         NAME_CHAR_LEN*MAX_KEY, cs),
                       mem_root);
  item->maybe_null=1;
  field_list.push_back(item=new (mem_root)
                       Item_empty_string(this, "key", NAME_CHAR_LEN, cs),
                       mem_root);
  item->maybe_null=1;
  field_list.push_back(item=new (mem_root)
                       Item_empty_string(this, "key_len",
                                         NAME_CHAR_LEN*MAX_KEY),
                       mem_root);
  item->maybe_null=1;
  field_list.push_back(item=new (mem_root)
                       Item_empty_string(this, "ref",
                                         NAME_CHAR_LEN*MAX_REF_PARTS, cs),
                       mem_root);
  item->maybe_null=1;
  field_list.push_back(item= new (mem_root)
                       Item_return_int(this, "rows", 10, MYSQL_TYPE_LONGLONG),
                       mem_root);
  if (is_analyze)
  {
    field_list.push_back(item= new (mem_root)
                         Item_float(this, "r_rows", 0.1234, 2, 4),
                         mem_root);
    item->maybe_null=1;
  }

  if (is_analyze || (explain_flags & DESCRIBE_EXTENDED))
  {
    field_list.push_back(item= new (mem_root)
                         Item_float(this, "filtered", 0.1234, 2, 4),
                         mem_root);
    item->maybe_null=1;
  }

  if (is_analyze)
  {
    field_list.push_back(item= new (mem_root)
                         Item_float(this, "r_filtered", 0.1234, 2, 4),
                         mem_root);
    item->maybe_null=1;
  }

  item->maybe_null= 1;
  field_list.push_back(new (mem_root)
                       Item_empty_string(this, "Extra", 255, cs),
                       mem_root);
}


#ifdef SIGNAL_WITH_VIO_CLOSE
void THD::close_active_vio()
{
  DBUG_ENTER("close_active_vio");
  mysql_mutex_assert_owner(&LOCK_thd_data);
#ifndef EMBEDDED_LIBRARY
  if (active_vio)
  {
    vio_close(active_vio);
    active_vio = 0;
  }
#endif
  DBUG_VOID_RETURN;
}
#endif


/*
  @brief MySQL parser used for recursive invocations

  @param old_lex  The LEX structure in the state when this parser
                  is called recursively
  @param lex      The LEX structure used to parse a new SQL fragment
  @param str      The SQL fragment to parse
  @param str_len  The length of the SQL fragment to parse
  @param stmt_prepare_mode true <=> when parsing a prepare statement

  @details
    This function is to be used when parsing of an SQL fragment is
    needed within one of the grammar rules.

  @notes
    Currently the function is used only when the specification of a CTE
    is parsed for the not first and not recursive references of the CTE.

  @retval false   On a successful parsing of the fragment
  @retval true    Otherwise
*/

bool THD::sql_parser(LEX *old_lex, LEX *lex,
                     char *str, uint str_len, bool stmt_prepare_mode)
{
  extern int MYSQLparse(THD * thd);

  bool parse_status= false;
  Parser_state parser_state;
  Parser_state *old_parser_state= m_parser_state;

  if (parser_state.init(this, str, str_len))
    return true;

  m_parser_state= &parser_state;
  parser_state.m_lip.stmt_prepare_mode= stmt_prepare_mode;
  parser_state.m_lip.multi_statements= false;
  parser_state.m_lip.m_digest= NULL;

  lex->param_list= old_lex->param_list;
  lex->sphead= old_lex->sphead;
  lex->spname= old_lex->spname;
  lex->spcont= old_lex->spcont;
  lex->sp_chistics= old_lex->sp_chistics;
  lex->trg_chistics= old_lex->trg_chistics;

  parse_status= MYSQLparse(this) != 0;

  m_parser_state= old_parser_state;

  return parse_status;
}


struct Item_change_record: public ilink
{
  Item **place;
  Item *old_value;
  /* Placement new was hidden by `new' in ilink (TODO: check): */
  static void *operator new(size_t size, void *mem) { return mem; }
  static void operator delete(void *ptr, size_t size) {}
  static void operator delete(void *ptr, void *mem) { /* never called */ }
};


/*
  Register an item tree tree transformation, performed by the query
  optimizer. We need a pointer to runtime_memroot because it may be !=
  thd->mem_root (due to possible set_n_backup_active_arena called for thd).
*/

void
Item_change_list::nocheck_register_item_tree_change(Item **place,
                                                    Item *old_value,
                                                    MEM_ROOT *runtime_memroot)
{
  Item_change_record *change;
  DBUG_ENTER("THD::nocheck_register_item_tree_change");
  DBUG_PRINT("enter", ("Register %p <- %p", old_value, (*place)));
  /*
    Now we use one node per change, which adds some memory overhead,
    but still is rather fast as we use alloc_root for allocations.
    A list of item tree changes of an average query should be short.
  */
  void *change_mem= alloc_root(runtime_memroot, sizeof(*change));
  if (change_mem == 0)
  {
    /*
      OOM, thd->fatal_error() is called by the error handler of the
      memroot. Just return.
    */
    DBUG_VOID_RETURN;
  }
  change= new (change_mem) Item_change_record;
  change->place= place;
  change->old_value= old_value;
  change_list.append(change);
  DBUG_VOID_RETURN;
}

/**
  Check and register item change if needed

  @param place           place where we should assign new value
  @param new_value       place of the new value

  @details
    Let C be a reference to an item that changed the reference A
    at the location (occurrence) L1 and this change has been registered.
    If C is substituted for reference A another location (occurrence) L2
    that is to be registered as well than this change has to be
    consistent with the first change in order the procedure that rollback
    changes to substitute the same reference at both locations L1 and L2.
*/

void
Item_change_list::check_and_register_item_tree_change(Item **place,
                                                      Item **new_value,
                                                      MEM_ROOT *runtime_memroot)
{
  Item_change_record *change;
  DBUG_ENTER("THD::check_and_register_item_tree_change");
  DBUG_PRINT("enter", ("Register: %p (%p) <- %p (%p)",
                       *place, place, *new_value, new_value));
  I_List_iterator<Item_change_record> it(change_list);
  while ((change= it++))
  {
    if (change->place == new_value)
      break; // we need only very first value
  }
  if (change)
    nocheck_register_item_tree_change(place, change->old_value,
                                      runtime_memroot);
  DBUG_VOID_RETURN;
}


void Item_change_list::rollback_item_tree_changes()
{
  DBUG_ENTER("THD::rollback_item_tree_changes");
  I_List_iterator<Item_change_record> it(change_list);
  Item_change_record *change;

  while ((change= it++))
  {
    DBUG_PRINT("info", ("Rollback: %p (%p) <- %p",
                        *change->place, change->place, change->old_value));
    *change->place= change->old_value;
  }
  /* We can forget about changes memory: it's allocated in runtime memroot */
  change_list.empty();
  DBUG_VOID_RETURN;
}


/*****************************************************************************
** Functions to provide a interface to select results
*****************************************************************************/

void select_result::cleanup()
{
  /* do nothing */
}

bool select_result::check_simple_select() const
{
  my_error(ER_SP_BAD_CURSOR_QUERY, MYF(0));
  return TRUE;
}


static String default_line_term("\n",default_charset_info);
static String default_escaped("\\",default_charset_info);
static String default_field_term("\t",default_charset_info);
static String default_enclosed_and_line_start("", default_charset_info);
static String default_xml_row_term("<row>", default_charset_info);

sql_exchange::sql_exchange(const char *name, bool flag,
                           enum enum_filetype filetype_arg)
  :file_name(name), opt_enclosed(0), dumpfile(flag), skip_lines(0)
{
  filetype= filetype_arg;
  field_term= &default_field_term;
  enclosed=   line_start= &default_enclosed_and_line_start;
  line_term=  filetype == FILETYPE_CSV ?
              &default_line_term : &default_xml_row_term;
  escaped=    &default_escaped;
  cs= NULL;
}

bool sql_exchange::escaped_given(void) const
{
  return escaped != &default_escaped;
}


bool select_send::send_result_set_metadata(List<Item> &list, uint flags)
{
  bool res;
#ifdef WITH_WSREP
  if (WSREP(thd) && thd->wsrep_retry_query)
  {
    WSREP_DEBUG("skipping select metadata");
    return FALSE;
  }
#endif /* WITH_WSREP */
  if (!(res= thd->protocol->send_result_set_metadata(&list, flags)))
    is_result_set_started= 1;
  return res;
}

void select_send::abort_result_set()
{
  DBUG_ENTER("select_send::abort_result_set");

  if (is_result_set_started && thd->spcont)
  {
    /*
      We're executing a stored procedure, have an open result
      set and an SQL exception condition. In this situation we
      must abort the current statement, silence the error and
      start executing the continue/exit handler if one is found.
      Before aborting the statement, let's end the open result set, as
      otherwise the client will hang due to the violation of the
      client/server protocol.
    */
    thd->spcont->end_partial_result_set= TRUE;
  }
  DBUG_VOID_RETURN;
}


/** 
  Cleanup an instance of this class for re-use
  at next execution of a prepared statement/
  stored procedure statement.
*/

void select_send::cleanup()
{
  is_result_set_started= FALSE;
}

/* Send data to client. Returns 0 if ok */

int select_send::send_data(List<Item> &items)
{
  Protocol *protocol= thd->protocol;
  DBUG_ENTER("select_send::send_data");

  /* unit is not set when using 'delete ... returning' */
  if (unit && unit->offset_limit_cnt)
  {						// using limit offset,count
    unit->offset_limit_cnt--;
    DBUG_RETURN(FALSE);
  }
  if (thd->killed == ABORT_QUERY)
    DBUG_RETURN(FALSE);

  protocol->prepare_for_resend();
  if (protocol->send_result_set_row(&items))
  {
    protocol->remove_last_row();
    DBUG_RETURN(TRUE);
  }

  thd->inc_sent_row_count(1);

  if (thd->vio_ok())
    DBUG_RETURN(protocol->write());

  DBUG_RETURN(0);
}


bool select_send::send_eof()
{
  /* 
    Don't send EOF if we're in error condition (which implies we've already
    sent or are sending an error)
  */
  if (unlikely(thd->is_error()))
    return TRUE;
  ::my_eof(thd);
  is_result_set_started= 0;
  return FALSE;
}


/************************************************************************
  Handling writing to file
************************************************************************/

bool select_to_file::send_eof()
{
  int error= MY_TEST(end_io_cache(&cache));
  if (unlikely(mysql_file_close(file, MYF(MY_WME))) ||
      unlikely(thd->is_error()))
    error= true;

  if (likely(!error) && !suppress_my_ok)
  {
    ::my_ok(thd,row_count);
  }
  file= -1;
  return error;
}


void select_to_file::cleanup()
{
  /* In case of error send_eof() may be not called: close the file here. */
  if (file >= 0)
  {
    (void) end_io_cache(&cache);
    mysql_file_close(file, MYF(0));
    file= -1;
  }
  path[0]= '\0';
  row_count= 0;
}


select_to_file::~select_to_file()
{
  if (file >= 0)
  {					// This only happens in case of error
    (void) end_io_cache(&cache);
    mysql_file_close(file, MYF(0));
    file= -1;
  }
}

/***************************************************************************
** Export of select to textfile
***************************************************************************/

select_export::~select_export()
{
  thd->set_sent_row_count(row_count);
}


/*
  Create file with IO cache

  SYNOPSIS
    create_file()
    thd			Thread handle
    path		File name
    exchange		Excange class
    cache		IO cache

  RETURN
    >= 0 	File handle
   -1		Error
*/


static File create_file(THD *thd, char *path, sql_exchange *exchange,
			IO_CACHE *cache)
{
  File file;
  uint option= MY_UNPACK_FILENAME | MY_RELATIVE_PATH;

#ifdef DONT_ALLOW_FULL_LOAD_DATA_PATHS
  option|= MY_REPLACE_DIR;			// Force use of db directory
#endif

  if (!dirname_length(exchange->file_name))
  {
    strxnmov(path, FN_REFLEN-1, mysql_real_data_home, thd->get_db(), NullS);
    (void) fn_format(path, exchange->file_name, path, "", option);
  }
  else
    (void) fn_format(path, exchange->file_name, mysql_real_data_home, "", option);

  if (!is_secure_file_path(path))
  {
    /* Write only allowed to dir or subdir specified by secure_file_priv */
    my_error(ER_OPTION_PREVENTS_STATEMENT, MYF(0), "--secure-file-priv");
    return -1;
  }

  if (!access(path, F_OK))
  {
    my_error(ER_FILE_EXISTS_ERROR, MYF(0), exchange->file_name);
    return -1;
  }
  /* Create the file world readable */
  if ((file= mysql_file_create(key_select_to_file,
                               path, 0644, O_WRONLY|O_EXCL, MYF(MY_WME))) < 0)
    return file;
#ifdef HAVE_FCHMOD
  (void) fchmod(file, 0644);			// Because of umask()
#else
  (void) chmod(path, 0644);
#endif
  if (init_io_cache(cache, file, 0L, WRITE_CACHE, 0L, 1, MYF(MY_WME)))
  {
    mysql_file_close(file, MYF(0));
    /* Delete file on error, it was just created */
    mysql_file_delete(key_select_to_file, path, MYF(0));
    return -1;
  }
  return file;
}


int
select_export::prepare(List<Item> &list, SELECT_LEX_UNIT *u)
{
  bool blob_flag=0;
  bool string_results= FALSE, non_string_results= FALSE;
  unit= u;
  if ((uint) strlen(exchange->file_name) + NAME_LEN >= FN_REFLEN)
    strmake_buf(path,exchange->file_name);

  write_cs= exchange->cs ? exchange->cs : &my_charset_bin;

  if ((file= create_file(thd, path, exchange, &cache)) < 0)
    return 1;
  /* Check if there is any blobs in data */
  {
    List_iterator_fast<Item> li(list);
    Item *item;
    while ((item=li++))
    {
      if (item->max_length >= MAX_BLOB_WIDTH)
      {
	blob_flag=1;
	break;
      }
      if (item->result_type() == STRING_RESULT)
        string_results= TRUE;
      else
        non_string_results= TRUE;
    }
  }
  if (exchange->escaped->numchars() > 1 || exchange->enclosed->numchars() > 1)
  {
    my_error(ER_WRONG_FIELD_TERMINATORS, MYF(0));
    return TRUE;
  }
  if (exchange->escaped->length() > 1 || exchange->enclosed->length() > 1 ||
      !my_isascii(exchange->escaped->ptr()[0]) ||
      !my_isascii(exchange->enclosed->ptr()[0]) ||
      !exchange->field_term->is_ascii() || !exchange->line_term->is_ascii() ||
      !exchange->line_start->is_ascii())
  {
    /*
      Current LOAD DATA INFILE recognizes field/line separators "as is" without
      converting from client charset to data file charset. So, it is supposed,
      that input file of LOAD DATA INFILE consists of data in one charset and
      separators in other charset. For the compatibility with that [buggy]
      behaviour SELECT INTO OUTFILE implementation has been saved "as is" too,
      but the new warning message has been added:

        Non-ASCII separator arguments are not fully supported
    */
    push_warning(thd, Sql_condition::WARN_LEVEL_WARN,
                 WARN_NON_ASCII_SEPARATOR_NOT_IMPLEMENTED,
                 ER_THD(thd, WARN_NON_ASCII_SEPARATOR_NOT_IMPLEMENTED));
  }
  field_term_length=exchange->field_term->length();
  field_term_char= field_term_length ?
                   (int) (uchar) (*exchange->field_term)[0] : INT_MAX;
  if (!exchange->line_term->length())
    exchange->line_term=exchange->field_term;	// Use this if it exists
  field_sep_char= (exchange->enclosed->length() ?
                  (int) (uchar) (*exchange->enclosed)[0] : field_term_char);
  if (exchange->escaped->length() && (exchange->escaped_given() ||
      !(thd->variables.sql_mode & MODE_NO_BACKSLASH_ESCAPES)))
    escape_char= (int) (uchar) (*exchange->escaped)[0];
  else
    escape_char= -1;
  is_ambiguous_field_sep= MY_TEST(strchr(ESCAPE_CHARS, field_sep_char));
  is_unsafe_field_sep= MY_TEST(strchr(NUMERIC_CHARS, field_sep_char));
  line_sep_char= (exchange->line_term->length() ?
                 (int) (uchar) (*exchange->line_term)[0] : INT_MAX);
  if (!field_term_length)
    exchange->opt_enclosed=0;
  if (!exchange->enclosed->length())
    exchange->opt_enclosed=1;			// A little quicker loop
  fixed_row_size= (!field_term_length && !exchange->enclosed->length() &&
		   !blob_flag);
  if ((is_ambiguous_field_sep && exchange->enclosed->is_empty() &&
       (string_results || is_unsafe_field_sep)) ||
      (exchange->opt_enclosed && non_string_results &&
       field_term_length && strchr(NUMERIC_CHARS, field_term_char)))
  {
    push_warning(thd, Sql_condition::WARN_LEVEL_WARN,
                 ER_AMBIGUOUS_FIELD_TERM,
                 ER_THD(thd, ER_AMBIGUOUS_FIELD_TERM));
    is_ambiguous_field_term= TRUE;
  }
  else
    is_ambiguous_field_term= FALSE;

  return 0;
}


#define NEED_ESCAPING(x) ((int) (uchar) (x) == escape_char    || \
                          (enclosed ? (int) (uchar) (x) == field_sep_char      \
                                    : (int) (uchar) (x) == field_term_char) || \
                          (int) (uchar) (x) == line_sep_char  || \
                          !(x))

int select_export::send_data(List<Item> &items)
{

  DBUG_ENTER("select_export::send_data");
  char buff[MAX_FIELD_WIDTH],null_buff[2],space[MAX_FIELD_WIDTH];
  char cvt_buff[MAX_FIELD_WIDTH];
  String cvt_str(cvt_buff, sizeof(cvt_buff), write_cs);
  bool space_inited=0;
  String tmp(buff,sizeof(buff),&my_charset_bin),*res;
  tmp.length(0);

  if (unit->offset_limit_cnt)
  {						// using limit offset,count
    unit->offset_limit_cnt--;
    DBUG_RETURN(0);
  }
  if (thd->killed == ABORT_QUERY)
    DBUG_RETURN(0);
  row_count++;
  Item *item;
  uint used_length=0,items_left=items.elements;
  List_iterator_fast<Item> li(items);

  if (my_b_write(&cache,(uchar*) exchange->line_start->ptr(),
		 exchange->line_start->length()))
    goto err;
  while ((item=li++))
  {
    Item_result result_type=item->result_type();
    bool enclosed = (exchange->enclosed->length() &&
                     (!exchange->opt_enclosed || result_type == STRING_RESULT));
    res=item->str_result(&tmp);
    if (res && !my_charset_same(write_cs, res->charset()) &&
        !my_charset_same(write_cs, &my_charset_bin))
    {
      String_copier copier;
      const char *error_pos;
      uint32 bytes;
      uint64 estimated_bytes=
        ((uint64) res->length() / res->charset()->mbminlen + 1) *
        write_cs->mbmaxlen + 1;
      set_if_smaller(estimated_bytes, UINT_MAX32);
      if (cvt_str.realloc((uint32) estimated_bytes))
      {
        my_error(ER_OUTOFMEMORY, MYF(ME_FATALERROR), (uint32) estimated_bytes);
        goto err;
      }

      bytes= copier.well_formed_copy(write_cs, (char *) cvt_str.ptr(),
                                     cvt_str.alloced_length(),
                                     res->charset(),
                                     res->ptr(), res->length());
      error_pos= copier.most_important_error_pos();
      if (unlikely(error_pos))
      {
        /*
          TODO: 
             add new error message that will show user this printable_buff

        char printable_buff[32];
        convert_to_printable(printable_buff, sizeof(printable_buff),
                             error_pos, res->ptr() + res->length() - error_pos,
                             res->charset(), 6);
        push_warning_printf(thd, Sql_condition::WARN_LEVEL_WARN,
                            ER_TRUNCATED_WRONG_VALUE_FOR_FIELD,
                            ER_THD(thd, ER_TRUNCATED_WRONG_VALUE_FOR_FIELD),
                            "string", printable_buff,
                            item->name.str, static_cast<long>(row_count));
        */
        push_warning_printf(thd, Sql_condition::WARN_LEVEL_WARN,
                            ER_TRUNCATED_WRONG_VALUE_FOR_FIELD,
                            ER_THD(thd, WARN_DATA_TRUNCATED),
                            item->name.str, static_cast<long>(row_count));
      }
      else if (copier.source_end_pos() < res->ptr() + res->length())
      { 
        /*
          result is longer than UINT_MAX32 and doesn't fit into String
        */
        push_warning_printf(thd, Sql_condition::WARN_LEVEL_WARN,
                            WARN_DATA_TRUNCATED,
                            ER_THD(thd, WARN_DATA_TRUNCATED),
                            item->full_name(), static_cast<long>(row_count));
      }
      cvt_str.length(bytes);
      res= &cvt_str;
    }
    if (res && enclosed)
    {
      if (my_b_write(&cache,(uchar*) exchange->enclosed->ptr(),
		     exchange->enclosed->length()))
	goto err;
    }
    if (!res)
    {						// NULL
      if (!fixed_row_size)
      {
	if (escape_char != -1)			// Use \N syntax
	{
	  null_buff[0]=escape_char;
	  null_buff[1]='N';
	  if (my_b_write(&cache,(uchar*) null_buff,2))
	    goto err;
	}
	else if (my_b_write(&cache,(uchar*) "NULL",4))
	  goto err;
      }
      else
      {
	used_length=0;				// Fill with space
      }
    }
    else
    {
      if (fixed_row_size)
	used_length=MY_MIN(res->length(),item->max_length);
      else
	used_length=res->length();
      if ((result_type == STRING_RESULT || is_unsafe_field_sep) &&
           escape_char != -1)
      {
        char *pos, *start, *end;
        CHARSET_INFO *res_charset= res->charset();
        CHARSET_INFO *character_set_client= thd->variables.
                                            character_set_client;
        bool check_second_byte= (res_charset == &my_charset_bin) &&
                                 character_set_client->
                                 escape_with_backslash_is_dangerous;
        DBUG_ASSERT(character_set_client->mbmaxlen == 2 ||
                    !character_set_client->escape_with_backslash_is_dangerous);
	for (start=pos=(char*) res->ptr(),end=pos+used_length ;
	     pos != end ;
	     pos++)
	{
#ifdef USE_MB
	  if (use_mb(res_charset))
	  {
	    int l;
	    if ((l=my_ismbchar(res_charset, pos, end)))
	    {
	      pos += l-1;
	      continue;
	    }
	  }
#endif

          /*
            Special case when dumping BINARY/VARBINARY/BLOB values
            for the clients with character sets big5, cp932, gbk and sjis,
            which can have the escape character (0x5C "\" by default)
            as the second byte of a multi-byte sequence.
            
            If
            - pos[0] is a valid multi-byte head (e.g 0xEE) and
            - pos[1] is 0x00, which will be escaped as "\0",
            
            then we'll get "0xEE + 0x5C + 0x30" in the output file.
            
            If this file is later loaded using this sequence of commands:
            
            mysql> create table t1 (a varchar(128)) character set big5;
            mysql> LOAD DATA INFILE 'dump.txt' INTO TABLE t1;
            
            then 0x5C will be misinterpreted as the second byte
            of a multi-byte character "0xEE + 0x5C", instead of
            escape character for 0x00.
            
            To avoid this confusion, we'll escape the multi-byte
            head character too, so the sequence "0xEE + 0x00" will be
            dumped as "0x5C + 0xEE + 0x5C + 0x30".
            
            Note, in the condition below we only check if
            mbcharlen is equal to 2, because there are no
            character sets with mbmaxlen longer than 2
            and with escape_with_backslash_is_dangerous set.
            DBUG_ASSERT before the loop makes that sure.
          */

          if ((NEED_ESCAPING(*pos) ||
               (check_second_byte &&
                ((uchar) *pos) > 0x7F /* a potential MB2HEAD */ &&
                pos + 1 < end &&
                NEED_ESCAPING(pos[1]))) &&
              /*
               Don't escape field_term_char by doubling - doubling is only
               valid for ENCLOSED BY characters:
              */
              (enclosed || !is_ambiguous_field_term ||
               (int) (uchar) *pos != field_term_char))
          {
	    char tmp_buff[2];
            tmp_buff[0]= ((int) (uchar) *pos == field_sep_char &&
                          is_ambiguous_field_sep) ?
                          field_sep_char : escape_char;
	    tmp_buff[1]= *pos ? *pos : '0';
	    if (my_b_write(&cache,(uchar*) start,(uint) (pos-start)) ||
		my_b_write(&cache,(uchar*) tmp_buff,2))
	      goto err;
	    start=pos+1;
	  }
	}
	if (my_b_write(&cache,(uchar*) start,(uint) (pos-start)))
	  goto err;
      }
      else if (my_b_write(&cache,(uchar*) res->ptr(),used_length))
	goto err;
    }
    if (fixed_row_size)
    {						// Fill with space
      if (item->max_length > used_length)
      {
	if (!space_inited)
	{
	  space_inited=1;
	  bfill(space,sizeof(space),' ');
	}
	uint length=item->max_length-used_length;
	for (; length > sizeof(space) ; length-=sizeof(space))
	{
	  if (my_b_write(&cache,(uchar*) space,sizeof(space)))
	    goto err;
	}
	if (my_b_write(&cache,(uchar*) space,length))
	  goto err;
      }
    }
    if (res && enclosed)
    {
      if (my_b_write(&cache, (uchar*) exchange->enclosed->ptr(),
                     exchange->enclosed->length()))
        goto err;
    }
    if (--items_left)
    {
      if (my_b_write(&cache, (uchar*) exchange->field_term->ptr(),
                     field_term_length))
        goto err;
    }
  }
  if (my_b_write(&cache,(uchar*) exchange->line_term->ptr(),
		 exchange->line_term->length()))
    goto err;
  DBUG_RETURN(0);
err:
  DBUG_RETURN(1);
}


/***************************************************************************
** Dump  of select to a binary file
***************************************************************************/


int
select_dump::prepare(List<Item> &list __attribute__((unused)),
		     SELECT_LEX_UNIT *u)
{
  unit= u;
  return (int) ((file= create_file(thd, path, exchange, &cache)) < 0);
}


int select_dump::send_data(List<Item> &items)
{
  List_iterator_fast<Item> li(items);
  char buff[MAX_FIELD_WIDTH];
  String tmp(buff,sizeof(buff),&my_charset_bin),*res;
  tmp.length(0);
  Item *item;
  DBUG_ENTER("select_dump::send_data");

  if (unit->offset_limit_cnt)
  {						// using limit offset,count
    unit->offset_limit_cnt--;
    DBUG_RETURN(0);
  }
  if (thd->killed == ABORT_QUERY)
    DBUG_RETURN(0);

  if (row_count++ > 1) 
  {
    my_message(ER_TOO_MANY_ROWS, ER_THD(thd, ER_TOO_MANY_ROWS), MYF(0));
    goto err;
  }
  while ((item=li++))
  {
    res=item->str_result(&tmp);
    if (!res)					// If NULL
    {
      if (my_b_write(&cache,(uchar*) "",1))
	goto err;
    }
    else if (my_b_write(&cache,(uchar*) res->ptr(),res->length()))
    {
      my_error(ER_ERROR_ON_WRITE, MYF(0), path, my_errno);
      goto err;
    }
  }
  DBUG_RETURN(0);
err:
  DBUG_RETURN(1);
}


int select_singlerow_subselect::send_data(List<Item> &items)
{
  DBUG_ENTER("select_singlerow_subselect::send_data");
  Item_singlerow_subselect *it= (Item_singlerow_subselect *)item;
  if (it->assigned())
  {
    my_message(ER_SUBQUERY_NO_1_ROW, ER_THD(thd, ER_SUBQUERY_NO_1_ROW),
               MYF(current_thd->lex->ignore ? ME_JUST_WARNING : 0));
    DBUG_RETURN(1);
  }
  if (unit->offset_limit_cnt)
  {				          // Using limit offset,count
    unit->offset_limit_cnt--;
    DBUG_RETURN(0);
  }
  if (thd->killed == ABORT_QUERY)
    DBUG_RETURN(0);
  List_iterator_fast<Item> li(items);
  Item *val_item;
  for (uint i= 0; (val_item= li++); i++)
    it->store(i, val_item);
  it->assigned(1);
  DBUG_RETURN(0);
}


void select_max_min_finder_subselect::cleanup()
{
  DBUG_ENTER("select_max_min_finder_subselect::cleanup");
  cache= 0;
  DBUG_VOID_RETURN;
}


int select_max_min_finder_subselect::send_data(List<Item> &items)
{
  DBUG_ENTER("select_max_min_finder_subselect::send_data");
  Item_maxmin_subselect *it= (Item_maxmin_subselect *)item;
  List_iterator_fast<Item> li(items);
  Item *val_item= li++;
  it->register_value();
  if (it->assigned())
  {
    cache->store(val_item);
    if ((this->*op)())
      it->store(0, cache);
  }
  else
  {
    if (!cache)
    {
      cache= val_item->get_cache(thd);
      switch (val_item->cmp_type()) {
      case REAL_RESULT:
	op= &select_max_min_finder_subselect::cmp_real;
	break;
      case INT_RESULT:
	op= &select_max_min_finder_subselect::cmp_int;
	break;
      case STRING_RESULT:
	op= &select_max_min_finder_subselect::cmp_str;
	break;
      case DECIMAL_RESULT:
        op= &select_max_min_finder_subselect::cmp_decimal;
        break;
      case TIME_RESULT:
        if (val_item->field_type() == MYSQL_TYPE_TIME)
          op= &select_max_min_finder_subselect::cmp_time;
        else
          op= &select_max_min_finder_subselect::cmp_str;
        break;
      case ROW_RESULT:
        // This case should never be choosen
	DBUG_ASSERT(0);
	op= 0;
      }
    }
    cache->store(val_item);
    it->store(0, cache);
  }
  it->assigned(1);
  DBUG_RETURN(0);
}

bool select_max_min_finder_subselect::cmp_real()
{
  Item *maxmin= ((Item_singlerow_subselect *)item)->element_index(0);
  double val1= cache->val_real(), val2= maxmin->val_real();

  /* Ignore NULLs for ANY and keep them for ALL subqueries */
  if (cache->null_value)
    return (is_all && !maxmin->null_value) || (!is_all && maxmin->null_value);
  if (maxmin->null_value)
    return !is_all;

  if (fmax)
    return(val1 > val2);
  return (val1 < val2);
}

bool select_max_min_finder_subselect::cmp_int()
{
  Item *maxmin= ((Item_singlerow_subselect *)item)->element_index(0);
  longlong val1= cache->val_int(), val2= maxmin->val_int();

  /* Ignore NULLs for ANY and keep them for ALL subqueries */
  if (cache->null_value)
    return (is_all && !maxmin->null_value) || (!is_all && maxmin->null_value);
  if (maxmin->null_value)
    return !is_all;

  if (fmax)
    return(val1 > val2);
  return (val1 < val2);
}

bool select_max_min_finder_subselect::cmp_time()
{
  Item *maxmin= ((Item_singlerow_subselect *)item)->element_index(0);
  longlong val1= cache->val_time_packed(), val2= maxmin->val_time_packed();

  /* Ignore NULLs for ANY and keep them for ALL subqueries */
  if (cache->null_value)
    return (is_all && !maxmin->null_value) || (!is_all && maxmin->null_value);
  if (maxmin->null_value)
    return !is_all;

  if (fmax)
    return(val1 > val2);
  return (val1 < val2);
}

bool select_max_min_finder_subselect::cmp_decimal()
{
  Item *maxmin= ((Item_singlerow_subselect *)item)->element_index(0);
  my_decimal cval, *cvalue= cache->val_decimal(&cval);
  my_decimal mval, *mvalue= maxmin->val_decimal(&mval);

  /* Ignore NULLs for ANY and keep them for ALL subqueries */
  if (cache->null_value)
    return (is_all && !maxmin->null_value) || (!is_all && maxmin->null_value);
  if (maxmin->null_value)
    return !is_all;

  if (fmax)
    return (my_decimal_cmp(cvalue, mvalue) > 0) ;
  return (my_decimal_cmp(cvalue,mvalue) < 0);
}

bool select_max_min_finder_subselect::cmp_str()
{
  String *val1, *val2, buf1, buf2;
  Item *maxmin= ((Item_singlerow_subselect *)item)->element_index(0);
  /*
    as far as both operand is Item_cache buf1 & buf2 will not be used,
    but added for safety
  */
  val1= cache->val_str(&buf1);
  val2= maxmin->val_str(&buf2);

  /* Ignore NULLs for ANY and keep them for ALL subqueries */
  if (cache->null_value)
    return (is_all && !maxmin->null_value) || (!is_all && maxmin->null_value);
  if (maxmin->null_value)
    return !is_all;

  if (fmax)
    return (sortcmp(val1, val2, cache->collation.collation) > 0) ;
  return (sortcmp(val1, val2, cache->collation.collation) < 0);
}

int select_exists_subselect::send_data(List<Item> &items)
{
  DBUG_ENTER("select_exists_subselect::send_data");
  Item_exists_subselect *it= (Item_exists_subselect *)item;
  if (unit->offset_limit_cnt)
  {				          // Using limit offset,count
    unit->offset_limit_cnt--;
    DBUG_RETURN(0);
  }
  if (thd->killed == ABORT_QUERY)
    DBUG_RETURN(0);
  it->value= 1;
  it->assigned(1);
  DBUG_RETURN(0);
}


/***************************************************************************
  Dump of select to variables
***************************************************************************/

int select_dumpvar::prepare(List<Item> &list, SELECT_LEX_UNIT *u)
{
  my_var_sp *mvsp;
  unit= u;
  m_var_sp_row= NULL;

  if (var_list.elements == 1 &&
      (mvsp= var_list.head()->get_my_var_sp()) &&
      mvsp->type_handler() == &type_handler_row)
  {
    // SELECT INTO row_type_sp_variable
    if (mvsp->get_rcontext(thd->spcont)->get_variable(mvsp->offset)->cols() !=
        list.elements)
      goto error;
    m_var_sp_row= mvsp;
    return 0;
  }

  // SELECT INTO variable list
  if (var_list.elements == list.elements)
    return 0;

error:
  my_message(ER_WRONG_NUMBER_OF_COLUMNS_IN_SELECT,
             ER_THD(thd, ER_WRONG_NUMBER_OF_COLUMNS_IN_SELECT), MYF(0));
  return 1;
}


bool select_dumpvar::check_simple_select() const
{
  my_error(ER_SP_BAD_CURSOR_SELECT, MYF(0));
  return TRUE;
}


void select_dumpvar::cleanup()
{
  row_count= 0;
}


Query_arena::Type Query_arena::type() const
{
  return STATEMENT;
}


void Query_arena::free_items()
{
  Item *next;
  DBUG_ENTER("Query_arena::free_items");
  /* This works because items are allocated on THD::mem_root */
  for (; free_list; free_list= next)
  {
    next= free_list->next;
    DBUG_ASSERT(free_list != next);
    DBUG_PRINT("info", ("free item: %p", free_list));
    free_list->delete_self();
  }
  /* Postcondition: free_list is 0 */
  DBUG_VOID_RETURN;
}


void Query_arena::set_query_arena(Query_arena *set)
{
  mem_root=  set->mem_root;
  free_list= set->free_list;
  state= set->state;
}


void Query_arena::cleanup_stmt()
{
  DBUG_ASSERT(! "Query_arena::cleanup_stmt() not implemented");
}

/*
  Statement functions
*/

Statement::Statement(LEX *lex_arg, MEM_ROOT *mem_root_arg,
                     enum enum_state state_arg, ulong id_arg)
  :Query_arena(mem_root_arg, state_arg),
  id(id_arg),
  column_usage(MARK_COLUMNS_READ),
  lex(lex_arg),
  db(null_clex_str)
{
  name= null_clex_str;
}


Query_arena::Type Statement::type() const
{
  return STATEMENT;
}


void Statement::set_statement(Statement *stmt)
{
  id=             stmt->id;
  column_usage=   stmt->column_usage;
  lex=            stmt->lex;
  query_string=   stmt->query_string;
}


void
Statement::set_n_backup_statement(Statement *stmt, Statement *backup)
{
  DBUG_ENTER("Statement::set_n_backup_statement");
  backup->set_statement(this);
  set_statement(stmt);
  DBUG_VOID_RETURN;
}


void Statement::restore_backup_statement(Statement *stmt, Statement *backup)
{
  DBUG_ENTER("Statement::restore_backup_statement");
  stmt->set_statement(this);
  set_statement(backup);
  DBUG_VOID_RETURN;
}


void THD::end_statement()
{
  DBUG_ENTER("THD::end_statement");
  /* Cleanup SQL processing state to reuse this statement in next query. */
  lex_end(lex);
  delete lex->result;
  lex->result= 0;
  /* Note that free_list is freed in cleanup_after_query() */

  /*
    Don't free mem_root, as mem_root is freed in the end of dispatch_command
    (once for any command).
  */
  DBUG_VOID_RETURN;
}


/*
  Start using arena specified by @set. Current arena data will be saved to
  *backup.
*/
void THD::set_n_backup_active_arena(Query_arena *set, Query_arena *backup)
{
  DBUG_ENTER("THD::set_n_backup_active_arena");
  DBUG_ASSERT(backup->is_backup_arena == FALSE);

  backup->set_query_arena(this);
  set_query_arena(set);
#ifdef DBUG_ASSERT_EXISTS
  backup->is_backup_arena= TRUE;
#endif
  DBUG_VOID_RETURN;
}


/*
  Stop using the temporary arena, and start again using the arena that is 
  specified in *backup.
  The temporary arena is returned back into *set.
*/

void THD::restore_active_arena(Query_arena *set, Query_arena *backup)
{
  DBUG_ENTER("THD::restore_active_arena");
  DBUG_ASSERT(backup->is_backup_arena);
  set->set_query_arena(this);
  set_query_arena(backup);
#ifdef DBUG_ASSERT_EXISTS
  backup->is_backup_arena= FALSE;
#endif
  DBUG_VOID_RETURN;
}

Statement::~Statement()
{
}

C_MODE_START

static uchar *
get_statement_id_as_hash_key(const uchar *record, size_t *key_length,
                             my_bool not_used __attribute__((unused)))
{
  const Statement *statement= (const Statement *) record; 
  *key_length= sizeof(statement->id);
  return (uchar *) &((const Statement *) statement)->id;
}

static void delete_statement_as_hash_key(void *key)
{
  delete (Statement *) key;
}

static uchar *get_stmt_name_hash_key(Statement *entry, size_t *length,
                                    my_bool not_used __attribute__((unused)))
{
  *length= entry->name.length;
  return (uchar*) entry->name.str;
}

C_MODE_END

Statement_map::Statement_map() :
  last_found_statement(0)
{
  enum
  {
    START_STMT_HASH_SIZE = 16,
    START_NAME_HASH_SIZE = 16
  };
  my_hash_init(&st_hash, &my_charset_bin, START_STMT_HASH_SIZE, 0, 0,
               get_statement_id_as_hash_key,
               delete_statement_as_hash_key, MYF(0));
  my_hash_init(&names_hash, system_charset_info, START_NAME_HASH_SIZE, 0, 0,
               (my_hash_get_key) get_stmt_name_hash_key,
               NULL,MYF(0));
}


/*
  Insert a new statement to the thread-local statement map.

  DESCRIPTION
    If there was an old statement with the same name, replace it with the
    new one. Otherwise, check if max_prepared_stmt_count is not reached yet,
    increase prepared_stmt_count, and insert the new statement. It's okay
    to delete an old statement and fail to insert the new one.

  POSTCONDITIONS
    All named prepared statements are also present in names_hash.
    Statement names in names_hash are unique.
    The statement is added only if prepared_stmt_count < max_prepard_stmt_count
    last_found_statement always points to a valid statement or is 0

  RETURN VALUE
    0  success
    1  error: out of resources or max_prepared_stmt_count limit has been
       reached. An error is sent to the client, the statement is deleted.
*/

int Statement_map::insert(THD *thd, Statement *statement)
{
  if (my_hash_insert(&st_hash, (uchar*) statement))
  {
    /*
      Delete is needed only in case of an insert failure. In all other
      cases hash_delete will also delete the statement.
    */
    delete statement;
    my_error(ER_OUT_OF_RESOURCES, MYF(0));
    goto err_st_hash;
  }
  if (statement->name.str && my_hash_insert(&names_hash, (uchar*) statement))
  {
    my_error(ER_OUT_OF_RESOURCES, MYF(0));
    goto err_names_hash;
  }
  mysql_mutex_lock(&LOCK_prepared_stmt_count);
  /*
    We don't check that prepared_stmt_count is <= max_prepared_stmt_count
    because we would like to allow to lower the total limit
    of prepared statements below the current count. In that case
    no new statements can be added until prepared_stmt_count drops below
    the limit.
  */
  if (prepared_stmt_count >= max_prepared_stmt_count)
  {
    mysql_mutex_unlock(&LOCK_prepared_stmt_count);
    my_error(ER_MAX_PREPARED_STMT_COUNT_REACHED, MYF(0),
             max_prepared_stmt_count);
    goto err_max;
  }
  prepared_stmt_count++;
  mysql_mutex_unlock(&LOCK_prepared_stmt_count);

  last_found_statement= statement;
  return 0;

err_max:
  if (statement->name.str)
    my_hash_delete(&names_hash, (uchar*) statement);
err_names_hash:
  my_hash_delete(&st_hash, (uchar*) statement);
err_st_hash:
  return 1;
}


void Statement_map::close_transient_cursors()
{
#ifdef TO_BE_IMPLEMENTED
  Statement *stmt;
  while ((stmt= transient_cursor_list.head()))
    stmt->close_cursor();                 /* deletes itself from the list */
#endif
}


void Statement_map::erase(Statement *statement)
{
  if (statement == last_found_statement)
    last_found_statement= 0;
  if (statement->name.str)
    my_hash_delete(&names_hash, (uchar *) statement);

  my_hash_delete(&st_hash, (uchar *) statement);
  mysql_mutex_lock(&LOCK_prepared_stmt_count);
  DBUG_ASSERT(prepared_stmt_count > 0);
  prepared_stmt_count--;
  mysql_mutex_unlock(&LOCK_prepared_stmt_count);
}


void Statement_map::reset()
{
  /* Must be first, hash_free will reset st_hash.records */
  if (st_hash.records)
  {
    mysql_mutex_lock(&LOCK_prepared_stmt_count);
    DBUG_ASSERT(prepared_stmt_count >= st_hash.records);
    prepared_stmt_count-= st_hash.records;
    mysql_mutex_unlock(&LOCK_prepared_stmt_count);
  }
  my_hash_reset(&names_hash);
  my_hash_reset(&st_hash);
  last_found_statement= 0;
}


Statement_map::~Statement_map()
{
  /* Statement_map::reset() should be called prior to destructor. */
  DBUG_ASSERT(!st_hash.records);
  my_hash_free(&names_hash);
  my_hash_free(&st_hash);
}

bool my_var_user::set(THD *thd, Item *item)
{
  Item_func_set_user_var *suv= new (thd->mem_root) Item_func_set_user_var(thd, &name, item);
  suv->save_item_result(item);
  return suv->fix_fields(thd, 0) || suv->update();
}


sp_rcontext *my_var_sp::get_rcontext(sp_rcontext *local_ctx) const
{
  return m_rcontext_handler->get_rcontext(local_ctx);
}


bool my_var_sp::set(THD *thd, Item *item)
{
  return get_rcontext(thd->spcont)->set_variable(thd, offset, &item);
}

bool my_var_sp_row_field::set(THD *thd, Item *item)
{
  return get_rcontext(thd->spcont)->
           set_variable_row_field(thd, offset, m_field_offset, &item);
}


bool select_dumpvar::send_data_to_var_list(List<Item> &items)
{
  DBUG_ENTER("select_dumpvar::send_data_to_var_list");
  List_iterator_fast<my_var> var_li(var_list);
  List_iterator<Item> it(items);
  Item *item;
  my_var *mv;
  while ((mv= var_li++) && (item= it++))
  {
    if (mv->set(thd, item))
      DBUG_RETURN(true);
  }
  DBUG_RETURN(false);
}


int select_dumpvar::send_data(List<Item> &items)
{
  DBUG_ENTER("select_dumpvar::send_data");

  if (unit->offset_limit_cnt)
  {						// using limit offset,count
    unit->offset_limit_cnt--;
    DBUG_RETURN(0);
  }
  if (row_count++) 
  {
    my_message(ER_TOO_MANY_ROWS, ER_THD(thd, ER_TOO_MANY_ROWS), MYF(0));
    DBUG_RETURN(1);
  }
  if (m_var_sp_row ?
      m_var_sp_row->get_rcontext(thd->spcont)->
        set_variable_row(thd, m_var_sp_row->offset, items) :
      send_data_to_var_list(items))
    DBUG_RETURN(1);

  DBUG_RETURN(thd->is_error());
}

bool select_dumpvar::send_eof()
{
  if (! row_count)
    push_warning(thd, Sql_condition::WARN_LEVEL_WARN,
                 ER_SP_FETCH_NO_DATA, ER_THD(thd, ER_SP_FETCH_NO_DATA));
  /*
    Don't send EOF if we're in error condition (which implies we've already
    sent or are sending an error)
  */
  if (unlikely(thd->is_error()))
    return true;

  if (!suppress_my_ok)
    ::my_ok(thd,row_count);

  return 0;
}



bool
select_materialize_with_stats::
create_result_table(THD *thd_arg, List<Item> *column_types,
                    bool is_union_distinct, ulonglong options,
                    const LEX_CSTRING *table_alias, bool bit_fields_as_long,
                    bool create_table,
                    bool keep_row_order,
                    uint hidden)
{
  DBUG_ASSERT(table == 0);
  tmp_table_param.field_count= column_types->elements;
  tmp_table_param.bit_fields_as_long= bit_fields_as_long;

  if (! (table= create_tmp_table(thd_arg, &tmp_table_param, *column_types,
                                 (ORDER*) 0, is_union_distinct, 1,
                                 options, HA_POS_ERROR, table_alias,
                                 !create_table, keep_row_order)))
    return TRUE;

  col_stat= (Column_statistics*) table->in_use->alloc(table->s->fields *
                                                      sizeof(Column_statistics));
  if (!col_stat)
    return TRUE;

  reset();
  table->file->extra(HA_EXTRA_WRITE_CACHE);
  table->file->extra(HA_EXTRA_IGNORE_DUP_KEY);
  return FALSE;
}


void select_materialize_with_stats::reset()
{
  memset(col_stat, 0, table->s->fields * sizeof(Column_statistics));
  max_nulls_in_row= 0;
  count_rows= 0;
}


void select_materialize_with_stats::cleanup()
{
  reset();
  select_unit::cleanup();
}


/**
  Override select_unit::send_data to analyze each row for NULLs and to
  update null_statistics before sending data to the client.

  @return TRUE if fatal error when sending data to the client
  @return FALSE on success
*/

int select_materialize_with_stats::send_data(List<Item> &items)
{
  List_iterator_fast<Item> item_it(items);
  Item *cur_item;
  Column_statistics *cur_col_stat= col_stat;
  uint nulls_in_row= 0;
  int res;

  if ((res= select_unit::send_data(items)))
    return res;
  if (table->null_catch_flags & REJECT_ROW_DUE_TO_NULL_FIELDS)
  {
    table->null_catch_flags&= ~REJECT_ROW_DUE_TO_NULL_FIELDS;
    return 0;
  }
  /* Skip duplicate rows. */
  if (write_err == HA_ERR_FOUND_DUPP_KEY ||
      write_err == HA_ERR_FOUND_DUPP_UNIQUE)
    return 0;

  ++count_rows;

  while ((cur_item= item_it++))
  {
    if (cur_item->is_null_result())
    {
      ++cur_col_stat->null_count;
      cur_col_stat->max_null_row= count_rows;
      if (!cur_col_stat->min_null_row)
        cur_col_stat->min_null_row= count_rows;
      ++nulls_in_row;
    }
    ++cur_col_stat;
  }
  if (nulls_in_row > max_nulls_in_row)
    max_nulls_in_row= nulls_in_row;

  return 0;
}


/****************************************************************************
  TMP_TABLE_PARAM
****************************************************************************/

void TMP_TABLE_PARAM::init()
{
  DBUG_ENTER("TMP_TABLE_PARAM::init");
  DBUG_PRINT("enter", ("this: %p", this));
  field_count= sum_func_count= func_count= hidden_field_count= 0;
  group_parts= group_length= group_null_parts= 0;
  quick_group= 1;
  table_charset= 0;
  precomputed_group_by= 0;
  bit_fields_as_long= 0;
  materialized_subquery= 0;
  force_not_null_cols= 0;
  skip_create_table= 0;
  DBUG_VOID_RETURN;
}


void thd_increment_bytes_sent(void *thd, size_t length)
{
  /* thd == 0 when close_connection() calls net_send_error() */
  if (likely(thd != 0))
  {
    ((THD*) thd)->status_var.bytes_sent+= length;
  }
}

my_bool thd_net_is_killed(THD *thd)
{
  return thd && thd->killed ? 1 : 0;
}


void thd_increment_bytes_received(void *thd, size_t length)
{
  if (thd != NULL) // MDEV-13073 Ack collector having NULL
    ((THD*) thd)->status_var.bytes_received+= length;
}


void THD::set_status_var_init()
{
  bzero((char*) &status_var, offsetof(STATUS_VAR,
                                      last_cleared_system_status_var));
  /*
    Session status for Threads_running is always 1. It can only be queried
    by thread itself via INFORMATION_SCHEMA.SESSION_STATUS or SHOW [SESSION]
    STATUS. And at this point thread is guaranteed to be running.
  */
  status_var.threads_running= 1;
}


void Security_context::init()
{
  host= user= ip= external_user= 0;
  host_or_ip= "connecting host";
  priv_user[0]= priv_host[0]= proxy_user[0]= priv_role[0]= '\0';
  master_access= 0;
#ifndef NO_EMBEDDED_ACCESS_CHECKS
  db_access= NO_ACCESS;
#endif
}


void Security_context::destroy()
{
  DBUG_PRINT("info", ("freeing security context"));
  // If not pointer to constant
  if (host != my_localhost)
  {
    my_free((char*) host);
    host= NULL;
  }
  if (user != delayed_user)
  {
    my_free((char*) user);
    user= NULL;
  }

  if (external_user)
  {
    my_free(external_user);
    external_user= NULL;
  }

  my_free((char*) ip);
  ip= NULL;
}


void Security_context::skip_grants()
{
  /* privileges for the user are unknown everything is allowed */
  host_or_ip= (char *)"";
  master_access= ~NO_ACCESS;
  *priv_user= *priv_host= '\0';
}


bool Security_context::set_user(char *user_arg)
{
  my_free((char*) user);
  user= my_strdup(user_arg, MYF(0));
  return user == 0;
}

#ifndef NO_EMBEDDED_ACCESS_CHECKS
/**
  Initialize this security context from the passed in credentials
  and activate it in the current thread.

  @param       thd
  @param       definer_user
  @param       definer_host
  @param       db
  @param[out]  backup  Save a pointer to the current security context
                       in the thread. In case of success it points to the
                       saved old context, otherwise it points to NULL.


  During execution of a statement, multiple security contexts may
  be needed:
  - the security context of the authenticated user, used as the
    default security context for all top-level statements
  - in case of a view or a stored program, possibly the security
    context of the definer of the routine, if the object is
    defined with SQL SECURITY DEFINER option.

  The currently "active" security context is parameterized in THD
  member security_ctx. By default, after a connection is
  established, this member points at the "main" security context
  - the credentials of the authenticated user.

  Later, if we would like to execute some sub-statement or a part
  of a statement under credentials of a different user, e.g.
  definer of a procedure, we authenticate this user in a local
  instance of Security_context by means of this method (and
  ultimately by means of acl_getroot), and make the
  local instance active in the thread by re-setting
  thd->security_ctx pointer.

  Note, that the life cycle and memory management of the "main" and
  temporary security contexts are different.
  For the main security context, the memory for user/host/ip is
  allocated on system heap, and the THD class frees this memory in
  its destructor. The only case when contents of the main security
  context may change during its life time is when someone issued
  CHANGE USER command.
  Memory management of a "temporary" security context is
  responsibility of the module that creates it.

  @retval TRUE  there is no user with the given credentials. The erro
                is reported in the thread.
  @retval FALSE success
*/

bool
Security_context::
change_security_context(THD *thd,
                        LEX_CSTRING *definer_user,
                        LEX_CSTRING *definer_host,
                        LEX_CSTRING *db,
                        Security_context **backup)
{
  bool needs_change;

  DBUG_ENTER("Security_context::change_security_context");

  DBUG_ASSERT(definer_user->str && definer_host->str);

  *backup= NULL;
  needs_change= (strcmp(definer_user->str, thd->security_ctx->priv_user) ||
                 my_strcasecmp(system_charset_info, definer_host->str,
                               thd->security_ctx->priv_host));
  if (needs_change)
  {
    if (acl_getroot(this, definer_user->str, definer_host->str,
                                definer_host->str, db->str))
    {
      my_error(ER_NO_SUCH_USER, MYF(0), definer_user->str,
               definer_host->str);
      DBUG_RETURN(TRUE);
    }
    *backup= thd->security_ctx;
    thd->security_ctx= this;
  }

  DBUG_RETURN(FALSE);
}


void
Security_context::restore_security_context(THD *thd,
                                           Security_context *backup)
{
  if (backup)
    thd->security_ctx= backup;
}
#endif


bool Security_context::user_matches(Security_context *them)
{
  return ((user != NULL) && (them->user != NULL) &&
          !strcmp(user, them->user));
}


/****************************************************************************
  Handling of open and locked tables states.

  This is used when we want to open/lock (and then close) some tables when
  we already have a set of tables open and locked. We use these methods for
  access to mysql.proc table to find definitions of stored routines.
****************************************************************************/

void THD::reset_n_backup_open_tables_state(Open_tables_backup *backup)
{
  DBUG_ENTER("reset_n_backup_open_tables_state");
  backup->set_open_tables_state(this);
  backup->mdl_system_tables_svp= mdl_context.mdl_savepoint();
  reset_open_tables_state(this);
  state_flags|= Open_tables_state::BACKUPS_AVAIL;
  DBUG_VOID_RETURN;
}


void THD::restore_backup_open_tables_state(Open_tables_backup *backup)
{
  DBUG_ENTER("restore_backup_open_tables_state");
  mdl_context.rollback_to_savepoint(backup->mdl_system_tables_svp);
  /*
    Before we will throw away current open tables state we want
    to be sure that it was properly cleaned up.
  */
  DBUG_ASSERT(open_tables == 0 &&
              temporary_tables == 0 &&
              derived_tables == 0 &&
              lock == 0 &&
              locked_tables_mode == LTM_NONE &&
              m_reprepare_observer == NULL);

  set_open_tables_state(backup);
  DBUG_VOID_RETURN;
}

#if MARIA_PLUGIN_INTERFACE_VERSION < 0x0200
/**
  This is a backward compatibility method, made obsolete
  by the thd_kill_statement service. Keep it here to avoid breaking the
  ABI in case some binary plugins still use it.
*/
#undef thd_killed
extern "C" int thd_killed(const MYSQL_THD thd)
{
  return thd_kill_level(thd) > THD_ABORT_SOFTLY;
}
#else
#error now thd_killed() function can go away
#endif

/*
  return thd->killed status to the client,
  mapped to the API enum thd_kill_levels values.

  @note Since this function is called quite frequently thd_kill_level(NULL) is
  forbidden for performance reasons (saves one conditional branch). If your ever
  need to call thd_kill_level() when THD is not available, you options are (most
  to least preferred):
  - try to pass THD through to thd_kill_level()
  - add current_thd to some service and use thd_killed(current_thd)
  - add thd_killed_current() function to kill statement service
  - add if (!thd) thd= current_thd here
*/
extern "C" enum thd_kill_levels thd_kill_level(const MYSQL_THD thd)
{
  DBUG_ASSERT(thd);

  if (likely(thd->killed == NOT_KILLED))
  {
    Apc_target *apc_target= (Apc_target*) &thd->apc_target;
    if (unlikely(apc_target->have_apc_requests()))
    {
      if (thd == current_thd)
        apc_target->process_apc_requests();
    }
    return THD_IS_NOT_KILLED;
  }

  return thd->killed & KILL_HARD_BIT ? THD_ABORT_ASAP : THD_ABORT_SOFTLY;
}


/**
   Send an out-of-band progress report to the client

   The report is sent every 'thd->...progress_report_time' second,
   however not more often than global.progress_report_time.
   If global.progress_report_time is 0, then don't send progress reports, but
   check every second if the value has changed

  We clear any errors that we get from sending the progress packet to
  the client as we don't want to set an error without the caller knowing
  about it.
*/

static void thd_send_progress(THD *thd)
{
  /* Check if we should send the client a progress report */
  ulonglong report_time= my_interval_timer();
  if (report_time > thd->progress.next_report_time)
  {
    uint seconds_to_next= MY_MAX(thd->variables.progress_report_time,
                              global_system_variables.progress_report_time);
    if (seconds_to_next == 0)             // Turned off
      seconds_to_next= 1;                 // Check again after 1 second

    thd->progress.next_report_time= (report_time +
                                     seconds_to_next * 1000000000ULL);
    if (global_system_variables.progress_report_time &&
        thd->variables.progress_report_time && !thd->is_error())
    {
      net_send_progress_packet(thd);
      if (thd->is_error())
        thd->clear_error();
    }
  }
}


/** Initialize progress report handling **/

extern "C" void thd_progress_init(MYSQL_THD thd, uint max_stage)
{
  DBUG_ASSERT(thd->stmt_arena != thd->progress.arena);
  if (thd->progress.arena)
    return; // already initialized
  /*
    Send progress reports to clients that supports it, if the command
    is a high level command (like ALTER TABLE) and we are not in a
    stored procedure
  */
  thd->progress.report= ((thd->client_capabilities & MARIADB_CLIENT_PROGRESS) &&
                         thd->progress.report_to_client &&
                         !thd->in_sub_stmt);
  thd->progress.next_report_time= 0;
  thd->progress.stage= 0;
  thd->progress.counter= thd->progress.max_counter= 0;
  thd->progress.max_stage= max_stage;
  thd->progress.arena= thd->stmt_arena;
}


/* Inform processlist and the client that some progress has been made */

extern "C" void thd_progress_report(MYSQL_THD thd,
                                    ulonglong progress, ulonglong max_progress)
{
  if (thd->stmt_arena != thd->progress.arena)
    return;
  if (thd->progress.max_counter != max_progress)        // Simple optimization
  {
    mysql_mutex_lock(&thd->LOCK_thd_data);
    thd->progress.counter= progress;
    thd->progress.max_counter= max_progress;
    mysql_mutex_unlock(&thd->LOCK_thd_data);
  }
  else
    thd->progress.counter= progress;

  if (thd->progress.report)
    thd_send_progress(thd);
}

/**
  Move to next stage in process list handling

  This will reset the timer to ensure the progress is sent to the client
  if client progress reports are activated.
*/

extern "C" void thd_progress_next_stage(MYSQL_THD thd)
{
  if (thd->stmt_arena != thd->progress.arena)
    return;
  mysql_mutex_lock(&thd->LOCK_thd_data);
  thd->progress.stage++;
  thd->progress.counter= 0;
  DBUG_ASSERT(thd->progress.stage < thd->progress.max_stage);
  mysql_mutex_unlock(&thd->LOCK_thd_data);
  if (thd->progress.report)
  {
    thd->progress.next_report_time= 0;          // Send new stage info
    thd_send_progress(thd);
  }
}

/**
  Disable reporting of progress in process list.

  @note
  This function is safe to call even if one has not called thd_progress_init.

  This function should be called by all parts that does progress
  reporting to ensure that progress list doesn't contain 100 % done
  forever.
*/


extern "C" void thd_progress_end(MYSQL_THD thd)
{
  if (thd->stmt_arena != thd->progress.arena)
    return;
  /*
    It's enough to reset max_counter to set disable progress indicator
    in processlist.
  */
  thd->progress.max_counter= 0;
  thd->progress.arena= 0;
}


/**
  Return the thread id of a user thread
  @param thd user thread
  @return thread id
*/
extern "C" unsigned long thd_get_thread_id(const MYSQL_THD thd)
{
  return((unsigned long)thd->thread_id);
}

/**
  Check if THD socket is still connected.
 */
extern "C" int thd_is_connected(MYSQL_THD thd)
{
  return thd->is_connected();
}


extern "C" double thd_rnd(MYSQL_THD thd)
{
  return my_rnd(&thd->rand);
}


/**
  Generate string of printable random characters of requested length.

  @param to[out]      Buffer for generation; must be at least length+1 bytes
                      long; result string is always null-terminated
  @param length[in]   How many random characters to put in buffer
*/
extern "C" void thd_create_random_password(MYSQL_THD thd,
                                           char *to, size_t length)
{
  for (char *end= to + length; to < end; to++)
    *to= (char) (my_rnd(&thd->rand)*94 + 33);
  *to= '\0';
}


#ifdef INNODB_COMPATIBILITY_HOOKS

/** open a table and add it to thd->open_tables

  @note At the moment this is used in innodb background purge threads
  *only*.There should be no table locks, because the background purge does not
  change the table as far as LOCK TABLES is concerned. MDL locks are
  still needed, though.

  To make sure no table stays open for long, this helper allows the thread to
  have only one table open at any given time.
*/
TABLE *open_purge_table(THD *thd, const char *db, size_t dblen,
                        const char *tb, size_t tblen)
{
  DBUG_ENTER("open_purge_table");
  DBUG_ASSERT(thd->open_tables == NULL);
  DBUG_ASSERT(thd->locked_tables_mode < LTM_PRELOCKED);

  Open_table_context ot_ctx(thd, MYSQL_OPEN_IGNORE_FLUSH);
  TABLE_LIST *tl= (TABLE_LIST*)thd->alloc(sizeof(TABLE_LIST));
  LEX_CSTRING db_name= {db, dblen };
  LEX_CSTRING table_name= { tb, tblen };

  tl->init_one_table(&db_name, &table_name, 0, TL_READ);
  tl->i_s_requested_object= OPEN_TABLE_ONLY;

  bool error= open_table(thd, tl, &ot_ctx);

  /* we don't recover here */
  DBUG_ASSERT(!error || !ot_ctx.can_recover_from_failed_open());

  if (unlikely(error))
    close_thread_tables(thd);

  DBUG_RETURN(error ? NULL : tl->table);
}


/** Find an open table in the list of prelocked tabled

  Used for foreign key actions, for example, in UPDATE t1 SET a=1;
  where a child table t2 has a KB on t1.a.

  But only when virtual columns are involved, otherwise InnoDB
  does not need an open TABLE.
*/
TABLE *find_fk_open_table(THD *thd, const char *db, size_t db_len,
                       const char *table, size_t table_len)
{
  for (TABLE *t= thd->open_tables; t; t= t->next)
  {
    if (t->s->db.length == db_len && t->s->table_name.length == table_len &&
        !strcmp(t->s->db.str, db) && !strcmp(t->s->table_name.str, table) &&
        t->pos_in_table_list->prelocking_placeholder == TABLE_LIST::PRELOCK_FK)
      return t;
  }
  return NULL;
}

/* the following three functions are used in background purge threads */

MYSQL_THD create_thd()
{
  THD *thd= new THD(next_thread_id());
  thd->thread_stack= (char*) &thd;
  thd->store_globals();
  thd->set_command(COM_DAEMON);
  thd->system_thread= SYSTEM_THREAD_GENERIC;
  thd->security_ctx->host_or_ip="";
  add_to_active_threads(thd);
  return thd;
}

void destroy_thd(MYSQL_THD thd)
{
  thd->add_status_to_global();
  unlink_not_visible_thd(thd);
  delete thd;
}

void reset_thd(MYSQL_THD thd)
{
  close_thread_tables(thd);
  thd->release_transactional_locks();
  thd->free_items();
  free_root(thd->mem_root, MYF(MY_KEEP_PREALLOC));
}

unsigned long long thd_get_query_id(const MYSQL_THD thd)
{
  return((unsigned long long)thd->query_id);
}

void thd_clear_error(MYSQL_THD thd)
{
  thd->clear_error();
}

extern "C" const struct charset_info_st *thd_charset(MYSQL_THD thd)
{
  return(thd->charset());
}


/**
  Get the current query string for the thread.

  This function is not thread safe and can be used only by thd owner thread.

  @param The MySQL internal thread pointer
  @return query string and length. May be non-null-terminated.
*/
extern "C" LEX_STRING * thd_query_string (MYSQL_THD thd)
{
  DBUG_ASSERT(thd == current_thd);
  return(&thd->query_string.string);
}


/**
  Get the current query string for the thread.

  @param thd     The MySQL internal thread pointer
  @param buf     Buffer where the query string will be copied
  @param buflen  Length of the buffer

  @return Length of the query
  @retval 0 if LOCK_thd_data cannot be acquired without waiting

  @note This function is thread safe as the query string is
        accessed under mutex protection and the string is copied
        into the provided buffer. @see thd_query_string().
*/

extern "C" size_t thd_query_safe(MYSQL_THD thd, char *buf, size_t buflen)
{
  size_t len= 0;
  /* InnoDB invokes this function while holding internal mutexes.
  THD::awake() will hold LOCK_thd_data while invoking an InnoDB
  function that would acquire the internal mutex. Because this
  function is a non-essential part of information_schema view output,
  we will break the deadlock by avoiding a mutex wait here
  and returning the empty string if a wait would be needed. */
  if (!mysql_mutex_trylock(&thd->LOCK_thd_data))
  {
    len= MY_MIN(buflen - 1, thd->query_length());
    if (len)
      memcpy(buf, thd->query(), len);
    mysql_mutex_unlock(&thd->LOCK_thd_data);
  }
  buf[len]= '\0';
  return len;
}


extern "C" int thd_slave_thread(const MYSQL_THD thd)
{
  return(thd->slave_thread);
}




/* Returns high resolution timestamp for the start
  of the current query. */
extern "C" unsigned long long thd_start_utime(const MYSQL_THD thd)
{
  return thd->start_time * 1000000 + thd->start_time_sec_part;
}


/*
  This function can optionally be called to check if thd_rpl_deadlock_check()
  needs to be called for waits done by a given transaction.

  If this function returns false for a given thd, there is no need to do
  any calls to thd_rpl_deadlock_check() on that thd.

  This call is optional; it is safe to call thd_rpl_deadlock_check() in
  any case. This call can be used to save some redundant calls to
  thd_rpl_deadlock_check() if desired. (This is unlikely to matter much
  unless there are _lots_ of waits to report, as the overhead of
  thd_rpl_deadlock_check() is small).
*/
extern "C" int
thd_need_wait_reports(const MYSQL_THD thd)
{
  rpl_group_info *rgi;

  if (mysql_bin_log.is_open())
    return true;
  if (!thd)
    return false;
  rgi= thd->rgi_slave;
  if (!rgi)
    return false;
  return rgi->is_parallel_exec;
}

/*
  Used by storage engines (currently TokuDB and InnoDB) to report that
  one transaction THD is about to go to wait for a transactional lock held by
  another transactions OTHER_THD.

  This is used for parallel replication, where transactions are required to
  commit in the same order on the slave as they did on the master. If the
  transactions on the slave encounter lock conflicts on the slave that did not
  exist on the master, this can cause deadlocks. This is primarily used in
  optimistic (and aggressive) modes.

  Normally, such conflicts will not occur in conservative mode, because the
  same conflict would have prevented the two transactions from committing in
  parallel on the master, thus preventing them from running in parallel on the
  slave in the first place. However, it is possible in case when the optimizer
  chooses a different plan on the slave than on the master (eg. table scan
  instead of index scan).

  Storage engines report lock waits using this call. If a lock wait causes a
  deadlock with the pre-determined commit order, we kill the later
  transaction, and later re-try it, to resolve the deadlock.

  This call need only receive reports about waits for locks that will remain
  until the holding transaction commits. InnoDB auto-increment locks,
  for example, are released earlier, and so need not be reported. (Such false
  positives are not harmful, but could lead to unnecessary kill and retry, so
  best avoided).

  Returns 1 if the OTHER_THD will be killed to resolve deadlock, 0 if not. The
  actual kill will happen later, asynchronously from another thread. The
  caller does not need to take any actions on the return value if the
  handlerton kill_query method is implemented to abort the to-be-killed
  transaction.
*/
extern "C" int
thd_rpl_deadlock_check(MYSQL_THD thd, MYSQL_THD other_thd)
{
  rpl_group_info *rgi;
  rpl_group_info *other_rgi;

  if (!thd)
    return 0;
  DEBUG_SYNC(thd, "thd_report_wait_for");
  thd->transaction.stmt.mark_trans_did_wait();
  if (!other_thd)
    return 0;
  binlog_report_wait_for(thd, other_thd);
  rgi= thd->rgi_slave;
  other_rgi= other_thd->rgi_slave;
  if (!rgi || !other_rgi)
    return 0;
  if (!rgi->is_parallel_exec)
    return 0;
  if (rgi->rli != other_rgi->rli)
    return 0;
  if (!rgi->gtid_sub_id || !other_rgi->gtid_sub_id)
    return 0;
  if (rgi->current_gtid.domain_id != other_rgi->current_gtid.domain_id)
    return 0;
  if (rgi->gtid_sub_id > other_rgi->gtid_sub_id)
    return 0;
  /*
    This transaction is about to wait for another transaction that is required
    by replication binlog order to commit after. This would cause a deadlock.

    So send a kill to the other transaction, with a temporary error; this will
    cause replication to rollback (and later re-try) the other transaction,
    releasing the lock for this transaction so replication can proceed.
  */
#ifdef HAVE_REPLICATION
  slave_background_kill_request(other_thd);
#endif
  return 1;
}

/*
  This function is called from InnoDB to check if the commit order of
  two transactions has already been decided by the upper layer. This happens
  in parallel replication, where the commit order is forced to be the same on
  the slave as it was originally on the master.

  If this function returns false, it means that such commit order will be
  enforced. This allows the storage engine to optionally omit gap lock waits
  or similar measures that would otherwise be needed to ensure that
  transactions would be serialised in a way that would cause a commit order
  that is correct for binlogging for statement-based replication.

  Since transactions are only run in parallel on the slave if they ran without
  lock conflicts on the master, normally no lock conflicts on the slave happen
  during parallel replication. However, there are a couple of corner cases
  where it can happen, like these secondary-index operations:

    T1: INSERT INTO t1 VALUES (7, NULL);
    T2: DELETE FROM t1 WHERE b <= 3;

    T1: UPDATE t1 SET secondary=NULL WHERE primary=1
    T2: DELETE t1 WHERE secondary <= 3

  The DELETE takes a gap lock that can block the INSERT/UPDATE, but the row
  locks set by INSERT/UPDATE do not block the DELETE. Thus, the execution
  order of the transactions determine whether a lock conflict occurs or
  not. Thus a lock conflict can occur on the slave where it did not on the
  master.

  If this function returns true, normal locking should be done as required by
  the binlogging and transaction isolation level in effect. But if it returns
  false, the correct order will be enforced anyway, and InnoDB can
  avoid taking the gap lock, preventing the lock conflict.

  Calling this function is just an optimisation to avoid unnecessary
  deadlocks. If it was not used, a gap lock would be set that could eventually
  cause a deadlock; the deadlock would be caught by thd_rpl_deadlock_check()
  and the transaction T2 killed and rolled back (and later re-tried).
*/
extern "C" int
thd_need_ordering_with(const MYSQL_THD thd, const MYSQL_THD other_thd)
{
  rpl_group_info *rgi, *other_rgi;

  DBUG_EXECUTE_IF("disable_thd_need_ordering_with", return 1;);
  if (!thd || !other_thd)
    return 1;
#ifdef WITH_WSREP
  /* wsrep applier, replayer and TOI processing threads are ordered
     by replication provider, relaxed GAP locking protocol can be used
     between high priority wsrep threads. Note that this function
     is called while holding lock_sys mutex, therefore we can't
     use THD::LOCK_thd_data mutex below to follow mutex ordering rules.
  */
  if (WSREP_ON &&
      wsrep_thd_is_BF(const_cast<THD *>(thd), false) &&
      wsrep_thd_is_BF(const_cast<THD *>(other_thd), false))
    return 0;
#endif /* WITH_WSREP */
  rgi= thd->rgi_slave;
  other_rgi= other_thd->rgi_slave;
  if (!rgi || !other_rgi)
    return 1;
  if (!rgi->is_parallel_exec)
    return 1;
  if (rgi->rli != other_rgi->rli)
    return 1;
  if (rgi->current_gtid.domain_id != other_rgi->current_gtid.domain_id)
    return 1;
  if (!rgi->commit_id || rgi->commit_id != other_rgi->commit_id)
    return 1;
  DBUG_EXECUTE_IF("thd_need_ordering_with_force", return 1;);
  /*
    Otherwise, these two threads are doing parallel replication within the same
    replication domain. Their commit order is already fixed, so we do not need
    gap locks or similar to otherwise enforce ordering (and in fact such locks
    could lead to unnecessary deadlocks and transaction retry).
  */
  return 0;
}

extern "C" int thd_non_transactional_update(const MYSQL_THD thd)
{
  return(thd->transaction.all.modified_non_trans_table);
}

extern "C" int thd_binlog_format(const MYSQL_THD thd)
{
  if (WSREP(thd))
  {
    /* for wsrep binlog format is meaningful also when binlogging is off */
    return (int) thd->wsrep_binlog_format();
  }
  if (mysql_bin_log.is_open() && (thd->variables.option_bits & OPTION_BIN_LOG))
    return (int) thd->variables.binlog_format;
  return BINLOG_FORMAT_UNSPEC;
}

extern "C" void thd_mark_transaction_to_rollback(MYSQL_THD thd, bool all)
{
  DBUG_ASSERT(thd);
  thd->mark_transaction_to_rollback(all);
}

extern "C" bool thd_binlog_filter_ok(const MYSQL_THD thd)
{
  return binlog_filter->db_ok(thd->db.str);
}

/*
  This is similar to sqlcom_can_generate_row_events, with the expection
  that we only return 1 if we are going to generate row events in a
  transaction.
  CREATE OR REPLACE is always safe to do as this will run in it's own
  transaction.
*/

extern "C" bool thd_sqlcom_can_generate_row_events(const MYSQL_THD thd)
{
  return (sqlcom_can_generate_row_events(thd) && thd->lex->sql_command !=
          SQLCOM_CREATE_TABLE);
}


extern "C" enum durability_properties thd_get_durability_property(const MYSQL_THD thd)
{
  enum durability_properties ret= HA_REGULAR_DURABILITY;
  
  if (thd != NULL)
    ret= thd->durability_property;

  return ret;
}

/** Get the auto_increment_offset auto_increment_increment.
Exposed by thd_autoinc_service.
Needed by InnoDB.
@param thd	Thread object
@param off	auto_increment_offset
@param inc	auto_increment_increment */
extern "C" void thd_get_autoinc(const MYSQL_THD thd, ulong* off, ulong* inc)
{
  *off = thd->variables.auto_increment_offset;
  *inc = thd->variables.auto_increment_increment;
}


/**
  Is strict sql_mode set.
  Needed by InnoDB.
  @param thd	Thread object
  @return True if sql_mode has strict mode (all or trans).
    @retval true  sql_mode has strict mode (all or trans).
    @retval false sql_mode has not strict mode (all or trans).
*/
extern "C" bool thd_is_strict_mode(const MYSQL_THD thd)
{
  return thd->is_strict_mode();
}


/**
  Get query start time as SQL field data.
  Needed by InnoDB.
  @param thd	Thread object
  @param buf	Buffer to hold start time data
*/
void thd_get_query_start_data(THD *thd, char *buf)
{
  Field_timestampf f((uchar *)buf, NULL, 0, Field::NONE, &empty_clex_str,
                     NULL, 6);
  f.store_TIME(thd->query_start(), thd->query_start_sec_part());
}


/*
  Interface for MySQL Server, plugins and storage engines to report
  when they are going to sleep/stall.
  
  SYNOPSIS
  thd_wait_begin()
  thd                     Thread object
                          Can be NULL, in this case current THD is used.
  wait_type               Type of wait
                          1 -- short wait (e.g. for mutex)
                          2 -- medium wait (e.g. for disk io)
                          3 -- large wait (e.g. for locked row/table)
  NOTES
    This is used by the threadpool to have better knowledge of which
    threads that currently are actively running on CPUs. When a thread
    reports that it's going to sleep/stall, the threadpool scheduler is
    free to start another thread in the pool most likely. The expected wait
    time is simply an indication of how long the wait is expected to
    become, the real wait time could be very different.

  thd_wait_end MUST be called immediately after waking up again.
*/
extern "C" void thd_wait_begin(MYSQL_THD thd, int wait_type)
{
  if (!thd)
  {
    thd= current_thd;
    if (unlikely(!thd))
      return;
  }
  MYSQL_CALLBACK(thd->scheduler, thd_wait_begin, (thd, wait_type));
}

/**
  Interface for MySQL Server, plugins and storage engines to report
  when they waking up from a sleep/stall.

  @param  thd   Thread handle
  Can be NULL, in this case current THD is used.
*/
extern "C" void thd_wait_end(MYSQL_THD thd)
{
  if (!thd)
  {
    thd= current_thd;
    if (unlikely(!thd))
      return;
  }
  MYSQL_CALLBACK(thd->scheduler, thd_wait_end, (thd));
}

#endif // INNODB_COMPATIBILITY_HOOKS */

/****************************************************************************
  Handling of statement states in functions and triggers.

  This is used to ensure that the function/trigger gets a clean state
  to work with and does not cause any side effects of the calling statement.

  It also allows most stored functions and triggers to replicate even
  if they are used items that would normally be stored in the binary
  replication (like last_insert_id() etc...)

  The following things is done
  - Disable binary logging for the duration of the statement
  - Disable multi-result-sets for the duration of the statement
  - Value of last_insert_id() is saved and restored
  - Value set by 'SET INSERT_ID=#' is reset and restored
  - Value for found_rows() is reset and restored
  - examined_row_count is added to the total
  - cuted_fields is added to the total
  - new savepoint level is created and destroyed

  NOTES:
    Seed for random() is saved for the first! usage of RAND()
    We reset examined_row_count and cuted_fields and add these to the
    result to ensure that if we have a bug that would reset these within
    a function, we are not loosing any rows from the main statement.

    We do not reset value of last_insert_id().
****************************************************************************/

void THD::reset_sub_statement_state(Sub_statement_state *backup,
                                    uint new_state)
{
#ifndef EMBEDDED_LIBRARY
  /* BUG#33029, if we are replicating from a buggy master, reset
     auto_inc_intervals_forced to prevent substatement
     (triggers/functions) from using erroneous INSERT_ID value
   */
  if (rpl_master_erroneous_autoinc(this))
  {
    DBUG_ASSERT(backup->auto_inc_intervals_forced.nb_elements() == 0);
    auto_inc_intervals_forced.swap(&backup->auto_inc_intervals_forced);
  }
#endif
  
  backup->option_bits=     variables.option_bits;
  backup->count_cuted_fields= count_cuted_fields;
  backup->in_sub_stmt=     in_sub_stmt;
  backup->enable_slow_log= enable_slow_log;
  backup->limit_found_rows= limit_found_rows;
  backup->cuted_fields=     cuted_fields;
  backup->client_capabilities= client_capabilities;
  backup->savepoints= transaction.savepoints;
  backup->first_successful_insert_id_in_prev_stmt= 
    first_successful_insert_id_in_prev_stmt;
  backup->first_successful_insert_id_in_cur_stmt= 
    first_successful_insert_id_in_cur_stmt;
  store_slow_query_state(backup);

  if ((!lex->requires_prelocking() || is_update_query(lex->sql_command)) &&
      !is_current_stmt_binlog_format_row())
  {
    variables.option_bits&= ~OPTION_BIN_LOG;
  }

  if ((backup->option_bits & OPTION_BIN_LOG) &&
       is_update_query(lex->sql_command) &&
       !is_current_stmt_binlog_format_row())
    mysql_bin_log.start_union_events(this, this->query_id);

  /* Disable result sets */
  client_capabilities &= ~CLIENT_MULTI_RESULTS;
  in_sub_stmt|= new_state;
  cuted_fields= 0;
  transaction.savepoints= 0;
  first_successful_insert_id_in_cur_stmt= 0;
  reset_slow_query_state();
}

void THD::restore_sub_statement_state(Sub_statement_state *backup)
{
  DBUG_ENTER("THD::restore_sub_statement_state");
#ifndef EMBEDDED_LIBRARY
  /* BUG#33029, if we are replicating from a buggy master, restore
     auto_inc_intervals_forced so that the top statement can use the
     INSERT_ID value set before this statement.
   */
  if (rpl_master_erroneous_autoinc(this))
  {
    backup->auto_inc_intervals_forced.swap(&auto_inc_intervals_forced);
    DBUG_ASSERT(backup->auto_inc_intervals_forced.nb_elements() == 0);
  }
#endif

  /*
    To save resources we want to release savepoints which were created
    during execution of function or trigger before leaving their savepoint
    level. It is enough to release first savepoint set on this level since
    all later savepoints will be released automatically.
  */
  if (transaction.savepoints)
  {
    SAVEPOINT *sv;
    for (sv= transaction.savepoints; sv->prev; sv= sv->prev)
    {}
    /* ha_release_savepoint() never returns error. */
    (void)ha_release_savepoint(this, sv);
  }
  count_cuted_fields= backup->count_cuted_fields;
  transaction.savepoints= backup->savepoints;
  variables.option_bits= backup->option_bits;
  in_sub_stmt=      backup->in_sub_stmt;
  enable_slow_log=  backup->enable_slow_log;
  first_successful_insert_id_in_prev_stmt= 
    backup->first_successful_insert_id_in_prev_stmt;
  first_successful_insert_id_in_cur_stmt= 
    backup->first_successful_insert_id_in_cur_stmt;
  limit_found_rows= backup->limit_found_rows;
  set_sent_row_count(backup->sent_row_count);
  client_capabilities= backup->client_capabilities;

  /* Restore statistic needed for slow log */
  add_slow_query_state(backup);

  /*
    If we've left sub-statement mode, reset the fatal error flag.
    Otherwise keep the current value, to propagate it up the sub-statement
    stack.

    NOTE: is_fatal_sub_stmt_error can be set only if we've been in the
    sub-statement mode.
  */
  if (!in_sub_stmt)
    is_fatal_sub_stmt_error= false;

  if ((variables.option_bits & OPTION_BIN_LOG) && is_update_query(lex->sql_command) &&
       !is_current_stmt_binlog_format_row())
    mysql_bin_log.stop_union_events(this);

  /*
    The following is added to the old values as we are interested in the
    total complexity of the query
  */
  inc_examined_row_count(backup->examined_row_count);
  cuted_fields+=       backup->cuted_fields;
  DBUG_VOID_RETURN;
}

/*
  Store slow query state at start of a stored procedure statment
*/

void THD::store_slow_query_state(Sub_statement_state *backup)
{
  backup->affected_rows=           affected_rows;
  backup->bytes_sent_old=          bytes_sent_old;
  backup->examined_row_count=      m_examined_row_count;
  backup->query_plan_flags=        query_plan_flags;
  backup->query_plan_fsort_passes= query_plan_fsort_passes;
  backup->sent_row_count=          m_sent_row_count;
  backup->tmp_tables_disk_used=    tmp_tables_disk_used;
  backup->tmp_tables_size=         tmp_tables_size;
  backup->tmp_tables_used=         tmp_tables_used;
}

/* Reset variables related to slow query log */

void THD::reset_slow_query_state()
{
  affected_rows=                0;
  bytes_sent_old=               status_var.bytes_sent;
  m_examined_row_count=         0;
  m_sent_row_count=             0;
  query_plan_flags=             QPLAN_INIT;
  query_plan_fsort_passes=      0;
  tmp_tables_disk_used=         0;
  tmp_tables_size=              0;
  tmp_tables_used=              0;
}

/*
  Add back the stored values to the current counters to be able to get
  right status for 'call procedure_name'
*/

void THD::add_slow_query_state(Sub_statement_state *backup)
{
  affected_rows+=                backup->affected_rows;
  bytes_sent_old=                backup->bytes_sent_old;
  m_examined_row_count+=         backup->examined_row_count;
  m_sent_row_count+=             backup->sent_row_count;
  query_plan_flags|=             backup->query_plan_flags;
  query_plan_fsort_passes+=      backup->query_plan_fsort_passes;
  tmp_tables_disk_used+=         backup->tmp_tables_disk_used;
  tmp_tables_size+=              backup->tmp_tables_size;
  tmp_tables_used+=              backup->tmp_tables_used;
}


void THD::set_statement(Statement *stmt)
{
  mysql_mutex_lock(&LOCK_thd_data);
  Statement::set_statement(stmt);
  mysql_mutex_unlock(&LOCK_thd_data);
}

void THD::set_sent_row_count(ha_rows count)
{
  m_sent_row_count= count;
  MYSQL_SET_STATEMENT_ROWS_SENT(m_statement_psi, m_sent_row_count);
}

void THD::set_examined_row_count(ha_rows count)
{
  m_examined_row_count= count;
  MYSQL_SET_STATEMENT_ROWS_EXAMINED(m_statement_psi, m_examined_row_count);
}

void THD::inc_sent_row_count(ha_rows count)
{
  m_sent_row_count+= count;
  MYSQL_SET_STATEMENT_ROWS_SENT(m_statement_psi, m_sent_row_count);
}

void THD::inc_examined_row_count(ha_rows count)
{
  m_examined_row_count+= count;
  MYSQL_SET_STATEMENT_ROWS_EXAMINED(m_statement_psi, m_examined_row_count);
}

void THD::inc_status_created_tmp_disk_tables()
{
  tmp_tables_disk_used++;
  query_plan_flags|= QPLAN_TMP_DISK;
  status_var_increment(status_var.created_tmp_disk_tables_);
#ifdef HAVE_PSI_STATEMENT_INTERFACE
  PSI_STATEMENT_CALL(inc_statement_created_tmp_disk_tables)(m_statement_psi, 1);
#endif
}

void THD::inc_status_created_tmp_tables()
{
  tmp_tables_used++;
  query_plan_flags|= QPLAN_TMP_TABLE;
  status_var_increment(status_var.created_tmp_tables_);
#ifdef HAVE_PSI_STATEMENT_INTERFACE
  PSI_STATEMENT_CALL(inc_statement_created_tmp_tables)(m_statement_psi, 1);
#endif
}

void THD::inc_status_select_full_join()
{
  status_var_increment(status_var.select_full_join_count_);
#ifdef HAVE_PSI_STATEMENT_INTERFACE
  PSI_STATEMENT_CALL(inc_statement_select_full_join)(m_statement_psi, 1);
#endif
}

void THD::inc_status_select_full_range_join()
{
  status_var_increment(status_var.select_full_range_join_count_);
#ifdef HAVE_PSI_STATEMENT_INTERFACE
  PSI_STATEMENT_CALL(inc_statement_select_full_range_join)(m_statement_psi, 1);
#endif
}

void THD::inc_status_select_range()
{
  status_var_increment(status_var.select_range_count_);
#ifdef HAVE_PSI_STATEMENT_INTERFACE
  PSI_STATEMENT_CALL(inc_statement_select_range)(m_statement_psi, 1);
#endif
}

void THD::inc_status_select_range_check()
{
  status_var_increment(status_var.select_range_check_count_);
#ifdef HAVE_PSI_STATEMENT_INTERFACE
  PSI_STATEMENT_CALL(inc_statement_select_range_check)(m_statement_psi, 1);
#endif
}

void THD::inc_status_select_scan()
{
  status_var_increment(status_var.select_scan_count_);
#ifdef HAVE_PSI_STATEMENT_INTERFACE
  PSI_STATEMENT_CALL(inc_statement_select_scan)(m_statement_psi, 1);
#endif
}

void THD::inc_status_sort_merge_passes()
{
  status_var_increment(status_var.filesort_merge_passes_);
#ifdef HAVE_PSI_STATEMENT_INTERFACE
  PSI_STATEMENT_CALL(inc_statement_sort_merge_passes)(m_statement_psi, 1);
#endif
}

void THD::inc_status_sort_range()
{
  status_var_increment(status_var.filesort_range_count_);
#ifdef HAVE_PSI_STATEMENT_INTERFACE
  PSI_STATEMENT_CALL(inc_statement_sort_range)(m_statement_psi, 1);
#endif
}

void THD::inc_status_sort_rows(ha_rows count)
{
  statistic_add(status_var.filesort_rows_, (ulong)count, &LOCK_status);
#ifdef HAVE_PSI_STATEMENT_INTERFACE
  PSI_STATEMENT_CALL(inc_statement_sort_rows)(m_statement_psi, (ulong)count);
#endif
}

void THD::inc_status_sort_scan()
{
  status_var_increment(status_var.filesort_scan_count_);
#ifdef HAVE_PSI_STATEMENT_INTERFACE
  PSI_STATEMENT_CALL(inc_statement_sort_scan)(m_statement_psi, 1);
#endif
}

void THD::set_status_no_index_used()
{
  server_status|= SERVER_QUERY_NO_INDEX_USED;
#ifdef HAVE_PSI_STATEMENT_INTERFACE
  PSI_STATEMENT_CALL(set_statement_no_index_used)(m_statement_psi);
#endif
}

void THD::set_status_no_good_index_used()
{
  server_status|= SERVER_QUERY_NO_GOOD_INDEX_USED;
#ifdef HAVE_PSI_STATEMENT_INTERFACE
  PSI_STATEMENT_CALL(set_statement_no_good_index_used)(m_statement_psi);
#endif
}

/** Assign a new value to thd->query and thd->query_id.  */

void THD::set_query_and_id(char *query_arg, uint32 query_length_arg,
                           CHARSET_INFO *cs,
                           query_id_t new_query_id)
{
  mysql_mutex_lock(&LOCK_thd_data);
  set_query_inner(query_arg, query_length_arg, cs);
  mysql_mutex_unlock(&LOCK_thd_data);
  query_id= new_query_id;
}

/** Assign a new value to thd->mysys_var.  */
void THD::set_mysys_var(struct st_my_thread_var *new_mysys_var)
{
  mysql_mutex_lock(&LOCK_thd_kill);
  mysys_var= new_mysys_var;
  mysql_mutex_unlock(&LOCK_thd_kill);
}

/**
  Leave explicit LOCK TABLES or prelocked mode and restore value of
  transaction sentinel in MDL subsystem.
*/

void THD::leave_locked_tables_mode()
{
  if (locked_tables_mode == LTM_LOCK_TABLES)
  {
    /*
      When leaving LOCK TABLES mode we have to change the duration of most
      of the metadata locks being held, except for HANDLER and GRL locks,
      to transactional for them to be properly released at UNLOCK TABLES.
    */
    mdl_context.set_transaction_duration_for_all_locks();
    /*
      Make sure we don't release the global read lock and commit blocker
      when leaving LTM.
    */
    global_read_lock.set_explicit_lock_duration(this);
    /* Also ensure that we don't release metadata locks for open HANDLERs. */
    if (handler_tables_hash.records)
      mysql_ha_set_explicit_lock_duration(this);
    if (ull_hash.records)
      mysql_ull_set_explicit_lock_duration(this);
  }
  locked_tables_mode= LTM_NONE;
}

void THD::get_definer(LEX_USER *definer, bool role)
{
  binlog_invoker(role);
#if !defined(MYSQL_CLIENT) && defined(HAVE_REPLICATION)
#ifdef WITH_WSREP
  if ((wsrep_applier || slave_thread) && has_invoker())
#else
  if (slave_thread && has_invoker())
#endif
  {
    definer->user= invoker.user;
    definer->host= invoker.host;
    definer->reset_auth();
  }
  else
#endif
    get_default_definer(this, definer, role);
}


/**
  Mark transaction to rollback and mark error as fatal to a sub-statement.

  @param  all   TRUE <=> rollback main transaction.
*/

void THD::mark_transaction_to_rollback(bool all)
{
  /*
    There is no point in setting is_fatal_sub_stmt_error unless
    we are actually in_sub_stmt.
  */
  if (in_sub_stmt)
    is_fatal_sub_stmt_error= true;
  transaction_rollback_request= all;
}
/***************************************************************************
  Handling of XA id cacheing
***************************************************************************/
class XID_cache_element
{
  /*
    m_state is used to prevent elements from being deleted while XA RECOVER
    iterates xid cache and to prevent recovered elments from being acquired by
    multiple threads.

    bits 1..29 are reference counter
    bit 30 is RECOVERED flag
    bit 31 is ACQUIRED flag (thread owns this xid)
    bit 32 is unused

    Newly allocated and deleted elements have m_state set to 0.

    On lock() m_state is atomically incremented. It also creates load-ACQUIRE
    memory barrier to make sure m_state is actually updated before furhter
    memory accesses. Attempting to lock an element that has neither ACQUIRED
    nor RECOVERED flag set returns failure and further accesses to element
    memory are forbidden.

    On unlock() m_state is decremented. It also creates store-RELEASE memory
    barrier to make sure m_state is actually updated after preceding memory
    accesses.

    ACQUIRED flag is set when thread registers it's xid or when thread acquires
    recovered xid.

    RECOVERED flag is set for elements found during crash recovery.

    ACQUIRED and RECOVERED flags are cleared before element is deleted from
    hash in a spin loop, after last reference is released.
  */
  int32 m_state;
public:
  static const int32 ACQUIRED= 1 << 30;
  static const int32 RECOVERED= 1 << 29;
  XID_STATE *m_xid_state;
  bool is_set(int32 flag)
  { return my_atomic_load32_explicit(&m_state, MY_MEMORY_ORDER_RELAXED) & flag; }
  void set(int32 flag)
  {
    DBUG_ASSERT(!is_set(ACQUIRED | RECOVERED));
    my_atomic_add32_explicit(&m_state, flag, MY_MEMORY_ORDER_RELAXED);
  }
  bool lock()
  {
    int32 old= my_atomic_add32_explicit(&m_state, 1, MY_MEMORY_ORDER_ACQUIRE);
    if (old & (ACQUIRED | RECOVERED))
      return true;
    unlock();
    return false;
  }
  void unlock()
  { my_atomic_add32_explicit(&m_state, -1, MY_MEMORY_ORDER_RELEASE); }
  void mark_uninitialized()
  {
    int32 old= ACQUIRED;
    while (!my_atomic_cas32_weak_explicit(&m_state, &old, 0,
                                          MY_MEMORY_ORDER_RELAXED,
                                          MY_MEMORY_ORDER_RELAXED))
    {
      old&= ACQUIRED | RECOVERED;
      (void) LF_BACKOFF();
    }
  }
  bool acquire_recovered()
  {
    int32 old= RECOVERED;
    while (!my_atomic_cas32_weak_explicit(&m_state, &old, ACQUIRED | RECOVERED,
                                          MY_MEMORY_ORDER_RELAXED,
                                          MY_MEMORY_ORDER_RELAXED))
    {
      if (!(old & RECOVERED) || (old & ACQUIRED))
        return false;
      old= RECOVERED;
      (void) LF_BACKOFF();
    }
    return true;
  }
  static void lf_hash_initializer(LF_HASH *hash __attribute__((unused)),
                                  XID_cache_element *element,
                                  XID_STATE *xid_state)
  {
    DBUG_ASSERT(!element->is_set(ACQUIRED | RECOVERED));
    element->m_xid_state= xid_state;
    xid_state->xid_cache_element= element;
  }
  static void lf_alloc_constructor(uchar *ptr)
  {
    XID_cache_element *element= (XID_cache_element*) (ptr + LF_HASH_OVERHEAD);
    element->m_state= 0;
  }
  static void lf_alloc_destructor(uchar *ptr)
  {
    XID_cache_element *element= (XID_cache_element*) (ptr + LF_HASH_OVERHEAD);
    DBUG_ASSERT(!element->is_set(ACQUIRED));
    if (element->is_set(RECOVERED))
      my_free(element->m_xid_state);
  }
  static uchar *key(const XID_cache_element *element, size_t *length,
                    my_bool not_used __attribute__((unused)))
  {
    *length= element->m_xid_state->xid.key_length();
    return element->m_xid_state->xid.key();
  }
};


static LF_HASH xid_cache;
static bool xid_cache_inited;


bool THD::fix_xid_hash_pins()
{
  if (!xid_hash_pins)
    xid_hash_pins= lf_hash_get_pins(&xid_cache);
  return !xid_hash_pins;
}


void xid_cache_init()
{
  xid_cache_inited= true;
  lf_hash_init(&xid_cache, sizeof(XID_cache_element), LF_HASH_UNIQUE, 0, 0,
               (my_hash_get_key) XID_cache_element::key, &my_charset_bin);
  xid_cache.alloc.constructor= XID_cache_element::lf_alloc_constructor;
  xid_cache.alloc.destructor= XID_cache_element::lf_alloc_destructor;
  xid_cache.initializer=
    (lf_hash_initializer) XID_cache_element::lf_hash_initializer;
}


void xid_cache_free()
{
  if (xid_cache_inited)
  {
    lf_hash_destroy(&xid_cache);
    xid_cache_inited= false;
  }
}


/**
  Find recovered XA transaction by XID.
*/

XID_STATE *xid_cache_search(THD *thd, XID *xid)
{
  XID_STATE *xs= 0;
  DBUG_ASSERT(thd->xid_hash_pins);
  XID_cache_element *element=
    (XID_cache_element*) lf_hash_search(&xid_cache, thd->xid_hash_pins,
                                        xid->key(), xid->key_length());
  if (element)
  {
    if (element->acquire_recovered())
      xs= element->m_xid_state;
    lf_hash_search_unpin(thd->xid_hash_pins);
    DEBUG_SYNC(thd, "xa_after_search");
  }
  return xs;
}


bool xid_cache_insert(XID *xid, enum xa_states xa_state)
{
  XID_STATE *xs;
  LF_PINS *pins;
  int res= 1;

  if (!(pins= lf_hash_get_pins(&xid_cache)))
    return true;

  if ((xs= (XID_STATE*) my_malloc(sizeof(*xs), MYF(MY_WME))))
  {
    xs->xa_state=xa_state;
    xs->xid.set(xid);
    xs->rm_error=0;

    if ((res= lf_hash_insert(&xid_cache, pins, xs)))
      my_free(xs);
    else
      xs->xid_cache_element->set(XID_cache_element::RECOVERED);
    if (res == 1)
      res= 0;
  }
  lf_hash_put_pins(pins);
  return res;
}


bool xid_cache_insert(THD *thd, XID_STATE *xid_state)
{
  if (thd->fix_xid_hash_pins())
    return true;

  int res= lf_hash_insert(&xid_cache, thd->xid_hash_pins, xid_state);
  switch (res)
  {
  case 0:
    xid_state->xid_cache_element->set(XID_cache_element::ACQUIRED);
    break;
  case 1:
    my_error(ER_XAER_DUPID, MYF(0));
    /* fall through */
  default:
    xid_state->xid_cache_element= 0;
  }
  return res;
}


void xid_cache_delete(THD *thd, XID_STATE *xid_state)
{
  if (xid_state->xid_cache_element)
  {
    bool recovered= xid_state->xid_cache_element->is_set(XID_cache_element::RECOVERED);
    DBUG_ASSERT(thd->xid_hash_pins);
    xid_state->xid_cache_element->mark_uninitialized();
    lf_hash_delete(&xid_cache, thd->xid_hash_pins,
                   xid_state->xid.key(), xid_state->xid.key_length());
    xid_state->xid_cache_element= 0;
    if (recovered)
      my_free(xid_state);
  }
}


struct xid_cache_iterate_arg
{
  my_hash_walk_action action;
  void *argument;
};

static my_bool xid_cache_iterate_callback(XID_cache_element *element,
                                          xid_cache_iterate_arg *arg)
{
  my_bool res= FALSE;
  if (element->lock())
  {
    res= arg->action(element->m_xid_state, arg->argument);
    element->unlock();
  }
  return res;
}

int xid_cache_iterate(THD *thd, my_hash_walk_action action, void *arg)
{
  xid_cache_iterate_arg argument= { action, arg };
  return thd->fix_xid_hash_pins() ? -1 :
         lf_hash_iterate(&xid_cache, thd->xid_hash_pins,
                         (my_hash_walk_action) xid_cache_iterate_callback,
                         &argument);
}


/**
  Decide on logging format to use for the statement and issue errors
  or warnings as needed.  The decision depends on the following
  parameters:

  - The logging mode, i.e., the value of binlog_format.  Can be
    statement, mixed, or row.

  - The type of statement.  There are three types of statements:
    "normal" safe statements; unsafe statements; and row injections.
    An unsafe statement is one that, if logged in statement format,
    might produce different results when replayed on the slave (e.g.,
    INSERT DELAYED).  A row injection is either a BINLOG statement, or
    a row event executed by the slave's SQL thread.

  - The capabilities of tables modified by the statement.  The
    *capabilities vector* for a table is a set of flags associated
    with the table.  Currently, it only includes two flags: *row
    capability flag* and *statement capability flag*.

    The row capability flag is set if and only if the engine can
    handle row-based logging. The statement capability flag is set if
    and only if the table can handle statement-based logging.

  Decision table for logging format
  ---------------------------------

  The following table summarizes how the format and generated
  warning/error depends on the tables' capabilities, the statement
  type, and the current binlog_format.

     Row capable        N NNNNNNNNN YYYYYYYYY YYYYYYYYY
     Statement capable  N YYYYYYYYY NNNNNNNNN YYYYYYYYY

     Statement type     * SSSUUUIII SSSUUUIII SSSUUUIII

     binlog_format      * SMRSMRSMR SMRSMRSMR SMRSMRSMR

     Logged format      - SS-S----- -RR-RR-RR SRRSRR-RR
     Warning/Error      1 --2732444 5--5--6-- ---7--6--

  Legend
  ------

  Row capable:    N - Some table not row-capable, Y - All tables row-capable
  Stmt capable:   N - Some table not stmt-capable, Y - All tables stmt-capable
  Statement type: (S)afe, (U)nsafe, or Row (I)njection
  binlog_format:  (S)TATEMENT, (M)IXED, or (R)OW
  Logged format:  (S)tatement or (R)ow
  Warning/Error:  Warnings and error messages are as follows:

  1. Error: Cannot execute statement: binlogging impossible since both
     row-incapable engines and statement-incapable engines are
     involved.

  2. Error: Cannot execute statement: binlogging impossible since
     BINLOG_FORMAT = ROW and at least one table uses a storage engine
     limited to statement-logging.

  3. Error: Cannot execute statement: binlogging of unsafe statement
     is impossible when storage engine is limited to statement-logging
     and BINLOG_FORMAT = MIXED.

  4. Error: Cannot execute row injection: binlogging impossible since
     at least one table uses a storage engine limited to
     statement-logging.

  5. Error: Cannot execute statement: binlogging impossible since
     BINLOG_FORMAT = STATEMENT and at least one table uses a storage
     engine limited to row-logging.

  6. Warning: Unsafe statement binlogged in statement format since
     BINLOG_FORMAT = STATEMENT.

  In addition, we can produce the following error (not depending on
  the variables of the decision diagram):

  7. Error: Cannot execute statement: binlogging impossible since more
     than one engine is involved and at least one engine is
     self-logging.

  For each error case above, the statement is prevented from being
  logged, we report an error, and roll back the statement.  For
  warnings, we set the thd->binlog_flags variable: the warning will be
  printed only if the statement is successfully logged.

  @see THD::binlog_query

  @param[in] thd    Client thread
  @param[in] tables Tables involved in the query

  @retval 0 No error; statement can be logged.
  @retval -1 One of the error conditions above applies (1, 2, 4, 5, or 6).
*/

int THD::decide_logging_format(TABLE_LIST *tables)
{
  DBUG_ENTER("THD::decide_logging_format");
  DBUG_PRINT("info", ("Query: %.*s", (uint) query_length(), query()));
  DBUG_PRINT("info", ("variables.binlog_format: %lu",
                      variables.binlog_format));
  DBUG_PRINT("info", ("lex->get_stmt_unsafe_flags(): 0x%x",
                      lex->get_stmt_unsafe_flags()));

  reset_binlog_local_stmt_filter();

  /*
    We should not decide logging format if the binlog is closed or
    binlogging is off, or if the statement is filtered out from the
    binlog by filtering rules.
  */
  if (mysql_bin_log.is_open() && (variables.option_bits & OPTION_BIN_LOG) &&
      !(wsrep_binlog_format() == BINLOG_FORMAT_STMT &&
        !binlog_filter->db_ok(db.str)))
  {

    if (is_bulk_op())
    {
      if (wsrep_binlog_format() == BINLOG_FORMAT_STMT)
      {
        my_error(ER_BINLOG_NON_SUPPORTED_BULK, MYF(0));
        DBUG_PRINT("info",
                   ("decision: no logging since an error was generated"));
        DBUG_RETURN(-1);
      }
    }
    /*
      Compute one bit field with the union of all the engine
      capabilities, and one with the intersection of all the engine
      capabilities.
    */
    handler::Table_flags flags_write_some_set= 0;
    handler::Table_flags flags_access_some_set= 0;
    handler::Table_flags flags_write_all_set=
      HA_BINLOG_ROW_CAPABLE | HA_BINLOG_STMT_CAPABLE;

    /* 
       If different types of engines are about to be updated.
       For example: Innodb and Falcon; Innodb and MyIsam.
    */
    bool multi_write_engine= FALSE;
    /*
       If different types of engines are about to be accessed 
       and any of them is about to be updated. For example:
       Innodb and Falcon; Innodb and MyIsam.
    */
    bool multi_access_engine= FALSE;
    /*
      Identifies if a table is changed.
    */
    bool is_write= FALSE;                        // If any write tables
    bool has_read_tables= FALSE;                 // If any read only tables
    bool has_auto_increment_write_tables= FALSE; // Write with auto-increment
    /* true if it's necessary to switch current statement log format from
    STATEMENT to ROW if binary log format is MIXED and autoincrement values
    are changed in the statement */
    bool has_unsafe_stmt_autoinc_lock_mode= false;
    /* If a write table that doesn't have auto increment part first */
    bool has_write_table_auto_increment_not_first_in_pk= FALSE;
    bool has_auto_increment_write_tables_not_first= FALSE;
    bool found_first_not_own_table= FALSE;
    bool has_write_tables_with_unsafe_statements= FALSE;

    /*
      A pointer to a previous table that was changed.
    */
    TABLE* prev_write_table= NULL;
    /*
      A pointer to a previous table that was accessed.
    */
    TABLE* prev_access_table= NULL;
    /**
      The number of tables used in the current statement,
      that should be replicated.
    */
    uint replicated_tables_count= 0;
    /**
      The number of tables written to in the current statement,
      that should not be replicated.
      A table should not be replicated when it is considered
      'local' to a MySQL instance.
      Currently, these tables are:
      - mysql.slow_log
      - mysql.general_log
      - mysql.slave_relay_log_info
      - mysql.slave_master_info
      - mysql.slave_worker_info
      - performance_schema.*
      - TODO: information_schema.*
      In practice, from this list, only performance_schema.* tables
      are written to by user queries.
    */
    uint non_replicated_tables_count= 0;

#ifndef DBUG_OFF
    {
      static const char *prelocked_mode_name[] = {
        "NON_PRELOCKED",
        "LOCK_TABLES",
        "PRELOCKED",
        "PRELOCKED_UNDER_LOCK_TABLES",
      };
      compile_time_assert(array_elements(prelocked_mode_name) == LTM_always_last);
      DBUG_PRINT("debug", ("prelocked_mode: %s",
                           prelocked_mode_name[locked_tables_mode]));
    }
#endif

    /*
      Get the capabilities vector for all involved storage engines and
      mask out the flags for the binary log.
    */
    for (TABLE_LIST *tbl= tables; tbl; tbl= tbl->next_global)
    {
      TABLE *table;
      TABLE_SHARE *share;
      handler::Table_flags flags;
      if (tbl->placeholder())
        continue;

      table= tbl->table;
      share= table->s;
      flags= table->file->ha_table_flags();
      if (!share->table_creation_was_logged)
      {
        /*
          This is a temporary table which was not logged in the binary log.
          Disable statement logging to enforce row level logging.
        */
        DBUG_ASSERT(share->tmp_table);
        flags&= ~HA_BINLOG_STMT_CAPABLE;
        /* We can only use row logging */
        set_current_stmt_binlog_format_row();
      }

      DBUG_PRINT("info", ("table: %s; ha_table_flags: 0x%llx",
                          tbl->table_name.str, flags));

      if (share->no_replicate)
      {
        /*
          The statement uses a table that is not replicated.
          The following properties about the table:
          - persistent / transient
          - transactional / non transactional
          - temporary / permanent
          - read or write
          - multiple engines involved because of this table
          are not relevant, as this table is completely ignored.
          Because the statement uses a non replicated table,
          using STATEMENT format in the binlog is impossible.
          Either this statement will be discarded entirely,
          or it will be logged (possibly partially) in ROW format.
        */
        lex->set_stmt_unsafe(LEX::BINLOG_STMT_UNSAFE_SYSTEM_TABLE);

        if (tbl->lock_type >= TL_WRITE_ALLOW_WRITE)
        {
          non_replicated_tables_count++;
          continue;
        }
      }
      if (tbl == lex->first_not_own_table())
        found_first_not_own_table= true;

      replicated_tables_count++;

      if (tbl->prelocking_placeholder != TABLE_LIST::PRELOCK_FK)
      {
        if (tbl->lock_type <= TL_READ_NO_INSERT)
          has_read_tables= true;
        else if (table->found_next_number_field &&
                 (tbl->lock_type >= TL_WRITE_ALLOW_WRITE))
        {
          has_auto_increment_write_tables= true;
          has_auto_increment_write_tables_not_first= found_first_not_own_table;
          if (share->next_number_keypart != 0)
            has_write_table_auto_increment_not_first_in_pk= true;
          has_unsafe_stmt_autoinc_lock_mode=
            table->file->autoinc_lock_mode_stmt_unsafe();
        }
      }

      if (tbl->lock_type >= TL_WRITE_ALLOW_WRITE)
      {
        bool trans;
        if (prev_write_table && prev_write_table->file->ht !=
            table->file->ht)
          multi_write_engine= TRUE;
        if (share->non_determinstic_insert &&
            (sql_command_flags[lex->sql_command] & CF_CAN_GENERATE_ROW_EVENTS
             && !(sql_command_flags[lex->sql_command] & CF_SCHEMA_CHANGE)))
          has_write_tables_with_unsafe_statements= true;

        trans= table->file->has_transactions();

        if (share->tmp_table)
          lex->set_stmt_accessed_table(trans ? LEX::STMT_WRITES_TEMP_TRANS_TABLE :
                                               LEX::STMT_WRITES_TEMP_NON_TRANS_TABLE);
        else
          lex->set_stmt_accessed_table(trans ? LEX::STMT_WRITES_TRANS_TABLE :
                                               LEX::STMT_WRITES_NON_TRANS_TABLE);

        flags_write_all_set &= flags;
        flags_write_some_set |= flags;
        is_write= TRUE;

        prev_write_table= table;

      }
      flags_access_some_set |= flags;

      if (lex->sql_command != SQLCOM_CREATE_TABLE || lex->tmp_table())
      {
        my_bool trans= table->file->has_transactions();

        if (share->tmp_table)
          lex->set_stmt_accessed_table(trans ? LEX::STMT_READS_TEMP_TRANS_TABLE :
                                               LEX::STMT_READS_TEMP_NON_TRANS_TABLE);
        else
          lex->set_stmt_accessed_table(trans ? LEX::STMT_READS_TRANS_TABLE :
                                               LEX::STMT_READS_NON_TRANS_TABLE);
      }

      if (prev_access_table && prev_access_table->file->ht !=
          table->file->ht)
        multi_access_engine= TRUE;

      prev_access_table= table;
    }

    if (wsrep_binlog_format() != BINLOG_FORMAT_ROW)
    {
      /*
        DML statements that modify a table with an auto_increment
        column based on rows selected from a table are unsafe as the
        order in which the rows are fetched fron the select tables
        cannot be determined and may differ on master and slave.
      */
      if (has_auto_increment_write_tables && has_read_tables)
        lex->set_stmt_unsafe(LEX::BINLOG_STMT_UNSAFE_WRITE_AUTOINC_SELECT);

      if (has_write_table_auto_increment_not_first_in_pk)
        lex->set_stmt_unsafe(LEX::BINLOG_STMT_UNSAFE_AUTOINC_NOT_FIRST);

      if (has_write_tables_with_unsafe_statements)
        lex->set_stmt_unsafe(LEX::BINLOG_STMT_UNSAFE_SYSTEM_FUNCTION);

      if (has_unsafe_stmt_autoinc_lock_mode)
        lex->set_stmt_unsafe(LEX::BINLOG_STMT_UNSAFE_AUTOINC_LOCK_MODE);

      /*
        A query that modifies autoinc column in sub-statement can make the
        master and slave inconsistent.
        We can solve these problems in mixed mode by switching to binlogging
        if at least one updated table is used by sub-statement
      */
      if (lex->requires_prelocking() &&
          has_auto_increment_write_tables_not_first)
        lex->set_stmt_unsafe(LEX::BINLOG_STMT_UNSAFE_AUTOINC_COLUMNS);
    }

    DBUG_PRINT("info", ("flags_write_all_set: 0x%llx", flags_write_all_set));
    DBUG_PRINT("info", ("flags_write_some_set: 0x%llx", flags_write_some_set));
    DBUG_PRINT("info", ("flags_access_some_set: 0x%llx", flags_access_some_set));
    DBUG_PRINT("info", ("multi_write_engine: %d", multi_write_engine));
    DBUG_PRINT("info", ("multi_access_engine: %d", multi_access_engine));

    int error= 0;
    int unsafe_flags;

    bool multi_stmt_trans= in_multi_stmt_transaction_mode();
    bool trans_table= trans_has_updated_trans_table(this);
    bool binlog_direct= variables.binlog_direct_non_trans_update;

    if (lex->is_mixed_stmt_unsafe(multi_stmt_trans, binlog_direct,
                                  trans_table, tx_isolation))
      lex->set_stmt_unsafe(LEX::BINLOG_STMT_UNSAFE_MIXED_STATEMENT);
    else if (multi_stmt_trans && trans_table && !binlog_direct &&
             lex->stmt_accessed_table(LEX::STMT_WRITES_NON_TRANS_TABLE))
      lex->set_stmt_unsafe(LEX::BINLOG_STMT_UNSAFE_NONTRANS_AFTER_TRANS);

    /*
      If more than one engine is involved in the statement and at
      least one is doing it's own logging (is *self-logging*), the
      statement cannot be logged atomically, so we generate an error
      rather than allowing the binlog to become corrupt.
    */
    if (multi_write_engine &&
        (flags_write_some_set & HA_HAS_OWN_BINLOGGING))
      my_error((error= ER_BINLOG_MULTIPLE_ENGINES_AND_SELF_LOGGING_ENGINE),
               MYF(0));
    else if (multi_access_engine && flags_access_some_set & HA_HAS_OWN_BINLOGGING)
      lex->set_stmt_unsafe(LEX::BINLOG_STMT_UNSAFE_MULTIPLE_ENGINES_AND_SELF_LOGGING_ENGINE);

    /* both statement-only and row-only engines involved */
    if ((flags_write_all_set & (HA_BINLOG_STMT_CAPABLE | HA_BINLOG_ROW_CAPABLE)) == 0)
    {
      /*
        1. Error: Binary logging impossible since both row-incapable
           engines and statement-incapable engines are involved
      */
      my_error((error= ER_BINLOG_ROW_ENGINE_AND_STMT_ENGINE), MYF(0));
    }
    /* statement-only engines involved */
    else if ((flags_write_all_set & HA_BINLOG_ROW_CAPABLE) == 0)
    {
      if (lex->is_stmt_row_injection())
      {
        /*
          4. Error: Cannot execute row injection since table uses
             storage engine limited to statement-logging
        */
        my_error((error= ER_BINLOG_ROW_INJECTION_AND_STMT_ENGINE), MYF(0));
      }
      else if ((wsrep_binlog_format() == BINLOG_FORMAT_ROW || is_bulk_op()) &&
               sqlcom_can_generate_row_events(this))
      {
        /*
          2. Error: Cannot modify table that uses a storage engine
             limited to statement-logging when BINLOG_FORMAT = ROW
        */
        my_error((error= ER_BINLOG_ROW_MODE_AND_STMT_ENGINE), MYF(0));
      }
      else if ((unsafe_flags= lex->get_stmt_unsafe_flags()) != 0)
      {
        /*
          3. Error: Cannot execute statement: binlogging of unsafe
             statement is impossible when storage engine is limited to
             statement-logging and BINLOG_FORMAT = MIXED.
        */
        for (int unsafe_type= 0;
             unsafe_type < LEX::BINLOG_STMT_UNSAFE_COUNT;
             unsafe_type++)
          if (unsafe_flags & (1 << unsafe_type))
            my_error((error= ER_BINLOG_UNSAFE_AND_STMT_ENGINE), MYF(0),
                     ER_THD(this,
                            LEX::binlog_stmt_unsafe_errcode[unsafe_type]));
      }
      /* log in statement format! */
    }
    /* no statement-only engines */
    else
    {
      /* binlog_format = STATEMENT */
      if (wsrep_binlog_format() == BINLOG_FORMAT_STMT)
      {
        if (lex->is_stmt_row_injection())
        {
          /*
            We have to log the statement as row or give an error.
            Better to accept what master gives us than stopping replication.
          */
          set_current_stmt_binlog_format_row();
        }
        else if ((flags_write_all_set & HA_BINLOG_STMT_CAPABLE) == 0 &&
                 sqlcom_can_generate_row_events(this))
        {
          /*
            5. Error: Cannot modify table that uses a storage engine
               limited to row-logging when binlog_format = STATEMENT, except
               if all tables that are updated are temporary tables
          */
          if (!lex->stmt_writes_to_non_temp_table())
          {
            /* As all updated tables are temporary, nothing will be logged */
            set_current_stmt_binlog_format_row();
          }
          else if (IF_WSREP((!WSREP(this) ||
                             wsrep_exec_mode == LOCAL_STATE),1))
	  {
            my_error((error= ER_BINLOG_STMT_MODE_AND_ROW_ENGINE), MYF(0), "");
	  }
        }
        else if (is_write && (unsafe_flags= lex->get_stmt_unsafe_flags()) != 0)
        {
          /*
            7. Warning: Unsafe statement logged as statement due to
               binlog_format = STATEMENT
          */
          binlog_unsafe_warning_flags|= unsafe_flags;

          DBUG_PRINT("info", ("Scheduling warning to be issued by "
                              "binlog_query: '%s'",
                              ER_THD(this, ER_BINLOG_UNSAFE_STATEMENT)));
          DBUG_PRINT("info", ("binlog_unsafe_warning_flags: 0x%x",
                              binlog_unsafe_warning_flags));
        }
        /* log in statement format (or row if row event)! */
      }
      /* No statement-only engines and binlog_format != STATEMENT.
         I.e., nothing prevents us from row logging if needed. */
      else
      {
        if (lex->is_stmt_unsafe() || lex->is_stmt_row_injection()
            || (flags_write_all_set & HA_BINLOG_STMT_CAPABLE) == 0 ||
            is_bulk_op())
        {
          /* log in row format! */
          set_current_stmt_binlog_format_row_if_mixed();
        }
      }
    }

    if (non_replicated_tables_count > 0)
    {
      if ((replicated_tables_count == 0) || ! is_write)
      {
        DBUG_PRINT("info", ("decision: no logging, no replicated table affected"));
        set_binlog_local_stmt_filter();
      }
      else
      {
        if (! is_current_stmt_binlog_format_row())
        {
          my_error((error= ER_BINLOG_STMT_MODE_AND_NO_REPL_TABLES), MYF(0));
        }
        else
        {
          clear_binlog_local_stmt_filter();
        }
      }
    }
    else
    {
      clear_binlog_local_stmt_filter();
    }

    if (unlikely(error))
    {
      DBUG_PRINT("info", ("decision: no logging since an error was generated"));
      DBUG_RETURN(-1);
    }
    DBUG_PRINT("info", ("decision: logging in %s format",
                        is_current_stmt_binlog_format_row() ?
                        "ROW" : "STATEMENT"));

    if (variables.binlog_format == BINLOG_FORMAT_ROW &&
        (sql_command_flags[lex->sql_command] &
         (CF_UPDATES_DATA | CF_DELETES_DATA)))
    {
      String table_names;
      /*
        Generate a warning for UPDATE/DELETE statements that modify a
        BLACKHOLE table, as row events are not logged in row format.
      */
      for (TABLE_LIST *table= tables; table; table= table->next_global)
      {
        if (table->placeholder())
          continue;
        if (table->table->file->ht->db_type == DB_TYPE_BLACKHOLE_DB &&
            table->lock_type >= TL_WRITE_ALLOW_WRITE)
        {
            table_names.append(&table->table_name);
            table_names.append(",");
        }
      }
      if (!table_names.is_empty())
      {
        bool is_update= MY_TEST(sql_command_flags[lex->sql_command] &
                                CF_UPDATES_DATA);
        /*
          Replace the last ',' with '.' for table_names
        */
        table_names.replace(table_names.length()-1, 1, ".", 1);
        push_warning_printf(this, Sql_condition::WARN_LEVEL_WARN,
                            ER_UNKNOWN_ERROR,
                            "Row events are not logged for %s statements "
                            "that modify BLACKHOLE tables in row format. "
                            "Table(s): '%-.192s'",
                            is_update ? "UPDATE" : "DELETE",
                            table_names.c_ptr());
      }
    }
  }
#ifndef DBUG_OFF
  else
    DBUG_PRINT("info", ("decision: no logging since "
                        "mysql_bin_log.is_open() = %d "
                        "and (options & OPTION_BIN_LOG) = 0x%llx "
                        "and binlog_format = %u "
                        "and binlog_filter->db_ok(db) = %d",
                        mysql_bin_log.is_open(),
                        (variables.option_bits & OPTION_BIN_LOG),
                        (uint) wsrep_binlog_format(),
                        binlog_filter->db_ok(db.str)));
#endif

  DBUG_RETURN(0);
}

int THD::decide_logging_format_low(TABLE *table)
{
  /*
   INSERT...ON DUPLICATE KEY UPDATE on a table with more than one unique keys
   can be unsafe.
   */
  if(wsrep_binlog_format() <= BINLOG_FORMAT_STMT &&
       !is_current_stmt_binlog_format_row() &&
       !lex->is_stmt_unsafe() &&
       lex->sql_command == SQLCOM_INSERT &&
       lex->duplicates == DUP_UPDATE)
  {
    uint unique_keys= 0;
    uint keys= table->s->keys, i= 0;
    Field *field;
    for (KEY* keyinfo= table->s->key_info;
             i < keys && unique_keys <= 1; i++, keyinfo++)
      if (keyinfo->flags & HA_NOSAME &&
         !(keyinfo->key_part->field->flags & AUTO_INCREMENT_FLAG &&
             //User given auto inc can be unsafe
             !keyinfo->key_part->field->val_int()))
      {
        for (uint j= 0; j < keyinfo->user_defined_key_parts; j++)
        {
          field= keyinfo->key_part[j].field;
          if(!bitmap_is_set(table->write_set,field->field_index))
            goto exit;
        }
        unique_keys++;
exit:;
      }

    if (unique_keys > 1)
    {
      lex->set_stmt_unsafe(LEX::BINLOG_STMT_UNSAFE_INSERT_TWO_KEYS);
      binlog_unsafe_warning_flags|= lex->get_stmt_unsafe_flags();
      set_current_stmt_binlog_format_row_if_mixed();
      return 1;
    }
  }
  return 0;
}

/*
  Implementation of interface to write rows to the binary log through the
  thread.  The thread is responsible for writing the rows it has
  inserted/updated/deleted.
*/

#ifndef MYSQL_CLIENT

/*
  Template member function for ensuring that there is an rows log
  event of the apropriate type before proceeding.

  PRE CONDITION:
    - Events of type 'RowEventT' have the type code 'type_code'.
    
  POST CONDITION:
    If a non-NULL pointer is returned, the pending event for thread 'thd' will
    be an event of type 'RowEventT' (which have the type code 'type_code')
    will either empty or have enough space to hold 'needed' bytes.  In
    addition, the columns bitmap will be correct for the row, meaning that
    the pending event will be flushed if the columns in the event differ from
    the columns suppled to the function.

  RETURNS
    If no error, a non-NULL pending event (either one which already existed or
    the newly created one).
    If error, NULL.
 */

template <class RowsEventT> Rows_log_event*
THD::binlog_prepare_pending_rows_event(TABLE* table, uint32 serv_id,
                                       size_t needed,
                                       bool is_transactional,
                                       RowsEventT *hint __attribute__((unused)))
{
  DBUG_ENTER("binlog_prepare_pending_rows_event");
  /* Pre-conditions */
  DBUG_ASSERT(table->s->table_map_id != ~0UL);

  /* Fetch the type code for the RowsEventT template parameter */
  int const general_type_code= RowsEventT::TYPE_CODE;

  /* Ensure that all events in a GTID group are in the same cache */
  if (variables.option_bits & OPTION_GTID_BEGIN)
    is_transactional= 1;

  /*
    There is no good place to set up the transactional data, so we
    have to do it here.
  */
  if (binlog_setup_trx_data() == NULL)
    DBUG_RETURN(NULL);

  Rows_log_event* pending= binlog_get_pending_rows_event(is_transactional);

  if (unlikely(pending && !pending->is_valid()))
    DBUG_RETURN(NULL);

  /*
    Check if the current event is non-NULL and a write-rows
    event. Also check if the table provided is mapped: if it is not,
    then we have switched to writing to a new table.
    If there is no pending event, we need to create one. If there is a pending
    event, but it's not about the same table id, or not of the same type
    (between Write, Update and Delete), or not the same affected columns, or
    going to be too big, flush this event to disk and create a new pending
    event.
  */
  if (!pending ||
      pending->server_id != serv_id ||
      pending->get_table_id() != table->s->table_map_id ||
      pending->get_general_type_code() != general_type_code ||
      pending->get_data_size() + needed > opt_binlog_rows_event_max_size ||
      pending->read_write_bitmaps_cmp(table) == FALSE)
  {
    /* Create a new RowsEventT... */
    Rows_log_event* const
        ev= new RowsEventT(this, table, table->s->table_map_id,
                           is_transactional);
    if (unlikely(!ev))
      DBUG_RETURN(NULL);
    ev->server_id= serv_id; // I don't like this, it's too easy to forget.
    /*
      flush the pending event and replace it with the newly created
      event...
    */
    if (unlikely(
        mysql_bin_log.flush_and_set_pending_rows_event(this, ev,
                                                       is_transactional)))
    {
      delete ev;
      DBUG_RETURN(NULL);
    }

    DBUG_RETURN(ev);               /* This is the new pending event */
  }
  DBUG_RETURN(pending);        /* This is the current pending event */
}

/* Declare in unnamed namespace. */
CPP_UNNAMED_NS_START
  /**
     Class to handle temporary allocation of memory for row data.

     The responsibilities of the class is to provide memory for
     packing one or two rows of packed data (depending on what
     constructor is called).

     In order to make the allocation more efficient for "simple" rows,
     i.e., rows that do not contain any blobs, a pointer to the
     allocated memory is of memory is stored in the table structure
     for simple rows.  If memory for a table containing a blob field
     is requested, only memory for that is allocated, and subsequently
     released when the object is destroyed.

   */
  class Row_data_memory {
  public:
    /**
      Build an object to keep track of a block-local piece of memory
      for storing a row of data.

      @param table
      Table where the pre-allocated memory is stored.

      @param length
      Length of data that is needed, if the record contain blobs.
     */
    Row_data_memory(TABLE *table, size_t const len1)
      : m_memory(0)
    {
#ifndef DBUG_OFF
      m_alloc_checked= FALSE;
#endif
      allocate_memory(table, len1);
      m_ptr[0]= has_memory() ? m_memory : 0;
      m_ptr[1]= 0;
    }

    Row_data_memory(TABLE *table, size_t const len1, size_t const len2)
      : m_memory(0)
    {
#ifndef DBUG_OFF
      m_alloc_checked= FALSE;
#endif
      allocate_memory(table, len1 + len2);
      m_ptr[0]= has_memory() ? m_memory        : 0;
      m_ptr[1]= has_memory() ? m_memory + len1 : 0;
    }

    ~Row_data_memory()
    {
      if (m_memory != 0 && m_release_memory_on_destruction)
        my_free(m_memory);
    }

    /**
       Is there memory allocated?

       @retval true There is memory allocated
       @retval false Memory allocation failed
     */
    bool has_memory() const {
#ifndef DBUG_OFF
      m_alloc_checked= TRUE;
#endif
      return m_memory != 0;
    }

    uchar *slot(uint s)
    {
      DBUG_ASSERT(s < sizeof(m_ptr)/sizeof(*m_ptr));
      DBUG_ASSERT(m_ptr[s] != 0);
      DBUG_SLOW_ASSERT(m_alloc_checked == TRUE);
      return m_ptr[s];
    }

  private:
    void allocate_memory(TABLE *const table, size_t const total_length)
    {
      if (table->s->blob_fields == 0)
      {
        /*
          The maximum length of a packed record is less than this
          length. We use this value instead of the supplied length
          when allocating memory for records, since we don't know how
          the memory will be used in future allocations.

          Since table->s->reclength is for unpacked records, we have
          to add two bytes for each field, which can potentially be
          added to hold the length of a packed field.
        */
        size_t const maxlen= table->s->reclength + 2 * table->s->fields;

        /*
          Allocate memory for two records if memory hasn't been
          allocated. We allocate memory for two records so that it can
          be used when processing update rows as well.
        */
        if (table->write_row_record == 0)
          table->write_row_record=
            (uchar *) alloc_root(&table->mem_root, 2 * maxlen);
        m_memory= table->write_row_record;
        m_release_memory_on_destruction= FALSE;
      }
      else
      {
        m_memory= (uchar *) my_malloc(total_length, MYF(MY_WME));
        m_release_memory_on_destruction= TRUE;
      }
    }

#ifndef DBUG_OFF
    mutable bool m_alloc_checked;
#endif
    bool m_release_memory_on_destruction;
    uchar *m_memory;
    uchar *m_ptr[2];
  };

CPP_UNNAMED_NS_END

int THD::binlog_write_row(TABLE* table, bool is_trans,
                          uchar const *record)
{

  DBUG_ASSERT(is_current_stmt_binlog_format_row() &&
           ((WSREP(this) && wsrep_emulate_bin_log) || mysql_bin_log.is_open()));
  /*
    Pack records into format for transfer. We are allocating more
    memory than needed, but that doesn't matter.
  */
  Row_data_memory memory(table, max_row_length(table, table->rpl_write_set,
                                               record));
  if (!memory.has_memory())
    return HA_ERR_OUT_OF_MEM;

  uchar *row_data= memory.slot(0);

  size_t const len= pack_row(table, table->rpl_write_set, row_data, record);

  /* Ensure that all events in a GTID group are in the same cache */
  if (variables.option_bits & OPTION_GTID_BEGIN)
    is_trans= 1;

  Rows_log_event* ev;
  if (binlog_should_compress(len))
    ev =
    binlog_prepare_pending_rows_event(table, variables.server_id,
                                      len, is_trans,
                                      static_cast<Write_rows_compressed_log_event*>(0));
  else
    ev =
    binlog_prepare_pending_rows_event(table, variables.server_id,
                                      len, is_trans,
                                      static_cast<Write_rows_log_event*>(0));

  if (unlikely(ev == 0))
    return HA_ERR_OUT_OF_MEM;

  return ev->add_row_data(row_data, len);
}

int THD::binlog_update_row(TABLE* table, bool is_trans,
                           const uchar *before_record,
                           const uchar *after_record)
{
  DBUG_ASSERT(is_current_stmt_binlog_format_row() &&
            ((WSREP(this) && wsrep_emulate_bin_log) || mysql_bin_log.is_open()));

  /**
    Save a reference to the original read bitmaps
    We will need this to restore the bitmaps at the end as
    binlog_prepare_row_images() may change table->read_set.
    table->read_set is used by pack_row and deep in
    binlog_prepare_pending_events().
  */
  MY_BITMAP *old_read_set= table->read_set;

  /**
     This will remove spurious fields required during execution but
     not needed for binlogging. This is done according to the:
     binlog-row-image option.
   */
  binlog_prepare_row_images(table);

  size_t const before_maxlen= max_row_length(table, table->read_set,
                                             before_record);
  size_t const after_maxlen=  max_row_length(table, table->rpl_write_set,
                                             after_record);

  Row_data_memory row_data(table, before_maxlen, after_maxlen);
  if (!row_data.has_memory())
    return HA_ERR_OUT_OF_MEM;

  uchar *before_row= row_data.slot(0);
  uchar *after_row= row_data.slot(1);

  size_t const before_size= pack_row(table, table->read_set, before_row,
                                     before_record);
  size_t const after_size= pack_row(table, table->rpl_write_set, after_row,
                                    after_record);

  /* Ensure that all events in a GTID group are in the same cache */
  if (variables.option_bits & OPTION_GTID_BEGIN)
    is_trans= 1;

  /*
    Don't print debug messages when running valgrind since they can
    trigger false warnings.
   */
#ifndef HAVE_valgrind
  DBUG_DUMP("before_record", before_record, table->s->reclength);
  DBUG_DUMP("after_record",  after_record, table->s->reclength);
  DBUG_DUMP("before_row",    before_row, before_size);
  DBUG_DUMP("after_row",     after_row, after_size);
#endif

  Rows_log_event* ev;
  if(binlog_should_compress(before_size + after_size))
    ev =
      binlog_prepare_pending_rows_event(table, variables.server_id,
                                      before_size + after_size, is_trans,
                                      static_cast<Update_rows_compressed_log_event*>(0));
  else
    ev =
      binlog_prepare_pending_rows_event(table, variables.server_id,
                                      before_size + after_size, is_trans,
                                      static_cast<Update_rows_log_event*>(0));

  if (unlikely(ev == 0))
    return HA_ERR_OUT_OF_MEM;

  int error=  ev->add_row_data(before_row, before_size) ||
              ev->add_row_data(after_row, after_size);

  /* restore read set for the rest of execution */
  table->column_bitmaps_set_no_signal(old_read_set,
                                      table->write_set);
  return error;

}

int THD::binlog_delete_row(TABLE* table, bool is_trans, 
                           uchar const *record)
{
  DBUG_ASSERT(is_current_stmt_binlog_format_row() &&
            ((WSREP(this) && wsrep_emulate_bin_log) || mysql_bin_log.is_open()));
  /**
    Save a reference to the original read bitmaps
    We will need this to restore the bitmaps at the end as
    binlog_prepare_row_images() may change table->read_set.
    table->read_set is used by pack_row and deep in
    binlog_prepare_pending_events().
  */
  MY_BITMAP *old_read_set= table->read_set;

  /** 
     This will remove spurious fields required during execution but
     not needed for binlogging. This is done according to the:
     binlog-row-image option.
   */
  binlog_prepare_row_images(table);

  /*
     Pack records into format for transfer. We are allocating more
     memory than needed, but that doesn't matter.
  */
  Row_data_memory memory(table, max_row_length(table, table->read_set,
                                               record));
  if (unlikely(!memory.has_memory()))
    return HA_ERR_OUT_OF_MEM;

  uchar *row_data= memory.slot(0);

  DBUG_DUMP("table->read_set", (uchar*) table->read_set->bitmap, (table->s->fields + 7) / 8);
  size_t const len= pack_row(table, table->read_set, row_data, record);

  /* Ensure that all events in a GTID group are in the same cache */
  if (variables.option_bits & OPTION_GTID_BEGIN)
    is_trans= 1;

  Rows_log_event* ev;
  if(binlog_should_compress(len))
    ev =
      binlog_prepare_pending_rows_event(table, variables.server_id,
                                      len, is_trans,
                                      static_cast<Delete_rows_compressed_log_event*>(0));
  else
    ev =
      binlog_prepare_pending_rows_event(table, variables.server_id,
                                      len, is_trans,
                                      static_cast<Delete_rows_log_event*>(0));

  if (unlikely(ev == 0))
    return HA_ERR_OUT_OF_MEM;


  int error= ev->add_row_data(row_data, len);

  /* restore read set for the rest of execution */
  table->column_bitmaps_set_no_signal(old_read_set,
                                      table->write_set);

  return error;
}


/**
   Remove from read_set spurious columns. The write_set has been
   handled before in table->mark_columns_needed_for_update.
*/

void THD::binlog_prepare_row_images(TABLE *table)
{
  DBUG_ENTER("THD::binlog_prepare_row_images");

  DBUG_PRINT_BITSET("debug", "table->read_set (before preparing): %s",
                    table->read_set);
  THD *thd= table->in_use;

  /**
    if there is a primary key in the table (ie, user declared PK or a
    non-null unique index) and we dont want to ship the entire image,
    and the handler involved supports this.
   */
  if (table->s->primary_key < MAX_KEY &&
      (thd->variables.binlog_row_image < BINLOG_ROW_IMAGE_FULL) &&
      !ha_check_storage_engine_flag(table->s->db_type(), HTON_NO_BINLOG_ROW_OPT))
  {
    /**
      Just to be sure that tmp_set is currently not in use as
      the read_set already.
    */
    DBUG_ASSERT(table->read_set != &table->tmp_set);

    switch (thd->variables.binlog_row_image)
    {
      case BINLOG_ROW_IMAGE_MINIMAL:
        /* MINIMAL: Mark only PK */
        table->mark_index_columns(table->s->primary_key,
                                  &table->tmp_set);
        break;
      case BINLOG_ROW_IMAGE_NOBLOB:
        /**
          NOBLOB: Remove unnecessary BLOB fields from read_set
                  (the ones that are not part of PK).
         */
        bitmap_copy(&table->tmp_set, table->read_set);
        for (Field **ptr=table->field ; *ptr ; ptr++)
        {
          Field *field= (*ptr);
          if ((field->type() == MYSQL_TYPE_BLOB) &&
              !(field->flags & PRI_KEY_FLAG))
            bitmap_clear_bit(&table->tmp_set, field->field_index);
        }
        break;
      default:
        DBUG_ASSERT(0); // impossible.
    }

    /* set the temporary read_set */
    table->column_bitmaps_set_no_signal(&table->tmp_set,
                                        table->write_set);
  }

  DBUG_PRINT_BITSET("debug", "table->read_set (after preparing): %s",
                    table->read_set);
  DBUG_VOID_RETURN;
}



int THD::binlog_remove_pending_rows_event(bool clear_maps,
                                          bool is_transactional)
{
  DBUG_ENTER("THD::binlog_remove_pending_rows_event");

  if(!WSREP_EMULATE_BINLOG(this) && !mysql_bin_log.is_open())
    DBUG_RETURN(0);

  /* Ensure that all events in a GTID group are in the same cache */
  if (variables.option_bits & OPTION_GTID_BEGIN)
    is_transactional= 1;

  mysql_bin_log.remove_pending_rows_event(this, is_transactional);

  if (clear_maps)
    binlog_table_maps= 0;

  DBUG_RETURN(0);
}

int THD::binlog_flush_pending_rows_event(bool stmt_end, bool is_transactional)
{
  DBUG_ENTER("THD::binlog_flush_pending_rows_event");
  /*
    We shall flush the pending event even if we are not in row-based
    mode: it might be the case that we left row-based mode before
    flushing anything (e.g., if we have explicitly locked tables).
   */
  if(!WSREP_EMULATE_BINLOG(this) && !mysql_bin_log.is_open())
    DBUG_RETURN(0);

  /* Ensure that all events in a GTID group are in the same cache */
  if (variables.option_bits & OPTION_GTID_BEGIN)
    is_transactional= 1;

  /*
    Mark the event as the last event of a statement if the stmt_end
    flag is set.
  */
  int error= 0;
  if (Rows_log_event *pending= binlog_get_pending_rows_event(is_transactional))
  {
    if (stmt_end)
    {
      pending->set_flags(Rows_log_event::STMT_END_F);
      binlog_table_maps= 0;
    }

    error= mysql_bin_log.flush_and_set_pending_rows_event(this, 0,
                                                          is_transactional);
  }

  DBUG_RETURN(error);
}


#if !defined(DBUG_OFF) && !defined(_lint)
static const char *
show_query_type(THD::enum_binlog_query_type qtype)
{
  switch (qtype) {
  case THD::ROW_QUERY_TYPE:
    return "ROW";
  case THD::STMT_QUERY_TYPE:
    return "STMT";
  case THD::QUERY_TYPE_COUNT:
  default:
    DBUG_ASSERT(0 <= qtype && qtype < THD::QUERY_TYPE_COUNT);
  }
  static char buf[64];
  sprintf(buf, "UNKNOWN#%d", qtype);
  return buf;
}
#endif

/*
  Constants required for the limit unsafe warnings suppression
*/
//seconds after which the limit unsafe warnings suppression will be activated
#define LIMIT_UNSAFE_WARNING_ACTIVATION_TIMEOUT 5*60
//number of limit unsafe warnings after which the suppression will be activated
#define LIMIT_UNSAFE_WARNING_ACTIVATION_THRESHOLD_COUNT 10

static ulonglong unsafe_suppression_start_time= 0;
static bool unsafe_warning_suppression_active[LEX::BINLOG_STMT_UNSAFE_COUNT];
static ulong unsafe_warnings_count[LEX::BINLOG_STMT_UNSAFE_COUNT];
static ulong total_unsafe_warnings_count;

/**
  Auxiliary function to reset the limit unsafety warning suppression.
  This is done without mutex protection, but this should be good
  enough as it doesn't matter if we loose a couple of suppressed
  messages or if this is called multiple times.
*/

static void reset_binlog_unsafe_suppression(ulonglong now)
{
  uint i;
  DBUG_ENTER("reset_binlog_unsafe_suppression");

  unsafe_suppression_start_time= now;
  total_unsafe_warnings_count= 0;

  for (i= 0 ; i < LEX::BINLOG_STMT_UNSAFE_COUNT ; i++)
  {
    unsafe_warnings_count[i]= 0;
    unsafe_warning_suppression_active[i]= 0;
  }
  DBUG_VOID_RETURN;
}

/**
  Auxiliary function to print warning in the error log.
*/
static void print_unsafe_warning_to_log(THD *thd, int unsafe_type, char* buf,
                                        char* query)
{
  DBUG_ENTER("print_unsafe_warning_in_log");
  sprintf(buf, ER_THD(thd, ER_BINLOG_UNSAFE_STATEMENT),
          ER_THD(thd, LEX::binlog_stmt_unsafe_errcode[unsafe_type]));
  sql_print_warning(ER_THD(thd, ER_MESSAGE_AND_STATEMENT), buf, query);
  DBUG_VOID_RETURN;
}

/**
  Auxiliary function to check if the warning for unsafe repliction statements
  should be thrown or suppressed.

  Logic is:
  - If we get more than LIMIT_UNSAFE_WARNING_ACTIVATION_THRESHOLD_COUNT errors
    of one type, that type of errors will be suppressed for
    LIMIT_UNSAFE_WARNING_ACTIVATION_TIMEOUT.
  - When the time limit has been reached, all suppression is reset.

  This means that if one gets many different types of errors, some of them
  may be reset less than LIMIT_UNSAFE_WARNING_ACTIVATION_TIMEOUT. However at
  least one error is disable for this time.

  SYNOPSIS:
  @params
   unsafe_type - The type of unsafety.

  RETURN:
    0   0k to log
    1   Message suppressed
*/

static bool protect_against_unsafe_warning_flood(int unsafe_type)
{
  ulong count;
  ulonglong now= my_interval_timer()/1000000000ULL;
  DBUG_ENTER("protect_against_unsafe_warning_flood");

  count= ++unsafe_warnings_count[unsafe_type];
  total_unsafe_warnings_count++;

  /*
    INITIALIZING:
    If this is the first time this function is called with log warning
    enabled, the monitoring the unsafe warnings should start.
  */
  if (unsafe_suppression_start_time == 0)
  {
    reset_binlog_unsafe_suppression(now);
    DBUG_RETURN(0);
  }

  /*
    The following is true if we got too many errors or if the error was
    already suppressed
  */
  if (count >= LIMIT_UNSAFE_WARNING_ACTIVATION_THRESHOLD_COUNT)
  {
    ulonglong diff_time= (now - unsafe_suppression_start_time);

    if (!unsafe_warning_suppression_active[unsafe_type])
    {
      /*
        ACTIVATION:
        We got LIMIT_UNSAFE_WARNING_ACTIVATION_THRESHOLD_COUNT warnings in
        less than LIMIT_UNSAFE_WARNING_ACTIVATION_TIMEOUT we activate the
        suppression.
      */
      if (diff_time <= LIMIT_UNSAFE_WARNING_ACTIVATION_TIMEOUT)
      {
        unsafe_warning_suppression_active[unsafe_type]= 1;
        sql_print_information("Suppressing warnings of type '%s' for up to %d seconds because of flooding",
                              ER(LEX::binlog_stmt_unsafe_errcode[unsafe_type]),
                              LIMIT_UNSAFE_WARNING_ACTIVATION_TIMEOUT);
      }
      else
      {
        /*
          There is no flooding till now, therefore we restart the monitoring
        */
        reset_binlog_unsafe_suppression(now);
      }
    }
    else
    {
      /* This type of warnings was suppressed */
      if (diff_time > LIMIT_UNSAFE_WARNING_ACTIVATION_TIMEOUT)
      {
        ulong save_count= total_unsafe_warnings_count;
        /* Print a suppression note and remove the suppression */
        reset_binlog_unsafe_suppression(now);
        sql_print_information("Suppressed %lu unsafe warnings during "
                              "the last %d seconds",
                              save_count, (int) diff_time);
      }
    }
  }
  DBUG_RETURN(unsafe_warning_suppression_active[unsafe_type]);
}

MYSQL_TIME THD::query_start_TIME()
{
  MYSQL_TIME res;
  variables.time_zone->gmt_sec_to_TIME(&res, query_start());
  res.second_part= query_start_sec_part();
  time_zone_used= 1;
  return res;
}

/**
  Auxiliary method used by @c binlog_query() to raise warnings.

  The type of warning and the type of unsafeness is stored in
  THD::binlog_unsafe_warning_flags.
*/
void THD::issue_unsafe_warnings()
{
  char buf[MYSQL_ERRMSG_SIZE * 2];
  uint32 unsafe_type_flags;
  DBUG_ENTER("issue_unsafe_warnings");
  /*
    Ensure that binlog_unsafe_warning_flags is big enough to hold all
    bits.  This is actually a constant expression.
  */
  DBUG_ASSERT(LEX::BINLOG_STMT_UNSAFE_COUNT <=
              sizeof(binlog_unsafe_warning_flags) * CHAR_BIT);
  
  if (!(unsafe_type_flags= binlog_unsafe_warning_flags))
    DBUG_VOID_RETURN;                           // Nothing to do

  /*
    For each unsafe_type, check if the statement is unsafe in this way
    and issue a warning.
  */
  for (int unsafe_type=0;
       unsafe_type < LEX::BINLOG_STMT_UNSAFE_COUNT;
       unsafe_type++)
  {
    if ((unsafe_type_flags & (1 << unsafe_type)) != 0)
    {
      push_warning_printf(this, Sql_condition::WARN_LEVEL_NOTE,
                          ER_BINLOG_UNSAFE_STATEMENT,
                          ER_THD(this, ER_BINLOG_UNSAFE_STATEMENT),
                          ER_THD(this, LEX::binlog_stmt_unsafe_errcode[unsafe_type]));
      if (global_system_variables.log_warnings > 0 &&
          !protect_against_unsafe_warning_flood(unsafe_type))
        print_unsafe_warning_to_log(this, unsafe_type, buf, query());
    }
  }
  DBUG_VOID_RETURN;
}

/**
  Log the current query.

  The query will be logged in either row format or statement format
  depending on the value of @c current_stmt_binlog_format_row field and
  the value of the @c qtype parameter.

  This function must be called:

  - After the all calls to ha_*_row() functions have been issued.

  - After any writes to system tables. Rationale: if system tables
    were written after a call to this function, and the master crashes
    after the call to this function and before writing the system
    tables, then the master and slave get out of sync.

  - Before tables are unlocked and closed.

  @see decide_logging_format

  @retval < 0 No logging of query (ok)
  @retval 0 Success
  @retval > 0  If there is a failure when writing the query (e.g.,
               write failure), then the error code is returned.
*/

int THD::binlog_query(THD::enum_binlog_query_type qtype, char const *query_arg,
                      ulong query_len, bool is_trans, bool direct, 
                      bool suppress_use, int errcode)
{
  DBUG_ENTER("THD::binlog_query");
  DBUG_PRINT("enter", ("qtype: %s  query: '%-.*s'",
                       show_query_type(qtype), (int) query_len, query_arg));

  DBUG_ASSERT(query_arg);
  DBUG_ASSERT(WSREP_EMULATE_BINLOG(this) || mysql_bin_log.is_open());

  /* If this is withing a BEGIN ... COMMIT group, don't log it */
  if (variables.option_bits & OPTION_GTID_BEGIN)
  {
    direct= 0;
    is_trans= 1;
  }
  DBUG_PRINT("info", ("is_trans: %d  direct: %d", is_trans, direct));

  if (get_binlog_local_stmt_filter() == BINLOG_FILTER_SET)
  {
    /*
      The current statement is to be ignored, and not written to
      the binlog. Do not call issue_unsafe_warnings().
    */
    DBUG_RETURN(-1);
  }

  /*
    If we are not in prelocked mode, mysql_unlock_tables() will be
    called after this binlog_query(), so we have to flush the pending
    rows event with the STMT_END_F set to unlock all tables at the
    slave side as well.

    If we are in prelocked mode, the flushing will be done inside the
    top-most close_thread_tables().
  */
  if (this->locked_tables_mode <= LTM_LOCK_TABLES)
  {
    int error;
    if (unlikely(error= binlog_flush_pending_rows_event(TRUE, is_trans)))
    {
      DBUG_ASSERT(error > 0);
      DBUG_RETURN(error);
    }
  }

  /*
    Warnings for unsafe statements logged in statement format are
    printed in three places instead of in decide_logging_format().
    This is because the warnings should be printed only if the statement
    is actually logged. When executing decide_logging_format(), we cannot
    know for sure if the statement will be logged:

    1 - sp_head::execute_procedure which prints out warnings for calls to
    stored procedures.

    2 - sp_head::execute_function which prints out warnings for calls
    involving functions.

    3 - THD::binlog_query (here) which prints warning for top level
    statements not covered by the two cases above: i.e., if not insided a
    procedure and a function.

    Besides, we should not try to print these warnings if it is not
    possible to write statements to the binary log as it happens when
    the execution is inside a function, or generaly speaking, when
    the variables.option_bits & OPTION_BIN_LOG is false.
    
  */
  if ((variables.option_bits & OPTION_BIN_LOG) &&
      spcont == NULL && !binlog_evt_union.do_union)
    issue_unsafe_warnings();

  switch (qtype) {
    /*
      ROW_QUERY_TYPE means that the statement may be logged either in
      row format or in statement format.  If
      current_stmt_binlog_format is row, it means that the
      statement has already been logged in row format and hence shall
      not be logged again.
    */
  case THD::ROW_QUERY_TYPE:
    DBUG_PRINT("debug",
               ("is_current_stmt_binlog_format_row: %d",
                is_current_stmt_binlog_format_row()));
    if (is_current_stmt_binlog_format_row())
      DBUG_RETURN(-1);
    /* Fall through */

    /*
      STMT_QUERY_TYPE means that the query must be logged in statement
      format; it cannot be logged in row format.  This is typically
      used by DDL statements.  It is an error to use this query type
      if current_stmt_binlog_format_row is row.

      @todo Currently there are places that call this method with
      STMT_QUERY_TYPE and current_stmt_binlog_format is row.  Fix those
      places and add assert to ensure correct behavior. /Sven
    */
  case THD::STMT_QUERY_TYPE:
    /*
      The MYSQL_LOG::write() function will set the STMT_END_F flag and
      flush the pending rows event if necessary.
    */
    {
      int error = 0;

      /*
        Binlog table maps will be irrelevant after a Query_log_event
        (they are just removed on the slave side) so after the query
        log event is written to the binary log, we pretend that no
        table maps were written.
      */
      if(binlog_should_compress(query_len))
      {
        Query_compressed_log_event qinfo(this, query_arg, query_len, is_trans, direct,
                            suppress_use, errcode);
        error= mysql_bin_log.write(&qinfo);
      }
      else
      {
        Query_log_event qinfo(this, query_arg, query_len, is_trans, direct,
          suppress_use, errcode);
        error= mysql_bin_log.write(&qinfo);
      }

      binlog_table_maps= 0;
      DBUG_RETURN(error >= 0 ? error : 1);
    }

  case THD::QUERY_TYPE_COUNT:
  default:
    DBUG_ASSERT(qtype < QUERY_TYPE_COUNT);
  }
  DBUG_RETURN(0);
}

void
THD::wait_for_wakeup_ready()
{
  mysql_mutex_lock(&LOCK_wakeup_ready);
  while (!wakeup_ready)
    mysql_cond_wait(&COND_wakeup_ready, &LOCK_wakeup_ready);
  mysql_mutex_unlock(&LOCK_wakeup_ready);
}

void
THD::signal_wakeup_ready()
{
  mysql_mutex_lock(&LOCK_wakeup_ready);
  wakeup_ready= true;
  mysql_mutex_unlock(&LOCK_wakeup_ready);
  mysql_cond_signal(&COND_wakeup_ready);
}

void THD::set_last_commit_gtid(rpl_gtid &gtid)
{
#ifndef EMBEDDED_LIBRARY
  bool changed_gtid= (m_last_commit_gtid.seq_no != gtid.seq_no);
#endif
  m_last_commit_gtid= gtid;
#ifndef EMBEDDED_LIBRARY
  if (changed_gtid && session_tracker.sysvars.is_enabled())
  {
    DBUG_ASSERT(current_thd == this);
    session_tracker.sysvars.
      mark_as_changed(this, (LEX_CSTRING*)Sys_last_gtid_ptr);
  }
#endif
}

void
wait_for_commit::reinit()
{
  subsequent_commits_list= NULL;
  next_subsequent_commit= NULL;
  waitee= NULL;
  opaque_pointer= NULL;
  wakeup_error= 0;
  wakeup_subsequent_commits_running= false;
  commit_started= false;
#ifdef SAFE_MUTEX
  /*
    When using SAFE_MUTEX, the ordering between taking the LOCK_wait_commit
    mutexes is checked. This causes a problem when we re-use a mutex, as then
    the expected locking order may change.

    So in this case, do a re-init of the mutex. In release builds, we want to
    avoid the overhead of a re-init though.

    To ensure that no one is locking the mutex, we take a lock of it first.
    For full explanation, see wait_for_commit::~wait_for_commit()
  */
  mysql_mutex_lock(&LOCK_wait_commit);
  mysql_mutex_unlock(&LOCK_wait_commit);

  mysql_mutex_destroy(&LOCK_wait_commit);
  mysql_mutex_init(key_LOCK_wait_commit, &LOCK_wait_commit, MY_MUTEX_INIT_FAST);
#endif
}


wait_for_commit::wait_for_commit()
{
  mysql_mutex_init(key_LOCK_wait_commit, &LOCK_wait_commit, MY_MUTEX_INIT_FAST);
  mysql_cond_init(key_COND_wait_commit, &COND_wait_commit, 0);
  reinit();
}


wait_for_commit::~wait_for_commit()
{
  /*
    Since we do a dirty read of the waiting_for_commit flag in
    wait_for_prior_commit() and in unregister_wait_for_prior_commit(), we need
    to take extra care before freeing the wait_for_commit object.

    It is possible for the waitee to be pre-empted inside wakeup(), just after
    it has cleared the waiting_for_commit flag and before it has released the
    LOCK_wait_commit mutex. And then it is possible for the waiter to find the
    flag cleared in wait_for_prior_commit() and go finish up things and
    de-allocate the LOCK_wait_commit and COND_wait_commit objects before the
    waitee has time to be re-scheduled and finish unlocking the mutex and
    signalling the condition. This would lead to the waitee accessing no
    longer valid memory.

    To prevent this, we do an extra lock/unlock of the mutex here before
    deallocation; this makes certain that any waitee has completed wakeup()
    first.
  */
  mysql_mutex_lock(&LOCK_wait_commit);
  mysql_mutex_unlock(&LOCK_wait_commit);

  mysql_mutex_destroy(&LOCK_wait_commit);
  mysql_cond_destroy(&COND_wait_commit);
}


void
wait_for_commit::wakeup(int wakeup_error)
{
  /*
    We signal each waiter on their own condition and mutex (rather than using
    pthread_cond_broadcast() or something like that).

    Otherwise we would need to somehow ensure that they were done
    waking up before we could allow this THD to be destroyed, which would
    be annoying and unnecessary.

    Note that wakeup_subsequent_commits2() depends on this function being a
    full memory barrier (it is, because it takes a mutex lock).

  */
  mysql_mutex_lock(&LOCK_wait_commit);
  waitee= NULL;
  this->wakeup_error= wakeup_error;
  /*
    Note that it is critical that the mysql_cond_signal() here is done while
    still holding the mutex. As soon as we release the mutex, the waiter might
    deallocate the condition object.
  */
  mysql_cond_signal(&COND_wait_commit);
  mysql_mutex_unlock(&LOCK_wait_commit);
}


/*
  Register that the next commit of this THD should wait to complete until
  commit in another THD (the waitee) has completed.

  The wait may occur explicitly, with the waiter sitting in
  wait_for_prior_commit() until the waitee calls wakeup_subsequent_commits().

  Alternatively, the TC (eg. binlog) may do the commits of both waitee and
  waiter at once during group commit, resolving both of them in the right
  order.

  Only one waitee can be registered for a waiter; it must be removed by
  wait_for_prior_commit() or unregister_wait_for_prior_commit() before a new
  one is registered. But it is ok for several waiters to register a wait for
  the same waitee. It is also permissible for one THD to be both a waiter and
  a waitee at the same time.
*/
void
wait_for_commit::register_wait_for_prior_commit(wait_for_commit *waitee)
{
  DBUG_ASSERT(!this->waitee /* No prior registration allowed */);
  wakeup_error= 0;
  this->waitee= waitee;

  mysql_mutex_lock(&waitee->LOCK_wait_commit);
  /*
    If waitee is in the middle of wakeup, then there is nothing to wait for,
    so we need not register. This is necessary to avoid a race in unregister,
    see comments on wakeup_subsequent_commits2() for details.
  */
  if (waitee->wakeup_subsequent_commits_running)
    this->waitee= NULL;
  else
  {
    /*
      Put ourself at the head of the waitee's list of transactions that must
      wait for it to commit first.
     */
    this->next_subsequent_commit= waitee->subsequent_commits_list;
    waitee->subsequent_commits_list= this;
  }
  mysql_mutex_unlock(&waitee->LOCK_wait_commit);
}


/*
  Wait for commit of another transaction to complete, as already registered
  with register_wait_for_prior_commit(). If the commit already completed,
  returns immediately.
*/
int
wait_for_commit::wait_for_prior_commit2(THD *thd)
{
  PSI_stage_info old_stage;
  wait_for_commit *loc_waitee;

  mysql_mutex_lock(&LOCK_wait_commit);
  DEBUG_SYNC(thd, "wait_for_prior_commit_waiting");
  thd->ENTER_COND(&COND_wait_commit, &LOCK_wait_commit,
                  &stage_waiting_for_prior_transaction_to_commit,
                  &old_stage);
  while ((loc_waitee= this->waitee) && likely(!thd->check_killed(1)))
    mysql_cond_wait(&COND_wait_commit, &LOCK_wait_commit);
  if (!loc_waitee)
  {
    if (wakeup_error)
      my_error(ER_PRIOR_COMMIT_FAILED, MYF(0));
    goto end;
  }
  /*
    Wait was interrupted by kill. We need to unregister our wait and give the
    error. But if a wakeup is already in progress, then we must ignore the
    kill and not give error, otherwise we get inconsistency between waitee and
    waiter as to whether we succeed or fail (eg. we may roll back but waitee
    might attempt to commit both us and any subsequent commits waiting for us).
  */
  mysql_mutex_lock(&loc_waitee->LOCK_wait_commit);
  if (loc_waitee->wakeup_subsequent_commits_running)
  {
    /* We are being woken up; ignore the kill and just wait. */
    mysql_mutex_unlock(&loc_waitee->LOCK_wait_commit);
    do
    {
      mysql_cond_wait(&COND_wait_commit, &LOCK_wait_commit);
    } while (this->waitee);
    if (wakeup_error)
      my_error(ER_PRIOR_COMMIT_FAILED, MYF(0));
    goto end;
  }
  remove_from_list(&loc_waitee->subsequent_commits_list);
  mysql_mutex_unlock(&loc_waitee->LOCK_wait_commit);
  this->waitee= NULL;

  wakeup_error= thd->killed_errno();
  if (!wakeup_error)
    wakeup_error= ER_QUERY_INTERRUPTED;
  my_message(wakeup_error, ER_THD(thd, wakeup_error), MYF(0));
  thd->EXIT_COND(&old_stage);
  /*
    Must do the DEBUG_SYNC() _after_ exit_cond(), as DEBUG_SYNC is not safe to
    use within enter_cond/exit_cond.
  */
  DEBUG_SYNC(thd, "wait_for_prior_commit_killed");
  return wakeup_error;

end:
  thd->EXIT_COND(&old_stage);
  return wakeup_error;
}


/*
  Wakeup anyone waiting for us to have committed.

  Note about locking:

  We have a potential race or deadlock between wakeup_subsequent_commits() in
  the waitee and unregister_wait_for_prior_commit() in the waiter.

  Both waiter and waitee needs to take their own lock before it is safe to take
  a lock on the other party - else the other party might disappear and invalid
  memory data could be accessed. But if we take the two locks in different
  order, we may end up in a deadlock.

  The waiter needs to lock the waitee to delete itself from the list in
  unregister_wait_for_prior_commit(). Thus wakeup_subsequent_commits() can not
  hold its own lock while locking waiters, as this could lead to deadlock.

  So we need to prevent unregister_wait_for_prior_commit() running while wakeup
  is in progress - otherwise the unregister could complete before the wakeup,
  leading to incorrect spurious wakeup or accessing invalid memory.

  However, if we are in the middle of running wakeup_subsequent_commits(), then
  there is no need for unregister_wait_for_prior_commit() in the first place -
  the waiter can just do a normal wait_for_prior_commit(), as it will be
  immediately woken up.

  So the solution to the potential race/deadlock is to set a flag in the waitee
  that wakeup_subsequent_commits() is in progress. When this flag is set,
  unregister_wait_for_prior_commit() becomes just wait_for_prior_commit().

  Then also register_wait_for_prior_commit() needs to check if
  wakeup_subsequent_commits() is running, and skip the registration if
  so. This is needed in case a new waiter manages to register itself and
  immediately try to unregister while wakeup_subsequent_commits() is
  running. Else the new waiter would also wait rather than unregister, but it
  would not be woken up until next wakeup, which could be potentially much
  later than necessary.
*/

void
wait_for_commit::wakeup_subsequent_commits2(int wakeup_error)
{
  wait_for_commit *waiter;

  mysql_mutex_lock(&LOCK_wait_commit);
  wakeup_subsequent_commits_running= true;
  waiter= subsequent_commits_list;
  subsequent_commits_list= NULL;
  mysql_mutex_unlock(&LOCK_wait_commit);

  while (waiter)
  {
    /*
      Important: we must grab the next pointer before waking up the waiter;
      once the wakeup is done, the field could be invalidated at any time.
    */
    wait_for_commit *next= waiter->next_subsequent_commit;
    waiter->wakeup(wakeup_error);
    waiter= next;
  }

  /*
    We need a full memory barrier between walking the list above, and clearing
    the flag wakeup_subsequent_commits_running below. This barrier is needed
    to ensure that no other thread will start to modify the list pointers
    before we are done traversing the list.

    But wait_for_commit::wakeup() does a full memory barrier already (it locks
    a mutex), so no extra explicit barrier is needed here.
  */
  wakeup_subsequent_commits_running= false;
  DBUG_EXECUTE_IF("inject_wakeup_subsequent_commits_sleep", my_sleep(21000););
}


/* Cancel a previously registered wait for another THD to commit before us. */
void
wait_for_commit::unregister_wait_for_prior_commit2()
{
  wait_for_commit *loc_waitee;

  mysql_mutex_lock(&LOCK_wait_commit);
  if ((loc_waitee= this->waitee))
  {
    mysql_mutex_lock(&loc_waitee->LOCK_wait_commit);
    if (loc_waitee->wakeup_subsequent_commits_running)
    {
      /*
        When a wakeup is running, we cannot safely remove ourselves from the
        list without corrupting it. Instead we can just wait, as wakeup is
        already in progress and will thus be immediate.

        See comments on wakeup_subsequent_commits2() for more details.
      */
      mysql_mutex_unlock(&loc_waitee->LOCK_wait_commit);
      while (this->waitee)
        mysql_cond_wait(&COND_wait_commit, &LOCK_wait_commit);
    }
    else
    {
      /* Remove ourselves from the list in the waitee. */
      remove_from_list(&loc_waitee->subsequent_commits_list);
      mysql_mutex_unlock(&loc_waitee->LOCK_wait_commit);
      this->waitee= NULL;
    }
  }
  wakeup_error= 0;
  mysql_mutex_unlock(&LOCK_wait_commit);
}


bool Discrete_intervals_list::append(ulonglong start, ulonglong val,
                                 ulonglong incr)
{
  DBUG_ENTER("Discrete_intervals_list::append");
  /* first, see if this can be merged with previous */
  if ((head == NULL) || tail->merge_if_contiguous(start, val, incr))
  {
    /* it cannot, so need to add a new interval */
    Discrete_interval *new_interval= new Discrete_interval(start, val, incr);
    DBUG_RETURN(append(new_interval));
  }
  DBUG_RETURN(0);
}

bool Discrete_intervals_list::append(Discrete_interval *new_interval)
{
  DBUG_ENTER("Discrete_intervals_list::append");
  if (unlikely(new_interval == NULL))
    DBUG_RETURN(1);
  DBUG_PRINT("info",("adding new auto_increment interval"));
  if (head == NULL)
    head= current= new_interval;
  else
    tail->next= new_interval;
  tail= new_interval;
  elements++;
  DBUG_RETURN(0);
}


void AUTHID::copy(MEM_ROOT *mem_root, const LEX_CSTRING *user_name,
                                      const LEX_CSTRING *host_name)
{
  user.str= strmake_root(mem_root, user_name->str, user_name->length);
  user.length= user_name->length;

  host.str= strmake_root(mem_root, host_name->str, host_name->length);
  host.length= host_name->length;
}


/*
  Set from a string in 'user@host' format.
  This method resebmles parse_user(),
  but does not need temporary buffers.
*/
void AUTHID::parse(const char *str, size_t length)
{
  const char *p= strrchr(str, '@');
  if (!p)
  {
    user.str= str;
    user.length= length;
    host= null_clex_str;
  }
  else
  {
    user.str= str;
    user.length= (size_t) (p - str);
    host.str= p + 1;
    host.length= (size_t) (length - user.length - 1);
    if (user.length && !host.length)
      host= host_not_specified; // 'user@' -> 'user@%'
  }
  if (user.length > USERNAME_LENGTH)
    user.length= USERNAME_LENGTH;
  if (host.length > HOSTNAME_LENGTH)
    host.length= HOSTNAME_LENGTH;
}


void Database_qualified_name::copy(MEM_ROOT *mem_root,
                                   const LEX_CSTRING &db,
                                   const LEX_CSTRING &name)
{
  m_db.length= db.length;
  m_db.str= strmake_root(mem_root, db.str, db.length);
  m_name.length= name.length;
  m_name.str= strmake_root(mem_root, name.str, name.length);
}


bool Table_ident::append_to(THD *thd, String *str) const
{
  return (db.length &&
          (append_identifier(thd, str, db.str, db.length) ||
           str->append('.'))) ||
         append_identifier(thd, str, table.str, table.length);
}


bool Qualified_column_ident::append_to(THD *thd, String *str) const
{
  return Table_ident::append_to(thd, str) || str->append('.') ||
         append_identifier(thd, str, m_column.str, m_column.length);
}


#endif /* !defined(MYSQL_CLIENT) */


Query_arena_stmt::Query_arena_stmt(THD *_thd) :
  thd(_thd)
{
  arena= thd->activate_stmt_arena_if_needed(&backup);
}

Query_arena_stmt::~Query_arena_stmt()
{
  if (arena)
    thd->restore_active_arena(arena, &backup);
}


bool THD::timestamp_to_TIME(MYSQL_TIME *ltime, my_time_t ts,
                            ulong sec_part, ulonglong fuzzydate)
{
  time_zone_used= 1;
  if (ts == 0 && sec_part == 0)
  {
    if (fuzzydate & TIME_NO_ZERO_DATE)
      return 1;
    set_zero_time(ltime, MYSQL_TIMESTAMP_DATETIME);
  }
  else
  {
    variables.time_zone->gmt_sec_to_TIME(ltime, ts);
    ltime->second_part= sec_part;
  }
  return 0;
}<|MERGE_RESOLUTION|>--- conflicted
+++ resolved
@@ -2478,7 +2478,6 @@
 }
 
 
-<<<<<<< HEAD
 bool THD::to_ident_sys_alloc(Lex_ident_sys_st *to, const Lex_ident_cli_st *ident)
 {
   if (ident->is_quoted())
@@ -2543,8 +2542,6 @@
 }
 
 
-=======
->>>>>>> 03c3dc63
 /*
   Update some cache variables when character set changes
 */

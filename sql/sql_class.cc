--- conflicted
+++ resolved
@@ -8727,15 +8727,15 @@
 }
 
 
-<<<<<<< HEAD
+bool THD::is_cursor_execution() const
+{
+  return dynamic_cast<Select_materialize*>(this->lex->result);
+}
+
+
 LEX_CSTRING make_string(THD *thd, const char *start_ptr,
                         const char *end_ptr)
 {
   size_t length= end_ptr - start_ptr;
   return {strmake_root(thd->mem_root, start_ptr, length), length};
-=======
-bool THD::is_cursor_execution() const
-{
-  return dynamic_cast<Select_materialize*>(this->lex->result);
->>>>>>> 053f9bcb
 }
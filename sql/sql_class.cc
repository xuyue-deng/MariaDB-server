/*
   Copyright (c) 2000, 2015, Oracle and/or its affiliates.
   Copyright (c) 2008, 2022, MariaDB Corporation.

   This program is free software; you can redistribute it and/or modify
   it under the terms of the GNU General Public License as published by
   the Free Software Foundation; version 2 of the License.

   This program is distributed in the hope that it will be useful,
   but WITHOUT ANY WARRANTY; without even the implied warranty of
   MERCHANTABILITY or FITNESS FOR A PARTICULAR PURPOSE.  See the
   GNU General Public License for more details.

   You should have received a copy of the GNU General Public License
   along with this program; if not, write to the Free Software
   Foundation, Inc., 51 Franklin St, Fifth Floor, Boston, MA 02110-1335  USA
*/


/*****************************************************************************
**
** This file implements classes defined in sql_class.h
** Especially the classes to handle a result from a select
**
*****************************************************************************/

#ifdef USE_PRAGMA_IMPLEMENTATION
#pragma implementation				// gcc: Class implementation
#endif

#include "mariadb.h"
#include "sql_priv.h"
#include "sql_class.h"
#include "sql_cache.h"                          // query_cache_abort
#include "sql_base.h"                           // close_thread_tables
#include "sql_time.h"                         // date_time_format_copy
#include "tztime.h"                           // MYSQL_TIME <-> my_time_t
#include "sql_acl.h"                          // NO_ACCESS,
                                              // acl_getroot_no_password
#include "sql_base.h"
#include "sql_handler.h"                      // mysql_ha_cleanup
#include "rpl_rli.h"
#include "rpl_filter.h"
#include "rpl_record.h"
#include "slave.h"
#include <my_bitmap.h>
#include "log_event.h"
#include "sql_audit.h"
#include <m_ctype.h>
#include <sys/stat.h>
#include <thr_alarm.h>
#include <mysys_err.h>
#include <limits.h>

#include "sp_head.h"
#include "sp_rcontext.h"
#include "sp_cache.h"
#include "sql_show.h"                           // append_identifier
#include "transaction.h"
#include "sql_select.h" /* declares create_tmp_table() */
#include "debug_sync.h"
#include "sql_parse.h"                          // is_update_query
#include "sql_callback.h"
#include "lock.h"
#include "wsrep_mysqld.h"
#include "sql_connect.h"
#ifdef WITH_WSREP
#include "wsrep_thd.h"
#include "wsrep_trans_observer.h"
#else
static inline bool wsrep_is_bf_aborted(THD* thd) { return false; }
#endif /* WITH_WSREP */
#include "opt_trace.h"

#ifdef HAVE_SYS_SYSCALL_H
#include <sys/syscall.h>
#endif

/*
  The following is used to initialise Table_ident with a internal
  table name
*/
char internal_table_name[2]= "*";
char empty_c_string[1]= {0};    /* used for not defined db */

const char * const THD::DEFAULT_WHERE= "field list";

/****************************************************************************
** User variables
****************************************************************************/

extern "C" uchar *get_var_key(user_var_entry *entry, size_t *length,
                              my_bool not_used __attribute__((unused)))
{
  *length= entry->name.length;
  return (uchar*) entry->name.str;
}

extern "C" void free_user_var(user_var_entry *entry)
{
  char *pos= (char*) entry+ALIGN_SIZE(sizeof(*entry));
  if (entry->value && entry->value != pos)
    my_free(entry->value);
  my_free(entry);
}

/* Functions for last-value-from-sequence hash */

extern "C" uchar *get_sequence_last_key(SEQUENCE_LAST_VALUE *entry,
                                        size_t *length,
                                        my_bool not_used
                                        __attribute__((unused)))
{
  *length= entry->length;
  return (uchar*) entry->key;
}

extern "C" void free_sequence_last(SEQUENCE_LAST_VALUE *entry)
{
  delete entry;
}


bool Key_part_spec::operator==(const Key_part_spec& other) const
{
  return length == other.length &&
         !lex_string_cmp(system_charset_info, &field_name,
                         &other.field_name);
}

/**
  Construct an (almost) deep copy of this key. Only those
  elements that are known to never change are not copied.
  If out of memory, a partial copy is returned and an error is set
  in THD.
*/

Key::Key(const Key &rhs, MEM_ROOT *mem_root)
  :DDL_options(rhs),type(rhs.type),
  key_create_info(rhs.key_create_info),
  columns(rhs.columns, mem_root),
  name(rhs.name),
  option_list(rhs.option_list),
  generated(rhs.generated), invisible(false)
{
  list_copy_and_replace_each_value(columns, mem_root);
}

/**
  Construct an (almost) deep copy of this foreign key. Only those
  elements that are known to never change are not copied.
  If out of memory, a partial copy is returned and an error is set
  in THD.
*/

Foreign_key::Foreign_key(const Foreign_key &rhs, MEM_ROOT *mem_root)
  :Key(rhs,mem_root),
  ref_db(rhs.ref_db),
  ref_table(rhs.ref_table),
  ref_columns(rhs.ref_columns,mem_root),
  delete_opt(rhs.delete_opt),
  update_opt(rhs.update_opt),
  match_opt(rhs.match_opt)
{
  list_copy_and_replace_each_value(ref_columns, mem_root);
}

/*
  Test if a foreign key (= generated key) is a prefix of the given key
  (ignoring key name, key type and order of columns)

  NOTES:
    This is only used to test if an index for a FOREIGN KEY exists

  IMPLEMENTATION
    We only compare field names

  RETURN
    0	Generated key is a prefix of other key
    1	Not equal
*/

bool foreign_key_prefix(Key *a, Key *b)
{
  /* Ensure that 'a' is the generated key */
  if (a->generated)
  {
    if (b->generated && a->columns.elements > b->columns.elements)
      swap_variables(Key*, a, b);               // Put shorter key in 'a'
  }
  else
  {
    if (!b->generated)
      return TRUE;                              // No foreign key
    swap_variables(Key*, a, b);                 // Put generated key in 'a'
  }

  /* Test if 'a' is a prefix of 'b' */
  if (a->columns.elements > b->columns.elements)
    return TRUE;                                // Can't be prefix

  List_iterator<Key_part_spec> col_it1(a->columns);
  List_iterator<Key_part_spec> col_it2(b->columns);
  const Key_part_spec *col1, *col2;

#ifdef ENABLE_WHEN_INNODB_CAN_HANDLE_SWAPED_FOREIGN_KEY_COLUMNS
  while ((col1= col_it1++))
  {
    bool found= 0;
    col_it2.rewind();
    while ((col2= col_it2++))
    {
      if (*col1 == *col2)
      {
        found= TRUE;
	break;
      }
    }
    if (!found)
      return TRUE;                              // Error
  }
  return FALSE;                                 // Is prefix
#else
  while ((col1= col_it1++))
  {
    col2= col_it2++;
    if (!(*col1 == *col2))
      return TRUE;
  }
  return FALSE;                                 // Is prefix
#endif
}

/*
  @brief
  Check if the foreign key options are compatible with the specification
  of the columns on which the key is created

  @retval
    FALSE   The foreign key options are compatible with key columns
  @retval
    TRUE    Otherwise
*/
bool Foreign_key::validate(List<Create_field> &table_fields)
{
  Create_field  *sql_field;
  Key_part_spec *column;
  List_iterator<Key_part_spec> cols(columns);
  List_iterator<Create_field> it(table_fields);
  DBUG_ENTER("Foreign_key::validate");
  while ((column= cols++))
  {
    it.rewind();
    while ((sql_field= it++) &&
           lex_string_cmp(system_charset_info,
                          &column->field_name,
                          &sql_field->field_name)) {}
    if (!sql_field)
    {
      my_error(ER_KEY_COLUMN_DOES_NOT_EXITS, MYF(0), column->field_name.str);
      DBUG_RETURN(TRUE);
    }
    if (type == Key::FOREIGN_KEY && sql_field->vcol_info)
    {
      if (delete_opt == FK_OPTION_SET_NULL)
      {
        my_error(ER_WRONG_FK_OPTION_FOR_VIRTUAL_COLUMN, MYF(0), 
                 "ON DELETE SET NULL");
        DBUG_RETURN(TRUE);
      }
      if (update_opt == FK_OPTION_SET_NULL)
      {
        my_error(ER_WRONG_FK_OPTION_FOR_VIRTUAL_COLUMN, MYF(0), 
                 "ON UPDATE SET NULL");
        DBUG_RETURN(TRUE);
      }
      if (update_opt == FK_OPTION_CASCADE)
      {
        my_error(ER_WRONG_FK_OPTION_FOR_VIRTUAL_COLUMN, MYF(0), 
                 "ON UPDATE CASCADE");
        DBUG_RETURN(TRUE);
      }
    }
  }
  DBUG_RETURN(FALSE);
}

/****************************************************************************
** Thread specific functions
****************************************************************************/

/**
  Get current THD object from thread local data

  @retval     The THD object for the thread, NULL if not connection thread
*/
THD *thd_get_current_thd()
{
  return current_thd;
}


/**
  Get thread attributes for connection threads

  @retval      Reference to thread attribute for connection threads
*/
pthread_attr_t *get_connection_attrib(void)
{
  return &connection_attrib;
}

/**
  Get max number of connections

  @retval         Max number of connections for MySQL Server
*/
ulong get_max_connections(void)
{
  return max_connections;
}

/*
  The following functions form part of the C plugin API
*/

extern "C" int mysql_tmpfile(const char *prefix)
{
  char filename[FN_REFLEN];
  File fd= create_temp_file(filename, mysql_tmpdir, prefix,
                            O_BINARY | O_SEQUENTIAL,
                            MYF(MY_WME | MY_TEMPORARY));
  return fd;
}


extern "C"
int thd_in_lock_tables(const THD *thd)
{
  return MY_TEST(thd->in_lock_tables);
}


extern "C"
int thd_tablespace_op(const THD *thd)
{
  return MY_TEST(thd->tablespace_op);
}

extern "C"
const char *set_thd_proc_info(THD *thd_arg, const char *info,
                              const char *calling_function,
                              const char *calling_file,
                              const unsigned int calling_line)
{
  PSI_stage_info old_stage;
  PSI_stage_info new_stage;

  new_stage.m_key= 0;
  new_stage.m_name= info;

  set_thd_stage_info(thd_arg, & new_stage, & old_stage,
                     calling_function, calling_file, calling_line);

  return old_stage.m_name;
}

extern "C"
void set_thd_stage_info(void *thd_arg,
                        const PSI_stage_info *new_stage,
                        PSI_stage_info *old_stage,
                        const char *calling_func,
                        const char *calling_file,
                        const unsigned int calling_line)
{
  THD *thd= (THD*) thd_arg;
  if (thd == NULL)
    thd= current_thd;

  if (old_stage)
    thd->backup_stage(old_stage);

  if (new_stage)
    thd->enter_stage(new_stage, calling_func, calling_file, calling_line);
}

void thd_enter_cond(MYSQL_THD thd, mysql_cond_t *cond, mysql_mutex_t *mutex,
                    const PSI_stage_info *stage, PSI_stage_info *old_stage,
                    const char *src_function, const char *src_file,
                    int src_line)
{
  if (!thd)
    thd= current_thd;

  return thd->enter_cond(cond, mutex, stage, old_stage, src_function, src_file,
                         src_line);
}

void thd_exit_cond(MYSQL_THD thd, const PSI_stage_info *stage,
                   const char *src_function, const char *src_file,
                   int src_line)
{
  if (!thd)
    thd= current_thd;

  thd->exit_cond(stage, src_function, src_file, src_line);
  return;
}

extern "C"
void **thd_ha_data(const THD *thd, const struct handlerton *hton)
{
  return (void **) &thd->ha_data[hton->slot].ha_ptr;
}

extern "C"
void thd_storage_lock_wait(THD *thd, long long value)
{
  thd->utime_after_lock+= value;
}

/**
  Provide a handler data getter to simplify coding
*/
extern "C"
void *thd_get_ha_data(const THD *thd, const struct handlerton *hton)
{
  return *thd_ha_data(thd, hton);
}


/**
  Provide a handler data setter to simplify coding
  @see thd_set_ha_data() definition in plugin.h
*/
extern "C"
void thd_set_ha_data(THD *thd, const struct handlerton *hton,
                     const void *ha_data)
{
  plugin_ref *lock= &thd->ha_data[hton->slot].lock;
  DBUG_ASSERT(thd == current_thd);
  if (ha_data && !*lock)
    *lock= ha_lock_engine(NULL, (handlerton*) hton);
  else if (!ha_data && *lock)
  {
    plugin_unlock(NULL, *lock);
    *lock= NULL;
  }
  mysql_mutex_lock(&thd->LOCK_thd_data);
  *thd_ha_data(thd, hton)= (void*) ha_data;
  mysql_mutex_unlock(&thd->LOCK_thd_data);
}


/**
  Allow storage engine to wakeup commits waiting in THD::wait_for_prior_commit.
  @see thd_wakeup_subsequent_commits() definition in plugin.h
*/
extern "C"
void thd_wakeup_subsequent_commits(THD *thd, int wakeup_error)
{
  thd->wakeup_subsequent_commits(wakeup_error);
}


extern "C"
long long thd_test_options(const THD *thd, long long test_options)
{
  return thd->variables.option_bits & test_options;
}

extern "C"
int thd_sql_command(const THD *thd)
{
  return (int) thd->lex->sql_command;
}

extern "C"
int thd_tx_isolation(const THD *thd)
{
  return (int) thd->tx_isolation;
}

extern "C"
int thd_tx_is_read_only(const THD *thd)
{
  return (int) thd->tx_read_only;
}


extern "C"
{ /* Functions for thd_error_context_service */

  const char *thd_get_error_message(const THD *thd)
  {
    return thd->get_stmt_da()->message();
  }

  uint thd_get_error_number(const THD *thd)
  {
    return thd->get_stmt_da()->sql_errno();
  }

  ulong thd_get_error_row(const THD *thd)
  {
    return thd->get_stmt_da()->current_row_for_warning();
  }

  void thd_inc_error_row(THD *thd)
  {
    thd->get_stmt_da()->inc_current_row_for_warning();
  }
}


#if MARIA_PLUGIN_INTERFACE_VERSION < 0x0200
/**
  TODO: This function is for API compatibility, remove it eventually.
  All engines should switch to use thd_get_error_context_description()
  plugin service function.
*/
extern "C"
char *thd_security_context(THD *thd,
                           char *buffer, unsigned int length,
                           unsigned int max_query_len)
{
  return thd_get_error_context_description(thd, buffer, length, max_query_len);
}
#endif

/**
  Implementation of Drop_table_error_handler::handle_condition().
  The reason in having this implementation is to silence technical low-level
  warnings during DROP TABLE operation. Currently we don't want to expose
  the following warnings during DROP TABLE:
    - Some of table files are missed or invalid (the table is going to be
      deleted anyway, so why bother that something was missed);
    - A trigger associated with the table does not have DEFINER (One of the
      MySQL specifics now is that triggers are loaded for the table being
      dropped. So, we may have a warning that trigger does not have DEFINER
      attribute during DROP TABLE operation).

  @return TRUE if the condition is handled.
*/
bool Drop_table_error_handler::handle_condition(THD *thd,
                                                uint sql_errno,
                                                const char* sqlstate,
                                                Sql_condition::enum_warning_level *level,
                                                const char* msg,
                                                Sql_condition ** cond_hdl)
{
  *cond_hdl= NULL;
  return ((sql_errno == EE_DELETE && my_errno == ENOENT) ||
          sql_errno == ER_TRG_NO_DEFINER);
}


/**
  Handle an error from MDL_context::upgrade_lock() and mysql_lock_tables().
  Ignore ER_LOCK_ABORTED and ER_LOCK_DEADLOCK errors.
*/

bool
MDL_deadlock_and_lock_abort_error_handler::
handle_condition(THD *thd,
                 uint sql_errno,
                 const char *sqlstate,
                 Sql_condition::enum_warning_level *level,
                 const char* msg,
                 Sql_condition **cond_hdl)
{
  *cond_hdl= NULL;
  if (sql_errno == ER_LOCK_ABORTED || sql_errno == ER_LOCK_DEADLOCK)
    m_need_reopen= true;

  return m_need_reopen;
}


/**
   Send timeout to thread.

   Note that this is always safe as the thread will always remove it's
   timeouts at end of query (and thus before THD is destroyed)
*/

extern "C" void thd_kill_timeout(THD* thd)
{
  thd->status_var.max_statement_time_exceeded++;
  /* Kill queries that can't cause data corruptions */
  thd->awake(KILL_TIMEOUT);
}

THD::THD(my_thread_id id, bool is_wsrep_applier)
  :Statement(&main_lex, &main_mem_root, STMT_CONVENTIONAL_EXECUTION,
             /* statement id */ 0),
   rli_fake(0), rgi_fake(0), rgi_slave(NULL),
   protocol_text(this), protocol_binary(this),
   m_current_stage_key(0),
   in_sub_stmt(0), log_all_errors(0),
   binlog_unsafe_warning_flags(0),
   current_stmt_binlog_format(BINLOG_FORMAT_MIXED),
   binlog_table_maps(0),
   bulk_param(0),
   table_map_for_update(0),
   m_examined_row_count(0),
   accessed_rows_and_keys(0),
   m_digest(NULL),
   m_statement_psi(NULL),
   m_idle_psi(NULL),
   thread_id(id),
   thread_dbug_id(id),
   os_thread_id(0),
   global_disable_checkpoint(0),
   failed_com_change_user(0),
   is_fatal_error(0),
   transaction_rollback_request(0),
   is_fatal_sub_stmt_error(false),
   rand_used(0),
   time_zone_used(0),
   in_lock_tables(0),
   bootstrap(0),
   derived_tables_processing(FALSE),
   waiting_on_group_commit(FALSE), has_waiter(FALSE),
   spcont(NULL),
   m_parser_state(NULL),
#ifndef EMBEDDED_LIBRARY
   audit_plugin_version(-1),
#endif
#if defined(ENABLED_DEBUG_SYNC)
   debug_sync_control(0),
#endif /* defined(ENABLED_DEBUG_SYNC) */
   wait_for_commit_ptr(0),
   m_internal_handler(0),
   main_da(0, false, false),
   m_stmt_da(&main_da),
   tdc_hash_pins(0),
   xid_hash_pins(0),
   m_tmp_tables_locked(false)
#ifdef HAVE_REPLICATION
   ,
   current_linfo(0),
   slave_info(0),
   is_awaiting_semisync_ack(0)
#endif
#ifdef WITH_WSREP
   ,
   wsrep_applier(is_wsrep_applier),
   wsrep_applier_closing(false),
   wsrep_client_thread(false),
   wsrep_retry_counter(0),
   wsrep_PA_safe(true),
   wsrep_retry_query(NULL),
   wsrep_retry_query_len(0),
   wsrep_retry_command(COM_CONNECT),
   wsrep_consistency_check(NO_CONSISTENCY_CHECK),
   wsrep_mysql_replicated(0),
   wsrep_TOI_pre_query(NULL),
   wsrep_TOI_pre_query_len(0),
   wsrep_po_handle(WSREP_PO_INITIALIZER),
   wsrep_po_cnt(0),
   wsrep_apply_format(0),
   wsrep_rbr_buf(NULL),
   wsrep_sync_wait_gtid(WSREP_GTID_UNDEFINED),
   wsrep_affected_rows(0),
   wsrep_has_ignored_error(false),
   wsrep_replicate_GTID(false),
   wsrep_ignore_table(false),
   wsrep_aborter(0),
   wsrep_delayed_BF_abort(false),

/* wsrep-lib */
   m_wsrep_next_trx_id(WSREP_UNDEFINED_TRX_ID),
   m_wsrep_mutex(&LOCK_thd_data),
   m_wsrep_cond(&COND_wsrep_thd),
   m_wsrep_client_service(this, m_wsrep_client_state),
   m_wsrep_client_state(this,
                        m_wsrep_mutex,
                        m_wsrep_cond,
                        Wsrep_server_state::instance(),
                        m_wsrep_client_service,
                        wsrep::client_id(thread_id)),
   wsrep_applier_service(NULL),
   wsrep_wfc()
#endif /*WITH_WSREP */
{
  ulong tmp;
  bzero(&variables, sizeof(variables));

  /*
    We set THR_THD to temporally point to this THD to register all the
    variables that allocates memory for this THD
  */
  THD *old_THR_THD= current_thd;
  set_current_thd(this);
  status_var.local_memory_used= sizeof(THD);
  status_var.max_local_memory_used= status_var.local_memory_used;
  status_var.global_memory_used= 0;
  variables.pseudo_thread_id= thread_id;
  variables.max_mem_used= global_system_variables.max_mem_used;
  main_da.init();

  mdl_context.init(this);
  mdl_backup_lock= 0;

  /*
    Pass nominal parameters to init_alloc_root only to ensure that
    the destructor works OK in case of an error. The main_mem_root
    will be re-initialized in init_for_queries().
  */
  init_sql_alloc(&main_mem_root, "THD::main_mem_root",
                 ALLOC_ROOT_MIN_BLOCK_SIZE, 0, MYF(MY_THREAD_SPECIFIC));

  /*
    Allocation of user variables for binary logging is always done with main
    mem root
  */
  user_var_events_alloc= mem_root;

  stmt_arena= this;
  thread_stack= 0;
  scheduler= thread_scheduler;                 // Will be fixed later
  event_scheduler.data= 0;
  event_scheduler.m_psi= 0;
  skip_wait_timeout= false;
  extra_port= 0;
  catalog= (char*)"std"; // the only catalog we have for now
  main_security_ctx.init();
  security_ctx= &main_security_ctx;
  no_errors= 0;
  password= 0;
  query_start_sec_part_used= 0;
  count_cuted_fields= CHECK_FIELD_IGNORE;
  killed= NOT_KILLED;
  killed_err= 0;
  col_access=0;
  is_slave_error= thread_specific_used= FALSE;
  my_hash_clear(&handler_tables_hash);
  my_hash_clear(&ull_hash);
  tmp_table=0;
  cuted_fields= 0L;
  m_sent_row_count= 0L;
  limit_found_rows= 0;
  m_row_count_func= -1;
  statement_id_counter= 0UL;
  // Must be reset to handle error with THD's created for init of mysqld
  lex->current_select= 0;
  start_utime= utime_after_query= 0;
  system_time.start.val= system_time.sec= system_time.sec_part= 0;
  utime_after_lock= 0L;
  progress.arena= 0;
  progress.report_to_client= 0;
  progress.max_counter= 0;
  slave_thread = 0;
  connection_name.str= 0;
  connection_name.length= 0;

  file_id = 0;
  query_id= 0;
  query_name_consts= 0;
  semisync_info= 0;
  db_charset= global_system_variables.collation_database;
  bzero((void*) ha_data, sizeof(ha_data));
  mysys_var=0;
  binlog_evt_union.do_union= FALSE;
  enable_slow_log= 0;
  durability_property= HA_REGULAR_DURABILITY;

#ifdef DBUG_ASSERT_EXISTS
  dbug_sentry=THD_SENTRY_MAGIC;
#endif
  mysql_audit_init_thd(this);
  net.vio=0;
  net.buff= 0;
  net.reading_or_writing= 0;
  client_capabilities= 0;                       // minimalistic client
  system_thread= NON_SYSTEM_THREAD;
  cleanup_done= free_connection_done= abort_on_warning= got_warning= 0;
  peer_port= 0;					// For SHOW PROCESSLIST
  transaction.m_pending_rows_event= 0;
  transaction.on= 1;
  wt_thd_lazy_init(&transaction.wt, &variables.wt_deadlock_search_depth_short,
                                    &variables.wt_timeout_short,
                                    &variables.wt_deadlock_search_depth_long,
                                    &variables.wt_timeout_long);
#ifdef SIGNAL_WITH_VIO_CLOSE
  active_vio = 0;
#endif
  mysql_mutex_init(key_LOCK_thd_data, &LOCK_thd_data, MY_MUTEX_INIT_FAST);
  mysql_mutex_init(key_LOCK_wakeup_ready, &LOCK_wakeup_ready, MY_MUTEX_INIT_FAST);
  mysql_mutex_init(key_LOCK_thd_kill, &LOCK_thd_kill, MY_MUTEX_INIT_FAST);
  mysql_cond_init(key_COND_wakeup_ready, &COND_wakeup_ready, 0);
  mysql_mutex_record_order(&LOCK_thd_kill, &LOCK_thd_data);

  /* Variables with default values */
  proc_info="login";
  where= THD::DEFAULT_WHERE;
  slave_net = 0;
  m_command=COM_CONNECT;
  *scramble= '\0';

#ifdef WITH_WSREP
  mysql_cond_init(key_COND_wsrep_thd, &COND_wsrep_thd, NULL);
  wsrep_info[sizeof(wsrep_info) - 1] = '\0'; /* make sure it is 0-terminated */
#endif
  /* Call to init() below requires fully initialized Open_tables_state. */
  reset_open_tables_state(this);

  init();
#if defined(ENABLED_PROFILING)
  profiling.set_thd(this);
#endif
  user_connect=(USER_CONN *)0;
  my_hash_init(&user_vars, system_charset_info, USER_VARS_HASH_SIZE, 0, 0,
               (my_hash_get_key) get_var_key,
               (my_hash_free_key) free_user_var, HASH_THREAD_SPECIFIC);
  my_hash_init(&sequences, system_charset_info, SEQUENCES_HASH_SIZE, 0, 0,
               (my_hash_get_key) get_sequence_last_key,
               (my_hash_free_key) free_sequence_last, HASH_THREAD_SPECIFIC);

  /* For user vars replication*/
  if (opt_bin_log)
    my_init_dynamic_array(&user_var_events,
			  sizeof(BINLOG_USER_VAR_EVENT *), 16, 16, MYF(0));
  else
    bzero((char*) &user_var_events, sizeof(user_var_events));

  /* Protocol */
  protocol= &protocol_text;			// Default protocol
  protocol_text.init(this);
  protocol_binary.init(this);

  thr_timer_init(&query_timer, (void (*)(void*)) thd_kill_timeout, this);

  tablespace_op=FALSE;

  /*
    Initialize the random generator. We call my_rnd() without a lock as
    it's not really critical if two threads modifies the structure at the
    same time.  We ensure that we have an unique number foreach thread
    by adding the address of the stack.
  */
  tmp= (ulong) (my_rnd(&sql_rand) * 0xffffffff);
  my_rnd_init(&rand, tmp + (ulong)((size_t) &rand), tmp + (ulong) ::global_query_id);
  substitute_null_with_insert_id = FALSE;
  lock_info.mysql_thd= (void *)this;

  m_token_array= NULL;
  if (max_digest_length > 0)
  {
    m_token_array= (unsigned char*) my_malloc(max_digest_length,
                                              MYF(MY_WME|MY_THREAD_SPECIFIC));
  }

  m_binlog_invoker= INVOKER_NONE;
  invoker.init();
  prepare_derived_at_open= FALSE;
  create_tmp_table_for_derived= FALSE;
  save_prep_leaf_list= FALSE;
  org_charset= 0;
  /* Restore THR_THD */
  set_current_thd(old_THR_THD);
}


void THD::push_internal_handler(Internal_error_handler *handler)
{
  DBUG_ENTER("THD::push_internal_handler");
  if (m_internal_handler)
  {
    handler->m_prev_internal_handler= m_internal_handler;
    m_internal_handler= handler;
  }
  else
  {
    m_internal_handler= handler;
  }
  DBUG_VOID_RETURN;
}

bool THD::handle_condition(uint sql_errno,
                           const char* sqlstate,
                           Sql_condition::enum_warning_level *level,
                           const char* msg,
                           Sql_condition ** cond_hdl)
{
  if (!m_internal_handler)
  {
    *cond_hdl= NULL;
    return FALSE;
  }

  for (Internal_error_handler *error_handler= m_internal_handler;
       error_handler;
       error_handler= error_handler->m_prev_internal_handler)
  {
    if (error_handler->handle_condition(this, sql_errno, sqlstate, level, msg,
					cond_hdl))
    {
      return TRUE;
    }
  }
  return FALSE;
}


Internal_error_handler *THD::pop_internal_handler()
{
  DBUG_ENTER("THD::pop_internal_handler");
  DBUG_ASSERT(m_internal_handler != NULL);
  Internal_error_handler *popped_handler= m_internal_handler;
  m_internal_handler= m_internal_handler->m_prev_internal_handler;
  DBUG_RETURN(popped_handler);
}


void THD::raise_error(uint sql_errno)
{
  const char* msg= ER_THD(this, sql_errno);
  (void) raise_condition(sql_errno,
                         NULL,
                         Sql_condition::WARN_LEVEL_ERROR,
                         msg);
}

void THD::raise_error_printf(uint sql_errno, ...)
{
  va_list args;
  char ebuff[MYSQL_ERRMSG_SIZE];
  DBUG_ENTER("THD::raise_error_printf");
  DBUG_PRINT("my", ("nr: %d  errno: %d", sql_errno, errno));
  const char* format= ER_THD(this, sql_errno);
  va_start(args, sql_errno);
  my_vsnprintf(ebuff, sizeof(ebuff), format, args);
  va_end(args);
  (void) raise_condition(sql_errno,
                         NULL,
                         Sql_condition::WARN_LEVEL_ERROR,
                         ebuff);
  DBUG_VOID_RETURN;
}

void THD::raise_warning(uint sql_errno)
{
  const char* msg= ER_THD(this, sql_errno);
  (void) raise_condition(sql_errno,
                         NULL,
                         Sql_condition::WARN_LEVEL_WARN,
                         msg);
}

void THD::raise_warning_printf(uint sql_errno, ...)
{
  va_list args;
  char    ebuff[MYSQL_ERRMSG_SIZE];
  DBUG_ENTER("THD::raise_warning_printf");
  DBUG_PRINT("enter", ("warning: %u", sql_errno));
  const char* format= ER_THD(this, sql_errno);
  va_start(args, sql_errno);
  my_vsnprintf(ebuff, sizeof(ebuff), format, args);
  va_end(args);
  (void) raise_condition(sql_errno,
                         NULL,
                         Sql_condition::WARN_LEVEL_WARN,
                         ebuff);
  DBUG_VOID_RETURN;
}

void THD::raise_note(uint sql_errno)
{
  DBUG_ENTER("THD::raise_note");
  DBUG_PRINT("enter", ("code: %d", sql_errno));
  if (!(variables.option_bits & OPTION_SQL_NOTES))
    DBUG_VOID_RETURN;
  const char* msg= ER_THD(this, sql_errno);
  (void) raise_condition(sql_errno,
                         NULL,
                         Sql_condition::WARN_LEVEL_NOTE,
                         msg);
  DBUG_VOID_RETURN;
}

void THD::raise_note_printf(uint sql_errno, ...)
{
  va_list args;
  char    ebuff[MYSQL_ERRMSG_SIZE];
  DBUG_ENTER("THD::raise_note_printf");
  DBUG_PRINT("enter",("code: %u", sql_errno));
  if (!(variables.option_bits & OPTION_SQL_NOTES))
    DBUG_VOID_RETURN;
  const char* format= ER_THD(this, sql_errno);
  va_start(args, sql_errno);
  my_vsnprintf(ebuff, sizeof(ebuff), format, args);
  va_end(args);
  (void) raise_condition(sql_errno,
                         NULL,
                         Sql_condition::WARN_LEVEL_NOTE,
                         ebuff);
  DBUG_VOID_RETURN;
}

Sql_condition* THD::raise_condition(uint sql_errno,
                                    const char* sqlstate,
                                    Sql_condition::enum_warning_level level,
                                    const Sql_user_condition_identity &ucid,
                                    const char* msg)
{
  Diagnostics_area *da= get_stmt_da();
  Sql_condition *cond= NULL;
  DBUG_ENTER("THD::raise_condition");
  DBUG_ASSERT(level < Sql_condition::WARN_LEVEL_END);

  if (!(variables.option_bits & OPTION_SQL_NOTES) &&
      (level == Sql_condition::WARN_LEVEL_NOTE))
    DBUG_RETURN(NULL);
#ifdef WITH_WSREP
  /*
    Suppress warnings/errors if the wsrep THD is going to replay. The
    deadlock/interrupted errors may be transitient and should not be
    reported to the client.
  */
  if (wsrep_must_replay(this))
    DBUG_RETURN(NULL);
#endif /* WITH_WSREP */

  da->opt_clear_warning_info(query_id);

  /*
    TODO: replace by DBUG_ASSERT(sql_errno != 0) once all bugs similar to
    Bug#36768 are fixed: a SQL condition must have a real (!=0) error number
    so that it can be caught by handlers.
  */
  if (sql_errno == 0)
    sql_errno= ER_UNKNOWN_ERROR;
  if (msg == NULL)
    msg= ER_THD(this, sql_errno);
  if (sqlstate == NULL)
   sqlstate= mysql_errno_to_sqlstate(sql_errno);

  if ((level == Sql_condition::WARN_LEVEL_WARN) &&
      really_abort_on_warning())
  {
    /*
      FIXME:
      push_warning and strict SQL_MODE case.
    */
    level= Sql_condition::WARN_LEVEL_ERROR;
  }

  if (!is_fatal_error &&
      handle_condition(sql_errno, sqlstate, &level, msg, &cond))
    DBUG_RETURN(cond);

  switch (level) {
  case Sql_condition::WARN_LEVEL_NOTE:
  case Sql_condition::WARN_LEVEL_WARN:
    got_warning= 1;
    break;
  case Sql_condition::WARN_LEVEL_ERROR:
    break;
  case Sql_condition::WARN_LEVEL_END:
    /* Impossible */
    break;
  }

  if (level == Sql_condition::WARN_LEVEL_ERROR)
  {
    mysql_audit_general(this, MYSQL_AUDIT_GENERAL_ERROR, sql_errno, msg);

    is_slave_error=  1; // needed to catch query errors during replication

#ifdef WITH_WSREP
    /*
      With wsrep we allow converting BF abort error to warning if
      errors are ignored.
     */
    if (!is_fatal_error &&
        no_errors       &&
        (wsrep_trx().bf_aborted() || wsrep_retry_counter))
    {
      WSREP_DEBUG("BF abort error converted to warning");
    }
    else
#endif /* WITH_WSREP */
    {
      if (!da->is_error())
      {
	set_row_count_func(-1);
	da->set_error_status(sql_errno, msg, sqlstate, ucid, cond);
      }
    }
  }

  query_cache_abort(this, &query_cache_tls);

  /* 
     Avoid pushing a condition for fatal out of memory errors as this will 
     require memory allocation and therefore might fail. Non fatal out of 
     memory errors can occur if raised by SIGNAL/RESIGNAL statement.
  */
  if (likely(!(is_fatal_error && (sql_errno == EE_OUTOFMEMORY ||
                                  sql_errno == ER_OUTOFMEMORY))))
  {
    cond= da->push_warning(this, sql_errno, sqlstate, level, ucid, msg);
  }
  DBUG_RETURN(cond);
}

extern "C"
void *thd_alloc(MYSQL_THD thd, size_t size)
{
  return thd->alloc(size);
}

extern "C"
void *thd_calloc(MYSQL_THD thd, size_t size)
{
  return thd->calloc(size);
}

extern "C"
char *thd_strdup(MYSQL_THD thd, const char *str)
{
  return thd->strdup(str);
}

extern "C"
char *thd_strmake(MYSQL_THD thd, const char *str, size_t size)
{
  return thd->strmake(str, size);
}

extern "C"
LEX_CSTRING *thd_make_lex_string(THD *thd, LEX_CSTRING *lex_str,
                                const char *str, size_t size,
                                int allocate_lex_string)
{
  return allocate_lex_string ? thd->make_clex_string(str, size)
                             : thd->make_lex_string(lex_str, str, size);
}

extern "C"
void *thd_memdup(MYSQL_THD thd, const void* str, size_t size)
{
  return thd->memdup(str, size);
}

extern "C"
void thd_get_xid(const MYSQL_THD thd, MYSQL_XID *xid)
{
#ifdef WITH_WSREP
  if (!thd->wsrep_xid.is_null())
  {
    *xid = *(MYSQL_XID *) &thd->wsrep_xid;
    return;
  }
#endif /* WITH_WSREP */
  *xid= thd->transaction.xid_state.is_explicit_XA() ?
        *(MYSQL_XID *) thd->transaction.xid_state.get_xid() :
        *(MYSQL_XID *) &thd->transaction.implicit_xid;
}


extern "C"
my_time_t thd_TIME_to_gmt_sec(MYSQL_THD thd, const MYSQL_TIME *ltime,
                              unsigned int *errcode)
{
  Time_zone *tz= thd ? thd->variables.time_zone :
                       global_system_variables.time_zone;
  return tz->TIME_to_gmt_sec(ltime, errcode);
}


extern "C"
void thd_gmt_sec_to_TIME(MYSQL_THD thd, MYSQL_TIME *ltime, my_time_t t)
{
  Time_zone *tz= thd ? thd->variables.time_zone :
                       global_system_variables.time_zone;
  tz->gmt_sec_to_TIME(ltime, t);
}


#ifdef _WIN32
extern "C"   THD *_current_thd_noinline(void)
{
  return my_pthread_getspecific_ptr(THD*,THR_THD);
}

extern "C" my_thread_id next_thread_id_noinline()
{
#undef next_thread_id
  return next_thread_id();
}
#endif


const Type_handler *THD::type_handler_for_datetime() const
{
  if (opt_mysql56_temporal_format)
    return &type_handler_datetime2;
  return &type_handler_datetime;
}


/*
  Init common variables that has to be reset on start and on change_user
*/

void THD::init()
{
  DBUG_ENTER("thd::init");
  mysql_mutex_lock(&LOCK_global_system_variables);
  plugin_thdvar_init(this);
  /*
    plugin_thd_var_init() sets variables= global_system_variables, which
    has reset variables.pseudo_thread_id to 0. We need to correct it here to
    avoid temporary tables replication failure.
  */
  variables.pseudo_thread_id= thread_id;

  variables.default_master_connection.str= default_master_connection_buff;
  ::strmake(default_master_connection_buff,
            global_system_variables.default_master_connection.str,
            variables.default_master_connection.length);
  mysql_mutex_unlock(&LOCK_global_system_variables);

  user_time.val= start_time= start_time_sec_part= 0;

  server_status= SERVER_STATUS_AUTOCOMMIT;
  if (variables.sql_mode & MODE_NO_BACKSLASH_ESCAPES)
    server_status|= SERVER_STATUS_NO_BACKSLASH_ESCAPES;
  if (variables.sql_mode & MODE_ANSI_QUOTES)
    server_status|= SERVER_STATUS_ANSI_QUOTES;

  transaction.all.modified_non_trans_table=
    transaction.stmt.modified_non_trans_table= FALSE;
  transaction.all.m_unsafe_rollback_flags=
    transaction.stmt.m_unsafe_rollback_flags= 0;

  open_options=ha_open_options;
  update_lock_default= (variables.low_priority_updates ?
			TL_WRITE_LOW_PRIORITY :
			TL_WRITE);
  tx_isolation= (enum_tx_isolation) variables.tx_isolation;
  tx_read_only= variables.tx_read_only;
  update_charset();             // plugin_thd_var() changed character sets
  reset_current_stmt_binlog_format_row();
  reset_binlog_local_stmt_filter();
  set_status_var_init();
  status_var.max_local_memory_used= status_var.local_memory_used;
  bzero((char *) &org_status_var, sizeof(org_status_var));
  status_in_global= 0;
  start_bytes_received= 0;
  m_last_commit_gtid.seq_no= 0;
  last_stmt= NULL;
  /* Reset status of last insert id */
  arg_of_last_insert_id_function= FALSE;
  stmt_depends_on_first_successful_insert_id_in_prev_stmt= FALSE;
  first_successful_insert_id_in_prev_stmt= 0;
  first_successful_insert_id_in_prev_stmt_for_binlog= 0;
  first_successful_insert_id_in_cur_stmt= 0;
  current_backup_stage= BACKUP_FINISHED;
  backup_commit_lock= 0;
#ifdef WITH_WSREP
  wsrep_last_query_id= 0;
  wsrep_xid.null();
  wsrep_skip_locking= FALSE;
  wsrep_converted_lock_session= false;
  wsrep_retry_counter= 0;
  wsrep_rgi= NULL;
  wsrep_PA_safe= true;
  wsrep_consistency_check = NO_CONSISTENCY_CHECK;
  wsrep_mysql_replicated  = 0;
  wsrep_TOI_pre_query     = NULL;
  wsrep_TOI_pre_query_len = 0;
  wsrep_rbr_buf           = NULL;
  wsrep_affected_rows     = 0;
  m_wsrep_next_trx_id     = WSREP_UNDEFINED_TRX_ID;
  wsrep_replicate_GTID    = false;
  wsrep_aborter           = 0;
  wsrep_desynced_backup_stage= false;
#endif /* WITH_WSREP */

  if (variables.sql_log_bin)
    variables.option_bits|= OPTION_BIN_LOG;
  else
    variables.option_bits&= ~OPTION_BIN_LOG;

  variables.sql_log_bin_off= 0;

  select_commands= update_commands= other_commands= 0;
  /* Set to handle counting of aborted connections */
  userstat_running= opt_userstat_running;
  last_global_update_time= current_connect_time= time(NULL);
#if defined(ENABLED_DEBUG_SYNC)
  /* Initialize the Debug Sync Facility. See debug_sync.cc. */
  debug_sync_init_thread(this);
#endif /* defined(ENABLED_DEBUG_SYNC) */

#ifndef EMBEDDED_LIBRARY
  session_tracker.enable(this);
#endif //EMBEDDED_LIBRARY

  apc_target.init(&LOCK_thd_kill);
  DBUG_VOID_RETURN;
}


bool THD::restore_from_local_lex_to_old_lex(LEX *oldlex)
{
  DBUG_ASSERT(lex->sphead);
  if (lex->sphead->merge_lex(this, oldlex, lex))
    return true;
  lex= oldlex;
  return false;
}


/* Updates some status variables to be used by update_global_user_stats */

void THD::update_stats(void)
{
  /* sql_command == SQLCOM_END in case of parse errors or quit */
  if (lex->sql_command != SQLCOM_END)
  {
    /* A SQL query. */
    if (lex->sql_command == SQLCOM_SELECT)
      select_commands++;
    else if (sql_command_flags[lex->sql_command] & CF_STATUS_COMMAND)
    {
      /* Ignore 'SHOW ' commands */
    }
    else if (is_update_query(lex->sql_command))
      update_commands++;
    else
      other_commands++;
  }
}


void THD::update_all_stats()
{
  ulonglong end_cpu_time, end_utime;
  double busy_time, cpu_time;

  /* This is set at start of query if opt_userstat_running was set */
  if (!userstat_running)
    return;

  end_cpu_time= my_getcputime();
  end_utime=    microsecond_interval_timer();
  busy_time= (end_utime - start_utime) / 1000000.0;
  cpu_time=  (end_cpu_time - start_cpu_time) / 10000000.0;
  /* In case there are bad values, 2629743 is the #seconds in a month. */
  if (cpu_time > 2629743.0)
    cpu_time= 0;
  status_var_add(status_var.cpu_time, cpu_time);
  status_var_add(status_var.busy_time, busy_time);

  update_global_user_stats(this, TRUE, my_time(0));
  // Has to be updated after update_global_user_stats()
  userstat_running= 0;
}


/*
  Init THD for query processing.
  This has to be called once before we call mysql_parse.
  See also comments in sql_class.h.
*/

void THD::init_for_queries()
{
  set_time(); 
  /*
    We don't need to call ha_enable_transaction() as we can't have
    any active transactions that has to be committed
  */
  DBUG_ASSERT(transaction.is_empty());
  transaction.on= TRUE;

  reset_root_defaults(mem_root, variables.query_alloc_block_size,
                      variables.query_prealloc_size);
  reset_root_defaults(&transaction.mem_root,
                      variables.trans_alloc_block_size,
                      variables.trans_prealloc_size);
  DBUG_ASSERT(!transaction.xid_state.is_explicit_XA());
  DBUG_ASSERT(transaction.implicit_xid.is_null());
}


/*
  Do what's needed when one invokes change user

  SYNOPSIS
    change_user()

  IMPLEMENTATION
    Reset all resources that are connection specific
*/


void THD::change_user(void)
{
  if (!status_in_global)                        // Reset in init()
    add_status_to_global();

  if (!cleanup_done)
    cleanup();
  cleanup_done= 0;
  reset_killed();
  /* Clear errors from the previous THD */
  my_errno= 0;
  if (mysys_var)
    mysys_var->abort= 0;

  /* Clear warnings. */
  if (!get_stmt_da()->is_warning_info_empty())
    get_stmt_da()->clear_warning_info(0);

  init();
  stmt_map.reset();
  my_hash_init(&user_vars, system_charset_info, USER_VARS_HASH_SIZE, 0, 0,
               (my_hash_get_key) get_var_key,
               (my_hash_free_key) free_user_var, 0);
  my_hash_init(&sequences, system_charset_info, SEQUENCES_HASH_SIZE, 0, 0,
               (my_hash_get_key) get_sequence_last_key,
               (my_hash_free_key) free_sequence_last, HASH_THREAD_SPECIFIC);
<<<<<<< HEAD
  sp_cache_clear(&sp_proc_cache);
  sp_cache_clear(&sp_func_cache);
  sp_cache_clear(&sp_package_spec_cache);
  sp_cache_clear(&sp_package_body_cache);
  opt_trace.delete_traces();
=======
  sp_caches_clear();
>>>>>>> 79660e59
}

/**
   Change default database

   @note This is coded to have as few instructions as possible under
   LOCK_thd_data
*/

bool THD::set_db(const LEX_CSTRING *new_db)
{
  bool result= 0;
  /*
    Acquiring mutex LOCK_thd_data as we either free the memory allocated
    for the database and reallocating the memory for the new db or memcpy
    the new_db to the db.
  */
  /* Do not reallocate memory if current chunk is big enough. */
  if (db.str && new_db->str && db.length >= new_db->length)
  {
    mysql_mutex_lock(&LOCK_thd_data);
    db.length= new_db->length;
    memcpy((char*) db.str, new_db->str, new_db->length+1);
    mysql_mutex_unlock(&LOCK_thd_data);
  }
  else
  {
    const char *org_db= db.str;
    const char *tmp= NULL;
    if (new_db->str)
    {
      if (!(tmp= my_strndup(new_db->str, new_db->length, MYF(MY_WME | ME_FATAL))))
        result= 1;
    }

    mysql_mutex_lock(&LOCK_thd_data);
    db.str= tmp;
    db.length= tmp ? new_db->length : 0;
    mysql_mutex_unlock(&LOCK_thd_data);
    my_free((char*) org_db);
  }
  PSI_CALL_set_thread_db(db.str, (int) db.length);
  return result;
}


/**
   Set the current database

   @param new_db     a pointer to the new database name.
   @param new_db_len length of the new database name.

   @note This operation just sets {db, db_length}. Switching the current
   database usually involves other actions, like switching other database
   attributes including security context. In the future, this operation
   will be made private and more convenient interface will be provided.
*/

void THD::reset_db(const LEX_CSTRING *new_db)
{
  if (new_db->str != db.str || new_db->length != db.length)
  {
    if (db.str != 0)
      DBUG_PRINT("QQ", ("Overwriting: %p", db.str));
    mysql_mutex_lock(&LOCK_thd_data);
    db= *new_db;
    mysql_mutex_unlock(&LOCK_thd_data);
    PSI_CALL_set_thread_db(db.str, (int) db.length);
  }
}


/* Do operations that may take a long time */

void THD::cleanup(void)
{
  DBUG_ENTER("THD::cleanup");
  DBUG_ASSERT(cleanup_done == 0);

  set_killed(KILL_CONNECTION);
#ifdef WITH_WSREP
  if (wsrep_cs().state() != wsrep::client_state::s_none)
    wsrep_cs().cleanup();
  wsrep_client_thread= false;
#endif /* WITH_WSREP */

  mysql_ha_cleanup(this);
  locked_tables_list.unlock_locked_tables(this);

  delete_dynamic(&user_var_events);
  close_temporary_tables();

  if (transaction.xid_state.is_explicit_XA())
    trans_xa_detach(this);
  else
    trans_rollback(this);

  DBUG_ASSERT(open_tables == NULL);
  /*
    If the thread was in the middle of an ongoing transaction (rolled
    back a few lines above) or under LOCK TABLES (unlocked the tables
    and left the mode a few lines above), there will be outstanding
    metadata locks. Release them.
  */
  mdl_context.release_transactional_locks(this);

  backup_end(this);
  backup_unlock(this);

  /* Release the global read lock, if acquired. */
  if (global_read_lock.is_acquired())
    global_read_lock.unlock_global_read_lock(this);

  if (user_connect)
  {
    decrease_user_connections(user_connect);
    user_connect= 0;                            // Safety
  }
  wt_thd_destroy(&transaction.wt);

#if defined(ENABLED_DEBUG_SYNC)
  /* End the Debug Sync Facility. See debug_sync.cc. */
  debug_sync_end_thread(this);
#endif /* defined(ENABLED_DEBUG_SYNC) */

  my_hash_free(&user_vars);
  my_hash_free(&sequences);
  sp_caches_clear();
  auto_inc_intervals_forced.empty();
  auto_inc_intervals_in_cur_stmt_for_binlog.empty();

  mysql_ull_cleanup(this);
  stmt_map.reset();
  /* All metadata locks must have been released by now. */
  DBUG_ASSERT(!mdl_context.has_locks());

  apc_target.destroy();
#ifdef HAVE_REPLICATION
  unregister_slave();
#endif
  cleanup_done=1;
  DBUG_VOID_RETURN;
}


/*
  Free all connection related resources associated with a THD.
  This is used when we put a thread into the thread cache.
  After this call should either call ~THD or reset_for_reuse() depending on
  circumstances.
*/

void THD::free_connection()
{
  DBUG_ASSERT(free_connection_done == 0);
  my_free(const_cast<char*>(db.str));
  db= null_clex_str;
#ifndef EMBEDDED_LIBRARY
  if (net.vio)
    vio_delete(net.vio);
  net.vio= nullptr;
  net_end(&net);
#endif
 if (!cleanup_done)
   cleanup();
  ha_close_connection(this);
  plugin_thdvar_cleanup(this);
  mysql_audit_free_thd(this);
  main_security_ctx.destroy();
  /* close all prepared statements, to save memory */
  stmt_map.reset();
  free_connection_done= 1;
#if defined(ENABLED_PROFILING)
  profiling.restart();                          // Reset profiling
#endif
}

/*
  Reset thd for reuse by another connection
  This is only used for user connections, so the following variables doesn't
  have to be reset:
  - Replication (slave) variables.
  - Variables not reset between each statements. See reset_for_next_command.
*/

void THD::reset_for_reuse()
{
  mysql_audit_init_thd(this);
  change_user();                                // Calls cleanup() & init()
  get_stmt_da()->reset_diagnostics_area();
  main_security_ctx.init();  
  failed_com_change_user= 0;
  is_fatal_error= 0;
  client_capabilities= 0;
  peer_port= 0;
  query_name_consts= 0;                         // Safety
  abort_on_warning= 0;
  free_connection_done= 0;
  m_command= COM_CONNECT;
  transaction.on= 1;
#if defined(ENABLED_PROFILING)
  profiling.reset();
#endif
#ifdef SIGNAL_WITH_VIO_CLOSE
  active_vio = 0;
#endif
#ifdef WITH_WSREP
  wsrep_free_status(this);
#endif /* WITH_WSREP */
}


THD::~THD()
{
  THD *orig_thd= current_thd;
  THD_CHECK_SENTRY(this);
  DBUG_ENTER("~THD()");
  /* Make sure threads are not available via server_threads.  */
  assert_not_linked();

  /*
    In error cases, thd may not be current thd. We have to fix this so
    that memory allocation counting is done correctly
  */
  set_current_thd(this);
  if (!status_in_global)
    add_status_to_global();

  /*
    Other threads may have a lock on LOCK_thd_kill to ensure that this
    THD is not deleted while they access it. The following mutex_lock
    ensures that no one else is using this THD and it's now safe to delete
  */
  mysql_mutex_lock(&LOCK_thd_kill);
  mysql_mutex_unlock(&LOCK_thd_kill);

#ifdef WITH_WSREP
  delete wsrep_rgi;
#endif
  if (!free_connection_done)
    free_connection();

#ifdef WITH_WSREP
  mysql_cond_destroy(&COND_wsrep_thd);
#endif
  mdl_context.destroy();

  free_root(&transaction.mem_root,MYF(0));
  mysql_cond_destroy(&COND_wakeup_ready);
  mysql_mutex_destroy(&LOCK_wakeup_ready);
  mysql_mutex_destroy(&LOCK_thd_data);
  mysql_mutex_destroy(&LOCK_thd_kill);
#ifdef DBUG_ASSERT_EXISTS
  dbug_sentry= THD_SENTRY_GONE;
#endif  
#ifndef EMBEDDED_LIBRARY
  if (rgi_fake)
  {
    delete rgi_fake;
    rgi_fake= NULL;
  }
  if (rli_fake)
  {
    delete rli_fake;
    rli_fake= NULL;
  }
  
  if (rgi_slave)
    rgi_slave->cleanup_after_session();
  my_free(semisync_info);
#endif
  main_lex.free_set_stmt_mem_root();
  free_root(&main_mem_root, MYF(0));
  my_free(m_token_array);
  main_da.free_memory();
  if (tdc_hash_pins)
    lf_hash_put_pins(tdc_hash_pins);
  if (xid_hash_pins)
    lf_hash_put_pins(xid_hash_pins);
  /* Ensure everything is freed */
  status_var.local_memory_used-= sizeof(THD);

  /* trick to make happy memory accounting system */
#ifndef EMBEDDED_LIBRARY
  session_tracker.sysvars.deinit();
#endif //EMBEDDED_LIBRARY

  if (status_var.local_memory_used != 0)
  {
    DBUG_PRINT("error", ("memory_used: %lld", status_var.local_memory_used));
    SAFEMALLOC_REPORT_MEMORY(thread_id);
    DBUG_ASSERT(status_var.local_memory_used == 0 ||
                !debug_assert_on_not_freed_memory);
  }
  update_global_memory_status(status_var.global_memory_used);
  set_current_thd(orig_thd == this ? 0 : orig_thd);
  DBUG_VOID_RETURN;
}


/*
  Add all status variables to another status variable array

  SYNOPSIS
   add_to_status()
   to_var       add to this array
   from_var     from this array

  NOTES
    This function assumes that all variables at start are long/ulong and
    other types are handled explicitly
*/

void add_to_status(STATUS_VAR *to_var, STATUS_VAR *from_var)
{
  ulong *end= (ulong*) ((uchar*) to_var +
                        offsetof(STATUS_VAR, last_system_status_var) +
			sizeof(ulong));
  ulong *to= (ulong*) to_var, *from= (ulong*) from_var;

  while (to != end)
    *(to++)+= *(from++);

  /* Handle the not ulong variables. See end of system_status_var */
  to_var->bytes_received+=      from_var->bytes_received;
  to_var->bytes_sent+=          from_var->bytes_sent;
  to_var->rows_read+=           from_var->rows_read;
  to_var->rows_sent+=           from_var->rows_sent;
  to_var->rows_tmp_read+=       from_var->rows_tmp_read;
  to_var->binlog_bytes_written+= from_var->binlog_bytes_written;
  to_var->cpu_time+=            from_var->cpu_time;
  to_var->busy_time+=           from_var->busy_time;
  to_var->table_open_cache_hits+= from_var->table_open_cache_hits;
  to_var->table_open_cache_misses+= from_var->table_open_cache_misses;
  to_var->table_open_cache_overflows+= from_var->table_open_cache_overflows;

  /*
    Update global_memory_used. We have to do this with atomic_add as the
    global value can change outside of LOCK_status.
  */
  if (to_var == &global_status_var)
  {
    DBUG_PRINT("info", ("global memory_used: %lld  size: %lld",
                        (longlong) global_status_var.global_memory_used,
                        (longlong) from_var->global_memory_used));
    update_global_memory_status(from_var->global_memory_used);
  }
  else
   to_var->global_memory_used+= from_var->global_memory_used;
}

/*
  Add the difference between two status variable arrays to another one.

  SYNOPSIS
    add_diff_to_status
    to_var       add to this array
    from_var     from this array
    dec_var      minus this array
  
  NOTE
    This function assumes that all variables at start are long/ulong and
    other types are handled explicitly
*/

void add_diff_to_status(STATUS_VAR *to_var, STATUS_VAR *from_var,
                        STATUS_VAR *dec_var)
{
  ulong *end= (ulong*) ((uchar*) to_var + offsetof(STATUS_VAR,
						  last_system_status_var) +
			sizeof(ulong));
  ulong *to= (ulong*) to_var, *from= (ulong*) from_var, *dec= (ulong*) dec_var;

  while (to != end)
    *(to++)+= *(from++) - *(dec++);

  to_var->bytes_received+=       from_var->bytes_received -
                                 dec_var->bytes_received;
  to_var->bytes_sent+=           from_var->bytes_sent - dec_var->bytes_sent;
  to_var->rows_read+=            from_var->rows_read - dec_var->rows_read;
  to_var->rows_sent+=            from_var->rows_sent - dec_var->rows_sent;
  to_var->rows_tmp_read+=        from_var->rows_tmp_read - dec_var->rows_tmp_read;
  to_var->binlog_bytes_written+= from_var->binlog_bytes_written -
                                 dec_var->binlog_bytes_written;
  to_var->cpu_time+=             from_var->cpu_time - dec_var->cpu_time;
  to_var->busy_time+=            from_var->busy_time - dec_var->busy_time;
  to_var->table_open_cache_hits+= from_var->table_open_cache_hits -
                                  dec_var->table_open_cache_hits;
  to_var->table_open_cache_misses+= from_var->table_open_cache_misses -
                                    dec_var->table_open_cache_misses;
  to_var->table_open_cache_overflows+= from_var->table_open_cache_overflows -
                                       dec_var->table_open_cache_overflows;

  /*
    We don't need to accumulate memory_used as these are not reset or used by
    the calling functions.  See execute_show_status().
  */
}

#define SECONDS_TO_WAIT_FOR_KILL 2
#if !defined(__WIN__) && defined(HAVE_SELECT)
/* my_sleep() can wait for sub second times */
#define WAIT_FOR_KILL_TRY_TIMES 20
#else
#define WAIT_FOR_KILL_TRY_TIMES 2
#endif


/**
  Awake a thread.

  @param[in]  state_to_set    value for THD::killed

  This is normally called from another thread's THD object.

  @note Do always call this while holding LOCK_thd_kill.
        NOT_KILLED is used to awake a thread for a slave
*/

void THD::awake_no_mutex(killed_state state_to_set)
{
  DBUG_ENTER("THD::awake");
  DBUG_PRINT("enter", ("this: %p current_thd: %p  state: %d",
                       this, current_thd, (int) state_to_set));
  THD_CHECK_SENTRY(this);
  mysql_mutex_assert_owner(&LOCK_thd_kill);

  print_aborted_warning(3, "KILLED");

  /*
    Don't degrade killed state, for example from a KILL_CONNECTION to
    STATEMENT TIMEOUT
  */
  if (killed >= KILL_CONNECTION)
    state_to_set= killed;

  set_killed_no_mutex(state_to_set);

  if (state_to_set >= KILL_CONNECTION || state_to_set == NOT_KILLED)
  {
#ifdef SIGNAL_WITH_VIO_CLOSE
    if (this != current_thd)
    {
      if(active_vio)
        vio_shutdown(active_vio, SHUT_RDWR);
    }
#endif

    /* Mark the target thread's alarm request expired, and signal alarm. */
    thr_alarm_kill(thread_id);

    /* Send an event to the scheduler that a thread should be killed. */
    if (!slave_thread)
      MYSQL_CALLBACK(scheduler, post_kill_notification, (this));
  }

  /* Interrupt target waiting inside a storage engine. */
  if (state_to_set != NOT_KILLED  && !wsrep_is_bf_aborted(this))
    ha_kill_query(this, thd_kill_level(this));

  abort_current_cond_wait(false);
  DBUG_VOID_RETURN;
}

/* Broadcast a condition to kick the target if it is waiting on it. */
void THD::abort_current_cond_wait(bool force)
{
  mysql_mutex_assert_owner(&LOCK_thd_kill);
  if (mysys_var)
  {
    mysql_mutex_lock(&mysys_var->mutex);
    if (!system_thread || force)                 // Don't abort locks
      mysys_var->abort=1;

    /*
      This broadcast could be up in the air if the victim thread
      exits the cond in the time between read and broadcast, but that is
      ok since all we want to do is to make the victim thread get out
      of waiting on current_cond.
      If we see a non-zero current_cond: it cannot be an old value (because
      then exit_cond() should have run and it can't because we have mutex); so
      it is the true value but maybe current_mutex is not yet non-zero (we're
      in the middle of enter_cond() and there is a "memory order
      inversion"). So we test the mutex too to not lock 0.

      Note that there is a small chance we fail to kill. If victim has locked
      current_mutex, but hasn't yet entered enter_cond() (which means that
      current_cond and current_mutex are 0), then the victim will not get
      a signal and it may wait "forever" on the cond (until
      we issue a second KILL or the status it's waiting for happens).
      It's true that we have set its thd->killed but it may not
      see it immediately and so may have time to reach the cond_wait().

      However, where possible, we test for killed once again after
      enter_cond(). This should make the signaling as safe as possible.
      However, there is still a small chance of failure on platforms with
      instruction or memory write reordering.

      We have to do the loop with trylock, because if we would use
      pthread_mutex_lock(), we can cause a deadlock as we are here locking
      the mysys_var->mutex and mysys_var->current_mutex in a different order
      than in the thread we are trying to kill.
      We only sleep for 2 seconds as we don't want to have LOCK_thd_data
      locked too long time.

      There is a small change we may not succeed in aborting a thread that
      is not yet waiting for a mutex, but as this happens only for a
      thread that was doing something else when the kill was issued and
      which should detect the kill flag before it starts to wait, this
      should be good enough.
    */
    if (mysys_var->current_cond && mysys_var->current_mutex)
    {
      uint i;
      for (i= 0; i < WAIT_FOR_KILL_TRY_TIMES * SECONDS_TO_WAIT_FOR_KILL; i++)
      {
        int ret= mysql_mutex_trylock(mysys_var->current_mutex);
        mysql_cond_broadcast(mysys_var->current_cond);
        if (!ret)
        {
          /* Signal is sure to get through */
          mysql_mutex_unlock(mysys_var->current_mutex);
          break;
        }
        my_sleep(1000000L / WAIT_FOR_KILL_TRY_TIMES);
      }
    }
    mysql_mutex_unlock(&mysys_var->mutex);
  }
}


/**
  Close the Vio associated this session.

  @remark LOCK_thd_data is taken due to the fact that
          the Vio might be disassociated concurrently.
*/

void THD::disconnect()
{
  Vio *vio= NULL;

  set_killed(KILL_CONNECTION);

  mysql_mutex_lock(&LOCK_thd_data);

#ifdef SIGNAL_WITH_VIO_CLOSE
  /*
    Since a active vio might might have not been set yet, in
    any case save a reference to avoid closing a inexistent
    one or closing the vio twice if there is a active one.
  */
  vio= active_vio;
  close_active_vio();
#endif

  /* Disconnect even if a active vio is not associated. */
  if (net.vio != vio)
    vio_close(net.vio);
  net.thd= 0;                                   // Don't collect statistics

  mysql_mutex_unlock(&LOCK_thd_data);
}


bool THD::notify_shared_lock(MDL_context_owner *ctx_in_use,
                             bool needs_thr_lock_abort)
{
  THD *in_use= ctx_in_use->get_thd();
  bool signalled= FALSE;
  DBUG_ENTER("THD::notify_shared_lock");
  DBUG_PRINT("enter",("needs_thr_lock_abort: %d", needs_thr_lock_abort));

  if ((in_use->system_thread & SYSTEM_THREAD_DELAYED_INSERT) &&
      !in_use->killed)
  {
    /* This code is similar to kill_delayed_threads() */
    DBUG_PRINT("info", ("kill delayed thread"));
    mysql_mutex_lock(&in_use->LOCK_thd_kill);
    if (in_use->killed < KILL_CONNECTION)
      in_use->set_killed_no_mutex(KILL_CONNECTION);
    in_use->abort_current_cond_wait(true);
    mysql_mutex_unlock(&in_use->LOCK_thd_kill);
    signalled= TRUE;
  }

  if (needs_thr_lock_abort)
  {
    bool mutex_released= false;
    mysql_mutex_lock(&in_use->LOCK_thd_kill);
    mysql_mutex_lock(&in_use->LOCK_thd_data);
    /* If not already dying */
    if (in_use->killed != KILL_CONNECTION_HARD)
    {
      for (TABLE *thd_table= in_use->open_tables;
           thd_table ;
           thd_table= thd_table->next)
      {
        /*
          Check for TABLE::needs_reopen() is needed since in some
          places we call handler::close() for table instance (and set
          TABLE::db_stat to 0) and do not remove such instances from
          the THD::open_tables for some time, during which other
          thread can see those instances (e.g. see partitioning code).
        */
        if (!thd_table->needs_reopen())
          signalled|= mysql_lock_abort_for_thread(this, thd_table);
      }
#ifdef WITH_WSREP
      if (WSREP(this) && wsrep_thd_is_BF(this, false))
      {
        WSREP_DEBUG("notify_shared_lock: BF thread %llu query %s"
                    " victim %llu query %s",
                    this->real_id, wsrep_thd_query(this),
                    in_use->real_id, wsrep_thd_query(in_use));
        wsrep_abort_thd(this, in_use, false);
        mutex_released= true;
      }
#endif /* WITH_WSREP */
    }
    if (!mutex_released)
    {
      mysql_mutex_unlock(&in_use->LOCK_thd_data);
      mysql_mutex_unlock(&in_use->LOCK_thd_kill);
    }
  }
  DBUG_RETURN(signalled);
}


/*
  Get error number for killed state
  Note that the error message can't have any parameters.
  If one needs parameters, one should use THD::killed_err_msg
  See thd::kill_message()
*/

int THD::killed_errno()
{
  DBUG_ENTER("killed_errno");
  DBUG_PRINT("enter", ("killed: %d  killed_errno: %d",
                       killed, killed_err ? killed_err->no: 0));

  /* Ensure that killed_err is not set if we are not killed */
  DBUG_ASSERT(!killed_err || killed != NOT_KILLED);

  if (killed_err)
    DBUG_RETURN(killed_err->no);

  switch (killed) {
  case NOT_KILLED:
  case KILL_HARD_BIT:
    DBUG_RETURN(0);                            // Probably wrong usage
  case KILL_BAD_DATA:
  case KILL_BAD_DATA_HARD:
  case ABORT_QUERY_HARD:
  case ABORT_QUERY:
    DBUG_RETURN(0);                             // Not a real error
  case KILL_CONNECTION:
  case KILL_CONNECTION_HARD:
  case KILL_SYSTEM_THREAD:
  case KILL_SYSTEM_THREAD_HARD:
    DBUG_RETURN(ER_CONNECTION_KILLED);
  case KILL_QUERY:
  case KILL_QUERY_HARD:
    DBUG_RETURN(ER_QUERY_INTERRUPTED);
  case KILL_TIMEOUT:
  case KILL_TIMEOUT_HARD:
    DBUG_RETURN(ER_STATEMENT_TIMEOUT);
  case KILL_SERVER:
  case KILL_SERVER_HARD:
    DBUG_RETURN(ER_SERVER_SHUTDOWN);
  case KILL_SLAVE_SAME_ID:
    DBUG_RETURN(ER_SLAVE_SAME_ID);
  case KILL_WAIT_TIMEOUT:
  case KILL_WAIT_TIMEOUT_HARD:
    DBUG_RETURN(ER_NET_READ_INTERRUPTED);
  }
  DBUG_RETURN(0);                               // Keep compiler happy
}


void THD::reset_killed()
{
  /*
    Resetting killed has to be done under a mutex to ensure
    its not done during an awake() call.
  */
  DBUG_ENTER("reset_killed");
  if (killed != NOT_KILLED)
  {
    mysql_mutex_assert_not_owner(&LOCK_thd_kill);
    mysql_mutex_lock(&LOCK_thd_kill);
    killed= NOT_KILLED;
    killed_err= 0;
    mysql_mutex_unlock(&LOCK_thd_kill);
  }
#ifdef WITH_WSREP
  mysql_mutex_assert_not_owner(&LOCK_thd_data);
  mysql_mutex_lock(&LOCK_thd_data);
  wsrep_aborter= 0;
  mysql_mutex_unlock(&LOCK_thd_data);
#endif /* WITH_WSREP */

  DBUG_VOID_RETURN;
}

/*
  Remember the location of thread info, the structure needed for
  the structure for the net buffer
*/

bool THD::store_globals()
{
  /*
    Assert that thread_stack is initialized: it's necessary to be able
    to track stack overrun.
  */
  DBUG_ASSERT(thread_stack);

  if (set_current_thd(this))
    return 1;
  /*
    mysys_var is concurrently readable by a killer thread.
    It is protected by LOCK_thd_kill, it is not needed to lock while the
    pointer is changing from NULL not non-NULL. If the kill thread reads
    NULL it doesn't refer to anything, but if it is non-NULL we need to
    ensure that the thread doesn't proceed to assign another thread to
    have the mysys_var reference (which in fact refers to the worker
    threads local storage with key THR_KEY_mysys. 
  */
  mysys_var=my_thread_var;
  /*
    Let mysqld define the thread id (not mysys)
    This allows us to move THD to different threads if needed.
  */
  mysys_var->id=      thread_id;

  /* thread_dbug_id should not change for a THD */
  if (!thread_dbug_id)
    thread_dbug_id= mysys_var->dbug_id;
  else
  {
    /* This only changes if we are using pool-of-threads */
    mysys_var->dbug_id= thread_dbug_id;
  }
#ifdef __NR_gettid
  os_thread_id= (uint32)syscall(__NR_gettid);
#else
  os_thread_id= 0;
#endif
  real_id= pthread_self();                      // For debugging
  mysys_var->stack_ends_here= thread_stack +    // for consistency, see libevent_thread_proc
                              STACK_DIRECTION * (long)my_thread_stack_size;
  if (net.vio)
  {
    net.thd= this;
  }
  /*
    We have to call thr_lock_info_init() again here as THD may have been
    created in another thread
  */
  thr_lock_info_init(&lock_info, mysys_var);

  return 0;
}

/**
   Untie THD from current thread

   Used when using --thread-handling=pool-of-threads
*/

void THD::reset_globals()
{
  mysql_mutex_lock(&LOCK_thd_kill);
  mysys_var= 0;
  mysql_mutex_unlock(&LOCK_thd_kill);

  /* Undocking the thread specific data. */
  set_current_thd(0);
  net.thd= 0;
}

/*
  Cleanup after query.

  SYNOPSIS
    THD::cleanup_after_query()

  DESCRIPTION
    This function is used to reset thread data to its default state.

  NOTE
    This function is not suitable for setting thread data to some
    non-default values, as there is only one replication thread, so
    different master threads may overwrite data of each other on
    slave.
*/

void THD::cleanup_after_query()
{
  DBUG_ENTER("THD::cleanup_after_query");

  thd_progress_end(this);

  /*
    Reset rand_used so that detection of calls to rand() will save random 
    seeds if needed by the slave.

    Do not reset rand_used if inside a stored function or trigger because 
    only the call to these operations is logged. Thus only the calling 
    statement needs to detect rand() calls made by its substatements. These
    substatements must not set rand_used to 0 because it would remove the
    detection of rand() by the calling statement. 
  */
  if (!in_sub_stmt) /* stored functions and triggers are a special case */
  {
    /* Forget those values, for next binlogger: */
    stmt_depends_on_first_successful_insert_id_in_prev_stmt= 0;
    auto_inc_intervals_in_cur_stmt_for_binlog.empty();
    rand_used= 0;
#ifndef EMBEDDED_LIBRARY
    /*
      Clean possible unused INSERT_ID events by current statement.
      is_update_query() is needed to ignore SET statements:
        Statements that don't update anything directly and don't
        used stored functions. This is mostly necessary to ignore
        statements in binlog between SET INSERT_ID and DML statement
        which is intended to consume its event (there can be other
        SET statements between them).
    */
    if ((rgi_slave || rli_fake) && is_update_query(lex->sql_command))
      auto_inc_intervals_forced.empty();
#endif
  }
  /*
    Forget the binlog stmt filter for the next query.
    There are some code paths that:
    - do not call THD::decide_logging_format()
    - do call THD::binlog_query(),
    making this reset necessary.
  */
  reset_binlog_local_stmt_filter();
  if (first_successful_insert_id_in_cur_stmt > 0)
  {
    /* set what LAST_INSERT_ID() will return */
    first_successful_insert_id_in_prev_stmt= 
      first_successful_insert_id_in_cur_stmt;
    first_successful_insert_id_in_cur_stmt= 0;
    substitute_null_with_insert_id= TRUE;
  }
  arg_of_last_insert_id_function= 0;
  /* Free Items that were created during this execution */
  free_items();
  /* Reset where. */
  where= THD::DEFAULT_WHERE;
  /* reset table map for multi-table update */
  table_map_for_update= 0;
  m_binlog_invoker= INVOKER_NONE;

#ifndef EMBEDDED_LIBRARY
  if (rgi_slave)
    rgi_slave->cleanup_after_query();
#endif

#ifdef WITH_WSREP
  if (!in_active_multi_stmt_transaction())
    wsrep_affected_rows= 0;
#endif /* WITH_WSREP */

  DBUG_VOID_RETURN;
}


/*
  Convert a string to another character set

  SYNOPSIS
    convert_string()
    to				Store new allocated string here
    to_cs			New character set for allocated string
    from			String to convert
    from_length			Length of string to convert
    from_cs			Original character set

  NOTES
    to will be 0-terminated to make it easy to pass to system funcs

  RETURN
    0	ok
    1	End of memory.
        In this case to->str will point to 0 and to->length will be 0.
*/

bool THD::convert_string(LEX_STRING *to, CHARSET_INFO *to_cs,
			 const char *from, size_t from_length,
			 CHARSET_INFO *from_cs)
{
  DBUG_ENTER("THD::convert_string");
  size_t new_length= to_cs->mbmaxlen * from_length;
  uint errors;
  if (unlikely(alloc_lex_string(to, new_length + 1)))
    DBUG_RETURN(true);                          // EOM
  to->length= copy_and_convert((char*) to->str, new_length, to_cs,
			       from, from_length, from_cs, &errors);
  to->str[to->length]= 0;                       // Safety
  if (unlikely(errors) && lex->parse_vcol_expr)
  {
    my_error(ER_BAD_DATA, MYF(0),
             ErrConvString(from, from_length, from_cs).ptr(),
             to_cs->csname);
    DBUG_RETURN(true);
  }
  DBUG_RETURN(false);
}


/*
  Reinterpret a binary string to a character string

  @param[OUT] to    The result will be written here,
                    either the original string as is,
                    or a newly alloced fixed string with
                    some zero bytes prepended.
  @param cs         The destination character set
  @param str        The binary string
  @param length     The length of the binary string

  @return           false on success
  @return           true on error
*/

bool THD::reinterpret_string_from_binary(LEX_CSTRING *to, CHARSET_INFO *cs,
                                         const char *str, size_t length)
{
  /*
    When reinterpreting from binary to tricky character sets like
    UCS2, UTF16, UTF32, we may need to prepend some zero bytes.
    This is possible in scenarios like this:
      SET COLLATION_CONNECTION=utf32_general_ci, CHARACTER_SET_CLIENT=binary;
    This code is similar to String::copy_aligned().
  */
  size_t incomplete= length % cs->mbminlen; // Bytes in an incomplete character
  if (incomplete)
  {
    size_t zeros= cs->mbminlen - incomplete;
    size_t aligned_length= zeros + length;
    char *dst= (char*) alloc(aligned_length + 1);
    if (!dst)
    {
      to->str= NULL; // Safety
      to->length= 0;
      return true;
    }
    bzero(dst, zeros);
    memcpy(dst + zeros, str, length);
    dst[aligned_length]= '\0';
    to->str= dst;
    to->length= aligned_length;
  }
  else
  {
    to->str= str;
    to->length= length;
  }
  return check_string_for_wellformedness(to->str, to->length, cs);
}


/*
  Convert a string between two character sets.
  dstcs and srccs cannot be &my_charset_bin.
*/
bool THD::convert_fix(CHARSET_INFO *dstcs, LEX_STRING *dst,
                      CHARSET_INFO *srccs, const char *src, size_t src_length,
                      String_copier *status)
{
  DBUG_ENTER("THD::convert_fix");
  size_t dst_length= dstcs->mbmaxlen * src_length;
  if (alloc_lex_string(dst, dst_length + 1))
    DBUG_RETURN(true);                           // EOM
  dst->length= status->convert_fix(dstcs, (char*) dst->str, dst_length,
                                   srccs, src, src_length, src_length);
  dst->str[dst->length]= 0;                      // Safety
  DBUG_RETURN(false);
}


/*
  Copy or convert a string.
*/
bool THD::copy_fix(CHARSET_INFO *dstcs, LEX_STRING *dst,
                   CHARSET_INFO *srccs, const char *src, size_t src_length,
                   String_copier *status)
{
  DBUG_ENTER("THD::copy_fix");
  size_t dst_length= dstcs->mbmaxlen * src_length;
  if (alloc_lex_string(dst, dst_length + 1))
    DBUG_RETURN(true);                          // EOM
  dst->length= status->well_formed_copy(dstcs, dst->str, dst_length,
                                        srccs, src, src_length, src_length);
  dst->str[dst->length]= '\0';
  DBUG_RETURN(false);
}


class String_copier_with_error: public String_copier
{
public:
  bool check_errors(CHARSET_INFO *srccs, const char *src, size_t src_length)
  {
    if (most_important_error_pos())
    {
      ErrConvString err(src, src_length, &my_charset_bin);
      my_error(ER_INVALID_CHARACTER_STRING, MYF(0), srccs->csname, err.ptr());
      return true;
    }
    return false;
  }
};


bool THD::convert_with_error(CHARSET_INFO *dstcs, LEX_STRING *dst,
                             CHARSET_INFO *srccs,
                             const char *src, size_t src_length)
{
  String_copier_with_error status;
  return convert_fix(dstcs, dst, srccs, src, src_length, &status) ||
         status.check_errors(srccs, src, src_length);
}


bool THD::copy_with_error(CHARSET_INFO *dstcs, LEX_STRING *dst,
                          CHARSET_INFO *srccs,
                          const char *src, size_t src_length)
{
  String_copier_with_error status;
  return copy_fix(dstcs, dst, srccs, src, src_length, &status) ||
         status.check_errors(srccs, src, src_length);
}


/*
  Convert string from source character set to target character set inplace.

  SYNOPSIS
    THD::convert_string

  DESCRIPTION
    Convert string using convert_buffer - buffer for character set 
    conversion shared between all protocols.

  RETURN
    0   ok
   !0   out of memory
*/

bool THD::convert_string(String *s, CHARSET_INFO *from_cs, CHARSET_INFO *to_cs)
{
  uint dummy_errors;
  if (unlikely(convert_buffer.copy(s->ptr(), s->length(), from_cs, to_cs,
                                   &dummy_errors)))
    return TRUE;
  /* If convert_buffer >> s copying is more efficient long term */
  if (convert_buffer.alloced_length() >= convert_buffer.length() * 2 ||
      !s->is_alloced())
  {
    return s->copy(convert_buffer);
  }
  s->swap(convert_buffer);
  return FALSE;
}


bool THD::check_string_for_wellformedness(const char *str,
                                          size_t length,
                                          CHARSET_INFO *cs) const
{
  size_t wlen= Well_formed_prefix(cs, str, length).length();
  if (wlen < length)
  {
    ErrConvString err(str, length, &my_charset_bin);
    my_error(ER_INVALID_CHARACTER_STRING, MYF(0), cs->csname, err.ptr());
    return true;
  }
  return false;
}


bool THD::to_ident_sys_alloc(Lex_ident_sys_st *to, const Lex_ident_cli_st *ident)
{
  if (ident->is_quoted())
  {
    LEX_CSTRING unquoted;
    if (quote_unescape(&unquoted, ident, ident->quote()))
      return true;
    return charset_is_system_charset ?
           to->copy_sys(this, &unquoted) :
           to->convert(this, &unquoted, charset());
  }
  return charset_is_system_charset ?
         to->copy_sys(this, ident) :
         to->copy_or_convert(this, ident, charset());
}


Item_basic_constant *
THD::make_string_literal(const char *str, size_t length, uint repertoire)
{
  if (!length && (variables.sql_mode & MODE_EMPTY_STRING_IS_NULL))
    return new (mem_root) Item_null(this, 0, variables.collation_connection);
  if (!charset_is_collation_connection &&
      (repertoire != MY_REPERTOIRE_ASCII ||
       !my_charset_is_ascii_based(variables.collation_connection)))
  {
    LEX_STRING to;
    if (convert_string(&to, variables.collation_connection,
                       str, length, variables.character_set_client))
      return NULL;
    str= to.str;
    length= to.length;
  }
  return new (mem_root) Item_string(this, str, (uint)length,
                                    variables.collation_connection,
                                    DERIVATION_COERCIBLE, repertoire);
}


Item_basic_constant *
THD::make_string_literal_nchar(const Lex_string_with_metadata_st &str)
{
  DBUG_ASSERT(my_charset_is_ascii_based(national_charset_info));
  if (!str.length && (variables.sql_mode & MODE_EMPTY_STRING_IS_NULL))
    return new (mem_root) Item_null(this, 0, national_charset_info);

  return new (mem_root) Item_string(this, str.str, (uint)str.length,
                                    national_charset_info,
                                    DERIVATION_COERCIBLE,
                                    str.repertoire());
}


Item_basic_constant *
THD::make_string_literal_charset(const Lex_string_with_metadata_st &str,
                                 CHARSET_INFO *cs)
{
  if (!str.length && (variables.sql_mode & MODE_EMPTY_STRING_IS_NULL))
    return new (mem_root) Item_null(this, 0, cs);
  return new (mem_root) Item_string_with_introducer(this,
                                                    str.str, (uint)str.length, cs);
}


/*
  Update some cache variables when character set changes
*/

void THD::update_charset()
{
  uint32 not_used;
  charset_is_system_charset=
    !String::needs_conversion(0,
                              variables.character_set_client,
                              system_charset_info,
                              &not_used);
  charset_is_collation_connection= 
    !String::needs_conversion(0,
                              variables.character_set_client,
                              variables.collation_connection,
                              &not_used);
  charset_is_character_set_filesystem= 
    !String::needs_conversion(0,
                              variables.character_set_client,
                              variables.character_set_filesystem,
                              &not_used);
}

void THD::give_protection_error()
{
  if (current_backup_stage != BACKUP_FINISHED)
    my_error(ER_BACKUP_LOCK_IS_ACTIVE, MYF(0));
  else
  {
    DBUG_ASSERT(global_read_lock.is_acquired() || mdl_backup_lock);
    my_error(ER_CANT_UPDATE_WITH_READLOCK, MYF(0));
  }
}

/* routings to adding tables to list of changed in transaction tables */

inline static void list_include(CHANGED_TABLE_LIST** prev,
				CHANGED_TABLE_LIST* curr,
				CHANGED_TABLE_LIST* new_table)
{
  if (new_table)
  {
    *prev = new_table;
    (*prev)->next = curr;
  }
}

/* add table to list of changed in transaction tables */

void THD::add_changed_table(TABLE *table)
{
  DBUG_ENTER("THD::add_changed_table(table)");

  DBUG_ASSERT(in_multi_stmt_transaction_mode() && table->file->has_transactions());
  add_changed_table(table->s->table_cache_key.str,
                    (long) table->s->table_cache_key.length);
  DBUG_VOID_RETURN;
}


void THD::add_changed_table(const char *key, size_t key_length)
{
  DBUG_ENTER("THD::add_changed_table(key)");
  CHANGED_TABLE_LIST **prev_changed = &transaction.changed_tables;
  CHANGED_TABLE_LIST *curr = transaction.changed_tables;

  for (; curr; prev_changed = &(curr->next), curr = curr->next)
  {
    int cmp =  (long)curr->key_length - (long)key_length;
    if (cmp < 0)
    {
      list_include(prev_changed, curr, changed_table_dup(key, key_length));
      DBUG_PRINT("info", 
		 ("key_length: %zu  %zu", key_length,
                  (*prev_changed)->key_length));
      DBUG_VOID_RETURN;
    }
    else if (cmp == 0)
    {
      cmp = memcmp(curr->key, key, curr->key_length);
      if (cmp < 0)
      {
	list_include(prev_changed, curr, changed_table_dup(key, key_length));
	DBUG_PRINT("info", 
		   ("key_length:  %zu  %zu", key_length,
		    (*prev_changed)->key_length));
	DBUG_VOID_RETURN;
      }
      else if (cmp == 0)
      {
	DBUG_PRINT("info", ("already in list"));
	DBUG_VOID_RETURN;
      }
    }
  }
  *prev_changed = changed_table_dup(key, key_length);
  DBUG_PRINT("info", ("key_length: %zu  %zu", key_length,
		      (*prev_changed)->key_length));
  DBUG_VOID_RETURN;
}


CHANGED_TABLE_LIST* THD::changed_table_dup(const char *key, size_t key_length)
{
  CHANGED_TABLE_LIST* new_table = 
    (CHANGED_TABLE_LIST*) trans_alloc(ALIGN_SIZE(sizeof(CHANGED_TABLE_LIST))+
				      key_length + 1);
  if (!new_table)
  {
    my_error(EE_OUTOFMEMORY, MYF(ME_FATAL),
             ALIGN_SIZE(sizeof(TABLE_LIST)) + key_length + 1);
    set_killed(KILL_CONNECTION);
    return 0;
  }

  new_table->key= ((char*)new_table)+ ALIGN_SIZE(sizeof(CHANGED_TABLE_LIST));
  new_table->next = 0;
  new_table->key_length = key_length;
  ::memcpy(new_table->key, key, key_length);
  return new_table;
}


int THD::prepare_explain_fields(select_result *result, List<Item> *field_list,
                                 uint8 explain_flags, bool is_analyze)
{
  if (lex->explain_json)
    make_explain_json_field_list(*field_list, is_analyze);
  else
    make_explain_field_list(*field_list, explain_flags, is_analyze);

  return result->prepare(*field_list, NULL);
}


int THD::send_explain_fields(select_result *result,
                             uint8 explain_flags,
                             bool is_analyze)
{
  List<Item> field_list;
  int rc;
  rc= prepare_explain_fields(result, &field_list, explain_flags, is_analyze) ||
      result->send_result_set_metadata(field_list, Protocol::SEND_NUM_ROWS |
                                                   Protocol::SEND_EOF);
  return rc;
}


void THD::make_explain_json_field_list(List<Item> &field_list, bool is_analyze)
{
  Item *item= new (mem_root) Item_empty_string(this, (is_analyze ?
                                                      "ANALYZE" :
                                                      "EXPLAIN"),
                                              78, system_charset_info);
  field_list.push_back(item, mem_root);
}


/*
  Populate the provided field_list with EXPLAIN output columns.
  this->lex->describe has the EXPLAIN flags

  The set/order of columns must be kept in sync with 
  Explain_query::print_explain and co.
*/

void THD::make_explain_field_list(List<Item> &field_list, uint8 explain_flags,
                                  bool is_analyze)
{
  Item *item;
  CHARSET_INFO *cs= system_charset_info;
  field_list.push_back(item= new (mem_root)
                       Item_return_int(this, "id", 3,
                                       MYSQL_TYPE_LONGLONG), mem_root);
  item->maybe_null= 1;
  field_list.push_back(new (mem_root)
                       Item_empty_string(this, "select_type", 19, cs),
                       mem_root);
  field_list.push_back(item= new (mem_root)
                       Item_empty_string(this, "table", NAME_CHAR_LEN, cs),
                       mem_root);
  item->maybe_null= 1;
  if (explain_flags & DESCRIBE_PARTITIONS)
  {
    /* Maximum length of string that make_used_partitions_str() can produce */
    item= new (mem_root) Item_empty_string(this, "partitions",
                                           MAX_PARTITIONS * (1 + FN_LEN), cs);
    field_list.push_back(item, mem_root);
    item->maybe_null= 1;
  }
  field_list.push_back(item= new (mem_root)
                       Item_empty_string(this, "type", 10, cs),
                       mem_root);
  item->maybe_null= 1;
  field_list.push_back(item= new (mem_root)
                       Item_empty_string(this, "possible_keys",
                                         NAME_CHAR_LEN*MAX_KEY, cs),
                       mem_root);
  item->maybe_null=1;
  field_list.push_back(item=new (mem_root)
                       Item_empty_string(this, "key", NAME_CHAR_LEN, cs),
                       mem_root);
  item->maybe_null=1;
  field_list.push_back(item=new (mem_root)
                       Item_empty_string(this, "key_len",
                                         NAME_CHAR_LEN*MAX_KEY),
                       mem_root);
  item->maybe_null=1;
  field_list.push_back(item=new (mem_root)
                       Item_empty_string(this, "ref",
                                         NAME_CHAR_LEN*MAX_REF_PARTS, cs),
                       mem_root);
  item->maybe_null=1;
  field_list.push_back(item=new (mem_root)
                       Item_empty_string(this, "rows", NAME_CHAR_LEN, cs),
                       mem_root);
  if (is_analyze)
  {
    field_list.push_back(item= new (mem_root)
                         Item_empty_string(this, "r_rows", NAME_CHAR_LEN, cs),
                         mem_root);
    item->maybe_null=1;
  }

  if (is_analyze || (explain_flags & DESCRIBE_EXTENDED))
  {
    field_list.push_back(item= new (mem_root)
                         Item_float(this, "filtered", 0.1234, 2, 4),
                         mem_root);
    item->maybe_null=1;
  }

  if (is_analyze)
  {
    field_list.push_back(item= new (mem_root)
                         Item_float(this, "r_filtered", 0.1234, 2, 4),
                         mem_root);
    item->maybe_null=1;
  }

  item->maybe_null= 1;
  field_list.push_back(new (mem_root)
                       Item_empty_string(this, "Extra", 255, cs),
                       mem_root);
}


#ifdef SIGNAL_WITH_VIO_CLOSE
void THD::close_active_vio()
{
  DBUG_ENTER("close_active_vio");
  mysql_mutex_assert_owner(&LOCK_thd_data);
#ifndef EMBEDDED_LIBRARY
  if (active_vio)
  {
    vio_close(active_vio);
    active_vio = 0;
  }
#endif
  DBUG_VOID_RETURN;
}
#endif


/*
  @brief MySQL parser used for recursive invocations

  @param old_lex  The LEX structure in the state when this parser
                  is called recursively
  @param lex      The LEX structure used to parse a new SQL fragment
  @param str      The SQL fragment to parse
  @param str_len  The length of the SQL fragment to parse
  @param stmt_prepare_mode true <=> when parsing a prepare statement

  @details
    This function is to be used when parsing of an SQL fragment is
    needed within one of the grammar rules.

  @notes
    Currently the function is used only when the specification of a CTE
    is parsed for the not first and not recursive references of the CTE.

  @retval false   On a successful parsing of the fragment
  @retval true    Otherwise
*/

bool THD::sql_parser(LEX *old_lex, LEX *lex,
                     char *str, uint str_len, bool stmt_prepare_mode)
{
  extern int MYSQLparse(THD * thd);
  extern int ORAparse(THD * thd);

  bool parse_status= false;
  Parser_state parser_state;
  Parser_state *old_parser_state= m_parser_state;

  if (parser_state.init(this, str, str_len))
    return true;

  m_parser_state= &parser_state;
  parser_state.m_lip.stmt_prepare_mode= stmt_prepare_mode;
  parser_state.m_lip.multi_statements= false;
  parser_state.m_lip.m_digest= NULL;

  lex->param_list= old_lex->param_list;
  lex->sphead= old_lex->sphead;
  lex->spname= old_lex->spname;
  lex->spcont= old_lex->spcont;
  lex->sp_chistics= old_lex->sp_chistics;
  lex->trg_chistics= old_lex->trg_chistics;

  parse_status= (variables.sql_mode & MODE_ORACLE) ?
                 ORAparse(this) : MYSQLparse(this) != 0;

  m_parser_state= old_parser_state;

  return parse_status;
}


struct Item_change_record: public ilink
{
  Item **place;
  Item *old_value;
  /* Placement new was hidden by `new' in ilink (TODO: check): */
  static void *operator new(size_t size, void *mem) { return mem; }
  static void operator delete(void *ptr, size_t size) {}
  static void operator delete(void *ptr, void *mem) { /* never called */ }
};


/*
  Register an item tree tree transformation, performed by the query
  optimizer. We need a pointer to runtime_memroot because it may be !=
  thd->mem_root (due to possible set_n_backup_active_arena called for thd).
*/

void
Item_change_list::nocheck_register_item_tree_change(Item **place,
                                                    Item *old_value,
                                                    MEM_ROOT *runtime_memroot)
{
  Item_change_record *change;
  DBUG_ENTER("THD::nocheck_register_item_tree_change");
  DBUG_PRINT("enter", ("Register %p <- %p", old_value, (*place)));
  /*
    Now we use one node per change, which adds some memory overhead,
    but still is rather fast as we use alloc_root for allocations.
    A list of item tree changes of an average query should be short.
  */
  void *change_mem= alloc_root(runtime_memroot, sizeof(*change));
  if (change_mem == 0)
  {
    /*
      OOM, thd->fatal_error() is called by the error handler of the
      memroot. Just return.
    */
    DBUG_VOID_RETURN;
  }
  change= new (change_mem) Item_change_record;
  change->place= place;
  change->old_value= old_value;
  change_list.append(change);
  DBUG_VOID_RETURN;
}

/**
  Check and register item change if needed

  @param place           place where we should assign new value
  @param new_value       place of the new value

  @details
    Let C be a reference to an item that changed the reference A
    at the location (occurrence) L1 and this change has been registered.
    If C is substituted for reference A another location (occurrence) L2
    that is to be registered as well than this change has to be
    consistent with the first change in order the procedure that rollback
    changes to substitute the same reference at both locations L1 and L2.
*/

void
Item_change_list::check_and_register_item_tree_change(Item **place,
                                                      Item **new_value,
                                                      MEM_ROOT *runtime_memroot)
{
  Item_change_record *change;
  DBUG_ENTER("THD::check_and_register_item_tree_change");
  DBUG_PRINT("enter", ("Register: %p (%p) <- %p (%p)",
                       *place, place, *new_value, new_value));
  I_List_iterator<Item_change_record> it(change_list);
  while ((change= it++))
  {
    if (change->place == new_value)
      break; // we need only very first value
  }
  if (change)
    nocheck_register_item_tree_change(place, change->old_value,
                                      runtime_memroot);
  DBUG_VOID_RETURN;
}


void Item_change_list::rollback_item_tree_changes()
{
  DBUG_ENTER("THD::rollback_item_tree_changes");
  I_List_iterator<Item_change_record> it(change_list);
  Item_change_record *change;

  while ((change= it++))
  {
    DBUG_PRINT("info", ("Rollback: %p (%p) <- %p",
                        *change->place, change->place, change->old_value));
    *change->place= change->old_value;
  }
  /* We can forget about changes memory: it's allocated in runtime memroot */
  change_list.empty();
  DBUG_VOID_RETURN;
}


/*****************************************************************************
** Functions to provide a interface to select results
*****************************************************************************/

void select_result::cleanup()
{
  /* do nothing */
}

bool select_result::check_simple_select() const
{
  my_error(ER_SP_BAD_CURSOR_QUERY, MYF(0));
  return TRUE;
}


static String default_line_term("\n",default_charset_info);
static String default_escaped("\\",default_charset_info);
static String default_field_term("\t",default_charset_info);
static String default_enclosed_and_line_start("", default_charset_info);
static String default_xml_row_term("<row>", default_charset_info);

sql_exchange::sql_exchange(const char *name, bool flag,
                           enum enum_filetype filetype_arg)
  :file_name(name), opt_enclosed(0), dumpfile(flag), skip_lines(0)
{
  filetype= filetype_arg;
  field_term= &default_field_term;
  enclosed=   line_start= &default_enclosed_and_line_start;
  line_term=  filetype == FILETYPE_CSV ?
              &default_line_term : &default_xml_row_term;
  escaped=    &default_escaped;
  cs= NULL;
}

bool sql_exchange::escaped_given(void) const
{
  return escaped != &default_escaped;
}


bool select_send::send_result_set_metadata(List<Item> &list, uint flags)
{
  bool res;
#ifdef WITH_WSREP
  if (WSREP(thd) && thd->wsrep_retry_query)
  {
    WSREP_DEBUG("skipping select metadata");
    return FALSE;
  }
#endif /* WITH_WSREP */
  if (!(res= thd->protocol->send_result_set_metadata(&list, flags)))
    is_result_set_started= 1;
  return res;
}

void select_send::abort_result_set()
{
  DBUG_ENTER("select_send::abort_result_set");

  if (is_result_set_started && thd->spcont)
  {
    /*
      We're executing a stored procedure, have an open result
      set and an SQL exception condition. In this situation we
      must abort the current statement, silence the error and
      start executing the continue/exit handler if one is found.
      Before aborting the statement, let's end the open result set, as
      otherwise the client will hang due to the violation of the
      client/server protocol.
    */
    thd->spcont->end_partial_result_set= TRUE;
  }
  DBUG_VOID_RETURN;
}


/** 
  Cleanup an instance of this class for re-use
  at next execution of a prepared statement/
  stored procedure statement.
*/

void select_send::cleanup()
{
  is_result_set_started= FALSE;
}

/* Send data to client. Returns 0 if ok */

int select_send::send_data(List<Item> &items)
{
  Protocol *protocol= thd->protocol;
  DBUG_ENTER("select_send::send_data");

  /* unit is not set when using 'delete ... returning' */
  if (unit && unit->offset_limit_cnt)
  {						// using limit offset,count
    unit->offset_limit_cnt--;
    DBUG_RETURN(FALSE);
  }
  if (thd->killed == ABORT_QUERY)
    DBUG_RETURN(FALSE);

  protocol->prepare_for_resend();
  if (protocol->send_result_set_row(&items))
  {
    protocol->remove_last_row();
    DBUG_RETURN(TRUE);
  }

  thd->inc_sent_row_count(1);

  /* Don't return error if disconnected, only if write fails */
  if (likely(thd->vio_ok()))
    DBUG_RETURN(protocol->write());

  DBUG_RETURN(0);
}


bool select_send::send_eof()
{
  /* 
    Don't send EOF if we're in error condition (which implies we've already
    sent or are sending an error)
  */
  if (unlikely(thd->is_error()))
    return TRUE;
  ::my_eof(thd);
  is_result_set_started= 0;
  return FALSE;
}


/************************************************************************
  Handling writing to file
************************************************************************/

bool select_to_file::send_eof()
{
  int error= MY_TEST(end_io_cache(&cache));
  if (unlikely(mysql_file_close(file, MYF(MY_WME))) ||
      unlikely(thd->is_error()))
    error= true;

  if (likely(!error) && !suppress_my_ok)
  {
    ::my_ok(thd,row_count);
  }
  file= -1;
  return error;
}


void select_to_file::cleanup()
{
  /* In case of error send_eof() may be not called: close the file here. */
  if (file >= 0)
  {
    (void) end_io_cache(&cache);
    mysql_file_close(file, MYF(0));
    file= -1;
  }
  path[0]= '\0';
  row_count= 0;
}


select_to_file::~select_to_file()
{
  if (file >= 0)
  {					// This only happens in case of error
    (void) end_io_cache(&cache);
    mysql_file_close(file, MYF(0));
    file= -1;
  }
}

/***************************************************************************
** Export of select to textfile
***************************************************************************/

select_export::~select_export()
{
  thd->set_sent_row_count(row_count);
}


/*
  Create file with IO cache

  SYNOPSIS
    create_file()
    thd			Thread handle
    path		File name
    exchange		Excange class
    cache		IO cache

  RETURN
    >= 0 	File handle
   -1		Error
*/


static File create_file(THD *thd, char *path, sql_exchange *exchange,
			IO_CACHE *cache)
{
  File file;
  uint option= MY_UNPACK_FILENAME | MY_RELATIVE_PATH;

#ifdef DONT_ALLOW_FULL_LOAD_DATA_PATHS
  option|= MY_REPLACE_DIR;			// Force use of db directory
#endif

  if (!dirname_length(exchange->file_name))
  {
    strxnmov(path, FN_REFLEN-1, mysql_real_data_home, thd->get_db(), NullS);
    (void) fn_format(path, exchange->file_name, path, "", option);
  }
  else
    (void) fn_format(path, exchange->file_name, mysql_real_data_home, "", option);

  if (!is_secure_file_path(path))
  {
    /* Write only allowed to dir or subdir specified by secure_file_priv */
    my_error(ER_OPTION_PREVENTS_STATEMENT, MYF(0), "--secure-file-priv");
    return -1;
  }

  if (!access(path, F_OK))
  {
    my_error(ER_FILE_EXISTS_ERROR, MYF(0), exchange->file_name);
    return -1;
  }
  /* Create the file world readable */
  if ((file= mysql_file_create(key_select_to_file,
                               path, 0644, O_WRONLY|O_EXCL, MYF(MY_WME))) < 0)
    return file;
#ifdef HAVE_FCHMOD
  (void) fchmod(file, 0644);			// Because of umask()
#else
  (void) chmod(path, 0644);
#endif
  if (init_io_cache(cache, file, 0L, WRITE_CACHE, 0L, 1, MYF(MY_WME)))
  {
    mysql_file_close(file, MYF(0));
    /* Delete file on error, it was just created */
    mysql_file_delete(key_select_to_file, path, MYF(0));
    return -1;
  }
  return file;
}


int
select_export::prepare(List<Item> &list, SELECT_LEX_UNIT *u)
{
  bool blob_flag=0;
  bool string_results= FALSE, non_string_results= FALSE;
  unit= u;
  if ((uint) strlen(exchange->file_name) + NAME_LEN >= FN_REFLEN)
    strmake_buf(path,exchange->file_name);

  write_cs= exchange->cs ? exchange->cs : &my_charset_bin;

  if ((file= create_file(thd, path, exchange, &cache)) < 0)
    return 1;
  /* Check if there is any blobs in data */
  {
    List_iterator_fast<Item> li(list);
    Item *item;
    while ((item=li++))
    {
      if (item->max_length >= MAX_BLOB_WIDTH)
      {
	blob_flag=1;
	break;
      }
      if (item->result_type() == STRING_RESULT)
        string_results= TRUE;
      else
        non_string_results= TRUE;
    }
  }
  if (exchange->escaped->numchars() > 1 || exchange->enclosed->numchars() > 1)
  {
    my_error(ER_WRONG_FIELD_TERMINATORS, MYF(0));
    return TRUE;
  }
  if (exchange->escaped->length() > 1 || exchange->enclosed->length() > 1 ||
      !my_isascii(exchange->escaped->ptr()[0]) ||
      !my_isascii(exchange->enclosed->ptr()[0]) ||
      !exchange->field_term->is_ascii() || !exchange->line_term->is_ascii() ||
      !exchange->line_start->is_ascii())
  {
    /*
      Current LOAD DATA INFILE recognizes field/line separators "as is" without
      converting from client charset to data file charset. So, it is supposed,
      that input file of LOAD DATA INFILE consists of data in one charset and
      separators in other charset. For the compatibility with that [buggy]
      behaviour SELECT INTO OUTFILE implementation has been saved "as is" too,
      but the new warning message has been added:

        Non-ASCII separator arguments are not fully supported
    */
    push_warning(thd, Sql_condition::WARN_LEVEL_WARN,
                 WARN_NON_ASCII_SEPARATOR_NOT_IMPLEMENTED,
                 ER_THD(thd, WARN_NON_ASCII_SEPARATOR_NOT_IMPLEMENTED));
  }
  field_term_length=exchange->field_term->length();
  field_term_char= field_term_length ?
                   (int) (uchar) (*exchange->field_term)[0] : INT_MAX;
  if (!exchange->line_term->length())
    exchange->line_term=exchange->field_term;	// Use this if it exists
  field_sep_char= (exchange->enclosed->length() ?
                  (int) (uchar) (*exchange->enclosed)[0] : field_term_char);
  if (exchange->escaped->length() && (exchange->escaped_given() ||
      !(thd->variables.sql_mode & MODE_NO_BACKSLASH_ESCAPES)))
    escape_char= (int) (uchar) (*exchange->escaped)[0];
  else
    escape_char= -1;
  is_ambiguous_field_sep= MY_TEST(strchr(ESCAPE_CHARS, field_sep_char));
  is_unsafe_field_sep= MY_TEST(strchr(NUMERIC_CHARS, field_sep_char));
  line_sep_char= (exchange->line_term->length() ?
                 (int) (uchar) (*exchange->line_term)[0] : INT_MAX);
  if (!field_term_length)
    exchange->opt_enclosed=0;
  if (!exchange->enclosed->length())
    exchange->opt_enclosed=1;			// A little quicker loop
  fixed_row_size= (!field_term_length && !exchange->enclosed->length() &&
		   !blob_flag);
  if ((is_ambiguous_field_sep && exchange->enclosed->is_empty() &&
       (string_results || is_unsafe_field_sep)) ||
      (exchange->opt_enclosed && non_string_results &&
       field_term_length && strchr(NUMERIC_CHARS, field_term_char)))
  {
    push_warning(thd, Sql_condition::WARN_LEVEL_WARN,
                 ER_AMBIGUOUS_FIELD_TERM,
                 ER_THD(thd, ER_AMBIGUOUS_FIELD_TERM));
    is_ambiguous_field_term= TRUE;
  }
  else
    is_ambiguous_field_term= FALSE;

  return 0;
}


#define NEED_ESCAPING(x) ((int) (uchar) (x) == escape_char    || \
                          (enclosed ? (int) (uchar) (x) == field_sep_char      \
                                    : (int) (uchar) (x) == field_term_char) || \
                          (int) (uchar) (x) == line_sep_char  || \
                          !(x))

int select_export::send_data(List<Item> &items)
{

  DBUG_ENTER("select_export::send_data");
  char buff[MAX_FIELD_WIDTH],null_buff[2],space[MAX_FIELD_WIDTH];
  char cvt_buff[MAX_FIELD_WIDTH];
  String cvt_str(cvt_buff, sizeof(cvt_buff), write_cs);
  bool space_inited=0;
  String tmp(buff,sizeof(buff),&my_charset_bin),*res;
  tmp.length(0);

  if (unit->offset_limit_cnt)
  {						// using limit offset,count
    unit->offset_limit_cnt--;
    DBUG_RETURN(0);
  }
  if (thd->killed == ABORT_QUERY)
    DBUG_RETURN(0);
  row_count++;
  Item *item;
  uint used_length=0,items_left=items.elements;
  List_iterator_fast<Item> li(items);

  if (my_b_write(&cache,(uchar*) exchange->line_start->ptr(),
		 exchange->line_start->length()))
    goto err;
  while ((item=li++))
  {
    Item_result result_type=item->result_type();
    bool enclosed = (exchange->enclosed->length() &&
                     (!exchange->opt_enclosed || result_type == STRING_RESULT));
    res=item->str_result(&tmp);
    if (res && !my_charset_same(write_cs, res->charset()) &&
        !my_charset_same(write_cs, &my_charset_bin))
    {
      String_copier copier;
      const char *error_pos;
      uint32 bytes;
      uint64 estimated_bytes=
        ((uint64) res->length() / res->charset()->mbminlen + 1) *
        write_cs->mbmaxlen + 1;
      set_if_smaller(estimated_bytes, UINT_MAX32);
      if (cvt_str.alloc((uint32) estimated_bytes))
      {
        my_error(ER_OUTOFMEMORY, MYF(ME_FATAL), (uint32) estimated_bytes);
        goto err;
      }

      bytes= copier.well_formed_copy(write_cs, (char *) cvt_str.ptr(),
                                     cvt_str.alloced_length(),
                                     res->charset(),
                                     res->ptr(), res->length());
      error_pos= copier.most_important_error_pos();
      if (unlikely(error_pos))
      {
        /*
          TODO: 
             add new error message that will show user this printable_buff

        char printable_buff[32];
        convert_to_printable(printable_buff, sizeof(printable_buff),
                             error_pos, res->ptr() + res->length() - error_pos,
                             res->charset(), 6);
        push_warning_printf(thd, Sql_condition::WARN_LEVEL_WARN,
                            ER_TRUNCATED_WRONG_VALUE_FOR_FIELD,
                            ER_THD(thd, ER_TRUNCATED_WRONG_VALUE_FOR_FIELD),
                            "string", printable_buff,
                            item->name.str, static_cast<long>(row_count));
        */
        push_warning_printf(thd, Sql_condition::WARN_LEVEL_WARN,
                            ER_TRUNCATED_WRONG_VALUE_FOR_FIELD,
                            ER_THD(thd, WARN_DATA_TRUNCATED),
                            item->name.str, static_cast<long>(row_count));
      }
      else if (copier.source_end_pos() < res->ptr() + res->length())
      { 
        /*
          result is longer than UINT_MAX32 and doesn't fit into String
        */
        push_warning_printf(thd, Sql_condition::WARN_LEVEL_WARN,
                            WARN_DATA_TRUNCATED,
                            ER_THD(thd, WARN_DATA_TRUNCATED),
                            item->full_name(), static_cast<long>(row_count));
      }
      cvt_str.length(bytes);
      res= &cvt_str;
    }
    if (res && enclosed)
    {
      if (my_b_write(&cache,(uchar*) exchange->enclosed->ptr(),
		     exchange->enclosed->length()))
	goto err;
    }
    if (!res)
    {						// NULL
      if (!fixed_row_size)
      {
	if (escape_char != -1)			// Use \N syntax
	{
	  null_buff[0]=escape_char;
	  null_buff[1]='N';
	  if (my_b_write(&cache,(uchar*) null_buff,2))
	    goto err;
	}
	else if (my_b_write(&cache,(uchar*) "NULL",4))
	  goto err;
      }
      else
      {
	used_length=0;				// Fill with space
      }
    }
    else
    {
      if (fixed_row_size)
	used_length=MY_MIN(res->length(),item->max_length);
      else
	used_length=res->length();
      if ((result_type == STRING_RESULT || is_unsafe_field_sep) &&
           escape_char != -1)
      {
        char *pos, *start, *end;
        CHARSET_INFO *res_charset= res->charset();
        CHARSET_INFO *character_set_client= thd->variables.
                                            character_set_client;
        bool check_second_byte= (res_charset == &my_charset_bin) &&
                                 character_set_client->
                                 escape_with_backslash_is_dangerous;
        DBUG_ASSERT(character_set_client->mbmaxlen == 2 ||
                    !character_set_client->escape_with_backslash_is_dangerous);
	for (start=pos=(char*) res->ptr(),end=pos+used_length ;
	     pos != end ;
	     pos++)
	{
#ifdef USE_MB
	  if (use_mb(res_charset))
	  {
	    int l;
	    if ((l=my_ismbchar(res_charset, pos, end)))
	    {
	      pos += l-1;
	      continue;
	    }
	  }
#endif

          /*
            Special case when dumping BINARY/VARBINARY/BLOB values
            for the clients with character sets big5, cp932, gbk and sjis,
            which can have the escape character (0x5C "\" by default)
            as the second byte of a multi-byte sequence.
            
            If
            - pos[0] is a valid multi-byte head (e.g 0xEE) and
            - pos[1] is 0x00, which will be escaped as "\0",
            
            then we'll get "0xEE + 0x5C + 0x30" in the output file.
            
            If this file is later loaded using this sequence of commands:
            
            mysql> create table t1 (a varchar(128)) character set big5;
            mysql> LOAD DATA INFILE 'dump.txt' INTO TABLE t1;
            
            then 0x5C will be misinterpreted as the second byte
            of a multi-byte character "0xEE + 0x5C", instead of
            escape character for 0x00.
            
            To avoid this confusion, we'll escape the multi-byte
            head character too, so the sequence "0xEE + 0x00" will be
            dumped as "0x5C + 0xEE + 0x5C + 0x30".
            
            Note, in the condition below we only check if
            mbcharlen is equal to 2, because there are no
            character sets with mbmaxlen longer than 2
            and with escape_with_backslash_is_dangerous set.
            DBUG_ASSERT before the loop makes that sure.
          */

          if ((NEED_ESCAPING(*pos) ||
               (check_second_byte &&
                ((uchar) *pos) > 0x7F /* a potential MB2HEAD */ &&
                pos + 1 < end &&
                NEED_ESCAPING(pos[1]))) &&
              /*
               Don't escape field_term_char by doubling - doubling is only
               valid for ENCLOSED BY characters:
              */
              (enclosed || !is_ambiguous_field_term ||
               (int) (uchar) *pos != field_term_char))
          {
	    char tmp_buff[2];
            tmp_buff[0]= ((int) (uchar) *pos == field_sep_char &&
                          is_ambiguous_field_sep) ?
                          field_sep_char : escape_char;
	    tmp_buff[1]= *pos ? *pos : '0';
	    if (my_b_write(&cache,(uchar*) start,(uint) (pos-start)) ||
		my_b_write(&cache,(uchar*) tmp_buff,2))
	      goto err;
	    start=pos+1;
	  }
	}
	if (my_b_write(&cache,(uchar*) start,(uint) (pos-start)))
	  goto err;
      }
      else if (my_b_write(&cache,(uchar*) res->ptr(),used_length))
	goto err;
    }
    if (fixed_row_size)
    {						// Fill with space
      if (item->max_length > used_length)
      {
	if (!space_inited)
	{
	  space_inited=1;
	  bfill(space,sizeof(space),' ');
	}
	uint length=item->max_length-used_length;
	for (; length > sizeof(space) ; length-=sizeof(space))
	{
	  if (my_b_write(&cache,(uchar*) space,sizeof(space)))
	    goto err;
	}
	if (my_b_write(&cache,(uchar*) space,length))
	  goto err;
      }
    }
    if (res && enclosed)
    {
      if (my_b_write(&cache, (uchar*) exchange->enclosed->ptr(),
                     exchange->enclosed->length()))
        goto err;
    }
    if (--items_left)
    {
      if (my_b_write(&cache, (uchar*) exchange->field_term->ptr(),
                     field_term_length))
        goto err;
    }
  }
  if (my_b_write(&cache,(uchar*) exchange->line_term->ptr(),
		 exchange->line_term->length()))
    goto err;
  DBUG_RETURN(0);
err:
  DBUG_RETURN(1);
}


/***************************************************************************
** Dump  of select to a binary file
***************************************************************************/


int
select_dump::prepare(List<Item> &list __attribute__((unused)),
		     SELECT_LEX_UNIT *u)
{
  unit= u;
  return (int) ((file= create_file(thd, path, exchange, &cache)) < 0);
}


int select_dump::send_data(List<Item> &items)
{
  List_iterator_fast<Item> li(items);
  char buff[MAX_FIELD_WIDTH];
  String tmp(buff,sizeof(buff),&my_charset_bin),*res;
  tmp.length(0);
  Item *item;
  DBUG_ENTER("select_dump::send_data");

  if (unit->offset_limit_cnt)
  {						// using limit offset,count
    unit->offset_limit_cnt--;
    DBUG_RETURN(0);
  }
  if (thd->killed == ABORT_QUERY)
    DBUG_RETURN(0);

  if (row_count++ > 1) 
  {
    my_message(ER_TOO_MANY_ROWS, ER_THD(thd, ER_TOO_MANY_ROWS), MYF(0));
    goto err;
  }
  while ((item=li++))
  {
    res=item->str_result(&tmp);
    if (!res)					// If NULL
    {
      if (my_b_write(&cache,(uchar*) "",1))
	goto err;
    }
    else if (my_b_write(&cache,(uchar*) res->ptr(),res->length()))
    {
      my_error(ER_ERROR_ON_WRITE, MYF(0), path, my_errno);
      goto err;
    }
  }
  DBUG_RETURN(0);
err:
  DBUG_RETURN(1);
}


int select_singlerow_subselect::send_data(List<Item> &items)
{
  DBUG_ENTER("select_singlerow_subselect::send_data");
  Item_singlerow_subselect *it= (Item_singlerow_subselect *)item;
  if (it->assigned())
  {
    my_message(ER_SUBQUERY_NO_1_ROW, ER_THD(thd, ER_SUBQUERY_NO_1_ROW),
               MYF(current_thd->lex->ignore ? ME_WARNING : 0));
    DBUG_RETURN(1);
  }
  if (unit->offset_limit_cnt)
  {				          // Using limit offset,count
    unit->offset_limit_cnt--;
    DBUG_RETURN(0);
  }
  if (thd->killed == ABORT_QUERY)
    DBUG_RETURN(0);
  List_iterator_fast<Item> li(items);
  Item *val_item;
  for (uint i= 0; (val_item= li++); i++)
    it->store(i, val_item);
  it->assigned(1);
  DBUG_RETURN(0);
}


void select_max_min_finder_subselect::cleanup()
{
  DBUG_ENTER("select_max_min_finder_subselect::cleanup");
  cache= 0;
  DBUG_VOID_RETURN;
}


int select_max_min_finder_subselect::send_data(List<Item> &items)
{
  DBUG_ENTER("select_max_min_finder_subselect::send_data");
  Item_maxmin_subselect *it= (Item_maxmin_subselect *)item;
  List_iterator_fast<Item> li(items);
  Item *val_item= li++;
  it->register_value();
  if (it->assigned())
  {
    cache->store(val_item);
    if ((this->*op)())
      it->store(0, cache);
  }
  else
  {
    if (!cache)
    {
      cache= val_item->get_cache(thd);
      switch (val_item->cmp_type()) {
      case REAL_RESULT:
	op= &select_max_min_finder_subselect::cmp_real;
	break;
      case INT_RESULT:
	op= &select_max_min_finder_subselect::cmp_int;
	break;
      case STRING_RESULT:
	op= &select_max_min_finder_subselect::cmp_str;
	break;
      case DECIMAL_RESULT:
        op= &select_max_min_finder_subselect::cmp_decimal;
        break;
      case TIME_RESULT:
        if (val_item->field_type() == MYSQL_TYPE_TIME)
          op= &select_max_min_finder_subselect::cmp_time;
        else
          op= &select_max_min_finder_subselect::cmp_str;
        break;
      case ROW_RESULT:
        // This case should never be choosen
	DBUG_ASSERT(0);
	op= 0;
      }
    }
    cache->store(val_item);
    it->store(0, cache);
  }
  it->assigned(1);
  DBUG_RETURN(0);
}

bool select_max_min_finder_subselect::cmp_real()
{
  Item *maxmin= ((Item_singlerow_subselect *)item)->element_index(0);
  double val1= cache->val_real(), val2= maxmin->val_real();

  /* Ignore NULLs for ANY and keep them for ALL subqueries */
  if (cache->null_value)
    return (is_all && !maxmin->null_value) || (!is_all && maxmin->null_value);
  if (maxmin->null_value)
    return !is_all;

  if (fmax)
    return(val1 > val2);
  return (val1 < val2);
}

bool select_max_min_finder_subselect::cmp_int()
{
  Item *maxmin= ((Item_singlerow_subselect *)item)->element_index(0);
  longlong val1= cache->val_int(), val2= maxmin->val_int();

  /* Ignore NULLs for ANY and keep them for ALL subqueries */
  if (cache->null_value)
    return (is_all && !maxmin->null_value) || (!is_all && maxmin->null_value);
  if (maxmin->null_value)
    return !is_all;

  if (fmax)
    return(val1 > val2);
  return (val1 < val2);
}

bool select_max_min_finder_subselect::cmp_time()
{
  Item *maxmin= ((Item_singlerow_subselect *)item)->element_index(0);
  THD *thd= current_thd;
  auto val1= cache->val_time_packed(thd), val2= maxmin->val_time_packed(thd);

  /* Ignore NULLs for ANY and keep them for ALL subqueries */
  if (cache->null_value)
    return (is_all && !maxmin->null_value) || (!is_all && maxmin->null_value);
  if (maxmin->null_value)
    return !is_all;

  if (fmax)
    return(val1 > val2);
  return (val1 < val2);
}

bool select_max_min_finder_subselect::cmp_decimal()
{
  Item *maxmin= ((Item_singlerow_subselect *)item)->element_index(0);
  VDec cvalue(cache), mvalue(maxmin);

  /* Ignore NULLs for ANY and keep them for ALL subqueries */
  if (cvalue.is_null())
    return (is_all && !mvalue.is_null()) || (!is_all && mvalue.is_null());
  if (mvalue.is_null())
    return !is_all;

  return fmax ? cvalue.cmp(mvalue) > 0 : cvalue.cmp(mvalue) < 0;
}

bool select_max_min_finder_subselect::cmp_str()
{
  String *val1, *val2, buf1, buf2;
  Item *maxmin= ((Item_singlerow_subselect *)item)->element_index(0);
  /*
    as far as both operand is Item_cache buf1 & buf2 will not be used,
    but added for safety
  */
  val1= cache->val_str(&buf1);
  val2= maxmin->val_str(&buf2);

  /* Ignore NULLs for ANY and keep them for ALL subqueries */
  if (cache->null_value)
    return (is_all && !maxmin->null_value) || (!is_all && maxmin->null_value);
  if (maxmin->null_value)
    return !is_all;

  if (fmax)
    return (sortcmp(val1, val2, cache->collation.collation) > 0) ;
  return (sortcmp(val1, val2, cache->collation.collation) < 0);
}

int select_exists_subselect::send_data(List<Item> &items)
{
  DBUG_ENTER("select_exists_subselect::send_data");
  Item_exists_subselect *it= (Item_exists_subselect *)item;
  if (unit->offset_limit_cnt)
  {				          // Using limit offset,count
    unit->offset_limit_cnt--;
    DBUG_RETURN(0);
  }
  if (thd->killed == ABORT_QUERY)
    DBUG_RETURN(0);
  it->value= 1;
  it->assigned(1);
  DBUG_RETURN(0);
}


/***************************************************************************
  Dump of select to variables
***************************************************************************/

int select_dumpvar::prepare(List<Item> &list, SELECT_LEX_UNIT *u)
{
  my_var_sp *mvsp;
  unit= u;
  m_var_sp_row= NULL;

  if (var_list.elements == 1 &&
      (mvsp= var_list.head()->get_my_var_sp()) &&
      mvsp->type_handler() == &type_handler_row)
  {
    // SELECT INTO row_type_sp_variable
    if (mvsp->get_rcontext(thd->spcont)->get_variable(mvsp->offset)->cols() !=
        list.elements)
      goto error;
    m_var_sp_row= mvsp;
    return 0;
  }

  // SELECT INTO variable list
  if (var_list.elements == list.elements)
    return 0;

error:
  my_message(ER_WRONG_NUMBER_OF_COLUMNS_IN_SELECT,
             ER_THD(thd, ER_WRONG_NUMBER_OF_COLUMNS_IN_SELECT), MYF(0));
  return 1;
}


bool select_dumpvar::check_simple_select() const
{
  my_error(ER_SP_BAD_CURSOR_SELECT, MYF(0));
  return TRUE;
}


void select_dumpvar::cleanup()
{
  row_count= 0;
}


Query_arena::Type Query_arena::type() const
{
  return STATEMENT;
}


void Query_arena::free_items()
{
  Item *next;
  DBUG_ENTER("Query_arena::free_items");
  /* This works because items are allocated on THD::mem_root */
  for (; free_list; free_list= next)
  {
    next= free_list->next;
    DBUG_ASSERT(free_list != next);
    DBUG_PRINT("info", ("free item: %p", free_list));
    free_list->delete_self();
  }
  /* Postcondition: free_list is 0 */
  DBUG_VOID_RETURN;
}


void Query_arena::set_query_arena(Query_arena *set)
{
  mem_root=  set->mem_root;
  free_list= set->free_list;
  state= set->state;
}


void Query_arena::cleanup_stmt()
{
  DBUG_ASSERT(! "Query_arena::cleanup_stmt() not implemented");
}

/*
  Statement functions
*/

Statement::Statement(LEX *lex_arg, MEM_ROOT *mem_root_arg,
                     enum enum_state state_arg, ulong id_arg)
  :Query_arena(mem_root_arg, state_arg),
  id(id_arg),
  column_usage(MARK_COLUMNS_READ),
  lex(lex_arg),
  db(null_clex_str)
{
  name= null_clex_str;
}


Query_arena::Type Statement::type() const
{
  return STATEMENT;
}


void Statement::set_statement(Statement *stmt)
{
  id=             stmt->id;
  column_usage=   stmt->column_usage;
  lex=            stmt->lex;
  query_string=   stmt->query_string;
}


void
Statement::set_n_backup_statement(Statement *stmt, Statement *backup)
{
  DBUG_ENTER("Statement::set_n_backup_statement");
  backup->set_statement(this);
  set_statement(stmt);
  DBUG_VOID_RETURN;
}


void Statement::restore_backup_statement(Statement *stmt, Statement *backup)
{
  DBUG_ENTER("Statement::restore_backup_statement");
  stmt->set_statement(this);
  set_statement(backup);
  DBUG_VOID_RETURN;
}


void THD::end_statement()
{
  DBUG_ENTER("THD::end_statement");
  /* Cleanup SQL processing state to reuse this statement in next query. */
  lex_end(lex);
  delete lex->result;
  lex->result= 0;
  /* Note that free_list is freed in cleanup_after_query() */

  /*
    Don't free mem_root, as mem_root is freed in the end of dispatch_command
    (once for any command).
  */
  DBUG_VOID_RETURN;
}


/*
  Start using arena specified by @set. Current arena data will be saved to
  *backup.
*/
void THD::set_n_backup_active_arena(Query_arena *set, Query_arena *backup)
{
  DBUG_ENTER("THD::set_n_backup_active_arena");
  DBUG_ASSERT(backup->is_backup_arena == FALSE);

  backup->set_query_arena(this);
  set_query_arena(set);
#ifdef DBUG_ASSERT_EXISTS
  backup->is_backup_arena= TRUE;
#endif
  DBUG_VOID_RETURN;
}


/*
  Stop using the temporary arena, and start again using the arena that is 
  specified in *backup.
  The temporary arena is returned back into *set.
*/

void THD::restore_active_arena(Query_arena *set, Query_arena *backup)
{
  DBUG_ENTER("THD::restore_active_arena");
  DBUG_ASSERT(backup->is_backup_arena);
  set->set_query_arena(this);
  set_query_arena(backup);
#ifdef DBUG_ASSERT_EXISTS
  backup->is_backup_arena= FALSE;
#endif
  DBUG_VOID_RETURN;
}

Statement::~Statement()
{
}

C_MODE_START

static uchar *
get_statement_id_as_hash_key(const uchar *record, size_t *key_length,
                             my_bool not_used __attribute__((unused)))
{
  const Statement *statement= (const Statement *) record; 
  *key_length= sizeof(statement->id);
  return (uchar *) &((const Statement *) statement)->id;
}

static void delete_statement_as_hash_key(void *key)
{
  delete (Statement *) key;
}

static uchar *get_stmt_name_hash_key(Statement *entry, size_t *length,
                                    my_bool not_used __attribute__((unused)))
{
  *length= entry->name.length;
  return (uchar*) entry->name.str;
}

C_MODE_END

Statement_map::Statement_map() :
  last_found_statement(0)
{
  enum
  {
    START_STMT_HASH_SIZE = 16,
    START_NAME_HASH_SIZE = 16
  };
  my_hash_init(&st_hash, &my_charset_bin, START_STMT_HASH_SIZE, 0, 0,
               get_statement_id_as_hash_key,
               delete_statement_as_hash_key, MYF(0));
  my_hash_init(&names_hash, system_charset_info, START_NAME_HASH_SIZE, 0, 0,
               (my_hash_get_key) get_stmt_name_hash_key,
               NULL,MYF(0));
}


/*
  Insert a new statement to the thread-local statement map.

  DESCRIPTION
    If there was an old statement with the same name, replace it with the
    new one. Otherwise, check if max_prepared_stmt_count is not reached yet,
    increase prepared_stmt_count, and insert the new statement. It's okay
    to delete an old statement and fail to insert the new one.

  POSTCONDITIONS
    All named prepared statements are also present in names_hash.
    Statement names in names_hash are unique.
    The statement is added only if prepared_stmt_count < max_prepard_stmt_count
    last_found_statement always points to a valid statement or is 0

  RETURN VALUE
    0  success
    1  error: out of resources or max_prepared_stmt_count limit has been
       reached. An error is sent to the client, the statement is deleted.
*/

int Statement_map::insert(THD *thd, Statement *statement)
{
  if (my_hash_insert(&st_hash, (uchar*) statement))
  {
    /*
      Delete is needed only in case of an insert failure. In all other
      cases hash_delete will also delete the statement.
    */
    delete statement;
    my_error(ER_OUT_OF_RESOURCES, MYF(0));
    goto err_st_hash;
  }
  if (statement->name.str && my_hash_insert(&names_hash, (uchar*) statement))
  {
    my_error(ER_OUT_OF_RESOURCES, MYF(0));
    goto err_names_hash;
  }
  mysql_mutex_lock(&LOCK_prepared_stmt_count);
  /*
    We don't check that prepared_stmt_count is <= max_prepared_stmt_count
    because we would like to allow to lower the total limit
    of prepared statements below the current count. In that case
    no new statements can be added until prepared_stmt_count drops below
    the limit.
  */
  if (prepared_stmt_count >= max_prepared_stmt_count)
  {
    mysql_mutex_unlock(&LOCK_prepared_stmt_count);
    my_error(ER_MAX_PREPARED_STMT_COUNT_REACHED, MYF(0),
             max_prepared_stmt_count);
    goto err_max;
  }
  prepared_stmt_count++;
  mysql_mutex_unlock(&LOCK_prepared_stmt_count);

  last_found_statement= statement;
  return 0;

err_max:
  if (statement->name.str)
    my_hash_delete(&names_hash, (uchar*) statement);
err_names_hash:
  my_hash_delete(&st_hash, (uchar*) statement);
err_st_hash:
  return 1;
}


void Statement_map::close_transient_cursors()
{
#ifdef TO_BE_IMPLEMENTED
  Statement *stmt;
  while ((stmt= transient_cursor_list.head()))
    stmt->close_cursor();                 /* deletes itself from the list */
#endif
}


void Statement_map::erase(Statement *statement)
{
  if (statement == last_found_statement)
    last_found_statement= 0;
  if (statement->name.str)
    my_hash_delete(&names_hash, (uchar *) statement);

  my_hash_delete(&st_hash, (uchar *) statement);
  mysql_mutex_lock(&LOCK_prepared_stmt_count);
  DBUG_ASSERT(prepared_stmt_count > 0);
  prepared_stmt_count--;
  mysql_mutex_unlock(&LOCK_prepared_stmt_count);
}


void Statement_map::reset()
{
  /* Must be first, hash_free will reset st_hash.records */
  if (st_hash.records)
  {
    mysql_mutex_lock(&LOCK_prepared_stmt_count);
    DBUG_ASSERT(prepared_stmt_count >= st_hash.records);
    prepared_stmt_count-= st_hash.records;
    mysql_mutex_unlock(&LOCK_prepared_stmt_count);
  }
  my_hash_reset(&names_hash);
  my_hash_reset(&st_hash);
  last_found_statement= 0;
}


Statement_map::~Statement_map()
{
  /* Statement_map::reset() should be called prior to destructor. */
  DBUG_ASSERT(!st_hash.records);
  my_hash_free(&names_hash);
  my_hash_free(&st_hash);
}

bool my_var_user::set(THD *thd, Item *item)
{
  Item_func_set_user_var *suv= new (thd->mem_root) Item_func_set_user_var(thd, &name, item);
  suv->save_item_result(item);
  return suv->fix_fields(thd, 0) || suv->update();
}


sp_rcontext *my_var_sp::get_rcontext(sp_rcontext *local_ctx) const
{
  return m_rcontext_handler->get_rcontext(local_ctx);
}


bool my_var_sp::set(THD *thd, Item *item)
{
  return get_rcontext(thd->spcont)->set_variable(thd, offset, &item);
}

bool my_var_sp_row_field::set(THD *thd, Item *item)
{
  return get_rcontext(thd->spcont)->
           set_variable_row_field(thd, offset, m_field_offset, &item);
}


bool select_dumpvar::send_data_to_var_list(List<Item> &items)
{
  DBUG_ENTER("select_dumpvar::send_data_to_var_list");
  List_iterator_fast<my_var> var_li(var_list);
  List_iterator<Item> it(items);
  Item *item;
  my_var *mv;
  while ((mv= var_li++) && (item= it++))
  {
    if (mv->set(thd, item))
      DBUG_RETURN(true);
  }
  DBUG_RETURN(false);
}


int select_dumpvar::send_data(List<Item> &items)
{
  DBUG_ENTER("select_dumpvar::send_data");

  if (unit->offset_limit_cnt)
  {						// using limit offset,count
    unit->offset_limit_cnt--;
    DBUG_RETURN(0);
  }
  if (row_count++) 
  {
    my_message(ER_TOO_MANY_ROWS, ER_THD(thd, ER_TOO_MANY_ROWS), MYF(0));
    DBUG_RETURN(1);
  }
  if (m_var_sp_row ?
      m_var_sp_row->get_rcontext(thd->spcont)->
        set_variable_row(thd, m_var_sp_row->offset, items) :
      send_data_to_var_list(items))
    DBUG_RETURN(1);

  DBUG_RETURN(thd->is_error());
}

bool select_dumpvar::send_eof()
{
  if (! row_count)
    push_warning(thd, Sql_condition::WARN_LEVEL_WARN,
                 ER_SP_FETCH_NO_DATA, ER_THD(thd, ER_SP_FETCH_NO_DATA));
  /*
    Don't send EOF if we're in error condition (which implies we've already
    sent or are sending an error)
  */
  if (unlikely(thd->is_error()))
    return true;

  if (!suppress_my_ok)
    ::my_ok(thd,row_count);

  return 0;
}



bool
select_materialize_with_stats::
create_result_table(THD *thd_arg, List<Item> *column_types,
                    bool is_union_distinct, ulonglong options,
                    const LEX_CSTRING *table_alias, bool bit_fields_as_long,
                    bool create_table,
                    bool keep_row_order,
                    uint hidden)
{
  DBUG_ASSERT(table == 0);
  tmp_table_param.field_count= column_types->elements;
  tmp_table_param.bit_fields_as_long= bit_fields_as_long;

  if (! (table= create_tmp_table(thd_arg, &tmp_table_param, *column_types,
                                 (ORDER*) 0, is_union_distinct, 1,
                                 options, HA_POS_ERROR, table_alias,
                                 !create_table, keep_row_order)))
    return TRUE;

  col_stat= (Column_statistics*) table->in_use->alloc(table->s->fields *
                                                      sizeof(Column_statistics));
  if (!col_stat)
    return TRUE;

  reset();
  table->file->extra(HA_EXTRA_WRITE_CACHE);
  table->file->extra(HA_EXTRA_IGNORE_DUP_KEY);
  return FALSE;
}


void select_materialize_with_stats::reset()
{
  memset(col_stat, 0, table->s->fields * sizeof(Column_statistics));
  max_nulls_in_row= 0;
  count_rows= 0;
}


void select_materialize_with_stats::cleanup()
{
  reset();
  select_unit::cleanup();
}


/**
  Override select_unit::send_data to analyze each row for NULLs and to
  update null_statistics before sending data to the client.

  @return TRUE if fatal error when sending data to the client
  @return FALSE on success
*/

int select_materialize_with_stats::send_data(List<Item> &items)
{
  List_iterator_fast<Item> item_it(items);
  Item *cur_item;
  Column_statistics *cur_col_stat= col_stat;
  uint nulls_in_row= 0;
  int res;

  if ((res= select_unit::send_data(items)))
    return res;
  if (table->null_catch_flags & REJECT_ROW_DUE_TO_NULL_FIELDS)
  {
    table->null_catch_flags&= ~REJECT_ROW_DUE_TO_NULL_FIELDS;
    return 0;
  }
  /* Skip duplicate rows. */
  if (write_err == HA_ERR_FOUND_DUPP_KEY ||
      write_err == HA_ERR_FOUND_DUPP_UNIQUE)
    return 0;

  ++count_rows;

  while ((cur_item= item_it++))
  {
    if (cur_item->is_null_result())
    {
      ++cur_col_stat->null_count;
      cur_col_stat->max_null_row= count_rows;
      if (!cur_col_stat->min_null_row)
        cur_col_stat->min_null_row= count_rows;
      ++nulls_in_row;
    }
    ++cur_col_stat;
  }
  if (nulls_in_row > max_nulls_in_row)
    max_nulls_in_row= nulls_in_row;

  return 0;
}


/****************************************************************************
  TMP_TABLE_PARAM
****************************************************************************/

void TMP_TABLE_PARAM::init()
{
  DBUG_ENTER("TMP_TABLE_PARAM::init");
  DBUG_PRINT("enter", ("this: %p", this));
  field_count= sum_func_count= func_count= hidden_field_count= 0;
  group_parts= group_length= group_null_parts= 0;
  quick_group= 1;
  table_charset= 0;
  precomputed_group_by= 0;
  bit_fields_as_long= 0;
  materialized_subquery= 0;
  force_not_null_cols= 0;
  skip_create_table= 0;
  DBUG_VOID_RETURN;
}


void thd_increment_bytes_sent(void *thd, size_t length)
{
  /* thd == 0 when close_connection() calls net_send_error() */
  if (likely(thd != 0))
  {
    ((THD*) thd)->status_var.bytes_sent+= length;
  }
}

my_bool thd_net_is_killed(THD *thd)
{
  return thd && thd->killed ? 1 : 0;
}


void thd_increment_bytes_received(void *thd, size_t length)
{
  if (thd != NULL) // MDEV-13073 Ack collector having NULL
    ((THD*) thd)->status_var.bytes_received+= length;
}


void THD::set_status_var_init()
{
  bzero((char*) &status_var, offsetof(STATUS_VAR,
                                      last_cleared_system_status_var));
  /*
    Session status for Threads_running is always 1. It can only be queried
    by thread itself via INFORMATION_SCHEMA.SESSION_STATUS or SHOW [SESSION]
    STATUS. And at this point thread is guaranteed to be running.
  */
  status_var.threads_running= 1;
}


void Security_context::init()
{
  host= user= ip= external_user= 0;
  host_or_ip= "connecting host";
  priv_user[0]= priv_host[0]= proxy_user[0]= priv_role[0]= '\0';
  master_access= 0;
  password_expired= false;
#ifndef NO_EMBEDDED_ACCESS_CHECKS
  db_access= NO_ACCESS;
#endif
}


void Security_context::destroy()
{
  DBUG_PRINT("info", ("freeing security context"));
  // If not pointer to constant
  if (host != my_localhost)
  {
    my_free((char*) host);
    host= NULL;
  }
  if (user != delayed_user)
  {
    my_free((char*) user);
    user= NULL;
  }

  if (external_user)
  {
    my_free(external_user);
    external_user= NULL;
  }

  my_free((char*) ip);
  ip= NULL;
}


void Security_context::skip_grants()
{
  /* privileges for the user are unknown everything is allowed */
  host_or_ip= (char *)"";
  master_access= ~NO_ACCESS;
  *priv_user= *priv_host= '\0';
  password_expired= false;
}


bool Security_context::set_user(char *user_arg)
{
  my_free((char*) user);
  user= my_strdup(user_arg, MYF(0));
  return user == 0;
}

bool Security_context::check_access(ulong want_access, bool match_any)
{
  DBUG_ENTER("Security_context::check_access");
  DBUG_RETURN((match_any ? (master_access & want_access)
                         : ((master_access & want_access) == want_access)));
}

#ifndef NO_EMBEDDED_ACCESS_CHECKS
/**
  Initialize this security context from the passed in credentials
  and activate it in the current thread.

  @param       thd
  @param       definer_user
  @param       definer_host
  @param       db
  @param[out]  backup  Save a pointer to the current security context
                       in the thread. In case of success it points to the
                       saved old context, otherwise it points to NULL.


  During execution of a statement, multiple security contexts may
  be needed:
  - the security context of the authenticated user, used as the
    default security context for all top-level statements
  - in case of a view or a stored program, possibly the security
    context of the definer of the routine, if the object is
    defined with SQL SECURITY DEFINER option.

  The currently "active" security context is parameterized in THD
  member security_ctx. By default, after a connection is
  established, this member points at the "main" security context
  - the credentials of the authenticated user.

  Later, if we would like to execute some sub-statement or a part
  of a statement under credentials of a different user, e.g.
  definer of a procedure, we authenticate this user in a local
  instance of Security_context by means of this method (and
  ultimately by means of acl_getroot), and make the
  local instance active in the thread by re-setting
  thd->security_ctx pointer.

  Note, that the life cycle and memory management of the "main" and
  temporary security contexts are different.
  For the main security context, the memory for user/host/ip is
  allocated on system heap, and the THD class frees this memory in
  its destructor. The only case when contents of the main security
  context may change during its life time is when someone issued
  CHANGE USER command.
  Memory management of a "temporary" security context is
  responsibility of the module that creates it.

  @retval TRUE  there is no user with the given credentials. The erro
                is reported in the thread.
  @retval FALSE success
*/

bool
Security_context::
change_security_context(THD *thd,
                        LEX_CSTRING *definer_user,
                        LEX_CSTRING *definer_host,
                        LEX_CSTRING *db,
                        Security_context **backup)
{
  bool needs_change;

  DBUG_ENTER("Security_context::change_security_context");

  DBUG_ASSERT(definer_user->str && definer_host->str);

  *backup= NULL;
  needs_change= (strcmp(definer_user->str, thd->security_ctx->priv_user) ||
                 my_strcasecmp(system_charset_info, definer_host->str,
                               thd->security_ctx->priv_host));
  if (needs_change)
  {
    if (acl_getroot(this, definer_user->str, definer_host->str,
                                definer_host->str, db->str))
    {
      my_error(ER_NO_SUCH_USER, MYF(0), definer_user->str,
               definer_host->str);
      DBUG_RETURN(TRUE);
    }
    *backup= thd->security_ctx;
    thd->security_ctx= this;
  }

  DBUG_RETURN(FALSE);
}


void
Security_context::restore_security_context(THD *thd,
                                           Security_context *backup)
{
  if (backup)
    thd->security_ctx= backup;
}
#endif


bool Security_context::user_matches(Security_context *them)
{
  return ((user != NULL) && (them->user != NULL) &&
          !strcmp(user, them->user));
}

bool Security_context::is_priv_user(const char *user, const char *host)
{
  return ((user != NULL) && (host != NULL) &&
          !strcmp(user, priv_user) &&
          !my_strcasecmp(system_charset_info, host,priv_host));
}


/****************************************************************************
  Handling of open and locked tables states.

  This is used when we want to open/lock (and then close) some tables when
  we already have a set of tables open and locked. We use these methods for
  access to mysql.proc table to find definitions of stored routines.
****************************************************************************/

void THD::reset_n_backup_open_tables_state(Open_tables_backup *backup)
{
  DBUG_ENTER("reset_n_backup_open_tables_state");
  backup->set_open_tables_state(this);
  backup->mdl_system_tables_svp= mdl_context.mdl_savepoint();
  reset_open_tables_state(this);
  state_flags|= Open_tables_state::BACKUPS_AVAIL;
  DBUG_VOID_RETURN;
}


void THD::restore_backup_open_tables_state(Open_tables_backup *backup)
{
  DBUG_ENTER("restore_backup_open_tables_state");
  mdl_context.rollback_to_savepoint(backup->mdl_system_tables_svp);
  /*
    Before we will throw away current open tables state we want
    to be sure that it was properly cleaned up.
  */
  DBUG_ASSERT(open_tables == 0 &&
              temporary_tables == 0 &&
              derived_tables == 0 &&
              lock == 0 &&
              locked_tables_mode == LTM_NONE &&
              m_reprepare_observer == NULL);

  set_open_tables_state(backup);
  DBUG_VOID_RETURN;
}

#if MARIA_PLUGIN_INTERFACE_VERSION < 0x0200
/**
  This is a backward compatibility method, made obsolete
  by the thd_kill_statement service. Keep it here to avoid breaking the
  ABI in case some binary plugins still use it.
*/
#undef thd_killed
extern "C" int thd_killed(const MYSQL_THD thd)
{
  return thd_kill_level(thd) > THD_ABORT_SOFTLY;
}
#else
#error now thd_killed() function can go away
#endif

/*
  return thd->killed status to the client,
  mapped to the API enum thd_kill_levels values.

  @note Since this function is called quite frequently thd_kill_level(NULL) is
  forbidden for performance reasons (saves one conditional branch). If your ever
  need to call thd_kill_level() when THD is not available, you options are (most
  to least preferred):
  - try to pass THD through to thd_kill_level()
  - add current_thd to some service and use thd_killed(current_thd)
  - add thd_killed_current() function to kill statement service
  - add if (!thd) thd= current_thd here
*/
extern "C" enum thd_kill_levels thd_kill_level(const MYSQL_THD thd)
{
  DBUG_ASSERT(thd);

  if (likely(thd->killed == NOT_KILLED))
  {
    Apc_target *apc_target= (Apc_target*) &thd->apc_target;
    if (unlikely(apc_target->have_apc_requests()))
    {
      if (thd == current_thd)
        apc_target->process_apc_requests();
    }
    return THD_IS_NOT_KILLED;
  }

  return thd->killed & KILL_HARD_BIT ? THD_ABORT_ASAP : THD_ABORT_SOFTLY;
}


/**
   Send an out-of-band progress report to the client

   The report is sent every 'thd->...progress_report_time' second,
   however not more often than global.progress_report_time.
   If global.progress_report_time is 0, then don't send progress reports, but
   check every second if the value has changed

  We clear any errors that we get from sending the progress packet to
  the client as we don't want to set an error without the caller knowing
  about it.
*/

static void thd_send_progress(THD *thd)
{
  /* Check if we should send the client a progress report */
  ulonglong report_time= my_interval_timer();
  if (report_time > thd->progress.next_report_time)
  {
    uint seconds_to_next= MY_MAX(thd->variables.progress_report_time,
                              global_system_variables.progress_report_time);
    if (seconds_to_next == 0)             // Turned off
      seconds_to_next= 1;                 // Check again after 1 second

    thd->progress.next_report_time= (report_time +
                                     seconds_to_next * 1000000000ULL);
    if (global_system_variables.progress_report_time &&
        thd->variables.progress_report_time && !thd->is_error())
    {
      net_send_progress_packet(thd);
      if (thd->is_error())
        thd->clear_error();
    }
  }
}


/** Initialize progress report handling **/

extern "C" void thd_progress_init(MYSQL_THD thd, uint max_stage)
{
  DBUG_ASSERT(thd->stmt_arena != thd->progress.arena);
  if (thd->progress.arena)
    return; // already initialized
  /*
    Send progress reports to clients that supports it, if the command
    is a high level command (like ALTER TABLE) and we are not in a
    stored procedure
  */
  thd->progress.report= ((thd->client_capabilities & MARIADB_CLIENT_PROGRESS) &&
                         thd->progress.report_to_client &&
                         !thd->in_sub_stmt);
  thd->progress.next_report_time= 0;
  thd->progress.stage= 0;
  thd->progress.counter= thd->progress.max_counter= 0;
  thd->progress.max_stage= max_stage;
  thd->progress.arena= thd->stmt_arena;
}


/* Inform processlist and the client that some progress has been made */

extern "C" void thd_progress_report(MYSQL_THD thd,
                                    ulonglong progress, ulonglong max_progress)
{
  if (thd->stmt_arena != thd->progress.arena)
    return;
  if (thd->progress.max_counter != max_progress)        // Simple optimization
  {
    mysql_mutex_lock(&thd->LOCK_thd_data);
    thd->progress.counter= progress;
    thd->progress.max_counter= max_progress;
    mysql_mutex_unlock(&thd->LOCK_thd_data);
  }
  else
    thd->progress.counter= progress;

  if (thd->progress.report)
    thd_send_progress(thd);
}

/**
  Move to next stage in process list handling

  This will reset the timer to ensure the progress is sent to the client
  if client progress reports are activated.
*/

extern "C" void thd_progress_next_stage(MYSQL_THD thd)
{
  if (thd->stmt_arena != thd->progress.arena)
    return;
  mysql_mutex_lock(&thd->LOCK_thd_data);
  thd->progress.stage++;
  thd->progress.counter= 0;
  DBUG_ASSERT(thd->progress.stage < thd->progress.max_stage);
  mysql_mutex_unlock(&thd->LOCK_thd_data);
  if (thd->progress.report)
  {
    thd->progress.next_report_time= 0;          // Send new stage info
    thd_send_progress(thd);
  }
}

/**
  Disable reporting of progress in process list.

  @note
  This function is safe to call even if one has not called thd_progress_init.

  This function should be called by all parts that does progress
  reporting to ensure that progress list doesn't contain 100 % done
  forever.
*/


extern "C" void thd_progress_end(MYSQL_THD thd)
{
  if (thd->stmt_arena != thd->progress.arena)
    return;
  /*
    It's enough to reset max_counter to set disable progress indicator
    in processlist.
  */
  thd->progress.max_counter= 0;
  thd->progress.arena= 0;
}


/**
  Return the thread id of a user thread
  @param thd user thread
  @return thread id
*/
extern "C" unsigned long thd_get_thread_id(const MYSQL_THD thd)
{
  return((unsigned long)thd->thread_id);
}

/**
  Check if THD socket is still connected.
 */
extern "C" int thd_is_connected(MYSQL_THD thd)
{
  return thd->is_connected();
}


extern "C" double thd_rnd(MYSQL_THD thd)
{
  return my_rnd(&thd->rand);
}


/**
  Generate string of printable random characters of requested length.

  @param to[out]      Buffer for generation; must be at least length+1 bytes
                      long; result string is always null-terminated
  @param length[in]   How many random characters to put in buffer
*/
extern "C" void thd_create_random_password(MYSQL_THD thd,
                                           char *to, size_t length)
{
  for (char *end= to + length; to < end; to++)
    *to= (char) (my_rnd(&thd->rand)*94 + 33);
  *to= '\0';
}


#ifdef INNODB_COMPATIBILITY_HOOKS

/** open a table and add it to thd->open_tables

  @note At the moment this is used in innodb background purge threads
  *only*.There should be no table locks, because the background purge does not
  change the table as far as LOCK TABLES is concerned. MDL locks are
  still needed, though.

  To make sure no table stays open for long, this helper allows the thread to
  have only one table open at any given time.
*/
TABLE *open_purge_table(THD *thd, const char *db, size_t dblen,
                        const char *tb, size_t tblen)
{
  DBUG_ENTER("open_purge_table");
  DBUG_ASSERT(thd->open_tables == NULL);
  DBUG_ASSERT(thd->locked_tables_mode < LTM_PRELOCKED);

  Open_table_context ot_ctx(thd, MYSQL_OPEN_IGNORE_FLUSH);
  TABLE_LIST *tl= (TABLE_LIST*)thd->alloc(sizeof(TABLE_LIST));
  LEX_CSTRING db_name= {db, dblen };
  LEX_CSTRING table_name= { tb, tblen };

  tl->init_one_table(&db_name, &table_name, 0, TL_READ);
  tl->i_s_requested_object= OPEN_TABLE_ONLY;

  bool error= open_table(thd, tl, &ot_ctx);

  /* we don't recover here */
  DBUG_ASSERT(!error || !ot_ctx.can_recover_from_failed_open());

  if (unlikely(error))
    close_thread_tables(thd);

  DBUG_RETURN(error ? NULL : tl->table);
}


/** Find an open table in the list of prelocked tabled

  Used for foreign key actions, for example, in UPDATE t1 SET a=1;
  where a child table t2 has a KB on t1.a.

  But only when virtual columns are involved, otherwise InnoDB
  does not need an open TABLE.
*/
TABLE *find_fk_open_table(THD *thd, const char *db, size_t db_len,
                       const char *table, size_t table_len)
{
  for (TABLE *t= thd->open_tables; t; t= t->next)
  {
    if (t->s->db.length == db_len && t->s->table_name.length == table_len &&
        !strcmp(t->s->db.str, db) && !strcmp(t->s->table_name.str, table) &&
        t->pos_in_table_list->prelocking_placeholder == TABLE_LIST::PRELOCK_FK)
      return t;
  }
  return NULL;
}

/* the following three functions are used in background purge threads */

MYSQL_THD create_thd()
{
  THD *thd= new THD(next_thread_id());
  thd->thread_stack= (char*) &thd;
  thd->store_globals();
  thd->set_command(COM_DAEMON);
  thd->system_thread= SYSTEM_THREAD_GENERIC;
  thd->security_ctx->host_or_ip="";
  server_threads.insert(thd);
  return thd;
}

void destroy_thd(MYSQL_THD thd)
{
  thd->add_status_to_global();
  server_threads.erase(thd);
  delete thd;
}

void reset_thd(MYSQL_THD thd)
{
  close_thread_tables(thd);
  thd->release_transactional_locks();
  thd->free_items();
  free_root(thd->mem_root, MYF(MY_KEEP_PREALLOC));
}

unsigned long long thd_get_query_id(const MYSQL_THD thd)
{
  return((unsigned long long)thd->query_id);
}

void thd_clear_error(MYSQL_THD thd)
{
  thd->clear_error();
}

extern "C" const struct charset_info_st *thd_charset(MYSQL_THD thd)
{
  return(thd->charset());
}


/**
  Get the current query string for the thread.

  This function is not thread safe and can be used only by thd owner thread.

  @param The MySQL internal thread pointer
  @return query string and length. May be non-null-terminated.
*/
extern "C" LEX_STRING * thd_query_string (MYSQL_THD thd)
{
  DBUG_ASSERT(thd == current_thd);
  return(&thd->query_string.string);
}


/**
  Get the current query string for the thread.

  @param thd     The MySQL internal thread pointer
  @param buf     Buffer where the query string will be copied
  @param buflen  Length of the buffer

  @return Length of the query
  @retval 0 if LOCK_thd_data cannot be acquired without waiting

  @note This function is thread safe as the query string is
        accessed under mutex protection and the string is copied
        into the provided buffer. @see thd_query_string().
*/

extern "C" size_t thd_query_safe(MYSQL_THD thd, char *buf, size_t buflen)
{
  size_t len= 0;
  /* InnoDB invokes this function while holding internal mutexes.
  THD::awake() will hold LOCK_thd_data while invoking an InnoDB
  function that would acquire the internal mutex. Because this
  function is a non-essential part of information_schema view output,
  we will break the deadlock by avoiding a mutex wait here
  and returning the empty string if a wait would be needed. */
  if (!mysql_mutex_trylock(&thd->LOCK_thd_data))
  {
    len= MY_MIN(buflen - 1, thd->query_length());
    if (len)
      memcpy(buf, thd->query(), len);
    mysql_mutex_unlock(&thd->LOCK_thd_data);
  }
  buf[len]= '\0';
  return len;
}


extern "C" int thd_slave_thread(const MYSQL_THD thd)
{
  return(thd->slave_thread);
}




/* Returns high resolution timestamp for the start
  of the current query. */
extern "C" unsigned long long thd_start_utime(const MYSQL_THD thd)
{
  return thd->start_time * 1000000 + thd->start_time_sec_part;
}


/*
  This function can optionally be called to check if thd_rpl_deadlock_check()
  needs to be called for waits done by a given transaction.

  If this function returns false for a given thd, there is no need to do
  any calls to thd_rpl_deadlock_check() on that thd.

  This call is optional; it is safe to call thd_rpl_deadlock_check() in
  any case. This call can be used to save some redundant calls to
  thd_rpl_deadlock_check() if desired. (This is unlikely to matter much
  unless there are _lots_ of waits to report, as the overhead of
  thd_rpl_deadlock_check() is small).
*/
extern "C" int
thd_need_wait_reports(const MYSQL_THD thd)
{
  rpl_group_info *rgi;

  if (mysql_bin_log.is_open())
    return true;
  if (!thd)
    return false;
  rgi= thd->rgi_slave;
  if (!rgi)
    return false;
  return rgi->is_parallel_exec;
}

/*
  Used by storage engines (currently TokuDB and InnoDB) to report that
  one transaction THD is about to go to wait for a transactional lock held by
  another transactions OTHER_THD.

  This is used for parallel replication, where transactions are required to
  commit in the same order on the slave as they did on the master. If the
  transactions on the slave encounter lock conflicts on the slave that did not
  exist on the master, this can cause deadlocks. This is primarily used in
  optimistic (and aggressive) modes.

  Normally, such conflicts will not occur in conservative mode, because the
  same conflict would have prevented the two transactions from committing in
  parallel on the master, thus preventing them from running in parallel on the
  slave in the first place. However, it is possible in case when the optimizer
  chooses a different plan on the slave than on the master (eg. table scan
  instead of index scan).

  Storage engines report lock waits using this call. If a lock wait causes a
  deadlock with the pre-determined commit order, we kill the later
  transaction, and later re-try it, to resolve the deadlock.

  This call need only receive reports about waits for locks that will remain
  until the holding transaction commits. InnoDB auto-increment locks,
  for example, are released earlier, and so need not be reported. (Such false
  positives are not harmful, but could lead to unnecessary kill and retry, so
  best avoided).

  Returns 1 if the OTHER_THD will be killed to resolve deadlock, 0 if not. The
  actual kill will happen later, asynchronously from another thread. The
  caller does not need to take any actions on the return value if the
  handlerton kill_query method is implemented to abort the to-be-killed
  transaction.
*/
extern "C" int
thd_rpl_deadlock_check(MYSQL_THD thd, MYSQL_THD other_thd)
{
  rpl_group_info *rgi;
  rpl_group_info *other_rgi;

  if (!thd)
    return 0;
  DEBUG_SYNC(thd, "thd_report_wait_for");
  thd->transaction.stmt.mark_trans_did_wait();
  if (!other_thd)
    return 0;
  binlog_report_wait_for(thd, other_thd);
  rgi= thd->rgi_slave;
  other_rgi= other_thd->rgi_slave;
  if (!rgi || !other_rgi)
    return 0;
  if (!rgi->is_parallel_exec)
    return 0;
  if (rgi->rli != other_rgi->rli)
    return 0;
  if (!rgi->gtid_sub_id || !other_rgi->gtid_sub_id)
    return 0;
  if (rgi->current_gtid.domain_id != other_rgi->current_gtid.domain_id)
    return 0;
  if (rgi->gtid_sub_id > other_rgi->gtid_sub_id)
    return 0;
  /*
    This transaction is about to wait for another transaction that is required
    by replication binlog order to commit after. This would cause a deadlock.

    So send a kill to the other transaction, with a temporary error; this will
    cause replication to rollback (and later re-try) the other transaction,
    releasing the lock for this transaction so replication can proceed.
  */
#ifdef HAVE_REPLICATION
  slave_background_kill_request(other_thd);
#endif
  return 1;
}

/*
  This function is called from InnoDB to check if the commit order of
  two transactions has already been decided by the upper layer. This happens
  in parallel replication, where the commit order is forced to be the same on
  the slave as it was originally on the master.

  If this function returns false, it means that such commit order will be
  enforced. This allows the storage engine to optionally omit gap lock waits
  or similar measures that would otherwise be needed to ensure that
  transactions would be serialised in a way that would cause a commit order
  that is correct for binlogging for statement-based replication.

  Since transactions are only run in parallel on the slave if they ran without
  lock conflicts on the master, normally no lock conflicts on the slave happen
  during parallel replication. However, there are a couple of corner cases
  where it can happen, like these secondary-index operations:

    T1: INSERT INTO t1 VALUES (7, NULL);
    T2: DELETE FROM t1 WHERE b <= 3;

    T1: UPDATE t1 SET secondary=NULL WHERE primary=1
    T2: DELETE t1 WHERE secondary <= 3

  The DELETE takes a gap lock that can block the INSERT/UPDATE, but the row
  locks set by INSERT/UPDATE do not block the DELETE. Thus, the execution
  order of the transactions determine whether a lock conflict occurs or
  not. Thus a lock conflict can occur on the slave where it did not on the
  master.

  If this function returns true, normal locking should be done as required by
  the binlogging and transaction isolation level in effect. But if it returns
  false, the correct order will be enforced anyway, and InnoDB can
  avoid taking the gap lock, preventing the lock conflict.

  Calling this function is just an optimisation to avoid unnecessary
  deadlocks. If it was not used, a gap lock would be set that could eventually
  cause a deadlock; the deadlock would be caught by thd_rpl_deadlock_check()
  and the transaction T2 killed and rolled back (and later re-tried).
*/
extern "C" int
thd_need_ordering_with(const MYSQL_THD thd, const MYSQL_THD other_thd)
{
  rpl_group_info *rgi, *other_rgi;

  DBUG_EXECUTE_IF("disable_thd_need_ordering_with", return 1;);
  if (!thd || !other_thd)
    return 1;
#ifdef WITH_WSREP
  /* wsrep applier, replayer and TOI processing threads are ordered
     by replication provider, relaxed GAP locking protocol can be used
     between high priority wsrep threads.
     Note that wsrep_thd_is_BF() doesn't take LOCK_thd_data for either thd,
     the caller should guarantee that the BF state won't change.
     (e.g. InnoDB does it by keeping lock_sys.mutex locked)
  */
  if (WSREP_ON &&
      wsrep_thd_is_BF(const_cast<THD *>(thd), false) &&
      wsrep_thd_is_BF(const_cast<THD *>(other_thd), false))
    return 0;
#endif /* WITH_WSREP */
  rgi= thd->rgi_slave;
  other_rgi= other_thd->rgi_slave;
  if (!rgi || !other_rgi)
    return 1;
  if (!rgi->is_parallel_exec)
    return 1;
  if (rgi->rli != other_rgi->rli)
    return 1;
  if (rgi->current_gtid.domain_id != other_rgi->current_gtid.domain_id)
    return 1;
  if (!rgi->commit_id || rgi->commit_id != other_rgi->commit_id)
    return 1;
  DBUG_EXECUTE_IF("thd_need_ordering_with_force", return 1;);
  /*
    Otherwise, these two threads are doing parallel replication within the same
    replication domain. Their commit order is already fixed, so we do not need
    gap locks or similar to otherwise enforce ordering (and in fact such locks
    could lead to unnecessary deadlocks and transaction retry).
  */
  return 0;
}

extern "C" int thd_non_transactional_update(const MYSQL_THD thd)
{
  return(thd->transaction.all.modified_non_trans_table);
}

extern "C" int thd_binlog_format(const MYSQL_THD thd)
{
  if (WSREP(thd))
  {
    /* for wsrep binlog format is meaningful also when binlogging is off */
    return (int) WSREP_BINLOG_FORMAT(thd->variables.binlog_format);
  }

  if (mysql_bin_log.is_open() && (thd->variables.option_bits & OPTION_BIN_LOG))
    return (int) thd->variables.binlog_format;
  return BINLOG_FORMAT_UNSPEC;
}

extern "C" void thd_mark_transaction_to_rollback(MYSQL_THD thd, bool all)
{
  DBUG_ASSERT(thd);
  thd->mark_transaction_to_rollback(all);
}

extern "C" bool thd_binlog_filter_ok(const MYSQL_THD thd)
{
  return binlog_filter->db_ok(thd->db.str);
}

/*
  This is similar to sqlcom_can_generate_row_events, with the expection
  that we only return 1 if we are going to generate row events in a
  transaction.
  CREATE OR REPLACE is always safe to do as this will run in it's own
  transaction.
*/

extern "C" bool thd_sqlcom_can_generate_row_events(const MYSQL_THD thd)
{
  return (sqlcom_can_generate_row_events(thd) && thd->lex->sql_command !=
          SQLCOM_CREATE_TABLE);
}


extern "C" enum durability_properties thd_get_durability_property(const MYSQL_THD thd)
{
  enum durability_properties ret= HA_REGULAR_DURABILITY;
  
  if (thd != NULL)
    ret= thd->durability_property;

  return ret;
}

/** Get the auto_increment_offset auto_increment_increment.
Exposed by thd_autoinc_service.
Needed by InnoDB.
@param thd	Thread object
@param off	auto_increment_offset
@param inc	auto_increment_increment */
extern "C" void thd_get_autoinc(const MYSQL_THD thd, ulong* off, ulong* inc)
{
  *off = thd->variables.auto_increment_offset;
  *inc = thd->variables.auto_increment_increment;
}


/**
  Is strict sql_mode set.
  Needed by InnoDB.
  @param thd	Thread object
  @return True if sql_mode has strict mode (all or trans).
    @retval true  sql_mode has strict mode (all or trans).
    @retval false sql_mode has not strict mode (all or trans).
*/
extern "C" bool thd_is_strict_mode(const MYSQL_THD thd)
{
  return thd->is_strict_mode();
}


/**
  Get query start time as SQL field data.
  Needed by InnoDB.
  @param thd	Thread object
  @param buf	Buffer to hold start time data
*/
void thd_get_query_start_data(THD *thd, char *buf)
{
  Field_timestampf f((uchar *)buf, nullptr, 0, Field::NONE, &empty_clex_str,
                     nullptr, 6);
  f.store_TIME(thd->query_start(), thd->query_start_sec_part());
}


/*
  Interface for MySQL Server, plugins and storage engines to report
  when they are going to sleep/stall.
  
  SYNOPSIS
  thd_wait_begin()
  thd                     Thread object
                          Can be NULL, in this case current THD is used.
  wait_type               Type of wait
                          1 -- short wait (e.g. for mutex)
                          2 -- medium wait (e.g. for disk io)
                          3 -- large wait (e.g. for locked row/table)
  NOTES
    This is used by the threadpool to have better knowledge of which
    threads that currently are actively running on CPUs. When a thread
    reports that it's going to sleep/stall, the threadpool scheduler is
    free to start another thread in the pool most likely. The expected wait
    time is simply an indication of how long the wait is expected to
    become, the real wait time could be very different.

  thd_wait_end MUST be called immediately after waking up again.
*/
extern "C" void thd_wait_begin(MYSQL_THD thd, int wait_type)
{
  if (!thd)
  {
    thd= current_thd;
    if (unlikely(!thd))
      return;
  }
  MYSQL_CALLBACK(thd->scheduler, thd_wait_begin, (thd, wait_type));
}

/**
  Interface for MySQL Server, plugins and storage engines to report
  when they waking up from a sleep/stall.

  @param  thd   Thread handle
  Can be NULL, in this case current THD is used.
*/
extern "C" void thd_wait_end(MYSQL_THD thd)
{
  if (!thd)
  {
    thd= current_thd;
    if (unlikely(!thd))
      return;
  }
  MYSQL_CALLBACK(thd->scheduler, thd_wait_end, (thd));
}

#endif // INNODB_COMPATIBILITY_HOOKS */

/****************************************************************************
  Handling of statement states in functions and triggers.

  This is used to ensure that the function/trigger gets a clean state
  to work with and does not cause any side effects of the calling statement.

  It also allows most stored functions and triggers to replicate even
  if they are used items that would normally be stored in the binary
  replication (like last_insert_id() etc...)

  The following things is done
  - Disable binary logging for the duration of the statement
  - Disable multi-result-sets for the duration of the statement
  - Value of last_insert_id() is saved and restored
  - Value set by 'SET INSERT_ID=#' is reset and restored
  - Value for found_rows() is reset and restored
  - examined_row_count is added to the total
  - cuted_fields is added to the total
  - new savepoint level is created and destroyed

  NOTES:
    Seed for random() is saved for the first! usage of RAND()
    We reset examined_row_count and cuted_fields and add these to the
    result to ensure that if we have a bug that would reset these within
    a function, we are not loosing any rows from the main statement.

    We do not reset value of last_insert_id().
****************************************************************************/

void THD::reset_sub_statement_state(Sub_statement_state *backup,
                                    uint new_state)
{
#ifndef EMBEDDED_LIBRARY
  /* BUG#33029, if we are replicating from a buggy master, reset
     auto_inc_intervals_forced to prevent substatement
     (triggers/functions) from using erroneous INSERT_ID value
   */
  if (rpl_master_erroneous_autoinc(this))
  {
    DBUG_ASSERT(backup->auto_inc_intervals_forced.nb_elements() == 0);
    auto_inc_intervals_forced.swap(&backup->auto_inc_intervals_forced);
  }
#endif
  
  backup->option_bits=     variables.option_bits;
  backup->count_cuted_fields= count_cuted_fields;
  backup->in_sub_stmt=     in_sub_stmt;
  backup->enable_slow_log= enable_slow_log;
  backup->limit_found_rows= limit_found_rows;
  backup->cuted_fields=     cuted_fields;
  backup->client_capabilities= client_capabilities;
  backup->savepoints= transaction.savepoints;
  backup->first_successful_insert_id_in_prev_stmt= 
    first_successful_insert_id_in_prev_stmt;
  backup->first_successful_insert_id_in_cur_stmt= 
    first_successful_insert_id_in_cur_stmt;
  store_slow_query_state(backup);

  if ((!lex->requires_prelocking() || is_update_query(lex->sql_command)) &&
      !is_current_stmt_binlog_format_row())
  {
    variables.option_bits&= ~OPTION_BIN_LOG;
  }

  if ((backup->option_bits & OPTION_BIN_LOG) &&
       is_update_query(lex->sql_command) &&
       !is_current_stmt_binlog_format_row())
    mysql_bin_log.start_union_events(this, this->query_id);

  /* Disable result sets */
  client_capabilities &= ~CLIENT_MULTI_RESULTS;
  in_sub_stmt|= new_state;
  cuted_fields= 0;
  transaction.savepoints= 0;
  first_successful_insert_id_in_cur_stmt= 0;
  reset_slow_query_state();
}

void THD::restore_sub_statement_state(Sub_statement_state *backup)
{
  DBUG_ENTER("THD::restore_sub_statement_state");
#ifndef EMBEDDED_LIBRARY
  /* BUG#33029, if we are replicating from a buggy master, restore
     auto_inc_intervals_forced so that the top statement can use the
     INSERT_ID value set before this statement.
   */
  if (rpl_master_erroneous_autoinc(this))
  {
    backup->auto_inc_intervals_forced.swap(&auto_inc_intervals_forced);
    DBUG_ASSERT(backup->auto_inc_intervals_forced.nb_elements() == 0);
  }
#endif

  /*
    To save resources we want to release savepoints which were created
    during execution of function or trigger before leaving their savepoint
    level. It is enough to release first savepoint set on this level since
    all later savepoints will be released automatically.
  */
  if (transaction.savepoints)
  {
    SAVEPOINT *sv;
    for (sv= transaction.savepoints; sv->prev; sv= sv->prev)
    {}
    /* ha_release_savepoint() never returns error. */
    (void)ha_release_savepoint(this, sv);
  }
  count_cuted_fields= backup->count_cuted_fields;
  transaction.savepoints= backup->savepoints;
  variables.option_bits= backup->option_bits;
  in_sub_stmt=      backup->in_sub_stmt;
  enable_slow_log=  backup->enable_slow_log;
  first_successful_insert_id_in_prev_stmt= 
    backup->first_successful_insert_id_in_prev_stmt;
  first_successful_insert_id_in_cur_stmt= 
    backup->first_successful_insert_id_in_cur_stmt;
  limit_found_rows= backup->limit_found_rows;
  set_sent_row_count(backup->sent_row_count);
  client_capabilities= backup->client_capabilities;

  /* Restore statistic needed for slow log */
  add_slow_query_state(backup);

  /*
    If we've left sub-statement mode, reset the fatal error flag.
    Otherwise keep the current value, to propagate it up the sub-statement
    stack.

    NOTE: is_fatal_sub_stmt_error can be set only if we've been in the
    sub-statement mode.
  */
  if (!in_sub_stmt)
    is_fatal_sub_stmt_error= false;

  if ((variables.option_bits & OPTION_BIN_LOG) && is_update_query(lex->sql_command) &&
       !is_current_stmt_binlog_format_row())
    mysql_bin_log.stop_union_events(this);

  /*
    The following is added to the old values as we are interested in the
    total complexity of the query
  */
  inc_examined_row_count(backup->examined_row_count);
  cuted_fields+=       backup->cuted_fields;
  DBUG_VOID_RETURN;
}

/*
  Store slow query state at start of a stored procedure statment
*/

void THD::store_slow_query_state(Sub_statement_state *backup)
{
  backup->affected_rows=           affected_rows;
  backup->bytes_sent_old=          bytes_sent_old;
  backup->examined_row_count=      m_examined_row_count;
  backup->query_plan_flags=        query_plan_flags;
  backup->query_plan_fsort_passes= query_plan_fsort_passes;
  backup->sent_row_count=          m_sent_row_count;
  backup->tmp_tables_disk_used=    tmp_tables_disk_used;
  backup->tmp_tables_size=         tmp_tables_size;
  backup->tmp_tables_used=         tmp_tables_used;
}

/* Reset variables related to slow query log */

void THD::reset_slow_query_state()
{
  affected_rows=                0;
  bytes_sent_old=               status_var.bytes_sent;
  m_examined_row_count=         0;
  m_sent_row_count=             0;
  query_plan_flags=             QPLAN_INIT;
  query_plan_fsort_passes=      0;
  tmp_tables_disk_used=         0;
  tmp_tables_size=              0;
  tmp_tables_used=              0;
}

/*
  Add back the stored values to the current counters to be able to get
  right status for 'call procedure_name'
*/

void THD::add_slow_query_state(Sub_statement_state *backup)
{
  affected_rows+=                backup->affected_rows;
  bytes_sent_old=                backup->bytes_sent_old;
  m_examined_row_count+=         backup->examined_row_count;
  m_sent_row_count+=             backup->sent_row_count;
  query_plan_flags|=             backup->query_plan_flags;
  query_plan_fsort_passes+=      backup->query_plan_fsort_passes;
  tmp_tables_disk_used+=         backup->tmp_tables_disk_used;
  tmp_tables_size+=              backup->tmp_tables_size;
  tmp_tables_used+=              backup->tmp_tables_used;
}


void THD::set_statement(Statement *stmt)
{
  mysql_mutex_lock(&LOCK_thd_data);
  Statement::set_statement(stmt);
  mysql_mutex_unlock(&LOCK_thd_data);
}

void THD::set_sent_row_count(ha_rows count)
{
  m_sent_row_count= count;
  MYSQL_SET_STATEMENT_ROWS_SENT(m_statement_psi, m_sent_row_count);
}

void THD::set_examined_row_count(ha_rows count)
{
  m_examined_row_count= count;
  MYSQL_SET_STATEMENT_ROWS_EXAMINED(m_statement_psi, m_examined_row_count);
}

void THD::inc_sent_row_count(ha_rows count)
{
  m_sent_row_count+= count;
  MYSQL_SET_STATEMENT_ROWS_SENT(m_statement_psi, m_sent_row_count);
}

void THD::inc_examined_row_count(ha_rows count)
{
  m_examined_row_count+= count;
  MYSQL_SET_STATEMENT_ROWS_EXAMINED(m_statement_psi, m_examined_row_count);
}

void THD::inc_status_created_tmp_disk_tables()
{
  tmp_tables_disk_used++;
  query_plan_flags|= QPLAN_TMP_DISK;
  status_var_increment(status_var.created_tmp_disk_tables_);
#ifdef HAVE_PSI_STATEMENT_INTERFACE
  PSI_STATEMENT_CALL(inc_statement_created_tmp_disk_tables)(m_statement_psi, 1);
#endif
}

void THD::inc_status_created_tmp_tables()
{
  tmp_tables_used++;
  query_plan_flags|= QPLAN_TMP_TABLE;
  status_var_increment(status_var.created_tmp_tables_);
#ifdef HAVE_PSI_STATEMENT_INTERFACE
  PSI_STATEMENT_CALL(inc_statement_created_tmp_tables)(m_statement_psi, 1);
#endif
}

void THD::inc_status_select_full_join()
{
  status_var_increment(status_var.select_full_join_count_);
#ifdef HAVE_PSI_STATEMENT_INTERFACE
  PSI_STATEMENT_CALL(inc_statement_select_full_join)(m_statement_psi, 1);
#endif
}

void THD::inc_status_select_full_range_join()
{
  status_var_increment(status_var.select_full_range_join_count_);
#ifdef HAVE_PSI_STATEMENT_INTERFACE
  PSI_STATEMENT_CALL(inc_statement_select_full_range_join)(m_statement_psi, 1);
#endif
}

void THD::inc_status_select_range()
{
  status_var_increment(status_var.select_range_count_);
#ifdef HAVE_PSI_STATEMENT_INTERFACE
  PSI_STATEMENT_CALL(inc_statement_select_range)(m_statement_psi, 1);
#endif
}

void THD::inc_status_select_range_check()
{
  status_var_increment(status_var.select_range_check_count_);
#ifdef HAVE_PSI_STATEMENT_INTERFACE
  PSI_STATEMENT_CALL(inc_statement_select_range_check)(m_statement_psi, 1);
#endif
}

void THD::inc_status_select_scan()
{
  status_var_increment(status_var.select_scan_count_);
#ifdef HAVE_PSI_STATEMENT_INTERFACE
  PSI_STATEMENT_CALL(inc_statement_select_scan)(m_statement_psi, 1);
#endif
}

void THD::inc_status_sort_merge_passes()
{
  status_var_increment(status_var.filesort_merge_passes_);
#ifdef HAVE_PSI_STATEMENT_INTERFACE
  PSI_STATEMENT_CALL(inc_statement_sort_merge_passes)(m_statement_psi, 1);
#endif
}

void THD::inc_status_sort_range()
{
  status_var_increment(status_var.filesort_range_count_);
#ifdef HAVE_PSI_STATEMENT_INTERFACE
  PSI_STATEMENT_CALL(inc_statement_sort_range)(m_statement_psi, 1);
#endif
}

void THD::inc_status_sort_rows(ha_rows count)
{
  statistic_add(status_var.filesort_rows_, (ulong)count, &LOCK_status);
#ifdef HAVE_PSI_STATEMENT_INTERFACE
  PSI_STATEMENT_CALL(inc_statement_sort_rows)(m_statement_psi, (ulong)count);
#endif
}

void THD::inc_status_sort_scan()
{
  status_var_increment(status_var.filesort_scan_count_);
#ifdef HAVE_PSI_STATEMENT_INTERFACE
  PSI_STATEMENT_CALL(inc_statement_sort_scan)(m_statement_psi, 1);
#endif
}

void THD::set_status_no_index_used()
{
  server_status|= SERVER_QUERY_NO_INDEX_USED;
#ifdef HAVE_PSI_STATEMENT_INTERFACE
  PSI_STATEMENT_CALL(set_statement_no_index_used)(m_statement_psi);
#endif
}

void THD::set_status_no_good_index_used()
{
  server_status|= SERVER_QUERY_NO_GOOD_INDEX_USED;
#ifdef HAVE_PSI_STATEMENT_INTERFACE
  PSI_STATEMENT_CALL(set_statement_no_good_index_used)(m_statement_psi);
#endif
}

/** Assign a new value to thd->query and thd->query_id.  */

void THD::set_query_and_id(char *query_arg, uint32 query_length_arg,
                           CHARSET_INFO *cs,
                           query_id_t new_query_id)
{
  mysql_mutex_lock(&LOCK_thd_data);
  set_query_inner(query_arg, query_length_arg, cs);
  mysql_mutex_unlock(&LOCK_thd_data);
  query_id= new_query_id;
#ifdef WITH_WSREP
  set_wsrep_next_trx_id(query_id);
  WSREP_DEBUG("assigned new next query and  trx id: %" PRIu64, wsrep_next_trx_id());
#endif /* WITH_WSREP */
}

/** Assign a new value to thd->mysys_var.  */
void THD::set_mysys_var(struct st_my_thread_var *new_mysys_var)
{
  mysql_mutex_lock(&LOCK_thd_kill);
  mysys_var= new_mysys_var;
  mysql_mutex_unlock(&LOCK_thd_kill);
}

/**
  Leave explicit LOCK TABLES or prelocked mode and restore value of
  transaction sentinel in MDL subsystem.
*/

void THD::leave_locked_tables_mode()
{
  if (locked_tables_mode == LTM_LOCK_TABLES)
  {
    DBUG_ASSERT(current_backup_stage == BACKUP_FINISHED);
    /*
      When leaving LOCK TABLES mode we have to change the duration of most
      of the metadata locks being held, except for HANDLER and GRL locks,
      to transactional for them to be properly released at UNLOCK TABLES.
    */
    mdl_context.set_transaction_duration_for_all_locks();
    /*
      Make sure we don't release the global read lock and commit blocker
      when leaving LTM.
    */
    global_read_lock.set_explicit_lock_duration(this);
    /* Also ensure that we don't release metadata locks for open HANDLERs. */
    if (handler_tables_hash.records)
      mysql_ha_set_explicit_lock_duration(this);
    if (ull_hash.records)
      mysql_ull_set_explicit_lock_duration(this);
  }
  locked_tables_mode= LTM_NONE;
}

void THD::get_definer(LEX_USER *definer, bool role)
{
  binlog_invoker(role);
#if !defined(MYSQL_CLIENT) && defined(HAVE_REPLICATION)
#ifdef WITH_WSREP
  if ((wsrep_applier || slave_thread) && has_invoker())
#else
  if (slave_thread && has_invoker())
#endif
  {
    definer->user= invoker.user;
    definer->host= invoker.host;
    definer->auth= NULL;
  }
  else
#endif
    get_default_definer(this, definer, role);
}


/**
  Mark transaction to rollback and mark error as fatal to a sub-statement.

  @param  all   TRUE <=> rollback main transaction.
*/

void THD::mark_transaction_to_rollback(bool all)
{
  /*
    There is no point in setting is_fatal_sub_stmt_error unless
    we are actually in_sub_stmt.
  */
  if (in_sub_stmt)
    is_fatal_sub_stmt_error= true;
  transaction_rollback_request= all;
}


/**
  Decide on logging format to use for the statement and issue errors
  or warnings as needed.  The decision depends on the following
  parameters:

  - The logging mode, i.e., the value of binlog_format.  Can be
    statement, mixed, or row.

  - The type of statement.  There are three types of statements:
    "normal" safe statements; unsafe statements; and row injections.
    An unsafe statement is one that, if logged in statement format,
    might produce different results when replayed on the slave (e.g.,
    INSERT DELAYED).  A row injection is either a BINLOG statement, or
    a row event executed by the slave's SQL thread.

  - The capabilities of tables modified by the statement.  The
    *capabilities vector* for a table is a set of flags associated
    with the table.  Currently, it only includes two flags: *row
    capability flag* and *statement capability flag*.

    The row capability flag is set if and only if the engine can
    handle row-based logging. The statement capability flag is set if
    and only if the table can handle statement-based logging.

  Decision table for logging format
  ---------------------------------

  The following table summarizes how the format and generated
  warning/error depends on the tables' capabilities, the statement
  type, and the current binlog_format.

     Row capable        N NNNNNNNNN YYYYYYYYY YYYYYYYYY
     Statement capable  N YYYYYYYYY NNNNNNNNN YYYYYYYYY

     Statement type     * SSSUUUIII SSSUUUIII SSSUUUIII

     binlog_format      * SMRSMRSMR SMRSMRSMR SMRSMRSMR

     Logged format      - SS-S----- -RR-RR-RR SRRSRR-RR
     Warning/Error      1 --2732444 5--5--6-- ---7--6--

  Legend
  ------

  Row capable:    N - Some table not row-capable, Y - All tables row-capable
  Stmt capable:   N - Some table not stmt-capable, Y - All tables stmt-capable
  Statement type: (S)afe, (U)nsafe, or Row (I)njection
  binlog_format:  (S)TATEMENT, (M)IXED, or (R)OW
  Logged format:  (S)tatement or (R)ow
  Warning/Error:  Warnings and error messages are as follows:

  1. Error: Cannot execute statement: binlogging impossible since both
     row-incapable engines and statement-incapable engines are
     involved.

  2. Error: Cannot execute statement: binlogging impossible since
     BINLOG_FORMAT = ROW and at least one table uses a storage engine
     limited to statement-logging.

  3. Error: Cannot execute statement: binlogging of unsafe statement
     is impossible when storage engine is limited to statement-logging
     and BINLOG_FORMAT = MIXED.

  4. Error: Cannot execute row injection: binlogging impossible since
     at least one table uses a storage engine limited to
     statement-logging.

  5. Error: Cannot execute statement: binlogging impossible since
     BINLOG_FORMAT = STATEMENT and at least one table uses a storage
     engine limited to row-logging.

  6. Warning: Unsafe statement binlogged in statement format since
     BINLOG_FORMAT = STATEMENT.

  In addition, we can produce the following error (not depending on
  the variables of the decision diagram):

  7. Error: Cannot execute statement: binlogging impossible since more
     than one engine is involved and at least one engine is
     self-logging.

  For each error case above, the statement is prevented from being
  logged, we report an error, and roll back the statement.  For
  warnings, we set the thd->binlog_flags variable: the warning will be
  printed only if the statement is successfully logged.

  @see THD::binlog_query

  @param[in] thd    Client thread
  @param[in] tables Tables involved in the query

  @retval 0 No error; statement can be logged.
  @retval -1 One of the error conditions above applies (1, 2, 4, 5, or 6).
*/

int THD::decide_logging_format(TABLE_LIST *tables)
{
  DBUG_ENTER("THD::decide_logging_format");
  DBUG_PRINT("info", ("Query: %.*s", (uint) query_length(), query()));
  DBUG_PRINT("info", ("variables.binlog_format: %lu",
                      variables.binlog_format));
  DBUG_PRINT("info", ("lex->get_stmt_unsafe_flags(): 0x%x",
                      lex->get_stmt_unsafe_flags()));

  reset_binlog_local_stmt_filter();

  /*
    We should not decide logging format if the binlog is closed or
    binlogging is off, or if the statement is filtered out from the
    binlog by filtering rules.
  */
#ifdef WITH_WSREP
  if (WSREP_CLIENT_NNULL(this) &&
      wsrep_thd_is_local(this) &&
      wsrep_is_active(this) &&
      variables.wsrep_trx_fragment_size > 0)
  {
    if (!is_current_stmt_binlog_format_row())
    {
      my_message(ER_NOT_SUPPORTED_YET,
                 "Streaming replication not supported with "
                 "binlog_format=STATEMENT", MYF(0));
      DBUG_RETURN(-1);
    }
  }

  if ((WSREP_EMULATE_BINLOG_NNULL(this) ||
       (mysql_bin_log.is_open() && (variables.option_bits & OPTION_BIN_LOG))) &&
      !(wsrep_binlog_format() == BINLOG_FORMAT_STMT &&
        !binlog_filter->db_ok(db.str)))
#else
  if (mysql_bin_log.is_open() && (variables.option_bits & OPTION_BIN_LOG) &&
      !(wsrep_binlog_format() == BINLOG_FORMAT_STMT &&
        !binlog_filter->db_ok(db.str)))
#endif /* WITH_WSREP */
  {

    if (is_bulk_op())
    {
      if (wsrep_binlog_format() == BINLOG_FORMAT_STMT)
      {
        my_error(ER_BINLOG_NON_SUPPORTED_BULK, MYF(0));
        DBUG_PRINT("info",
                   ("decision: no logging since an error was generated"));
        DBUG_RETURN(-1);
      }
    }
    /*
      Compute one bit field with the union of all the engine
      capabilities, and one with the intersection of all the engine
      capabilities.
    */
    handler::Table_flags flags_write_some_set= 0;
    handler::Table_flags flags_access_some_set= 0;
    handler::Table_flags flags_write_all_set=
      HA_BINLOG_ROW_CAPABLE | HA_BINLOG_STMT_CAPABLE;

    /* 
       If different types of engines are about to be updated.
       For example: Innodb and Falcon; Innodb and MyIsam.
    */
    bool multi_write_engine= FALSE;
    /*
       If different types of engines are about to be accessed 
       and any of them is about to be updated. For example:
       Innodb and Falcon; Innodb and MyIsam.
    */
    bool multi_access_engine= FALSE;
    /*
      Identifies if a table is changed.
    */
    bool is_write= FALSE;                        // If any write tables
    bool has_read_tables= FALSE;                 // If any read only tables
    bool has_auto_increment_write_tables= FALSE; // Write with auto-increment
    /* true if it's necessary to switch current statement log format from
    STATEMENT to ROW if binary log format is MIXED and autoincrement values
    are changed in the statement */
    bool has_unsafe_stmt_autoinc_lock_mode= false;
    /* If a write table that doesn't have auto increment part first */
    bool has_write_table_auto_increment_not_first_in_pk= FALSE;
    bool has_auto_increment_write_tables_not_first= FALSE;
    bool found_first_not_own_table= FALSE;
    bool has_write_tables_with_unsafe_statements= FALSE;

    /*
      A pointer to a previous table that was changed.
    */
    TABLE* prev_write_table= NULL;
    /*
      A pointer to a previous table that was accessed.
    */
    TABLE* prev_access_table= NULL;
    /**
      The number of tables used in the current statement,
      that should be replicated.
    */
    uint replicated_tables_count= 0;
    /**
      The number of tables written to in the current statement,
      that should not be replicated.
      A table should not be replicated when it is considered
      'local' to a MySQL instance.
      Currently, these tables are:
      - mysql.slow_log
      - mysql.general_log
      - mysql.slave_relay_log_info
      - mysql.slave_master_info
      - mysql.slave_worker_info
      - performance_schema.*
      - TODO: information_schema.*
      In practice, from this list, only performance_schema.* tables
      are written to by user queries.
    */
    uint non_replicated_tables_count= 0;

#ifndef DBUG_OFF
    {
      static const char *prelocked_mode_name[] = {
        "NON_PRELOCKED",
        "LOCK_TABLES",
        "PRELOCKED",
        "PRELOCKED_UNDER_LOCK_TABLES",
      };
      compile_time_assert(array_elements(prelocked_mode_name) == LTM_always_last);
      DBUG_PRINT("debug", ("prelocked_mode: %s",
                           prelocked_mode_name[locked_tables_mode]));
    }
#endif

    /*
      Get the capabilities vector for all involved storage engines and
      mask out the flags for the binary log.
    */
    for (TABLE_LIST *tbl= tables; tbl; tbl= tbl->next_global)
    {
      TABLE *table;
      TABLE_SHARE *share;
      handler::Table_flags flags;
      if (tbl->placeholder())
        continue;

      table= tbl->table;
      share= table->s;
      flags= table->file->ha_table_flags();
      if (!share->table_creation_was_logged)
      {
        /*
          This is a temporary table which was not logged in the binary log.
          Disable statement logging to enforce row level logging.
        */
        DBUG_ASSERT(share->tmp_table);
        flags&= ~HA_BINLOG_STMT_CAPABLE;
        /* We can only use row logging */
        set_current_stmt_binlog_format_row();
      }

      DBUG_PRINT("info", ("table: %s; ha_table_flags: 0x%llx",
                          tbl->table_name.str, flags));

      if (share->no_replicate)
      {
        /*
          The statement uses a table that is not replicated.
          The following properties about the table:
          - persistent / transient
          - transactional / non transactional
          - temporary / permanent
          - read or write
          - multiple engines involved because of this table
          are not relevant, as this table is completely ignored.
          Because the statement uses a non replicated table,
          using STATEMENT format in the binlog is impossible.
          Either this statement will be discarded entirely,
          or it will be logged (possibly partially) in ROW format.
        */
        lex->set_stmt_unsafe(LEX::BINLOG_STMT_UNSAFE_SYSTEM_TABLE);

        if (tbl->lock_type >= TL_WRITE_ALLOW_WRITE)
        {
          non_replicated_tables_count++;
          continue;
        }
      }
      if (tbl == lex->first_not_own_table())
        found_first_not_own_table= true;

      replicated_tables_count++;

      if (tbl->prelocking_placeholder != TABLE_LIST::PRELOCK_FK)
      {
        if (tbl->lock_type <= TL_READ_NO_INSERT)
          has_read_tables= true;
        else if (table->found_next_number_field &&
                 (tbl->lock_type >= TL_WRITE_ALLOW_WRITE))
        {
          has_auto_increment_write_tables= true;
          has_auto_increment_write_tables_not_first= found_first_not_own_table;
          if (share->next_number_keypart != 0)
            has_write_table_auto_increment_not_first_in_pk= true;
          has_unsafe_stmt_autoinc_lock_mode=
            table->file->autoinc_lock_mode_stmt_unsafe();
        }
      }

      if (tbl->lock_type >= TL_WRITE_ALLOW_WRITE)
      {
        bool trans;
        if (prev_write_table && prev_write_table->file->ht !=
            table->file->ht)
          multi_write_engine= TRUE;
        if (share->non_determinstic_insert &&
            (sql_command_flags[lex->sql_command] & CF_CAN_GENERATE_ROW_EVENTS
             && !(sql_command_flags[lex->sql_command] & CF_SCHEMA_CHANGE)))
          has_write_tables_with_unsafe_statements= true;

        trans= table->file->has_transactions();

        if (share->tmp_table)
          lex->set_stmt_accessed_table(trans ? LEX::STMT_WRITES_TEMP_TRANS_TABLE :
                                               LEX::STMT_WRITES_TEMP_NON_TRANS_TABLE);
        else
          lex->set_stmt_accessed_table(trans ? LEX::STMT_WRITES_TRANS_TABLE :
                                               LEX::STMT_WRITES_NON_TRANS_TABLE);

        flags_write_all_set &= flags;
        flags_write_some_set |= flags;
        is_write= TRUE;

        prev_write_table= table;

      }
      flags_access_some_set |= flags;

      if (lex->sql_command != SQLCOM_CREATE_TABLE || lex->tmp_table())
      {
        my_bool trans= table->file->has_transactions();

        if (share->tmp_table)
          lex->set_stmt_accessed_table(trans ? LEX::STMT_READS_TEMP_TRANS_TABLE :
                                               LEX::STMT_READS_TEMP_NON_TRANS_TABLE);
        else
          lex->set_stmt_accessed_table(trans ? LEX::STMT_READS_TRANS_TABLE :
                                               LEX::STMT_READS_NON_TRANS_TABLE);
      }

      if (prev_access_table && prev_access_table->file->ht !=
          table->file->ht)
        multi_access_engine= TRUE;

      prev_access_table= table;
    }

    if (wsrep_binlog_format() != BINLOG_FORMAT_ROW)
    {
      /*
        DML statements that modify a table with an auto_increment
        column based on rows selected from a table are unsafe as the
        order in which the rows are fetched fron the select tables
        cannot be determined and may differ on master and slave.
      */
      if (has_auto_increment_write_tables && has_read_tables)
        lex->set_stmt_unsafe(LEX::BINLOG_STMT_UNSAFE_WRITE_AUTOINC_SELECT);

      if (has_write_table_auto_increment_not_first_in_pk)
        lex->set_stmt_unsafe(LEX::BINLOG_STMT_UNSAFE_AUTOINC_NOT_FIRST);

      if (has_write_tables_with_unsafe_statements)
        lex->set_stmt_unsafe(LEX::BINLOG_STMT_UNSAFE_SYSTEM_FUNCTION);

      if (has_unsafe_stmt_autoinc_lock_mode)
        lex->set_stmt_unsafe(LEX::BINLOG_STMT_UNSAFE_AUTOINC_LOCK_MODE);

      /*
        A query that modifies autoinc column in sub-statement can make the
        master and slave inconsistent.
        We can solve these problems in mixed mode by switching to binlogging
        if at least one updated table is used by sub-statement
      */
      if (lex->requires_prelocking() &&
          has_auto_increment_write_tables_not_first)
        lex->set_stmt_unsafe(LEX::BINLOG_STMT_UNSAFE_AUTOINC_COLUMNS);
    }

    DBUG_PRINT("info", ("flags_write_all_set: 0x%llx", flags_write_all_set));
    DBUG_PRINT("info", ("flags_write_some_set: 0x%llx", flags_write_some_set));
    DBUG_PRINT("info", ("flags_access_some_set: 0x%llx", flags_access_some_set));
    DBUG_PRINT("info", ("multi_write_engine: %d", multi_write_engine));
    DBUG_PRINT("info", ("multi_access_engine: %d", multi_access_engine));

    int error= 0;
    int unsafe_flags;

    bool multi_stmt_trans= in_multi_stmt_transaction_mode();
    bool trans_table= trans_has_updated_trans_table(this);
    bool binlog_direct= variables.binlog_direct_non_trans_update;

    if (lex->is_mixed_stmt_unsafe(multi_stmt_trans, binlog_direct,
                                  trans_table, tx_isolation))
      lex->set_stmt_unsafe(LEX::BINLOG_STMT_UNSAFE_MIXED_STATEMENT);
    else if (multi_stmt_trans && trans_table && !binlog_direct &&
             lex->stmt_accessed_table(LEX::STMT_WRITES_NON_TRANS_TABLE))
      lex->set_stmt_unsafe(LEX::BINLOG_STMT_UNSAFE_NONTRANS_AFTER_TRANS);

    /*
      If more than one engine is involved in the statement and at
      least one is doing it's own logging (is *self-logging*), the
      statement cannot be logged atomically, so we generate an error
      rather than allowing the binlog to become corrupt.
    */
    if (multi_write_engine &&
        (flags_write_some_set & HA_HAS_OWN_BINLOGGING))
      my_error((error= ER_BINLOG_MULTIPLE_ENGINES_AND_SELF_LOGGING_ENGINE),
               MYF(0));
    else if (multi_access_engine && flags_access_some_set & HA_HAS_OWN_BINLOGGING)
      lex->set_stmt_unsafe(LEX::BINLOG_STMT_UNSAFE_MULTIPLE_ENGINES_AND_SELF_LOGGING_ENGINE);

    /* both statement-only and row-only engines involved */
    if ((flags_write_all_set & (HA_BINLOG_STMT_CAPABLE | HA_BINLOG_ROW_CAPABLE)) == 0)
    {
      /*
        1. Error: Binary logging impossible since both row-incapable
           engines and statement-incapable engines are involved
      */
      my_error((error= ER_BINLOG_ROW_ENGINE_AND_STMT_ENGINE), MYF(0));
    }
    /* statement-only engines involved */
    else if ((flags_write_all_set & HA_BINLOG_ROW_CAPABLE) == 0)
    {
      if (lex->is_stmt_row_injection())
      {
        /*
          4. Error: Cannot execute row injection since table uses
             storage engine limited to statement-logging
        */
        my_error((error= ER_BINLOG_ROW_INJECTION_AND_STMT_ENGINE), MYF(0));
      }
      else if ((wsrep_binlog_format() == BINLOG_FORMAT_ROW || is_bulk_op()) &&
               sqlcom_can_generate_row_events(this))
      {
        /*
          2. Error: Cannot modify table that uses a storage engine
             limited to statement-logging when BINLOG_FORMAT = ROW
        */
        my_error((error= ER_BINLOG_ROW_MODE_AND_STMT_ENGINE), MYF(0));
      }
      else if ((unsafe_flags= lex->get_stmt_unsafe_flags()) != 0)
      {
        /*
          3. Error: Cannot execute statement: binlogging of unsafe
             statement is impossible when storage engine is limited to
             statement-logging and BINLOG_FORMAT = MIXED.
        */
        for (int unsafe_type= 0;
             unsafe_type < LEX::BINLOG_STMT_UNSAFE_COUNT;
             unsafe_type++)
          if (unsafe_flags & (1 << unsafe_type))
            my_error((error= ER_BINLOG_UNSAFE_AND_STMT_ENGINE), MYF(0),
                     ER_THD(this,
                            LEX::binlog_stmt_unsafe_errcode[unsafe_type]));
      }
      /* log in statement format! */
    }
    /* no statement-only engines */
    else
    {
      /* binlog_format = STATEMENT */
      if (wsrep_binlog_format() == BINLOG_FORMAT_STMT)
      {
        if (lex->is_stmt_row_injection())
        {
          /*
            We have to log the statement as row or give an error.
            Better to accept what master gives us than stopping replication.
          */
          set_current_stmt_binlog_format_row();
        }
        else if ((flags_write_all_set & HA_BINLOG_STMT_CAPABLE) == 0 &&
                 sqlcom_can_generate_row_events(this))
        {
          /*
            5. Error: Cannot modify table that uses a storage engine
               limited to row-logging when binlog_format = STATEMENT, except
               if all tables that are updated are temporary tables
          */
          if (!lex->stmt_writes_to_non_temp_table())
          {
            /* As all updated tables are temporary, nothing will be logged */
            set_current_stmt_binlog_format_row();
          }
          else if (IF_WSREP((!WSREP_NNULL(this) ||
                             wsrep_cs().mode() ==
                             wsrep::client_state::m_local),1))
	  {
            my_error((error= ER_BINLOG_STMT_MODE_AND_ROW_ENGINE), MYF(0), "");
	  }
        }
        else if (is_write && (unsafe_flags= lex->get_stmt_unsafe_flags()) != 0)
        {
          /*
            7. Warning: Unsafe statement logged as statement due to
               binlog_format = STATEMENT
          */
          binlog_unsafe_warning_flags|= unsafe_flags;

          DBUG_PRINT("info", ("Scheduling warning to be issued by "
                              "binlog_query: '%s'",
                              ER_THD(this, ER_BINLOG_UNSAFE_STATEMENT)));
          DBUG_PRINT("info", ("binlog_unsafe_warning_flags: 0x%x",
                              binlog_unsafe_warning_flags));
        }
        /* log in statement format (or row if row event)! */
      }
      /* No statement-only engines and binlog_format != STATEMENT.
         I.e., nothing prevents us from row logging if needed. */
      else
      {
        if (lex->is_stmt_unsafe() || lex->is_stmt_row_injection()
            || (flags_write_all_set & HA_BINLOG_STMT_CAPABLE) == 0 ||
            is_bulk_op())
        {
          /* log in row format! */
          set_current_stmt_binlog_format_row_if_mixed();
        }
      }
    }

    if (non_replicated_tables_count > 0)
    {
      if ((replicated_tables_count == 0) || ! is_write)
      {
        DBUG_PRINT("info", ("decision: no logging, no replicated table affected"));
        set_binlog_local_stmt_filter();
      }
      else
      {
        if (! is_current_stmt_binlog_format_row())
        {
          my_error((error= ER_BINLOG_STMT_MODE_AND_NO_REPL_TABLES), MYF(0));
        }
        else
        {
          clear_binlog_local_stmt_filter();
        }
      }
    }
    else
    {
      clear_binlog_local_stmt_filter();
    }

    if (unlikely(error))
    {
      DBUG_PRINT("info", ("decision: no logging since an error was generated"));
      DBUG_RETURN(-1);
    }
    DBUG_PRINT("info", ("decision: logging in %s format",
                        is_current_stmt_binlog_format_row() ?
                        "ROW" : "STATEMENT"));

    if (variables.binlog_format == BINLOG_FORMAT_ROW &&
        (sql_command_flags[lex->sql_command] &
         (CF_UPDATES_DATA | CF_DELETES_DATA)))
    {
      String table_names;
      /*
        Generate a warning for UPDATE/DELETE statements that modify a
        BLACKHOLE table, as row events are not logged in row format.
      */
      for (TABLE_LIST *table= tables; table; table= table->next_global)
      {
        if (table->placeholder())
          continue;
        if (table->table->file->ht->db_type == DB_TYPE_BLACKHOLE_DB &&
            table->lock_type >= TL_WRITE_ALLOW_WRITE)
        {
            table_names.append(&table->table_name);
            table_names.append(",");
        }
      }
      if (!table_names.is_empty())
      {
        bool is_update= MY_TEST(sql_command_flags[lex->sql_command] &
                                CF_UPDATES_DATA);
        /*
          Replace the last ',' with '.' for table_names
        */
        table_names.replace(table_names.length()-1, 1, ".", 1);
        push_warning_printf(this, Sql_condition::WARN_LEVEL_WARN,
                            ER_UNKNOWN_ERROR,
                            "Row events are not logged for %s statements "
                            "that modify BLACKHOLE tables in row format. "
                            "Table(s): '%-.192s'",
                            is_update ? "UPDATE" : "DELETE",
                            table_names.c_ptr());
      }
    }
  }
#ifndef DBUG_OFF
  else
    DBUG_PRINT("info", ("decision: no logging since "
                        "mysql_bin_log.is_open() = %d "
                        "and (options & OPTION_BIN_LOG) = 0x%llx "
                        "and binlog_format = %u "
                        "and binlog_filter->db_ok(db) = %d",
                        mysql_bin_log.is_open(),
                        (variables.option_bits & OPTION_BIN_LOG),
                        (uint) wsrep_binlog_format(),
                        binlog_filter->db_ok(db.str)));
#endif

  DBUG_RETURN(0);
}


/*
  Reconsider logging format in case of INSERT...ON DUPLICATE KEY UPDATE
  for tables with more than one unique keys in case of MIXED binlog format.

  Unsafe means that a master could execute the statement differently than
  the slave.
  This could can happen in the following cases:
  - The unique check are done in different order on master or slave
    (different engine or different key order).
  - There is a conflict on another key than the first and before the
    statement is committed, another connection commits a row that conflicts
    on an earlier unique key. Example follows:

    Below a and b are unique keys, the table has a row (1,1,0)
    connection 1:
    INSERT INTO t1 set a=2,b=1,c=0 ON DUPLICATE KEY UPDATE c=1;
    connection 2:
    INSERT INTO t1 set a=2,b=2,c=0;

    If 2 commits after 1 has been executed but before 1 has committed
    (and are thus put before the other in the binary log), one will
    get different data on the slave:
    (1,1,1),(2,2,1) instead of (1,1,1),(2,2,0)
*/

void THD::reconsider_logging_format_for_iodup(TABLE *table)
{
  DBUG_ENTER("reconsider_logging_format_for_iodup");
  enum_binlog_format bf= (enum_binlog_format) wsrep_binlog_format();

  DBUG_ASSERT(lex->duplicates == DUP_UPDATE);

  if (bf <= BINLOG_FORMAT_STMT &&
      !is_current_stmt_binlog_format_row())
  {
    KEY *end= table->s->key_info + table->s->keys;
    uint unique_keys= 0;

    for (KEY *keyinfo= table->s->key_info; keyinfo < end ; keyinfo++)
    {
      if (keyinfo->flags & HA_NOSAME)
      {
        /*
          We assume that the following cases will guarantee that the
          key is unique if a key part is not set:
          - The key part is an autoincrement (autogenerated)
          - The key part has a default value that is null and it not
            a virtual field that will be calculated later.
        */
        for (uint j= 0; j < keyinfo->user_defined_key_parts; j++)
        {
          Field *field= keyinfo->key_part[j].field;
          if (!bitmap_is_set(table->write_set, field->field_index))
          {
            /* Check auto_increment */
            if (field == table->next_number_field)
              goto exit;
            if (field->is_real_null() && !field->default_value)
              goto exit;
          }
        }
        if (unique_keys++)
          break;
exit:;
      }
    }
    if (unique_keys > 1)
    {
      if (bf == BINLOG_FORMAT_STMT && !lex->is_stmt_unsafe())
      {
        lex->set_stmt_unsafe(LEX::BINLOG_STMT_UNSAFE_INSERT_TWO_KEYS);
        binlog_unsafe_warning_flags|= lex->get_stmt_unsafe_flags();
      }
      set_current_stmt_binlog_format_row_if_mixed();
    }
  }
  DBUG_VOID_RETURN;
}

/*
  Implementation of interface to write rows to the binary log through the
  thread.  The thread is responsible for writing the rows it has
  inserted/updated/deleted.
*/

#ifndef MYSQL_CLIENT

/*
  Template member function for ensuring that there is an rows log
  event of the apropriate type before proceeding.

  PRE CONDITION:
    - Events of type 'RowEventT' have the type code 'type_code'.
    
  POST CONDITION:
    If a non-NULL pointer is returned, the pending event for thread 'thd' will
    be an event of type 'RowEventT' (which have the type code 'type_code')
    will either empty or have enough space to hold 'needed' bytes.  In
    addition, the columns bitmap will be correct for the row, meaning that
    the pending event will be flushed if the columns in the event differ from
    the columns suppled to the function.

  RETURNS
    If no error, a non-NULL pending event (either one which already existed or
    the newly created one).
    If error, NULL.
 */

template <class RowsEventT> Rows_log_event*
THD::binlog_prepare_pending_rows_event(TABLE* table, uint32 serv_id,
                                       size_t needed,
                                       bool is_transactional,
                                       RowsEventT *hint __attribute__((unused)))
{
  DBUG_ENTER("binlog_prepare_pending_rows_event");
  /* Pre-conditions */
  DBUG_ASSERT(table->s->table_map_id != ~0UL);

  /* Fetch the type code for the RowsEventT template parameter */
  int const general_type_code= RowsEventT::TYPE_CODE;

  /* Ensure that all events in a GTID group are in the same cache */
  if (variables.option_bits & OPTION_GTID_BEGIN)
    is_transactional= 1;

  /*
    There is no good place to set up the transactional data, so we
    have to do it here.
  */
  if (binlog_setup_trx_data() == NULL)
    DBUG_RETURN(NULL);

  Rows_log_event* pending= binlog_get_pending_rows_event(is_transactional);

  if (unlikely(pending && !pending->is_valid()))
    DBUG_RETURN(NULL);

  /*
    Check if the current event is non-NULL and a write-rows
    event. Also check if the table provided is mapped: if it is not,
    then we have switched to writing to a new table.
    If there is no pending event, we need to create one. If there is a pending
    event, but it's not about the same table id, or not of the same type
    (between Write, Update and Delete), or not the same affected columns, or
    going to be too big, flush this event to disk and create a new pending
    event.
  */
  if (!pending ||
      pending->server_id != serv_id ||
      pending->get_table_id() != table->s->table_map_id ||
      pending->get_general_type_code() != general_type_code ||
      pending->get_data_size() + needed > opt_binlog_rows_event_max_size ||
      pending->read_write_bitmaps_cmp(table) == FALSE)
  {
    /* Create a new RowsEventT... */
    Rows_log_event* const
        ev= new RowsEventT(this, table, table->s->table_map_id,
                           is_transactional);
    if (unlikely(!ev))
      DBUG_RETURN(NULL);
    ev->server_id= serv_id; // I don't like this, it's too easy to forget.
    /*
      flush the pending event and replace it with the newly created
      event...
    */
    if (unlikely(
        mysql_bin_log.flush_and_set_pending_rows_event(this, ev,
                                                       is_transactional)))
    {
      delete ev;
      DBUG_RETURN(NULL);
    }

    DBUG_RETURN(ev);               /* This is the new pending event */
  }
  DBUG_RETURN(pending);        /* This is the current pending event */
}

/* Declare in unnamed namespace. */
CPP_UNNAMED_NS_START
  /**
     Class to handle temporary allocation of memory for row data.

     The responsibilities of the class is to provide memory for
     packing one or two rows of packed data (depending on what
     constructor is called).

     In order to make the allocation more efficient for "simple" rows,
     i.e., rows that do not contain any blobs, a pointer to the
     allocated memory is of memory is stored in the table structure
     for simple rows.  If memory for a table containing a blob field
     is requested, only memory for that is allocated, and subsequently
     released when the object is destroyed.

   */
  class Row_data_memory {
  public:
    /**
      Build an object to keep track of a block-local piece of memory
      for storing a row of data.

      @param table
      Table where the pre-allocated memory is stored.

      @param length
      Length of data that is needed, if the record contain blobs.
     */
    Row_data_memory(TABLE *table, size_t const len1)
      : m_memory(0)
    {
#ifndef DBUG_OFF
      m_alloc_checked= FALSE;
#endif
      allocate_memory(table, len1);
      m_ptr[0]= has_memory() ? m_memory : 0;
      m_ptr[1]= 0;
    }

    Row_data_memory(TABLE *table, size_t const len1, size_t const len2)
      : m_memory(0)
    {
#ifndef DBUG_OFF
      m_alloc_checked= FALSE;
#endif
      allocate_memory(table, len1 + len2);
      m_ptr[0]= has_memory() ? m_memory        : 0;
      m_ptr[1]= has_memory() ? m_memory + len1 : 0;
    }

    ~Row_data_memory()
    {
      if (m_memory != 0 && m_release_memory_on_destruction)
        my_free(m_memory);
    }

    /**
       Is there memory allocated?

       @retval true There is memory allocated
       @retval false Memory allocation failed
     */
    bool has_memory() const {
#ifndef DBUG_OFF
      m_alloc_checked= TRUE;
#endif
      return m_memory != 0;
    }

    uchar *slot(uint s)
    {
      DBUG_ASSERT(s < sizeof(m_ptr)/sizeof(*m_ptr));
      DBUG_ASSERT(m_ptr[s] != 0);
      DBUG_SLOW_ASSERT(m_alloc_checked == TRUE);
      return m_ptr[s];
    }

  private:
    void allocate_memory(TABLE *const table, size_t const total_length)
    {
      if (table->s->blob_fields == 0)
      {
        /*
          The maximum length of a packed record is less than this
          length. We use this value instead of the supplied length
          when allocating memory for records, since we don't know how
          the memory will be used in future allocations.

          Since table->s->reclength is for unpacked records, we have
          to add two bytes for each field, which can potentially be
          added to hold the length of a packed field.
        */
        size_t const maxlen= table->s->reclength + 2 * table->s->fields;

        /*
          Allocate memory for two records if memory hasn't been
          allocated. We allocate memory for two records so that it can
          be used when processing update rows as well.
        */
        if (table->write_row_record == 0)
          table->write_row_record=
            (uchar *) alloc_root(&table->mem_root, 2 * maxlen);
        m_memory= table->write_row_record;
        m_release_memory_on_destruction= FALSE;
      }
      else
      {
        m_memory= (uchar *) my_malloc(total_length, MYF(MY_WME));
        m_release_memory_on_destruction= TRUE;
      }
    }

#ifndef DBUG_OFF
    mutable bool m_alloc_checked;
#endif
    bool m_release_memory_on_destruction;
    uchar *m_memory;
    uchar *m_ptr[2];
  };

CPP_UNNAMED_NS_END

int THD::binlog_write_row(TABLE* table, bool is_trans,
                          uchar const *record)
{

  DBUG_ASSERT(is_current_stmt_binlog_format_row());
  DBUG_ASSERT((WSREP_NNULL(this) && wsrep_emulate_bin_log) ||
              mysql_bin_log.is_open());
  /*
    Pack records into format for transfer. We are allocating more
    memory than needed, but that doesn't matter.
  */
  Row_data_memory memory(table, max_row_length(table, table->rpl_write_set,
                                               record));
  if (!memory.has_memory())
    return HA_ERR_OUT_OF_MEM;

  uchar *row_data= memory.slot(0);

  size_t const len= pack_row(table, table->rpl_write_set, row_data, record);

  /* Ensure that all events in a GTID group are in the same cache */
  if (variables.option_bits & OPTION_GTID_BEGIN)
    is_trans= 1;

  Rows_log_event* ev;
  if (binlog_should_compress(len))
    ev =
    binlog_prepare_pending_rows_event(table, variables.server_id,
                                      len, is_trans,
                                      static_cast<Write_rows_compressed_log_event*>(0));
  else
    ev =
    binlog_prepare_pending_rows_event(table, variables.server_id,
                                      len, is_trans,
                                      static_cast<Write_rows_log_event*>(0));

  if (unlikely(ev == 0))
    return HA_ERR_OUT_OF_MEM;

  return ev->add_row_data(row_data, len);
}

int THD::binlog_update_row(TABLE* table, bool is_trans,
                           const uchar *before_record,
                           const uchar *after_record)
{
  DBUG_ASSERT(is_current_stmt_binlog_format_row());
  DBUG_ASSERT((WSREP_NNULL(this) && wsrep_emulate_bin_log) ||
              mysql_bin_log.is_open());

  /**
    Save a reference to the original read bitmaps
    We will need this to restore the bitmaps at the end as
    binlog_prepare_row_images() may change table->read_set.
    table->read_set is used by pack_row and deep in
    binlog_prepare_pending_events().
  */
  MY_BITMAP *old_read_set= table->read_set;

  /**
     This will remove spurious fields required during execution but
     not needed for binlogging. This is done according to the:
     binlog-row-image option.
   */
  binlog_prepare_row_images(table);

  size_t const before_maxlen= max_row_length(table, table->read_set,
                                             before_record);
  size_t const after_maxlen=  max_row_length(table, table->rpl_write_set,
                                             after_record);

  Row_data_memory row_data(table, before_maxlen, after_maxlen);
  if (!row_data.has_memory())
    return HA_ERR_OUT_OF_MEM;

  uchar *before_row= row_data.slot(0);
  uchar *after_row= row_data.slot(1);

  size_t const before_size= pack_row(table, table->read_set, before_row,
                                     before_record);
  size_t const after_size= pack_row(table, table->rpl_write_set, after_row,
                                    after_record);

  /* Ensure that all events in a GTID group are in the same cache */
  if (variables.option_bits & OPTION_GTID_BEGIN)
    is_trans= 1;

  /*
    Don't print debug messages when running valgrind since they can
    trigger false warnings.
   */
#ifndef HAVE_valgrind
  DBUG_DUMP("before_record", before_record, table->s->reclength);
  DBUG_DUMP("after_record",  after_record, table->s->reclength);
  DBUG_DUMP("before_row",    before_row, before_size);
  DBUG_DUMP("after_row",     after_row, after_size);
#endif

  Rows_log_event* ev;
  if(binlog_should_compress(before_size + after_size))
    ev =
      binlog_prepare_pending_rows_event(table, variables.server_id,
                                      before_size + after_size, is_trans,
                                      static_cast<Update_rows_compressed_log_event*>(0));
  else
    ev =
      binlog_prepare_pending_rows_event(table, variables.server_id,
                                      before_size + after_size, is_trans,
                                      static_cast<Update_rows_log_event*>(0));

  if (unlikely(ev == 0))
    return HA_ERR_OUT_OF_MEM;

  int error=  ev->add_row_data(before_row, before_size) ||
              ev->add_row_data(after_row, after_size);

  /* restore read set for the rest of execution */
  table->column_bitmaps_set_no_signal(old_read_set,
                                      table->write_set);
  return error;

}

int THD::binlog_delete_row(TABLE* table, bool is_trans, 
                           uchar const *record)
{
  DBUG_ASSERT(is_current_stmt_binlog_format_row());
  DBUG_ASSERT((WSREP_NNULL(this) && wsrep_emulate_bin_log) ||
              mysql_bin_log.is_open());
  /**
    Save a reference to the original read bitmaps
    We will need this to restore the bitmaps at the end as
    binlog_prepare_row_images() may change table->read_set.
    table->read_set is used by pack_row and deep in
    binlog_prepare_pending_events().
  */
  MY_BITMAP *old_read_set= table->read_set;

  /** 
     This will remove spurious fields required during execution but
     not needed for binlogging. This is done according to the:
     binlog-row-image option.
   */
  binlog_prepare_row_images(table);

  /*
     Pack records into format for transfer. We are allocating more
     memory than needed, but that doesn't matter.
  */
  Row_data_memory memory(table, max_row_length(table, table->read_set,
                                               record));
  if (unlikely(!memory.has_memory()))
    return HA_ERR_OUT_OF_MEM;

  uchar *row_data= memory.slot(0);

  DBUG_DUMP("table->read_set", (uchar*) table->read_set->bitmap, (table->s->fields + 7) / 8);
  size_t const len= pack_row(table, table->read_set, row_data, record);

  /* Ensure that all events in a GTID group are in the same cache */
  if (variables.option_bits & OPTION_GTID_BEGIN)
    is_trans= 1;

  Rows_log_event* ev;
  if(binlog_should_compress(len))
    ev =
      binlog_prepare_pending_rows_event(table, variables.server_id,
                                      len, is_trans,
                                      static_cast<Delete_rows_compressed_log_event*>(0));
  else
    ev =
      binlog_prepare_pending_rows_event(table, variables.server_id,
                                      len, is_trans,
                                      static_cast<Delete_rows_log_event*>(0));

  if (unlikely(ev == 0))
    return HA_ERR_OUT_OF_MEM;


  int error= ev->add_row_data(row_data, len);

  /* restore read set for the rest of execution */
  table->column_bitmaps_set_no_signal(old_read_set,
                                      table->write_set);

  return error;
}


/**
   Remove from read_set spurious columns. The write_set has been
   handled before in table->mark_columns_needed_for_update.
*/

void THD::binlog_prepare_row_images(TABLE *table)
{
  DBUG_ENTER("THD::binlog_prepare_row_images");

  DBUG_PRINT_BITSET("debug", "table->read_set (before preparing): %s",
                    table->read_set);
  THD *thd= table->in_use;

  /**
    if there is a primary key in the table (ie, user declared PK or a
    non-null unique index) and we dont want to ship the entire image,
    and the handler involved supports this.
   */
  if (table->s->primary_key < MAX_KEY &&
      (thd->variables.binlog_row_image < BINLOG_ROW_IMAGE_FULL) &&
      !ha_check_storage_engine_flag(table->s->db_type(), HTON_NO_BINLOG_ROW_OPT))
  {
    /**
      Just to be sure that tmp_set is currently not in use as
      the read_set already.
    */
    DBUG_ASSERT(table->read_set != &table->tmp_set);

    switch (thd->variables.binlog_row_image)
    {
      case BINLOG_ROW_IMAGE_MINIMAL:
        /* MINIMAL: Mark only PK */
        table->mark_index_columns(table->s->primary_key,
                                  &table->tmp_set);
        break;
      case BINLOG_ROW_IMAGE_NOBLOB:
        /**
          NOBLOB: Remove unnecessary BLOB fields from read_set
                  (the ones that are not part of PK).
         */
        bitmap_copy(&table->tmp_set, table->read_set);
        for (Field **ptr=table->field ; *ptr ; ptr++)
        {
          Field *field= (*ptr);
          if ((field->type() == MYSQL_TYPE_BLOB) &&
              !(field->flags & PRI_KEY_FLAG))
            bitmap_clear_bit(&table->tmp_set, field->field_index);
        }
        break;
      default:
        DBUG_ASSERT(0); // impossible.
    }

    /* set the temporary read_set */
    table->column_bitmaps_set_no_signal(&table->tmp_set,
                                        table->write_set);
  }

  DBUG_PRINT_BITSET("debug", "table->read_set (after preparing): %s",
                    table->read_set);
  DBUG_VOID_RETURN;
}



int THD::binlog_remove_pending_rows_event(bool clear_maps,
                                          bool is_transactional)
{
  DBUG_ENTER("THD::binlog_remove_pending_rows_event");

  if(!WSREP_EMULATE_BINLOG_NNULL(this) && !mysql_bin_log.is_open())
    DBUG_RETURN(0);

  /* Ensure that all events in a GTID group are in the same cache */
  if (variables.option_bits & OPTION_GTID_BEGIN)
    is_transactional= 1;

  mysql_bin_log.remove_pending_rows_event(this, is_transactional);

  if (clear_maps)
    binlog_table_maps= 0;

  DBUG_RETURN(0);
}

int THD::binlog_flush_pending_rows_event(bool stmt_end, bool is_transactional)
{
  DBUG_ENTER("THD::binlog_flush_pending_rows_event");
  /*
    We shall flush the pending event even if we are not in row-based
    mode: it might be the case that we left row-based mode before
    flushing anything (e.g., if we have explicitly locked tables).
   */
  if (!WSREP_EMULATE_BINLOG_NNULL(this) && !mysql_bin_log.is_open())
    DBUG_RETURN(0);

  /* Ensure that all events in a GTID group are in the same cache */
  if (variables.option_bits & OPTION_GTID_BEGIN)
    is_transactional= 1;

  /*
    Mark the event as the last event of a statement if the stmt_end
    flag is set.
  */
  int error= 0;
  if (Rows_log_event *pending= binlog_get_pending_rows_event(is_transactional))
  {
    if (stmt_end)
    {
      pending->set_flags(Rows_log_event::STMT_END_F);
      binlog_table_maps= 0;
    }

    error= mysql_bin_log.flush_and_set_pending_rows_event(this, 0,
                                                          is_transactional);
  }

  DBUG_RETURN(error);
}


#if !defined(DBUG_OFF) && !defined(_lint)
static const char *
show_query_type(THD::enum_binlog_query_type qtype)
{
  switch (qtype) {
  case THD::ROW_QUERY_TYPE:
    return "ROW";
  case THD::STMT_QUERY_TYPE:
    return "STMT";
  case THD::QUERY_TYPE_COUNT:
  default:
    DBUG_ASSERT(0 <= qtype && qtype < THD::QUERY_TYPE_COUNT);
  }
  static char buf[64];
  sprintf(buf, "UNKNOWN#%d", qtype);
  return buf;
}
#endif

/*
  Constants required for the limit unsafe warnings suppression
*/
//seconds after which the limit unsafe warnings suppression will be activated
#define LIMIT_UNSAFE_WARNING_ACTIVATION_TIMEOUT 5*60
//number of limit unsafe warnings after which the suppression will be activated
#define LIMIT_UNSAFE_WARNING_ACTIVATION_THRESHOLD_COUNT 10

static ulonglong unsafe_suppression_start_time= 0;
static bool unsafe_warning_suppression_active[LEX::BINLOG_STMT_UNSAFE_COUNT];
static ulong unsafe_warnings_count[LEX::BINLOG_STMT_UNSAFE_COUNT];
static ulong total_unsafe_warnings_count;

/**
  Auxiliary function to reset the limit unsafety warning suppression.
  This is done without mutex protection, but this should be good
  enough as it doesn't matter if we loose a couple of suppressed
  messages or if this is called multiple times.
*/

static void reset_binlog_unsafe_suppression(ulonglong now)
{
  uint i;
  DBUG_ENTER("reset_binlog_unsafe_suppression");

  unsafe_suppression_start_time= now;
  total_unsafe_warnings_count= 0;

  for (i= 0 ; i < LEX::BINLOG_STMT_UNSAFE_COUNT ; i++)
  {
    unsafe_warnings_count[i]= 0;
    unsafe_warning_suppression_active[i]= 0;
  }
  DBUG_VOID_RETURN;
}

/**
  Auxiliary function to print warning in the error log.
*/
static void print_unsafe_warning_to_log(THD *thd, int unsafe_type, char* buf,
                                        char* query)
{
  DBUG_ENTER("print_unsafe_warning_in_log");
  sprintf(buf, ER_THD(thd, ER_BINLOG_UNSAFE_STATEMENT),
          ER_THD(thd, LEX::binlog_stmt_unsafe_errcode[unsafe_type]));
  sql_print_warning(ER_THD(thd, ER_MESSAGE_AND_STATEMENT), buf, query);
  DBUG_VOID_RETURN;
}

/**
  Auxiliary function to check if the warning for unsafe repliction statements
  should be thrown or suppressed.

  Logic is:
  - If we get more than LIMIT_UNSAFE_WARNING_ACTIVATION_THRESHOLD_COUNT errors
    of one type, that type of errors will be suppressed for
    LIMIT_UNSAFE_WARNING_ACTIVATION_TIMEOUT.
  - When the time limit has been reached, all suppression is reset.

  This means that if one gets many different types of errors, some of them
  may be reset less than LIMIT_UNSAFE_WARNING_ACTIVATION_TIMEOUT. However at
  least one error is disable for this time.

  SYNOPSIS:
  @params
   unsafe_type - The type of unsafety.

  RETURN:
    0   0k to log
    1   Message suppressed
*/

static bool protect_against_unsafe_warning_flood(int unsafe_type)
{
  ulong count;
  ulonglong now= my_interval_timer()/1000000000ULL;
  DBUG_ENTER("protect_against_unsafe_warning_flood");

  count= ++unsafe_warnings_count[unsafe_type];
  total_unsafe_warnings_count++;

  /*
    INITIALIZING:
    If this is the first time this function is called with log warning
    enabled, the monitoring the unsafe warnings should start.
  */
  if (unsafe_suppression_start_time == 0)
  {
    reset_binlog_unsafe_suppression(now);
    DBUG_RETURN(0);
  }

  /*
    The following is true if we got too many errors or if the error was
    already suppressed
  */
  if (count >= LIMIT_UNSAFE_WARNING_ACTIVATION_THRESHOLD_COUNT)
  {
    ulonglong diff_time= (now - unsafe_suppression_start_time);

    if (!unsafe_warning_suppression_active[unsafe_type])
    {
      /*
        ACTIVATION:
        We got LIMIT_UNSAFE_WARNING_ACTIVATION_THRESHOLD_COUNT warnings in
        less than LIMIT_UNSAFE_WARNING_ACTIVATION_TIMEOUT we activate the
        suppression.
      */
      if (diff_time <= LIMIT_UNSAFE_WARNING_ACTIVATION_TIMEOUT)
      {
        unsafe_warning_suppression_active[unsafe_type]= 1;
        sql_print_information("Suppressing warnings of type '%s' for up to %d seconds because of flooding",
                              ER(LEX::binlog_stmt_unsafe_errcode[unsafe_type]),
                              LIMIT_UNSAFE_WARNING_ACTIVATION_TIMEOUT);
      }
      else
      {
        /*
          There is no flooding till now, therefore we restart the monitoring
        */
        reset_binlog_unsafe_suppression(now);
      }
    }
    else
    {
      /* This type of warnings was suppressed */
      if (diff_time > LIMIT_UNSAFE_WARNING_ACTIVATION_TIMEOUT)
      {
        ulong save_count= total_unsafe_warnings_count;
        /* Print a suppression note and remove the suppression */
        reset_binlog_unsafe_suppression(now);
        sql_print_information("Suppressed %lu unsafe warnings during "
                              "the last %d seconds",
                              save_count, (int) diff_time);
      }
    }
  }
  DBUG_RETURN(unsafe_warning_suppression_active[unsafe_type]);
}

MYSQL_TIME THD::query_start_TIME()
{
  MYSQL_TIME res;
  variables.time_zone->gmt_sec_to_TIME(&res, query_start());
  res.second_part= query_start_sec_part();
  time_zone_used= 1;
  return res;
}

/**
  Auxiliary method used by @c binlog_query() to raise warnings.

  The type of warning and the type of unsafeness is stored in
  THD::binlog_unsafe_warning_flags.
*/
void THD::issue_unsafe_warnings()
{
  char buf[MYSQL_ERRMSG_SIZE * 2];
  uint32 unsafe_type_flags;
  DBUG_ENTER("issue_unsafe_warnings");
  /*
    Ensure that binlog_unsafe_warning_flags is big enough to hold all
    bits.  This is actually a constant expression.
  */
  DBUG_ASSERT(LEX::BINLOG_STMT_UNSAFE_COUNT <=
              sizeof(binlog_unsafe_warning_flags) * CHAR_BIT);
  
  if (!(unsafe_type_flags= binlog_unsafe_warning_flags))
    DBUG_VOID_RETURN;                           // Nothing to do

  /*
    For each unsafe_type, check if the statement is unsafe in this way
    and issue a warning.
  */
  for (int unsafe_type=0;
       unsafe_type < LEX::BINLOG_STMT_UNSAFE_COUNT;
       unsafe_type++)
  {
    if ((unsafe_type_flags & (1 << unsafe_type)) != 0)
    {
      push_warning_printf(this, Sql_condition::WARN_LEVEL_NOTE,
                          ER_BINLOG_UNSAFE_STATEMENT,
                          ER_THD(this, ER_BINLOG_UNSAFE_STATEMENT),
                          ER_THD(this, LEX::binlog_stmt_unsafe_errcode[unsafe_type]));
      if (global_system_variables.log_warnings > 0 &&
          !protect_against_unsafe_warning_flood(unsafe_type))
        print_unsafe_warning_to_log(this, unsafe_type, buf, query());
    }
  }
  DBUG_VOID_RETURN;
}

/**
  Log the current query.

  The query will be logged in either row format or statement format
  depending on the value of @c current_stmt_binlog_format_row field and
  the value of the @c qtype parameter.

  This function must be called:

  - After the all calls to ha_*_row() functions have been issued.

  - After any writes to system tables. Rationale: if system tables
    were written after a call to this function, and the master crashes
    after the call to this function and before writing the system
    tables, then the master and slave get out of sync.

  - Before tables are unlocked and closed.

  @see decide_logging_format

  @retval < 0 No logging of query (ok)
  @retval 0 Success
  @retval > 0  If there is a failure when writing the query (e.g.,
               write failure), then the error code is returned.
*/

int THD::binlog_query(THD::enum_binlog_query_type qtype, char const *query_arg,
                      ulong query_len, bool is_trans, bool direct, 
                      bool suppress_use, int errcode)
{
  DBUG_ENTER("THD::binlog_query");
  DBUG_PRINT("enter", ("qtype: %s  query: '%-.*s'",
                       show_query_type(qtype), (int) query_len, query_arg));

  DBUG_ASSERT(query_arg);
  DBUG_ASSERT(WSREP_EMULATE_BINLOG_NNULL(this) || mysql_bin_log.is_open());

  /* If this is withing a BEGIN ... COMMIT group, don't log it */
  if (variables.option_bits & OPTION_GTID_BEGIN)
  {
    direct= 0;
    is_trans= 1;
  }
  DBUG_PRINT("info", ("is_trans: %d  direct: %d", is_trans, direct));

  if (get_binlog_local_stmt_filter() == BINLOG_FILTER_SET)
  {
    /*
      The current statement is to be ignored, and not written to
      the binlog. Do not call issue_unsafe_warnings().
    */
    DBUG_RETURN(-1);
  }

  /*
    If we are not in prelocked mode, mysql_unlock_tables() will be
    called after this binlog_query(), so we have to flush the pending
    rows event with the STMT_END_F set to unlock all tables at the
    slave side as well.

    If we are in prelocked mode, the flushing will be done inside the
    top-most close_thread_tables().
  */
  if (this->locked_tables_mode <= LTM_LOCK_TABLES)
  {
    int error;
    if (unlikely(error= binlog_flush_pending_rows_event(TRUE, is_trans)))
    {
      DBUG_ASSERT(error > 0);
      DBUG_RETURN(error);
    }
  }

  /*
    Warnings for unsafe statements logged in statement format are
    printed in three places instead of in decide_logging_format().
    This is because the warnings should be printed only if the statement
    is actually logged. When executing decide_logging_format(), we cannot
    know for sure if the statement will be logged:

    1 - sp_head::execute_procedure which prints out warnings for calls to
    stored procedures.

    2 - sp_head::execute_function which prints out warnings for calls
    involving functions.

    3 - THD::binlog_query (here) which prints warning for top level
    statements not covered by the two cases above: i.e., if not insided a
    procedure and a function.

    Besides, we should not try to print these warnings if it is not
    possible to write statements to the binary log as it happens when
    the execution is inside a function, or generaly speaking, when
    the variables.option_bits & OPTION_BIN_LOG is false.
    
  */
  if ((variables.option_bits & OPTION_BIN_LOG) &&
      spcont == NULL && !binlog_evt_union.do_union)
    issue_unsafe_warnings();

  switch (qtype) {
    /*
      ROW_QUERY_TYPE means that the statement may be logged either in
      row format or in statement format.  If
      current_stmt_binlog_format is row, it means that the
      statement has already been logged in row format and hence shall
      not be logged again.
    */
  case THD::ROW_QUERY_TYPE:
    DBUG_PRINT("debug",
               ("is_current_stmt_binlog_format_row: %d",
                is_current_stmt_binlog_format_row()));
    if (is_current_stmt_binlog_format_row())
      DBUG_RETURN(-1);
    /* Fall through */

    /*
      STMT_QUERY_TYPE means that the query must be logged in statement
      format; it cannot be logged in row format.  This is typically
      used by DDL statements.  It is an error to use this query type
      if current_stmt_binlog_format_row is row.

      @todo Currently there are places that call this method with
      STMT_QUERY_TYPE and current_stmt_binlog_format is row.  Fix those
      places and add assert to ensure correct behavior. /Sven
    */
  case THD::STMT_QUERY_TYPE:
    /*
      The MYSQL_LOG::write() function will set the STMT_END_F flag and
      flush the pending rows event if necessary.
    */
    {
      int error = 0;

      /*
        Binlog table maps will be irrelevant after a Query_log_event
        (they are just removed on the slave side) so after the query
        log event is written to the binary log, we pretend that no
        table maps were written.
      */
      if(binlog_should_compress(query_len))
      {
        Query_compressed_log_event qinfo(this, query_arg, query_len, is_trans, direct,
                            suppress_use, errcode);
        error= mysql_bin_log.write(&qinfo);
      }
      else
      {
        Query_log_event qinfo(this, query_arg, query_len, is_trans, direct,
          suppress_use, errcode);
        error= mysql_bin_log.write(&qinfo);
      }

      binlog_table_maps= 0;
      DBUG_RETURN(error >= 0 ? error : 1);
    }

  case THD::QUERY_TYPE_COUNT:
  default:
    DBUG_ASSERT(qtype < QUERY_TYPE_COUNT);
  }
  DBUG_RETURN(0);
}

void
THD::wait_for_wakeup_ready()
{
  mysql_mutex_lock(&LOCK_wakeup_ready);
  while (!wakeup_ready)
    mysql_cond_wait(&COND_wakeup_ready, &LOCK_wakeup_ready);
  mysql_mutex_unlock(&LOCK_wakeup_ready);
}

void
THD::signal_wakeup_ready()
{
  mysql_mutex_lock(&LOCK_wakeup_ready);
  wakeup_ready= true;
  mysql_mutex_unlock(&LOCK_wakeup_ready);
  mysql_cond_signal(&COND_wakeup_ready);
}

void THD::set_last_commit_gtid(rpl_gtid &gtid)
{
#ifndef EMBEDDED_LIBRARY
  bool changed_gtid= (m_last_commit_gtid.seq_no != gtid.seq_no);
#endif
  m_last_commit_gtid= gtid;
#ifndef EMBEDDED_LIBRARY
  if (changed_gtid && session_tracker.sysvars.is_enabled())
  {
    DBUG_ASSERT(current_thd == this);
    session_tracker.sysvars.
      mark_as_changed(this, (LEX_CSTRING*)Sys_last_gtid_ptr);
  }
#endif
}

void
wait_for_commit::reinit()
{
  subsequent_commits_list= NULL;
  next_subsequent_commit= NULL;
  waitee.store(NULL, std::memory_order_relaxed);
  opaque_pointer= NULL;
  wakeup_error= 0;
  wakeup_subsequent_commits_running= false;
  commit_started= false;
#ifdef SAFE_MUTEX
  /*
    When using SAFE_MUTEX, the ordering between taking the LOCK_wait_commit
    mutexes is checked. This causes a problem when we re-use a mutex, as then
    the expected locking order may change.

    So in this case, do a re-init of the mutex. In release builds, we want to
    avoid the overhead of a re-init though.

    To ensure that no one is locking the mutex, we take a lock of it first.
    For full explanation, see wait_for_commit::~wait_for_commit()
  */
  mysql_mutex_lock(&LOCK_wait_commit);
  mysql_mutex_unlock(&LOCK_wait_commit);

  mysql_mutex_destroy(&LOCK_wait_commit);
  mysql_mutex_init(key_LOCK_wait_commit, &LOCK_wait_commit, MY_MUTEX_INIT_FAST);
#endif
}


wait_for_commit::wait_for_commit()
{
  mysql_mutex_init(key_LOCK_wait_commit, &LOCK_wait_commit, MY_MUTEX_INIT_FAST);
  mysql_cond_init(key_COND_wait_commit, &COND_wait_commit, 0);
  reinit();
}


wait_for_commit::~wait_for_commit()
{
  /*
    Since we do a dirty read of the waiting_for_commit flag in
    wait_for_prior_commit() and in unregister_wait_for_prior_commit(), we need
    to take extra care before freeing the wait_for_commit object.

    It is possible for the waitee to be pre-empted inside wakeup(), just after
    it has cleared the waiting_for_commit flag and before it has released the
    LOCK_wait_commit mutex. And then it is possible for the waiter to find the
    flag cleared in wait_for_prior_commit() and go finish up things and
    de-allocate the LOCK_wait_commit and COND_wait_commit objects before the
    waitee has time to be re-scheduled and finish unlocking the mutex and
    signalling the condition. This would lead to the waitee accessing no
    longer valid memory.

    To prevent this, we do an extra lock/unlock of the mutex here before
    deallocation; this makes certain that any waitee has completed wakeup()
    first.
  */
  mysql_mutex_lock(&LOCK_wait_commit);
  mysql_mutex_unlock(&LOCK_wait_commit);

  mysql_mutex_destroy(&LOCK_wait_commit);
  mysql_cond_destroy(&COND_wait_commit);
}

void
wait_for_commit::wakeup(int wakeup_error)
{
  /*
    We signal each waiter on their own condition and mutex (rather than using
    pthread_cond_broadcast() or something like that).

    Otherwise we would need to somehow ensure that they were done
    waking up before we could allow this THD to be destroyed, which would
    be annoying and unnecessary.

    Note that wakeup_subsequent_commits2() depends on this function being a
    full memory barrier (it is, because it takes a mutex lock).

  */
  mysql_mutex_lock(&LOCK_wait_commit);
  this->wakeup_error= wakeup_error;
  /* Memory barrier to make wakeup_error visible to the waiter thread. */
  waitee.store(NULL, std::memory_order_release);
  /*
    Note that it is critical that the mysql_cond_signal() here is done while
    still holding the mutex. As soon as we release the mutex, the waiter might
    deallocate the condition object.
  */
  mysql_cond_signal(&COND_wait_commit);
  mysql_mutex_unlock(&LOCK_wait_commit);
}


/*
  Register that the next commit of this THD should wait to complete until
  commit in another THD (the waitee) has completed.

  The wait may occur explicitly, with the waiter sitting in
  wait_for_prior_commit() until the waitee calls wakeup_subsequent_commits().

  Alternatively, the TC (eg. binlog) may do the commits of both waitee and
  waiter at once during group commit, resolving both of them in the right
  order.

  Only one waitee can be registered for a waiter; it must be removed by
  wait_for_prior_commit() or unregister_wait_for_prior_commit() before a new
  one is registered. But it is ok for several waiters to register a wait for
  the same waitee. It is also permissible for one THD to be both a waiter and
  a waitee at the same time.
*/
void
wait_for_commit::register_wait_for_prior_commit(wait_for_commit *waitee)
{
  DBUG_ASSERT(!this->waitee.load(std::memory_order_relaxed)
              /* No prior registration allowed */);
  wakeup_error= 0;
  this->waitee.store(waitee, std::memory_order_relaxed);

  mysql_mutex_lock(&waitee->LOCK_wait_commit);
  /*
    If waitee is in the middle of wakeup, then there is nothing to wait for,
    so we need not register. This is necessary to avoid a race in unregister,
    see comments on wakeup_subsequent_commits2() for details.
  */
  if (waitee->wakeup_subsequent_commits_running)
    this->waitee.store(NULL, std::memory_order_relaxed);
  else
  {
    /*
      Put ourself at the head of the waitee's list of transactions that must
      wait for it to commit first.
     */
    this->next_subsequent_commit= waitee->subsequent_commits_list;
    waitee->subsequent_commits_list= this;
  }
  mysql_mutex_unlock(&waitee->LOCK_wait_commit);
}


/**
  Waits for commit of another transaction to complete, as already registered
  with register_wait_for_prior_commit(). If the commit already completed,
  returns immediately.

  If thd->backup_commit_lock is set, release it while waiting for other threads
*/

int
wait_for_commit::wait_for_prior_commit2(THD *thd)
{
  PSI_stage_info old_stage;
  wait_for_commit *loc_waitee;
  bool backup_lock_released= 0;

  /*
    Release MDL_BACKUP_COMMIT LOCK while waiting for other threads to commit
    This is needed to avoid deadlock between the other threads (which not
    yet have the MDL_BACKUP_COMMIT_LOCK) and any threads using
    BACKUP LOCK BLOCK_COMMIT.
  */
  if (thd->backup_commit_lock && thd->backup_commit_lock->ticket)
  {
    backup_lock_released= 1;
    thd->mdl_context.release_lock(thd->backup_commit_lock->ticket);
    thd->backup_commit_lock->ticket= 0;
  }

  mysql_mutex_lock(&LOCK_wait_commit);
  DEBUG_SYNC(thd, "wait_for_prior_commit_waiting");
  thd->ENTER_COND(&COND_wait_commit, &LOCK_wait_commit,
                  &stage_waiting_for_prior_transaction_to_commit,
                  &old_stage);
  while ((loc_waitee= this->waitee.load(std::memory_order_relaxed)) &&
         likely(!thd->check_killed(1)))
    mysql_cond_wait(&COND_wait_commit, &LOCK_wait_commit);
  if (!loc_waitee)
  {
    if (wakeup_error)
      my_error(ER_PRIOR_COMMIT_FAILED, MYF(0));
    goto end;
  }
  /*
    Wait was interrupted by kill. We need to unregister our wait and give the
    error. But if a wakeup is already in progress, then we must ignore the
    kill and not give error, otherwise we get inconsistency between waitee and
    waiter as to whether we succeed or fail (eg. we may roll back but waitee
    might attempt to commit both us and any subsequent commits waiting for us).
  */
  mysql_mutex_lock(&loc_waitee->LOCK_wait_commit);
  if (loc_waitee->wakeup_subsequent_commits_running)
  {
    /* We are being woken up; ignore the kill and just wait. */
    mysql_mutex_unlock(&loc_waitee->LOCK_wait_commit);
    do
    {
      mysql_cond_wait(&COND_wait_commit, &LOCK_wait_commit);
    } while (this->waitee.load(std::memory_order_relaxed));
    if (wakeup_error)
      my_error(ER_PRIOR_COMMIT_FAILED, MYF(0));
    goto end;
  }
  remove_from_list(&loc_waitee->subsequent_commits_list);
  mysql_mutex_unlock(&loc_waitee->LOCK_wait_commit);
  this->waitee.store(NULL, std::memory_order_relaxed);

  wakeup_error= thd->killed_errno();
  if (!wakeup_error)
    wakeup_error= ER_QUERY_INTERRUPTED;
  my_message(wakeup_error, ER_THD(thd, wakeup_error), MYF(0));
  thd->EXIT_COND(&old_stage);
  /*
    Must do the DEBUG_SYNC() _after_ exit_cond(), as DEBUG_SYNC is not safe to
    use within enter_cond/exit_cond.
  */
  DEBUG_SYNC(thd, "wait_for_prior_commit_killed");
  if (backup_lock_released)
    thd->mdl_context.acquire_lock(thd->backup_commit_lock,
                                  thd->variables.lock_wait_timeout);
  return wakeup_error;

end:
  thd->EXIT_COND(&old_stage);
  if (backup_lock_released)
    thd->mdl_context.acquire_lock(thd->backup_commit_lock,
                                  thd->variables.lock_wait_timeout);
  return wakeup_error;
}


/*
  Wakeup anyone waiting for us to have committed.

  Note about locking:

  We have a potential race or deadlock between wakeup_subsequent_commits() in
  the waitee and unregister_wait_for_prior_commit() in the waiter.

  Both waiter and waitee needs to take their own lock before it is safe to take
  a lock on the other party - else the other party might disappear and invalid
  memory data could be accessed. But if we take the two locks in different
  order, we may end up in a deadlock.

  The waiter needs to lock the waitee to delete itself from the list in
  unregister_wait_for_prior_commit(). Thus wakeup_subsequent_commits() can not
  hold its own lock while locking waiters, as this could lead to deadlock.

  So we need to prevent unregister_wait_for_prior_commit() running while wakeup
  is in progress - otherwise the unregister could complete before the wakeup,
  leading to incorrect spurious wakeup or accessing invalid memory.

  However, if we are in the middle of running wakeup_subsequent_commits(), then
  there is no need for unregister_wait_for_prior_commit() in the first place -
  the waiter can just do a normal wait_for_prior_commit(), as it will be
  immediately woken up.

  So the solution to the potential race/deadlock is to set a flag in the waitee
  that wakeup_subsequent_commits() is in progress. When this flag is set,
  unregister_wait_for_prior_commit() becomes just wait_for_prior_commit().

  Then also register_wait_for_prior_commit() needs to check if
  wakeup_subsequent_commits() is running, and skip the registration if
  so. This is needed in case a new waiter manages to register itself and
  immediately try to unregister while wakeup_subsequent_commits() is
  running. Else the new waiter would also wait rather than unregister, but it
  would not be woken up until next wakeup, which could be potentially much
  later than necessary.
*/

void
wait_for_commit::wakeup_subsequent_commits2(int wakeup_error)
{
  wait_for_commit *waiter;

  mysql_mutex_lock(&LOCK_wait_commit);
  wakeup_subsequent_commits_running= true;
  waiter= subsequent_commits_list;
  subsequent_commits_list= NULL;
  mysql_mutex_unlock(&LOCK_wait_commit);

  while (waiter)
  {
    /*
      Important: we must grab the next pointer before waking up the waiter;
      once the wakeup is done, the field could be invalidated at any time.
    */
    wait_for_commit *next= waiter->next_subsequent_commit;
    waiter->wakeup(wakeup_error);
    waiter= next;
  }

  /*
    We need a full memory barrier between walking the list above, and clearing
    the flag wakeup_subsequent_commits_running below. This barrier is needed
    to ensure that no other thread will start to modify the list pointers
    before we are done traversing the list.

    But wait_for_commit::wakeup() does a full memory barrier already (it locks
    a mutex), so no extra explicit barrier is needed here.
  */
  wakeup_subsequent_commits_running= false;
  DBUG_EXECUTE_IF("inject_wakeup_subsequent_commits_sleep", my_sleep(21000););
}


/* Cancel a previously registered wait for another THD to commit before us. */
void
wait_for_commit::unregister_wait_for_prior_commit2()
{
  wait_for_commit *loc_waitee;

  mysql_mutex_lock(&LOCK_wait_commit);
  if ((loc_waitee= this->waitee.load(std::memory_order_relaxed)))
  {
    mysql_mutex_lock(&loc_waitee->LOCK_wait_commit);
    if (loc_waitee->wakeup_subsequent_commits_running)
    {
      /*
        When a wakeup is running, we cannot safely remove ourselves from the
        list without corrupting it. Instead we can just wait, as wakeup is
        already in progress and will thus be immediate.

        See comments on wakeup_subsequent_commits2() for more details.
      */
      mysql_mutex_unlock(&loc_waitee->LOCK_wait_commit);
      while (this->waitee.load(std::memory_order_relaxed))
        mysql_cond_wait(&COND_wait_commit, &LOCK_wait_commit);
    }
    else
    {
      /* Remove ourselves from the list in the waitee. */
      remove_from_list(&loc_waitee->subsequent_commits_list);
      mysql_mutex_unlock(&loc_waitee->LOCK_wait_commit);
      this->waitee.store(NULL, std::memory_order_relaxed);
    }
  }
  wakeup_error= 0;
  mysql_mutex_unlock(&LOCK_wait_commit);
}


bool Discrete_intervals_list::append(ulonglong start, ulonglong val,
                                 ulonglong incr)
{
  DBUG_ENTER("Discrete_intervals_list::append");
  /* first, see if this can be merged with previous */
  if ((head == NULL) || tail->merge_if_contiguous(start, val, incr))
  {
    /* it cannot, so need to add a new interval */
    Discrete_interval *new_interval= new Discrete_interval(start, val, incr);
    DBUG_RETURN(append(new_interval));
  }
  DBUG_RETURN(0);
}

bool Discrete_intervals_list::append(Discrete_interval *new_interval)
{
  DBUG_ENTER("Discrete_intervals_list::append");
  if (unlikely(new_interval == NULL))
    DBUG_RETURN(1);
  DBUG_PRINT("info",("adding new auto_increment interval"));
  if (head == NULL)
    head= current= new_interval;
  else
    tail->next= new_interval;
  tail= new_interval;
  elements++;
  DBUG_RETURN(0);
}


void AUTHID::copy(MEM_ROOT *mem_root, const LEX_CSTRING *user_name,
                                      const LEX_CSTRING *host_name)
{
  user.str= strmake_root(mem_root, user_name->str, user_name->length);
  user.length= user_name->length;

  host.str= strmake_root(mem_root, host_name->str, host_name->length);
  host.length= host_name->length;
}


/*
  Set from a string in 'user@host' format.
  This method resebmles parse_user(),
  but does not need temporary buffers.
*/
void AUTHID::parse(const char *str, size_t length)
{
  const char *p= strrchr(str, '@');
  if (!p)
  {
    user.str= str;
    user.length= length;
    host= null_clex_str;
  }
  else
  {
    user.str= str;
    user.length= (size_t) (p - str);
    host.str= p + 1;
    host.length= (size_t) (length - user.length - 1);
    if (user.length && !host.length)
      host= host_not_specified; // 'user@' -> 'user@%'
  }
  if (user.length > USERNAME_LENGTH)
    user.length= USERNAME_LENGTH;
  if (host.length > HOSTNAME_LENGTH)
    host.length= HOSTNAME_LENGTH;
}


void Database_qualified_name::copy(MEM_ROOT *mem_root,
                                   const LEX_CSTRING &db,
                                   const LEX_CSTRING &name)
{
  m_db.length= db.length;
  m_db.str= strmake_root(mem_root, db.str, db.length);
  m_name.length= name.length;
  m_name.str= strmake_root(mem_root, name.str, name.length);
}


bool Table_ident::append_to(THD *thd, String *str) const
{
  return (db.length &&
          (append_identifier(thd, str, db.str, db.length) ||
           str->append('.'))) ||
         append_identifier(thd, str, table.str, table.length);
}


bool Qualified_column_ident::append_to(THD *thd, String *str) const
{
  return Table_ident::append_to(thd, str) || str->append('.') ||
         append_identifier(thd, str, m_column.str, m_column.length);
}


#endif /* !defined(MYSQL_CLIENT) */


Query_arena_stmt::Query_arena_stmt(THD *_thd) :
  thd(_thd)
{
  arena= thd->activate_stmt_arena_if_needed(&backup);
}

Query_arena_stmt::~Query_arena_stmt()
{
  if (arena)
    thd->restore_active_arena(arena, &backup);
}


bool THD::timestamp_to_TIME(MYSQL_TIME *ltime, my_time_t ts,
                            ulong sec_part, date_mode_t fuzzydate)
{
  time_zone_used= 1;
  if (ts == 0 && sec_part == 0)
  {
    if (fuzzydate & TIME_NO_ZERO_DATE)
      return 1;
    set_zero_time(ltime, MYSQL_TIMESTAMP_DATETIME);
  }
  else
  {
    variables.time_zone->gmt_sec_to_TIME(ltime, ts);
    ltime->second_part= sec_part;
  }
  return 0;
}<|MERGE_RESOLUTION|>--- conflicted
+++ resolved
@@ -1426,15 +1426,8 @@
   my_hash_init(&sequences, system_charset_info, SEQUENCES_HASH_SIZE, 0, 0,
                (my_hash_get_key) get_sequence_last_key,
                (my_hash_free_key) free_sequence_last, HASH_THREAD_SPECIFIC);
-<<<<<<< HEAD
-  sp_cache_clear(&sp_proc_cache);
-  sp_cache_clear(&sp_func_cache);
-  sp_cache_clear(&sp_package_spec_cache);
-  sp_cache_clear(&sp_package_body_cache);
+  sp_caches_clear();
   opt_trace.delete_traces();
-=======
-  sp_caches_clear();
->>>>>>> 79660e59
 }
 
 /**

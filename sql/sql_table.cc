/*
   Copyright (c) 2000, 2019, Oracle and/or its affiliates.
   Copyright (c) 2010, 2020, MariaDB

   This program is free software; you can redistribute it and/or modify
   it under the terms of the GNU General Public License as published by
   the Free Software Foundation; version 2 of the License.

   This program is distributed in the hope that it will be useful,
   but WITHOUT ANY WARRANTY; without even the implied warranty of
   MERCHANTABILITY or FITNESS FOR A PARTICULAR PURPOSE.  See the
   GNU General Public License for more details.

   You should have received a copy of the GNU General Public License
   along with this program; if not, write to the Free Software
   Foundation, Inc., 51 Franklin St, Fifth Floor, Boston, MA 02110-1335  USA
*/

/* drop and alter of tables */

#include "mariadb.h"
#include "sql_priv.h"
#include "unireg.h"
#include "debug_sync.h"
#include "sql_table.h"
#include "sql_parse.h"                        // test_if_data_home_dir
#include "sql_cache.h"                          // query_cache_*
#include "sql_base.h"   // lock_table_names
#include "lock.h"       // mysql_unlock_tables
#include "strfunc.h"    // find_type2, find_set
#include "sql_truncate.h"                       // regenerate_locked_table
#include "ha_partition.h"                       // PAR_EXT
                                                // mem_alloc_error,
                                                // partition_info
                                                // NOT_A_PARTITION_ID
#include "sql_db.h"                             // load_db_opt_by_name
#include "records.h"             // init_read_record, end_read_record
#include "filesort.h"            // filesort_free_buffers
#include "sql_select.h"                // setup_order
#include "sql_handler.h"               // mysql_ha_rm_tables
#include "discover.h"                  // readfrm
#include "my_pthread.h"                // pthread_mutex_t
#include "log_event.h"                 // Query_log_event
#include "sql_statistics.h"
#include <hash.h>
#include <myisam.h>
#include <my_dir.h>
#include "create_options.h"
#include "sp_head.h"
#include "sp.h"
#include "sql_trigger.h"
#include "sql_parse.h"
#include "sql_show.h"
#include "transaction.h"
#include "sql_audit.h"
#include "sql_sequence.h"
#include "tztime.h"
#include "sql_insert.h"                        // binlog_drop_table
#include <algorithm>

#ifdef __WIN__
#include <io.h>
#endif

const char *primary_key_name="PRIMARY";

static int check_if_keyname_exists(const char *name,KEY *start, KEY *end);
static char *make_unique_key_name(THD *, const char *, KEY *, KEY *);
static bool make_unique_constraint_name(THD *, LEX_CSTRING *, const char *,
                                        List<Virtual_column_info> *, uint *);
static const char *make_unique_invisible_field_name(THD *, const char *,
                                                    List<Create_field> *);
static int copy_data_between_tables(THD *, TABLE *,TABLE *,
                                    List<Create_field> &, bool, uint, ORDER *,
                                    ha_rows *, ha_rows *,
                                    Alter_info::enum_enable_or_disable,
                                    Alter_table_ctx *);
static bool append_system_key_parts(THD *thd, HA_CREATE_INFO *create_info,
                                    Alter_info *alter_info, KEY **key_info,
                                    uint key_count);
static int mysql_prepare_create_table(THD *, HA_CREATE_INFO *, Alter_info *,
                                      uint *, handler *, KEY **, uint *, int);
static uint blob_length_by_type(enum_field_types type);
static bool fix_constraints_names(THD *thd, List<Virtual_column_info>
                                  *check_constraint_list,
                                  const HA_CREATE_INFO *create_info);

/**
  @brief Helper function for explain_filename
  @param thd          Thread handle
  @param to_p         Explained name in system_charset_info
  @param end_p        End of the to_p buffer
  @param name         Name to be converted
  @param name_len     Length of the name, in bytes
*/
static char* add_identifier(THD* thd, char *to_p, const char * end_p,
                            const char* name, size_t name_len)
{
  uint res;
  uint errors;
  const char *conv_name, *conv_name_end;
  char tmp_name[FN_REFLEN];
  char conv_string[FN_REFLEN];
  int quote;

  DBUG_ENTER("add_identifier");
  if (!name[name_len])
    conv_name= name;
  else
  {
    strnmov(tmp_name, name, name_len);
    tmp_name[name_len]= 0;
    conv_name= tmp_name;
  }
  res= strconvert(&my_charset_filename, conv_name, name_len,
                  system_charset_info,
                  conv_string, FN_REFLEN, &errors);
  if (unlikely(!res || errors))
  {
    DBUG_PRINT("error", ("strconvert of '%s' failed with %u (errors: %u)", conv_name, res, errors));
    conv_name= name;
    conv_name_end= name + name_len;
  }
  else
  {
    DBUG_PRINT("info", ("conv '%s' -> '%s'", conv_name, conv_string));
    conv_name= conv_string;
    conv_name_end= conv_string + res;
  }

  quote= (likely(thd) ?
          get_quote_char_for_identifier(thd, conv_name, res - 1) :
          '`');

  if (quote != EOF && (end_p - to_p > 2))
  {
    *(to_p++)= (char) quote;
    while (*conv_name && (end_p - to_p - 1) > 0)
    {
      int length= system_charset_info->charlen(conv_name, conv_name_end);
      if (length <= 0)
        length= 1;
      if (length == 1 && *conv_name == (char) quote)
      { 
        if ((end_p - to_p) < 3)
          break;
        *(to_p++)= (char) quote;
        *(to_p++)= *(conv_name++);
      }
      else if (((long) length) < (end_p - to_p))
      {
        to_p= strnmov(to_p, conv_name, length);
        conv_name+= length;
      }
      else
        break;                               /* string already filled */
    }
    if (end_p > to_p) {
      *(to_p++)= (char) quote;
      if (end_p > to_p)
	*to_p= 0; /* terminate by NUL, but do not include it in the count */
    }
  }
  else
    to_p= strnmov(to_p, conv_name, end_p - to_p);
  DBUG_RETURN(to_p);
}


/**
  @brief Explain a path name by split it to database, table etc.
  
  @details Break down the path name to its logic parts
  (database, table, partition, subpartition).
  filename_to_tablename cannot be used on partitions, due to the #P# part.
  There can be up to 6 '#', #P# for partition, #SP# for subpartition
  and #TMP# or #REN# for temporary or renamed partitions.
  This should be used when something should be presented to a user in a
  diagnostic, error etc. when it would be useful to know what a particular
  file [and directory] means. Such as SHOW ENGINE STATUS, error messages etc.

  Examples:

    t1#P#p1                 table t1 partition p1
    t1#P#p1#SP#sp1          table t1 partition p1 subpartition sp1
    t1#P#p1#SP#sp1#TMP#     table t1 partition p1 subpartition sp1 temporary
    t1#P#p1#SP#sp1#REN#     table t1 partition p1 subpartition sp1 renamed

   @param      thd          Thread handle
   @param      from         Path name in my_charset_filename
                            Null terminated in my_charset_filename, normalized
                            to use '/' as directory separation character.
   @param      to           Explained name in system_charset_info
   @param      to_length    Size of to buffer
   @param      explain_mode Requested output format.
                            EXPLAIN_ALL_VERBOSE ->
                            [Database `db`, ]Table `tbl`[,[ Temporary| Renamed]
                            Partition `p` [, Subpartition `sp`]]
                            EXPLAIN_PARTITIONS_VERBOSE -> `db`.`tbl`
                            [[ Temporary| Renamed] Partition `p`
                            [, Subpartition `sp`]]
                            EXPLAIN_PARTITIONS_AS_COMMENT -> `db`.`tbl` |*
                            [,[ Temporary| Renamed] Partition `p`
                            [, Subpartition `sp`]] *|
                            (| is really a /, and it is all in one line)

   @retval     Length of returned string
*/

uint explain_filename(THD* thd,
		      const char *from,
                      char *to,
                      uint to_length,
                      enum_explain_filename_mode explain_mode)
{
  char *to_p= to;
  char *end_p= to_p + to_length;
  const char *db_name= NULL;
  size_t  db_name_len= 0;
  const char *table_name;
  size_t  table_name_len= 0;
  const char *part_name= NULL;
  size_t  part_name_len= 0;
  const char *subpart_name= NULL;
  size_t  subpart_name_len= 0;
  uint part_type= NORMAL_PART_NAME;

  const char *tmp_p;
  DBUG_ENTER("explain_filename");
  DBUG_PRINT("enter", ("from '%s'", from));
  tmp_p= from;
  table_name= from;
  /*
    If '/' then take last directory part as database.
    '/' is the directory separator, not FN_LIB_CHAR
  */
  while ((tmp_p= strchr(tmp_p, '/')))
  {
    db_name= table_name;
    /* calculate the length */
    db_name_len= (int)(tmp_p - db_name);
    tmp_p++;
    table_name= tmp_p;
  }
  tmp_p= table_name;
  /* Look if there are partition tokens in the table name. */
  while ((tmp_p= strchr(tmp_p, '#')))
  {
    tmp_p++;
    switch (tmp_p[0]) {
    case 'P':
    case 'p':
      if (tmp_p[1] == '#')
      {
        part_name= tmp_p + 2;
        tmp_p+= 2;
      }
      break;
    case 'S':
    case 's':
      if ((tmp_p[1] == 'P' || tmp_p[1] == 'p') && tmp_p[2] == '#')
      {
        part_name_len= (int)(tmp_p - part_name - 1);
        subpart_name= tmp_p + 3;
	tmp_p+= 3;
      }
      break;
    case 'T':
    case 't':
      if ((tmp_p[1] == 'M' || tmp_p[1] == 'm') &&
          (tmp_p[2] == 'P' || tmp_p[2] == 'p') &&
          tmp_p[3] == '#' && !tmp_p[4])
      {
        part_type= TEMP_PART_NAME;
        tmp_p+= 4;
      }
      break;
    case 'R':
    case 'r':
      if ((tmp_p[1] == 'E' || tmp_p[1] == 'e') &&
          (tmp_p[2] == 'N' || tmp_p[2] == 'n') &&
          tmp_p[3] == '#' && !tmp_p[4])
      {
        part_type= RENAMED_PART_NAME;
        tmp_p+= 4;
      }
      break;
    default:
      /* Not partition name part. */
      ;
    }
  }
  if (part_name)
  {
    table_name_len= (int)(part_name - table_name - 3);
    if (subpart_name)
      subpart_name_len= strlen(subpart_name);
    else
      part_name_len= strlen(part_name);
    if (part_type != NORMAL_PART_NAME)
    {
      if (subpart_name)
        subpart_name_len-= 5;
      else
        part_name_len-= 5;
    }
  }
  else
    table_name_len= strlen(table_name);
  if (db_name)
  {
    if (explain_mode == EXPLAIN_ALL_VERBOSE)
    {
      to_p= strnmov(to_p, ER_THD_OR_DEFAULT(thd, ER_DATABASE_NAME),
                                            end_p - to_p);
      *(to_p++)= ' ';
      to_p= add_identifier(thd, to_p, end_p, db_name, db_name_len);
      to_p= strnmov(to_p, ", ", end_p - to_p);
    }
    else
    {
      to_p= add_identifier(thd, to_p, end_p, db_name, db_name_len);
      to_p= strnmov(to_p, ".", end_p - to_p);
    }
  }
  if (explain_mode == EXPLAIN_ALL_VERBOSE)
  {
    to_p= strnmov(to_p, ER_THD_OR_DEFAULT(thd, ER_TABLE_NAME), end_p - to_p);
    *(to_p++)= ' ';
    to_p= add_identifier(thd, to_p, end_p, table_name, table_name_len);
  }
  else
    to_p= add_identifier(thd, to_p, end_p, table_name, table_name_len);
  if (part_name)
  {
    if (explain_mode == EXPLAIN_PARTITIONS_AS_COMMENT)
      to_p= strnmov(to_p, " /* ", end_p - to_p);
    else if (explain_mode == EXPLAIN_PARTITIONS_VERBOSE)
      to_p= strnmov(to_p, " ", end_p - to_p);
    else
      to_p= strnmov(to_p, ", ", end_p - to_p);
    if (part_type != NORMAL_PART_NAME)
    {
      if (part_type == TEMP_PART_NAME)
        to_p= strnmov(to_p, ER_THD_OR_DEFAULT(thd, ER_TEMPORARY_NAME),
                      end_p - to_p);
      else
        to_p= strnmov(to_p, ER_THD_OR_DEFAULT(thd, ER_RENAMED_NAME),
                      end_p - to_p);
      to_p= strnmov(to_p, " ", end_p - to_p);
    }
    to_p= strnmov(to_p, ER_THD_OR_DEFAULT(thd, ER_PARTITION_NAME),
                  end_p - to_p);
    *(to_p++)= ' ';
    to_p= add_identifier(thd, to_p, end_p, part_name, part_name_len);
    if (subpart_name)
    {
      to_p= strnmov(to_p, ", ", end_p - to_p);
      to_p= strnmov(to_p, ER_THD_OR_DEFAULT(thd, ER_SUBPARTITION_NAME),
                    end_p - to_p);
      *(to_p++)= ' ';
      to_p= add_identifier(thd, to_p, end_p, subpart_name, subpart_name_len);
    }
    if (explain_mode == EXPLAIN_PARTITIONS_AS_COMMENT)
      to_p= strnmov(to_p, " */", end_p - to_p);
  }
  DBUG_PRINT("exit", ("to '%s'", to));
  DBUG_RETURN((uint)(to_p - to));
}


/*
  Translate a file name to a table name (WL #1324).

  SYNOPSIS
    filename_to_tablename()
      from                      The file name in my_charset_filename.
      to                OUT     The table name in system_charset_info.
      to_length                 The size of the table name buffer.

  RETURN
    Table name length.
*/

uint filename_to_tablename(const char *from, char *to, size_t to_length, 
                           bool stay_quiet)
{
  uint errors;
  size_t res;
  DBUG_ENTER("filename_to_tablename");
  DBUG_PRINT("enter", ("from '%s'", from));

  res= strconvert(&my_charset_filename, from, FN_REFLEN,
                  system_charset_info,  to, to_length, &errors);
  if (unlikely(errors)) // Old 5.0 name
  {
    res= (strxnmov(to, to_length, MYSQL50_TABLE_NAME_PREFIX,  from, NullS) -
          to);
    if (!stay_quiet)
      sql_print_error("Invalid (old?) table or database name '%s'", from);
  }

  DBUG_PRINT("exit", ("to '%s'", to));
  DBUG_RETURN((uint)res);
}


/**
  Check if given string begins with "#mysql50#" prefix
  
  @param   name          string to check cut 
  
  @retval
    FALSE  no prefix found
  @retval
    TRUE   prefix found
*/

bool check_mysql50_prefix(const char *name)
{
  return (name[0] == '#' && 
         !strncmp(name, MYSQL50_TABLE_NAME_PREFIX,
                  MYSQL50_TABLE_NAME_PREFIX_LENGTH));
}


/**
  Check if given string begins with "#mysql50#" prefix, cut it if so.
  
  @param   from          string to check and cut 
  @param   to[out]       buffer for result string
  @param   to_length     its size
  
  @retval
    0      no prefix found
  @retval
    non-0  result string length
*/

uint check_n_cut_mysql50_prefix(const char *from, char *to, size_t to_length)
{
  if (check_mysql50_prefix(from))
    return (uint) (strmake(to, from + MYSQL50_TABLE_NAME_PREFIX_LENGTH,
                           to_length - 1) - to);
  return 0;
}


static bool check_if_frm_exists(char *path, const char *db, const char *table)
{
  fn_format(path, table, db, reg_ext, MYF(0));
  return !access(path, F_OK);
}


/*
  Translate a table name to a file name (WL #1324).

  SYNOPSIS
    tablename_to_filename()
      from                      The table name in system_charset_info.
      to                OUT     The file name in my_charset_filename.
      to_length                 The size of the file name buffer.

  RETURN
    File name length.
*/

uint tablename_to_filename(const char *from, char *to, size_t to_length)
{
  uint errors, length;
  DBUG_ENTER("tablename_to_filename");
  DBUG_PRINT("enter", ("from '%s'", from));

  if ((length= check_n_cut_mysql50_prefix(from, to, to_length)))
  {
    /*
      Check if the name supplied is a valid mysql 5.0 name and 
      make the name a zero length string if it's not.
      Note that just returning zero length is not enough : 
      a lot of places don't check the return value and expect 
      a zero terminated string.
    */  
    if (check_table_name(to, length, TRUE))
    {
      to[0]= 0;
      length= 0;
    }
    DBUG_RETURN(length);
  }
  length= strconvert(system_charset_info, from, FN_REFLEN,
                     &my_charset_filename, to, to_length, &errors);
  if (check_if_legal_tablename(to) &&
      length + 4 < to_length)
  {
    memcpy(to + length, "@@@", 4);
    length+= 3;
  }
  DBUG_PRINT("exit", ("to '%s'", to));
  DBUG_RETURN(length);
}


/*
  Creates path to a file: mysql_data_dir/db/table.ext

  SYNOPSIS
   build_table_filename()
     buff                       Where to write result in my_charset_filename.
                                This may be the same as table_name.
     bufflen                    buff size
     db                         Database name in system_charset_info.
     table_name                 Table name in system_charset_info.
     ext                        File extension.
     flags                      FN_FROM_IS_TMP or FN_TO_IS_TMP or FN_IS_TMP
                                table_name is temporary, do not change.

  NOTES

    Uses database and table name, and extension to create
    a file name in mysql_data_dir. Database and table
    names are converted from system_charset_info into "fscs".
    Unless flags indicate a temporary table name.
    'db' is always converted.
    'ext' is not converted.

    The conversion suppression is required for ALTER TABLE. This
    statement creates intermediate tables. These are regular
    (non-temporary) tables with a temporary name. Their path names must
    be derivable from the table name. So we cannot use
    build_tmptable_filename() for them.

  RETURN
    path length
*/

uint build_table_filename(char *buff, size_t bufflen, const char *db,
                          const char *table_name, const char *ext, uint flags)
{
  char dbbuff[FN_REFLEN];
  char tbbuff[FN_REFLEN];
  DBUG_ENTER("build_table_filename");
  DBUG_PRINT("enter", ("db: '%s'  table_name: '%s'  ext: '%s'  flags: %x",
                       db, table_name, ext, flags));

  (void) tablename_to_filename(db, dbbuff, sizeof(dbbuff));

  /* Check if this is a temporary table name. Allow it if a corresponding .frm file exists */
  if (is_prefix(table_name, tmp_file_prefix) && strlen(table_name) < NAME_CHAR_LEN &&
      check_if_frm_exists(tbbuff, dbbuff, table_name))
    flags|= FN_IS_TMP;

  if (flags & FN_IS_TMP) // FN_FROM_IS_TMP | FN_TO_IS_TMP
    strmake(tbbuff, table_name, sizeof(tbbuff)-1);
  else
    (void) tablename_to_filename(table_name, tbbuff, sizeof(tbbuff));

  char *end = buff + bufflen;
  /* Don't add FN_ROOTDIR if mysql_data_home already includes it */
  char *pos = strnmov(buff, mysql_data_home, bufflen);
  size_t rootdir_len= strlen(FN_ROOTDIR);
  if (pos - rootdir_len >= buff &&
      memcmp(pos - rootdir_len, FN_ROOTDIR, rootdir_len) != 0)
    pos= strnmov(pos, FN_ROOTDIR, end - pos);
  pos= strxnmov(pos, end - pos, dbbuff, FN_ROOTDIR, NullS);
#ifdef USE_SYMDIR
  if (!(flags & SKIP_SYMDIR_ACCESS))
  {
    unpack_dirname(buff, buff);
    pos= strend(buff);
  }
#endif
  pos= strxnmov(pos, end - pos, tbbuff, ext, NullS);

  DBUG_PRINT("exit", ("buff: '%s'", buff));
  DBUG_RETURN((uint)(pos - buff));
}


/**
  Create path to a temporary table mysql_tmpdir/#sql1234_12_1
  (i.e. to its .FRM file but without an extension).

  @param thd      The thread handle.
  @param buff     Where to write result in my_charset_filename.
  @param bufflen  buff size

  @note
    Uses current_pid, thread_id, and tmp_table counter to create
    a file name in mysql_tmpdir.

  @return Path length.
*/

uint build_tmptable_filename(THD* thd, char *buff, size_t bufflen)
{
  DBUG_ENTER("build_tmptable_filename");

  char *p= strnmov(buff, mysql_tmpdir, bufflen);
  my_snprintf(p, bufflen - (p - buff), "/%s-temptable-%lx-%llx-%x",
              tmp_file_prefix, current_pid,
              thd->thread_id, thd->tmp_table++);

  if (lower_case_table_names)
  {
    /* Convert all except tmpdir to lower case */
    my_casedn_str(files_charset_info, p);
  }

  size_t length= unpack_filename(buff, buff);
  DBUG_PRINT("exit", ("buff: '%s'", buff));
  DBUG_RETURN((uint)length);
}

/*
--------------------------------------------------------------------------

   MODULE: DDL log
   -----------------

   This module is used to ensure that we can recover from crashes that occur
   in the middle of a meta-data operation in MySQL. E.g. DROP TABLE t1, t2;
   We need to ensure that both t1 and t2 are dropped and not only t1 and
   also that each table drop is entirely done and not "half-baked".

   To support this we create log entries for each meta-data statement in the
   ddl log while we are executing. These entries are dropped when the
   operation is completed.

   At recovery those entries that were not completed will be executed.

   There is only one ddl log in the system and it is protected by a mutex
   and there is a global struct that contains information about its current
   state.

   History:
   First version written in 2006 by Mikael Ronstrom
--------------------------------------------------------------------------
*/

struct st_global_ddl_log
{
  /*
    We need to adjust buffer size to be able to handle downgrades/upgrades
    where IO_SIZE has changed. We'll set the buffer size such that we can
    handle that the buffer size was upto 4 times bigger in the version
    that wrote the DDL log.
  */
  char file_entry_buf[4*IO_SIZE];
  char file_name_str[FN_REFLEN];
  char *file_name;
  DDL_LOG_MEMORY_ENTRY *first_free;
  DDL_LOG_MEMORY_ENTRY *first_used;
  uint num_entries;
  File file_id;
  uint name_len;
  uint io_size;
  bool inited;
  bool do_release;
  bool recovery_phase;
  st_global_ddl_log() : inited(false), do_release(false) {}
};

st_global_ddl_log global_ddl_log;

mysql_mutex_t LOCK_gdl;

#define DDL_LOG_ENTRY_TYPE_POS 0
#define DDL_LOG_ACTION_TYPE_POS 1
#define DDL_LOG_PHASE_POS 2
#define DDL_LOG_NEXT_ENTRY_POS 4
#define DDL_LOG_NAME_POS 8

#define DDL_LOG_NUM_ENTRY_POS 0
#define DDL_LOG_NAME_LEN_POS 4
#define DDL_LOG_IO_SIZE_POS 8

/**
  Read one entry from ddl log file.

  @param entry_no                     Entry number to read

  @return Operation status
    @retval true   Error
    @retval false  Success
*/

static bool read_ddl_log_file_entry(uint entry_no)
{
  bool error= FALSE;
  File file_id= global_ddl_log.file_id;
  uchar *file_entry_buf= (uchar*)global_ddl_log.file_entry_buf;
  size_t io_size= global_ddl_log.io_size;
  DBUG_ENTER("read_ddl_log_file_entry");

  mysql_mutex_assert_owner(&LOCK_gdl);
  if (mysql_file_pread(file_id, file_entry_buf, io_size, io_size * entry_no,
                       MYF(MY_WME)) != io_size)
    error= TRUE;
  DBUG_RETURN(error);
}


/**
  Write one entry to ddl log file.

  @param entry_no                     Entry number to write

  @return Operation status
    @retval true   Error
    @retval false  Success
*/

static bool write_ddl_log_file_entry(uint entry_no)
{
  bool error= FALSE;
  File file_id= global_ddl_log.file_id;
  uchar *file_entry_buf= (uchar*)global_ddl_log.file_entry_buf;
  DBUG_ENTER("write_ddl_log_file_entry");

  mysql_mutex_assert_owner(&LOCK_gdl);
  if (mysql_file_pwrite(file_id, file_entry_buf,
                        IO_SIZE, IO_SIZE * entry_no, MYF(MY_WME)) != IO_SIZE)
    error= TRUE;
  DBUG_RETURN(error);
}


/**
  Sync the ddl log file.

  @return Operation status
    @retval FALSE  Success
    @retval TRUE   Error
*/


static bool sync_ddl_log_file()
{
  DBUG_ENTER("sync_ddl_log_file");
  DBUG_RETURN(mysql_file_sync(global_ddl_log.file_id, MYF(MY_WME)));
}


/**
  Write ddl log header.

  @return Operation status
    @retval TRUE                      Error
    @retval FALSE                     Success
*/

static bool write_ddl_log_header()
{
  uint16 const_var;
  DBUG_ENTER("write_ddl_log_header");

  int4store(&global_ddl_log.file_entry_buf[DDL_LOG_NUM_ENTRY_POS],
            global_ddl_log.num_entries);
  const_var= FN_REFLEN;
  int4store(&global_ddl_log.file_entry_buf[DDL_LOG_NAME_LEN_POS],
            (ulong) const_var);
  const_var= IO_SIZE;
  int4store(&global_ddl_log.file_entry_buf[DDL_LOG_IO_SIZE_POS],
            (ulong) const_var);
  if (write_ddl_log_file_entry(0UL))
  {
    sql_print_error("Error writing ddl log header");
    DBUG_RETURN(TRUE);
  }
  DBUG_RETURN(sync_ddl_log_file());
}


/**
  Create ddl log file name.
  @param file_name                   Filename setup
*/

static inline void create_ddl_log_file_name(char *file_name)
{
  strxmov(file_name, mysql_data_home, "/", "ddl_log.log", NullS);
}


/**
  Read header of ddl log file.

  When we read the ddl log header we get information about maximum sizes
  of names in the ddl log and we also get information about the number
  of entries in the ddl log.

  @return Last entry in ddl log (0 if no entries)
*/

static uint read_ddl_log_header()
{
  uchar *file_entry_buf= (uchar*)global_ddl_log.file_entry_buf;
  char file_name[FN_REFLEN];
  uint entry_no;
  bool successful_open= FALSE;
  DBUG_ENTER("read_ddl_log_header");

  mysql_mutex_init(key_LOCK_gdl, &LOCK_gdl, MY_MUTEX_INIT_SLOW);
  mysql_mutex_lock(&LOCK_gdl);
  create_ddl_log_file_name(file_name);
  if ((global_ddl_log.file_id= mysql_file_open(key_file_global_ddl_log,
                                               file_name,
                                               O_RDWR | O_BINARY, MYF(0))) >= 0)
  {
    if (read_ddl_log_file_entry(0UL))
    {
      /* Write message into error log */
      sql_print_error("Failed to read ddl log file in recovery");
    }
    else
      successful_open= TRUE;
  }
  if (successful_open)
  {
    entry_no= uint4korr(&file_entry_buf[DDL_LOG_NUM_ENTRY_POS]);
    global_ddl_log.name_len= uint4korr(&file_entry_buf[DDL_LOG_NAME_LEN_POS]);
    global_ddl_log.io_size= uint4korr(&file_entry_buf[DDL_LOG_IO_SIZE_POS]);
    DBUG_ASSERT(global_ddl_log.io_size <=
                sizeof(global_ddl_log.file_entry_buf));
  }
  else
  {
    entry_no= 0;
  }
  global_ddl_log.first_free= NULL;
  global_ddl_log.first_used= NULL;
  global_ddl_log.num_entries= 0;
  global_ddl_log.do_release= true;
  mysql_mutex_unlock(&LOCK_gdl);
  DBUG_RETURN(entry_no);
}


/**
  Convert from ddl_log_entry struct to file_entry_buf binary blob.

  @param ddl_log_entry   filled in ddl_log_entry struct.
*/

static void set_global_from_ddl_log_entry(const DDL_LOG_ENTRY *ddl_log_entry)
{
  mysql_mutex_assert_owner(&LOCK_gdl);
  global_ddl_log.file_entry_buf[DDL_LOG_ENTRY_TYPE_POS]=
                                    (char)DDL_LOG_ENTRY_CODE;
  global_ddl_log.file_entry_buf[DDL_LOG_ACTION_TYPE_POS]=
                                    (char)ddl_log_entry->action_type;
  global_ddl_log.file_entry_buf[DDL_LOG_PHASE_POS]= 0;
  int4store(&global_ddl_log.file_entry_buf[DDL_LOG_NEXT_ENTRY_POS],
            ddl_log_entry->next_entry);
  DBUG_ASSERT(strlen(ddl_log_entry->name) < FN_REFLEN);
  strmake(&global_ddl_log.file_entry_buf[DDL_LOG_NAME_POS],
          ddl_log_entry->name, FN_REFLEN - 1);
  if (ddl_log_entry->action_type == DDL_LOG_RENAME_ACTION ||
      ddl_log_entry->action_type == DDL_LOG_REPLACE_ACTION ||
      ddl_log_entry->action_type == DDL_LOG_EXCHANGE_ACTION)
  {
    DBUG_ASSERT(strlen(ddl_log_entry->from_name) < FN_REFLEN);
    strmake(&global_ddl_log.file_entry_buf[DDL_LOG_NAME_POS + FN_REFLEN],
          ddl_log_entry->from_name, FN_REFLEN - 1);
  }
  else
    global_ddl_log.file_entry_buf[DDL_LOG_NAME_POS + FN_REFLEN]= 0;
  DBUG_ASSERT(strlen(ddl_log_entry->handler_name) < FN_REFLEN);
  strmake(&global_ddl_log.file_entry_buf[DDL_LOG_NAME_POS + (2*FN_REFLEN)],
          ddl_log_entry->handler_name, FN_REFLEN - 1);
  if (ddl_log_entry->action_type == DDL_LOG_EXCHANGE_ACTION)
  {
    DBUG_ASSERT(strlen(ddl_log_entry->tmp_name) < FN_REFLEN);
    strmake(&global_ddl_log.file_entry_buf[DDL_LOG_NAME_POS + (3*FN_REFLEN)],
          ddl_log_entry->tmp_name, FN_REFLEN - 1);
  }
  else
    global_ddl_log.file_entry_buf[DDL_LOG_NAME_POS + (3*FN_REFLEN)]= 0;
}


/**
  Convert from file_entry_buf binary blob to ddl_log_entry struct.

  @param[out] ddl_log_entry   struct to fill in.

  @note Strings (names) are pointing to the global_ddl_log structure,
  so LOCK_gdl needs to be hold until they are read or copied.
*/

static void set_ddl_log_entry_from_global(DDL_LOG_ENTRY *ddl_log_entry,
                                          const uint read_entry)
{
  char *file_entry_buf= (char*) global_ddl_log.file_entry_buf;
  uint inx;
  uchar single_char;

  mysql_mutex_assert_owner(&LOCK_gdl);
  ddl_log_entry->entry_pos= read_entry;
  single_char= file_entry_buf[DDL_LOG_ENTRY_TYPE_POS];
  ddl_log_entry->entry_type= (enum ddl_log_entry_code)single_char;
  single_char= file_entry_buf[DDL_LOG_ACTION_TYPE_POS];
  ddl_log_entry->action_type= (enum ddl_log_action_code)single_char;
  ddl_log_entry->phase= file_entry_buf[DDL_LOG_PHASE_POS];
  ddl_log_entry->next_entry= uint4korr(&file_entry_buf[DDL_LOG_NEXT_ENTRY_POS]);
  ddl_log_entry->name= &file_entry_buf[DDL_LOG_NAME_POS];
  inx= DDL_LOG_NAME_POS + global_ddl_log.name_len;
  ddl_log_entry->from_name= &file_entry_buf[inx];
  inx+= global_ddl_log.name_len;
  ddl_log_entry->handler_name= &file_entry_buf[inx];
  if (ddl_log_entry->action_type == DDL_LOG_EXCHANGE_ACTION)
  {
    inx+= global_ddl_log.name_len;
    ddl_log_entry->tmp_name= &file_entry_buf[inx];
  }
  else
    ddl_log_entry->tmp_name= NULL;
}


/**
  Read a ddl log entry.

  Read a specified entry in the ddl log.

  @param read_entry               Number of entry to read
  @param[out] entry_info          Information from entry

  @return Operation status
    @retval TRUE                     Error
    @retval FALSE                    Success
*/

static bool read_ddl_log_entry(uint read_entry, DDL_LOG_ENTRY *ddl_log_entry)
{
  DBUG_ENTER("read_ddl_log_entry");

  if (read_ddl_log_file_entry(read_entry))
  {
    DBUG_RETURN(TRUE);
  }
  set_ddl_log_entry_from_global(ddl_log_entry, read_entry);
  DBUG_RETURN(FALSE);
}


/**
  Initialise ddl log.

  Write the header of the ddl log file and length of names. Also set
  number of entries to zero.

  @return Operation status
    @retval TRUE                     Error
    @retval FALSE                    Success
*/

static bool init_ddl_log()
{
  char file_name[FN_REFLEN];
  DBUG_ENTER("init_ddl_log");

  if (global_ddl_log.inited)
    goto end;

  global_ddl_log.io_size= IO_SIZE;
  global_ddl_log.name_len= FN_REFLEN;
  create_ddl_log_file_name(file_name);
  if ((global_ddl_log.file_id= mysql_file_create(key_file_global_ddl_log,
                                                 file_name, CREATE_MODE,
                                                 O_RDWR | O_TRUNC | O_BINARY,
                                                 MYF(MY_WME))) < 0)
  {
    /* Couldn't create ddl log file, this is serious error */
    sql_print_error("Failed to open ddl log file");
    DBUG_RETURN(TRUE);
  }
  global_ddl_log.inited= TRUE;
  if (write_ddl_log_header())
  {
    (void) mysql_file_close(global_ddl_log.file_id, MYF(MY_WME));
    global_ddl_log.inited= FALSE;
    DBUG_RETURN(TRUE);
  }

end:
  DBUG_RETURN(FALSE);
}


/**
  Sync ddl log file.

  @return Operation status
    @retval TRUE        Error
    @retval FALSE       Success
*/

static bool sync_ddl_log_no_lock()
{
  DBUG_ENTER("sync_ddl_log_no_lock");

  mysql_mutex_assert_owner(&LOCK_gdl);
  if ((!global_ddl_log.recovery_phase) &&
      init_ddl_log())
  {
    DBUG_RETURN(TRUE);
  }
  DBUG_RETURN(sync_ddl_log_file());
}


/**
  @brief Deactivate an individual entry.

  @details For complex rename operations we need to deactivate individual
  entries.

  During replace operations where we start with an existing table called
  t1 and a replacement table called t1#temp or something else and where
  we want to delete t1 and rename t1#temp to t1 this is not possible to
  do in a safe manner unless the ddl log is informed of the phases in
  the change.

  Delete actions are 1-phase actions that can be ignored immediately after
  being executed.
  Rename actions from x to y is also a 1-phase action since there is no
  interaction with any other handlers named x and y.
  Replace action where drop y and x -> y happens needs to be a two-phase
  action. Thus the first phase will drop y and the second phase will
  rename x -> y.

  @param entry_no     Entry position of record to change

  @return Operation status
    @retval TRUE      Error
    @retval FALSE     Success
*/

static bool deactivate_ddl_log_entry_no_lock(uint entry_no)
{
  uchar *file_entry_buf= (uchar*)global_ddl_log.file_entry_buf;
  DBUG_ENTER("deactivate_ddl_log_entry_no_lock");

  mysql_mutex_assert_owner(&LOCK_gdl);
  if (!read_ddl_log_file_entry(entry_no))
  {
    if (file_entry_buf[DDL_LOG_ENTRY_TYPE_POS] == DDL_LOG_ENTRY_CODE)
    {
      /*
        Log entry, if complete mark it done (IGNORE).
        Otherwise increase the phase by one.
      */
      if (file_entry_buf[DDL_LOG_ACTION_TYPE_POS] == DDL_LOG_DELETE_ACTION ||
          file_entry_buf[DDL_LOG_ACTION_TYPE_POS] == DDL_LOG_RENAME_ACTION ||
          (file_entry_buf[DDL_LOG_ACTION_TYPE_POS] == DDL_LOG_REPLACE_ACTION &&
           file_entry_buf[DDL_LOG_PHASE_POS] == 1) ||
          (file_entry_buf[DDL_LOG_ACTION_TYPE_POS] == DDL_LOG_EXCHANGE_ACTION &&
           file_entry_buf[DDL_LOG_PHASE_POS] >= EXCH_PHASE_TEMP_TO_FROM))
        file_entry_buf[DDL_LOG_ENTRY_TYPE_POS]= DDL_IGNORE_LOG_ENTRY_CODE;
      else if (file_entry_buf[DDL_LOG_ACTION_TYPE_POS] == DDL_LOG_REPLACE_ACTION)
      {
        DBUG_ASSERT(file_entry_buf[DDL_LOG_PHASE_POS] == 0);
        file_entry_buf[DDL_LOG_PHASE_POS]= 1;
      }
      else if (file_entry_buf[DDL_LOG_ACTION_TYPE_POS] == DDL_LOG_EXCHANGE_ACTION)
      {
        DBUG_ASSERT(file_entry_buf[DDL_LOG_PHASE_POS] <=
                                                 EXCH_PHASE_FROM_TO_NAME);
        file_entry_buf[DDL_LOG_PHASE_POS]++;
      }
      else
      {
        DBUG_ASSERT(0);
      }
      if (write_ddl_log_file_entry(entry_no))
      {
        sql_print_error("Error in deactivating log entry. Position = %u",
                        entry_no);
        DBUG_RETURN(TRUE);
      }
    }
  }
  else
  {
    sql_print_error("Failed in reading entry before deactivating it");
    DBUG_RETURN(TRUE);
  }
  DBUG_RETURN(FALSE);
}


/**
  Execute one action in a ddl log entry

  @param ddl_log_entry              Information in action entry to execute

  @return Operation status
    @retval TRUE                       Error
    @retval FALSE                      Success
*/

static int execute_ddl_log_action(THD *thd, DDL_LOG_ENTRY *ddl_log_entry)
{
  bool frm_action= FALSE;
  LEX_CSTRING handler_name;
  handler *file= NULL;
  MEM_ROOT mem_root;
  int error= 1;
  char to_path[FN_REFLEN];
  char from_path[FN_REFLEN];
  handlerton *hton;
  DBUG_ENTER("execute_ddl_log_action");

  mysql_mutex_assert_owner(&LOCK_gdl);
  if (ddl_log_entry->entry_type == DDL_IGNORE_LOG_ENTRY_CODE)
  {
    DBUG_RETURN(FALSE);
  }
  DBUG_PRINT("ddl_log",
             ("execute type %c next %u name '%s' from_name '%s' handler '%s'"
              " tmp_name '%s'",
             ddl_log_entry->action_type,
             ddl_log_entry->next_entry,
             ddl_log_entry->name,
             ddl_log_entry->from_name,
             ddl_log_entry->handler_name,
             ddl_log_entry->tmp_name));
  handler_name.str= (char*)ddl_log_entry->handler_name;
  handler_name.length= strlen(ddl_log_entry->handler_name);
  init_sql_alloc(key_memory_gdl, &mem_root, TABLE_ALLOC_BLOCK_SIZE, 0,
                 MYF(MY_THREAD_SPECIFIC));
  if (!strcmp(ddl_log_entry->handler_name, reg_ext))
    frm_action= TRUE;
  else
  {
    plugin_ref plugin= ha_resolve_by_name(thd, &handler_name, false);
    if (!plugin)
    {
      my_error(ER_UNKNOWN_STORAGE_ENGINE, MYF(0), ddl_log_entry->handler_name);
      goto error;
    }
    hton= plugin_data(plugin, handlerton*);
    file= get_new_handler((TABLE_SHARE*)0, &mem_root, hton);
    if (unlikely(!file))
      goto error;
  }
  switch (ddl_log_entry->action_type)
  {
    case DDL_LOG_REPLACE_ACTION:
    case DDL_LOG_DELETE_ACTION:
    {
      if (ddl_log_entry->phase == 0)
      {
        if (frm_action)
        {
          strxmov(to_path, ddl_log_entry->name, reg_ext, NullS);
          if (unlikely((error= mysql_file_delete(key_file_frm, to_path,
                                                 MYF(MY_WME |
                                                     MY_IGNORE_ENOENT)))))
            break;
#ifdef WITH_PARTITION_STORAGE_ENGINE
          strxmov(to_path, ddl_log_entry->name, PAR_EXT, NullS);
          (void) mysql_file_delete(key_file_partition_ddl_log, to_path,
                                   MYF(0));
#endif
        }
        else
        {
          if (unlikely((error= hton->drop_table(hton, ddl_log_entry->name))))
          {
            if (!non_existing_table_error(error))
              break;
          }
        }
        if ((deactivate_ddl_log_entry_no_lock(ddl_log_entry->entry_pos)))
          break;
        (void) sync_ddl_log_no_lock();
        error= 0;
        if (ddl_log_entry->action_type == DDL_LOG_DELETE_ACTION)
          break;
      }
      DBUG_ASSERT(ddl_log_entry->action_type == DDL_LOG_REPLACE_ACTION);
      /*
        Fall through and perform the rename action of the replace
        action. We have already indicated the success of the delete
        action in the log entry by stepping up the phase.
      */
    }
    /* fall through */
    case DDL_LOG_RENAME_ACTION:
    {
      error= TRUE;
      if (frm_action)
      {
        strxmov(to_path, ddl_log_entry->name, reg_ext, NullS);
        strxmov(from_path, ddl_log_entry->from_name, reg_ext, NullS);
        if (mysql_file_rename(key_file_frm, from_path, to_path, MYF(MY_WME)))
          break;
#ifdef WITH_PARTITION_STORAGE_ENGINE
        strxmov(to_path, ddl_log_entry->name, PAR_EXT, NullS);
        strxmov(from_path, ddl_log_entry->from_name, PAR_EXT, NullS);
        (void) mysql_file_rename(key_file_partition_ddl_log, from_path, to_path, MYF(MY_WME));
#endif
      }
      else
      {
        if (file->ha_rename_table(ddl_log_entry->from_name,
                                  ddl_log_entry->name))
          break;
      }
      if ((deactivate_ddl_log_entry_no_lock(ddl_log_entry->entry_pos)))
        break;
      (void) sync_ddl_log_no_lock();
      error= FALSE;
      break;
    }
    case DDL_LOG_EXCHANGE_ACTION:
    {
      /* We hold LOCK_gdl, so we can alter global_ddl_log.file_entry_buf */
      char *file_entry_buf= (char*)&global_ddl_log.file_entry_buf;
      /* not yet implemented for frm */
      DBUG_ASSERT(!frm_action);
      /*
        Using a case-switch here to revert all currently done phases,
        since it will fall through until the first phase is undone.
      */
      switch (ddl_log_entry->phase) {
        case EXCH_PHASE_TEMP_TO_FROM:
          /* tmp_name -> from_name possibly done */
          (void) file->ha_rename_table(ddl_log_entry->from_name,
                                       ddl_log_entry->tmp_name);
          /* decrease the phase and sync */
          file_entry_buf[DDL_LOG_PHASE_POS]--;
          if (write_ddl_log_file_entry(ddl_log_entry->entry_pos))
            break;
          if (sync_ddl_log_no_lock())
            break;
          /* fall through */
        case EXCH_PHASE_FROM_TO_NAME:
          /* from_name -> name possibly done */
          (void) file->ha_rename_table(ddl_log_entry->name,
                                       ddl_log_entry->from_name);
          /* decrease the phase and sync */
          file_entry_buf[DDL_LOG_PHASE_POS]--;
          if (write_ddl_log_file_entry(ddl_log_entry->entry_pos))
            break;
          if (sync_ddl_log_no_lock())
            break;
          /* fall through */
        case EXCH_PHASE_NAME_TO_TEMP:
          /* name -> tmp_name possibly done */
          (void) file->ha_rename_table(ddl_log_entry->tmp_name,
                                       ddl_log_entry->name);
          /* disable the entry and sync */
          file_entry_buf[DDL_LOG_ENTRY_TYPE_POS]= DDL_IGNORE_LOG_ENTRY_CODE;
          if (write_ddl_log_file_entry(ddl_log_entry->entry_pos))
            break;
          if (sync_ddl_log_no_lock())
            break;
          error= FALSE;
          break;
        default:
          DBUG_ASSERT(0);
          break;
      }

      break;
    }
    default:
      DBUG_ASSERT(0);
      break;
  }
  delete file;
error:
  free_root(&mem_root, MYF(0)); 
  DBUG_RETURN(error);
}


/**
  Get a free entry in the ddl log

  @param[out] active_entry     A ddl log memory entry returned

  @return Operation status
    @retval TRUE               Error
    @retval FALSE              Success
*/

static bool get_free_ddl_log_entry(DDL_LOG_MEMORY_ENTRY **active_entry,
                                   bool *write_header)
{
  DDL_LOG_MEMORY_ENTRY *used_entry;
  DDL_LOG_MEMORY_ENTRY *first_used= global_ddl_log.first_used;
  DBUG_ENTER("get_free_ddl_log_entry");

  if (global_ddl_log.first_free == NULL)
  {
    if (!(used_entry= (DDL_LOG_MEMORY_ENTRY*)my_malloc(key_memory_DDL_LOG_MEMORY_ENTRY,
                              sizeof(DDL_LOG_MEMORY_ENTRY), MYF(MY_WME))))
    {
      sql_print_error("Failed to allocate memory for ddl log free list");
      DBUG_RETURN(TRUE);
    }
    global_ddl_log.num_entries++;
    used_entry->entry_pos= global_ddl_log.num_entries;
    *write_header= TRUE;
  }
  else
  {
    used_entry= global_ddl_log.first_free;
    global_ddl_log.first_free= used_entry->next_log_entry;
    *write_header= FALSE;
  }
  /*
    Move from free list to used list
  */
  used_entry->next_log_entry= first_used;
  used_entry->prev_log_entry= NULL;
  used_entry->next_active_log_entry= NULL;
  global_ddl_log.first_used= used_entry;
  if (first_used)
    first_used->prev_log_entry= used_entry;

  *active_entry= used_entry;
  DBUG_RETURN(FALSE);
}


/**
  Execute one entry in the ddl log.
  
  Executing an entry means executing a linked list of actions.

  @param first_entry           Reference to first action in entry

  @return Operation status
    @retval TRUE               Error
    @retval FALSE              Success
*/

static bool execute_ddl_log_entry_no_lock(THD *thd, uint first_entry)
{
  DDL_LOG_ENTRY ddl_log_entry;
  uint read_entry= first_entry;
  DBUG_ENTER("execute_ddl_log_entry_no_lock");

  mysql_mutex_assert_owner(&LOCK_gdl);
  do
  {
    if (read_ddl_log_entry(read_entry, &ddl_log_entry))
    {
      /* Write to error log and continue with next log entry */
      sql_print_error("Failed to read entry = %u from ddl log",
                      read_entry);
      break;
    }
    DBUG_ASSERT(ddl_log_entry.entry_type == DDL_LOG_ENTRY_CODE ||
                ddl_log_entry.entry_type == DDL_IGNORE_LOG_ENTRY_CODE);

    if (execute_ddl_log_action(thd, &ddl_log_entry))
    {
      /* Write to error log and continue with next log entry */
      sql_print_error("Failed to execute action for entry = %u from ddl log",
                      read_entry);
      break;
    }
    read_entry= ddl_log_entry.next_entry;
  } while (read_entry);
  DBUG_RETURN(FALSE);
}


/*
  External interface methods for the DDL log Module
  ---------------------------------------------------
*/

/**
  Write a ddl log entry.

  A careful write of the ddl log is performed to ensure that we can
  handle crashes occurring during CREATE and ALTER TABLE processing.

  @param ddl_log_entry         Information about log entry
  @param[out] entry_written    Entry information written into   

  @return Operation status
    @retval TRUE               Error
    @retval FALSE              Success
*/

bool write_ddl_log_entry(DDL_LOG_ENTRY *ddl_log_entry,
                         DDL_LOG_MEMORY_ENTRY **active_entry)
{
  bool error, write_header;
  DBUG_ENTER("write_ddl_log_entry");

  mysql_mutex_assert_owner(&LOCK_gdl);
  if (init_ddl_log())
  {
    DBUG_RETURN(TRUE);
  }
  set_global_from_ddl_log_entry(ddl_log_entry);
  if (get_free_ddl_log_entry(active_entry, &write_header))
  {
    DBUG_RETURN(TRUE);
  }
  error= FALSE;
  DBUG_PRINT("ddl_log",
             ("write type %c next %u name '%s' from_name '%s' handler '%s'"
              " tmp_name '%s'",
             (char) global_ddl_log.file_entry_buf[DDL_LOG_ACTION_TYPE_POS],
             ddl_log_entry->next_entry,
             (char*) &global_ddl_log.file_entry_buf[DDL_LOG_NAME_POS],
             (char*) &global_ddl_log.file_entry_buf[DDL_LOG_NAME_POS
                                                    + FN_REFLEN],
             (char*) &global_ddl_log.file_entry_buf[DDL_LOG_NAME_POS
                                                    + (2*FN_REFLEN)],
             (char*) &global_ddl_log.file_entry_buf[DDL_LOG_NAME_POS
                                                    + (3*FN_REFLEN)]));
  if (unlikely(write_ddl_log_file_entry((*active_entry)->entry_pos)))
  {
    error= TRUE;
    sql_print_error("Failed to write entry_no = %u",
                    (*active_entry)->entry_pos);
  }
  if (write_header && likely(!error))
  {
    (void) sync_ddl_log_no_lock();
    if (write_ddl_log_header())
      error= TRUE;
  }
  if (unlikely(error))
    release_ddl_log_memory_entry(*active_entry);
  DBUG_RETURN(error);
}


/**
  @brief Write final entry in the ddl log.

  @details This is the last write in the ddl log. The previous log entries
  have already been written but not yet synched to disk.
  We write a couple of log entries that describes action to perform.
  This entries are set-up in a linked list, however only when a first
  execute entry is put as the first entry these will be executed.
  This routine writes this first.

  @param first_entry               First entry in linked list of entries
                                   to execute, if 0 = NULL it means that
                                   the entry is removed and the entries
                                   are put into the free list.
  @param complete                  Flag indicating we are simply writing
                                   info about that entry has been completed
  @param[in,out] active_entry      Entry to execute, 0 = NULL if the entry
                                   is written first time and needs to be
                                   returned. In this case the entry written
                                   is returned in this parameter

  @return Operation status
    @retval TRUE                   Error
    @retval FALSE                  Success
*/ 

bool write_execute_ddl_log_entry(uint first_entry,
                                 bool complete,
                                 DDL_LOG_MEMORY_ENTRY **active_entry)
{
  bool write_header= FALSE;
  char *file_entry_buf= (char*)global_ddl_log.file_entry_buf;
  DBUG_ENTER("write_execute_ddl_log_entry");

  mysql_mutex_assert_owner(&LOCK_gdl);
  if (init_ddl_log())
  {
    DBUG_RETURN(TRUE);
  }
  if (!complete)
  {
    /*
      We haven't synched the log entries yet, we synch them now before
      writing the execute entry. If complete is true we haven't written
      any log entries before, we are only here to write the execute
      entry to indicate it is done.
    */
    (void) sync_ddl_log_no_lock();
    file_entry_buf[DDL_LOG_ENTRY_TYPE_POS]= (char)DDL_LOG_EXECUTE_CODE;
  }
  else
    file_entry_buf[DDL_LOG_ENTRY_TYPE_POS]= (char)DDL_IGNORE_LOG_ENTRY_CODE;
  file_entry_buf[DDL_LOG_ACTION_TYPE_POS]= 0; /* Ignored for execute entries */
  file_entry_buf[DDL_LOG_PHASE_POS]= 0;
  int4store(&file_entry_buf[DDL_LOG_NEXT_ENTRY_POS], first_entry);
  file_entry_buf[DDL_LOG_NAME_POS]= 0;
  file_entry_buf[DDL_LOG_NAME_POS + FN_REFLEN]= 0;
  file_entry_buf[DDL_LOG_NAME_POS + 2*FN_REFLEN]= 0;
  if (!(*active_entry))
  {
    if (get_free_ddl_log_entry(active_entry, &write_header))
    {
      DBUG_RETURN(TRUE);
    }
    write_header= TRUE;
  }
  if (write_ddl_log_file_entry((*active_entry)->entry_pos))
  {
    sql_print_error("Error writing execute entry in ddl log");
    release_ddl_log_memory_entry(*active_entry);
    DBUG_RETURN(TRUE);
  }
  (void) sync_ddl_log_no_lock();
  if (write_header)
  {
    if (write_ddl_log_header())
    {
      release_ddl_log_memory_entry(*active_entry);
      DBUG_RETURN(TRUE);
    }
  }
  DBUG_RETURN(FALSE);
}


/**
  Deactivate an individual entry.

  @details see deactivate_ddl_log_entry_no_lock.

  @param entry_no     Entry position of record to change

  @return Operation status
    @retval TRUE      Error
    @retval FALSE     Success
*/

bool deactivate_ddl_log_entry(uint entry_no)
{
  bool error;
  DBUG_ENTER("deactivate_ddl_log_entry");

  mysql_mutex_lock(&LOCK_gdl);
  error= deactivate_ddl_log_entry_no_lock(entry_no);
  mysql_mutex_unlock(&LOCK_gdl);
  DBUG_RETURN(error);
}


/**
  Sync ddl log file.

  @return Operation status
    @retval TRUE        Error
    @retval FALSE       Success
*/

bool sync_ddl_log()
{
  bool error;
  DBUG_ENTER("sync_ddl_log");

  mysql_mutex_lock(&LOCK_gdl);
  error= sync_ddl_log_no_lock();
  mysql_mutex_unlock(&LOCK_gdl);

  DBUG_RETURN(error);
}


/**
  Release a log memory entry.
  @param log_memory_entry                Log memory entry to release
*/

void release_ddl_log_memory_entry(DDL_LOG_MEMORY_ENTRY *log_entry)
{
  DDL_LOG_MEMORY_ENTRY *first_free= global_ddl_log.first_free;
  DDL_LOG_MEMORY_ENTRY *next_log_entry= log_entry->next_log_entry;
  DDL_LOG_MEMORY_ENTRY *prev_log_entry= log_entry->prev_log_entry;
  DBUG_ENTER("release_ddl_log_memory_entry");

  mysql_mutex_assert_owner(&LOCK_gdl);
  global_ddl_log.first_free= log_entry;
  log_entry->next_log_entry= first_free;

  if (prev_log_entry)
    prev_log_entry->next_log_entry= next_log_entry;
  else
    global_ddl_log.first_used= next_log_entry;
  if (next_log_entry)
    next_log_entry->prev_log_entry= prev_log_entry;
  DBUG_VOID_RETURN;
}


/**
  Execute one entry in the ddl log.
  
  Executing an entry means executing a linked list of actions.

  @param first_entry           Reference to first action in entry

  @return Operation status
    @retval TRUE               Error
    @retval FALSE              Success
*/

bool execute_ddl_log_entry(THD *thd, uint first_entry)
{
  bool error;
  DBUG_ENTER("execute_ddl_log_entry");

  mysql_mutex_lock(&LOCK_gdl);
  error= execute_ddl_log_entry_no_lock(thd, first_entry);
  mysql_mutex_unlock(&LOCK_gdl);
  DBUG_RETURN(error);
}


/**
  Close the ddl log.
*/

static void close_ddl_log()
{
  DBUG_ENTER("close_ddl_log");
  if (global_ddl_log.file_id >= 0)
  {
    (void) mysql_file_close(global_ddl_log.file_id, MYF(MY_WME));
    global_ddl_log.file_id= (File) -1;
  }
  DBUG_VOID_RETURN;
}


/**
  Execute the ddl log at recovery of MySQL Server.
*/

void execute_ddl_log_recovery()
{
  uint num_entries, i;
  THD *thd;
  DDL_LOG_ENTRY ddl_log_entry;
  char file_name[FN_REFLEN];
  static char recover_query_string[]= "INTERNAL DDL LOG RECOVER IN PROGRESS";
  DBUG_ENTER("execute_ddl_log_recovery");

  /*
    Initialise global_ddl_log struct
  */
  bzero(global_ddl_log.file_entry_buf, sizeof(global_ddl_log.file_entry_buf));
  global_ddl_log.inited= FALSE;
  global_ddl_log.recovery_phase= TRUE;
  global_ddl_log.io_size= IO_SIZE;
  global_ddl_log.file_id= (File) -1;

  /*
    To be able to run this from boot, we allocate a temporary THD
  */
  if (!(thd=new THD(0)))
    DBUG_VOID_RETURN;
  thd->thread_stack= (char*) &thd;
  thd->store_globals();

  thd->set_query(recover_query_string, strlen(recover_query_string));

  /* this also initialize LOCK_gdl */
  num_entries= read_ddl_log_header();
  mysql_mutex_lock(&LOCK_gdl);
  for (i= 1; i < num_entries + 1; i++)
  {
    if (read_ddl_log_entry(i, &ddl_log_entry))
    {
      sql_print_error("Failed to read entry no = %u from ddl log",
                       i);
      continue;
    }
    if (ddl_log_entry.entry_type == DDL_LOG_EXECUTE_CODE)
    {
      if (execute_ddl_log_entry_no_lock(thd, ddl_log_entry.next_entry))
      {
        /* Real unpleasant scenario but we continue anyways.  */
        continue;
      }
    }
  }
  close_ddl_log();
  create_ddl_log_file_name(file_name);
  (void) mysql_file_delete(key_file_global_ddl_log, file_name, MYF(0));
  global_ddl_log.recovery_phase= FALSE;
  mysql_mutex_unlock(&LOCK_gdl);
  thd->reset_query();
  delete thd;
  DBUG_VOID_RETURN;
}


/**
  Release all memory allocated to the ddl log.
*/

void release_ddl_log()
{
  DDL_LOG_MEMORY_ENTRY *free_list;
  DDL_LOG_MEMORY_ENTRY *used_list;
  DBUG_ENTER("release_ddl_log");

  if (!global_ddl_log.do_release)
    DBUG_VOID_RETURN;

  mysql_mutex_lock(&LOCK_gdl);
  free_list= global_ddl_log.first_free;
  used_list= global_ddl_log.first_used;
  while (used_list)
  {
    DDL_LOG_MEMORY_ENTRY *tmp= used_list->next_log_entry;
    my_free(used_list);
    used_list= tmp;
  }
  while (free_list)
  {
    DDL_LOG_MEMORY_ENTRY *tmp= free_list->next_log_entry;
    my_free(free_list);
    free_list= tmp;
  }
  close_ddl_log();
  global_ddl_log.inited= 0;
  mysql_mutex_unlock(&LOCK_gdl);
  mysql_mutex_destroy(&LOCK_gdl);
  global_ddl_log.do_release= false;
  DBUG_VOID_RETURN;
}


/*
---------------------------------------------------------------------------

  END MODULE DDL log
  --------------------

---------------------------------------------------------------------------
*/


/**
   @brief construct a temporary shadow file name.

   @details Make a shadow file name used by ALTER TABLE to construct the
   modified table (with keeping the original). The modified table is then
   moved back as original table. The name must start with the temp file
   prefix so it gets filtered out by table files listing routines. 
    
   @param[out] buff      buffer to receive the constructed name
   @param      bufflen   size of buff
   @param      lpt       alter table data structure

   @retval     path length
*/

uint build_table_shadow_filename(char *buff, size_t bufflen, 
                                 ALTER_PARTITION_PARAM_TYPE *lpt)
{
  char tmp_name[FN_REFLEN];
  my_snprintf(tmp_name, sizeof (tmp_name), "%s-shadow-%lx-%s", tmp_file_prefix,
              (ulong) current_thd->thread_id, lpt->table_name.str);
  return build_table_filename(buff, bufflen, lpt->db.str, tmp_name, "",
                              FN_IS_TMP);
}


/*
  SYNOPSIS
    mysql_write_frm()
    lpt                    Struct carrying many parameters needed for this
                           method
    flags                  Flags as defined below
      WFRM_INITIAL_WRITE        If set we need to prepare table before
                                creating the frm file
      WFRM_INSTALL_SHADOW       If set we should install the new frm
      WFRM_KEEP_SHARE           If set we know that the share is to be
                                retained and thus we should ensure share
                                object is correct, if not set we don't
                                set the new partition syntax string since
                                we know the share object is destroyed.
      WFRM_PACK_FRM             If set we should pack the frm file and delete
                                the frm file

  RETURN VALUES
    TRUE                   Error
    FALSE                  Success

  DESCRIPTION
    A support method that creates a new frm file and in this process it
    regenerates the partition data. It works fine also for non-partitioned
    tables since it only handles partitioned data if it exists.
*/

bool mysql_write_frm(ALTER_PARTITION_PARAM_TYPE *lpt, uint flags)
{
  /*
    Prepare table to prepare for writing a new frm file where the
    partitions in add/drop state have temporarily changed their state
    We set tmp_table to avoid get errors on naming of primary key index.
  */
  int error= 0;
  char path[FN_REFLEN+1];
  char shadow_path[FN_REFLEN+1];
  char shadow_frm_name[FN_REFLEN+1];
  char frm_name[FN_REFLEN+1];
#ifdef WITH_PARTITION_STORAGE_ENGINE
  char *part_syntax_buf;
  uint syntax_len;
#endif
  DBUG_ENTER("mysql_write_frm");

  /*
    Build shadow frm file name
  */
  build_table_shadow_filename(shadow_path, sizeof(shadow_path) - 1, lpt);
  strxmov(shadow_frm_name, shadow_path, reg_ext, NullS);
  if (flags & WFRM_WRITE_SHADOW)
  {
    if (append_system_key_parts(lpt->thd, lpt->create_info, lpt->alter_info,
                                &lpt->key_info_buffer, 0))
      DBUG_RETURN(true);

    if (mysql_prepare_create_table(lpt->thd, lpt->create_info, lpt->alter_info,
                                   &lpt->db_options, lpt->table->file,
                                   &lpt->key_info_buffer, &lpt->key_count,
                                   C_ALTER_TABLE))
    {
      DBUG_RETURN(TRUE);
    }
#ifdef WITH_PARTITION_STORAGE_ENGINE
    {
      partition_info *part_info= lpt->table->part_info;
      if (part_info)
      {
        part_syntax_buf= generate_partition_syntax_for_frm(lpt->thd, part_info,
                               &syntax_len, lpt->create_info, lpt->alter_info);
        if (!part_syntax_buf)
          DBUG_RETURN(TRUE);
        part_info->part_info_string= part_syntax_buf;
        part_info->part_info_len= syntax_len;
      }
    }
#endif
    /* Write shadow frm file */
    lpt->create_info->table_options= lpt->db_options;
    LEX_CUSTRING frm= build_frm_image(lpt->thd, lpt->table_name,
                                      lpt->create_info,
                                      lpt->alter_info->create_list,
                                      lpt->key_count, lpt->key_info_buffer,
                                      lpt->table->file);
    if (!frm.str)
    {
      error= 1;
      goto end;
    }

    int error= writefile(shadow_frm_name, lpt->db.str, lpt->table_name.str,
                         lpt->create_info->tmp_table(), frm.str, frm.length);
    my_free(const_cast<uchar*>(frm.str));

    if (unlikely(error) ||
        unlikely(lpt->table->file->
                 ha_create_partitioning_metadata(shadow_path,
                                                 NULL, CHF_CREATE_FLAG)))
    {
      mysql_file_delete(key_file_frm, shadow_frm_name, MYF(0));
      error= 1;
      goto end;
    }
  }
  if (flags & WFRM_INSTALL_SHADOW)
  {
#ifdef WITH_PARTITION_STORAGE_ENGINE
    partition_info *part_info= lpt->part_info;
#endif
    /*
      Build frm file name
    */
    build_table_filename(path, sizeof(path) - 1, lpt->db.str,
                         lpt->table_name.str, "", 0);
    strxnmov(frm_name, sizeof(frm_name), path, reg_ext, NullS);
    /*
      When we are changing to use new frm file we need to ensure that we
      don't collide with another thread in process to open the frm file.
      We start by deleting the .frm file and possible .par file. Then we
      write to the DDL log that we have completed the delete phase by
      increasing the phase of the log entry. Next step is to rename the
      new .frm file and the new .par file to the real name. After
      completing this we write a new phase to the log entry that will
      deactivate it.
    */
    if (mysql_file_delete(key_file_frm, frm_name, MYF(MY_WME)) ||
#ifdef WITH_PARTITION_STORAGE_ENGINE
        lpt->table->file->ha_create_partitioning_metadata(path, shadow_path,
                                                          CHF_DELETE_FLAG) ||
        deactivate_ddl_log_entry(part_info->frm_log_entry->entry_pos) ||
        (sync_ddl_log(), FALSE) ||
        mysql_file_rename(key_file_frm,
                          shadow_frm_name, frm_name, MYF(MY_WME)) ||
        lpt->table->file->ha_create_partitioning_metadata(path, shadow_path,
                                                          CHF_RENAME_FLAG))
#else
        mysql_file_rename(key_file_frm,
                          shadow_frm_name, frm_name, MYF(MY_WME)))
#endif
    {
      error= 1;
      goto err;
    }
#ifdef WITH_PARTITION_STORAGE_ENGINE
    if (part_info && (flags & WFRM_KEEP_SHARE))
    {
      TABLE_SHARE *share= lpt->table->s;
      char *tmp_part_syntax_str;
      part_syntax_buf= generate_partition_syntax_for_frm(lpt->thd,
                   part_info, &syntax_len, lpt->create_info, lpt->alter_info);
      if (!part_syntax_buf)
      {
        error= 1;
        goto err;
      }
      if (share->partition_info_buffer_size < syntax_len + 1)
      {
        share->partition_info_buffer_size= syntax_len+1;
        if (!(tmp_part_syntax_str= (char*) strmake_root(&share->mem_root,
                                                        part_syntax_buf,
                                                        syntax_len)))
        {
          error= 1;
          goto err;
        }
        share->partition_info_str= tmp_part_syntax_str;
      }
      else
        memcpy((char*) share->partition_info_str, part_syntax_buf,
               syntax_len + 1);
      share->partition_info_str_len= part_info->part_info_len= syntax_len;
      part_info->part_info_string= part_syntax_buf;
    }
#endif

err:
#ifdef WITH_PARTITION_STORAGE_ENGINE
    deactivate_ddl_log_entry(part_info->frm_log_entry->entry_pos);
    part_info->frm_log_entry= NULL;
    (void) sync_ddl_log();
#endif
    ;
  }

end:
  DBUG_RETURN(error);
}


/*
  SYNOPSIS
    write_bin_log()
    thd                           Thread object
    clear_error                   is clear_error to be called
    query                         Query to log
    query_length                  Length of query
    is_trans                      if the event changes either
                                  a trans or non-trans engine.

  RETURN VALUES
    NONE

  DESCRIPTION
    Write the binlog if open, routine used in multiple places in this
    file
*/

int write_bin_log(THD *thd, bool clear_error,
                  char const *query, ulong query_length, bool is_trans)
{
  int error= 0;
  if (mysql_bin_log.is_open())
  {
    int errcode= 0;
    thd_proc_info(thd, "Writing to binlog");
    if (clear_error)
      thd->clear_error();
    else
      errcode= query_error_code(thd, TRUE);
    error= thd->binlog_query(THD::STMT_QUERY_TYPE,
                             query, query_length, is_trans, FALSE, FALSE,
                             errcode) > 0;
    thd_proc_info(thd, 0);
  }
  return error;
}


/*
  Write to binary log with optional adding "IF EXISTS"

  The query is taken from thd->query()
*/

int write_bin_log_with_if_exists(THD *thd, bool clear_error,
                                 bool is_trans, bool add_if_exists)
{
  int result;
  ulonglong save_option_bits= thd->variables.option_bits;
  if (add_if_exists)
    thd->variables.option_bits|= OPTION_IF_EXISTS;
  result= write_bin_log(thd, clear_error, thd->query(), thd->query_length(),
                        is_trans);
  thd->variables.option_bits= save_option_bits;
  return result;
}


/*
 delete (drop) tables.

  SYNOPSIS
   mysql_rm_table()
   thd			Thread handle
   tables		List of tables to delete
   if_exists		If 1, don't give error if one table doesn't exists
   drop_temporary       1 if DROP TEMPORARY
   drop_sequence        1 if DROP SEQUENCE
   dont_log_query       1 if no write to binary log and no send of ok

  NOTES
    Will delete all tables that can be deleted and give a compact error
    messages for tables that could not be deleted.
    If a table is in use, we will wait for all users to free the table
    before dropping it

    Wait if global_read_lock (FLUSH TABLES WITH READ LOCK) is set, but
    not if under LOCK TABLES.

  RETURN
    FALSE OK.  In this case ok packet is sent to user
    TRUE  Error

*/

bool mysql_rm_table(THD *thd,TABLE_LIST *tables, bool if_exists,
                    bool drop_temporary, bool drop_sequence,
                    bool dont_log_query)
{
  bool error;
  Drop_table_error_handler err_handler;
  TABLE_LIST *table;
  DBUG_ENTER("mysql_rm_table");

  /* Disable drop of enabled log tables, must be done before name locking */
  for (table= tables; table; table= table->next_local)
  {
    if (check_if_log_table(table, TRUE, "DROP"))
      DBUG_RETURN(true);
  }

  if (!drop_temporary)
  {
    if (!thd->locked_tables_mode)
    {
      if (drop_sequence)
      {
        /* We are trying to drop a sequence.
           Change all temporary tables that are not sequences to
           normal tables so that we can try to drop them instead.
           If we don't do this, we will get an error 'not a sequence'
           when trying to drop a sequence that is hidden by a temporary
           table.
        */
        for (table= tables; table; table= table->next_global)
        {
          if (table->open_type == OT_TEMPORARY_OR_BASE &&
            is_temporary_table(table) && !table->table->s->sequence)
          {
            thd->mark_tmp_table_as_free_for_reuse(table->table);
            table->table= NULL;
          }
        }
      }
      if (lock_table_names(thd, tables, NULL,
                           thd->variables.lock_wait_timeout, 0))
        DBUG_RETURN(true);
    }
    else
    {
      for (table= tables; table; table= table->next_local)
      {
        if (is_temporary_table(table))
        {
          /*
            A temporary table.

            Don't try to find a corresponding MDL lock or assign it
            to table->mdl_request.ticket. There can't be metadata
            locks for temporary tables: they are local to the session.

            Later in this function we release the MDL lock only if
            table->mdl_requeset.ticket is not NULL. Thus here we
            ensure that we won't release the metadata lock on the base
            table locked with LOCK TABLES as a side effect of temporary
            table drop.
          */
          DBUG_ASSERT(table->mdl_request.ticket == NULL);
        }
        else
        {
          /*
            Not a temporary table.

            Since 'tables' list can't contain duplicates (this is ensured
            by parser) it is safe to cache pointer to the TABLE instances
            in its elements.
          */
          table->table= find_table_for_mdl_upgrade(thd, table->db.str,
                                                   table->table_name.str, NULL);
          if (!table->table)
            DBUG_RETURN(true);
          table->mdl_request.ticket= table->table->mdl_ticket;
        }
      }
    }
    /* We remove statistics for table last, after we have the DDL lock */
    for (table= tables; table; table= table->next_local)
    {
      LEX_CSTRING db_name= table->db;
      LEX_CSTRING table_name= table->table_name;
      if (table->open_type == OT_BASE_ONLY ||
          !thd->find_temporary_table(table))
        (void) delete_statistics_for_table(thd, &db_name, &table_name);
    }
  }

  /* mark for close and remove all cached entries */
  thd->push_internal_handler(&err_handler);
  error= mysql_rm_table_no_locks(thd, tables, if_exists, drop_temporary,
                                 false, drop_sequence, dont_log_query,
                                 false);
  thd->pop_internal_handler();

  if (unlikely(error))
    DBUG_RETURN(TRUE);
  if (!dont_log_query)
    my_ok(thd);
  DBUG_RETURN(FALSE);
}


/**
  Find the comment in the query.
  That's auxiliary function to be used handling DROP TABLE [comment].

  @param  thd             Thread handler
  @param  comment_pos     How many characters to skip before the comment.
                          Can be either 9 for DROP TABLE or
                          17 for DROP TABLE IF EXISTS
  @param  comment_start   returns the beginning of the comment if found.

  @retval  0  no comment found
  @retval  >0 the lenght of the comment found

*/
static uint32 comment_length(THD *thd, uint32 comment_pos,
                             const char **comment_start)
{
  /* We use uchar * here to make array indexing portable */
  const uchar *query= (uchar*) thd->query();
  const uchar *query_end= (uchar*) query + thd->query_length();
  const uchar *const state_map= thd->charset()->state_map;

  for (; query < query_end; query++)
  {
    if (state_map[static_cast<uchar>(*query)] == MY_LEX_SKIP)
      continue;
    if (comment_pos-- == 0)
      break;
  }
  if (query > query_end - 3 /* comment can't be shorter than 4 */ ||
      state_map[static_cast<uchar>(*query)] != MY_LEX_LONG_COMMENT || query[1] != '*')
    return 0;
  
  *comment_start= (char*) query;
  
  for (query+= 3; query < query_end; query++)
  {
    if (query[-1] == '*' && query[0] == '/')
      return (uint32)((char*) query - *comment_start + 1);
  }
  return 0;
}

/**
  Execute the drop of a normal or temporary table.

  @param  thd             Thread handler
  @param  tables          Tables to drop
  @param  if_exists       If set, don't give an error if table doesn't exists.
                          In this case we give an warning of level 'NOTE'
  @param  drop_temporary  Only drop temporary tables
  @param  drop_view       Allow to delete VIEW .frm
  @param  dont_log_query  Don't write query to log files. This will also not
                          generate warnings if the handler files doesn't exists
  @param  dont_free_locks Don't do automatic UNLOCK TABLE if no more locked
                          tables

  @retval  0  ok
  @retval  1  Error
  @retval -1  Thread was killed

  @note This function assumes that metadata locks have already been taken.
        It is also assumed that the tables have been removed from TDC.

  @note This function assumes that temporary tables to be dropped have
        been pre-opened using corresponding table list elements.

  @todo When logging to the binary log, we should log
        tmp_tables and transactional tables as separate statements if we
        are in a transaction;  This is needed to get these tables into the
        cached binary log that is only written on COMMIT.
        The current code only writes DROP statements that only uses temporary
        tables to the cache binary log.  This should be ok on most cases, but
        not all.
*/

int mysql_rm_table_no_locks(THD *thd, TABLE_LIST *tables, bool if_exists,
                            bool drop_temporary, bool drop_view,
                            bool drop_sequence,
                            bool dont_log_query,
                            bool dont_free_locks)
{
  TABLE_LIST *table;
  char path[FN_REFLEN + 1];
  LEX_CSTRING alias= null_clex_str;
  StringBuffer<160> unknown_tables(system_charset_info);
  uint not_found_errors= 0;
  int error= 0;
  int non_temp_tables_count= 0;
  bool non_tmp_error= 0;
  bool trans_tmp_table_deleted= 0, non_trans_tmp_table_deleted= 0;
  bool non_tmp_table_deleted= 0;
  bool is_drop_tmp_if_exists_added= 0;
  bool was_view= 0, was_table= 0, log_if_exists= if_exists;
  const char *object_to_drop= (drop_sequence) ? "SEQUENCE" : "TABLE";
  String normal_tables;
  String built_trans_tmp_query, built_non_trans_tmp_query;
  DBUG_ENTER("mysql_rm_table_no_locks");

  unknown_tables.length(0);
  /*
    Prepares the drop statements that will be written into the binary
    log as follows:

    1 - If we are not processing a "DROP TEMPORARY" it prepares a
    "DROP".

    2 - A "DROP" may result in a "DROP TEMPORARY" but the opposite is
    not true.

    3 - If the current format is row, the IF EXISTS token needs to be
    appended because one does not know if CREATE TEMPORARY was previously
    written to the binary log.

    4 - Add the IF_EXISTS token if necessary, i.e. if_exists is TRUE.

    5 - For temporary tables, there is a need to differentiate tables
    in transactional and non-transactional storage engines. For that,
    reason, two types of drop statements are prepared.

    The need to different the type of tables when dropping a temporary
    table stems from the fact that such drop does not commit an ongoing
    transaction and changes to non-transactional tables must be written
    ahead of the transaction in some circumstances.

    6- Slave SQL thread ignores all replicate-* filter rules
    for temporary tables with 'IF EXISTS' clause. (See sql/sql_parse.cc:
    mysql_execute_command() for details). These commands will be binlogged
    as they are, even if the default database (from USE `db`) is not present
    on the Slave. This can cause point in time recovery failures later
    when user uses the slave's binlog to re-apply. Hence at the time of binary
    logging, these commands will be written with fully qualified table names
    and use `db` will be suppressed.
  */

  normal_tables.set_charset(thd->charset());
  if (!dont_log_query)
  {
    built_trans_tmp_query.set_charset(system_charset_info);
    built_trans_tmp_query.append("DROP TEMPORARY ");
    built_trans_tmp_query.append(object_to_drop);
    built_trans_tmp_query.append(' ');
    if (thd->is_current_stmt_binlog_format_row() || if_exists)
    {
      is_drop_tmp_if_exists_added= true;
      built_trans_tmp_query.append("IF EXISTS ");
    }
    built_non_trans_tmp_query.set_charset(system_charset_info);
    built_non_trans_tmp_query.copy(built_trans_tmp_query);
  }

  for (table= tables; table; table= table->next_local)
  {
    bool is_trans= 0, temporary_table_was_dropped= 0;
    bool table_creation_was_logged= 0;
    bool local_non_tmp_error= 0, wrong_drop_sequence= 0;
    bool table_dropped= 0;
    const LEX_CSTRING db= table->db;
    const LEX_CSTRING table_name= table->table_name;
    handlerton *hton= 0;
    Table_type table_type;
    size_t path_length= 0;
    char *path_end= 0;

    error= 0;
    DBUG_PRINT("table", ("table_l: '%s'.'%s'  table: %p  s: %p",
                         db.str, table_name.str,  table->table,
                         table->table ?  table->table->s : NULL));

    /*
      If we are in locked tables mode and are dropping a temporary table,
      the ticket should be NULL to ensure that we don't release a lock
      on a base table later.
    */
    DBUG_ASSERT(!(thd->locked_tables_mode &&
                  table->open_type != OT_BASE_ONLY &&
                  thd->find_temporary_table(table) &&
                  table->mdl_request.ticket != NULL));

    /* First try to delete temporary tables and temporary sequences */
    if ((table->open_type != OT_BASE_ONLY && is_temporary_table(table)) &&
        (!drop_sequence || table->table->s->table_type == TABLE_TYPE_SEQUENCE))
    {
      table_creation_was_logged= table->table->s->table_creation_was_logged;
      if (thd->drop_temporary_table(table->table, &is_trans, true))
        error= 1;
      else
      {
        table->table= 0;
        temporary_table_was_dropped= 1;
      }
    }

    if ((drop_temporary && if_exists) || temporary_table_was_dropped)
    {
      /*
        This handles the case of temporary tables. We have the following cases:

          - "DROP TEMPORARY" was executed and table was dropped
            temporary_table_was_dropped == 1
          - "DROP TEMPORARY IF EXISTS" was specified but no temporary table
            existed
            temporary_table_was_dropped == 0
      */
      if (!dont_log_query && table_creation_was_logged)
      {
        if (is_trans)
          trans_tmp_table_deleted= TRUE;
        else
          non_trans_tmp_table_deleted= TRUE;

        String *built_ptr_query=
          (is_trans ? &built_trans_tmp_query : &built_non_trans_tmp_query);
        /*
          Write the database name if it is not the current one or if
          thd->db is NULL or 'IF EXISTS' clause is present in 'DROP TEMPORARY'
          query.
        */
        if (thd->db.str == NULL || cmp(&db, &thd->db) ||
            is_drop_tmp_if_exists_added )
        {
          append_identifier(thd, built_ptr_query, &db);
          built_ptr_query->append(".");
        }
        append_identifier(thd, built_ptr_query, &table_name);
        built_ptr_query->append(",");
      }
      /*
        This means that a temporary table was droped and as such there
        is no need to proceed with the code that tries to drop a regular
        table.
      */
      if (temporary_table_was_dropped)
        continue;
    }
    else if (!drop_temporary)
    {
      non_temp_tables_count++;

      DBUG_ASSERT(thd->mdl_context.is_lock_owner(MDL_key::TABLE, db.str,
                                                 table_name.str, MDL_SHARED));

      alias= (lower_case_table_names == 2) ? table->alias : table_name;
      /* remove .frm file and engine files */
      path_length= build_table_filename(path, sizeof(path) - 1, db.str,
                                        alias.str, reg_ext, 0);
      path_end= path + path_length - reg_ext_length;
    }

    DEBUG_SYNC(thd, "rm_table_no_locks_before_delete_table");
    if (drop_temporary)
    {
      /* "DROP TEMPORARY" but a temporary table was not found */
      unknown_tables.append(&db);
      unknown_tables.append('.');
      unknown_tables.append(&table_name);
      unknown_tables.append(',');
      error= ENOENT;
      not_found_errors++;
      continue;
    }

    {
      char engine_buf[NAME_CHAR_LEN + 1];
      LEX_CSTRING engine= { engine_buf, 0 };

      table_type= dd_frm_type(thd, path, &engine);
      if (table_type == TABLE_TYPE_NORMAL || table_type == TABLE_TYPE_SEQUENCE)
      {
        plugin_ref p= plugin_lock_by_name(thd, &engine,
                                           MYSQL_STORAGE_ENGINE_PLUGIN);
        hton= p ? plugin_hton(p) : NULL;
      }
      // note that for TABLE_TYPE_VIEW and TABLE_TYPE_UNKNOWN hton == NULL
    }

    was_view= table_type == TABLE_TYPE_VIEW;
    if ((table_type == TABLE_TYPE_UNKNOWN) || (was_view && !drop_view) ||
        (table_type != TABLE_TYPE_SEQUENCE && drop_sequence))
    {
      /*
        One of the following cases happened:
          . "DROP" but table was not found
          . "DROP TABLE" statement, but it's a view.
          . "DROP SEQUENCE", but it's not a sequence
      */
      wrong_drop_sequence= drop_sequence && hton;
      was_table|= wrong_drop_sequence;
      local_non_tmp_error= 1;
      error= table_type == TABLE_TYPE_UNKNOWN ? ENOENT : -1;
    }
    else
    {
      if (WSREP(thd) && hton && !wsrep_should_replicate_ddl(thd, hton->db_type))
      {
        error= 1;
        goto err;
      }

      if (thd->locked_tables_mode == LTM_LOCK_TABLES ||
          thd->locked_tables_mode == LTM_PRELOCKED_UNDER_LOCK_TABLES)
      {
        if (wait_while_table_is_used(thd, table->table, HA_EXTRA_NOT_USED))
        {
          error= -1;
          goto err;
        }
        close_all_tables_for_name(thd, table->table->s,
                                  HA_EXTRA_PREPARE_FOR_DROP, NULL);
        table->table= 0;
      }
      else
        tdc_remove_table(thd, db.str, table_name.str);

      /* Check that we have an exclusive lock on the table to be dropped. */
      DBUG_ASSERT(thd->mdl_context.is_lock_owner(MDL_key::TABLE, db.str,
                                                table_name.str, MDL_EXCLUSIVE));

      // Remove extension for delete
      *path_end= '\0';

      if (hton && hton->flags & HTON_TABLE_MAY_NOT_EXIST_ON_SLAVE)
        log_if_exists= 1;

      thd->replication_flags= 0;
      bool enoent_warning= !dont_log_query && !(hton && hton->discover_table);
      error= ha_delete_table(thd, hton, path, &db, &table_name, enoent_warning);

      if (!error)
        table_dropped= 1;
      else if (error < 0)
        error= 0;                            // Table didn't exists
      else if (error)
      {
        if (thd->is_killed())
        {
          error= -1;
          goto err;
        }
      }
      /* This may be set by the storage engine in handler::delete_table() */
      if (thd->replication_flags & OPTION_IF_EXISTS)
        log_if_exists= 1;

      /*
        Delete the .frm file if we managed to delete the table from the
        engine or the table didn't exists in the engine
      */
      strmov(path_end, reg_ext);
      if ((likely(!error) || non_existing_table_error(error)) &&
          !access(path, F_OK))
      {
        int frm_delete_error= 0;
        /* Delete the table definition file */
        if (hton && (hton->discover_table || error))
        {
          /*
            Table type is using discovery and may not need a .frm file
            or the .frm file existed but no table in engine.
            Delete it silently if it exists
          */
          if (mysql_file_delete(key_file_frm, path,
                                MYF(MY_WME | MY_IGNORE_ENOENT)))
            frm_delete_error= my_errno;
        }
        else if (unlikely(mysql_file_delete(key_file_frm, path,
                                            !error ? MYF(MY_WME) :
                                            MYF(MY_WME | MY_IGNORE_ENOENT))))
        {
          frm_delete_error= my_errno;
          DBUG_ASSERT(frm_delete_error);
        }

        if (frm_delete_error)
        {
          /* Remember unexpected error from dropping the .frm file */
          error= frm_delete_error;
        }
        else
        {
          error= 0;                         // We succeeded to delete the frm
          table_dropped= 1;
        }
      }
      local_non_tmp_error|= MY_TEST(error);
    }

    /*
      If there was no .frm file and the table is not temporary,
      scan all engines try to drop the table from there.
      This is to ensure we don't have any partial table files left.
    */
    if (non_existing_table_error(error) && !wrong_drop_sequence)
    {
      int ferror= 0;
      DBUG_ASSERT(!was_view);

      /* Remove extension for delete */
      *path_end= '\0';
      ferror= ha_delete_table_force(thd, path, &db, &table_name);
      if (!ferror)
      {
        /* Table existed and was deleted */
        local_non_tmp_error= 0;
        table_dropped= 1;
        error= 0;
      }
      if (ferror <= 0)
      {
        ferror= 0;                              // Ignore table not found

        /* Delete the frm file again (just in case it was rediscovered) */
        strmov(path_end, reg_ext);
        if (mysql_file_delete(key_file_frm, path, MYF(MY_WME|MY_IGNORE_ENOENT)))
          ferror= my_errno;
      }
      if (!error)
        error= ferror;
    }

    if (likely(!error) || non_existing_table_error(error))
    {
      if (Table_triggers_list::drop_all_triggers(thd, &db, &table_name,
                                               MYF(MY_WME | MY_IGNORE_ENOENT)))
        error= error ? error : -1;
    }

    if (error)
    {
      StringBuffer<FN_REFLEN> tbl_name(system_charset_info);
      uint is_note= (if_exists && (was_view || wrong_drop_sequence) ?
                     ME_NOTE : 0);

      tbl_name.length(0);
      tbl_name.append(&db);
      tbl_name.append('.');
      tbl_name.append(&table_name);

      if (!non_existing_table_error(error) || is_note)
      {
        /*
          Error from engine already given. Here we only have to take
          care about errors for trying to drop view or sequence
        */
        if (was_view)
          my_error(ER_IT_IS_A_VIEW, MYF(is_note), tbl_name.c_ptr_safe());
        else if (wrong_drop_sequence)
          my_error(ER_NOT_SEQUENCE2, MYF(is_note), tbl_name.c_ptr_safe());
        if (is_note)
          error= ENOENT;
      }
      else
      {
        not_found_errors++;
        if (unknown_tables.append(tbl_name) || unknown_tables.append(','))
        {
          error= 1;
          goto err;
        }
      }
    }

    /*
      Don't give an error if we are using IF EXISTS for a table that
      didn't exists
    */
    if (if_exists && non_existing_table_error(error))
    {
      error= 0;
      local_non_tmp_error= 0;
    }

    non_tmp_error|= local_non_tmp_error;

    if (!error && table_dropped)
    {
      PSI_CALL_drop_table_share(temporary_table_was_dropped,
                                db.str, (uint)db.length,
                                table_name.str, (uint)table_name.length);
      mysql_audit_drop_table(thd, table);
    }

    if (!dont_log_query &&
        (!error || table_dropped || non_existing_table_error(error)))
    {
      non_tmp_table_deleted|= (if_exists || table_dropped);
      /*
         Don't write the database name if it is the current one (or if
         thd->db is NULL).
       */
      if (thd->db.str == NULL || cmp(&db, &thd->db) != 0)
      {
        append_identifier(thd, &normal_tables, &db);
        normal_tables.append(".");
      }

      append_identifier(thd, &normal_tables, &table_name);
      normal_tables.append(",");
    }
    DBUG_PRINT("table", ("table: %p  s: %p", table->table,
                         table->table ?  table->table->s :  NULL));
  }
  DEBUG_SYNC(thd, "rm_table_no_locks_before_binlog");
  thd->thread_specific_used= TRUE;
  error= 0;

err:
  if (unknown_tables.length() > 1)
  {
    uint is_note= if_exists ? ME_NOTE : 0;
    unknown_tables.chop();
    my_error((drop_sequence ? ER_UNKNOWN_SEQUENCES : ER_BAD_TABLE_ERROR),
             MYF(is_note), unknown_tables.c_ptr_safe());
  }
  error= thd->is_error();

  /*
    We are always logging drop of temporary tables.
    The reason is to handle the following case:
    - Use statement based replication
    - CREATE TEMPORARY TABLE foo (logged)
    - set row based replication
    - DROP TEMPORAY TABLE foo    (needs to be logged)
    This should be fixed so that we remember if creation of the
    temporary table was logged and only log it if the creation was
    logged.
  */

  if (non_trans_tmp_table_deleted ||
      trans_tmp_table_deleted || non_tmp_table_deleted)
  {
    if (non_trans_tmp_table_deleted || trans_tmp_table_deleted)
      thd->transaction->stmt.mark_dropped_temp_table();

    query_cache_invalidate3(thd, tables, 0);
    if (!dont_log_query && mysql_bin_log.is_open())
    {
      if (non_trans_tmp_table_deleted)
      {
          /* Chop of the last comma */
          built_non_trans_tmp_query.chop();
          built_non_trans_tmp_query.append(" /* generated by server */");
          error |= (thd->binlog_query(THD::STMT_QUERY_TYPE,
                                      built_non_trans_tmp_query.ptr(),
                                      built_non_trans_tmp_query.length(),
                                      FALSE, FALSE,
                                      is_drop_tmp_if_exists_added,
                                      0) > 0);
      }
      if (trans_tmp_table_deleted)
      {
          /* Chop of the last comma */
          built_trans_tmp_query.chop();
          built_trans_tmp_query.append(" /* generated by server */");
          error |= (thd->binlog_query(THD::STMT_QUERY_TYPE,
                                      built_trans_tmp_query.ptr(),
                                      built_trans_tmp_query.length(),
                                      TRUE, FALSE,
                                      is_drop_tmp_if_exists_added,
                                      0) > 0);
      }
      if (non_tmp_table_deleted)
      {
        String built_query;
        const char *comment_start;
        uint32 comment_len;

        built_query.set_charset(thd->charset());
        built_query.append("DROP ");
        built_query.append(object_to_drop);
        built_query.append(' ');
        if (log_if_exists)
          built_query.append("IF EXISTS ");

        /* Preserve comment in original query */
        if ((comment_len= comment_length(thd, if_exists ? 17:9,
                                         &comment_start)))
        {
          built_query.append(comment_start, comment_len);
          built_query.append(" ");
        }

        /* Chop of the last comma */
        normal_tables.chop();
        built_query.append(normal_tables.ptr(), normal_tables.length());
        built_query.append(" /* generated by server */");
        int error_code = non_tmp_error ?  thd->get_stmt_da()->sql_errno() : 0;
        error |= (thd->binlog_query(THD::STMT_QUERY_TYPE,
                                    built_query.ptr(),
                                    built_query.length(),
                                    TRUE, FALSE, FALSE,
                                    error_code) > 0);
      }
    }
  }

  if (!drop_temporary)
  {
    /*
      Under LOCK TABLES we should release meta-data locks on the tables
      which were dropped.

      Leave LOCK TABLES mode if we managed to drop all tables which were
      locked. Additional check for 'non_temp_tables_count' is to avoid
      leaving LOCK TABLES mode if we have dropped only temporary tables.
    */
    if (thd->locked_tables_mode)
    {
      if (thd->lock && thd->lock->table_count == 0 &&
          non_temp_tables_count > 0 && !dont_free_locks)
      {
        if (thd->locked_tables_list.unlock_locked_tables(thd))
          error= 1;
        goto end;
      }
      for (table= tables; table; table= table->next_local)
      {
        /* Drop locks for all successfully dropped tables. */
        if (table->table == NULL && table->mdl_request.ticket)
        {
          /*
            Under LOCK TABLES we may have several instances of table open
            and locked and therefore have to remove several metadata lock
            requests associated with them.
          */
          thd->mdl_context.release_all_locks_for_name(table->mdl_request.ticket);
        }
      }
    }
    /*
      Rely on the caller to implicitly commit the transaction
      and release metadata locks.
    */
  }

end:
  DBUG_RETURN(error || thd->is_error());
}


/**
  Log the drop of a table.

  @param thd	           Thread handler
  @param db_name           Database name
  @param table_name        Table name
  @param temporary_table   1 if table was a temporary table

  This code is only used in the case of failed CREATE OR REPLACE TABLE
  when the original table was dropped but we could not create the new one.
*/

bool log_drop_table(THD *thd, const LEX_CSTRING *db_name,
                    const LEX_CSTRING *table_name,
                    bool temporary_table)
{
  char buff[NAME_LEN*2 + 80];
  String query(buff, sizeof(buff), system_charset_info);
  bool error;
  DBUG_ENTER("log_drop_table");

  if (!mysql_bin_log.is_open())
    DBUG_RETURN(0);
  
  query.length(0);
  query.append(STRING_WITH_LEN("DROP "));
  if (temporary_table)
    query.append(STRING_WITH_LEN("TEMPORARY "));
  query.append(STRING_WITH_LEN("TABLE IF EXISTS "));
  append_identifier(thd, &query, db_name);
  query.append(".");
  append_identifier(thd, &query, table_name);
  query.append(STRING_WITH_LEN("/* Generated to handle "
                               "failed CREATE OR REPLACE */"));
  error= thd->binlog_query(THD::STMT_QUERY_TYPE,
                           query.ptr(), query.length(),
                           FALSE, FALSE, temporary_table, 0) > 0;
  DBUG_RETURN(error);
}


/**
  Quickly remove a table without bin logging

  @param thd         Thread context.
  @param base        The handlerton handle.
  @param db          The database name.
  @param table_name  The table name.
  @param flags       Flags for build_table_filename() as well as describing
                     if handler files / .FRM should be deleted as well.

  @return False in case of success, True otherwise.
*/

bool quick_rm_table(THD *thd, handlerton *base, const LEX_CSTRING *db,
                    const LEX_CSTRING *table_name, uint flags,
                    const char *table_path)
{
  char path[FN_REFLEN + 1];
  int error= 0;
  DBUG_ENTER("quick_rm_table");

  size_t path_length= table_path ?
    (strxnmov(path, sizeof(path) - 1, table_path, reg_ext, NullS) - path) :
    build_table_filename(path, sizeof(path)-1, db->str, table_name->str,
                         reg_ext, flags);
  if (!(flags & NO_FRM_RENAME))
    if (mysql_file_delete(key_file_frm, path, MYF(0)))
      error= 1; /* purecov: inspected */
  path[path_length - reg_ext_length]= '\0'; // Remove reg_ext
  if ((flags & (NO_HA_TABLE | NO_PAR_TABLE)) == NO_HA_TABLE)
  {
    handler *file= get_new_handler((TABLE_SHARE*) 0, thd->mem_root, base);
    if (!file)
      DBUG_RETURN(true);
    (void) file->ha_create_partitioning_metadata(path, NULL, CHF_DELETE_FLAG);
    delete file;
  }
  if (!(flags & (FRM_ONLY|NO_HA_TABLE)))
    if (ha_delete_table(thd, base, path, db, table_name, 0) > 0)
    error= 1;

  if (likely(error == 0))
  {
    PSI_CALL_drop_table_share(flags & FN_IS_TMP, db->str, (uint)db->length,
                              table_name->str, (uint)table_name->length);
  }

  DBUG_RETURN(error);
}


/*
  Sort keys in the following order:
  - PRIMARY KEY
  - UNIQUE keys where all column are NOT NULL
  - UNIQUE keys that don't contain partial segments
  - Other UNIQUE keys
  - LONG UNIQUE keys
  - Normal keys
  - Fulltext keys

  This will make checking for duplicated keys faster and ensure that
  PRIMARY keys are prioritized.
*/

static int sort_keys(KEY *a, KEY *b)
{
  ulong a_flags= a->flags, b_flags= b->flags;
  
  /*
    Do not reorder LONG_HASH indexes, because they must match the order
    of their LONG_UNIQUE_HASH_FIELD's.
  */
  if (a->algorithm == HA_KEY_ALG_LONG_HASH &&
      b->algorithm == HA_KEY_ALG_LONG_HASH)
    return a->usable_key_parts - b->usable_key_parts;

  if (a_flags & HA_NOSAME)
  {
    if (!(b_flags & HA_NOSAME))
      return -1;
    /*
      Long Unique keys should always be last unique key.
      Before this patch they used to change order wrt to partial keys (MDEV-19049)
    */
    if (a->algorithm == HA_KEY_ALG_LONG_HASH)
      return 1;
    if (b->algorithm == HA_KEY_ALG_LONG_HASH)
      return -1;
    if ((a_flags ^ b_flags) & HA_NULL_PART_KEY)
    {
      /* Sort NOT NULL keys before other keys */
      return (a_flags & HA_NULL_PART_KEY) ? 1 : -1;
    }
    if (a->name.str == primary_key_name)
      return -1;
    if (b->name.str == primary_key_name)
      return 1;
    /* Sort keys don't containing partial segments before others */
    if ((a_flags ^ b_flags) & HA_KEY_HAS_PART_KEY_SEG)
      return (a_flags & HA_KEY_HAS_PART_KEY_SEG) ? 1 : -1;
  }
  else if (b_flags & HA_NOSAME)
    return 1;					// Prefer b

  if ((a_flags ^ b_flags) & HA_FULLTEXT)
  {
    return (a_flags & HA_FULLTEXT) ? 1 : -1;
  }
  /*
    Prefer original key order.	usable_key_parts contains here
    the original key position.
  */
  return a->usable_key_parts - b->usable_key_parts;
}

/*
  Check TYPELIB (set or enum) for duplicates

  SYNOPSIS
    check_duplicates_in_interval()
    set_or_name   "SET" or "ENUM" string for warning message
    name	  name of the checked column
    typelib	  list of values for the column
    dup_val_count  returns count of duplicate elements

  DESCRIPTION
    This function prints an warning for each value in list
    which has some duplicates on its right

  RETURN VALUES
    0             ok
    1             Error
*/

bool check_duplicates_in_interval(const char *set_or_name,
                                  const char *name, const TYPELIB *typelib,
                                  CHARSET_INFO *cs, unsigned int *dup_val_count)
{
  TYPELIB tmp= *typelib;
  const char **cur_value= typelib->type_names;
  unsigned int *cur_length= typelib->type_lengths;
  *dup_val_count= 0;  
  
  for ( ; tmp.count > 1; cur_value++, cur_length++)
  {
    tmp.type_names++;
    tmp.type_lengths++;
    tmp.count--;
    if (find_type2(&tmp, (const char*)*cur_value, *cur_length, cs))
    {
      THD *thd= current_thd;
      ErrConvString err(*cur_value, *cur_length, cs);
      if (current_thd->is_strict_mode())
      {
        my_error(ER_DUPLICATED_VALUE_IN_TYPE, MYF(0),
                 name, err.ptr(), set_or_name);
        return 1;
      }
      push_warning_printf(thd,Sql_condition::WARN_LEVEL_NOTE,
                          ER_DUPLICATED_VALUE_IN_TYPE,
                          ER_THD(thd, ER_DUPLICATED_VALUE_IN_TYPE),
                          name, err.ptr(), set_or_name);
      (*dup_val_count)++;
    }
  }
  return 0;
}


bool Column_definition::prepare_stage2_blob(handler *file,
                                            ulonglong table_flags,
                                            uint field_flags)
{
  if (table_flags & HA_NO_BLOBS)
  {
    my_error(ER_TABLE_CANT_HANDLE_BLOB, MYF(0), file->table_type());
    return true;
  }
  pack_flag= field_flags |
             pack_length_to_packflag(pack_length - portable_sizeof_char_ptr);
  if (charset->state & MY_CS_BINSORT)
    pack_flag|= FIELDFLAG_BINARY;
  length= 8;                        // Unireg field length
  return false;
}


bool Column_definition::prepare_stage2_typelib(const char *type_name,
                                               uint field_flags,
                                               uint *dup_val_count)
{
  pack_flag= pack_length_to_packflag(pack_length) | field_flags;
  if (charset->state & MY_CS_BINSORT)
    pack_flag|= FIELDFLAG_BINARY;
  return check_duplicates_in_interval(type_name, field_name.str, interval,
                                      charset, dup_val_count);
}


uint Column_definition::pack_flag_numeric() const
{
  return (FIELDFLAG_NUMBER |
          (flags & UNSIGNED_FLAG ? 0 : FIELDFLAG_DECIMAL)  |
          (flags & ZEROFILL_FLAG ? FIELDFLAG_ZEROFILL : 0));
}


bool Column_definition::prepare_stage2_varchar(ulonglong table_flags)
{
  pack_flag= (charset->state & MY_CS_BINSORT) ? FIELDFLAG_BINARY : 0;
  return false;
}


/*
  Prepare a Column_definition instance for packing
  Members such as pack_flag are valid after this call.

  @param IN     handler      - storage engine handler,
                               or NULL if preparing for an SP variable
  @param IN     table_flags  - table flags

  @retval false  -  ok
  @retval true   -  error (not supported type, bad definition, etc)
*/

bool Column_definition::prepare_stage2(handler *file,
                                       ulonglong table_flags)
{
  DBUG_ENTER("Column_definition::prepare_stage2");

  /*
    This code came from mysql_prepare_create_table.
    Indent preserved to make patching easier
  */
  DBUG_ASSERT(charset);

  if (type_handler()->Column_definition_prepare_stage2(this, file, table_flags))
    DBUG_RETURN(true);

  if (!(flags & NOT_NULL_FLAG) ||
      (vcol_info))  /* Make virtual columns allow NULL values */
    pack_flag|= FIELDFLAG_MAYBE_NULL;
  if (flags & NO_DEFAULT_VALUE_FLAG)
    pack_flag|= FIELDFLAG_NO_DEFAULT;
  DBUG_RETURN(false);
}


/*
  Get character set from field object generated by parser using
  default values when not set.

  SYNOPSIS
    get_sql_field_charset()
    sql_field                 The sql_field object
    create_info               Info generated by parser

  RETURN VALUES
    cs                        Character set
*/

CHARSET_INFO* get_sql_field_charset(Column_definition *sql_field,
                                    HA_CREATE_INFO *create_info)
{
  CHARSET_INFO *cs= sql_field->charset;

  if (!cs)
    cs= create_info->default_table_charset;
  /*
    table_charset is set only in ALTER TABLE t1 CONVERT TO CHARACTER SET csname
    if we want change character set for all varchar/char columns.
    But the table charset must not affect the BLOB fields, so don't
    allow to change my_charset_bin to somethig else.
  */
  if (create_info->table_charset && cs != &my_charset_bin)
    cs= create_info->table_charset;
  return cs;
}


/**
   Modifies the first column definition whose SQL type is TIMESTAMP
   by adding the features DEFAULT CURRENT_TIMESTAMP ON UPDATE CURRENT_TIMESTAMP.

   If the first TIMESTAMP column appears to be nullable, or to have an
   explicit default, or to be a virtual column, or to be part of table period,
   then no promotion is done.

   @param column_definitions The list of column definitions, in the physical
                             order in which they appear in the table.
*/

void promote_first_timestamp_column(List<Create_field> *column_definitions)
{
  for (Create_field &column_definition : *column_definitions)
  {
    if (column_definition.is_timestamp_type() ||    // TIMESTAMP
        column_definition.unireg_check == Field::TIMESTAMP_OLD_FIELD) // Legacy
    {
      DBUG_PRINT("info", ("field-ptr:%p", column_definition.field));
      if ((column_definition.flags & NOT_NULL_FLAG) != 0 && // NOT NULL,
          column_definition.default_value == NULL &&   // no constant default,
          column_definition.unireg_check == Field::NONE && // no function default
          column_definition.vcol_info == NULL &&
          column_definition.period == NULL &&
          !(column_definition.flags & VERS_SYSTEM_FIELD)) // column isn't generated
      {
        DBUG_PRINT("info", ("First TIMESTAMP column '%s' was promoted to "
                            "DEFAULT CURRENT_TIMESTAMP ON UPDATE "
                            "CURRENT_TIMESTAMP",
                            column_definition.field_name.str
                            ));
        column_definition.unireg_check= Field::TIMESTAMP_DNUN_FIELD;
      }
      return;
    }
  }
}

static bool key_cmp(const Key_part_spec &a, const Key_part_spec &b)
{
  return a.length == b.length &&
         !lex_string_cmp(system_charset_info, &a.field_name, &b.field_name);
}

/**
  Check if there is a duplicate key. Report a warning for every duplicate key.

  @param thd              Thread context.
  @param key              Key to be checked.
  @param key_info         Key meta-data info.
  @param key_list         List of existing keys.
*/
static void check_duplicate_key(THD *thd, const Key *key, const KEY *key_info,
                                const List<Key> *key_list)
{
  /*
    We only check for duplicate indexes if it is requested and the
    key is not auto-generated.

    Check is requested if the key was explicitly created or altered
    by the user (unless it's a foreign key).
  */
  if (!key->key_create_info.check_for_duplicate_indexes || key->generated)
    return;

  for (const Key &k : *key_list)
  {
    // Looking for a similar key...

    if (&k == key)
      break;

    if (k.generated ||
        (key->type != k.type) ||
        (key->key_create_info.algorithm != k.key_create_info.algorithm) ||
        (key->columns.elements != k.columns.elements))
    {
      // Keys are different.
      continue;
    }

    if (std::equal(key->columns.begin(), key->columns.end(), k.columns.begin(),
                   key_cmp))
    {
      push_warning_printf(thd, Sql_condition::WARN_LEVEL_NOTE, ER_DUP_INDEX,
                          ER_THD(thd, ER_DUP_INDEX), key_info->name.str);
      return;
    }
  }
}


bool Column_definition::prepare_stage1_typelib(THD *thd,
                                               MEM_ROOT *mem_root,
                                               handler *file,
                                               ulonglong table_flags)
{
  /*
    Pass the last parameter to prepare_interval_field() as follows:
    - If we are preparing for an SP variable (file is NULL), we pass "false",
      to force allocation and full copying of TYPELIB values on the given
      mem_root, even if no character set conversion is needed. This is needed
      because a life cycle of an SP variable is longer than the current query.

    - If we are preparing for a CREATE TABLE, (file != NULL), we pass "true".
      This will create the typelib in runtime memory - we will free the
      occupied memory at the same time when we free this
      sql_field -- at the end of execution.
      Pass "true" as the last argument to reuse "interval_list"
      values in "interval" in cases when no character conversion is needed,
      to avoid extra copying.
  */
  if (prepare_interval_field(mem_root, file != NULL))
    return true; // E.g. wrong values with commas: SET('a,b')
  create_length_to_internal_length_typelib();

  DBUG_ASSERT(file || !default_value); // SP variables have no default_value
  if (default_value && default_value->expr->basic_const_item())
  {
    if ((charset != default_value->expr->collation.collation &&
         prepare_stage1_convert_default(thd, mem_root, charset)) ||
         prepare_stage1_check_typelib_default())
      return true;
  }
  return false;
}


bool Column_definition::prepare_stage1_string(THD *thd,
                                              MEM_ROOT *mem_root,
                                              handler *file,
                                              ulonglong table_flags)
{
  create_length_to_internal_length_string();
  if (prepare_blob_field(thd))
    return true;
  DBUG_ASSERT(file || !default_value); // SP variables have no default_value
  /*
    Convert the default value from client character
    set into the column character set if necessary.
    We can only do this for constants as we have not yet run fix_fields.
    But not for blobs, as they will be stored as SQL expressions, not
    written down into the record image.
  */
  if (!(flags & BLOB_FLAG) && default_value &&
      default_value->expr->basic_const_item() &&
      charset != default_value->expr->collation.collation)
  {
    if (prepare_stage1_convert_default(thd, mem_root, charset))
      return true;
  }
  return false;
}


bool Column_definition::prepare_stage1_bit(THD *thd,
                                           MEM_ROOT *mem_root,
                                           handler *file,
                                           ulonglong table_flags)
{
  pack_flag= FIELDFLAG_NUMBER;
  if (!(table_flags & HA_CAN_BIT_FIELD))
    pack_flag|= FIELDFLAG_TREAT_BIT_AS_CHAR;
  create_length_to_internal_length_bit();
  return false;
}


bool Column_definition::prepare_stage1(THD *thd,
                                       MEM_ROOT *mem_root,
                                       handler *file,
                                       ulonglong table_flags)
{
  return type_handler()->Column_definition_prepare_stage1(thd, mem_root,
                                                          this, file,
                                                          table_flags);
}


bool Column_definition::prepare_stage1_convert_default(THD *thd,
                                                       MEM_ROOT *mem_root,
                                                       CHARSET_INFO *cs)
{
  DBUG_ASSERT(thd->mem_root == mem_root);
  Item *item;
  if (!(item= default_value->expr->safe_charset_converter(thd, cs)))
  {
    my_error(ER_INVALID_DEFAULT, MYF(0), field_name.str);
    return true; // Could not convert
  }
  /* Fix for prepare statement */
  thd->change_item_tree(&default_value->expr, item);
  return false;
}


bool Column_definition::prepare_stage1_check_typelib_default()
{
  StringBuffer<MAX_FIELD_WIDTH> str;
  String *def= default_value->expr->val_str(&str);
  bool not_found;
  if (def == NULL) /* SQL "NULL" maps to NULL */
  {
    not_found= flags & NOT_NULL_FLAG;
  }
  else
  {
    not_found= false;
    if (real_field_type() == MYSQL_TYPE_SET)
    {
      char *not_used;
      uint not_used2;
      find_set(interval, def->ptr(), def->length(),
               charset, &not_used, &not_used2, &not_found);
    }
    else /* MYSQL_TYPE_ENUM */
    {
      def->length(charset->lengthsp(def->ptr(), def->length()));
      not_found= !find_type2(interval, def->ptr(), def->length(), charset);
    }
  }
  if (not_found)
  {
    my_error(ER_INVALID_DEFAULT, MYF(0), field_name.str);
    return true;
  }
  return false;
}
/*
   This function adds a invisible field to field_list
   SYNOPSIS
    mysql_add_invisible_field()
      thd                      Thread Object
      field_list               list of all table fields
      field_name               name/prefix of invisible field
                               ( Prefix in the case when it is
                                *INVISIBLE_FULL*
                               and given name is duplicate)
      type_handler             field data type
      invisible
      default value
    RETURN VALUE
      Create_field pointer
*/
int mysql_add_invisible_field(THD *thd, List<Create_field> * field_list,
        const char *field_name, Type_handler *type_handler,
        field_visibility_t invisible, Item* default_value)
{
  Create_field *fld= new(thd->mem_root)Create_field();
  const char *new_name= NULL;
  /* Get unique field name if invisible == INVISIBLE_FULL */
  if (invisible == INVISIBLE_FULL)
  {
    if ((new_name= make_unique_invisible_field_name(thd, field_name,
                                                     field_list)))
    {
      fld->field_name.str= new_name;
      fld->field_name.length= strlen(new_name);
    }
    else
      return 1;  //Should not happen
  }
  else
  {
    fld->field_name.str= thd->strmake(field_name, strlen(field_name));
    fld->field_name.length= strlen(field_name);
  }
  fld->set_handler(type_handler);
  fld->invisible= invisible;
  if (default_value)
  {
    Virtual_column_info *v= new (thd->mem_root) Virtual_column_info();
    v->expr= default_value;
    v->utf8= 0;
    fld->default_value= v;
  }
  field_list->push_front(fld, thd->mem_root);
  return 0;
}

#define LONG_HASH_FIELD_NAME_LENGTH 30
static inline void make_long_hash_field_name(LEX_CSTRING *buf, uint num)
{
  buf->length= my_snprintf((char *)buf->str,
          LONG_HASH_FIELD_NAME_LENGTH, "DB_ROW_HASH_%u", num);
}

/**
  Add fully invisible hash field to table in case of long
  unique column
  @param  thd           Thread Context.
  @param  create_list   List of table fields.
  @param  key_info      current long unique key info
*/
static Create_field * add_hash_field(THD * thd, List<Create_field> *create_list,
                                      KEY *key_info)
{
  List_iterator<Create_field> it(*create_list);
  Create_field *dup_field, *cf= new (thd->mem_root) Create_field();
  cf->flags|= UNSIGNED_FLAG | LONG_UNIQUE_HASH_FIELD;
  cf->decimals= 0;
  cf->length= cf->char_length= cf->pack_length= HA_HASH_FIELD_LENGTH;
  cf->invisible= INVISIBLE_FULL;
  cf->pack_flag|= FIELDFLAG_MAYBE_NULL;
  cf->vcol_info= new (thd->mem_root) Virtual_column_info();
  cf->vcol_info->stored_in_db= false;
  uint num= 1;
  LEX_CSTRING field_name;
  field_name.str= (char *)thd->alloc(LONG_HASH_FIELD_NAME_LENGTH);
  make_long_hash_field_name(&field_name, num);
  /*
    Check for collisions
   */
  while ((dup_field= it++))
  {
    if (!my_strcasecmp(system_charset_info, field_name.str, dup_field->field_name.str))
    {
      num++;
      make_long_hash_field_name(&field_name, num);
      it.rewind();
    }
  }
  cf->field_name= field_name;
  cf->set_handler(&type_handler_slonglong);
  key_info->algorithm= HA_KEY_ALG_LONG_HASH;
  create_list->push_back(cf,thd->mem_root);
  return cf;
}

Key *
mysql_add_invisible_index(THD *thd, List<Key> *key_list,
        LEX_CSTRING* field_name, enum Key::Keytype type)
{
  Key *key= NULL;
  key= new (thd->mem_root) Key(type, &null_clex_str, HA_KEY_ALG_UNDEF,
         false, DDL_options(DDL_options::OPT_NONE));
  key->columns.push_back(new(thd->mem_root) Key_part_spec(field_name, 0),
          thd->mem_root);
  key_list->push_back(key, thd->mem_root);
  return key;
}


bool Type_handler_string::Key_part_spec_init_ft(Key_part_spec *part,
                                                const Column_definition &def)
                                                const
{
  /*
    Set length to 0. It's set to the real column width later for CHAR.
    It has to be the correct col width for CHAR, as its data are not
    prefixed with length (unlike blobs).
  */
  part->length= 0;
  return !Charset(def.charset).is_good_for_ft();
}


bool Type_handler_varchar::Key_part_spec_init_ft(Key_part_spec *part,
                                                 const Column_definition &def)
                                                 const
{
  part->length= 0;
  return !Charset(def.charset).is_good_for_ft();
}


bool
Type_handler_blob_common::Key_part_spec_init_ft(Key_part_spec *part,
                                                const Column_definition &def)
                                                const
{
  /*
    Set keyseg length to 1 for blobs.
    It's ignored in ft code: the data length is taken from the length prefix.
  */
  part->length= 1;
  return !Charset(def.charset).is_good_for_ft();
}


static bool
key_add_part_check_null(const handler *file, KEY *key_info,
                        const Column_definition *sql_field,
                        const Key_part_spec *column)
{
  if (!(sql_field->flags & NOT_NULL_FLAG))
  {
    key_info->flags|= HA_NULL_PART_KEY;
    if (!(file->ha_table_flags() & HA_NULL_IN_KEY))
    {
      my_error(ER_NULL_COLUMN_IN_INDEX, MYF(0), column->field_name.str);
      return true;
    }
  }
  return false;
}


/*
  Preparation for table creation

  SYNOPSIS
    mysql_prepare_create_table()
      thd                       Thread object.
      create_info               Create information (like MAX_ROWS).
      alter_info                List of columns and indexes to create
      db_options          INOUT Table options (like HA_OPTION_PACK_RECORD).
      file                      The handler for the new table.
      key_info_buffer     OUT   An array of KEY structs for the indexes.
      key_count           OUT   The number of elements in the array.
      create_table_mode         C_ORDINARY_CREATE, C_ALTER_TABLE,
                                C_CREATE_SELECT, C_ASSISTED_DISCOVERY

  DESCRIPTION
    Prepares the table and key structures for table creation.

  NOTES
    sets create_info->varchar if the table has a varchar

  RETURN VALUES
    FALSE    OK
    TRUE     error
*/

static int
mysql_prepare_create_table(THD *thd, HA_CREATE_INFO *create_info,
                           Alter_info *alter_info, uint *db_options,
                           handler *file, KEY **key_info_buffer,
                           uint *key_count, int create_table_mode)
{
  const char	*key_name;
  Create_field	*sql_field,*dup_field;
  uint		field,null_fields,max_key_length;
  ulong		record_offset= 0;
  KEY		*key_info;
  KEY_PART_INFO *key_part_info;
  int		field_no,dup_no;
  int		select_field_pos,auto_increment=0;
  List_iterator_fast<Create_field> it(alter_info->create_list);
  List_iterator<Create_field> it2(alter_info->create_list);
  uint total_uneven_bit_length= 0;
  int select_field_count= C_CREATE_SELECT(create_table_mode);
  bool tmp_table= create_table_mode == C_ALTER_TABLE;
  bool is_hash_field_needed= false;
  DBUG_ENTER("mysql_prepare_create_table");

  DBUG_EXECUTE_IF("test_pseudo_invisible",{
          mysql_add_invisible_field(thd, &alter_info->create_list,
                      "invisible", &type_handler_slong, INVISIBLE_SYSTEM,
                      new (thd->mem_root)Item_int(thd, 9));
          });
  DBUG_EXECUTE_IF("test_completely_invisible",{
          mysql_add_invisible_field(thd, &alter_info->create_list,
                      "invisible", &type_handler_slong, INVISIBLE_FULL,
                      new (thd->mem_root)Item_int(thd, 9));
          });
  DBUG_EXECUTE_IF("test_invisible_index",{
          LEX_CSTRING temp;
          temp.str= "invisible";
          temp.length= strlen("invisible");
          mysql_add_invisible_index(thd, &alter_info->key_list
                  , &temp, Key::MULTIPLE);
          });
  LEX_CSTRING* connect_string = &create_info->connect_string;
  if (connect_string->length != 0 &&
      connect_string->length > CONNECT_STRING_MAXLEN &&
      (system_charset_info->charpos(connect_string->str,
                                    (connect_string->str +
                                     connect_string->length),
                                    CONNECT_STRING_MAXLEN)
      < connect_string->length))
  {
    my_error(ER_WRONG_STRING_LENGTH, MYF(0),
             connect_string->str, "CONNECTION", CONNECT_STRING_MAXLEN);
    DBUG_RETURN(TRUE);
  }

  select_field_pos= alter_info->create_list.elements - select_field_count;
  null_fields= 0;
  create_info->varchar= 0;
  max_key_length= file->max_key_length();

  /* Handle creation of sequences */
  if (create_info->sequence)
  {
    if (!(file->ha_table_flags() & HA_CAN_TABLES_WITHOUT_ROLLBACK))
    {
      my_error(ER_ILLEGAL_HA_CREATE_OPTION, MYF(0), file->table_type(),
               "SEQUENCE");
      DBUG_RETURN(TRUE);
    }

    /* The user specified fields: check that structure is ok */
    if (check_sequence_fields(thd->lex, &alter_info->create_list))
      DBUG_RETURN(TRUE);
  }

  for (field_no=0; (sql_field=it++) ; field_no++)
  {
    /*
      Initialize length from its original value (number of characters),
      which was set in the parser. This is necessary if we're
      executing a prepared statement for the second time.
    */
    sql_field->length= sql_field->char_length;
    /* Set field charset. */
    sql_field->charset= get_sql_field_charset(sql_field, create_info);
    if ((sql_field->flags & BINCMP_FLAG) &&
        !(sql_field->charset= find_bin_collation(sql_field->charset)))
      DBUG_RETURN(true);

    /* Virtual fields are always NULL */
    if (sql_field->vcol_info)
      sql_field->flags&= ~NOT_NULL_FLAG;

    if (sql_field->prepare_stage1(thd, thd->mem_root,
                                  file, file->ha_table_flags()))
      DBUG_RETURN(true);

    if (sql_field->real_field_type() == MYSQL_TYPE_BIT &&
        file->ha_table_flags() & HA_CAN_BIT_FIELD)
      total_uneven_bit_length+= sql_field->length & 7;

    if (!(sql_field->flags & NOT_NULL_FLAG))
      null_fields++;

    if (check_column_name(sql_field->field_name.str))
    {
      my_error(ER_WRONG_COLUMN_NAME, MYF(0), sql_field->field_name.str);
      DBUG_RETURN(TRUE);
    }

    /* Check if we have used the same field name before */
    for (dup_no=0; (dup_field=it2++) != sql_field; dup_no++)
    {
      if (lex_string_cmp(system_charset_info,
                         &sql_field->field_name,
                         &dup_field->field_name) == 0)
      {
	/*
	  If this was a CREATE ... SELECT statement, accept a field
	  redefinition if we are changing a field in the SELECT part
	*/
	if (field_no < select_field_pos || dup_no >= select_field_pos ||
            dup_field->invisible >= INVISIBLE_SYSTEM)
	{
	  my_error(ER_DUP_FIELDNAME, MYF(0), sql_field->field_name.str);
	  DBUG_RETURN(TRUE);
	}
	else
	{
	  /* Field redefined */

          /*
            If we are replacing a BIT field, revert the increment
            of total_uneven_bit_length that was done above.
          */
          if (sql_field->real_field_type() == MYSQL_TYPE_BIT &&
              file->ha_table_flags() & HA_CAN_BIT_FIELD)
            total_uneven_bit_length-= sql_field->length & 7;

          /* 
            We're making one field from two, the result field will have
            dup_field->flags as flags. If we've incremented null_fields
            because of sql_field->flags, decrement it back.
          */
          if (!(sql_field->flags & NOT_NULL_FLAG))
            null_fields--;

          if (sql_field->redefine_stage1(dup_field, file, create_info))
            DBUG_RETURN(true);

	  it2.remove();			// Remove first (create) definition
	  select_field_pos--;
	  break;
	}
      }
    }
    /* Don't pack rows in old tables if the user has requested this */
    if ((sql_field->flags & BLOB_FLAG) ||
	(sql_field->real_field_type() == MYSQL_TYPE_VARCHAR &&
         create_info->row_type != ROW_TYPE_FIXED))
      (*db_options)|= HA_OPTION_PACK_RECORD;
    it2.rewind();
  }

  /* record_offset will be increased with 'length-of-null-bits' later */
  record_offset= 0;
  null_fields+= total_uneven_bit_length;

  it.rewind();
  while ((sql_field=it++))
  {
    DBUG_ASSERT(sql_field->charset != 0);
    if (sql_field->prepare_stage2(file, file->ha_table_flags()))
      DBUG_RETURN(TRUE);
    if (sql_field->real_field_type() == MYSQL_TYPE_VARCHAR)
      create_info->varchar= TRUE;
    sql_field->offset= record_offset;
    if (MTYP_TYPENR(sql_field->unireg_check) == Field::NEXT_NUMBER)
      auto_increment++;
    if (parse_option_list(thd, create_info->db_type, &sql_field->option_struct,
                          &sql_field->option_list,
                          create_info->db_type->field_options, FALSE,
                          thd->mem_root))
      DBUG_RETURN(TRUE);
    /*
      For now skip fields that are not physically stored in the database
      (virtual fields) and update their offset later 
      (see the next loop).
    */
    if (sql_field->stored_in_db())
      record_offset+= sql_field->pack_length;
    if (sql_field->flags & VERS_SYSTEM_FIELD)
      continue;
  }
  /* Update virtual fields' offset and give error if
     All fields are invisible */
  bool is_all_invisible= true;
  it.rewind();
  while ((sql_field=it++))
  {
    if (!sql_field->stored_in_db())
    {
      sql_field->offset= record_offset;
      record_offset+= sql_field->pack_length;
    }
    if (sql_field->invisible == VISIBLE)
      is_all_invisible= false;
  }
  if (is_all_invisible)
  {
    my_error(ER_TABLE_MUST_HAVE_COLUMNS, MYF(0));
    DBUG_RETURN(TRUE);
  }
  if (auto_increment > 1)
  {
    my_message(ER_WRONG_AUTO_KEY, ER_THD(thd, ER_WRONG_AUTO_KEY), MYF(0));
    DBUG_RETURN(TRUE);
  }
  if (auto_increment &&
      (file->ha_table_flags() & HA_NO_AUTO_INCREMENT))
  {
    my_error(ER_TABLE_CANT_HANDLE_AUTO_INCREMENT, MYF(0), file->table_type());
    DBUG_RETURN(TRUE);
  }

  /*
   CREATE TABLE[with auto_increment column] SELECT is unsafe as the rows
   inserted in the created table depends on the order of the rows fetched
   from the select tables. This order may differ on master and slave. We
   therefore mark it as unsafe.
  */
  if (select_field_count > 0 && auto_increment)
    thd->lex->set_stmt_unsafe(LEX::BINLOG_STMT_UNSAFE_CREATE_SELECT_AUTOINC);

  /* Create keys */

  List_iterator<Key> key_iterator(alter_info->key_list);
  List_iterator<Key> key_iterator2(alter_info->key_list);
  uint key_parts=0, fk_key_count=0;
  bool primary_key=0,unique_key=0;
  Key *key, *key2;
  uint tmp, key_number;
  /* special marker for keys to be ignored */
  static char ignore_key[1];

  /* Calculate number of key segements */
  *key_count= 0;

  while ((key=key_iterator++))
  {
    DBUG_PRINT("info", ("key name: '%s'  type: %d", key->name.str ? key->name.str :
                        "(none)" , key->type));
    if (key->type == Key::FOREIGN_KEY)
    {
      fk_key_count++;
      Foreign_key *fk_key= (Foreign_key*) key;
      if (fk_key->validate(alter_info->create_list))
        DBUG_RETURN(TRUE);
      if (fk_key->ref_columns.elements &&
	  fk_key->ref_columns.elements != fk_key->columns.elements)
      {
        my_error(ER_WRONG_FK_DEF, MYF(0),
                 (fk_key->name.str ? fk_key->name.str :
                                     "foreign key without name"),
                 ER_THD(thd, ER_KEY_REF_DO_NOT_MATCH_TABLE_REF));
	DBUG_RETURN(TRUE);
      }
      continue;
    }
    (*key_count)++;
    tmp=file->max_key_parts();
    if (key->columns.elements > tmp)
    {
      my_error(ER_TOO_MANY_KEY_PARTS,MYF(0),tmp);
      DBUG_RETURN(TRUE);
    }
    if (check_ident_length(&key->name))
      DBUG_RETURN(TRUE);
    key_iterator2.rewind ();
    if (key->type != Key::FOREIGN_KEY)
    {
      while ((key2 = key_iterator2++) != key)
      {
	/*
          foreign_key_prefix(key, key2) returns 0 if key or key2, or both, is
          'generated', and a generated key is a prefix of the other key.
          Then we do not need the generated shorter key.
        */
        if ((key2->type != Key::FOREIGN_KEY &&
             key2->name.str != ignore_key &&
             !foreign_key_prefix(key, key2)))
        {
          /* TODO: issue warning message */
          /* mark that the generated key should be ignored */
          if (!key2->generated ||
              (key->generated && key->columns.elements <
               key2->columns.elements))
            key->name.str= ignore_key;
          else
          {
            key2->name.str= ignore_key;
            key_parts-= key2->columns.elements;
            (*key_count)--;
          }
          break;
        }
      }
    }
    if (key->name.str != ignore_key)
      key_parts+=key->columns.elements;
    else
      (*key_count)--;
    if (key->name.str && !tmp_table && (key->type != Key::PRIMARY) &&
	!my_strcasecmp(system_charset_info, key->name.str, primary_key_name))
    {
      my_error(ER_WRONG_NAME_FOR_INDEX, MYF(0), key->name.str);
      DBUG_RETURN(TRUE);
    }
    if (key->type == Key::PRIMARY && key->name.str &&
        my_strcasecmp(system_charset_info, key->name.str, primary_key_name) != 0)
    {
      bool sav_abort_on_warning= thd->abort_on_warning;
      thd->abort_on_warning= FALSE; /* Don't make an error out of this. */
      push_warning_printf(thd, Sql_condition::WARN_LEVEL_WARN,
                          ER_WRONG_NAME_FOR_INDEX,
                          "Name '%-.100s' ignored for PRIMARY key.",
                          key->name.str);
      thd->abort_on_warning= sav_abort_on_warning;
    }
  }
  tmp=file->max_keys();
  if (*key_count > tmp)
  {
    my_error(ER_TOO_MANY_KEYS,MYF(0),tmp);
    DBUG_RETURN(TRUE);
  }

  (*key_info_buffer)= key_info= (KEY*) thd->calloc(sizeof(KEY) * (*key_count));
  key_part_info=(KEY_PART_INFO*) thd->calloc(sizeof(KEY_PART_INFO)*key_parts);
  if (!*key_info_buffer || ! key_part_info)
    DBUG_RETURN(TRUE);				// Out of memory

  key_iterator.rewind();
  key_number=0;
  for (; (key=key_iterator++) ; key_number++)
  {
    uint key_length=0;
    Create_field *auto_increment_key= 0;
    Key_part_spec *column;

    is_hash_field_needed= false;
    if (key->name.str == ignore_key)
    {
      /* ignore redundant keys */
      do
	key=key_iterator++;
      while (key && key->name.str == ignore_key);
      if (!key)
	break;
    }

    switch (key->type) {
    case Key::MULTIPLE:
	key_info->flags= 0;
	break;
    case Key::FULLTEXT:
	key_info->flags= HA_FULLTEXT;
	if ((key_info->parser_name= &key->key_create_info.parser_name)->str)
          key_info->flags|= HA_USES_PARSER;
        else
          key_info->parser_name= 0;
	break;
    case Key::SPATIAL:
#ifdef HAVE_SPATIAL
	key_info->flags= HA_SPATIAL;
	break;
#else
	my_error(ER_FEATURE_DISABLED, MYF(0),
                 sym_group_geom.name, sym_group_geom.needed_define);
	DBUG_RETURN(TRUE);
#endif
    case Key::FOREIGN_KEY:
      key_number--;				// Skip this key
      continue;
    default:
      key_info->flags = HA_NOSAME;
      break;
    }
    if (key->generated)
      key_info->flags|= HA_GENERATED_KEY;

    key_info->user_defined_key_parts=(uint8) key->columns.elements;
    key_info->key_part=key_part_info;
    key_info->usable_key_parts= key_number;
    key_info->algorithm= key->key_create_info.algorithm;
    key_info->option_list= key->option_list;
    if (parse_option_list(thd, create_info->db_type, &key_info->option_struct,
                          &key_info->option_list,
                          create_info->db_type->index_options, FALSE,
                          thd->mem_root))
      DBUG_RETURN(TRUE);

    if (key->type == Key::FULLTEXT)
    {
      if (!(file->ha_table_flags() & HA_CAN_FULLTEXT))
      {
	my_error(ER_TABLE_CANT_HANDLE_FT, MYF(0), file->table_type());
	DBUG_RETURN(TRUE);
      }
    }
    /*
       Make SPATIAL to be RTREE by default
       SPATIAL only on BLOB or at least BINARY, this
       actually should be replaced by special GEOM type
       in near future when new frm file is ready
       checking for proper key parts number:
    */

    /* TODO: Add proper checks if handler supports key_type and algorithm */
    if (key_info->flags & HA_SPATIAL)
    {
      if (!(file->ha_table_flags() & HA_CAN_RTREEKEYS))
      {
	my_error(ER_TABLE_CANT_HANDLE_SPKEYS, MYF(0), file->table_type());
        DBUG_RETURN(TRUE);
      }
      if (key_info->user_defined_key_parts != 1)
      {
	my_error(ER_WRONG_ARGUMENTS, MYF(0), "SPATIAL INDEX");
	DBUG_RETURN(TRUE);
      }
    }
    else if (key_info->algorithm == HA_KEY_ALG_RTREE)
    {
#ifdef HAVE_RTREE_KEYS
      if ((key_info->user_defined_key_parts & 1) == 1)
      {
	my_error(ER_WRONG_ARGUMENTS, MYF(0), "RTREE INDEX");
	DBUG_RETURN(TRUE);
      }
      /* TODO: To be deleted */
      my_error(ER_NOT_SUPPORTED_YET, MYF(0), "RTREE INDEX");
      DBUG_RETURN(TRUE);
#else
      my_error(ER_FEATURE_DISABLED, MYF(0),
               sym_group_rtree.name, sym_group_rtree.needed_define);
      DBUG_RETURN(TRUE);
#endif
    }

    /* Take block size from key part or table part */
    /*
      TODO: Add warning if block size changes. We can't do it here, as
      this may depend on the size of the key
    */
    key_info->block_size= (key->key_create_info.block_size ?
                           key->key_create_info.block_size :
                           create_info->key_block_size);

    /*
      Remember block_size for the future if the block size was given
      either for key or table and it was given for the key during
      create/alter table or we have an active key_block_size for the
      table.
      The idea is that table specific key_block_size > 0 will only affect
      new keys and old keys will remember their original value.
    */
    if (key_info->block_size &&
        ((key->key_create_info.flags & HA_USES_BLOCK_SIZE) ||
         create_info->key_block_size))
      key_info->flags|= HA_USES_BLOCK_SIZE;

    List_iterator<Key_part_spec> cols(key->columns), cols2(key->columns);
    CHARSET_INFO *ft_key_charset=0;  // for FULLTEXT
    for (uint column_nr=0 ; (column=cols++) ; column_nr++)
    {
      Key_part_spec *dup_column;

      it.rewind();
      field=0;
      while ((sql_field=it++) &&
	     lex_string_cmp(system_charset_info,
                            &column->field_name,
                            &sql_field->field_name))
	field++;
      /*
         Either field is not present or field visibility is > INVISIBLE_USER
      */
      if (!sql_field)
      {
	my_error(ER_KEY_COLUMN_DOES_NOT_EXITS, MYF(0), column->field_name.str);
	DBUG_RETURN(TRUE);
      }
      if (sql_field->invisible > INVISIBLE_USER &&
          !(sql_field->flags & VERS_SYSTEM_FIELD) &&
          !key->invisible && DBUG_EVALUATE_IF("test_invisible_index", 0, 1))
      {
        my_error(ER_KEY_COLUMN_DOES_NOT_EXITS, MYF(0), column->field_name.str);
        DBUG_RETURN(TRUE);
      }
      while ((dup_column= cols2++) != column)
      {
        if (!lex_string_cmp(system_charset_info,
                            &column->field_name, &dup_column->field_name))
	{
	  my_error(ER_DUP_FIELDNAME, MYF(0), column->field_name.str);
	  DBUG_RETURN(TRUE);
	}
      }

      if (sql_field->compression_method())
      {
        my_error(ER_COMPRESSED_COLUMN_USED_AS_KEY, MYF(0),
                 column->field_name.str);
        DBUG_RETURN(TRUE);
      }

      cols2.rewind();
      switch(key->type) {

      case Key::FULLTEXT:
        if (sql_field->type_handler()->Key_part_spec_init_ft(column,
	                                                     *sql_field) ||
            (ft_key_charset && sql_field->charset != ft_key_charset))
        {
          my_error(ER_BAD_FT_COLUMN, MYF(0), column->field_name.str);
          DBUG_RETURN(-1);
        }
        ft_key_charset= sql_field->charset;
        break;

      case Key::SPATIAL:
        if (sql_field->type_handler()->Key_part_spec_init_spatial(column,
                                                                  *sql_field) ||
            sql_field->check_vcol_for_key(thd))
          DBUG_RETURN(TRUE);
        if (!(sql_field->flags & NOT_NULL_FLAG))
        {
          my_message(ER_SPATIAL_CANT_HAVE_NULL,
                     ER_THD(thd, ER_SPATIAL_CANT_HAVE_NULL), MYF(0));
          DBUG_RETURN(TRUE);
        }
        break;

      case Key::PRIMARY:
        if (sql_field->vcol_info)
        {
          my_error(ER_PRIMARY_KEY_BASED_ON_GENERATED_COLUMN, MYF(0));
          DBUG_RETURN(TRUE);
        }
        if (sql_field->type_handler()->Key_part_spec_init_primary(column,
	                                                          *sql_field,
	                                                          file))
          DBUG_RETURN(TRUE);
        if (!(sql_field->flags & NOT_NULL_FLAG))
        {
          /* Implicitly set primary key fields to NOT NULL for ISO conf. */
          sql_field->flags|= NOT_NULL_FLAG;
          sql_field->pack_flag&= ~FIELDFLAG_MAYBE_NULL;
          null_fields--;
        }
        break;

      case Key::MULTIPLE:
        if (sql_field->type_handler()->Key_part_spec_init_multiple(column,
                                                                   *sql_field,
                                                                   file) ||
            sql_field->check_vcol_for_key(thd) ||
            key_add_part_check_null(file, key_info, sql_field, column))
          DBUG_RETURN(TRUE);
        break;

      case Key::FOREIGN_KEY:
        if (sql_field->type_handler()->Key_part_spec_init_foreign(column,
                                                                  *sql_field,
                                                                  file) ||
            sql_field->check_vcol_for_key(thd) ||
            key_add_part_check_null(file, key_info, sql_field, column))
          DBUG_RETURN(TRUE);
        break;

      case Key::UNIQUE:
        if (sql_field->type_handler()->Key_part_spec_init_unique(column,
                                                      *sql_field, file,
                                                      &is_hash_field_needed) ||
            sql_field->check_vcol_for_key(thd) ||
            key_add_part_check_null(file, key_info, sql_field, column))
          DBUG_RETURN(TRUE);
        break;
      }

      if (MTYP_TYPENR(sql_field->unireg_check) == Field::NEXT_NUMBER)
      {
        DBUG_ASSERT(key->type != Key::FULLTEXT);
        DBUG_ASSERT(key->type != Key::SPATIAL);
        if (column_nr == 0 || (file->ha_table_flags() & HA_AUTO_PART_KEY))
         auto_increment--;                        // Field is used
        auto_increment_key= sql_field;
      }

      key_part_info->fieldnr= field;
      key_part_info->offset=  (uint16) sql_field->offset;
      key_part_info->key_type=sql_field->pack_flag;
      uint key_part_length= sql_field->type_handler()->
                              calc_key_length(*sql_field);

      if (column->length)
      {
        if (f_is_blob(sql_field->pack_flag))
        {
          key_part_length= MY_MIN(column->length,
                                  blob_length_by_type(sql_field->real_field_type())
                                  * sql_field->charset->mbmaxlen);
          if (key_part_length > max_key_length ||
              key_part_length > file->max_key_part_length())
          {
            if (key->type == Key::MULTIPLE)
            {
              key_part_length= MY_MIN(max_key_length, file->max_key_part_length());
              /* not a critical problem */
              push_warning_printf(thd, Sql_condition::WARN_LEVEL_NOTE,
                                  ER_TOO_LONG_KEY,
                                  ER_THD(thd, ER_TOO_LONG_KEY),
                                  key_part_length);
              /* Align key length to multibyte char boundary */
              key_part_length-= key_part_length % sql_field->charset->mbmaxlen;
            }
            else
              is_hash_field_needed= true;
          }
        }
        // Catch invalid use of partial keys 
        else if (!f_is_geom(sql_field->pack_flag) &&
                 // is the key partial? 
                 column->length != key_part_length &&
                 // is prefix length bigger than field length? 
                 (column->length > key_part_length ||
                  // can the field have a partial key? 
                  !sql_field->type_handler()->type_can_have_key_part() ||
                  // a packed field can't be used in a partial key
                  f_is_packed(sql_field->pack_flag) ||
                  // does the storage engine allow prefixed search?
                  ((file->ha_table_flags() & HA_NO_PREFIX_CHAR_KEYS) &&
                   // and is this a 'unique' key?
                   (key_info->flags & HA_NOSAME))))
        {
          my_message(ER_WRONG_SUB_KEY, ER_THD(thd, ER_WRONG_SUB_KEY), MYF(0));
          DBUG_RETURN(TRUE);
        }
        else if (!(file->ha_table_flags() & HA_NO_PREFIX_CHAR_KEYS))
          key_part_length= column->length;
      }
      else if (key_part_length == 0 && (sql_field->flags & NOT_NULL_FLAG) &&
              !is_hash_field_needed)
      {
	my_error(ER_WRONG_KEY_COLUMN, MYF(0), file->table_type(),
                 column->field_name.str);
	  DBUG_RETURN(TRUE);
      }
      if (key_part_length > file->max_key_part_length() &&
          key->type != Key::FULLTEXT)
      {
        if (key->type == Key::MULTIPLE)
        {
          key_part_length= file->max_key_part_length();
          /* not a critical problem */
          push_warning_printf(thd, Sql_condition::WARN_LEVEL_WARN,
                              ER_TOO_LONG_KEY, ER_THD(thd, ER_TOO_LONG_KEY),
                              key_part_length);
          /* Align key length to multibyte char boundary */
          key_part_length-= key_part_length % sql_field->charset->mbmaxlen;
        }
        else
        {
          if (key->type == Key::UNIQUE)
          {
            is_hash_field_needed= true;
          }
          else
          {
            key_part_length= MY_MIN(max_key_length, file->max_key_part_length());
            my_error(ER_TOO_LONG_KEY, MYF(0), key_part_length);
            DBUG_RETURN(TRUE);
          }
        }
      }

      /* We can not store key_part_length more then 2^16 - 1 in frm */
      if (is_hash_field_needed && column->length > UINT_MAX16)
      {
        my_error(ER_TOO_LONG_KEYPART, MYF(0),  UINT_MAX16);
        DBUG_RETURN(TRUE);
      }
      else
        key_part_info->length= (uint16) key_part_length;
      /* Use packed keys for long strings on the first column */
      if (!((*db_options) & HA_OPTION_NO_PACK_KEYS) &&
          !((create_info->table_options & HA_OPTION_NO_PACK_KEYS)) &&
          (key_part_length >= KEY_DEFAULT_PACK_LENGTH) &&
          !is_hash_field_needed)
      {
        key_info->flags|= sql_field->type_handler()->KEY_pack_flags(column_nr);
      }
      /* Check if the key segment is partial, set the key flag accordingly */
      if (key_part_length != sql_field->type_handler()->
                                          calc_key_length(*sql_field) &&
          key_part_length != sql_field->type_handler()->max_octet_length())
        key_info->flags|= HA_KEY_HAS_PART_KEY_SEG;

      key_length+= key_part_length;
      key_part_info++;

      /* Create the key name based on the first column (if not given) */
      if (column_nr == 0)
      {
	if (key->type == Key::PRIMARY)
	{
	  if (primary_key)
	  {
	    my_message(ER_MULTIPLE_PRI_KEY, ER_THD(thd, ER_MULTIPLE_PRI_KEY),
                       MYF(0));
	    DBUG_RETURN(TRUE);
	  }
	  key_name=primary_key_name;
	  primary_key=1;
	}
	else if (!(key_name= key->name.str))
	  key_name=make_unique_key_name(thd, sql_field->field_name.str,
					*key_info_buffer, key_info);
	if (check_if_keyname_exists(key_name, *key_info_buffer, key_info))
	{
	  my_error(ER_DUP_KEYNAME, MYF(0), key_name);
	  DBUG_RETURN(TRUE);
	}
	key_info->name.str= (char*) key_name;
        key_info->name.length= strlen(key_name);
      }
    }
    if (!key_info->name.str || check_column_name(key_info->name.str))
    {
      my_error(ER_WRONG_NAME_FOR_INDEX, MYF(0), key_info->name.str);
      DBUG_RETURN(TRUE);
    }
    if (key->type == Key::UNIQUE && !(key_info->flags & HA_NULL_PART_KEY))
      unique_key=1;
    key_info->key_length=(uint16) key_length;
    if (key_info->key_length > max_key_length && key->type == Key::UNIQUE)
      is_hash_field_needed= true;
    if (key_length > max_key_length && key->type != Key::FULLTEXT &&
        !is_hash_field_needed)
    {
      my_error(ER_TOO_LONG_KEY, MYF(0), max_key_length);
      DBUG_RETURN(TRUE);
    }

    /* Check long unique keys */
    if (is_hash_field_needed)
    {
      if (auto_increment_key)
      {
        my_error(ER_NO_AUTOINCREMENT_WITH_UNIQUE, MYF(0),
                 sql_field->field_name.str,
                 key_info->name.str);
        DBUG_RETURN(TRUE);
      }
      if (key_info->algorithm != HA_KEY_ALG_UNDEF &&
          key_info->algorithm != HA_KEY_ALG_HASH )
      {
        my_error(ER_TOO_LONG_KEY, MYF(0), max_key_length);
        DBUG_RETURN(TRUE);
      }
    }
    if (is_hash_field_needed ||
        (key_info->algorithm == HA_KEY_ALG_HASH &&
         key->type != Key::PRIMARY &&
         key_info->flags & HA_NOSAME &&
         !(file->ha_table_flags() & HA_CAN_HASH_KEYS ) &&
         file->ha_table_flags() & HA_CAN_VIRTUAL_COLUMNS))
    {
      Create_field *hash_fld= add_hash_field(thd, &alter_info->create_list,
                                             key_info);
      if (!hash_fld)
        DBUG_RETURN(TRUE);
      hash_fld->offset= record_offset;
      hash_fld->charset= create_info->default_table_charset;
      record_offset+= hash_fld->pack_length;
      if (key_info->flags & HA_NULL_PART_KEY)
        null_fields++;
      else
      {
        hash_fld->flags|= NOT_NULL_FLAG;
        hash_fld->pack_flag&= ~FIELDFLAG_MAYBE_NULL;
      }
    }
    if (validate_comment_length(thd, &key->key_create_info.comment,
                                INDEX_COMMENT_MAXLEN,
                                ER_TOO_LONG_INDEX_COMMENT,
                                key_info->name.str))
       DBUG_RETURN(TRUE);

    key_info->comment.length= key->key_create_info.comment.length;
    if (key_info->comment.length > 0)
    {
      key_info->flags|= HA_USES_COMMENT;
      key_info->comment.str= key->key_create_info.comment.str;
    }

    // Check if a duplicate index is defined.
    check_duplicate_key(thd, key, key_info, &alter_info->key_list);

    key_info->without_overlaps= key->without_overlaps;
    if (key_info->without_overlaps)
    {
      if (key_info->algorithm == HA_KEY_ALG_HASH ||
          key_info->algorithm == HA_KEY_ALG_LONG_HASH)

      {
without_overlaps_err:
        my_error(ER_KEY_CANT_HAVE_WITHOUT_OVERLAPS, MYF(0), key_info->name.str);
        DBUG_RETURN(true);
      }
      key_iterator2.rewind();
      while ((key2 = key_iterator2++))
      {
        if (key2->type != Key::FOREIGN_KEY)
          continue;
        DBUG_ASSERT(key != key2);
        Foreign_key *fk= (Foreign_key*) key2;
        if (fk->update_opt != FK_OPTION_CASCADE)
          continue;
        for (Key_part_spec& kp: key->columns)
        {
          for (Key_part_spec& kp2: fk->columns)
          {
            if (!lex_string_cmp(system_charset_info, &kp.field_name,
                               &kp2.field_name))
            {
              goto without_overlaps_err;
            }
          }
        }
      }
      create_info->period_info.unique_keys++;
    }

    key_info++;
  }

  if (!unique_key && !primary_key && !create_info->sequence &&
      (file->ha_table_flags() & HA_REQUIRE_PRIMARY_KEY))
  {
    my_message(ER_REQUIRES_PRIMARY_KEY, ER_THD(thd, ER_REQUIRES_PRIMARY_KEY),
               MYF(0));
    DBUG_RETURN(TRUE);
  }
  if (auto_increment > 0)
  {
    my_message(ER_WRONG_AUTO_KEY, ER_THD(thd, ER_WRONG_AUTO_KEY), MYF(0));
    DBUG_RETURN(TRUE);
  }
  /* Sort keys in optimized order */
  my_qsort((uchar*) *key_info_buffer, *key_count, sizeof(KEY),
	   (qsort_cmp) sort_keys);
  create_info->null_bits= null_fields;

  /* Check fields. */
  it.rewind();
  while ((sql_field=it++))
  {
    Field::utype type= (Field::utype) MTYP_TYPENR(sql_field->unireg_check);

    /*
      Set NO_DEFAULT_VALUE_FLAG if this field doesn't have a default value and
      it is NOT NULL, not an AUTO_INCREMENT field, not a TIMESTAMP and not
      updated trough a NOW() function.
    */
    if (!sql_field->default_value &&
        !sql_field->has_default_function() &&
        (sql_field->flags & NOT_NULL_FLAG) &&
        (!sql_field->is_timestamp_type() ||
         opt_explicit_defaults_for_timestamp)&&
        !sql_field->vers_sys_field())
    {
      sql_field->flags|= NO_DEFAULT_VALUE_FLAG;
      sql_field->pack_flag|= FIELDFLAG_NO_DEFAULT;
    }

    if (thd->variables.sql_mode & MODE_NO_ZERO_DATE &&
        !sql_field->default_value && !sql_field->vcol_info &&
        !sql_field->vers_sys_field() &&
        sql_field->is_timestamp_type() &&
        !opt_explicit_defaults_for_timestamp &&
        (sql_field->flags & NOT_NULL_FLAG) &&
        (type == Field::NONE || type == Field::TIMESTAMP_UN_FIELD))
    {
      /*
        An error should be reported if:
          - NO_ZERO_DATE SQL mode is active;
          - there is no explicit DEFAULT clause (default column value);
          - this is a TIMESTAMP column;
          - the column is not NULL;
          - this is not the DEFAULT CURRENT_TIMESTAMP column.

        In other words, an error should be reported if
          - NO_ZERO_DATE SQL mode is active;
          - the column definition is equivalent to
            'column_name TIMESTAMP DEFAULT 0'.
      */

      my_error(ER_INVALID_DEFAULT, MYF(0), sql_field->field_name.str);
      DBUG_RETURN(TRUE);
    }
    if (sql_field->invisible == INVISIBLE_USER &&
        sql_field->flags & NOT_NULL_FLAG &&
        sql_field->flags & NO_DEFAULT_VALUE_FLAG)
    {
      my_error(ER_INVISIBLE_NOT_NULL_WITHOUT_DEFAULT, MYF(0),
                          sql_field->field_name.str);
      DBUG_RETURN(TRUE);
    }
  }

  /* Check table level constraints */
  create_info->check_constraint_list= &alter_info->check_constraint_list;
  {
    List_iterator_fast<Virtual_column_info> c_it(alter_info->check_constraint_list);
    Virtual_column_info *check;
    while ((check= c_it++))
    {
      if (!check->name.length || check->automatic_name)
      {
        if (check_expression(check, &check->name, VCOL_CHECK_TABLE, alter_info))
          DBUG_RETURN(TRUE);
        continue;
      }

      {
        /* Check that there's no repeating table CHECK constraint names. */
        List_iterator_fast<Virtual_column_info>
          dup_it(alter_info->check_constraint_list);
        const Virtual_column_info *dup_check;
        while ((dup_check= dup_it++) && dup_check != check)
        {
          if (!dup_check->name.length || dup_check->automatic_name)
            continue;
          if (!lex_string_cmp(system_charset_info,
                              &check->name, &dup_check->name))
          {
            my_error(ER_DUP_CONSTRAINT_NAME, MYF(0), "CHECK", check->name.str);
            DBUG_RETURN(TRUE);
          }
        }
      }

      /* Check that there's no repeating key constraint names. */
      List_iterator_fast<Key> key_it(alter_info->key_list);
      while (const Key *key= key_it++)
      {
        /*
          Not all keys considered to be the CONSTRAINT
          Noly Primary Key UNIQUE and Foreign keys.
        */
        if (key->type != Key::PRIMARY && key->type != Key::UNIQUE &&
            key->type != Key::FOREIGN_KEY)
          continue;

        if (check->name.length == key->name.length &&
            my_strcasecmp(system_charset_info,
              check->name.str, key->name.str) == 0)
        {
          my_error(ER_DUP_CONSTRAINT_NAME, MYF(0), "CHECK", check->name.str);
          DBUG_RETURN(TRUE);
        }
      }

      if (check_string_char_length(&check->name, 0, NAME_CHAR_LEN,
                                   system_charset_info, 1))
      {
        my_error(ER_TOO_LONG_IDENT, MYF(0), check->name.str);
        DBUG_RETURN(TRUE);
      }
      if (check_expression(check, &check->name, VCOL_CHECK_TABLE))
        DBUG_RETURN(TRUE);
    }
  }

  /* Give warnings for not supported table options */
  extern handlerton *maria_hton;
  if (file->partition_ht() != maria_hton && create_info->transactional &&
      !file->has_transaction_manager())
      push_warning_printf(thd, Sql_condition::WARN_LEVEL_WARN,
                          ER_ILLEGAL_HA_CREATE_OPTION,
                          ER_THD(thd, ER_ILLEGAL_HA_CREATE_OPTION),
                          file->engine_name()->str,
                          "TRANSACTIONAL=1");

  if (parse_option_list(thd, file->partition_ht(), &create_info->option_struct,
                          &create_info->option_list,
                          file->partition_ht()->table_options, FALSE,
                          thd->mem_root))
      DBUG_RETURN(TRUE);

  DBUG_RETURN(FALSE);
}

/**
  check comment length of table, column, index and partition

  If comment length is more than the standard length
  truncate it and store the comment length upto the standard
  comment length size

  @param          thd             Thread handle
  @param[in,out]  comment         Comment
  @param          max_len         Maximum allowed comment length
  @param          err_code        Error message
  @param          name            Name of commented object

  @return Operation status
    @retval       true            Error found
    @retval       false           On Success
*/
bool validate_comment_length(THD *thd, LEX_CSTRING *comment, size_t max_len,
                             uint err_code, const char *name)
{
  DBUG_ENTER("validate_comment_length");
  if (comment->length == 0)
    DBUG_RETURN(false);

  size_t tmp_len=
      Well_formed_prefix(system_charset_info, *comment, max_len).length();
  if (tmp_len < comment->length)
  {
    if (comment->length <= max_len)
    {
      if (thd->is_strict_mode())
      {
         my_error(ER_INVALID_CHARACTER_STRING, MYF(0),
                  system_charset_info->csname, comment->str);
         DBUG_RETURN(true);
      }
      push_warning_printf(thd, Sql_condition::WARN_LEVEL_WARN,
                          ER_INVALID_CHARACTER_STRING,
                          ER_THD(thd, ER_INVALID_CHARACTER_STRING),
                          system_charset_info->csname, comment->str);
      comment->length= tmp_len;
      DBUG_RETURN(false);
    }
    if (thd->is_strict_mode())
    {
       my_error(err_code, MYF(0), name, static_cast<ulong>(max_len));
       DBUG_RETURN(true);
    }
    push_warning_printf(thd, Sql_condition::WARN_LEVEL_WARN, err_code,
                        ER_THD(thd, err_code), name,
                        static_cast<ulong>(max_len));
    comment->length= tmp_len;
  }
  DBUG_RETURN(false);
}


/*
  Set table default charset, if not set

  SYNOPSIS
    set_table_default_charset()
    create_info        Table create information

  DESCRIPTION
    If the table character set was not given explicitly,
    let's fetch the database default character set and
    apply it to the table.
*/

static void set_table_default_charset(THD *thd, HA_CREATE_INFO *create_info,
                                      const LEX_CSTRING &db)
{
  /*
    If the table character set was not given explicitly,
    let's fetch the database default character set and
    apply it to the table.
  */
  if (!create_info->default_table_charset)
  {
    Schema_specification_st db_info;

    load_db_opt_by_name(thd, db.str, &db_info);

    create_info->default_table_charset= db_info.default_table_charset;
  }
}


/*
  Extend long VARCHAR fields to blob & prepare field if it's a blob

  SYNOPSIS
    prepare_blob_field()

  RETURN
    0	ok
    1	Error (sql_field can't be converted to blob)
        In this case the error is given
*/

bool Column_definition::prepare_blob_field(THD *thd)
{
  DBUG_ENTER("Column_definition::prepare_blob_field");

  if (length > MAX_FIELD_VARCHARLENGTH && !(flags & BLOB_FLAG))
  {
    /* Convert long VARCHAR columns to TEXT or BLOB */
    char warn_buff[MYSQL_ERRMSG_SIZE];

    if (thd->is_strict_mode())
    {
      my_error(ER_TOO_BIG_FIELDLENGTH, MYF(0), field_name.str,
               static_cast<ulong>(MAX_FIELD_VARCHARLENGTH / charset->mbmaxlen));
      DBUG_RETURN(1);
    }
    set_handler(&type_handler_blob);
    flags|= BLOB_FLAG;
    my_snprintf(warn_buff, sizeof(warn_buff), ER_THD(thd, ER_AUTO_CONVERT),
                field_name.str,
                (charset == &my_charset_bin) ? "VARBINARY" : "VARCHAR",
                (charset == &my_charset_bin) ? "BLOB" : "TEXT");
    push_warning(thd, Sql_condition::WARN_LEVEL_NOTE, ER_AUTO_CONVERT,
                 warn_buff);
  }

  if ((flags & BLOB_FLAG) && length)
  {
    if (real_field_type() == FIELD_TYPE_BLOB ||
        real_field_type() == FIELD_TYPE_TINY_BLOB ||
        real_field_type() == FIELD_TYPE_MEDIUM_BLOB)
    {
      /* The user has given a length to the blob column */
      set_handler(Type_handler::blob_type_handler((uint) length));
      pack_length= type_handler()->calc_pack_length(0);
    }
    length= 0;
  }
  DBUG_RETURN(0);
}


/*
  Preparation of Create_field for SP function return values.
  Based on code used in the inner loop of mysql_prepare_create_table()
  above.

  SYNOPSIS
    sp_prepare_create_field()
    thd                 Thread object
    mem_root            Memory root to allocate components on (e.g. interval)

  DESCRIPTION
    Prepares the field structures for field creation.

*/

bool Column_definition::sp_prepare_create_field(THD *thd, MEM_ROOT *mem_root)
{
  return prepare_stage1(thd, mem_root, NULL, HA_CAN_GEOMETRY) ||
         prepare_stage2(NULL, HA_CAN_GEOMETRY);
}


static bool append_system_key_parts(THD *thd, HA_CREATE_INFO *create_info,
                                    Alter_info *alter_info, KEY **key_info,
                                    uint key_count)
{
  const Lex_ident &row_start_field= create_info->vers_info.as_row.start;
  const Lex_ident &row_end_field= create_info->vers_info.as_row.end;
  DBUG_ASSERT(!create_info->versioned() || (row_start_field && row_end_field));

  List_iterator<Key> key_it(alter_info->key_list);
  Key *key= NULL;

  if (create_info->versioned())
  {
    while ((key=key_it++))
    {
      if (key->type != Key::PRIMARY && key->type != Key::UNIQUE)
        continue;

      Key_part_spec *key_part=NULL;
      List_iterator<Key_part_spec> part_it(key->columns);
      while ((key_part=part_it++))
      {
        if (row_start_field.streq(key_part->field_name) ||
            row_end_field.streq(key_part->field_name))
          break;
      }
      if (!key_part)
        key->columns.push_back(new Key_part_spec(&row_end_field, 0));
    }
    key_it.rewind();
  }

  while ((key=key_it++))
  {
    if (key->without_overlaps)
    {
      DBUG_ASSERT(key->type == Key::PRIMARY || key->type == Key::UNIQUE);
      if (!create_info->period_info.is_set()
          || !key->period.streq(create_info->period_info.name))
      {
        my_error(ER_PERIOD_NOT_FOUND, MYF(0), key->period.str);
        return true;
      }

      const auto &period_start= create_info->period_info.period.start;
      const auto &period_end= create_info->period_info.period.end;
      List_iterator<Key_part_spec> part_it(key->columns);
      while (Key_part_spec *key_part= part_it++)
      {
        if (period_start.streq(key_part->field_name)
            || period_end.streq(key_part->field_name))
        {
          my_error(ER_KEY_CONTAINS_PERIOD_FIELDS, MYF(0), key->name.str,
                   key_part->field_name);
          return true;
        }
      }
      key->columns.push_back(new Key_part_spec(&period_end, 0));
      key->columns.push_back(new Key_part_spec(&period_start, 0));
    }
  }

  return false;
}

handler *mysql_create_frm_image(THD *thd, const LEX_CSTRING &db,
                                const LEX_CSTRING &table_name,
                                HA_CREATE_INFO *create_info,
                                Alter_info *alter_info, int create_table_mode,
                                KEY **key_info, uint *key_count,
                                LEX_CUSTRING *frm)
{
  uint		db_options;
  handler       *file;
  DBUG_ENTER("mysql_create_frm_image");

  if (!alter_info->create_list.elements)
  {
    my_error(ER_TABLE_MUST_HAVE_COLUMNS, MYF(0));
    DBUG_RETURN(NULL);
  }

  set_table_default_charset(thd, create_info, db);

  db_options= create_info->table_options_with_row_type();

  if (unlikely(!(file= get_new_handler((TABLE_SHARE*) 0, thd->mem_root,
                                       create_info->db_type))))
    DBUG_RETURN(NULL);

#ifdef WITH_PARTITION_STORAGE_ENGINE
  partition_info *part_info= thd->work_part_info;

  if (!part_info && create_info->db_type->partition_flags &&
      (create_info->db_type->partition_flags() & HA_USE_AUTO_PARTITION))
  {
    /*
      Table is not defined as a partitioned table but the engine handles
      all tables as partitioned. The handler will set up the partition info
      object with the default settings.
    */
    thd->work_part_info= part_info= new partition_info();
    if (unlikely(!part_info))
      goto err;

    file->set_auto_partitions(part_info);
    part_info->default_engine_type= create_info->db_type;
    part_info->is_auto_partitioned= TRUE;
  }
  if (part_info)
  {
    /*
      The table has been specified as a partitioned table.
      If this is part of an ALTER TABLE the handler will be the partition
      handler but we need to specify the default handler to use for
      partitions also in the call to check_partition_info. We transport
      this information in the default_db_type variable, it is either
      DB_TYPE_DEFAULT or the engine set in the ALTER TABLE command.
    */
    handlerton *part_engine_type= create_info->db_type;
    char *part_syntax_buf;
    uint syntax_len;
    handlerton *engine_type;
    List_iterator<partition_element> part_it(part_info->partitions);
    partition_element *part_elem;

    while ((part_elem= part_it++))
    {
      if (part_elem->part_comment)
      {
        LEX_CSTRING comment= { part_elem->part_comment,
                               strlen(part_elem->part_comment)
        };
        if (validate_comment_length(thd, &comment,
                                     TABLE_PARTITION_COMMENT_MAXLEN,
                                     ER_TOO_LONG_TABLE_PARTITION_COMMENT,
                                     part_elem->partition_name))
          DBUG_RETURN(NULL);
        /* cut comment length. Safe to do in all cases */
        ((char*)part_elem->part_comment)[comment.length]= '\0';
      }
      if (part_elem->subpartitions.elements)
      {
        List_iterator<partition_element> sub_it(part_elem->subpartitions);
        partition_element *subpart_elem;
        while ((subpart_elem= sub_it++))
        {
          if (subpart_elem->part_comment)
          {
            LEX_CSTRING comment= {
              subpart_elem->part_comment, strlen(subpart_elem->part_comment)
            };
            if (validate_comment_length(thd, &comment,
                                         TABLE_PARTITION_COMMENT_MAXLEN,
                                         ER_TOO_LONG_TABLE_PARTITION_COMMENT,
                                         subpart_elem->partition_name))
              DBUG_RETURN(NULL);
            /* cut comment length. Safe to do in all cases */
            ((char*)subpart_elem->part_comment)[comment.length]= '\0';
          }
        }
      }
    } 

    if (create_info->tmp_table())
    {
      my_error(ER_FEATURE_NOT_SUPPORTED_WITH_PARTITIONING, MYF(0), "CREATE TEMPORARY TABLE");
      goto err;
    }
    if ((part_engine_type == partition_hton) &&
        part_info->default_engine_type)
    {
      /*
        This only happens at ALTER TABLE.
        default_engine_type was assigned from the engine set in the ALTER
        TABLE command.
      */
      ;
    }
    else
    {
      if (create_info->used_fields & HA_CREATE_USED_ENGINE)
      {
        part_info->default_engine_type= create_info->db_type;
      }
      else
      {
        if (part_info->default_engine_type == NULL)
        {
          part_info->default_engine_type= ha_default_handlerton(thd);
        }
      }
    }
    DBUG_PRINT("info", ("db_type = %s create_info->db_type = %s",
             ha_resolve_storage_engine_name(part_info->default_engine_type),
             ha_resolve_storage_engine_name(create_info->db_type)));
    if (part_info->check_partition_info(thd, &engine_type, file,
                                        create_info, FALSE))
      goto err;
    part_info->default_engine_type= engine_type;

    if (part_info->vers_info && !create_info->versioned())
    {
      my_error(ER_VERS_NOT_VERSIONED, MYF(0), table_name.str);
      goto err;
    }

    /*
      We reverse the partitioning parser and generate a standard format
      for syntax stored in frm file.
    */
    part_syntax_buf= generate_partition_syntax_for_frm(thd, part_info,
                                      &syntax_len, create_info, alter_info);
    if (!part_syntax_buf)
      goto err;
    part_info->part_info_string= part_syntax_buf;
    part_info->part_info_len= syntax_len;
    if ((!(engine_type->partition_flags &&
           ((engine_type->partition_flags() & HA_CAN_PARTITION) ||
            (part_info->part_type == VERSIONING_PARTITION &&
            engine_type->partition_flags() & HA_ONLY_VERS_PARTITION))
          )) ||
        create_info->db_type == partition_hton)
    {
      /*
        The handler assigned to the table cannot handle partitioning.
        Assign the partition handler as the handler of the table.
      */
      DBUG_PRINT("info", ("db_type: %s",
                        ha_resolve_storage_engine_name(create_info->db_type)));
      delete file;
      create_info->db_type= partition_hton;
      if (!(file= get_ha_partition(part_info)))
        DBUG_RETURN(NULL);

      /*
        If we have default number of partitions or subpartitions we
        might require to set-up the part_info object such that it
        creates a proper .par file. The current part_info object is
        only used to create the frm-file and .par-file.
      */
      if (part_info->use_default_num_partitions &&
          part_info->num_parts &&
          (int)part_info->num_parts !=
          file->get_default_no_partitions(create_info))
      {
        uint i;
        List_iterator<partition_element> part_it(part_info->partitions);
        part_it++;
        DBUG_ASSERT(thd->lex->sql_command != SQLCOM_CREATE_TABLE);
        for (i= 1; i < part_info->partitions.elements; i++)
          (part_it++)->part_state= PART_TO_BE_DROPPED;
      }
      else if (part_info->is_sub_partitioned() &&
               part_info->use_default_num_subpartitions &&
               part_info->num_subparts &&
               (int)part_info->num_subparts !=
                 file->get_default_no_partitions(create_info))
      {
        DBUG_ASSERT(thd->lex->sql_command != SQLCOM_CREATE_TABLE);
        part_info->num_subparts= file->get_default_no_partitions(create_info);
      }
    }
    else if (create_info->db_type != engine_type)
    {
      /*
        We come here when we don't use a partitioned handler.
        Since we use a partitioned table it must be "native partitioned".
        We have switched engine from defaults, most likely only specified
        engines in partition clauses.
      */
      delete file;
      if (unlikely(!(file= get_new_handler((TABLE_SHARE*) 0, thd->mem_root,
                                           engine_type))))
        DBUG_RETURN(NULL);
    }
  }
  /*
    Unless table's storage engine supports partitioning natively
    don't allow foreign keys on partitioned tables (they won't
    work work even with InnoDB beneath of partitioning engine).
    If storage engine handles partitioning natively (like NDB)
    foreign keys support is possible, so we let the engine decide.
  */
  if (create_info->db_type == partition_hton)
  {
    List_iterator_fast<Key> key_iterator(alter_info->key_list);
    Key *key;
    while ((key= key_iterator++))
    {
      if (key->type == Key::FOREIGN_KEY)
      {
        my_error(ER_FEATURE_NOT_SUPPORTED_WITH_PARTITIONING, MYF(0), 
                 "FOREIGN KEY");
        goto err;
      }
    }
  }
#endif

  if (append_system_key_parts(thd, create_info, alter_info, key_info,
                              *key_count))
    goto err;

  if (mysql_prepare_create_table(thd, create_info, alter_info, &db_options,
                                 file, key_info, key_count, create_table_mode))
    goto err;
  create_info->table_options=db_options;

  *frm= build_frm_image(thd, table_name, create_info,
                        alter_info->create_list, *key_count,
                        *key_info, file);

  if (frm->str)
    DBUG_RETURN(file);

err:
  delete file;
  DBUG_RETURN(NULL);
}


/**
  Create a table

  @param thd                 Thread object
  @param orig_db             Database for error messages
  @param orig_table_name     Table name for error messages
                             (it's different from table_name for ALTER TABLE)
  @param db                  Database
  @param table_name          Table name
  @param path                Path to table (i.e. to its .FRM file without
                             the extension).
  @param create_info         Create information (like MAX_ROWS)
  @param alter_info          Description of fields and keys for new table
  @param create_table_mode   C_ORDINARY_CREATE, C_ALTER_TABLE, C_ASSISTED_DISCOVERY
                             or any positive number (for C_CREATE_SELECT).
  @param[out] is_trans       Identifies the type of engine where the table
                             was created: either trans or non-trans.
  @param[out] key_info       Array of KEY objects describing keys in table
                             which was created.
  @param[out] key_count      Number of keys in table which was created.

  If one creates a temporary table, its is automatically opened and its
  TABLE_SHARE is added to THD::all_temp_tables list.

  Note that this function assumes that caller already have taken
  exclusive metadata lock on table being created or used some other
  way to ensure that concurrent operations won't intervene.
  mysql_create_table() is a wrapper that can be used for this.

  @retval 0 OK
  @retval 1 error
  @retval -1 table existed but IF NOT EXISTS was used
*/

static
int create_table_impl(THD *thd, const LEX_CSTRING &orig_db,
                      const LEX_CSTRING &orig_table_name,
                      const LEX_CSTRING &db, const LEX_CSTRING &table_name,
                      const char *path, const DDL_options_st options,
                      HA_CREATE_INFO *create_info, Alter_info *alter_info,
                      int create_table_mode, bool *is_trans, KEY **key_info,
                      uint *key_count, LEX_CUSTRING *frm)
{
  LEX_CSTRING	*alias;
  handler	*file= 0;
  int		error= 1;
  bool          frm_only= create_table_mode == C_ALTER_TABLE_FRM_ONLY;
  bool          internal_tmp_table= create_table_mode == C_ALTER_TABLE || frm_only;
  DBUG_ENTER("mysql_create_table_no_lock");
  DBUG_PRINT("enter", ("db: '%s'  table: '%s'  tmp: %d  path: %s",
                       db.str, table_name.str, internal_tmp_table, path));

  if (fix_constraints_names(thd, &alter_info->check_constraint_list,
                            create_info))
    DBUG_RETURN(1);

  if (thd->variables.sql_mode & MODE_NO_DIR_IN_CREATE)
  {
    if (create_info->data_file_name)
      push_warning_printf(thd, Sql_condition::WARN_LEVEL_WARN,
                          WARN_OPTION_IGNORED,
                          ER_THD(thd, WARN_OPTION_IGNORED),
                          "DATA DIRECTORY");
    if (create_info->index_file_name)
      push_warning_printf(thd, Sql_condition::WARN_LEVEL_WARN,
                          WARN_OPTION_IGNORED,
                          ER_THD(thd, WARN_OPTION_IGNORED),
                          "INDEX DIRECTORY");
    create_info->data_file_name= create_info->index_file_name= 0;
  }
  else
  {
    if (unlikely(error_if_data_home_dir(create_info->data_file_name,
                                        "DATA DIRECTORY")) ||
        unlikely(error_if_data_home_dir(create_info->index_file_name,
                                        "INDEX DIRECTORY")) ||
        unlikely(check_partition_dirs(thd->lex->part_info)))
      goto err;
  }

  alias= const_cast<LEX_CSTRING*>(table_case_name(create_info, &table_name));

  /* Check if table exists */
  if (create_info->tmp_table())
  {
    /*
      If a table exists, it must have been pre-opened. Try looking for one
      in-use in THD::all_temp_tables list of TABLE_SHAREs.
    */
    TABLE *tmp_table= thd->find_temporary_table(db.str, table_name.str,
                                                THD::TMP_TABLE_ANY);

    if (tmp_table)
    {
      bool table_creation_was_logged= tmp_table->s->table_creation_was_logged;
      if (options.or_replace())
      {
        /*
          We are using CREATE OR REPLACE on an existing temporary table
          Remove the old table so that we can re-create it.
        */
        if (thd->drop_temporary_table(tmp_table, NULL, true))
          goto err;
      }
      else if (options.if_not_exists())
        goto warn;
      else
      {
        my_error(ER_TABLE_EXISTS_ERROR, MYF(0), alias->str);
        goto err;
      }
      /*
        We have to log this query, even if it failed later to ensure the
        drop is done.
      */
      if (table_creation_was_logged)
      {
        thd->variables.option_bits|= OPTION_KEEP_LOG;
        thd->log_current_statement= 1;
        create_info->table_was_deleted= 1;
      }
    }
  }
  else
  {
    if (ha_check_if_updates_are_ignored(thd, create_info->db_type, "CREATE"))
    {
      /*
        Don't create table. CREATE will still be logged in binary log
        This can happen for shared storage engines that supports
        ENGINE= in the create statement (Note that S3 doesn't support this.
      */
      error= 0;
      goto err;
    }

    if (!internal_tmp_table && ha_table_exists(thd, &db, &table_name))
    {
      if (options.or_replace())
      {
        (void) delete_statistics_for_table(thd, &db, &table_name);

        TABLE_LIST table_list;
        table_list.init_one_table(&db, &table_name, 0, TL_WRITE_ALLOW_WRITE);
        table_list.table= create_info->table;

        if (check_if_log_table(&table_list, TRUE, "CREATE OR REPLACE"))
          goto err;
        
        /*
          Rollback the empty transaction started in mysql_create_table()
          call to open_and_lock_tables() when we are using LOCK TABLES.
        */
        (void) trans_rollback_stmt(thd);
        /* Remove normal table without logging. Keep tables locked */
        if (mysql_rm_table_no_locks(thd, &table_list, 0, 0, 0, 0, 1, 1))
          goto err;

        /*
          We have to log this query, even if it failed later to ensure the
          drop is done.
        */
        thd->variables.option_bits|= OPTION_KEEP_LOG;
        thd->log_current_statement= 1;
        create_info->table_was_deleted= 1;
        DBUG_EXECUTE_IF("send_kill_after_delete", thd->set_killed(KILL_QUERY); );

        /*
          Restart statement transactions for the case of CREATE ... SELECT.
        */
        if (thd->lex->first_select_lex()->item_list.elements &&
            restart_trans_for_tables(thd, thd->lex->query_tables))
          goto err;
      }
      else if (options.if_not_exists())
        goto warn;
      else
      {
        my_error(ER_TABLE_EXISTS_ERROR, MYF(0), table_name.str);
        goto err;
      }
    }
  }

  THD_STAGE_INFO(thd, stage_creating_table);

  if (check_engine(thd, orig_db.str, orig_table_name.str, create_info))
    goto err;

  if (create_table_mode == C_ASSISTED_DISCOVERY)
  {
    /* check that it's used correctly */
    DBUG_ASSERT(alter_info->create_list.elements == 0);
    DBUG_ASSERT(alter_info->key_list.elements == 0);

    TABLE_SHARE share;
    handlerton *hton= create_info->db_type;
    int ha_err;
    Field *no_fields= 0;

    if (!hton->discover_table_structure)
    {
      my_error(ER_TABLE_MUST_HAVE_COLUMNS, MYF(0));
      goto err;
    }

    init_tmp_table_share(thd, &share, db.str, 0, table_name.str, path);

    /* prepare everything for discovery */
    share.field= &no_fields;
    share.db_plugin= ha_lock_engine(thd, hton);
    share.option_list= create_info->option_list;
    share.connect_string= create_info->connect_string;

    if (parse_engine_table_options(thd, hton, &share))
      goto err;

    ha_err= hton->discover_table_structure(hton, thd, &share, create_info);

    /*
      if discovery failed, the plugin will be auto-unlocked, as it
      was locked on the THD, see above.
      if discovery succeeded, the plugin was replaced by a globally
      locked plugin, that will be unlocked by free_table_share()
    */
    if (ha_err)
      share.db_plugin= 0; // will be auto-freed, locked above on the THD

    free_table_share(&share);

    if (ha_err)
    {
      my_error(ER_GET_ERRNO, MYF(0), ha_err, hton_name(hton)->str);
      goto err;
    }
  }
  else
  {
    file= mysql_create_frm_image(thd, orig_db, orig_table_name, create_info,
                                 alter_info, create_table_mode, key_info,
                                 key_count, frm);
    /*
    TODO: remove this check of thd->is_error() (now it intercept
    errors in some val_*() methoids and bring some single place to
    such error interception).
    */
    if (!file || thd->is_error())
      goto err;

    if (thd->variables.keep_files_on_create)
      create_info->options|= HA_CREATE_KEEP_FILES;

    if (file->ha_create_partitioning_metadata(path, NULL, CHF_CREATE_FLAG))
      goto err;

    if (!frm_only)
    {
      if (ha_create_table(thd, path, db.str, table_name.str, create_info, frm))
      {
        file->ha_create_partitioning_metadata(path, NULL, CHF_DELETE_FLAG);
        deletefrm(path);
        goto err;
      }
    }
  }

  create_info->table= 0;
  if (!frm_only && create_info->tmp_table())
  {
    TABLE *table= thd->create_and_open_tmp_table(frm, path, db.str,
                                                 table_name.str,
                                                 false);

    if (!table)
    {
      (void) thd->rm_temporary_table(create_info->db_type, path);
      goto err;
    }

    if (is_trans != NULL)
      *is_trans= table->file->has_transactions();

    thd->thread_specific_used= TRUE;
    create_info->table= table;                  // Store pointer to table
  }

  error= 0;
err:
  THD_STAGE_INFO(thd, stage_after_create);
  delete file;
  DBUG_PRINT("exit", ("return: %d", error));
  DBUG_RETURN(error);

warn:
  error= -1;
  push_warning_printf(thd, Sql_condition::WARN_LEVEL_NOTE,
                      ER_TABLE_EXISTS_ERROR,
                      ER_THD(thd, ER_TABLE_EXISTS_ERROR),
                      alias->str);
  goto err;
}

/**
  Simple wrapper around create_table_impl() to be used
  in various version of CREATE TABLE statement.

  @result
    1 unspefied error
    2 error; Don't log create statement
    0 ok
    -1 Table was used with IF NOT EXISTS and table existed (warning, not error)
*/

int mysql_create_table_no_lock(THD *thd, const LEX_CSTRING *db,
                               const LEX_CSTRING *table_name,
                               Table_specification_st *create_info,
                               Alter_info *alter_info, bool *is_trans,
                               int create_table_mode, TABLE_LIST *table_list)
{
  KEY *not_used_1;
  uint not_used_2;
  int res;
  char path[FN_REFLEN + 1];
  LEX_CUSTRING frm= {0,0};

  if (create_info->tmp_table())
    build_tmptable_filename(thd, path, sizeof(path));
  else
  {
    int length;
    const LEX_CSTRING *alias= table_case_name(create_info, table_name);
    length= build_table_filename(path, sizeof(path) - 1, db->str, alias->str, "", 0);
    // Check if we hit FN_REFLEN bytes along with file extension.
    if (length+reg_ext_length > FN_REFLEN)
    {
      my_error(ER_IDENT_CAUSES_TOO_LONG_PATH, MYF(0), (int) sizeof(path)-1,
               path);
      return true;
    }
  }

  res= create_table_impl(thd, *db, *table_name, *db, *table_name, path,
                         *create_info, create_info,
                         alter_info, create_table_mode,
                         is_trans, &not_used_1, &not_used_2, &frm);
  my_free(const_cast<uchar*>(frm.str));

  if (!res && create_info->sequence)
  {
    /* Set create_info.table if temporary table */
    if (create_info->tmp_table())
      table_list->table= create_info->table;
    else
      table_list->table= 0;
    res= sequence_insert(thd, thd->lex, table_list);
    if (res)
    {
      DBUG_ASSERT(thd->is_error());
      /* Drop the table as it wasn't completely done */
      if (!mysql_rm_table_no_locks(thd, table_list, 1,
                                   create_info->tmp_table(),
                                   false, true /* Sequence*/,
                                   true /* Don't log_query */,
                                   true /* Don't free locks */ ))
      {
        /*
          From the user point of view, the table creation failed
          We return 2 to indicate that this statement doesn't have
          to be logged.
        */
        res= 2;
      }
    }
  }

  return res;
}

/**
  Implementation of SQLCOM_CREATE_TABLE.

  Take the metadata locks (including a shared lock on the affected
  schema) and create the table. Is written to be called from
  mysql_execute_command(), to which it delegates the common parts
  with other commands (i.e. implicit commit before and after,
  close of thread tables.
*/

bool mysql_create_table(THD *thd, TABLE_LIST *create_table,
                        Table_specification_st *create_info,
                        Alter_info *alter_info)
{
  bool is_trans= FALSE;
  bool result;
  int create_table_mode;
  TABLE_LIST *pos_in_locked_tables= 0;
  MDL_ticket *mdl_ticket= 0;
  DBUG_ENTER("mysql_create_table");

  DBUG_ASSERT(create_table == thd->lex->query_tables);

  /* Copy temporarily the statement flags to thd for lock_table_names() */
  uint save_thd_create_info_options= thd->lex->create_info.options;
  thd->lex->create_info.options|= create_info->options;

  /* Open or obtain an exclusive metadata lock on table being created  */
  result= open_and_lock_tables(thd, *create_info, create_table, FALSE, 0);

  thd->lex->create_info.options= save_thd_create_info_options;

  if (result)
  {
    /* is_error() may be 0 if table existed and we generated a warning */
    DBUG_RETURN(thd->is_error());
  }
  /* The following is needed only in case of lock tables */
  if ((create_info->table= create_table->table))
  {
    pos_in_locked_tables= create_info->table->pos_in_locked_tables;
    mdl_ticket= create_table->table->mdl_ticket;
  }
  
  /* Got lock. */
  DEBUG_SYNC(thd, "locked_table_name");

  if (alter_info->create_list.elements || alter_info->key_list.elements)
    create_table_mode= C_ORDINARY_CREATE;
  else
    create_table_mode= C_ASSISTED_DISCOVERY;

  if (!opt_explicit_defaults_for_timestamp)
    promote_first_timestamp_column(&alter_info->create_list);

  if (mysql_create_table_no_lock(thd, &create_table->db,
                                 &create_table->table_name, create_info,
                                 alter_info,
                                 &is_trans, create_table_mode,
                                 create_table) > 0)
  {
    result= 1;
    goto err;
  }

  /*
    Check if we are doing CREATE OR REPLACE TABLE under LOCK TABLES
    on a non temporary table
  */
  if (thd->locked_tables_mode && pos_in_locked_tables &&
      create_info->or_replace())
  {
    DBUG_ASSERT(thd->variables.option_bits & OPTION_TABLE_LOCK);
    /*
      Add back the deleted table and re-created table as a locked table
      This should always work as we have a meta lock on the table.
     */
    thd->locked_tables_list.add_back_last_deleted_lock(pos_in_locked_tables);
    if (thd->locked_tables_list.reopen_tables(thd, false))
    {
      thd->locked_tables_list.unlink_all_closed_tables(thd, NULL, 0);
      result= 1;
      goto err;
    }
    else
    {
      TABLE *table= pos_in_locked_tables->table;
      table->mdl_ticket->downgrade_lock(MDL_SHARED_NO_READ_WRITE);
    }
  }

err:
  /* In RBR or readonly server we don't need to log CREATE TEMPORARY TABLE */
  if (!result && create_info->tmp_table() &&
      (thd->is_current_stmt_binlog_format_row() || (opt_readonly && !thd->slave_thread)))
  {
    /* Note that table->s->table_creation_was_logged is not set! */
    DBUG_RETURN(result);
  }

  if (create_info->tmp_table())
    thd->transaction->stmt.mark_created_temp_table();

  /* Write log if no error or if we already deleted a table */
  if (likely(!result) || thd->log_current_statement)
  {
    if (unlikely(result) && create_info->table_was_deleted &&
        pos_in_locked_tables)
    {
      /*
        Possible locked table was dropped. We should remove meta data locks
        associated with it and do UNLOCK_TABLES if no more locked tables.
      */
      (void) thd->locked_tables_list.unlock_locked_table(thd, mdl_ticket);
    }
    else if (likely(!result) && create_info->table)
    {
      /*
        Remember that table creation was logged so that we know if
        we should log a delete of it.
        If create_info->table was not set, it's a normal table and
        table_creation_was_logged will be set when the share is created.
      */
      create_info->table->s->table_creation_was_logged= 1;
    }
    if (unlikely(write_bin_log(thd, result ? FALSE : TRUE, thd->query(),
                               thd->query_length(), is_trans)))
      result= 1;
  }
  DBUG_RETURN(result);
}


/*
** Give the key name after the first field with an optional '_#' after
   @returns
    0        if keyname does not exists
    [1..)    index + 1 of duplicate key name
**/

static int
check_if_keyname_exists(const char *name, KEY *start, KEY *end)
{
  uint i= 1;
  for (KEY *key=start; key != end ; key++, i++)
    if (!my_strcasecmp(system_charset_info, name, key->name.str))
      return i;
  return 0;
}

/**
 Returns 1 if field name exists otherwise 0
*/
static bool
check_if_field_name_exists(const char *name, List<Create_field> * fields)
{
  Create_field *fld;
  List_iterator<Create_field>it(*fields);
  while ((fld = it++))
  {
    if (!my_strcasecmp(system_charset_info, fld->field_name.str, name))
      return 1;
  }
  return 0;
}

static char *
make_unique_key_name(THD *thd, const char *field_name,KEY *start,KEY *end)
{
  char buff[MAX_FIELD_NAME],*buff_end;

  if (!check_if_keyname_exists(field_name,start,end) &&
      my_strcasecmp(system_charset_info,field_name,primary_key_name))
    return (char*) field_name;			// Use fieldname
  buff_end=strmake(buff,field_name, sizeof(buff)-4);

  /*
    Only 3 chars + '\0' left, so need to limit to 2 digit
    This is ok as we can't have more than 100 keys anyway
  */
  for (uint i=2 ; i< 100; i++)
  {
    *buff_end= '_';
    int10_to_str(i, buff_end+1, 10);
    if (!check_if_keyname_exists(buff,start,end))
      return thd->strdup(buff);
  }
  return (char*) "not_specified";		// Should never happen
}

/**
   Make an unique name for constraints without a name
*/

static bool make_unique_constraint_name(THD *thd, LEX_CSTRING *name,
                                        const char *own_name_base,
                                        List<Virtual_column_info> *vcol,
                                        uint *nr)
{
  char buff[MAX_FIELD_NAME], *end;
  List_iterator_fast<Virtual_column_info> it(*vcol);
  end=strmov(buff, own_name_base ? own_name_base : "CONSTRAINT_");
  for (int round= 0;; round++)
  {
    Virtual_column_info *check;
    char *real_end= end;
    if (round == 1 && own_name_base)
        *end++= '_';
    // if own_base_name provided, try it first
    if (round != 0 || !own_name_base)
      real_end= int10_to_str((*nr)++, end, 10);
    it.rewind();
    while ((check= it++))
    {
      if (check->name.str &&
          !my_strcasecmp(system_charset_info, buff, check->name.str))
        break;
    }
    if (!check)                                 // Found unique name
    {
      name->length= (size_t) (real_end - buff);
      name->str= strmake_root(thd->stmt_arena->mem_root, buff, name->length);
      return (name->str == NULL);
    }
  }
  return FALSE;
}

/**
  INVISIBLE_FULL are internally created. They are completely invisible
  to Alter command (Opposite of SYSTEM_INVISIBLE which throws an
  error when same name column is added by Alter). So in the case of when
  user added a same column name as of INVISIBLE_FULL , we change
  INVISIBLE_FULL column name.
*/
static const
char * make_unique_invisible_field_name(THD *thd, const char *field_name,
                        List<Create_field> *fields)
{
  if (!check_if_field_name_exists(field_name, fields))
    return field_name;
  char buff[MAX_FIELD_NAME], *buff_end;
  buff_end= strmake_buf(buff, field_name);
  if (buff_end - buff < 5)
    return NULL; // Should not happen

  for (uint i=1 ; i < 10000; i++)
  {
    char *real_end= int10_to_str(i, buff_end, 10);
    if (check_if_field_name_exists(buff, fields))
      continue;
    return (const char *)thd->strmake(buff, real_end - buff);
  }
  return NULL; //Should not happen
}

/****************************************************************************
** Alter a table definition
****************************************************************************/

bool operator!=(const MYSQL_TIME &lhs, const MYSQL_TIME &rhs)
{
  return lhs.year != rhs.year || lhs.month != rhs.month || lhs.day != rhs.day ||
         lhs.hour != rhs.hour || lhs.minute != rhs.minute ||
         lhs.second_part != rhs.second_part || lhs.neg != rhs.neg ||
         lhs.time_type != rhs.time_type;
}

/**
  Rename a table.

  @param base      The handlerton handle.
  @param old_db    The old database name.
  @param old_name  The old table name.
  @param new_db    The new database name.
  @param new_name  The new table name.
  @param flags     flags
                   FN_FROM_IS_TMP old_name is temporary.
                   FN_TO_IS_TMP   new_name is temporary.
                   NO_FRM_RENAME  Don't rename the FRM file
                                  but only the table in the storage engine.
                   NO_HA_TABLE    Don't rename table in engine.
                   NO_FK_CHECKS   Don't check FK constraints during rename.

  @return false    OK
  @return true     Error
*/

bool
mysql_rename_table(handlerton *base, const LEX_CSTRING *old_db,
                   const LEX_CSTRING *old_name, const LEX_CSTRING *new_db,
                   const LEX_CSTRING *new_name, uint flags)
{
  THD *thd= current_thd;
  char from[FN_REFLEN + 1], to[FN_REFLEN + 1],
    lc_from[FN_REFLEN + 1], lc_to[FN_REFLEN + 1];
  char *from_base= from, *to_base= to;
  char tmp_name[SAFE_NAME_LEN+1], tmp_db_name[SAFE_NAME_LEN+1];
  handler *file;
  int error=0;
  ulonglong save_bits= thd->variables.option_bits;
  int length;
  DBUG_ENTER("mysql_rename_table");
  DBUG_ASSERT(base);
  DBUG_PRINT("enter", ("old: '%s'.'%s'  new: '%s'.'%s'",
                       old_db->str, old_name->str, new_db->str, new_name->str));

  // Temporarily disable foreign key checks
  if (flags & NO_FK_CHECKS) 
    thd->variables.option_bits|= OPTION_NO_FOREIGN_KEY_CHECKS;

  file= get_new_handler((TABLE_SHARE*) 0, thd->mem_root, base);

  build_table_filename(from, sizeof(from) - 1, old_db->str, old_name->str, "",
                       flags & FN_FROM_IS_TMP);
  length= build_table_filename(to, sizeof(to) - 1, new_db->str, new_name->str, "",
                               flags & FN_TO_IS_TMP);
  // Check if we hit FN_REFLEN bytes along with file extension.
  if (length+reg_ext_length > FN_REFLEN)
  {
    my_error(ER_IDENT_CAUSES_TOO_LONG_PATH, MYF(0), (int) sizeof(to)-1, to);
    DBUG_RETURN(TRUE);
  }

  /*
    If lower_case_table_names == 2 (case-preserving but case-insensitive
    file system) and the storage is not HA_FILE_BASED, we need to provide
    a lowercase file name, but we leave the .frm in mixed case.
   */
  if (lower_case_table_names == 2 && file &&
      !(file->ha_table_flags() & HA_FILE_BASED))
  {
    strmov(tmp_name, old_name->str);
    my_casedn_str(files_charset_info, tmp_name);
    strmov(tmp_db_name, old_db->str);
    my_casedn_str(files_charset_info, tmp_db_name);

    build_table_filename(lc_from, sizeof(lc_from) - 1, tmp_db_name, tmp_name,
                         "", flags & FN_FROM_IS_TMP);
    from_base= lc_from;

    strmov(tmp_name, new_name->str);
    my_casedn_str(files_charset_info, tmp_name);
    strmov(tmp_db_name, new_db->str);
    my_casedn_str(files_charset_info, tmp_db_name);

    build_table_filename(lc_to, sizeof(lc_to) - 1, tmp_db_name, tmp_name, "",
                         flags & FN_TO_IS_TMP);
    to_base= lc_to;
  }

  if (flags & NO_HA_TABLE)
  {
    if (rename_file_ext(from,to,reg_ext))
      error= my_errno;
    if (!(flags & NO_PAR_TABLE))
      (void) file->ha_create_partitioning_metadata(to, from, CHF_RENAME_FLAG);
  }
  else if (!file || likely(!(error=file->ha_rename_table(from_base, to_base))))
  {
    if (!(flags & NO_FRM_RENAME) && unlikely(rename_file_ext(from,to,reg_ext)))
    {
      error=my_errno;
      if (file)
      {
        if (error == ENOENT)
          error= 0; // this is ok if file->ha_rename_table() succeeded
        else
          file->ha_rename_table(to_base, from_base); // Restore old file name
      }
    }
  }
  delete file;

  if (error == HA_ERR_WRONG_COMMAND)
    my_error(ER_NOT_SUPPORTED_YET, MYF(0), "ALTER TABLE");
  else if (error ==  ENOTDIR)
    my_error(ER_BAD_DB_ERROR, MYF(0), new_db->str);
  else if (error)
    my_error(ER_ERROR_ON_RENAME, MYF(0), from, to, error);
  else if (!(flags & FN_IS_TMP))
    mysql_audit_rename_table(thd, old_db, old_name, new_db, new_name);

  /*
    Remove the old table share from the pfs table share array. The new table
    share will be created when the renamed table is first accessed.
   */
  if (likely(error == 0))
  {
    PSI_CALL_drop_table_share(flags & FN_FROM_IS_TMP,
                              old_db->str, (uint)old_db->length,
                              old_name->str, (uint)old_name->length);
  }

  // Restore options bits to the original value
  thd->variables.option_bits= save_bits;

  DBUG_RETURN(error != 0);
}


/*
  Create a table identical to the specified table

  SYNOPSIS
    mysql_create_like_table()
    thd		Thread object
    table       Table list element for target table
    src_table   Table list element for source table
    create_info Create info

  RETURN VALUES
    FALSE OK
    TRUE  error
*/

bool mysql_create_like_table(THD* thd, TABLE_LIST* table,
                             TABLE_LIST* src_table,
                             Table_specification_st *create_info)
{
  Table_specification_st local_create_info;
  TABLE_LIST *pos_in_locked_tables= 0;
  Alter_info local_alter_info;
  Alter_table_ctx local_alter_ctx; // Not used
  int res= 1;
  bool is_trans= FALSE;
  bool do_logging= FALSE;
  bool force_generated_create= false;
  uint not_used;
  int create_res;
  DBUG_ENTER("mysql_create_like_table");

#ifdef WITH_WSREP
  if (WSREP(thd) && !thd->wsrep_applier &&
      wsrep_create_like_table(thd, table, src_table, create_info))
  {
    DBUG_RETURN(res);
  }
#endif

  /*
    We the open source table to get its description in HA_CREATE_INFO
    and Alter_info objects. This also acquires a shared metadata lock
    on this table which ensures that no concurrent DDL operation will
    mess with it.
    Also in case when we create non-temporary table open_tables()
    call obtains an exclusive metadata lock on target table ensuring
    that we can safely perform table creation.
    Thus by holding both these locks we ensure that our statement is
    properly isolated from all concurrent operations which matter.
  */

  res= open_tables(thd, *create_info, &thd->lex->query_tables, &not_used, 0);

  if (res)
  {
    /* is_error() may be 0 if table existed and we generated a warning */
    res= thd->is_error();
    goto err;
  }
  /* Ensure we don't try to create something from which we select from */
  if (create_info->or_replace() && !create_info->tmp_table())
  {
    TABLE_LIST *duplicate;
    if ((duplicate= unique_table(thd, table, src_table, 0)))
    {
      update_non_unique_table_error(src_table, "CREATE", duplicate);
      goto err;
    }
  }

  src_table->table->use_all_columns();

  DEBUG_SYNC(thd, "create_table_like_after_open");

  /*
    Fill Table_specification_st and Alter_info with the source table description.
    Set OR REPLACE and IF NOT EXISTS option as in the CREATE TABLE LIKE
    statement.
  */
  local_create_info.init(create_info->create_like_options());
  local_create_info.db_type= src_table->table->s->db_type();
  local_create_info.row_type= src_table->table->s->row_type;
  local_create_info.alter_info= &local_alter_info;
  if (mysql_prepare_alter_table(thd, src_table->table, &local_create_info,
                                &local_alter_info, &local_alter_ctx))
    goto err;
#ifdef WITH_PARTITION_STORAGE_ENGINE
  /* Partition info is not handled by mysql_prepare_alter_table() call. */
  if (src_table->table->part_info)
    thd->work_part_info= src_table->table->part_info->get_clone(thd);
#endif

  /*
    Adjust description of source table before using it for creation of
    target table.

    Similarly to SHOW CREATE TABLE we ignore MAX_ROWS attribute of
    temporary table which represents I_S table.
  */
  if (src_table->schema_table)
    local_create_info.max_rows= 0;
  /* Replace type of source table with one specified in the statement. */
  local_create_info.options&= ~HA_LEX_CREATE_TMP_TABLE;
  local_create_info.options|= create_info->options;
  /* Reset auto-increment counter for the new table. */
  local_create_info.auto_increment_value= 0;
  /*
    Do not inherit values of DATA and INDEX DIRECTORY options from
    the original table. This is documented behavior.
  */
  local_create_info.data_file_name= local_create_info.index_file_name= NULL;

  if (src_table->table->versioned() &&
      local_create_info.vers_info.fix_create_like(local_alter_info, local_create_info,
                                                  *src_table, *table))
  {
    goto err;
  }

  /* The following is needed only in case of lock tables */
  if ((local_create_info.table= thd->lex->query_tables->table))
    pos_in_locked_tables= local_create_info.table->pos_in_locked_tables;    

  res= ((create_res=
         mysql_create_table_no_lock(thd, &table->db, &table->table_name,
                                    &local_create_info, &local_alter_info,
                                    &is_trans, C_ORDINARY_CREATE,
                                    table)) > 0);
  /* Remember to log if we deleted something */
  do_logging= thd->log_current_statement;
  if (res)
    goto err;

  /*
    Check if we are doing CREATE OR REPLACE TABLE under LOCK TABLES
    on a non temporary table
  */
  if (thd->locked_tables_mode && pos_in_locked_tables &&
      create_info->or_replace())
  {
    /*
      Add back the deleted table and re-created table as a locked table
      This should always work as we have a meta lock on the table.
     */
    thd->locked_tables_list.add_back_last_deleted_lock(pos_in_locked_tables);
    if (thd->locked_tables_list.reopen_tables(thd, false))
    {
      thd->locked_tables_list.unlink_all_closed_tables(thd, NULL, 0);
      res= 1;                                   // We got an error
    }
    else
    {
      /*
        Get pointer to the newly opened table. We need this to ensure we
        don't reopen the table when doing statment logging below.
      */
      table->table= pos_in_locked_tables->table;
      table->table->mdl_ticket->downgrade_lock(MDL_SHARED_NO_READ_WRITE);
    }
  }
  else
  {
    /*
      Ensure that we have an exclusive lock on target table if we are creating
      non-temporary table.
    */
    DBUG_ASSERT((create_info->tmp_table()) ||
                thd->mdl_context.is_lock_owner(MDL_key::TABLE, table->db.str,
                                               table->table_name.str,
                                               MDL_EXCLUSIVE));
  }

  DEBUG_SYNC(thd, "create_table_like_before_binlog");

  /*
    We have to write the query before we unlock the tables.
  */
  if (thd->is_current_stmt_binlog_disabled())
    goto err;

#ifdef ENABLE_WHEN_S3_CAN_CREATE_TABLES
  /*
    If we do a create based on a shared table, log the full create of the
    resulting table. This is needed as a shared table may look different
    when the slave executes the command.
  */
  force_generated_create=
    (((src_table->table->file->partition_ht()->flags &
       HTON_TABLE_MAY_NOT_EXIST_ON_SLAVE) &&
      src_table->table->s->db_type() != local_create_info.db_type));
#endif

  if (thd->is_current_stmt_binlog_format_row() || force_generated_create)
  {
    /*
       Since temporary tables are not replicated under row-based
       replication, CREATE TABLE ... LIKE ... needs special
       treatement.  We have some cases to consider, according to the
       following decision table:

           ==== ========= ========= ==============================
           Case    Target    Source Write to binary log
           ==== ========= ========= ==============================
           1       normal    normal Original statement
           2       normal temporary Generated statement if the table
                                    was created.
           3    temporary    normal Nothing
           4    temporary temporary Nothing
           5       any       shared Generated statement if the table
                                    was created if engine changed
           ==== ========= ========= ==============================
    */
    if (!(create_info->tmp_table()) || force_generated_create)
    {
      // Case 2 & 5
      if (src_table->table->s->tmp_table || force_generated_create)
      {
        char buf[2048];
        String query(buf, sizeof(buf), system_charset_info);
        query.length(0);  // Have to zero it since constructor doesn't
        Open_table_context ot_ctx(thd, MYSQL_OPEN_REOPEN |
                                  MYSQL_OPEN_IGNORE_KILLED);
        bool new_table= FALSE; // Whether newly created table is open.

        if (create_res != 0)
        {
          /*
            Table or view with same name already existed and we where using
            IF EXISTS. Continue without logging anything.
          */
          do_logging= 0;
          goto err;
        }
        if (!table->table)
        {
          TABLE_LIST::enum_open_strategy save_open_strategy;
          int open_res;
          /* Force the newly created table to be opened */
          save_open_strategy= table->open_strategy;
          table->open_strategy= TABLE_LIST::OPEN_NORMAL;

          /*
            In order for show_create_table() to work we need to open
            destination table if it is not already open (i.e. if it
            has not existed before). We don't need acquire metadata
            lock in order to do this as we already hold exclusive
            lock on this table. The table will be closed by
            close_thread_table() at the end of this branch.
          */
          open_res= open_table(thd, table, &ot_ctx);
          /* Restore */
          table->open_strategy= save_open_strategy;
          if (open_res)
          {
            res= 1;
            goto err;
          }
          new_table= TRUE;
        }
        /*
          We have to re-test if the table was a view as the view may not
          have been opened until just above.
        */
        if (!table->view)
        {
          /*
            After opening a MERGE table add the children to the query list of
            tables, so that children tables info can be used on "CREATE TABLE"
            statement generation by the binary log.
            Note that placeholders don't have the handler open.
          */
          if (table->table->file->extra(HA_EXTRA_ADD_CHILDREN_LIST))
            goto err;

          /*
            As the reference table is temporary and may not exist on slave, we
            must force the ENGINE to be present into CREATE TABLE.
          */
          create_info->used_fields|= HA_CREATE_USED_ENGINE;

          int result __attribute__((unused))=
            show_create_table(thd, table, &query, create_info, WITH_DB_NAME);

          DBUG_ASSERT(result == 0); // show_create_table() always return 0
          do_logging= FALSE;
          if (write_bin_log(thd, TRUE, query.ptr(), query.length()))
          {
            res= 1;
            do_logging= 0;
            goto err;
          }

          if (new_table)
          {
            DBUG_ASSERT(thd->open_tables == table->table);
            /*
              When opening the table, we ignored the locked tables
              (MYSQL_OPEN_GET_NEW_TABLE). Now we can close the table
              without risking to close some locked table.
            */
            close_thread_table(thd, &thd->open_tables);
          }
        }
      }
      else                                      // Case 1
        do_logging= TRUE;
    }
    /*
      Case 3 and 4 does nothing under RBR
    */
  }
  else
  {
    DBUG_PRINT("info",
               ("res: %d  tmp_table: %d  create_info->table: %p",
                res, create_info->tmp_table(), local_create_info.table));
    if (create_info->tmp_table())
    {
      thd->transaction->stmt.mark_created_temp_table();
      if (!res && local_create_info.table)
      {
        /*
          Remember that tmp table creation was logged so that we know if
          we should log a delete of it.
        */
        local_create_info.table->s->table_creation_was_logged= 1;
      }
    }
    do_logging= TRUE;
  }

err:
  if (do_logging)
  {
    if (res && create_info->table_was_deleted)
    {
      /*
        Table was not deleted. Original table was deleted.
        We have to log it.
      */
      log_drop_table(thd, &table->db, &table->table_name, create_info->tmp_table());
    }
    else if (res != 2)                         // Table was not dropped
    {
      if (write_bin_log(thd, res ? FALSE : TRUE, thd->query(),
                        thd->query_length(), is_trans))
      res= 1;
    }
  }

  DBUG_RETURN(res != 0);
}


/* table_list should contain just one table */
int mysql_discard_or_import_tablespace(THD *thd,
                                       TABLE_LIST *table_list,
                                       bool discard)
{
  Alter_table_prelocking_strategy alter_prelocking_strategy;
  int error;
  DBUG_ENTER("mysql_discard_or_import_tablespace");

  mysql_audit_alter_table(thd, table_list);

  /*
    Note that DISCARD/IMPORT TABLESPACE always is the only operation in an
    ALTER TABLE
  */

  THD_STAGE_INFO(thd, stage_discard_or_import_tablespace);

 /*
   We set this flag so that ha_innobase::open and ::external_lock() do
   not complain when we lock the table
 */
  thd->tablespace_op= TRUE;
  /*
    Adjust values of table-level and metadata which was set in parser
    for the case general ALTER TABLE.
  */
  table_list->mdl_request.set_type(MDL_EXCLUSIVE);
  table_list->lock_type= TL_WRITE;
  /* Do not open views. */
  table_list->required_type= TABLE_TYPE_NORMAL;

  if (open_and_lock_tables(thd, table_list, FALSE, 0,
                           &alter_prelocking_strategy))
  {
    thd->tablespace_op=FALSE;
    DBUG_RETURN(-1);
  }

  error= table_list->table->file->ha_discard_or_import_tablespace(discard);

  THD_STAGE_INFO(thd, stage_end);

  if (unlikely(error))
    goto err;

  /*
    The 0 in the call below means 'not in a transaction', which means
    immediate invalidation; that is probably what we wish here
  */
  query_cache_invalidate3(thd, table_list, 0);

  /* The ALTER TABLE is always in its own transaction */
  error= trans_commit_stmt(thd);
  if (unlikely(trans_commit_implicit(thd)))
    error=1;
  if (likely(!error))
    error= write_bin_log(thd, FALSE, thd->query(), thd->query_length());

err:
  thd->tablespace_op=FALSE;

  if (likely(error == 0))
  {
    my_ok(thd);
    DBUG_RETURN(0);
  }

  table_list->table->file->print_error(error, MYF(0));

  DBUG_RETURN(-1);
}


/**
  Check if key is a candidate key, i.e. a unique index with no index
  fields partial or nullable.
*/

static bool is_candidate_key(KEY *key)
{
  KEY_PART_INFO *key_part;
  KEY_PART_INFO *key_part_end= key->key_part + key->user_defined_key_parts;

  if (!(key->flags & HA_NOSAME) || (key->flags & HA_NULL_PART_KEY) ||
      (key->flags & HA_KEY_HAS_PART_KEY_SEG))
    return false;

  for (key_part= key->key_part; key_part < key_part_end; key_part++)
  {
    if (key_part->key_part_flag & HA_PART_KEY_SEG)
      return false;
  }
  return true;
}


/*
   Preparation for table creation

   SYNOPSIS
     handle_if_exists_option()
       thd                       Thread object.
       table                     The altered table.
       alter_info                List of columns and indexes to create
       period_info               Application-time period info

   DESCRIPTION
     Looks for the IF [NOT] EXISTS options, checks the states and remove items
     from the list if existing found.

   RETURN VALUES
     TRUE error
     FALSE OK
*/

static bool
handle_if_exists_options(THD *thd, TABLE *table, Alter_info *alter_info,
                         Table_period_info *period_info)
{
  Field **f_ptr;
  DBUG_ENTER("handle_if_exists_option");

  /* Handle ADD COLUMN IF NOT EXISTS. */
  {
    List_iterator<Create_field> it(alter_info->create_list);
    Create_field *sql_field;

    while ((sql_field=it++))
    {
      if (!sql_field->create_if_not_exists || sql_field->change.str)
        continue;
      /*
         If there is a field with the same name in the table already,
         remove the sql_field from the list.
      */
      for (f_ptr=table->field; *f_ptr; f_ptr++)
      {
        if (lex_string_cmp(system_charset_info,
                           &sql_field->field_name,
                           &(*f_ptr)->field_name) == 0)
          goto drop_create_field;
      }
      {
        /*
          If in the ADD list there is a field with the same name,
          remove the sql_field from the list.
        */
        List_iterator<Create_field> chk_it(alter_info->create_list);
        Create_field *chk_field;
        while ((chk_field= chk_it++) && chk_field != sql_field)
        {
          if (lex_string_cmp(system_charset_info,
                             &sql_field->field_name,
                             &chk_field->field_name) == 0)
            goto drop_create_field;
        }
      }
      continue;
drop_create_field:
      push_warning_printf(thd, Sql_condition::WARN_LEVEL_NOTE,
                          ER_DUP_FIELDNAME, ER_THD(thd, ER_DUP_FIELDNAME),
                          sql_field->field_name.str);
      it.remove();
      if (alter_info->create_list.is_empty())
      {
        alter_info->flags&= ~ALTER_PARSER_ADD_COLUMN;
        if (alter_info->key_list.is_empty())
          alter_info->flags&= ~(ALTER_ADD_INDEX | ALTER_ADD_FOREIGN_KEY);
      }
    }
  }

  /* Handle MODIFY COLUMN IF EXISTS. */
  {
    List_iterator<Create_field> it(alter_info->create_list);
    Create_field *sql_field;

    while ((sql_field=it++))
    {
      if (!sql_field->create_if_not_exists || !sql_field->change.str)
        continue;
      /*
         If there is NO field with the same name in the table already,
         remove the sql_field from the list.
      */
      for (f_ptr=table->field; *f_ptr; f_ptr++)
      {
        if (lex_string_cmp(system_charset_info,
                           &sql_field->change,
                           &(*f_ptr)->field_name) == 0)
        {
          break;
        }
      }
      if (unlikely(*f_ptr == NULL))
      {
        push_warning_printf(thd, Sql_condition::WARN_LEVEL_NOTE,
                            ER_BAD_FIELD_ERROR,
                            ER_THD(thd, ER_BAD_FIELD_ERROR),
                            sql_field->change.str, table->s->table_name.str);
        it.remove();
        if (alter_info->create_list.is_empty())
        {
          alter_info->flags&= ~(ALTER_PARSER_ADD_COLUMN | ALTER_CHANGE_COLUMN);
          if (alter_info->key_list.is_empty())
            alter_info->flags&= ~ALTER_ADD_INDEX;
        }
      }
    }
  }

  /* Handle ALTER/RENAME COLUMN IF EXISTS. */
  {
    List_iterator<Alter_column> it(alter_info->alter_list);
    Alter_column *acol;

    while ((acol=it++))
    {
      if (!acol->alter_if_exists)
        continue;
      /*
         If there is NO field with the same name in the table already,
         remove the acol from the list.
      */
      for (f_ptr=table->field; *f_ptr; f_ptr++)
      {
        if (my_strcasecmp(system_charset_info,
                           acol->name.str, (*f_ptr)->field_name.str) == 0)
          break;
      }
      if (unlikely(*f_ptr == NULL))
      {
        push_warning_printf(thd, Sql_condition::WARN_LEVEL_NOTE,
                            ER_BAD_FIELD_ERROR,
                            ER_THD(thd, ER_BAD_FIELD_ERROR),
                            acol->name.str, table->s->table_name.str);
        it.remove();
        if (alter_info->alter_list.is_empty())
        {
          alter_info->flags&= ~(ALTER_CHANGE_COLUMN_DEFAULT);
        }
      }
    }
  }

  /* Handle DROP COLUMN/KEY IF EXISTS. */
  {
    List_iterator<Alter_drop> drop_it(alter_info->drop_list);
    Alter_drop *drop;
    bool remove_drop;
    ulonglong left_flags= 0;
    while ((drop= drop_it++))
    {
      ulonglong cur_flag= 0;
      switch (drop->type) {
      case Alter_drop::COLUMN:
        cur_flag= ALTER_PARSER_DROP_COLUMN;
        break;
      case Alter_drop::FOREIGN_KEY:
        cur_flag= ALTER_DROP_FOREIGN_KEY;
        break;
      case Alter_drop::KEY:
        cur_flag= ALTER_DROP_INDEX;
        break;
      default:
        break;
      }
      if (!drop->drop_if_exists)
      {
        left_flags|= cur_flag;
        continue;
      }
      remove_drop= TRUE;
      if (drop->type == Alter_drop::COLUMN)
      {
        /*
           If there is NO field with that name in the table,
           remove the 'drop' from the list.
        */
        for (f_ptr=table->field; *f_ptr; f_ptr++)
        {
          if (my_strcasecmp(system_charset_info,
                            drop->name, (*f_ptr)->field_name.str) == 0)
          {
            remove_drop= FALSE;
            break;
          }
        }
      }
      else if (drop->type == Alter_drop::CHECK_CONSTRAINT)
      {
        for (uint i=table->s->field_check_constraints;
             i < table->s->table_check_constraints;
             i++)
        {
          if (my_strcasecmp(system_charset_info, drop->name,
                            table->check_constraints[i]->name.str) == 0)
          {
            remove_drop= FALSE;
            break;
          }
        }
      }
      else if (drop->type == Alter_drop::PERIOD)
      {
        if (table->s->period.name.streq(drop->name))
          remove_drop= FALSE;
      }
      else /* Alter_drop::KEY and Alter_drop::FOREIGN_KEY */
      {
        uint n_key;
        if (drop->type != Alter_drop::FOREIGN_KEY)
        {
          for (n_key=0; n_key < table->s->keys; n_key++)
          {
            if (my_strcasecmp(system_charset_info,
                              drop->name,
                              table->key_info[n_key].name.str) == 0)
            {
              remove_drop= FALSE;
              break;
            }
          }
        }
        else
        {
          List <FOREIGN_KEY_INFO> fk_child_key_list;
          FOREIGN_KEY_INFO *f_key;
          table->file->get_foreign_key_list(thd, &fk_child_key_list);
          List_iterator<FOREIGN_KEY_INFO> fk_key_it(fk_child_key_list);
          while ((f_key= fk_key_it++))
          {
            if (my_strcasecmp(system_charset_info, f_key->foreign_id->str,
                  drop->name) == 0)
            {
              remove_drop= FALSE;
              break;
            }
          }
        }
      }

      if (!remove_drop)
      {
        /*
          Check if the name appears twice in the DROP list.
        */
        List_iterator<Alter_drop> chk_it(alter_info->drop_list);
        Alter_drop *chk_drop;
        while ((chk_drop= chk_it++) && chk_drop != drop)
        {
          if (drop->type == chk_drop->type &&
              my_strcasecmp(system_charset_info,
                            drop->name, chk_drop->name) == 0)
          {
            remove_drop= TRUE;
            break;
          }
        }
      }

      if (remove_drop)
      {
        push_warning_printf(thd, Sql_condition::WARN_LEVEL_NOTE,
                            ER_CANT_DROP_FIELD_OR_KEY,
                            ER_THD(thd, ER_CANT_DROP_FIELD_OR_KEY),
                            drop->type_name(), drop->name);
        drop_it.remove();
      }
      else
        left_flags|= cur_flag;
    }
    /* Reset state to what's left in drop list */
    alter_info->flags&= ~(ALTER_PARSER_DROP_COLUMN |
                          ALTER_DROP_INDEX |
                          ALTER_DROP_FOREIGN_KEY);
    alter_info->flags|= left_flags;
  }

  /* Handle RENAME KEY IF EXISTS. */
  {
    List_iterator<Alter_rename_key> rename_key_it(alter_info->alter_rename_key_list);
    Alter_rename_key *rename_key;
    while ((rename_key= rename_key_it++))
    {
      if (!rename_key->alter_if_exists)
        continue;
      bool exists= false;
      for (uint n_key= 0; n_key < table->s->keys; n_key++)
      {
        if (my_strcasecmp(system_charset_info,
                          rename_key->old_name.str,
                          table->key_info[n_key].name.str) == 0)
        {
          exists= true;
          break;
        }
      }
      if (exists)
        continue;
      push_warning_printf(thd, Sql_condition::WARN_LEVEL_NOTE,
                          ER_KEY_DOES_NOT_EXISTS,
                          ER_THD(thd, ER_KEY_DOES_NOT_EXISTS),
                          rename_key->old_name.str, table->s->table_name.str);
      rename_key_it.remove();
    }
  }

  /* ALTER TABLE ADD KEY IF NOT EXISTS */
  /* ALTER TABLE ADD FOREIGN KEY IF NOT EXISTS */
  {
    Key *key;
    List_iterator<Key> key_it(alter_info->key_list);
    uint n_key;
    const char *keyname= NULL;
    while ((key=key_it++))
    {
      if (!key->if_not_exists() && !key->or_replace())
        continue;

      /* Check if the table already has a PRIMARY KEY */
      bool dup_primary_key=
            key->type == Key::PRIMARY &&
            table->s->primary_key != MAX_KEY &&
            (keyname= table->s->key_info[table->s->primary_key].name.str) &&
            my_strcasecmp(system_charset_info, keyname, primary_key_name) == 0;
      if (dup_primary_key)
        goto remove_key;

      /* If the name of the key is not specified,     */
      /* let us check the name of the first key part. */
      if ((keyname= key->name.str) == NULL)
      {
        if (key->type == Key::PRIMARY)
          keyname= primary_key_name;
        else
        {
          List_iterator<Key_part_spec> part_it(key->columns);
          Key_part_spec *kp;
          if ((kp= part_it++))
            keyname= kp->field_name.str;
          if (keyname == NULL)
            continue;
        }
      }
      if (key->type != Key::FOREIGN_KEY)
      {
        for (n_key=0; n_key < table->s->keys; n_key++)
        {
          if (my_strcasecmp(system_charset_info,
                keyname, table->key_info[n_key].name.str) == 0)
          {
            goto remove_key;
          }
        }
      }
      else
      {
        List <FOREIGN_KEY_INFO> fk_child_key_list;
        FOREIGN_KEY_INFO *f_key;
        table->file->get_foreign_key_list(thd, &fk_child_key_list);
        List_iterator<FOREIGN_KEY_INFO> fk_key_it(fk_child_key_list);
        while ((f_key= fk_key_it++))
        {
          if (my_strcasecmp(system_charset_info, f_key->foreign_id->str,
                keyname) == 0)
            goto remove_key;
        }
      }

      {
        Key *chk_key;
        List_iterator<Key> chk_it(alter_info->key_list);
        const char *chkname;
        while ((chk_key=chk_it++) && chk_key != key)
        {
          if ((chkname= chk_key->name.str) == NULL)
          {
            List_iterator<Key_part_spec> part_it(chk_key->columns);
            Key_part_spec *kp;
            if ((kp= part_it++))
              chkname= kp->field_name.str;
            if (chkname == NULL)
              continue;
          }
          if (key->type == chk_key->type &&
              my_strcasecmp(system_charset_info, keyname, chkname) == 0)
            goto remove_key;
        }
      }
      continue;

remove_key:
      if (key->if_not_exists())
      {
        push_warning_printf(thd, Sql_condition::WARN_LEVEL_NOTE,
                            ER_DUP_KEYNAME, ER_THD(thd, dup_primary_key
                            ? ER_MULTIPLE_PRI_KEY : ER_DUP_KEYNAME), keyname);
        key_it.remove();
        if (key->type == Key::FOREIGN_KEY)
        {
          /* ADD FOREIGN KEY appends two items. */
          key_it.remove();
        }
        if (alter_info->key_list.is_empty())
          alter_info->flags&= ~(ALTER_ADD_INDEX | ALTER_ADD_FOREIGN_KEY);
      }
      else
      {
        DBUG_ASSERT(key->or_replace());
        Alter_drop::drop_type type= (key->type == Key::FOREIGN_KEY) ?
          Alter_drop::FOREIGN_KEY : Alter_drop::KEY;
        Alter_drop *ad= new Alter_drop(type, key->name.str, FALSE);
        if (ad != NULL)
        {
          // Adding the index into the drop list for replacing
          alter_info->flags |= ALTER_DROP_INDEX;
          alter_info->drop_list.push_back(ad, thd->mem_root);
        }
      }
    }
  }

#ifdef WITH_PARTITION_STORAGE_ENGINE
  partition_info *tab_part_info= table->part_info;
  thd->work_part_info= thd->lex->part_info;
  if (tab_part_info)
  {
    /* ALTER TABLE ADD PARTITION IF NOT EXISTS */
    if ((alter_info->partition_flags & ALTER_PARTITION_ADD) &&
        thd->lex->create_info.if_not_exists())
    {
      partition_info *alt_part_info= thd->lex->part_info;
      if (alt_part_info)
      {
        List_iterator<partition_element> new_part_it(alt_part_info->partitions);
        partition_element *pe;
        while ((pe= new_part_it++))
        {
          if (!tab_part_info->has_unique_name(pe))
          {
            push_warning_printf(thd, Sql_condition::WARN_LEVEL_NOTE,
                                ER_SAME_NAME_PARTITION,
                                ER_THD(thd, ER_SAME_NAME_PARTITION),
                                pe->partition_name);
            alter_info->partition_flags&= ~ALTER_PARTITION_ADD;
            thd->work_part_info= NULL;
            break;
          }
        }
      }
    }
    /* ALTER TABLE DROP PARTITION IF EXISTS */
    if ((alter_info->partition_flags & ALTER_PARTITION_DROP) &&
        thd->lex->if_exists())
    {
      List_iterator<const char> names_it(alter_info->partition_names);
      const char *name;

      while ((name= names_it++))
      {
        List_iterator<partition_element> part_it(tab_part_info->partitions);
        partition_element *part_elem;
        while ((part_elem= part_it++))
        {
          if (my_strcasecmp(system_charset_info,
                              part_elem->partition_name, name) == 0)
            break;
        }
        if (!part_elem)
        {
          push_warning_printf(thd, Sql_condition::WARN_LEVEL_NOTE,
                              ER_DROP_PARTITION_NON_EXISTENT,
                              ER_THD(thd, ER_DROP_PARTITION_NON_EXISTENT),
                              "DROP");
          names_it.remove();
        }
      }
      if (alter_info->partition_names.elements == 0)
        alter_info->partition_flags&= ~ALTER_PARTITION_DROP;
    }
  }
#endif /*WITH_PARTITION_STORAGE_ENGINE*/

  /* ADD CONSTRAINT IF NOT EXISTS. */
  {
    List_iterator<Virtual_column_info> it(alter_info->check_constraint_list);
    Virtual_column_info *check;
    TABLE_SHARE *share= table->s;
    uint c;

    while ((check=it++))
    {
      if (!(check->flags & VCOL_CHECK_CONSTRAINT_IF_NOT_EXISTS) &&
          check->name.length)
        continue;
      check->flags= 0;
      for (c= share->field_check_constraints;
           c < share->table_check_constraints ; c++)
      {
        Virtual_column_info *dup= table->check_constraints[c];
        if (dup->name.length == check->name.length &&
            lex_string_cmp(system_charset_info,
                           &check->name, &dup->name) == 0)
        {
          push_warning_printf(thd, Sql_condition::WARN_LEVEL_NOTE,
            ER_DUP_CONSTRAINT_NAME, ER_THD(thd, ER_DUP_CONSTRAINT_NAME),
            "CHECK", check->name.str);
          it.remove();
          if (alter_info->check_constraint_list.elements == 0)
            alter_info->flags&= ~ALTER_ADD_CHECK_CONSTRAINT;

          break;
        }
      }
    }
  }

  /* ADD PERIOD */

  if (period_info->create_if_not_exists && table->s->period.name
      && table->s->period.name.streq(period_info->name))
  {
    DBUG_ASSERT(period_info->is_set());
    push_warning_printf(thd, Sql_condition::WARN_LEVEL_NOTE,
                        ER_DUP_FIELDNAME, ER_THD(thd, ER_DUP_FIELDNAME),
                        period_info->name.str, table->s->table_name.str);

    List_iterator<Virtual_column_info> vit(alter_info->check_constraint_list);
    while (vit++ != period_info->constr)
    {
      // do nothing
    }
    vit.remove();

    *period_info= {};
  }

  DBUG_RETURN(false);
}


static bool fix_constraints_names(THD *thd, List<Virtual_column_info>
                                  *check_constraint_list,
                                  const HA_CREATE_INFO *create_info)
{
  List_iterator<Virtual_column_info> it((*check_constraint_list));
  Virtual_column_info *check;
  uint nr= 1;
  DBUG_ENTER("fix_constraints_names");
  if (!check_constraint_list)
    DBUG_RETURN(FALSE);
  // Prevent accessing freed memory during generating unique names
  while ((check=it++))
  {
    if (check->automatic_name)
    {
      check->name.str= NULL;
      check->name.length= 0;
    }
  }
  it.rewind();
  // Generate unique names if needed
  while ((check=it++))
  {
    if (!check->name.length)
    {
      check->automatic_name= TRUE;

      const char *own_name_base= create_info->period_info.constr == check
        ? create_info->period_info.name.str : NULL;

      if (make_unique_constraint_name(thd, &check->name,
                                      own_name_base,
                                      check_constraint_list,
                                      &nr))
        DBUG_RETURN(TRUE);
    }
  }
  DBUG_RETURN(FALSE);
}


static int compare_uint(const uint *s, const uint *t)
{
  return (*s < *t) ? -1 : ((*s > *t) ? 1 : 0);
}

static Compare_keys merge(Compare_keys current, Compare_keys add) {
  if (current == Compare_keys::Equal)
    return add;

  if (add == Compare_keys::Equal)
    return current;

  if (current == add)
    return current;

  if (current == Compare_keys::EqualButComment) {
    return Compare_keys::NotEqual;
  }

  if (current == Compare_keys::EqualButKeyPartLength) {
    if (add == Compare_keys::EqualButComment)
      return Compare_keys::NotEqual;
    DBUG_ASSERT(add == Compare_keys::NotEqual);
    return Compare_keys::NotEqual;
  }

  DBUG_ASSERT(current == Compare_keys::NotEqual);
  return current;
}

Compare_keys compare_keys_but_name(const KEY *table_key, const KEY *new_key,
                                   Alter_info *alter_info, const TABLE *table,
                                   const KEY *const new_pk,
                                   const KEY *const old_pk)
{
  if (table_key->algorithm != new_key->algorithm)
    return Compare_keys::NotEqual;

  if ((table_key->flags & HA_KEYFLAG_MASK) !=
      (new_key->flags & HA_KEYFLAG_MASK))
    return Compare_keys::NotEqual;

  if (table_key->user_defined_key_parts != new_key->user_defined_key_parts)
    return Compare_keys::NotEqual;

  if (table_key->block_size != new_key->block_size)
    return Compare_keys::NotEqual;

  /*
  Rebuild the index if following condition get satisfied:

  (i) Old table doesn't have primary key, new table has it and vice-versa
  (ii) Primary key changed to another existing index
  */
  if ((new_key == new_pk) != (table_key == old_pk))
    return Compare_keys::NotEqual;

  if (engine_options_differ(table_key->option_struct, new_key->option_struct,
                            table->file->ht->index_options))
    return Compare_keys::NotEqual;

  Compare_keys result= Compare_keys::Equal;

  for (const KEY_PART_INFO *
           key_part= table_key->key_part,
          *new_part= new_key->key_part,
          *end= table_key->key_part + table_key->user_defined_key_parts;
       key_part < end; key_part++, new_part++)
  {
    /*
      For prefix keys KEY_PART_INFO::field points to cloned Field
      object with adjusted length. So below we have to check field
      indexes instead of simply comparing pointers to Field objects.
    */
    const Create_field &new_field=
        *alter_info->create_list.elem(new_part->fieldnr);

    if (!new_field.field ||
        new_field.field->field_index != key_part->fieldnr - 1)
    {
      return Compare_keys::NotEqual;
    }

    auto compare= table->file->compare_key_parts(
        *table->field[key_part->fieldnr - 1], new_field, *key_part, *new_part);
    result= merge(result, compare);
  }

  /* Check that key comment is not changed. */
  if (cmp(table_key->comment, new_key->comment) != 0)
    result= merge(result, Compare_keys::EqualButComment);

  return result;
}

/**
   Compare original and new versions of a table and fill Alter_inplace_info
   describing differences between those versions.

   @param          thd                Thread
   @param          table              The original table.
   @param          varchar            Indicates that new definition has new
                                      VARCHAR column.
   @param[in/out]  ha_alter_info      Data structure which already contains
                                      basic information about create options,
                                      field and keys for the new version of
                                      table and which should be completed with
                                      more detailed information needed for
                                      in-place ALTER.

   First argument 'table' contains information of the original
   table, which includes all corresponding parts that the new
   table has in arguments create_list, key_list and create_info.

   Compare the changes between the original and new table definitions.
   The result of this comparison is then passed to SE which determines
   whether it can carry out these changes in-place.

   Mark any changes detected in the ha_alter_flags.
   We generally try to specify handler flags only if there are real
   changes. But in cases when it is cumbersome to determine if some
   attribute has really changed we might choose to set flag
   pessimistically, for example, relying on parser output only.

   If there are no data changes, but index changes, 'index_drop_buffer'
   and/or 'index_add_buffer' are populated with offsets into
   table->key_info or key_info_buffer respectively for the indexes
   that need to be dropped and/or (re-)created.

   Note that this function assumes that it is OK to change Alter_info
   and HA_CREATE_INFO which it gets. It is caller who is responsible
   for creating copies for this structures if he needs them unchanged.

   @retval true  error
   @retval false success
*/

static bool fill_alter_inplace_info(THD *thd, TABLE *table, bool varchar,
                                    Alter_inplace_info *ha_alter_info)
{
  Field **f_ptr, *field;
  List_iterator_fast<Create_field> new_field_it;
  Create_field *new_field;
  Alter_info *alter_info= ha_alter_info->alter_info;
  DBUG_ENTER("fill_alter_inplace_info");
  DBUG_PRINT("info", ("alter_info->flags: %llu", alter_info->flags));

  /* Allocate result buffers. */
  DBUG_ASSERT(ha_alter_info->rename_keys.mem_root() == thd->mem_root);
  if (! (ha_alter_info->index_drop_buffer=
          (KEY**) thd->alloc(sizeof(KEY*) * table->s->keys)) ||
      ! (ha_alter_info->index_add_buffer=
          (uint*) thd->alloc(sizeof(uint) *
                            alter_info->key_list.elements)) ||
      ha_alter_info->rename_keys.reserve(ha_alter_info->index_add_count))
    DBUG_RETURN(true);

  /*
    Copy parser flags, but remove some flags that handlers doesn't
    need to care about (old engines may not ignore these parser flags).
    ALTER_RENAME_COLUMN is replaced by ALTER_COLUMN_NAME.
    ALTER_CHANGE_COLUMN_DEFAULT is replaced by ALTER_CHANGE_COLUMN
    ALTER_PARSE_ADD_COLUMN, ALTER_PARSE_DROP_COLUMN, ALTER_ADD_INDEX and
    ALTER_DROP_INDEX are replaced with versions that have higher granuality.
  */

  alter_table_operations flags_to_remove=
      ALTER_ADD_INDEX | ALTER_DROP_INDEX | ALTER_PARSER_ADD_COLUMN |
      ALTER_PARSER_DROP_COLUMN | ALTER_COLUMN_ORDER | ALTER_RENAME_COLUMN |
      ALTER_CHANGE_COLUMN;

  if (!table->file->native_versioned())
    flags_to_remove|= ALTER_COLUMN_UNVERSIONED;

  ha_alter_info->handler_flags|= (alter_info->flags & ~flags_to_remove);
  /*
    Comparing new and old default values of column is cumbersome.
    So instead of using such a comparison for detecting if default
    has really changed we rely on flags set by parser to get an
    approximate value for storage engine flag.
  */
  if (alter_info->flags & ALTER_CHANGE_COLUMN)
    ha_alter_info->handler_flags|= ALTER_COLUMN_DEFAULT;

  /*
    If we altering table with old VARCHAR fields we will be automatically
    upgrading VARCHAR column types.
  */
  if (table->s->frm_version < FRM_VER_TRUE_VARCHAR && varchar)
    ha_alter_info->handler_flags|=  ALTER_STORED_COLUMN_TYPE;

  DBUG_PRINT("info", ("handler_flags: %llu", ha_alter_info->handler_flags));

  /*
    Go through fields in old version of table and detect changes to them.
    We don't want to rely solely on Alter_info flags for this since:
    a) new definition of column can be fully identical to the old one
       despite the fact that this column is mentioned in MODIFY clause.
    b) even if new column type differs from its old column from metadata
       point of view, it might be identical from storage engine point
       of view (e.g. when ENUM('a','b') is changed to ENUM('a','b',c')).
    c) flags passed to storage engine contain more detailed information
       about nature of changes than those provided from parser.
  */
  bool maybe_alter_vcol= false;
  uint field_stored_index= 0;
  for (f_ptr= table->field; (field= *f_ptr); f_ptr++,
                               field_stored_index+= field->stored_in_db())
  {
    /* Clear marker for renamed or dropped field
    which we are going to set later. */
    field->flags&= ~(FIELD_IS_RENAMED | FIELD_IS_DROPPED);

    /* Use transformed info to evaluate flags for storage engine. */
    uint new_field_index= 0, new_field_stored_index= 0;
    new_field_it.init(alter_info->create_list);
    while ((new_field= new_field_it++))
    {
      if (new_field->field == field)
        break;
      new_field_index++;
      new_field_stored_index+= new_field->stored_in_db();
    }

    if (new_field)
    {
      /* Field is not dropped. Evaluate changes bitmap for it. */

      /*
        Check if type of column has changed.
      */
      bool is_equal= field->is_equal(*new_field);
      if (!is_equal)
      {
        if (field->can_be_converted_by_engine(*new_field))
        {
          /*
            New column type differs from the old one, but storage engine can
            change it by itself.
            (for example, VARCHAR(300) is changed to VARCHAR(400)).
          */
          ha_alter_info->handler_flags|= ALTER_COLUMN_TYPE_CHANGE_BY_ENGINE;
        }
        else
        {
          /* New column type is incompatible with old one. */
          ha_alter_info->handler_flags|= field->stored_in_db()
                                             ? ALTER_STORED_COLUMN_TYPE
                                             : ALTER_VIRTUAL_COLUMN_TYPE;

          if (table->s->tmp_table == NO_TMP_TABLE)
          {
            delete_statistics_for_column(thd, table, field);
            KEY *key_info= table->key_info;
            for (uint i= 0; i < table->s->keys; i++, key_info++)
            {
              if (!field->part_of_key.is_set(i))
                continue;

              uint key_parts= table->actual_n_key_parts(key_info);
              for (uint j= 0; j < key_parts; j++)
              {
                if (key_info->key_part[j].fieldnr - 1 == field->field_index)
                {
                  delete_statistics_for_index(
                      thd, table, key_info,
                      j >= key_info->user_defined_key_parts);
                  break;
                }
              }
            }
          }
        }
      }

      if (field->vcol_info || new_field->vcol_info)
      {
        /* base <-> virtual or stored <-> virtual */
        if (field->stored_in_db() != new_field->stored_in_db())
          ha_alter_info->handler_flags|= ( ALTER_STORED_COLUMN_TYPE |
                                           ALTER_VIRTUAL_COLUMN_TYPE);
        if (field->vcol_info && new_field->vcol_info)
        {
          bool value_changes= !is_equal;
          alter_table_operations alter_expr;
          if (field->stored_in_db())
            alter_expr= ALTER_STORED_GCOL_EXPR;
          else
            alter_expr= ALTER_VIRTUAL_GCOL_EXPR;
          if (!field->vcol_info->is_equal(new_field->vcol_info))
          {
            ha_alter_info->handler_flags|= alter_expr;
            value_changes= true;
          }

          if ((ha_alter_info->handler_flags & ALTER_COLUMN_DEFAULT)
              && !(ha_alter_info->handler_flags & alter_expr))
          { /*
              a DEFAULT value of a some column was changed.  see if this vcol
              uses DEFAULT() function. The check is kind of expensive, so don't
              do it if ALTER_COLUMN_VCOL is already set.
            */
            if (field->vcol_info->expr->walk(
                                 &Item::check_func_default_processor, 0, 0))
            {
              ha_alter_info->handler_flags|= alter_expr;
              value_changes= true;
            }
          }

          if (field->vcol_info->is_in_partitioning_expr() ||
              field->flags & PART_KEY_FLAG || field->stored_in_db())
          {
            if (value_changes)
              ha_alter_info->handler_flags|= ALTER_COLUMN_VCOL;
            else
              maybe_alter_vcol= true;
          }
        }
        else /* base <-> stored */
          ha_alter_info->handler_flags|= ALTER_STORED_COLUMN_TYPE;
      }

      /* Check if field was renamed */
      if (lex_string_cmp(system_charset_info, &field->field_name,
                         &new_field->field_name))
      {
        field->flags|= FIELD_IS_RENAMED;
        ha_alter_info->handler_flags|= ALTER_COLUMN_NAME;
        rename_column_in_stat_tables(thd, table, field,
                                     new_field->field_name.str);
      }

      /* Check that NULL behavior is same for old and new fields */
      if ((new_field->flags & NOT_NULL_FLAG) !=
          (uint) (field->flags & NOT_NULL_FLAG))
      {
        if (new_field->flags & NOT_NULL_FLAG)
          ha_alter_info->handler_flags|= ALTER_COLUMN_NOT_NULLABLE;
        else
          ha_alter_info->handler_flags|= ALTER_COLUMN_NULLABLE;
      }

      /*
        We do not detect changes to default values in this loop.
        See comment above for more details.
      */

      /*
        Detect changes in column order.
      */
      if (field->stored_in_db())
      {
        if (field_stored_index != new_field_stored_index)
          ha_alter_info->handler_flags|= ALTER_STORED_COLUMN_ORDER;
      }
      else
      {
        if (field->field_index != new_field_index)
          ha_alter_info->handler_flags|= ALTER_VIRTUAL_COLUMN_ORDER;
      }

      /* Detect changes in storage type of column */
      if (new_field->field_storage_type() != field->field_storage_type())
        ha_alter_info->handler_flags|= ALTER_COLUMN_STORAGE_TYPE;

      /* Detect changes in column format of column */
      if (new_field->column_format() != field->column_format())
        ha_alter_info->handler_flags|= ALTER_COLUMN_COLUMN_FORMAT;

      if (engine_options_differ(field->option_struct, new_field->option_struct,
                                table->file->ht->field_options))
      {
        ha_alter_info->handler_flags|= ALTER_COLUMN_OPTION;
        ha_alter_info->create_info->fields_option_struct[f_ptr - table->field]=
          new_field->option_struct;
      }
    }
    else
    {
      // Field is not present in new version of table and therefore was dropped.
      field->flags|= FIELD_IS_DROPPED;
      if (field->stored_in_db())
        ha_alter_info->handler_flags|= ALTER_DROP_STORED_COLUMN;
      else
        ha_alter_info->handler_flags|= ALTER_DROP_VIRTUAL_COLUMN;
    }
  }

  if (maybe_alter_vcol)
  {
    /*
      What if one of the normal columns was altered and it was part of the some
      virtual column expression?  Currently we don't detect this correctly
      (FIXME), so let's just say that a vcol *might* be affected if any other
      column was altered.
    */
    if (ha_alter_info->handler_flags & (ALTER_STORED_COLUMN_TYPE |
                                        ALTER_VIRTUAL_COLUMN_TYPE |
                                        ALTER_COLUMN_NOT_NULLABLE |
                                        ALTER_COLUMN_OPTION))
      ha_alter_info->handler_flags|= ALTER_COLUMN_VCOL;
  }

  new_field_it.init(alter_info->create_list);
  while ((new_field= new_field_it++))
  {
    if (! new_field->field)
    {
      // Field is not present in old version of table and therefore was added.
      if (new_field->vcol_info)
      {
        if (new_field->stored_in_db())
          ha_alter_info->handler_flags|= ALTER_ADD_STORED_GENERATED_COLUMN;
        else
          ha_alter_info->handler_flags|= ALTER_ADD_VIRTUAL_COLUMN;
      }
      else
        ha_alter_info->handler_flags|= ALTER_ADD_STORED_BASE_COLUMN;
    }
  }

  /*
    Go through keys and check if the original ones are compatible
    with new table.
  */
  KEY *table_key;
  KEY *table_key_end= table->key_info + table->s->keys;
  KEY *new_key;
  KEY *new_key_end=
    ha_alter_info->key_info_buffer + ha_alter_info->key_count;
  /*
    Primary key index for the new table
  */
  const KEY* const new_pk= (ha_alter_info->key_count > 0 &&
                            (!my_strcasecmp(system_charset_info,
                                ha_alter_info->key_info_buffer->name.str,
                                primary_key_name) ||
                            is_candidate_key(ha_alter_info->key_info_buffer))) ?
                           ha_alter_info->key_info_buffer : NULL;
  const KEY *const old_pk= table->s->primary_key == MAX_KEY ? NULL :
                           table->key_info + table->s->primary_key;

  DBUG_PRINT("info", ("index count old: %d  new: %d",
                      table->s->keys, ha_alter_info->key_count));

  /*
    Step through all keys of the old table and search matching new keys.
  */
  ha_alter_info->index_drop_count= 0;
  ha_alter_info->index_add_count= 0;
  for (table_key= table->key_info; table_key < table_key_end; table_key++)
  {
    /* Search a new key with the same name. */
    for (new_key= ha_alter_info->key_info_buffer;
         new_key < new_key_end;
         new_key++)
    {
      if (!lex_string_cmp(system_charset_info, &table_key->name,
                          &new_key->name))
        break;
    }
    if (new_key >= new_key_end)
    {
      /* Key not found. Add the key to the drop buffer. */
      ha_alter_info->index_drop_buffer
        [ha_alter_info->index_drop_count++]=
        table_key;
      DBUG_PRINT("info", ("index dropped: '%s'", table_key->name.str));
      continue;
    }

    switch (compare_keys_but_name(table_key, new_key, alter_info, table, new_pk,
                                  old_pk))
    {
    case Compare_keys::Equal:
      continue;
    case Compare_keys::EqualButKeyPartLength:
      ha_alter_info->handler_flags|= ALTER_COLUMN_INDEX_LENGTH;
      continue;
    case Compare_keys::EqualButComment:
      ha_alter_info->handler_flags|= ALTER_CHANGE_INDEX_COMMENT;
      continue;
    case Compare_keys::NotEqual:
      break;
    }

    /* Key modified. Add the key / key offset to both buffers. */
    ha_alter_info->index_drop_buffer
      [ha_alter_info->index_drop_count++]=
      table_key;
    ha_alter_info->index_add_buffer
      [ha_alter_info->index_add_count++]=
      (uint)(new_key - ha_alter_info->key_info_buffer);
    /* Mark all old fields which are used in newly created index. */
    DBUG_PRINT("info", ("index changed: '%s'", table_key->name.str));
  }
  /*end of for (; table_key < table_key_end;) */

  /*
    Step through all keys of the new table and find matching old keys.
  */
  for (new_key= ha_alter_info->key_info_buffer;
       new_key < new_key_end;
       new_key++)
  {
    /* Search an old key with the same name. */
    for (table_key= table->key_info; table_key < table_key_end; table_key++)
    {
      if (!lex_string_cmp(system_charset_info, &table_key->name,
                          &new_key->name))
        break;
    }
    if (table_key >= table_key_end)
    {
      /* Key not found. Add the offset of the key to the add buffer. */
      ha_alter_info->index_add_buffer
        [ha_alter_info->index_add_count++]=
        (uint)(new_key - ha_alter_info->key_info_buffer);
      DBUG_PRINT("info", ("index added: '%s'", new_key->name.str));
    }
    else
      ha_alter_info->create_info->indexes_option_struct[table_key - table->key_info]=
        new_key->option_struct;
  }

  for (uint i= 0; i < ha_alter_info->index_add_count; i++)
  {
    uint *add_buffer= ha_alter_info->index_add_buffer;
    const KEY *new_key= ha_alter_info->key_info_buffer + add_buffer[i];

    for (uint j= 0; j < ha_alter_info->index_drop_count; j++)
    {
      KEY **drop_buffer= ha_alter_info->index_drop_buffer;
      const KEY *old_key= drop_buffer[j];

      if (compare_keys_but_name(old_key, new_key, alter_info, table, new_pk,
                                old_pk) != Compare_keys::Equal)
      {
        continue;
      }

      DBUG_ASSERT(
          lex_string_cmp(system_charset_info, &old_key->name, &new_key->name));

      ha_alter_info->handler_flags|= ALTER_RENAME_INDEX;
      ha_alter_info->rename_keys.push_back(
          Alter_inplace_info::Rename_key_pair(old_key, new_key));

      --ha_alter_info->index_add_count;
      --ha_alter_info->index_drop_count;
      memmove(add_buffer + i, add_buffer + i + 1,
              sizeof(add_buffer[0]) * (ha_alter_info->index_add_count - i));
      memmove(drop_buffer + j, drop_buffer + j + 1,
              sizeof(drop_buffer[0]) * (ha_alter_info->index_drop_count - j));
      --i; // this index once again
      break;
    }
  }

  /*
    Sort index_add_buffer according to how key_info_buffer is sorted.
    I.e. with primary keys first - see sort_keys().
  */
  my_qsort(ha_alter_info->index_add_buffer,
           ha_alter_info->index_add_count,
           sizeof(uint), (qsort_cmp) compare_uint);

  /* Now let us calculate flags for storage engine API. */

  /* Figure out what kind of indexes we are dropping. */
  KEY **dropped_key;
  KEY **dropped_key_end= ha_alter_info->index_drop_buffer +
                         ha_alter_info->index_drop_count;

  for (dropped_key= ha_alter_info->index_drop_buffer;
       dropped_key < dropped_key_end; dropped_key++)
  {
    table_key= *dropped_key;

    if (table_key->flags & HA_NOSAME)
    {
      if (table_key == old_pk)
        ha_alter_info->handler_flags|= ALTER_DROP_PK_INDEX;
      else
        ha_alter_info->handler_flags|= ALTER_DROP_UNIQUE_INDEX;
    }
    else
      ha_alter_info->handler_flags|= ALTER_DROP_NON_UNIQUE_NON_PRIM_INDEX;
  }

  /* Now figure out what kind of indexes we are adding. */
  for (uint add_key_idx= 0; add_key_idx < ha_alter_info->index_add_count; add_key_idx++)
  {
    new_key= ha_alter_info->key_info_buffer + ha_alter_info->index_add_buffer[add_key_idx];

    if (new_key->flags & HA_NOSAME)
    {
      if (new_key == new_pk)
        ha_alter_info->handler_flags|= ALTER_ADD_PK_INDEX;
      else
        ha_alter_info->handler_flags|= ALTER_ADD_UNIQUE_INDEX;
    }
    else
      ha_alter_info->handler_flags|= ALTER_ADD_NON_UNIQUE_NON_PRIM_INDEX;
  }

  DBUG_PRINT("exit", ("handler_flags: %llu", ha_alter_info->handler_flags));
  DBUG_RETURN(false);
}


/**
  Mark fields participating in newly added indexes in TABLE object which
  corresponds to new version of altered table.

  @param ha_alter_info  Alter_inplace_info describing in-place ALTER.
  @param altered_table  TABLE object for new version of TABLE in which
                        fields should be marked.
*/

static void update_altered_table(const Alter_inplace_info &ha_alter_info,
                                 TABLE *altered_table)
{
  uint field_idx, add_key_idx;
  KEY *key;
  KEY_PART_INFO *end, *key_part;

  /*
    Clear marker for all fields, as we are going to set it only
    for fields which participate in new indexes.
  */
  for (field_idx= 0; field_idx < altered_table->s->fields; ++field_idx)
    altered_table->field[field_idx]->flags&= ~FIELD_IN_ADD_INDEX;

  /*
    Go through array of newly added indexes and mark fields
    participating in them.
  */
  for (add_key_idx= 0; add_key_idx < ha_alter_info.index_add_count;
       add_key_idx++)
  {
    key= ha_alter_info.key_info_buffer +
         ha_alter_info.index_add_buffer[add_key_idx];

    end= key->key_part + key->user_defined_key_parts;
    for (key_part= key->key_part; key_part < end; key_part++)
      altered_table->field[key_part->fieldnr]->flags|= FIELD_IN_ADD_INDEX;
  }
}


/**
  Compare two tables to see if their metadata are compatible.
  One table specified by a TABLE instance, the other using Alter_info
  and HA_CREATE_INFO.

  @param[in]  table          The first table.
  @param[in]  alter_info     Alter options, fields and keys for the
                             second table.
  @param[in]  create_info    Create options for the second table.
  @param[out] metadata_equal Result of comparison.

  @retval true   error
  @retval false  success
*/

bool mysql_compare_tables(TABLE *table,
                          Alter_info *alter_info,
                          HA_CREATE_INFO *create_info,
                          bool *metadata_equal)
{
  DBUG_ENTER("mysql_compare_tables");

  uint changes= IS_EQUAL_NO;
  uint key_count;
  List_iterator_fast<Create_field> tmp_new_field_it;
  THD *thd= table->in_use;
  *metadata_equal= false;

  /*
    Create a copy of alter_info.
    To compare definitions, we need to "prepare" the definition - transform it
    from parser output to a format that describes the table layout (all column
    defaults are initialized, duplicate columns are removed). This is done by
    mysql_prepare_create_table.  Unfortunately, mysql_prepare_create_table
    performs its transformations "in-place", that is, modifies the argument.
    Since we would like to keep mysql_compare_tables() idempotent (not altering
    any of the arguments) we create a copy of alter_info here and pass it to
    mysql_prepare_create_table, then use the result to compare the tables, and
    then destroy the copy.
  */
  Alter_info tmp_alter_info(*alter_info, thd->mem_root);
  uint db_options= 0; /* not used */
  KEY *key_info_buffer= NULL;

  /* Create the prepared information. */
  int create_table_mode= table->s->tmp_table == NO_TMP_TABLE ?
                           C_ORDINARY_CREATE : C_ALTER_TABLE;
  if (mysql_prepare_create_table(thd, create_info, &tmp_alter_info,
                                 &db_options, table->file, &key_info_buffer,
                                 &key_count, create_table_mode))
    DBUG_RETURN(1);

  /* Some very basic checks. */
  if (table->s->fields != alter_info->create_list.elements ||
      table->s->db_type() != create_info->db_type ||
      table->s->tmp_table ||
      (table->s->row_type != create_info->row_type))
    DBUG_RETURN(false);

  /* Go through fields and check if they are compatible. */
  tmp_new_field_it.init(tmp_alter_info.create_list);
  for (Field **f_ptr= table->field; *f_ptr; f_ptr++)
  {
    Field *field= *f_ptr;
    Create_field *tmp_new_field= tmp_new_field_it++;

    /* Check that NULL behavior is the same. */
    if ((tmp_new_field->flags & NOT_NULL_FLAG) !=
	(uint) (field->flags & NOT_NULL_FLAG))
      DBUG_RETURN(false);

    /*
      mysql_prepare_alter_table() clears HA_OPTION_PACK_RECORD bit when
      preparing description of existing table. In ALTER TABLE it is later
      updated to correct value by create_table_impl() call.
      So to get correct value of this bit in this function we have to
      mimic behavior of create_table_impl().
    */
    if (create_info->row_type == ROW_TYPE_DYNAMIC ||
        create_info->row_type == ROW_TYPE_PAGE ||
	(tmp_new_field->flags & BLOB_FLAG) ||
	(tmp_new_field->real_field_type() == MYSQL_TYPE_VARCHAR &&
	create_info->row_type != ROW_TYPE_FIXED))
      create_info->table_options|= HA_OPTION_PACK_RECORD;

    /* Check if field was renamed */
    if (lex_string_cmp(system_charset_info,
                       &field->field_name,
                       &tmp_new_field->field_name))
      DBUG_RETURN(false);

    /* Evaluate changes bitmap and send to check_if_incompatible_data() */
    uint field_changes= field->is_equal(*tmp_new_field);
    if (field_changes != IS_EQUAL_YES)
      DBUG_RETURN(false);

    changes|= field_changes;
  }

  /* Check if changes are compatible with current handler. */
  if (table->file->check_if_incompatible_data(create_info, changes))
    DBUG_RETURN(false);

  /* Go through keys and check if they are compatible. */
  KEY *table_key;
  KEY *table_key_end= table->key_info + table->s->keys;
  KEY *new_key;
  KEY *new_key_end= key_info_buffer + key_count;

  /* Step through all keys of the first table and search matching keys. */
  for (table_key= table->key_info; table_key < table_key_end; table_key++)
  {
    /* Search a key with the same name. */
    for (new_key= key_info_buffer; new_key < new_key_end; new_key++)
    {
      if (!lex_string_cmp(system_charset_info, &table_key->name,
                          &new_key->name))
        break;
    }
    if (new_key >= new_key_end)
      DBUG_RETURN(false);

    /* Check that the key types are compatible. */
    if ((table_key->algorithm != new_key->algorithm) ||
	((table_key->flags & HA_KEYFLAG_MASK) !=
         (new_key->flags & HA_KEYFLAG_MASK)) ||
        (table_key->user_defined_key_parts !=
         new_key->user_defined_key_parts))
      DBUG_RETURN(false);

    /* Check that the key parts remain compatible. */
    KEY_PART_INFO *table_part;
    KEY_PART_INFO *table_part_end= table_key->key_part + table_key->user_defined_key_parts;
    KEY_PART_INFO *new_part;
    for (table_part= table_key->key_part, new_part= new_key->key_part;
         table_part < table_part_end;
         table_part++, new_part++)
    {
      /*
	Key definition is different if we are using a different field or
	if the used key part length is different. We know that the fields
        are equal. Comparing field numbers is sufficient.
      */
      if ((table_part->length != new_part->length) ||
          (table_part->fieldnr - 1 != new_part->fieldnr))
        DBUG_RETURN(false);
    }
  }

  /* Step through all keys of the second table and find matching keys. */
  for (new_key= key_info_buffer; new_key < new_key_end; new_key++)
  {
    /* Search a key with the same name. */
    for (table_key= table->key_info; table_key < table_key_end; table_key++)
    {
      if (!lex_string_cmp(system_charset_info, &table_key->name,
                          &new_key->name))
        break;
    }
    if (table_key >= table_key_end)
      DBUG_RETURN(false);
  }

  *metadata_equal= true; // Tables are compatible
  DBUG_RETURN(false);
}


/*
  Manages enabling/disabling of indexes for ALTER TABLE

  SYNOPSIS
    alter_table_manage_keys()
      table                  Target table
      indexes_were_disabled  Whether the indexes of the from table
                             were disabled
      keys_onoff             ENABLE | DISABLE | LEAVE_AS_IS

  RETURN VALUES
    FALSE  OK
    TRUE   Error
*/

static
bool alter_table_manage_keys(TABLE *table, int indexes_were_disabled,
                             Alter_info::enum_enable_or_disable keys_onoff)
{
  int error= 0;
  DBUG_ENTER("alter_table_manage_keys");
  DBUG_PRINT("enter", ("table=%p were_disabled=%d on_off=%d",
             table, indexes_were_disabled, keys_onoff));

  switch (keys_onoff) {
  case Alter_info::ENABLE:
    DEBUG_SYNC(table->in_use, "alter_table_enable_indexes");
    error= table->file->ha_enable_indexes(HA_KEY_SWITCH_NONUNIQ_SAVE);
    break;
  case Alter_info::LEAVE_AS_IS:
    if (!indexes_were_disabled)
      break;
    /* fall through */
  case Alter_info::DISABLE:
    error= table->file->ha_disable_indexes(HA_KEY_SWITCH_NONUNIQ_SAVE);
  }

  if (unlikely(error))
  {
    if (error == HA_ERR_WRONG_COMMAND)
    {
      THD *thd= table->in_use;
      push_warning_printf(thd, Sql_condition::WARN_LEVEL_NOTE,
                          ER_ILLEGAL_HA, ER_THD(thd, ER_ILLEGAL_HA),
                          table->file->table_type(),
                          table->s->db.str, table->s->table_name.str);
      error= 0;
    }
    else
      table->file->print_error(error, MYF(0));
  }
  DBUG_RETURN(error);
}


/**
  Check if the pending ALTER TABLE operations support the in-place
  algorithm based on restrictions in the SQL layer or given the
  nature of the operations themselves. If in-place isn't supported,
  it won't be necessary to check with the storage engine.

  @param table        The original TABLE.
  @param create_info  Information from the parsing phase about new
                      table properties.
  @param alter_info   Data related to detected changes.

  @return false       In-place is possible, check with storage engine.
  @return true        Incompatible operations, must use table copy.
*/

static bool is_inplace_alter_impossible(TABLE *table,
                                        HA_CREATE_INFO *create_info,
                                        const Alter_info *alter_info)
{
  DBUG_ENTER("is_inplace_alter_impossible");

  /* At the moment we can't handle altering temporary tables without a copy. */
  if (table->s->tmp_table)
    DBUG_RETURN(true);

  /*
    For the ALTER TABLE tbl_name ORDER BY ... we always use copy
    algorithm. In theory, this operation can be done in-place by some
    engine, but since a) no current engine does this and b) our current
    API lacks infrastructure for passing information about table ordering
    to storage engine we simply always do copy now.

    ENABLE/DISABLE KEYS is a MyISAM/Heap specific operation that is
    not supported for in-place in combination with other operations.
    Alone, it will be done by simple_rename_or_index_change().
  */
  if (alter_info->flags & (ALTER_ORDER | ALTER_KEYS_ONOFF))
    DBUG_RETURN(true);

  /*
    If the table engine is changed explicitly (using ENGINE clause)
    or implicitly (e.g. when non-partitioned table becomes
    partitioned) a regular alter table (copy) needs to be
    performed.
  */
  if (create_info->db_type != table->s->db_type())
    DBUG_RETURN(true);

  /*
    There was a bug prior to mysql-4.0.25. Number of null fields was
    calculated incorrectly. As a result frm and data files gets out of
    sync after fast alter table. There is no way to determine by which
    mysql version (in 4.0 and 4.1 branches) table was created, thus we
    disable fast alter table for all tables created by mysql versions
    prior to 5.0 branch.
    See BUG#6236.
  */
  if (!table->s->mysql_version)
    DBUG_RETURN(true);

  /*
    If we are using a MySQL 5.7 table with virtual fields, ALTER TABLE must
    recreate the table as we need to rewrite generated fields
  */
  if (table->s->mysql_version > 50700 && table->s->mysql_version < 100000 &&
      table->s->virtual_fields)
    DBUG_RETURN(TRUE);

  DBUG_RETURN(false);
}


/**
  Perform in-place alter table.

  @param thd                Thread handle.
  @param table_list         TABLE_LIST for the table to change.
  @param table              The original TABLE.
  @param altered_table      TABLE object for new version of the table.
  @param ha_alter_info      Structure describing ALTER TABLE to be carried
                            out and serving as a storage place for data
                            used during different phases.
  @param target_mdl_request Metadata request/lock on the target table name.
  @param alter_ctx          ALTER TABLE runtime context.

  @retval   true              Error
  @retval   false             Success

  @note
    If mysql_alter_table does not need to copy the table, it is
    either an alter table where the storage engine does not
    need to know about the change, only the frm will change,
    or the storage engine supports performing the alter table
    operation directly, in-place without mysql having to copy
    the table.

  @note This function frees the TABLE object associated with the new version of
        the table and removes the .FRM file for it in case of both success and
        failure.
*/

static bool mysql_inplace_alter_table(THD *thd,
                                      TABLE_LIST *table_list,
                                      TABLE *table,
                                      TABLE *altered_table,
                                      Alter_inplace_info *ha_alter_info,
                                      MDL_request *target_mdl_request,
                                      Alter_table_ctx *alter_ctx)
{
  Open_table_context ot_ctx(thd, MYSQL_OPEN_REOPEN | MYSQL_OPEN_IGNORE_KILLED);
  handlerton *db_type= table->s->db_type();
  Alter_info *alter_info= ha_alter_info->alter_info;
  bool reopen_tables= false;
  bool res;
<<<<<<< HEAD
  handlerton *hton;
=======
  const enum_alter_inplace_result inplace_supported=
    ha_alter_info->inplace_supported;

>>>>>>> 9216114c
  DBUG_ENTER("mysql_inplace_alter_table");

  /* Downgrade DDL lock while we are waiting for exclusive lock below */
  backup_set_alter_copy_lock(thd, table);

  /*
    Upgrade to EXCLUSIVE lock if:
    - This is requested by the storage engine
    - Or the storage engine needs exclusive lock for just the prepare
      phase
    - Or requested by the user

    Note that we handle situation when storage engine needs exclusive
    lock for prepare phase under LOCK TABLES in the same way as when
    exclusive lock is required for duration of the whole statement.
  */
  if (inplace_supported == HA_ALTER_INPLACE_EXCLUSIVE_LOCK ||
      ((inplace_supported == HA_ALTER_INPLACE_COPY_NO_LOCK ||
        inplace_supported == HA_ALTER_INPLACE_COPY_LOCK ||
        inplace_supported == HA_ALTER_INPLACE_NOCOPY_NO_LOCK ||
        inplace_supported == HA_ALTER_INPLACE_NOCOPY_LOCK ||
        inplace_supported == HA_ALTER_INPLACE_INSTANT) &&
       (thd->locked_tables_mode == LTM_LOCK_TABLES ||
        thd->locked_tables_mode == LTM_PRELOCKED_UNDER_LOCK_TABLES)) ||
      alter_info->requested_lock == Alter_info::ALTER_TABLE_LOCK_EXCLUSIVE)
  {
    if (wait_while_table_is_used(thd, table, HA_EXTRA_FORCE_REOPEN))
      goto cleanup;
    /*
      Get rid of all TABLE instances belonging to this thread
      except one to be used for in-place ALTER TABLE.

      This is mostly needed to satisfy InnoDB assumptions/asserts.
    */
    close_all_tables_for_name(thd, table->s,
                              alter_ctx->is_table_renamed() ?
                              HA_EXTRA_PREPARE_FOR_RENAME :
			      HA_EXTRA_NOT_USED,
                              table);
    /*
      If we are under LOCK TABLES we will need to reopen tables which we
      just have closed in case of error.
    */
    reopen_tables= true;
  }
  else if (inplace_supported == HA_ALTER_INPLACE_COPY_LOCK ||
           inplace_supported == HA_ALTER_INPLACE_COPY_NO_LOCK ||
           inplace_supported == HA_ALTER_INPLACE_NOCOPY_LOCK ||
           inplace_supported == HA_ALTER_INPLACE_NOCOPY_NO_LOCK ||
           inplace_supported == HA_ALTER_INPLACE_INSTANT)
  {
    /*
      Storage engine has requested exclusive lock only for prepare phase
      and we are not under LOCK TABLES.
      Don't mark TABLE_SHARE as old in this case, as this won't allow opening
      of table by other threads during main phase of in-place ALTER TABLE.
    */
    if (thd->mdl_context.upgrade_shared_lock(table->mdl_ticket, MDL_EXCLUSIVE,
                                             thd->variables.lock_wait_timeout))
      goto cleanup;

    table->s->tdc->flush(thd, false);
  }

  /*
    Upgrade to SHARED_NO_WRITE lock if:
    - The storage engine needs writes blocked for the whole duration
    - Or this is requested by the user
    Note that under LOCK TABLES, we will already have SHARED_NO_READ_WRITE.
  */
  if ((inplace_supported == HA_ALTER_INPLACE_SHARED_LOCK ||
       alter_info->requested_lock == Alter_info::ALTER_TABLE_LOCK_SHARED) &&
      thd->mdl_context.upgrade_shared_lock(table->mdl_ticket,
                                           MDL_SHARED_NO_WRITE,
                                           thd->variables.lock_wait_timeout))
    goto cleanup;

  // It's now safe to take the table level lock.
  if (lock_tables(thd, table_list, alter_ctx->tables_opened, 0))
    goto cleanup;

  DEBUG_SYNC(thd, "alter_table_inplace_after_lock_upgrade");
  THD_STAGE_INFO(thd, stage_alter_inplace_prepare);

  switch (inplace_supported) {
  case HA_ALTER_ERROR:
  case HA_ALTER_INPLACE_NOT_SUPPORTED:
    DBUG_ASSERT(0);
    // fall through
  case HA_ALTER_INPLACE_NO_LOCK:
  case HA_ALTER_INPLACE_INSTANT:
  case HA_ALTER_INPLACE_COPY_NO_LOCK:
  case HA_ALTER_INPLACE_NOCOPY_NO_LOCK:
    switch (alter_info->requested_lock) {
    case Alter_info::ALTER_TABLE_LOCK_DEFAULT:
    case Alter_info::ALTER_TABLE_LOCK_NONE:
      ha_alter_info->online= true;
      break;
    case Alter_info::ALTER_TABLE_LOCK_SHARED:
    case Alter_info::ALTER_TABLE_LOCK_EXCLUSIVE:
      break;
    }
    break;
  case HA_ALTER_INPLACE_EXCLUSIVE_LOCK:
  case HA_ALTER_INPLACE_SHARED_LOCK:
  case HA_ALTER_INPLACE_COPY_LOCK:
  case HA_ALTER_INPLACE_NOCOPY_LOCK:
    break;
  }

  if (table->file->ha_prepare_inplace_alter_table(altered_table,
                                                  ha_alter_info))
    goto rollback;

  /*
    Downgrade the lock if storage engine has told us that exclusive lock was
    necessary only for prepare phase (unless we are not under LOCK TABLES) and
    user has not explicitly requested exclusive lock.
  */
  if ((inplace_supported == HA_ALTER_INPLACE_COPY_NO_LOCK ||
       inplace_supported == HA_ALTER_INPLACE_COPY_LOCK ||
       inplace_supported == HA_ALTER_INPLACE_NOCOPY_LOCK ||
       inplace_supported == HA_ALTER_INPLACE_NOCOPY_NO_LOCK) &&
      !(thd->locked_tables_mode == LTM_LOCK_TABLES ||
        thd->locked_tables_mode == LTM_PRELOCKED_UNDER_LOCK_TABLES) &&
      (alter_info->requested_lock != Alter_info::ALTER_TABLE_LOCK_EXCLUSIVE))
  {
    /* If storage engine or user requested shared lock downgrade to SNW. */
    if (inplace_supported == HA_ALTER_INPLACE_COPY_LOCK ||
        inplace_supported == HA_ALTER_INPLACE_NOCOPY_LOCK ||
        alter_info->requested_lock == Alter_info::ALTER_TABLE_LOCK_SHARED)
      table->mdl_ticket->downgrade_lock(MDL_SHARED_NO_WRITE);
    else
    {
      DBUG_ASSERT(inplace_supported == HA_ALTER_INPLACE_COPY_NO_LOCK ||
                  inplace_supported == HA_ALTER_INPLACE_NOCOPY_NO_LOCK);
      table->mdl_ticket->downgrade_lock(MDL_SHARED_UPGRADABLE);
    }
  }

  DEBUG_SYNC(thd, "alter_table_inplace_after_lock_downgrade");
  THD_STAGE_INFO(thd, stage_alter_inplace);

  /* We can abort alter table for any table type */
  thd->abort_on_warning= !ha_alter_info->ignore && thd->is_strict_mode();
  res= table->file->ha_inplace_alter_table(altered_table, ha_alter_info);
  thd->abort_on_warning= false;
  if (res)
    goto rollback;

  DEBUG_SYNC(thd, "alter_table_inplace_before_lock_upgrade");
  // Upgrade to EXCLUSIVE before commit.
  if (wait_while_table_is_used(thd, table, HA_EXTRA_PREPARE_FOR_RENAME))
    goto rollback;

  /* Set MDL_BACKUP_DDL */
  if (backup_reset_alter_copy_lock(thd))
    goto rollback;

  /*
    If we are killed after this point, we should ignore and continue.
    We have mostly completed the operation at this point, there should
    be no long waits left.
  */

  DBUG_EXECUTE_IF("alter_table_rollback_new_index", {
      table->file->ha_commit_inplace_alter_table(altered_table,
                                                 ha_alter_info,
                                                 false);
      my_error(ER_UNKNOWN_ERROR, MYF(0));
      goto cleanup;
    });

  DEBUG_SYNC(thd, "alter_table_inplace_before_commit");
  THD_STAGE_INFO(thd, stage_alter_inplace_commit);

  {
    TR_table trt(thd, true);
    if (trt != *table_list && table->file->ht->prepare_commit_versioned)
    {
      ulonglong trx_start_id= 0;
      ulonglong trx_end_id= table->file->ht->prepare_commit_versioned(thd, &trx_start_id);
      if (trx_end_id)
      {
        if (!TR_table::use_transaction_registry)
        {
          my_error(ER_VERS_TRT_IS_DISABLED, MYF(0));
          goto rollback;
        }
        if (trt.update(trx_start_id, trx_end_id))
        {
          goto rollback;
        }
      }
    }

    if (table->file->ha_commit_inplace_alter_table(altered_table,
                                                  ha_alter_info,
                                                  true))
    {
      goto rollback;
    }
  }

  /* Notify the engine that the table definition has changed */

  hton= table->file->partition_ht();
  if (hton->notify_tabledef_changed)
  {
    char db_buff[FN_REFLEN], table_buff[FN_REFLEN];
    LEX_CSTRING tmp_db, tmp_table;
    tmp_db.str=    db_buff;
    tmp_table.str= table_buff;
    tmp_db.length=    tablename_to_filename(table_list->db.str,
                                         db_buff, sizeof(db_buff));
    tmp_table.length= tablename_to_filename(table_list->table_name.str,
                                            table_buff, sizeof(table_buff));
    if ((hton->notify_tabledef_changed)(hton, &tmp_db, &tmp_table,
                                        table->s->frm_image,
                                        &table->s->tabledef_version))
    {
      my_error(HA_ERR_INCOMPATIBLE_DEFINITION, MYF(0));
      DBUG_RETURN(true);
    }
  }

  close_all_tables_for_name(thd, table->s,
                            alter_ctx->is_table_renamed() ?
                            HA_EXTRA_PREPARE_FOR_RENAME :
                            HA_EXTRA_NOT_USED,
                            NULL);
  table_list->table= table= NULL;

  /*
    Replace the old .FRM with the new .FRM, but keep the old name for now.
    Rename to the new name (if needed) will be handled separately below.

    TODO: remove this check of thd->is_error() (now it intercept
    errors in some val_*() methods and bring some single place to
    such error interception).
  */
  if (mysql_rename_table(db_type, &alter_ctx->new_db, &alter_ctx->tmp_name,
                         &alter_ctx->db, &alter_ctx->alias,
                         FN_FROM_IS_TMP | NO_HA_TABLE) ||
                         thd->is_error())
  {
    // Since changes were done in-place, we can't revert them.
    DBUG_RETURN(true);
  }

  // Rename altered table if requested.
  if (alter_ctx->is_table_renamed())
  {
    DBUG_ASSERT(!tdc_share_is_cached(thd, alter_ctx->db.str,
                                     alter_ctx->table_name.str));
    if (mysql_rename_table(db_type, &alter_ctx->db, &alter_ctx->table_name,
                           &alter_ctx->new_db, &alter_ctx->new_alias, 0))
    {
      /*
        If the rename fails we will still have a working table
        with the old name, but with other changes applied.
      */
      DBUG_RETURN(true);
    }
    if (Table_triggers_list::change_table_name(thd,
                                               &alter_ctx->db,
                                               &alter_ctx->alias,
                                               &alter_ctx->table_name,
                                               &alter_ctx->new_db,
                                               &alter_ctx->new_alias))
    {
      /*
        If the rename of trigger files fails, try to rename the table
        back so we at least have matching table and trigger files.
      */
      (void) mysql_rename_table(db_type,
                                &alter_ctx->new_db, &alter_ctx->new_alias,
                                &alter_ctx->db, &alter_ctx->alias, NO_FK_CHECKS);
      DBUG_RETURN(true);
    }
    rename_table_in_stat_tables(thd, &alter_ctx->db, &alter_ctx->alias,
                                &alter_ctx->new_db, &alter_ctx->new_alias);
  }

  DBUG_RETURN(false);

 rollback:
  table->file->ha_commit_inplace_alter_table(altered_table,
                                             ha_alter_info,
                                             false);
 cleanup:
  if (reopen_tables)
  {
    /* Close the only table instance which is still around. */
    close_all_tables_for_name(thd, table->s,
                              alter_ctx->is_table_renamed() ?
                              HA_EXTRA_PREPARE_FOR_RENAME :
                              HA_EXTRA_NOT_USED,
                              NULL);
    if (thd->locked_tables_list.reopen_tables(thd, false))
      thd->locked_tables_list.unlink_all_closed_tables(thd, NULL, 0);
    /* QQ; do something about metadata locks ? */
  }
  DBUG_RETURN(true);
}

/**
  maximum possible length for certain blob types.

  @param[in]      type        Blob type (e.g. MYSQL_TYPE_TINY_BLOB)

  @return
    length
*/

static uint
blob_length_by_type(enum_field_types type)
{
  switch (type)
  {
  case MYSQL_TYPE_TINY_BLOB:
    return 255;
  case MYSQL_TYPE_BLOB:
    return 65535;
  case MYSQL_TYPE_MEDIUM_BLOB:
    return 16777215;
  case MYSQL_TYPE_LONG_BLOB:
    return (uint) UINT_MAX32;
  default:
    DBUG_ASSERT(0); // we should never go here
    return 0;
  }
}


static inline
void append_drop_column(THD *thd, String *str, Field *field)
{
  if (str->length())
    str->append(STRING_WITH_LEN(", "));
  str->append(STRING_WITH_LEN("DROP COLUMN "));
  append_identifier(thd, str, &field->field_name);
}


/**
  Prepare column and key definitions for CREATE TABLE in ALTER TABLE.

  This function transforms parse output of ALTER TABLE - lists of
  columns and keys to add, drop or modify into, essentially,
  CREATE TABLE definition - a list of columns and keys of the new
  table. While doing so, it also performs some (bug not all)
  semantic checks.

  This function is invoked when we know that we're going to
  perform ALTER TABLE via a temporary table -- i.e. in-place ALTER TABLE
  is not possible, perhaps because the ALTER statement contains
  instructions that require change in table data, not only in
  table definition or indexes.

  @param[in,out]  thd         thread handle. Used as a memory pool
                              and source of environment information.
  @param[in]      table       the source table, open and locked
                              Used as an interface to the storage engine
                              to acquire additional information about
                              the original table.
  @param[in,out]  create_info A blob with CREATE/ALTER TABLE
                              parameters
  @param[in,out]  alter_info  Another blob with ALTER/CREATE parameters.
                              Originally create_info was used only in
                              CREATE TABLE and alter_info only in ALTER TABLE.
                              But since ALTER might end-up doing CREATE,
                              this distinction is gone and we just carry
                              around two structures.
  @param[in,out]  alter_ctx   Runtime context for ALTER TABLE.

  @return
    Fills various create_info members based on information retrieved
    from the storage engine.
    Sets create_info->varchar if the table has a VARCHAR column.
    Prepares alter_info->create_list and alter_info->key_list with
    columns and keys of the new table.

  @retval TRUE   error, out of memory or a semantical error in ALTER
                 TABLE instructions
  @retval FALSE  success
*/

bool
mysql_prepare_alter_table(THD *thd, TABLE *table,
                          HA_CREATE_INFO *create_info,
                          Alter_info *alter_info,
                          Alter_table_ctx *alter_ctx)
{
  /* New column definitions are added here */
  List<Create_field> new_create_list;
  /* New key definitions are added here */
  List<Key> new_key_list;
  List<Alter_rename_key> rename_key_list(alter_info->alter_rename_key_list);
  List_iterator<Alter_drop> drop_it(alter_info->drop_list);
  List_iterator<Create_field> def_it(alter_info->create_list);
  List_iterator<Alter_column> alter_it(alter_info->alter_list);
  List_iterator<Key> key_it(alter_info->key_list);
  List_iterator<Create_field> find_it(new_create_list);
  List_iterator<Create_field> field_it(new_create_list);
  List<Key_part_spec> key_parts;
  List<Virtual_column_info> new_constraint_list;
  uint db_create_options= (table->s->db_create_options
                           & ~(HA_OPTION_PACK_RECORD));
  Item::func_processor_rename column_rename_param;
  uint used_fields, dropped_sys_vers_fields= 0;
  KEY *key_info=table->key_info;
  bool rc= TRUE;
  bool modified_primary_key= FALSE;
  bool vers_system_invisible= false;
  Create_field *def;
  Field **f_ptr,*field;
  MY_BITMAP *dropped_fields= NULL; // if it's NULL - no dropped fields
  bool drop_period= false;
  LEX_CSTRING period_start_name= {nullptr, 0};
  LEX_CSTRING period_end_name= {nullptr, 0};
  if (table->s->period.name)
  {
    period_start_name= table->s->period_start_field()->field_name;
    period_end_name= table->s->period_end_field()->field_name;
  }
  DBUG_ENTER("mysql_prepare_alter_table");

  /*
    Merge incompatible changes flag in case of upgrade of a table from an
    old MariaDB or MySQL version.  This ensures that we don't try to do an
    online alter table if field packing or character set changes are required.
  */
  create_info->used_fields|= table->s->incompatible_version;
  used_fields= create_info->used_fields;

  create_info->varchar= FALSE;
  /* Let new create options override the old ones */
  if (!(used_fields & HA_CREATE_USED_MIN_ROWS))
    create_info->min_rows= table->s->min_rows;
  if (!(used_fields & HA_CREATE_USED_MAX_ROWS))
    create_info->max_rows= table->s->max_rows;
  if (!(used_fields & HA_CREATE_USED_AVG_ROW_LENGTH))
    create_info->avg_row_length= table->s->avg_row_length;
  if (!(used_fields & HA_CREATE_USED_DEFAULT_CHARSET))
    create_info->default_table_charset= table->s->table_charset;
  if (!(used_fields & HA_CREATE_USED_AUTO) && table->found_next_number_field)
  {
    /* Table has an autoincrement, copy value to new table */
    table->file->info(HA_STATUS_AUTO);
    create_info->auto_increment_value= table->file->stats.auto_increment_value;
  }

  if (!(used_fields & HA_CREATE_USED_KEY_BLOCK_SIZE))
    create_info->key_block_size= table->s->key_block_size;

  if (!(used_fields & HA_CREATE_USED_STATS_SAMPLE_PAGES))
    create_info->stats_sample_pages= table->s->stats_sample_pages;

  if (!(used_fields & HA_CREATE_USED_STATS_AUTO_RECALC))
    create_info->stats_auto_recalc= table->s->stats_auto_recalc;

  if (!(used_fields & HA_CREATE_USED_TRANSACTIONAL))
    create_info->transactional= table->s->transactional;

  if (!(used_fields & HA_CREATE_USED_CONNECTION))
    create_info->connect_string= table->s->connect_string;

  if (!(used_fields & HA_CREATE_USED_SEQUENCE))
    create_info->sequence= table->s->table_type == TABLE_TYPE_SEQUENCE;

  column_rename_param.db_name=       table->s->db;
  column_rename_param.table_name=    table->s->table_name;
  if (column_rename_param.fields.copy(&alter_info->create_list, thd->mem_root))
    DBUG_RETURN(1);                             // OOM

  restore_record(table, s->default_values);     // Empty record for DEFAULT

  if ((create_info->fields_option_struct= (ha_field_option_struct**)
         thd->calloc(sizeof(void*) * table->s->fields)) == NULL ||
      (create_info->indexes_option_struct= (ha_index_option_struct**)
         thd->calloc(sizeof(void*) * table->s->keys)) == NULL)
    DBUG_RETURN(1);

  create_info->option_list= merge_engine_table_options(table->s->option_list,
                                        create_info->option_list, thd->mem_root);

  /*
    First collect all fields from table which isn't in drop_list
  */
  bitmap_clear_all(&table->tmp_set);
  for (f_ptr=table->field ; (field= *f_ptr) ; f_ptr++)
  {
    if (field->invisible == INVISIBLE_FULL)
        continue;
    Alter_drop *drop;
    if (field->type() == MYSQL_TYPE_VARCHAR)
      create_info->varchar= TRUE;
    /* Check if field should be dropped */
    drop_it.rewind();
    while ((drop=drop_it++))
    {
      if (drop->type == Alter_drop::COLUMN &&
          !my_strcasecmp(system_charset_info,field->field_name.str, drop->name))
        break;
    }
    /*
      DROP COLULMN xxx
      1. it does not see INVISIBLE_SYSTEM columns
      2. otherwise, normally a column is dropped
      3. unless it's a system versioning column (but see below).
    */
    if (drop && field->invisible < INVISIBLE_SYSTEM &&
        !(field->flags & VERS_SYSTEM_FIELD &&
          !(alter_info->flags & ALTER_DROP_SYSTEM_VERSIONING)))
    {
      /* Reset auto_increment value if it was dropped */
      if (MTYP_TYPENR(field->unireg_check) == Field::NEXT_NUMBER &&
          !(used_fields & HA_CREATE_USED_AUTO))
      {
        create_info->auto_increment_value=0;
        create_info->used_fields|=HA_CREATE_USED_AUTO;
      }
      if (table->s->tmp_table == NO_TMP_TABLE)
        (void) delete_statistics_for_column(thd, table, field);
      dropped_sys_vers_fields|= field->flags;
      drop_it.remove();
      dropped_fields= &table->tmp_set;
      bitmap_set_bit(dropped_fields, field->field_index);
      continue;
    }
    if (field->invisible == INVISIBLE_SYSTEM &&
        field->flags & VERS_SYSTEM_FIELD)
    {
      vers_system_invisible= true;
    }
    /* invisible versioning column is dropped automatically on DROP SYSTEM VERSIONING */
    if (!drop && field->invisible >= INVISIBLE_SYSTEM &&
        field->flags & VERS_SYSTEM_FIELD &&
        alter_info->flags & ALTER_DROP_SYSTEM_VERSIONING)
    {
      if (table->s->tmp_table == NO_TMP_TABLE)
        (void) delete_statistics_for_column(thd, table, field);
      continue;
    }

    /* Check if field is changed */
    def_it.rewind();
    while ((def=def_it++))
    {
      if (def->change.str &&
	  !lex_string_cmp(system_charset_info, &field->field_name,
                          &def->change))
	break;
    }
    if (def && field->invisible < INVISIBLE_SYSTEM)
    {						// Field is changed
      def->field=field;
      /*
        Add column being updated to the list of new columns.
        Note that columns with AFTER clauses are added to the end
        of the list for now. Their positions will be corrected later.
      */
      new_create_list.push_back(def, thd->mem_root);
      if (field->stored_in_db() != def->stored_in_db())
      {
        my_error(ER_UNSUPPORTED_ACTION_ON_GENERATED_COLUMN, MYF(0));
        goto err;
      }
      if (!def->after.str)
      {
        /*
          If this ALTER TABLE doesn't have an AFTER clause for the modified
          column then remove this column from the list of columns to be
          processed. So later we can iterate over the columns remaining
          in this list and process modified columns with AFTER clause or
          add new columns.
        */
	def_it.remove();
      }
    }
    else if (alter_info->flags & ALTER_DROP_SYSTEM_VERSIONING &&
             field->flags & VERS_SYSTEM_FIELD &&
             field->invisible < INVISIBLE_SYSTEM)
    {
      StringBuffer<NAME_LEN*3> tmp;
      append_drop_column(thd, &tmp, field);
      my_error(ER_MISSING, MYF(0), table->s->table_name.str, tmp.c_ptr());
      goto err;
    }
    else if (drop && field->invisible < INVISIBLE_SYSTEM &&
             field->flags & VERS_SYSTEM_FIELD &&
             !(alter_info->flags & ALTER_DROP_SYSTEM_VERSIONING))
    {
      /* "dropping" a versioning field only hides it from the user */
      def= new (thd->mem_root) Create_field(thd, field, field);
      def->invisible= INVISIBLE_SYSTEM;
      alter_info->flags|= ALTER_CHANGE_COLUMN;
      if (field->flags & VERS_SYS_START_FLAG)
        create_info->vers_info.as_row.start= def->field_name= Vers_parse_info::default_start;
      else
        create_info->vers_info.as_row.end= def->field_name= Vers_parse_info::default_end;
      new_create_list.push_back(def, thd->mem_root);
      dropped_sys_vers_fields|= field->flags;
      drop_it.remove();
    }
    else
    {
      /*
        This field was not dropped and not changed, add it to the list
        for the new table.
      */
      def= new (thd->mem_root) Create_field(thd, field, field);
      new_create_list.push_back(def, thd->mem_root);
      alter_it.rewind();			// Change default if ALTER
      Alter_column *alter;
      while ((alter=alter_it++))
      {
	if (!my_strcasecmp(system_charset_info,field->field_name.str,
                           alter->name.str))
	  break;
      }
      if (alter && field->invisible < INVISIBLE_SYSTEM)
      {
        if (alter->is_rename())
        {
          def->change= alter->name;
          def->field_name= alter->new_name;
          column_rename_param.fields.push_back(def);
          if (field->flags & VERS_SYS_START_FLAG)
            create_info->vers_info.as_row.start= alter->new_name;
          else if (field->flags & VERS_SYS_END_FLAG)
            create_info->vers_info.as_row.end= alter->new_name;
          if (table->s->period.name)
          {
            if (field == table->period_start_field())
              period_start_name= alter->new_name;
            else if (field == table->period_end_field())
              period_end_name= alter->new_name;
          }
        }
        else
        {
          if ((def->default_value= alter->default_value))
            def->flags&= ~NO_DEFAULT_VALUE_FLAG;
          else
            def->flags|= NO_DEFAULT_VALUE_FLAG;
        }
	alter_it.remove();
      }
    }
  }

  /*
    If we are doing a rename of a column, update all references in virtual
    column expressions, constraints and defaults to use the new column name
  */
  if (alter_info->flags & ALTER_RENAME_COLUMN)
  {
    alter_it.rewind();
    Alter_column *alter;
    while ((alter=alter_it++))
    {
      if (alter->is_rename())
      {
        my_error(ER_BAD_FIELD_ERROR, MYF(0), alter->name.str,
                 table->s->table_name.str);
        goto err;
      }
    }
    for (f_ptr=table->field ; (field= *f_ptr) ; f_ptr++)
    {
      if (field->vcol_info)
        field->vcol_info->expr->walk(&Item::rename_fields_processor, 1,
                                    &column_rename_param);
      if (field->check_constraint)
        field->check_constraint->expr->walk(&Item::rename_fields_processor, 1,
                                            &column_rename_param);
      if (field->default_value)
        field->default_value->expr->walk(&Item::rename_fields_processor, 1,
                                        &column_rename_param);
    }
    // Force reopen because new column name is on thd->mem_root
    table->mark_table_for_reopen();
  }

  dropped_sys_vers_fields &= VERS_SYSTEM_FIELD;
  if ((dropped_sys_vers_fields ||
       alter_info->flags & ALTER_DROP_PERIOD) &&
      dropped_sys_vers_fields != VERS_SYSTEM_FIELD &&
      !vers_system_invisible)
  {
    StringBuffer<NAME_LEN*3> tmp;
    if (!(dropped_sys_vers_fields & VERS_SYS_START_FLAG))
      append_drop_column(thd, &tmp, table->vers_start_field());
    if (!(dropped_sys_vers_fields & VERS_SYS_END_FLAG))
      append_drop_column(thd, &tmp, table->vers_end_field());
    my_error(ER_MISSING, MYF(0), table->s->table_name.str, tmp.c_ptr());
    goto err;
  }
  else if (alter_info->flags & ALTER_DROP_PERIOD && vers_system_invisible)
  {
    my_error(ER_CANT_DROP_FIELD_OR_KEY, MYF(0), "PERIOD FOR SYSTEM_TIME on", table->s->table_name.str);
    goto err;
  }
  alter_info->flags &= ~(ALTER_DROP_PERIOD | ALTER_ADD_PERIOD);
  def_it.rewind();
  while ((def=def_it++))			// Add new columns
  {
    Create_field *find;
    if (def->change.str && ! def->field)
    {
      /*
        Check if there is modify for newly added field.
      */
      find_it.rewind();
      while((find=find_it++))
      {
        if (!my_strcasecmp(system_charset_info,find->field_name.str,
                           def->field_name.str))
          break;
      }

      if (likely(find && !find->field))
	find_it.remove();
      else
      {
        my_error(ER_BAD_FIELD_ERROR, MYF(0), def->change.str,
                 table->s->table_name.str);
        goto err;
      }
    }
    /*
      Check that the DATE/DATETIME not null field we are going to add is
      either has a default value or the '0000-00-00' is allowed by the
      set sql mode.
      If the '0000-00-00' value isn't allowed then raise the error_if_not_empty
      flag to allow ALTER TABLE only if the table to be altered is empty.
    */
    if (!alter_ctx->implicit_default_value_error_field &&
        !(~def->flags & (NO_DEFAULT_VALUE_FLAG | NOT_NULL_FLAG)) &&
        def->type_handler()->validate_implicit_default_value(thd, *def))
    {
        alter_ctx->implicit_default_value_error_field= def;
        alter_ctx->error_if_not_empty= TRUE;
    }
    if (!def->after.str)
      new_create_list.push_back(def, thd->mem_root);
    else
    {
      if (def->change.str)
      {
        find_it.rewind();
        /*
          For columns being modified with AFTER clause we should first remove
          these columns from the list and then add them back at their correct
          positions.
        */
        while ((find=find_it++))
        {
          /*
            Create_fields representing changed columns are added directly
            from Alter_info::create_list to new_create_list. We can therefore
            safely use pointer equality rather than name matching here.
            This prevents removing the wrong column in case of column rename.
          */
          if (find == def)
          {
            find_it.remove();
            break;
          }
        }
      }
      if (def->after.str == first_keyword)
        new_create_list.push_front(def, thd->mem_root);
      else
      {
        find_it.rewind();
        while ((find=find_it++))
        {
          if (!lex_string_cmp(system_charset_info, &def->after,
                              &find->field_name))
            break;
        }
        if (unlikely(!find))
        {
          my_error(ER_BAD_FIELD_ERROR, MYF(0), def->after.str,
                   table->s->table_name.str);
          goto err;
        }
        find_it.after(def);			// Put column after this
      }
    }
    /*
      Check if there is alter for newly added field.
    */
    alter_it.rewind();
    Alter_column *alter;
    while ((alter=alter_it++))
    {
      if (!my_strcasecmp(system_charset_info,def->field_name.str,
                         alter->name.str))
        break;
    }
    if (alter)
    {
      if ((def->default_value= alter->default_value)) // Use new default
        def->flags&= ~NO_DEFAULT_VALUE_FLAG;
      else
        def->flags|= NO_DEFAULT_VALUE_FLAG;
      alter_it.remove();
    }
  }
  if (unlikely(alter_info->alter_list.elements))
  {
    my_error(ER_BAD_FIELD_ERROR, MYF(0),
             alter_info->alter_list.head()->name.str, table->s->table_name.str);
    goto err;
  }
  if (unlikely(!new_create_list.elements))
  {
    my_message(ER_CANT_REMOVE_ALL_FIELDS,
               ER_THD(thd, ER_CANT_REMOVE_ALL_FIELDS),
               MYF(0));
    goto err;
  }

  /*
    Collect all keys which isn't in drop list. Add only those
    for which some fields exists.
  */
  for (uint i=0 ; i < table->s->keys ; i++,key_info++)
  {
    bool long_hash_key= false;
    if (key_info->flags & HA_INVISIBLE_KEY)
      continue;
    const char *key_name= key_info->name.str;
    Alter_drop *drop;
    drop_it.rewind();
    while ((drop=drop_it++))
    {
      if (drop->type == Alter_drop::KEY &&
	  !my_strcasecmp(system_charset_info,key_name, drop->name))
	break;
    }
    if (drop)
    {
      if (table->s->tmp_table == NO_TMP_TABLE)
      {
        (void) delete_statistics_for_index(thd, table, key_info, FALSE);
        if (i == table->s->primary_key)
	{
          KEY *tab_key_info= table->key_info;
	  for (uint j=0; j < table->s->keys; j++, tab_key_info++)
	  {
            if (tab_key_info->user_defined_key_parts !=
                tab_key_info->ext_key_parts)
	      (void) delete_statistics_for_index(thd, table, tab_key_info,
                                                 TRUE);
	  }
	}
      }  
      drop_it.remove();
      continue;
    }

    /* If this index is to stay in the table check if it has to be renamed. */
    List_iterator<Alter_rename_key> rename_key_it(rename_key_list);
    Alter_rename_key *rename_key;

    while ((rename_key= rename_key_it++))
    {
      if (!my_strcasecmp(system_charset_info, key_name, rename_key->old_name.str))
      {
        if (!my_strcasecmp(system_charset_info, key_name, primary_key_name))
        {
          my_error(ER_WRONG_NAME_FOR_INDEX, MYF(0), rename_key->old_name.str);
          goto err;
        }
        else if (!my_strcasecmp(system_charset_info, rename_key->new_name.str,
                                primary_key_name))
        {
          my_error(ER_WRONG_NAME_FOR_INDEX, MYF(0), rename_key->new_name.str);
          goto err;
        }

        key_name= rename_key->new_name.str;
        rename_key_it.remove();
        /*
          If the user has explicitly renamed the key, we should no longer
          treat it as generated. Otherwise this key might be automatically
          dropped by mysql_prepare_create_table() and this will confuse
          code in fill_alter_inplace_info().
        */
        key_info->flags&= ~HA_GENERATED_KEY;
        break;
      }
    }

    if (key_info->algorithm == HA_KEY_ALG_LONG_HASH)
    {
      setup_keyinfo_hash(key_info);
      long_hash_key= true;
    }
    const char *dropped_key_part= NULL;
    KEY_PART_INFO *key_part= key_info->key_part;
    key_parts.empty();
    uint key_parts_nr= key_info->user_defined_key_parts;
    if (key_info->without_overlaps)
      key_parts_nr-= 2;

    bool delete_index_stat= FALSE;
    for (uint j=0 ; j < key_parts_nr ; j++,key_part++)
    {
      Field *kfield= key_part->field;
      if (!kfield)
	continue;				// Wrong field (from UNIREG)
      const char *key_part_name=kfield->field_name.str;
      Create_field *cfield;
      uint key_part_length;

      field_it.rewind();
      while ((cfield=field_it++))
      {
	if (cfield->change.str)
	{
	  if (!my_strcasecmp(system_charset_info, key_part_name,
			     cfield->change.str))
	    break;
	}
	else if (!my_strcasecmp(system_charset_info,
				key_part_name, cfield->field_name.str))
	  break;
      }
      if (!cfield)
      {
        if (table->s->primary_key == i)
          modified_primary_key= TRUE;
        delete_index_stat= TRUE;
        if (!(kfield->flags & VERS_SYSTEM_FIELD))
          dropped_key_part= key_part_name;
	continue;				// Field is removed
      }
      key_part_length= key_part->length;
      if (cfield->field)			// Not new field
      {
        /*
          If the field can't have only a part used in a key according to its
          new type, or should not be used partially according to its
          previous type, or the field length is less than the key part
          length, unset the key part length.

          We also unset the key part length if it is the same as the
          old field's length, so the whole new field will be used.

          BLOBs may have cfield->length == 0, which is why we test it before
          checking whether cfield->length < key_part_length (in chars).
          
          In case of TEXTs we check the data type maximum length *in bytes*
          to key part length measured *in characters* (i.e. key_part_length
          devided to mbmaxlen). This is because it's OK to have:
          CREATE TABLE t1 (a tinytext, key(a(254)) character set utf8);
          In case of this example:
          - data type maximum length is 255.
          - key_part_length is 1016 (=254*4, where 4 is mbmaxlen)
         */
        if (!cfield->field->type_handler()->type_can_have_key_part() ||
            !cfield->type_handler()->type_can_have_key_part() ||
            /* spatial keys can't have sub-key length */
            (key_info->flags & HA_SPATIAL) ||
            (cfield->field->field_length == key_part_length &&
             !f_is_blob(key_part->key_type)) ||
            (cfield->length &&
             (((cfield->real_field_type() >= MYSQL_TYPE_TINY_BLOB &&
                cfield->real_field_type() <= MYSQL_TYPE_BLOB) ?
                blob_length_by_type(cfield->real_field_type()) :
                cfield->length) <
	     key_part_length / kfield->charset()->mbmaxlen)))
	  key_part_length= 0;			// Use whole field
      }
      key_part_length /= kfield->charset()->mbmaxlen;
      key_parts.push_back(new (thd->mem_root) Key_part_spec(
                            &cfield->field_name, key_part_length),
                          thd->mem_root);
    }
    if (table->s->tmp_table == NO_TMP_TABLE)
    {
      if (delete_index_stat) 
        (void) delete_statistics_for_index(thd, table, key_info, FALSE);
      else if (modified_primary_key &&
               key_info->user_defined_key_parts != key_info->ext_key_parts)
        (void) delete_statistics_for_index(thd, table, key_info, TRUE);
    }

    if (key_parts.elements)
    {
      KEY_CREATE_INFO key_create_info;
      Key *key;
      enum Key::Keytype key_type;
      LEX_CSTRING tmp_name;
      bzero((char*) &key_create_info, sizeof(key_create_info));
      if (key_info->algorithm == HA_KEY_ALG_LONG_HASH)
        key_info->algorithm= HA_KEY_ALG_UNDEF;
      key_create_info.algorithm= key_info->algorithm;
      /*
        We copy block size directly as some engines, like Area, sets this
        automatically
      */
      key_create_info.block_size= key_info->block_size;
      key_create_info.flags=      key_info->flags;  // HA_USE_BLOCK_SIZE
      if (key_info->flags & HA_USES_PARSER)
        key_create_info.parser_name= *plugin_name(key_info->parser);
      if (key_info->flags & HA_USES_COMMENT)
        key_create_info.comment= key_info->comment;

      /*
        We're refreshing an already existing index. Since the index is not
        modified, there is no need to check for duplicate indexes again.
      */
      key_create_info.check_for_duplicate_indexes= false;

      if (key_info->flags & HA_SPATIAL)
        key_type= Key::SPATIAL;
      else if (key_info->flags & HA_NOSAME)
      {
        if (! my_strcasecmp(system_charset_info, key_name, primary_key_name))
          key_type= Key::PRIMARY;
        else
          key_type= Key::UNIQUE;
        if (dropped_key_part)
        {
          my_error(ER_KEY_COLUMN_DOES_NOT_EXITS, MYF(0), dropped_key_part);
          if (long_hash_key)
          {
            key_info->algorithm= HA_KEY_ALG_LONG_HASH;
            re_setup_keyinfo_hash(key_info);
          }
          goto err;
        }
      }
      else if (key_info->flags & HA_FULLTEXT)
        key_type= Key::FULLTEXT;
      else
        key_type= Key::MULTIPLE;

      tmp_name.str= key_name;
      tmp_name.length= strlen(key_name);
      /* We dont need LONG_UNIQUE_HASH_FIELD flag because it will be autogenerated */
      key= new (thd->mem_root) Key(key_type, &tmp_name, &key_create_info,
                   MY_TEST(key_info->flags & HA_GENERATED_KEY),
                   &key_parts, key_info->option_list, DDL_options());
      key->without_overlaps= key_info->without_overlaps;
      key->period= table->s->period.name;
      new_key_list.push_back(key, thd->mem_root);
    }
    if (long_hash_key)
    {
      key_info->algorithm= HA_KEY_ALG_LONG_HASH;
      re_setup_keyinfo_hash(key_info);
    }
  }
  {
    Key *key;
    while ((key=key_it++))			// Add new keys
    {
      if (key->type == Key::FOREIGN_KEY &&
          ((Foreign_key *)key)->validate(new_create_list))
        goto err;
      new_key_list.push_back(key, thd->mem_root);
      if (key->name.str &&
	  !my_strcasecmp(system_charset_info, key->name.str, primary_key_name))
      {
	my_error(ER_WRONG_NAME_FOR_INDEX, MYF(0), key->name.str);
        goto err;
      }
    }
  }

  if (table->s->period.name)
  {
    drop_it.rewind();
    Alter_drop *drop;
    for (bool found= false; !found && (drop= drop_it++); )
    {
      found= drop->type == Alter_drop::PERIOD &&
             table->s->period.name.streq(drop->name);
    }

    if (drop)
    {
      drop_period= true;
      drop_it.remove();
    }
    else if (create_info->period_info.is_set() && table->s->period.name)
    {
      my_error(ER_MORE_THAN_ONE_PERIOD, MYF(0));
      goto err;
    }
    else
    {
      create_info->period_info.set_period(period_start_name, period_end_name);
      create_info->period_info.name= table->s->period.name;
    }
  }

  /* Add all table level constraints which are not in the drop list */
  if (table->s->table_check_constraints)
  {
    TABLE_SHARE *share= table->s;

    for (uint i= share->field_check_constraints;
         i < share->table_check_constraints ; i++)
    {
      Virtual_column_info *check= table->check_constraints[i];
      Alter_drop *drop;
      bool keep= true;
      drop_it.rewind();
      while ((drop=drop_it++))
      {
        if (drop->type == Alter_drop::CHECK_CONSTRAINT &&
            !my_strcasecmp(system_charset_info, check->name.str, drop->name))
        {
          drop_it.remove();
          keep= false;
          break;
        }
      }

      // NB: `check` is TABLE resident, we must keep it intact.
      if (keep)
      {
        check= check->clone(thd);
        if (!check)
        {
          my_error(ER_OUT_OF_RESOURCES, MYF(0));
          goto err;
        }
      }

      if (share->period.constr_name.streq(check->name.str))
      {
        if (drop_period)
        {
          keep= false;
        }
        else if(!keep)
        {
          my_error(ER_PERIOD_CONSTRAINT_DROP, MYF(0), check->name.str,
                   share->period.name.str);
          goto err;
        }
        else
        {
          DBUG_ASSERT(create_info->period_info.constr == NULL);
          create_info->period_info.constr= check;
          create_info->period_info.constr->automatic_name= true;
        }
      }

      /* see if the constraint depends on *only* on dropped fields */
      if (keep && dropped_fields)
      {
        table->default_column_bitmaps();
        bitmap_clear_all(table->read_set);
        check->expr->walk(&Item::register_field_in_read_map, 1, 0);
        if (bitmap_is_subset(table->read_set, dropped_fields))
          keep= false;
        else if (bitmap_is_overlapping(dropped_fields, table->read_set))
        {
          bitmap_intersect(table->read_set, dropped_fields);
          uint field_nr= bitmap_get_first_set(table->read_set);
          my_error(ER_BAD_FIELD_ERROR, MYF(0),
                   table->field[field_nr]->field_name.str, "CHECK");
          goto err;
        }
      }
      if (keep)
      {
        if (alter_info->flags & ALTER_RENAME_COLUMN)
        {
          check->expr->walk(&Item::rename_fields_processor, 1,
                            &column_rename_param);
          // Force reopen because new column name is on thd->mem_root
          table->mark_table_for_reopen();
        }
        new_constraint_list.push_back(check, thd->mem_root);
      }
    }
  }

  if (!alter_info->check_constraint_list.is_empty())
  {
    /* Check the table FOREIGN KEYs for name duplications. */
    List <FOREIGN_KEY_INFO> fk_child_key_list;
    FOREIGN_KEY_INFO *f_key;
    table->file->get_foreign_key_list(thd, &fk_child_key_list);
    List_iterator<FOREIGN_KEY_INFO> fk_key_it(fk_child_key_list);
    while ((f_key= fk_key_it++))
    {
      List_iterator_fast<Virtual_column_info>
        c_it(alter_info->check_constraint_list);
      Virtual_column_info *check;
      while ((check= c_it++))
      {
        if (!check->name.length || check->automatic_name)
          continue;

        if (check->name.length == f_key->foreign_id->length &&
            my_strcasecmp(system_charset_info, f_key->foreign_id->str,
                          check->name.str) == 0)
        {
          my_error(ER_DUP_CONSTRAINT_NAME, MYF(0), "CHECK", check->name.str);
          goto err;
        }
      }
    }
  }

  /* Add new constraints */
  new_constraint_list.append(&alter_info->check_constraint_list);

  if (alter_info->drop_list.elements)
  {
    Alter_drop *drop;
    drop_it.rewind();
    while ((drop=drop_it++)) {
      switch (drop->type) {
      case Alter_drop::KEY:
      case Alter_drop::COLUMN:
      case Alter_drop::CHECK_CONSTRAINT:
      case Alter_drop::PERIOD:
        my_error(ER_CANT_DROP_FIELD_OR_KEY, MYF(0), drop->type_name(),
                 alter_info->drop_list.head()->name);
        goto err;
      case Alter_drop::FOREIGN_KEY:
        // Leave the DROP FOREIGN KEY names in the alter_info->drop_list.
        break;
      }
    }
  }

  if (rename_key_list.elements)
  {
    my_error(ER_KEY_DOES_NOT_EXISTS, MYF(0), rename_key_list.head()->old_name.str,
             table->s->table_name.str);
    goto err;
  }

  if (!create_info->comment.str)
  {
    create_info->comment.str= table->s->comment.str;
    create_info->comment.length= table->s->comment.length;
  }

  table->file->update_create_info(create_info);
  if ((create_info->table_options &
       (HA_OPTION_PACK_KEYS | HA_OPTION_NO_PACK_KEYS)) ||
      (used_fields & HA_CREATE_USED_PACK_KEYS))
    db_create_options&= ~(HA_OPTION_PACK_KEYS | HA_OPTION_NO_PACK_KEYS);
  if ((create_info->table_options &
       (HA_OPTION_STATS_PERSISTENT | HA_OPTION_NO_STATS_PERSISTENT)) ||
      (used_fields & HA_CREATE_USED_STATS_PERSISTENT))
    db_create_options&= ~(HA_OPTION_STATS_PERSISTENT | HA_OPTION_NO_STATS_PERSISTENT);

  if (create_info->table_options &
      (HA_OPTION_CHECKSUM | HA_OPTION_NO_CHECKSUM))
    db_create_options&= ~(HA_OPTION_CHECKSUM | HA_OPTION_NO_CHECKSUM);
  if (create_info->table_options &
      (HA_OPTION_DELAY_KEY_WRITE | HA_OPTION_NO_DELAY_KEY_WRITE))
    db_create_options&= ~(HA_OPTION_DELAY_KEY_WRITE |
			  HA_OPTION_NO_DELAY_KEY_WRITE);
  create_info->table_options|= db_create_options;

  if (table->s->tmp_table)
    create_info->options|=HA_LEX_CREATE_TMP_TABLE;

  rc= FALSE;
  alter_info->create_list.swap(new_create_list);
  alter_info->key_list.swap(new_key_list);
  alter_info->check_constraint_list.swap(new_constraint_list);
err:
  DBUG_RETURN(rc);
}


/**
  Get Create_field object for newly created table by its name
  in the old version of table.

  @param alter_info  Alter_info describing newly created table.
  @param old_name    Name of field in old table.

  @returns Pointer to Create_field object, NULL - if field is
           not present in new version of table.
*/

static Create_field *get_field_by_old_name(Alter_info *alter_info,
                                           const char *old_name)
{
  List_iterator_fast<Create_field> new_field_it(alter_info->create_list);
  Create_field *new_field;

  while ((new_field= new_field_it++))
  {
    if (new_field->field &&
        (my_strcasecmp(system_charset_info,
                       new_field->field->field_name.str,
                       old_name) == 0))
      break;
  }
  return new_field;
}


/** Type of change to foreign key column, */

enum fk_column_change_type
{
  FK_COLUMN_NO_CHANGE, FK_COLUMN_DATA_CHANGE,
  FK_COLUMN_RENAMED, FK_COLUMN_DROPPED
};

/**
  Check that ALTER TABLE's changes on columns of a foreign key are allowed.

  @param[in]   thd              Thread context.
  @param[in]   alter_info       Alter_info describing changes to be done
                                by ALTER TABLE.
  @param[in]   fk_columns       List of columns of the foreign key to check.
  @param[out]  bad_column_name  Name of field on which ALTER TABLE tries to
                                do prohibited operation.

  @note This function takes into account value of @@foreign_key_checks
        setting.

  @retval FK_COLUMN_NO_CHANGE    No significant changes are to be done on
                                 foreign key columns.
  @retval FK_COLUMN_DATA_CHANGE  ALTER TABLE might result in value
                                 change in foreign key column (and
                                 foreign_key_checks is on).
  @retval FK_COLUMN_RENAMED      Foreign key column is renamed.
  @retval FK_COLUMN_DROPPED      Foreign key column is dropped.
*/

static enum fk_column_change_type
fk_check_column_changes(THD *thd, Alter_info *alter_info,
                        List<LEX_CSTRING> &fk_columns,
                        const char **bad_column_name)
{
  List_iterator_fast<LEX_CSTRING> column_it(fk_columns);
  LEX_CSTRING *column;

  *bad_column_name= NULL;

  while ((column= column_it++))
  {
    Create_field *new_field= get_field_by_old_name(alter_info, column->str);

    if (new_field)
    {
      Field *old_field= new_field->field;

      if (lex_string_cmp(system_charset_info, &old_field->field_name,
                         &new_field->field_name))
      {
        /*
          Copy algorithm doesn't support proper renaming of columns in
          the foreign key yet. At the moment we lack API which will tell
          SE that foreign keys should be updated to use new name of column
          like it happens in case of in-place algorithm.
        */
        *bad_column_name= column->str;
        return FK_COLUMN_RENAMED;
      }

      if ((old_field->is_equal(*new_field) == IS_EQUAL_NO) ||
          ((new_field->flags & NOT_NULL_FLAG) &&
           !(old_field->flags & NOT_NULL_FLAG)))
      {
        if (!(thd->variables.option_bits & OPTION_NO_FOREIGN_KEY_CHECKS))
        {
          /*
            Column in a FK has changed significantly. Unless
            foreign_key_checks are off we prohibit this since this
            means values in this column might be changed by ALTER
            and thus referential integrity might be broken,
          */
          *bad_column_name= column->str;
          return FK_COLUMN_DATA_CHANGE;
        }
      }
    }
    else
    {
      /*
        Column in FK was dropped. Most likely this will break
        integrity constraints of InnoDB data-dictionary (and thus
        InnoDB will emit an error), so we prohibit this right away
        even if foreign_key_checks are off.
        This also includes a rare case when another field replaces
        field being dropped since it is easy to break referential
        integrity in this case.
      */
      *bad_column_name= column->str;
      return FK_COLUMN_DROPPED;
    }
  }

  return FK_COLUMN_NO_CHANGE;
}


/**
  Check if ALTER TABLE we are about to execute using COPY algorithm
  is not supported as it might break referential integrity.

  @note If foreign_key_checks is disabled (=0), we allow to break
        referential integrity. But we still disallow some operations
        like dropping or renaming columns in foreign key since they
        are likely to break consistency of InnoDB data-dictionary
        and thus will end-up in error anyway.

  @param[in]  thd          Thread context.
  @param[in]  table        Table to be altered.
  @param[in]  alter_info   Lists of fields, keys to be changed, added
                           or dropped.
  @param[out] alter_ctx    ALTER TABLE runtime context.
                           Alter_table_ctx::fk_error_if_delete flag
                           is set if deletion during alter can break
                           foreign key integrity.

  @retval false  Success.
  @retval true   Error, ALTER - tries to do change which is not compatible
                 with foreign key definitions on the table.
*/

static bool fk_prepare_copy_alter_table(THD *thd, TABLE *table,
                                        Alter_info *alter_info,
                                        Alter_table_ctx *alter_ctx)
{
  List <FOREIGN_KEY_INFO> fk_parent_key_list;
  List <FOREIGN_KEY_INFO> fk_child_key_list;
  FOREIGN_KEY_INFO *f_key;

  DBUG_ENTER("fk_prepare_copy_alter_table");

  table->file->get_parent_foreign_key_list(thd, &fk_parent_key_list);

  /* OOM when building list. */
  if (unlikely(thd->is_error()))
    DBUG_RETURN(true);

  /*
    Remove from the list all foreign keys in which table participates as
    parent which are to be dropped by this ALTER TABLE. This is possible
    when a foreign key has the same table as child and parent.
  */
  List_iterator<FOREIGN_KEY_INFO> fk_parent_key_it(fk_parent_key_list);

  while ((f_key= fk_parent_key_it++))
  {
    Alter_drop *drop;
    List_iterator_fast<Alter_drop> drop_it(alter_info->drop_list);

    while ((drop= drop_it++))
    {
      /*
        InnoDB treats foreign key names in case-insensitive fashion.
        So we do it here too. For database and table name type of
        comparison used depends on lower-case-table-names setting.
        For l_c_t_n = 0 we use case-sensitive comparison, for
        l_c_t_n > 0 modes case-insensitive comparison is used.
      */
      if ((drop->type == Alter_drop::FOREIGN_KEY) &&
          (my_strcasecmp(system_charset_info, f_key->foreign_id->str,
                         drop->name) == 0) &&
          (lex_string_cmp(table_alias_charset, f_key->foreign_db,
                          &table->s->db) == 0) &&
          (lex_string_cmp(table_alias_charset, f_key->foreign_table,
                          &table->s->table_name) == 0))
        fk_parent_key_it.remove();
    }
  }

  /*
    If there are FKs in which this table is parent which were not
    dropped we need to prevent ALTER deleting rows from the table,
    as it might break referential integrity. OTOH it is OK to do
    so if foreign_key_checks are disabled.
  */
  if (!fk_parent_key_list.is_empty() &&
      !(thd->variables.option_bits & OPTION_NO_FOREIGN_KEY_CHECKS))
    alter_ctx->set_fk_error_if_delete_row(fk_parent_key_list.head());

  fk_parent_key_it.rewind();
  while ((f_key= fk_parent_key_it++))
  {
    enum fk_column_change_type changes;
    const char *bad_column_name;

    changes= fk_check_column_changes(thd, alter_info,
                                     f_key->referenced_fields,
                                     &bad_column_name);

    switch(changes)
    {
    case FK_COLUMN_NO_CHANGE:
      /* No significant changes. We can proceed with ALTER! */
      break;
    case FK_COLUMN_DATA_CHANGE:
    {
      char buff[NAME_LEN*2+2];
      strxnmov(buff, sizeof(buff)-1, f_key->foreign_db->str, ".",
               f_key->foreign_table->str, NullS);
      my_error(ER_FK_COLUMN_CANNOT_CHANGE_CHILD, MYF(0), bad_column_name,
               f_key->foreign_id->str, buff);
      DBUG_RETURN(true);
    }
    case FK_COLUMN_RENAMED:
      my_error(ER_ALTER_OPERATION_NOT_SUPPORTED_REASON, MYF(0),
               "ALGORITHM=COPY",
               ER_THD(thd, ER_ALTER_OPERATION_NOT_SUPPORTED_REASON_FK_RENAME),
               "ALGORITHM=INPLACE");
      DBUG_RETURN(true);
    case FK_COLUMN_DROPPED:
    {
      StringBuffer<NAME_LEN*2+2> buff(system_charset_info);
      LEX_CSTRING *db= f_key->foreign_db, *tbl= f_key->foreign_table;

      append_identifier(thd, &buff, db);
      buff.append('.');
      append_identifier(thd, &buff, tbl);
      my_error(ER_FK_COLUMN_CANNOT_DROP_CHILD, MYF(0), bad_column_name,
               f_key->foreign_id->str, buff.c_ptr());
      DBUG_RETURN(true);
    }
    default:
      DBUG_ASSERT(0);
    }
  }

  table->file->get_foreign_key_list(thd, &fk_child_key_list);

  /* OOM when building list. */
  if (unlikely(thd->is_error()))
    DBUG_RETURN(true);

  /*
    Remove from the list all foreign keys which are to be dropped
    by this ALTER TABLE.
  */
  List_iterator<FOREIGN_KEY_INFO> fk_key_it(fk_child_key_list);

  while ((f_key= fk_key_it++))
  {
    Alter_drop *drop;
    List_iterator_fast<Alter_drop> drop_it(alter_info->drop_list);

    while ((drop= drop_it++))
    {
      /* Names of foreign keys in InnoDB are case-insensitive. */
      if ((drop->type == Alter_drop::FOREIGN_KEY) &&
          (my_strcasecmp(system_charset_info, f_key->foreign_id->str,
                         drop->name) == 0))
        fk_key_it.remove();
    }
  }

  fk_key_it.rewind();
  while ((f_key= fk_key_it++))
  {
    enum fk_column_change_type changes;
    const char *bad_column_name;

    changes= fk_check_column_changes(thd, alter_info,
                                     f_key->foreign_fields,
                                     &bad_column_name);

    switch(changes)
    {
    case FK_COLUMN_NO_CHANGE:
      /* No significant changes. We can proceed with ALTER! */
      break;
    case FK_COLUMN_DATA_CHANGE:
      my_error(ER_FK_COLUMN_CANNOT_CHANGE, MYF(0), bad_column_name,
               f_key->foreign_id->str);
      DBUG_RETURN(true);
    case FK_COLUMN_RENAMED:
      my_error(ER_ALTER_OPERATION_NOT_SUPPORTED_REASON, MYF(0),
               "ALGORITHM=COPY",
               ER_THD(thd, ER_ALTER_OPERATION_NOT_SUPPORTED_REASON_FK_RENAME),
               "ALGORITHM=INPLACE");
      DBUG_RETURN(true);
    case FK_COLUMN_DROPPED:
      my_error(ER_FK_COLUMN_CANNOT_DROP, MYF(0), bad_column_name,
               f_key->foreign_id->str);
      DBUG_RETURN(true);
    default:
      DBUG_ASSERT(0);
    }
  }

  /*
    Normally, an attempt to modify an FK parent table will cause
    FK children to be prelocked, so the table-being-altered cannot
    be modified by a cascade FK action, because ALTER holds a lock
    and prelocking will wait.

    But if a new FK is being added by this very ALTER, then the target
    table is not locked yet (it's a temporary table). So, we have to
    lock FK parents explicitly.
  */
  if (alter_info->flags & ALTER_ADD_FOREIGN_KEY)
  {
    List_iterator<Key> fk_list_it(alter_info->key_list);

    while (Key *key= fk_list_it++)
    {
      if (key->type != Key::FOREIGN_KEY)
        continue;

      Foreign_key *fk= static_cast<Foreign_key*>(key);
      char dbuf[NAME_LEN];
      char tbuf[NAME_LEN];
      const char *ref_db= (fk->ref_db.str ?
                           fk->ref_db.str :
                           alter_ctx->new_db.str);
      const char *ref_table= fk->ref_table.str;
      MDL_request mdl_request;

      if (lower_case_table_names)
      {
        strmake_buf(dbuf, ref_db);
        my_casedn_str(system_charset_info, dbuf);
        strmake_buf(tbuf, ref_table);
        my_casedn_str(system_charset_info, tbuf);
        ref_db= dbuf;
        ref_table= tbuf;
      }

      MDL_REQUEST_INIT(&mdl_request, MDL_key::TABLE, ref_db, ref_table,
                       MDL_SHARED_NO_WRITE, MDL_TRANSACTION);
      if (thd->mdl_context.acquire_lock(&mdl_request,
                                        thd->variables.lock_wait_timeout))
        DBUG_RETURN(true);
    }
  }

  DBUG_RETURN(false);
}

/**
  Rename temporary table and/or turn indexes on/off without touching .FRM.
  Its a variant of simple_rename_or_index_change() to be used exclusively
  for temporary tables.

  @param thd            Thread handler
  @param table_list     TABLE_LIST for the table to change
  @param keys_onoff     ENABLE or DISABLE KEYS?
  @param alter_ctx      ALTER TABLE runtime context.

  @return Operation status
    @retval false           Success
    @retval true            Failure
*/
static bool
simple_tmp_rename_or_index_change(THD *thd, TABLE_LIST *table_list,
                                  Alter_info::enum_enable_or_disable keys_onoff,
                                  Alter_table_ctx *alter_ctx)
{
  DBUG_ENTER("simple_tmp_rename_or_index_change");

  TABLE *table= table_list->table;
  bool error= false;

  DBUG_ASSERT(table->s->tmp_table);

  if (keys_onoff != Alter_info::LEAVE_AS_IS)
  {
    THD_STAGE_INFO(thd, stage_manage_keys);
    error= alter_table_manage_keys(table, table->file->indexes_are_disabled(),
                                   keys_onoff);
  }

  if (likely(!error) && alter_ctx->is_table_renamed())
  {
    THD_STAGE_INFO(thd, stage_rename);

    /*
      If THD::rename_temporary_table() fails, there is no need to rename it
      back to the original name (unlike the case for non-temporary tables),
      as it was an allocation error and the table was not renamed.
    */
    error= thd->rename_temporary_table(table, &alter_ctx->new_db,
                                       &alter_ctx->new_alias);
  }

  if (likely(!error))
  {
    /*
      We do not replicate alter table statement on temporary tables under
      ROW-based replication.
    */
    if (!thd->is_current_stmt_binlog_format_row())
    {
      error= write_bin_log(thd, true, thd->query(), thd->query_length()) != 0;
    }
    if (likely(!error))
      my_ok(thd);
  }

  DBUG_RETURN(error);
}


/**
  Rename table and/or turn indexes on/off without touching .FRM

  @param thd            Thread handler
  @param table_list     TABLE_LIST for the table to change
  @param keys_onoff     ENABLE or DISABLE KEYS?
  @param alter_ctx      ALTER TABLE runtime context.

  @return Operation status
    @retval false           Success
    @retval true            Failure
*/

static bool
simple_rename_or_index_change(THD *thd, TABLE_LIST *table_list,
                              Alter_info::enum_enable_or_disable keys_onoff,
                              Alter_table_ctx *alter_ctx)
{
  TABLE *table= table_list->table;
  MDL_ticket *mdl_ticket= table->mdl_ticket;
  int error= 0;
  enum ha_extra_function extra_func= thd->locked_tables_mode
                                       ? HA_EXTRA_NOT_USED
                                       : HA_EXTRA_FORCE_REOPEN;
  DBUG_ENTER("simple_rename_or_index_change");

  if (keys_onoff != Alter_info::LEAVE_AS_IS)
  {
    if (wait_while_table_is_used(thd, table, extra_func))
      DBUG_RETURN(true);

    // It's now safe to take the table level lock.
    if (lock_tables(thd, table_list, alter_ctx->tables_opened, 0))
      DBUG_RETURN(true);

    THD_STAGE_INFO(thd, stage_manage_keys);
    error= alter_table_manage_keys(table,
                                   table->file->indexes_are_disabled(),
                                   keys_onoff);
  }

  if (likely(!error) && alter_ctx->is_table_renamed())
  {
    THD_STAGE_INFO(thd, stage_rename);
    handlerton *old_db_type= table->s->db_type();
    /*
      Then do a 'simple' rename of the table. First we need to close all
      instances of 'source' table.
      Note that if wait_while_table_is_used() returns error here (i.e. if
      this thread was killed) then it must be that previous step of
      simple rename did nothing and therefore we can safely return
      without additional clean-up.
    */
    if (wait_while_table_is_used(thd, table, extra_func))
      DBUG_RETURN(true);
    close_all_tables_for_name(thd, table->s, HA_EXTRA_PREPARE_FOR_RENAME,
                              NULL);

    if (mysql_rename_table(old_db_type, &alter_ctx->db, &alter_ctx->table_name,
                           &alter_ctx->new_db, &alter_ctx->new_alias, 0))
      error= -1;
    else if (Table_triggers_list::change_table_name(thd,
                                                 &alter_ctx->db,
                                                 &alter_ctx->alias,
                                                 &alter_ctx->table_name,
                                                 &alter_ctx->new_db,
                                                 &alter_ctx->new_alias))
    {
      (void) mysql_rename_table(old_db_type,
                                &alter_ctx->new_db, &alter_ctx->new_alias,
                                &alter_ctx->db, &alter_ctx->table_name,
                                NO_FK_CHECKS);
      error= -1;
    }
    /* Update stat tables last. This is to be able to handle rename of a stat table */
    if (error == 0)
      (void) rename_table_in_stat_tables(thd, &alter_ctx->db,
                                         &alter_ctx->table_name,
                                         &alter_ctx->new_db,
                                         &alter_ctx->new_alias);
  }

  if (likely(!error))
  {
    error= write_bin_log(thd, TRUE, thd->query(), thd->query_length());

    if (likely(!error))
      my_ok(thd);
  }
  table_list->table= NULL;                    // For query cache
  query_cache_invalidate3(thd, table_list, 0);

  if ((thd->locked_tables_mode == LTM_LOCK_TABLES ||
       thd->locked_tables_mode == LTM_PRELOCKED_UNDER_LOCK_TABLES))
  {
    /*
      Under LOCK TABLES we should adjust meta-data locks before finishing
      statement. Otherwise we can rely on them being released
      along with the implicit commit.
    */
    if (alter_ctx->is_table_renamed())
      thd->mdl_context.release_all_locks_for_name(mdl_ticket);
    else
      mdl_ticket->downgrade_lock(MDL_SHARED_NO_READ_WRITE);
  }
  DBUG_RETURN(error != 0);
}


static void cleanup_table_after_inplace_alter_keep_files(TABLE *table)
{
  TABLE_SHARE *share= table->s;
  closefrm(table);
  free_table_share(share);
}


static void cleanup_table_after_inplace_alter(TABLE *table)
{
  table->file->ha_create_partitioning_metadata(table->s->normalized_path.str, 0,
                                               CHF_DELETE_FLAG);
  deletefrm(table->s->normalized_path.str);
  cleanup_table_after_inplace_alter_keep_files(table);
}


static int create_table_for_inplace_alter(THD *thd,
                                          const Alter_table_ctx &alter_ctx,
                                          LEX_CUSTRING *frm,
                                          TABLE_SHARE *share,
                                          TABLE *table)
{
  init_tmp_table_share(thd, share, alter_ctx.new_db.str, 0,
                       alter_ctx.new_name.str, alter_ctx.get_tmp_path());
  if (share->init_from_binary_frm_image(thd, true, frm->str, frm->length) ||
      open_table_from_share(thd, share, &alter_ctx.new_name, 0,
                            EXTRA_RECORD, thd->open_options,
                            table, false))
  {
    free_table_share(share);
    deletefrm(alter_ctx.get_tmp_path());
    return 1;
  }
  if (table->internal_tables && open_and_lock_internal_tables(table, false))
  {
    cleanup_table_after_inplace_alter(table);
    return 1;
  }
  return 0;
}


/**
  Alter table

  @param thd              Thread handle
  @param new_db           If there is a RENAME clause
  @param new_name         If there is a RENAME clause
  @param create_info      Information from the parsing phase about new
                          table properties.
  @param table_list       The table to change.
  @param alter_info       Lists of fields, keys to be changed, added
                          or dropped.
  @param order_num        How many ORDER BY fields has been specified.
  @param order            List of fields to ORDER BY.
  @param ignore           Whether we have ALTER IGNORE TABLE

  @retval   true          Error
  @retval   false         Success

  This is a veery long function and is everything but the kitchen sink :)
  It is used to alter a table and not only by ALTER TABLE but also
  CREATE|DROP INDEX are mapped on this function.

  When the ALTER TABLE statement just does a RENAME or ENABLE|DISABLE KEYS,
  or both, then this function short cuts its operation by renaming
  the table and/or enabling/disabling the keys. In this case, the FRM is
  not changed, directly by mysql_alter_table. However, if there is a
  RENAME + change of a field, or an index, the short cut is not used.
  See how `create_list` is used to generate the new FRM regarding the
  structure of the fields. The same is done for the indices of the table.

  Altering a table can be done in two ways. The table can be modified
  directly using an in-place algorithm, or the changes can be done using
  an intermediate temporary table (copy). In-place is the preferred
  algorithm as it avoids copying table data. The storage engine
  selects which algorithm to use in check_if_supported_inplace_alter()
  based on information about the table changes from fill_alter_inplace_info().
*/

bool mysql_alter_table(THD *thd, const LEX_CSTRING *new_db,
                       const LEX_CSTRING *new_name,
                       HA_CREATE_INFO *create_info,
                       TABLE_LIST *table_list,
                       Alter_info *alter_info,
                       uint order_num, ORDER *order, bool ignore,
                       bool if_exists)
{
  bool engine_changed, error;
  bool no_ha_table= true;  /* We have not created table in storage engine yet */
  TABLE *table, *new_table;
#ifdef WITH_PARTITION_STORAGE_ENGINE
  bool partition_changed= false;
  bool fast_alter_partition= false;
#endif
  /*
    Create .FRM for new version of table with a temporary name.
    We don't log the statement, it will be logged later.

    Keep information about keys in newly created table as it
    will be used later to construct Alter_inplace_info object
    and by fill_alter_inplace_info() call.
  */
  KEY *key_info;
  uint key_count;
  /*
    Remember if the new definition has new VARCHAR column;
    create_info->varchar will be reset in create_table_impl()/
    mysql_prepare_create_table().
  */
  bool varchar= create_info->varchar, table_creation_was_logged= 0;
  bool binlog_done= 0, log_if_exists= 0;
  uint tables_opened;
  handlerton *new_db_type, *old_db_type;
  ha_rows copied=0, deleted=0;
  LEX_CUSTRING frm= {0,0};
  char index_file[FN_REFLEN], data_file[FN_REFLEN];
  MDL_request target_mdl_request;
  MDL_ticket *mdl_ticket= 0;
  Alter_table_prelocking_strategy alter_prelocking_strategy;
  DBUG_ENTER("mysql_alter_table");

  /*
    Check if we attempt to alter mysql.slow_log or
    mysql.general_log table and return an error if
    it is the case.
    TODO: this design is obsolete and will be removed.
  */
  int table_kind= check_if_log_table(table_list, FALSE, NullS);

  if (table_kind)
  {
    /* Disable alter of enabled log tables */
    if (logger.is_log_table_enabled(table_kind))
    {
      my_error(ER_BAD_LOG_STATEMENT, MYF(0), "ALTER");
      DBUG_RETURN(true);
    }

    /* Disable alter of log tables to unsupported engine */
    if ((create_info->used_fields & HA_CREATE_USED_ENGINE) &&
        (!create_info->db_type || /* unknown engine */
         !(create_info->db_type->flags & HTON_SUPPORT_LOG_TABLES)))
    {
    unsupported:
      my_error(ER_UNSUPORTED_LOG_ENGINE, MYF(0),
               hton_name(create_info->db_type)->str);
      DBUG_RETURN(true);
    }

    if (create_info->db_type == maria_hton &&
        create_info->transactional != HA_CHOICE_NO)
      goto unsupported;

#ifdef WITH_PARTITION_STORAGE_ENGINE
    if (alter_info->partition_flags & ALTER_PARTITION_INFO)
    {
      my_error(ER_WRONG_USAGE, MYF(0), "PARTITION", "log table");
      DBUG_RETURN(true);
    }
#endif
  }

  THD_STAGE_INFO(thd, stage_init_update);

  /* Check if the new table type is a shared table */
  if (ha_check_if_updates_are_ignored(thd, create_info->db_type, "ALTER"))
  {
    /*
      Remove old local .frm file if it exists. We should use the new
      shared one in the future. The drop is not logged, the ALTER table is
      logged.
    */
    table_list->mdl_request.type= MDL_EXCLUSIVE;
    /* This will only drop the .frm file and local tables, not shared ones */
    error= mysql_rm_table(thd, table_list, 1, 0, 0, 1);
    if (write_bin_log(thd, true, thd->query(), thd->query_length()) || error)
      DBUG_RETURN(true);
    my_ok(thd);
    DBUG_RETURN(0);
  }

  /*
    Code below can handle only base tables so ensure that we won't open a view.
    Note that RENAME TABLE the only ALTER clause which is supported for views
    has been already processed.
  */
  table_list->required_type= TABLE_TYPE_NORMAL;

  DEBUG_SYNC(thd, "alter_table_before_open_tables");

  thd->open_options|= HA_OPEN_FOR_ALTER;
  thd->mdl_backup_ticket= 0;
  error= open_tables(thd, &table_list, &tables_opened, 0,
                     &alter_prelocking_strategy);
  thd->open_options&= ~HA_OPEN_FOR_ALTER;

  if (unlikely(error))
  {
    if (if_exists)
    {
      int tmp_errno= thd->get_stmt_da()->sql_errno();
      if (tmp_errno == ER_NO_SUCH_TABLE)
      {
        /*
          ALTER TABLE IF EXISTS was used on not existing table
          We have to log the query on a slave as the table may be a shared one
          from the master and we need to ensure that the next slave can see
          the statement as this slave may not have the table shared
        */
        thd->clear_error();
        if (thd->slave_thread &&
            write_bin_log(thd, true, thd->query(), thd->query_length()))
          DBUG_RETURN(true);
        my_ok(thd);
        DBUG_RETURN(0);
      }
    }
    DBUG_RETURN(true);
  }

#ifdef WITH_WSREP
  if (WSREP(thd) &&
      (thd->lex->sql_command == SQLCOM_ALTER_TABLE ||
       thd->lex->sql_command == SQLCOM_CREATE_INDEX ||
       thd->lex->sql_command == SQLCOM_DROP_INDEX) &&
      !wsrep_should_replicate_ddl(thd, table_list->table->s->db_type()->db_type))
    DBUG_RETURN(true);
#endif

  DEBUG_SYNC(thd, "alter_table_after_open_tables");

  table= table_list->table;
  if (table->versioned())
  {
    if (handlerton *hton1= create_info->db_type)
    {
      handlerton *hton2= table->file->partition_ht();
      if (hton1 != hton2 &&
          (ha_check_storage_engine_flag(hton1, HTON_NATIVE_SYS_VERSIONING) ||
           ha_check_storage_engine_flag(hton2, HTON_NATIVE_SYS_VERSIONING)))
      {
        my_error(ER_VERS_ALTER_ENGINE_PROHIBITED, MYF(0), table_list->db.str,
                 table_list->table_name.str);
        DBUG_RETURN(true);
      }
    }
    if (alter_info->vers_prohibited(thd))
    {
      my_error(ER_VERS_ALTER_NOT_ALLOWED, MYF(0),
               table_list->db.str, table_list->table_name.str);
      DBUG_RETURN(true);
    }
  }

  DEBUG_SYNC(thd, "alter_opened_table");

#ifdef WITH_WSREP
  DBUG_EXECUTE_IF("sync.alter_opened_table",
                  {
                    const char act[]=
                      "now "
                      "wait_for signal.alter_opened_table";
                    DBUG_ASSERT(!debug_sync_set_action(thd,
                                                       STRING_WITH_LEN(act)));
                  };);
#endif // WITH_WSREP

  Alter_table_ctx alter_ctx(thd, table_list, tables_opened, new_db, new_name);
  mdl_ticket= table->mdl_ticket;

  if (table->file->check_if_updates_are_ignored("ALTER"))
  {
    /*
      Table is a shared table. Remove the .frm file. Discovery will create
      a new one if needed.
    */
    if (thd->mdl_context.upgrade_shared_lock(mdl_ticket,
                                             MDL_EXCLUSIVE,
                                             thd->variables.lock_wait_timeout))
      DBUG_RETURN(1);
    quick_rm_table(thd, table->file->ht, &table_list->db,
                   &table_list->table_name,
                   NO_HA_TABLE, 0);
    goto end_inplace;
  }
  if (!if_exists &&
      (table->file->partition_ht()->flags &
       HTON_TABLE_MAY_NOT_EXIST_ON_SLAVE))
  {
    /*
      Table is a shared table that may not exist on the slave.
      We add 'if_exists' to the query if it was not used
    */
    log_if_exists= 1;
  }
  table_creation_was_logged= table->s->table_creation_was_logged;

  table->use_all_columns();

  /*
    Prohibit changing of the UNION list of a non-temporary MERGE table
    under LOCK tables. It would be quite difficult to reuse a shrinked
    set of tables from the old table or to open a new TABLE object for
    an extended list and verify that they belong to locked tables.
  */
  if ((thd->locked_tables_mode == LTM_LOCK_TABLES ||
       thd->locked_tables_mode == LTM_PRELOCKED_UNDER_LOCK_TABLES) &&
      (create_info->used_fields & HA_CREATE_USED_UNION) &&
      (table->s->tmp_table == NO_TMP_TABLE))
  {
    my_error(ER_LOCK_OR_ACTIVE_TRANSACTION, MYF(0));
    DBUG_RETURN(true);
  }

  /* Check that we are not trying to rename to an existing table */
  if (alter_ctx.is_table_renamed())
  {
    if (table->s->tmp_table != NO_TMP_TABLE)
    {
      /*
        Check whether a temporary table exists with same requested new name.
        If such table exists, there must be a corresponding TABLE_SHARE in
        THD::all_temp_tables list.
      */
      if (thd->find_tmp_table_share(alter_ctx.new_db.str, alter_ctx.new_name.str))
      {
        my_error(ER_TABLE_EXISTS_ERROR, MYF(0), alter_ctx.new_alias.str);
        DBUG_RETURN(true);
      }
    }
    else
    {
      MDL_request_list mdl_requests;
      MDL_request target_db_mdl_request;

      MDL_REQUEST_INIT(&target_mdl_request, MDL_key::TABLE,
                       alter_ctx.new_db.str, alter_ctx.new_name.str,
                       MDL_EXCLUSIVE, MDL_TRANSACTION);
      mdl_requests.push_front(&target_mdl_request);

      /*
        If we are moving the table to a different database, we also
        need IX lock on the database name so that the target database
        is protected by MDL while the table is moved.
      */
      if (alter_ctx.is_database_changed())
      {
        MDL_REQUEST_INIT(&target_db_mdl_request, MDL_key::SCHEMA,
                         alter_ctx.new_db.str, "", MDL_INTENTION_EXCLUSIVE,
                         MDL_TRANSACTION);
        mdl_requests.push_front(&target_db_mdl_request);
      }

      /*
        Protection against global read lock must have been acquired when table
        to be altered was being opened.
      */
      DBUG_ASSERT(thd->mdl_context.is_lock_owner(MDL_key::BACKUP,
                                                 "", "",
                                                 MDL_BACKUP_DDL));

      if (thd->mdl_context.acquire_locks(&mdl_requests,
                                         thd->variables.lock_wait_timeout))
        DBUG_RETURN(true);

      DEBUG_SYNC(thd, "locked_table_name");
      /*
        Table maybe does not exist, but we got an exclusive lock
        on the name, now we can safely try to find out for sure.
      */
      if (ha_table_exists(thd, &alter_ctx.new_db, &alter_ctx.new_name))
      {
        /* Table will be closed in do_command() */
        my_error(ER_TABLE_EXISTS_ERROR, MYF(0), alter_ctx.new_alias.str);
        DBUG_RETURN(true);
      }
    }
  }

  if (!create_info->db_type)
  {
#ifdef WITH_PARTITION_STORAGE_ENGINE
    if (table->part_info &&
        create_info->used_fields & HA_CREATE_USED_ENGINE)
    {
      /*
        This case happens when the user specified
        ENGINE = x where x is a non-existing storage engine
        We set create_info->db_type to default_engine_type
        to ensure we don't change underlying engine type
        due to a erroneously given engine name.
      */
      create_info->db_type= table->part_info->default_engine_type;
    }
    else
#endif
      create_info->db_type= table->s->db_type();
  }

  if (check_engine(thd, alter_ctx.new_db.str, alter_ctx.new_name.str, create_info))
    DBUG_RETURN(true);

  if (create_info->vers_info.fix_alter_info(thd, alter_info, create_info, table))
  {
    DBUG_RETURN(true);
  }

  if ((create_info->db_type != table->s->db_type() ||
       (alter_info->partition_flags & ALTER_PARTITION_INFO)) &&
      !table->file->can_switch_engines())
  {
    my_error(ER_ROW_IS_REFERENCED, MYF(0));
    DBUG_RETURN(true);
  }

  /*
   If foreign key is added then check permission to access parent table.

   In function "check_fk_parent_table_access", create_info->db_type is used
   to identify whether engine supports FK constraint or not. Since
   create_info->db_type is set here, check to parent table access is delayed
   till this point for the alter operation.
  */
  if ((alter_info->flags & ALTER_ADD_FOREIGN_KEY) &&
      check_fk_parent_table_access(thd, create_info, alter_info, new_db->str))
    DBUG_RETURN(true);

  /*
    If this is an ALTER TABLE and no explicit row type specified reuse
    the table's row type.
    Note: this is the same as if the row type was specified explicitly.
  */
  if (create_info->row_type == ROW_TYPE_NOT_USED)
  {
    /* ALTER TABLE without explicit row type */
    create_info->row_type= table->s->row_type;
  }
  else
  {
    /* ALTER TABLE with specific row type */
    create_info->used_fields |= HA_CREATE_USED_ROW_FORMAT;
  }

  DBUG_PRINT("info", ("old type: %s  new type: %s",
             ha_resolve_storage_engine_name(table->s->db_type()),
             ha_resolve_storage_engine_name(create_info->db_type)));
  if (ha_check_storage_engine_flag(table->s->db_type(), HTON_ALTER_NOT_SUPPORTED))
  {
    DBUG_PRINT("info", ("doesn't support alter"));
    my_error(ER_ILLEGAL_HA, MYF(0), hton_name(table->s->db_type())->str,
             alter_ctx.db.str, alter_ctx.table_name.str);
    DBUG_RETURN(true);
  }

  if (ha_check_storage_engine_flag(create_info->db_type,
                                   HTON_ALTER_NOT_SUPPORTED))
  {
    DBUG_PRINT("info", ("doesn't support alter"));
    my_error(ER_ILLEGAL_HA, MYF(0), hton_name(create_info->db_type)->str,
             alter_ctx.new_db.str, alter_ctx.new_name.str);
    DBUG_RETURN(true);
  }

  if (table->s->tmp_table == NO_TMP_TABLE)
    mysql_audit_alter_table(thd, table_list);

  THD_STAGE_INFO(thd, stage_setup);

  if (alter_info->flags & ALTER_DROP_CHECK_CONSTRAINT)
  {
    /*
      ALTER TABLE DROP CONSTRAINT
      should be replaced with ... DROP [FOREIGN] KEY
      if the constraint is the FOREIGN KEY or UNIQUE one.
    */

    List_iterator<Alter_drop> drop_it(alter_info->drop_list);
    Alter_drop *drop;
    List <FOREIGN_KEY_INFO> fk_child_key_list;
    table->file->get_foreign_key_list(thd, &fk_child_key_list);

    alter_info->flags&= ~ALTER_DROP_CHECK_CONSTRAINT;

    while ((drop= drop_it++))
    {
      if (drop->type == Alter_drop::CHECK_CONSTRAINT)
      {
        {
          /* Test if there is a FOREIGN KEY with this name. */
          FOREIGN_KEY_INFO *f_key;
          List_iterator<FOREIGN_KEY_INFO> fk_key_it(fk_child_key_list);

          while ((f_key= fk_key_it++))
          {
            if (my_strcasecmp(system_charset_info, f_key->foreign_id->str,
                  drop->name) == 0)
            {
              drop->type= Alter_drop::FOREIGN_KEY;
              alter_info->flags|= ALTER_DROP_FOREIGN_KEY;
              goto do_continue;
            }
          }
        }

        {
          /* Test if there is an UNIQUE with this name. */
          uint n_key;

          for (n_key=0; n_key < table->s->keys; n_key++)
          {
            if ((table->key_info[n_key].flags & HA_NOSAME) &&
                my_strcasecmp(system_charset_info,
                              drop->name, table->key_info[n_key].name.str) == 0)
            {
              drop->type= Alter_drop::KEY;
              alter_info->flags|= ALTER_DROP_INDEX;
              goto do_continue;
            }
          }
        }
      }
      alter_info->flags|= ALTER_DROP_CHECK_CONSTRAINT;
do_continue:;
    }
  }

  if (handle_if_exists_options(thd, table, alter_info,
                               &create_info->period_info) ||
      fix_constraints_names(thd, &alter_info->check_constraint_list,
                            create_info))
    DBUG_RETURN(true);

  /*
    Look if we have to do anything at all.
    ALTER can become NOOP after handling
    the IF (NOT) EXISTS options.
  */
  if (alter_info->flags == 0 && alter_info->partition_flags == 0)
  {
    my_snprintf(alter_ctx.tmp_buff, sizeof(alter_ctx.tmp_buff),
                ER_THD(thd, ER_INSERT_INFO), 0L, 0L,
                thd->get_stmt_da()->current_statement_warn_count());
    my_ok(thd, 0L, 0L, alter_ctx.tmp_buff);

    /* We don't replicate alter table statement on temporary tables */
    if (table_creation_was_logged)
    {
      if (write_bin_log_with_if_exists(thd, true, false, log_if_exists))
        DBUG_RETURN(true);
    }

    DBUG_RETURN(false);
  }

  /*
     Test if we are only doing RENAME or KEYS ON/OFF. This works
     as we are testing if flags == 0 above.
  */
  if (!(alter_info->flags & ~(ALTER_RENAME | ALTER_KEYS_ONOFF)) &&
      alter_info->partition_flags == 0 &&
      alter_info->algorithm(thd) !=
      Alter_info::ALTER_TABLE_ALGORITHM_COPY)   // No need to touch frm.
  {
    bool res;

    if (!table->s->tmp_table)
    {
      // This requires X-lock, no other lock levels supported.
      if (alter_info->requested_lock != Alter_info::ALTER_TABLE_LOCK_DEFAULT &&
          alter_info->requested_lock != Alter_info::ALTER_TABLE_LOCK_EXCLUSIVE)
      {
        my_error(ER_ALTER_OPERATION_NOT_SUPPORTED, MYF(0),
                 "LOCK=NONE/SHARED", "LOCK=EXCLUSIVE");
        DBUG_RETURN(true);
      }
      res= simple_rename_or_index_change(thd, table_list,
                                         alter_info->keys_onoff,
                                         &alter_ctx);
    }
    else
    {
      res= simple_tmp_rename_or_index_change(thd, table_list,
                                             alter_info->keys_onoff,
                                             &alter_ctx);
    }
    DBUG_RETURN(res);
  }

  /* We have to do full alter table. */

#ifdef WITH_PARTITION_STORAGE_ENGINE
  {
    if (prep_alter_part_table(thd, table, alter_info, create_info,
                              &partition_changed, &fast_alter_partition))
    {
      DBUG_RETURN(true);
    }
  }
#endif

  if (mysql_prepare_alter_table(thd, table, create_info, alter_info,
                                &alter_ctx))
  {
    DBUG_RETURN(true);
  }

  set_table_default_charset(thd, create_info, alter_ctx.db);

  if (create_info->check_fields(thd, alter_info,
                                table_list->table_name, table_list->db) ||
      create_info->fix_period_fields(thd, alter_info))
    DBUG_RETURN(true);

  if (!opt_explicit_defaults_for_timestamp)
    promote_first_timestamp_column(&alter_info->create_list);

#ifdef WITH_PARTITION_STORAGE_ENGINE
  if (fast_alter_partition)
  {
    /*
      ALGORITHM and LOCK clauses are generally not allowed by the
      parser for operations related to partitioning.
      The exceptions are ALTER_PARTITION_INFO and ALTER_PARTITION_REMOVE.
      For consistency, we report ER_ALTER_OPERATION_NOT_SUPPORTED here.
    */
    if (alter_info->requested_lock !=
        Alter_info::ALTER_TABLE_LOCK_DEFAULT)
    {
      my_error(ER_ALTER_OPERATION_NOT_SUPPORTED_REASON, MYF(0),
               "LOCK=NONE/SHARED/EXCLUSIVE",
               ER_THD(thd, ER_ALTER_OPERATION_NOT_SUPPORTED_REASON_PARTITION),
               "LOCK=DEFAULT");
      DBUG_RETURN(true);
    }
    else if (alter_info->algorithm(thd) !=
             Alter_info::ALTER_TABLE_ALGORITHM_DEFAULT)
    {
      my_error(ER_ALTER_OPERATION_NOT_SUPPORTED_REASON, MYF(0),
               "ALGORITHM=COPY/INPLACE",
               ER_THD(thd, ER_ALTER_OPERATION_NOT_SUPPORTED_REASON_PARTITION),
               "ALGORITHM=DEFAULT");
      DBUG_RETURN(true);
    }

    /*
      Upgrade from MDL_SHARED_UPGRADABLE to MDL_SHARED_NO_WRITE.
      Afterwards it's safe to take the table level lock.
    */
    if ((thd->mdl_context.upgrade_shared_lock(mdl_ticket, MDL_SHARED_NO_WRITE,
             thd->variables.lock_wait_timeout)) ||
        lock_tables(thd, table_list, alter_ctx.tables_opened, 0))
    {
      DBUG_RETURN(true);
    }

    // In-place execution of ALTER TABLE for partitioning.
    DBUG_RETURN(fast_alter_partition_table(thd, table, alter_info,
                                           create_info, table_list,
                                           &alter_ctx.db,
                                           &alter_ctx.table_name));
  }
#endif

  /*
    Use copy algorithm if:
    - old_alter_table system variable is set without in-place requested using
      the ALGORITHM clause.
    - Or if in-place is impossible for given operation.
    - Changes to partitioning which were not handled by fast_alter_part_table()
      needs to be handled using table copying algorithm unless the engine
      supports auto-partitioning as such engines can do some changes
      using in-place API.
  */
  if ((thd->variables.alter_algorithm == Alter_info::ALTER_TABLE_ALGORITHM_COPY &&
       alter_info->algorithm(thd) !=
       Alter_info::ALTER_TABLE_ALGORITHM_INPLACE)
      || is_inplace_alter_impossible(table, create_info, alter_info)
      || IF_PARTITIONING((partition_changed &&
          !(table->s->db_type()->partition_flags() & HA_USE_AUTO_PARTITION)), 0))
  {
    if (alter_info->algorithm(thd) ==
        Alter_info::ALTER_TABLE_ALGORITHM_INPLACE)
    {
      my_error(ER_ALTER_OPERATION_NOT_SUPPORTED, MYF(0),
               "ALGORITHM=INPLACE", "ALGORITHM=COPY");
      DBUG_RETURN(true);
    }
    alter_info->set_requested_algorithm(
      Alter_info::ALTER_TABLE_ALGORITHM_COPY);
  }

  /*
    ALTER TABLE ... ENGINE to the same engine is a common way to
    request table rebuild. Set ALTER_RECREATE flag to force table
    rebuild.
  */
  if (create_info->db_type == table->s->db_type() &&
      create_info->used_fields & HA_CREATE_USED_ENGINE)
    alter_info->flags|= ALTER_RECREATE;

  /*
    If the old table had partitions and we are doing ALTER TABLE ...
    engine= <new_engine>, the new table must preserve the original
    partitioning. This means that the new engine is still the
    partitioning engine, not the engine specified in the parser.
    This is discovered in prep_alter_part_table, which in such case
    updates create_info->db_type.
    It's therefore important that the assignment below is done
    after prep_alter_part_table.
  */
  new_db_type= create_info->db_type;
  old_db_type= table->s->db_type();
  new_table= NULL;

  /*
    Handling of symlinked tables:
    If no rename:
      Create new data file and index file on the same disk as the
      old data and index files.
      Copy data.
      Rename new data file over old data file and new index file over
      old index file.
      Symlinks are not changed.

   If rename:
      Create new data file and index file on the same disk as the
      old data and index files.  Create also symlinks to point at
      the new tables.
      Copy data.
      At end, rename intermediate tables, and symlinks to intermediate
      table, to final table name.
      Remove old table and old symlinks

    If rename is made to another database:
      Create new tables in new database.
      Copy data.
      Remove old table and symlinks.
  */
  if (!alter_ctx.is_database_changed())
  {
    if (create_info->index_file_name)
    {
      /* Fix index_file_name to have 'tmp_name' as basename */
      strmov(index_file, alter_ctx.tmp_name.str);
      create_info->index_file_name=fn_same(index_file,
                                           create_info->index_file_name,
                                           1);
    }
    if (create_info->data_file_name)
    {
      /* Fix data_file_name to have 'tmp_name' as basename */
      strmov(data_file, alter_ctx.tmp_name.str);
      create_info->data_file_name=fn_same(data_file,
                                          create_info->data_file_name,
                                          1);
    }
  }
  else
  {
    /* Ignore symlink if db is changed. */
    create_info->data_file_name=create_info->index_file_name=0;
  }

  DEBUG_SYNC(thd, "alter_table_before_create_table_no_lock");

  tmp_disable_binlog(thd);
  create_info->options|=HA_CREATE_TMP_ALTER;
  error= create_table_impl(thd, alter_ctx.db, alter_ctx.table_name,
                           alter_ctx.new_db, alter_ctx.tmp_name,
                           alter_ctx.get_tmp_path(),
                           thd->lex->create_info, create_info, alter_info,
                           C_ALTER_TABLE_FRM_ONLY, NULL,
                           &key_info, &key_count, &frm);
  reenable_binlog(thd);
  if (unlikely(error))
  {
    my_free(const_cast<uchar*>(frm.str));
    DBUG_RETURN(true);
  }

  if (alter_info->algorithm(thd) != Alter_info::ALTER_TABLE_ALGORITHM_COPY)
  {
    Alter_inplace_info ha_alter_info(create_info, alter_info,
                                     key_info, key_count,
                                     IF_PARTITIONING(thd->work_part_info, NULL),
                                     ignore, alter_ctx.error_if_not_empty);
    TABLE_SHARE altered_share;
    TABLE altered_table;
    bool use_inplace= true;

    /* Fill the Alter_inplace_info structure. */
    if (fill_alter_inplace_info(thd, table, varchar, &ha_alter_info))
      goto err_new_table_cleanup;

    /*
      We can ignore ALTER_COLUMN_ORDER and instead check
      ALTER_STORED_COLUMN_ORDER & ALTER_VIRTUAL_COLUMN_ORDER. This
      is ok as ALTER_COLUMN_ORDER may be wrong if we use AFTER last_field
      ALTER_COLUMN_NAME is set if field really was renamed.
    */

    if (!(ha_alter_info.handler_flags &
          ~(ALTER_COLUMN_ORDER | ALTER_RENAME_COLUMN)))
    {
      /*
        No-op ALTER, no need to call handler API functions.

        If this code path is entered for an ALTER statement that
        should not be a real no-op, new handler flags should be added
        and fill_alter_inplace_info() adjusted.

        Note that we can end up here if an ALTER statement has clauses
        that cancel each other out (e.g. ADD/DROP identically index).

        Also note that we ignore the LOCK clause here.

        TODO don't create partitioning metadata in the first place
      */
      table->file->ha_create_partitioning_metadata(alter_ctx.get_tmp_path(),
                                                   NULL, CHF_DELETE_FLAG);
      my_free(const_cast<uchar*>(frm.str));
      goto end_inplace;
    }

    // We assume that the table is non-temporary.
    DBUG_ASSERT(!table->s->tmp_table);

    if (create_table_for_inplace_alter(thd, alter_ctx, &frm, &altered_share,
                                       &altered_table))
      goto err_new_table_cleanup;

    /* Set markers for fields in TABLE object for altered table. */
    update_altered_table(ha_alter_info, &altered_table);

    /*
      Mark all columns in 'altered_table' as used to allow usage
      of its record[0] buffer and Field objects during in-place
      ALTER TABLE.
    */
    altered_table.column_bitmaps_set_no_signal(&altered_table.s->all_set,
                                               &altered_table.s->all_set);
    restore_record(&altered_table, s->default_values); // Create empty record
    /* Check that we can call default functions with default field values */
    thd->count_cuted_fields= CHECK_FIELD_EXPRESSION;
    altered_table.reset_default_fields();
    if (altered_table.default_field &&
        altered_table.update_default_fields(true))
    {
      cleanup_table_after_inplace_alter(&altered_table);
      goto err_new_table_cleanup;
    }
    thd->count_cuted_fields= CHECK_FIELD_IGNORE;

    if (alter_info->requested_lock == Alter_info::ALTER_TABLE_LOCK_NONE)
      ha_alter_info.online= true;
    // Ask storage engine whether to use copy or in-place
    ha_alter_info.inplace_supported=
      table->file->check_if_supported_inplace_alter(&altered_table,
                                                    &ha_alter_info);

<<<<<<< HEAD
    Key *k;
    for (List_iterator<Key> it(alter_info->key_list);
         (k= it++) && inplace_supported != HA_ALTER_INPLACE_NOT_SUPPORTED;)
    {
      if(k->without_overlaps)
        inplace_supported= HA_ALTER_INPLACE_NOT_SUPPORTED;
    }

    if (alter_info->supports_algorithm(thd, inplace_supported, &ha_alter_info) ||
        alter_info->supports_lock(thd, inplace_supported, &ha_alter_info))
=======
    if (alter_info->supports_algorithm(thd, &ha_alter_info) ||
        alter_info->supports_lock(thd, &ha_alter_info))
>>>>>>> 9216114c
    {
      cleanup_table_after_inplace_alter(&altered_table);
      goto err_new_table_cleanup;
    }

    // If SHARED lock and no particular algorithm was requested, use COPY.
    if (ha_alter_info.inplace_supported == HA_ALTER_INPLACE_EXCLUSIVE_LOCK &&
        alter_info->requested_lock == Alter_info::ALTER_TABLE_LOCK_SHARED &&
         alter_info->algorithm(thd) ==
                 Alter_info::ALTER_TABLE_ALGORITHM_DEFAULT &&
         thd->variables.alter_algorithm ==
                 Alter_info::ALTER_TABLE_ALGORITHM_DEFAULT)
      use_inplace= false;

    if (ha_alter_info.inplace_supported == HA_ALTER_INPLACE_NOT_SUPPORTED)
      use_inplace= false;

    if (use_inplace)
    {
      table->s->frm_image= &frm;
      enum_check_fields save_count_cuted_fields= thd->count_cuted_fields;
      /*
        Set the truncated column values of thd as warning
        for alter table.
      */
      thd->count_cuted_fields = CHECK_FIELD_WARN;
      int res= mysql_inplace_alter_table(thd, table_list, table, &altered_table,
                                         &ha_alter_info,
                                         &target_mdl_request, &alter_ctx);
      thd->count_cuted_fields= save_count_cuted_fields;
      my_free(const_cast<uchar*>(frm.str));

      if (res)
      {
        cleanup_table_after_inplace_alter(&altered_table);
        DBUG_RETURN(true);
      }
      cleanup_table_after_inplace_alter_keep_files(&altered_table);

      goto end_inplace;
    }
    else
      cleanup_table_after_inplace_alter_keep_files(&altered_table);
  }

  /* ALTER TABLE using copy algorithm. */

  /* Check if ALTER TABLE is compatible with foreign key definitions. */
  if (fk_prepare_copy_alter_table(thd, table, alter_info, &alter_ctx))
    goto err_new_table_cleanup;

  if (!table->s->tmp_table)
  {
    // COPY algorithm doesn't work with concurrent writes.
    if (alter_info->requested_lock == Alter_info::ALTER_TABLE_LOCK_NONE)
    {
      my_error(ER_ALTER_OPERATION_NOT_SUPPORTED_REASON, MYF(0),
               "LOCK=NONE",
               ER_THD(thd, ER_ALTER_OPERATION_NOT_SUPPORTED_REASON_COPY),
               "LOCK=SHARED");
      goto err_new_table_cleanup;
    }

    // If EXCLUSIVE lock is requested, upgrade already.
    if (alter_info->requested_lock == Alter_info::ALTER_TABLE_LOCK_EXCLUSIVE &&
        wait_while_table_is_used(thd, table, HA_EXTRA_FORCE_REOPEN))
      goto err_new_table_cleanup;

    /*
      Otherwise upgrade to SHARED_NO_WRITE.
      Note that under LOCK TABLES, we will already have SHARED_NO_READ_WRITE.
    */
    if (alter_info->requested_lock != Alter_info::ALTER_TABLE_LOCK_EXCLUSIVE &&
        thd->mdl_context.upgrade_shared_lock(mdl_ticket, MDL_SHARED_NO_WRITE,
                                             thd->variables.lock_wait_timeout))
      goto err_new_table_cleanup;

    DEBUG_SYNC(thd, "alter_table_copy_after_lock_upgrade");
  }
  else
    thd->close_unused_temporary_table_instances(table_list);

  // It's now safe to take the table level lock.
  if (lock_tables(thd, table_list, alter_ctx.tables_opened,
                  MYSQL_LOCK_USE_MALLOC))
    goto err_new_table_cleanup;

  if (ha_create_table(thd, alter_ctx.get_tmp_path(),
                      alter_ctx.new_db.str, alter_ctx.new_name.str,
                      create_info, &frm))
    goto err_new_table_cleanup;

  /* Mark that we have created table in storage engine. */
  no_ha_table= false;
  DEBUG_SYNC(thd, "alter_table_intermediate_table_created");

  /* Open the table since we need to copy the data. */
  new_table= thd->create_and_open_tmp_table(&frm,
                                            alter_ctx.get_tmp_path(),
                                            alter_ctx.new_db.str,
                                            alter_ctx.new_name.str,
                                            true);
  if (!new_table)
    goto err_new_table_cleanup;

  if (table->s->tmp_table != NO_TMP_TABLE)
  {
    /* in case of alter temp table send the tracker in OK packet */
    thd->session_tracker.state_change.mark_as_changed(thd);
  }

  /*
    Note: In case of MERGE table, we do not attach children. We do not
    copy data for MERGE tables. Only the children have data.
  */

  /* Copy the data if necessary. */
  thd->count_cuted_fields= CHECK_FIELD_WARN;	// calc cuted fields
  thd->cuted_fields=0L;

  /*
    We do not copy data for MERGE tables. Only the children have data.
    MERGE tables have HA_NO_COPY_ON_ALTER set.
  */
  if (!(new_table->file->ha_table_flags() & HA_NO_COPY_ON_ALTER))
  {
    new_table->next_number_field=new_table->found_next_number_field;
    THD_STAGE_INFO(thd, stage_copy_to_tmp_table);
    DBUG_EXECUTE_IF("abort_copy_table", {
        my_error(ER_LOCK_WAIT_TIMEOUT, MYF(0));
        goto err_new_table_cleanup;
      });

    /*
      If old table was a shared table and new table is not same type,
      the slaves will not be able to recreate the data. In this case we
      write the CREATE TABLE statement for the new table to the log and
      log all inserted rows to the table.
    */
    if ((table->file->partition_ht()->flags &
         HTON_TABLE_MAY_NOT_EXIST_ON_SLAVE) &&
        (table->file->partition_ht() != new_table->file->partition_ht()) &&
        thd->binlog_table_should_be_logged(&new_table->s->db))
    {
      /*
        'new_table' is marked as internal temp table, but we want to have
        the logging based on the original table type
      */
      bool res;
      tmp_table_type org_tmp_table= new_table->s->tmp_table;
      new_table->s->tmp_table= table->s->tmp_table;

      /* Force row logging, even if the table was created as 'temporary' */
      new_table->s->can_do_row_logging= 1;
      thd->binlog_start_trans_and_stmt();
      thd->variables.option_bits|= OPTION_BIN_COMMIT_OFF;
      res= (binlog_drop_table(thd, table) ||
            binlog_create_table(thd, new_table, 1));
      thd->variables.option_bits&= ~OPTION_BIN_COMMIT_OFF;
      new_table->s->tmp_table= org_tmp_table;
      if (res)
        goto err_new_table_cleanup;
      /*
        ha_write_row() will log inserted rows in copy_data_between_tables().
        No additional logging of query is needed
      */
      binlog_done= 1;
      DBUG_ASSERT(new_table->file->row_logging);
      new_table->mark_columns_needed_for_insert();
      thd->binlog_write_table_map(new_table, 1);
    }
    if (copy_data_between_tables(thd, table, new_table,
                                 alter_info->create_list, ignore,
                                 order_num, order, &copied, &deleted,
                                 alter_info->keys_onoff,
                                 &alter_ctx))
      goto err_new_table_cleanup;
  }
  else
  {
    if (!table->s->tmp_table &&
        wait_while_table_is_used(thd, table, HA_EXTRA_FORCE_REOPEN))
      goto err_new_table_cleanup;
    THD_STAGE_INFO(thd, stage_manage_keys);
    alter_table_manage_keys(table, table->file->indexes_are_disabled(),
                            alter_info->keys_onoff);
    if (trans_commit_stmt(thd) || trans_commit_implicit(thd))
      goto err_new_table_cleanup;
  }
  thd->count_cuted_fields= CHECK_FIELD_IGNORE;

  if (table->s->tmp_table != NO_TMP_TABLE)
  {
    /* Close lock if this is a transactional table */
    if (thd->lock)
    {
      if (thd->locked_tables_mode != LTM_LOCK_TABLES &&
          thd->locked_tables_mode != LTM_PRELOCKED_UNDER_LOCK_TABLES)
      {
        int tmp_error= mysql_unlock_tables(thd, thd->lock);
        thd->lock= NULL;
        if (tmp_error)
          goto err_new_table_cleanup;
      }
      else
      {
        /*
          If LOCK TABLES list is not empty and contains this table,
          unlock the table and remove the table from this list.
        */
        if (mysql_lock_remove(thd, thd->lock, table))
          goto err_new_table_cleanup;
      }
    }
    new_table->s->table_creation_was_logged=
      table->s->table_creation_was_logged;
    /* Remove link to old table and rename the new one */
    thd->drop_temporary_table(table, NULL, true);
    /* Should pass the 'new_name' as we store table name in the cache */
    if (thd->rename_temporary_table(new_table, &alter_ctx.new_db,
                                    &alter_ctx.new_name))
      goto err_new_table_cleanup;
    /* We don't replicate alter table statement on temporary tables */
    if (!thd->is_current_stmt_binlog_format_row() &&
        table_creation_was_logged &&
        !binlog_done &&
        write_bin_log_with_if_exists(thd, true, false, log_if_exists))
      DBUG_RETURN(true);
    my_free(const_cast<uchar*>(frm.str));
    goto end_temporary;
  }

  /*
    Check if file names for the engine are unique.  If we change engine
    and file names are unique then we don't need to rename the original
    table to a temporary name during the rename phase

    File names are unique if engine changed and
    - Either new or old engine does not store the table in files
    - Neither old or new engine uses files from another engine
      The above is mainly true for the sequence and the partition engine.
  */
  engine_changed= ((new_table->file->ht != table->file->ht) &&
                   (((!(new_table->file->ha_table_flags() & HA_FILE_BASED) ||
                      !(table->file->ha_table_flags() & HA_FILE_BASED))) ||
                    (!(table->file->ha_table_flags() & HA_REUSES_FILE_NAMES) &&
                     !(new_table->file->ha_table_flags() &
                       HA_REUSES_FILE_NAMES))));

  /*
    Close the intermediate table that will be the new table, but do
    not delete it! Even though MERGE tables do not have their children
    attached here it is safe to call THD::drop_temporary_table().
  */
  thd->drop_temporary_table(new_table, NULL, false);
  new_table= NULL;

  DEBUG_SYNC(thd, "alter_table_before_rename_result_table");

  /*
    Data is copied. Now we:
    1) Wait until all other threads will stop using old version of table
       by upgrading shared metadata lock to exclusive one.
    2) Close instances of table open by this thread and replace them
       with placeholders to simplify reopen process.
    3) Rename the old table to a temp name, rename the new one to the
       old name.
    4) If we are under LOCK TABLES and don't do ALTER TABLE ... RENAME
       we reopen new version of table.
    5) Write statement to the binary log.
    6) If we are under LOCK TABLES and do ALTER TABLE ... RENAME we
       remove placeholders and release metadata locks.
    7) If we are not not under LOCK TABLES we rely on the caller
      (mysql_execute_command()) to release metadata locks.
  */

  THD_STAGE_INFO(thd, stage_rename_result_table);

  if (wait_while_table_is_used(thd, table, HA_EXTRA_PREPARE_FOR_RENAME))
    goto err_new_table_cleanup;

  close_all_tables_for_name(thd, table->s,
                            alter_ctx.is_table_renamed() ?
                            HA_EXTRA_PREPARE_FOR_RENAME:
                            HA_EXTRA_NOT_USED,
                            NULL);
  table_list->table= table= NULL;                  /* Safety */
  my_free(const_cast<uchar*>(frm.str));

  /*
    Rename the old table to temporary name to have a backup in case
    anything goes wrong while renaming the new table.
    We only have to do this if name of the table is not changed.
    If we are changing to use another table handler, we don't
    have to do the rename as the table names will not interfer.
  */
  char backup_name_buff[FN_LEN];
  LEX_CSTRING backup_name;
  backup_name.str= backup_name_buff;

  DBUG_PRINT("info", ("is_table_renamed: %d  engine_changed: %d",
                      alter_ctx.is_table_renamed(), engine_changed));

  if (!alter_ctx.is_table_renamed())
  {
    backup_name.length= my_snprintf(backup_name_buff, sizeof(backup_name_buff),
                                    "%s-backup-%lx-%llx", tmp_file_prefix,
                                    current_pid, thd->thread_id);
    if (lower_case_table_names)
      my_casedn_str(files_charset_info, backup_name_buff);
    if (mysql_rename_table(old_db_type, &alter_ctx.db, &alter_ctx.table_name,
                           &alter_ctx.db, &backup_name,
                           FN_TO_IS_TMP |
                           (engine_changed ? NO_HA_TABLE | NO_PAR_TABLE : 0)))
    {
      // Rename to temporary name failed, delete the new table, abort ALTER.
      (void) quick_rm_table(thd, new_db_type, &alter_ctx.new_db,
                            &alter_ctx.tmp_name, FN_IS_TMP);
      goto err_with_mdl;
    }
  }
  else
  {
    /* The original table is the backup */
    backup_name= alter_ctx.table_name;
  }

  // Rename the new table to the correct name.
  if (mysql_rename_table(new_db_type, &alter_ctx.new_db, &alter_ctx.tmp_name,
                         &alter_ctx.new_db, &alter_ctx.new_alias,
                         FN_FROM_IS_TMP))
  {
    // Rename failed, delete the temporary table.
    (void) quick_rm_table(thd, new_db_type, &alter_ctx.new_db,
                          &alter_ctx.tmp_name, FN_IS_TMP);

    if (!alter_ctx.is_table_renamed())
    {
      // Restore the backup of the original table to the old name.
      (void) mysql_rename_table(old_db_type, &alter_ctx.db, &backup_name,
                                &alter_ctx.db, &alter_ctx.alias,
                                FN_FROM_IS_TMP | NO_FK_CHECKS |
                                (engine_changed ? NO_HA_TABLE | NO_PAR_TABLE :
                                 0));
    }
    goto err_with_mdl;
  }

  // Check if we renamed the table and if so update trigger files.
  if (alter_ctx.is_table_renamed())
  {
    if (Table_triggers_list::change_table_name(thd,
                                               &alter_ctx.db,
                                               &alter_ctx.alias,
                                               &alter_ctx.table_name,
                                               &alter_ctx.new_db,
                                               &alter_ctx.new_alias))
    {
      // Rename succeeded, delete the new table.
      (void) quick_rm_table(thd, new_db_type,
                            &alter_ctx.new_db, &alter_ctx.new_alias, 0);
      // Restore the backup of the original table to the old name.
      (void) mysql_rename_table(old_db_type, &alter_ctx.db, &backup_name,
                                &alter_ctx.db, &alter_ctx.alias,
                                FN_FROM_IS_TMP | NO_FK_CHECKS |
                                (engine_changed ? NO_HA_TABLE | NO_PAR_TABLE :
                                 0));
      goto err_with_mdl;
    }
    rename_table_in_stat_tables(thd, &alter_ctx.db, &alter_ctx.alias,
                                &alter_ctx.new_db, &alter_ctx.new_alias);
  }

  // ALTER TABLE succeeded, delete the backup of the old table.
  error= quick_rm_table(thd, old_db_type, &alter_ctx.db, &backup_name,
                        FN_IS_TMP |
                        (engine_changed ? NO_HA_TABLE | NO_PAR_TABLE: 0));
  if (engine_changed)
  {
    /* the .frm file was removed but not the original table */
    error|= quick_rm_table(thd, old_db_type, &alter_ctx.db,
                           &alter_ctx.table_name,
                           NO_FRM_RENAME |
                           (engine_changed ? 0 : FN_IS_TMP));
  }

  if (error)
  {
    /*
      The fact that deletion of the backup failed is not critical
      error, but still worth reporting as it might indicate serious
      problem with server.
    */
    goto err_with_mdl_after_alter;
  }

end_inplace:

  if (thd->locked_tables_list.reopen_tables(thd, false))
    goto err_with_mdl_after_alter;

  THD_STAGE_INFO(thd, stage_end);

  DEBUG_SYNC(thd, "alter_table_before_main_binlog");

  DBUG_ASSERT(!(mysql_bin_log.is_open() &&
                thd->is_current_stmt_binlog_format_row() &&
                (create_info->tmp_table())));
  if (!binlog_done)
  {
    if (write_bin_log_with_if_exists(thd, true, false, log_if_exists))
      DBUG_RETURN(true);
  }
  table_list->table= NULL;			// For query cache
  query_cache_invalidate3(thd, table_list, false);

  if (thd->locked_tables_mode == LTM_LOCK_TABLES ||
      thd->locked_tables_mode == LTM_PRELOCKED_UNDER_LOCK_TABLES)
  {
    if (alter_ctx.is_table_renamed())
      thd->mdl_context.release_all_locks_for_name(mdl_ticket);
    else
      mdl_ticket->downgrade_lock(MDL_SHARED_NO_READ_WRITE);
  }

end_temporary:
  my_snprintf(alter_ctx.tmp_buff, sizeof(alter_ctx.tmp_buff),
              ER_THD(thd, ER_INSERT_INFO),
	      (ulong) (copied + deleted), (ulong) deleted,
	      (ulong) thd->get_stmt_da()->current_statement_warn_count());
  my_ok(thd, copied + deleted, 0L, alter_ctx.tmp_buff);
  DEBUG_SYNC(thd, "alter_table_inplace_trans_commit");
  DBUG_RETURN(false);

err_new_table_cleanup:
  DBUG_PRINT("error", ("err_new_table_cleanup"));
  my_free(const_cast<uchar*>(frm.str));
  /*
    No default value was provided for a DATE/DATETIME field, the
    current sql_mode doesn't allow the '0000-00-00' value and
    the table to be altered isn't empty.
    Report error here.
  */
  if (unlikely(alter_ctx.error_if_not_empty &&
               thd->get_stmt_da()->current_row_for_warning()))
  {
<<<<<<< HEAD
    Abort_on_warning_instant_set aws(thd, true);
    alter_ctx.report_implicit_default_value_error(thd, new_table
                                                  ? new_table->s : table->s);
=======
    const char *f_val= "0000-00-00";
    const char *f_type= "date";
    switch (alter_ctx.datetime_field->real_field_type())
    {
      case MYSQL_TYPE_DATE:
      case MYSQL_TYPE_NEWDATE:
        break;
      case MYSQL_TYPE_DATETIME:
      case MYSQL_TYPE_DATETIME2:
        f_val= "0000-00-00 00:00:00";
        f_type= "datetime";
        break;
      default:
        /* Shouldn't get here. */
        DBUG_ASSERT(0);
    }
    bool save_abort_on_warning= thd->abort_on_warning;
    thd->abort_on_warning= true;
    thd->push_warning_truncated_value_for_field(Sql_condition::WARN_LEVEL_WARN,
                                                f_type, f_val,
                                                alter_ctx.new_db.str,
                                                alter_ctx.new_name.str,
                                                alter_ctx.datetime_field->
                                                field_name.str);
    thd->abort_on_warning= save_abort_on_warning;
>>>>>>> 9216114c
  }

  if (new_table)
  {
    thd->drop_temporary_table(new_table, NULL, true);
  }
  else
    (void) quick_rm_table(thd, new_db_type,
                          &alter_ctx.new_db, &alter_ctx.tmp_name,
                          (FN_IS_TMP | (no_ha_table ? NO_HA_TABLE : 0)),
                          alter_ctx.get_tmp_path());

  DBUG_RETURN(true);

err_with_mdl_after_alter:
  DBUG_PRINT("error", ("err_with_mdl_after_alter"));
  /* the table was altered. binlog the operation */
  DBUG_ASSERT(!(mysql_bin_log.is_open() &&
                thd->is_current_stmt_binlog_format_row() &&
                (create_info->tmp_table())));
  /*
    We can't reset error as we will return 'true' below and the server
    expects that error is set
  */
  if (!binlog_done)
    write_bin_log_with_if_exists(thd, FALSE, FALSE, log_if_exists);

err_with_mdl:
  /*
    An error happened while we were holding exclusive name metadata lock
    on table being altered. To be safe under LOCK TABLES we should
    remove all references to the altered table from the list of locked
    tables and release the exclusive metadata lock.
  */
  thd->locked_tables_list.unlink_all_closed_tables(thd, NULL, 0);
  if (!table_list->table)
    thd->mdl_context.release_all_locks_for_name(mdl_ticket);
  DBUG_RETURN(true);
}



/**
  Prepare the transaction for the alter table's copy phase.
*/

bool mysql_trans_prepare_alter_copy_data(THD *thd)
{
  DBUG_ENTER("mysql_trans_prepare_alter_copy_data");
  /*
    Turn off recovery logging since rollback of an alter table is to
    delete the new table so there is no need to log the changes to it.

    This needs to be done before external_lock.
  */
  DBUG_RETURN(ha_enable_transaction(thd, FALSE) != 0);
}


/**
  Commit the copy phase of the alter table.
*/

bool mysql_trans_commit_alter_copy_data(THD *thd)
{
  bool error= FALSE;
  uint save_unsafe_rollback_flags;
  DBUG_ENTER("mysql_trans_commit_alter_copy_data");

  /* Save flags as trans_commit_implicit are deleting them */
  save_unsafe_rollback_flags= thd->transaction->stmt.m_unsafe_rollback_flags;

  DEBUG_SYNC(thd, "alter_table_copy_trans_commit");

  if (ha_enable_transaction(thd, TRUE))
    DBUG_RETURN(TRUE);

  /*
    Ensure that the new table is saved properly to disk before installing
    the new .frm.
    And that InnoDB's internal latches are released, to avoid deadlock
    when waiting on other instances of the table before rename (Bug#54747).
  */
  if (trans_commit_stmt(thd))
    error= TRUE;
  if (trans_commit_implicit(thd))
    error= TRUE;

  thd->transaction->stmt.m_unsafe_rollback_flags= save_unsafe_rollback_flags;
  DBUG_RETURN(error);
}


static int
copy_data_between_tables(THD *thd, TABLE *from, TABLE *to,
			 List<Create_field> &create, bool ignore,
			 uint order_num, ORDER *order,
			 ha_rows *copied, ha_rows *deleted,
                         Alter_info::enum_enable_or_disable keys_onoff,
                         Alter_table_ctx *alter_ctx)
{
  int error= 1;
  Copy_field *copy= NULL, *copy_end;
  ha_rows found_count= 0, delete_count= 0;
  SORT_INFO  *file_sort= 0;
  READ_RECORD info;
  TABLE_LIST   tables;
  List<Item>   fields;
  List<Item>   all_fields;
  bool auto_increment_field_copied= 0;
  bool cleanup_done= 0;
  bool init_read_record_done= 0;
  sql_mode_t save_sql_mode= thd->variables.sql_mode;
  ulonglong prev_insert_id, time_to_report_progress;
  Field **dfield_ptr= to->default_field;
  uint save_to_s_default_fields= to->s->default_fields;
  bool make_versioned= !from->versioned() && to->versioned();
  bool make_unversioned= from->versioned() && !to->versioned();
  bool keep_versioned= from->versioned() && to->versioned();
  Field *to_row_start= NULL, *to_row_end= NULL, *from_row_end= NULL;
  MYSQL_TIME query_start;
  DBUG_ENTER("copy_data_between_tables");

  /* Two or 3 stages; Sorting, copying data and update indexes */
  thd_progress_init(thd, 2 + MY_TEST(order));

  if (!(copy= new (thd->mem_root) Copy_field[to->s->fields]))
    DBUG_RETURN(-1);

  if (mysql_trans_prepare_alter_copy_data(thd))
  {
    delete [] copy;
    DBUG_RETURN(-1);
  }

  /* We need external lock before we can disable/enable keys */
  if (to->file->ha_external_lock(thd, F_WRLCK))
  {
    /* Undo call to mysql_trans_prepare_alter_copy_data() */
    ha_enable_transaction(thd, TRUE);
    delete [] copy;
    DBUG_RETURN(-1);
  }

  backup_set_alter_copy_lock(thd, from);

  alter_table_manage_keys(to, from->file->indexes_are_disabled(), keys_onoff);

  from->default_column_bitmaps();

  /* We can abort alter table for any table type */
  thd->abort_on_warning= !ignore && thd->is_strict_mode();

  from->file->info(HA_STATUS_VARIABLE);
  to->file->extra(HA_EXTRA_PREPARE_FOR_ALTER_TABLE);
  to->file->ha_start_bulk_insert(from->file->stats.records,
                                 ignore ? 0 : HA_CREATE_UNIQUE_INDEX_BY_SORT);
  mysql_stage_set_work_estimated(thd->m_stage_progress_psi, from->file->stats.records);

  List_iterator<Create_field> it(create);
  Create_field *def;
  copy_end=copy;
  to->s->default_fields= 0;
  for (Field **ptr=to->field ; *ptr ; ptr++)
  {
    def=it++;
    if (def->field)
    {
      if (*ptr == to->next_number_field)
      {
        auto_increment_field_copied= TRUE;
        /*
          If we are going to copy contents of one auto_increment column to
          another auto_increment column it is sensible to preserve zeroes.
          This condition also covers case when we are don't actually alter
          auto_increment column.
        */
        if (def->field == from->found_next_number_field)
          thd->variables.sql_mode|= MODE_NO_AUTO_VALUE_ON_ZERO;
      }
      if (!(*ptr)->vcol_info)
      {
        bitmap_set_bit(from->read_set, def->field->field_index);
        (copy_end++)->set(*ptr,def->field,0);
      }
    }
    else
    {
      /*
        Update the set of auto-update fields to contain only the new fields
        added to the table. Only these fields should be updated automatically.
        Old fields keep their current values, and therefore should not be
        present in the set of autoupdate fields.
      */
      if ((*ptr)->default_value)
      {
        *(dfield_ptr++)= *ptr;
        ++to->s->default_fields;
      }
    }
  }
  if (dfield_ptr)
    *dfield_ptr= NULL;

  if (order)
  {
    if (to->s->primary_key != MAX_KEY &&
        to->file->ha_table_flags() & HA_TABLE_SCAN_ON_INDEX)
    {
      char warn_buff[MYSQL_ERRMSG_SIZE];
      Abort_on_warning_instant_set aws(thd, false);
      my_snprintf(warn_buff, sizeof(warn_buff),
                  "ORDER BY ignored as there is a user-defined clustered index"
                  " in the table '%-.192s'", from->s->table_name.str);
      push_warning(thd, Sql_condition::WARN_LEVEL_WARN, ER_UNKNOWN_ERROR,
                   warn_buff);
    }
    else
    {
      bzero((char *) &tables, sizeof(tables));
      tables.table= from;
      tables.alias= tables.table_name= from->s->table_name;
      tables.db= from->s->db;

      THD_STAGE_INFO(thd, stage_sorting);
      Filesort_tracker dummy_tracker(false);
      Filesort fsort(order, HA_POS_ERROR, true, NULL);

      if (thd->lex->first_select_lex()->setup_ref_array(thd, order_num) ||
          setup_order(thd, thd->lex->first_select_lex()->ref_pointer_array,
                      &tables, fields, all_fields, order))
        goto err;

      if (!(file_sort= filesort(thd, from, &fsort, &dummy_tracker)))
        goto err;
    }
    thd_progress_next_stage(thd);
  }

  if (make_versioned)
  {
    query_start= thd->query_start_TIME();
    to_row_start= to->vers_start_field();
    to_row_end= to->vers_end_field();
  }
  else if (make_unversioned)
  {
    from_row_end= from->vers_end_field();
  }

  if (from_row_end)
    bitmap_set_bit(from->read_set, from_row_end->field_index);

  from->file->column_bitmaps_signal();

  to->file->prepare_for_insert(0);
  DBUG_ASSERT(to->file->inited == handler::NONE);

  /* Tell handler that we have values for all columns in the to table */
  to->use_all_columns();
  /* Add virtual columns to vcol_set to ensure they are updated */
  if (to->vfield)
    to->mark_virtual_columns_for_write(TRUE);
  if (init_read_record(&info, thd, from, (SQL_SELECT *) 0, file_sort, 1, 1,
                       FALSE))
    goto err;
  init_read_record_done= 1;

  if (ignore && !alter_ctx->fk_error_if_delete_row)
    to->file->extra(HA_EXTRA_IGNORE_DUP_KEY);
  thd->get_stmt_da()->reset_current_row_for_warning();
  restore_record(to, s->default_values);        // Create empty record
  to->reset_default_fields();

  thd->progress.max_counter= from->file->records();
  time_to_report_progress= MY_HOW_OFTEN_TO_WRITE/10;
  if (!ignore) /* for now, InnoDB needs the undo log for ALTER IGNORE */
    to->file->extra(HA_EXTRA_BEGIN_ALTER_COPY);

  while (likely(!(error= info.read_record())))
  {
    if (unlikely(thd->killed))
    {
      thd->send_kill_message();
      error= 1;
      break;
    }

    if (make_unversioned)
    {
      if (!from_row_end->is_max())
        continue; // Drop history rows.
    }

    if (unlikely(++thd->progress.counter >= time_to_report_progress))
    {
      time_to_report_progress+= MY_HOW_OFTEN_TO_WRITE/10;
      thd_progress_report(thd, thd->progress.counter,
                          thd->progress.max_counter);
    }

    /* Return error if source table isn't empty. */
    if (unlikely(alter_ctx->error_if_not_empty))
    {
      error= 1;
      break;
    }

    for (Copy_field *copy_ptr=copy ; copy_ptr != copy_end ; copy_ptr++)
    {
      copy_ptr->do_copy(copy_ptr);
    }

    if (make_versioned)
    {
      to_row_start->set_notnull();
      to_row_start->store_time(&query_start);
      to_row_end->set_max();
    }

    prev_insert_id= to->file->next_insert_id;
    if (to->default_field)
      to->update_default_fields(ignore);
    if (to->vfield)
      to->update_virtual_fields(to->file, VCOL_UPDATE_FOR_WRITE);

    /* This will set thd->is_error() if fatal failure */
    if (to->verify_constraints(ignore) == VIEW_CHECK_SKIP)
      continue;
    if (unlikely(thd->is_error()))
    {
      error= 1;
      break;
    }
    if (keep_versioned && to->versioned(VERS_TRX_ID))
      to->vers_write= false;

    if (to->next_number_field)
    {
      if (auto_increment_field_copied)
        to->auto_increment_field_not_null= TRUE;
      else
        to->next_number_field->reset();
    }
    error= to->file->ha_write_row(to->record[0]);
    to->auto_increment_field_not_null= FALSE;
    if (unlikely(error))
    {
      if (to->file->is_fatal_error(error, HA_CHECK_DUP))
      {
        /* Not a duplicate key error. */
	to->file->print_error(error, MYF(0));
        error= 1;
	break;
      }
      else
      {
        /* Duplicate key error. */
        if (unlikely(alter_ctx->fk_error_if_delete_row))
        {
          /*
            We are trying to omit a row from the table which serves as parent
            in a foreign key. This might have broken referential integrity so
            emit an error. Note that we can't ignore this error even if we are
            executing ALTER IGNORE TABLE. IGNORE allows to skip rows, but
            doesn't allow to break unique or foreign key constraints,
          */
          my_error(ER_FK_CANNOT_DELETE_PARENT, MYF(0),
                   alter_ctx->fk_error_id,
                   alter_ctx->fk_error_table);
          break;
        }

        if (ignore)
        {
          /* This ALTER IGNORE TABLE. Simply skip row and continue. */
          to->file->restore_auto_increment(prev_insert_id);
          delete_count++;
        }
        else
        {
          /* Ordinary ALTER TABLE. Report duplicate key error. */
          uint key_nr= to->file->get_dup_key(error);
          if ((int) key_nr >= 0)
          {
            const char *err_msg= ER_THD(thd, ER_DUP_ENTRY_WITH_KEY_NAME);
            if (key_nr == 0 && to->s->keys > 0 &&
                (to->key_info[0].key_part[0].field->flags &
                 AUTO_INCREMENT_FLAG))
              err_msg= ER_THD(thd, ER_DUP_ENTRY_AUTOINCREMENT_CASE);
            print_keydup_error(to,
                               key_nr >= to->s->keys ? NULL :
                                   &to->key_info[key_nr],
                               err_msg, MYF(0));
          }
          else
            to->file->print_error(error, MYF(0));
          break;
        }
      }
    }
    else
    {
      DEBUG_SYNC(thd, "copy_data_between_tables_before");
      found_count++;
      mysql_stage_set_work_completed(thd->m_stage_progress_psi, found_count);
    }
    thd->get_stmt_da()->inc_current_row_for_warning();
  }

  THD_STAGE_INFO(thd, stage_enabling_keys);
  thd_progress_next_stage(thd);

  if (error > 0 && !from->s->tmp_table)
  {
    /* We are going to drop the temporary table */
    to->file->extra(HA_EXTRA_PREPARE_FOR_DROP);
  }
  if (unlikely(to->file->ha_end_bulk_insert()) && error <= 0)
  {
    /* Give error, if not already given */
    if (!thd->is_error())
      to->file->print_error(my_errno,MYF(0));
    error= 1;
  }
  if (!ignore)
    to->file->extra(HA_EXTRA_END_ALTER_COPY);

  cleanup_done= 1;
  to->file->extra(HA_EXTRA_NO_IGNORE_DUP_KEY);

  if (backup_reset_alter_copy_lock(thd))
    error= 1;

  if (unlikely(mysql_trans_commit_alter_copy_data(thd)))
    error= 1;

 err:
  /* Free resources */
  if (init_read_record_done)
    end_read_record(&info);
  delete [] copy;
  delete file_sort;

  thd->variables.sql_mode= save_sql_mode;
  thd->abort_on_warning= 0;
  *copied= found_count;
  *deleted=delete_count;
  to->file->ha_release_auto_increment();
  to->s->default_fields= save_to_s_default_fields;

  if (!cleanup_done)
  {
    /* This happens if we get an error during initialization of data */
    DBUG_ASSERT(error);
    to->file->ha_end_bulk_insert();
    ha_enable_transaction(thd, TRUE);
  }

  if (to->file->ha_external_unlock(thd))
    error=1;
  if (error < 0 && !from->s->tmp_table &&
      to->file->extra(HA_EXTRA_PREPARE_FOR_RENAME))
    error= 1;
  thd_progress_end(thd);
  DBUG_RETURN(error > 0 ? -1 : 0);
}


/*
  Recreates one table by calling mysql_alter_table().

  SYNOPSIS
    mysql_recreate_table()
    thd			Thread handler
    table_list          Table to recreate
    table_copy          Recreate the table by using
                        ALTER TABLE COPY algorithm

 RETURN
    Like mysql_alter_table().
*/

bool mysql_recreate_table(THD *thd, TABLE_LIST *table_list, bool table_copy)
{
  HA_CREATE_INFO create_info;
  Alter_info alter_info;
  TABLE_LIST *next_table= table_list->next_global;
  DBUG_ENTER("mysql_recreate_table");

  /* Set lock type which is appropriate for ALTER TABLE. */
  table_list->lock_type= TL_READ_NO_INSERT;
  /* Same applies to MDL request. */
  table_list->mdl_request.set_type(MDL_SHARED_NO_WRITE);
  /* hide following tables from open_tables() */
  table_list->next_global= NULL;

  bzero((char*) &create_info, sizeof(create_info));
  create_info.row_type=ROW_TYPE_NOT_USED;
  create_info.default_table_charset=default_charset_info;
  create_info.alter_info= &alter_info;
  /* Force alter table to recreate table */
  alter_info.flags= (ALTER_CHANGE_COLUMN | ALTER_RECREATE);

  if (table_copy)
    alter_info.set_requested_algorithm(
      Alter_info::ALTER_TABLE_ALGORITHM_COPY);

  bool res= mysql_alter_table(thd, &null_clex_str, &null_clex_str, &create_info,
                              table_list, &alter_info, 0,
                              (ORDER *) 0, 0, 0);
  table_list->next_global= next_table;
  DBUG_RETURN(res);
}


bool mysql_checksum_table(THD *thd, TABLE_LIST *tables,
                          HA_CHECK_OPT *check_opt)
{
  TABLE_LIST *table;
  List<Item> field_list;
  Item *item;
  Protocol *protocol= thd->protocol;
  DBUG_ENTER("mysql_checksum_table");

  /*
    CHECKSUM TABLE returns results and rollbacks statement transaction,
    so it should not be used in stored function or trigger.
  */
  DBUG_ASSERT(! thd->in_sub_stmt);

  field_list.push_back(item= new (thd->mem_root)
                       Item_empty_string(thd, "Table", NAME_LEN*2),
                       thd->mem_root);
  item->maybe_null= 1;
  field_list.push_back(item= new (thd->mem_root)
                       Item_int(thd, "Checksum", (longlong) 1,
                                MY_INT64_NUM_DECIMAL_DIGITS),
                       thd->mem_root);
  item->maybe_null= 1;
  if (protocol->send_result_set_metadata(&field_list,
                            Protocol::SEND_NUM_ROWS | Protocol::SEND_EOF))
    DBUG_RETURN(TRUE);

  /*
    Close all temporary tables which were pre-open to simplify
    privilege checking. Clear all references to closed tables.
  */
  close_thread_tables(thd);
  for (table= tables; table; table= table->next_local)
    table->table= NULL;

  /* Open one table after the other to keep lock time as short as possible. */
  for (table= tables; table; table= table->next_local)
  {
    char table_name[SAFE_NAME_LEN*2+2];
    TABLE *t;
    TABLE_LIST *save_next_global;

    strxmov(table_name, table->db.str ,".", table->table_name.str, NullS);

    /* Remember old 'next' pointer and break the list.  */
    save_next_global= table->next_global;
    table->next_global= NULL;
    table->lock_type= TL_READ;
    /* Allow to open real tables only. */
    table->required_type= TABLE_TYPE_NORMAL;

    if (thd->open_temporary_tables(table) ||
        open_and_lock_tables(thd, table, FALSE, 0))
    {
      t= NULL;
    }
    else
      t= table->table;

    table->next_global= save_next_global;

    protocol->prepare_for_resend();
    protocol->store(table_name, system_charset_info);

    if (!t)
    {
      /* Table didn't exist */
      protocol->store_null();
    }
    else
    {
      /* Call ->checksum() if the table checksum matches 'old_mode' settings */
      if (!(check_opt->flags & T_EXTEND) &&
          (((t->file->ha_table_flags() & HA_HAS_OLD_CHECKSUM) && thd->variables.old_mode) ||
           ((t->file->ha_table_flags() & HA_HAS_NEW_CHECKSUM) && !thd->variables.old_mode)))
      {
        if (t->file->info(HA_STATUS_VARIABLE) || t->file->stats.checksum_null)
          protocol->store_null();
        else
          protocol->store((longlong)t->file->stats.checksum);
      }
      else if (check_opt->flags & T_QUICK)
        protocol->store_null();
      else
      {
        int error= t->file->calculate_checksum();
        if (thd->killed)
        {
          /*
             we've been killed; let handler clean up, and remove the
             partial current row from the recordset (embedded lib)
          */
          t->file->ha_rnd_end();
          thd->protocol->remove_last_row();
          goto err;
        }
        if (error || t->file->stats.checksum_null)
          protocol->store_null();
        else
          protocol->store((longlong)t->file->stats.checksum);
      }
      trans_rollback_stmt(thd);
      close_thread_tables(thd);
    }

    if (thd->transaction_rollback_request)
    {
      /*
        If transaction rollback was requested we honor it. To do this we
        abort statement and return error as not only CHECKSUM TABLE is
        rolled back but the whole transaction in which it was used.
      */
      thd->protocol->remove_last_row();
      goto err;
    }

    /* Hide errors from client. Return NULL for problematic tables instead. */
    thd->clear_error();

    if (protocol->write())
      goto err;
  }

  my_eof(thd);
  DBUG_RETURN(FALSE);

err:
  DBUG_RETURN(TRUE);
}

/**
  @brief Check if the table can be created in the specified storage engine.

  Checks if the storage engine is enabled and supports the given table
  type (e.g. normal, temporary, system). May do engine substitution
  if the requested engine is disabled.

  @param thd          Thread descriptor.
  @param db_name      Database name.
  @param table_name   Name of table to be created.
  @param create_info  Create info from parser, including engine.

  @retval true  Engine not available/supported, error has been reported.
  @retval false Engine available/supported.
*/

bool check_engine(THD *thd, const char *db_name,
                  const char *table_name, HA_CREATE_INFO *create_info)
{
  DBUG_ENTER("check_engine");
  handlerton **new_engine= &create_info->db_type;
  handlerton *req_engine= *new_engine;
  handlerton *enf_engine= NULL;
  bool no_substitution= thd->variables.sql_mode & MODE_NO_ENGINE_SUBSTITUTION;
  *new_engine= ha_checktype(thd, req_engine, no_substitution);
  DBUG_ASSERT(*new_engine);
  if (!*new_engine)
    DBUG_RETURN(true);

  /* Enforced storage engine should not be used in
  ALTER TABLE that does not use explicit ENGINE = x to
  avoid unwanted unrelated changes.*/
  if (!(thd->lex->sql_command == SQLCOM_ALTER_TABLE &&
        !(create_info->used_fields & HA_CREATE_USED_ENGINE)))
    enf_engine= thd->variables.enforced_table_plugin ?
       plugin_hton(thd->variables.enforced_table_plugin) : NULL;

  if (enf_engine && enf_engine != *new_engine)
  {
    if (no_substitution)
    {
      const char *engine_name= ha_resolve_storage_engine_name(req_engine);
      my_error(ER_UNKNOWN_STORAGE_ENGINE, MYF(0), engine_name);
      DBUG_RETURN(TRUE);
    }
    *new_engine= enf_engine;
  }

  if (req_engine && req_engine != *new_engine)
  {
    push_warning_printf(thd, Sql_condition::WARN_LEVEL_NOTE,
                        ER_WARN_USING_OTHER_HANDLER,
                        ER_THD(thd, ER_WARN_USING_OTHER_HANDLER),
                        ha_resolve_storage_engine_name(*new_engine),
                        table_name);
  }
  if (create_info->tmp_table() &&
      ha_check_storage_engine_flag(*new_engine, HTON_TEMPORARY_NOT_SUPPORTED))
  {
    if (create_info->used_fields & HA_CREATE_USED_ENGINE)
    {
      my_error(ER_ILLEGAL_HA_CREATE_OPTION, MYF(0),
               hton_name(*new_engine)->str, "TEMPORARY");
      *new_engine= 0;
      DBUG_RETURN(true);
    }
    *new_engine= myisam_hton;
  }

  DBUG_RETURN(false);
}


bool Sql_cmd_create_table_like::execute(THD *thd)
{
  DBUG_ENTER("Sql_cmd_create_table::execute");
  LEX *lex= thd->lex;
  SELECT_LEX *select_lex= lex->first_select_lex();
  TABLE_LIST *first_table= select_lex->table_list.first;
  DBUG_ASSERT(first_table == lex->query_tables);
  DBUG_ASSERT(first_table != 0);
  bool link_to_local;
  TABLE_LIST *create_table= first_table;
  TABLE_LIST *select_tables= lex->create_last_non_select_table->next_global;
  /* most outer SELECT_LEX_UNIT of query */
  SELECT_LEX_UNIT *unit= &lex->unit;
  int res= 0;

  const bool used_engine= lex->create_info.used_fields & HA_CREATE_USED_ENGINE;
  DBUG_ASSERT((m_storage_engine_name.str != NULL) == used_engine);
  if (used_engine)
  {
    if (resolve_storage_engine_with_error(thd, &lex->create_info.db_type,
                                          lex->create_info.tmp_table()))
      DBUG_RETURN(true); // Engine not found, substitution is not allowed

    if (!lex->create_info.db_type) // Not found, but substitution is allowed
    {
      lex->create_info.use_default_db_type(thd);
      push_warning_printf(thd, Sql_condition::WARN_LEVEL_WARN,
                          ER_WARN_USING_OTHER_HANDLER,
                          ER_THD(thd, ER_WARN_USING_OTHER_HANDLER),
                          hton_name(lex->create_info.db_type)->str,
                          create_table->table_name.str);
    }
  }

  if (lex->tmp_table())
  {
    status_var_decrement(thd->status_var.com_stat[SQLCOM_CREATE_TABLE]);
    status_var_increment(thd->status_var.com_create_tmp_table);
  }

  /*
    Code below (especially in mysql_create_table() and select_create
    methods) may modify HA_CREATE_INFO structure in LEX, so we have to
    use a copy of this structure to make execution prepared statement-
    safe. A shallow copy is enough as this code won't modify any memory
    referenced from this structure.
  */
  Table_specification_st create_info(lex->create_info);
  /*
    We need to copy alter_info for the same reasons of re-execution
    safety, only in case of Alter_info we have to do (almost) a deep
    copy.
  */
  Alter_info alter_info(lex->alter_info, thd->mem_root);

  if (unlikely(thd->is_fatal_error))
  {
    /* If out of memory when creating a copy of alter_info. */
    res= 1;
    goto end_with_restore_list;
  }

  /*
   Since CREATE_INFO is not full without Alter_info, it is better to pass them
   as a signle parameter. TODO: remove alter_info argument where create_info is
   passed.
  */
  create_info.alter_info= &alter_info;

  /* Check privileges */
  if ((res= create_table_precheck(thd, select_tables, create_table)))
    goto end_with_restore_list;

  /* Might have been updated in create_table_precheck */
  create_info.alias= create_table->alias;

  /* Fix names if symlinked or relocated tables */
  if (append_file_to_dir(thd, &create_info.data_file_name,
                         &create_table->table_name) ||
      append_file_to_dir(thd, &create_info.index_file_name,
                         &create_table->table_name))
    goto end_with_restore_list;

  /*
    If no engine type was given, work out the default now
    rather than at parse-time.
  */
  if (!(create_info.used_fields & HA_CREATE_USED_ENGINE))
    create_info.use_default_db_type(thd);
  /*
    If we are using SET CHARSET without DEFAULT, add an implicit
    DEFAULT to not confuse old users. (This may change).
  */
  if ((create_info.used_fields &
       (HA_CREATE_USED_DEFAULT_CHARSET | HA_CREATE_USED_CHARSET)) ==
      HA_CREATE_USED_CHARSET)
  {
    create_info.used_fields&= ~HA_CREATE_USED_CHARSET;
    create_info.used_fields|= HA_CREATE_USED_DEFAULT_CHARSET;
    create_info.default_table_charset= create_info.table_charset;
    create_info.table_charset= 0;
  }

  /*
    If we are a slave, we should add OR REPLACE if we don't have
    IF EXISTS. This will help a slave to recover from
    CREATE TABLE OR EXISTS failures by dropping the table and
    retrying the create.
  */
  if (thd->slave_thread &&
      slave_ddl_exec_mode_options == SLAVE_EXEC_MODE_IDEMPOTENT &&
      !lex->create_info.if_not_exists())
  {
    create_info.add(DDL_options_st::OPT_OR_REPLACE);
    create_info.add(DDL_options_st::OPT_OR_REPLACE_SLAVE_GENERATED);
  }

#ifdef WITH_PARTITION_STORAGE_ENGINE
  thd->work_part_info= 0;
  {
    partition_info *part_info= thd->lex->part_info;
    if (part_info && !(part_info= part_info->get_clone(thd)))
    {
      res= -1;
      goto end_with_restore_list;
    }
    thd->work_part_info= part_info;
  }
#endif

  if (select_lex->item_list.elements || select_lex->tvc) // With select or TVC
  {
    select_result *result;

    /*
      CREATE TABLE...IGNORE/REPLACE SELECT... can be unsafe, unless
      ORDER BY PRIMARY KEY clause is used in SELECT statement. We therefore
      use row based logging if mixed or row based logging is available.
      TODO: Check if the order of the output of the select statement is
      deterministic. Waiting for BUG#42415
    */
    if(lex->ignore)
      lex->set_stmt_unsafe(LEX::BINLOG_STMT_UNSAFE_CREATE_IGNORE_SELECT);

    if(lex->duplicates == DUP_REPLACE)
      lex->set_stmt_unsafe(LEX::BINLOG_STMT_UNSAFE_CREATE_REPLACE_SELECT);

    /*
      If:
      a) we inside an SP and there was NAME_CONST substitution,
      b) binlogging is on (STMT mode),
      c) we log the SP as separate statements
      raise a warning, as it may cause problems
      (see 'NAME_CONST issues' in 'Binary Logging of Stored Programs')
     */
    if (thd->query_name_consts && mysql_bin_log.is_open() &&
        thd->wsrep_binlog_format() == BINLOG_FORMAT_STMT &&
        !mysql_bin_log.is_query_in_union(thd, thd->query_id))
    {
      List_iterator_fast<Item> it(select_lex->item_list);
      Item *item;
      uint splocal_refs= 0;
      /* Count SP local vars in the top-level SELECT list */
      while ((item= it++))
      {
        if (item->get_item_splocal())
          splocal_refs++;
      }
      /*
        If it differs from number of NAME_CONST substitution applied,
        we may have a SOME_FUNC(NAME_CONST()) in the SELECT list,
        that may cause a problem with binary log (see BUG#35383),
        raise a warning.
      */
      if (splocal_refs != thd->query_name_consts)
        push_warning(thd,
                     Sql_condition::WARN_LEVEL_WARN,
                     ER_UNKNOWN_ERROR,
"Invoked routine ran a statement that may cause problems with "
"binary log, see 'NAME_CONST issues' in 'Binary Logging of Stored Programs' "
"section of the manual.");
    }

    select_lex->options|= SELECT_NO_UNLOCK;
    unit->set_limit(select_lex);

    /*
      Disable non-empty MERGE tables with CREATE...SELECT. Too
      complicated. See Bug #26379. Empty MERGE tables are read-only
      and don't allow CREATE...SELECT anyway.
    */
    if (create_info.used_fields & HA_CREATE_USED_UNION)
    {
      my_error(ER_WRONG_OBJECT, MYF(0), create_table->db.str,
               create_table->table_name.str, "BASE TABLE");
      res= 1;
      goto end_with_restore_list;
    }

    res= open_and_lock_tables(thd, create_info, lex->query_tables, TRUE, 0);
    if (unlikely(res))
    {
      /* Got error or warning. Set res to 1 if error */
      if (!(res= thd->is_error()))
        my_ok(thd);                           // CREATE ... IF NOT EXISTS
      goto end_with_restore_list;
    }

    /* Ensure we don't try to create something from which we select from */
    if (create_info.or_replace() && !create_info.tmp_table())
    {
      if (TABLE_LIST *duplicate= unique_table(thd, lex->query_tables,
                                              lex->query_tables->next_global,
                                              CHECK_DUP_FOR_CREATE |
                                              CHECK_DUP_SKIP_TEMP_TABLE))
      {
        update_non_unique_table_error(lex->query_tables, "CREATE",
                                      duplicate);
        res= TRUE;
        goto end_with_restore_list;
      }
    }
    {
      /*
        Remove target table from main select and name resolution
        context. This can't be done earlier as it will break view merging in
        statements like "CREATE TABLE IF NOT EXISTS existing_view SELECT".
      */
      lex->unlink_first_table(&link_to_local);

      /* Store reference to table in case of LOCK TABLES */
      create_info.table= create_table->table;

      /*
        select_create is currently not re-execution friendly and
        needs to be created for every execution of a PS/SP.
        Note: In wsrep-patch, CTAS is handled like a regular transaction.
      */
      if ((result= new (thd->mem_root) select_create(thd, create_table,
                                                     &create_info,
                                                     &alter_info,
                                                     select_lex->item_list,
                                                     lex->duplicates,
                                                     lex->ignore,
                                                     select_tables)))
      {
        /*
          CREATE from SELECT give its SELECT_LEX for SELECT,
          and item_list belong to SELECT
        */
        if (!(res= handle_select(thd, lex, result, 0)))
        {
          if (create_info.tmp_table())
            thd->variables.option_bits|= OPTION_KEEP_LOG;
        }
        delete result;
      }
      lex->link_first_table_back(create_table, link_to_local);
    }
  }
  else
  {
    /* regular create */
    if (create_info.like())
    {
      /* CREATE TABLE ... LIKE ... */
      res= mysql_create_like_table(thd, create_table, select_tables,
                                   &create_info);
    }
    else
    {
      if (create_info.fix_create_fields(thd, &alter_info, *create_table) ||
          create_info.check_fields(thd, &alter_info,
                                   create_table->table_name, create_table->db))
	goto end_with_restore_list;

      /*
        In STATEMENT format, we probably have to replicate also temporary
        tables, like mysql replication does. Also check if the requested
        engine is allowed/supported.
      */
      if (WSREP(thd) &&
          !check_engine(thd, create_table->db.str, create_table->table_name.str,
                        &create_info) &&
          (!thd->is_current_stmt_binlog_format_row() ||
           !create_info.tmp_table()))
      {
        WSREP_TO_ISOLATION_BEGIN_CREATE(create_table->db.str, create_table->table_name.str,
                                        create_table, &create_info);
      }
      /* Regular CREATE TABLE */
      res= mysql_create_table(thd, create_table, &create_info, &alter_info);
    }
    if (!res)
    {
      /* So that CREATE TEMPORARY TABLE gets to binlog at commit/rollback */
      if (create_info.tmp_table())
        thd->variables.option_bits|= OPTION_KEEP_LOG;
      /* in case of create temp tables if @@session_track_state_change is
         ON then send session state notification in OK packet */
      if (create_info.options & HA_LEX_CREATE_TMP_TABLE)
      {
        thd->session_tracker.state_change.mark_as_changed(thd);
      }
      my_ok(thd);
    }
  }

end_with_restore_list:
  DBUG_RETURN(res);

#ifdef WITH_WSREP
wsrep_error_label:
  DBUG_RETURN(true);
#endif
}<|MERGE_RESOLUTION|>--- conflicted
+++ resolved
@@ -7836,13 +7836,11 @@
   Alter_info *alter_info= ha_alter_info->alter_info;
   bool reopen_tables= false;
   bool res;
-<<<<<<< HEAD
   handlerton *hton;
-=======
+
   const enum_alter_inplace_result inplace_supported=
     ha_alter_info->inplace_supported;
 
->>>>>>> 9216114c
   DBUG_ENTER("mysql_inplace_alter_table");
 
   /* Downgrade DDL lock while we are waiting for exclusive lock below */
@@ -10528,22 +10526,21 @@
     ha_alter_info.inplace_supported=
       table->file->check_if_supported_inplace_alter(&altered_table,
                                                     &ha_alter_info);
-
-<<<<<<< HEAD
-    Key *k;
-    for (List_iterator<Key> it(alter_info->key_list);
-         (k= it++) && inplace_supported != HA_ALTER_INPLACE_NOT_SUPPORTED;)
-    {
-      if(k->without_overlaps)
-        inplace_supported= HA_ALTER_INPLACE_NOT_SUPPORTED;
-    }
-
-    if (alter_info->supports_algorithm(thd, inplace_supported, &ha_alter_info) ||
-        alter_info->supports_lock(thd, inplace_supported, &ha_alter_info))
-=======
+    if (ha_alter_info.inplace_supported != HA_ALTER_INPLACE_NOT_SUPPORTED)
+    {
+      List_iterator<Key> it(alter_info->key_list);
+      while (Key *k= it++)
+      {
+        if (k->without_overlaps)
+        {
+          ha_alter_info.inplace_supported= HA_ALTER_INPLACE_NOT_SUPPORTED;
+          break;
+        }
+      }
+    }
+
     if (alter_info->supports_algorithm(thd, &ha_alter_info) ||
         alter_info->supports_lock(thd, &ha_alter_info))
->>>>>>> 9216114c
     {
       cleanup_table_after_inplace_alter(&altered_table);
       goto err_new_table_cleanup;
@@ -10990,37 +10987,9 @@
   if (unlikely(alter_ctx.error_if_not_empty &&
                thd->get_stmt_da()->current_row_for_warning()))
   {
-<<<<<<< HEAD
     Abort_on_warning_instant_set aws(thd, true);
     alter_ctx.report_implicit_default_value_error(thd, new_table
                                                   ? new_table->s : table->s);
-=======
-    const char *f_val= "0000-00-00";
-    const char *f_type= "date";
-    switch (alter_ctx.datetime_field->real_field_type())
-    {
-      case MYSQL_TYPE_DATE:
-      case MYSQL_TYPE_NEWDATE:
-        break;
-      case MYSQL_TYPE_DATETIME:
-      case MYSQL_TYPE_DATETIME2:
-        f_val= "0000-00-00 00:00:00";
-        f_type= "datetime";
-        break;
-      default:
-        /* Shouldn't get here. */
-        DBUG_ASSERT(0);
-    }
-    bool save_abort_on_warning= thd->abort_on_warning;
-    thd->abort_on_warning= true;
-    thd->push_warning_truncated_value_for_field(Sql_condition::WARN_LEVEL_WARN,
-                                                f_type, f_val,
-                                                alter_ctx.new_db.str,
-                                                alter_ctx.new_name.str,
-                                                alter_ctx.datetime_field->
-                                                field_name.str);
-    thd->abort_on_warning= save_abort_on_warning;
->>>>>>> 9216114c
   }
 
   if (new_table)

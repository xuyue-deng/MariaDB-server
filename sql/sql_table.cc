/*
   Copyright (c) 2000, 2016, Oracle and/or its affiliates.
   Copyright (c) 2010, 2018, MariaDB

   This program is free software; you can redistribute it and/or modify
   it under the terms of the GNU General Public License as published by
   the Free Software Foundation; version 2 of the License.

   This program is distributed in the hope that it will be useful,
   but WITHOUT ANY WARRANTY; without even the implied warranty of
   MERCHANTABILITY or FITNESS FOR A PARTICULAR PURPOSE.  See the
   GNU General Public License for more details.

   You should have received a copy of the GNU General Public License
   along with this program; if not, write to the Free Software
   Foundation, Inc., 51 Franklin St, Fifth Floor, Boston, MA 02110-1301  USA
*/

/* drop and alter of tables */

#include <my_global.h>
#include "sql_priv.h"
#include "unireg.h"
#include "debug_sync.h"
#include "sql_table.h"
#include "sql_parse.h"                        // test_if_data_home_dir
#include "sql_cache.h"                          // query_cache_*
#include "sql_base.h"   // lock_table_names
#include "lock.h"       // mysql_unlock_tables
#include "strfunc.h"    // find_type2, find_set
#include "sql_truncate.h"                       // regenerate_locked_table 
#include "sql_partition.h"                      // mem_alloc_error,
                                                // partition_info
                                                // NOT_A_PARTITION_ID
#include "sql_db.h"                             // load_db_opt_by_name
#include "sql_time.h"                  // make_truncated_value_warning
#include "records.h"             // init_read_record, end_read_record
#include "filesort.h"            // filesort_free_buffers
#include "sql_select.h"                // setup_order
#include "sql_handler.h"               // mysql_ha_rm_tables
#include "discover.h"                  // readfrm
#include "my_pthread.h"                // pthread_mutex_t
#include "log_event.h"                 // Query_log_event
#include "sql_statistics.h"
#include <hash.h>
#include <myisam.h>
#include <my_dir.h>
#include "create_options.h"
#include "sp_head.h"
#include "sp.h"
#include "sql_trigger.h"
#include "sql_parse.h"
#include "sql_show.h"
#include "transaction.h"
#include "sql_audit.h"


#ifdef __WIN__
#include <io.h>
#endif

const char *primary_key_name="PRIMARY";

static bool check_if_keyname_exists(const char *name,KEY *start, KEY *end);
static char *make_unique_key_name(THD *thd, const char *field_name, KEY *start,
                                  KEY *end);
static void make_unique_constraint_name(THD *thd, LEX_STRING *name,
                                        List<Virtual_column_info> *vcol,
                                        uint *nr);
static int copy_data_between_tables(THD *thd, TABLE *from,TABLE *to,
                                    List<Create_field> &create, bool ignore,
				    uint order_num, ORDER *order,
				    ha_rows *copied,ha_rows *deleted,
                                    Alter_info::enum_enable_or_disable keys_onoff,
                                    Alter_table_ctx *alter_ctx);

static bool prepare_blob_field(THD *thd, Column_definition *sql_field);
static int mysql_prepare_create_table(THD *, HA_CREATE_INFO *, Alter_info *,
                                      uint *, handler *, KEY **, uint *, int);
static uint blob_length_by_type(enum_field_types type);

/**
  @brief Helper function for explain_filename
  @param thd          Thread handle
  @param to_p         Explained name in system_charset_info
  @param end_p        End of the to_p buffer
  @param name         Name to be converted
  @param name_len     Length of the name, in bytes
*/
static char* add_identifier(THD* thd, char *to_p, const char * end_p,
                            const char* name, uint name_len)
{
  uint res;
  uint errors;
  const char *conv_name, *conv_name_end;
  char tmp_name[FN_REFLEN];
  char conv_string[FN_REFLEN];
  int quote;

  DBUG_ENTER("add_identifier");
  if (!name[name_len])
    conv_name= name;
  else
  {
    strnmov(tmp_name, name, name_len);
    tmp_name[name_len]= 0;
    conv_name= tmp_name;
  }
  res= strconvert(&my_charset_filename, conv_name, name_len,
                  system_charset_info,
                  conv_string, FN_REFLEN, &errors);
  if (!res || errors)
  {
    DBUG_PRINT("error", ("strconvert of '%s' failed with %u (errors: %u)", conv_name, res, errors));
    conv_name= name;
    conv_name_end= name + name_len;
  }
  else
  {
    DBUG_PRINT("info", ("conv '%s' -> '%s'", conv_name, conv_string));
    conv_name= conv_string;
    conv_name_end= conv_string + res;
  }

  quote = thd ? get_quote_char_for_identifier(thd, conv_name, res - 1) : '`';

  if (quote != EOF && (end_p - to_p > 2))
  {
    *(to_p++)= (char) quote;
    while (*conv_name && (end_p - to_p - 1) > 0)
    {
      int length= my_charlen(system_charset_info, conv_name, conv_name_end);
      if (length <= 0)
        length= 1;
      if (length == 1 && *conv_name == (char) quote)
      { 
        if ((end_p - to_p) < 3)
          break;
        *(to_p++)= (char) quote;
        *(to_p++)= *(conv_name++);
      }
      else if (((long) length) < (end_p - to_p))
      {
        to_p= strnmov(to_p, conv_name, length);
        conv_name+= length;
      }
      else
        break;                               /* string already filled */
    }
    if (end_p > to_p) {
      *(to_p++)= (char) quote;
      if (end_p > to_p)
	*to_p= 0; /* terminate by NUL, but do not include it in the count */
    }
  }
  else
    to_p= strnmov(to_p, conv_name, end_p - to_p);
  DBUG_RETURN(to_p);
}


/**
  @brief Explain a path name by split it to database, table etc.
  
  @details Break down the path name to its logic parts
  (database, table, partition, subpartition).
  filename_to_tablename cannot be used on partitions, due to the #P# part.
  There can be up to 6 '#', #P# for partition, #SP# for subpartition
  and #TMP# or #REN# for temporary or renamed partitions.
  This should be used when something should be presented to a user in a
  diagnostic, error etc. when it would be useful to know what a particular
  file [and directory] means. Such as SHOW ENGINE STATUS, error messages etc.

  Examples:

    t1#P#p1                 table t1 partition p1
    t1#P#p1#SP#sp1          table t1 partition p1 subpartition sp1
    t1#P#p1#SP#sp1#TMP#     table t1 partition p1 subpartition sp1 temporary
    t1#P#p1#SP#sp1#REN#     table t1 partition p1 subpartition sp1 renamed

   @param      thd          Thread handle
   @param      from         Path name in my_charset_filename
                            Null terminated in my_charset_filename, normalized
                            to use '/' as directory separation character.
   @param      to           Explained name in system_charset_info
   @param      to_length    Size of to buffer
   @param      explain_mode Requested output format.
                            EXPLAIN_ALL_VERBOSE ->
                            [Database `db`, ]Table `tbl`[,[ Temporary| Renamed]
                            Partition `p` [, Subpartition `sp`]]
                            EXPLAIN_PARTITIONS_VERBOSE -> `db`.`tbl`
                            [[ Temporary| Renamed] Partition `p`
                            [, Subpartition `sp`]]
                            EXPLAIN_PARTITIONS_AS_COMMENT -> `db`.`tbl` |*
                            [,[ Temporary| Renamed] Partition `p`
                            [, Subpartition `sp`]] *|
                            (| is really a /, and it is all in one line)

   @retval     Length of returned string
*/

uint explain_filename(THD* thd,
		      const char *from,
                      char *to,
                      uint to_length,
                      enum_explain_filename_mode explain_mode)
{
  char *to_p= to;
  char *end_p= to_p + to_length;
  const char *db_name= NULL;
  int  db_name_len= 0;
  const char *table_name;
  int  table_name_len= 0;
  const char *part_name= NULL;
  int  part_name_len= 0;
  const char *subpart_name= NULL;
  int  subpart_name_len= 0;
  uint part_type= NORMAL_PART_NAME;

  const char *tmp_p;
  DBUG_ENTER("explain_filename");
  DBUG_PRINT("enter", ("from '%s'", from));
  tmp_p= from;
  table_name= from;
  /*
    If '/' then take last directory part as database.
    '/' is the directory separator, not FN_LIB_CHAR
  */
  while ((tmp_p= strchr(tmp_p, '/')))
  {
    db_name= table_name;
    /* calculate the length */
    db_name_len= (int)(tmp_p - db_name);
    tmp_p++;
    table_name= tmp_p;
  }
  tmp_p= table_name;
  /* Look if there are partition tokens in the table name. */
  while ((tmp_p= strchr(tmp_p, '#')))
  {
    tmp_p++;
    switch (tmp_p[0]) {
    case 'P':
    case 'p':
      if (tmp_p[1] == '#')
      {
        part_name= tmp_p + 2;
        tmp_p+= 2;
      }
      break;
    case 'S':
    case 's':
      if ((tmp_p[1] == 'P' || tmp_p[1] == 'p') && tmp_p[2] == '#')
      {
        part_name_len= (int)(tmp_p - part_name - 1);
        subpart_name= tmp_p + 3;
	tmp_p+= 3;
      }
      break;
    case 'T':
    case 't':
      if ((tmp_p[1] == 'M' || tmp_p[1] == 'm') &&
          (tmp_p[2] == 'P' || tmp_p[2] == 'p') &&
          tmp_p[3] == '#' && !tmp_p[4])
      {
        part_type= TEMP_PART_NAME;
        tmp_p+= 4;
      }
      break;
    case 'R':
    case 'r':
      if ((tmp_p[1] == 'E' || tmp_p[1] == 'e') &&
          (tmp_p[2] == 'N' || tmp_p[2] == 'n') &&
          tmp_p[3] == '#' && !tmp_p[4])
      {
        part_type= RENAMED_PART_NAME;
        tmp_p+= 4;
      }
      break;
    default:
      /* Not partition name part. */
      ;
    }
  }
  if (part_name)
  {
    table_name_len= (int)(part_name - table_name - 3);
    if (subpart_name)
      subpart_name_len= strlen(subpart_name);
    else
      part_name_len= strlen(part_name);
    if (part_type != NORMAL_PART_NAME)
    {
      if (subpart_name)
        subpart_name_len-= 5;
      else
        part_name_len-= 5;
    }
  }
  else
    table_name_len= strlen(table_name);
  if (db_name)
  {
    if (explain_mode == EXPLAIN_ALL_VERBOSE)
    {
      to_p= strnmov(to_p, ER_THD_OR_DEFAULT(thd, ER_DATABASE_NAME),
                                            end_p - to_p);
      *(to_p++)= ' ';
      to_p= add_identifier(thd, to_p, end_p, db_name, db_name_len);
      to_p= strnmov(to_p, ", ", end_p - to_p);
    }
    else
    {
      to_p= add_identifier(thd, to_p, end_p, db_name, db_name_len);
      to_p= strnmov(to_p, ".", end_p - to_p);
    }
  }
  if (explain_mode == EXPLAIN_ALL_VERBOSE)
  {
    to_p= strnmov(to_p, ER_THD_OR_DEFAULT(thd, ER_TABLE_NAME), end_p - to_p);
    *(to_p++)= ' ';
    to_p= add_identifier(thd, to_p, end_p, table_name, table_name_len);
  }
  else
    to_p= add_identifier(thd, to_p, end_p, table_name, table_name_len);
  if (part_name)
  {
    if (explain_mode == EXPLAIN_PARTITIONS_AS_COMMENT)
      to_p= strnmov(to_p, " /* ", end_p - to_p);
    else if (explain_mode == EXPLAIN_PARTITIONS_VERBOSE)
      to_p= strnmov(to_p, " ", end_p - to_p);
    else
      to_p= strnmov(to_p, ", ", end_p - to_p);
    if (part_type != NORMAL_PART_NAME)
    {
      if (part_type == TEMP_PART_NAME)
        to_p= strnmov(to_p, ER_THD_OR_DEFAULT(thd, ER_TEMPORARY_NAME),
                      end_p - to_p);
      else
        to_p= strnmov(to_p, ER_THD_OR_DEFAULT(thd, ER_RENAMED_NAME),
                      end_p - to_p);
      to_p= strnmov(to_p, " ", end_p - to_p);
    }
    to_p= strnmov(to_p, ER_THD_OR_DEFAULT(thd, ER_PARTITION_NAME),
                  end_p - to_p);
    *(to_p++)= ' ';
    to_p= add_identifier(thd, to_p, end_p, part_name, part_name_len);
    if (subpart_name)
    {
      to_p= strnmov(to_p, ", ", end_p - to_p);
      to_p= strnmov(to_p, ER_THD_OR_DEFAULT(thd, ER_SUBPARTITION_NAME),
                    end_p - to_p);
      *(to_p++)= ' ';
      to_p= add_identifier(thd, to_p, end_p, subpart_name, subpart_name_len);
    }
    if (explain_mode == EXPLAIN_PARTITIONS_AS_COMMENT)
      to_p= strnmov(to_p, " */", end_p - to_p);
  }
  DBUG_PRINT("exit", ("to '%s'", to));
  DBUG_RETURN((uint)(to_p - to));
}


/*
  Translate a file name to a table name (WL #1324).

  SYNOPSIS
    filename_to_tablename()
      from                      The file name in my_charset_filename.
      to                OUT     The table name in system_charset_info.
      to_length                 The size of the table name buffer.

  RETURN
    Table name length.
*/

uint filename_to_tablename(const char *from, char *to, uint to_length, 
                           bool stay_quiet)
{
  uint errors;
  size_t res;
  DBUG_ENTER("filename_to_tablename");
  DBUG_PRINT("enter", ("from '%s'", from));

  res= strconvert(&my_charset_filename, from, FN_REFLEN,
                  system_charset_info,  to, to_length, &errors);
  if (errors) // Old 5.0 name
  {
    res= (strxnmov(to, to_length, MYSQL50_TABLE_NAME_PREFIX,  from, NullS) -
          to);
    if (!stay_quiet)
      sql_print_error("Invalid (old?) table or database name '%s'", from);
  }

  DBUG_PRINT("exit", ("to '%s'", to));
  DBUG_RETURN(res);
}


/**
  Check if given string begins with "#mysql50#" prefix
  
  @param   name          string to check cut 
  
  @retval
    FALSE  no prefix found
  @retval
    TRUE   prefix found
*/

bool check_mysql50_prefix(const char *name)
{
  return (name[0] == '#' && 
         !strncmp(name, MYSQL50_TABLE_NAME_PREFIX,
                  MYSQL50_TABLE_NAME_PREFIX_LENGTH));
}


/**
  Check if given string begins with "#mysql50#" prefix, cut it if so.
  
  @param   from          string to check and cut 
  @param   to[out]       buffer for result string
  @param   to_length     its size
  
  @retval
    0      no prefix found
  @retval
    non-0  result string length
*/

uint check_n_cut_mysql50_prefix(const char *from, char *to, uint to_length)
{
  if (check_mysql50_prefix(from))
    return (uint) (strmake(to, from + MYSQL50_TABLE_NAME_PREFIX_LENGTH,
                           to_length - 1) - to);
  return 0;
}


/*
  Translate a table name to a file name (WL #1324).

  SYNOPSIS
    tablename_to_filename()
      from                      The table name in system_charset_info.
      to                OUT     The file name in my_charset_filename.
      to_length                 The size of the file name buffer.

  RETURN
    File name length.
*/

uint tablename_to_filename(const char *from, char *to, uint to_length)
{
  uint errors, length;
  DBUG_ENTER("tablename_to_filename");
  DBUG_PRINT("enter", ("from '%s'", from));

  if ((length= check_n_cut_mysql50_prefix(from, to, to_length)))
  {
    /*
      Check if the name supplied is a valid mysql 5.0 name and 
      make the name a zero length string if it's not.
      Note that just returning zero length is not enough : 
      a lot of places don't check the return value and expect 
      a zero terminated string.
    */  
    if (check_table_name(to, length, TRUE))
    {
      to[0]= 0;
      length= 0;
    }
    DBUG_RETURN(length);
  }
  length= strconvert(system_charset_info, from, FN_REFLEN,
                     &my_charset_filename, to, to_length, &errors);
  if (check_if_legal_tablename(to) &&
      length + 4 < to_length)
  {
    memcpy(to + length, "@@@", 4);
    length+= 3;
  }
  DBUG_PRINT("exit", ("to '%s'", to));
  DBUG_RETURN(length);
}


/*
  Creates path to a file: mysql_data_dir/db/table.ext

  SYNOPSIS
   build_table_filename()
     buff                       Where to write result in my_charset_filename.
                                This may be the same as table_name.
     bufflen                    buff size
     db                         Database name in system_charset_info.
     table_name                 Table name in system_charset_info.
     ext                        File extension.
     flags                      FN_FROM_IS_TMP or FN_TO_IS_TMP or FN_IS_TMP
                                table_name is temporary, do not change.

  NOTES

    Uses database and table name, and extension to create
    a file name in mysql_data_dir. Database and table
    names are converted from system_charset_info into "fscs".
    Unless flags indicate a temporary table name.
    'db' is always converted.
    'ext' is not converted.

    The conversion suppression is required for ALTER TABLE. This
    statement creates intermediate tables. These are regular
    (non-temporary) tables with a temporary name. Their path names must
    be derivable from the table name. So we cannot use
    build_tmptable_filename() for them.

  RETURN
    path length
*/

uint build_table_filename(char *buff, size_t bufflen, const char *db,
                          const char *table_name, const char *ext, uint flags)
{
  char dbbuff[FN_REFLEN];
  char tbbuff[FN_REFLEN];
  DBUG_ENTER("build_table_filename");
  DBUG_PRINT("enter", ("db: '%s'  table_name: '%s'  ext: '%s'  flags: %x",
                       db, table_name, ext, flags));

  if (flags & FN_IS_TMP) // FN_FROM_IS_TMP | FN_TO_IS_TMP
    strmake(tbbuff, table_name, sizeof(tbbuff)-1);
  else
    (void) tablename_to_filename(table_name, tbbuff, sizeof(tbbuff));

  (void) tablename_to_filename(db, dbbuff, sizeof(dbbuff));

  char *end = buff + bufflen;
  /* Don't add FN_ROOTDIR if mysql_data_home already includes it */
  char *pos = strnmov(buff, mysql_data_home, bufflen);
  size_t rootdir_len= strlen(FN_ROOTDIR);
  if (pos - rootdir_len >= buff &&
      memcmp(pos - rootdir_len, FN_ROOTDIR, rootdir_len) != 0)
    pos= strnmov(pos, FN_ROOTDIR, end - pos);
  pos= strxnmov(pos, end - pos, dbbuff, FN_ROOTDIR, NullS);
#ifdef USE_SYMDIR
  if (!(flags & SKIP_SYMDIR_ACCESS))
  {
    unpack_dirname(buff, buff);
    pos= strend(buff);
  }
#endif
  pos= strxnmov(pos, end - pos, tbbuff, ext, NullS);

  DBUG_PRINT("exit", ("buff: '%s'", buff));
  DBUG_RETURN((uint)(pos - buff));
}


/**
  Create path to a temporary table mysql_tmpdir/#sql1234_12_1
  (i.e. to its .FRM file but without an extension).

  @param thd      The thread handle.
  @param buff     Where to write result in my_charset_filename.
  @param bufflen  buff size

  @note
    Uses current_pid, thread_id, and tmp_table counter to create
    a file name in mysql_tmpdir.

  @return Path length.
*/

uint build_tmptable_filename(THD* thd, char *buff, size_t bufflen)
{
  DBUG_ENTER("build_tmptable_filename");

  char *p= strnmov(buff, mysql_tmpdir, bufflen);
  my_snprintf(p, bufflen - (p - buff), "/%s%lx_%llx_%x",
              tmp_file_prefix, current_pid,
              thd->thread_id, thd->tmp_table++);

  if (lower_case_table_names)
  {
    /* Convert all except tmpdir to lower case */
    my_casedn_str(files_charset_info, p);
  }

  size_t length= unpack_filename(buff, buff);
  DBUG_PRINT("exit", ("buff: '%s'", buff));
  DBUG_RETURN(length);
}

/*
--------------------------------------------------------------------------

   MODULE: DDL log
   -----------------

   This module is used to ensure that we can recover from crashes that occur
   in the middle of a meta-data operation in MySQL. E.g. DROP TABLE t1, t2;
   We need to ensure that both t1 and t2 are dropped and not only t1 and
   also that each table drop is entirely done and not "half-baked".

   To support this we create log entries for each meta-data statement in the
   ddl log while we are executing. These entries are dropped when the
   operation is completed.

   At recovery those entries that were not completed will be executed.

   There is only one ddl log in the system and it is protected by a mutex
   and there is a global struct that contains information about its current
   state.

   History:
   First version written in 2006 by Mikael Ronstrom
--------------------------------------------------------------------------
*/

struct st_global_ddl_log
{
  /*
    We need to adjust buffer size to be able to handle downgrades/upgrades
    where IO_SIZE has changed. We'll set the buffer size such that we can
    handle that the buffer size was upto 4 times bigger in the version
    that wrote the DDL log.
  */
  char file_entry_buf[4*IO_SIZE];
  char file_name_str[FN_REFLEN];
  char *file_name;
  DDL_LOG_MEMORY_ENTRY *first_free;
  DDL_LOG_MEMORY_ENTRY *first_used;
  uint num_entries;
  File file_id;
  uint name_len;
  uint io_size;
  bool inited;
  bool do_release;
  bool recovery_phase;
  st_global_ddl_log() : inited(false), do_release(false) {}
};

st_global_ddl_log global_ddl_log;

mysql_mutex_t LOCK_gdl;

#define DDL_LOG_ENTRY_TYPE_POS 0
#define DDL_LOG_ACTION_TYPE_POS 1
#define DDL_LOG_PHASE_POS 2
#define DDL_LOG_NEXT_ENTRY_POS 4
#define DDL_LOG_NAME_POS 8

#define DDL_LOG_NUM_ENTRY_POS 0
#define DDL_LOG_NAME_LEN_POS 4
#define DDL_LOG_IO_SIZE_POS 8

/**
  Read one entry from ddl log file.

  @param entry_no                     Entry number to read

  @return Operation status
    @retval true   Error
    @retval false  Success
*/

static bool read_ddl_log_file_entry(uint entry_no)
{
  bool error= FALSE;
  File file_id= global_ddl_log.file_id;
  uchar *file_entry_buf= (uchar*)global_ddl_log.file_entry_buf;
  size_t io_size= global_ddl_log.io_size;
  DBUG_ENTER("read_ddl_log_file_entry");

  mysql_mutex_assert_owner(&LOCK_gdl);
  if (mysql_file_pread(file_id, file_entry_buf, io_size, io_size * entry_no,
                       MYF(MY_WME)) != io_size)
    error= TRUE;
  DBUG_RETURN(error);
}


/**
  Write one entry to ddl log file.

  @param entry_no                     Entry number to write

  @return Operation status
    @retval true   Error
    @retval false  Success
*/

static bool write_ddl_log_file_entry(uint entry_no)
{
  bool error= FALSE;
  File file_id= global_ddl_log.file_id;
  uchar *file_entry_buf= (uchar*)global_ddl_log.file_entry_buf;
  DBUG_ENTER("write_ddl_log_file_entry");

  mysql_mutex_assert_owner(&LOCK_gdl);
  if (mysql_file_pwrite(file_id, file_entry_buf,
                        IO_SIZE, IO_SIZE * entry_no, MYF(MY_WME)) != IO_SIZE)
    error= TRUE;
  DBUG_RETURN(error);
}


/**
  Sync the ddl log file.

  @return Operation status
    @retval FALSE  Success
    @retval TRUE   Error
*/


static bool sync_ddl_log_file()
{
  DBUG_ENTER("sync_ddl_log_file");
  DBUG_RETURN(mysql_file_sync(global_ddl_log.file_id, MYF(MY_WME)));
}


/**
  Write ddl log header.

  @return Operation status
    @retval TRUE                      Error
    @retval FALSE                     Success
*/

static bool write_ddl_log_header()
{
  uint16 const_var;
  DBUG_ENTER("write_ddl_log_header");

  int4store(&global_ddl_log.file_entry_buf[DDL_LOG_NUM_ENTRY_POS],
            global_ddl_log.num_entries);
  const_var= FN_REFLEN;
  int4store(&global_ddl_log.file_entry_buf[DDL_LOG_NAME_LEN_POS],
            (ulong) const_var);
  const_var= IO_SIZE;
  int4store(&global_ddl_log.file_entry_buf[DDL_LOG_IO_SIZE_POS],
            (ulong) const_var);
  if (write_ddl_log_file_entry(0UL))
  {
    sql_print_error("Error writing ddl log header");
    DBUG_RETURN(TRUE);
  }
  DBUG_RETURN(sync_ddl_log_file());
}


/**
  Create ddl log file name.
  @param file_name                   Filename setup
*/

static inline void create_ddl_log_file_name(char *file_name)
{
  strxmov(file_name, mysql_data_home, "/", "ddl_log.log", NullS);
}


/**
  Read header of ddl log file.

  When we read the ddl log header we get information about maximum sizes
  of names in the ddl log and we also get information about the number
  of entries in the ddl log.

  @return Last entry in ddl log (0 if no entries)
*/

static uint read_ddl_log_header()
{
  uchar *file_entry_buf= (uchar*)global_ddl_log.file_entry_buf;
  char file_name[FN_REFLEN];
  uint entry_no;
  bool successful_open= FALSE;
  DBUG_ENTER("read_ddl_log_header");

  mysql_mutex_init(key_LOCK_gdl, &LOCK_gdl, MY_MUTEX_INIT_SLOW);
  mysql_mutex_lock(&LOCK_gdl);
  create_ddl_log_file_name(file_name);
  if ((global_ddl_log.file_id= mysql_file_open(key_file_global_ddl_log,
                                               file_name,
                                               O_RDWR | O_BINARY, MYF(0))) >= 0)
  {
    if (read_ddl_log_file_entry(0UL))
    {
      /* Write message into error log */
      sql_print_error("Failed to read ddl log file in recovery");
    }
    else
      successful_open= TRUE;
  }
  if (successful_open)
  {
    entry_no= uint4korr(&file_entry_buf[DDL_LOG_NUM_ENTRY_POS]);
    global_ddl_log.name_len= uint4korr(&file_entry_buf[DDL_LOG_NAME_LEN_POS]);
    global_ddl_log.io_size= uint4korr(&file_entry_buf[DDL_LOG_IO_SIZE_POS]);
    DBUG_ASSERT(global_ddl_log.io_size <=
                sizeof(global_ddl_log.file_entry_buf));
  }
  else
  {
    entry_no= 0;
  }
  global_ddl_log.first_free= NULL;
  global_ddl_log.first_used= NULL;
  global_ddl_log.num_entries= 0;
  global_ddl_log.do_release= true;
  mysql_mutex_unlock(&LOCK_gdl);
  DBUG_RETURN(entry_no);
}


/**
  Convert from ddl_log_entry struct to file_entry_buf binary blob.

  @param ddl_log_entry   filled in ddl_log_entry struct.
*/

static void set_global_from_ddl_log_entry(const DDL_LOG_ENTRY *ddl_log_entry)
{
  mysql_mutex_assert_owner(&LOCK_gdl);
  global_ddl_log.file_entry_buf[DDL_LOG_ENTRY_TYPE_POS]=
                                    (char)DDL_LOG_ENTRY_CODE;
  global_ddl_log.file_entry_buf[DDL_LOG_ACTION_TYPE_POS]=
                                    (char)ddl_log_entry->action_type;
  global_ddl_log.file_entry_buf[DDL_LOG_PHASE_POS]= 0;
  int4store(&global_ddl_log.file_entry_buf[DDL_LOG_NEXT_ENTRY_POS],
            ddl_log_entry->next_entry);
  DBUG_ASSERT(strlen(ddl_log_entry->name) < FN_REFLEN);
  strmake(&global_ddl_log.file_entry_buf[DDL_LOG_NAME_POS],
          ddl_log_entry->name, FN_REFLEN - 1);
  if (ddl_log_entry->action_type == DDL_LOG_RENAME_ACTION ||
      ddl_log_entry->action_type == DDL_LOG_REPLACE_ACTION ||
      ddl_log_entry->action_type == DDL_LOG_EXCHANGE_ACTION)
  {
    DBUG_ASSERT(strlen(ddl_log_entry->from_name) < FN_REFLEN);
    strmake(&global_ddl_log.file_entry_buf[DDL_LOG_NAME_POS + FN_REFLEN],
          ddl_log_entry->from_name, FN_REFLEN - 1);
  }
  else
    global_ddl_log.file_entry_buf[DDL_LOG_NAME_POS + FN_REFLEN]= 0;
  DBUG_ASSERT(strlen(ddl_log_entry->handler_name) < FN_REFLEN);
  strmake(&global_ddl_log.file_entry_buf[DDL_LOG_NAME_POS + (2*FN_REFLEN)],
          ddl_log_entry->handler_name, FN_REFLEN - 1);
  if (ddl_log_entry->action_type == DDL_LOG_EXCHANGE_ACTION)
  {
    DBUG_ASSERT(strlen(ddl_log_entry->tmp_name) < FN_REFLEN);
    strmake(&global_ddl_log.file_entry_buf[DDL_LOG_NAME_POS + (3*FN_REFLEN)],
          ddl_log_entry->tmp_name, FN_REFLEN - 1);
  }
  else
    global_ddl_log.file_entry_buf[DDL_LOG_NAME_POS + (3*FN_REFLEN)]= 0;
}


/**
  Convert from file_entry_buf binary blob to ddl_log_entry struct.

  @param[out] ddl_log_entry   struct to fill in.

  @note Strings (names) are pointing to the global_ddl_log structure,
  so LOCK_gdl needs to be hold until they are read or copied.
*/

static void set_ddl_log_entry_from_global(DDL_LOG_ENTRY *ddl_log_entry,
                                          const uint read_entry)
{
  char *file_entry_buf= (char*) global_ddl_log.file_entry_buf;
  uint inx;
  uchar single_char;

  mysql_mutex_assert_owner(&LOCK_gdl);
  ddl_log_entry->entry_pos= read_entry;
  single_char= file_entry_buf[DDL_LOG_ENTRY_TYPE_POS];
  ddl_log_entry->entry_type= (enum ddl_log_entry_code)single_char;
  single_char= file_entry_buf[DDL_LOG_ACTION_TYPE_POS];
  ddl_log_entry->action_type= (enum ddl_log_action_code)single_char;
  ddl_log_entry->phase= file_entry_buf[DDL_LOG_PHASE_POS];
  ddl_log_entry->next_entry= uint4korr(&file_entry_buf[DDL_LOG_NEXT_ENTRY_POS]);
  ddl_log_entry->name= &file_entry_buf[DDL_LOG_NAME_POS];
  inx= DDL_LOG_NAME_POS + global_ddl_log.name_len;
  ddl_log_entry->from_name= &file_entry_buf[inx];
  inx+= global_ddl_log.name_len;
  ddl_log_entry->handler_name= &file_entry_buf[inx];
  if (ddl_log_entry->action_type == DDL_LOG_EXCHANGE_ACTION)
  {
    inx+= global_ddl_log.name_len;
    ddl_log_entry->tmp_name= &file_entry_buf[inx];
  }
  else
    ddl_log_entry->tmp_name= NULL;
}


/**
  Read a ddl log entry.

  Read a specified entry in the ddl log.

  @param read_entry               Number of entry to read
  @param[out] entry_info          Information from entry

  @return Operation status
    @retval TRUE                     Error
    @retval FALSE                    Success
*/

static bool read_ddl_log_entry(uint read_entry, DDL_LOG_ENTRY *ddl_log_entry)
{
  DBUG_ENTER("read_ddl_log_entry");

  if (read_ddl_log_file_entry(read_entry))
  {
    DBUG_RETURN(TRUE);
  }
  set_ddl_log_entry_from_global(ddl_log_entry, read_entry);
  DBUG_RETURN(FALSE);
}


/**
  Initialise ddl log.

  Write the header of the ddl log file and length of names. Also set
  number of entries to zero.

  @return Operation status
    @retval TRUE                     Error
    @retval FALSE                    Success
*/

static bool init_ddl_log()
{
  char file_name[FN_REFLEN];
  DBUG_ENTER("init_ddl_log");

  if (global_ddl_log.inited)
    goto end;

  global_ddl_log.io_size= IO_SIZE;
  global_ddl_log.name_len= FN_REFLEN;
  create_ddl_log_file_name(file_name);
  if ((global_ddl_log.file_id= mysql_file_create(key_file_global_ddl_log,
                                                 file_name, CREATE_MODE,
                                                 O_RDWR | O_TRUNC | O_BINARY,
                                                 MYF(MY_WME))) < 0)
  {
    /* Couldn't create ddl log file, this is serious error */
    sql_print_error("Failed to open ddl log file");
    DBUG_RETURN(TRUE);
  }
  global_ddl_log.inited= TRUE;
  if (write_ddl_log_header())
  {
    (void) mysql_file_close(global_ddl_log.file_id, MYF(MY_WME));
    global_ddl_log.inited= FALSE;
    DBUG_RETURN(TRUE);
  }

end:
  DBUG_RETURN(FALSE);
}


/**
  Sync ddl log file.

  @return Operation status
    @retval TRUE        Error
    @retval FALSE       Success
*/

static bool sync_ddl_log_no_lock()
{
  DBUG_ENTER("sync_ddl_log_no_lock");

  mysql_mutex_assert_owner(&LOCK_gdl);
  if ((!global_ddl_log.recovery_phase) &&
      init_ddl_log())
  {
    DBUG_RETURN(TRUE);
  }
  DBUG_RETURN(sync_ddl_log_file());
}


/**
  @brief Deactivate an individual entry.

  @details For complex rename operations we need to deactivate individual
  entries.

  During replace operations where we start with an existing table called
  t1 and a replacement table called t1#temp or something else and where
  we want to delete t1 and rename t1#temp to t1 this is not possible to
  do in a safe manner unless the ddl log is informed of the phases in
  the change.

  Delete actions are 1-phase actions that can be ignored immediately after
  being executed.
  Rename actions from x to y is also a 1-phase action since there is no
  interaction with any other handlers named x and y.
  Replace action where drop y and x -> y happens needs to be a two-phase
  action. Thus the first phase will drop y and the second phase will
  rename x -> y.

  @param entry_no     Entry position of record to change

  @return Operation status
    @retval TRUE      Error
    @retval FALSE     Success
*/

static bool deactivate_ddl_log_entry_no_lock(uint entry_no)
{
  uchar *file_entry_buf= (uchar*)global_ddl_log.file_entry_buf;
  DBUG_ENTER("deactivate_ddl_log_entry_no_lock");

  mysql_mutex_assert_owner(&LOCK_gdl);
  if (!read_ddl_log_file_entry(entry_no))
  {
    if (file_entry_buf[DDL_LOG_ENTRY_TYPE_POS] == DDL_LOG_ENTRY_CODE)
    {
      /*
        Log entry, if complete mark it done (IGNORE).
        Otherwise increase the phase by one.
      */
      if (file_entry_buf[DDL_LOG_ACTION_TYPE_POS] == DDL_LOG_DELETE_ACTION ||
          file_entry_buf[DDL_LOG_ACTION_TYPE_POS] == DDL_LOG_RENAME_ACTION ||
          (file_entry_buf[DDL_LOG_ACTION_TYPE_POS] == DDL_LOG_REPLACE_ACTION &&
           file_entry_buf[DDL_LOG_PHASE_POS] == 1) ||
          (file_entry_buf[DDL_LOG_ACTION_TYPE_POS] == DDL_LOG_EXCHANGE_ACTION &&
           file_entry_buf[DDL_LOG_PHASE_POS] >= EXCH_PHASE_TEMP_TO_FROM))
        file_entry_buf[DDL_LOG_ENTRY_TYPE_POS]= DDL_IGNORE_LOG_ENTRY_CODE;
      else if (file_entry_buf[DDL_LOG_ACTION_TYPE_POS] == DDL_LOG_REPLACE_ACTION)
      {
        DBUG_ASSERT(file_entry_buf[DDL_LOG_PHASE_POS] == 0);
        file_entry_buf[DDL_LOG_PHASE_POS]= 1;
      }
      else if (file_entry_buf[DDL_LOG_ACTION_TYPE_POS] == DDL_LOG_EXCHANGE_ACTION)
      {
        DBUG_ASSERT(file_entry_buf[DDL_LOG_PHASE_POS] <=
                                                 EXCH_PHASE_FROM_TO_NAME);
        file_entry_buf[DDL_LOG_PHASE_POS]++;
      }
      else
      {
        DBUG_ASSERT(0);
      }
      if (write_ddl_log_file_entry(entry_no))
      {
        sql_print_error("Error in deactivating log entry. Position = %u",
                        entry_no);
        DBUG_RETURN(TRUE);
      }
    }
  }
  else
  {
    sql_print_error("Failed in reading entry before deactivating it");
    DBUG_RETURN(TRUE);
  }
  DBUG_RETURN(FALSE);
}


/**
  Execute one action in a ddl log entry

  @param ddl_log_entry              Information in action entry to execute

  @return Operation status
    @retval TRUE                       Error
    @retval FALSE                      Success
*/

static int execute_ddl_log_action(THD *thd, DDL_LOG_ENTRY *ddl_log_entry)
{
  bool frm_action= FALSE;
  LEX_STRING handler_name;
  handler *file= NULL;
  MEM_ROOT mem_root;
  int error= TRUE;
  char to_path[FN_REFLEN];
  char from_path[FN_REFLEN];
#ifdef WITH_PARTITION_STORAGE_ENGINE
  char *par_ext= (char*)".par";
#endif
  handlerton *hton;
  DBUG_ENTER("execute_ddl_log_action");

  mysql_mutex_assert_owner(&LOCK_gdl);
  if (ddl_log_entry->entry_type == DDL_IGNORE_LOG_ENTRY_CODE)
  {
    DBUG_RETURN(FALSE);
  }
  DBUG_PRINT("ddl_log",
             ("execute type %c next %u name '%s' from_name '%s' handler '%s'"
              " tmp_name '%s'",
             ddl_log_entry->action_type,
             ddl_log_entry->next_entry,
             ddl_log_entry->name,
             ddl_log_entry->from_name,
             ddl_log_entry->handler_name,
             ddl_log_entry->tmp_name));
  handler_name.str= (char*)ddl_log_entry->handler_name;
  handler_name.length= strlen(ddl_log_entry->handler_name);
  init_sql_alloc(&mem_root, TABLE_ALLOC_BLOCK_SIZE, 0, MYF(MY_THREAD_SPECIFIC));
  if (!strcmp(ddl_log_entry->handler_name, reg_ext))
    frm_action= TRUE;
  else
  {
    plugin_ref plugin= ha_resolve_by_name(thd, &handler_name, false);
    if (!plugin)
    {
      my_error(ER_UNKNOWN_STORAGE_ENGINE, MYF(0), ddl_log_entry->handler_name);
      goto error;
    }
    hton= plugin_data(plugin, handlerton*);
    file= get_new_handler((TABLE_SHARE*)0, &mem_root, hton);
    if (!file)
    {
      mem_alloc_error(sizeof(handler));
      goto error;
    }
  }
  switch (ddl_log_entry->action_type)
  {
    case DDL_LOG_REPLACE_ACTION:
    case DDL_LOG_DELETE_ACTION:
    {
      if (ddl_log_entry->phase == 0)
      {
        if (frm_action)
        {
          strxmov(to_path, ddl_log_entry->name, reg_ext, NullS);
          if ((error= mysql_file_delete(key_file_frm, to_path, MYF(MY_WME))))
          {
            if (my_errno != ENOENT)
              break;
          }
#ifdef WITH_PARTITION_STORAGE_ENGINE
          strxmov(to_path, ddl_log_entry->name, par_ext, NullS);
          (void) mysql_file_delete(key_file_partition, to_path, MYF(MY_WME));
#endif
        }
        else
        {
          if ((error= file->ha_delete_table(ddl_log_entry->name)))
          {
            if (error != ENOENT && error != HA_ERR_NO_SUCH_TABLE)
              break;
          }
        }
        if ((deactivate_ddl_log_entry_no_lock(ddl_log_entry->entry_pos)))
          break;
        (void) sync_ddl_log_no_lock();
        error= FALSE;
        if (ddl_log_entry->action_type == DDL_LOG_DELETE_ACTION)
          break;
      }
      DBUG_ASSERT(ddl_log_entry->action_type == DDL_LOG_REPLACE_ACTION);
      /*
        Fall through and perform the rename action of the replace
        action. We have already indicated the success of the delete
        action in the log entry by stepping up the phase.
      */
    }
    /* fall through */
    case DDL_LOG_RENAME_ACTION:
    {
      error= TRUE;
      if (frm_action)
      {
        strxmov(to_path, ddl_log_entry->name, reg_ext, NullS);
        strxmov(from_path, ddl_log_entry->from_name, reg_ext, NullS);
        if (mysql_file_rename(key_file_frm, from_path, to_path, MYF(MY_WME)))
          break;
#ifdef WITH_PARTITION_STORAGE_ENGINE
        strxmov(to_path, ddl_log_entry->name, par_ext, NullS);
        strxmov(from_path, ddl_log_entry->from_name, par_ext, NullS);
        (void) mysql_file_rename(key_file_partition, from_path, to_path, MYF(MY_WME));
#endif
      }
      else
      {
        if (file->ha_rename_table(ddl_log_entry->from_name,
                                  ddl_log_entry->name))
          break;
      }
      if ((deactivate_ddl_log_entry_no_lock(ddl_log_entry->entry_pos)))
        break;
      (void) sync_ddl_log_no_lock();
      error= FALSE;
      break;
    }
    case DDL_LOG_EXCHANGE_ACTION:
    {
      /* We hold LOCK_gdl, so we can alter global_ddl_log.file_entry_buf */
      char *file_entry_buf= (char*)&global_ddl_log.file_entry_buf;
      /* not yet implemented for frm */
      DBUG_ASSERT(!frm_action);
      /*
        Using a case-switch here to revert all currently done phases,
        since it will fall through until the first phase is undone.
      */
      switch (ddl_log_entry->phase) {
        case EXCH_PHASE_TEMP_TO_FROM:
          /* tmp_name -> from_name possibly done */
          (void) file->ha_rename_table(ddl_log_entry->from_name,
                                       ddl_log_entry->tmp_name);
          /* decrease the phase and sync */
          file_entry_buf[DDL_LOG_PHASE_POS]--;
          if (write_ddl_log_file_entry(ddl_log_entry->entry_pos))
            break;
          if (sync_ddl_log_no_lock())
            break;
          /* fall through */
        case EXCH_PHASE_FROM_TO_NAME:
          /* from_name -> name possibly done */
          (void) file->ha_rename_table(ddl_log_entry->name,
                                       ddl_log_entry->from_name);
          /* decrease the phase and sync */
          file_entry_buf[DDL_LOG_PHASE_POS]--;
          if (write_ddl_log_file_entry(ddl_log_entry->entry_pos))
            break;
          if (sync_ddl_log_no_lock())
            break;
          /* fall through */
        case EXCH_PHASE_NAME_TO_TEMP:
          /* name -> tmp_name possibly done */
          (void) file->ha_rename_table(ddl_log_entry->tmp_name,
                                       ddl_log_entry->name);
          /* disable the entry and sync */
          file_entry_buf[DDL_LOG_ENTRY_TYPE_POS]= DDL_IGNORE_LOG_ENTRY_CODE;
          if (write_ddl_log_file_entry(ddl_log_entry->entry_pos))
            break;
          if (sync_ddl_log_no_lock())
            break;
          error= FALSE;
          break;
        default:
          DBUG_ASSERT(0);
          break;
      }

      break;
    }
    default:
      DBUG_ASSERT(0);
      break;
  }
  delete file;
error:
  free_root(&mem_root, MYF(0)); 
  DBUG_RETURN(error);
}


/**
  Get a free entry in the ddl log

  @param[out] active_entry     A ddl log memory entry returned

  @return Operation status
    @retval TRUE               Error
    @retval FALSE              Success
*/

static bool get_free_ddl_log_entry(DDL_LOG_MEMORY_ENTRY **active_entry,
                                   bool *write_header)
{
  DDL_LOG_MEMORY_ENTRY *used_entry;
  DDL_LOG_MEMORY_ENTRY *first_used= global_ddl_log.first_used;
  DBUG_ENTER("get_free_ddl_log_entry");

  if (global_ddl_log.first_free == NULL)
  {
    if (!(used_entry= (DDL_LOG_MEMORY_ENTRY*)my_malloc(
                              sizeof(DDL_LOG_MEMORY_ENTRY), MYF(MY_WME))))
    {
      sql_print_error("Failed to allocate memory for ddl log free list");
      DBUG_RETURN(TRUE);
    }
    global_ddl_log.num_entries++;
    used_entry->entry_pos= global_ddl_log.num_entries;
    *write_header= TRUE;
  }
  else
  {
    used_entry= global_ddl_log.first_free;
    global_ddl_log.first_free= used_entry->next_log_entry;
    *write_header= FALSE;
  }
  /*
    Move from free list to used list
  */
  used_entry->next_log_entry= first_used;
  used_entry->prev_log_entry= NULL;
  used_entry->next_active_log_entry= NULL;
  global_ddl_log.first_used= used_entry;
  if (first_used)
    first_used->prev_log_entry= used_entry;

  *active_entry= used_entry;
  DBUG_RETURN(FALSE);
}


/**
  Execute one entry in the ddl log.
  
  Executing an entry means executing a linked list of actions.

  @param first_entry           Reference to first action in entry

  @return Operation status
    @retval TRUE               Error
    @retval FALSE              Success
*/

static bool execute_ddl_log_entry_no_lock(THD *thd, uint first_entry)
{
  DDL_LOG_ENTRY ddl_log_entry;
  uint read_entry= first_entry;
  DBUG_ENTER("execute_ddl_log_entry_no_lock");

  mysql_mutex_assert_owner(&LOCK_gdl);
  do
  {
    if (read_ddl_log_entry(read_entry, &ddl_log_entry))
    {
      /* Write to error log and continue with next log entry */
      sql_print_error("Failed to read entry = %u from ddl log",
                      read_entry);
      break;
    }
    DBUG_ASSERT(ddl_log_entry.entry_type == DDL_LOG_ENTRY_CODE ||
                ddl_log_entry.entry_type == DDL_IGNORE_LOG_ENTRY_CODE);

    if (execute_ddl_log_action(thd, &ddl_log_entry))
    {
      /* Write to error log and continue with next log entry */
      sql_print_error("Failed to execute action for entry = %u from ddl log",
                      read_entry);
      break;
    }
    read_entry= ddl_log_entry.next_entry;
  } while (read_entry);
  DBUG_RETURN(FALSE);
}


/*
  External interface methods for the DDL log Module
  ---------------------------------------------------
*/

/**
  Write a ddl log entry.

  A careful write of the ddl log is performed to ensure that we can
  handle crashes occurring during CREATE and ALTER TABLE processing.

  @param ddl_log_entry         Information about log entry
  @param[out] entry_written    Entry information written into   

  @return Operation status
    @retval TRUE               Error
    @retval FALSE              Success
*/

bool write_ddl_log_entry(DDL_LOG_ENTRY *ddl_log_entry,
                         DDL_LOG_MEMORY_ENTRY **active_entry)
{
  bool error, write_header;
  DBUG_ENTER("write_ddl_log_entry");

  mysql_mutex_assert_owner(&LOCK_gdl);
  if (init_ddl_log())
  {
    DBUG_RETURN(TRUE);
  }
  set_global_from_ddl_log_entry(ddl_log_entry);
  if (get_free_ddl_log_entry(active_entry, &write_header))
  {
    DBUG_RETURN(TRUE);
  }
  error= FALSE;
  DBUG_PRINT("ddl_log",
             ("write type %c next %u name '%s' from_name '%s' handler '%s'"
              " tmp_name '%s'",
             (char) global_ddl_log.file_entry_buf[DDL_LOG_ACTION_TYPE_POS],
             ddl_log_entry->next_entry,
             (char*) &global_ddl_log.file_entry_buf[DDL_LOG_NAME_POS],
             (char*) &global_ddl_log.file_entry_buf[DDL_LOG_NAME_POS
                                                    + FN_REFLEN],
             (char*) &global_ddl_log.file_entry_buf[DDL_LOG_NAME_POS
                                                    + (2*FN_REFLEN)],
             (char*) &global_ddl_log.file_entry_buf[DDL_LOG_NAME_POS
                                                    + (3*FN_REFLEN)]));
  if (write_ddl_log_file_entry((*active_entry)->entry_pos))
  {
    error= TRUE;
    sql_print_error("Failed to write entry_no = %u",
                    (*active_entry)->entry_pos);
  }
  if (write_header && !error)
  {
    (void) sync_ddl_log_no_lock();
    if (write_ddl_log_header())
      error= TRUE;
  }
  if (error)
    release_ddl_log_memory_entry(*active_entry);
  DBUG_RETURN(error);
}


/**
  @brief Write final entry in the ddl log.

  @details This is the last write in the ddl log. The previous log entries
  have already been written but not yet synched to disk.
  We write a couple of log entries that describes action to perform.
  This entries are set-up in a linked list, however only when a first
  execute entry is put as the first entry these will be executed.
  This routine writes this first.

  @param first_entry               First entry in linked list of entries
                                   to execute, if 0 = NULL it means that
                                   the entry is removed and the entries
                                   are put into the free list.
  @param complete                  Flag indicating we are simply writing
                                   info about that entry has been completed
  @param[in,out] active_entry      Entry to execute, 0 = NULL if the entry
                                   is written first time and needs to be
                                   returned. In this case the entry written
                                   is returned in this parameter

  @return Operation status
    @retval TRUE                   Error
    @retval FALSE                  Success
*/ 

bool write_execute_ddl_log_entry(uint first_entry,
                                 bool complete,
                                 DDL_LOG_MEMORY_ENTRY **active_entry)
{
  bool write_header= FALSE;
  char *file_entry_buf= (char*)global_ddl_log.file_entry_buf;
  DBUG_ENTER("write_execute_ddl_log_entry");

  mysql_mutex_assert_owner(&LOCK_gdl);
  if (init_ddl_log())
  {
    DBUG_RETURN(TRUE);
  }
  if (!complete)
  {
    /*
      We haven't synched the log entries yet, we synch them now before
      writing the execute entry. If complete is true we haven't written
      any log entries before, we are only here to write the execute
      entry to indicate it is done.
    */
    (void) sync_ddl_log_no_lock();
    file_entry_buf[DDL_LOG_ENTRY_TYPE_POS]= (char)DDL_LOG_EXECUTE_CODE;
  }
  else
    file_entry_buf[DDL_LOG_ENTRY_TYPE_POS]= (char)DDL_IGNORE_LOG_ENTRY_CODE;
  file_entry_buf[DDL_LOG_ACTION_TYPE_POS]= 0; /* Ignored for execute entries */
  file_entry_buf[DDL_LOG_PHASE_POS]= 0;
  int4store(&file_entry_buf[DDL_LOG_NEXT_ENTRY_POS], first_entry);
  file_entry_buf[DDL_LOG_NAME_POS]= 0;
  file_entry_buf[DDL_LOG_NAME_POS + FN_REFLEN]= 0;
  file_entry_buf[DDL_LOG_NAME_POS + 2*FN_REFLEN]= 0;
  if (!(*active_entry))
  {
    if (get_free_ddl_log_entry(active_entry, &write_header))
    {
      DBUG_RETURN(TRUE);
    }
    write_header= TRUE;
  }
  if (write_ddl_log_file_entry((*active_entry)->entry_pos))
  {
    sql_print_error("Error writing execute entry in ddl log");
    release_ddl_log_memory_entry(*active_entry);
    DBUG_RETURN(TRUE);
  }
  (void) sync_ddl_log_no_lock();
  if (write_header)
  {
    if (write_ddl_log_header())
    {
      release_ddl_log_memory_entry(*active_entry);
      DBUG_RETURN(TRUE);
    }
  }
  DBUG_RETURN(FALSE);
}


/**
  Deactivate an individual entry.

  @details see deactivate_ddl_log_entry_no_lock.

  @param entry_no     Entry position of record to change

  @return Operation status
    @retval TRUE      Error
    @retval FALSE     Success
*/

bool deactivate_ddl_log_entry(uint entry_no)
{
  bool error;
  DBUG_ENTER("deactivate_ddl_log_entry");

  mysql_mutex_lock(&LOCK_gdl);
  error= deactivate_ddl_log_entry_no_lock(entry_no);
  mysql_mutex_unlock(&LOCK_gdl);
  DBUG_RETURN(error);
}


/**
  Sync ddl log file.

  @return Operation status
    @retval TRUE        Error
    @retval FALSE       Success
*/

bool sync_ddl_log()
{
  bool error;
  DBUG_ENTER("sync_ddl_log");

  mysql_mutex_lock(&LOCK_gdl);
  error= sync_ddl_log_no_lock();
  mysql_mutex_unlock(&LOCK_gdl);

  DBUG_RETURN(error);
}


/**
  Release a log memory entry.
  @param log_memory_entry                Log memory entry to release
*/

void release_ddl_log_memory_entry(DDL_LOG_MEMORY_ENTRY *log_entry)
{
  DDL_LOG_MEMORY_ENTRY *first_free= global_ddl_log.first_free;
  DDL_LOG_MEMORY_ENTRY *next_log_entry= log_entry->next_log_entry;
  DDL_LOG_MEMORY_ENTRY *prev_log_entry= log_entry->prev_log_entry;
  DBUG_ENTER("release_ddl_log_memory_entry");

  mysql_mutex_assert_owner(&LOCK_gdl);
  global_ddl_log.first_free= log_entry;
  log_entry->next_log_entry= first_free;

  if (prev_log_entry)
    prev_log_entry->next_log_entry= next_log_entry;
  else
    global_ddl_log.first_used= next_log_entry;
  if (next_log_entry)
    next_log_entry->prev_log_entry= prev_log_entry;
  DBUG_VOID_RETURN;
}


/**
  Execute one entry in the ddl log.
  
  Executing an entry means executing a linked list of actions.

  @param first_entry           Reference to first action in entry

  @return Operation status
    @retval TRUE               Error
    @retval FALSE              Success
*/

bool execute_ddl_log_entry(THD *thd, uint first_entry)
{
  bool error;
  DBUG_ENTER("execute_ddl_log_entry");

  mysql_mutex_lock(&LOCK_gdl);
  error= execute_ddl_log_entry_no_lock(thd, first_entry);
  mysql_mutex_unlock(&LOCK_gdl);
  DBUG_RETURN(error);
}


/**
  Close the ddl log.
*/

static void close_ddl_log()
{
  DBUG_ENTER("close_ddl_log");
  if (global_ddl_log.file_id >= 0)
  {
    (void) mysql_file_close(global_ddl_log.file_id, MYF(MY_WME));
    global_ddl_log.file_id= (File) -1;
  }
  DBUG_VOID_RETURN;
}


/**
  Execute the ddl log at recovery of MySQL Server.
*/

void execute_ddl_log_recovery()
{
  uint num_entries, i;
  THD *thd;
  DDL_LOG_ENTRY ddl_log_entry;
  char file_name[FN_REFLEN];
  static char recover_query_string[]= "INTERNAL DDL LOG RECOVER IN PROGRESS";
  DBUG_ENTER("execute_ddl_log_recovery");

  /*
    Initialise global_ddl_log struct
  */
  bzero(global_ddl_log.file_entry_buf, sizeof(global_ddl_log.file_entry_buf));
  global_ddl_log.inited= FALSE;
  global_ddl_log.recovery_phase= TRUE;
  global_ddl_log.io_size= IO_SIZE;
  global_ddl_log.file_id= (File) -1;

  /*
    To be able to run this from boot, we allocate a temporary THD
  */
  if (!(thd=new THD(0)))
    DBUG_VOID_RETURN;
  thd->thread_stack= (char*) &thd;
  thd->store_globals();

  thd->set_query(recover_query_string, strlen(recover_query_string));

  /* this also initialize LOCK_gdl */
  num_entries= read_ddl_log_header();
  mysql_mutex_lock(&LOCK_gdl);
  for (i= 1; i < num_entries + 1; i++)
  {
    if (read_ddl_log_entry(i, &ddl_log_entry))
    {
      sql_print_error("Failed to read entry no = %u from ddl log",
                       i);
      continue;
    }
    if (ddl_log_entry.entry_type == DDL_LOG_EXECUTE_CODE)
    {
      if (execute_ddl_log_entry_no_lock(thd, ddl_log_entry.next_entry))
      {
        /* Real unpleasant scenario but we continue anyways.  */
        continue;
      }
    }
  }
  close_ddl_log();
  create_ddl_log_file_name(file_name);
  (void) mysql_file_delete(key_file_global_ddl_log, file_name, MYF(0));
  global_ddl_log.recovery_phase= FALSE;
  mysql_mutex_unlock(&LOCK_gdl);
  thd->reset_query();
  delete thd;
  DBUG_VOID_RETURN;
}


/**
  Release all memory allocated to the ddl log.
*/

void release_ddl_log()
{
  DDL_LOG_MEMORY_ENTRY *free_list;
  DDL_LOG_MEMORY_ENTRY *used_list;
  DBUG_ENTER("release_ddl_log");

  if (!global_ddl_log.do_release)
    DBUG_VOID_RETURN;

  mysql_mutex_lock(&LOCK_gdl);
  free_list= global_ddl_log.first_free;
  used_list= global_ddl_log.first_used;
  while (used_list)
  {
    DDL_LOG_MEMORY_ENTRY *tmp= used_list->next_log_entry;
    my_free(used_list);
    used_list= tmp;
  }
  while (free_list)
  {
    DDL_LOG_MEMORY_ENTRY *tmp= free_list->next_log_entry;
    my_free(free_list);
    free_list= tmp;
  }
  close_ddl_log();
  global_ddl_log.inited= 0;
  mysql_mutex_unlock(&LOCK_gdl);
  mysql_mutex_destroy(&LOCK_gdl);
  global_ddl_log.do_release= false;
  DBUG_VOID_RETURN;
}


/*
---------------------------------------------------------------------------

  END MODULE DDL log
  --------------------

---------------------------------------------------------------------------
*/


/**
   @brief construct a temporary shadow file name.

   @details Make a shadow file name used by ALTER TABLE to construct the
   modified table (with keeping the original). The modified table is then
   moved back as original table. The name must start with the temp file
   prefix so it gets filtered out by table files listing routines. 
    
   @param[out] buff      buffer to receive the constructed name
   @param      bufflen   size of buff
   @param      lpt       alter table data structure

   @retval     path length
*/

uint build_table_shadow_filename(char *buff, size_t bufflen, 
                                 ALTER_PARTITION_PARAM_TYPE *lpt)
{
  char tmp_name[FN_REFLEN];
  my_snprintf (tmp_name, sizeof (tmp_name), "%s-%s", tmp_file_prefix,
               lpt->table_name);
  return build_table_filename(buff, bufflen, lpt->db, tmp_name, "", FN_IS_TMP);
}


/*
  SYNOPSIS
    mysql_write_frm()
    lpt                    Struct carrying many parameters needed for this
                           method
    flags                  Flags as defined below
      WFRM_INITIAL_WRITE        If set we need to prepare table before
                                creating the frm file
      WFRM_INSTALL_SHADOW       If set we should install the new frm
      WFRM_KEEP_SHARE           If set we know that the share is to be
                                retained and thus we should ensure share
                                object is correct, if not set we don't
                                set the new partition syntax string since
                                we know the share object is destroyed.
      WFRM_PACK_FRM             If set we should pack the frm file and delete
                                the frm file

  RETURN VALUES
    TRUE                   Error
    FALSE                  Success

  DESCRIPTION
    A support method that creates a new frm file and in this process it
    regenerates the partition data. It works fine also for non-partitioned
    tables since it only handles partitioned data if it exists.
*/

bool mysql_write_frm(ALTER_PARTITION_PARAM_TYPE *lpt, uint flags)
{
  /*
    Prepare table to prepare for writing a new frm file where the
    partitions in add/drop state have temporarily changed their state
    We set tmp_table to avoid get errors on naming of primary key index.
  */
  int error= 0;
  char path[FN_REFLEN+1];
  char shadow_path[FN_REFLEN+1];
  char shadow_frm_name[FN_REFLEN+1];
  char frm_name[FN_REFLEN+1];
#ifdef WITH_PARTITION_STORAGE_ENGINE
  char *part_syntax_buf;
  uint syntax_len;
#endif
  DBUG_ENTER("mysql_write_frm");

  /*
    Build shadow frm file name
  */
  build_table_shadow_filename(shadow_path, sizeof(shadow_path) - 1, lpt);
  strxmov(shadow_frm_name, shadow_path, reg_ext, NullS);
  if (flags & WFRM_WRITE_SHADOW)
  {
    if (mysql_prepare_create_table(lpt->thd, lpt->create_info, lpt->alter_info,
                                   &lpt->db_options, lpt->table->file,
                                   &lpt->key_info_buffer, &lpt->key_count,
                                   C_ALTER_TABLE))
    {
      DBUG_RETURN(TRUE);
    }
#ifdef WITH_PARTITION_STORAGE_ENGINE
    {
      partition_info *part_info= lpt->table->part_info;
      if (part_info)
      {
        part_syntax_buf= generate_partition_syntax_for_frm(lpt->thd, part_info,
                               &syntax_len, lpt->create_info, lpt->alter_info);
        if (!part_syntax_buf)
          DBUG_RETURN(TRUE);
        part_info->part_info_string= part_syntax_buf;
        part_info->part_info_len= syntax_len;
      }
    }
#endif
    /* Write shadow frm file */
    lpt->create_info->table_options= lpt->db_options;
    LEX_CUSTRING frm= build_frm_image(lpt->thd,
                                      lpt->table_name,
                                      lpt->create_info,
                                      lpt->alter_info->create_list,
                                      lpt->key_count, lpt->key_info_buffer,
                                      lpt->table->file);
    if (!frm.str)
    {
      error= 1;
      goto end;
    }

    int error= writefrm(shadow_path, lpt->db, lpt->table_name,
                        lpt->create_info->tmp_table(), frm.str, frm.length);
    my_free(const_cast<uchar*>(frm.str));

    if (error || lpt->table->file->ha_create_partitioning_metadata(shadow_path,
                                       NULL, CHF_CREATE_FLAG))
    {
      mysql_file_delete(key_file_frm, shadow_frm_name, MYF(0));
      error= 1;
      goto end;
    }
  }
  if (flags & WFRM_INSTALL_SHADOW)
  {
#ifdef WITH_PARTITION_STORAGE_ENGINE
    partition_info *part_info= lpt->part_info;
#endif
    /*
      Build frm file name
    */
    build_table_filename(path, sizeof(path) - 1, lpt->db,
                         lpt->table_name, "", 0);
    strxnmov(frm_name, sizeof(frm_name), path, reg_ext, NullS);
    /*
      When we are changing to use new frm file we need to ensure that we
      don't collide with another thread in process to open the frm file.
      We start by deleting the .frm file and possible .par file. Then we
      write to the DDL log that we have completed the delete phase by
      increasing the phase of the log entry. Next step is to rename the
      new .frm file and the new .par file to the real name. After
      completing this we write a new phase to the log entry that will
      deactivate it.
    */
    if (mysql_file_delete(key_file_frm, frm_name, MYF(MY_WME)) ||
#ifdef WITH_PARTITION_STORAGE_ENGINE
        lpt->table->file->ha_create_partitioning_metadata(path, shadow_path,
                                                  CHF_DELETE_FLAG) ||
        deactivate_ddl_log_entry(part_info->frm_log_entry->entry_pos) ||
        (sync_ddl_log(), FALSE) ||
        mysql_file_rename(key_file_frm,
                          shadow_frm_name, frm_name, MYF(MY_WME)) ||
        lpt->table->file->ha_create_partitioning_metadata(path, shadow_path,
                                                  CHF_RENAME_FLAG))
#else
        mysql_file_rename(key_file_frm,
                          shadow_frm_name, frm_name, MYF(MY_WME)))
#endif
    {
      error= 1;
      goto err;
    }
#ifdef WITH_PARTITION_STORAGE_ENGINE
    if (part_info && (flags & WFRM_KEEP_SHARE))
    {
      TABLE_SHARE *share= lpt->table->s;
      char *tmp_part_syntax_str;
      part_syntax_buf= generate_partition_syntax_for_frm(lpt->thd,
                   part_info, &syntax_len, lpt->create_info, lpt->alter_info);
      if (!part_syntax_buf)
      {
        error= 1;
        goto err;
      }
      if (share->partition_info_buffer_size < syntax_len + 1)
      {
        share->partition_info_buffer_size= syntax_len+1;
        if (!(tmp_part_syntax_str= (char*) strmake_root(&share->mem_root,
                                                        part_syntax_buf,
                                                        syntax_len)))
        {
          error= 1;
          goto err;
        }
        share->partition_info_str= tmp_part_syntax_str;
      }
      else
        memcpy((char*) share->partition_info_str, part_syntax_buf,
               syntax_len + 1);
      share->partition_info_str_len= part_info->part_info_len= syntax_len;
      part_info->part_info_string= part_syntax_buf;
    }
#endif

err:
#ifdef WITH_PARTITION_STORAGE_ENGINE
    deactivate_ddl_log_entry(part_info->frm_log_entry->entry_pos);
    part_info->frm_log_entry= NULL;
    (void) sync_ddl_log();
#endif
    ;
  }

end:
  DBUG_RETURN(error);
}


/*
  SYNOPSIS
    write_bin_log()
    thd                           Thread object
    clear_error                   is clear_error to be called
    query                         Query to log
    query_length                  Length of query
    is_trans                      if the event changes either
                                  a trans or non-trans engine.

  RETURN VALUES
    NONE

  DESCRIPTION
    Write the binlog if open, routine used in multiple places in this
    file
*/

int write_bin_log(THD *thd, bool clear_error,
                  char const *query, ulong query_length, bool is_trans)
{
  int error= 0;
  if (mysql_bin_log.is_open())
  {
    int errcode= 0;
    thd_proc_info(thd, "Writing to binlog");
    if (clear_error)
      thd->clear_error();
    else
      errcode= query_error_code(thd, TRUE);
    error= thd->binlog_query(THD::STMT_QUERY_TYPE,
                             query, query_length, is_trans, FALSE, FALSE,
                             errcode);
    thd_proc_info(thd, 0);
  }
  return error;
}


/*
 delete (drop) tables.

  SYNOPSIS
   mysql_rm_table()
   thd			Thread handle
   tables		List of tables to delete
   if_exists		If 1, don't give error if one table doesn't exists

  NOTES
    Will delete all tables that can be deleted and give a compact error
    messages for tables that could not be deleted.
    If a table is in use, we will wait for all users to free the table
    before dropping it

    Wait if global_read_lock (FLUSH TABLES WITH READ LOCK) is set, but
    not if under LOCK TABLES.

  RETURN
    FALSE OK.  In this case ok packet is sent to user
    TRUE  Error

*/

bool mysql_rm_table(THD *thd,TABLE_LIST *tables, my_bool if_exists,
                    my_bool drop_temporary)
{
  bool error;
  Drop_table_error_handler err_handler;
  TABLE_LIST *table;
  DBUG_ENTER("mysql_rm_table");

  /* Disable drop of enabled log tables, must be done before name locking */
  for (table= tables; table; table= table->next_local)
  {
    if (check_if_log_table(table, TRUE, "DROP"))
      DBUG_RETURN(true);
  }

  if (!drop_temporary)
  {
    if (!in_bootstrap)
    {
      for (table= tables; table; table= table->next_local)
      {
        LEX_STRING db_name= { table->db, table->db_length };
        LEX_STRING table_name= { table->table_name, table->table_name_length };
        if (table->open_type == OT_BASE_ONLY ||
            !thd->find_temporary_table(table))
          (void) delete_statistics_for_table(thd, &db_name, &table_name);
      }
    }

    if (!thd->locked_tables_mode)
    {
      if (lock_table_names(thd, tables, NULL,
                           thd->variables.lock_wait_timeout, 0))
        DBUG_RETURN(true);
    }
    else
    {
      for (table= tables; table; table= table->next_local)
      {
        if (is_temporary_table(table))
        {
          /*
            A temporary table.

            Don't try to find a corresponding MDL lock or assign it
            to table->mdl_request.ticket. There can't be metadata
            locks for temporary tables: they are local to the session.

            Later in this function we release the MDL lock only if
            table->mdl_requeset.ticket is not NULL. Thus here we
            ensure that we won't release the metadata lock on the base
            table locked with LOCK TABLES as a side effect of temporary
            table drop.
          */
          DBUG_ASSERT(table->mdl_request.ticket == NULL);
        }
        else
        {
          /*
            Not a temporary table.

            Since 'tables' list can't contain duplicates (this is ensured
            by parser) it is safe to cache pointer to the TABLE instances
            in its elements.
          */
          table->table= find_table_for_mdl_upgrade(thd, table->db,
                                                   table->table_name, NULL);
          if (!table->table)
            DBUG_RETURN(true);
          table->mdl_request.ticket= table->table->mdl_ticket;
        }
      }
    }
  }

  /* mark for close and remove all cached entries */
  thd->push_internal_handler(&err_handler);
  error= mysql_rm_table_no_locks(thd, tables, if_exists, drop_temporary,
                                 false, false, false);
  thd->pop_internal_handler();

  if (error)
    DBUG_RETURN(TRUE);
  my_ok(thd);
  DBUG_RETURN(FALSE);

}


/**
  Find the comment in the query.
  That's auxiliary function to be used handling DROP TABLE [comment].

  @param  thd             Thread handler
  @param  comment_pos     How many characters to skip before the comment.
                          Can be either 9 for DROP TABLE or
                          17 for DROP TABLE IF EXISTS
  @param  comment_start   returns the beginning of the comment if found.

  @retval  0  no comment found
  @retval  >0 the lenght of the comment found

*/
static uint32 comment_length(THD *thd, uint32 comment_pos,
                             const char **comment_start)
{
  /* We use uchar * here to make array indexing portable */
  const uchar *query= (uchar*) thd->query();
  const uchar *query_end= (uchar*) query + thd->query_length();
  const uchar *const state_map= thd->charset()->state_map;

  for (; query < query_end; query++)
  {
    if (state_map[static_cast<uchar>(*query)] == MY_LEX_SKIP)
      continue;
    if (comment_pos-- == 0)
      break;
  }
  if (query > query_end - 3 /* comment can't be shorter than 4 */ ||
      state_map[static_cast<uchar>(*query)] != MY_LEX_LONG_COMMENT || query[1] != '*')
    return 0;
  
  *comment_start= (char*) query;
  
  for (query+= 3; query < query_end; query++)
  {
    if (query[-1] == '*' && query[0] == '/')
      return (uint32)((char*) query - *comment_start + 1);
  }
  return 0;
}

/**
  Execute the drop of a normal or temporary table.

  @param  thd             Thread handler
  @param  tables          Tables to drop
  @param  if_exists       If set, don't give an error if table doesn't exists.
                          In this case we give an warning of level 'NOTE'
  @param  drop_temporary  Only drop temporary tables
  @param  drop_view       Allow to delete VIEW .frm
  @param  dont_log_query  Don't write query to log files. This will also not
                          generate warnings if the handler files doesn't exists
  @param  dont_free_locks Don't do automatic UNLOCK TABLE if no more locked
                          tables

  @retval  0  ok
  @retval  1  Error
  @retval -1  Thread was killed

  @note This function assumes that metadata locks have already been taken.
        It is also assumed that the tables have been removed from TDC.

  @note This function assumes that temporary tables to be dropped have
        been pre-opened using corresponding table list elements.

  @todo When logging to the binary log, we should log
        tmp_tables and transactional tables as separate statements if we
        are in a transaction;  This is needed to get these tables into the
        cached binary log that is only written on COMMIT.
        The current code only writes DROP statements that only uses temporary
        tables to the cache binary log.  This should be ok on most cases, but
        not all.
*/

int mysql_rm_table_no_locks(THD *thd, TABLE_LIST *tables, bool if_exists,
                            bool drop_temporary, bool drop_view,
                            bool dont_log_query,
                            bool dont_free_locks)
{
  TABLE_LIST *table;
  char path[FN_REFLEN + 1], wrong_tables_buff[160], *alias= NULL;
  String wrong_tables(wrong_tables_buff, sizeof(wrong_tables_buff)-1,
                      system_charset_info);
  uint path_length= 0, errors= 0;
  int error= 0;
  int non_temp_tables_count= 0;
  bool non_tmp_error= 0;
  bool trans_tmp_table_deleted= 0, non_trans_tmp_table_deleted= 0;
  bool non_tmp_table_deleted= 0;
  bool is_drop_tmp_if_exists_added= 0;
  bool was_view= 0;
  String built_query;
  String built_trans_tmp_query, built_non_trans_tmp_query;
  DBUG_ENTER("mysql_rm_table_no_locks");

  wrong_tables.length(0);
  /*
    Prepares the drop statements that will be written into the binary
    log as follows:

    1 - If we are not processing a "DROP TEMPORARY" it prepares a
    "DROP".

    2 - A "DROP" may result in a "DROP TEMPORARY" but the opposite is
    not true.

    3 - If the current format is row, the IF EXISTS token needs to be
    appended because one does not know if CREATE TEMPORARY was previously
    written to the binary log.

    4 - Add the IF_EXISTS token if necessary, i.e. if_exists is TRUE.

    5 - For temporary tables, there is a need to differentiate tables
    in transactional and non-transactional storage engines. For that,
    reason, two types of drop statements are prepared.

    The need to different the type of tables when dropping a temporary
    table stems from the fact that such drop does not commit an ongoing
    transaction and changes to non-transactional tables must be written
    ahead of the transaction in some circumstances.

    6- Slave SQL thread ignores all replicate-* filter rules
    for temporary tables with 'IF EXISTS' clause. (See sql/sql_parse.cc:
    mysql_execute_command() for details). These commands will be binlogged
    as they are, even if the default database (from USE `db`) is not present
    on the Slave. This can cause point in time recovery failures later
    when user uses the slave's binlog to re-apply. Hence at the time of binary
    logging, these commands will be written with fully qualified table names
    and use `db` will be suppressed.
  */
  if (!dont_log_query)
  {
    if (!drop_temporary)
    {
      const char *comment_start;
      uint32 comment_len;

      built_query.set_charset(thd->charset());
      if (if_exists)
        built_query.append("DROP TABLE IF EXISTS ");
      else
        built_query.append("DROP TABLE ");

      if ((comment_len= comment_length(thd, if_exists ? 17:9, &comment_start)))
      {
        built_query.append(comment_start, comment_len);
        built_query.append(" ");
      }
    }

    if (thd->is_current_stmt_binlog_format_row() || if_exists)
    {
      is_drop_tmp_if_exists_added= true;
      built_trans_tmp_query.set_charset(system_charset_info);
      built_trans_tmp_query.append("DROP TEMPORARY TABLE IF EXISTS ");
      built_non_trans_tmp_query.set_charset(system_charset_info);
      built_non_trans_tmp_query.append("DROP TEMPORARY TABLE IF EXISTS ");
    }
    else
    {
      built_trans_tmp_query.set_charset(system_charset_info);
      built_trans_tmp_query.append("DROP TEMPORARY TABLE ");
      built_non_trans_tmp_query.set_charset(system_charset_info);
      built_non_trans_tmp_query.append("DROP TEMPORARY TABLE ");
    }
  }

  for (table= tables; table; table= table->next_local)
  {
    bool is_trans= 0;
    bool table_creation_was_logged= 1;
    char *db=table->db;
    size_t db_length= table->db_length;
    handlerton *table_type= 0;

    DBUG_PRINT("table", ("table_l: '%s'.'%s'  table: %p  s: %p",
                         table->db, table->table_name,  table->table,
                         table->table ?  table->table->s : NULL));

    /*
      If we are in locked tables mode and are dropping a temporary table,
      the ticket should be NULL to ensure that we don't release a lock
      on a base table later.
    */
    DBUG_ASSERT(!(thd->locked_tables_mode &&
                  table->open_type != OT_BASE_ONLY &&
                  thd->find_temporary_table(table) &&
                  table->mdl_request.ticket != NULL));

    if (table->open_type == OT_BASE_ONLY || !is_temporary_table(table))
      error= 1;
    else
    {
      table_creation_was_logged= table->table->s->table_creation_was_logged;
      if (thd->drop_temporary_table(table->table, &is_trans, true))
      {
        error= 1;
        goto err;
      }
      error= 0;
      table->table= 0;
    }

    if ((drop_temporary && if_exists) || !error)
    {
      /*
        This handles the case of temporary tables. We have the following cases:

          . "DROP TEMPORARY" was executed and a temporary table was affected
          (i.e. drop_temporary && !error) or the if_exists was specified (i.e.
          drop_temporary && if_exists).

          . "DROP" was executed but a temporary table was affected (.i.e
          !error).
      */
      if (!dont_log_query && table_creation_was_logged)
      {
        /*
          If there is an error, we don't know the type of the engine
          at this point. So, we keep it in the trx-cache.
        */
        is_trans= error ? TRUE : is_trans;
        if (is_trans)
          trans_tmp_table_deleted= TRUE;
        else
          non_trans_tmp_table_deleted= TRUE;

        String *built_ptr_query=
          (is_trans ? &built_trans_tmp_query : &built_non_trans_tmp_query);
        /*
          Write the database name if it is not the current one or if
          thd->db is NULL or 'IF EXISTS' clause is present in 'DROP TEMPORARY'
          query.
        */
        if (thd->db == NULL || strcmp(db,thd->db) != 0
            || is_drop_tmp_if_exists_added )
        {
          append_identifier(thd, built_ptr_query, db, db_length);
          built_ptr_query->append(".");
        }
        append_identifier(thd, built_ptr_query, table->table_name,
                          table->table_name_length);
        built_ptr_query->append(",");
      }
      /*
        This means that a temporary table was droped and as such there
        is no need to proceed with the code that tries to drop a regular
        table.
      */
      if (!error) continue;
    }
    else if (!drop_temporary)
    {
      non_temp_tables_count++;

      DBUG_ASSERT(thd->mdl_context.is_lock_owner(MDL_key::TABLE, table->db,
                                                 table->table_name,
                                                 MDL_SHARED));

      alias= (lower_case_table_names == 2) ? table->alias : table->table_name;
      /* remove .frm file and engine files */
      path_length= build_table_filename(path, sizeof(path) - 1, db, alias,
                                        reg_ext, 0);

      /*
        This handles the case where a "DROP" was executed and a regular
        table "may be" dropped as drop_temporary is FALSE and error is
        TRUE. If the error was FALSE a temporary table was dropped and
        regardless of the status of drop_temporary a "DROP TEMPORARY"
        must be used.
      */
      if (!dont_log_query)
      {
        /*
          Note that unless if_exists is TRUE or a temporary table was deleted, 
          there is no means to know if the statement should be written to the
          binary log. See further information on this variable in what follows.
        */
        non_tmp_table_deleted= (if_exists ? TRUE : non_tmp_table_deleted);
        /*
          Don't write the database name if it is the current one (or if
          thd->db is NULL).
        */
        if (thd->db == NULL || strcmp(db,thd->db) != 0)
        {
          append_identifier(thd, &built_query, db, db_length);
          built_query.append(".");
        }

        append_identifier(thd, &built_query, table->table_name,
                          table->table_name_length);
        built_query.append(",");
      }
    }
    DEBUG_SYNC(thd, "rm_table_no_locks_before_delete_table");
    error= 0;
    if (drop_temporary ||
        (ha_table_exists(thd, db, alias, &table_type) == 0 && table_type == 0) ||
        (!drop_view && (was_view= (table_type == view_pseudo_hton))))
    {
      /*
        One of the following cases happened:
          . "DROP TEMPORARY" but a temporary table was not found.
          . "DROP" but table was not found
          . "DROP TABLE" statement, but it's a view. 
      */
      if (if_exists)
      {
        char buff[FN_REFLEN];
        String tbl_name(buff, sizeof(buff), system_charset_info);
        tbl_name.length(0);
        tbl_name.append(db);
        tbl_name.append('.');
        tbl_name.append(table->table_name);
        push_warning_printf(thd, Sql_condition::WARN_LEVEL_NOTE,
                            ER_BAD_TABLE_ERROR,
                            ER_THD(thd, ER_BAD_TABLE_ERROR),
                            tbl_name.c_ptr_safe());
      }
      else
      {
        non_tmp_error = (drop_temporary ? non_tmp_error : TRUE);
        error= 1;
      }
    }
    else
    {
      char *end;
      /*
        It could happen that table's share in the table definition cache
        is the only thing that keeps the engine plugin loaded
        (if it is uninstalled and waits for the ref counter to drop to 0).

        In this case, the tdc_remove_table() below will release and unload
        the plugin. And ha_delete_table() will get a dangling pointer.

        Let's lock the plugin till the end of the statement.
      */
      if (table_type && table_type != view_pseudo_hton)
        ha_lock_engine(thd, table_type);

      if (thd->locked_tables_mode == LTM_LOCK_TABLES ||
          thd->locked_tables_mode == LTM_PRELOCKED_UNDER_LOCK_TABLES)
      {
        if (wait_while_table_is_used(thd, table->table, HA_EXTRA_NOT_USED))
        {
          error= -1;
          goto err;
        }
        /* the following internally does TDC_RT_REMOVE_ALL */
        close_all_tables_for_name(thd, table->table->s,
                                  HA_EXTRA_PREPARE_FOR_DROP, NULL);
        table->table= 0;
      }
      else
        tdc_remove_table(thd, TDC_RT_REMOVE_ALL, table->db, table->table_name,
                         false);

      /* Check that we have an exclusive lock on the table to be dropped. */
      DBUG_ASSERT(thd->mdl_context.is_lock_owner(MDL_key::TABLE, table->db,
                                                 table->table_name,
                                                 MDL_EXCLUSIVE));

      // Remove extension for delete
      *(end= path + path_length - reg_ext_length)= '\0';

      error= ha_delete_table(thd, table_type, path, db, table->table_name,
                             !dont_log_query);

      if (!error)
      {
        int frm_delete_error, trigger_drop_error= 0;
	/* Delete the table definition file */
	strmov(end,reg_ext);
        if (table_type && table_type != view_pseudo_hton &&
            table_type->discover_table)
        {
          /*
            Table type is using discovery and may not need a .frm file.
            Delete it silently if it exists
          */
          (void) mysql_file_delete(key_file_frm, path, MYF(0));
          frm_delete_error= 0;
        }
        else
          frm_delete_error= mysql_file_delete(key_file_frm, path,
                                              MYF(MY_WME));
        if (frm_delete_error)
          frm_delete_error= my_errno;
        else
        {
          non_tmp_table_deleted= TRUE;
          trigger_drop_error=
            Table_triggers_list::drop_all_triggers(thd, db, table->table_name);
        }

        if (trigger_drop_error ||
            (frm_delete_error && frm_delete_error != ENOENT))
          error= 1;
        else if (frm_delete_error && if_exists)
          thd->clear_error();
      }
      non_tmp_error|= MY_TEST(error);
    }
    if (error)
    {
      if (wrong_tables.length())
	wrong_tables.append(',');
      wrong_tables.append(db);
      wrong_tables.append('.');
      wrong_tables.append(table->table_name);
      errors++;
    }
    else
    {
      PSI_CALL_drop_table_share(false, table->db, table->db_length,
                                table->table_name, table->table_name_length);
      mysql_audit_drop_table(thd, table);
    }

    DBUG_PRINT("table", ("table: %p  s: %p", table->table,
                         table->table ?  table->table->s :  NULL));
  }
  DEBUG_SYNC(thd, "rm_table_no_locks_before_binlog");
  thd->thread_specific_used|= (trans_tmp_table_deleted ||
                               non_trans_tmp_table_deleted);
  error= 0;
err:
  if (wrong_tables.length())
  {
    DBUG_ASSERT(errors);
    if (errors == 1 && was_view)
      my_error(ER_IT_IS_A_VIEW, MYF(0), wrong_tables.c_ptr_safe());
    else if (errors > 1 || !thd->is_error())
      my_error(ER_BAD_TABLE_ERROR, MYF(0), wrong_tables.c_ptr_safe());
    error= 1;
  }

  /*
    We are always logging drop of temporary tables.
    The reason is to handle the following case:
    - Use statement based replication
    - CREATE TEMPORARY TABLE foo (logged)
    - set row based replication
    - DROP TEMPORAY TABLE foo    (needs to be logged)
    This should be fixed so that we remember if creation of the
    temporary table was logged and only log it if the creation was
    logged.
  */

  if (non_trans_tmp_table_deleted ||
      trans_tmp_table_deleted || non_tmp_table_deleted)
  {
    if (non_trans_tmp_table_deleted || trans_tmp_table_deleted)
      thd->transaction.stmt.mark_dropped_temp_table();

    query_cache_invalidate3(thd, tables, 0);
    if (!dont_log_query && mysql_bin_log.is_open())
    {
      if (non_trans_tmp_table_deleted)
      {
          /* Chop of the last comma */
          built_non_trans_tmp_query.chop();
          built_non_trans_tmp_query.append(" /* generated by server */");
#ifdef WITH_WSREP
          thd->wsrep_skip_wsrep_GTID = true;
#endif /* WITH_WSREP */
          error |= thd->binlog_query(THD::STMT_QUERY_TYPE,
                                     built_non_trans_tmp_query.ptr(),
                                     built_non_trans_tmp_query.length(),
                                     FALSE, FALSE,
                                     is_drop_tmp_if_exists_added,
                                     0);
      }
      if (trans_tmp_table_deleted)
      {
          /* Chop of the last comma */
          built_trans_tmp_query.chop();
          built_trans_tmp_query.append(" /* generated by server */");
#ifdef WITH_WSREP
          thd->wsrep_skip_wsrep_GTID = true;
#endif /* WITH_WSREP */
          error |= thd->binlog_query(THD::STMT_QUERY_TYPE,
                                     built_trans_tmp_query.ptr(),
                                     built_trans_tmp_query.length(),
                                     TRUE, FALSE,
                                     is_drop_tmp_if_exists_added,
                                     0);
      }
      if (non_tmp_table_deleted)
      {
          /* Chop of the last comma */
          built_query.chop();
          built_query.append(" /* generated by server */");
          int error_code = non_tmp_error ?  thd->get_stmt_da()->sql_errno()
                                         : 0;
#ifdef WITH_WSREP
          thd->wsrep_skip_wsrep_GTID = false;
#endif /* WITH_WSREP */
          error |= thd->binlog_query(THD::STMT_QUERY_TYPE,
                                     built_query.ptr(),
                                     built_query.length(),
                                     TRUE, FALSE, FALSE,
                                     error_code);
      }
    }
  }

  if (!drop_temporary)
  {
    /*
      Under LOCK TABLES we should release meta-data locks on the tables
      which were dropped.

      Leave LOCK TABLES mode if we managed to drop all tables which were
      locked. Additional check for 'non_temp_tables_count' is to avoid
      leaving LOCK TABLES mode if we have dropped only temporary tables.
    */
    if (thd->locked_tables_mode)
    {
      if (thd->lock && thd->lock->table_count == 0 &&
          non_temp_tables_count > 0 && !dont_free_locks)
      {
        thd->locked_tables_list.unlock_locked_tables(thd);
        goto end;
      }
      for (table= tables; table; table= table->next_local)
      {
        /* Drop locks for all successfully dropped tables. */
        if (table->table == NULL && table->mdl_request.ticket)
        {
          /*
            Under LOCK TABLES we may have several instances of table open
            and locked and therefore have to remove several metadata lock
            requests associated with them.
          */
          thd->mdl_context.release_all_locks_for_name(table->mdl_request.ticket);
        }
      }
    }
    /*
      Rely on the caller to implicitly commit the transaction
      and release metadata locks.
    */
  }

end:
#ifdef WITH_WSREP
  thd->wsrep_skip_wsrep_GTID = false;
#endif /* WITH_WSREP */
  DBUG_RETURN(error);
}

/**
  Log the drop of a table.

  @param thd	           Thread handler
  @param db_name           Database name
  @param table_name        Table name
  @param temporary_table   1 if table was a temporary table

  This code is only used in the case of failed CREATE OR REPLACE TABLE
  when the original table was dropped but we could not create the new one.
*/

bool log_drop_table(THD *thd, const char *db_name, size_t db_name_length,
                    const char *table_name, size_t table_name_length,
                    bool temporary_table)
{
  char buff[NAME_LEN*2 + 80];
  String query(buff, sizeof(buff), system_charset_info);
  bool error;
  DBUG_ENTER("log_drop_table");

  if (!mysql_bin_log.is_open())
    DBUG_RETURN(0);
  
  query.length(0);
  query.append(STRING_WITH_LEN("DROP "));
  if (temporary_table)
    query.append(STRING_WITH_LEN("TEMPORARY "));
  query.append(STRING_WITH_LEN("TABLE IF EXISTS "));
  append_identifier(thd, &query, db_name, db_name_length);
  query.append(".");
  append_identifier(thd, &query, table_name, table_name_length);
  query.append(STRING_WITH_LEN("/* Generated to handle "
                               "failed CREATE OR REPLACE */"));
  error= thd->binlog_query(THD::STMT_QUERY_TYPE,
                           query.ptr(), query.length(),
                           FALSE, FALSE, temporary_table, 0);
  DBUG_RETURN(error);
}


/**
  Quickly remove a table.

  @param thd         Thread context.
  @param base        The handlerton handle.
  @param db          The database name.
  @param table_name  The table name.
  @param flags       Flags for build_table_filename() as well as describing
                     if handler files / .FRM should be deleted as well.

  @return False in case of success, True otherwise.
*/

bool quick_rm_table(THD *thd, handlerton *base, const char *db,
                    const char *table_name, uint flags, const char *table_path)
{
  char path[FN_REFLEN + 1];
  bool error= 0;
  DBUG_ENTER("quick_rm_table");

  size_t path_length= table_path ?
    (strxnmov(path, sizeof(path) - 1, table_path, reg_ext, NullS) - path) :
    build_table_filename(path, sizeof(path)-1, db, table_name, reg_ext, flags);
  if (mysql_file_delete(key_file_frm, path, MYF(0)))
    error= 1; /* purecov: inspected */
  path[path_length - reg_ext_length]= '\0'; // Remove reg_ext
  if (flags & NO_HA_TABLE)
  {
    handler *file= get_new_handler((TABLE_SHARE*) 0, thd->mem_root, base);
    if (!file)
      DBUG_RETURN(true);
    (void) file->ha_create_partitioning_metadata(path, NULL, CHF_DELETE_FLAG);
    delete file;
  }
  if (!(flags & (FRM_ONLY|NO_HA_TABLE)))
    error|= ha_delete_table(current_thd, base, path, db, table_name, 0);

  if (likely(error == 0))
  {
    PSI_CALL_drop_table_share(flags & FN_IS_TMP, db, strlen(db),
                              table_name, strlen(table_name));
  }

  DBUG_RETURN(error);
}


/*
  Sort keys in the following order:
  - PRIMARY KEY
  - UNIQUE keys where all column are NOT NULL
  - UNIQUE keys that don't contain partial segments
  - Other UNIQUE keys
  - Normal keys
  - Fulltext keys

  This will make checking for duplicated keys faster and ensure that
  PRIMARY keys are prioritized.
*/

static int sort_keys(KEY *a, KEY *b)
{
  ulong a_flags= a->flags, b_flags= b->flags;
  
  if (a_flags & HA_NOSAME)
  {
    if (!(b_flags & HA_NOSAME))
      return -1;
    if ((a_flags ^ b_flags) & HA_NULL_PART_KEY)
    {
      /* Sort NOT NULL keys before other keys */
      return (a_flags & HA_NULL_PART_KEY) ? 1 : -1;
    }
    if (a->name == primary_key_name)
      return -1;
    if (b->name == primary_key_name)
      return 1;
    /* Sort keys don't containing partial segments before others */
    if ((a_flags ^ b_flags) & HA_KEY_HAS_PART_KEY_SEG)
      return (a_flags & HA_KEY_HAS_PART_KEY_SEG) ? 1 : -1;
  }
  else if (b_flags & HA_NOSAME)
    return 1;					// Prefer b

  if ((a_flags ^ b_flags) & HA_FULLTEXT)
  {
    return (a_flags & HA_FULLTEXT) ? 1 : -1;
  }
  /*
    Prefer original key order.	usable_key_parts contains here
    the original key position.
  */
  return ((a->usable_key_parts < b->usable_key_parts) ? -1 :
	  (a->usable_key_parts > b->usable_key_parts) ? 1 :
	  0);
}

/*
  Check TYPELIB (set or enum) for duplicates

  SYNOPSIS
    check_duplicates_in_interval()
    set_or_name   "SET" or "ENUM" string for warning message
    name	  name of the checked column
    typelib	  list of values for the column
    dup_val_count  returns count of duplicate elements

  DESCRIPTION
    This function prints an warning for each value in list
    which has some duplicates on its right

  RETURN VALUES
    0             ok
    1             Error
*/

bool check_duplicates_in_interval(const char *set_or_name,
                                  const char *name, TYPELIB *typelib,
                                  CHARSET_INFO *cs, unsigned int *dup_val_count)
{
  TYPELIB tmp= *typelib;
  const char **cur_value= typelib->type_names;
  unsigned int *cur_length= typelib->type_lengths;
  *dup_val_count= 0;  
  
  for ( ; tmp.count > 1; cur_value++, cur_length++)
  {
    tmp.type_names++;
    tmp.type_lengths++;
    tmp.count--;
    if (find_type2(&tmp, (const char*)*cur_value, *cur_length, cs))
    {
      THD *thd= current_thd;
      ErrConvString err(*cur_value, *cur_length, cs);
      if (current_thd->is_strict_mode())
      {
        my_error(ER_DUPLICATED_VALUE_IN_TYPE, MYF(0),
                 name, err.ptr(), set_or_name);
        return 1;
      }
      push_warning_printf(thd,Sql_condition::WARN_LEVEL_NOTE,
                          ER_DUPLICATED_VALUE_IN_TYPE,
                          ER_THD(thd, ER_DUPLICATED_VALUE_IN_TYPE),
                          name, err.ptr(), set_or_name);
      (*dup_val_count)++;
    }
  }
  return 0;
}


/*
  Check TYPELIB (set or enum) max and total lengths

  SYNOPSIS
    calculate_interval_lengths()
    cs            charset+collation pair of the interval
    typelib       list of values for the column
    max_length    length of the longest item
    tot_length    sum of the item lengths

  DESCRIPTION
    After this function call:
    - ENUM uses max_length
    - SET uses tot_length.

  RETURN VALUES
    void
*/
void calculate_interval_lengths(CHARSET_INFO *cs, TYPELIB *interval,
                                uint32 *max_length, uint32 *tot_length)
{
  const char **pos;
  uint *len;
  *max_length= *tot_length= 0;
  for (pos= interval->type_names, len= interval->type_lengths;
       *pos ; pos++, len++)
  {
    size_t length= cs->cset->numchars(cs, *pos, *pos + *len);
    *tot_length+= length;
    set_if_bigger(*max_length, (uint32)length);
  }
}


/*
  Prepare a create_table instance for packing

  SYNOPSIS
    prepare_create_field()
    sql_field     field to prepare for packing
    blob_columns  count for BLOBs
    table_flags   table flags

  DESCRIPTION
    This function prepares a Create_field instance.
    Fields such as pack_flag are valid after this call.

  RETURN VALUES
   0	ok
   1	Error
*/

int prepare_create_field(Column_definition *sql_field,
			 uint *blob_columns, 
			 ulonglong table_flags)
{
  uint dup_val_count;
  uint decimals= sql_field->decimals;
  DBUG_ENTER("prepare_create_field");

  /*
    This code came from mysql_prepare_create_table.
    Indent preserved to make patching easier
  */
  DBUG_ASSERT(sql_field->charset);

  switch (sql_field->sql_type) {
  case MYSQL_TYPE_BLOB:
  case MYSQL_TYPE_MEDIUM_BLOB:
  case MYSQL_TYPE_TINY_BLOB:
  case MYSQL_TYPE_LONG_BLOB:
    sql_field->pack_flag=FIELDFLAG_BLOB |
      pack_length_to_packflag(sql_field->pack_length -
                              portable_sizeof_char_ptr);
    if (sql_field->charset->state & MY_CS_BINSORT)
      sql_field->pack_flag|=FIELDFLAG_BINARY;
    sql_field->length=8;			// Unireg field length
    (*blob_columns)++;
    break;
  case MYSQL_TYPE_GEOMETRY:
#ifdef HAVE_SPATIAL
    if (!(table_flags & HA_CAN_GEOMETRY))
    {
      my_error(ER_CHECK_NOT_IMPLEMENTED, MYF(0), "GEOMETRY");
      DBUG_RETURN(1);
    }
    sql_field->pack_flag=FIELDFLAG_GEOM |
      pack_length_to_packflag(sql_field->pack_length -
                              portable_sizeof_char_ptr);
    if (sql_field->charset->state & MY_CS_BINSORT)
      sql_field->pack_flag|=FIELDFLAG_BINARY;
    sql_field->length=8;			// Unireg field length
    (*blob_columns)++;
    break;
#else
    my_error(ER_FEATURE_DISABLED, MYF(0),
                    sym_group_geom.name, sym_group_geom.needed_define);
    DBUG_RETURN(1);
#endif /*HAVE_SPATIAL*/
  case MYSQL_TYPE_VARCHAR:
#ifndef QQ_ALL_HANDLERS_SUPPORT_VARCHAR
    if (table_flags & HA_NO_VARCHAR)
    {
      /* convert VARCHAR to CHAR because handler is not yet up to date */
      sql_field->sql_type=    MYSQL_TYPE_VAR_STRING;
      sql_field->pack_length= calc_pack_length(sql_field->sql_type,
                                               (uint) sql_field->length);
      if ((sql_field->length / sql_field->charset->mbmaxlen) >
          MAX_FIELD_CHARLENGTH)
      {
        my_error(ER_TOO_BIG_FIELDLENGTH, MYF(0), sql_field->field_name,
                        static_cast<ulong>(MAX_FIELD_CHARLENGTH));
        DBUG_RETURN(1);
      }
    }
#endif
    /* fall through */
  case MYSQL_TYPE_STRING:
    sql_field->pack_flag=0;
    if (sql_field->charset->state & MY_CS_BINSORT)
      sql_field->pack_flag|=FIELDFLAG_BINARY;
    break;
  case MYSQL_TYPE_ENUM:
    sql_field->pack_flag=pack_length_to_packflag(sql_field->pack_length) |
      FIELDFLAG_INTERVAL;
    if (sql_field->charset->state & MY_CS_BINSORT)
      sql_field->pack_flag|=FIELDFLAG_BINARY;
    if (check_duplicates_in_interval("ENUM",sql_field->field_name,
                                     sql_field->interval,
                                     sql_field->charset, &dup_val_count))
      DBUG_RETURN(1);
    break;
  case MYSQL_TYPE_SET:
    sql_field->pack_flag=pack_length_to_packflag(sql_field->pack_length) |
      FIELDFLAG_BITFIELD;
    if (sql_field->charset->state & MY_CS_BINSORT)
      sql_field->pack_flag|=FIELDFLAG_BINARY;
    if (check_duplicates_in_interval("SET",sql_field->field_name,
                                     sql_field->interval,
                                     sql_field->charset, &dup_val_count))
      DBUG_RETURN(1);
    /* Check that count of unique members is not more then 64 */
    if (sql_field->interval->count -  dup_val_count > sizeof(longlong)*8)
    {
       my_error(ER_TOO_BIG_SET, MYF(0), sql_field->field_name);
       DBUG_RETURN(1);
    }
    break;
  case MYSQL_TYPE_DATE:			// Rest of string types
  case MYSQL_TYPE_NEWDATE:
  case MYSQL_TYPE_TIME:
  case MYSQL_TYPE_DATETIME:
  case MYSQL_TYPE_TIME2:
  case MYSQL_TYPE_DATETIME2:
  case MYSQL_TYPE_NULL:
    sql_field->pack_flag=f_settype((uint) sql_field->sql_type);
    break;
  case MYSQL_TYPE_BIT:
    /* 
      We have sql_field->pack_flag already set here, see
      mysql_prepare_create_table().
    */
    break;
  case MYSQL_TYPE_NEWDECIMAL:
    sql_field->pack_flag=(FIELDFLAG_NUMBER |
                          (sql_field->flags & UNSIGNED_FLAG ? 0 :
                           FIELDFLAG_DECIMAL) |
                          (sql_field->flags & ZEROFILL_FLAG ?
                           FIELDFLAG_ZEROFILL : 0) |
                          (decimals << FIELDFLAG_DEC_SHIFT));
    break;
  case MYSQL_TYPE_FLOAT:
  case MYSQL_TYPE_DOUBLE:
    /*
      User specified FLOAT() or DOUBLE() without precision. Change to
      FLOATING_POINT_DECIMALS to keep things compatible with earlier MariaDB
      versions.
    */
    if (decimals >= FLOATING_POINT_DECIMALS)
      decimals= FLOATING_POINT_DECIMALS;
    /* fall through */
  case MYSQL_TYPE_TIMESTAMP:
  case MYSQL_TYPE_TIMESTAMP2:
  default:
    sql_field->pack_flag=(FIELDFLAG_NUMBER |
                          (sql_field->flags & UNSIGNED_FLAG ? 0 :
                           FIELDFLAG_DECIMAL) |
                          (sql_field->flags & ZEROFILL_FLAG ?
                           FIELDFLAG_ZEROFILL : 0) |
                          f_settype((uint) sql_field->sql_type) |
                          (decimals << FIELDFLAG_DEC_SHIFT));
    break;
  }
  if (!(sql_field->flags & NOT_NULL_FLAG) ||
      (sql_field->vcol_info))  /* Make virtual columns allow NULL values */
    sql_field->pack_flag|= FIELDFLAG_MAYBE_NULL;
  if (sql_field->flags & NO_DEFAULT_VALUE_FLAG)
    sql_field->pack_flag|= FIELDFLAG_NO_DEFAULT;
  DBUG_RETURN(0);
}


/*
  Get character set from field object generated by parser using
  default values when not set.

  SYNOPSIS
    get_sql_field_charset()
    sql_field                 The sql_field object
    create_info               Info generated by parser

  RETURN VALUES
    cs                        Character set
*/

CHARSET_INFO* get_sql_field_charset(Create_field *sql_field,
                                    HA_CREATE_INFO *create_info)
{
  CHARSET_INFO *cs= sql_field->charset;

  if (!cs)
    cs= create_info->default_table_charset;
  /*
    table_charset is set only in ALTER TABLE t1 CONVERT TO CHARACTER SET csname
    if we want change character set for all varchar/char columns.
    But the table charset must not affect the BLOB fields, so don't
    allow to change my_charset_bin to somethig else.
  */
  if (create_info->table_charset && cs != &my_charset_bin)
    cs= create_info->table_charset;
  return cs;
}


/**
   Modifies the first column definition whose SQL type is TIMESTAMP
   by adding the features DEFAULT CURRENT_TIMESTAMP ON UPDATE CURRENT_TIMESTAMP.

   If the first TIMESTAMP column appears to be nullable, or to have an
   explicit default, or to be a virtual column, then no promition is done.

   @param column_definitions The list of column definitions, in the physical
                             order in which they appear in the table.
*/

void promote_first_timestamp_column(List<Create_field> *column_definitions)
{
  List_iterator_fast<Create_field> it(*column_definitions);
  Create_field *column_definition;

  while ((column_definition= it++) != NULL)
  {
    if (is_timestamp_type(column_definition->sql_type) ||    // TIMESTAMP
        column_definition->unireg_check == Field::TIMESTAMP_OLD_FIELD) // Legacy
    {
      if ((column_definition->flags & NOT_NULL_FLAG) != 0 && // NOT NULL,
          column_definition->default_value == NULL &&   // no constant default,
          column_definition->unireg_check == Field::NONE && // no function default
          column_definition->vcol_info == NULL)
      {
        DBUG_PRINT("info", ("First TIMESTAMP column '%s' was promoted to "
                            "DEFAULT CURRENT_TIMESTAMP ON UPDATE "
                            "CURRENT_TIMESTAMP",
                            column_definition->field_name
                            ));
        column_definition->unireg_check= Field::TIMESTAMP_DNUN_FIELD;
      }
      return;
    }
  }
}


/**
  Check if there is a duplicate key. Report a warning for every duplicate key.

  @param thd              Thread context.
  @param key              Key to be checked.
  @param key_info         Key meta-data info.
  @param key_list         List of existing keys.
*/
static void check_duplicate_key(THD *thd, Key *key, KEY *key_info,
                                List<Key> *key_list)
{
  /*
    We only check for duplicate indexes if it is requested and the
    key is not auto-generated.

    Check is requested if the key was explicitly created or altered
    by the user (unless it's a foreign key).
  */
  if (!key->key_create_info.check_for_duplicate_indexes || key->generated)
    return;

  List_iterator_fast<Key> key_list_iterator(*key_list);
  List_iterator_fast<Key_part_spec> key_column_iterator(key->columns);
  Key *k;

  while ((k= key_list_iterator++))
  {
    // Looking for a similar key...

    if (k == key)
      break;

    if (k->generated ||
        (key->type != k->type) ||
        (key->key_create_info.algorithm != k->key_create_info.algorithm) ||
        (key->columns.elements != k->columns.elements))
    {
      // Keys are different.
      continue;
    }

    /*
      Keys 'key' and 'k' might be identical.
      Check that the keys have identical columns in the same order.
    */

    List_iterator_fast<Key_part_spec> k_column_iterator(k->columns);

    bool all_columns_are_identical= true;

    key_column_iterator.rewind();

    for (uint i= 0; i < key->columns.elements; ++i)
    {
      Key_part_spec *c1= key_column_iterator++;
      Key_part_spec *c2= k_column_iterator++;

      DBUG_ASSERT(c1 && c2);

      if (my_strcasecmp(system_charset_info,
                        c1->field_name.str, c2->field_name.str) ||
          (c1->length != c2->length))
      {
        all_columns_are_identical= false;
        break;
      }
    }

    // Report a warning if we have two identical keys.

    if (all_columns_are_identical)
    {
      push_warning_printf(thd, Sql_condition::WARN_LEVEL_NOTE,
                          ER_DUP_INDEX, ER_THD(thd, ER_DUP_INDEX),
                          key_info->name);
      break;
    }
  }
}


/*
  Preparation for table creation

  SYNOPSIS
    mysql_prepare_create_table()
      thd                       Thread object.
      create_info               Create information (like MAX_ROWS).
      alter_info                List of columns and indexes to create
      db_options          INOUT Table options (like HA_OPTION_PACK_RECORD).
      file                      The handler for the new table.
      key_info_buffer     OUT   An array of KEY structs for the indexes.
      key_count           OUT   The number of elements in the array.
      create_table_mode         C_ORDINARY_CREATE, C_ALTER_TABLE,
                                C_CREATE_SELECT, C_ASSISTED_DISCOVERY

  DESCRIPTION
    Prepares the table and key structures for table creation.

  NOTES
    sets create_info->varchar if the table has a varchar

  RETURN VALUES
    FALSE    OK
    TRUE     error
*/

static int
mysql_prepare_create_table(THD *thd, HA_CREATE_INFO *create_info,
                           Alter_info *alter_info, uint *db_options,
                           handler *file, KEY **key_info_buffer,
                           uint *key_count, int create_table_mode)
{
  const char	*key_name;
  Create_field	*sql_field,*dup_field;
  uint		field,null_fields,blob_columns,max_key_length;
  ulong		record_offset= 0;
  KEY		*key_info;
  KEY_PART_INFO *key_part_info;
  int		field_no,dup_no;
  int		select_field_pos,auto_increment=0;
  List_iterator_fast<Create_field> it(alter_info->create_list);
  List_iterator<Create_field> it2(alter_info->create_list);
  uint total_uneven_bit_length= 0;
  int select_field_count= C_CREATE_SELECT(create_table_mode);
  bool tmp_table= create_table_mode == C_ALTER_TABLE;
  DBUG_ENTER("mysql_prepare_create_table");

  LEX_STRING* connect_string = &create_info->connect_string;
  if (connect_string->length != 0 &&
      connect_string->length > CONNECT_STRING_MAXLEN &&
      (system_charset_info->cset->charpos(system_charset_info,
                                          connect_string->str,
                                          (connect_string->str +
                                           connect_string->length),
                                          CONNECT_STRING_MAXLEN)
      < connect_string->length))
  {
    my_error(ER_WRONG_STRING_LENGTH, MYF(0),
             connect_string->str, "CONNECTION", CONNECT_STRING_MAXLEN);
    DBUG_RETURN(TRUE);
  }

  select_field_pos= alter_info->create_list.elements - select_field_count;
  null_fields=blob_columns=0;
  create_info->varchar= 0;
  max_key_length= file->max_key_length();

  for (field_no=0; (sql_field=it++) ; field_no++)
  {
    CHARSET_INFO *save_cs;

    /*
      Initialize length from its original value (number of characters),
      which was set in the parser. This is necessary if we're
      executing a prepared statement for the second time.
    */
    sql_field->length= sql_field->char_length;
    /* Set field charset. */
    save_cs= sql_field->charset= get_sql_field_charset(sql_field, create_info);
    if ((sql_field->flags & BINCMP_FLAG) &&
	!(sql_field->charset= find_bin_collation(sql_field->charset)))
      DBUG_RETURN(TRUE);

    if (sql_field->sql_type == MYSQL_TYPE_SET ||
        sql_field->sql_type == MYSQL_TYPE_ENUM)
    {
      uint32 dummy;
      CHARSET_INFO *cs= sql_field->charset;
      TYPELIB *interval= sql_field->interval;

      /*
        Create typelib from interval_list, and if necessary
        convert strings from client character set to the
        column character set.
      */
      if (!interval)
      {
        /*
          Create the typelib in runtime memory - we will free the
          occupied memory at the same time when we free this
          sql_field -- at the end of execution.
        */
        interval= sql_field->interval= typelib(thd->mem_root,
                                               sql_field->interval_list);
        List_iterator<String> int_it(sql_field->interval_list);
        String conv, *tmp;
        char comma_buf[5]; /* 5 bytes for 'filename' charset */
        DBUG_ASSERT(sizeof(comma_buf) >= cs->mbmaxlen);
        int comma_length= cs->cset->wc_mb(cs, ',', (uchar*) comma_buf,
                                          (uchar*) comma_buf +
                                          sizeof(comma_buf));
        DBUG_ASSERT(comma_length > 0);
        for (uint i= 0; (tmp= int_it++); i++)
        {
          size_t lengthsp;
          if (String::needs_conversion(tmp->length(), tmp->charset(),
                                       cs, &dummy))
          {
            uint cnv_errs;
            conv.copy(tmp->ptr(), tmp->length(), tmp->charset(), cs, &cnv_errs);
            interval->type_names[i]= strmake_root(thd->mem_root, conv.ptr(),
                                                  conv.length());
            interval->type_lengths[i]= conv.length();
          }

          // Strip trailing spaces.
          lengthsp= cs->cset->lengthsp(cs, interval->type_names[i],
                                       interval->type_lengths[i]);
          interval->type_lengths[i]= lengthsp;
          ((uchar *)interval->type_names[i])[lengthsp]= '\0';
          if (sql_field->sql_type == MYSQL_TYPE_SET)
          {
            if (cs->coll->instr(cs, interval->type_names[i], 
                                interval->type_lengths[i], 
                                comma_buf, comma_length, NULL, 0))
            {
              ErrConvString err(tmp->ptr(), tmp->length(), cs);
              my_error(ER_ILLEGAL_VALUE_FOR_TYPE, MYF(0), "set", err.ptr());
              DBUG_RETURN(TRUE);
            }
          }
        }
        sql_field->interval_list.empty(); // Don't need interval_list anymore
      }

      if (sql_field->sql_type == MYSQL_TYPE_SET)
      {
        uint32 field_length;
        calculate_interval_lengths(cs, interval, &dummy, &field_length);
        sql_field->length= field_length + (interval->count - 1);
      }
      else  /* MYSQL_TYPE_ENUM */
      {
        uint32 field_length;
        DBUG_ASSERT(sql_field->sql_type == MYSQL_TYPE_ENUM);
        calculate_interval_lengths(cs, interval, &field_length, &dummy);
        sql_field->length= field_length;
      }
      set_if_smaller(sql_field->length, MAX_FIELD_WIDTH-1);
    }

    if (sql_field->sql_type == MYSQL_TYPE_BIT)
    { 
      sql_field->pack_flag= FIELDFLAG_NUMBER;
      if (file->ha_table_flags() & HA_CAN_BIT_FIELD)
        total_uneven_bit_length+= sql_field->length & 7;
      else
        sql_field->pack_flag|= FIELDFLAG_TREAT_BIT_AS_CHAR;
    }

    sql_field->create_length_to_internal_length();
    if (prepare_blob_field(thd, sql_field))
      DBUG_RETURN(TRUE);

    /*
      Convert the default value from client character
      set into the column character set if necessary.
      We can only do this for constants as we have not yet run fix_fields.
    */
    if (sql_field->default_value &&
        sql_field->default_value->expr->basic_const_item() &&
        (!sql_field->field ||
         sql_field->field->default_value != sql_field->default_value) &&
        save_cs != sql_field->default_value->expr->collation.collation &&
        (sql_field->sql_type == MYSQL_TYPE_VAR_STRING ||
         sql_field->sql_type == MYSQL_TYPE_STRING ||
         sql_field->sql_type == MYSQL_TYPE_SET ||
         sql_field->sql_type == MYSQL_TYPE_TINY_BLOB ||
         sql_field->sql_type == MYSQL_TYPE_MEDIUM_BLOB ||
         sql_field->sql_type == MYSQL_TYPE_LONG_BLOB ||
         sql_field->sql_type == MYSQL_TYPE_BLOB ||
         sql_field->sql_type == MYSQL_TYPE_ENUM))
    {
      Item *item;
      if (!(item= sql_field->default_value->expr->
            safe_charset_converter(thd, save_cs)))
      {
        /* Could not convert */
        my_error(ER_INVALID_DEFAULT, MYF(0), sql_field->field_name);
        DBUG_RETURN(TRUE);
      }
      /* Fix for prepare statement */
      thd->change_item_tree(&sql_field->default_value->expr, item);
    }

    /* Virtual fields are always NULL */
    if (sql_field->vcol_info)
      sql_field->flags&= ~NOT_NULL_FLAG;

    if (sql_field->default_value &&
        sql_field->default_value->expr->basic_const_item() &&
        (sql_field->sql_type == MYSQL_TYPE_SET ||
         sql_field->sql_type == MYSQL_TYPE_ENUM))
    {
      StringBuffer<MAX_FIELD_WIDTH> str;
      String *def= sql_field->default_value->expr->val_str(&str);
      bool not_found;
      if (def == NULL) /* SQL "NULL" maps to NULL */
      {
        not_found= sql_field->flags & NOT_NULL_FLAG;
      }
      else
      {
        not_found= false;
        if (sql_field->sql_type == MYSQL_TYPE_SET)
        {
          char *not_used;
          uint not_used2;
          find_set(sql_field->interval, def->ptr(), def->length(),
                   sql_field->charset, &not_used, &not_used2, &not_found);
        }
        else /* MYSQL_TYPE_ENUM */
        {
          def->length(sql_field->charset->cset->lengthsp(sql_field->charset,
                                                  def->ptr(), def->length()));
          not_found= !find_type2(sql_field->interval, def->ptr(),
                                 def->length(), sql_field->charset);
        }
      }

      if (not_found)
      {
        my_error(ER_INVALID_DEFAULT, MYF(0), sql_field->field_name);
        DBUG_RETURN(TRUE);
      }
    }

    if (!(sql_field->flags & NOT_NULL_FLAG))
      null_fields++;

    if (check_column_name(sql_field->field_name))
    {
      my_error(ER_WRONG_COLUMN_NAME, MYF(0), sql_field->field_name);
      DBUG_RETURN(TRUE);
    }

    /* Check if we have used the same field name before */
    for (dup_no=0; (dup_field=it2++) != sql_field; dup_no++)
    {
      if (my_strcasecmp(system_charset_info,
			sql_field->field_name,
			dup_field->field_name) == 0)
      {
	/*
	  If this was a CREATE ... SELECT statement, accept a field
	  redefinition if we are changing a field in the SELECT part
	*/
	if (field_no < select_field_pos || dup_no >= select_field_pos)
	{
	  my_error(ER_DUP_FIELDNAME, MYF(0), sql_field->field_name);
	  DBUG_RETURN(TRUE);
	}
	else
	{
	  /* Field redefined */

          /*
            If we are replacing a BIT field, revert the increment
            of total_uneven_bit_length that was done above.
          */
          if (sql_field->sql_type == MYSQL_TYPE_BIT &&
              file->ha_table_flags() & HA_CAN_BIT_FIELD)
            total_uneven_bit_length-= sql_field->length & 7;

	  sql_field->default_value=	dup_field->default_value;
	  sql_field->sql_type=		dup_field->sql_type;

          /*
            If we are replacing a field with a BIT field, we need
            to initialize pack_flag. Note that we do not need to
            increment total_uneven_bit_length here as this dup_field
            has already been processed.
          */
          if (sql_field->sql_type == MYSQL_TYPE_BIT)
          {
            sql_field->pack_flag= FIELDFLAG_NUMBER;
            if (!(file->ha_table_flags() & HA_CAN_BIT_FIELD))
              sql_field->pack_flag|= FIELDFLAG_TREAT_BIT_AS_CHAR;
          }

	  sql_field->charset=		(dup_field->charset ?
					 dup_field->charset :
					 create_info->default_table_charset);
	  sql_field->length=		dup_field->char_length;
          sql_field->pack_length=	dup_field->pack_length;
          sql_field->key_length=	dup_field->key_length;
	  sql_field->decimals=		dup_field->decimals;
	  sql_field->unireg_check=	dup_field->unireg_check;
          /* 
            We're making one field from two, the result field will have
            dup_field->flags as flags. If we've incremented null_fields
            because of sql_field->flags, decrement it back.
          */
          if (!(sql_field->flags & NOT_NULL_FLAG))
            null_fields--;
	  sql_field->flags=		dup_field->flags;
	  sql_field->create_length_to_internal_length();
          sql_field->interval=          dup_field->interval;
          sql_field->vcol_info=         dup_field->vcol_info;
	  it2.remove();			// Remove first (create) definition
	  select_field_pos--;
	  break;
	}
      }
    }
    /* Don't pack rows in old tables if the user has requested this */
    if ((sql_field->flags & BLOB_FLAG) ||
	(sql_field->sql_type == MYSQL_TYPE_VARCHAR &&
         create_info->row_type != ROW_TYPE_FIXED))
      (*db_options)|= HA_OPTION_PACK_RECORD;
    it2.rewind();
  }

  /* record_offset will be increased with 'length-of-null-bits' later */
  record_offset= 0;
  null_fields+= total_uneven_bit_length;

  it.rewind();
  while ((sql_field=it++))
  {
    DBUG_ASSERT(sql_field->charset != 0);

    if (prepare_create_field(sql_field, &blob_columns, 
			     file->ha_table_flags()))
      DBUG_RETURN(TRUE);
    if (sql_field->sql_type == MYSQL_TYPE_VARCHAR)
      create_info->varchar= TRUE;
    sql_field->offset= record_offset;
    if (MTYP_TYPENR(sql_field->unireg_check) == Field::NEXT_NUMBER)
      auto_increment++;
    if (parse_option_list(thd, create_info->db_type, &sql_field->option_struct,
                          &sql_field->option_list,
                          create_info->db_type->field_options, FALSE,
                          thd->mem_root))
      DBUG_RETURN(TRUE);
    /*
      For now skip fields that are not physically stored in the database
      (virtual fields) and update their offset later 
      (see the next loop).
    */
    if (sql_field->stored_in_db())
      record_offset+= sql_field->pack_length;
  }
  /* Update virtual fields' offset*/
  it.rewind();
  while ((sql_field=it++))
  {
    if (!sql_field->stored_in_db())
    {
      sql_field->offset= record_offset;
      record_offset+= sql_field->pack_length;
    }
  }
  if (auto_increment > 1)
  {
    my_message(ER_WRONG_AUTO_KEY, ER_THD(thd, ER_WRONG_AUTO_KEY), MYF(0));
    DBUG_RETURN(TRUE);
  }
  if (auto_increment &&
      (file->ha_table_flags() & HA_NO_AUTO_INCREMENT))
  {
    my_error(ER_TABLE_CANT_HANDLE_AUTO_INCREMENT, MYF(0), file->table_type());
    DBUG_RETURN(TRUE);
  }

  if (blob_columns && (file->ha_table_flags() & HA_NO_BLOBS))
  {
    my_error(ER_TABLE_CANT_HANDLE_BLOB, MYF(0), file->table_type());
    DBUG_RETURN(TRUE);
  }

  /*
   CREATE TABLE[with auto_increment column] SELECT is unsafe as the rows
   inserted in the created table depends on the order of the rows fetched
   from the select tables. This order may differ on master and slave. We
   therefore mark it as unsafe.
  */
  if (select_field_count > 0 && auto_increment)
    thd->lex->set_stmt_unsafe(LEX::BINLOG_STMT_UNSAFE_CREATE_SELECT_AUTOINC);

  /* Create keys */

  List_iterator<Key> key_iterator(alter_info->key_list);
  List_iterator<Key> key_iterator2(alter_info->key_list);
  uint key_parts=0, fk_key_count=0;
  bool primary_key=0,unique_key=0;
  Key *key, *key2;
  uint tmp, key_number;
  /* special marker for keys to be ignored */
  static char ignore_key[1];

  /* Calculate number of key segements */
  *key_count= 0;

  while ((key=key_iterator++))
  {
    DBUG_PRINT("info", ("key name: '%s'  type: %d", key->name.str ? key->name.str :
                        "(none)" , key->type));
    if (key->type == Key::FOREIGN_KEY)
    {
      fk_key_count++;
      if (((Foreign_key *)key)->validate(alter_info->create_list))
        DBUG_RETURN(TRUE);
      Foreign_key *fk_key= (Foreign_key*) key;
      if (fk_key->ref_columns.elements &&
	  fk_key->ref_columns.elements != fk_key->columns.elements)
      {
        my_error(ER_WRONG_FK_DEF, MYF(0),
                 (fk_key->name.str ? fk_key->name.str :
                                     "foreign key without name"),
                 ER_THD(thd, ER_KEY_REF_DO_NOT_MATCH_TABLE_REF));
	DBUG_RETURN(TRUE);
      }
      continue;
    }
    (*key_count)++;
    tmp=file->max_key_parts();
    if (key->columns.elements > tmp)
    {
      my_error(ER_TOO_MANY_KEY_PARTS,MYF(0),tmp);
      DBUG_RETURN(TRUE);
    }
    if (check_ident_length(&key->name))
      DBUG_RETURN(TRUE);
    key_iterator2.rewind ();
    if (key->type != Key::FOREIGN_KEY)
    {
      while ((key2 = key_iterator2++) != key)
      {
	/*
          foreign_key_prefix(key, key2) returns 0 if key or key2, or both, is
          'generated', and a generated key is a prefix of the other key.
          Then we do not need the generated shorter key.
        */
        if ((key2->type != Key::FOREIGN_KEY &&
             key2->name.str != ignore_key &&
             !foreign_key_prefix(key, key2)))
        {
          /* TODO: issue warning message */
          /* mark that the generated key should be ignored */
          if (!key2->generated ||
              (key->generated && key->columns.elements <
               key2->columns.elements))
            key->name.str= ignore_key;
          else
          {
            key2->name.str= ignore_key;
            key_parts-= key2->columns.elements;
            (*key_count)--;
          }
          break;
        }
      }
    }
    if (key->name.str != ignore_key)
      key_parts+=key->columns.elements;
    else
      (*key_count)--;
    if (key->name.str && !tmp_table && (key->type != Key::PRIMARY) &&
	!my_strcasecmp(system_charset_info, key->name.str, primary_key_name))
    {
      my_error(ER_WRONG_NAME_FOR_INDEX, MYF(0), key->name.str);
      DBUG_RETURN(TRUE);
    }
  }
  tmp=file->max_keys();
  if (*key_count > tmp)
  {
    my_error(ER_TOO_MANY_KEYS,MYF(0),tmp);
    DBUG_RETURN(TRUE);
  }

  (*key_info_buffer)= key_info= (KEY*) thd->calloc(sizeof(KEY) * (*key_count));
  key_part_info=(KEY_PART_INFO*) thd->calloc(sizeof(KEY_PART_INFO)*key_parts);
  if (!*key_info_buffer || ! key_part_info)
    DBUG_RETURN(TRUE);				// Out of memory

  key_iterator.rewind();
  key_number=0;
  for (; (key=key_iterator++) ; key_number++)
  {
    uint key_length=0;
    Key_part_spec *column;

    if (key->name.str == ignore_key)
    {
      /* ignore redundant keys */
      do
	key=key_iterator++;
      while (key && key->name.str == ignore_key);
      if (!key)
	break;
    }

    switch (key->type) {
    case Key::MULTIPLE:
	key_info->flags= 0;
	break;
    case Key::FULLTEXT:
	key_info->flags= HA_FULLTEXT;
	if ((key_info->parser_name= &key->key_create_info.parser_name)->str)
          key_info->flags|= HA_USES_PARSER;
        else
          key_info->parser_name= 0;
	break;
    case Key::SPATIAL:
#ifdef HAVE_SPATIAL
	key_info->flags= HA_SPATIAL;
	break;
#else
	my_error(ER_FEATURE_DISABLED, MYF(0),
                 sym_group_geom.name, sym_group_geom.needed_define);
	DBUG_RETURN(TRUE);
#endif
    case Key::FOREIGN_KEY:
      key_number--;				// Skip this key
      continue;
    default:
      key_info->flags = HA_NOSAME;
      break;
    }
    if (key->generated)
      key_info->flags|= HA_GENERATED_KEY;

    key_info->user_defined_key_parts=(uint8) key->columns.elements;
    key_info->key_part=key_part_info;
    key_info->usable_key_parts= key_number;
    key_info->algorithm= key->key_create_info.algorithm;
    key_info->option_list= key->option_list;
    if (parse_option_list(thd, create_info->db_type, &key_info->option_struct,
                          &key_info->option_list,
                          create_info->db_type->index_options, FALSE,
                          thd->mem_root))
      DBUG_RETURN(TRUE);

    if (key->type == Key::FULLTEXT)
    {
      if (!(file->ha_table_flags() & HA_CAN_FULLTEXT))
      {
	my_error(ER_TABLE_CANT_HANDLE_FT, MYF(0), file->table_type());
	DBUG_RETURN(TRUE);
      }
    }
    /*
       Make SPATIAL to be RTREE by default
       SPATIAL only on BLOB or at least BINARY, this
       actually should be replaced by special GEOM type
       in near future when new frm file is ready
       checking for proper key parts number:
    */

    /* TODO: Add proper checks if handler supports key_type and algorithm */
    if (key_info->flags & HA_SPATIAL)
    {
      if (!(file->ha_table_flags() & HA_CAN_RTREEKEYS))
      {
	my_error(ER_TABLE_CANT_HANDLE_SPKEYS, MYF(0), file->table_type());
        DBUG_RETURN(TRUE);
      }
      if (key_info->user_defined_key_parts != 1)
      {
	my_error(ER_WRONG_ARGUMENTS, MYF(0), "SPATIAL INDEX");
	DBUG_RETURN(TRUE);
      }
    }
    else if (key_info->algorithm == HA_KEY_ALG_RTREE)
    {
#ifdef HAVE_RTREE_KEYS
      if ((key_info->user_defined_key_parts & 1) == 1)
      {
	my_error(ER_WRONG_ARGUMENTS, MYF(0), "RTREE INDEX");
	DBUG_RETURN(TRUE);
      }
      /* TODO: To be deleted */
      my_error(ER_NOT_SUPPORTED_YET, MYF(0), "RTREE INDEX");
      DBUG_RETURN(TRUE);
#else
      my_error(ER_FEATURE_DISABLED, MYF(0),
               sym_group_rtree.name, sym_group_rtree.needed_define);
      DBUG_RETURN(TRUE);
#endif
    }

    /* Take block size from key part or table part */
    /*
      TODO: Add warning if block size changes. We can't do it here, as
      this may depend on the size of the key
    */
    key_info->block_size= (key->key_create_info.block_size ?
                           key->key_create_info.block_size :
                           create_info->key_block_size);

    if (key_info->block_size)
      key_info->flags|= HA_USES_BLOCK_SIZE;

    List_iterator<Key_part_spec> cols(key->columns), cols2(key->columns);
    CHARSET_INFO *ft_key_charset=0;  // for FULLTEXT
    for (uint column_nr=0 ; (column=cols++) ; column_nr++)
    {
      Key_part_spec *dup_column;

      it.rewind();
      field=0;
      while ((sql_field=it++) &&
	     my_strcasecmp(system_charset_info,
			   column->field_name.str,
			   sql_field->field_name))
	field++;
      if (!sql_field)
      {
	my_error(ER_KEY_COLUMN_DOES_NOT_EXITS, MYF(0), column->field_name.str);
	DBUG_RETURN(TRUE);
      }
      while ((dup_column= cols2++) != column)
      {
        if (!my_strcasecmp(system_charset_info,
	     	           column->field_name.str, dup_column->field_name.str))
	{
	  my_error(ER_DUP_FIELDNAME, MYF(0), column->field_name.str);
	  DBUG_RETURN(TRUE);
	}
      }
      cols2.rewind();
      if (key->type == Key::FULLTEXT)
      {
	if ((sql_field->sql_type != MYSQL_TYPE_STRING &&
	     sql_field->sql_type != MYSQL_TYPE_VARCHAR &&
	     !f_is_blob(sql_field->pack_flag)) ||
	    sql_field->charset == &my_charset_bin ||
	    sql_field->charset->mbminlen > 1 || // ucs2 doesn't work yet
	    (ft_key_charset && sql_field->charset != ft_key_charset))
	{
	    my_error(ER_BAD_FT_COLUMN, MYF(0), column->field_name.str);
	    DBUG_RETURN(-1);
	}
	ft_key_charset=sql_field->charset;
	/*
	  for fulltext keys keyseg length is 1 for blobs (it's ignored in ft
	  code anyway, and 0 (set to column width later) for char's. it has
	  to be correct col width for char's, as char data are not prefixed
	  with length (unlike blobs, where ft code takes data length from a
	  data prefix, ignoring column->length).
	*/
        column->length= MY_TEST(f_is_blob(sql_field->pack_flag));
      }
      else
      {
	column->length*= sql_field->charset->mbmaxlen;

        if (key->type == Key::SPATIAL)
        {
          if (column->length)
          {
            my_error(ER_WRONG_SUB_KEY, MYF(0));
            DBUG_RETURN(TRUE);
          }
          if (!f_is_geom(sql_field->pack_flag))
          {
            my_error(ER_WRONG_ARGUMENTS, MYF(0), "SPATIAL INDEX");
            DBUG_RETURN(TRUE);
          }
        }

	if (f_is_blob(sql_field->pack_flag) ||
            (f_is_geom(sql_field->pack_flag) && key->type != Key::SPATIAL))
	{
	  if (!(file->ha_table_flags() & HA_CAN_INDEX_BLOBS))
	  {
	    my_error(ER_BLOB_USED_AS_KEY, MYF(0), column->field_name.str,
                     file->table_type());
	    DBUG_RETURN(TRUE);
	  }
          if (f_is_geom(sql_field->pack_flag) && sql_field->geom_type ==
              Field::GEOM_POINT)
            column->length= MAX_LEN_GEOM_POINT_FIELD;
	  if (!column->length)
	  {
	    my_error(ER_BLOB_KEY_WITHOUT_LENGTH, MYF(0), column->field_name.str);
	    DBUG_RETURN(TRUE);
	  }
	}
#ifdef HAVE_SPATIAL
	if (key->type == Key::SPATIAL)
	{
	  if (!column->length)
	  {
	    /*
              4 is: (Xmin,Xmax,Ymin,Ymax), this is for 2D case
              Lately we'll extend this code to support more dimensions
	    */
	    column->length= 4*sizeof(double);
	  }
	}
#endif
        if (sql_field->vcol_info)
        {
          if (key->type == Key::PRIMARY)
          {
            my_error(ER_PRIMARY_KEY_BASED_ON_GENERATED_COLUMN, MYF(0));
            DBUG_RETURN(TRUE);
          }
          if (sql_field->vcol_info->flags & VCOL_NOT_STRICTLY_DETERMINISTIC)
          {
            /* use check_expression() to report an error */
            check_expression(sql_field->vcol_info, sql_field->field_name,
                             VCOL_GENERATED_STORED);
            DBUG_ASSERT(thd->is_error());
            DBUG_RETURN(TRUE);
          }
        }
	if (!(sql_field->flags & NOT_NULL_FLAG))
	{
	  if (key->type == Key::PRIMARY)
	  {
	    /* Implicitly set primary key fields to NOT NULL for ISO conf. */
	    sql_field->flags|= NOT_NULL_FLAG;
	    sql_field->pack_flag&= ~FIELDFLAG_MAYBE_NULL;
            null_fields--;
	  }
	  else
          {
            key_info->flags|= HA_NULL_PART_KEY;
            if (!(file->ha_table_flags() & HA_NULL_IN_KEY))
            {
              my_error(ER_NULL_COLUMN_IN_INDEX, MYF(0), column->field_name.str);
              DBUG_RETURN(TRUE);
            }
            if (key->type == Key::SPATIAL)
            {
              my_message(ER_SPATIAL_CANT_HAVE_NULL,
                         ER_THD(thd, ER_SPATIAL_CANT_HAVE_NULL), MYF(0));
              DBUG_RETURN(TRUE);
            }
          }
	}
	if (MTYP_TYPENR(sql_field->unireg_check) == Field::NEXT_NUMBER)
	{
	  if (column_nr == 0 || (file->ha_table_flags() & HA_AUTO_PART_KEY))
	    auto_increment--;			// Field is used
	}
      }

      key_part_info->fieldnr= field;
      key_part_info->offset=  (uint16) sql_field->offset;
      key_part_info->key_type=sql_field->pack_flag;
      uint key_part_length= sql_field->key_length;

      if (column->length)
      {
	if (f_is_blob(sql_field->pack_flag))
	{
	  key_part_length= MY_MIN(column->length,
                               blob_length_by_type(sql_field->sql_type)
                               * sql_field->charset->mbmaxlen);
	  if (key_part_length > max_key_length ||
	      key_part_length > file->max_key_part_length())
	  {
	    key_part_length= MY_MIN(max_key_length, file->max_key_part_length());
	    if (key->type == Key::MULTIPLE)
	    {
	      /* not a critical problem */
	      push_warning_printf(thd, Sql_condition::WARN_LEVEL_NOTE,
                                  ER_TOO_LONG_KEY,
                                  ER_THD(thd, ER_TOO_LONG_KEY),
                                  key_part_length);
              /* Align key length to multibyte char boundary */
              key_part_length-= key_part_length % sql_field->charset->mbmaxlen;
	    }
	    else
	    {
	      my_error(ER_TOO_LONG_KEY, MYF(0), key_part_length);
	      DBUG_RETURN(TRUE);
	    }
	  }
	}
        // Catch invalid use of partial keys 
	else if (!f_is_geom(sql_field->pack_flag) &&
                 // is the key partial? 
                 column->length != key_part_length &&
                 // is prefix length bigger than field length? 
                 (column->length > key_part_length ||
                  // can the field have a partial key? 
                  !Field::type_can_have_key_part (sql_field->sql_type) ||
                  // a packed field can't be used in a partial key
                  f_is_packed(sql_field->pack_flag) ||
                  // does the storage engine allow prefixed search?
                  ((file->ha_table_flags() & HA_NO_PREFIX_CHAR_KEYS) &&
                   // and is this a 'unique' key?
                   (key_info->flags & HA_NOSAME))))
        {
	  my_message(ER_WRONG_SUB_KEY, ER_THD(thd, ER_WRONG_SUB_KEY), MYF(0));
	  DBUG_RETURN(TRUE);
	}
	else if (!(file->ha_table_flags() & HA_NO_PREFIX_CHAR_KEYS))
	  key_part_length= column->length;
      }
      else if (key_part_length == 0 && (sql_field->flags & NOT_NULL_FLAG))
      {
	my_error(ER_WRONG_KEY_COLUMN, MYF(0), file->table_type(),
                 column->field_name.str);
	  DBUG_RETURN(TRUE);
      }
      if (key_part_length > file->max_key_part_length() &&
          key->type != Key::FULLTEXT)
      {
        key_part_length= file->max_key_part_length();
	if (key->type == Key::MULTIPLE)
	{
	  /* not a critical problem */
	  push_warning_printf(thd, Sql_condition::WARN_LEVEL_WARN,
                              ER_TOO_LONG_KEY, ER_THD(thd, ER_TOO_LONG_KEY),
                              key_part_length);
          /* Align key length to multibyte char boundary */
          key_part_length-= key_part_length % sql_field->charset->mbmaxlen;
	}
	else
	{
	  my_error(ER_TOO_LONG_KEY, MYF(0), key_part_length);
	  DBUG_RETURN(TRUE);
	}
      }
      key_part_info->length= (uint16) key_part_length;
      /* Use packed keys for long strings on the first column */
      if (!((*db_options) & HA_OPTION_NO_PACK_KEYS) &&
          !((create_info->table_options & HA_OPTION_NO_PACK_KEYS)) &&
	  (key_part_length >= KEY_DEFAULT_PACK_LENGTH &&
	   (sql_field->sql_type == MYSQL_TYPE_STRING ||
	    sql_field->sql_type == MYSQL_TYPE_VARCHAR ||
	    sql_field->pack_flag & FIELDFLAG_BLOB)))
      {
	if ((column_nr == 0 && (sql_field->pack_flag & FIELDFLAG_BLOB)) ||
            sql_field->sql_type == MYSQL_TYPE_VARCHAR)
	  key_info->flags|= HA_BINARY_PACK_KEY | HA_VAR_LENGTH_KEY;
	else
	  key_info->flags|= HA_PACK_KEY;
      }
      /* Check if the key segment is partial, set the key flag accordingly */
      if (key_part_length != sql_field->key_length)
        key_info->flags|= HA_KEY_HAS_PART_KEY_SEG;

      key_length+= key_part_length;
      key_part_info++;

      /* Create the key name based on the first column (if not given) */
      if (column_nr == 0)
      {
	if (key->type == Key::PRIMARY)
	{
	  if (primary_key)
	  {
	    my_message(ER_MULTIPLE_PRI_KEY, ER_THD(thd, ER_MULTIPLE_PRI_KEY),
                       MYF(0));
	    DBUG_RETURN(TRUE);
	  }
	  key_name=primary_key_name;
	  primary_key=1;
	}
	else if (!(key_name= key->name.str))
	  key_name=make_unique_key_name(thd, sql_field->field_name,
					*key_info_buffer, key_info);
	if (check_if_keyname_exists(key_name, *key_info_buffer, key_info))
	{
	  my_error(ER_DUP_KEYNAME, MYF(0), key_name);
	  DBUG_RETURN(TRUE);
	}
	key_info->name=(char*) key_name;
      }
    }
    if (!key_info->name || check_column_name(key_info->name))
    {
      my_error(ER_WRONG_NAME_FOR_INDEX, MYF(0), key_info->name);
      DBUG_RETURN(TRUE);
    }
    if (key->type == Key::UNIQUE && !(key_info->flags & HA_NULL_PART_KEY))
      unique_key=1;
    key_info->key_length=(uint16) key_length;
    if (key_length > max_key_length && key->type != Key::FULLTEXT)
    {
      my_error(ER_TOO_LONG_KEY,MYF(0),max_key_length);
      DBUG_RETURN(TRUE);
    }

    if (validate_comment_length(thd, &key->key_create_info.comment,
                                INDEX_COMMENT_MAXLEN, ER_TOO_LONG_INDEX_COMMENT,
                                key_info->name))
       DBUG_RETURN(TRUE);

    key_info->comment.length= key->key_create_info.comment.length;
    if (key_info->comment.length > 0)
    {
      key_info->flags|= HA_USES_COMMENT;
      key_info->comment.str= key->key_create_info.comment.str;
    }

    // Check if a duplicate index is defined.
    check_duplicate_key(thd, key, key_info, &alter_info->key_list);

    key_info++;
  }

  if (!unique_key && !primary_key &&
      (file->ha_table_flags() & HA_REQUIRE_PRIMARY_KEY))
  {
    my_message(ER_REQUIRES_PRIMARY_KEY, ER_THD(thd, ER_REQUIRES_PRIMARY_KEY),
               MYF(0));
    DBUG_RETURN(TRUE);
  }
  if (auto_increment > 0)
  {
    my_message(ER_WRONG_AUTO_KEY, ER_THD(thd, ER_WRONG_AUTO_KEY), MYF(0));
    DBUG_RETURN(TRUE);
  }
  /* Sort keys in optimized order */
  my_qsort((uchar*) *key_info_buffer, *key_count, sizeof(KEY),
	   (qsort_cmp) sort_keys);
  create_info->null_bits= null_fields;

  /* Check fields. */
  it.rewind();
  while ((sql_field=it++))
  {
    Field::utype type= (Field::utype) MTYP_TYPENR(sql_field->unireg_check);

    /*
      Set NO_DEFAULT_VALUE_FLAG if this field doesn't have a default value and
      it is NOT NULL, not an AUTO_INCREMENT field, not a TIMESTAMP and not
      updated trough a NOW() function.
    */
    if (!sql_field->default_value &&
        !sql_field->has_default_function() &&
        (sql_field->flags & NOT_NULL_FLAG) &&
        (!is_timestamp_type(sql_field->sql_type) ||
         opt_explicit_defaults_for_timestamp))
    {
      sql_field->flags|= NO_DEFAULT_VALUE_FLAG;
      sql_field->pack_flag|= FIELDFLAG_NO_DEFAULT;
    }

    if (thd->variables.sql_mode & MODE_NO_ZERO_DATE &&
        !sql_field->default_value && !sql_field->vcol_info &&
        is_timestamp_type(sql_field->sql_type) &&
        !opt_explicit_defaults_for_timestamp &&
        (sql_field->flags & NOT_NULL_FLAG) &&
        (type == Field::NONE || type == Field::TIMESTAMP_UN_FIELD))
    {
      /*
        An error should be reported if:
          - NO_ZERO_DATE SQL mode is active;
          - there is no explicit DEFAULT clause (default column value);
          - this is a TIMESTAMP column;
          - the column is not NULL;
          - this is not the DEFAULT CURRENT_TIMESTAMP column.

        In other words, an error should be reported if
          - NO_ZERO_DATE SQL mode is active;
          - the column definition is equivalent to
            'column_name TIMESTAMP DEFAULT 0'.
      */

      my_error(ER_INVALID_DEFAULT, MYF(0), sql_field->field_name);
      DBUG_RETURN(TRUE);
    }
  }

  /* Check table level constraints */
  create_info->check_constraint_list= &alter_info->check_constraint_list;
  {
    uint nr= 1;
    List_iterator_fast<Virtual_column_info> c_it(alter_info->check_constraint_list);
    Virtual_column_info *check;
    while ((check= c_it++))
    {
      if (!check->name.length)
        make_unique_constraint_name(thd, &check->name,
                                    &alter_info->check_constraint_list,
                                    &nr);
      {
        /* Check that there's no repeating constraint names. */
        List_iterator_fast<Virtual_column_info>
          dup_it(alter_info->check_constraint_list);
        Virtual_column_info *dup_check;
        while ((dup_check= dup_it++) && dup_check != check)
        {
          if (check->name.length == dup_check->name.length &&
              my_strcasecmp(system_charset_info,
                            check->name.str, dup_check->name.str) == 0)
          {
            my_error(ER_DUP_CONSTRAINT_NAME, MYF(0), "CHECK", check->name.str);
            DBUG_RETURN(TRUE);
          }
        }
      }

      if (check_string_char_length(&check->name, 0, NAME_CHAR_LEN,
                                   system_charset_info, 1))
      {
        my_error(ER_TOO_LONG_IDENT, MYF(0), check->name.str);
        DBUG_RETURN(TRUE);
      }
      if (check_expression(check, check->name.str, VCOL_CHECK_TABLE))
        DBUG_RETURN(TRUE);
    }
  }

  /* Give warnings for not supported table options */
#if defined(WITH_ARIA_STORAGE_ENGINE)
  extern handlerton *maria_hton;
  if (file->partition_ht() != maria_hton)
#endif
    if (create_info->transactional)
      push_warning_printf(thd, Sql_condition::WARN_LEVEL_WARN,
                          ER_ILLEGAL_HA_CREATE_OPTION,
                          ER_THD(thd, ER_ILLEGAL_HA_CREATE_OPTION),
                          file->engine_name()->str,
                          "TRANSACTIONAL=1");

  if (parse_option_list(thd, file->partition_ht(), &create_info->option_struct,
                          &create_info->option_list,
                          file->partition_ht()->table_options, FALSE,
                          thd->mem_root))
      DBUG_RETURN(TRUE);

  DBUG_RETURN(FALSE);
}

/**
  check comment length of table, column, index and partition

  If comment lenght is more than the standard length
  truncate it and store the comment lenght upto the standard
  comment length size

  @param          thd             Thread handle
  @param[in,out]  comment         Comment
  @param          max_len         Maximum allowed comment length
  @param          err_code        Error message
  @param          name            Name of commented object

  @return Operation status
    @retval       true            Error found
    @retval       false           On Success
*/
bool validate_comment_length(THD *thd, LEX_STRING *comment, size_t max_len,
                             uint err_code, const char *name)
{
  DBUG_ENTER("validate_comment_length");
  uint tmp_len= my_charpos(system_charset_info, comment->str,
                           comment->str + comment->length, max_len);
  if (tmp_len < comment->length)
  {
    if (thd->is_strict_mode())
    {
       my_error(err_code, MYF(0), name, static_cast<ulong>(max_len));
       DBUG_RETURN(true);
    }
    push_warning_printf(thd, Sql_condition::WARN_LEVEL_WARN, err_code,
                        ER_THD(thd, err_code), name,
                        static_cast<ulong>(max_len));
    comment->length= tmp_len;
  }
  DBUG_RETURN(false);
}


/*
  Set table default charset, if not set

  SYNOPSIS
    set_table_default_charset()
    create_info        Table create information

  DESCRIPTION
    If the table character set was not given explicitly,
    let's fetch the database default character set and
    apply it to the table.
*/

static void set_table_default_charset(THD *thd,
				      HA_CREATE_INFO *create_info, char *db)
{
  /*
    If the table character set was not given explicitly,
    let's fetch the database default character set and
    apply it to the table.
  */
  if (!create_info->default_table_charset)
  {
    Schema_specification_st db_info;

    load_db_opt_by_name(thd, db, &db_info);

    create_info->default_table_charset= db_info.default_table_charset;
  }
}


/*
  Extend long VARCHAR fields to blob & prepare field if it's a blob

  SYNOPSIS
    prepare_blob_field()
    sql_field		Field to check

  RETURN
    0	ok
    1	Error (sql_field can't be converted to blob)
        In this case the error is given
*/

static bool prepare_blob_field(THD *thd, Column_definition *sql_field)
{
  DBUG_ENTER("prepare_blob_field");

  if (sql_field->length > MAX_FIELD_VARCHARLENGTH &&
      !(sql_field->flags & BLOB_FLAG))
  {
    /* Convert long VARCHAR columns to TEXT or BLOB */
    char warn_buff[MYSQL_ERRMSG_SIZE];

    if (thd->is_strict_mode())
    {
      my_error(ER_TOO_BIG_FIELDLENGTH, MYF(0), sql_field->field_name,
               static_cast<ulong>(MAX_FIELD_VARCHARLENGTH /
                                  sql_field->charset->mbmaxlen));
      DBUG_RETURN(1);
    }
    sql_field->sql_type= MYSQL_TYPE_BLOB;
    sql_field->flags|= BLOB_FLAG;
    my_snprintf(warn_buff, sizeof(warn_buff), ER_THD(thd, ER_AUTO_CONVERT),
                sql_field->field_name,
                (sql_field->charset == &my_charset_bin) ? "VARBINARY" :
                "VARCHAR",
                (sql_field->charset == &my_charset_bin) ? "BLOB" : "TEXT");
    push_warning(thd, Sql_condition::WARN_LEVEL_NOTE, ER_AUTO_CONVERT,
                 warn_buff);
  }

  if ((sql_field->flags & BLOB_FLAG) && sql_field->length)
  {
    if (sql_field->sql_type == FIELD_TYPE_BLOB ||
        sql_field->sql_type == FIELD_TYPE_TINY_BLOB ||
        sql_field->sql_type == FIELD_TYPE_MEDIUM_BLOB)
    {
      /* The user has given a length to the blob column */
      sql_field->sql_type= get_blob_type_from_length((ulong)sql_field->length);
      sql_field->pack_length= calc_pack_length(sql_field->sql_type, 0);
    }
    sql_field->length= 0;
  }
  DBUG_RETURN(0);
}


/*
  Preparation of Create_field for SP function return values.
  Based on code used in the inner loop of mysql_prepare_create_table()
  above.

  SYNOPSIS
    sp_prepare_create_field()
    thd			Thread object
    sql_field		Field to prepare

  DESCRIPTION
    Prepares the field structures for field creation.

*/

void sp_prepare_create_field(THD *thd, Column_definition *sql_field)
{
  if (sql_field->sql_type == MYSQL_TYPE_SET ||
      sql_field->sql_type == MYSQL_TYPE_ENUM)
  {
    uint32 field_length, dummy;
    if (sql_field->sql_type == MYSQL_TYPE_SET)
    {
      calculate_interval_lengths(sql_field->charset,
                                 sql_field->interval, &dummy, 
                                 &field_length);
      sql_field->length= field_length + 
                         (sql_field->interval->count - 1);
    }
    else /* MYSQL_TYPE_ENUM */
    {
      calculate_interval_lengths(sql_field->charset,
                                 sql_field->interval,
                                 &field_length, &dummy);
      sql_field->length= field_length;
    }
    set_if_smaller(sql_field->length, MAX_FIELD_WIDTH-1);
  }

  if (sql_field->sql_type == MYSQL_TYPE_BIT)
  {
    sql_field->pack_flag= FIELDFLAG_NUMBER |
                          FIELDFLAG_TREAT_BIT_AS_CHAR;
  }
  sql_field->create_length_to_internal_length();
  DBUG_ASSERT(sql_field->default_value == 0);
  /* Can't go wrong as sql_field->def is not defined */
  (void) prepare_blob_field(thd, sql_field);
}


handler *mysql_create_frm_image(THD *thd,
                                const char *db, const char *table_name,
                                HA_CREATE_INFO *create_info,
                                Alter_info *alter_info, int create_table_mode,
                                KEY **key_info,
                                uint *key_count,
                                LEX_CUSTRING *frm)
{
  uint		db_options;
  handler       *file;
  DBUG_ENTER("mysql_create_frm_image");

  if (!alter_info->create_list.elements)
  {
    my_error(ER_TABLE_MUST_HAVE_COLUMNS, MYF(0));
    DBUG_RETURN(NULL);
  }

  set_table_default_charset(thd, create_info, (char*) db);

  db_options= create_info->table_options_with_row_type();

  if (!(file= get_new_handler((TABLE_SHARE*) 0, thd->mem_root,
                              create_info->db_type)))
  {
    mem_alloc_error(sizeof(handler));
    DBUG_RETURN(NULL);
  }
#ifdef WITH_PARTITION_STORAGE_ENGINE
  partition_info *part_info= thd->work_part_info;

  if (!part_info && create_info->db_type->partition_flags &&
      (create_info->db_type->partition_flags() & HA_USE_AUTO_PARTITION))
  {
    /*
      Table is not defined as a partitioned table but the engine handles
      all tables as partitioned. The handler will set up the partition info
      object with the default settings.
    */
    thd->work_part_info= part_info= new partition_info();
    if (!part_info)
    {
      mem_alloc_error(sizeof(partition_info));
      goto err;
    }
    file->set_auto_partitions(part_info);
    part_info->default_engine_type= create_info->db_type;
    part_info->is_auto_partitioned= TRUE;
  }
  if (part_info)
  {
    /*
      The table has been specified as a partitioned table.
      If this is part of an ALTER TABLE the handler will be the partition
      handler but we need to specify the default handler to use for
      partitions also in the call to check_partition_info. We transport
      this information in the default_db_type variable, it is either
      DB_TYPE_DEFAULT or the engine set in the ALTER TABLE command.
    */
    handlerton *part_engine_type= create_info->db_type;
    char *part_syntax_buf;
    uint syntax_len;
    handlerton *engine_type;
    List_iterator<partition_element> part_it(part_info->partitions);
    partition_element *part_elem;

    while ((part_elem= part_it++))
    {
      if (part_elem->part_comment)
      {
        LEX_STRING comment= {
          part_elem->part_comment, strlen(part_elem->part_comment)
        };
        if (validate_comment_length(thd, &comment,
                                     TABLE_PARTITION_COMMENT_MAXLEN,
                                     ER_TOO_LONG_TABLE_PARTITION_COMMENT,
                                     part_elem->partition_name))
          DBUG_RETURN(NULL);
        part_elem->part_comment[comment.length]= '\0';
      }
      if (part_elem->subpartitions.elements)
      {
        List_iterator<partition_element> sub_it(part_elem->subpartitions);
        partition_element *subpart_elem;
        while ((subpart_elem= sub_it++))
        {
          if (subpart_elem->part_comment)
          {
            LEX_STRING comment= {
              subpart_elem->part_comment, strlen(subpart_elem->part_comment)
            };
            if (validate_comment_length(thd, &comment,
                                         TABLE_PARTITION_COMMENT_MAXLEN,
                                         ER_TOO_LONG_TABLE_PARTITION_COMMENT,
                                         subpart_elem->partition_name))
              DBUG_RETURN(NULL);
            subpart_elem->part_comment[comment.length]= '\0';
          }
        }
      }
    } 

    if (create_info->tmp_table())
    {
      my_error(ER_PARTITION_NO_TEMPORARY, MYF(0));
      goto err;
    }
    if ((part_engine_type == partition_hton) &&
        part_info->default_engine_type)
    {
      /*
        This only happens at ALTER TABLE.
        default_engine_type was assigned from the engine set in the ALTER
        TABLE command.
      */
      ;
    }
    else
    {
      if (create_info->used_fields & HA_CREATE_USED_ENGINE)
      {
        part_info->default_engine_type= create_info->db_type;
      }
      else
      {
        if (part_info->default_engine_type == NULL)
        {
          part_info->default_engine_type= ha_default_handlerton(thd);
        }
      }
    }
    DBUG_PRINT("info", ("db_type = %s create_info->db_type = %s",
             ha_resolve_storage_engine_name(part_info->default_engine_type),
             ha_resolve_storage_engine_name(create_info->db_type)));
    if (part_info->check_partition_info(thd, &engine_type, file,
                                        create_info, FALSE))
      goto err;
    part_info->default_engine_type= engine_type;

    /*
      We reverse the partitioning parser and generate a standard format
      for syntax stored in frm file.
    */
    part_syntax_buf= generate_partition_syntax_for_frm(thd, part_info,
                                      &syntax_len, create_info, alter_info);
    if (!part_syntax_buf)
      goto err;
    part_info->part_info_string= part_syntax_buf;
    part_info->part_info_len= syntax_len;
    if ((!(engine_type->partition_flags &&
           engine_type->partition_flags() & HA_CAN_PARTITION)) ||
        create_info->db_type == partition_hton)
    {
      /*
        The handler assigned to the table cannot handle partitioning.
        Assign the partition handler as the handler of the table.
      */
      DBUG_PRINT("info", ("db_type: %s",
                        ha_resolve_storage_engine_name(create_info->db_type)));
      delete file;
      create_info->db_type= partition_hton;
      if (!(file= get_ha_partition(part_info)))
        DBUG_RETURN(NULL);

      /*
        If we have default number of partitions or subpartitions we
        might require to set-up the part_info object such that it
        creates a proper .par file. The current part_info object is
        only used to create the frm-file and .par-file.
      */
      if (part_info->use_default_num_partitions &&
          part_info->num_parts &&
          (int)part_info->num_parts !=
          file->get_default_no_partitions(create_info))
      {
        uint i;
        List_iterator<partition_element> part_it(part_info->partitions);
        part_it++;
        DBUG_ASSERT(thd->lex->sql_command != SQLCOM_CREATE_TABLE);
        for (i= 1; i < part_info->partitions.elements; i++)
          (part_it++)->part_state= PART_TO_BE_DROPPED;
      }
      else if (part_info->is_sub_partitioned() &&
               part_info->use_default_num_subpartitions &&
               part_info->num_subparts &&
               (int)part_info->num_subparts !=
                 file->get_default_no_partitions(create_info))
      {
        DBUG_ASSERT(thd->lex->sql_command != SQLCOM_CREATE_TABLE);
        part_info->num_subparts= file->get_default_no_partitions(create_info);
      }
    }
    else if (create_info->db_type != engine_type)
    {
      /*
        We come here when we don't use a partitioned handler.
        Since we use a partitioned table it must be "native partitioned".
        We have switched engine from defaults, most likely only specified
        engines in partition clauses.
      */
      delete file;
      if (!(file= get_new_handler((TABLE_SHARE*) 0, thd->mem_root,
                                  engine_type)))
      {
        mem_alloc_error(sizeof(handler));
        DBUG_RETURN(NULL);
      }
    }
  }
  /*
    Unless table's storage engine supports partitioning natively
    don't allow foreign keys on partitioned tables (they won't
    work work even with InnoDB beneath of partitioning engine).
    If storage engine handles partitioning natively (like NDB)
    foreign keys support is possible, so we let the engine decide.
  */
  if (create_info->db_type == partition_hton)
  {
    List_iterator_fast<Key> key_iterator(alter_info->key_list);
    Key *key;
    while ((key= key_iterator++))
    {
      if (key->type == Key::FOREIGN_KEY)
      {
        my_error(ER_FOREIGN_KEY_ON_PARTITIONED, MYF(0));
        goto err;
      }
    }
  }
#endif

  if (mysql_prepare_create_table(thd, create_info, alter_info, &db_options,
                                 file, key_info, key_count,
                                 create_table_mode))
    goto err;
  create_info->table_options=db_options;

  *frm= build_frm_image(thd, table_name, create_info,
                        alter_info->create_list, *key_count,
                        *key_info, file);

  if (frm->str)
    DBUG_RETURN(file);

err:
  delete file;
  DBUG_RETURN(NULL);
}


/**
  Create a table

  @param thd                 Thread object
  @param orig_db             Database for error messages
  @param orig_table_name     Table name for error messages
                             (it's different from table_name for ALTER TABLE)
  @param db                  Database
  @param table_name          Table name
  @param path                Path to table (i.e. to its .FRM file without
                             the extension).
  @param create_info         Create information (like MAX_ROWS)
  @param alter_info          Description of fields and keys for new table
  @param create_table_mode   C_ORDINARY_CREATE, C_ALTER_TABLE, C_ASSISTED_DISCOVERY
                             or any positive number (for C_CREATE_SELECT).
  @param[out] is_trans       Identifies the type of engine where the table
                             was created: either trans or non-trans.
  @param[out] key_info       Array of KEY objects describing keys in table
                             which was created.
  @param[out] key_count      Number of keys in table which was created.

  If one creates a temporary table, its is automatically opened and its
  TABLE_SHARE is added to THD::all_temp_tables list.

  Note that this function assumes that caller already have taken
  exclusive metadata lock on table being created or used some other
  way to ensure that concurrent operations won't intervene.
  mysql_create_table() is a wrapper that can be used for this.

  @retval 0 OK
  @retval 1 error
  @retval -1 table existed but IF EXISTS was used
*/

static
int create_table_impl(THD *thd,
                       const char *orig_db, const char *orig_table_name,
                       const char *db, const char *table_name,
                       const char *path,
                       const DDL_options_st options,
                       HA_CREATE_INFO *create_info,
                       Alter_info *alter_info,
                       int create_table_mode,
                       bool *is_trans,
                       KEY **key_info,
                       uint *key_count,
                       LEX_CUSTRING *frm)
{
  const char	*alias;
  handler	*file= 0;
  int		error= 1;
  bool          frm_only= create_table_mode == C_ALTER_TABLE_FRM_ONLY;
  bool          internal_tmp_table= create_table_mode == C_ALTER_TABLE || frm_only;
  DBUG_ENTER("mysql_create_table_no_lock");
  DBUG_PRINT("enter", ("db: '%s'  table: '%s'  tmp: %d  path: %s",
                       db, table_name, internal_tmp_table, path));

  if (thd->variables.sql_mode & MODE_NO_DIR_IN_CREATE)
  {
    if (create_info->data_file_name)
      push_warning_printf(thd, Sql_condition::WARN_LEVEL_WARN,
                          WARN_OPTION_IGNORED,
                          ER_THD(thd, WARN_OPTION_IGNORED),
                          "DATA DIRECTORY");
    if (create_info->index_file_name)
      push_warning_printf(thd, Sql_condition::WARN_LEVEL_WARN,
                          WARN_OPTION_IGNORED,
                          ER_THD(thd, WARN_OPTION_IGNORED),
                          "INDEX DIRECTORY");
    create_info->data_file_name= create_info->index_file_name= 0;
  }
  else
  if (error_if_data_home_dir(create_info->data_file_name,  "DATA DIRECTORY") ||
      error_if_data_home_dir(create_info->index_file_name, "INDEX DIRECTORY")||
      check_partition_dirs(thd->lex->part_info))
    goto err;

  alias= table_case_name(create_info, table_name);

  /* Check if table exists */
  if (create_info->tmp_table())
  {
    /*
      If a table exists, it must have been pre-opened. Try looking for one
      in-use in THD::all_temp_tables list of TABLE_SHAREs.
    */
    TABLE *tmp_table= thd->find_temporary_table(db, table_name);

    if (tmp_table)
    {
      bool table_creation_was_logged= tmp_table->s->table_creation_was_logged;
      if (options.or_replace())
      {
        /*
          We are using CREATE OR REPLACE on an existing temporary table
          Remove the old table so that we can re-create it.
        */
        if (thd->drop_temporary_table(tmp_table, NULL, true))
          goto err;
      }
      else if (options.if_not_exists())
        goto warn;
      else
      {
        my_error(ER_TABLE_EXISTS_ERROR, MYF(0), alias);
        goto err;
      }
      /*
        We have to log this query, even if it failed later to ensure the
        drop is done.
      */
      if (table_creation_was_logged)
      {
        thd->variables.option_bits|= OPTION_KEEP_LOG;
        thd->log_current_statement= 1;
        create_info->table_was_deleted= 1;
      }
    }
  }
  else
  {
    if (!internal_tmp_table && ha_table_exists(thd, db, table_name))
    {
      if (options.or_replace())
      {
        LEX_STRING db_name= {(char *) db, strlen(db)};
        LEX_STRING tab_name= {(char *) table_name, strlen(table_name)};
        (void) delete_statistics_for_table(thd, &db_name, &tab_name);

        TABLE_LIST table_list;
        table_list.init_one_table(db, strlen(db), table_name,
                                  strlen(table_name), table_name,
                                  TL_WRITE_ALLOW_WRITE);
        table_list.table= create_info->table;

        if (check_if_log_table(&table_list, TRUE, "CREATE OR REPLACE"))
          goto err;
        
        /*
          Rollback the empty transaction started in mysql_create_table()
          call to open_and_lock_tables() when we are using LOCK TABLES.
        */
        (void) trans_rollback_stmt(thd);
        /* Remove normal table without logging. Keep tables locked */
        if (mysql_rm_table_no_locks(thd, &table_list, 0, 0, 0, 1, 1))
          goto err;

        /*
          We have to log this query, even if it failed later to ensure the
          drop is done.
        */
        thd->variables.option_bits|= OPTION_KEEP_LOG;
        thd->log_current_statement= 1;
        create_info->table_was_deleted= 1;
        DBUG_EXECUTE_IF("send_kill_after_delete", thd->set_killed(KILL_QUERY); );

        /*
          Restart statement transactions for the case of CREATE ... SELECT.
        */
        if (thd->lex->select_lex.item_list.elements &&
            restart_trans_for_tables(thd, thd->lex->query_tables))
          goto err;
      }
      else if (options.if_not_exists())
        goto warn;
      else
      {
        my_error(ER_TABLE_EXISTS_ERROR, MYF(0), table_name);
        goto err;
      }
    }
  }

  THD_STAGE_INFO(thd, stage_creating_table);

  if (check_engine(thd, orig_db, orig_table_name, create_info))
    goto err;

  if (create_table_mode == C_ASSISTED_DISCOVERY)
  {
    /* check that it's used correctly */
    DBUG_ASSERT(alter_info->create_list.elements == 0);
    DBUG_ASSERT(alter_info->key_list.elements == 0);

    TABLE_SHARE share;
    handlerton *hton= create_info->db_type;
    int ha_err;
    Field *no_fields= 0;

    if (!hton->discover_table_structure)
    {
      my_error(ER_TABLE_MUST_HAVE_COLUMNS, MYF(0));
      goto err;
    }

    init_tmp_table_share(thd, &share, db, 0, table_name, path);

    /* prepare everything for discovery */
    share.field= &no_fields;
    share.db_plugin= ha_lock_engine(thd, hton);
    share.option_list= create_info->option_list;
    share.connect_string= create_info->connect_string;

    if (parse_engine_table_options(thd, hton, &share))
      goto err;

    ha_err= hton->discover_table_structure(hton, thd, &share, create_info);

    /*
      if discovery failed, the plugin will be auto-unlocked, as it
      was locked on the THD, see above.
      if discovery succeeded, the plugin was replaced by a globally
      locked plugin, that will be unlocked by free_table_share()
    */
    if (ha_err)
      share.db_plugin= 0; // will be auto-freed, locked above on the THD

    free_table_share(&share);

    if (ha_err)
    {
      my_error(ER_GET_ERRNO, MYF(0), ha_err, hton_name(hton)->str);
      goto err;
    }
  }
  else
  {
    file= mysql_create_frm_image(thd, orig_db, orig_table_name, create_info,
                                 alter_info, create_table_mode, key_info,
                                 key_count, frm);
    /*
    TODO: remove this check of thd->is_error() (now it intercept
    errors in some val_*() methoids and bring some single place to
    such error interception).
    */
    if (!file || thd->is_error())
      goto err;
    if (rea_create_table(thd, frm, path, db, table_name, create_info,
                         file, frm_only))
      goto err;
  }

  create_info->table= 0;
  if (!frm_only && create_info->tmp_table())
  {
    TABLE *table= thd->create_and_open_tmp_table(create_info->db_type, frm,
                                                 path, db, table_name, true);

    if (!table)
    {
      (void) thd->rm_temporary_table(create_info->db_type, path);
      goto err;
    }

    if (is_trans != NULL)
      *is_trans= table->file->has_transactions();

    thd->thread_specific_used= TRUE;
    create_info->table= table;                  // Store pointer to table
  }
#ifdef WITH_PARTITION_STORAGE_ENGINE
  else if (thd->work_part_info && frm_only)
  {
    /*
      For partitioned tables we can't find some problems with table
      until table is opened. Therefore in order to disallow creation
      of corrupted tables we have to try to open table as the part
      of its creation process.
      In cases when both .FRM and SE part of table are created table
      is implicitly open in ha_create_table() call.
      In cases when we create .FRM without SE part we have to open
      table explicitly.
    */
    TABLE table;
    TABLE_SHARE share;

    init_tmp_table_share(thd, &share, db, 0, table_name, path);

    bool result= (open_table_def(thd, &share, GTS_TABLE) ||
                  open_table_from_share(thd, &share, "", 0, (uint) READ_ALL,
                                        0, &table, true));
    if (!result)
      (void) closefrm(&table);

    free_table_share(&share);

    if (result)
    {
      char frm_name[FN_REFLEN];
      strxnmov(frm_name, sizeof(frm_name), path, reg_ext, NullS);
      (void) mysql_file_delete(key_file_frm, frm_name, MYF(0));
      (void) file->ha_create_partitioning_metadata(path, NULL, CHF_DELETE_FLAG);
      goto err;
    }
  }
#endif

  error= 0;
err:
  THD_STAGE_INFO(thd, stage_after_create);
  delete file;
  DBUG_PRINT("exit", ("return: %d", error));
  DBUG_RETURN(error);

warn:
  error= -1;
  push_warning_printf(thd, Sql_condition::WARN_LEVEL_NOTE,
                      ER_TABLE_EXISTS_ERROR,
                      ER_THD(thd, ER_TABLE_EXISTS_ERROR),
                      alias);
  goto err;
}

/**
  Simple wrapper around create_table_impl() to be used
  in various version of CREATE TABLE statement.
*/

int mysql_create_table_no_lock(THD *thd,
                                const char *db, const char *table_name,
                                Table_specification_st *create_info,
                                Alter_info *alter_info, bool *is_trans,
                                int create_table_mode)
{
  KEY *not_used_1;
  uint not_used_2;
  int res;
  char path[FN_REFLEN + 1];
  LEX_CUSTRING frm= {0,0};

  if (create_info->tmp_table())
    build_tmptable_filename(thd, path, sizeof(path));
  else
  {
    int length;
    const char *alias= table_case_name(create_info, table_name);
    length= build_table_filename(path, sizeof(path) - 1, db, alias,
                                 "", 0);
    // Check if we hit FN_REFLEN bytes along with file extension.
    if (length+reg_ext_length > FN_REFLEN)
    {
      my_error(ER_IDENT_CAUSES_TOO_LONG_PATH, MYF(0), (int) sizeof(path)-1,
               path);
      return true;
    }
  }

  res= create_table_impl(thd, db, table_name, db, table_name, path,
                         *create_info, create_info,
                         alter_info, create_table_mode,
                         is_trans, &not_used_1, &not_used_2, &frm);
  my_free(const_cast<uchar*>(frm.str));
  return res;
}

/**
  Implementation of SQLCOM_CREATE_TABLE.

  Take the metadata locks (including a shared lock on the affected
  schema) and create the table. Is written to be called from
  mysql_execute_command(), to which it delegates the common parts
  with other commands (i.e. implicit commit before and after,
  close of thread tables.
*/

bool mysql_create_table(THD *thd, TABLE_LIST *create_table,
                        Table_specification_st *create_info,
                        Alter_info *alter_info)
{
  const char *db= create_table->db;
  const char *table_name= create_table->table_name;
  bool is_trans= FALSE;
  bool result;
  int create_table_mode;
  TABLE_LIST *pos_in_locked_tables= 0;
  MDL_ticket *mdl_ticket= 0;
  DBUG_ENTER("mysql_create_table");

  DBUG_ASSERT(create_table == thd->lex->query_tables);

  /* Copy temporarily the statement flags to thd for lock_table_names() */
  uint save_thd_create_info_options= thd->lex->create_info.options;
  thd->lex->create_info.options|= create_info->options;

  /* Open or obtain an exclusive metadata lock on table being created  */
  result= open_and_lock_tables(thd, *create_info, create_table, FALSE, 0);

  thd->lex->create_info.options= save_thd_create_info_options;

  if (result)
  {
    /* is_error() may be 0 if table existed and we generated a warning */
    DBUG_RETURN(thd->is_error());
  }
  /* The following is needed only in case of lock tables */
  if ((create_info->table= create_table->table))
  {
    pos_in_locked_tables= create_info->table->pos_in_locked_tables;
    mdl_ticket= create_table->table->mdl_ticket;
  }
  
  /* Got lock. */
  DEBUG_SYNC(thd, "locked_table_name");

  if (alter_info->create_list.elements || alter_info->key_list.elements)
    create_table_mode= C_ORDINARY_CREATE;
  else
    create_table_mode= C_ASSISTED_DISCOVERY;

  if (!opt_explicit_defaults_for_timestamp)
    promote_first_timestamp_column(&alter_info->create_list);

  if (mysql_create_table_no_lock(thd, db, table_name, create_info, alter_info,
                                 &is_trans, create_table_mode) > 0)
  {
    result= 1;
    goto err;
  }

  /*
    Check if we are doing CREATE OR REPLACE TABLE under LOCK TABLES
    on a non temporary table
  */
  if (thd->locked_tables_mode && pos_in_locked_tables &&
      create_info->or_replace())
  {
    /*
      Add back the deleted table and re-created table as a locked table
      This should always work as we have a meta lock on the table.
     */
    thd->locked_tables_list.add_back_last_deleted_lock(pos_in_locked_tables);
    if (thd->locked_tables_list.reopen_tables(thd, false))
    {
      thd->locked_tables_list.unlink_all_closed_tables(thd, NULL, 0);
      result= 1;
    }
    else
    {
      TABLE *table= pos_in_locked_tables->table;
      table->mdl_ticket->downgrade_lock(MDL_SHARED_NO_READ_WRITE);
    }
  }

err:
  /* In RBR we don't need to log CREATE TEMPORARY TABLE */
  if (thd->is_current_stmt_binlog_format_row() && create_info->tmp_table())
    DBUG_RETURN(result);

  if (create_info->tmp_table())
    thd->transaction.stmt.mark_created_temp_table();

  /* Write log if no error or if we already deleted a table */
  if (!result || thd->log_current_statement)
  {
    if (result && create_info->table_was_deleted && pos_in_locked_tables)
    {
      /*
        Possible locked table was dropped. We should remove meta data locks
        associated with it and do UNLOCK_TABLES if no more locked tables.
      */
      thd->locked_tables_list.unlock_locked_table(thd, mdl_ticket);
    }
    else if (!result && create_info->tmp_table() && create_info->table)
    {
      /*
        Remember that tmp table creation was logged so that we know if
        we should log a delete of it.
      */
      create_info->table->s->table_creation_was_logged= 1;
    }
    if (write_bin_log(thd, result ? FALSE : TRUE, thd->query(),
                      thd->query_length(), is_trans))
      result= 1;
  }
  DBUG_RETURN(result);
}


/*
** Give the key name after the first field with an optional '_#' after
**/

static bool
check_if_keyname_exists(const char *name, KEY *start, KEY *end)
{
  for (KEY *key=start ; key != end ; key++)
    if (!my_strcasecmp(system_charset_info,name,key->name))
      return 1;
  return 0;
}


static char *
make_unique_key_name(THD *thd, const char *field_name,KEY *start,KEY *end)
{
  char buff[MAX_FIELD_NAME],*buff_end;

  if (!check_if_keyname_exists(field_name,start,end) &&
      my_strcasecmp(system_charset_info,field_name,primary_key_name))
    return (char*) field_name;			// Use fieldname
  buff_end=strmake(buff,field_name, sizeof(buff)-4);

  /*
    Only 3 chars + '\0' left, so need to limit to 2 digit
    This is ok as we can't have more than 100 keys anyway
  */
  for (uint i=2 ; i< 100; i++)
  {
    *buff_end= '_';
    int10_to_str(i, buff_end+1, 10);
    if (!check_if_keyname_exists(buff,start,end))
      return thd->strdup(buff);
  }
  return (char*) "not_specified";		// Should never happen
}

/**
   Make an unique name for constraints without a name
*/

static void make_unique_constraint_name(THD *thd, LEX_STRING *name,
                                        List<Virtual_column_info> *vcol,
                                        uint *nr)
{
  char buff[MAX_FIELD_NAME], *end;
  List_iterator_fast<Virtual_column_info> it(*vcol);

  end=strmov(buff, "CONSTRAINT_");
  for (;;)
  {
    Virtual_column_info *check;
    char *real_end= int10_to_str((*nr)++, end, 10);
    it.rewind();
    while ((check= it++))
    {
      if (check->name.str &&
          !my_strcasecmp(system_charset_info, buff, check->name.str))
        break;
    }
    if (!check)                                 // Found unique name
    {
      name->length= (size_t) (real_end - buff);
      name->str= thd->strmake(buff, name->length);
      return;
    }
  }
}


/****************************************************************************
** Alter a table definition
****************************************************************************/


/**
  Rename a table.

  @param base      The handlerton handle.
  @param old_db    The old database name.
  @param old_name  The old table name.
  @param new_db    The new database name.
  @param new_name  The new table name.
  @param flags     flags
                   FN_FROM_IS_TMP old_name is temporary.
                   FN_TO_IS_TMP   new_name is temporary.
                   NO_FRM_RENAME  Don't rename the FRM file
                                  but only the table in the storage engine.
                   NO_HA_TABLE    Don't rename table in engine.
                   NO_FK_CHECKS   Don't check FK constraints during rename.

  @return false    OK
  @return true     Error
*/

bool
mysql_rename_table(handlerton *base, const char *old_db,
                   const char *old_name, const char *new_db,
                   const char *new_name, uint flags)
{
  THD *thd= current_thd;
  char from[FN_REFLEN + 1], to[FN_REFLEN + 1],
    lc_from[FN_REFLEN + 1], lc_to[FN_REFLEN + 1];
  char *from_base= from, *to_base= to;
  char tmp_name[SAFE_NAME_LEN+1], tmp_db_name[SAFE_NAME_LEN+1];
  handler *file;
  int error=0;
  ulonglong save_bits= thd->variables.option_bits;
  int length;
  DBUG_ENTER("mysql_rename_table");
  DBUG_ASSERT(base);
  DBUG_PRINT("enter", ("old: '%s'.'%s'  new: '%s'.'%s'",
                       old_db, old_name, new_db, new_name));

  // Temporarily disable foreign key checks
  if (flags & NO_FK_CHECKS) 
    thd->variables.option_bits|= OPTION_NO_FOREIGN_KEY_CHECKS;

  file= get_new_handler((TABLE_SHARE*) 0, thd->mem_root, base);

  build_table_filename(from, sizeof(from) - 1, old_db, old_name, "",
                       flags & FN_FROM_IS_TMP);
  length= build_table_filename(to, sizeof(to) - 1, new_db, new_name, "",
                               flags & FN_TO_IS_TMP);
  // Check if we hit FN_REFLEN bytes along with file extension.
  if (length+reg_ext_length > FN_REFLEN)
  {
    my_error(ER_IDENT_CAUSES_TOO_LONG_PATH, MYF(0), (int) sizeof(to)-1, to);
    DBUG_RETURN(TRUE);
  }

  /*
    If lower_case_table_names == 2 (case-preserving but case-insensitive
    file system) and the storage is not HA_FILE_BASED, we need to provide
    a lowercase file name, but we leave the .frm in mixed case.
   */
  if (lower_case_table_names == 2 && file &&
      !(file->ha_table_flags() & HA_FILE_BASED))
  {
    strmov(tmp_name, old_name);
    my_casedn_str(files_charset_info, tmp_name);
    strmov(tmp_db_name, old_db);
    my_casedn_str(files_charset_info, tmp_db_name);

    build_table_filename(lc_from, sizeof(lc_from) - 1, tmp_db_name, tmp_name,
                         "", flags & FN_FROM_IS_TMP);
    from_base= lc_from;

    strmov(tmp_name, new_name);
    my_casedn_str(files_charset_info, tmp_name);
    strmov(tmp_db_name, new_db);
    my_casedn_str(files_charset_info, tmp_db_name);

    build_table_filename(lc_to, sizeof(lc_to) - 1, tmp_db_name, tmp_name, "",
                         flags & FN_TO_IS_TMP);
    to_base= lc_to;
  }

  if (flags & NO_HA_TABLE)
  {
    if (rename_file_ext(from,to,reg_ext))
      error= my_errno;
    (void) file->ha_create_partitioning_metadata(to, from, CHF_RENAME_FLAG);
  }
  else if (!file || !(error=file->ha_rename_table(from_base, to_base)))
  {
    if (!(flags & NO_FRM_RENAME) && rename_file_ext(from,to,reg_ext))
    {
      error=my_errno;
      if (file)
      {
        if (error == ENOENT)
          error= 0; // this is ok if file->ha_rename_table() succeeded
        else
          file->ha_rename_table(to_base, from_base); // Restore old file name
      }
    }
  }
  delete file;
  if (error == HA_ERR_WRONG_COMMAND)
    my_error(ER_NOT_SUPPORTED_YET, MYF(0), "ALTER TABLE");
  else if (error ==  ENOTDIR)
    my_error(ER_BAD_DB_ERROR, MYF(0), new_db);
  else if (error)
    my_error(ER_ERROR_ON_RENAME, MYF(0), from, to, error);
  else if (!(flags & FN_IS_TMP))
    mysql_audit_rename_table(thd, old_db, old_name, new_db, new_name);

  /*
    Remove the old table share from the pfs table share array. The new table
    share will be created when the renamed table is first accessed.
   */
  if (likely(error == 0))
  {
    PSI_CALL_drop_table_share(flags & FN_FROM_IS_TMP,
                              old_db, strlen(old_db),
                              old_name, strlen(old_name));
  }

  // Restore options bits to the original value
  thd->variables.option_bits= save_bits;

  DBUG_RETURN(error != 0);
}


/*
  Create a table identical to the specified table

  SYNOPSIS
    mysql_create_like_table()
    thd		Thread object
    table       Table list element for target table
    src_table   Table list element for source table
    create_info Create info

  RETURN VALUES
    FALSE OK
    TRUE  error
*/

bool mysql_create_like_table(THD* thd, TABLE_LIST* table,
                             TABLE_LIST* src_table,
                             Table_specification_st *create_info)
{
  Table_specification_st local_create_info;
  TABLE_LIST *pos_in_locked_tables= 0;
  Alter_info local_alter_info;
  Alter_table_ctx local_alter_ctx; // Not used
  bool res= TRUE;
  bool is_trans= FALSE;
  bool do_logging= FALSE;
  uint not_used;
  int create_res;
  DBUG_ENTER("mysql_create_like_table");

#ifdef WITH_WSREP
  if (WSREP_ON && !thd->wsrep_applier &&
      wsrep_create_like_table(thd, table, src_table, create_info))
    DBUG_RETURN(res);
#endif

  /*
    We the open source table to get its description in HA_CREATE_INFO
    and Alter_info objects. This also acquires a shared metadata lock
    on this table which ensures that no concurrent DDL operation will
    mess with it.
    Also in case when we create non-temporary table open_tables()
    call obtains an exclusive metadata lock on target table ensuring
    that we can safely perform table creation.
    Thus by holding both these locks we ensure that our statement is
    properly isolated from all concurrent operations which matter.
  */

  /* Copy temporarily the statement flags to thd for lock_table_names() */
  // QQ: is this really needed???
  uint save_thd_create_info_options= thd->lex->create_info.options;
  thd->lex->create_info.options|= create_info->options;
  res= open_tables(thd, &thd->lex->query_tables, &not_used, 0);
  thd->lex->create_info.options= save_thd_create_info_options;

  if (res)
  {
    /* is_error() may be 0 if table existed and we generated a warning */
    res= thd->is_error();
    goto err;
  }
  /* Ensure we don't try to create something from which we select from */
  if (create_info->or_replace() && !create_info->tmp_table())
  {
    TABLE_LIST *duplicate;
    if ((duplicate= unique_table(thd, table, src_table, 0)))
    {
      update_non_unique_table_error(src_table, "CREATE", duplicate);
      goto err;
    }
  }

  src_table->table->use_all_columns();

  DEBUG_SYNC(thd, "create_table_like_after_open");

  /*
    Fill Table_specification_st and Alter_info with the source table description.
    Set OR REPLACE and IF NOT EXISTS option as in the CREATE TABLE LIKE
    statement.
  */
  local_create_info.init(create_info->create_like_options());
  local_create_info.db_type= src_table->table->s->db_type();
  local_create_info.row_type= src_table->table->s->row_type;
  if (mysql_prepare_alter_table(thd, src_table->table, &local_create_info,
                                &local_alter_info, &local_alter_ctx))
    goto err;
#ifdef WITH_PARTITION_STORAGE_ENGINE
  /* Partition info is not handled by mysql_prepare_alter_table() call. */
  if (src_table->table->part_info)
    thd->work_part_info= src_table->table->part_info->get_clone(thd);
#endif

  /*
    Adjust description of source table before using it for creation of
    target table.

    Similarly to SHOW CREATE TABLE we ignore MAX_ROWS attribute of
    temporary table which represents I_S table.
  */
  if (src_table->schema_table)
    local_create_info.max_rows= 0;
  /* Replace type of source table with one specified in the statement. */
  local_create_info.options&= ~HA_LEX_CREATE_TMP_TABLE;
  local_create_info.options|= create_info->tmp_table();
  /* Reset auto-increment counter for the new table. */
  local_create_info.auto_increment_value= 0;
  /*
    Do not inherit values of DATA and INDEX DIRECTORY options from
    the original table. This is documented behavior.
  */
  local_create_info.data_file_name= local_create_info.index_file_name= NULL;

  /* The following is needed only in case of lock tables */
  if ((local_create_info.table= thd->lex->query_tables->table))
    pos_in_locked_tables= local_create_info.table->pos_in_locked_tables;    

  res= ((create_res=
         mysql_create_table_no_lock(thd, table->db, table->table_name,
                                    &local_create_info, &local_alter_info,
                                    &is_trans, C_ORDINARY_CREATE)) > 0);
  /* Remember to log if we deleted something */
  do_logging= thd->log_current_statement;
  if (res)
    goto err;

  /*
    Check if we are doing CREATE OR REPLACE TABLE under LOCK TABLES
    on a non temporary table
  */
  if (thd->locked_tables_mode && pos_in_locked_tables &&
      create_info->or_replace())
  {
    /*
      Add back the deleted table and re-created table as a locked table
      This should always work as we have a meta lock on the table.
     */
    thd->locked_tables_list.add_back_last_deleted_lock(pos_in_locked_tables);
    if (thd->locked_tables_list.reopen_tables(thd, false))
    {
      thd->locked_tables_list.unlink_all_closed_tables(thd, NULL, 0);
      res= 1;                                   // We got an error
    }
    else
    {
      /*
        Get pointer to the newly opened table. We need this to ensure we
        don't reopen the table when doing statment logging below.
      */
      table->table= pos_in_locked_tables->table;
      table->table->mdl_ticket->downgrade_lock(MDL_SHARED_NO_READ_WRITE);
    }
  }
  else
  {
    /*
      Ensure that we have an exclusive lock on target table if we are creating
      non-temporary table.
    */
    DBUG_ASSERT((create_info->tmp_table()) ||
                thd->mdl_context.is_lock_owner(MDL_key::TABLE, table->db,
                                               table->table_name,
                                               MDL_EXCLUSIVE));
  }

  DEBUG_SYNC(thd, "create_table_like_before_binlog");

  /*
    We have to write the query before we unlock the tables.
  */
  if (thd->is_current_stmt_binlog_disabled())
    goto err;

  if (thd->is_current_stmt_binlog_format_row())
  {
    /*
       Since temporary tables are not replicated under row-based
       replication, CREATE TABLE ... LIKE ... needs special
       treatement.  We have four cases to consider, according to the
       following decision table:

           ==== ========= ========= ==============================
           Case    Target    Source Write to binary log
           ==== ========= ========= ==============================
           1       normal    normal Original statement
           2       normal temporary Generated statement if the table
                                    was created.
           3    temporary    normal Nothing
           4    temporary temporary Nothing
           ==== ========= ========= ==============================
    */
    if (!(create_info->tmp_table()))
    {
      if (src_table->table->s->tmp_table)               // Case 2
      {
        char buf[2048];
        String query(buf, sizeof(buf), system_charset_info);
        query.length(0);  // Have to zero it since constructor doesn't
        Open_table_context ot_ctx(thd, MYSQL_OPEN_REOPEN |
                                  MYSQL_OPEN_IGNORE_KILLED);
        bool new_table= FALSE; // Whether newly created table is open.

        if (create_res != 0)
        {
          /*
            Table or view with same name already existed and we where using
            IF EXISTS. Continue without logging anything.
          */
          do_logging= 0;
          goto err;
        }
        if (!table->table)
        {
          TABLE_LIST::enum_open_strategy save_open_strategy;
          int open_res;
          /* Force the newly created table to be opened */
          save_open_strategy= table->open_strategy;
          table->open_strategy= TABLE_LIST::OPEN_NORMAL;

          /*
            In order for show_create_table() to work we need to open
            destination table if it is not already open (i.e. if it
            has not existed before). We don't need acquire metadata
            lock in order to do this as we already hold exclusive
            lock on this table. The table will be closed by
            close_thread_table() at the end of this branch.
          */
          open_res= open_table(thd, table, &ot_ctx);
          /* Restore */
          table->open_strategy= save_open_strategy;
          if (open_res)
          {
            res= 1;
            goto err;
          }
          new_table= TRUE;
        }
        /*
          We have to re-test if the table was a view as the view may not
          have been opened until just above.
        */
        if (!table->view)
        {
          /*
            After opening a MERGE table add the children to the query list of
            tables, so that children tables info can be used on "CREATE TABLE"
            statement generation by the binary log.
            Note that placeholders don't have the handler open.
          */
          if (table->table->file->extra(HA_EXTRA_ADD_CHILDREN_LIST))
            goto err;

          /*
            As the reference table is temporary and may not exist on slave, we must
            force the ENGINE to be present into CREATE TABLE.
          */
          create_info->used_fields|= HA_CREATE_USED_ENGINE;

          int result __attribute__((unused))=
            show_create_table(thd, table, &query, create_info, WITH_DB_NAME);

          DBUG_ASSERT(result == 0); // show_create_table() always return 0
          do_logging= FALSE;
          if (write_bin_log(thd, TRUE, query.ptr(), query.length()))
          {
            res= 1;
            do_logging= 0;
            goto err;
          }

          if (new_table)
          {
            DBUG_ASSERT(thd->open_tables == table->table);
            /*
              When opening the table, we ignored the locked tables
              (MYSQL_OPEN_GET_NEW_TABLE). Now we can close the table
              without risking to close some locked table.
            */
            close_thread_table(thd, &thd->open_tables);
          }
        }
      }
      else                                      // Case 1
        do_logging= TRUE;
    }
    /*
      Case 3 and 4 does nothing under RBR
    */
  }
  else
  {
    DBUG_PRINT("info",
               ("res: %d  tmp_table: %d  create_info->table: %p",
                res, create_info->tmp_table(), local_create_info.table));
    if (create_info->tmp_table())
    {
      thd->transaction.stmt.mark_created_temp_table();
      if (!res && local_create_info.table)
      {
        /*
          Remember that tmp table creation was logged so that we know if
          we should log a delete of it.
        */
        local_create_info.table->s->table_creation_was_logged= 1;
      }
    }
    do_logging= TRUE;
  }

err:
  if (do_logging)
  {
    if (res && create_info->table_was_deleted)
    {
      /*
        Table was not deleted. Original table was deleted.
        We have to log it.
      */
      log_drop_table(thd, table->db, table->db_length,
                     table->table_name, table->table_name_length,
                     create_info->tmp_table());
    }
    else if (write_bin_log(thd, res ? FALSE : TRUE, thd->query(),
                           thd->query_length(), is_trans))
      res= 1;
  }

  DBUG_RETURN(res);
}


/* table_list should contain just one table */
int mysql_discard_or_import_tablespace(THD *thd,
                                       TABLE_LIST *table_list,
                                       bool discard)
{
  Alter_table_prelocking_strategy alter_prelocking_strategy;
  int error;
  DBUG_ENTER("mysql_discard_or_import_tablespace");

  mysql_audit_alter_table(thd, table_list);

  /*
    Note that DISCARD/IMPORT TABLESPACE always is the only operation in an
    ALTER TABLE
  */

  THD_STAGE_INFO(thd, stage_discard_or_import_tablespace);

 /*
   We set this flag so that ha_innobase::open and ::external_lock() do
   not complain when we lock the table
 */
  thd->tablespace_op= TRUE;
  /*
    Adjust values of table-level and metadata which was set in parser
    for the case general ALTER TABLE.
  */
  table_list->mdl_request.set_type(MDL_EXCLUSIVE);
  table_list->lock_type= TL_WRITE;
  /* Do not open views. */
  table_list->required_type= FRMTYPE_TABLE;

  if (open_and_lock_tables(thd, table_list, FALSE, 0,
                           &alter_prelocking_strategy))
  {
    thd->tablespace_op=FALSE;
    DBUG_RETURN(-1);
  }

  error= table_list->table->file->ha_discard_or_import_tablespace(discard);

  THD_STAGE_INFO(thd, stage_end);

  if (error)
    goto err;

  /*
    The 0 in the call below means 'not in a transaction', which means
    immediate invalidation; that is probably what we wish here
  */
  query_cache_invalidate3(thd, table_list, 0);

  /* The ALTER TABLE is always in its own transaction */
  error= trans_commit_stmt(thd);
  if (trans_commit_implicit(thd))
    error=1;
  if (error)
    goto err;
  error= write_bin_log(thd, FALSE, thd->query(), thd->query_length());

err:
  thd->tablespace_op=FALSE;

  if (error == 0)
  {
    my_ok(thd);
    DBUG_RETURN(0);
  }

  table_list->table->file->print_error(error, MYF(0));

  DBUG_RETURN(-1);
}


/**
  Check if key is a candidate key, i.e. a unique index with no index
  fields partial or nullable.
*/

static bool is_candidate_key(KEY *key)
{
  KEY_PART_INFO *key_part;
  KEY_PART_INFO *key_part_end= key->key_part + key->user_defined_key_parts;

  if (!(key->flags & HA_NOSAME) || (key->flags & HA_NULL_PART_KEY) ||
      (key->flags & HA_KEY_HAS_PART_KEY_SEG))
    return false;

  for (key_part= key->key_part; key_part < key_part_end; key_part++)
  {
    if (key_part->key_part_flag & HA_PART_KEY_SEG)
      return false;
  }
  return true;
}


/*
   Preparation for table creation

   SYNOPSIS
     handle_if_exists_option()
       thd                       Thread object.
       table                     The altered table.
       alter_info                List of columns and indexes to create

   DESCRIPTION
     Looks for the IF [NOT] EXISTS options, checks the states and remove items
     from the list if existing found.

   RETURN VALUES
     NONE
*/

static void
handle_if_exists_options(THD *thd, TABLE *table, Alter_info *alter_info)
{
  Field **f_ptr;
  DBUG_ENTER("handle_if_exists_option");

  /* Handle ADD COLUMN IF NOT EXISTS. */
  {
    List_iterator<Create_field> it(alter_info->create_list);
    Create_field *sql_field;

    while ((sql_field=it++))
    {
      if (!sql_field->create_if_not_exists || sql_field->change)
        continue;
      /*
         If there is a field with the same name in the table already,
         remove the sql_field from the list.
      */
      for (f_ptr=table->field; *f_ptr; f_ptr++)
      {
        if (my_strcasecmp(system_charset_info,
              sql_field->field_name, (*f_ptr)->field_name) == 0)
          goto drop_create_field;
      }
      {
        /*
          If in the ADD list there is a field with the same name,
          remove the sql_field from the list.
        */
        List_iterator<Create_field> chk_it(alter_info->create_list);
        Create_field *chk_field;
        while ((chk_field= chk_it++) && chk_field != sql_field)
        {
          if (my_strcasecmp(system_charset_info,
                sql_field->field_name, chk_field->field_name) == 0)
            goto drop_create_field;
        }
      }
      continue;
drop_create_field:
      push_warning_printf(thd, Sql_condition::WARN_LEVEL_NOTE,
                          ER_DUP_FIELDNAME, ER_THD(thd, ER_DUP_FIELDNAME),
                          sql_field->field_name);
      it.remove();
      if (alter_info->create_list.is_empty())
      {
        alter_info->flags&= ~Alter_info::ALTER_ADD_COLUMN;
        if (alter_info->key_list.is_empty())
          alter_info->flags&= ~(Alter_info::ALTER_ADD_INDEX |
              Alter_info::ADD_FOREIGN_KEY);
      }
    }
  }

  /* Handle MODIFY COLUMN IF EXISTS. */
  {
    List_iterator<Create_field> it(alter_info->create_list);
    Create_field *sql_field;

    while ((sql_field=it++))
    {
      if (!sql_field->create_if_not_exists || !sql_field->change)
        continue;
      /*
         If there is NO field with the same name in the table already,
         remove the sql_field from the list.
      */
      for (f_ptr=table->field; *f_ptr; f_ptr++)
      {
        if (my_strcasecmp(system_charset_info,
              sql_field->change, (*f_ptr)->field_name) == 0)
        {
          break;
        }
      }
      if (*f_ptr == NULL)
      {
        push_warning_printf(thd, Sql_condition::WARN_LEVEL_NOTE,
                            ER_BAD_FIELD_ERROR,
                            ER_THD(thd, ER_BAD_FIELD_ERROR),
                            sql_field->change, table->s->table_name.str);
        it.remove();
        if (alter_info->create_list.is_empty())
        {
          alter_info->flags&= ~(Alter_info::ALTER_ADD_COLUMN |
                                Alter_info::ALTER_CHANGE_COLUMN);
          if (alter_info->key_list.is_empty())
            alter_info->flags&= ~Alter_info::ALTER_ADD_INDEX;
        }
      }
    }
  }

  /* Handle DROP COLUMN/KEY IF EXISTS. */
  {
    List_iterator<Alter_drop> drop_it(alter_info->drop_list);
    Alter_drop *drop;
    bool remove_drop;
    ulonglong left_flags= 0;
    while ((drop= drop_it++))
    {
      ulonglong cur_flag= 0;
      switch (drop->type) {
      case Alter_drop::COLUMN:
        cur_flag= Alter_info::ALTER_DROP_COLUMN;
        break;
      case Alter_drop::FOREIGN_KEY:
        cur_flag= Alter_info::DROP_FOREIGN_KEY;
        break;
      case Alter_drop::KEY:
        cur_flag= Alter_info::ALTER_DROP_INDEX;
        break;
      default:
        break;
      }
      if (!drop->drop_if_exists)
      {
        left_flags|= cur_flag;
        continue;
      }
      remove_drop= TRUE;
      if (drop->type == Alter_drop::COLUMN)
      {
        /*
           If there is NO field with that name in the table,
           remove the 'drop' from the list.
        */
        for (f_ptr=table->field; *f_ptr; f_ptr++)
        {
          if (my_strcasecmp(system_charset_info,
                            drop->name, (*f_ptr)->field_name) == 0)
          {
            remove_drop= FALSE;
            break;
          }
        }
      }
      else if (drop->type == Alter_drop::CHECK_CONSTRAINT)
      {
        for (uint i=table->s->field_check_constraints; i < table->s->table_check_constraints; i++)
        {
          if (my_strcasecmp(system_charset_info, drop->name,
                            table->check_constraints[i]->name.str) == 0)
          {
            remove_drop= FALSE;
            break;
          }
        }
      }
      else /* Alter_drop::KEY and Alter_drop::FOREIGN_KEY */
      {
        uint n_key;
        if (drop->type != Alter_drop::FOREIGN_KEY)
        {
          for (n_key=0; n_key < table->s->keys; n_key++)
          {
            if (my_strcasecmp(system_charset_info,
                  drop->name, table->key_info[n_key].name) == 0)
            {
              remove_drop= FALSE;
              break;
            }
          }
        }
        else
        {
          List <FOREIGN_KEY_INFO> fk_child_key_list;
          FOREIGN_KEY_INFO *f_key;
          table->file->get_foreign_key_list(thd, &fk_child_key_list);
          List_iterator<FOREIGN_KEY_INFO> fk_key_it(fk_child_key_list);
          while ((f_key= fk_key_it++))
          {
            if (my_strcasecmp(system_charset_info, f_key->foreign_id->str,
                  drop->name) == 0)
            {
              remove_drop= FALSE;
              break;
            }
          }
        }
      }

      if (!remove_drop)
      {
        /*
          Check if the name appears twice in the DROP list.
        */
        List_iterator<Alter_drop> chk_it(alter_info->drop_list);
        Alter_drop *chk_drop;
        while ((chk_drop= chk_it++) && chk_drop != drop)
        {
          if (drop->type == chk_drop->type &&
              my_strcasecmp(system_charset_info,
                            drop->name, chk_drop->name) == 0)
          {
            remove_drop= TRUE;
            break;
          }
        }
      }

      if (remove_drop)
      {
        push_warning_printf(thd, Sql_condition::WARN_LEVEL_NOTE,
                            ER_CANT_DROP_FIELD_OR_KEY,
                            ER_THD(thd, ER_CANT_DROP_FIELD_OR_KEY),
                            drop->type_name(), drop->name);
        drop_it.remove();
      }
      else
        left_flags|= cur_flag;
    }
    /* Reset state to what's left in drop list */
    alter_info->flags&= ~(Alter_info::ALTER_DROP_COLUMN |
                          Alter_info::ALTER_DROP_INDEX  |
                          Alter_info::DROP_FOREIGN_KEY);
    alter_info->flags|= left_flags;
  }

  /* ALTER TABLE ADD KEY IF NOT EXISTS */
  /* ALTER TABLE ADD FOREIGN KEY IF NOT EXISTS */
  {
    Key *key;
    List_iterator<Key> key_it(alter_info->key_list);
    uint n_key;
    const char *keyname= NULL;
    while ((key=key_it++))
    {
      if (!key->if_not_exists() && !key->or_replace())
        continue;

      /* Check if the table already has a PRIMARY KEY */
      bool dup_primary_key=
            key->type == Key::PRIMARY &&
            table->s->primary_key != MAX_KEY &&
            (keyname= table->s->key_info[table->s->primary_key].name) &&
            my_strcasecmp(system_charset_info, keyname, primary_key_name) == 0;
      if (dup_primary_key)
        goto remove_key;

      /* If the name of the key is not specified,     */
      /* let us check the name of the first key part. */
      if ((keyname= key->name.str) == NULL)
      {
        if (key->type == Key::PRIMARY)
          keyname= primary_key_name;
        else
        {
          List_iterator<Key_part_spec> part_it(key->columns);
          Key_part_spec *kp;
          if ((kp= part_it++))
            keyname= kp->field_name.str;
          if (keyname == NULL)
            continue;
        }
      }
      if (key->type != Key::FOREIGN_KEY)
      {
        for (n_key=0; n_key < table->s->keys; n_key++)
        {
          if (my_strcasecmp(system_charset_info,
                keyname, table->key_info[n_key].name) == 0)
          {
            goto remove_key;
          }
        }
      }
      else
      {
        List <FOREIGN_KEY_INFO> fk_child_key_list;
        FOREIGN_KEY_INFO *f_key;
        table->file->get_foreign_key_list(thd, &fk_child_key_list);
        List_iterator<FOREIGN_KEY_INFO> fk_key_it(fk_child_key_list);
        while ((f_key= fk_key_it++))
        {
          if (my_strcasecmp(system_charset_info, f_key->foreign_id->str,
                keyname) == 0)
            goto remove_key;
        }
      }

      {
        Key *chk_key;
        List_iterator<Key> chk_it(alter_info->key_list);
        const char *chkname;
        while ((chk_key=chk_it++) && chk_key != key)
        {
          if ((chkname= chk_key->name.str) == NULL)
          {
            List_iterator<Key_part_spec> part_it(chk_key->columns);
            Key_part_spec *kp;
            if ((kp= part_it++))
              chkname= kp->field_name.str;
            if (chkname == NULL)
              continue;
          }
          if (key->type == chk_key->type &&
              my_strcasecmp(system_charset_info, keyname, chkname) == 0)
            goto remove_key;
        }
      }
      continue;

remove_key:
      if (key->if_not_exists())
      {
        push_warning_printf(thd, Sql_condition::WARN_LEVEL_NOTE,
                            ER_DUP_KEYNAME, ER_THD(thd, dup_primary_key
                            ? ER_MULTIPLE_PRI_KEY : ER_DUP_KEYNAME), keyname);
        key_it.remove();
        if (key->type == Key::FOREIGN_KEY)
        {
          /* ADD FOREIGN KEY appends two items. */
          key_it.remove();
        }
        if (alter_info->key_list.is_empty())
          alter_info->flags&= ~(Alter_info::ALTER_ADD_INDEX |
              Alter_info::ADD_FOREIGN_KEY);
      }
      else
      {
        DBUG_ASSERT(key->or_replace());
        Alter_drop::drop_type type= (key->type == Key::FOREIGN_KEY) ?
          Alter_drop::FOREIGN_KEY : Alter_drop::KEY;
        Alter_drop *ad= new Alter_drop(type, key->name.str, FALSE);
        if (ad != NULL)
        {
          // Adding the index into the drop list for replacing
          alter_info->flags |= Alter_info::ALTER_DROP_INDEX;
          alter_info->drop_list.push_back(ad, thd->mem_root);
        }
      }
    }
  }
  
#ifdef WITH_PARTITION_STORAGE_ENGINE
  partition_info *tab_part_info= table->part_info;
  thd->work_part_info= thd->lex->part_info;
  if (tab_part_info)
  {
    /* ALTER TABLE ADD PARTITION IF NOT EXISTS */
    if ((alter_info->flags & Alter_info::ALTER_ADD_PARTITION) &&
        thd->lex->create_info.if_not_exists())
    {
      partition_info *alt_part_info= thd->lex->part_info;
      if (alt_part_info)
      {
        List_iterator<partition_element> new_part_it(alt_part_info->partitions);
        partition_element *pe;
        while ((pe= new_part_it++))
        {
          if (!tab_part_info->has_unique_name(pe))
          {
            push_warning_printf(thd, Sql_condition::WARN_LEVEL_NOTE,
                                ER_SAME_NAME_PARTITION,
                                ER_THD(thd, ER_SAME_NAME_PARTITION),
                                pe->partition_name);
            alter_info->flags&= ~Alter_info::ALTER_ADD_PARTITION;
            thd->work_part_info= NULL;
            break;
          }
        }
      }
    }
    /* ALTER TABLE DROP PARTITION IF EXISTS */
    if ((alter_info->flags & Alter_info::ALTER_DROP_PARTITION) &&
        thd->lex->if_exists())
    {
      List_iterator<char> names_it(alter_info->partition_names);
      char *name;

      while ((name= names_it++))
      {
        List_iterator<partition_element> part_it(tab_part_info->partitions);
        partition_element *part_elem;
        while ((part_elem= part_it++))
        {
          if (my_strcasecmp(system_charset_info,
                              part_elem->partition_name, name) == 0)
            break;
        }
        if (!part_elem)
        {
          push_warning_printf(thd, Sql_condition::WARN_LEVEL_NOTE,
                              ER_DROP_PARTITION_NON_EXISTENT,
                              ER_THD(thd, ER_DROP_PARTITION_NON_EXISTENT),
                              "DROP");
          names_it.remove();
        }
      }
      if (alter_info->partition_names.elements == 0)
        alter_info->flags&= ~Alter_info::ALTER_DROP_PARTITION;
    }
  }
#endif /*WITH_PARTITION_STORAGE_ENGINE*/

  /* ADD CONSTRAINT IF NOT EXISTS. */
  {
    List_iterator<Virtual_column_info> it(alter_info->check_constraint_list);
    Virtual_column_info *check;
    TABLE_SHARE *share= table->s;
    uint c;
    while ((check=it++))
    {
      if (!(check->flags & Alter_info::CHECK_CONSTRAINT_IF_NOT_EXISTS) &&
          check->name.length)
        continue;
      check->flags= 0;
      for (c= share->field_check_constraints;
           c < share->table_check_constraints ; c++)
      {
        Virtual_column_info *dup= table->check_constraints[c];
        if (dup->name.length == check->name.length &&
            my_strcasecmp(system_charset_info,
                          check->name.str, dup->name.str) == 0)
        {
          push_warning_printf(thd, Sql_condition::WARN_LEVEL_NOTE,
            ER_DUP_CONSTRAINT_NAME, ER_THD(thd, ER_DUP_CONSTRAINT_NAME),
            "CHECK", check->name.str);
          it.remove();
          if (alter_info->check_constraint_list.elements == 0)
            alter_info->flags&= ~Alter_info::ALTER_ADD_CHECK_CONSTRAINT;

          break;
        }
      }
    }
  }

  DBUG_VOID_RETURN;
}


/**
  Get Create_field object for newly created table by field index.

  @param alter_info  Alter_info describing newly created table.
  @param idx         Field index.
*/

static Create_field *get_field_by_index(Alter_info *alter_info, uint idx)
{
  List_iterator_fast<Create_field> field_it(alter_info->create_list);
  uint field_idx= 0;
  Create_field *field;

  while ((field= field_it++) && field_idx < idx)
  { field_idx++; }

  return field;
}


static int compare_uint(const uint *s, const uint *t)
{
  return (*s < *t) ? -1 : ((*s > *t) ? 1 : 0);
}


/**
   Compare original and new versions of a table and fill Alter_inplace_info
   describing differences between those versions.

   @param          thd                Thread
   @param          table              The original table.
   @param          varchar            Indicates that new definition has new
                                      VARCHAR column.
   @param[in/out]  ha_alter_info      Data structure which already contains
                                      basic information about create options,
                                      field and keys for the new version of
                                      table and which should be completed with
                                      more detailed information needed for
                                      in-place ALTER.

   First argument 'table' contains information of the original
   table, which includes all corresponding parts that the new
   table has in arguments create_list, key_list and create_info.

   Compare the changes between the original and new table definitions.
   The result of this comparison is then passed to SE which determines
   whether it can carry out these changes in-place.

   Mark any changes detected in the ha_alter_flags.
   We generally try to specify handler flags only if there are real
   changes. But in cases when it is cumbersome to determine if some
   attribute has really changed we might choose to set flag
   pessimistically, for example, relying on parser output only.

   If there are no data changes, but index changes, 'index_drop_buffer'
   and/or 'index_add_buffer' are populated with offsets into
   table->key_info or key_info_buffer respectively for the indexes
   that need to be dropped and/or (re-)created.

   Note that this function assumes that it is OK to change Alter_info
   and HA_CREATE_INFO which it gets. It is caller who is responsible
   for creating copies for this structures if he needs them unchanged.

   @retval true  error
   @retval false success
*/

static bool fill_alter_inplace_info(THD *thd, TABLE *table, bool varchar,
                                    Alter_inplace_info *ha_alter_info)
{
  Field **f_ptr, *field, *old_field;
  List_iterator_fast<Create_field> new_field_it;
  Create_field *new_field;
  KEY_PART_INFO *key_part, *new_part;
  KEY_PART_INFO *end;
  Alter_info *alter_info= ha_alter_info->alter_info;
  DBUG_ENTER("fill_alter_inplace_info");

  /* Allocate result buffers. */
  if (! (ha_alter_info->index_drop_buffer=
          (KEY**) thd->alloc(sizeof(KEY*) * table->s->keys)) ||
      ! (ha_alter_info->index_add_buffer=
          (uint*) thd->alloc(sizeof(uint) *
                            alter_info->key_list.elements)))
    DBUG_RETURN(true);

  /*
    Comparing new and old default values of column is cumbersome.
    So instead of using such a comparison for detecting if default
    has really changed we rely on flags set by parser to get an
    approximate value for storage engine flag.
  */
  if (alter_info->flags & (Alter_info::ALTER_CHANGE_COLUMN |
                           Alter_info::ALTER_CHANGE_COLUMN_DEFAULT))
    ha_alter_info->handler_flags|= Alter_inplace_info::ALTER_COLUMN_DEFAULT;
  if (alter_info->flags & Alter_info::ADD_FOREIGN_KEY)
    ha_alter_info->handler_flags|= Alter_inplace_info::ADD_FOREIGN_KEY;
  if (alter_info->flags & Alter_info::DROP_FOREIGN_KEY)
    ha_alter_info->handler_flags|= Alter_inplace_info::DROP_FOREIGN_KEY;
  if (alter_info->flags & Alter_info::ALTER_OPTIONS)
    ha_alter_info->handler_flags|= Alter_inplace_info::CHANGE_CREATE_OPTION;
  if (alter_info->flags & Alter_info::ALTER_RENAME)
    ha_alter_info->handler_flags|= Alter_inplace_info::ALTER_RENAME;
  /* Check partition changes */
  if (alter_info->flags & Alter_info::ALTER_ADD_PARTITION)
    ha_alter_info->handler_flags|= Alter_inplace_info::ADD_PARTITION;
  if (alter_info->flags & Alter_info::ALTER_DROP_PARTITION)
    ha_alter_info->handler_flags|= Alter_inplace_info::DROP_PARTITION;
  if (alter_info->flags & Alter_info::ALTER_PARTITION)
    ha_alter_info->handler_flags|= Alter_inplace_info::ALTER_PARTITION;
  if (alter_info->flags & Alter_info::ALTER_COALESCE_PARTITION)
    ha_alter_info->handler_flags|= Alter_inplace_info::COALESCE_PARTITION;
  if (alter_info->flags & Alter_info::ALTER_REORGANIZE_PARTITION)
    ha_alter_info->handler_flags|= Alter_inplace_info::REORGANIZE_PARTITION;
  if (alter_info->flags & Alter_info::ALTER_TABLE_REORG)
    ha_alter_info->handler_flags|= Alter_inplace_info::ALTER_TABLE_REORG;
  if (alter_info->flags & Alter_info::ALTER_REMOVE_PARTITIONING)
    ha_alter_info->handler_flags|= Alter_inplace_info::ALTER_REMOVE_PARTITIONING;
  if (alter_info->flags & Alter_info::ALTER_ALL_PARTITION)
    ha_alter_info->handler_flags|= Alter_inplace_info::ALTER_ALL_PARTITION;
  /* Check for: ALTER TABLE FORCE, ALTER TABLE ENGINE and OPTIMIZE TABLE. */
  if (alter_info->flags & Alter_info::ALTER_RECREATE)
    ha_alter_info->handler_flags|= Alter_inplace_info::RECREATE_TABLE;
  if (alter_info->flags & Alter_info::ALTER_ADD_CHECK_CONSTRAINT)
    ha_alter_info->handler_flags|= Alter_inplace_info::ALTER_ADD_CHECK_CONSTRAINT;
  if (alter_info->flags & Alter_info::ALTER_DROP_CHECK_CONSTRAINT)
    ha_alter_info->handler_flags|= Alter_inplace_info::ALTER_DROP_CHECK_CONSTRAINT;

  /*
    If we altering table with old VARCHAR fields we will be automatically
    upgrading VARCHAR column types.
  */
  if (table->s->frm_version < FRM_VER_TRUE_VARCHAR && varchar)
    ha_alter_info->handler_flags|=  Alter_inplace_info::ALTER_STORED_COLUMN_TYPE;

  /*
    Go through fields in old version of table and detect changes to them.
    We don't want to rely solely on Alter_info flags for this since:
    a) new definition of column can be fully identical to the old one
       despite the fact that this column is mentioned in MODIFY clause.
    b) even if new column type differs from its old column from metadata
       point of view, it might be identical from storage engine point
       of view (e.g. when ENUM('a','b') is changed to ENUM('a','b',c')).
    c) flags passed to storage engine contain more detailed information
       about nature of changes than those provided from parser.
  */
  bool maybe_alter_vcol= false;
  uint field_stored_index= 0;
  for (f_ptr= table->field; (field= *f_ptr); f_ptr++,
                               field_stored_index+= field->stored_in_db())
  {
    /* Clear marker for renamed or dropped field
    which we are going to set later. */
    field->flags&= ~(FIELD_IS_RENAMED | FIELD_IS_DROPPED);

    /* Use transformed info to evaluate flags for storage engine. */
    uint new_field_index= 0, new_field_stored_index= 0;
    new_field_it.init(alter_info->create_list);
    while ((new_field= new_field_it++))
    {
      if (new_field->field == field)
        break;
      new_field_index++;
      new_field_stored_index+= new_field->stored_in_db();
    }

    if (new_field)
    {
      /* Field is not dropped. Evaluate changes bitmap for it. */

      /*
        Check if type of column has changed to some incompatible type.
      */
      uint is_equal= field->is_equal(new_field);
      switch (is_equal)
      {
      case IS_EQUAL_NO:
        /* New column type is incompatible with old one. */
        if (field->stored_in_db())
          ha_alter_info->handler_flags|=
            Alter_inplace_info::ALTER_STORED_COLUMN_TYPE;
        else
          ha_alter_info->handler_flags|=
            Alter_inplace_info::ALTER_VIRTUAL_COLUMN_TYPE;
        if (table->s->tmp_table == NO_TMP_TABLE)
        {
          delete_statistics_for_column(thd, table, field);
          KEY *key_info= table->key_info; 
          for (uint i=0; i < table->s->keys; i++, key_info++)
          {
            if (field->part_of_key.is_set(i))
            {
              uint key_parts= table->actual_n_key_parts(key_info);
              for (uint j= 0; j < key_parts; j++)
              {
                if (key_info->key_part[j].fieldnr-1 == field->field_index)
                {
                  delete_statistics_for_index(thd, table, key_info,
                                       j >= key_info->user_defined_key_parts);
                  break;
                }
              }           
            }
          }      
        }
        break;
      case IS_EQUAL_YES:
        /*
          New column is the same as the old one or the fully compatible with
          it (for example, ENUM('a','b') was changed to ENUM('a','b','c')).
          Such a change if any can ALWAYS be carried out by simply updating
          data-dictionary without even informing storage engine.
          No flag is set in this case.
        */
        break;
      case IS_EQUAL_PACK_LENGTH:
        /*
          New column type differs from the old one, but has compatible packed
          data representation. Depending on storage engine, such a change can
          be carried out by simply updating data dictionary without changing
          actual data (for example, VARCHAR(300) is changed to VARCHAR(400)).
        */
        ha_alter_info->handler_flags|= Alter_inplace_info::
                                         ALTER_COLUMN_EQUAL_PACK_LENGTH;
        break;
      default:
        DBUG_ASSERT(0);
        /* Safety. */
        ha_alter_info->handler_flags|=
          Alter_inplace_info::ALTER_STORED_COLUMN_TYPE;
      }

      if (field->vcol_info || new_field->vcol_info)
      {
        /* base <-> virtual or stored <-> virtual */
        if (field->stored_in_db() != new_field->stored_in_db())
          ha_alter_info->handler_flags|=
                    Alter_inplace_info::ALTER_STORED_COLUMN_TYPE |
                    Alter_inplace_info::ALTER_VIRTUAL_COLUMN_TYPE;
        if (field->vcol_info && new_field->vcol_info)
        {
          bool value_changes= is_equal == IS_EQUAL_NO;
          Alter_inplace_info::HA_ALTER_FLAGS alter_expr;
          if (field->stored_in_db())
            alter_expr= Alter_inplace_info::ALTER_STORED_GCOL_EXPR;
          else
            alter_expr= Alter_inplace_info::ALTER_VIRTUAL_GCOL_EXPR;
          if (!field->vcol_info->is_equal(new_field->vcol_info))
          {
            ha_alter_info->handler_flags|= alter_expr;
            value_changes= true;
          }

          if ((ha_alter_info->handler_flags & Alter_inplace_info::ALTER_COLUMN_DEFAULT)
              && !(ha_alter_info->handler_flags & alter_expr))
          { /*
              a DEFAULT value of a some column was changed.  see if this vcol
              uses DEFAULT() function. The check is kind of expensive, so don't
              do it if ALTER_COLUMN_VCOL is already set.
            */
            if (field->vcol_info->expr->walk(
                                 &Item::check_func_default_processor, 0, 0))
            {
              ha_alter_info->handler_flags|= alter_expr;
              value_changes= true;
            }
          }

          if (field->vcol_info->is_in_partitioning_expr() ||
              field->flags & PART_KEY_FLAG)
          {
            if (value_changes)
              ha_alter_info->handler_flags|=
                Alter_inplace_info::ALTER_COLUMN_VCOL;
            else
              maybe_alter_vcol= true;
          }
        }
        else /* base <-> stored */
          ha_alter_info->handler_flags|=
            Alter_inplace_info::ALTER_STORED_COLUMN_TYPE;
      }

      /* Check if field was renamed */
      if (my_strcasecmp(system_charset_info, field->field_name,
                        new_field->field_name))
      {
        field->flags|= FIELD_IS_RENAMED;
        ha_alter_info->handler_flags|= Alter_inplace_info::ALTER_COLUMN_NAME;
        rename_column_in_stat_tables(thd, table, field,
                                     new_field->field_name);
      }

      /* Check that NULL behavior is same for old and new fields */
      if ((new_field->flags & NOT_NULL_FLAG) !=
          (uint) (field->flags & NOT_NULL_FLAG))
      {
        if (new_field->flags & NOT_NULL_FLAG)
          ha_alter_info->handler_flags|=
            Alter_inplace_info::ALTER_COLUMN_NOT_NULLABLE;
        else
          ha_alter_info->handler_flags|=
            Alter_inplace_info::ALTER_COLUMN_NULLABLE;
      }

      /*
        We do not detect changes to default values in this loop.
        See comment above for more details.
      */

      /*
        Detect changes in column order.
      */
      if (field->stored_in_db())
      {
        if (field_stored_index != new_field_stored_index)
          ha_alter_info->handler_flags|=
            Alter_inplace_info::ALTER_STORED_COLUMN_ORDER;
      }
      else
      {
        if (field->field_index != new_field_index)
          ha_alter_info->handler_flags|=
            Alter_inplace_info::ALTER_VIRTUAL_COLUMN_ORDER;
      }

      /* Detect changes in storage type of column */
      if (new_field->field_storage_type() != field->field_storage_type())
        ha_alter_info->handler_flags|=
          Alter_inplace_info::ALTER_COLUMN_STORAGE_TYPE;

      /* Detect changes in column format of column */
      if (new_field->column_format() != field->column_format())
        ha_alter_info->handler_flags|=
          Alter_inplace_info::ALTER_COLUMN_COLUMN_FORMAT;

      if (engine_options_differ(field->option_struct, new_field->option_struct,
                                table->file->ht->field_options))
      {
        ha_alter_info->handler_flags|= Alter_inplace_info::ALTER_COLUMN_OPTION;
        ha_alter_info->create_info->fields_option_struct[f_ptr - table->field]=
          new_field->option_struct;
      }

    }
    else
    {
      // Field is not present in new version of table and therefore was dropped.
      field->flags|= FIELD_IS_DROPPED;
      if (field->stored_in_db())
        ha_alter_info->handler_flags|= Alter_inplace_info::DROP_STORED_COLUMN;
      else
        ha_alter_info->handler_flags|= Alter_inplace_info::DROP_VIRTUAL_COLUMN;
    }
  }

  if (maybe_alter_vcol)
  {
    /*
      What if one of the normal columns was altered and it was part of the some
      virtual column expression?  Currently we don't detect this correctly
      (FIXME), so let's just say that a vcol *might* be affected if any other
      column was altered.
    */
    if (ha_alter_info->handler_flags &
                   ( Alter_inplace_info::ALTER_STORED_COLUMN_TYPE
                   | Alter_inplace_info::ALTER_VIRTUAL_COLUMN_TYPE
                   | Alter_inplace_info::ALTER_COLUMN_NOT_NULLABLE
                   | Alter_inplace_info::ALTER_COLUMN_OPTION ))
      ha_alter_info->handler_flags|= Alter_inplace_info::ALTER_COLUMN_VCOL;
  }

  new_field_it.init(alter_info->create_list);
  while ((new_field= new_field_it++))
  {
    if (! new_field->field)
    {
      // Field is not present in old version of table and therefore was added.
      if (new_field->vcol_info)
        if (new_field->stored_in_db())
          ha_alter_info->handler_flags|=
            Alter_inplace_info::ADD_STORED_GENERATED_COLUMN;
        else
          ha_alter_info->handler_flags|=
            Alter_inplace_info::ADD_VIRTUAL_COLUMN;
      else
        ha_alter_info->handler_flags|=
          Alter_inplace_info::ADD_STORED_BASE_COLUMN;
    }
  }

  /*
    Go through keys and check if the original ones are compatible
    with new table.
  */
  uint old_field_len= 0;
  KEY *table_key;
  KEY *table_key_end= table->key_info + table->s->keys;
  KEY *new_key;
  KEY *new_key_end=
    ha_alter_info->key_info_buffer + ha_alter_info->key_count;
  /*
    Primary key index for the new table
  */
  const KEY* const new_pk= (ha_alter_info->key_count > 0 &&
                            (!my_strcasecmp(system_charset_info,
                                ha_alter_info->key_info_buffer->name,
                                primary_key_name) ||
                            is_candidate_key(ha_alter_info->key_info_buffer))) ?
                           ha_alter_info->key_info_buffer : NULL;
  const KEY *const old_pk= table->s->primary_key == MAX_KEY ? NULL :
                           table->key_info + table->s->primary_key;

  DBUG_PRINT("info", ("index count old: %d  new: %d",
                      table->s->keys, ha_alter_info->key_count));

  /*
    Step through all keys of the old table and search matching new keys.
  */
  ha_alter_info->index_drop_count= 0;
  ha_alter_info->index_add_count= 0;
  for (table_key= table->key_info; table_key < table_key_end; table_key++)
  {
    /* Search a new key with the same name. */
    for (new_key= ha_alter_info->key_info_buffer;
         new_key < new_key_end;
         new_key++)
    {
      if (! strcmp(table_key->name, new_key->name))
        break;
    }
    if (new_key >= new_key_end)
    {
      /* Key not found. Add the key to the drop buffer. */
      ha_alter_info->index_drop_buffer
        [ha_alter_info->index_drop_count++]=
        table_key;
      DBUG_PRINT("info", ("index dropped: '%s'", table_key->name));
      continue;
    }

    /* Check that the key types are compatible between old and new tables. */
    if ((table_key->algorithm != new_key->algorithm) ||
        ((table_key->flags & HA_KEYFLAG_MASK) !=
         (new_key->flags & HA_KEYFLAG_MASK)) ||
        (table_key->user_defined_key_parts !=
         new_key->user_defined_key_parts))
      goto index_changed;

    if (table_key->block_size != new_key->block_size)
      goto index_changed;

    if (engine_options_differ(table_key->option_struct, new_key->option_struct,
                              table->file->ht->index_options))
      goto index_changed;

    /*
      Check that the key parts remain compatible between the old and
      new tables.
    */
    end= table_key->key_part + table_key->user_defined_key_parts;
    for (key_part= table_key->key_part, new_part= new_key->key_part;
         key_part < end;
         key_part++, new_part++)
    {
      new_field= get_field_by_index(alter_info, new_part->fieldnr);
      old_field= table->field[key_part->fieldnr - 1];
      /*
        If there is a change in index length due to column expansion
        like varchar(X) changed to varchar(X + N) and has a compatible
        packed data representation, we mark it for fast/INPLACE change
        in index definition. InnoDB supports INPLACE for this cases

        Key definition has changed if we are using a different field or
        if the user key part length is different.
      */
      old_field_len= old_field->pack_length();

      if (old_field->type() == MYSQL_TYPE_VARCHAR)
      {
        old_field_len= (old_field->pack_length()
                        - ((Field_varstring*) old_field)->length_bytes);
      }

      if (key_part->length == old_field_len &&
          key_part->length < new_part->length &&
	  (key_part->field->is_equal((Create_field*) new_field)
           == IS_EQUAL_PACK_LENGTH))
      {
        ha_alter_info->handler_flags |=
           Alter_inplace_info::ALTER_COLUMN_INDEX_LENGTH;
      }
      else if (key_part->length != new_part->length)
        goto index_changed;

      /*
        For prefix keys KEY_PART_INFO::field points to cloned Field
        object with adjusted length. So below we have to check field
        indexes instead of simply comparing pointers to Field objects.
      */
      if (! new_field->field ||
          new_field->field->field_index != key_part->fieldnr - 1)
        goto index_changed;
    }

    /*
      Rebuild the index if following condition get satisfied:

      (i) Old table doesn't have primary key, new table has it and vice-versa
      (ii) Primary key changed to another existing index
    */
    if ((new_key == new_pk) != (table_key == old_pk))
      goto index_changed;

    /* Check that key comment is not changed. */
    if (table_key->comment.length != new_key->comment.length ||
        (table_key->comment.length &&
         memcmp(table_key->comment.str, new_key->comment.str,
                table_key->comment.length) != 0))
      goto index_changed;

    continue;

  index_changed:
    /* Key modified. Add the key / key offset to both buffers. */
    ha_alter_info->index_drop_buffer
      [ha_alter_info->index_drop_count++]=
      table_key;
    ha_alter_info->index_add_buffer
      [ha_alter_info->index_add_count++]=
      (uint)(new_key - ha_alter_info->key_info_buffer);
    /* Mark all old fields which are used in newly created index. */
    DBUG_PRINT("info", ("index changed: '%s'", table_key->name));
  }
  /*end of for (; table_key < table_key_end;) */

  /*
    Step through all keys of the new table and find matching old keys.
  */
  for (new_key= ha_alter_info->key_info_buffer;
       new_key < new_key_end;
       new_key++)
  {
    /* Search an old key with the same name. */
    for (table_key= table->key_info; table_key < table_key_end; table_key++)
    {
      if (! strcmp(table_key->name, new_key->name))
        break;
    }
    if (table_key >= table_key_end)
    {
      /* Key not found. Add the offset of the key to the add buffer. */
      ha_alter_info->index_add_buffer
        [ha_alter_info->index_add_count++]=
        (uint)(new_key - ha_alter_info->key_info_buffer);
      DBUG_PRINT("info", ("index added: '%s'", new_key->name));
    }
    else
      ha_alter_info->create_info->indexes_option_struct[table_key - table->key_info]=
        new_key->option_struct;
  }

  /*
    Sort index_add_buffer according to how key_info_buffer is sorted.
    I.e. with primary keys first - see sort_keys().
  */
  my_qsort(ha_alter_info->index_add_buffer,
           ha_alter_info->index_add_count,
           sizeof(uint), (qsort_cmp) compare_uint);

  /* Now let us calculate flags for storage engine API. */

  /* Figure out what kind of indexes we are dropping. */
  KEY **dropped_key;
  KEY **dropped_key_end= ha_alter_info->index_drop_buffer +
                         ha_alter_info->index_drop_count;

  for (dropped_key= ha_alter_info->index_drop_buffer;
       dropped_key < dropped_key_end; dropped_key++)
  {
    table_key= *dropped_key;

    if (table_key->flags & HA_NOSAME)
    {
      if (table_key == old_pk)
        ha_alter_info->handler_flags|= Alter_inplace_info::DROP_PK_INDEX;
      else
        ha_alter_info->handler_flags|= Alter_inplace_info::DROP_UNIQUE_INDEX;
    }
    else
      ha_alter_info->handler_flags|= Alter_inplace_info::DROP_INDEX;
  }

  /* Now figure out what kind of indexes we are adding. */
  for (uint add_key_idx= 0; add_key_idx < ha_alter_info->index_add_count; add_key_idx++)
  {
    new_key= ha_alter_info->key_info_buffer + ha_alter_info->index_add_buffer[add_key_idx];

    if (new_key->flags & HA_NOSAME)
    {
      if (new_key == new_pk)
        ha_alter_info->handler_flags|= Alter_inplace_info::ADD_PK_INDEX;
      else
        ha_alter_info->handler_flags|= Alter_inplace_info::ADD_UNIQUE_INDEX;
    }
    else
      ha_alter_info->handler_flags|= Alter_inplace_info::ADD_INDEX;
  }

  DBUG_RETURN(false);
}


/**
  Mark fields participating in newly added indexes in TABLE object which
  corresponds to new version of altered table.

  @param ha_alter_info  Alter_inplace_info describing in-place ALTER.
  @param altered_table  TABLE object for new version of TABLE in which
                        fields should be marked.
*/

static void update_altered_table(const Alter_inplace_info &ha_alter_info,
                                 TABLE *altered_table)
{
  uint field_idx, add_key_idx;
  KEY *key;
  KEY_PART_INFO *end, *key_part;

  /*
    Clear marker for all fields, as we are going to set it only
    for fields which participate in new indexes.
  */
  for (field_idx= 0; field_idx < altered_table->s->fields; ++field_idx)
    altered_table->field[field_idx]->flags&= ~FIELD_IN_ADD_INDEX;

  /*
    Go through array of newly added indexes and mark fields
    participating in them.
  */
  for (add_key_idx= 0; add_key_idx < ha_alter_info.index_add_count;
       add_key_idx++)
  {
    key= ha_alter_info.key_info_buffer +
         ha_alter_info.index_add_buffer[add_key_idx];

    end= key->key_part + key->user_defined_key_parts;
    for (key_part= key->key_part; key_part < end; key_part++)
      altered_table->field[key_part->fieldnr]->flags|= FIELD_IN_ADD_INDEX;
  }
}


/**
  Compare two tables to see if their metadata are compatible.
  One table specified by a TABLE instance, the other using Alter_info
  and HA_CREATE_INFO.

  @param[in]  table          The first table.
  @param[in]  alter_info     Alter options, fields and keys for the
                             second table.
  @param[in]  create_info    Create options for the second table.
  @param[out] metadata_equal Result of comparison.

  @retval true   error
  @retval false  success
*/

bool mysql_compare_tables(TABLE *table,
                          Alter_info *alter_info,
                          HA_CREATE_INFO *create_info,
                          bool *metadata_equal)
{
  DBUG_ENTER("mysql_compare_tables");

  uint changes= IS_EQUAL_NO;
  uint key_count;
  List_iterator_fast<Create_field> tmp_new_field_it;
  THD *thd= table->in_use;
  *metadata_equal= false;

  /*
    Create a copy of alter_info.
    To compare definitions, we need to "prepare" the definition - transform it
    from parser output to a format that describes the table layout (all column
    defaults are initialized, duplicate columns are removed). This is done by
    mysql_prepare_create_table.  Unfortunately, mysql_prepare_create_table
    performs its transformations "in-place", that is, modifies the argument.
    Since we would like to keep mysql_compare_tables() idempotent (not altering
    any of the arguments) we create a copy of alter_info here and pass it to
    mysql_prepare_create_table, then use the result to compare the tables, and
    then destroy the copy.
  */
  Alter_info tmp_alter_info(*alter_info, thd->mem_root);
  uint db_options= 0; /* not used */
  KEY *key_info_buffer= NULL;

  /* Create the prepared information. */
  int create_table_mode= table->s->tmp_table == NO_TMP_TABLE ?
                           C_ORDINARY_CREATE : C_ALTER_TABLE;
  if (mysql_prepare_create_table(thd, create_info, &tmp_alter_info,
                                 &db_options, table->file, &key_info_buffer,
                                 &key_count, create_table_mode))
    DBUG_RETURN(1);

  /* Some very basic checks. */
  if (table->s->fields != alter_info->create_list.elements ||
      table->s->db_type() != create_info->db_type ||
      table->s->tmp_table ||
      (table->s->row_type != create_info->row_type))
    DBUG_RETURN(false);

  /* Go through fields and check if they are compatible. */
  tmp_new_field_it.init(tmp_alter_info.create_list);
  for (Field **f_ptr= table->field; *f_ptr; f_ptr++)
  {
    Field *field= *f_ptr;
    Create_field *tmp_new_field= tmp_new_field_it++;

    /* Check that NULL behavior is the same. */
    if ((tmp_new_field->flags & NOT_NULL_FLAG) !=
	(uint) (field->flags & NOT_NULL_FLAG))
      DBUG_RETURN(false);

    /*
      mysql_prepare_alter_table() clears HA_OPTION_PACK_RECORD bit when
      preparing description of existing table. In ALTER TABLE it is later
      updated to correct value by create_table_impl() call.
      So to get correct value of this bit in this function we have to
      mimic behavior of create_table_impl().
    */
    if (create_info->row_type == ROW_TYPE_DYNAMIC ||
        create_info->row_type == ROW_TYPE_PAGE ||
	(tmp_new_field->flags & BLOB_FLAG) ||
	(tmp_new_field->sql_type == MYSQL_TYPE_VARCHAR &&
	create_info->row_type != ROW_TYPE_FIXED))
      create_info->table_options|= HA_OPTION_PACK_RECORD;

    /* Check if field was renamed */
    if (my_strcasecmp(system_charset_info,
		      field->field_name,
		      tmp_new_field->field_name))
      DBUG_RETURN(false);

    /* Evaluate changes bitmap and send to check_if_incompatible_data() */
    uint field_changes= field->is_equal(tmp_new_field);
    if (field_changes != IS_EQUAL_YES)
      DBUG_RETURN(false);

    changes|= field_changes;
  }

  /* Check if changes are compatible with current handler. */
  if (table->file->check_if_incompatible_data(create_info, changes))
    DBUG_RETURN(false);

  /* Go through keys and check if they are compatible. */
  KEY *table_key;
  KEY *table_key_end= table->key_info + table->s->keys;
  KEY *new_key;
  KEY *new_key_end= key_info_buffer + key_count;

  /* Step through all keys of the first table and search matching keys. */
  for (table_key= table->key_info; table_key < table_key_end; table_key++)
  {
    /* Search a key with the same name. */
    for (new_key= key_info_buffer; new_key < new_key_end; new_key++)
    {
      if (! strcmp(table_key->name, new_key->name))
        break;
    }
    if (new_key >= new_key_end)
      DBUG_RETURN(false);

    /* Check that the key types are compatible. */
    if ((table_key->algorithm != new_key->algorithm) ||
	((table_key->flags & HA_KEYFLAG_MASK) !=
         (new_key->flags & HA_KEYFLAG_MASK)) ||
        (table_key->user_defined_key_parts !=
         new_key->user_defined_key_parts))
      DBUG_RETURN(false);

    /* Check that the key parts remain compatible. */
    KEY_PART_INFO *table_part;
    KEY_PART_INFO *table_part_end= table_key->key_part + table_key->user_defined_key_parts;
    KEY_PART_INFO *new_part;
    for (table_part= table_key->key_part, new_part= new_key->key_part;
         table_part < table_part_end;
         table_part++, new_part++)
    {
      /*
	Key definition is different if we are using a different field or
	if the used key part length is different. We know that the fields
        are equal. Comparing field numbers is sufficient.
      */
      if ((table_part->length != new_part->length) ||
          (table_part->fieldnr - 1 != new_part->fieldnr))
        DBUG_RETURN(false);
    }
  }

  /* Step through all keys of the second table and find matching keys. */
  for (new_key= key_info_buffer; new_key < new_key_end; new_key++)
  {
    /* Search a key with the same name. */
    for (table_key= table->key_info; table_key < table_key_end; table_key++)
    {
      if (! strcmp(table_key->name, new_key->name))
        break;
    }
    if (table_key >= table_key_end)
      DBUG_RETURN(false);
  }

  *metadata_equal= true; // Tables are compatible
  DBUG_RETURN(false);
}


/*
  Manages enabling/disabling of indexes for ALTER TABLE

  SYNOPSIS
    alter_table_manage_keys()
      table                  Target table
      indexes_were_disabled  Whether the indexes of the from table
                             were disabled
      keys_onoff             ENABLE | DISABLE | LEAVE_AS_IS

  RETURN VALUES
    FALSE  OK
    TRUE   Error
*/

static
bool alter_table_manage_keys(TABLE *table, int indexes_were_disabled,
                             Alter_info::enum_enable_or_disable keys_onoff)
{
  int error= 0;
  DBUG_ENTER("alter_table_manage_keys");
  DBUG_PRINT("enter", ("table=%p were_disabled=%d on_off=%d",
             table, indexes_were_disabled, keys_onoff));

  switch (keys_onoff) {
  case Alter_info::ENABLE:
    DEBUG_SYNC(table->in_use, "alter_table_enable_indexes");
    error= table->file->ha_enable_indexes(HA_KEY_SWITCH_NONUNIQ_SAVE);
    break;
  case Alter_info::LEAVE_AS_IS:
    if (!indexes_were_disabled)
      break;
    /* fall through */
  case Alter_info::DISABLE:
    error= table->file->ha_disable_indexes(HA_KEY_SWITCH_NONUNIQ_SAVE);
  }

  if (error == HA_ERR_WRONG_COMMAND)
  {
    THD *thd= table->in_use;
    push_warning_printf(thd, Sql_condition::WARN_LEVEL_NOTE,
                        ER_ILLEGAL_HA, ER_THD(thd, ER_ILLEGAL_HA),
                        table->file->table_type(),
                        table->s->db.str, table->s->table_name.str);
    error= 0;
  }
  else if (error)
    table->file->print_error(error, MYF(0));

  DBUG_RETURN(error);
}


/**
  Check if the pending ALTER TABLE operations support the in-place
  algorithm based on restrictions in the SQL layer or given the
  nature of the operations themselves. If in-place isn't supported,
  it won't be necessary to check with the storage engine.

  @param table        The original TABLE.
  @param create_info  Information from the parsing phase about new
                      table properties.
  @param alter_info   Data related to detected changes.

  @return false       In-place is possible, check with storage engine.
  @return true        Incompatible operations, must use table copy.
*/

static bool is_inplace_alter_impossible(TABLE *table,
                                        HA_CREATE_INFO *create_info,
                                        const Alter_info *alter_info)
{
  DBUG_ENTER("is_inplace_alter_impossible");

  /* At the moment we can't handle altering temporary tables without a copy. */
  if (table->s->tmp_table)
    DBUG_RETURN(true);

  /*
    For the ALTER TABLE tbl_name ORDER BY ... we always use copy
    algorithm. In theory, this operation can be done in-place by some
    engine, but since a) no current engine does this and b) our current
    API lacks infrastructure for passing information about table ordering
    to storage engine we simply always do copy now.

    ENABLE/DISABLE KEYS is a MyISAM/Heap specific operation that is
    not supported for in-place in combination with other operations.
    Alone, it will be done by simple_rename_or_index_change().
  */
  if (alter_info->flags & (Alter_info::ALTER_ORDER |
                           Alter_info::ALTER_KEYS_ONOFF))
    DBUG_RETURN(true);

  /*
    If the table engine is changed explicitly (using ENGINE clause)
    or implicitly (e.g. when non-partitioned table becomes
    partitioned) a regular alter table (copy) needs to be
    performed.
  */
  if (create_info->db_type != table->s->db_type())
    DBUG_RETURN(true);

  /*
    There was a bug prior to mysql-4.0.25. Number of null fields was
    calculated incorrectly. As a result frm and data files gets out of
    sync after fast alter table. There is no way to determine by which
    mysql version (in 4.0 and 4.1 branches) table was created, thus we
    disable fast alter table for all tables created by mysql versions
    prior to 5.0 branch.
    See BUG#6236.
  */
  if (!table->s->mysql_version)
    DBUG_RETURN(true);

  /*
    If we are using a MySQL 5.7 table with virtual fields, ALTER TABLE must
    recreate the table as we need to rewrite generated fields
  */
  if (table->s->mysql_version > 50700 && table->s->mysql_version < 100000 &&
      table->s->virtual_fields)
    DBUG_RETURN(TRUE);

  DBUG_RETURN(false);
}


/**
  Perform in-place alter table.

  @param thd                Thread handle.
  @param table_list         TABLE_LIST for the table to change.
  @param table              The original TABLE.
  @param altered_table      TABLE object for new version of the table.
  @param ha_alter_info      Structure describing ALTER TABLE to be carried
                            out and serving as a storage place for data
                            used during different phases.
  @param inplace_supported  Enum describing the locking requirements.
  @param target_mdl_request Metadata request/lock on the target table name.
  @param alter_ctx          ALTER TABLE runtime context.

  @retval   true              Error
  @retval   false             Success

  @note
    If mysql_alter_table does not need to copy the table, it is
    either an alter table where the storage engine does not
    need to know about the change, only the frm will change,
    or the storage engine supports performing the alter table
    operation directly, in-place without mysql having to copy
    the table.

  @note This function frees the TABLE object associated with the new version of
        the table and removes the .FRM file for it in case of both success and
        failure.
*/

static bool mysql_inplace_alter_table(THD *thd,
                                      TABLE_LIST *table_list,
                                      TABLE *table,
                                      TABLE *altered_table,
                                      Alter_inplace_info *ha_alter_info,
                                      enum_alter_inplace_result inplace_supported,
                                      MDL_request *target_mdl_request,
                                      Alter_table_ctx *alter_ctx)
{
  Open_table_context ot_ctx(thd, MYSQL_OPEN_REOPEN | MYSQL_OPEN_IGNORE_KILLED);
  handlerton *db_type= table->s->db_type();
  MDL_ticket *mdl_ticket= table->mdl_ticket;
  HA_CREATE_INFO *create_info= ha_alter_info->create_info;
  Alter_info *alter_info= ha_alter_info->alter_info;
  bool reopen_tables= false;
  bool res;

  DBUG_ENTER("mysql_inplace_alter_table");

  /*
    Upgrade to EXCLUSIVE lock if:
    - This is requested by the storage engine
    - Or the storage engine needs exclusive lock for just the prepare
      phase
    - Or requested by the user

    Note that we handle situation when storage engine needs exclusive
    lock for prepare phase under LOCK TABLES in the same way as when
    exclusive lock is required for duration of the whole statement.
  */
  if (inplace_supported == HA_ALTER_INPLACE_EXCLUSIVE_LOCK ||
      ((inplace_supported == HA_ALTER_INPLACE_SHARED_LOCK_AFTER_PREPARE ||
        inplace_supported == HA_ALTER_INPLACE_NO_LOCK_AFTER_PREPARE) &&
       (thd->locked_tables_mode == LTM_LOCK_TABLES ||
        thd->locked_tables_mode == LTM_PRELOCKED_UNDER_LOCK_TABLES)) ||
       alter_info->requested_lock == Alter_info::ALTER_TABLE_LOCK_EXCLUSIVE)
  {
    if (wait_while_table_is_used(thd, table, HA_EXTRA_FORCE_REOPEN))
      goto cleanup;
    /*
      Get rid of all TABLE instances belonging to this thread
      except one to be used for in-place ALTER TABLE.

      This is mostly needed to satisfy InnoDB assumptions/asserts.
    */
    close_all_tables_for_name(thd, table->s,
                              alter_ctx->is_table_renamed() ?
                              HA_EXTRA_PREPARE_FOR_RENAME :
			      HA_EXTRA_NOT_USED,
                              table);
    /*
      If we are under LOCK TABLES we will need to reopen tables which we
      just have closed in case of error.
    */
    reopen_tables= true;
  }
  else if (inplace_supported == HA_ALTER_INPLACE_SHARED_LOCK_AFTER_PREPARE ||
           inplace_supported == HA_ALTER_INPLACE_NO_LOCK_AFTER_PREPARE)
  {
    /*
      Storage engine has requested exclusive lock only for prepare phase
      and we are not under LOCK TABLES.
      Don't mark TABLE_SHARE as old in this case, as this won't allow opening
      of table by other threads during main phase of in-place ALTER TABLE.
    */
    if (thd->mdl_context.upgrade_shared_lock(table->mdl_ticket, MDL_EXCLUSIVE,
                                             thd->variables.lock_wait_timeout))
      goto cleanup;

    tdc_remove_table(thd, TDC_RT_REMOVE_NOT_OWN_KEEP_SHARE,
                     table->s->db.str, table->s->table_name.str,
                     false);
  }

  /*
    Upgrade to SHARED_NO_WRITE lock if:
    - The storage engine needs writes blocked for the whole duration
    - Or this is requested by the user
    Note that under LOCK TABLES, we will already have SHARED_NO_READ_WRITE.
  */
  if ((inplace_supported == HA_ALTER_INPLACE_SHARED_LOCK ||
       alter_info->requested_lock == Alter_info::ALTER_TABLE_LOCK_SHARED) &&
      thd->mdl_context.upgrade_shared_lock(table->mdl_ticket,
                                           MDL_SHARED_NO_WRITE,
                                           thd->variables.lock_wait_timeout))
  {
    goto cleanup;
  }

  // It's now safe to take the table level lock.
  if (lock_tables(thd, table_list, alter_ctx->tables_opened, 0))
    goto cleanup;

  DEBUG_SYNC(thd, "alter_table_inplace_after_lock_upgrade");
  THD_STAGE_INFO(thd, stage_alter_inplace_prepare);

  switch (inplace_supported) {
  case HA_ALTER_ERROR:
  case HA_ALTER_INPLACE_NOT_SUPPORTED:
    DBUG_ASSERT(0);
    // fall through
  case HA_ALTER_INPLACE_NO_LOCK:
  case HA_ALTER_INPLACE_NO_LOCK_AFTER_PREPARE:
    switch (alter_info->requested_lock) {
    case Alter_info::ALTER_TABLE_LOCK_DEFAULT:
    case Alter_info::ALTER_TABLE_LOCK_NONE:
      ha_alter_info->online= true;
      break;
    case Alter_info::ALTER_TABLE_LOCK_SHARED:
    case Alter_info::ALTER_TABLE_LOCK_EXCLUSIVE:
      break;
    }
    break;
  case HA_ALTER_INPLACE_EXCLUSIVE_LOCK:
  case HA_ALTER_INPLACE_SHARED_LOCK_AFTER_PREPARE:
  case HA_ALTER_INPLACE_SHARED_LOCK:
    break;
  }

  if (table->file->ha_prepare_inplace_alter_table(altered_table,
                                                  ha_alter_info))
  {
    goto rollback;
  }

  /*
    Downgrade the lock if storage engine has told us that exclusive lock was
    necessary only for prepare phase (unless we are not under LOCK TABLES) and
    user has not explicitly requested exclusive lock.
  */
  if ((inplace_supported == HA_ALTER_INPLACE_SHARED_LOCK_AFTER_PREPARE ||
       inplace_supported == HA_ALTER_INPLACE_NO_LOCK_AFTER_PREPARE) &&
      !(thd->locked_tables_mode == LTM_LOCK_TABLES ||
        thd->locked_tables_mode == LTM_PRELOCKED_UNDER_LOCK_TABLES) &&
      (alter_info->requested_lock != Alter_info::ALTER_TABLE_LOCK_EXCLUSIVE))
  {
    /* If storage engine or user requested shared lock downgrade to SNW. */
    if (inplace_supported == HA_ALTER_INPLACE_SHARED_LOCK_AFTER_PREPARE ||
        alter_info->requested_lock == Alter_info::ALTER_TABLE_LOCK_SHARED)
      table->mdl_ticket->downgrade_lock(MDL_SHARED_NO_WRITE);
    else
    {
      DBUG_ASSERT(inplace_supported == HA_ALTER_INPLACE_NO_LOCK_AFTER_PREPARE);
      table->mdl_ticket->downgrade_lock(MDL_SHARED_UPGRADABLE);
    }
  }

  DEBUG_SYNC(thd, "alter_table_inplace_after_lock_downgrade");
  THD_STAGE_INFO(thd, stage_alter_inplace);

  /* We can abort alter table for any table type */
  thd->abort_on_warning= !ha_alter_info->ignore && thd->is_strict_mode();
  res= table->file->ha_inplace_alter_table(altered_table, ha_alter_info);
  thd->abort_on_warning= false;
  if (res)
    goto rollback;

  // Upgrade to EXCLUSIVE before commit.
  if (wait_while_table_is_used(thd, table, HA_EXTRA_PREPARE_FOR_RENAME))
    goto rollback;

  /*
    If we are killed after this point, we should ignore and continue.
    We have mostly completed the operation at this point, there should
    be no long waits left.
  */

  DBUG_EXECUTE_IF("alter_table_rollback_new_index", {
      table->file->ha_commit_inplace_alter_table(altered_table,
                                                 ha_alter_info,
                                                 false);
      my_error(ER_UNKNOWN_ERROR, MYF(0));
      goto cleanup;
    });

  DEBUG_SYNC(thd, "alter_table_inplace_before_commit");
  THD_STAGE_INFO(thd, stage_alter_inplace_commit);

  if (table->file->ha_commit_inplace_alter_table(altered_table,
                                                 ha_alter_info,
                                                 true))
  {
    goto rollback;
  }

  close_all_tables_for_name(thd, table->s,
                            alter_ctx->is_table_renamed() ?
                            HA_EXTRA_PREPARE_FOR_RENAME :
                            HA_EXTRA_NOT_USED,
                            NULL);
  table_list->table= table= NULL;

  thd->drop_temporary_table(altered_table, NULL, false);

  /*
    Replace the old .FRM with the new .FRM, but keep the old name for now.
    Rename to the new name (if needed) will be handled separately below.

    TODO: remove this check of thd->is_error() (now it intercept
    errors in some val_*() methoids and bring some single place to
    such error interception).
  */
  if (mysql_rename_table(db_type, alter_ctx->new_db, alter_ctx->tmp_name,
                         alter_ctx->db, alter_ctx->alias,
                         FN_FROM_IS_TMP | NO_HA_TABLE) ||
                         thd->is_error())
  {
    // Since changes were done in-place, we can't revert them.
    (void) quick_rm_table(thd, db_type,
                          alter_ctx->new_db, alter_ctx->tmp_name,
                          FN_IS_TMP | NO_HA_TABLE);
    DBUG_RETURN(true);
  }

  table_list->mdl_request.ticket= mdl_ticket;
  if (open_table(thd, table_list, &ot_ctx))
    DBUG_RETURN(true);

  /*
    Tell the handler that the changed frm is on disk and table
    has been re-opened
  */
  table_list->table->file->ha_notify_table_changed();

  /*
    We might be going to reopen table down on the road, so we have to
    restore state of the TABLE object which we used for obtaining of
    handler object to make it usable for later reopening.
  */
  close_thread_table(thd, &thd->open_tables);
  table_list->table= NULL;

  // Rename altered table if requested.
  if (alter_ctx->is_table_renamed())
  {
    // Remove TABLE and TABLE_SHARE for old name from TDC.
    tdc_remove_table(thd, TDC_RT_REMOVE_ALL,
                     alter_ctx->db, alter_ctx->table_name, false);

    if (mysql_rename_table(db_type, alter_ctx->db, alter_ctx->table_name,
                           alter_ctx->new_db, alter_ctx->new_alias, 0))
    {
      /*
        If the rename fails we will still have a working table
        with the old name, but with other changes applied.
      */
      DBUG_RETURN(true);
    }
    if (Table_triggers_list::change_table_name(thd,
                                               alter_ctx->db,
                                               alter_ctx->alias,
                                               alter_ctx->table_name,
                                               alter_ctx->new_db,
                                               alter_ctx->new_alias))
    {
      /*
        If the rename of trigger files fails, try to rename the table
        back so we at least have matching table and trigger files.
      */
      (void) mysql_rename_table(db_type,
                                alter_ctx->new_db, alter_ctx->new_alias,
                                alter_ctx->db, alter_ctx->alias, NO_FK_CHECKS);
      DBUG_RETURN(true);
    }
    rename_table_in_stat_tables(thd, alter_ctx->db,alter_ctx->alias,
                                alter_ctx->new_db, alter_ctx->new_alias);
  }

  DBUG_RETURN(false);

 rollback:
  table->file->ha_commit_inplace_alter_table(altered_table,
                                             ha_alter_info,
                                             false);
 cleanup:
  if (reopen_tables)
  {
    /* Close the only table instance which is still around. */
    close_all_tables_for_name(thd, table->s,
                              alter_ctx->is_table_renamed() ?
                              HA_EXTRA_PREPARE_FOR_RENAME :
                              HA_EXTRA_NOT_USED,
                              NULL);
    if (thd->locked_tables_list.reopen_tables(thd, false))
      thd->locked_tables_list.unlink_all_closed_tables(thd, NULL, 0);
    /* QQ; do something about metadata locks ? */
  }
  thd->drop_temporary_table(altered_table, NULL, false);
  // Delete temporary .frm/.par
  (void) quick_rm_table(thd, create_info->db_type, alter_ctx->new_db,
                        alter_ctx->tmp_name, FN_IS_TMP | NO_HA_TABLE);
  DBUG_RETURN(true);
}

/**
  maximum possible length for certain blob types.

  @param[in]      type        Blob type (e.g. MYSQL_TYPE_TINY_BLOB)

  @return
    length
*/

static uint
blob_length_by_type(enum_field_types type)
{
  switch (type)
  {
  case MYSQL_TYPE_TINY_BLOB:
    return 255;
  case MYSQL_TYPE_BLOB:
    return 65535;
  case MYSQL_TYPE_MEDIUM_BLOB:
    return 16777215;
  case MYSQL_TYPE_LONG_BLOB:
    return 4294967295U;
  default:
    DBUG_ASSERT(0); // we should never go here
    return 0;
  }
}


/**
  Prepare column and key definitions for CREATE TABLE in ALTER TABLE.

  This function transforms parse output of ALTER TABLE - lists of
  columns and keys to add, drop or modify into, essentially,
  CREATE TABLE definition - a list of columns and keys of the new
  table. While doing so, it also performs some (bug not all)
  semantic checks.

  This function is invoked when we know that we're going to
  perform ALTER TABLE via a temporary table -- i.e. in-place ALTER TABLE
  is not possible, perhaps because the ALTER statement contains
  instructions that require change in table data, not only in
  table definition or indexes.

  @param[in,out]  thd         thread handle. Used as a memory pool
                              and source of environment information.
  @param[in]      table       the source table, open and locked
                              Used as an interface to the storage engine
                              to acquire additional information about
                              the original table.
  @param[in,out]  create_info A blob with CREATE/ALTER TABLE
                              parameters
  @param[in,out]  alter_info  Another blob with ALTER/CREATE parameters.
                              Originally create_info was used only in
                              CREATE TABLE and alter_info only in ALTER TABLE.
                              But since ALTER might end-up doing CREATE,
                              this distinction is gone and we just carry
                              around two structures.
  @param[in,out]  alter_ctx   Runtime context for ALTER TABLE.

  @return
    Fills various create_info members based on information retrieved
    from the storage engine.
    Sets create_info->varchar if the table has a VARCHAR column.
    Prepares alter_info->create_list and alter_info->key_list with
    columns and keys of the new table.

  @retval TRUE   error, out of memory or a semantical error in ALTER
                 TABLE instructions
  @retval FALSE  success
*/

bool
mysql_prepare_alter_table(THD *thd, TABLE *table,
                          HA_CREATE_INFO *create_info,
                          Alter_info *alter_info,
                          Alter_table_ctx *alter_ctx)
{
  /* New column definitions are added here */
  List<Create_field> new_create_list;
  /* New key definitions are added here */
  List<Key> new_key_list;
  List_iterator<Alter_drop> drop_it(alter_info->drop_list);
  List_iterator<Create_field> def_it(alter_info->create_list);
  List_iterator<Alter_column> alter_it(alter_info->alter_list);
  List_iterator<Key> key_it(alter_info->key_list);
  List_iterator<Create_field> find_it(new_create_list);
  List_iterator<Create_field> field_it(new_create_list);
  List<Key_part_spec> key_parts;
  List<Virtual_column_info> new_constraint_list;
  uint db_create_options= (table->s->db_create_options
                           & ~(HA_OPTION_PACK_RECORD));
  Item::func_processor_rename column_rename_param;
  uint used_fields;
  KEY *key_info=table->key_info;
  bool rc= TRUE;
  bool modified_primary_key= FALSE;
  Create_field *def;
  Field **f_ptr,*field;
  MY_BITMAP *dropped_fields= NULL; // if it's NULL - no dropped fields
  DBUG_ENTER("mysql_prepare_alter_table");

  /*
    Merge incompatible changes flag in case of upgrade of a table from an
    old MariaDB or MySQL version.  This ensures that we don't try to do an
    online alter table if field packing or character set changes are required.
  */
  create_info->used_fields|= table->s->incompatible_version;
  used_fields= create_info->used_fields;

  create_info->varchar= FALSE;
  /* Let new create options override the old ones */
  if (!(used_fields & HA_CREATE_USED_MIN_ROWS))
    create_info->min_rows= table->s->min_rows;
  if (!(used_fields & HA_CREATE_USED_MAX_ROWS))
    create_info->max_rows= table->s->max_rows;
  if (!(used_fields & HA_CREATE_USED_AVG_ROW_LENGTH))
    create_info->avg_row_length= table->s->avg_row_length;
  if (!(used_fields & HA_CREATE_USED_DEFAULT_CHARSET))
    create_info->default_table_charset= table->s->table_charset;
  if (!(used_fields & HA_CREATE_USED_AUTO) && table->found_next_number_field)
  {
    /* Table has an autoincrement, copy value to new table */
    table->file->info(HA_STATUS_AUTO);
    create_info->auto_increment_value= table->file->stats.auto_increment_value;
  }

  if (!(used_fields & HA_CREATE_USED_KEY_BLOCK_SIZE))
    create_info->key_block_size= table->s->key_block_size;

  if (!(used_fields & HA_CREATE_USED_STATS_SAMPLE_PAGES))
    create_info->stats_sample_pages= table->s->stats_sample_pages;

  if (!(used_fields & HA_CREATE_USED_STATS_AUTO_RECALC))
    create_info->stats_auto_recalc= table->s->stats_auto_recalc;

  if (!(used_fields & HA_CREATE_USED_TRANSACTIONAL))
    create_info->transactional= table->s->transactional;

  if (!(used_fields & HA_CREATE_USED_CONNECTION))
    create_info->connect_string= table->s->connect_string;

  column_rename_param.db_name.str=       table->s->db.str;
  column_rename_param.db_name.length=    table->s->db.length;
  column_rename_param.table_name.str=    table->s->table_name.str;
  column_rename_param.table_name.length= table->s->table_name.length;
  if (column_rename_param.fields.copy(&alter_info->create_list, thd->mem_root))
    DBUG_RETURN(1);                             // OOM

  restore_record(table, s->default_values);     // Empty record for DEFAULT

  if ((create_info->fields_option_struct= (ha_field_option_struct**)
         thd->calloc(sizeof(void*) * table->s->fields)) == NULL ||
      (create_info->indexes_option_struct= (ha_index_option_struct**)
         thd->calloc(sizeof(void*) * table->s->keys)) == NULL)
    DBUG_RETURN(1);

  create_info->option_list= merge_engine_table_options(table->s->option_list,
                                        create_info->option_list, thd->mem_root);

  /*
    First collect all fields from table which isn't in drop_list
  */
  bitmap_clear_all(&table->tmp_set);
  for (f_ptr=table->field ; (field= *f_ptr) ; f_ptr++)
  {
    Alter_drop *drop;
    if (field->type() == MYSQL_TYPE_VARCHAR)
      create_info->varchar= TRUE;
    /* Check if field should be dropped */
    drop_it.rewind();
    while ((drop=drop_it++))
    {
      if (drop->type == Alter_drop::COLUMN &&
	  !my_strcasecmp(system_charset_info, field->field_name, drop->name))
	break;
    }
    if (drop)
    {
      /* Reset auto_increment value if it was dropped */
      if (MTYP_TYPENR(field->unireg_check) == Field::NEXT_NUMBER &&
          !(used_fields & HA_CREATE_USED_AUTO))
      {
        create_info->auto_increment_value=0;
        create_info->used_fields|=HA_CREATE_USED_AUTO;
      }
      if (table->s->tmp_table == NO_TMP_TABLE)
        (void) delete_statistics_for_column(thd, table, field);
      drop_it.remove();
      dropped_fields= &table->tmp_set;
      bitmap_set_bit(dropped_fields, field->field_index);
      continue;
    }

    /*
      If we are doing a rename of a column, update all references in virtual
      column expressions, constraints and defaults to use the new column name
    */
    if (alter_info->flags & Alter_info::ALTER_RENAME_COLUMN)
    {
      if (field->vcol_info)
        field->vcol_info->expr->walk(&Item::rename_fields_processor, 1,
                                     &column_rename_param);
      if (field->check_constraint)
        field->check_constraint->expr->walk(&Item::rename_fields_processor, 1,
                                            &column_rename_param);
      if (field->default_value)
        field->default_value->expr->walk(&Item::rename_fields_processor, 1,
                                         &column_rename_param);
      table->m_needs_reopen= 1; // because new column name is on thd->mem_root
    }

    /* Check if field is changed */
    def_it.rewind();
    while ((def=def_it++))
    {
      if (def->change &&
	  !my_strcasecmp(system_charset_info,field->field_name, def->change))
	break;
    }
    if (def)
    {						// Field is changed
      def->field=field;
      /*
        Add column being updated to the list of new columns.
        Note that columns with AFTER clauses are added to the end
        of the list for now. Their positions will be corrected later.
      */
      new_create_list.push_back(def, thd->mem_root);
      if (field->stored_in_db() != def->stored_in_db())
      {
        my_error(ER_UNSUPPORTED_ACTION_ON_GENERATED_COLUMN, MYF(0));
        goto err;
      }
      if (!def->after)
      {
        /*
          If this ALTER TABLE doesn't have an AFTER clause for the modified
          column then remove this column from the list of columns to be
          processed. So later we can iterate over the columns remaining
          in this list and process modified columns with AFTER clause or
          add new columns.
        */
	def_it.remove();
      }
    }
    else
    {
      /*
        This field was not dropped and not changed, add it to the list
        for the new table.
      */
      def= new (thd->mem_root) Create_field(thd, field, field);
      new_create_list.push_back(def, thd->mem_root);
      alter_it.rewind();			// Change default if ALTER
      Alter_column *alter;
      while ((alter=alter_it++))
      {
	if (!my_strcasecmp(system_charset_info,field->field_name, alter->name))
	  break;
      }
      if (alter)
      {
	if ((def->default_value= alter->default_value))
          def->flags&= ~NO_DEFAULT_VALUE_FLAG;
        else
          def->flags|= NO_DEFAULT_VALUE_FLAG;
	alter_it.remove();
      }
    }
  }
  def_it.rewind();
  while ((def=def_it++))			// Add new columns
  {
    if (def->change && ! def->field)
    {
      /*
        Check if there is modify for newly added field.
      */
      Create_field *find;
      find_it.rewind();
      while((find=find_it++))
      {
        if (!my_strcasecmp(system_charset_info,find->field_name, def->field_name))
          break;
      }

      if (find && !find->field)
	find_it.remove();
      else
      {
        my_error(ER_BAD_FIELD_ERROR, MYF(0), def->change,
                 table->s->table_name.str);
        goto err;
      }
    }
    /*
      Check that the DATE/DATETIME not null field we are going to add is
      either has a default value or the '0000-00-00' is allowed by the
      set sql mode.
      If the '0000-00-00' value isn't allowed then raise the error_if_not_empty
      flag to allow ALTER TABLE only if the table to be altered is empty.
    */
    if ((def->sql_type == MYSQL_TYPE_DATE ||
         def->sql_type == MYSQL_TYPE_NEWDATE ||
         def->sql_type == MYSQL_TYPE_DATETIME ||
         def->sql_type == MYSQL_TYPE_DATETIME2) &&
         !alter_ctx->datetime_field &&
         !(~def->flags & (NO_DEFAULT_VALUE_FLAG | NOT_NULL_FLAG)) &&
         thd->variables.sql_mode & MODE_NO_ZERO_DATE)
    {
        alter_ctx->datetime_field= def;
        alter_ctx->error_if_not_empty= TRUE;
    }
    if (!def->after)
      new_create_list.push_back(def, thd->mem_root);
    else
    {
      Create_field *find;
      if (def->change)
      {
        find_it.rewind();
        /*
          For columns being modified with AFTER clause we should first remove
          these columns from the list and then add them back at their correct
          positions.
        */
        while ((find=find_it++))
        {
          /*
            Create_fields representing changed columns are added directly
            from Alter_info::create_list to new_create_list. We can therefore
            safely use pointer equality rather than name matching here.
            This prevents removing the wrong column in case of column rename.
          */
          if (find == def)
          {
            find_it.remove();
            break;
          }
        }
      }
      if (def->after == first_keyword)
        new_create_list.push_front(def, thd->mem_root);
      else
      {
        find_it.rewind();
        while ((find=find_it++))
        {
          if (!my_strcasecmp(system_charset_info, def->after, find->field_name))
            break;
        }
        if (!find)
        {
          my_error(ER_BAD_FIELD_ERROR, MYF(0), def->after, table->s->table_name.str);
          goto err;
        }
        find_it.after(def);			// Put column after this
      }
    }
    /*
      Check if there is alter for newly added field.
    */
    alter_it.rewind();
    Alter_column *alter;
    while ((alter=alter_it++))
    {
      if (!my_strcasecmp(system_charset_info,def->field_name, alter->name))
        break;
    }
    if (alter)
    {
      if ((def->default_value= alter->default_value)) // Use new default
        def->flags&= ~NO_DEFAULT_VALUE_FLAG;
      else
        def->flags|= NO_DEFAULT_VALUE_FLAG;
      alter_it.remove();
    }
  }
  if (alter_info->alter_list.elements)
  {
    my_error(ER_BAD_FIELD_ERROR, MYF(0),
             alter_info->alter_list.head()->name, table->s->table_name.str);
    goto err;
  }
  if (!new_create_list.elements)
  {
    my_message(ER_CANT_REMOVE_ALL_FIELDS,
               ER_THD(thd, ER_CANT_REMOVE_ALL_FIELDS),
               MYF(0));
    goto err;
  }

  /*
    Collect all keys which isn't in drop list. Add only those
    for which some fields exists.
  */
 
  for (uint i=0 ; i < table->s->keys ; i++,key_info++)
  {
    char *key_name= key_info->name;
    Alter_drop *drop;
    drop_it.rewind();
    while ((drop=drop_it++))
    {
      if (drop->type == Alter_drop::KEY &&
	  !my_strcasecmp(system_charset_info,key_name, drop->name))
	break;
    }
    if (drop)
    {
      if (table->s->tmp_table == NO_TMP_TABLE)
      {
        (void) delete_statistics_for_index(thd, table, key_info, FALSE);
        if (i == table->s->primary_key)
	{
          KEY *tab_key_info= table->key_info;
	  for (uint j=0; j < table->s->keys; j++, tab_key_info++)
	  {
            if (tab_key_info->user_defined_key_parts !=
                tab_key_info->ext_key_parts)
	      (void) delete_statistics_for_index(thd, table, tab_key_info,
                                                 TRUE);
	  }
	}
      }  
      drop_it.remove();
      continue;
    }

    const char *dropped_key_part= NULL;
    KEY_PART_INFO *key_part= key_info->key_part;
    key_parts.empty();
    bool delete_index_stat= FALSE;
    for (uint j=0 ; j < key_info->user_defined_key_parts ; j++,key_part++)
    {
      if (!key_part->field)
	continue;				// Wrong field (from UNIREG)
      const char *key_part_name=key_part->field->field_name;
      Create_field *cfield;
      uint key_part_length;

      field_it.rewind();
      while ((cfield=field_it++))
      {
	if (cfield->change)
	{
	  if (!my_strcasecmp(system_charset_info, key_part_name,
			     cfield->change))
	    break;
	}
	else if (!my_strcasecmp(system_charset_info,
				key_part_name, cfield->field_name))
	  break;
      }
      if (!cfield)
      {
        if (table->s->primary_key == i)
          modified_primary_key= TRUE;
        delete_index_stat= TRUE;
        dropped_key_part= key_part_name;
	continue;				// Field is removed
      }
      key_part_length= key_part->length;
      if (cfield->field)			// Not new field
      {
        /*
          If the field can't have only a part used in a key according to its
          new type, or should not be used partially according to its
          previous type, or the field length is less than the key part
          length, unset the key part length.

          We also unset the key part length if it is the same as the
          old field's length, so the whole new field will be used.

          BLOBs may have cfield->length == 0, which is why we test it before
          checking whether cfield->length < key_part_length (in chars).
          
          In case of TEXTs we check the data type maximum length *in bytes*
          to key part length measured *in characters* (i.e. key_part_length
          devided to mbmaxlen). This is because it's OK to have:
          CREATE TABLE t1 (a tinytext, key(a(254)) character set utf8);
          In case of this example:
          - data type maximum length is 255.
          - key_part_length is 1016 (=254*4, where 4 is mbmaxlen)
         */
        if (!Field::type_can_have_key_part(cfield->field->type()) ||
            !Field::type_can_have_key_part(cfield->sql_type) ||
            /* spatial keys can't have sub-key length */
            (key_info->flags & HA_SPATIAL) ||
            (cfield->field->field_length == key_part_length &&
             !f_is_blob(key_part->key_type)) ||
            (cfield->length && (((cfield->sql_type >= MYSQL_TYPE_TINY_BLOB &&
                                  cfield->sql_type <= MYSQL_TYPE_BLOB) ? 
                                blob_length_by_type(cfield->sql_type) :
                                cfield->length) <
	     key_part_length / key_part->field->charset()->mbmaxlen)))
	  key_part_length= 0;			// Use whole field
      }
      key_part_length /= key_part->field->charset()->mbmaxlen;
      key_parts.push_back(new Key_part_spec(cfield->field_name,
                                            strlen(cfield->field_name),
					    key_part_length),
                          thd->mem_root);
    }
    if (table->s->tmp_table == NO_TMP_TABLE)
    {
      if (delete_index_stat) 
        (void) delete_statistics_for_index(thd, table, key_info, FALSE);
      else if (modified_primary_key &&
               key_info->user_defined_key_parts != key_info->ext_key_parts)
        (void) delete_statistics_for_index(thd, table, key_info, TRUE);
    }

    if (key_parts.elements)
    {
      KEY_CREATE_INFO key_create_info;
      Key *key;
      enum Key::Keytype key_type;
      bzero((char*) &key_create_info, sizeof(key_create_info));

      key_create_info.algorithm= key_info->algorithm;
      if (key_info->flags & HA_USES_BLOCK_SIZE)
        key_create_info.block_size= key_info->block_size;
      if (key_info->flags & HA_USES_PARSER)
        key_create_info.parser_name= *plugin_name(key_info->parser);
      if (key_info->flags & HA_USES_COMMENT)
        key_create_info.comment= key_info->comment;

      /*
        We're refreshing an already existing index. Since the index is not
        modified, there is no need to check for duplicate indexes again.
      */
      key_create_info.check_for_duplicate_indexes= false;

      if (key_info->flags & HA_SPATIAL)
        key_type= Key::SPATIAL;
      else if (key_info->flags & HA_NOSAME)
      {
        if (! my_strcasecmp(system_charset_info, key_name, primary_key_name))
          key_type= Key::PRIMARY;
        else
          key_type= Key::UNIQUE;
        if (dropped_key_part)
        {
          my_error(ER_KEY_COLUMN_DOES_NOT_EXITS, MYF(0), dropped_key_part);
          goto err;
        }
      }
      else if (key_info->flags & HA_FULLTEXT)
        key_type= Key::FULLTEXT;
      else
        key_type= Key::MULTIPLE;

      key= new Key(key_type, key_name, strlen(key_name),
                   &key_create_info,
                   MY_TEST(key_info->flags & HA_GENERATED_KEY),
                   key_parts, key_info->option_list, DDL_options());
      new_key_list.push_back(key, thd->mem_root);
    }
  }
  {
    Key *key;
    while ((key=key_it++))			// Add new keys
    {
      if (key->type == Key::FOREIGN_KEY &&
          ((Foreign_key *)key)->validate(new_create_list))
        goto err;
      new_key_list.push_back(key, thd->mem_root);
      if (key->name.str &&
	  !my_strcasecmp(system_charset_info, key->name.str, primary_key_name))
      {
	my_error(ER_WRONG_NAME_FOR_INDEX, MYF(0), key->name.str);
        goto err;
      }
    }
  }

  /* Add all table level constraints which are not in the drop list */
  if (table->s->table_check_constraints)
  {
    TABLE_SHARE *share= table->s;

    for (uint i= share->field_check_constraints;
         i < share->table_check_constraints ; i++)
    {
      Virtual_column_info *check= table->check_constraints[i];
      Alter_drop *drop;
      drop_it.rewind();
      while ((drop=drop_it++))
      {
        if (drop->type == Alter_drop::CHECK_CONSTRAINT &&
            !my_strcasecmp(system_charset_info, check->name.str, drop->name))
        {
          drop_it.remove();
          break;
        }
      }
      /* see if the constraint depends on *only* on dropped fields */
      if (!drop && dropped_fields)
      {
        table->default_column_bitmaps();
        bitmap_clear_all(table->read_set);
        check->expr->walk(&Item::register_field_in_read_map, 1, 0);
        if (bitmap_is_subset(table->read_set, dropped_fields))
          drop= (Alter_drop*)1;
        else if (bitmap_is_overlapping(dropped_fields, table->read_set))
        {
          bitmap_intersect(table->read_set, dropped_fields);
          uint field_nr= bitmap_get_first_set(table->read_set);
          my_error(ER_BAD_FIELD_ERROR, MYF(0),
                   table->field[field_nr]->field_name, "CHECK");
          goto err;
        }
      }
      if (!drop)
      {
        if (alter_info->flags & Alter_info::ALTER_RENAME_COLUMN)
        {
          check->expr->walk(&Item::rename_fields_processor, 1,
                            &column_rename_param);
          table->m_needs_reopen= 1; // because new column name is on thd->mem_root
        }
        new_constraint_list.push_back(check, thd->mem_root);
      }
    }
  }
  /* Add new constraints */
  new_constraint_list.append(&alter_info->check_constraint_list);

  if (alter_info->drop_list.elements)
  {
    Alter_drop *drop;
    drop_it.rewind();
    while ((drop=drop_it++)) {
      switch (drop->type) {
      case Alter_drop::KEY:
      case Alter_drop::COLUMN:
      case Alter_drop::CHECK_CONSTRAINT:
          my_error(ER_CANT_DROP_FIELD_OR_KEY, MYF(0), drop->type_name(),
                   alter_info->drop_list.head()->name);
        goto err;
      case Alter_drop::FOREIGN_KEY:
        // Leave the DROP FOREIGN KEY names in the alter_info->drop_list.
        break;
      }
    }
  }

  if (!create_info->comment.str)
  {
    create_info->comment.str= table->s->comment.str;
    create_info->comment.length= table->s->comment.length;
  }

  table->file->update_create_info(create_info);
  if ((create_info->table_options &
       (HA_OPTION_PACK_KEYS | HA_OPTION_NO_PACK_KEYS)) ||
      (used_fields & HA_CREATE_USED_PACK_KEYS))
    db_create_options&= ~(HA_OPTION_PACK_KEYS | HA_OPTION_NO_PACK_KEYS);
  if ((create_info->table_options &
       (HA_OPTION_STATS_PERSISTENT | HA_OPTION_NO_STATS_PERSISTENT)) ||
      (used_fields & HA_CREATE_USED_STATS_PERSISTENT))
    db_create_options&= ~(HA_OPTION_STATS_PERSISTENT | HA_OPTION_NO_STATS_PERSISTENT);

  if (create_info->table_options &
      (HA_OPTION_CHECKSUM | HA_OPTION_NO_CHECKSUM))
    db_create_options&= ~(HA_OPTION_CHECKSUM | HA_OPTION_NO_CHECKSUM);
  if (create_info->table_options &
      (HA_OPTION_DELAY_KEY_WRITE | HA_OPTION_NO_DELAY_KEY_WRITE))
    db_create_options&= ~(HA_OPTION_DELAY_KEY_WRITE |
			  HA_OPTION_NO_DELAY_KEY_WRITE);
  create_info->table_options|= db_create_options;

  if (table->s->tmp_table)
    create_info->options|=HA_LEX_CREATE_TMP_TABLE;

  rc= FALSE;
  alter_info->create_list.swap(new_create_list);
  alter_info->key_list.swap(new_key_list);
  alter_info->check_constraint_list.swap(new_constraint_list);
err:
  DBUG_RETURN(rc);
}


/**
  Get Create_field object for newly created table by its name
  in the old version of table.

  @param alter_info  Alter_info describing newly created table.
  @param old_name    Name of field in old table.

  @returns Pointer to Create_field object, NULL - if field is
           not present in new version of table.
*/

static Create_field *get_field_by_old_name(Alter_info *alter_info,
                                           const char *old_name)
{
  List_iterator_fast<Create_field> new_field_it(alter_info->create_list);
  Create_field *new_field;

  while ((new_field= new_field_it++))
  {
    if (new_field->field &&
        (my_strcasecmp(system_charset_info,
                       new_field->field->field_name,
                       old_name) == 0))
      break;
  }
  return new_field;
}


/** Type of change to foreign key column, */

enum fk_column_change_type
{
  FK_COLUMN_NO_CHANGE, FK_COLUMN_DATA_CHANGE,
  FK_COLUMN_RENAMED, FK_COLUMN_DROPPED
};

/**
  Check that ALTER TABLE's changes on columns of a foreign key are allowed.

  @param[in]   thd              Thread context.
  @param[in]   alter_info       Alter_info describing changes to be done
                                by ALTER TABLE.
  @param[in]   fk_columns       List of columns of the foreign key to check.
  @param[out]  bad_column_name  Name of field on which ALTER TABLE tries to
                                do prohibited operation.

  @note This function takes into account value of @@foreign_key_checks
        setting.

  @retval FK_COLUMN_NO_CHANGE    No significant changes are to be done on
                                 foreign key columns.
  @retval FK_COLUMN_DATA_CHANGE  ALTER TABLE might result in value
                                 change in foreign key column (and
                                 foreign_key_checks is on).
  @retval FK_COLUMN_RENAMED      Foreign key column is renamed.
  @retval FK_COLUMN_DROPPED      Foreign key column is dropped.
*/

static enum fk_column_change_type
fk_check_column_changes(THD *thd, Alter_info *alter_info,
                        List<LEX_STRING> &fk_columns,
                        const char **bad_column_name)
{
  List_iterator_fast<LEX_STRING> column_it(fk_columns);
  LEX_STRING *column;

  *bad_column_name= NULL;

  while ((column= column_it++))
  {
    Create_field *new_field= get_field_by_old_name(alter_info, column->str);

    if (new_field)
    {
      Field *old_field= new_field->field;

      if (my_strcasecmp(system_charset_info, old_field->field_name,
                        new_field->field_name))
      {
        /*
          Copy algorithm doesn't support proper renaming of columns in
          the foreign key yet. At the moment we lack API which will tell
          SE that foreign keys should be updated to use new name of column
          like it happens in case of in-place algorithm.
        */
        *bad_column_name= column->str;
        return FK_COLUMN_RENAMED;
      }

      if ((old_field->is_equal(new_field) == IS_EQUAL_NO) ||
          ((new_field->flags & NOT_NULL_FLAG) &&
           !(old_field->flags & NOT_NULL_FLAG)))
      {
        if (!(thd->variables.option_bits & OPTION_NO_FOREIGN_KEY_CHECKS))
        {
          /*
            Column in a FK has changed significantly. Unless
            foreign_key_checks are off we prohibit this since this
            means values in this column might be changed by ALTER
            and thus referential integrity might be broken,
          */
          *bad_column_name= column->str;
          return FK_COLUMN_DATA_CHANGE;
        }
      }
    }
    else
    {
      /*
        Column in FK was dropped. Most likely this will break
        integrity constraints of InnoDB data-dictionary (and thus
        InnoDB will emit an error), so we prohibit this right away
        even if foreign_key_checks are off.
        This also includes a rare case when another field replaces
        field being dropped since it is easy to break referential
        integrity in this case.
      */
      *bad_column_name= column->str;
      return FK_COLUMN_DROPPED;
    }
  }

  return FK_COLUMN_NO_CHANGE;
}


/**
  Check if ALTER TABLE we are about to execute using COPY algorithm
  is not supported as it might break referential integrity.

  @note If foreign_key_checks is disabled (=0), we allow to break
        referential integrity. But we still disallow some operations
        like dropping or renaming columns in foreign key since they
        are likely to break consistency of InnoDB data-dictionary
        and thus will end-up in error anyway.

  @param[in]  thd          Thread context.
  @param[in]  table        Table to be altered.
  @param[in]  alter_info   Lists of fields, keys to be changed, added
                           or dropped.
  @param[out] alter_ctx    ALTER TABLE runtime context.
                           Alter_table_ctx::fk_error_if_delete flag
                           is set if deletion during alter can break
                           foreign key integrity.

  @retval false  Success.
  @retval true   Error, ALTER - tries to do change which is not compatible
                 with foreign key definitions on the table.
*/

static bool fk_prepare_copy_alter_table(THD *thd, TABLE *table,
                                        Alter_info *alter_info,
                                        Alter_table_ctx *alter_ctx)
{
  List <FOREIGN_KEY_INFO> fk_parent_key_list;
  List <FOREIGN_KEY_INFO> fk_child_key_list;
  FOREIGN_KEY_INFO *f_key;

  DBUG_ENTER("fk_prepare_copy_alter_table");

  table->file->get_parent_foreign_key_list(thd, &fk_parent_key_list);

  /* OOM when building list. */
  if (thd->is_error())
    DBUG_RETURN(true);

  /*
    Remove from the list all foreign keys in which table participates as
    parent which are to be dropped by this ALTER TABLE. This is possible
    when a foreign key has the same table as child and parent.
  */
  List_iterator<FOREIGN_KEY_INFO> fk_parent_key_it(fk_parent_key_list);

  while ((f_key= fk_parent_key_it++))
  {
    Alter_drop *drop;
    List_iterator_fast<Alter_drop> drop_it(alter_info->drop_list);

    while ((drop= drop_it++))
    {
      /*
        InnoDB treats foreign key names in case-insensitive fashion.
        So we do it here too. For database and table name type of
        comparison used depends on lower-case-table-names setting.
        For l_c_t_n = 0 we use case-sensitive comparison, for
        l_c_t_n > 0 modes case-insensitive comparison is used.
      */
      if ((drop->type == Alter_drop::FOREIGN_KEY) &&
          (my_strcasecmp(system_charset_info, f_key->foreign_id->str,
                         drop->name) == 0) &&
          (my_strcasecmp(table_alias_charset, f_key->foreign_db->str,
                         table->s->db.str) == 0) &&
          (my_strcasecmp(table_alias_charset, f_key->foreign_table->str,
                         table->s->table_name.str) == 0))
        fk_parent_key_it.remove();
    }
  }

  /*
    If there are FKs in which this table is parent which were not
    dropped we need to prevent ALTER deleting rows from the table,
    as it might break referential integrity. OTOH it is OK to do
    so if foreign_key_checks are disabled.
  */
  if (!fk_parent_key_list.is_empty() &&
      !(thd->variables.option_bits & OPTION_NO_FOREIGN_KEY_CHECKS))
    alter_ctx->set_fk_error_if_delete_row(fk_parent_key_list.head());

  fk_parent_key_it.rewind();
  while ((f_key= fk_parent_key_it++))
  {
    enum fk_column_change_type changes;
    const char *bad_column_name;

    changes= fk_check_column_changes(thd, alter_info,
                                     f_key->referenced_fields,
                                     &bad_column_name);

    switch(changes)
    {
    case FK_COLUMN_NO_CHANGE:
      /* No significant changes. We can proceed with ALTER! */
      break;
    case FK_COLUMN_DATA_CHANGE:
    {
      char buff[NAME_LEN*2+2];
      strxnmov(buff, sizeof(buff)-1, f_key->foreign_db->str, ".",
               f_key->foreign_table->str, NullS);
      my_error(ER_FK_COLUMN_CANNOT_CHANGE_CHILD, MYF(0), bad_column_name,
               f_key->foreign_id->str, buff);
      DBUG_RETURN(true);
    }
    case FK_COLUMN_RENAMED:
      my_error(ER_ALTER_OPERATION_NOT_SUPPORTED_REASON, MYF(0),
               "ALGORITHM=COPY",
               ER_THD(thd, ER_ALTER_OPERATION_NOT_SUPPORTED_REASON_FK_RENAME),
               "ALGORITHM=INPLACE");
      DBUG_RETURN(true);
    case FK_COLUMN_DROPPED:
    {
      StringBuffer<NAME_LEN*2+2> buff(system_charset_info);
      LEX_STRING *db= f_key->foreign_db, *tbl= f_key->foreign_table;

      append_identifier(thd, &buff, db->str, db->length);
      buff.append('.');
      append_identifier(thd, &buff, tbl->str,tbl->length);
      my_error(ER_FK_COLUMN_CANNOT_DROP_CHILD, MYF(0), bad_column_name,
               f_key->foreign_id->str, buff.c_ptr());
      DBUG_RETURN(true);
    }
    default:
      DBUG_ASSERT(0);
    }
  }

  table->file->get_foreign_key_list(thd, &fk_child_key_list);

  /* OOM when building list. */
  if (thd->is_error())
    DBUG_RETURN(true);

  /*
    Remove from the list all foreign keys which are to be dropped
    by this ALTER TABLE.
  */
  List_iterator<FOREIGN_KEY_INFO> fk_key_it(fk_child_key_list);

  while ((f_key= fk_key_it++))
  {
    Alter_drop *drop;
    List_iterator_fast<Alter_drop> drop_it(alter_info->drop_list);

    while ((drop= drop_it++))
    {
      /* Names of foreign keys in InnoDB are case-insensitive. */
      if ((drop->type == Alter_drop::FOREIGN_KEY) &&
          (my_strcasecmp(system_charset_info, f_key->foreign_id->str,
                         drop->name) == 0))
        fk_key_it.remove();
    }
  }

  fk_key_it.rewind();
  while ((f_key= fk_key_it++))
  {
    enum fk_column_change_type changes;
    const char *bad_column_name;

    changes= fk_check_column_changes(thd, alter_info,
                                     f_key->foreign_fields,
                                     &bad_column_name);

    switch(changes)
    {
    case FK_COLUMN_NO_CHANGE:
      /* No significant changes. We can proceed with ALTER! */
      break;
    case FK_COLUMN_DATA_CHANGE:
      my_error(ER_FK_COLUMN_CANNOT_CHANGE, MYF(0), bad_column_name,
               f_key->foreign_id->str);
      DBUG_RETURN(true);
    case FK_COLUMN_RENAMED:
      my_error(ER_ALTER_OPERATION_NOT_SUPPORTED_REASON, MYF(0),
               "ALGORITHM=COPY",
               ER_THD(thd, ER_ALTER_OPERATION_NOT_SUPPORTED_REASON_FK_RENAME),
               "ALGORITHM=INPLACE");
      DBUG_RETURN(true);
    case FK_COLUMN_DROPPED:
      my_error(ER_FK_COLUMN_CANNOT_DROP, MYF(0), bad_column_name,
               f_key->foreign_id->str);
      DBUG_RETURN(true);
    default:
      DBUG_ASSERT(0);
    }
  }

  /*
    Normally, an attempt to modify an FK parent table will cause
    FK children to be prelocked, so the table-being-altered cannot
    be modified by a cascade FK action, because ALTER holds a lock
    and prelocking will wait.

    But if a new FK is being added by this very ALTER, then the target
    table is not locked yet (it's a temporary table). So, we have to
    lock FK parents explicitly.
  */
  if (alter_info->flags & Alter_info::ADD_FOREIGN_KEY)
  {
    List_iterator<Key> fk_list_it(alter_info->key_list);

    while (Key *key= fk_list_it++)
    {
      if (key->type != Key::FOREIGN_KEY)
        continue;

      Foreign_key *fk= static_cast<Foreign_key*>(key);
      char dbuf[NAME_LEN];
      char tbuf[NAME_LEN];
      const char *ref_db= fk->ref_db.str ? fk->ref_db.str : alter_ctx->new_db;
      const char *ref_table= fk->ref_table.str;
      MDL_request mdl_request;

      if (lower_case_table_names)
      {
        strmake_buf(dbuf, ref_db);
        my_casedn_str(system_charset_info, dbuf);
        strmake_buf(tbuf, ref_table);
        my_casedn_str(system_charset_info, tbuf);
        ref_db= dbuf;
        ref_table= tbuf;
      }

      mdl_request.init(MDL_key::TABLE, ref_db, ref_table, MDL_SHARED_NO_WRITE,
                       MDL_TRANSACTION);
      if (thd->mdl_context.acquire_lock(&mdl_request,
                                        thd->variables.lock_wait_timeout))
        DBUG_RETURN(true);
    }
  }

  DBUG_RETURN(false);
}

/**
  Rename temporary table and/or turn indexes on/off without touching .FRM.
  Its a variant of simple_rename_or_index_change() to be used exclusively
  for temporary tables.

  @param thd            Thread handler
  @param table_list     TABLE_LIST for the table to change
  @param keys_onoff     ENABLE or DISABLE KEYS?
  @param alter_ctx      ALTER TABLE runtime context.

  @return Operation status
    @retval false           Success
    @retval true            Failure
*/
static bool
simple_tmp_rename_or_index_change(THD *thd, TABLE_LIST *table_list,
                                  Alter_info::enum_enable_or_disable keys_onoff,
                                  Alter_table_ctx *alter_ctx)
{
  DBUG_ENTER("simple_tmp_rename_or_index_change");

  TABLE *table= table_list->table;
  bool error= false;

  DBUG_ASSERT(table->s->tmp_table);

  if (keys_onoff != Alter_info::LEAVE_AS_IS)
  {
    THD_STAGE_INFO(thd, stage_manage_keys);
    error= alter_table_manage_keys(table, table->file->indexes_are_disabled(),
                                   keys_onoff);
  }

  if (!error && alter_ctx->is_table_renamed())
  {
    THD_STAGE_INFO(thd, stage_rename);

    /*
      If THD::rename_temporary_table() fails, there is no need to rename it
      back to the original name (unlike the case for non-temporary tables),
      as it was an allocation error and the table was not renamed.
    */
    error= thd->rename_temporary_table(table, alter_ctx->new_db,
                                       alter_ctx->new_alias);
  }

  if (!error)
  {
    int res= 0;
    /*
      We do not replicate alter table statement on temporary tables under
      ROW-based replication.
    */
    if (!thd->is_current_stmt_binlog_format_row())
    {
      res= write_bin_log(thd, true, thd->query(), thd->query_length());
    }
    if (res != 0)
      error= true;
    else
      my_ok(thd);
  }

  DBUG_RETURN(error);
}


/**
  Rename table and/or turn indexes on/off without touching .FRM

  @param thd            Thread handler
  @param table_list     TABLE_LIST for the table to change
  @param keys_onoff     ENABLE or DISABLE KEYS?
  @param alter_ctx      ALTER TABLE runtime context.

  @return Operation status
    @retval false           Success
    @retval true            Failure
*/

static bool
simple_rename_or_index_change(THD *thd, TABLE_LIST *table_list,
                              Alter_info::enum_enable_or_disable keys_onoff,
                              Alter_table_ctx *alter_ctx)
{
  TABLE *table= table_list->table;
  MDL_ticket *mdl_ticket= table->mdl_ticket;
  int error= 0;
  enum ha_extra_function extra_func= thd->locked_tables_mode
                                       ? HA_EXTRA_NOT_USED
                                       : HA_EXTRA_FORCE_REOPEN;
  DBUG_ENTER("simple_rename_or_index_change");

  if (keys_onoff != Alter_info::LEAVE_AS_IS)
  {
    if (wait_while_table_is_used(thd, table, extra_func))
      DBUG_RETURN(true);

    // It's now safe to take the table level lock.
    if (lock_tables(thd, table_list, alter_ctx->tables_opened, 0))
      DBUG_RETURN(true);

    THD_STAGE_INFO(thd, stage_manage_keys);
    error= alter_table_manage_keys(table,
                                   table->file->indexes_are_disabled(),
                                   keys_onoff);
  }

  if (!error && alter_ctx->is_table_renamed())
  {
    THD_STAGE_INFO(thd, stage_rename);
    handlerton *old_db_type= table->s->db_type();
    /*
      Then do a 'simple' rename of the table. First we need to close all
      instances of 'source' table.
      Note that if wait_while_table_is_used() returns error here (i.e. if
      this thread was killed) then it must be that previous step of
      simple rename did nothing and therefore we can safely return
      without additional clean-up.
    */
    if (wait_while_table_is_used(thd, table, extra_func))
      DBUG_RETURN(true);
    close_all_tables_for_name(thd, table->s, HA_EXTRA_PREPARE_FOR_RENAME, NULL);

    LEX_STRING old_db_name= { alter_ctx->db, strlen(alter_ctx->db) };
    LEX_STRING old_table_name=
               { alter_ctx->table_name, strlen(alter_ctx->table_name) };
    LEX_STRING new_db_name= { alter_ctx->new_db, strlen(alter_ctx->new_db) };
    LEX_STRING new_table_name=
               { alter_ctx->new_alias, strlen(alter_ctx->new_alias) };
    (void) rename_table_in_stat_tables(thd, &old_db_name, &old_table_name,
                                       &new_db_name, &new_table_name);

    if (mysql_rename_table(old_db_type, alter_ctx->db, alter_ctx->table_name,
                           alter_ctx->new_db, alter_ctx->new_alias, 0))
      error= -1;
    else if (Table_triggers_list::change_table_name(thd,
                                                    alter_ctx->db,
                                                    alter_ctx->alias,
                                                    alter_ctx->table_name,
                                                    alter_ctx->new_db,
                                                    alter_ctx->new_alias))
    {
      (void) mysql_rename_table(old_db_type,
                                alter_ctx->new_db, alter_ctx->new_alias,
                                alter_ctx->db, alter_ctx->table_name,
                                NO_FK_CHECKS);
      error= -1;
    }
  }

  if (!error)
  {
    error= write_bin_log(thd, TRUE, thd->query(), thd->query_length());

    if (!error)
      my_ok(thd);
  }
  table_list->table= NULL;                    // For query cache
  query_cache_invalidate3(thd, table_list, 0);

  if ((thd->locked_tables_mode == LTM_LOCK_TABLES ||
       thd->locked_tables_mode == LTM_PRELOCKED_UNDER_LOCK_TABLES))
  {
    /*
      Under LOCK TABLES we should adjust meta-data locks before finishing
      statement. Otherwise we can rely on them being released
      along with the implicit commit.
    */
    if (alter_ctx->is_table_renamed())
      thd->mdl_context.release_all_locks_for_name(mdl_ticket);
    else
      mdl_ticket->downgrade_lock(MDL_SHARED_NO_READ_WRITE);
  }
  DBUG_RETURN(error != 0);
}


/**
  Alter table

  @param thd              Thread handle
  @param new_db           If there is a RENAME clause
  @param new_name         If there is a RENAME clause
  @param create_info      Information from the parsing phase about new
                          table properties.
  @param table_list       The table to change.
  @param alter_info       Lists of fields, keys to be changed, added
                          or dropped.
  @param order_num        How many ORDER BY fields has been specified.
  @param order            List of fields to ORDER BY.
  @param ignore           Whether we have ALTER IGNORE TABLE

  @retval   true          Error
  @retval   false         Success

  This is a veery long function and is everything but the kitchen sink :)
  It is used to alter a table and not only by ALTER TABLE but also
  CREATE|DROP INDEX are mapped on this function.

  When the ALTER TABLE statement just does a RENAME or ENABLE|DISABLE KEYS,
  or both, then this function short cuts its operation by renaming
  the table and/or enabling/disabling the keys. In this case, the FRM is
  not changed, directly by mysql_alter_table. However, if there is a
  RENAME + change of a field, or an index, the short cut is not used.
  See how `create_list` is used to generate the new FRM regarding the
  structure of the fields. The same is done for the indices of the table.

  Altering a table can be done in two ways. The table can be modified
  directly using an in-place algorithm, or the changes can be done using
  an intermediate temporary table (copy). In-place is the preferred
  algorithm as it avoids copying table data. The storage engine
  selects which algorithm to use in check_if_supported_inplace_alter()
  based on information about the table changes from fill_alter_inplace_info().
*/

bool mysql_alter_table(THD *thd,char *new_db, char *new_name,
                       HA_CREATE_INFO *create_info,
                       TABLE_LIST *table_list,
                       Alter_info *alter_info,
                       uint order_num, ORDER *order, bool ignore)
{
  DBUG_ENTER("mysql_alter_table");

  /*
    Check if we attempt to alter mysql.slow_log or
    mysql.general_log table and return an error if
    it is the case.
    TODO: this design is obsolete and will be removed.
  */
  int table_kind= check_if_log_table(table_list, FALSE, NullS);

  if (table_kind)
  {
    /* Disable alter of enabled log tables */
    if (logger.is_log_table_enabled(table_kind))
    {
      my_error(ER_BAD_LOG_STATEMENT, MYF(0), "ALTER");
      DBUG_RETURN(true);
    }

    /* Disable alter of log tables to unsupported engine */
    if ((create_info->used_fields & HA_CREATE_USED_ENGINE) &&
        (!create_info->db_type || /* unknown engine */
         !(create_info->db_type->flags & HTON_SUPPORT_LOG_TABLES)))
    {
      my_error(ER_UNSUPORTED_LOG_ENGINE, MYF(0),
               hton_name(create_info->db_type)->str);
      DBUG_RETURN(true);
    }

#ifdef WITH_PARTITION_STORAGE_ENGINE
    if (alter_info->flags & Alter_info::ALTER_PARTITION)
    {
      my_error(ER_WRONG_USAGE, MYF(0), "PARTITION", "log table");
      DBUG_RETURN(true);
    }
#endif
  }

  THD_STAGE_INFO(thd, stage_init);

  /*
    Code below can handle only base tables so ensure that we won't open a view.
    Note that RENAME TABLE the only ALTER clause which is supported for views
    has been already processed.
  */
  table_list->required_type= FRMTYPE_TABLE;

  Alter_table_prelocking_strategy alter_prelocking_strategy;

  DEBUG_SYNC(thd, "alter_table_before_open_tables");
  uint tables_opened;

  thd->open_options|= HA_OPEN_FOR_ALTER;
  bool error= open_tables(thd, &table_list, &tables_opened, 0,
                          &alter_prelocking_strategy);
  thd->open_options&= ~HA_OPEN_FOR_ALTER;

  DEBUG_SYNC(thd, "alter_opened_table");

#ifdef WITH_WSREP
  DBUG_EXECUTE_IF("sync.alter_opened_table",
                  {
                    const char act[]=
                      "now "
                      "wait_for signal.alter_opened_table";
                    DBUG_ASSERT(!debug_sync_set_action(thd,
                                                       STRING_WITH_LEN(act)));
                  };);
#endif // WITH_WSREP

  if (error)
    DBUG_RETURN(true);

  TABLE *table= table_list->table;
  table->use_all_columns();
  MDL_ticket *mdl_ticket= table->mdl_ticket;

  /*
    Prohibit changing of the UNION list of a non-temporary MERGE table
    under LOCK tables. It would be quite difficult to reuse a shrinked
    set of tables from the old table or to open a new TABLE object for
    an extended list and verify that they belong to locked tables.
  */
  if ((thd->locked_tables_mode == LTM_LOCK_TABLES ||
       thd->locked_tables_mode == LTM_PRELOCKED_UNDER_LOCK_TABLES) &&
      (create_info->used_fields & HA_CREATE_USED_UNION) &&
      (table->s->tmp_table == NO_TMP_TABLE))
  {
    my_error(ER_LOCK_OR_ACTIVE_TRANSACTION, MYF(0));
    DBUG_RETURN(true);
  }

  Alter_table_ctx alter_ctx(thd, table_list, tables_opened, new_db, new_name);

  MDL_request target_mdl_request;

  /* Check that we are not trying to rename to an existing table */
  if (alter_ctx.is_table_renamed())
  {
    if (table->s->tmp_table != NO_TMP_TABLE)
    {
      /*
        Check whether a temporary table exists with same requested new name.
        If such table exists, there must be a corresponding TABLE_SHARE in
        THD::all_temp_tables list.
      */
      if (thd->find_tmp_table_share(alter_ctx.new_db, alter_ctx.new_name))
      {
        my_error(ER_TABLE_EXISTS_ERROR, MYF(0), alter_ctx.new_alias);
        DBUG_RETURN(true);
      }
    }
    else
    {
      MDL_request_list mdl_requests;
      MDL_request target_db_mdl_request;

      target_mdl_request.init(MDL_key::TABLE,
                              alter_ctx.new_db, alter_ctx.new_name,
                              MDL_EXCLUSIVE, MDL_TRANSACTION);
      mdl_requests.push_front(&target_mdl_request);

      /*
        If we are moving the table to a different database, we also
        need IX lock on the database name so that the target database
        is protected by MDL while the table is moved.
      */
      if (alter_ctx.is_database_changed())
      {
        target_db_mdl_request.init(MDL_key::SCHEMA, alter_ctx.new_db, "",
                                   MDL_INTENTION_EXCLUSIVE,
                                   MDL_TRANSACTION);
        mdl_requests.push_front(&target_db_mdl_request);
      }

      /*
        Global intention exclusive lock must have been already acquired when
        table to be altered was open, so there is no need to do it here.
      */
      DBUG_ASSERT(thd->mdl_context.is_lock_owner(MDL_key::GLOBAL,
                                                 "", "",
                                                 MDL_INTENTION_EXCLUSIVE));

      if (thd->mdl_context.acquire_locks(&mdl_requests,
                                         thd->variables.lock_wait_timeout))
        DBUG_RETURN(true);

      DEBUG_SYNC(thd, "locked_table_name");
      /*
        Table maybe does not exist, but we got an exclusive lock
        on the name, now we can safely try to find out for sure.
      */
      if (ha_table_exists(thd, alter_ctx.new_db, alter_ctx.new_name, 0))
      {
        /* Table will be closed in do_command() */
        my_error(ER_TABLE_EXISTS_ERROR, MYF(0), alter_ctx.new_alias);
        DBUG_RETURN(true);
      }
    }
  }

  if (!create_info->db_type)
  {
#ifdef WITH_PARTITION_STORAGE_ENGINE
    if (table->part_info &&
        create_info->used_fields & HA_CREATE_USED_ENGINE)
    {
      /*
        This case happens when the user specified
        ENGINE = x where x is a non-existing storage engine
        We set create_info->db_type to default_engine_type
        to ensure we don't change underlying engine type
        due to a erroneously given engine name.
      */
      create_info->db_type= table->part_info->default_engine_type;
    }
    else
#endif
      create_info->db_type= table->s->db_type();
  }

  if (check_engine(thd, alter_ctx.new_db, alter_ctx.new_name, create_info))
    DBUG_RETURN(true);

  if ((create_info->db_type != table->s->db_type() ||
       alter_info->flags & Alter_info::ALTER_PARTITION) &&
      !table->file->can_switch_engines())
  {
    my_error(ER_ROW_IS_REFERENCED, MYF(0));
    DBUG_RETURN(true);
  }

  /*
   If foreign key is added then check permission to access parent table.

   In function "check_fk_parent_table_access", create_info->db_type is used
   to identify whether engine supports FK constraint or not. Since
   create_info->db_type is set here, check to parent table access is delayed
   till this point for the alter operation.
  */
  if ((alter_info->flags & Alter_info::ADD_FOREIGN_KEY) &&
      check_fk_parent_table_access(thd, create_info, alter_info, new_db))
    DBUG_RETURN(true);

  /*
    If this is an ALTER TABLE and no explicit row type specified reuse
    the table's row type.
    Note: this is the same as if the row type was specified explicitly.
  */
  if (create_info->row_type == ROW_TYPE_NOT_USED)
  {
    /* ALTER TABLE without explicit row type */
    create_info->row_type= table->s->row_type;
  }
  else
  {
    /* ALTER TABLE with specific row type */
    create_info->used_fields |= HA_CREATE_USED_ROW_FORMAT;
  }

  DBUG_PRINT("info", ("old type: %s  new type: %s",
             ha_resolve_storage_engine_name(table->s->db_type()),
             ha_resolve_storage_engine_name(create_info->db_type)));
  if (ha_check_storage_engine_flag(table->s->db_type(), HTON_ALTER_NOT_SUPPORTED))
  {
    DBUG_PRINT("info", ("doesn't support alter"));
    my_error(ER_ILLEGAL_HA, MYF(0), hton_name(table->s->db_type())->str,
             alter_ctx.db, alter_ctx.table_name);
    DBUG_RETURN(true);
  }

  if (ha_check_storage_engine_flag(create_info->db_type,
                                   HTON_ALTER_NOT_SUPPORTED))
  {
    DBUG_PRINT("info", ("doesn't support alter"));
    my_error(ER_ILLEGAL_HA, MYF(0), hton_name(create_info->db_type)->str,
             alter_ctx.new_db, alter_ctx.new_name);
    DBUG_RETURN(true);
  }

  if (table->s->tmp_table == NO_TMP_TABLE)
    mysql_audit_alter_table(thd, table_list);

  THD_STAGE_INFO(thd, stage_setup);

  if (alter_info->flags & Alter_info::ALTER_DROP_CHECK_CONSTRAINT)
  {
    /*
      ALTER TABLE DROP CONSTRAINT
      should be replaced with ... DROP [FOREIGN] KEY
      if the constraint is the FOREIGN KEY or UNIQUE one.
    */

    List_iterator<Alter_drop> drop_it(alter_info->drop_list);
    Alter_drop *drop;
    List <FOREIGN_KEY_INFO> fk_child_key_list;
    table->file->get_foreign_key_list(thd, &fk_child_key_list);

    alter_info->flags&= ~Alter_info::ALTER_DROP_CHECK_CONSTRAINT;

    while ((drop= drop_it++))
    {
      if (drop->type == Alter_drop::CHECK_CONSTRAINT)
      {
        {
          /* Test if there is a FOREIGN KEY with this name. */
          FOREIGN_KEY_INFO *f_key;
          List_iterator<FOREIGN_KEY_INFO> fk_key_it(fk_child_key_list);

          while ((f_key= fk_key_it++))
          {
            if (my_strcasecmp(system_charset_info, f_key->foreign_id->str,
                  drop->name) == 0)
            {
              drop->type= Alter_drop::FOREIGN_KEY;
              alter_info->flags|= Alter_info::DROP_FOREIGN_KEY;
              goto do_continue;
            }
          }
        }

        {
          /* Test if there is an UNIQUE with this name. */
          uint n_key;

          for (n_key=0; n_key < table->s->keys; n_key++)
          {
            if ((table->key_info[n_key].flags & HA_NOSAME) &&
                my_strcasecmp(system_charset_info,
                  drop->name, table->key_info[n_key].name) == 0)
            {
              drop->type= Alter_drop::KEY;
              alter_info->flags|= Alter_info::ALTER_DROP_INDEX;
              goto do_continue;
            }
          }
        }
      }
      alter_info->flags|= Alter_info::ALTER_DROP_CHECK_CONSTRAINT;
do_continue:;
    }
  }

  handle_if_exists_options(thd, table, alter_info);

  /*
    Look if we have to do anything at all.
    ALTER can become NOOP after handling
    the IF (NOT) EXISTS options.
  */
  if (alter_info->flags == 0)
  {
    my_snprintf(alter_ctx.tmp_name, sizeof(alter_ctx.tmp_name),
                ER_THD(thd, ER_INSERT_INFO), 0L, 0L,
                thd->get_stmt_da()->current_statement_warn_count());
    my_ok(thd, 0L, 0L, alter_ctx.tmp_name);

    /* We don't replicate alter table statement on temporary tables */
    if (table->s->tmp_table == NO_TMP_TABLE ||
        !thd->is_current_stmt_binlog_format_row())
    {
      if (write_bin_log(thd, true, thd->query(), thd->query_length()))
        DBUG_RETURN(true);
    }

    DBUG_RETURN(false);
  }

  /*
     Test if we are only doing RENAME or KEYS ON/OFF. This works
     as we are testing if flags == 0 above.
  */
  if (!(alter_info->flags & ~(Alter_info::ALTER_RENAME |
                              Alter_info::ALTER_KEYS_ONOFF)) &&
      alter_info->requested_algorithm !=
      Alter_info::ALTER_TABLE_ALGORITHM_COPY)   // No need to touch frm.
  {
    bool res;

    if (!table->s->tmp_table)
    {
      // This requires X-lock, no other lock levels supported.
      if (alter_info->requested_lock != Alter_info::ALTER_TABLE_LOCK_DEFAULT &&
          alter_info->requested_lock != Alter_info::ALTER_TABLE_LOCK_EXCLUSIVE)
      {
        my_error(ER_ALTER_OPERATION_NOT_SUPPORTED, MYF(0),
                 "LOCK=NONE/SHARED", "LOCK=EXCLUSIVE");
        DBUG_RETURN(true);
      }
      res= simple_rename_or_index_change(thd, table_list,
                                         alter_info->keys_onoff,
                                         &alter_ctx);
    }
    else
    {
      res= simple_tmp_rename_or_index_change(thd, table_list,
                                             alter_info->keys_onoff,
                                             &alter_ctx);
    }
    DBUG_RETURN(res);
  }

  /* We have to do full alter table. */

#ifdef WITH_PARTITION_STORAGE_ENGINE
  bool partition_changed= false;
  bool fast_alter_partition= false;
  {
    if (prep_alter_part_table(thd, table, alter_info, create_info,
                              &alter_ctx, &partition_changed,
                              &fast_alter_partition))
    {
      DBUG_RETURN(true);
    }
  }
#endif

  if (mysql_prepare_alter_table(thd, table, create_info, alter_info,
                                &alter_ctx))
  {
    DBUG_RETURN(true);
  }

  set_table_default_charset(thd, create_info, alter_ctx.db);

  if (!opt_explicit_defaults_for_timestamp)
    promote_first_timestamp_column(&alter_info->create_list);

#ifdef WITH_PARTITION_STORAGE_ENGINE
  if (fast_alter_partition)
  {
    /*
      ALGORITHM and LOCK clauses are generally not allowed by the
      parser for operations related to partitioning.
      The exceptions are ALTER_PARTITION and ALTER_REMOVE_PARTITIONING.
      For consistency, we report ER_ALTER_OPERATION_NOT_SUPPORTED here.
    */
    if (alter_info->requested_lock !=
        Alter_info::ALTER_TABLE_LOCK_DEFAULT)
    {
      my_error(ER_ALTER_OPERATION_NOT_SUPPORTED_REASON, MYF(0),
               "LOCK=NONE/SHARED/EXCLUSIVE",
               ER_THD(thd, ER_ALTER_OPERATION_NOT_SUPPORTED_REASON_PARTITION),
               "LOCK=DEFAULT");
      DBUG_RETURN(true);
    }
    else if (alter_info->requested_algorithm !=
             Alter_info::ALTER_TABLE_ALGORITHM_DEFAULT)
    {
      my_error(ER_ALTER_OPERATION_NOT_SUPPORTED_REASON, MYF(0),
               "ALGORITHM=COPY/INPLACE",
               ER_THD(thd, ER_ALTER_OPERATION_NOT_SUPPORTED_REASON_PARTITION),
               "ALGORITHM=DEFAULT");
      DBUG_RETURN(true);
    }

    /*
      Upgrade from MDL_SHARED_UPGRADABLE to MDL_SHARED_NO_WRITE.
      Afterwards it's safe to take the table level lock.
    */
    if (thd->mdl_context.upgrade_shared_lock(mdl_ticket, MDL_SHARED_NO_WRITE,
                                             thd->variables.lock_wait_timeout)
        || lock_tables(thd, table_list, alter_ctx.tables_opened, 0))
    {
      DBUG_RETURN(true);
    }

    // In-place execution of ALTER TABLE for partitioning.
    DBUG_RETURN(fast_alter_partition_table(thd, table, alter_info,
                                           create_info, table_list,
                                           alter_ctx.db,
                                           alter_ctx.table_name));
  }
#endif

  /*
    Use copy algorithm if:
    - old_alter_table system variable is set without in-place requested using
      the ALGORITHM clause.
    - Or if in-place is impossible for given operation.
    - Changes to partitioning which were not handled by fast_alter_part_table()
      needs to be handled using table copying algorithm unless the engine
      supports auto-partitioning as such engines can do some changes
      using in-place API.
  */
  if ((thd->variables.old_alter_table &&
       alter_info->requested_algorithm !=
       Alter_info::ALTER_TABLE_ALGORITHM_INPLACE)
      || is_inplace_alter_impossible(table, create_info, alter_info)
      || IF_PARTITIONING((partition_changed &&
          !(table->s->db_type()->partition_flags() & HA_USE_AUTO_PARTITION)), 0))
  {
    if (alter_info->requested_algorithm ==
        Alter_info::ALTER_TABLE_ALGORITHM_INPLACE)
    {
      my_error(ER_ALTER_OPERATION_NOT_SUPPORTED, MYF(0),
               "ALGORITHM=INPLACE", "ALGORITHM=COPY");
      DBUG_RETURN(true);
    }
    alter_info->requested_algorithm= Alter_info::ALTER_TABLE_ALGORITHM_COPY;
  }

  /*
    ALTER TABLE ... ENGINE to the same engine is a common way to
    request table rebuild. Set ALTER_RECREATE flag to force table
    rebuild.
  */
  if (create_info->db_type == table->s->db_type() &&
      create_info->used_fields & HA_CREATE_USED_ENGINE)
    alter_info->flags|= Alter_info::ALTER_RECREATE;

  /*
    If the old table had partitions and we are doing ALTER TABLE ...
    engine= <new_engine>, the new table must preserve the original
    partitioning. This means that the new engine is still the
    partitioning engine, not the engine specified in the parser.
    This is discovered in prep_alter_part_table, which in such case
    updates create_info->db_type.
    It's therefore important that the assignment below is done
    after prep_alter_part_table.
  */
  handlerton *new_db_type= create_info->db_type;
  handlerton *old_db_type= table->s->db_type();
  TABLE *new_table= NULL;
  ha_rows copied=0,deleted=0;

  /*
    Handling of symlinked tables:
    If no rename:
      Create new data file and index file on the same disk as the
      old data and index files.
      Copy data.
      Rename new data file over old data file and new index file over
      old index file.
      Symlinks are not changed.

   If rename:
      Create new data file and index file on the same disk as the
      old data and index files.  Create also symlinks to point at
      the new tables.
      Copy data.
      At end, rename intermediate tables, and symlinks to intermediate
      table, to final table name.
      Remove old table and old symlinks

    If rename is made to another database:
      Create new tables in new database.
      Copy data.
      Remove old table and symlinks.
  */
  char index_file[FN_REFLEN], data_file[FN_REFLEN];

  if (!alter_ctx.is_database_changed())
  {
    if (create_info->index_file_name)
    {
      /* Fix index_file_name to have 'tmp_name' as basename */
      strmov(index_file, alter_ctx.tmp_name);
      create_info->index_file_name=fn_same(index_file,
                                           create_info->index_file_name,
                                           1);
    }
    if (create_info->data_file_name)
    {
      /* Fix data_file_name to have 'tmp_name' as basename */
      strmov(data_file, alter_ctx.tmp_name);
      create_info->data_file_name=fn_same(data_file,
                                          create_info->data_file_name,
                                          1);
    }
  }
  else
  {
    /* Ignore symlink if db is changed. */
    create_info->data_file_name=create_info->index_file_name=0;
  }

  DEBUG_SYNC(thd, "alter_table_before_create_table_no_lock");
  /* We can abort alter table for any table type */
  thd->abort_on_warning= !ignore && thd->is_strict_mode();

  /*
    Create .FRM for new version of table with a temporary name.
    We don't log the statement, it will be logged later.

    Keep information about keys in newly created table as it
    will be used later to construct Alter_inplace_info object
    and by fill_alter_inplace_info() call.
  */
  KEY *key_info;
  uint key_count;
  /*
    Remember if the new definition has new VARCHAR column;
    create_info->varchar will be reset in create_table_impl()/
    mysql_prepare_create_table().
  */
  bool varchar= create_info->varchar;
  LEX_CUSTRING frm= {0,0};

  tmp_disable_binlog(thd);
  create_info->options|=HA_CREATE_TMP_ALTER;
  error= create_table_impl(thd,
                           alter_ctx.db, alter_ctx.table_name,
                           alter_ctx.new_db, alter_ctx.tmp_name,
                           alter_ctx.get_tmp_path(),
                           thd->lex->create_info, create_info, alter_info,
                           C_ALTER_TABLE_FRM_ONLY, NULL,
                           &key_info, &key_count, &frm);
  reenable_binlog(thd);
  thd->abort_on_warning= false;
  if (error)
  {
    my_free(const_cast<uchar*>(frm.str));
    DBUG_RETURN(true);
  }

  /* Remember that we have not created table in storage engine yet. */
  bool no_ha_table= true;

  if (alter_info->requested_algorithm != Alter_info::ALTER_TABLE_ALGORITHM_COPY)
  {
    Alter_inplace_info ha_alter_info(create_info, alter_info,
                                     key_info, key_count,
                                     IF_PARTITIONING(thd->work_part_info, NULL),
                                     ignore);
    TABLE *altered_table= NULL;
    bool use_inplace= true;

    /* Fill the Alter_inplace_info structure. */
    if (fill_alter_inplace_info(thd, table, varchar, &ha_alter_info))
      goto err_new_table_cleanup;

    if (ha_alter_info.handler_flags == 0)
    {
      /*
        No-op ALTER, no need to call handler API functions.

        If this code path is entered for an ALTER statement that
        should not be a real no-op, new handler flags should be added
        and fill_alter_inplace_info() adjusted.

        Note that we can end up here if an ALTER statement has clauses
        that cancel each other out (e.g. ADD/DROP identically index).

        Also note that we ignore the LOCK clause here.

         TODO don't create the frm in the first place
      */
      const char *path= alter_ctx.get_tmp_path();
      table->file->ha_create_partitioning_metadata(path, NULL, CHF_DELETE_FLAG);
      deletefrm(path);
      my_free(const_cast<uchar*>(frm.str));
      goto end_inplace;
    }

    // We assume that the table is non-temporary.
    DBUG_ASSERT(!table->s->tmp_table);

    if (!(altered_table=
          thd->create_and_open_tmp_table(new_db_type, &frm,
                                         alter_ctx.get_tmp_path(),
                                         alter_ctx.new_db, alter_ctx.tmp_name,
                                         false)))
      goto err_new_table_cleanup;

    /* Set markers for fields in TABLE object for altered table. */
    update_altered_table(ha_alter_info, altered_table);

    /*
      Mark all columns in 'altered_table' as used to allow usage
      of its record[0] buffer and Field objects during in-place
      ALTER TABLE.
    */
    altered_table->column_bitmaps_set_no_signal(&altered_table->s->all_set,
                                                &altered_table->s->all_set);
    restore_record(altered_table, s->default_values); // Create empty record
    /* Check that we can call default functions with default field values */
    altered_table->reset_default_fields();
    if (altered_table->default_field &&
        altered_table->update_default_fields(0, 1))
      goto err_new_table_cleanup;

    // Ask storage engine whether to use copy or in-place
    enum_alter_inplace_result inplace_supported=
      table->file->check_if_supported_inplace_alter(altered_table,
                                                    &ha_alter_info);

    switch (inplace_supported) {
    case HA_ALTER_INPLACE_EXCLUSIVE_LOCK:
      // If SHARED lock and no particular algorithm was requested, use COPY.
      if (alter_info->requested_lock ==
          Alter_info::ALTER_TABLE_LOCK_SHARED &&
          alter_info->requested_algorithm ==
          Alter_info::ALTER_TABLE_ALGORITHM_DEFAULT)
      {
        use_inplace= false;
      }
      // Otherwise, if weaker lock was requested, report errror.
      else if (alter_info->requested_lock ==
               Alter_info::ALTER_TABLE_LOCK_NONE ||
               alter_info->requested_lock ==
               Alter_info::ALTER_TABLE_LOCK_SHARED)
      {
        ha_alter_info.report_unsupported_error("LOCK=NONE/SHARED",
                                               "LOCK=EXCLUSIVE");
        thd->drop_temporary_table(altered_table, NULL, false);
        goto err_new_table_cleanup;
      }
      break;
    case HA_ALTER_INPLACE_SHARED_LOCK_AFTER_PREPARE:
    case HA_ALTER_INPLACE_SHARED_LOCK:
      // If weaker lock was requested, report errror.
      if (alter_info->requested_lock ==
          Alter_info::ALTER_TABLE_LOCK_NONE)
      {
        ha_alter_info.report_unsupported_error("LOCK=NONE", "LOCK=SHARED");
        thd->drop_temporary_table(altered_table, NULL, false);
        goto err_new_table_cleanup;
      }
      break;
    case HA_ALTER_INPLACE_NO_LOCK_AFTER_PREPARE:
    case HA_ALTER_INPLACE_NO_LOCK:
      break;
    case HA_ALTER_INPLACE_NOT_SUPPORTED:
      // If INPLACE was requested, report error.
      if (alter_info->requested_algorithm ==
          Alter_info::ALTER_TABLE_ALGORITHM_INPLACE)
      {
        ha_alter_info.report_unsupported_error("ALGORITHM=INPLACE",
                                               "ALGORITHM=COPY");
        thd->drop_temporary_table(altered_table, NULL, false);
        goto err_new_table_cleanup;
      }
      // COPY with LOCK=NONE is not supported, no point in trying.
      if (alter_info->requested_lock ==
          Alter_info::ALTER_TABLE_LOCK_NONE)
      {
        ha_alter_info.report_unsupported_error("LOCK=NONE", "LOCK=SHARED");
        thd->drop_temporary_table(altered_table, NULL, false);
        goto err_new_table_cleanup;
      }
      // Otherwise use COPY
      use_inplace= false;
      break;
    case HA_ALTER_ERROR:
    default:
      thd->drop_temporary_table(altered_table, NULL, false);
      goto err_new_table_cleanup;
    }

    if (use_inplace)
    {
      table->s->frm_image= &frm;
      int res= mysql_inplace_alter_table(thd, table_list, table, altered_table,
                                         &ha_alter_info, inplace_supported,
                                         &target_mdl_request, &alter_ctx);
      my_free(const_cast<uchar*>(frm.str));

      if (res)
        DBUG_RETURN(true);

      goto end_inplace;
    }
    else
    {
      thd->drop_temporary_table(altered_table, NULL, false);
    }
  }

  /* ALTER TABLE using copy algorithm. */

  /* Check if ALTER TABLE is compatible with foreign key definitions. */
  if (fk_prepare_copy_alter_table(thd, table, alter_info, &alter_ctx))
    goto err_new_table_cleanup;

  if (!table->s->tmp_table)
  {
    // COPY algorithm doesn't work with concurrent writes.
    if (alter_info->requested_lock == Alter_info::ALTER_TABLE_LOCK_NONE)
    {
      my_error(ER_ALTER_OPERATION_NOT_SUPPORTED_REASON, MYF(0),
               "LOCK=NONE",
               ER_THD(thd, ER_ALTER_OPERATION_NOT_SUPPORTED_REASON_COPY),
               "LOCK=SHARED");
      goto err_new_table_cleanup;
    }

    // If EXCLUSIVE lock is requested, upgrade already.
    if (alter_info->requested_lock == Alter_info::ALTER_TABLE_LOCK_EXCLUSIVE &&
        wait_while_table_is_used(thd, table, HA_EXTRA_FORCE_REOPEN))
      goto err_new_table_cleanup;

    /*
      Otherwise upgrade to SHARED_NO_WRITE.
      Note that under LOCK TABLES, we will already have SHARED_NO_READ_WRITE.
    */
    if (alter_info->requested_lock != Alter_info::ALTER_TABLE_LOCK_EXCLUSIVE &&
        thd->mdl_context.upgrade_shared_lock(mdl_ticket, MDL_SHARED_NO_WRITE,
                                             thd->variables.lock_wait_timeout))
      goto err_new_table_cleanup;

    DEBUG_SYNC(thd, "alter_table_copy_after_lock_upgrade");
  }

  // It's now safe to take the table level lock.
  if (lock_tables(thd, table_list, alter_ctx.tables_opened, 0))
    goto err_new_table_cleanup;

  if (ha_create_table(thd, alter_ctx.get_tmp_path(),
                      alter_ctx.new_db, alter_ctx.new_name,
                      create_info, &frm))
    goto err_new_table_cleanup;

  /* Mark that we have created table in storage engine. */
  no_ha_table= false;
  DEBUG_SYNC(thd, "alter_table_intermediate_table_created");

  new_table=
    thd->create_and_open_tmp_table(new_db_type, &frm, alter_ctx.get_tmp_path(),
                                   alter_ctx.new_db, alter_ctx.new_name, true);
  if (!new_table)
    goto err_new_table_cleanup;

  /* Open the table since we need to copy the data. */
  if (table->s->tmp_table != NO_TMP_TABLE)
  {
    /* in case of alter temp table send the tracker in OK packet */
    SESSION_TRACKER_CHANGED(thd, SESSION_STATE_CHANGE_TRACKER, NULL);
  }
  else
  {
<<<<<<< HEAD
    /*
      Normally, an attempt to modify an FK parent table will cause
      FK children to be prelocked, so the table-being-altered cannot
      be modified by a cascade FK action, because ALTER holds a lock
      and prelocking will wait.

      But if a new FK is being added by this very ALTER, then the target
      table is not locked yet (it's a temporary table). So, we have to
      lock FK parents explicitly.
    */
    if (alter_info->flags & Alter_info::ADD_FOREIGN_KEY)
    {
      List <FOREIGN_KEY_INFO> fk_list;
      List_iterator<FOREIGN_KEY_INFO> fk_list_it(fk_list);
      FOREIGN_KEY_INFO *fk;

      /* tables_opened can be > 1 only for MERGE tables */
      DBUG_ASSERT(tables_opened == 1);
      DBUG_ASSERT(&table_list->next_global == thd->lex->query_tables_last);

      new_table->file->get_foreign_key_list(thd, &fk_list);
      while ((fk= fk_list_it++))
      {
        MDL_request mdl_request;

        if (lower_case_table_names)
        {
         char buf[NAME_LEN];
         uint len;
         strmake_buf(buf, fk->referenced_db->str);
         len = my_casedn_str(files_charset_info, buf);
         thd->make_lex_string(fk->referenced_db, buf, len);
         strmake_buf(buf, fk->referenced_table->str);
         len = my_casedn_str(files_charset_info, buf);
         thd->make_lex_string(fk->referenced_table, buf, len);
        }

        mdl_request.init(MDL_key::TABLE,
                         fk->referenced_db->str, fk->referenced_table->str,
                         MDL_SHARED_NO_WRITE, MDL_TRANSACTION);
        if (thd->mdl_context.acquire_lock(&mdl_request,
                                          thd->variables.lock_wait_timeout))
          goto err_new_table_cleanup;
      }
    }
=======
    /* table is a normal table: Create temporary table in same directory */
    /* Open our intermediate table. */
    new_table= open_table_uncached(thd, new_db_type, &frm,
                                   alter_ctx.get_tmp_path(),
                                   alter_ctx.new_db, alter_ctx.tmp_name,
                                   true, true);
    if (!new_table)
      goto err_new_table_cleanup;
>>>>>>> 3e8cab51
  }

  /*
    Note: In case of MERGE table, we do not attach children. We do not
    copy data for MERGE tables. Only the children have data.
  */

  /* Copy the data if necessary. */
  thd->count_cuted_fields= CHECK_FIELD_WARN;	// calc cuted fields
  thd->cuted_fields=0L;

  /*
    We do not copy data for MERGE tables. Only the children have data.
    MERGE tables have HA_NO_COPY_ON_ALTER set.
  */
  if (!(new_table->file->ha_table_flags() & HA_NO_COPY_ON_ALTER))
  {
    new_table->next_number_field=new_table->found_next_number_field;
    THD_STAGE_INFO(thd, stage_copy_to_tmp_table);
    DBUG_EXECUTE_IF("abort_copy_table", {
        my_error(ER_LOCK_WAIT_TIMEOUT, MYF(0));
        goto err_new_table_cleanup;
      });
    if (copy_data_between_tables(thd, table, new_table,
                                 alter_info->create_list, ignore,
                                 order_num, order, &copied, &deleted,
                                 alter_info->keys_onoff,
                                 &alter_ctx))
      goto err_new_table_cleanup;
  }
  else
  {
    if (!table->s->tmp_table &&
        wait_while_table_is_used(thd, table, HA_EXTRA_FORCE_REOPEN))
      goto err_new_table_cleanup;
    THD_STAGE_INFO(thd, stage_manage_keys);
    alter_table_manage_keys(table, table->file->indexes_are_disabled(),
                            alter_info->keys_onoff);
    if (trans_commit_stmt(thd) || trans_commit_implicit(thd))
      goto err_new_table_cleanup;
  }
  thd->count_cuted_fields= CHECK_FIELD_IGNORE;

  if (table->s->tmp_table != NO_TMP_TABLE)
  {
    /* Close lock if this is a transactional table */
    if (thd->lock)
    {
      if (thd->locked_tables_mode != LTM_LOCK_TABLES &&
          thd->locked_tables_mode != LTM_PRELOCKED_UNDER_LOCK_TABLES)
      {
        mysql_unlock_tables(thd, thd->lock);
        thd->lock= NULL;
      }
      else
      {
        /*
          If LOCK TABLES list is not empty and contains this table,
          unlock the table and remove the table from this list.
        */
        mysql_lock_remove(thd, thd->lock, table);
      }
    }
    new_table->s->table_creation_was_logged=
      table->s->table_creation_was_logged;
    /* Remove link to old table and rename the new one */
    thd->drop_temporary_table(table, NULL, true);
    /* Should pass the 'new_name' as we store table name in the cache */
    if (thd->rename_temporary_table(new_table, alter_ctx.new_db,
                                    alter_ctx.new_name))
      goto err_new_table_cleanup;
    /* We don't replicate alter table statement on temporary tables */
    if (!thd->is_current_stmt_binlog_format_row() &&
        write_bin_log(thd, true, thd->query(), thd->query_length()))
      DBUG_RETURN(true);
    my_free(const_cast<uchar*>(frm.str));
    goto end_temporary;
  }

  /*
    Close the intermediate table that will be the new table, but do
    not delete it! Even though MERGE tables do not have their children
    attached here it is safe to call THD::drop_temporary_table().
  */
  thd->drop_temporary_table(new_table, NULL, false);
  new_table= NULL;

  DEBUG_SYNC(thd, "alter_table_before_rename_result_table");

  /*
    Data is copied. Now we:
    1) Wait until all other threads will stop using old version of table
       by upgrading shared metadata lock to exclusive one.
    2) Close instances of table open by this thread and replace them
       with placeholders to simplify reopen process.
    3) Rename the old table to a temp name, rename the new one to the
       old name.
    4) If we are under LOCK TABLES and don't do ALTER TABLE ... RENAME
       we reopen new version of table.
    5) Write statement to the binary log.
    6) If we are under LOCK TABLES and do ALTER TABLE ... RENAME we
       remove placeholders and release metadata locks.
    7) If we are not not under LOCK TABLES we rely on the caller
      (mysql_execute_command()) to release metadata locks.
  */

  THD_STAGE_INFO(thd, stage_rename_result_table);

  if (wait_while_table_is_used(thd, table, HA_EXTRA_PREPARE_FOR_RENAME))
    goto err_new_table_cleanup;

  close_all_tables_for_name(thd, table->s,
                            alter_ctx.is_table_renamed() ?
                            HA_EXTRA_PREPARE_FOR_RENAME: 
                            HA_EXTRA_NOT_USED,
                            NULL);
  table_list->table= table= NULL;                  /* Safety */
  my_free(const_cast<uchar*>(frm.str));

  /*
    Rename the old table to temporary name to have a backup in case
    anything goes wrong while renaming the new table.
  */
  char backup_name[32];
  my_snprintf(backup_name, sizeof(backup_name), "%s2-%lx-%lx", tmp_file_prefix,
              current_pid, thd->thread_id);
  if (lower_case_table_names)
    my_casedn_str(files_charset_info, backup_name);
  if (mysql_rename_table(old_db_type, alter_ctx.db, alter_ctx.table_name,
                         alter_ctx.db, backup_name, FN_TO_IS_TMP))
  {
    // Rename to temporary name failed, delete the new table, abort ALTER.
    (void) quick_rm_table(thd, new_db_type, alter_ctx.new_db,
                          alter_ctx.tmp_name, FN_IS_TMP);
    goto err_with_mdl;
  }

  // Rename the new table to the correct name.
  if (mysql_rename_table(new_db_type, alter_ctx.new_db, alter_ctx.tmp_name,
                         alter_ctx.new_db, alter_ctx.new_alias,
                         FN_FROM_IS_TMP))
  {
    // Rename failed, delete the temporary table.
    (void) quick_rm_table(thd, new_db_type, alter_ctx.new_db,
                          alter_ctx.tmp_name, FN_IS_TMP);

    // Restore the backup of the original table to the old name.
    (void) mysql_rename_table(old_db_type, alter_ctx.db, backup_name,
                              alter_ctx.db, alter_ctx.alias,
                              FN_FROM_IS_TMP | NO_FK_CHECKS);
    goto err_with_mdl;
  }

  // Check if we renamed the table and if so update trigger files.
  if (alter_ctx.is_table_renamed())
  {
    if (Table_triggers_list::change_table_name(thd,
                                               alter_ctx.db,
                                               alter_ctx.alias,
                                               alter_ctx.table_name,
                                               alter_ctx.new_db,
                                               alter_ctx.new_alias))
    {
      // Rename succeeded, delete the new table.
      (void) quick_rm_table(thd, new_db_type,
                            alter_ctx.new_db, alter_ctx.new_alias, 0);
      // Restore the backup of the original table to the old name.
      (void) mysql_rename_table(old_db_type, alter_ctx.db, backup_name,
                                alter_ctx.db, alter_ctx.alias,
                                FN_FROM_IS_TMP | NO_FK_CHECKS);
      goto err_with_mdl;
    }
    rename_table_in_stat_tables(thd, alter_ctx.db,alter_ctx.alias,
                                alter_ctx.new_db, alter_ctx.new_alias);
  }

  // ALTER TABLE succeeded, delete the backup of the old table.
  if (quick_rm_table(thd, old_db_type, alter_ctx.db, backup_name, FN_IS_TMP))
  {
    /*
      The fact that deletion of the backup failed is not critical
      error, but still worth reporting as it might indicate serious
      problem with server.
    */
    goto err_with_mdl_after_alter;
  }

end_inplace:

  if (thd->locked_tables_list.reopen_tables(thd, false))
    goto err_with_mdl_after_alter;

  THD_STAGE_INFO(thd, stage_end);

  DEBUG_SYNC(thd, "alter_table_before_main_binlog");

  DBUG_ASSERT(!(mysql_bin_log.is_open() &&
                thd->is_current_stmt_binlog_format_row() &&
                (create_info->tmp_table())));
  if (write_bin_log(thd, true, thd->query(), thd->query_length()))
    DBUG_RETURN(true);

  table_list->table= NULL;			// For query cache
  query_cache_invalidate3(thd, table_list, false);

  if (thd->locked_tables_mode == LTM_LOCK_TABLES ||
      thd->locked_tables_mode == LTM_PRELOCKED_UNDER_LOCK_TABLES)
  {
    if (alter_ctx.is_table_renamed())
      thd->mdl_context.release_all_locks_for_name(mdl_ticket);
    else
      mdl_ticket->downgrade_lock(MDL_SHARED_NO_READ_WRITE);
  }

end_temporary:
  my_snprintf(alter_ctx.tmp_name, sizeof(alter_ctx.tmp_name),
              ER_THD(thd, ER_INSERT_INFO),
	      (ulong) (copied + deleted), (ulong) deleted,
	      (ulong) thd->get_stmt_da()->current_statement_warn_count());
  my_ok(thd, copied + deleted, 0L, alter_ctx.tmp_name);
  DBUG_RETURN(false);

err_new_table_cleanup:
  my_free(const_cast<uchar*>(frm.str));
  /*
    No default value was provided for a DATE/DATETIME field, the
    current sql_mode doesn't allow the '0000-00-00' value and
    the table to be altered isn't empty.
    Report error here.
  */
  if (alter_ctx.error_if_not_empty &&
      thd->get_stmt_da()->current_row_for_warning())
  {
    const char *f_val= 0;
    enum enum_mysql_timestamp_type t_type= MYSQL_TIMESTAMP_DATE;
    switch (alter_ctx.datetime_field->sql_type)
    {
      case MYSQL_TYPE_DATE:
      case MYSQL_TYPE_NEWDATE:
        f_val= "0000-00-00";
        t_type= MYSQL_TIMESTAMP_DATE;
        break;
      case MYSQL_TYPE_DATETIME:
      case MYSQL_TYPE_DATETIME2:
        f_val= "0000-00-00 00:00:00";
        t_type= MYSQL_TIMESTAMP_DATETIME;
        break;
      default:
        /* Shouldn't get here. */
        DBUG_ASSERT(0);
    }
    bool save_abort_on_warning= thd->abort_on_warning;
    thd->abort_on_warning= true;
    make_truncated_value_warning(thd, Sql_condition::WARN_LEVEL_WARN,
                                 f_val, strlength(f_val), t_type,
                                 new_table->s,
                                 alter_ctx.datetime_field->field_name);
    thd->abort_on_warning= save_abort_on_warning;
  }

  if (new_table)
  {
    thd->drop_temporary_table(new_table, NULL, true);
  }
  else
    (void) quick_rm_table(thd, new_db_type,
                          alter_ctx.new_db, alter_ctx.tmp_name,
                          (FN_IS_TMP | (no_ha_table ? NO_HA_TABLE : 0)),
                          alter_ctx.get_tmp_path());


  DBUG_RETURN(true);

err_with_mdl_after_alter:
  /* the table was altered. binlog the operation */
  DBUG_ASSERT(!(mysql_bin_log.is_open() &&
                thd->is_current_stmt_binlog_format_row() &&
                (create_info->tmp_table())));
  write_bin_log(thd, true, thd->query(), thd->query_length());

err_with_mdl:
  /*
    An error happened while we were holding exclusive name metadata lock
    on table being altered. To be safe under LOCK TABLES we should
    remove all references to the altered table from the list of locked
    tables and release the exclusive metadata lock.
  */
  thd->locked_tables_list.unlink_all_closed_tables(thd, NULL, 0);
  thd->mdl_context.release_all_locks_for_name(mdl_ticket);
  DBUG_RETURN(true);
}



/**
  Prepare the transaction for the alter table's copy phase.
*/

bool mysql_trans_prepare_alter_copy_data(THD *thd)
{
  DBUG_ENTER("mysql_trans_prepare_alter_copy_data");
  /*
    Turn off recovery logging since rollback of an alter table is to
    delete the new table so there is no need to log the changes to it.
    
    This needs to be done before external_lock.
  */
  DBUG_RETURN(ha_enable_transaction(thd, FALSE) != 0);
}


/**
  Commit the copy phase of the alter table.
*/

bool mysql_trans_commit_alter_copy_data(THD *thd)
{
  bool error= FALSE;
  uint save_unsafe_rollback_flags;
  DBUG_ENTER("mysql_trans_commit_alter_copy_data");

  /* Save flags as transcommit_implicit_are_deleting_them */
  save_unsafe_rollback_flags= thd->transaction.stmt.m_unsafe_rollback_flags;

  if (ha_enable_transaction(thd, TRUE))
    DBUG_RETURN(TRUE);
  
  /*
    Ensure that the new table is saved properly to disk before installing
    the new .frm.
    And that InnoDB's internal latches are released, to avoid deadlock
    when waiting on other instances of the table before rename (Bug#54747).
  */
  if (trans_commit_stmt(thd))
    error= TRUE;
  if (trans_commit_implicit(thd))
    error= TRUE;

  thd->transaction.stmt.m_unsafe_rollback_flags= save_unsafe_rollback_flags;
  DBUG_RETURN(error);
}


static int
copy_data_between_tables(THD *thd, TABLE *from, TABLE *to,
			 List<Create_field> &create, bool ignore,
			 uint order_num, ORDER *order,
			 ha_rows *copied, ha_rows *deleted,
                         Alter_info::enum_enable_or_disable keys_onoff,
                         Alter_table_ctx *alter_ctx)
{
  int error= 1;
  Copy_field *copy= NULL, *copy_end;
  ha_rows found_count= 0, delete_count= 0;
  SORT_INFO  *file_sort= 0;
  READ_RECORD info;
  TABLE_LIST   tables;
  List<Item>   fields;
  List<Item>   all_fields;
  bool auto_increment_field_copied= 0;
  bool cleanup_done= 0;
  bool init_read_record_done= 0;
  sql_mode_t save_sql_mode= thd->variables.sql_mode;
  ulonglong prev_insert_id, time_to_report_progress;
  Field **dfield_ptr= to->default_field;
  DBUG_ENTER("copy_data_between_tables");

  /* Two or 3 stages; Sorting, copying data and update indexes */
  thd_progress_init(thd, 2 + MY_TEST(order));

  if (!(copy= new Copy_field[to->s->fields]))
    DBUG_RETURN(-1);				/* purecov: inspected */

  if (mysql_trans_prepare_alter_copy_data(thd))
  {
    delete [] copy;
    DBUG_RETURN(-1);
  }

  /* We need external lock before we can disable/enable keys */
  if (to->file->ha_external_lock(thd, F_WRLCK))
  {
    /* Undo call to mysql_trans_prepare_alter_copy_data() */
    ha_enable_transaction(thd, TRUE);
    delete [] copy;
    DBUG_RETURN(-1);
  }

  alter_table_manage_keys(to, from->file->indexes_are_disabled(), keys_onoff);

  /* Set read map for all fields in from table */
  from->default_column_bitmaps();
  bitmap_set_all(from->read_set);
  from->file->column_bitmaps_signal();

  /* We can abort alter table for any table type */
  thd->abort_on_warning= !ignore && thd->is_strict_mode();

  from->file->info(HA_STATUS_VARIABLE);
  to->file->ha_start_bulk_insert(from->file->stats.records,
                                 ignore ? 0 : HA_CREATE_UNIQUE_INDEX_BY_SORT);
  List_iterator<Create_field> it(create);
  Create_field *def;
  copy_end=copy;
  to->s->default_fields= 0;
  for (Field **ptr=to->field ; *ptr ; ptr++)
  {
    def=it++;
    if (def->field)
    {
      if (*ptr == to->next_number_field)
      {
        auto_increment_field_copied= TRUE;
        /*
          If we are going to copy contents of one auto_increment column to
          another auto_increment column it is sensible to preserve zeroes.
          This condition also covers case when we are don't actually alter
          auto_increment column.
        */
        if (def->field == from->found_next_number_field)
          thd->variables.sql_mode|= MODE_NO_AUTO_VALUE_ON_ZERO;
      }
      (copy_end++)->set(*ptr,def->field,0);
    }
    else
    {
      /*
        Update the set of auto-update fields to contain only the new fields
        added to the table. Only these fields should be updated automatically.
        Old fields keep their current values, and therefore should not be
        present in the set of autoupdate fields.
      */
      if ((*ptr)->default_value)
      {
        *(dfield_ptr++)= *ptr;
        ++to->s->default_fields;
      }
    }
  }
  if (dfield_ptr)
    *dfield_ptr= NULL;

  if (order)
  {
    if (to->s->primary_key != MAX_KEY &&
        to->file->ha_table_flags() & HA_TABLE_SCAN_ON_INDEX)
    {
      char warn_buff[MYSQL_ERRMSG_SIZE];
      bool save_abort_on_warning= thd->abort_on_warning;
      thd->abort_on_warning= false;
      my_snprintf(warn_buff, sizeof(warn_buff), 
                  "ORDER BY ignored as there is a user-defined clustered index"
                  " in the table '%-.192s'", from->s->table_name.str);
      push_warning(thd, Sql_condition::WARN_LEVEL_WARN, ER_UNKNOWN_ERROR,
                   warn_buff);
      thd->abort_on_warning= save_abort_on_warning;
    }
    else
    {
      bzero((char *) &tables, sizeof(tables));
      tables.table= from;
      tables.alias= tables.table_name= from->s->table_name.str;
      tables.db= from->s->db.str;

      THD_STAGE_INFO(thd, stage_sorting);
      Filesort_tracker dummy_tracker(false);
      Filesort fsort(order, HA_POS_ERROR, true, NULL);

      if (thd->lex->select_lex.setup_ref_array(thd, order_num) ||
          setup_order(thd, thd->lex->select_lex.ref_pointer_array,
                      &tables, fields, all_fields, order))
        goto err;

      if (!(file_sort= filesort(thd, from, &fsort, &dummy_tracker)))
        goto err;
    }
    thd_progress_next_stage(thd);
  }

  THD_STAGE_INFO(thd, stage_copy_to_tmp_table);
  /* Tell handler that we have values for all columns in the to table */
  to->use_all_columns();
  /* Add virtual columns to vcol_set to ensure they are updated */
  if (to->vfield)
    to->mark_virtual_columns_for_write(TRUE);
  if (init_read_record(&info, thd, from, (SQL_SELECT *) 0, file_sort, 1, 1,
                       FALSE))
    goto err;
  init_read_record_done= 1;

  if (ignore && !alter_ctx->fk_error_if_delete_row)
    to->file->extra(HA_EXTRA_IGNORE_DUP_KEY);
  thd->get_stmt_da()->reset_current_row_for_warning();
  restore_record(to, s->default_values);        // Create empty record
  to->reset_default_fields();

  thd->progress.max_counter= from->file->records();
  time_to_report_progress= MY_HOW_OFTEN_TO_WRITE/10;
  if (!ignore) /* for now, InnoDB needs the undo log for ALTER IGNORE */
    to->file->extra(HA_EXTRA_BEGIN_ALTER_COPY);

  while (!(error=info.read_record(&info)))
  {
    if (thd->killed)
    {
      thd->send_kill_message();
      error= 1;
      break;
    }
    if (++thd->progress.counter >= time_to_report_progress)
    {
      time_to_report_progress+= MY_HOW_OFTEN_TO_WRITE/10;
      thd_progress_report(thd, thd->progress.counter,
                          thd->progress.max_counter);
    }

    /* Return error if source table isn't empty. */
    if (alter_ctx->error_if_not_empty)
    {
      error= 1;
      break;
    }

    for (Copy_field *copy_ptr=copy ; copy_ptr != copy_end ; copy_ptr++)
    {
      copy_ptr->do_copy(copy_ptr);
    }
    prev_insert_id= to->file->next_insert_id;
    if (to->default_field)
      to->update_default_fields(0, ignore);
    if (to->vfield)
      to->update_virtual_fields(to->file, VCOL_UPDATE_FOR_WRITE);

    /* This will set thd->is_error() if fatal failure */
    if (to->verify_constraints(ignore) == VIEW_CHECK_SKIP)
      continue;
    if (thd->is_error())
    {
      error= 1;
      break;
    }
    if (to->next_number_field)
    {
      if (auto_increment_field_copied)
        to->auto_increment_field_not_null= TRUE;
      else
        to->next_number_field->reset();
    }
    error=to->file->ha_write_row(to->record[0]);
    to->auto_increment_field_not_null= FALSE;
    if (error)
    {
      if (to->file->is_fatal_error(error, HA_CHECK_DUP))
      {
        /* Not a duplicate key error. */
	to->file->print_error(error, MYF(0));
        error= 1;
	break;
      }
      else
      {
        /* Duplicate key error. */
        if (alter_ctx->fk_error_if_delete_row)
        {
          /*
            We are trying to omit a row from the table which serves as parent
            in a foreign key. This might have broken referential integrity so
            emit an error. Note that we can't ignore this error even if we are
            executing ALTER IGNORE TABLE. IGNORE allows to skip rows, but
            doesn't allow to break unique or foreign key constraints,
          */
          my_error(ER_FK_CANNOT_DELETE_PARENT, MYF(0),
                   alter_ctx->fk_error_id,
                   alter_ctx->fk_error_table);
          break;
        }

        if (ignore)
        {
          /* This ALTER IGNORE TABLE. Simply skip row and continue. */
          to->file->restore_auto_increment(prev_insert_id);
          delete_count++;
        }
        else
        {
          /* Ordinary ALTER TABLE. Report duplicate key error. */
          uint key_nr= to->file->get_dup_key(error);
          if ((int) key_nr >= 0)
          {
            const char *err_msg= ER_THD(thd, ER_DUP_ENTRY_WITH_KEY_NAME);
            if (key_nr == 0 && to->s->keys > 0 &&
                (to->key_info[0].key_part[0].field->flags &
                 AUTO_INCREMENT_FLAG))
              err_msg= ER_THD(thd, ER_DUP_ENTRY_AUTOINCREMENT_CASE);
            print_keydup_error(to,
                               key_nr >= to->s->keys ? NULL :
                                   &to->key_info[key_nr],
                               err_msg, MYF(0));
          }
          else
            to->file->print_error(error, MYF(0));
          break;
        }
      }
    }
    else
      found_count++;
    thd->get_stmt_da()->inc_current_row_for_warning();
  }

  THD_STAGE_INFO(thd, stage_enabling_keys);
  thd_progress_next_stage(thd);

  if (error > 0 && !from->s->tmp_table)
  {
    /* We are going to drop the temporary table */
    to->file->extra(HA_EXTRA_PREPARE_FOR_DROP);
  }
  if (to->file->ha_end_bulk_insert() && error <= 0)
  {
    /* Give error, if not already given */
    if (!thd->is_error())
      to->file->print_error(my_errno,MYF(0));
    error= 1;
  }
  if (!ignore)
    to->file->extra(HA_EXTRA_END_ALTER_COPY);

  cleanup_done= 1;
  to->file->extra(HA_EXTRA_NO_IGNORE_DUP_KEY);

  if (mysql_trans_commit_alter_copy_data(thd))
    error= 1;

 err:
  /* Free resources */
  if (init_read_record_done)
    end_read_record(&info);
  delete [] copy;
  delete file_sort;

  thd->variables.sql_mode= save_sql_mode;
  thd->abort_on_warning= 0;
  *copied= found_count;
  *deleted=delete_count;
  to->file->ha_release_auto_increment();

  if (!cleanup_done)
  {
    /* This happens if we get an error during initialzation of data */
    DBUG_ASSERT(error);
    to->file->ha_end_bulk_insert();
    ha_enable_transaction(thd, TRUE);
  }

  if (to->file->ha_external_lock(thd,F_UNLCK))
    error=1;
  if (error < 0 && !from->s->tmp_table &&
      to->file->extra(HA_EXTRA_PREPARE_FOR_RENAME))
    error= 1;
  thd_progress_end(thd);
  DBUG_RETURN(error > 0 ? -1 : 0);
}


/*
  Recreates one table by calling mysql_alter_table().

  SYNOPSIS
    mysql_recreate_table()
    thd			Thread handler
    table_list          Table to recreate
    table_copy          Recreate the table by using
                        ALTER TABLE COPY algorithm

 RETURN
    Like mysql_alter_table().
*/

bool mysql_recreate_table(THD *thd, TABLE_LIST *table_list, bool table_copy)
{
  HA_CREATE_INFO create_info;
  Alter_info alter_info;
  TABLE_LIST *next_table= table_list->next_global;

  DBUG_ENTER("mysql_recreate_table");
  /* Set lock type which is appropriate for ALTER TABLE. */
  table_list->lock_type= TL_READ_NO_INSERT;
  /* Same applies to MDL request. */
  table_list->mdl_request.set_type(MDL_SHARED_NO_WRITE);
  /* hide following tables from open_tables() */
  table_list->next_global= NULL;

  bzero((char*) &create_info, sizeof(create_info));
  create_info.row_type=ROW_TYPE_NOT_USED;
  create_info.default_table_charset=default_charset_info;
  /* Force alter table to recreate table */
  alter_info.flags= (Alter_info::ALTER_CHANGE_COLUMN |
                     Alter_info::ALTER_RECREATE);

  if (table_copy)
    alter_info.requested_algorithm= Alter_info::ALTER_TABLE_ALGORITHM_COPY;

  bool res= mysql_alter_table(thd, NullS, NullS, &create_info,
                                table_list, &alter_info, 0,
                                (ORDER *) 0, 0);
  table_list->next_global= next_table;
  DBUG_RETURN(res);
}


static void flush_checksum(ha_checksum *row_crc, uchar **checksum_start,
                           size_t *checksum_length)
{
  if (*checksum_start)
  {
    *row_crc= my_checksum(*row_crc, *checksum_start, *checksum_length);
    *checksum_start= NULL;
    *checksum_length= 0;
  }
}


bool mysql_checksum_table(THD *thd, TABLE_LIST *tables,
                          HA_CHECK_OPT *check_opt)
{
  TABLE_LIST *table;
  List<Item> field_list;
  Item *item;
  Protocol *protocol= thd->protocol;
  DBUG_ENTER("mysql_checksum_table");

  /*
    CHECKSUM TABLE returns results and rollbacks statement transaction,
    so it should not be used in stored function or trigger.
  */
  DBUG_ASSERT(! thd->in_sub_stmt);

  field_list.push_back(item= new (thd->mem_root)
                       Item_empty_string(thd, "Table", NAME_LEN*2),
                       thd->mem_root);
  item->maybe_null= 1;
  field_list.push_back(item= new (thd->mem_root)
                       Item_int(thd, "Checksum", (longlong) 1,
                                MY_INT64_NUM_DECIMAL_DIGITS),
                       thd->mem_root);
  item->maybe_null= 1;
  if (protocol->send_result_set_metadata(&field_list,
                            Protocol::SEND_NUM_ROWS | Protocol::SEND_EOF))
    DBUG_RETURN(TRUE);

  /*
    Close all temporary tables which were pre-open to simplify
    privilege checking. Clear all references to closed tables.
  */
  close_thread_tables(thd);
  for (table= tables; table; table= table->next_local)
    table->table= NULL;

  /* Open one table after the other to keep lock time as short as possible. */
  for (table= tables; table; table= table->next_local)
  {
    char table_name[SAFE_NAME_LEN*2+2];
    TABLE *t;
    TABLE_LIST *save_next_global;

    strxmov(table_name, table->db ,".", table->table_name, NullS);

    /* Remember old 'next' pointer and break the list.  */
    save_next_global= table->next_global;
    table->next_global= NULL;
    table->lock_type= TL_READ;
    /* Allow to open real tables only. */
    table->required_type= FRMTYPE_TABLE;

    if (thd->open_temporary_tables(table) ||
        open_and_lock_tables(thd, table, FALSE, 0))
    {
      t= NULL;
    }
    else
      t= table->table;

    table->next_global= save_next_global;

    protocol->prepare_for_resend();
    protocol->store(table_name, system_charset_info);

    if (!t)
    {
      /* Table didn't exist */
      protocol->store_null();
    }
    else
    {
      /* Call ->checksum() if the table checksum matches 'old_mode' settings */
      if (!(check_opt->flags & T_EXTEND) &&
          (((t->file->ha_table_flags() & HA_HAS_OLD_CHECKSUM) && thd->variables.old_mode) ||
           ((t->file->ha_table_flags() & HA_HAS_NEW_CHECKSUM) && !thd->variables.old_mode)))
        protocol->store((ulonglong)t->file->checksum());
      else if (check_opt->flags & T_QUICK)
        protocol->store_null();
      else
      {
        /* calculating table's checksum */
        ha_checksum crc= 0;
        DBUG_ASSERT(t->s->last_null_bit_pos < 8);
        uchar null_mask= (t->s->last_null_bit_pos ?
                          (256 -  (1 << t->s->last_null_bit_pos)):
                          0);

        t->use_all_columns();

        if (t->file->ha_rnd_init(1))
          protocol->store_null();
        else
        {
          for (;;)
          {
            if (thd->killed)
            {
              /* 
                 we've been killed; let handler clean up, and remove the 
                 partial current row from the recordset (embedded lib) 
              */
              t->file->ha_rnd_end();
              thd->protocol->remove_last_row();
              goto err;
            }
            ha_checksum row_crc= 0;
            int error= t->file->ha_rnd_next(t->record[0]);
            if (unlikely(error))
            {
              if (error == HA_ERR_RECORD_DELETED)
                continue;
              break;
            }
            if (t->s->null_bytes)
            {
              /* fix undefined null bits */
              t->record[0][t->s->null_bytes-1] |= null_mask;
              if (!(t->s->db_create_options & HA_OPTION_PACK_RECORD))
                t->record[0][0] |= 1;

              row_crc= my_checksum(row_crc, t->record[0], t->s->null_bytes);
            }

            uchar *checksum_start= NULL;
            size_t checksum_length= 0;
            for (uint i= 0; i < t->s->fields; i++ )
            {
              Field *f= t->field[i];

              if (! thd->variables.old_mode && f->is_real_null(0))
              {
                flush_checksum(&row_crc, &checksum_start, &checksum_length);
                continue;
              }
             /*
               BLOB and VARCHAR have pointers in their field, we must convert
               to string; GEOMETRY is implemented on top of BLOB.
               BIT may store its data among NULL bits, convert as well.
             */
              switch (f->type()) {
                case MYSQL_TYPE_BLOB:
                case MYSQL_TYPE_VARCHAR:
                case MYSQL_TYPE_GEOMETRY:
                case MYSQL_TYPE_BIT:
                {
                  flush_checksum(&row_crc, &checksum_start, &checksum_length);
                  String tmp;
                  f->val_str(&tmp);
                  row_crc= my_checksum(row_crc, (uchar*) tmp.ptr(),
                           tmp.length());
                  break;
                }
                default:
                  if (!checksum_start)
                    checksum_start= f->ptr;
                  DBUG_ASSERT(checksum_start + checksum_length == f->ptr);
                  checksum_length+= f->pack_length();
                  break;
              }
            }
            flush_checksum(&row_crc, &checksum_start, &checksum_length);

            crc+= row_crc;
          }
          protocol->store((ulonglong)crc);
          t->file->ha_rnd_end();
        }
      }
      trans_rollback_stmt(thd);
      close_thread_tables(thd);
    }

    if (thd->transaction_rollback_request)
    {
      /*
        If transaction rollback was requested we honor it. To do this we
        abort statement and return error as not only CHECKSUM TABLE is
        rolled back but the whole transaction in which it was used.
      */
      thd->protocol->remove_last_row();
      goto err;
    }

    /* Hide errors from client. Return NULL for problematic tables instead. */
    thd->clear_error();

    if (protocol->write())
      goto err;
  }

  my_eof(thd);
  DBUG_RETURN(FALSE);

err:
  DBUG_RETURN(TRUE);
}

/**
  @brief Check if the table can be created in the specified storage engine.

  Checks if the storage engine is enabled and supports the given table
  type (e.g. normal, temporary, system). May do engine substitution
  if the requested engine is disabled.

  @param thd          Thread descriptor.
  @param db_name      Database name.
  @param table_name   Name of table to be created.
  @param create_info  Create info from parser, including engine.

  @retval true  Engine not available/supported, error has been reported.
  @retval false Engine available/supported.
*/
bool check_engine(THD *thd, const char *db_name,
                  const char *table_name, HA_CREATE_INFO *create_info)
{
  DBUG_ENTER("check_engine");
  handlerton **new_engine= &create_info->db_type;
  handlerton *req_engine= *new_engine;
  handlerton *enf_engine= NULL;
  bool no_substitution= thd->variables.sql_mode & MODE_NO_ENGINE_SUBSTITUTION;
  *new_engine= ha_checktype(thd, req_engine, no_substitution);
  DBUG_ASSERT(*new_engine);
  if (!*new_engine)
    DBUG_RETURN(true);

  /* Enforced storage engine should not be used in
  ALTER TABLE that does not use explicit ENGINE = x to
  avoid unwanted unrelated changes.*/
  if (!(thd->lex->sql_command == SQLCOM_ALTER_TABLE &&
        !(create_info->used_fields & HA_CREATE_USED_ENGINE)))
    enf_engine= thd->variables.enforced_table_plugin ?
       plugin_hton(thd->variables.enforced_table_plugin) : NULL;

  if (enf_engine && enf_engine != *new_engine)
  {
    if (no_substitution)
    {
      const char *engine_name= ha_resolve_storage_engine_name(req_engine);
      my_error(ER_UNKNOWN_STORAGE_ENGINE, MYF(0), engine_name);
      DBUG_RETURN(TRUE);
    }
    *new_engine= enf_engine;
  }

  if (req_engine && req_engine != *new_engine)
  {
    push_warning_printf(thd, Sql_condition::WARN_LEVEL_NOTE,
                       ER_WARN_USING_OTHER_HANDLER,
                        ER_THD(thd, ER_WARN_USING_OTHER_HANDLER),
                       ha_resolve_storage_engine_name(*new_engine),
                       table_name);
  }
  if (create_info->tmp_table() &&
      ha_check_storage_engine_flag(*new_engine, HTON_TEMPORARY_NOT_SUPPORTED))
  {
    if (create_info->used_fields & HA_CREATE_USED_ENGINE)
    {
      my_error(ER_ILLEGAL_HA_CREATE_OPTION, MYF(0),
               hton_name(*new_engine)->str, "TEMPORARY");
      *new_engine= 0;
      DBUG_RETURN(true);
    }
    *new_engine= myisam_hton;
  }

  DBUG_RETURN(false);
}<|MERGE_RESOLUTION|>--- conflicted
+++ resolved
@@ -1,6 +1,6 @@
 /*
    Copyright (c) 2000, 2016, Oracle and/or its affiliates.
-   Copyright (c) 2010, 2018, MariaDB
+   Copyright (c) 2010, 2019, MariaDB
 
    This program is free software; you can redistribute it and/or modify
    it under the terms of the GNU General Public License as published by
@@ -9562,65 +9562,6 @@
     /* in case of alter temp table send the tracker in OK packet */
     SESSION_TRACKER_CHANGED(thd, SESSION_STATE_CHANGE_TRACKER, NULL);
   }
-  else
-  {
-<<<<<<< HEAD
-    /*
-      Normally, an attempt to modify an FK parent table will cause
-      FK children to be prelocked, so the table-being-altered cannot
-      be modified by a cascade FK action, because ALTER holds a lock
-      and prelocking will wait.
-
-      But if a new FK is being added by this very ALTER, then the target
-      table is not locked yet (it's a temporary table). So, we have to
-      lock FK parents explicitly.
-    */
-    if (alter_info->flags & Alter_info::ADD_FOREIGN_KEY)
-    {
-      List <FOREIGN_KEY_INFO> fk_list;
-      List_iterator<FOREIGN_KEY_INFO> fk_list_it(fk_list);
-      FOREIGN_KEY_INFO *fk;
-
-      /* tables_opened can be > 1 only for MERGE tables */
-      DBUG_ASSERT(tables_opened == 1);
-      DBUG_ASSERT(&table_list->next_global == thd->lex->query_tables_last);
-
-      new_table->file->get_foreign_key_list(thd, &fk_list);
-      while ((fk= fk_list_it++))
-      {
-        MDL_request mdl_request;
-
-        if (lower_case_table_names)
-        {
-         char buf[NAME_LEN];
-         uint len;
-         strmake_buf(buf, fk->referenced_db->str);
-         len = my_casedn_str(files_charset_info, buf);
-         thd->make_lex_string(fk->referenced_db, buf, len);
-         strmake_buf(buf, fk->referenced_table->str);
-         len = my_casedn_str(files_charset_info, buf);
-         thd->make_lex_string(fk->referenced_table, buf, len);
-        }
-
-        mdl_request.init(MDL_key::TABLE,
-                         fk->referenced_db->str, fk->referenced_table->str,
-                         MDL_SHARED_NO_WRITE, MDL_TRANSACTION);
-        if (thd->mdl_context.acquire_lock(&mdl_request,
-                                          thd->variables.lock_wait_timeout))
-          goto err_new_table_cleanup;
-      }
-    }
-=======
-    /* table is a normal table: Create temporary table in same directory */
-    /* Open our intermediate table. */
-    new_table= open_table_uncached(thd, new_db_type, &frm,
-                                   alter_ctx.get_tmp_path(),
-                                   alter_ctx.new_db, alter_ctx.tmp_name,
-                                   true, true);
-    if (!new_table)
-      goto err_new_table_cleanup;
->>>>>>> 3e8cab51
-  }
 
   /*
     Note: In case of MERGE table, we do not attach children. We do not

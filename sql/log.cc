/* Copyright (c) 2000, 2018, Oracle and/or its affiliates.
   Copyright (c) 2009, 2020, MariaDB Corporation.

   This program is free software; you can redistribute it and/or modify
   it under the terms of the GNU General Public License as published by
   the Free Software Foundation; version 2 of the License.

   This program is distributed in the hope that it will be useful,
   but WITHOUT ANY WARRANTY; without even the implied warranty of
   MERCHANTABILITY or FITNESS FOR A PARTICULAR PURPOSE.  See the
   GNU General Public License for more details.

   You should have received a copy of the GNU General Public License
   along with this program; if not, write to the Free Software
   Foundation, Inc., 51 Franklin Street, Fifth Floor, Boston, MA  02110-1335  USA */


/**
  @file

  @brief
  logging of commands

  @todo
    Abort logging when we get an error in reading or writing log files
*/

#include "mariadb.h"		/* NO_EMBEDDED_ACCESS_CHECKS */
#include "sql_priv.h"
#include "log.h"
#include "sql_base.h"                           // open_log_table
#include "sql_repl.h"
#include "sql_delete.h"                         // mysql_truncate
#include "sql_parse.h"                          // command_name
#include "sql_time.h"           // calc_time_from_sec, my_time_compare
#include "tztime.h"             // my_tz_OFFSET0, struct Time_zone
#include "log_event.h"          // Query_log_event
#include "rpl_filter.h"
#include "rpl_rli.h"
#include "sql_audit.h"
#include "mysqld.h"

#include <my_dir.h>
#include <m_ctype.h>				// For test_if_number

#include <set_var.h> // for Sys_last_gtid_ptr

#ifdef _WIN32
#include "message.h"
#endif

#include "sql_plugin.h"
#include "debug_sync.h"
#include "sql_show.h"
#include "my_pthread.h"
#include "semisync_master.h"
#include "sp_rcontext.h"
#include "sp_head.h"

#include "wsrep_mysqld.h"
#ifdef WITH_WSREP
#include "wsrep_trans_observer.h"
#endif /* WITH_WSREP */

/* max size of the log message */
#define MAX_LOG_BUFFER_SIZE 1024
#define MAX_TIME_SIZE 32
#define MY_OFF_T_UNDEF (~(my_off_t)0UL)
/* Truncate cache log files bigger than this */
#define CACHE_FILE_TRUNC_SIZE 65536

#define FLAGSTR(V,F) ((V)&(F)?#F" ":"")

handlerton *binlog_hton;
LOGGER logger;

const char *log_bin_index= 0;
const char *log_bin_basename= 0;

MYSQL_BIN_LOG mysql_bin_log(&sync_binlog_period);

static bool test_if_number(const char *str,
			   ulong *res, bool allow_wildcards);
static int binlog_init(void *p);
static int binlog_close_connection(handlerton *hton, THD *thd);
static int binlog_savepoint_set(handlerton *hton, THD *thd, void *sv);
static int binlog_savepoint_rollback(handlerton *hton, THD *thd, void *sv);
static bool binlog_savepoint_rollback_can_release_mdl(handlerton *hton,
                                                      THD *thd);
static int binlog_commit(handlerton *hton, THD *thd, bool all);
static int binlog_rollback(handlerton *hton, THD *thd, bool all);
static int binlog_prepare(handlerton *hton, THD *thd, bool all);
static int binlog_xa_recover_dummy(handlerton *hton, XID *xid_list, uint len);
static int binlog_commit_by_xid(handlerton *hton, XID *xid);
static int binlog_rollback_by_xid(handlerton *hton, XID *xid);
static int binlog_start_consistent_snapshot(handlerton *hton, THD *thd);
static int binlog_flush_cache(THD *thd, binlog_cache_mngr *cache_mngr,
                              Log_event *end_ev, bool all, bool using_stmt,
                              bool using_trx);

static const LEX_CSTRING write_error_msg=
    { STRING_WITH_LEN("error writing to the binary log") };

static my_bool opt_optimize_thread_scheduling= TRUE;
ulong binlog_checksum_options;
#ifndef DBUG_OFF
ulong opt_binlog_dbug_fsync_sleep= 0;
#endif

mysql_mutex_t LOCK_prepare_ordered;
mysql_cond_t COND_prepare_ordered;
mysql_mutex_t LOCK_after_binlog_sync;
mysql_mutex_t LOCK_commit_ordered;

static ulonglong binlog_status_var_num_commits;
static ulonglong binlog_status_var_num_group_commits;
static ulonglong binlog_status_group_commit_trigger_count;
static ulonglong binlog_status_group_commit_trigger_lock_wait;
static ulonglong binlog_status_group_commit_trigger_timeout;
static char binlog_snapshot_file[FN_REFLEN];
static ulonglong binlog_snapshot_position;

static const char *fatal_log_error=
  "Could not use %s for logging (error %d). "
  "Turning logging off for the whole duration of the MariaDB server process. "
  "To turn it on again: fix the cause, shutdown the MariaDB server and "
  "restart it.";


static SHOW_VAR binlog_status_vars_detail[]=
{
  {"commits",
    (char *)&binlog_status_var_num_commits, SHOW_LONGLONG},
  {"group_commits",
    (char *)&binlog_status_var_num_group_commits, SHOW_LONGLONG},
  {"group_commit_trigger_count",
    (char *)&binlog_status_group_commit_trigger_count, SHOW_LONGLONG},
  {"group_commit_trigger_lock_wait",
    (char *)&binlog_status_group_commit_trigger_lock_wait, SHOW_LONGLONG},
  {"group_commit_trigger_timeout",
    (char *)&binlog_status_group_commit_trigger_timeout, SHOW_LONGLONG},
  {"snapshot_file",
    (char *)&binlog_snapshot_file, SHOW_CHAR},
  {"snapshot_position",
   (char *)&binlog_snapshot_position, SHOW_LONGLONG},
  {NullS, NullS, SHOW_LONG}
};

/*
  Variables for the binlog background thread.
  Protected by the MYSQL_BIN_LOG::LOCK_binlog_background_thread mutex.
 */
static bool binlog_background_thread_started= false;
static bool binlog_background_thread_stop= false;
static MYSQL_BIN_LOG::xid_count_per_binlog *
    binlog_background_thread_queue= NULL;

static bool start_binlog_background_thread();

static rpl_binlog_state rpl_global_gtid_binlog_state;

void setup_log_handling()
{
  rpl_global_gtid_binlog_state.init();
}


/**
   purge logs, master and slave sides both, related error code
   converter.
   Called from @c purge_error_message(), @c MYSQL_BIN_LOG::reset_logs()

   @param  res  an internal to purging routines error code 

   @return the user level error code ER_*
*/
uint purge_log_get_error_code(int res)
{
  uint errcode= 0;

  switch (res)  {
  case 0: break;
  case LOG_INFO_EOF:	errcode= ER_UNKNOWN_TARGET_BINLOG; break;
  case LOG_INFO_IO:	errcode= ER_IO_ERR_LOG_INDEX_READ; break;
  case LOG_INFO_INVALID:errcode= ER_BINLOG_PURGE_PROHIBITED; break;
  case LOG_INFO_SEEK:	errcode= ER_FSEEK_FAIL; break;
  case LOG_INFO_MEM:	errcode= ER_OUT_OF_RESOURCES; break;
  case LOG_INFO_FATAL:	errcode= ER_BINLOG_PURGE_FATAL_ERR; break;
  case LOG_INFO_IN_USE: errcode= ER_LOG_IN_USE; break;
  case LOG_INFO_EMFILE: errcode= ER_BINLOG_PURGE_EMFILE; break;
  default:		errcode= ER_LOG_PURGE_UNKNOWN_ERR; break;
  }

  return errcode;
}

/**
  Silence all errors and warnings reported when performing a write
  to a log table.
  Errors and warnings are not reported to the client or SQL exception
  handlers, so that the presence of logging does not interfere and affect
  the logic of an application.
*/
class Silence_log_table_errors : public Internal_error_handler
{
  char m_message[MYSQL_ERRMSG_SIZE];
public:
  Silence_log_table_errors()
  {
    m_message[0]= '\0';
  }

  virtual ~Silence_log_table_errors() {}

  virtual bool handle_condition(THD *thd,
                                uint sql_errno,
                                const char* sql_state,
                                Sql_condition::enum_warning_level *level,
                                const char* msg,
                                Sql_condition ** cond_hdl);
  const char *message() const { return m_message; }
};

bool
Silence_log_table_errors::handle_condition(THD *,
                                           uint,
                                           const char*,
                                           Sql_condition::enum_warning_level*,
                                           const char* msg,
                                           Sql_condition ** cond_hdl)
{
  *cond_hdl= NULL;
  strmake_buf(m_message, msg);
  return TRUE;
}

sql_print_message_func sql_print_message_handlers[3] =
{
  sql_print_information,
  sql_print_warning,
  sql_print_error
};


/**
  Create the name of the log file
  
  @param[OUT] out    a pointer to a new allocated name will go there
  @param[IN] log_ext The extension for the file (e.g .log)
  @param[IN] once    whether to use malloc_once or a normal malloc.
*/
void make_default_log_name(char **out, const char* log_ext, bool once)
{
  char buff[FN_REFLEN+10];
  fn_format(buff, opt_log_basename, "", log_ext, MYF(MY_REPLACE_EXT));
  if (once)
    *out= my_once_strdup(buff, MYF(MY_WME));
  else
  {
    my_free(*out);
    *out= my_strdup(PSI_INSTRUMENT_ME, buff, MYF(MY_WME));
  }
}


/*
  Helper classes to store non-transactional and transactional data
  before copying it to the binary log.
*/
class binlog_cache_data
{
public:
  binlog_cache_data(): m_pending(0), status(0),
  before_stmt_pos(MY_OFF_T_UNDEF),
  incident(FALSE), changes_to_non_trans_temp_table_flag(FALSE),
  saved_max_binlog_cache_size(0), ptr_binlog_cache_use(0),
  ptr_binlog_cache_disk_use(0)
  { }
  
  ~binlog_cache_data()
  {
    DBUG_ASSERT(empty());
    close_cached_file(&cache_log);
  }

  /*
    Return 1 if there is no relevant entries in the cache

    This is:
    - Cache is empty
    - There are row or critical (DDL?) events in the cache

    The status test is needed to avoid writing entries with only
    a table map entry, which would crash in do_apply_event() on the slave
    as it assumes that there is always a row entry after a table map.
  */
  bool empty() const
  {
    return (pending() == NULL &&
            (my_b_write_tell(&cache_log) == 0 ||
             ((status & (LOGGED_ROW_EVENT | LOGGED_CRITICAL)) == 0)));
  }

  Rows_log_event *pending() const
  {
    return m_pending;
  }

  void set_pending(Rows_log_event *const pending_arg)
  {
    m_pending= pending_arg;
  }

  void set_incident(void)
  {
    incident= TRUE;
  }
  
  bool has_incident(void)
  {
    return(incident);
  }

  void set_changes_to_non_trans_temp_table()
  {
    changes_to_non_trans_temp_table_flag= TRUE;    
  }

  bool changes_to_non_trans_temp_table()
  {
    return (changes_to_non_trans_temp_table_flag);    
  }

  void reset()
  {
    bool cache_was_empty= empty();
    bool truncate_file= (cache_log.file != -1 &&
                         my_b_write_tell(&cache_log) > CACHE_FILE_TRUNC_SIZE);
    truncate(0,1);                              // Forget what's in cache
    if (!cache_was_empty)
      compute_statistics();
    if (truncate_file)
      my_chsize(cache_log.file, 0, 0, MYF(MY_WME));

    changes_to_non_trans_temp_table_flag= FALSE;
    status= 0;
    incident= FALSE;
    before_stmt_pos= MY_OFF_T_UNDEF;
    DBUG_ASSERT(empty());
  }

  my_off_t get_byte_position() const
  {
    return my_b_tell(&cache_log);
  }

  my_off_t get_prev_position()
  {
     return(before_stmt_pos);
  }

  void set_prev_position(my_off_t pos)
  {
     before_stmt_pos= pos;
  }
  
  void restore_prev_position()
  {
    truncate(before_stmt_pos);
  }

  void restore_savepoint(my_off_t pos)
  {
    truncate(pos);
    if (pos < before_stmt_pos)
      before_stmt_pos= MY_OFF_T_UNDEF;
  }

  void set_binlog_cache_info(my_off_t param_max_binlog_cache_size,
                             ulong *param_ptr_binlog_cache_use,
                             ulong *param_ptr_binlog_cache_disk_use)
  {
    /*
      The assertions guarantee that the set_binlog_cache_info is
      called just once and information passed as parameters are
      never zero.

      This is done while calling the constructor binlog_cache_mngr.
      We cannot set information in the constructor binlog_cache_data
      because the space for binlog_cache_mngr is allocated through
      a placement new.

      In the future, we can refactor this and change it to avoid
      the set_binlog_info. 
    */
    DBUG_ASSERT(saved_max_binlog_cache_size == 0 &&
                param_max_binlog_cache_size != 0 &&
                ptr_binlog_cache_use == 0 &&
                param_ptr_binlog_cache_use != 0 &&
                ptr_binlog_cache_disk_use == 0 &&
                param_ptr_binlog_cache_disk_use != 0);

    saved_max_binlog_cache_size= param_max_binlog_cache_size;
    ptr_binlog_cache_use= param_ptr_binlog_cache_use;
    ptr_binlog_cache_disk_use= param_ptr_binlog_cache_disk_use;
    cache_log.end_of_file= saved_max_binlog_cache_size;
  }

  void add_status(enum_logged_status status_arg)
  {
    status|= status_arg;
  }

  /*
    Cache to store data before copying it to the binary log.
  */
  IO_CACHE cache_log;

private:
  /*
    Pending binrows event. This event is the event where the rows are currently
    written.
   */
  Rows_log_event *m_pending;

  /*
    Bit flags for what has been writting to cache. Used to
    discard logs without any data changes.
    see enum_logged_status;
  */
  uint32 status;

  /*
    Binlog position before the start of the current statement.
  */
  my_off_t before_stmt_pos;
 
  /*
    This indicates that some events did not get into the cache and most likely
    it is corrupted.
  */ 
  bool incident;

  /*
    This flag indicates if the cache has changes to temporary tables.
    @TODO This a temporary fix and should be removed after BUG#54562.
  */
  bool changes_to_non_trans_temp_table_flag;

  /**
    This function computes binlog cache and disk usage.
  */
  void compute_statistics()
  {
    statistic_increment(*ptr_binlog_cache_use, &LOCK_status);
    if (cache_log.disk_writes != 0)
    {
#ifdef REAL_STATISTICS
      statistic_add(*ptr_binlog_cache_disk_use,
                    cache_log.disk_writes, &LOCK_status);
#else
      statistic_increment(*ptr_binlog_cache_disk_use, &LOCK_status);
#endif
      cache_log.disk_writes= 0;
    }
  }

  /*
    Stores the values of maximum size of the cache allowed when this cache
    is configured. This corresponds to either
      . max_binlog_cache_size or max_binlog_stmt_cache_size.
  */
  my_off_t saved_max_binlog_cache_size;

  /*
    Stores a pointer to the status variable that keeps track of the in-memory 
    cache usage. This corresponds to either
      . binlog_cache_use or binlog_stmt_cache_use.
  */
  ulong *ptr_binlog_cache_use;

  /*
    Stores a pointer to the status variable that keeps track of the disk
    cache usage. This corresponds to either
      . binlog_cache_disk_use or binlog_stmt_cache_disk_use.
  */
  ulong *ptr_binlog_cache_disk_use;

  /*
    It truncates the cache to a certain position. This includes deleting the
    pending event.
   */
  void truncate(my_off_t pos, bool reset_cache=0)
  {
    DBUG_PRINT("info", ("truncating to position %lu", (ulong) pos));
    cache_log.error=0;
    if (pending())
    {
      delete pending();
      set_pending(0);
    }
    reinit_io_cache(&cache_log, WRITE_CACHE, pos, 0, reset_cache);
    cache_log.end_of_file= saved_max_binlog_cache_size;
  }

  binlog_cache_data& operator=(const binlog_cache_data& info);
  binlog_cache_data(const binlog_cache_data& info);
};


void Log_event_writer::add_status(enum_logged_status status)
{
  if (likely(cache_data))
    cache_data->add_status(status);
}

void Log_event_writer::set_incident()
{
  cache_data->set_incident();
}


class binlog_cache_mngr {
public:
  binlog_cache_mngr(my_off_t param_max_binlog_stmt_cache_size,
                    my_off_t param_max_binlog_cache_size,
                    ulong *param_ptr_binlog_stmt_cache_use,
                    ulong *param_ptr_binlog_stmt_cache_disk_use,
                    ulong *param_ptr_binlog_cache_use,
                    ulong *param_ptr_binlog_cache_disk_use)
    : last_commit_pos_offset(0), using_xa(FALSE), xa_xid(0)
  {
     stmt_cache.set_binlog_cache_info(param_max_binlog_stmt_cache_size,
                                      param_ptr_binlog_stmt_cache_use,
                                      param_ptr_binlog_stmt_cache_disk_use);
     trx_cache.set_binlog_cache_info(param_max_binlog_cache_size,
                                     param_ptr_binlog_cache_use,
                                     param_ptr_binlog_cache_disk_use);
     last_commit_pos_file[0]= 0;
  }

  void reset(bool do_stmt, bool do_trx)
  {
    if (do_stmt)
      stmt_cache.reset();
    if (do_trx)
    {
      trx_cache.reset();
      using_xa= FALSE;
      last_commit_pos_file[0]= 0;
      last_commit_pos_offset= 0;
    }
  }

  binlog_cache_data* get_binlog_cache_data(bool is_transactional)
  {
    return (is_transactional ? &trx_cache : &stmt_cache);
  }

  IO_CACHE* get_binlog_cache_log(bool is_transactional)
  {
    return (is_transactional ? &trx_cache.cache_log : &stmt_cache.cache_log);
  }

  binlog_cache_data stmt_cache;

  binlog_cache_data trx_cache;

  /*
    Binlog position for current transaction.
    For START TRANSACTION WITH CONSISTENT SNAPSHOT, this is the binlog
    position corresponding to the snapshot taken. During (and after) commit,
    this is set to the binlog position corresponding to just after the
    commit (so storage engines can store it in their transaction log).
  */
  char last_commit_pos_file[FN_REFLEN];
  my_off_t last_commit_pos_offset;

  /*
    Flag set true if this transaction is committed with log_xid() as part of
    XA, false if not.
  */
  bool using_xa;
  my_xid xa_xid;
  bool need_unlog;
  /*
    Id of binlog that transaction was written to; only needed if need_unlog is
    true.
  */
  ulong binlog_id;
  /* Set if we get an error during commit that must be returned from unlog(). */
  bool delayed_error;

private:

  binlog_cache_mngr& operator=(const binlog_cache_mngr& info);
  binlog_cache_mngr(const binlog_cache_mngr& info);
};

bool LOGGER::is_log_table_enabled(uint log_table_type)
{
  switch (log_table_type) {
  case QUERY_LOG_SLOW:
    return (table_log_handler != NULL) && global_system_variables.sql_log_slow
            && (log_output_options & LOG_TABLE);
  case QUERY_LOG_GENERAL:
    return (table_log_handler != NULL) && opt_log
            && (log_output_options & LOG_TABLE);
  default:
    DBUG_ASSERT(0);
    return FALSE;                             /* make compiler happy */
  }
}

/**
   Check if a given table is opened log table

   @param table             Table to check
   @param check_if_opened   Only fail if it's a log table in use
   @param error_msg	    String to put in error message if not ok.
                            No error message if 0
   @return 0 ok
   @return # Type of log file
 */

int check_if_log_table(const TABLE_LIST *table,
                       bool check_if_opened,
                       const char *error_msg)
{
  int result= 0;
  if (table->db.length == 5 &&
      !my_strcasecmp(table_alias_charset, table->db.str, "mysql"))
  {
    const char *table_name= table->table_name.str;

    if (table->table_name.length == 11 &&
        !my_strcasecmp(table_alias_charset, table_name, "general_log"))
    {
      result= QUERY_LOG_GENERAL;
      goto end;
    }

    if (table->table_name.length == 8 &&
        !my_strcasecmp(table_alias_charset, table_name, "slow_log"))
    {
      result= QUERY_LOG_SLOW;
      goto end;
    }
  }
  return 0;

end:
  if (!check_if_opened || logger.is_log_table_enabled(result))
  {
    if (error_msg)
      my_error(ER_BAD_LOG_STATEMENT, MYF(0), error_msg);
    return result;
  }
  return 0;
}


Log_to_csv_event_handler::Log_to_csv_event_handler()
{
}


Log_to_csv_event_handler::~Log_to_csv_event_handler()
{
}


void Log_to_csv_event_handler::cleanup()
{
  logger.is_log_tables_initialized= FALSE;
}

/* log event handlers */

/**
  Log command to the general log table

  Log given command to the general log table.

  @param  event_time        command start timestamp
  @param  user_host         the pointer to the string with user@host info
  @param  user_host_len     length of the user_host string. this is computed
                            once and passed to all general log event handlers
  @param  thread_id         Id of the thread, issued a query
  @param  command_type      the type of the command being logged
  @param  command_type_len  the length of the string above
  @param  sql_text          the very text of the query being executed
  @param  sql_text_len      the length of sql_text string


  @return This function attempts to never call my_error(). This is
  necessary, because general logging happens already after a statement
  status has been sent to the client, so the client can not see the
  error anyway. Besides, the error is not related to the statement
  being executed and is internal, and thus should be handled
  internally (@todo: how?).
  If a write to the table has failed, the function attempts to
  write to a short error message to the file. The failure is also
  indicated in the return value. 

  @retval  FALSE   OK
  @retval  TRUE    error occurred
*/

bool Log_to_csv_event_handler::
  log_general(THD *thd, my_hrtime_t event_time, const char *user_host, size_t user_host_len, my_thread_id thread_id_arg,
              const char *command_type, size_t command_type_len,
              const char *sql_text, size_t sql_text_len,
              CHARSET_INFO *client_cs)
{
  TABLE_LIST table_list;
  TABLE *table;
  bool result= TRUE;
  bool need_close= FALSE;
  bool need_pop= FALSE;
  bool need_rnd_end= FALSE;
  uint field_index;
  Silence_log_table_errors error_handler;
  Open_tables_backup open_tables_backup;
  bool save_time_zone_used;
  DBUG_ENTER("log_general");

  /*
    CSV uses TIME_to_timestamp() internally if table needs to be repaired
    which will set thd->time_zone_used
  */
  save_time_zone_used= thd->time_zone_used;

  table_list.init_one_table(&MYSQL_SCHEMA_NAME, &GENERAL_LOG_NAME, 0,
                            TL_WRITE_CONCURRENT_INSERT);

  /*
    1) open_log_table generates an error of the
    table can not be opened or is corrupted.
    2) "INSERT INTO general_log" can generate warning sometimes.

    Suppress these warnings and errors, they can't be dealt with
    properly anyway.

    QQ: this problem needs to be studied in more detail.
    Comment this 2 lines and run "cast.test" to see what's happening.
  */
  thd->push_internal_handler(& error_handler);
  need_pop= TRUE;

  if (!(table= open_log_table(thd, &table_list, &open_tables_backup)))
    goto err;

  need_close= TRUE;

  if (table->file->extra(HA_EXTRA_MARK_AS_LOG_TABLE) ||
      table->file->ha_rnd_init_with_error(0))
    goto err;

  need_rnd_end= TRUE;

  /* Honor next number columns if present */
  table->next_number_field= table->found_next_number_field;

  /*
    NOTE: we do not call restore_record() here, as all fields are
    filled by the Logger (=> no need to load default ones).
  */

  /*
    We do not set a value for table->field[0], as it will use
    default value (which is CURRENT_TIMESTAMP).
  */

  /* check that all columns exist */
  if (table->s->fields < 6)
    goto err;

  DBUG_ASSERT(table->field[0]->type() == MYSQL_TYPE_TIMESTAMP);

  table->field[0]->store_timestamp(
                  hrtime_to_my_time(event_time), hrtime_sec_part(event_time));

  /* do a write */
  if (table->field[1]->store(user_host, user_host_len, client_cs) ||
      table->field[2]->store((longlong) thread_id_arg, TRUE) ||
      table->field[3]->store((longlong) global_system_variables.server_id,
                             TRUE) ||
      table->field[4]->store(command_type, command_type_len, client_cs))
    goto err;

  /*
    A positive return value in store() means truncation.
    Still logging a message in the log in this case.
  */
  table->field[5]->flags|= FIELDFLAG_HEX_ESCAPE;
  if (table->field[5]->store(sql_text, sql_text_len, client_cs) < 0)
    goto err;

  /* mark all fields as not null */
  table->field[1]->set_notnull();
  table->field[2]->set_notnull();
  table->field[3]->set_notnull();
  table->field[4]->set_notnull();
  table->field[5]->set_notnull();

  /* Set any extra columns to their default values */
  for (field_index= 6 ; field_index < table->s->fields ; field_index++)
  {
    table->field[field_index]->set_default();
  }

  if (table->file->ha_write_row(table->record[0]))
    goto err;

  result= FALSE;

err:
  if (result && !thd->killed)
    sql_print_error("Failed to write to mysql.general_log: %s",
                    error_handler.message());

  if (need_rnd_end)
  {
    table->file->ha_rnd_end();
    table->file->ha_release_auto_increment();
  }
  if (need_pop)
    thd->pop_internal_handler();
  if (need_close)
    close_log_table(thd, &open_tables_backup);

  thd->time_zone_used= save_time_zone_used;
  DBUG_RETURN(result);
}


/*
  Log a query to the slow log table

  SYNOPSIS
    log_slow()
    thd               THD of the query
    current_time      current timestamp
    user_host         the pointer to the string with user@host info
    user_host_len     length of the user_host string. this is computed once
                      and passed to all general log event handlers
    query_time        Amount of time the query took to execute (in microseconds)
    lock_time         Amount of time the query was locked (in microseconds)
    is_command        The flag, which determines, whether the sql_text is a
                      query or an administrator command (these are treated
                      differently by the old logging routines)
    sql_text          the very text of the query or administrator command
                      processed
    sql_text_len      the length of sql_text string

  DESCRIPTION

   Log a query to the slow log table

  RETURN
    FALSE - OK
    TRUE - error occurred
*/

bool Log_to_csv_event_handler::
  log_slow(THD *thd, my_hrtime_t current_time,
           const char *user_host, size_t user_host_len,
           ulonglong query_utime, ulonglong lock_utime, bool is_command,
           const char *sql_text, size_t sql_text_len)
{
  TABLE_LIST table_list;
  TABLE *table;
  bool result= TRUE;
  bool need_close= FALSE;
  bool need_rnd_end= FALSE;
  Silence_log_table_errors error_handler;
  Open_tables_backup open_tables_backup;
  CHARSET_INFO *client_cs= thd->variables.character_set_client;
  bool save_time_zone_used;
  ulong query_time= (ulong) MY_MIN(query_utime/1000000, TIME_MAX_VALUE_SECONDS);
  ulong lock_time=  (ulong) MY_MIN(lock_utime/1000000, TIME_MAX_VALUE_SECONDS);
  ulong query_time_micro= (ulong) (query_utime % 1000000);
  ulong lock_time_micro=  (ulong) (lock_utime % 1000000);
  DBUG_ENTER("Log_to_csv_event_handler::log_slow");

  thd->push_internal_handler(& error_handler);
  /*
    CSV uses TIME_to_timestamp() internally if table needs to be repaired
    which will set thd->time_zone_used
  */
  save_time_zone_used= thd->time_zone_used;

  table_list.init_one_table(&MYSQL_SCHEMA_NAME, &SLOW_LOG_NAME, 0,
                            TL_WRITE_CONCURRENT_INSERT);

  if (!(table= open_log_table(thd, &table_list, &open_tables_backup)))
    goto err;

  need_close= TRUE;

  if (table->file->extra(HA_EXTRA_MARK_AS_LOG_TABLE) ||
      table->file->ha_rnd_init_with_error(0))
    goto err;

  need_rnd_end= TRUE;

  /* Honor next number columns if present */
  table->next_number_field= table->found_next_number_field;

  restore_record(table, s->default_values);    // Get empty record

  /* check that all columns exist */
  if (table->s->fields < 13)
    goto err;

  /* store the time and user values */
  DBUG_ASSERT(table->field[0]->type() == MYSQL_TYPE_TIMESTAMP);
  table->field[0]->store_timestamp(
             hrtime_to_my_time(current_time), hrtime_sec_part(current_time));
  if (table->field[1]->store(user_host, user_host_len, client_cs))
    goto err;

  /*
    A TIME field can not hold the full longlong range; query_time or
    lock_time may be truncated without warning here, if greater than
    839 hours (~35 days)
  */
  MYSQL_TIME t;
  t.neg= 0;

  /* fill in query_time field */
  calc_time_from_sec(&t, query_time, query_time_micro);
  if (table->field[2]->store_time(&t))
    goto err;
  /* lock_time */
  calc_time_from_sec(&t, lock_time, lock_time_micro);
  if (table->field[3]->store_time(&t))
    goto err;
  /* rows_sent */
  if (table->field[4]->store((longlong) thd->get_sent_row_count(), TRUE))
    goto err;
  /* rows_examined */
  if (table->field[5]->store((longlong) thd->get_examined_row_count(), TRUE))
    goto err;

  /* fill database field */
  if (thd->db.str)
  {
    if (table->field[6]->store(thd->db.str, thd->db.length, client_cs))
      goto err;
    table->field[6]->set_notnull();
  }

  if (thd->stmt_depends_on_first_successful_insert_id_in_prev_stmt)
  {
    if (table->
        field[7]->store((longlong)
                        thd->first_successful_insert_id_in_prev_stmt_for_binlog,
                        TRUE))
      goto err;
    table->field[7]->set_notnull();
  }

  /*
    Set value if we do an insert on autoincrement column. Note that for
    some engines (those for which get_auto_increment() does not leave a
    table lock until the statement ends), this is just the first value and
    the next ones used may not be contiguous to it.
  */
  if (thd->auto_inc_intervals_in_cur_stmt_for_binlog.nb_elements() > 0)
  {
    if (table->
        field[8]->store((longlong)
          thd->auto_inc_intervals_in_cur_stmt_for_binlog.minimum(), TRUE))
      goto err;
    table->field[8]->set_notnull();
  }

  if (table->field[9]->store((longlong)global_system_variables.server_id, TRUE))
    goto err;
  table->field[9]->set_notnull();

  /*
    Column sql_text.
    A positive return value in store() means truncation.
    Still logging a message in the log in this case.
  */
  if (table->field[10]->store(sql_text, sql_text_len, client_cs) < 0)
    goto err;

  if (table->field[11]->store((longlong) thd->thread_id, TRUE))
    goto err;

  /* Rows_affected */
  if (table->field[12]->store(thd->get_stmt_da()->is_ok() ?
                              (longlong) thd->get_stmt_da()->affected_rows() :
                              0, TRUE))
    goto err;

  if (table->file->ha_write_row(table->record[0]))
    goto err;

  result= FALSE;

err:
  thd->pop_internal_handler();

  if (result && !thd->killed)
    sql_print_error("Failed to write to mysql.slow_log: %s",
                    error_handler.message());

  if (need_rnd_end)
  {
    table->file->ha_rnd_end();
    table->file->ha_release_auto_increment();
  }
  if (need_close)
    close_log_table(thd, &open_tables_backup);
  thd->time_zone_used= save_time_zone_used;
  DBUG_RETURN(result);
}

int Log_to_csv_event_handler::
  activate_log(THD *thd, uint log_table_type)
{
  TABLE_LIST table_list;
  TABLE *table;
  LEX_CSTRING *UNINIT_VAR(log_name);
  int result;
  Open_tables_backup open_tables_backup;

  DBUG_ENTER("Log_to_csv_event_handler::activate_log");

  if (log_table_type == QUERY_LOG_GENERAL)
  {
    log_name= &GENERAL_LOG_NAME;
  }
  else
  {
    DBUG_ASSERT(log_table_type == QUERY_LOG_SLOW);

    log_name= &SLOW_LOG_NAME;
  }
  table_list.init_one_table(&MYSQL_SCHEMA_NAME, log_name, 0, TL_WRITE_CONCURRENT_INSERT);

  table= open_log_table(thd, &table_list, &open_tables_backup);
  if (table)
  {
    result= 0;
    close_log_table(thd, &open_tables_backup);
  }
  else
    result= 1;

  DBUG_RETURN(result);
}

bool Log_to_csv_event_handler::
  log_error(enum loglevel level, const char *format, va_list args)
{
  /* No log table is implemented */
  DBUG_ASSERT(0);
  return FALSE;
}

bool Log_to_file_event_handler::
  log_error(enum loglevel level, const char *format,
            va_list args)
{
  return vprint_msg_to_log(level, format, args);
}

void Log_to_file_event_handler::init_pthread_objects()
{
  mysql_log.init_pthread_objects();
  mysql_slow_log.init_pthread_objects();
}


/** Wrapper around MYSQL_LOG::write() for slow log. */

bool Log_to_file_event_handler::
  log_slow(THD *thd, my_hrtime_t current_time,
           const char *user_host, size_t user_host_len,
           ulonglong query_utime, ulonglong lock_utime, bool is_command,
           const char *sql_text, size_t sql_text_len)
{
  Silence_log_table_errors error_handler;
  thd->push_internal_handler(&error_handler);
  bool retval= mysql_slow_log.write(thd, hrtime_to_my_time(current_time),
                                    user_host, user_host_len,
                                    query_utime, lock_utime, is_command,
                                    sql_text, sql_text_len);
  thd->pop_internal_handler();
  return retval;
}


/**
   Wrapper around MYSQL_LOG::write() for general log. We need it since we
   want all log event handlers to have the same signature.
*/

bool Log_to_file_event_handler::
  log_general(THD *thd, my_hrtime_t event_time, const char *user_host, size_t user_host_len, my_thread_id thread_id_arg,
              const char *command_type, size_t command_type_len,
              const char *sql_text, size_t sql_text_len,
              CHARSET_INFO *client_cs)
{
  Silence_log_table_errors error_handler;
  thd->push_internal_handler(&error_handler);
  bool retval= mysql_log.write(hrtime_to_time(event_time), user_host,
                               user_host_len,
                               thread_id_arg, command_type, command_type_len,
                               sql_text, sql_text_len);
  thd->pop_internal_handler();
  return retval;
}


bool Log_to_file_event_handler::init()
{
  if (!is_initialized)
  {
    if (global_system_variables.sql_log_slow)
      mysql_slow_log.open_slow_log(opt_slow_logname);

    if (opt_log)
      mysql_log.open_query_log(opt_logname);

    is_initialized= TRUE;
  }

  return FALSE;
}


void Log_to_file_event_handler::cleanup()
{
  mysql_log.cleanup();
  mysql_slow_log.cleanup();
}

void Log_to_file_event_handler::flush()
{
  /* reopen log files */
  if (opt_log)
    mysql_log.reopen_file();
  if (global_system_variables.sql_log_slow)
    mysql_slow_log.reopen_file();
}

/*
  Log error with all enabled log event handlers

  SYNOPSIS
    error_log_print()

    level             The level of the error significance: NOTE,
                      WARNING or ERROR.
    format            format string for the error message
    args              list of arguments for the format string

  RETURN
    FALSE - OK
    TRUE - error occurred
*/

bool LOGGER::error_log_print(enum loglevel level, const char *format,
                             va_list args)
{
  bool error= FALSE;
  Log_event_handler **current_handler;
  THD *thd= current_thd;

  if (likely(thd))
    thd->error_printed_to_log= 1;

  /* currently we don't need locking here as there is no error_log table */
  for (current_handler= error_log_handler_list ; *current_handler ;)
    error= (*current_handler++)->log_error(level, format, args) || error;

  return error;
}


void LOGGER::cleanup_base()
{
  DBUG_ASSERT(inited == 1);
  mysql_rwlock_destroy(&LOCK_logger);
  if (table_log_handler)
  {
    table_log_handler->cleanup();
    delete table_log_handler;
    table_log_handler= NULL;
  }
  if (file_log_handler)
    file_log_handler->cleanup();
}


void LOGGER::cleanup_end()
{
  DBUG_ASSERT(inited == 1);
  if (file_log_handler)
  {
    delete file_log_handler;
    file_log_handler=NULL;
  }
  inited= 0;
}


/**
  Perform basic log initialization: create file-based log handler and
  init error log.
*/
void LOGGER::init_base()
{
  DBUG_ASSERT(inited == 0);
  inited= 1;

  /*
    Here we create file log handler. We don't do it for the table log handler
    here as it cannot be created so early. The reason is THD initialization,
    which depends on the system variables (parsed later).
  */
  if (!file_log_handler)
    file_log_handler= new Log_to_file_event_handler;

  /* by default we use traditional error log */
  init_error_log(LOG_FILE);

  file_log_handler->init_pthread_objects();
  mysql_rwlock_init(key_rwlock_LOCK_logger, &LOCK_logger);
}


void LOGGER::init_log_tables()
{
  if (!table_log_handler)
    table_log_handler= new Log_to_csv_event_handler;

  if (!is_log_tables_initialized &&
      !table_log_handler->init() && !file_log_handler->init())
    is_log_tables_initialized= TRUE;
}


/**
  Close and reopen the slow log (with locks).
  
  @returns FALSE.
*/
bool LOGGER::flush_slow_log()
{
  /*
    Now we lock logger, as nobody should be able to use logging routines while
    log tables are closed
  */
  logger.lock_exclusive();

  /* Reopen slow log file */
  if (global_system_variables.sql_log_slow)
    file_log_handler->get_mysql_slow_log()->reopen_file();

  /* End of log flush */
  logger.unlock();

  return 0;
}


/**
  Close and reopen the general log (with locks).

  @returns FALSE.
*/
bool LOGGER::flush_general_log()
{
  /*
    Now we lock logger, as nobody should be able to use logging routines while
    log tables are closed
  */
  logger.lock_exclusive();

  /* Reopen general log file */
  if (opt_log)
    file_log_handler->get_mysql_log()->reopen_file();

  /* End of log flush */
  logger.unlock();

  return 0;
}


/*
  Log slow query with all enabled log event handlers

  SYNOPSIS
    slow_log_print()

    thd                 THD of the query being logged
    query               The query being logged
    query_length        The length of the query string
    current_utime       Current time in microseconds (from undefined start)

  RETURN
    FALSE   OK
    TRUE    error occurred
*/

bool LOGGER::slow_log_print(THD *thd, const char *query, size_t query_length,
                            ulonglong current_utime)

{
  bool error= FALSE;
  Log_event_handler **current_handler;
  bool is_command= FALSE;
  char user_host_buff[MAX_USER_HOST_SIZE + 1];
  Security_context *sctx= thd->security_ctx;
  uint user_host_len= 0;
  ulonglong query_utime, lock_utime;

  DBUG_ASSERT(thd->enable_slow_log);
  /*
    Print the message to the buffer if we have slow log enabled
  */

  if (*slow_log_handler_list)
  {
    /* do not log slow queries from replication threads */
    if (!thd->variables.sql_log_slow)
      return 0;

    lock_shared();
    if (!global_system_variables.sql_log_slow)
    {
      unlock();
      return 0;
    }

    /* fill in user_host value: the format is "%s[%s] @ %s [%s]" */
    user_host_len= (uint)(strxnmov(user_host_buff, MAX_USER_HOST_SIZE,
                             sctx->priv_user, "[",
                             sctx->user ? sctx->user : (thd->slave_thread ? "SQL_SLAVE" : ""), "] @ ",
                             sctx->host ? sctx->host : "", " [",
                             sctx->ip ? sctx->ip : "", "]", NullS) -
                    user_host_buff);

    DBUG_ASSERT(thd->start_utime);
    DBUG_ASSERT(thd->start_time);
    query_utime= (current_utime - thd->start_utime);
    lock_utime=  (thd->utime_after_lock - thd->start_utime);
    my_hrtime_t current_time= { hrtime_from_time(thd->start_time) +
                                thd->start_time_sec_part + query_utime };

    if (!query || thd->get_command() == COM_STMT_PREPARE)
    {
      is_command= TRUE;
      query= command_name[thd->get_command()].str;
      query_length= (uint)command_name[thd->get_command()].length;
    }

    for (current_handler= slow_log_handler_list; *current_handler ;)
      error= (*current_handler++)->log_slow(thd, current_time,
                                            user_host_buff, user_host_len,
                                            query_utime, lock_utime, is_command,
                                            query, query_length) || error;

    unlock();
  }
  return error;
}

bool LOGGER::general_log_write(THD *thd, enum enum_server_command command,
                               const char *query, size_t query_length)
{
  bool error= FALSE;
  Log_event_handler **current_handler= general_log_handler_list;
  char user_host_buff[MAX_USER_HOST_SIZE + 1];
  uint user_host_len= 0;
  my_hrtime_t current_time;

  DBUG_ASSERT(thd);

  user_host_len= make_user_name(thd, user_host_buff);

  current_time= my_hrtime();

  mysql_audit_general_log(thd, hrtime_to_time(current_time),
                          user_host_buff, user_host_len,
                          command_name[(uint) command].str,
                          (uint)command_name[(uint) command].length,
                          query, (uint)query_length);
                        
  if (opt_log && log_command(thd, command))
  {
    lock_shared();
    while (*current_handler)
      error|= (*current_handler++)->
        log_general(thd, current_time, user_host_buff,
                    user_host_len, thd->thread_id,
                    command_name[(uint) command].str,
                    command_name[(uint) command].length,
                    query, query_length,
                    thd->variables.character_set_client) || error;
    unlock();
  }

  return error;
}

bool LOGGER::general_log_print(THD *thd, enum enum_server_command command,
                               const char *format, va_list args)
{
  size_t message_buff_len= 0;
  char message_buff[MAX_LOG_BUFFER_SIZE];

  /* prepare message */
  if (format)
    message_buff_len= my_vsnprintf(message_buff, sizeof(message_buff),
                                   format, args);
  else
    message_buff[0]= '\0';

  return general_log_write(thd, command, message_buff, message_buff_len);
}

void LOGGER::init_error_log(ulonglong error_log_printer)
{
  if (error_log_printer & LOG_NONE)
  {
    error_log_handler_list[0]= 0;
    return;
  }

  switch (error_log_printer) {
  case LOG_FILE:
    error_log_handler_list[0]= file_log_handler;
    error_log_handler_list[1]= 0;
    break;
    /* these two are disabled for now */
  case LOG_TABLE:
    DBUG_ASSERT(0);
    break;
  case LOG_TABLE|LOG_FILE:
    DBUG_ASSERT(0);
    break;
  }
}

void LOGGER::init_slow_log(ulonglong slow_log_printer)
{
  if (slow_log_printer & LOG_NONE)
  {
    slow_log_handler_list[0]= 0;
    return;
  }

  switch (slow_log_printer) {
  case LOG_FILE:
    slow_log_handler_list[0]= file_log_handler;
    slow_log_handler_list[1]= 0;
    break;
  case LOG_TABLE:
    slow_log_handler_list[0]= table_log_handler;
    slow_log_handler_list[1]= 0;
    break;
  case LOG_TABLE|LOG_FILE:
    slow_log_handler_list[0]= file_log_handler;
    slow_log_handler_list[1]= table_log_handler;
    slow_log_handler_list[2]= 0;
    break;
  }
}

void LOGGER::init_general_log(ulonglong general_log_printer)
{
  if (general_log_printer & LOG_NONE)
  {
    general_log_handler_list[0]= 0;
    return;
  }

  switch (general_log_printer) {
  case LOG_FILE:
    general_log_handler_list[0]= file_log_handler;
    general_log_handler_list[1]= 0;
    break;
  case LOG_TABLE:
    general_log_handler_list[0]= table_log_handler;
    general_log_handler_list[1]= 0;
    break;
  case LOG_TABLE|LOG_FILE:
    general_log_handler_list[0]= file_log_handler;
    general_log_handler_list[1]= table_log_handler;
    general_log_handler_list[2]= 0;
    break;
  }
}


bool LOGGER::activate_log_handler(THD* thd, uint log_type)
{
  MYSQL_QUERY_LOG *file_log;
  bool res= FALSE;
  lock_exclusive();
  switch (log_type) {
  case QUERY_LOG_SLOW:
    if (!global_system_variables.sql_log_slow)
    {
      file_log= file_log_handler->get_mysql_slow_log();

      file_log->open_slow_log(opt_slow_logname);
      if (table_log_handler->activate_log(thd, QUERY_LOG_SLOW))
      {
        /* Error printed by open table in activate_log() */
        res= TRUE;
        file_log->close(0);
      }
      else
      {
        init_slow_log(log_output_options);
        global_system_variables.sql_log_slow= TRUE;
      }
    }
    break;
  case QUERY_LOG_GENERAL:
    if (!opt_log)
    {
      file_log= file_log_handler->get_mysql_log();

      file_log->open_query_log(opt_logname);
      if (table_log_handler->activate_log(thd, QUERY_LOG_GENERAL))
      {
        /* Error printed by open table in activate_log() */
        res= TRUE;
        file_log->close(0);
      }
      else
      {
        init_general_log(log_output_options);
        opt_log= TRUE;
      }
    }
    break;
  default:
    DBUG_ASSERT(0);
  }
  unlock();
  return res;
}


void LOGGER::deactivate_log_handler(THD *thd, uint log_type)
{
  my_bool *tmp_opt= 0;
  MYSQL_LOG *UNINIT_VAR(file_log);

  switch (log_type) {
  case QUERY_LOG_SLOW:
    tmp_opt= &global_system_variables.sql_log_slow;
    file_log= file_log_handler->get_mysql_slow_log();
    break;
  case QUERY_LOG_GENERAL:
    tmp_opt= &opt_log;
    file_log= file_log_handler->get_mysql_log();
    break;
  default:
    MY_ASSERT_UNREACHABLE();
  }

  if (!(*tmp_opt))
    return;

  lock_exclusive();
  file_log->close(0);
  *tmp_opt= FALSE;
  unlock();
}


/* the parameters are unused for the log tables */
bool Log_to_csv_event_handler::init()
{
  return 0;
}

int LOGGER::set_handlers(ulonglong error_log_printer,
                         ulonglong slow_log_printer,
                         ulonglong general_log_printer)
{
  /* error log table is not supported yet */
  DBUG_ASSERT(error_log_printer < LOG_TABLE);

  lock_exclusive();

  if ((slow_log_printer & LOG_TABLE || general_log_printer & LOG_TABLE) &&
      !is_log_tables_initialized)
  {
    slow_log_printer= (slow_log_printer & ~LOG_TABLE) | LOG_FILE;
    general_log_printer= (general_log_printer & ~LOG_TABLE) | LOG_FILE;

    sql_print_error("Failed to initialize log tables. "
                    "Falling back to the old-fashioned logs");
  }

  init_error_log(error_log_printer);
  init_slow_log(slow_log_printer);
  init_general_log(general_log_printer);

  unlock();

  return 0;
}

 /*
  Save position of binary log transaction cache.

  SYNPOSIS
    binlog_trans_log_savepos()

    thd      The thread to take the binlog data from
    pos      Pointer to variable where the position will be stored

  DESCRIPTION

    Save the current position in the binary log transaction cache into
    the variable pointed to by 'pos'
 */

static void
binlog_trans_log_savepos(THD *thd, my_off_t *pos)
{
  DBUG_ENTER("binlog_trans_log_savepos");
  DBUG_ASSERT(pos != NULL);
  binlog_cache_mngr *const cache_mngr= thd->binlog_setup_trx_data();
  DBUG_ASSERT((WSREP(thd) && wsrep_emulate_bin_log) || mysql_bin_log.is_open());
  *pos= cache_mngr->trx_cache.get_byte_position();
  DBUG_PRINT("return", ("*pos: %lu", (ulong) *pos));
  DBUG_VOID_RETURN;
}


/*
  Truncate the binary log transaction cache.

  SYNPOSIS
    binlog_trans_log_truncate()

    thd      The thread to take the binlog data from
    pos      Position to truncate to

  DESCRIPTION

    Truncate the binary log to the given position. Will not change
    anything else.

 */
static void
binlog_trans_log_truncate(THD *thd, my_off_t pos)
{
  DBUG_ENTER("binlog_trans_log_truncate");
  DBUG_PRINT("enter", ("pos: %lu", (ulong) pos));

  DBUG_ASSERT(thd_get_ha_data(thd, binlog_hton) != NULL);
  /* Only true if binlog_trans_log_savepos() wasn't called before */
  DBUG_ASSERT(pos != ~(my_off_t) 0);

  binlog_cache_mngr *const cache_mngr=
    (binlog_cache_mngr*) thd_get_ha_data(thd, binlog_hton);
  cache_mngr->trx_cache.restore_savepoint(pos);
  DBUG_VOID_RETURN;
}


/*
  this function is mostly a placeholder.
  conceptually, binlog initialization (now mostly done in MYSQL_BIN_LOG::open)
  should be moved here.
*/

int binlog_init(void *p)
{
  binlog_hton= (handlerton *)p;
  binlog_hton->savepoint_offset= sizeof(my_off_t);
  binlog_hton->close_connection= binlog_close_connection;
  binlog_hton->savepoint_set= binlog_savepoint_set;
  binlog_hton->savepoint_rollback= binlog_savepoint_rollback;
  binlog_hton->savepoint_rollback_can_release_mdl=
                                     binlog_savepoint_rollback_can_release_mdl;
  binlog_hton->commit= binlog_commit;
  binlog_hton->rollback= binlog_rollback;
  binlog_hton->drop_table= [](handlerton *, const char*) { return -1; };
  if (WSREP_ON || opt_bin_log)
  {
    binlog_hton->prepare= binlog_prepare;
    binlog_hton->start_consistent_snapshot= binlog_start_consistent_snapshot;
    binlog_hton->commit_by_xid= binlog_commit_by_xid;
    binlog_hton->rollback_by_xid= binlog_rollback_by_xid;
    // recover needs to be set to make xa{commit,rollback}_handlerton effective
    binlog_hton->recover= binlog_xa_recover_dummy;
  }
  binlog_hton->flags= HTON_NOT_USER_SELECTABLE | HTON_HIDDEN | HTON_NO_ROLLBACK;
  return 0;
}

#ifdef WITH_WSREP
#include "wsrep_binlog.h"
#endif /* WITH_WSREP */
static int binlog_close_connection(handlerton *hton, THD *thd)
{
  DBUG_ENTER("binlog_close_connection");
  binlog_cache_mngr *const cache_mngr=
    (binlog_cache_mngr*) thd_get_ha_data(thd, binlog_hton);
#ifdef WITH_WSREP
  if (cache_mngr && !cache_mngr->trx_cache.empty()) {
    IO_CACHE* cache= cache_mngr->get_binlog_cache_log(true);
    uchar *buf;
    size_t len=0;
    wsrep_write_cache_buf(cache, &buf, &len);
    WSREP_WARN("binlog trx cache not empty (%zu bytes) @ connection close %lld",
               len, (longlong) thd->thread_id);
    if (len > 0) wsrep_dump_rbr_buf(thd, buf, len);

    cache = cache_mngr->get_binlog_cache_log(false);
    wsrep_write_cache_buf(cache, &buf, &len);
    WSREP_WARN("binlog stmt cache not empty (%zu bytes) @ connection close %lld",
               len, (longlong) thd->thread_id);
    if (len > 0) wsrep_dump_rbr_buf(thd, buf, len);
  }
#endif /* WITH_WSREP */
  DBUG_ASSERT(cache_mngr->trx_cache.empty());
  DBUG_ASSERT(cache_mngr->stmt_cache.empty());
  cache_mngr->~binlog_cache_mngr();
  my_free(cache_mngr);
  DBUG_RETURN(0);
}

/*
  This function flushes a cache upon commit/rollback.

  SYNOPSIS
    binlog_flush_cache()

    thd        The thread whose transaction should be ended
    cache_mngr Pointer to the binlog_cache_mngr to use
    all        True if the entire transaction should be ended, false if
               only the statement transaction should be ended.
    end_ev     The end event to use (COMMIT, ROLLBACK, or commit XID)
    using_stmt True if the statement cache should be flushed
    using_trx  True if the transaction cache should be flushed

  DESCRIPTION

    End the currently transaction or statement. The transaction can be either
    a real transaction or a statement transaction.

    This can be to commit a transaction, with a COMMIT query event or an XA
    commit XID event. But it can also be to rollback a transaction with a
    ROLLBACK query event, used for rolling back transactions which also
    contain updates to non-transactional tables. Or it can be a flush of
    a statement cache.
 */

static int
binlog_flush_cache(THD *thd, binlog_cache_mngr *cache_mngr,
                   Log_event *end_ev, bool all, bool using_stmt,
                   bool using_trx)
{
  int error= 0;
  DBUG_ENTER("binlog_flush_cache");
  DBUG_PRINT("enter", ("end_ev: %p", end_ev));

  if ((using_stmt && !cache_mngr->stmt_cache.empty()) ||
      (using_trx && !cache_mngr->trx_cache.empty())   ||
      thd->transaction->xid_state.is_explicit_XA())
  {
    if (using_stmt && thd->binlog_flush_pending_rows_event(TRUE, FALSE))
      DBUG_RETURN(1);
    if (using_trx && thd->binlog_flush_pending_rows_event(TRUE, TRUE))
      DBUG_RETURN(1);

    /*
      Doing a commit or a rollback including non-transactional tables,
      i.e., ending a transaction where we might write the transaction
      cache to the binary log.

      We can always end the statement when ending a transaction since
      transactions are not allowed inside stored functions.  If they
      were, we would have to ensure that we're not ending a statement
      inside a stored function.
    */
    error= mysql_bin_log.write_transaction_to_binlog(thd, cache_mngr,
                                                     end_ev, all,
                                                     using_stmt, using_trx);
  }
  else
  {
    /*
      This can happen in row-format binlog with something like
          BEGIN; INSERT INTO nontrans_table; INSERT IGNORE INTO trans_table;
      The nontrans_table is written directly into the binlog before commit,
      and if the trans_table is ignored there will be no rows to write when
      we get here.

      So there is no work to do. Therefore, we will not increment any XID
      count, so we must not decrement any XID count in unlog().
    */
    cache_mngr->need_unlog= 0;
  }
  cache_mngr->reset(using_stmt, using_trx);

  DBUG_ASSERT((!using_stmt || cache_mngr->stmt_cache.empty()) &&
              (!using_trx || cache_mngr->trx_cache.empty()));
  DBUG_RETURN(error);
}


/**
  This function flushes the stmt-cache upon commit.

  @param thd                The thread whose transaction should be flushed
  @param cache_mngr         Pointer to the cache manager

  @return
    nonzero if an error pops up when flushing the cache.
*/
static inline int
binlog_commit_flush_stmt_cache(THD *thd, bool all,
                               binlog_cache_mngr *cache_mngr)
{
  DBUG_ENTER("binlog_commit_flush_stmt_cache");
#ifdef WITH_WSREP
  if (thd->wsrep_mysql_replicated > 0)
  {
    DBUG_ASSERT(WSREP(thd));
    WSREP_DEBUG("avoiding binlog_commit_flush_trx_cache: %d",
                thd->wsrep_mysql_replicated);
    return 0;
  }
#endif

  Query_log_event end_evt(thd, STRING_WITH_LEN("COMMIT"),
                          FALSE, TRUE, TRUE, 0);
  DBUG_RETURN(binlog_flush_cache(thd, cache_mngr, &end_evt, all, TRUE, FALSE));
}


inline size_t serialize_with_xid(XID *xid, char *buf,
                                 const char *query, size_t q_len)
{
  memcpy(buf, query, q_len);

  return
    q_len + strlen(static_cast<event_xid_t*>(xid)->serialize(buf + q_len));
}


/**
  This function flushes the trx-cache upon commit.

  @param thd                The thread whose transaction should be flushed
  @param cache_mngr         Pointer to the cache manager

  @return
    nonzero if an error pops up when flushing the cache.
*/
static inline int
binlog_commit_flush_trx_cache(THD *thd, bool all, binlog_cache_mngr *cache_mngr)
{
  DBUG_ENTER("binlog_commit_flush_trx_cache");

  const char query[]= "XA COMMIT ";
  const size_t q_len= sizeof(query) - 1; // do not count trailing 0
  char buf[q_len + ser_buf_size]= "COMMIT";
  size_t buflen= sizeof("COMMIT") - 1;

  if (thd->lex->sql_command == SQLCOM_XA_COMMIT &&
      thd->lex->xa_opt != XA_ONE_PHASE)
  {
    DBUG_ASSERT(thd->transaction->xid_state.is_explicit_XA());
    DBUG_ASSERT(thd->transaction->xid_state.get_state_code() ==
                XA_PREPARED);

    buflen= serialize_with_xid(thd->transaction->xid_state.get_xid(),
                               buf, query, q_len);
  }
  Query_log_event end_evt(thd, buf, buflen, TRUE, TRUE, TRUE, 0);

  DBUG_RETURN(binlog_flush_cache(thd, cache_mngr, &end_evt, all, FALSE, TRUE));
}


/**
  This function flushes the trx-cache upon rollback.

  @param thd                The thread whose transaction should be flushed
  @param cache_mngr         Pointer to the cache manager

  @return
    nonzero if an error pops up when flushing the cache.
*/
static inline int
binlog_rollback_flush_trx_cache(THD *thd, bool all,
                                binlog_cache_mngr *cache_mngr)
{
  const char query[]= "XA ROLLBACK ";
  const size_t q_len= sizeof(query) - 1; // do not count trailing 0
  char buf[q_len + ser_buf_size]= "ROLLBACK";
  size_t buflen= sizeof("ROLLBACK") - 1;

  if (thd->transaction->xid_state.is_explicit_XA())
  {
    /* for not prepared use plain ROLLBACK */
    if (thd->transaction->xid_state.get_state_code() == XA_PREPARED)
      buflen= serialize_with_xid(thd->transaction->xid_state.get_xid(),
                                 buf, query, q_len);
  }
  Query_log_event end_evt(thd, buf, buflen, TRUE, TRUE, TRUE, 0);

  return (binlog_flush_cache(thd, cache_mngr, &end_evt, all, FALSE, TRUE));
}

/**
  This function flushes the trx-cache upon commit.

  @param thd                The thread whose transaction should be flushed
  @param cache_mngr         Pointer to the cache manager
  @param xid                Transaction Id

  @return
    nonzero if an error pops up when flushing the cache.
*/
static inline int
binlog_commit_flush_xid_caches(THD *thd, binlog_cache_mngr *cache_mngr,
                               bool all, my_xid xid)
{
  DBUG_ASSERT(xid); // replaced former treatment of ONE-PHASE XA

  Xid_log_event end_evt(thd, xid, TRUE);
  return (binlog_flush_cache(thd, cache_mngr, &end_evt, all, TRUE, TRUE));
}

/**
  This function truncates the transactional cache upon committing or rolling
  back either a transaction or a statement.

  @param thd        The thread whose transaction should be flushed
  @param cache_mngr Pointer to the cache data to be flushed
  @param all        @c true means truncate the transaction, otherwise the
                    statement must be truncated.

  @return
    nonzero if an error pops up when truncating the transactional cache.
*/
static int
binlog_truncate_trx_cache(THD *thd, binlog_cache_mngr *cache_mngr, bool all)
{
  DBUG_ENTER("binlog_truncate_trx_cache");
  int error=0;
  /*
    This function handles transactional changes and as such this flag
    equals to true.
  */
  bool const is_transactional= TRUE;

  DBUG_PRINT("info", ("thd->options={ %s %s}, transaction: %s",
                      FLAGSTR(thd->variables.option_bits, OPTION_NOT_AUTOCOMMIT),
                      FLAGSTR(thd->variables.option_bits, OPTION_BEGIN),
                      all ? "all" : "stmt"));

  thd->binlog_remove_pending_rows_event(TRUE, is_transactional);
  /*
    If rolling back an entire transaction or a single statement not
    inside a transaction, we reset the transaction cache.
  */
  if (ending_trans(thd, all))
  {
    if (cache_mngr->trx_cache.has_incident())
      error= mysql_bin_log.write_incident(thd);

    thd->reset_binlog_for_next_statement();

    cache_mngr->reset(false, true);
  }
  /*
    If rolling back a statement in a transaction, we truncate the
    transaction cache to remove the statement.
  */
  else
    cache_mngr->trx_cache.restore_prev_position();

  DBUG_ASSERT(thd->binlog_get_pending_rows_event(is_transactional) == NULL);
  DBUG_RETURN(error);
}


inline bool is_preparing_xa(THD *thd)
{
  return
    thd->transaction->xid_state.is_explicit_XA() &&
    thd->lex->sql_command == SQLCOM_XA_PREPARE;
}


static int binlog_prepare(handlerton *hton, THD *thd, bool all)
{
  /* Do nothing unless the transaction is a user XA. */
  return is_preparing_xa(thd) ? binlog_commit(NULL, thd, all) : 0;
}


static int binlog_xa_recover_dummy(handlerton *hton __attribute__((unused)),
                             XID *xid_list __attribute__((unused)),
                             uint len __attribute__((unused)))
{
  /* Does nothing. */
  return 0;
}


static int binlog_commit_by_xid(handlerton *hton, XID *xid)
{
  THD *thd= current_thd;

  (void) thd->binlog_setup_trx_data();

  DBUG_ASSERT(thd->lex->sql_command == SQLCOM_XA_COMMIT);

  return binlog_commit(hton, thd, TRUE);
}


static int binlog_rollback_by_xid(handlerton *hton, XID *xid)
{
  THD *thd= current_thd;

  (void) thd->binlog_setup_trx_data();

  DBUG_ASSERT(thd->lex->sql_command == SQLCOM_XA_ROLLBACK ||
              (thd->transaction->xid_state.get_state_code() == XA_ROLLBACK_ONLY));
  return binlog_rollback(hton, thd, TRUE);
}


inline bool is_prepared_xa(THD *thd)
{
  return thd->transaction->xid_state.is_explicit_XA() &&
    thd->transaction->xid_state.get_state_code() == XA_PREPARED;
}


/*
  We flush the cache wrapped in a beging/rollback if:
    . aborting a single or multi-statement transaction and;
    . the OPTION_KEEP_LOG is active or;
    . the format is STMT and a non-trans table was updated or;
    . the format is MIXED and a temporary non-trans table was
      updated or;
    . the format is MIXED, non-trans table was updated and
      aborting a single statement transaction;
*/
static bool trans_cannot_safely_rollback(THD *thd, bool all)
{
  binlog_cache_mngr *const cache_mngr=
    (binlog_cache_mngr*) thd_get_ha_data(thd, binlog_hton);

  return ((thd->variables.option_bits & OPTION_KEEP_LOG) ||
          (trans_has_updated_non_trans_table(thd) &&
           thd->wsrep_binlog_format() == BINLOG_FORMAT_STMT) ||
          (cache_mngr->trx_cache.changes_to_non_trans_temp_table() &&
           thd->wsrep_binlog_format() == BINLOG_FORMAT_MIXED) ||
          (trans_has_updated_non_trans_table(thd) &&
           ending_single_stmt_trans(thd,all) &&
           thd->wsrep_binlog_format() == BINLOG_FORMAT_MIXED) ||
          is_prepared_xa(thd));
}


/**
  Specific log flusher invoked through log_xa_prepare().
*/
static int binlog_commit_flush_xa_prepare(THD *thd, bool all,
                                          binlog_cache_mngr *cache_mngr)
{
  XID *xid= thd->transaction->xid_state.get_xid();
  {
    // todo assert wsrep_simulate || is_open()

    /*
      Log the XA END event first.
      We don't do that in trans_xa_end() as XA COMMIT ONE PHASE
      is logged as simple BEGIN/COMMIT so the XA END should
      not get to the log.
    */
    const char query[]= "XA END ";
    const size_t q_len= sizeof(query) - 1; // do not count trailing 0
    char buf[q_len + ser_buf_size];
    size_t buflen;
    binlog_cache_data *cache_data;
    IO_CACHE *file;

    memcpy(buf, query, q_len);
    buflen= q_len +
      strlen(static_cast<event_xid_t*>(xid)->serialize(buf + q_len));
    cache_data= cache_mngr->get_binlog_cache_data(true);
    file= &cache_data->cache_log;
    thd->lex->sql_command= SQLCOM_XA_END;
    Query_log_event xa_end(thd, buf, buflen, true, false, true, 0);
    if (mysql_bin_log.write_event(&xa_end, cache_data, file))
      return 1;
    thd->lex->sql_command= SQLCOM_XA_PREPARE;
  }

  cache_mngr->using_xa= FALSE;
  XA_prepare_log_event end_evt(thd, xid, FALSE);

  return (binlog_flush_cache(thd, cache_mngr, &end_evt, all, TRUE, TRUE));
}


/**
  This function is called once after each statement.

  It has the responsibility to flush the caches to the binary log on commits.

  @param hton  The binlog handlerton.
  @param thd   The client thread that executes the transaction.
  @param all   This is @c true if this is a real transaction commit, and
               @false otherwise.

  @see handlerton::commit
*/
static int binlog_commit(handlerton *hton, THD *thd, bool all)
{
  int error= 0;
  PSI_stage_info org_stage;
  DBUG_ENTER("binlog_commit");

  binlog_cache_mngr *const cache_mngr=
    (binlog_cache_mngr*) thd_get_ha_data(thd, binlog_hton);

  if (!cache_mngr)
  {
    DBUG_ASSERT(WSREP(thd) ||
                (thd->lex->sql_command != SQLCOM_XA_PREPARE &&
                !(thd->lex->sql_command == SQLCOM_XA_COMMIT &&
                  thd->lex->xa_opt == XA_ONE_PHASE)));

    DBUG_RETURN(0);
  }
  /*
    This is true if we are doing an alter table that is replicated as
    CREATE TABLE ... SELECT
  */
  if (thd->variables.option_bits & OPTION_BIN_COMMIT_OFF)
    DBUG_RETURN(0);

  DBUG_PRINT("debug",
             ("all: %d, in_transaction: %s, all.modified_non_trans_table: %s, stmt.modified_non_trans_table: %s",
              all,
              YESNO(thd->in_multi_stmt_transaction_mode()),
              YESNO(thd->transaction->all.modified_non_trans_table),
              YESNO(thd->transaction->stmt.modified_non_trans_table)));


  thd->backup_stage(&org_stage);
  THD_STAGE_INFO(thd, stage_binlog_write);
  if (!cache_mngr->stmt_cache.empty())
  {
    error= binlog_commit_flush_stmt_cache(thd, all, cache_mngr);
  }

  if (cache_mngr->trx_cache.empty() &&
      thd->transaction->xid_state.get_state_code() != XA_PREPARED)
  {
    /*
      we're here because cache_log was flushed in MYSQL_BIN_LOG::log_xid()
    */
    cache_mngr->reset(false, true);
    THD_STAGE_INFO(thd, org_stage);
    DBUG_RETURN(error);
  }

  /*
    We commit the transaction if:
     - We are not in a transaction and committing a statement, or
     - We are in a transaction and a full transaction is committed.
    Otherwise, we accumulate the changes.
  */
  if (likely(!error) && ending_trans(thd, all))
  {
    error= is_preparing_xa(thd) ?
      binlog_commit_flush_xa_prepare(thd, all, cache_mngr) :
      binlog_commit_flush_trx_cache (thd, all, cache_mngr);
  }
  /*
    This is part of the stmt rollback.
  */
  if (!all)
    cache_mngr->trx_cache.set_prev_position(MY_OFF_T_UNDEF);

  THD_STAGE_INFO(thd, org_stage);
  DBUG_RETURN(error);
}

/**
  This function is called when a transaction or a statement is rolled back.

  @param hton  The binlog handlerton.
  @param thd   The client thread that executes the transaction.
  @param all   This is @c true if this is a real transaction rollback, and
               @false otherwise.

  @see handlerton::rollback
*/
static int binlog_rollback(handlerton *hton, THD *thd, bool all)
{
  DBUG_ENTER("binlog_rollback");

  int error= 0;
  binlog_cache_mngr *const cache_mngr=
    (binlog_cache_mngr*) thd_get_ha_data(thd, binlog_hton);

  if (!cache_mngr)
  {
    DBUG_ASSERT(WSREP(thd));
    DBUG_ASSERT(thd->lex->sql_command != SQLCOM_XA_ROLLBACK);

    DBUG_RETURN(0);
  }

  DBUG_PRINT("debug", ("all: %s, all.modified_non_trans_table: %s, stmt.modified_non_trans_table: %s",
                       YESNO(all),
                       YESNO(thd->transaction->all.modified_non_trans_table),
                       YESNO(thd->transaction->stmt.modified_non_trans_table)));

  /*
    If an incident event is set we do not flush the content of the statement
    cache because it may be corrupted.
  */
  if (cache_mngr->stmt_cache.has_incident())
  {
    error |= static_cast<int>(mysql_bin_log.write_incident(thd));
    cache_mngr->reset(true, false);
  }
  else if (!cache_mngr->stmt_cache.empty())
  {
    error |= binlog_commit_flush_stmt_cache(thd, all, cache_mngr);
  }

  if (cache_mngr->trx_cache.empty() &&
      thd->transaction->xid_state.get_state_code() != XA_PREPARED)
  {
    /*
      we're here because cache_log was flushed in MYSQL_BIN_LOG::log_xid()
    */
    cache_mngr->reset(false, true);
    thd->reset_binlog_for_next_statement();
    DBUG_RETURN(error);
  }
  if (!wsrep_emulate_bin_log && mysql_bin_log.check_write_error(thd))
  {
    /*
      "all == true" means that a "rollback statement" triggered the error and
      this function was called. However, this must not happen as a rollback
      is written directly to the binary log. And in auto-commit mode, a single
      statement that is rolled back has the flag all == false.
    */
    DBUG_ASSERT(!all);
    /*
      We reach this point if the effect of a statement did not properly get into
      a cache and need to be rolled back.
    */
    error |= binlog_truncate_trx_cache(thd, cache_mngr, all);
  }
  else if (likely(!error))
  {  
    if (ending_trans(thd, all) && trans_cannot_safely_rollback(thd, all))
      error= binlog_rollback_flush_trx_cache(thd, all, cache_mngr);
    /*
      Truncate the cache if:
        . aborting a single or multi-statement transaction or;
        . the OPTION_KEEP_LOG is not active and;
        . the format is not STMT or no non-trans table was
          updated and;
        . the format is not MIXED or no temporary non-trans table
          was updated.
    */
    else if (ending_trans(thd, all) ||
             (!(thd->variables.option_bits & OPTION_KEEP_LOG) &&
              (!stmt_has_updated_non_trans_table(thd) ||
               thd->wsrep_binlog_format() != BINLOG_FORMAT_STMT) &&
              (!cache_mngr->trx_cache.changes_to_non_trans_temp_table() ||
               thd->wsrep_binlog_format() != BINLOG_FORMAT_MIXED)))
      error= binlog_truncate_trx_cache(thd, cache_mngr, all);
  }

  /* 
    This is part of the stmt rollback.
  */
  if (!all)
    cache_mngr->trx_cache.set_prev_position(MY_OFF_T_UNDEF);
  thd->reset_binlog_for_next_statement();

  DBUG_RETURN(error);
}


void binlog_reset_cache(THD *thd)
{
  binlog_cache_mngr *const cache_mngr= opt_bin_log ? 
    (binlog_cache_mngr*) thd_get_ha_data(thd, binlog_hton) : 0;
  DBUG_ENTER("binlog_reset_cache");
  if (cache_mngr)
  {
    thd->binlog_remove_pending_rows_event(TRUE, TRUE);
    cache_mngr->reset(true, true);
  }
  DBUG_VOID_RETURN;
}


void MYSQL_BIN_LOG::set_write_error(THD *thd, bool is_transactional)
{
  DBUG_ENTER("MYSQL_BIN_LOG::set_write_error");

  write_error= 1;

  if (unlikely(check_write_error(thd)))
    DBUG_VOID_RETURN;

  if (my_errno == EFBIG)
  {
    if (is_transactional)
    {
      my_message(ER_TRANS_CACHE_FULL, ER_THD(thd, ER_TRANS_CACHE_FULL), MYF(0));
    }
    else
    {
      my_message(ER_STMT_CACHE_FULL, ER_THD(thd, ER_STMT_CACHE_FULL), MYF(0));
    }
  }
  else
  {
    my_error(ER_ERROR_ON_WRITE, MYF(0), name, errno);
  }
#ifdef WITH_WSREP
  /* If wsrep transaction is active and binlog emulation is on,
     binlog write error may leave transaction without any registered
     htons. This makes wsrep rollback hooks to be skipped and the
     transaction will remain alive in wsrep world after rollback.
     Register binlog hton here to ensure that rollback happens in full. */
  if (WSREP_EMULATE_BINLOG(thd))
  {
    if (is_transactional)
      trans_register_ha(thd, TRUE, binlog_hton, 0);
    trans_register_ha(thd, FALSE, binlog_hton, 0);
  }
#endif /* WITH_WSREP */
  DBUG_VOID_RETURN;
}

bool MYSQL_BIN_LOG::check_write_error(THD *thd)
{
  DBUG_ENTER("MYSQL_BIN_LOG::check_write_error");

  bool checked= FALSE;

  if (likely(!thd->is_error()))
    DBUG_RETURN(checked);

  switch (thd->get_stmt_da()->sql_errno())
  {
    case ER_TRANS_CACHE_FULL:
    case ER_STMT_CACHE_FULL:
    case ER_ERROR_ON_WRITE:
    case ER_BINLOG_LOGGING_IMPOSSIBLE:
      checked= TRUE;
    break;
  }

  DBUG_RETURN(checked);
}


/**
  @note
  How do we handle this (unlikely but legal) case:
  @verbatim
    [transaction] + [update to non-trans table] + [rollback to savepoint] ?
  @endverbatim
  The problem occurs when a savepoint is before the update to the
  non-transactional table. Then when there's a rollback to the savepoint, if we
  simply truncate the binlog cache, we lose the part of the binlog cache where
  the update is. If we want to not lose it, we need to write the SAVEPOINT
  command and the ROLLBACK TO SAVEPOINT command to the binlog cache. The latter
  is easy: it's just write at the end of the binlog cache, but the former
  should be *inserted* to the place where the user called SAVEPOINT. The
  solution is that when the user calls SAVEPOINT, we write it to the binlog
  cache (so no need to later insert it). As transactions are never intermixed
  in the binary log (i.e. they are serialized), we won't have conflicts with
  savepoint names when using mysqlbinlog or in the slave SQL thread.
  Then when ROLLBACK TO SAVEPOINT is called, if we updated some
  non-transactional table, we don't truncate the binlog cache but instead write
  ROLLBACK TO SAVEPOINT to it; otherwise we truncate the binlog cache (which
  will chop the SAVEPOINT command from the binlog cache, which is good as in
  that case there is no need to have it in the binlog).
*/

static int binlog_savepoint_set(handlerton *hton, THD *thd, void *sv)
{
  int error= 1;
  DBUG_ENTER("binlog_savepoint_set");

  char buf[1024];

  String log_query(buf, sizeof(buf), &my_charset_bin);
  if (log_query.copy(STRING_WITH_LEN("SAVEPOINT "), &my_charset_bin) ||
      append_identifier(thd, &log_query, &thd->lex->ident))
    DBUG_RETURN(1);
  int errcode= query_error_code(thd, thd->killed == NOT_KILLED);
  Query_log_event qinfo(thd, log_query.c_ptr_safe(), log_query.length(),
                        TRUE, FALSE, TRUE, errcode);
  /* 
    We cannot record the position before writing the statement
    because a rollback to a savepoint (.e.g. consider it "S") would
    prevent the savepoint statement (i.e. "SAVEPOINT S") from being
    written to the binary log despite the fact that the server could
    still issue other rollback statements to the same savepoint (i.e. 
    "S"). 
    Given that the savepoint is valid until the server releases it,
    ie, until the transaction commits or it is released explicitly,
    we need to log it anyway so that we don't have "ROLLBACK TO S"
    or "RELEASE S" without the preceding "SAVEPOINT S" in the binary
    log.
  */
  if (likely(!(error= mysql_bin_log.write(&qinfo))))
    binlog_trans_log_savepos(thd, (my_off_t*) sv);

  DBUG_RETURN(error);
}

static int binlog_savepoint_rollback(handlerton *hton, THD *thd, void *sv)
{
  DBUG_ENTER("binlog_savepoint_rollback");

  /*
    Write ROLLBACK TO SAVEPOINT to the binlog cache if we have updated some
    non-transactional table. Otherwise, truncate the binlog cache starting
    from the SAVEPOINT command.
  */
#ifdef WITH_WSREP
  /* for streaming replication, we  must replicate savepoint rollback so that 
     slaves can maintain SR transactions
   */
  if (unlikely(thd->wsrep_trx().is_streaming() ||
               (trans_has_updated_non_trans_table(thd)) ||
               (thd->variables.option_bits & OPTION_KEEP_LOG)))
#else
  if (unlikely(trans_has_updated_non_trans_table(thd) ||
               (thd->variables.option_bits & OPTION_KEEP_LOG)))
#endif /* WITH_WSREP */
  {
    char buf[1024];
    String log_query(buf, sizeof(buf), &my_charset_bin);
    if (log_query.copy(STRING_WITH_LEN("ROLLBACK TO "), &my_charset_bin) ||
        append_identifier(thd, &log_query, &thd->lex->ident))
      DBUG_RETURN(1);
    int errcode= query_error_code(thd, thd->killed == NOT_KILLED);
    Query_log_event qinfo(thd, log_query.ptr(), log_query.length(),
                          TRUE, FALSE, TRUE, errcode);
    DBUG_RETURN(mysql_bin_log.write(&qinfo));
  }

  binlog_trans_log_truncate(thd, *(my_off_t*)sv);

  /*
    When a SAVEPOINT is executed inside a stored function/trigger we force the
    pending event to be flushed with a STMT_END_F flag and reset binlog
    as well to ensure that following DMLs will have a clean state to start
    with. ROLLBACK inside a stored routine has to finalize possibly existing
    current row-based pending event with cleaning up table maps. That ensures
    that following DMLs will have a clean state to start with.
   */
  if (thd->in_sub_stmt)
    thd->reset_binlog_for_next_statement();

  DBUG_RETURN(0);
}


/**
  Check whether binlog state allows to safely release MDL locks after
  rollback to savepoint.

  @param hton  The binlog handlerton.
  @param thd   The client thread that executes the transaction.

  @return true  - It is safe to release MDL locks.
          false - If it is not.
*/
static bool binlog_savepoint_rollback_can_release_mdl(handlerton *hton,
                                                      THD *thd)
{
  DBUG_ENTER("binlog_savepoint_rollback_can_release_mdl");
  /*
    If we have not updated any non-transactional tables rollback
    to savepoint will simply truncate binlog cache starting from
    SAVEPOINT command. So it should be safe to release MDL acquired
    after SAVEPOINT command in this case.
  */
  DBUG_RETURN(!trans_cannot_safely_rollback(thd, true));
}


int check_binlog_magic(IO_CACHE* log, const char** errmsg)
{
  uchar magic[4];
  DBUG_ASSERT(my_b_tell(log) == 0);

  if (my_b_read(log, magic, sizeof(magic)))
  {
    *errmsg = "I/O error reading the header from the binary log";
    sql_print_error("%s, errno=%d, io cache code=%d", *errmsg, my_errno,
		    log->error);
    return 1;
  }
  if (bcmp(magic, BINLOG_MAGIC, sizeof(magic)))
  {
    *errmsg = "Binlog has bad magic number;  It's not a binary log file that can be used by this version of MySQL";
    return 1;
  }
  return 0;
}


File open_binlog(IO_CACHE *log, const char *log_file_name, const char **errmsg)
{
  File file;
  DBUG_ENTER("open_binlog");

  if ((file= mysql_file_open(key_file_binlog,
                             log_file_name, O_RDONLY | O_BINARY | O_SHARE,
                             MYF(MY_WME))) < 0)
  {
    sql_print_error("Failed to open log (file '%s', errno %d)",
                    log_file_name, my_errno);
    *errmsg = "Could not open log file";
    goto err;
  }
  if (init_io_cache_ext(log, file, (size_t)binlog_file_cache_size, READ_CACHE,
            0, 0, MYF(MY_WME|MY_DONT_CHECK_FILESIZE), key_file_binlog_cache))
  {
    sql_print_error("Failed to create a cache on log (file '%s')",
                    log_file_name);
    *errmsg = "Could not open log file";
    goto err;
  }
  if (check_binlog_magic(log,errmsg))
    goto err;
  DBUG_RETURN(file);

err:
  if (file >= 0)
  {
    mysql_file_close(file, MYF(0));
    end_io_cache(log);
  }
  DBUG_RETURN(-1);
}

#ifdef _WIN32
static int eventSource = 0;

static void setup_windows_event_source()
{
  HKEY    hRegKey= NULL;
  DWORD   dwError= 0;
  TCHAR   szPath[MAX_PATH];
  DWORD dwTypes;

  if (eventSource)               // Ensure that we are only called once
    return;
  eventSource= 1;

  // Create the event source registry key
  dwError= RegCreateKey(HKEY_LOCAL_MACHINE,
                          "SYSTEM\\CurrentControlSet\\Services\\EventLog\\Application\\MariaDB",
                          &hRegKey);

  /* Name of the PE module that contains the message resource */
  GetModuleFileName(NULL, szPath, MAX_PATH);

  /* Register EventMessageFile */
  dwError = RegSetValueEx(hRegKey, "EventMessageFile", 0, REG_EXPAND_SZ,
                          (PBYTE) szPath, (DWORD) (strlen(szPath) + 1));

  /* Register supported event types */
  dwTypes= (EVENTLOG_ERROR_TYPE | EVENTLOG_WARNING_TYPE |
            EVENTLOG_INFORMATION_TYPE);
  dwError= RegSetValueEx(hRegKey, "TypesSupported", 0, REG_DWORD,
                         (LPBYTE) &dwTypes, sizeof dwTypes);

  RegCloseKey(hRegKey);
}

#endif /* _WIN32 */


/**
  Find a unique filename for 'filename.#'.

  Set '#' to the number next to the maximum found in the most
  recent log file extension.

  This function will return nonzero if: (i) the generated name
  exceeds FN_REFLEN; (ii) if the number of extensions is exhausted;
  or (iii) some other error happened while examining the filesystem.

  @param name                   Base name of file
  @param min_log_number_to_use  minimum log number to choose. Set by
                                CHANGE MASTER .. TO
  @param last_used_log_number   If 0, find log number based on files.
                                If not 0, then use *last_used_log_number +1
                                Will be update to new generated number
  @return
    0       ok
    nonzero if not possible to get unique filename.
*/

static int find_uniq_filename(char *name, ulong min_log_number_to_use,
                              ulong *last_used_log_number)
{
  uint                  i;
  char                  buff[FN_REFLEN], ext_buf[FN_REFLEN];
  struct st_my_dir     *dir_info;
  struct fileinfo *file_info;
  ulong                 max_found= 0, next= 0, number= 0;
  size_t		buf_length, length;
  char			*start, *end;
  int                   error= 0;
  DBUG_ENTER("find_uniq_filename");

  length= dirname_part(buff, name, &buf_length);
  start=  name + length;
  end=    strend(start);

  *end='.';
  length= (size_t) (end - start + 1);

  /* The following matches the code for my_dir () below */
  DBUG_EXECUTE_IF("error_unique_log_filename",
                  {
                    strmov(end,".1");
                    DBUG_RETURN(1);
                  });

  if (*last_used_log_number)
    max_found= *last_used_log_number;
  else
  {
    if (unlikely(!(dir_info= my_dir(buff, MYF(MY_DONT_SORT)))))
    {						// This shouldn't happen
      strmov(end,".1");				// use name+1
      DBUG_RETURN(1);
    }
    file_info= dir_info->dir_entry;
    max_found= min_log_number_to_use ? min_log_number_to_use-1 : 0;
    for (i= dir_info->number_of_files ; i-- ; file_info++)
    {
      if (strncmp(file_info->name, start, length) == 0 &&
          test_if_number(file_info->name+length, &number,0))
      {
        set_if_bigger(max_found, number);
      }
    }
    my_dirend(dir_info);
  }

  /* check if reached the maximum possible extension number */
  if (max_found >= MAX_LOG_UNIQUE_FN_EXT)
  {
    sql_print_error("Log filename extension number exhausted: %06lu. \
Please fix this by archiving old logs and \
updating the index files.", max_found);
    error= 1;
    goto end;
  }

  next= max_found + 1;
  if (sprintf(ext_buf, "%06lu", next)<0)
  {
    error= 1;
    goto end;
  }
  *end++='.';

  /* 
    Check if the generated extension size + the file name exceeds the
    buffer size used. If one did not check this, then the filename might be
    truncated, resulting in error.
   */
  if (((strlen(ext_buf) + (end - name)) >= FN_REFLEN))
  {
    sql_print_error("Log filename too large: %s%s (%zu). \
Please fix this by archiving old logs and updating the \
index files.", name, ext_buf, (strlen(ext_buf) + (end - name)));
    error= 1;
    goto end;
  }

  if (sprintf(end, "%06lu", next)<0)
  {
    error= 1;
    goto end;
  }
  *last_used_log_number= next;

  /* print warning if reaching the end of available extensions. */
  if ((next > (MAX_LOG_UNIQUE_FN_EXT - LOG_WARN_UNIQUE_FN_EXT_LEFT)))
    sql_print_warning("Next log extension: %lu. \
Remaining log filename extensions: %lu. \
Please consider archiving some logs.", next, (MAX_LOG_UNIQUE_FN_EXT - next));

end:
  DBUG_RETURN(error);
}


bool MYSQL_LOG::init_and_set_log_file_name(const char *log_name,
                                           const char *new_name,
                                           ulong next_log_number,
                                           enum_log_type log_type_arg,
                                           enum cache_type io_cache_type_arg)
{
  log_type= log_type_arg;
  io_cache_type= io_cache_type_arg;

  if (new_name)
  {
    strmov(log_file_name, new_name);
  }
  else if (!new_name && generate_new_name(log_file_name, log_name,
                                          next_log_number))
    return TRUE;

  return FALSE;
}


/*
  Open a (new) log file.

  SYNOPSIS
    open()

    log_name            The name of the log to open
    log_type_arg        The type of the log. E.g. LOG_NORMAL
    new_name            The new name for the logfile. This is only needed
                        when the method is used to open the binlog file.
    io_cache_type_arg   The type of the IO_CACHE to use for this log file

  DESCRIPTION
    Open the logfile, init IO_CACHE and write startup messages
    (in case of general and slow query logs).

  RETURN VALUES
    0   ok
    1   error
*/

bool MYSQL_LOG::open(
#ifdef HAVE_PSI_INTERFACE
                     PSI_file_key log_file_key,
#endif
                     const char *log_name, enum_log_type log_type_arg,
                     const char *new_name, ulong next_log_number,
                     enum cache_type io_cache_type_arg)
{
  char buff[FN_REFLEN];
  MY_STAT f_stat;
  File file= -1;
  my_off_t seek_offset;
  bool is_fifo = false;
  int open_flags= O_CREAT | O_BINARY | O_CLOEXEC;
  DBUG_ENTER("MYSQL_LOG::open");
  DBUG_PRINT("enter", ("log_type: %d", (int) log_type_arg));

  write_error= 0;

  if (!(name= my_strdup(key_memory_MYSQL_LOG_name, log_name, MYF(MY_WME))))
  {
    name= (char *)log_name; // for the error message
    goto err;
  }

  /*
    log_type is LOG_UNKNOWN if we should not generate a new name
    This is only used when called from MYSQL_BINARY_LOG::open, which
    has already updated log_file_name.
   */
  if (log_type_arg != LOG_UNKNOWN &&
      init_and_set_log_file_name(name, new_name, next_log_number,
                                 log_type_arg, io_cache_type_arg))
    goto err;

  is_fifo = my_stat(log_file_name, &f_stat, MYF(0)) &&
            MY_S_ISFIFO(f_stat.st_mode);

  if (io_cache_type == SEQ_READ_APPEND)
    open_flags |= O_RDWR | O_APPEND;
  else
    open_flags |= O_WRONLY | (log_type == LOG_BIN ? 0 : O_APPEND);

  if (is_fifo)
    open_flags |= O_NONBLOCK;

  db[0]= 0;

#ifdef HAVE_PSI_INTERFACE
  /* Keep the key for reopen */
  m_log_file_key= log_file_key;
#endif

  if ((file= mysql_file_open(log_file_key, log_file_name, open_flags,
                             MYF(MY_WME))) < 0)
    goto err;

  if (is_fifo)
    seek_offset= 0;
  else if ((seek_offset= mysql_file_tell(file, MYF(MY_WME))))
    goto err;

  if (init_io_cache(&log_file, file, (log_type == LOG_NORMAL ? IO_SIZE :
                                      LOG_BIN_IO_SIZE),
                    io_cache_type, seek_offset, 0,
                    MYF(MY_WME | MY_NABP |
                        ((log_type == LOG_BIN) ? MY_WAIT_IF_FULL : 0))))
    goto err;

  if (log_type == LOG_NORMAL)
  {
    char *end;
    size_t len=my_snprintf(buff, sizeof(buff), "%s, Version: %s (%s). "
#ifdef EMBEDDED_LIBRARY
                        "embedded library\n",
                        my_progname, server_version, MYSQL_COMPILATION_COMMENT
#elif defined(_WIN32)
			"started with:\nTCP Port: %d, Named Pipe: %s\n",
                        my_progname, server_version, MYSQL_COMPILATION_COMMENT,
                        mysqld_port, mysqld_unix_port
#else
			"started with:\nTcp port: %d  Unix socket: %s\n",
                        my_progname, server_version, MYSQL_COMPILATION_COMMENT,
                        mysqld_port, mysqld_unix_port
#endif
                       );
    end= strnmov(buff + len, "Time\t\t    Id Command\tArgument\n",
                 sizeof(buff) - len);
    if (my_b_write(&log_file, (uchar*) buff, (uint) (end-buff)) ||
	flush_io_cache(&log_file))
      goto err;
  }

  log_state= LOG_OPENED;
  DBUG_RETURN(0);

err:
  sql_print_error(fatal_log_error, name, errno);
  if (file >= 0)
    mysql_file_close(file, MYF(0));
  end_io_cache(&log_file);
  my_free(name);
  name= NULL;
  log_state= LOG_CLOSED;
  DBUG_RETURN(1);
}

MYSQL_LOG::MYSQL_LOG()
  : name(0), write_error(FALSE), inited(FALSE), log_type(LOG_UNKNOWN),
    log_state(LOG_CLOSED)
{
  /*
    We don't want to initialize LOCK_Log here as such initialization depends on
    safe_mutex (when using safe_mutex) which depends on MY_INIT(), which is
    called only in main(). Doing initialization here would make it happen
    before main().
  */
  bzero((char*) &log_file, sizeof(log_file));
}

void MYSQL_LOG::init_pthread_objects()
{
  DBUG_ASSERT(inited == 0);
  inited= 1;
  mysql_mutex_init(key_LOG_LOCK_log, &LOCK_log, MY_MUTEX_INIT_SLOW);
}

/*
  Close the log file

  SYNOPSIS
    close()
    exiting     Bitmask. LOG_CLOSE_TO_BE_OPENED is used if we intend to call
                open at once after close. LOG_CLOSE_DELAYED_CLOSE is used for
                binlog rotation, to delay actual close of the old file until
                we have successfully created the new file.

  NOTES
    One can do an open on the object at once after doing a close.
    The internal structures are not freed until cleanup() is called
*/

void MYSQL_LOG::close(uint exiting)
{					// One can't set log_type here!
  DBUG_ENTER("MYSQL_LOG::close");
  DBUG_PRINT("enter",("exiting: %d", (int) exiting));
  if (log_state == LOG_OPENED)
  {
    end_io_cache(&log_file);

    if (log_type == LOG_BIN && mysql_file_sync(log_file.file, MYF(MY_WME)) && ! write_error)
    {
      write_error= 1;
      sql_print_error(ER_DEFAULT(ER_ERROR_ON_WRITE), name, errno);
    }

    if (!(exiting & LOG_CLOSE_DELAYED_CLOSE) &&
        mysql_file_close(log_file.file, MYF(MY_WME)) && ! write_error)
    {
      write_error= 1;
      sql_print_error(ER_DEFAULT(ER_ERROR_ON_WRITE), name, errno);
    }
  }

  log_state= (exiting & LOG_CLOSE_TO_BE_OPENED) ? LOG_TO_BE_OPENED : LOG_CLOSED;
  my_free(name);
  name= NULL;
  DBUG_VOID_RETURN;
}

/** This is called only once. */

void MYSQL_LOG::cleanup()
{
  DBUG_ENTER("cleanup");
  if (inited)
  {
    inited= 0;
    mysql_mutex_destroy(&LOCK_log);
    close(0);
  }
  DBUG_VOID_RETURN;
}


int MYSQL_LOG::generate_new_name(char *new_name, const char *log_name,
                                 ulong next_log_number)
{
  fn_format(new_name, log_name, mysql_data_home, "", 4);
  return 0;
}

int MYSQL_BIN_LOG::generate_new_name(char *new_name, const char *log_name,
                                     ulong next_log_number)
{
  fn_format(new_name, log_name, mysql_data_home, "", 4);
  if (!fn_ext(log_name)[0])
  {
    if (DBUG_EVALUATE_IF("binlog_inject_new_name_error", TRUE, FALSE) ||
        unlikely(find_uniq_filename(new_name, next_log_number,
                                    &last_used_log_number)))
    {
      THD *thd= current_thd;
      if (unlikely(thd))
        my_error(ER_NO_UNIQUE_LOGFILE, MYF(ME_FATAL), log_name);
      sql_print_error(ER_DEFAULT(ER_NO_UNIQUE_LOGFILE), log_name);
      return 1;
    }
  }
  return 0;
}


/*
  Reopen the log file

  SYNOPSIS
    reopen_file()

  DESCRIPTION
    Reopen the log file. The method is used during FLUSH LOGS
    and locks LOCK_log mutex
*/


void MYSQL_QUERY_LOG::reopen_file()
{
  char *save_name;
  DBUG_ENTER("MYSQL_LOG::reopen_file");

  mysql_mutex_lock(&LOCK_log);
  if (!is_open())
  {
    DBUG_PRINT("info",("log is closed"));
    mysql_mutex_unlock(&LOCK_log);
    DBUG_VOID_RETURN;
  }

  save_name= name;
  name= 0;				// Don't free name
  close(LOG_CLOSE_TO_BE_OPENED);

  /*
     Note that at this point, log_state != LOG_CLOSED (important for is_open()).
  */

  open(
#ifdef HAVE_PSI_INTERFACE
       m_log_file_key,
#endif
       save_name, log_type, 0, 0, io_cache_type);
  my_free(save_name);

  mysql_mutex_unlock(&LOCK_log);

  DBUG_VOID_RETURN;
}


/*
  Write a command to traditional general log file

  SYNOPSIS
    write()

    event_time        command start timestamp
    user_host         the pointer to the string with user@host info
    user_host_len     length of the user_host string. this is computed once
                      and passed to all general log  event handlers
    thread_id         Id of the thread, issued a query
    command_type      the type of the command being logged
    command_type_len  the length of the string above
    sql_text          the very text of the query being executed
    sql_text_len      the length of sql_text string

  DESCRIPTION

   Log given command to to normal (not rotable) log file

  RETURN
    FASE - OK
    TRUE - error occurred
*/

bool MYSQL_QUERY_LOG::write(time_t event_time, const char *user_host, size_t user_host_len, my_thread_id thread_id_arg,
                            const char *command_type, size_t command_type_len,
                            const char *sql_text, size_t sql_text_len)
{
  char buff[32];
  char local_time_buff[MAX_TIME_SIZE];
  struct tm start;
  size_t time_buff_len= 0;

  mysql_mutex_lock(&LOCK_log);

  /* Test if someone closed between the is_open test and lock */
  if (is_open())
  {
    /* for testing output of timestamp and thread id */
    DBUG_EXECUTE_IF("reset_log_last_time", last_time= 0;);

    /* Note that my_b_write() assumes it knows the length for this */
    if (event_time != last_time)
    {
      last_time= event_time;

      localtime_r(&event_time, &start);

      time_buff_len= my_snprintf(local_time_buff, MAX_TIME_SIZE,
                                 "%02d%02d%02d %2d:%02d:%02d\t",
                                 start.tm_year % 100, start.tm_mon + 1,
                                 start.tm_mday, start.tm_hour,
                                 start.tm_min, start.tm_sec);

      if (my_b_write(&log_file, (uchar*) local_time_buff, time_buff_len))
        goto err;
    }
    else
      if (my_b_write(&log_file, (uchar*) "\t\t" ,2) < 0)
        goto err;

    /* command_type, thread_id */
    size_t length= my_snprintf(buff, 32, "%6llu ", thread_id_arg);

    if (my_b_write(&log_file, (uchar*) buff, length))
      goto err;

    if (my_b_write(&log_file, (uchar*) command_type, command_type_len))
      goto err;

    if (my_b_write(&log_file, (uchar*) "\t", 1))
      goto err;

    /* sql_text */
    if (my_b_write(&log_file, (uchar*) sql_text, sql_text_len))
      goto err;

    if (my_b_write(&log_file, (uchar*) "\n", 1) ||
        flush_io_cache(&log_file))
      goto err;
  }

  mysql_mutex_unlock(&LOCK_log);
  return FALSE;
err:

  if (!write_error)
  {
    write_error= 1;
    sql_print_error(ER_DEFAULT(ER_ERROR_ON_WRITE), name, errno);
  }
  mysql_mutex_unlock(&LOCK_log);
  return TRUE;
}


/*
  Log a query to the traditional slow log file

  SYNOPSIS
    write()

    thd               THD of the query
    current_time      current timestamp
    user_host         the pointer to the string with user@host info
    user_host_len     length of the user_host string. this is computed once
                      and passed to all general log event handlers
    query_utime       Amount of time the query took to execute (in microseconds)
    lock_utime        Amount of time the query was locked (in microseconds)
    is_command        The flag, which determines, whether the sql_text is a
                      query or an administrator command.
    sql_text          the very text of the query or administrator command
                      processed
    sql_text_len      the length of sql_text string

  DESCRIPTION

   Log a query to the slow log file.

  RETURN
    FALSE - OK
    TRUE - error occurred
*/

bool MYSQL_QUERY_LOG::write(THD *thd, time_t current_time,
                            const char *user_host, size_t user_host_len, ulonglong query_utime,
                            ulonglong lock_utime, bool is_command,
                            const char *sql_text, size_t sql_text_len)
{
  bool error= 0;
  char llbuff[22];
  DBUG_ENTER("MYSQL_QUERY_LOG::write");

  mysql_mutex_lock(&LOCK_log);
  if (is_open())
  {						// Safety against reopen
    char buff[80], *end;
    char query_time_buff[22+7], lock_time_buff[22+7];
    size_t buff_len;
    end= buff;

    if (!(specialflag & SPECIAL_SHORT_LOG_FORMAT))
    {
      if (current_time != last_time)
      {
        last_time= current_time;
        struct tm start;
        localtime_r(&current_time, &start);

        buff_len= my_snprintf(buff, sizeof buff,
                              "# Time: %02d%02d%02d %2d:%02d:%02d\n",
                              start.tm_year % 100, start.tm_mon + 1,
                              start.tm_mday, start.tm_hour,
                              start.tm_min, start.tm_sec);

        /* Note that my_b_write() assumes it knows the length for this */
        if (my_b_write(&log_file, (uchar*) buff, buff_len))
          goto err;
      }
      const uchar uh[]= "# User@Host: ";
      if (my_b_write(&log_file, uh, sizeof(uh) - 1) ||
          my_b_write(&log_file, (uchar*) user_host, user_host_len) ||
          my_b_write(&log_file, (uchar*) "\n", 1))
        goto err;
    
    /* For slow query log */
    sprintf(query_time_buff, "%.6f", ulonglong2double(query_utime)/1000000.0);
    sprintf(lock_time_buff,  "%.6f", ulonglong2double(lock_utime)/1000000.0);
    if (my_b_printf(&log_file,
                    "# Thread_id: %lu  Schema: %s  QC_hit: %s\n"
                    "# Query_time: %s  Lock_time: %s  Rows_sent: %lu  Rows_examined: %lu\n"
                    "# Rows_affected: %lu  Bytes_sent: %lu\n",
                    (ulong) thd->thread_id, thd->get_db(),
                    ((thd->query_plan_flags & QPLAN_QC) ? "Yes" : "No"),
                    query_time_buff, lock_time_buff,
                    (ulong) thd->get_sent_row_count(),
                    (ulong) thd->get_examined_row_count(),
                    (ulong) thd->get_affected_rows(),
                    (ulong) (thd->status_var.bytes_sent - thd->bytes_sent_old)))
      goto err;

    if ((thd->variables.log_slow_verbosity & LOG_SLOW_VERBOSITY_QUERY_PLAN)
        && thd->tmp_tables_used &&
        my_b_printf(&log_file,
                    "# Tmp_tables: %lu  Tmp_disk_tables: %lu  "
                    "Tmp_table_sizes: %s\n",
                    (ulong) thd->tmp_tables_used,
                    (ulong) thd->tmp_tables_disk_used,
                    llstr(thd->tmp_tables_size, llbuff)))
      goto err;

    if (thd->spcont &&
        my_b_printf(&log_file, "# Stored_routine: %s\n",
                    ErrConvDQName(thd->spcont->m_sp).ptr()))
      goto err;

     if ((thd->variables.log_slow_verbosity & LOG_SLOW_VERBOSITY_QUERY_PLAN) &&
         (thd->query_plan_flags &
          (QPLAN_FULL_SCAN | QPLAN_FULL_JOIN | QPLAN_TMP_TABLE |
           QPLAN_TMP_DISK | QPLAN_FILESORT | QPLAN_FILESORT_DISK |
           QPLAN_FILESORT_PRIORITY_QUEUE)) &&
         my_b_printf(&log_file,
                     "# Full_scan: %s  Full_join: %s  "
                     "Tmp_table: %s  Tmp_table_on_disk: %s\n"
                     "# Filesort: %s  Filesort_on_disk: %s  Merge_passes: %lu  "
                     "Priority_queue: %s\n",
                     ((thd->query_plan_flags & QPLAN_FULL_SCAN) ? "Yes" : "No"),
                     ((thd->query_plan_flags & QPLAN_FULL_JOIN) ? "Yes" : "No"),
                     (thd->tmp_tables_used ? "Yes" : "No"),
                     (thd->tmp_tables_disk_used ? "Yes" : "No"),
                     ((thd->query_plan_flags & QPLAN_FILESORT) ? "Yes" : "No"),
                     ((thd->query_plan_flags & QPLAN_FILESORT_DISK) ?
                      "Yes" : "No"),
                     thd->query_plan_fsort_passes,
                     ((thd->query_plan_flags & QPLAN_FILESORT_PRIORITY_QUEUE) ? 
                       "Yes" : "No")
                     ))
      goto err;
    if (thd->variables.log_slow_verbosity & LOG_SLOW_VERBOSITY_EXPLAIN &&
        thd->lex->explain)
    {
      StringBuffer<128> buf;
      DBUG_ASSERT(!thd->free_list);
      if (!print_explain_for_slow_log(thd->lex, thd, &buf))
        if (my_b_printf(&log_file, "%s", buf.c_ptr_safe()))
          goto err;
      thd->free_items();
    }
    if (thd->db.str && strcmp(thd->db.str, db))
    {						// Database changed
      if (my_b_printf(&log_file,"use %s;\n",thd->db.str))
        goto err;
      strmov(db,thd->db.str);
    }
    if (thd->stmt_depends_on_first_successful_insert_id_in_prev_stmt)
    {
      end=strmov(end, ",last_insert_id=");
      end=longlong10_to_str((longlong)
                            thd->first_successful_insert_id_in_prev_stmt_for_binlog,
                            end, -10);
    }
    // Save value if we do an insert.
    if (thd->auto_inc_intervals_in_cur_stmt_for_binlog.nb_elements() > 0)
    {
      if (!(specialflag & SPECIAL_SHORT_LOG_FORMAT))
      {
        end=strmov(end,",insert_id=");
        end=longlong10_to_str((longlong)
                              thd->auto_inc_intervals_in_cur_stmt_for_binlog.minimum(),
                              end, -10);
      }
    }

    /*
      This info used to show up randomly, depending on whether the query
      checked the query start time or not. now we always write current
      timestamp to the slow log
    */
    end= strmov(end, ",timestamp=");
    end= int10_to_str((long) current_time, end, 10);

    if (end != buff)
    {
      *end++=';';
      *end='\n';
      if (my_b_write(&log_file, (uchar*) "SET ", 4) ||
          my_b_write(&log_file, (uchar*) buff + 1, (uint) (end-buff)))
        goto err;
    }
    if (is_command)
    {
      end= strxmov(buff, "# administrator command: ", NullS);
      buff_len= (ulong) (end - buff);
      DBUG_EXECUTE_IF("simulate_slow_log_write_error",
                      {DBUG_SET("+d,simulate_file_write_error");});
      if(my_b_write(&log_file, (uchar*) buff, buff_len))
        goto err;
    }
    if (my_b_write(&log_file, (uchar*) sql_text, sql_text_len) ||
        my_b_write(&log_file, (uchar*) ";\n",2) ||
        flush_io_cache(&log_file))
      goto err;

    }
  }
end:
  mysql_mutex_unlock(&LOCK_log);
  DBUG_RETURN(error);

err:
  error= 1;
  if (!write_error)
  {
    write_error= 1;
    sql_print_error(ER_THD(thd, ER_ERROR_ON_WRITE), name, errno);
  }
  goto end;
}


/**
  @todo
  The following should be using fn_format();  We just need to
  first change fn_format() to cut the file name if it's too long.
*/
const char *MYSQL_LOG::generate_name(const char *log_name,
                                     const char *suffix,
                                     bool strip_ext, char *buff)
{
  if (!log_name || !log_name[0])
  {
    strmake(buff, pidfile_name, FN_REFLEN - strlen(suffix) - 1);
    return (const char *)
      fn_format(buff, buff, "", suffix, MYF(MY_REPLACE_EXT|MY_REPLACE_DIR));
  }
  // get rid of extension if the log is binary to avoid problems
  if (strip_ext)
  {
    char *p= fn_ext(log_name);
    uint length= (uint) (p - log_name);
    strmake(buff, log_name, MY_MIN(length, FN_REFLEN-1));
    return (const char*)buff;
  }
  return log_name;
}


/*
  Print some additional information about addition/removal of
  XID list entries.
  TODO: Remove once MDEV-9510 is fixed.
*/
#ifdef WITH_WSREP
#define WSREP_XID_LIST_ENTRY(X, Y)                    \
  if (wsrep_debug)                                    \
  {                                                   \
    char buf[FN_REFLEN];                              \
    strmake(buf, Y->binlog_name, Y->binlog_name_len); \
    WSREP_DEBUG(X, buf, Y->binlog_id);                \
  }
#else
#define WSREP_XID_LIST_ENTRY(X, Y) do { } while(0)
#endif

MYSQL_BIN_LOG::MYSQL_BIN_LOG(uint *sync_period)
  :reset_master_pending(0), mark_xid_done_waiting(0),
   bytes_written(0), last_used_log_number(0),
   file_id(1), open_count(1),
   group_commit_queue(0), group_commit_queue_busy(FALSE),
   num_commits(0), num_group_commits(0),
   group_commit_trigger_count(0), group_commit_trigger_timeout(0),
   group_commit_trigger_lock_wait(0),
   sync_period_ptr(sync_period), sync_counter(0),
   state_file_deleted(false), binlog_state_recover_done(false),
   is_relay_log(0), relay_signal_cnt(0),
   checksum_alg_reset(BINLOG_CHECKSUM_ALG_UNDEF),
   relay_log_checksum_alg(BINLOG_CHECKSUM_ALG_UNDEF),
   description_event_for_exec(0), description_event_for_queue(0),
   current_binlog_id(0)
{
  /*
    We don't want to initialize locks here as such initialization depends on
    safe_mutex (when using safe_mutex) which depends on MY_INIT(), which is
    called only in main(). Doing initialization here would make it happen
    before main().
  */
  index_file_name[0] = 0;
  bzero((char*) &index_file, sizeof(index_file));
  bzero((char*) &purge_index_file, sizeof(purge_index_file));
}

void MYSQL_BIN_LOG::stop_background_thread()
{
  if (binlog_background_thread_started)
  {
    mysql_mutex_lock(&LOCK_binlog_background_thread);
    binlog_background_thread_stop= true;
    mysql_cond_signal(&COND_binlog_background_thread);
    while (binlog_background_thread_stop)
      mysql_cond_wait(&COND_binlog_background_thread_end,
                      &LOCK_binlog_background_thread);
    mysql_mutex_unlock(&LOCK_binlog_background_thread);
    binlog_background_thread_started= false;
  }
}

/* this is called only once */

void MYSQL_BIN_LOG::cleanup()
{
  DBUG_ENTER("cleanup");
  if (inited)
  {
    xid_count_per_binlog *b;

    /* Wait for the binlog background thread to stop. */
    if (!is_relay_log)
      stop_background_thread();

    inited= 0;
    mysql_mutex_lock(&LOCK_log);
    close(LOG_CLOSE_INDEX|LOG_CLOSE_STOP_EVENT);
    mysql_mutex_unlock(&LOCK_log);
    delete description_event_for_queue;
    delete description_event_for_exec;

    while ((b= binlog_xid_count_list.get()))
    {
      /*
        There should be no pending XIDs at shutdown, and only one entry (for
        the active binlog file) in the list.
      */
      DBUG_ASSERT(b->xid_count == 0);
      DBUG_ASSERT(!binlog_xid_count_list.head());
      WSREP_XID_LIST_ENTRY("MYSQL_BIN_LOG::cleanup(): Removing xid_list_entry "
                           "for %s (%lu)", b);
      delete b;
    }

    mysql_mutex_destroy(&LOCK_log);
    mysql_mutex_destroy(&LOCK_index);
    mysql_mutex_destroy(&LOCK_xid_list);
    mysql_mutex_destroy(&LOCK_binlog_background_thread);
    mysql_mutex_destroy(&LOCK_binlog_end_pos);
    mysql_cond_destroy(&COND_relay_log_updated);
    mysql_cond_destroy(&COND_bin_log_updated);
    mysql_cond_destroy(&COND_queue_busy);
    mysql_cond_destroy(&COND_xid_list);
    mysql_cond_destroy(&COND_binlog_background_thread);
    mysql_cond_destroy(&COND_binlog_background_thread_end);
  }

  /*
    Free data for global binlog state.
    We can't do that automatically as we need to do this before
    safemalloc is shut down
  */
  if (!is_relay_log)
    rpl_global_gtid_binlog_state.free();
  DBUG_VOID_RETURN;
}


/* Init binlog-specific vars */
void MYSQL_BIN_LOG::init(ulong max_size_arg)
{
  DBUG_ENTER("MYSQL_BIN_LOG::init");
  max_size= max_size_arg;
  DBUG_PRINT("info",("max_size: %lu", max_size));
  DBUG_VOID_RETURN;
}


void MYSQL_BIN_LOG::init_pthread_objects()
{
  MYSQL_LOG::init_pthread_objects();
  mysql_mutex_init(m_key_LOCK_index, &LOCK_index, MY_MUTEX_INIT_SLOW);
  mysql_mutex_setflags(&LOCK_index, MYF_NO_DEADLOCK_DETECTION);
  mysql_mutex_init(key_BINLOG_LOCK_xid_list,
                   &LOCK_xid_list, MY_MUTEX_INIT_FAST);
  mysql_cond_init(m_key_relay_log_update, &COND_relay_log_updated, 0);
  mysql_cond_init(m_key_bin_log_update, &COND_bin_log_updated, 0);
  mysql_cond_init(m_key_COND_queue_busy, &COND_queue_busy, 0);
  mysql_cond_init(key_BINLOG_COND_xid_list, &COND_xid_list, 0);

  mysql_mutex_init(key_BINLOG_LOCK_binlog_background_thread,
                   &LOCK_binlog_background_thread, MY_MUTEX_INIT_FAST);
  mysql_cond_init(key_BINLOG_COND_binlog_background_thread,
                  &COND_binlog_background_thread, 0);
  mysql_cond_init(key_BINLOG_COND_binlog_background_thread_end,
                  &COND_binlog_background_thread_end, 0);

  mysql_mutex_init(m_key_LOCK_binlog_end_pos, &LOCK_binlog_end_pos,
                   MY_MUTEX_INIT_SLOW);
}


bool MYSQL_BIN_LOG::open_index_file(const char *index_file_name_arg,
                                    const char *log_name, bool need_mutex)
{
  File index_file_nr= -1;
  DBUG_ASSERT(!my_b_inited(&index_file));

  /*
    First open of this class instance
    Create an index file that will hold all file names uses for logging.
    Add new entries to the end of it.
  */
  myf opt= MY_UNPACK_FILENAME;
  if (!index_file_name_arg)
  {
    index_file_name_arg= log_name;    // Use same basename for index file
    opt= MY_UNPACK_FILENAME | MY_REPLACE_EXT;
  }
  fn_format(index_file_name, index_file_name_arg, mysql_data_home,
            ".index", opt);
  if ((index_file_nr= mysql_file_open(m_key_file_log_index,
                                      index_file_name,
                                      O_RDWR | O_CREAT | O_BINARY | O_CLOEXEC,
                                      MYF(MY_WME))) < 0 ||
       mysql_file_sync(index_file_nr, MYF(MY_WME)) ||
       init_io_cache_ext(&index_file, index_file_nr,
                     IO_SIZE, WRITE_CACHE,
                     mysql_file_seek(index_file_nr, 0L, MY_SEEK_END, MYF(0)),
                                     0, MYF(MY_WME | MY_WAIT_IF_FULL),
                                     m_key_file_log_index_cache) ||
      DBUG_EVALUATE_IF("fault_injection_openning_index", 1, 0))
  {
    /*
      TODO: all operations creating/deleting the index file or a log, should
      call my_sync_dir() or my_sync_dir_by_file() to be durable.
      TODO: file creation should be done with mysql_file_create()
      not mysql_file_open().
    */
    if (index_file_nr >= 0)
      mysql_file_close(index_file_nr, MYF(0));
    return TRUE;
  }

#ifdef HAVE_REPLICATION
  /*
    Sync the index by purging any binary log file that is not registered.
    In other words, either purge binary log files that were removed from
    the index but not purged from the file system due to a crash or purge
    any binary log file that was created but not register in the index
    due to a crash.
  */

  if (set_purge_index_file_name(index_file_name_arg) ||
      open_purge_index_file(FALSE) ||
      purge_index_entry(NULL, NULL, need_mutex) ||
      close_purge_index_file() ||
      DBUG_EVALUATE_IF("fault_injection_recovering_index", 1, 0))
  {
    sql_print_error("MYSQL_BIN_LOG::open_index_file failed to sync the index "
                    "file.");
    return TRUE;
  }
#endif

  return FALSE;
}


/**
  Open a (new) binlog file.

  - Open the log file and the index file. Register the new
  file name in it
  - When calling this when the file is in use, you must have a locks
  on LOCK_log and LOCK_index.

  @retval
    0	ok
  @retval
    1	error
*/

bool MYSQL_BIN_LOG::open(const char *log_name,
                         const char *new_name,
                         ulong next_log_number,
                         enum cache_type io_cache_type_arg,
                         ulong max_size_arg,
                         bool null_created_arg,
                         bool need_mutex)
{
  File file= -1;
  xid_count_per_binlog *new_xid_list_entry= NULL, *b;
  DBUG_ENTER("MYSQL_BIN_LOG::open");

  mysql_mutex_assert_owner(&LOCK_log);

  if (!is_relay_log)
  {
    if (!binlog_state_recover_done)
    {
      binlog_state_recover_done= true;
      if (do_binlog_recovery(opt_bin_logname, false))
        DBUG_RETURN(1);
    }

    if (!binlog_background_thread_started &&
        start_binlog_background_thread())
      DBUG_RETURN(1);
  }

  /* We need to calculate new log file name for purge to delete old */
  if (init_and_set_log_file_name(log_name, new_name, next_log_number,
                                 LOG_BIN, io_cache_type_arg))
  {
    sql_print_error("MYSQL_BIN_LOG::open failed to generate new file name.");
    if (!is_relay_log)
      goto err;
    DBUG_RETURN(1);
  }

#ifdef HAVE_REPLICATION
  if (open_purge_index_file(TRUE) ||
      register_create_index_entry(log_file_name) ||
      sync_purge_index_file() ||
      DBUG_EVALUATE_IF("fault_injection_registering_index", 1, 0))
  {
    /**
        TODO:
        Although this was introduced to appease valgrind when
        injecting emulated faults using
        fault_injection_registering_index it may be good to consider
        what actually happens when open_purge_index_file succeeds but
        register or sync fails.

        Perhaps we might need the code below in MYSQL_LOG_BIN::cleanup
        for "real life" purposes as well? 
     */
    DBUG_EXECUTE_IF("fault_injection_registering_index", {
      if (my_b_inited(&purge_index_file))
      {
        end_io_cache(&purge_index_file);
        my_close(purge_index_file.file, MYF(0));
      }
    });

    sql_print_error("MYSQL_BIN_LOG::open failed to sync the index file.");
    DBUG_RETURN(1);
  }
  DBUG_EXECUTE_IF("crash_create_non_critical_before_update_index", DBUG_SUICIDE(););
#endif

  write_error= 0;

  /* open the main log file */
  if (MYSQL_LOG::open(
#ifdef HAVE_PSI_INTERFACE
                      m_key_file_log,
#endif
                      log_name,
                      LOG_UNKNOWN, /* Don't generate new name */
                      0, 0, io_cache_type_arg))
  {
#ifdef HAVE_REPLICATION
    close_purge_index_file();
#endif
    DBUG_RETURN(1);                            /* all warnings issued */
  }

  init(max_size_arg);

  open_count++;

  DBUG_ASSERT(log_type == LOG_BIN);

  {
    bool write_file_name_to_index_file=0;

    if (!my_b_filelength(&log_file))
    {
      /*
	The binary log file was empty (probably newly created)
	This is the normal case and happens when the user doesn't specify
	an extension for the binary log files.
	In this case we write a standard header to it.
      */
      if (my_b_safe_write(&log_file, BINLOG_MAGIC,
			  BIN_LOG_HEADER_SIZE))
        goto err;
      bytes_written+= BIN_LOG_HEADER_SIZE;
      write_file_name_to_index_file= 1;
    }

    {
      /*
        In 4.x we put Start event only in the first binlog. But from 5.0 we
        want a Start event even if this is not the very first binlog.
      */
      Format_description_log_event s(BINLOG_VERSION);
      /*
        don't set LOG_EVENT_BINLOG_IN_USE_F for SEQ_READ_APPEND io_cache
        as we won't be able to reset it later
      */
      if (io_cache_type == WRITE_CACHE)
        s.flags |= LOG_EVENT_BINLOG_IN_USE_F;

      if (is_relay_log)
      {
        if (relay_log_checksum_alg == BINLOG_CHECKSUM_ALG_UNDEF)
          relay_log_checksum_alg=
            opt_slave_sql_verify_checksum ? (enum_binlog_checksum_alg) binlog_checksum_options
                                          : BINLOG_CHECKSUM_ALG_OFF;
        s.checksum_alg= relay_log_checksum_alg;
      }
      else
        s.checksum_alg= (enum_binlog_checksum_alg)binlog_checksum_options;

      crypto.scheme = 0;
      DBUG_ASSERT(s.checksum_alg != BINLOG_CHECKSUM_ALG_UNDEF);
      if (!s.is_valid())
        goto err;
      s.dont_set_created= null_created_arg;
      if (write_event(&s))
        goto err;
      bytes_written+= s.data_written;

      if (encrypt_binlog)
      {
        uint key_version= encryption_key_get_latest_version(ENCRYPTION_KEY_SYSTEM_DATA);
        if (key_version == ENCRYPTION_KEY_VERSION_INVALID)
        {
          sql_print_error("Failed to enable encryption of binary logs");
          goto err;
        }

        if (key_version != ENCRYPTION_KEY_NOT_ENCRYPTED)
        {
          if (my_random_bytes(crypto.nonce, sizeof(crypto.nonce)))
            goto err;

          Start_encryption_log_event sele(1, key_version, crypto.nonce);
          sele.checksum_alg= s.checksum_alg;
          if (write_event(&sele))
            goto err;

          // Start_encryption_log_event is written, enable the encryption
          if (crypto.init(sele.crypto_scheme, key_version))
            goto err;
        }
      }

      if (!is_relay_log)
      {
        char buf[FN_REFLEN];

        /*
          Output a Gtid_list_log_event at the start of the binlog file.

          This is used to quickly determine which GTIDs are found in binlog
          files earlier than this one, and which are found in this (or later)
          binlogs.

          The list gives a mapping from (domain_id, server_id) -> seq_no (so
          this means that there is at most one entry for every unique pair
          (domain_id, server_id) in the list). It indicates that this seq_no is
          the last one found in an earlier binlog file for this (domain_id,
          server_id) combination - so any higher seq_no should be search for
          from this binlog file, or a later one.

          This allows to locate the binlog file containing a given GTID by
          scanning backwards, reading just the Gtid_list_log_event at the
          start of each file, and scanning only the relevant binlog file when
          found, not all binlog files.

          The existence of a given entry (domain_id, server_id, seq_no)
          guarantees only that this seq_no will not be found in this or any
          later binlog file. It does not guarantee that it can be found it an
          earlier binlog file, for example the file may have been purged.

          If there is no entry for a given (domain_id, server_id) pair, then
          it means that no such GTID exists in any earlier binlog. It is
          permissible to remove such pair from future Gtid_list_log_events
          if all previous binlog files containing such GTIDs have been purged
          (though such optimization is not performed at the time of this
          writing). So if there is no entry for given GTID it means that such
          GTID should be search for in this or later binlog file, same as if
          there had been an entry (domain_id, server_id, 0).
        */

        Gtid_list_log_event gl_ev(&rpl_global_gtid_binlog_state, 0);
        if (write_event(&gl_ev))
          goto err;

        /* Output a binlog checkpoint event at the start of the binlog file. */

        /*
          Construct an entry in the binlog_xid_count_list for the new binlog
          file (we will not link it into the list until we know the new file
          is successfully created; otherwise we would have to remove it again
          if creation failed, which gets tricky since other threads may have
          seen the entry in the meantime - and we do not want to hold
          LOCK_xid_list for long periods of time).

          Write the current binlog checkpoint into the log, so XA recovery will
          know from where to start recovery.
        */
        size_t off= dirname_length(log_file_name);
        uint len= static_cast<uint>(strlen(log_file_name) - off);
        new_xid_list_entry= new xid_count_per_binlog(log_file_name+off, len);
        if (!new_xid_list_entry)
          goto err;

        /*
          Find the name for the Initial binlog checkpoint.

          Normally this will just be the first entry, as we delete entries
          when their count drops to zero. But we scan the list to handle any
          corner case, eg. for the first binlog file opened after startup, the
          list will be empty.
        */
        mysql_mutex_lock(&LOCK_xid_list);
        I_List_iterator<xid_count_per_binlog> it(binlog_xid_count_list);
        while ((b= it++) && b->xid_count == 0)
          ;
        mysql_mutex_unlock(&LOCK_xid_list);
        if (!b)
          b= new_xid_list_entry;
        if (b->binlog_name)
          strmake(buf, b->binlog_name, b->binlog_name_len);
        else
          goto err;
        Binlog_checkpoint_log_event ev(buf, len);
        DBUG_EXECUTE_IF("crash_before_write_checkpoint_event",
                        flush_io_cache(&log_file);
                        mysql_file_sync(log_file.file, MYF(MY_WME));
                        DBUG_SUICIDE(););
        if (write_event(&ev))
          goto err;
        bytes_written+= ev.data_written;
      }
    }
    if (description_event_for_queue &&
        description_event_for_queue->binlog_version>=4)
    {
      /*
        This is a relay log written to by the I/O slave thread.
        Write the event so that others can later know the format of this relay
        log.
        Note that this event is very close to the original event from the
        master (it has binlog version of the master, event types of the
        master), so this is suitable to parse the next relay log's event. It
        has been produced by
        Format_description_log_event::Format_description_log_event(char* buf,).
        Why don't we want to write the description_event_for_queue if this
        event is for format<4 (3.23 or 4.x): this is because in that case, the
        description_event_for_queue describes the data received from the
        master, but not the data written to the relay log (*conversion*),
        which is in format 4 (slave's).
      */
      /*
        Set 'created' to 0, so that in next relay logs this event does not
        trigger cleaning actions on the slave in
        Format_description_log_event::apply_event_impl().
      */
      description_event_for_queue->created= 0;
      /* Don't set log_pos in event header */
      description_event_for_queue->set_artificial_event();

      if (write_event(description_event_for_queue))
        goto err;
      bytes_written+= description_event_for_queue->data_written;
    }
    if (flush_io_cache(&log_file) ||
        mysql_file_sync(log_file.file, MYF(MY_WME|MY_SYNC_FILESIZE)))
      goto err;

    my_off_t offset= my_b_tell(&log_file);

    if (!is_relay_log)
    {
      /* update binlog_end_pos so that it can be read by after sync hook */
      reset_binlog_end_pos(log_file_name, offset);

      mysql_mutex_lock(&LOCK_commit_ordered);
      strmake_buf(last_commit_pos_file, log_file_name);
      last_commit_pos_offset= offset;
      mysql_mutex_unlock(&LOCK_commit_ordered);
    }

    if (write_file_name_to_index_file)
    {
#ifdef HAVE_REPLICATION
#ifdef ENABLED_DEBUG_SYNC
      if (current_thd)
        DEBUG_SYNC(current_thd, "binlog_open_before_update_index");
#endif
      DBUG_EXECUTE_IF("crash_create_critical_before_update_index", DBUG_SUICIDE(););
#endif

      DBUG_ASSERT(my_b_inited(&index_file) != 0);
      reinit_io_cache(&index_file, WRITE_CACHE,
                      my_b_filelength(&index_file), 0, 0);
      /*
        As this is a new log file, we write the file name to the index
        file. As every time we write to the index file, we sync it.
      */
      if (DBUG_EVALUATE_IF("fault_injection_updating_index", 1, 0) ||
          my_b_write(&index_file, (uchar*) log_file_name,
                     strlen(log_file_name)) ||
          my_b_write(&index_file, (uchar*) "\n", 1) ||
          flush_io_cache(&index_file) ||
          mysql_file_sync(index_file.file, MYF(MY_WME|MY_SYNC_FILESIZE)))
        goto err;

#ifdef HAVE_REPLICATION
      DBUG_EXECUTE_IF("crash_create_after_update_index", DBUG_SUICIDE(););
#endif
    }
  }

  if (!is_relay_log)
  {
    /*
      Now the file was created successfully, so we can link in the entry for
      the new binlog file in binlog_xid_count_list.
    */
    mysql_mutex_lock(&LOCK_xid_list);
    ++current_binlog_id;
    new_xid_list_entry->binlog_id= current_binlog_id;
    /* Remove any initial entries with no pending XIDs.  */
    while ((b= binlog_xid_count_list.head()) && b->xid_count == 0)
    {
      WSREP_XID_LIST_ENTRY("MYSQL_BIN_LOG::open(): Removing xid_list_entry for "
                           "%s (%lu)", b);
      delete binlog_xid_count_list.get();
    }
    mysql_cond_broadcast(&COND_xid_list);
    WSREP_XID_LIST_ENTRY("MYSQL_BIN_LOG::open(): Adding new xid_list_entry for "
                         "%s (%lu)", new_xid_list_entry);
    binlog_xid_count_list.push_back(new_xid_list_entry);
    mysql_mutex_unlock(&LOCK_xid_list);

    /*
      Now that we have synced a new binlog file with an initial Gtid_list
      event, it is safe to delete the binlog state file. We will write out
      a new, updated file at shutdown, and if we crash before we can recover
      the state from the newly written binlog file.

      Since the state file will contain out-of-date data as soon as the first
      new GTID is binlogged, it is better to remove it, to avoid any risk of
      accidentally reading incorrect data later.
    */
    if (!state_file_deleted)
    {
      char buf[FN_REFLEN];
      fn_format(buf, opt_bin_logname, mysql_data_home, ".state",
                MY_UNPACK_FILENAME);
      my_delete(buf, MY_SYNC_DIR);
      state_file_deleted= true;
    }
  }

  log_state= LOG_OPENED;

#ifdef HAVE_REPLICATION
  close_purge_index_file();
#endif

  /* Notify the io thread that binlog is rotated to a new file */
  if (is_relay_log)
    signal_relay_log_update();
  else
    update_binlog_end_pos();
  DBUG_RETURN(0);

err:
  int tmp_errno= errno;
#ifdef HAVE_REPLICATION
  if (is_inited_purge_index_file())
    purge_index_entry(NULL, NULL, need_mutex);
  close_purge_index_file();
#endif
  sql_print_error(fatal_log_error, (name) ? name : log_name, tmp_errno);
  if (new_xid_list_entry)
    delete new_xid_list_entry;
  if (file >= 0)
    mysql_file_close(file, MYF(0));
  close(LOG_CLOSE_INDEX);
  DBUG_RETURN(1);
}


int MYSQL_BIN_LOG::get_current_log(LOG_INFO* linfo)
{
  mysql_mutex_lock(&LOCK_log);
  int ret = raw_get_current_log(linfo);
  mysql_mutex_unlock(&LOCK_log);
  return ret;
}

int MYSQL_BIN_LOG::raw_get_current_log(LOG_INFO* linfo)
{
  mysql_mutex_assert_owner(&LOCK_log);
  strmake_buf(linfo->log_file_name, log_file_name);
  linfo->pos = my_b_tell(&log_file);
  return 0;
}

/**
  Move all data up in a file in an filename index file.

    We do the copy outside of the IO_CACHE as the cache buffers would just
    make things slower and more complicated.
    In most cases the copy loop should only do one read.

  @param index_file			File to move
  @param offset			Move everything from here to beginning

  @note
    File will be truncated to be 'offset' shorter or filled up with newlines

  @retval
    0	ok
*/

#ifdef HAVE_REPLICATION

static bool copy_up_file_and_fill(IO_CACHE *index_file, my_off_t offset)
{
  int bytes_read;
  my_off_t init_offset= offset;
  File file= index_file->file;
  uchar io_buf[IO_SIZE*2];
  DBUG_ENTER("copy_up_file_and_fill");

  for (;; offset+= bytes_read)
  {
    mysql_file_seek(file, offset, MY_SEEK_SET, MYF(0));
    if ((bytes_read= (int) mysql_file_read(file, io_buf, sizeof(io_buf),
                                           MYF(MY_WME)))
	< 0)
      goto err;
    if (!bytes_read)
      break;					// end of file
    mysql_file_seek(file, offset-init_offset, MY_SEEK_SET, MYF(0));
    if (mysql_file_write(file, io_buf, bytes_read,
                         MYF(MY_WME | MY_NABP | MY_WAIT_IF_FULL)))
      goto err;
  }
  /* The following will either truncate the file or fill the end with \n' */
  if (mysql_file_chsize(file, offset - init_offset, '\n', MYF(MY_WME)) ||
      mysql_file_sync(file, MYF(MY_WME|MY_SYNC_FILESIZE)))
    goto err;

  /* Reset data in old index cache */
  reinit_io_cache(index_file, READ_CACHE, (my_off_t) 0, 0, 1);
  DBUG_RETURN(0);

err:
  DBUG_RETURN(1);
}

#endif /* HAVE_REPLICATION */

/**
  Find the position in the log-index-file for the given log name.

  @param linfo		Store here the found log file name and position to
                       the NEXT log file name in the index file.
  @param log_name	Filename to find in the index file.
                       Is a null pointer if we want to read the first entry
  @param need_lock	Set this to 1 if the parent doesn't already have a
                       lock on LOCK_index

  @note
    On systems without the truncate function the file will end with one or
    more empty lines.  These will be ignored when reading the file.

  @retval
    0			ok
  @retval
    LOG_INFO_EOF	        End of log-index-file found
  @retval
    LOG_INFO_IO		Got IO error while reading file
*/

int MYSQL_BIN_LOG::find_log_pos(LOG_INFO *linfo, const char *log_name,
			    bool need_lock)
{
  int error= 0;
  char *full_fname= linfo->log_file_name;
  char full_log_name[FN_REFLEN], fname[FN_REFLEN];
  uint log_name_len= 0, fname_len= 0;
  DBUG_ENTER("find_log_pos");
  full_log_name[0]= full_fname[0]= 0;

  /*
    Mutex needed because we need to make sure the file pointer does not
    move from under our feet
  */
  if (need_lock)
    mysql_mutex_lock(&LOCK_index);
  mysql_mutex_assert_owner(&LOCK_index);

  // extend relative paths for log_name to be searched
  if (log_name)
  {
    if(normalize_binlog_name(full_log_name, log_name, is_relay_log))
    {
      error= LOG_INFO_EOF;
      goto end;
    }
  }

  log_name_len= log_name ? (uint) strlen(full_log_name) : 0;
  DBUG_PRINT("enter", ("log_name: %s, full_log_name: %s", 
                       log_name ? log_name : "NULL", full_log_name));

  /* As the file is flushed, we can't get an error here */
  (void) reinit_io_cache(&index_file, READ_CACHE, (my_off_t) 0, 0, 0);

  for (;;)
  {
    size_t length;
    my_off_t offset= my_b_tell(&index_file);

    DBUG_EXECUTE_IF("simulate_find_log_pos_error",
                    error=  LOG_INFO_EOF; break;);
    /* If we get 0 or 1 characters, this is the end of the file */
    if ((length= my_b_gets(&index_file, fname, FN_REFLEN)) <= 1)
    {
      /* Did not find the given entry; Return not found or error */
      error= !index_file.error ? LOG_INFO_EOF : LOG_INFO_IO;
      break;
    }
    if (fname[length-1] != '\n')
      continue;                                 // Not a log entry
    fname[length-1]= 0;                         // Remove end \n
    
    // extend relative paths and match against full path
    if (normalize_binlog_name(full_fname, fname, is_relay_log))
    {
      error= LOG_INFO_EOF;
      break;
    }
    fname_len= (uint) strlen(full_fname);

    // if the log entry matches, null string matching anything
    if (!log_name ||
        (log_name_len == fname_len &&
	 !strncmp(full_fname, full_log_name, log_name_len)))
    {
      DBUG_PRINT("info", ("Found log file entry"));
      linfo->index_file_start_offset= offset;
      linfo->index_file_offset = my_b_tell(&index_file);
      break;
    }
  }

end:
  if (need_lock)
    mysql_mutex_unlock(&LOCK_index);
  DBUG_RETURN(error);
}


/**
  Find the position in the log-index-file for the given log name.

  @param
    linfo		Store here the next log file name and position to
			the file name after that.
  @param
    need_lock		Set this to 1 if the parent doesn't already have a
			lock on LOCK_index

  @note
    - Before calling this function, one has to call find_log_pos()
    to set up 'linfo'
    - Mutex needed because we need to make sure the file pointer does not move
    from under our feet

  @retval
    0			ok
  @retval
    LOG_INFO_EOF	        End of log-index-file found
  @retval
    LOG_INFO_IO		Got IO error while reading file
*/

int MYSQL_BIN_LOG::find_next_log(LOG_INFO* linfo, bool need_lock)
{
  int error= 0;
  size_t length;
  char fname[FN_REFLEN];
  char *full_fname= linfo->log_file_name;

  if (need_lock)
    mysql_mutex_lock(&LOCK_index);
  mysql_mutex_assert_owner(&LOCK_index);

  /* As the file is flushed, we can't get an error here */
  (void) reinit_io_cache(&index_file, READ_CACHE, linfo->index_file_offset, 0,
			 0);

  linfo->index_file_start_offset= linfo->index_file_offset;
  if ((length=my_b_gets(&index_file, fname, FN_REFLEN)) <= 1)
  {
    error = !index_file.error ? LOG_INFO_EOF : LOG_INFO_IO;
    goto err;
  }

  if (fname[0] != 0)
  {
    if(normalize_binlog_name(full_fname, fname, is_relay_log))
    {
      error= LOG_INFO_EOF;
      goto err;
    }
    length= strlen(full_fname);
  }

  full_fname[length-1]= 0;			// kill \n
  linfo->index_file_offset= my_b_tell(&index_file);

err:
  if (need_lock)
    mysql_mutex_unlock(&LOCK_index);
  return error;
}


/**
  Delete all logs referred to in the index file.

  The new index file will only contain this file.

  @param thd		  Thread id. This can be zero in case of resetting 
                          relay logs
  @param create_new_log   1 if we should start writing to a new log file
  @param next_log_number  min number of next log file to use, if possible.

  @note
    If not called from slave thread, write start event to new log

  @retval
    0	ok
  @retval
    1   error
*/

bool MYSQL_BIN_LOG::reset_logs(THD *thd, bool create_new_log,
                               rpl_gtid *init_state, uint32 init_state_len,
                               ulong next_log_number)
{
  LOG_INFO linfo;
  bool error=0;
  int err;
  const char* save_name;
  DBUG_ENTER("reset_logs");

  if (!is_relay_log)
  {
    if (init_state && !is_empty_state())
    {
      my_error(ER_BINLOG_MUST_BE_EMPTY, MYF(0));
      DBUG_RETURN(1);
    }

    /*
      Mark that a RESET MASTER is in progress.
      This ensures that a binlog checkpoint will not try to write binlog
      checkpoint events, which would be useless (as we are deleting the binlog
      anyway) and could deadlock, as we are holding LOCK_log.

      Wait for any mark_xid_done() calls that might be already running to
      complete (mark_xid_done_waiting counter to drop to zero); we need to
      do this before we take the LOCK_log to not deadlock.
    */
    mysql_mutex_lock(&LOCK_xid_list);
    reset_master_pending++;
    while (mark_xid_done_waiting > 0)
      mysql_cond_wait(&COND_xid_list, &LOCK_xid_list);
    mysql_mutex_unlock(&LOCK_xid_list);
  }

  DEBUG_SYNC_C_IF_THD(thd, "reset_logs_after_set_reset_master_pending");
  /*
    We need to get both locks to be sure that no one is trying to
    write to the index log file.
  */
  mysql_mutex_lock(&LOCK_log);
  mysql_mutex_lock(&LOCK_index);

  if (!is_relay_log)
  {
    /*
      We are going to nuke all binary log files.
      Without binlog, we cannot XA recover prepared-but-not-committed
      transactions in engines. So force a commit checkpoint first.

      Note that we take and immediately
      release LOCK_after_binlog_sync/LOCK_commit_ordered. This has
      the effect to ensure that any on-going group commit (in
      trx_group_commit_leader()) has completed before we request the checkpoint,
      due to the chaining of LOCK_log and LOCK_commit_ordered in that function.
      (We are holding LOCK_log, so no new group commit can start).

      Without this, it is possible (though perhaps unlikely) that the RESET
      MASTER could run in-between the write to the binlog and the
      commit_ordered() in the engine of some transaction, and then a crash
      later would leave such transaction not recoverable.
    */

    mysql_mutex_lock(&LOCK_after_binlog_sync);
    mysql_mutex_lock(&LOCK_commit_ordered);
    mysql_mutex_unlock(&LOCK_after_binlog_sync);
    mysql_mutex_unlock(&LOCK_commit_ordered);

    mark_xids_active(current_binlog_id, 1);
    do_checkpoint_request(current_binlog_id);

    /* Now wait for all checkpoint requests and pending unlog() to complete. */
    mysql_mutex_lock(&LOCK_xid_list);
    for (;;)
    {
      if (is_xidlist_idle_nolock())
        break;
      /*
        Wait until signalled that one more binlog dropped to zero, then check
        again.
      */
      mysql_cond_wait(&COND_xid_list, &LOCK_xid_list);
    }

    /*
      Now all XIDs are fully flushed to disk, and we are holding LOCK_log so
      no new ones will be written. So we can proceed to delete the logs.
    */
    mysql_mutex_unlock(&LOCK_xid_list);
  }

  /* Save variables so that we can reopen the log */
  save_name=name;
  name=0;					// Protect against free
  close(LOG_CLOSE_TO_BE_OPENED);

  last_used_log_number= 0;                      // Reset log number cache

  /*
    First delete all old log files and then update the index file.
    As we first delete the log files and do not use sort of logging,
    a crash may lead to an inconsistent state where the index has
    references to non-existent files.

    We need to invert the steps and use the purge_index_file methods
    in order to make the operation safe.
  */

  if ((err= find_log_pos(&linfo, NullS, 0)) != 0)
  {
    uint errcode= purge_log_get_error_code(err);
    sql_print_error("Failed to locate old binlog or relay log files");
    my_message(errcode, ER_THD_OR_DEFAULT(thd, errcode), MYF(0));
    error= 1;
    goto err;
  }

  for (;;)
  {
    if (unlikely((error= my_delete(linfo.log_file_name, MYF(0)))))
    {
      if (my_errno == ENOENT) 
      {
        if (thd)
          push_warning_printf(thd, Sql_condition::WARN_LEVEL_WARN,
                              ER_LOG_PURGE_NO_FILE,
                              ER_THD(thd, ER_LOG_PURGE_NO_FILE),
                              linfo.log_file_name);

        sql_print_information("Failed to delete file '%s'",
                              linfo.log_file_name);
        my_errno= 0;
        error= 0;
      }
      else
      {
        if (thd)
          push_warning_printf(thd, Sql_condition::WARN_LEVEL_WARN,
                              ER_BINLOG_PURGE_FATAL_ERR,
                              "a problem with deleting %s; "
                              "consider examining correspondence "
                              "of your binlog index file "
                              "to the actual binlog files",
                              linfo.log_file_name);
        error= 1;
        goto err;
      }
    }
    if (find_next_log(&linfo, 0))
      break;
  }

  if (!is_relay_log)
  {
    if (init_state)
      rpl_global_gtid_binlog_state.load(init_state, init_state_len);
    else
      rpl_global_gtid_binlog_state.reset();
  }

  /* Start logging with a new file */
  close(LOG_CLOSE_INDEX | LOG_CLOSE_TO_BE_OPENED);
  // Reset (open will update)
  if (unlikely((error= my_delete(index_file_name, MYF(0)))))
  {
    if (my_errno == ENOENT) 
    {
      if (thd)
        push_warning_printf(thd, Sql_condition::WARN_LEVEL_WARN,
                            ER_LOG_PURGE_NO_FILE,
                            ER_THD(thd, ER_LOG_PURGE_NO_FILE),
                            index_file_name);
      sql_print_information("Failed to delete file '%s'",
                            index_file_name);
      my_errno= 0;
      error= 0;
    }
    else
    {
      if (thd)
        push_warning_printf(thd, Sql_condition::WARN_LEVEL_WARN,
                            ER_BINLOG_PURGE_FATAL_ERR,
                            "a problem with deleting %s; "
                            "consider examining correspondence "
                            "of your binlog index file "
                            "to the actual binlog files",
                            index_file_name);
      error= 1;
      goto err;
    }
  }
  if (create_new_log && !open_index_file(index_file_name, 0, FALSE))
    if (unlikely((error= open(save_name, 0, next_log_number,
                              io_cache_type, max_size, 0, FALSE))))
      goto err;
  my_free((void *) save_name);

err:
  if (error == 1)
    name= const_cast<char*>(save_name);

  if (!is_relay_log)
  {
    xid_count_per_binlog *b;
    /*
      Remove all entries in the xid_count list except the last.
      Normally we will just be deleting all the entries that we waited for to
      drop to zero above. But if we fail during RESET MASTER for some reason
      then we will not have created any new log file, and we may keep the last
      of the old entries.
    */
    mysql_mutex_lock(&LOCK_xid_list);
    for (;;)
    {
      b= binlog_xid_count_list.head();
      DBUG_ASSERT(b /* List can never become empty. */);
      if (b->binlog_id == current_binlog_id)
        break;
      DBUG_ASSERT(b->xid_count == 0);
      WSREP_XID_LIST_ENTRY("MYSQL_BIN_LOG::reset_logs(): Removing "
                           "xid_list_entry for %s (%lu)", b);
      delete binlog_xid_count_list.get();
    }
    mysql_cond_broadcast(&COND_xid_list);
    reset_master_pending--;
    mysql_mutex_unlock(&LOCK_xid_list);
  }

  mysql_mutex_unlock(&LOCK_index);
  mysql_mutex_unlock(&LOCK_log);
  DBUG_RETURN(error);
}


void MYSQL_BIN_LOG::wait_for_last_checkpoint_event()
{
  mysql_mutex_lock(&LOCK_xid_list);
  for (;;)
  {
    if (binlog_xid_count_list.is_last(binlog_xid_count_list.head()))
      break;
    mysql_cond_wait(&COND_xid_list, &LOCK_xid_list);
  }
  mysql_mutex_unlock(&LOCK_xid_list);

  /*
    LOCK_xid_list and LOCK_log are chained, so the LOCK_log will only be
    obtained after mark_xid_done() has written the last checkpoint event.
  */
  mysql_mutex_lock(&LOCK_log);
  mysql_mutex_unlock(&LOCK_log);
}


/**
  Delete relay log files prior to rli->group_relay_log_name
  (i.e. all logs which are not involved in a non-finished group
  (transaction)), remove them from the index file and start on next
  relay log.

  IMPLEMENTATION

  - You must hold rli->data_lock before calling this function, since
    it writes group_relay_log_pos and similar fields of
    Relay_log_info.
  - Protects index file with LOCK_index
  - Delete relevant relay log files
  - Copy all file names after these ones to the front of the index file
  - If the OS has truncate, truncate the file, else fill it with \n'
  - Read the next file name from the index file and store in rli->linfo

  @param rli	       Relay log information
  @param included     If false, all relay logs that are strictly before
                      rli->group_relay_log_name are deleted ; if true, the
                      latter is deleted too (i.e. all relay logs
                      read by the SQL slave thread are deleted).

  @note
    - This is only called from the slave SQL thread when it has read
    all commands from a relay log and want to switch to a new relay log.
    - When this happens, we can be in an active transaction as
    a transaction can span over two relay logs
    (although it is always written as a single block to the master's binary
    log, hence cannot span over two master's binary logs).

  @retval
    0			ok
  @retval
    LOG_INFO_EOF	        End of log-index-file found
  @retval
    LOG_INFO_SEEK	Could not allocate IO cache
  @retval
    LOG_INFO_IO		Got IO error while reading file
*/

#ifdef HAVE_REPLICATION

int MYSQL_BIN_LOG::purge_first_log(Relay_log_info* rli, bool included)
{
  int error, errcode;
  char *to_purge_if_included= NULL;
  inuse_relaylog *ir;
  ulonglong log_space_reclaimed= 0;
  DBUG_ENTER("purge_first_log");

  DBUG_ASSERT(is_open());
  DBUG_ASSERT(rli->slave_running == MYSQL_SLAVE_RUN_NOT_CONNECT);
  DBUG_ASSERT(!strcmp(rli->linfo.log_file_name,rli->event_relay_log_name));

  mysql_mutex_assert_owner(&rli->data_lock);

  mysql_mutex_lock(&LOCK_index);

  ir= rli->inuse_relaylog_list;
  while (ir)
  {
    inuse_relaylog *next= ir->next;
    if (!ir->completed || ir->dequeued_count < ir->queued_count)
    {
      included= false;
      break;
    }
    if (!included && !strcmp(ir->name, rli->group_relay_log_name))
      break;
    if (!next)
    {
      rli->last_inuse_relaylog= NULL;
      included= 1;
      to_purge_if_included= my_strdup(key_memory_Relay_log_info_group_relay_log_name,
                                      ir->name, MYF(0));
    }
    rli->free_inuse_relaylog(ir);
    ir= next;
  }
  rli->inuse_relaylog_list= ir;
  if (ir)
    to_purge_if_included= my_strdup(key_memory_Relay_log_info_group_relay_log_name,
                                    ir->name, MYF(0));

  /*
    Read the next log file name from the index file and pass it back to
    the caller.
  */
  if (unlikely((error=find_log_pos(&rli->linfo, rli->event_relay_log_name,
                                   0))) ||
      unlikely((error=find_next_log(&rli->linfo, 0))))
  {
    sql_print_error("next log error: %d  offset: %llu  log: %s included: %d",
                    error, rli->linfo.index_file_offset,
                    rli->event_relay_log_name, included);
    goto err;
  }

  /*
    Reset rli's coordinates to the current log.
  */
  rli->event_relay_log_pos= BIN_LOG_HEADER_SIZE;
  strmake_buf(rli->event_relay_log_name,rli->linfo.log_file_name);

  /*
    If we removed the rli->group_relay_log_name file,
    we must update the rli->group* coordinates, otherwise do not touch it as the
    group's execution is not finished (e.g. COMMIT not executed)
  */
  if (included)
  {
    rli->group_relay_log_pos = BIN_LOG_HEADER_SIZE;
    strmake_buf(rli->group_relay_log_name,rli->linfo.log_file_name);
    rli->notify_group_relay_log_name_update();
  }

  /* Store where we are in the new file for the execution thread */
  if (rli->flush())
    error= LOG_INFO_IO;

  DBUG_EXECUTE_IF("crash_before_purge_logs", DBUG_SUICIDE(););

  rli->relay_log.purge_logs(to_purge_if_included, included,
                            0, 0, &log_space_reclaimed);

  mysql_mutex_lock(&rli->log_space_lock);
  rli->log_space_total-= log_space_reclaimed;
  mysql_cond_broadcast(&rli->log_space_cond);
  mysql_mutex_unlock(&rli->log_space_lock);

  /*
   * Need to update the log pos because purge logs has been called 
   * after fetching initially the log pos at the beginning of the method.
   */
  if ((errcode= find_log_pos(&rli->linfo, rli->event_relay_log_name, 0)))
  {
    sql_print_error("next log error: %d  offset: %llu  log: %s included: %d",
                    errcode, rli->linfo.index_file_offset,
                    rli->group_relay_log_name, included);
    goto err;
  }

  /* If included was passed, rli->linfo should be the first entry. */
  DBUG_ASSERT(!included || rli->linfo.index_file_start_offset == 0);

err:
  my_free(to_purge_if_included);
  mysql_mutex_unlock(&LOCK_index);
  DBUG_RETURN(error);
}

/**
  Update log index_file.
*/

int MYSQL_BIN_LOG::update_log_index(LOG_INFO* log_info, bool need_update_threads)
{
  if (copy_up_file_and_fill(&index_file, log_info->index_file_start_offset))
    return LOG_INFO_IO;

  // now update offsets in index file for running threads
  if (need_update_threads)
    adjust_linfo_offsets(log_info->index_file_start_offset);
  return 0;
}

/**
  Remove all logs before the given log from disk and from the index file.

  @param to_log	      Delete all log file name before this file.
  @param included            If true, to_log is deleted too.
  @param need_mutex
  @param need_update_threads If we want to update the log coordinates of
                             all threads. False for relay logs, true otherwise.
  @param reclaimeed_log_space If not null, increment this variable to
                              the amount of log space freed

  @note
    If any of the logs before the deleted one is in use,
    only purge logs up to this one.

  @retval
    0			ok
  @retval
    LOG_INFO_EOF		to_log not found
    LOG_INFO_EMFILE             too many files opened
    LOG_INFO_FATAL              if any other than ENOENT error from
                                mysql_file_stat() or mysql_file_delete()
*/

int MYSQL_BIN_LOG::purge_logs(const char *to_log, 
                              bool included,
                              bool need_mutex, 
                              bool need_update_threads, 
                              ulonglong *reclaimed_space)
{
  int error= 0;
  bool exit_loop= 0;
  LOG_INFO log_info;
  THD *thd= current_thd;
  DBUG_ENTER("purge_logs");
  DBUG_PRINT("info",("to_log= %s",to_log));

  if (need_mutex)
    mysql_mutex_lock(&LOCK_index);
  if (unlikely((error=find_log_pos(&log_info, to_log, 0 /*no mutex*/))) )
  {
    sql_print_error("MYSQL_BIN_LOG::purge_logs was called with file %s not "
                    "listed in the index.", to_log);
    goto err;
  }

  if (unlikely((error= open_purge_index_file(TRUE))))
  {
    sql_print_error("MYSQL_BIN_LOG::purge_logs failed to sync the index file.");
    goto err;
  }

  /*
    File name exists in index file; delete until we find this file
    or a file that is used.
  */
  if (unlikely((error=find_log_pos(&log_info, NullS, 0 /*no mutex*/))))
    goto err;
  while ((strcmp(to_log,log_info.log_file_name) || (exit_loop=included)) &&
         can_purge_log(log_info.log_file_name))
  {
    if (unlikely((error= register_purge_index_entry(log_info.log_file_name))))
    {
      sql_print_error("MYSQL_BIN_LOG::purge_logs failed to copy %s to register file.",
                      log_info.log_file_name);
      goto err;
    }

    if (find_next_log(&log_info, 0) || exit_loop)
      break;
  }

  DBUG_EXECUTE_IF("crash_purge_before_update_index", DBUG_SUICIDE(););

  if (unlikely((error= sync_purge_index_file())))
  {
    sql_print_error("MYSQL_BIN_LOG::purge_logs failed to flush register file.");
    goto err;
  }

  /* We know how many files to delete. Update index file. */
  if (unlikely((error=update_log_index(&log_info, need_update_threads))))
  {
    sql_print_error("MYSQL_BIN_LOG::purge_logs failed to update the index file");
    goto err;
  }

  DBUG_EXECUTE_IF("crash_purge_critical_after_update_index", DBUG_SUICIDE(););

err:
  /* Read each entry from purge_index_file and delete the file. */
  if (is_inited_purge_index_file() &&
      (error= purge_index_entry(thd, reclaimed_space, FALSE)))
    sql_print_error("MYSQL_BIN_LOG::purge_logs failed to process registered files"
                    " that would be purged.");
  close_purge_index_file();

  DBUG_EXECUTE_IF("crash_purge_non_critical_after_update_index", DBUG_SUICIDE(););

  if (need_mutex)
    mysql_mutex_unlock(&LOCK_index);
  DBUG_RETURN(error);
}

int MYSQL_BIN_LOG::set_purge_index_file_name(const char *base_file_name)
{
  int error= 0;
  DBUG_ENTER("MYSQL_BIN_LOG::set_purge_index_file_name");
  if (fn_format(purge_index_file_name, base_file_name, mysql_data_home,
                ".~rec~", MYF(MY_UNPACK_FILENAME | MY_SAFE_PATH |
                              MY_REPLACE_EXT)) == NULL)
  {
    error= 1;
    sql_print_error("MYSQL_BIN_LOG::set_purge_index_file_name failed to set "
                      "file name.");
  }
  DBUG_RETURN(error);
}

int MYSQL_BIN_LOG::open_purge_index_file(bool destroy)
{
  int error= 0;
  File file= -1;

  DBUG_ENTER("MYSQL_BIN_LOG::open_purge_index_file");

  if (destroy)
    close_purge_index_file();

  if (!my_b_inited(&purge_index_file))
  {
    if ((file= my_open(purge_index_file_name, O_RDWR | O_CREAT | O_BINARY,
                       MYF(MY_WME))) < 0  ||
        init_io_cache(&purge_index_file, file, IO_SIZE,
                      (destroy ? WRITE_CACHE : READ_CACHE),
                      0, 0, MYF(MY_WME | MY_NABP | MY_WAIT_IF_FULL)))
    {
      error= 1;
      sql_print_error("MYSQL_BIN_LOG::open_purge_index_file failed to open register "
                      " file.");
    }
  }
  DBUG_RETURN(error);
}

int MYSQL_BIN_LOG::close_purge_index_file()
{
  int error= 0;

  DBUG_ENTER("MYSQL_BIN_LOG::close_purge_index_file");

  if (my_b_inited(&purge_index_file))
  {
    end_io_cache(&purge_index_file);
    error= my_close(purge_index_file.file, MYF(0));
  }
  my_delete(purge_index_file_name, MYF(0));
  bzero((char*) &purge_index_file, sizeof(purge_index_file));

  DBUG_RETURN(error);
}

bool MYSQL_BIN_LOG::is_inited_purge_index_file()
{
  return my_b_inited(&purge_index_file);
}

int MYSQL_BIN_LOG::sync_purge_index_file()
{
  int error= 0;
  DBUG_ENTER("MYSQL_BIN_LOG::sync_purge_index_file");

  if (unlikely((error= flush_io_cache(&purge_index_file))) ||
      unlikely((error= my_sync(purge_index_file.file,
                               MYF(MY_WME | MY_SYNC_FILESIZE)))))
    DBUG_RETURN(error);

  DBUG_RETURN(error);
}

int MYSQL_BIN_LOG::register_purge_index_entry(const char *entry)
{
  int error= 0;
  DBUG_ENTER("MYSQL_BIN_LOG::register_purge_index_entry");

  if (unlikely((error=my_b_write(&purge_index_file, (const uchar*)entry,
                                 strlen(entry)))) ||
      unlikely((error=my_b_write(&purge_index_file, (const uchar*)"\n", 1))))
    DBUG_RETURN (error);

  DBUG_RETURN(error);
}

int MYSQL_BIN_LOG::register_create_index_entry(const char *entry)
{
  DBUG_ENTER("MYSQL_BIN_LOG::register_create_index_entry");
  DBUG_RETURN(register_purge_index_entry(entry));
}

int MYSQL_BIN_LOG::purge_index_entry(THD *thd, ulonglong *reclaimed_space,
                                     bool need_mutex)
{
  DBUG_ENTER("MYSQL_BIN_LOG:purge_index_entry");
  MY_STAT s;
  int error= 0;
  LOG_INFO log_info;
  LOG_INFO check_log_info;

  DBUG_ASSERT(my_b_inited(&purge_index_file));

  if (unlikely((error= reinit_io_cache(&purge_index_file, READ_CACHE, 0, 0,
                                       0))))
  {
    sql_print_error("MYSQL_BIN_LOG::purge_index_entry failed to reinit register file "
                    "for read");
    goto err;
  }

  for (;;)
  {
    size_t length;

    if ((length=my_b_gets(&purge_index_file, log_info.log_file_name,
                          FN_REFLEN)) <= 1)
    {
      if (purge_index_file.error)
      {
        error= purge_index_file.error;
        sql_print_error("MYSQL_BIN_LOG::purge_index_entry error %d reading from "
                        "register file.", error);
        goto err;
      }

      /* Reached EOF */
      break;
    }

    /* Get rid of the trailing '\n' */
    log_info.log_file_name[length-1]= 0;

    if (unlikely(!mysql_file_stat(m_key_file_log, log_info.log_file_name, &s,
                                  MYF(0))))
    {
      if (my_errno == ENOENT) 
      {
        /*
          It's not fatal if we can't stat a log file that does not exist;
          If we could not stat, we won't delete.
        */
        if (thd)
        {
          push_warning_printf(thd, Sql_condition::WARN_LEVEL_WARN,
                              ER_LOG_PURGE_NO_FILE, ER_THD(thd, ER_LOG_PURGE_NO_FILE),
                              log_info.log_file_name);
        }
        sql_print_information("Failed to execute mysql_file_stat on file '%s'",
			      log_info.log_file_name);
        my_errno= 0;
      }
      else
      {
        /*
          Other than ENOENT are fatal
        */
        if (thd)
        {
          push_warning_printf(thd, Sql_condition::WARN_LEVEL_WARN,
                              ER_BINLOG_PURGE_FATAL_ERR,
                              "a problem with getting info on being purged %s; "
                              "consider examining correspondence "
                              "of your binlog index file "
                              "to the actual binlog files",
                              log_info.log_file_name);
        }
        else
        {
          sql_print_information("Failed to delete log file '%s'; "
                                "consider examining correspondence "
                                "of your binlog index file "
                                "to the actual binlog files",
                                log_info.log_file_name);
        }
        error= LOG_INFO_FATAL;
        goto err;
      }
    }
    else
    {
      if (unlikely((error= find_log_pos(&check_log_info,
                                        log_info.log_file_name, need_mutex))))
      {
        if (error != LOG_INFO_EOF)
        {
          if (thd)
          {
            push_warning_printf(thd, Sql_condition::WARN_LEVEL_WARN,
                                ER_BINLOG_PURGE_FATAL_ERR,
                                "a problem with deleting %s and "
                                "reading the binlog index file",
                                log_info.log_file_name);
          }
          else
          {
            sql_print_information("Failed to delete file '%s' and "
                                  "read the binlog index file",
                                  log_info.log_file_name);
          }
          goto err;
        }
           
        error= 0;

        DBUG_PRINT("info",("purging %s",log_info.log_file_name));
        if (!my_delete(log_info.log_file_name, MYF(0)))
        {
          if (reclaimed_space)
            *reclaimed_space+= s.st_size;
        }
        else
        {
          if (my_errno == ENOENT)
          {
            if (thd)
            {
              push_warning_printf(thd, Sql_condition::WARN_LEVEL_WARN,
                                  ER_LOG_PURGE_NO_FILE, ER_THD(thd, ER_LOG_PURGE_NO_FILE),
                                  log_info.log_file_name);
            }
            sql_print_information("Failed to delete file '%s'",
                                  log_info.log_file_name);
            my_errno= 0;
          }
          else
          {
            if (thd)
            {
              push_warning_printf(thd, Sql_condition::WARN_LEVEL_WARN,
                                  ER_BINLOG_PURGE_FATAL_ERR,
                                  "a problem with deleting %s; "
                                  "consider examining correspondence "
                                  "of your binlog index file "
                                  "to the actual binlog files",
                                  log_info.log_file_name);
            }
            else
            {
              sql_print_information("Failed to delete file '%s'; "
                                    "consider examining correspondence "
                                    "of your binlog index file "
                                    "to the actual binlog files",
                                    log_info.log_file_name);
            }
            if (my_errno == EMFILE)
            {
              DBUG_PRINT("info",
                         ("my_errno: %d, set ret = LOG_INFO_EMFILE", my_errno));
              error= LOG_INFO_EMFILE;
              goto err;
            }
            error= LOG_INFO_FATAL;
            goto err;
          }
        }
      }
    }
  }

err:
  DBUG_RETURN(error);
}

/**
  Remove all logs before the given file date from disk and from the
  index file.

  @param thd		Thread pointer
  @param purge_time	Delete all log files before given date.

  @note
    If any of the logs before the deleted one is in use,
    only purge logs up to this one.

  @retval
    0				ok
  @retval
    LOG_INFO_PURGE_NO_ROTATE	Binary file that can't be rotated
    LOG_INFO_FATAL              if any other than ENOENT error from
                                mysql_file_stat() or mysql_file_delete()
*/

int MYSQL_BIN_LOG::purge_logs_before_date(time_t purge_time)
{
  int error;
  char to_log[FN_REFLEN];
  LOG_INFO log_info;
  MY_STAT stat_area;
  THD *thd= current_thd;
  DBUG_ENTER("purge_logs_before_date");

  mysql_mutex_lock(&LOCK_index);
  to_log[0]= 0;

  if (unlikely((error=find_log_pos(&log_info, NullS, 0 /*no mutex*/))))
    goto err;

  while (strcmp(log_file_name, log_info.log_file_name) &&
	 can_purge_log(log_info.log_file_name))
  {
    if (!mysql_file_stat(m_key_file_log,
                         log_info.log_file_name, &stat_area, MYF(0)))
    {
      if (my_errno == ENOENT) 
      {
        /*
          It's not fatal if we can't stat a log file that does not exist.
        */
        my_errno= 0;
      }
      else
      {
        /*
          Other than ENOENT are fatal
        */
        if (thd)
        {
          push_warning_printf(thd, Sql_condition::WARN_LEVEL_WARN,
                              ER_BINLOG_PURGE_FATAL_ERR,
                              "a problem with getting info on being purged %s; "
                              "consider examining correspondence "
                              "of your binlog index file "
                              "to the actual binlog files",
                              log_info.log_file_name);
        }
        else
        {
          sql_print_information("Failed to delete log file '%s'",
                                log_info.log_file_name);
        }
        error= LOG_INFO_FATAL;
        goto err;
      }
    }
    else
    {
      if (stat_area.st_mtime < purge_time) 
        strmake_buf(to_log, log_info.log_file_name);
      else
        break;
    }
    if (find_next_log(&log_info, 0))
      break;
  }

  error= (to_log[0] ? purge_logs(to_log, 1, 0, 1, (ulonglong *) 0) : 0);

err:
  mysql_mutex_unlock(&LOCK_index);
  DBUG_RETURN(error);
}


bool
MYSQL_BIN_LOG::can_purge_log(const char *log_file_name_arg)
{
  xid_count_per_binlog *b;

  if (is_active(log_file_name_arg))
    return false;
  mysql_mutex_lock(&LOCK_xid_list);
  {
    I_List_iterator<xid_count_per_binlog> it(binlog_xid_count_list);
    while ((b= it++) &&
           0 != strncmp(log_file_name_arg+dirname_length(log_file_name_arg),
                        b->binlog_name, b->binlog_name_len))
      ;
  }
  mysql_mutex_unlock(&LOCK_xid_list);
  if (b)
    return false;
  return !log_in_use(log_file_name_arg);
}
#endif /* HAVE_REPLICATION */


bool
MYSQL_BIN_LOG::is_xidlist_idle()
{
  bool res;
  mysql_mutex_lock(&LOCK_xid_list);
  res= is_xidlist_idle_nolock();
  mysql_mutex_unlock(&LOCK_xid_list);
  return res;
}


bool
MYSQL_BIN_LOG::is_xidlist_idle_nolock()
{
  xid_count_per_binlog *b;

  I_List_iterator<xid_count_per_binlog> it(binlog_xid_count_list);
  while ((b= it++))
  {
    if (b->xid_count > 0)
      return false;
  }
  return true;
}

/**
  Create a new log file name.

  @param buf		buf of at least FN_REFLEN where new name is stored

  @note
    If file name will be longer then FN_REFLEN it will be truncated
*/

void MYSQL_BIN_LOG::make_log_name(char* buf, const char* log_ident)
{
  size_t dir_len = dirname_length(log_file_name); 
  if (dir_len >= FN_REFLEN)
    dir_len=FN_REFLEN-1;
  strnmov(buf, log_file_name, dir_len);
  strmake(buf+dir_len, log_ident, FN_REFLEN - dir_len -1);
}


/**
  Check if we are writing/reading to the given log file.
*/

bool MYSQL_BIN_LOG::is_active(const char *log_file_name_arg)
{
  /**
   * there should/must be mysql_mutex_assert_owner(&LOCK_log) here...
   * but code violates this! (scary monsters and super creeps!)
   *
   * example stacktrace:
   * #8  MYSQL_BIN_LOG::is_active
   * #9  MYSQL_BIN_LOG::can_purge_log
   * #10 MYSQL_BIN_LOG::purge_logs
   * #11 MYSQL_BIN_LOG::purge_first_log
   * #12 next_event
   * #13 exec_relay_log_event
   *
   * I didn't investigate if this is ligit...(i.e if my comment is wrong)
   */
  return !strcmp(log_file_name, log_file_name_arg);
}


/*
  Wrappers around new_file_impl to avoid using argument
  to control locking. The argument 1) less readable 2) breaks
  incapsulation 3) allows external access to the class without
  a lock (which is not possible with private new_file_without_locking
  method).

  @retval
    nonzero - error
*/

int MYSQL_BIN_LOG::new_file()
{
  int res;
  mysql_mutex_lock(&LOCK_log);
  res= new_file_impl();
  mysql_mutex_unlock(&LOCK_log);
  return res;
}

/*
  @retval
    nonzero - error
 */
int MYSQL_BIN_LOG::new_file_without_locking()
{
  return new_file_impl();
}


/**
  Start writing to a new log file or reopen the old file.

  @param need_lock		Set to 1 if caller has not locked LOCK_log

  @retval
    nonzero - error

  @note
    The new file name is stored last in the index file
*/

int MYSQL_BIN_LOG::new_file_impl()
{
  int error= 0, close_on_error= FALSE;
  char new_name[FN_REFLEN], *new_name_ptr, *old_name, *file_to_open;
  uint close_flag;
  bool delay_close= false;
  File UNINIT_VAR(old_file);
  DBUG_ENTER("MYSQL_BIN_LOG::new_file_impl");

  DBUG_ASSERT(log_type == LOG_BIN);
  mysql_mutex_assert_owner(&LOCK_log);

  if (!is_open())
  {
    DBUG_PRINT("info",("log is closed"));
    DBUG_RETURN(error);
  }

  mysql_mutex_lock(&LOCK_index);

  /* Reuse old name if not binlog and not update log */
  new_name_ptr= name;

  /*
    If user hasn't specified an extension, generate a new log name
    We have to do this here and not in open as we want to store the
    new file name in the current binary log file.
  */
  if (unlikely((error= generate_new_name(new_name, name, 0))))
  {
#ifdef ENABLE_AND_FIX_HANG
    close_on_error= TRUE;
#endif
    goto end2;
  }
  new_name_ptr=new_name;

  {
    /*
      We log the whole file name for log file as the user may decide
      to change base names at some point.
    */
    Rotate_log_event r(new_name + dirname_length(new_name), 0, LOG_EVENT_OFFSET,
                       is_relay_log ? Rotate_log_event::RELAY_LOG : 0);
    /*
      The current relay-log's closing Rotate event must have checksum
      value computed with an algorithm of the last relay-logged FD event.
    */
    if (is_relay_log)
      r.checksum_alg= relay_log_checksum_alg;
    DBUG_ASSERT(!is_relay_log ||
                relay_log_checksum_alg != BINLOG_CHECKSUM_ALG_UNDEF);
    if (DBUG_EVALUATE_IF("fault_injection_new_file_rotate_event",
                         (error= close_on_error= TRUE), FALSE) ||
        (error= write_event(&r)))
    {
      DBUG_EXECUTE_IF("fault_injection_new_file_rotate_event", errno= 2;);
      close_on_error= TRUE;
      my_printf_error(ER_ERROR_ON_WRITE,
                      ER_THD_OR_DEFAULT(current_thd, ER_CANT_OPEN_FILE),
                      MYF(ME_FATAL), name, errno);
      goto end;
    }
    bytes_written+= r.data_written;
  }

  /*
    Update needs to be signalled even if there is no rotate event
    log rotation should give the waiting thread a signal to
    discover EOF and move on to the next log.
  */
  if (unlikely((error= flush_io_cache(&log_file))))
  {
    close_on_error= TRUE;
    goto end;
  }
  update_binlog_end_pos();

  old_name=name;
  name=0;				// Don't free name
  close_flag= LOG_CLOSE_TO_BE_OPENED | LOG_CLOSE_INDEX;
  if (!is_relay_log)
  {
    /*
      We need to keep the old binlog file open (and marked as in-use) until
      the new one is fully created and synced to disk and index. Otherwise we
      leave a window where if we crash, there is no binlog file marked as
      crashed for server restart to detect the need for recovery.
    */
    old_file= log_file.file;
    close_flag|= LOG_CLOSE_DELAYED_CLOSE;
    delay_close= true;
  }
  close(close_flag);
  if (checksum_alg_reset != BINLOG_CHECKSUM_ALG_UNDEF)
  {
    DBUG_ASSERT(!is_relay_log);
    DBUG_ASSERT(binlog_checksum_options != checksum_alg_reset);
    binlog_checksum_options= checksum_alg_reset;
  }
  /*
     Note that at this point, log_state != LOG_CLOSED
     (important for is_open()).
  */

  /*
     new_file() is only used for rotation (in FLUSH LOGS or because size >
     max_binlog_size or max_relay_log_size).
     If this is a binary log, the Format_description_log_event at the
     beginning of the new file should have created=0 (to distinguish with the
     Format_description_log_event written at server startup, which should
     trigger temp tables deletion on slaves.
  */

  /* reopen index binlog file, BUG#34582 */
  file_to_open= index_file_name;
  error= open_index_file(index_file_name, 0, FALSE);
  if (likely(!error))
  {
    /* reopen the binary log file. */
    file_to_open= new_name_ptr;
    error= open(old_name, new_name_ptr, 0, io_cache_type, max_size, 1, FALSE);
  }

  /* handle reopening errors */
  if (unlikely(error))
  {
    my_error(ER_CANT_OPEN_FILE, MYF(ME_FATAL), file_to_open, error);
    close_on_error= TRUE;
  }

  my_free(old_name);

end:
  /* In case of errors, reuse the last generated log file name */
  if (unlikely(error))
  {
    DBUG_ASSERT(last_used_log_number > 0);
    last_used_log_number--;
  }

end2:
  if (delay_close)
  {
    clear_inuse_flag_when_closing(old_file);
    mysql_file_close(old_file, MYF(MY_WME));
  }

  if (unlikely(error && close_on_error)) /* rotate or reopen failed */
  {
    /* 
      Close whatever was left opened.

      We are keeping the behavior as it exists today, ie,
      we disable logging and move on (see: BUG#51014).

      TODO: as part of WL#1790 consider other approaches:
       - kill mysql (safety);
       - try multiple locations for opening a log file;
       - switch server to protected/readonly mode
       - ...
    */
    close(LOG_CLOSE_INDEX);
    sql_print_error(fatal_log_error, new_name_ptr, errno);
  }

  mysql_mutex_unlock(&LOCK_index);

  DBUG_RETURN(error);
}

bool MYSQL_BIN_LOG::write_event(Log_event *ev, binlog_cache_data *cache_data,
                                IO_CACHE *file)
{
  Log_event_writer writer(file, 0, &crypto);
  if (crypto.scheme && file == &log_file)
  {
    writer.ctx= alloca(crypto.ctx_size);
    writer.set_encrypted_writer();
  }
  if (cache_data)
    cache_data->add_status(ev->logged_status());
  return writer.write(ev);
}

bool MYSQL_BIN_LOG::append(Log_event *ev)
{
  bool res;
  mysql_mutex_lock(&LOCK_log);
  res= append_no_lock(ev);
  mysql_mutex_unlock(&LOCK_log);
  return res;
}


bool MYSQL_BIN_LOG::append_no_lock(Log_event* ev)
{
  bool error = 0;
  DBUG_ENTER("MYSQL_BIN_LOG::append");

  mysql_mutex_assert_owner(&LOCK_log);
  DBUG_ASSERT(log_file.type == SEQ_READ_APPEND);

  if (write_event(ev))
  {
    error=1;
    goto err;
  }
  bytes_written+= ev->data_written;
  DBUG_PRINT("info",("max_size: %lu",max_size));
  if (flush_and_sync(0))
    goto err;
  if (my_b_append_tell(&log_file) > max_size)
    error= new_file_without_locking();
err:
  update_binlog_end_pos();
  DBUG_RETURN(error);
}

bool MYSQL_BIN_LOG::write_event_buffer(uchar* buf, uint len)
{
  bool error= 1;
  uchar *ebuf= 0;
  DBUG_ENTER("MYSQL_BIN_LOG::write_event_buffer");

  DBUG_ASSERT(log_file.type == SEQ_READ_APPEND);

  mysql_mutex_assert_owner(&LOCK_log);

  if (crypto.scheme != 0)
  {
    DBUG_ASSERT(crypto.scheme == 1);

    uint elen;
    uchar iv[BINLOG_IV_LENGTH];

    ebuf= (uchar*)my_safe_alloca(len);
    if (!ebuf)
      goto err;

    crypto.set_iv(iv, (uint32)my_b_append_tell(&log_file));

    /*
      we want to encrypt everything, excluding the event length:
      massage the data before the encryption
    */
    memcpy(buf + EVENT_LEN_OFFSET, buf, 4);

    if (encryption_crypt(buf + 4, len - 4,
                         ebuf + 4, &elen,
                         crypto.key, crypto.key_length, iv, sizeof(iv),
                         ENCRYPTION_FLAG_ENCRYPT | ENCRYPTION_FLAG_NOPAD,
                         ENCRYPTION_KEY_SYSTEM_DATA, crypto.key_version))
      goto err;

    DBUG_ASSERT(elen == len - 4);

    /* massage the data after the encryption */
    memcpy(ebuf, ebuf + EVENT_LEN_OFFSET, 4);
    int4store(ebuf + EVENT_LEN_OFFSET, len);

    buf= ebuf;
  }
  if (my_b_append(&log_file, buf, len))
    goto err;
  bytes_written+= len;

  error= 0;
  DBUG_PRINT("info",("max_size: %lu",max_size));
  if (flush_and_sync(0))
    goto err;
  if (my_b_append_tell(&log_file) > max_size)
    error= new_file_without_locking();
err:
  my_safe_afree(ebuf, len);
  if (likely(!error))
    update_binlog_end_pos();
  DBUG_RETURN(error);
}

bool MYSQL_BIN_LOG::flush_and_sync(bool *synced)
{
  int err=0, fd=log_file.file;
  if (synced)
    *synced= 0;
  mysql_mutex_assert_owner(&LOCK_log);
  if (flush_io_cache(&log_file))
    return 1;
  uint sync_period= get_sync_period();
  if (sync_period && ++sync_counter >= sync_period)
  {
    sync_counter= 0;
    err= mysql_file_sync(fd, MYF(MY_WME|MY_SYNC_FILESIZE));
    if (synced)
      *synced= 1;
#ifndef DBUG_OFF
    if (opt_binlog_dbug_fsync_sleep > 0)
      my_sleep(opt_binlog_dbug_fsync_sleep);
#endif
  }
  return err;
}

void MYSQL_BIN_LOG::start_union_events(THD *thd, query_id_t query_id_param)
{
  DBUG_ASSERT(!thd->binlog_evt_union.do_union);
  thd->binlog_evt_union.do_union= TRUE;
  thd->binlog_evt_union.unioned_events= FALSE;
  thd->binlog_evt_union.unioned_events_trans= FALSE;
  thd->binlog_evt_union.first_query_id= query_id_param;
}

void MYSQL_BIN_LOG::stop_union_events(THD *thd)
{
  DBUG_ASSERT(thd->binlog_evt_union.do_union);
  thd->binlog_evt_union.do_union= FALSE;
}

bool MYSQL_BIN_LOG::is_query_in_union(THD *thd, query_id_t query_id_param)
{
  return (thd->binlog_evt_union.do_union && 
          query_id_param >= thd->binlog_evt_union.first_query_id);
}

/** 
  This function checks if a transactional table was updated by the
  current transaction.

  @param thd The client thread that executed the current statement.
  @return
    @c true if a transactional table was updated, @c false otherwise.
*/
bool
trans_has_updated_trans_table(const THD* thd)
{
  binlog_cache_mngr *const cache_mngr=
    (binlog_cache_mngr*) thd_get_ha_data(thd, binlog_hton);

  return (cache_mngr ? !cache_mngr->trx_cache.empty() : 0);
}

/** 
  This function checks if a transactional table was updated by the
  current statement.

  @param thd The client thread that executed the current statement.
  @return
    @c true if a transactional table with rollback was updated,
    @c false otherwise.
*/
bool
stmt_has_updated_trans_table(const THD *thd)
{
  Ha_trx_info *ha_info;

  for (ha_info= thd->transaction->stmt.ha_list; ha_info;
       ha_info= ha_info->next())
  {
    if (ha_info->is_trx_read_write() &&
        !(ha_info->ht()->flags & HTON_NO_ROLLBACK))
      return (TRUE);
  }
  return (FALSE);
}

/** 
  This function checks if either a trx-cache or a non-trx-cache should
  be used. If @c bin_log_direct_non_trans_update is active or the format
  is either MIXED or ROW, the cache to be used depends on the flag @c
  is_transactional. 

  On the other hand, if binlog_format is STMT or direct option is
  OFF, the trx-cache should be used if and only if the statement is
  transactional or the trx-cache is not empty. Otherwise, the
  non-trx-cache should be used.

  @param thd              The client thread.
  @param is_transactional The changes are related to a trx-table.
  @return
    @c true if a trx-cache should be used, @c false otherwise.
*/
bool use_trans_cache(const THD* thd, bool is_transactional)
{
  if (is_transactional)
    return 1;
  binlog_cache_mngr *const cache_mngr=
    (binlog_cache_mngr*) thd_get_ha_data(thd, binlog_hton);

  return ((thd->is_current_stmt_binlog_format_row() ||
           thd->variables.binlog_direct_non_trans_update) ? 0 :
          !cache_mngr->trx_cache.empty());
}

/**
  This function checks if a transaction, either a multi-statement
  or a single statement transaction is about to commit or not.

  @param thd The client thread that executed the current statement.
  @param all Committing a transaction (i.e. TRUE) or a statement
             (i.e. FALSE).
  @return
    @c true if committing a transaction, otherwise @c false.
*/
bool ending_trans(THD* thd, const bool all)
{
  return (all || ending_single_stmt_trans(thd, all));
}

/**
  This function checks if a single statement transaction is about
  to commit or not.

  @param thd The client thread that executed the current statement.
  @param all Committing a transaction (i.e. TRUE) or a statement
             (i.e. FALSE).
  @return
    @c true if committing a single statement transaction, otherwise
    @c false.
*/
bool ending_single_stmt_trans(THD* thd, const bool all)
{
  return (!all && !thd->in_multi_stmt_transaction_mode());
}

/**
  This function checks if a non-transactional table was updated by
  the current transaction.

  @param thd The client thread that executed the current statement.
  @return
    @c true if a non-transactional table was updated, @c false
    otherwise.
*/
bool trans_has_updated_non_trans_table(const THD* thd)
{
  return (thd->transaction->all.modified_non_trans_table ||
          thd->transaction->stmt.modified_non_trans_table);
}

/**
  This function checks if a non-transactional table was updated by the
  current statement.

  @param thd The client thread that executed the current statement.
  @return
    @c true if a non-transactional table was updated, @c false otherwise.
*/
bool stmt_has_updated_non_trans_table(const THD* thd)
{
  return (thd->transaction->stmt.modified_non_trans_table);
}

/*
  These functions are placed in this file since they need access to
  binlog_hton, which has internal linkage.
*/

binlog_cache_mngr *THD::binlog_setup_trx_data()
{
  DBUG_ENTER("THD::binlog_setup_trx_data");
  binlog_cache_mngr *cache_mngr=
    (binlog_cache_mngr*) thd_get_ha_data(this, binlog_hton);

  if (cache_mngr)
    DBUG_RETURN(cache_mngr);                             // Already set up

  cache_mngr= (binlog_cache_mngr*) my_malloc(key_memory_binlog_cache_mngr,
                                  sizeof(binlog_cache_mngr), MYF(MY_ZEROFILL));
  if (!cache_mngr ||
      open_cached_file(&cache_mngr->stmt_cache.cache_log, mysql_tmpdir,
                       LOG_PREFIX, (size_t)binlog_stmt_cache_size, MYF(MY_WME)) ||
      open_cached_file(&cache_mngr->trx_cache.cache_log, mysql_tmpdir,
                       LOG_PREFIX, (size_t)binlog_cache_size, MYF(MY_WME)))
  {
    my_free(cache_mngr);
    DBUG_RETURN(0);                      // Didn't manage to set it up
  }
  thd_set_ha_data(this, binlog_hton, cache_mngr);

  cache_mngr= new (cache_mngr)
              binlog_cache_mngr(max_binlog_stmt_cache_size,
                                max_binlog_cache_size,
                                &binlog_stmt_cache_use,
                                &binlog_stmt_cache_disk_use,
                                &binlog_cache_use,
                                &binlog_cache_disk_use);
  DBUG_RETURN(cache_mngr);
}

/*
  Function to start a statement and optionally a transaction for the
  binary log.

  SYNOPSIS
    binlog_start_trans_and_stmt()

  DESCRIPTION

    This function does three things:
    - Start a transaction if not in autocommit mode or if a BEGIN
      statement has been seen.

    - Start a statement transaction to allow us to truncate the cache.

    - Save the current binlog position so that we can roll back the
      statement by truncating the cache.

      We only update the saved position if the old one was undefined,
      the reason is that there are some cases (e.g., for CREATE-SELECT)
      where the position is saved twice (e.g., both in
      select_create::prepare() and binlog_write_table_map()) , but
      we should use the first. This means that calls to this function
      can be used to start the statement before the first table map
      event, to include some extra events.
 */

void
THD::binlog_start_trans_and_stmt()
{
  binlog_cache_mngr *cache_mngr= (binlog_cache_mngr*) thd_get_ha_data(this, binlog_hton);
  DBUG_ENTER("binlog_start_trans_and_stmt");
  DBUG_PRINT("enter", ("cache_mngr: %p  cache_mngr->trx_cache.get_prev_position(): %lu",
                       cache_mngr,
                       (cache_mngr ? (ulong) cache_mngr->trx_cache.get_prev_position() :
                        (ulong) 0)));

  if (cache_mngr == NULL ||
      cache_mngr->trx_cache.get_prev_position() == MY_OFF_T_UNDEF)
  {
    this->binlog_set_stmt_begin();
    bool mstmt_mode= in_multi_stmt_transaction_mode();
#ifdef WITH_WSREP
    /*
      With wsrep binlog emulation we can skip the rest because the
      binlog cache will not be written into binlog. Note however that
      because of this the hton callbacks will not get called to clean
      up the cache, so this must be done explicitly when the transaction
      terminates.
    */
    if (WSREP_EMULATE_BINLOG_NNULL(this))
    {
      DBUG_VOID_RETURN;
    }
    /* If this event replicates through a master-slave then we need to
       inject manually GTID so it is preserved in the cluster. We are writing 
       directly to WSREP buffer and not in IO cache because in case of IO cache
       GTID event will be duplicated in binlog.
       We have to do this only one time in mysql transaction.
       Since this function is called multiple times , We will check for
       ha_info->is_started().
    */
    Ha_trx_info *ha_info;
    ha_info= this->ha_data[binlog_hton->slot].ha_info + (mstmt_mode ? 1 : 0);

    if (!ha_info->is_started() && 
        (this->variables.gtid_seq_no || this->variables.wsrep_gtid_seq_no) &&
        wsrep_on(this) && 
        (this->wsrep_cs().mode() == wsrep::client_state::m_local))
    {
      uchar *buf= 0;
      size_t len= 0;
      IO_CACHE tmp_io_cache;
      Log_event_writer writer(&tmp_io_cache, 0);
      if(!open_cached_file(&tmp_io_cache, mysql_tmpdir, TEMP_PREFIX,
                          128, MYF(MY_WME)))
      {
        uint64 seqno= this->variables.gtid_seq_no;
        uint32 domain_id= this->variables.gtid_domain_id;
        uint32 server_id= this->variables.server_id;
        if (!this->variables.gtid_seq_no && this->variables.wsrep_gtid_seq_no)
        {
          seqno= this->variables.wsrep_gtid_seq_no;
          domain_id= wsrep_gtid_server.domain_id;
          server_id= wsrep_gtid_server.server_id;
        }
        Gtid_log_event gtid_event(this, seqno, domain_id, true,
                                  LOG_EVENT_SUPPRESS_USE_F, true, 0);
        gtid_event.server_id= server_id;
        writer.write(&gtid_event);
        wsrep_write_cache_buf(&tmp_io_cache, &buf, &len);
        if (len > 0) this->wsrep_cs().append_data(wsrep::const_buffer(buf, len));
        if (buf) my_free(buf);
        close_cached_file(&tmp_io_cache);
      }
    }
#endif
    if (mstmt_mode)
      trans_register_ha(this, TRUE, binlog_hton, 0);
    trans_register_ha(this, FALSE, binlog_hton, 0);
    /*
      Mark statement transaction as read/write. We never start
      a binary log transaction and keep it read-only,
      therefore it's best to mark the transaction read/write just
      at the same time we start it.
      Not necessary to mark the normal transaction read/write
      since the statement-level flag will be propagated automatically
      inside ha_commit_trans.
    */
    ha_data[binlog_hton->slot].ha_info[0].set_trx_read_write();
  }
  DBUG_VOID_RETURN;
}

void THD::binlog_set_stmt_begin() {
  binlog_cache_mngr *cache_mngr=
    (binlog_cache_mngr*) thd_get_ha_data(this, binlog_hton);

  /*
    The call to binlog_trans_log_savepos() might create the cache_mngr
    structure, if it didn't exist before, so we save the position
    into an auto variable and then write it into the transaction
    data for the binary log (i.e., cache_mngr).
  */
  my_off_t pos= 0;
  binlog_trans_log_savepos(this, &pos);
  cache_mngr= (binlog_cache_mngr*) thd_get_ha_data(this, binlog_hton);
  cache_mngr->trx_cache.set_prev_position(pos);
}

static int
binlog_start_consistent_snapshot(handlerton *hton, THD *thd)
{
  int err= 0;
  DBUG_ENTER("binlog_start_consistent_snapshot");

  binlog_cache_mngr *const cache_mngr= thd->binlog_setup_trx_data();

  /* Server layer calls us with LOCK_commit_ordered locked, so this is safe. */
  mysql_mutex_assert_owner(&LOCK_commit_ordered);
  strmake_buf(cache_mngr->last_commit_pos_file, mysql_bin_log.last_commit_pos_file);
  cache_mngr->last_commit_pos_offset= mysql_bin_log.last_commit_pos_offset;

  trans_register_ha(thd, TRUE, binlog_hton, 0);

  DBUG_RETURN(err);
}


/**
   Prepare all tables that are updated for row logging

   Annotate events and table maps are written by binlog_write_table_maps()
*/

void THD::binlog_prepare_for_row_logging()
{
  DBUG_ENTER("THD::binlog_prepare_for_row_logging");
  for (TABLE *table= open_tables ; table; table= table->next)
  {
    if (table->query_id == query_id && table->current_lock == F_WRLCK)
      table->file->prepare_for_row_logging();
  }
  DBUG_VOID_RETURN;
}

/**
   Write annnotated row event (the query) if needed
*/

bool THD::binlog_write_annotated_row(Log_event_writer *writer)
{
  int error;
  DBUG_ENTER("THD::binlog_write_annotated_row");

  if (!(IF_WSREP(!wsrep_fragments_certified_for_stmt(this), true) &&
        variables.binlog_annotate_row_events &&
        query_length()))
    DBUG_RETURN(0);

  Annotate_rows_log_event anno(this, 0, false);
  if (unlikely((error= writer->write(&anno))))
  {
    if (my_errno == EFBIG)
      writer->set_incident();
    DBUG_RETURN(error);
  }
  DBUG_RETURN(0);
}


/**
   Write table map events for all tables that are using row logging.
   This includes all tables used by this statement, including tables
   used in triggers.

   Also write annotate events and start transactions.
   This is using the "tables_with_row_logging" list prepared by
   THD::binlog_prepare_for_row_logging
*/

bool THD::binlog_write_table_maps()
{
  bool with_annotate;
  MYSQL_LOCK *locks[2], **locks_end= locks;
  DBUG_ENTER("THD::binlog_write_table_maps");

  DBUG_ASSERT(!binlog_table_maps);
  DBUG_ASSERT(is_current_stmt_binlog_format_row());

  /* Initialize cache_mngr once per statement */
  binlog_start_trans_and_stmt();
  with_annotate= 1;                    // Write annotate with first map

  if ((*locks_end= extra_lock))
    locks_end++;
  if ((*locks_end= lock))
    locks_end++;

  for (MYSQL_LOCK **cur_lock= locks ; cur_lock < locks_end ; cur_lock++)
  {
    TABLE **const end_ptr= (*cur_lock)->table + (*cur_lock)->table_count;
    for (TABLE **table_ptr= (*cur_lock)->table;
         table_ptr != end_ptr ;
         ++table_ptr)
    {
      TABLE *table= *table_ptr;
      bool restore= 0;
      /*
        We have to also write table maps for tables that have not yet been
        used, like for tables in after triggers
      */
      if (!table->file->row_logging &&
          table->query_id != query_id && table->current_lock == F_WRLCK)
      {
        if (table->file->prepare_for_row_logging())
          restore= 1;
      }
      if (table->file->row_logging)
      {
        if (binlog_write_table_map(table, with_annotate))
          DBUG_RETURN(1);
        with_annotate= 0;
      }
      if (restore)
      {
        /*
          Restore original setting so that it doesn't cause problem for the
          next statement
        */
        table->file->row_logging= table->file->row_logging_init= 0;
      }
    }
  }
  binlog_table_maps= 1;                         // Table maps written
  DBUG_RETURN(0);
}


/**
  This function writes a table map to the binary log. 
  Note that in order to keep the signature uniform with related methods,
  we use a redundant parameter to indicate whether a transactional table
  was changed or not.

  @param table             a pointer to the table.
  @param with_annotate  If true call binlog_write_annotated_row()

  @return
    nonzero if an error pops up when writing the table map event.
*/

bool THD::binlog_write_table_map(TABLE *table, bool with_annotate)
{
  int error;
  bool is_transactional= table->file->row_logging_has_trans;
  DBUG_ENTER("THD::binlog_write_table_map");
  DBUG_PRINT("enter", ("table: %p  (%s: #%lu)",
                       table, table->s->table_name.str,
                       table->s->table_map_id));

  /* Pre-conditions */
  DBUG_ASSERT(table->s->table_map_id != ULONG_MAX);

  /* Ensure that all events in a GTID group are in the same cache */
  if (variables.option_bits & OPTION_GTID_BEGIN)
    is_transactional= 1;

  Table_map_log_event
    the_event(this, table, table->s->table_map_id, is_transactional);

  binlog_cache_mngr *const cache_mngr=
    (binlog_cache_mngr*) thd_get_ha_data(this, binlog_hton);
  binlog_cache_data *cache_data= (cache_mngr->
                                  get_binlog_cache_data(is_transactional));
  IO_CACHE *file= &cache_data->cache_log;
  Log_event_writer writer(file, cache_data);

  if (with_annotate)
    if (binlog_write_annotated_row(&writer))
      DBUG_RETURN(1);

  if (unlikely((error= writer.write(&the_event))))
    DBUG_RETURN(error);

  DBUG_RETURN(0);
}


/**
  This function retrieves a pending row event from a cache which is
  specified through the parameter @c is_transactional. Respectively, when it
  is @c true, the pending event is returned from the transactional cache.
  Otherwise from the non-transactional cache.

  @param is_transactional  @c true indicates a transactional cache,
                           otherwise @c false a non-transactional.
  @return
    The row event if any. 
*/
Rows_log_event*
THD::binlog_get_pending_rows_event(bool is_transactional) const
{
  Rows_log_event* rows= NULL;
  binlog_cache_mngr *const cache_mngr=
    (binlog_cache_mngr*) thd_get_ha_data(this, binlog_hton);

  /*
    This is less than ideal, but here's the story: If there is no cache_mngr,
    prepare_pending_rows_event() has never been called (since the cache_mngr
    is set up there). In that case, we just return NULL.
   */
  if (cache_mngr)
  {
    binlog_cache_data *cache_data=
      cache_mngr->get_binlog_cache_data(use_trans_cache(this, is_transactional));

    rows= cache_data->pending();
  }
  return (rows);
}

/**
  This function stores a pending row event into a cache which is specified
  through the parameter @c is_transactional. Respectively, when it is @c
  true, the pending event is stored into the transactional cache. Otherwise
  into the non-transactional cache.

  @param evt               a pointer to the row event.
  @param is_transactional  @c true indicates a transactional cache,
                           otherwise @c false a non-transactional.
*/
void
THD::binlog_set_pending_rows_event(Rows_log_event* ev, bool is_transactional)
{
  binlog_cache_mngr *const cache_mngr= binlog_setup_trx_data();

  DBUG_ASSERT(cache_mngr);

  binlog_cache_data *cache_data=
    cache_mngr->get_binlog_cache_data(use_trans_cache(this, is_transactional));

  cache_data->set_pending(ev);
}


/**
  This function removes the pending rows event, discarding any outstanding
  rows. If there is no pending rows event available, this is effectively a
  no-op.

  @param thd               a pointer to the user thread.
  @param is_transactional  @c true indicates a transactional cache,
                           otherwise @c false a non-transactional.
*/
int
MYSQL_BIN_LOG::remove_pending_rows_event(THD *thd, bool is_transactional)
{
  DBUG_ENTER("MYSQL_BIN_LOG::remove_pending_rows_event");

  binlog_cache_mngr *const cache_mngr=
    (binlog_cache_mngr*) thd_get_ha_data(thd, binlog_hton);

  DBUG_ASSERT(cache_mngr);

  binlog_cache_data *cache_data=
    cache_mngr->get_binlog_cache_data(use_trans_cache(thd, is_transactional));

  if (Rows_log_event* pending= cache_data->pending())
  {
    delete pending;
    cache_data->set_pending(NULL);
  }

  DBUG_RETURN(0);
}

/*
  Moves the last bunch of rows from the pending Rows event to a cache (either
  transactional cache if is_transaction is @c true, or the non-transactional
  cache otherwise. Sets a new pending event.

  @param thd               a pointer to the user thread.
  @param evt               a pointer to the row event.
  @param is_transactional  @c true indicates a transactional cache,
                           otherwise @c false a non-transactional.
*/
int
MYSQL_BIN_LOG::flush_and_set_pending_rows_event(THD *thd,
                                                Rows_log_event* event,
                                                bool is_transactional)
{
  DBUG_ENTER("MYSQL_BIN_LOG::flush_and_set_pending_rows_event(event)");
  DBUG_ASSERT(WSREP_EMULATE_BINLOG(thd) || mysql_bin_log.is_open());
  DBUG_PRINT("enter", ("event: %p", event));

  binlog_cache_mngr *const cache_mngr=
    (binlog_cache_mngr*) thd_get_ha_data(thd, binlog_hton);

  DBUG_ASSERT(cache_mngr);

  binlog_cache_data *cache_data=
    cache_mngr->get_binlog_cache_data(use_trans_cache(thd, is_transactional));

  DBUG_PRINT("info", ("cache_mngr->pending(): %p", cache_data->pending()));

  if (Rows_log_event* pending= cache_data->pending())
  {
    Log_event_writer writer(&cache_data->cache_log, cache_data);

    /*
      Write pending event to the cache.
    */
    DBUG_EXECUTE_IF("simulate_disk_full_at_flush_pending",
                    {DBUG_SET("+d,simulate_file_write_error");});
    if (writer.write(pending))
    {
      set_write_error(thd, is_transactional);
      if (check_write_error(thd) && cache_data &&
          stmt_has_updated_non_trans_table(thd))
        cache_data->set_incident();
      delete pending;
      cache_data->set_pending(NULL);
      DBUG_EXECUTE_IF("simulate_disk_full_at_flush_pending",
                      {DBUG_SET("-d,simulate_file_write_error");});
      DBUG_RETURN(1);
    }

    delete pending;
  }

  thd->binlog_set_pending_rows_event(event, is_transactional);

  DBUG_RETURN(0);
}


/* Generate a new global transaction ID, and write it to the binlog */

bool
MYSQL_BIN_LOG::write_gtid_event(THD *thd, bool standalone,
                                bool is_transactional, uint64 commit_id)
{
  rpl_gtid gtid;
  uint32 domain_id;
  uint32 local_server_id;
  uint64 seq_no;
  int err;
  DBUG_ENTER("write_gtid_event");
  DBUG_PRINT("enter", ("standalone: %d", standalone));

  seq_no= thd->variables.gtid_seq_no;
  domain_id= thd->variables.gtid_domain_id;
  local_server_id= thd->variables.server_id;

  DBUG_ASSERT(local_server_id != 0);

  if (thd->variables.option_bits & OPTION_GTID_BEGIN)
  {
    DBUG_PRINT("error", ("OPTION_GTID_BEGIN is set. "
                         "Master and slave will have different GTID values"));
    /* Reset the flag, as we will write out a GTID anyway */
    thd->variables.option_bits&= ~OPTION_GTID_BEGIN;
  }

  /*
    Reset the session variable gtid_seq_no, to reduce the risk of accidentally
    producing a duplicate GTID.
  */
  thd->variables.gtid_seq_no= 0;
  if (seq_no != 0)
  {
    /* Use the specified sequence number. */
    gtid.domain_id= domain_id;
    gtid.server_id= local_server_id;
    gtid.seq_no= seq_no;
    err= rpl_global_gtid_binlog_state.update(&gtid, opt_gtid_strict_mode);
    if (err && thd->get_stmt_da()->sql_errno()==ER_GTID_STRICT_OUT_OF_ORDER)
      errno= ER_GTID_STRICT_OUT_OF_ORDER;
  }
  else
  {
    /* Allocate the next sequence number for the GTID. */
    err= rpl_global_gtid_binlog_state.update_with_next_gtid(domain_id,
                                                            local_server_id, &gtid);
    seq_no= gtid.seq_no;
  }
  if (err)
    DBUG_RETURN(true);

  thd->set_last_commit_gtid(gtid);

  Gtid_log_event gtid_event(thd, seq_no, domain_id, standalone,
                            LOG_EVENT_SUPPRESS_USE_F, is_transactional,
                            commit_id);

  /* Write the event to the binary log. */
  DBUG_ASSERT(this == &mysql_bin_log);

#ifdef WITH_WSREP
  if (wsrep_gtid_mode)
  {
    thd->variables.gtid_domain_id= global_system_variables.gtid_domain_id;
    thd->variables.server_id= global_system_variables.server_id;
  }
#endif

  if (write_event(&gtid_event))
    DBUG_RETURN(true);
  status_var_add(thd->status_var.binlog_bytes_written, gtid_event.data_written);

  DBUG_RETURN(false);
}


int
MYSQL_BIN_LOG::write_state_to_file()
{
  File file_no;
  IO_CACHE cache;
  char buf[FN_REFLEN];
  int err;
  bool opened= false;
  bool log_inited= false;

  fn_format(buf, opt_bin_logname, mysql_data_home, ".state",
            MY_UNPACK_FILENAME);
  if ((file_no= mysql_file_open(key_file_binlog_state, buf,
                                O_RDWR|O_CREAT|O_TRUNC|O_BINARY,
                                MYF(MY_WME))) < 0)
  {
    err= 1;
    goto err;
  }
  opened= true;
  if ((err= init_io_cache(&cache, file_no, IO_SIZE, WRITE_CACHE, 0, 0,
                           MYF(MY_WME|MY_WAIT_IF_FULL))))
    goto err;
  log_inited= true;
  if ((err= rpl_global_gtid_binlog_state.write_to_iocache(&cache)))
    goto err;
  log_inited= false;
  if ((err= end_io_cache(&cache)))
    goto err;
  if ((err= mysql_file_sync(file_no, MYF(MY_WME|MY_SYNC_FILESIZE))))
    goto err;
  goto end;

err:
  sql_print_error("Error writing binlog state to file '%s'.", buf);
  if (log_inited)
    end_io_cache(&cache);
end:
  if (opened)
    mysql_file_close(file_no, MYF(0));

  return err;
}


/*
  Initialize the binlog state from the master-bin.state file, at server startup.

  Returns:
    0 for success.
    2 for when .state file did not exist.
    1 for other error.
*/
int
MYSQL_BIN_LOG::read_state_from_file()
{
  File file_no;
  IO_CACHE cache;
  char buf[FN_REFLEN];
  int err;
  bool opened= false;
  bool log_inited= false;

  fn_format(buf, opt_bin_logname, mysql_data_home, ".state",
            MY_UNPACK_FILENAME);
  if ((file_no= mysql_file_open(key_file_binlog_state, buf,
                                O_RDONLY|O_BINARY, MYF(0))) < 0)
  {
    if (my_errno != ENOENT)
    {
      err= 1;
      goto err;
    }
    else
    {
      /*
        If the state file does not exist, this is the first server startup
        with GTID enabled. So initialize to empty state.
      */
      rpl_global_gtid_binlog_state.reset();
      err= 2;
      goto end;
    }
  }
  opened= true;
  if ((err= init_io_cache(&cache, file_no, IO_SIZE, READ_CACHE, 0, 0,
                          MYF(MY_WME|MY_WAIT_IF_FULL))))
    goto err;
  log_inited= true;
  if ((err= rpl_global_gtid_binlog_state.read_from_iocache(&cache)))
    goto err;
  goto end;

err:
  sql_print_error("Error reading binlog GTID state from file '%s'.", buf);
end:
  if (log_inited)
    end_io_cache(&cache);
  if (opened)
    mysql_file_close(file_no, MYF(0));

  return err;
}


int
MYSQL_BIN_LOG::get_most_recent_gtid_list(rpl_gtid **list, uint32 *size)
{
  return rpl_global_gtid_binlog_state.get_most_recent_gtid_list(list, size);
}


bool
MYSQL_BIN_LOG::append_state_pos(String *str)
{
  return rpl_global_gtid_binlog_state.append_pos(str);
}


bool
MYSQL_BIN_LOG::append_state(String *str)
{
  return rpl_global_gtid_binlog_state.append_state(str);
}


bool
MYSQL_BIN_LOG::is_empty_state()
{
  return (rpl_global_gtid_binlog_state.count() == 0);
}


bool
MYSQL_BIN_LOG::find_in_binlog_state(uint32 domain_id, uint32 server_id_arg,
                                    rpl_gtid *out_gtid)
{
  rpl_gtid *gtid;
  if ((gtid= rpl_global_gtid_binlog_state.find(domain_id, server_id_arg)))
    *out_gtid= *gtid;
  return gtid != NULL;
}


bool
MYSQL_BIN_LOG::lookup_domain_in_binlog_state(uint32 domain_id,
                                             rpl_gtid *out_gtid)
{
  rpl_gtid *found_gtid;

  if ((found_gtid= rpl_global_gtid_binlog_state.find_most_recent(domain_id)))
  {
    *out_gtid= *found_gtid;
    return true;
  }

  return false;
}


int
MYSQL_BIN_LOG::bump_seq_no_counter_if_needed(uint32 domain_id, uint64 seq_no)
{
  return rpl_global_gtid_binlog_state.bump_seq_no_if_needed(domain_id, seq_no);
}


bool
MYSQL_BIN_LOG::check_strict_gtid_sequence(uint32 domain_id,
                                          uint32 server_id_arg,
                                          uint64 seq_no)
{
  return rpl_global_gtid_binlog_state.check_strict_sequence(domain_id,
                                                            server_id_arg,
                                                            seq_no);
}


/**
  Write an event to the binary log. If with_annotate != NULL and
  *with_annotate = TRUE write also Annotate_rows before the event
  (this should happen only if the event is a Table_map).
*/

bool MYSQL_BIN_LOG::write(Log_event *event_info, my_bool *with_annotate)
{
  THD *thd= event_info->thd;
  bool error= 1;
  binlog_cache_data *cache_data= 0;
  bool is_trans_cache= FALSE;
  bool using_trans= event_info->use_trans_cache();
  bool direct= event_info->use_direct_logging();
  ulong UNINIT_VAR(prev_binlog_id);
  DBUG_ENTER("MYSQL_BIN_LOG::write(Log_event *)");

  /*
    When binary logging is not enabled (--log-bin=0), wsrep-patch partially
    enables it without opening the binlog file (MYSQL_BIN_LOG::open().
    So, avoid writing to binlog file.
  */
  if (direct &&
      (wsrep_emulate_bin_log ||
       (WSREP(thd) && !(thd->variables.option_bits & OPTION_BIN_LOG))))
    DBUG_RETURN(0);

  if (thd->variables.option_bits &
      (OPTION_GTID_BEGIN | OPTION_BIN_COMMIT_OFF))
  {
    DBUG_PRINT("info", ("OPTION_GTID_BEGIN was set"));
    /* Wait for commit from binary log before we commit */
    direct= 0;
    using_trans= 1;
    /* Set cache_type to ensure we don't get checksums for this event */
    event_info->cache_type= Log_event::EVENT_TRANSACTIONAL_CACHE;
  }

  if (thd->binlog_evt_union.do_union)
  {
    /*
      In Stored function; Remember that function call caused an update.
      We will log the function call to the binary log on function exit
    */
    thd->binlog_evt_union.unioned_events= TRUE;
    thd->binlog_evt_union.unioned_events_trans |= using_trans;
    DBUG_RETURN(0);
  }

  /*
    We only end the statement if we are in a top-level statement.  If
    we are inside a stored function, we do not end the statement since
    this will close all tables on the slave. But there can be a special case
    where we are inside a stored function/trigger and a SAVEPOINT is being
    set in side the stored function/trigger. This SAVEPOINT execution will
    force the pending event to be flushed without an STMT_END_F flag. This
    will result in a case where following DMLs will be considered as part of
    same statement and result in data loss on slave. Hence in this case we
    force the end_stmt to be true.
  */
  bool const end_stmt= (thd->in_sub_stmt && thd->lex->sql_command ==
                        SQLCOM_SAVEPOINT) ? true :
    (thd->locked_tables_mode && thd->lex->requires_prelocking());
  if (thd->binlog_flush_pending_rows_event(end_stmt, using_trans))
    DBUG_RETURN(error);

  /*
     In most cases this is only called if 'is_open()' is true; in fact this is
     mostly called if is_open() *was* true a few instructions before, but it
     could have changed since.
  */
  /* applier and replayer can skip writing binlog events */
  if ((WSREP_EMULATE_BINLOG(thd) &&
       IF_WSREP(thd->wsrep_cs().mode() == wsrep::client_state::m_local, 0)) || is_open())
  {
    my_off_t UNINIT_VAR(my_org_b_tell);
#ifdef HAVE_REPLICATION
    /*
      In the future we need to add to the following if tests like
      "do the involved tables match (to be implemented)
      binlog_[wild_]{do|ignore}_table?" (WL#1049)"
    */
    const char *local_db= event_info->get_db();

    bool option_bin_log_flag= (thd->variables.option_bits & OPTION_BIN_LOG);

    /*
      Log all updates to binlog cache so that they can get replicated to other
      nodes. A check has been added to stop them from getting logged into
      binary log files.
    */
    if (WSREP(thd))
      option_bin_log_flag= true;

    if ((!(option_bin_log_flag)) ||
	(thd->lex->sql_command != SQLCOM_ROLLBACK_TO_SAVEPOINT &&
         thd->lex->sql_command != SQLCOM_SAVEPOINT &&
         !binlog_filter->db_ok(local_db)))
      DBUG_RETURN(0);
#endif /* HAVE_REPLICATION */

    IO_CACHE *file= NULL;

    if (direct)
    {
      /* We come here only for incident events */
      int res;
      uint64 commit_id= 0;
      MDL_request mdl_request;
      DBUG_PRINT("info", ("direct is set"));
      DBUG_ASSERT(!thd->backup_commit_lock);

<<<<<<< HEAD
      MDL_REQUEST_INIT(&mdl_request, MDL_key::BACKUP, "", "", MDL_BACKUP_COMMIT,
                     MDL_EXPLICIT);
=======
      mdl_request.init(MDL_key::BACKUP, "", "", MDL_BACKUP_COMMIT, MDL_EXPLICIT);
>>>>>>> 9868253b
      thd->mdl_context.acquire_lock(&mdl_request,
                                    thd->variables.lock_wait_timeout);
      thd->backup_commit_lock= &mdl_request;

      if ((res= thd->wait_for_prior_commit()))
      {
        if (mdl_request.ticket)
          thd->mdl_context.release_lock(mdl_request.ticket);
        thd->backup_commit_lock= 0;
        DBUG_RETURN(res);
      }
      file= &log_file;
      my_org_b_tell= my_b_tell(file);
      mysql_mutex_lock(&LOCK_log);
      prev_binlog_id= current_binlog_id;
      DBUG_EXECUTE_IF("binlog_force_commit_id",
        {
          const LEX_CSTRING commit_name= { STRING_WITH_LEN("commit_id") };
          bool null_value;
          user_var_entry *entry=
            (user_var_entry*) my_hash_search(&thd->user_vars,
                                             (uchar*) commit_name.str,
                                             commit_name.length);
          commit_id= entry->val_int(&null_value);
        });
      res= write_gtid_event(thd, true, using_trans, commit_id);
      if (mdl_request.ticket)
        thd->mdl_context.release_lock(mdl_request.ticket);
      thd->backup_commit_lock= 0;
      if (res)
        goto err;
    }
    else
    {
      binlog_cache_mngr *const cache_mngr= thd->binlog_setup_trx_data();
      if (!cache_mngr)
        goto err;

      is_trans_cache= use_trans_cache(thd, using_trans);
      cache_data= cache_mngr->get_binlog_cache_data(is_trans_cache);
      file= &cache_data->cache_log;

      if (thd->lex->stmt_accessed_non_trans_temp_table())
        cache_data->set_changes_to_non_trans_temp_table();

      thd->binlog_start_trans_and_stmt();
    }
    DBUG_PRINT("info",("event type: %d",event_info->get_type_code()));

    /*
       No check for auto events flag here - this write method should
       never be called if auto-events are enabled.

       Write first log events which describe the 'run environment'
       of the SQL command. If row-based binlogging, Insert_id, Rand
       and other kind of "setting context" events are not needed.
    */

    if (with_annotate && *with_annotate)
    {
      DBUG_ASSERT(event_info->get_type_code() == TABLE_MAP_EVENT);
      Annotate_rows_log_event anno(thd, using_trans, direct);
      /* Annotate event should be written not more than once */
      *with_annotate= 0;
      if (write_event(&anno, cache_data, file))
        goto err;
    }

    {
      if (!thd->is_current_stmt_binlog_format_row())
      {
        if (thd->stmt_depends_on_first_successful_insert_id_in_prev_stmt)
        {
          Intvar_log_event e(thd,(uchar) LAST_INSERT_ID_EVENT,
                             thd->first_successful_insert_id_in_prev_stmt_for_binlog,
                             using_trans, direct);
          if (write_event(&e, cache_data, file))
            goto err;
        }
        if (thd->auto_inc_intervals_in_cur_stmt_for_binlog.nb_elements() > 0)
        {
          DBUG_PRINT("info",("number of auto_inc intervals: %u",
                             thd->auto_inc_intervals_in_cur_stmt_for_binlog.
                             nb_elements()));
          Intvar_log_event e(thd, (uchar) INSERT_ID_EVENT,
                             thd->auto_inc_intervals_in_cur_stmt_for_binlog.
                             minimum(), using_trans, direct);
          if (write_event(&e, cache_data, file))
            goto err;
        }
        if (thd->rand_used)
        {
          Rand_log_event e(thd,thd->rand_saved_seed1,thd->rand_saved_seed2,
                           using_trans, direct);
          if (write_event(&e, cache_data, file))
            goto err;
        }
        if (thd->user_var_events.elements)
        {
          for (uint i= 0; i < thd->user_var_events.elements; i++)
          {
            BINLOG_USER_VAR_EVENT *user_var_event;
            get_dynamic(&thd->user_var_events,(uchar*) &user_var_event, i);

            /* setting flags for user var log event */
            uchar flags= User_var_log_event::UNDEF_F;
            if (user_var_event->unsigned_flag)
              flags|= User_var_log_event::UNSIGNED_F;

            User_var_log_event e(thd, user_var_event->user_var_event->name.str,
                                 user_var_event->user_var_event->name.length,
                                 user_var_event->value,
                                 user_var_event->length,
                                 user_var_event->type,
                                 user_var_event->charset_number,
                                 flags,
                                 using_trans,
                                 direct);
            if (write_event(&e, cache_data, file))
              goto err;
          }
        }
      }
    }

    /*
      Write the event.
    */
    if (write_event(event_info, cache_data, file) ||
        DBUG_EVALUATE_IF("injecting_fault_writing", 1, 0))
      goto err;

    error= 0;
err:
    if (direct)
    {
      my_off_t offset= my_b_tell(file);
      bool check_purge= false;
      DBUG_ASSERT(!is_relay_log);

      if (likely(!error))
      {
        bool synced;

        if ((error= flush_and_sync(&synced)))
        {
        }
        else
        {
          mysql_mutex_assert_not_owner(&LOCK_prepare_ordered);
          mysql_mutex_assert_owner(&LOCK_log);
          mysql_mutex_assert_not_owner(&LOCK_after_binlog_sync);
          mysql_mutex_assert_not_owner(&LOCK_commit_ordered);
#ifdef HAVE_REPLICATION
          if (repl_semisync_master.report_binlog_update(thd, log_file_name,
                                                        file->pos_in_file))
          {
            sql_print_error("Failed to run 'after_flush' hooks");
            error= 1;
          }
          else
#endif
          {
            /*
              update binlog_end_pos so it can be read by dump thread
              note: must be _after_ the RUN_HOOK(after_flush) or else
              semi-sync might not have put the transaction into
              it's list before dump-thread tries to send it
            */
            update_binlog_end_pos(offset);
            if (unlikely((error= rotate(false, &check_purge))))
              check_purge= false;
          }
        }
      }

      status_var_add(thd->status_var.binlog_bytes_written,
                     offset - my_org_b_tell);

      mysql_mutex_lock(&LOCK_after_binlog_sync);
      mysql_mutex_unlock(&LOCK_log);

      mysql_mutex_assert_not_owner(&LOCK_prepare_ordered);
      mysql_mutex_assert_not_owner(&LOCK_log);
      mysql_mutex_assert_owner(&LOCK_after_binlog_sync);
      mysql_mutex_assert_not_owner(&LOCK_commit_ordered);
#ifdef HAVE_REPLICATION
      if (repl_semisync_master.wait_after_sync(log_file_name,
                                               file->pos_in_file))
      {
        error=1;
        /* error is already printed inside hook */
      }
#endif

      /*
        Take mutex to protect against a reader seeing partial writes of 64-bit
        offset on 32-bit CPUs.
      */
      mysql_mutex_lock(&LOCK_commit_ordered);
      mysql_mutex_unlock(&LOCK_after_binlog_sync);
      last_commit_pos_offset= offset;
      mysql_mutex_unlock(&LOCK_commit_ordered);

      if (check_purge)
        checkpoint_and_purge(prev_binlog_id);
    }

    if (unlikely(error))
    {
      set_write_error(thd, is_trans_cache);
      if (check_write_error(thd) && cache_data &&
          stmt_has_updated_non_trans_table(thd))
        cache_data->set_incident();
    }
  }

  DBUG_RETURN(error);
}


int error_log_print(enum loglevel level, const char *format,
                    va_list args)
{
  return logger.error_log_print(level, format, args);
}


bool slow_log_print(THD *thd, const char *query, uint query_length,
                    ulonglong current_utime)
{
  return logger.slow_log_print(thd, query, query_length, current_utime);
}


/**
  Decide if we should log the command to general log

  @retval
     FALSE  No logging
     TRUE   Ok to log
*/

bool LOGGER::log_command(THD *thd, enum enum_server_command command)
{
  /*
    Log command if we have at least one log event handler enabled and want
    to log this king of commands
  */
  if (!(*general_log_handler_list && (what_to_log & (1L << (uint) command))))
    return FALSE;

  /*
    If LOG_SLOW_DISABLE_SLAVE is set when slave thread starts, then
    OPTION_LOG_OFF is set.
    Only the super user can set this bit.
  */
  return !(thd->variables.option_bits & OPTION_LOG_OFF);
}


bool general_log_print(THD *thd, enum enum_server_command command,
                       const char *format, ...)
{
  va_list args;
  uint error= 0;

  /* Print the message to the buffer if we want to log this kind of commands */
  if (! logger.log_command(thd, command))
    return FALSE;

  va_start(args, format);
  error= logger.general_log_print(thd, command, format, args);
  va_end(args);

  return error;
}

bool general_log_write(THD *thd, enum enum_server_command command,
                       const char *query, size_t query_length)
{
  /* Write the message to the log if we want to log this king of commands */
  if (logger.log_command(thd, command) || mysql_audit_general_enabled())
    return logger.general_log_write(thd, command, query, query_length);

  return FALSE;
}


static void
binlog_checkpoint_callback(void *cookie)
{
  MYSQL_BIN_LOG::xid_count_per_binlog *entry=
    (MYSQL_BIN_LOG::xid_count_per_binlog *)cookie;
  /*
    For every supporting engine, we increment the xid_count and issue a
    commit_checkpoint_request(). Then we can count when all
    commit_checkpoint_notify() callbacks have occurred, and then log a new
    binlog checkpoint event.
  */
  mysql_bin_log.mark_xids_active(entry->binlog_id, 1);
}


/*
  Request a commit checkpoint from each supporting engine.
  This must be called after each binlog rotate, and after LOCK_log has been
  released. The xid_count value in the xid_count_per_binlog entry was
  incremented by 1 and will be decremented in this function; this ensures
  that the entry will not go away early despite LOCK_log not being held.
*/
void
MYSQL_BIN_LOG::do_checkpoint_request(ulong binlog_id)
{
  xid_count_per_binlog *entry;

  /*
    Find the binlog entry, and invoke commit_checkpoint_request() on it in
    each supporting storage engine.
  */
  mysql_mutex_lock(&LOCK_xid_list);
  I_List_iterator<xid_count_per_binlog> it(binlog_xid_count_list);
  do {
    entry= it++;
    DBUG_ASSERT(entry /* binlog_id is always somewhere in the list. */);
  } while (entry->binlog_id != binlog_id);
  mysql_mutex_unlock(&LOCK_xid_list);

  ha_commit_checkpoint_request(entry, binlog_checkpoint_callback);
  /*
    When we rotated the binlog, we incremented xid_count to make sure the
    entry would not go away until this point, where we have done all necessary
    commit_checkpoint_request() calls.
    So now we can (and must) decrease the count - when it reaches zero, we
    will know that both all pending unlog() and all pending
    commit_checkpoint_notify() calls are done, and we can log a new binlog
    checkpoint.
  */
  mark_xid_done(binlog_id, true);
}


/**
  The method executes rotation when LOCK_log is already acquired
  by the caller.

  @param force_rotate  caller can request the log rotation
  @param check_purge   is set to true if rotation took place

  @note
    Caller _must_ check the check_purge variable. If this is set, it means
    that the binlog was rotated, and caller _must_ ensure that
    do_checkpoint_request() is called later with the binlog_id of the rotated
    binlog file. The call to do_checkpoint_request() must happen after
    LOCK_log is released (which is why we cannot simply do it here).
    Usually, checkpoint_and_purge() is appropriate, as it will both handle
    the checkpointing and any needed purging of old logs.

  @note
    If rotation fails, for instance the server was unable 
    to create a new log file, we still try to write an 
    incident event to the current log.

  @retval
    nonzero - error in rotating routine.
*/
int MYSQL_BIN_LOG::rotate(bool force_rotate, bool* check_purge)
{
  int error= 0;
  DBUG_ENTER("MYSQL_BIN_LOG::rotate");

#ifdef WITH_WSREP
  if (WSREP_ON && wsrep_to_isolation)
  {
    *check_purge= false;
    WSREP_DEBUG("avoiding binlog rotate due to TO isolation: %d",
                wsrep_to_isolation);
    DBUG_RETURN(0);
  }
#endif /* WITH_WSREP */

  //todo: fix the macro def and restore safe_mutex_assert_owner(&LOCK_log);
  *check_purge= false;

  if (force_rotate || (my_b_tell(&log_file) >= (my_off_t) max_size))
  {
    ulong binlog_id= current_binlog_id;
    /*
      We rotate the binlog, so we need to start a commit checkpoint in all
      supporting engines - when it finishes, we can log a new binlog checkpoint
      event.

      But we cannot start the checkpoint here - there could be a group commit
      still in progress which needs to be included in the checkpoint, and
      besides we do not want to do the (possibly expensive) checkpoint while
      LOCK_log is held.

      On the other hand, we must be sure that the xid_count entry for the
      previous log does not go away until we start the checkpoint - which it
      could do as it is no longer the most recent. So we increment xid_count
      (to count the pending checkpoint request) - this will fix the entry in
      place until we decrement again in do_checkpoint_request().
    */
    mark_xids_active(binlog_id, 1);

    if (unlikely((error= new_file_without_locking())))
    {
      /** 
         Be conservative... There are possible lost events (eg, 
         failing to log the Execute_load_query_log_event
         on a LOAD DATA while using a non-transactional
         table)!

         We give it a shot and try to write an incident event anyway
         to the current log. 
      */
      if (!write_incident_already_locked(current_thd))
        flush_and_sync(0);

      /*
        We failed to rotate - so we have to decrement the xid_count back that
        we incremented before attempting the rotate.
      */
      mark_xid_done(binlog_id, false);
    }
    else
      *check_purge= true;
  }
  DBUG_RETURN(error);
}

/**
  The method executes logs purging routine.

  @retval
    nonzero - error in rotating routine.
*/
void MYSQL_BIN_LOG::purge()
{
  mysql_mutex_assert_not_owner(&LOCK_log);
#ifdef HAVE_REPLICATION
  if (expire_logs_days)
  {
    DEBUG_SYNC(current_thd, "at_purge_logs_before_date");
    time_t purge_time= my_time(0) - expire_logs_days*24*60*60;
    if (purge_time >= 0)
    {
      purge_logs_before_date(purge_time);
    }
    DEBUG_SYNC(current_thd, "after_purge_logs_before_date");
  }
#endif
}


void MYSQL_BIN_LOG::checkpoint_and_purge(ulong binlog_id)
{
  do_checkpoint_request(binlog_id);
  purge();
}


/**
  Searches for the first (oldest) binlog file name in in the binlog index.

  @param[in,out]  buf_arg  pointer to a buffer to hold found
                           the first binary log file name
  @return         NULL     on success, otherwise error message
*/
static const char* get_first_binlog(char* buf_arg)
{
  IO_CACHE *index_file;
  size_t length;
  char fname[FN_REFLEN];
  const char* errmsg= NULL;

  DBUG_ENTER("get_first_binlog");

  DBUG_ASSERT(mysql_bin_log.is_open());

  mysql_bin_log.lock_index();

  index_file=mysql_bin_log.get_index_file();
  if (reinit_io_cache(index_file, READ_CACHE, (my_off_t) 0, 0, 0))
  {
    errmsg= "failed to create a cache on binlog index";
    goto end;
  }
  /* The file ends with EOF or empty line */
  if ((length=my_b_gets(index_file, fname, sizeof(fname))) <= 1)
  {
    errmsg= "empty binlog index";
    goto end;
  }
  else
  {
    fname[length-1]= 0;                         // Remove end \n
  }
  if (normalize_binlog_name(buf_arg, fname, false))
  {
    errmsg= "could not normalize the first file name in the binlog index";
    goto end;
  }
end:
  mysql_bin_log.unlock_index();

  DBUG_RETURN(errmsg);
}

/**
  Check weather the gtid binlog state can safely remove gtid
  domains passed as the argument. A safety condition is satisfied when
  there are no events from the being deleted domains in the currently existing
  binlog files. Upon successful check the supplied domains are removed
  from @@gtid_binlog_state. The caller is supposed to rotate binlog so that
  the active latest file won't have the deleted domains in its Gtid_list header.

  @param  domain_drop_lex  gtid domain id sequence from lex.
                           Passed as a pointer to dynamic array must be not empty
                           unless pointer value NULL.
  @retval zero             on success
  @retval > 0              ineffective call none from the *non* empty
                           gtid domain sequence is deleted
  @retval < 0              on error
*/
static int do_delete_gtid_domain(DYNAMIC_ARRAY *domain_drop_lex)
{
  int rc= 0;
  Gtid_list_log_event *glev= NULL;
  char buf[FN_REFLEN];
  File file;
  IO_CACHE cache;
  const char* errmsg= NULL;
  char errbuf[MYSQL_ERRMSG_SIZE]= {0};

  if (!domain_drop_lex)
    return 0; // still "effective" having empty domain sequence to delete

  DBUG_ASSERT(domain_drop_lex->elements > 0);
  mysql_mutex_assert_owner(mysql_bin_log.get_log_lock());

  if ((errmsg= get_first_binlog(buf)) != NULL)
    goto end;
  bzero((char*) &cache, sizeof(cache));
  if ((file= open_binlog(&cache, buf, &errmsg)) == (File) -1)
    goto end;
  errmsg= get_gtid_list_event(&cache, &glev);
  end_io_cache(&cache);
  mysql_file_close(file, MYF(MY_WME));

  DBUG_EXECUTE_IF("inject_binlog_delete_domain_init_error",
                  errmsg= "injected error";);
  if (errmsg)
    goto end;
  errmsg= rpl_global_gtid_binlog_state.drop_domain(domain_drop_lex,
                                                   glev, errbuf);

end:
  if (errmsg)
  {
    if (strlen(errmsg) > 0)
    {
      my_error(ER_BINLOG_CANT_DELETE_GTID_DOMAIN, MYF(0), errmsg);
      rc= -1;
    }
    else
    {
      rc= 1;
    }
  }
  delete glev;

  return rc;
}

/**
  The method is a shortcut of @c rotate() and @c purge().
  LOCK_log is acquired prior to rotate and is released after it.

  @param force_rotate  caller can request the log rotation

  @retval
    nonzero - error in rotating routine.
*/
int MYSQL_BIN_LOG::rotate_and_purge(bool force_rotate,
                                    DYNAMIC_ARRAY *domain_drop_lex)
{
  int err_gtid=0, error= 0;
  ulong prev_binlog_id;
  DBUG_ENTER("MYSQL_BIN_LOG::rotate_and_purge");
  bool check_purge= false;

  mysql_mutex_lock(&LOCK_log);
  prev_binlog_id= current_binlog_id;

  if ((err_gtid= do_delete_gtid_domain(domain_drop_lex)))
  {
    // inffective attempt to delete merely skips rotate and purge
    if (err_gtid < 0)
      error= 1; // otherwise error is propagated the user
  }
  else if (unlikely((error= rotate(force_rotate, &check_purge))))
    check_purge= false;
  /*
    NOTE: Run purge_logs wo/ holding LOCK_log because it does not need
          the mutex. Otherwise causes various deadlocks.
  */
  mysql_mutex_unlock(&LOCK_log);

  if (check_purge)
    checkpoint_and_purge(prev_binlog_id);

  DBUG_RETURN(error);
}

uint MYSQL_BIN_LOG::next_file_id()
{
  uint res;
  mysql_mutex_lock(&LOCK_log);
  res = file_id++;
  mysql_mutex_unlock(&LOCK_log);
  return res;
}

class CacheWriter: public Log_event_writer
{
public:
  size_t remains;

  CacheWriter(THD *thd_arg, IO_CACHE *file_arg, bool do_checksum,
              Binlog_crypt_data *cr)
    : Log_event_writer(file_arg, 0, cr), remains(0), thd(thd_arg),
      first(true)
  { checksum_len= do_checksum ? BINLOG_CHECKSUM_LEN : 0; }

  ~CacheWriter()
  { status_var_add(thd->status_var.binlog_bytes_written, bytes_written); }

  int write(uchar* pos, size_t len)
  {
    DBUG_ENTER("CacheWriter::write");
    if (first)
      write_header(pos, len);
    else
      write_data(pos, len);

    remains -= len;
    if ((first= !remains))
      write_footer();
    DBUG_RETURN(0);
  }
private:
  THD *thd;
  bool first;
};

/*
  Write the contents of a cache to the binary log.

  SYNOPSIS
    write_cache()
    thd      Current_thread
    cache    Cache to write to the binary log

  DESCRIPTION
    Write the contents of the cache to the binary log. The cache will
    be reset as a READ_CACHE to be able to read the contents from it.

    Reading from the trans cache with possible (per @c binlog_checksum_options) 
    adding checksum value  and then fixing the length and the end_log_pos of 
    events prior to fill in the binlog cache.
*/

int MYSQL_BIN_LOG::write_cache(THD *thd, IO_CACHE *cache)
{
  DBUG_ENTER("MYSQL_BIN_LOG::write_cache");

  mysql_mutex_assert_owner(&LOCK_log);
  if (reinit_io_cache(cache, READ_CACHE, 0, 0, 0))
    DBUG_RETURN(ER_ERROR_ON_WRITE);
  size_t length= my_b_bytes_in_cache(cache), group, carry, hdr_offs;
  size_t val;
  size_t end_log_pos_inc= 0; // each event processed adds BINLOG_CHECKSUM_LEN 2 t
  uchar header[LOG_EVENT_HEADER_LEN];
  CacheWriter writer(thd, &log_file, binlog_checksum_options, &crypto);

  if (crypto.scheme)
  {
    writer.ctx= alloca(crypto.ctx_size);
    writer.set_encrypted_writer();
  }
  // while there is just one alg the following must hold:
  DBUG_ASSERT(binlog_checksum_options == BINLOG_CHECKSUM_ALG_OFF ||
              binlog_checksum_options == BINLOG_CHECKSUM_ALG_CRC32);

  /*
    The events in the buffer have incorrect end_log_pos data
    (relative to beginning of group rather than absolute),
    so we'll recalculate them in situ so the binlog is always
    correct, even in the middle of a group. This is possible
    because we now know the start position of the group (the
    offset of this cache in the log, if you will); all we need
    to do is to find all event-headers, and add the position of
    the group to the end_log_pos of each event.  This is pretty
    straight forward, except that we read the cache in segments,
    so an event-header might end up on the cache-border and get
    split.
  */

  group= (size_t)my_b_tell(&log_file);
  hdr_offs= carry= 0;

  do
  {
    /*
      if we only got a partial header in the last iteration,
      get the other half now and process a full header.
    */
    if (unlikely(carry > 0))
    {
      DBUG_ASSERT(carry < LOG_EVENT_HEADER_LEN);
      size_t tail= LOG_EVENT_HEADER_LEN - carry;

      /* assemble both halves */
      memcpy(&header[carry], (char *)cache->read_pos, tail);

      uint32 len= uint4korr(header + EVENT_LEN_OFFSET);
      writer.remains= len;

      /* fix end_log_pos */
      end_log_pos_inc += writer.checksum_len;
      val= uint4korr(header + LOG_POS_OFFSET) + group + end_log_pos_inc;
      int4store(header + LOG_POS_OFFSET, val);

      /* fix len */
      len+= writer.checksum_len;
      int4store(header + EVENT_LEN_OFFSET, len);

      if (writer.write(header, LOG_EVENT_HEADER_LEN))
        DBUG_RETURN(ER_ERROR_ON_WRITE);

      cache->read_pos+= tail;
      length-= tail;
      carry= 0;

      /* next event header at ... */
      hdr_offs= len - LOG_EVENT_HEADER_LEN - writer.checksum_len;
    }

    /* if there is anything to write, process it. */

    if (likely(length > 0))
    {
      DBUG_EXECUTE_IF("fail_binlog_write_1",
                      errno= 28; DBUG_RETURN(ER_ERROR_ON_WRITE););
      /*
        process all event-headers in this (partial) cache.
        if next header is beyond current read-buffer,
        we'll get it later (though not necessarily in the
        very next iteration, just "eventually").
      */

      if (hdr_offs >= length)
      {
        if (writer.write(cache->read_pos, length))
          DBUG_RETURN(ER_ERROR_ON_WRITE);
      }

      while (hdr_offs < length)
      {
        /*
          finish off with remains of the last event that crawls
          from previous into the current buffer
        */
        if (writer.remains != 0)
        {
          if (writer.write(cache->read_pos, hdr_offs))
            DBUG_RETURN(ER_ERROR_ON_WRITE);
        }

        /*
          partial header only? save what we can get, process once
          we get the rest.
        */
        if (hdr_offs + LOG_EVENT_HEADER_LEN > length)
        {
          carry= length - hdr_offs;
          memcpy(header, (char *)cache->read_pos + hdr_offs, carry);
          length= hdr_offs;
        }
        else
        {
          /* we've got a full event-header, and it came in one piece */
          uchar *ev= (uchar *)cache->read_pos + hdr_offs;
          uint ev_len= uint4korr(ev + EVENT_LEN_OFFSET); // netto len
          uchar *log_pos= ev + LOG_POS_OFFSET;

          end_log_pos_inc += writer.checksum_len;
          /* fix end_log_pos */
          val= uint4korr(log_pos) + group + end_log_pos_inc;
          int4store(log_pos, val);

          /* fix length */
          int4store(ev + EVENT_LEN_OFFSET, ev_len + writer.checksum_len);

          writer.remains= ev_len;
          if (writer.write(ev, MY_MIN(ev_len, length - hdr_offs)))
            DBUG_RETURN(ER_ERROR_ON_WRITE);

          /* next event header at ... */
          hdr_offs += ev_len; // incr by the netto len

          DBUG_ASSERT(!writer.checksum_len || writer.remains == 0 || hdr_offs >= length);
        }
      }

      /*
        Adjust hdr_offs. Note that it may still point beyond the segment
        read in the next iteration; if the current event is very long,
        it may take a couple of read-iterations (and subsequent adjustments
        of hdr_offs) for it to point into the then-current segment.
        If we have a split header (!carry), hdr_offs will be set at the
        beginning of the next iteration, overwriting the value we set here:
      */
      hdr_offs -= length;
    }
  } while ((length= my_b_fill(cache)));

  DBUG_ASSERT(carry == 0);
  DBUG_ASSERT(!writer.checksum_len || writer.remains == 0);

  DBUG_RETURN(0);                               // All OK
}

/*
  Helper function to get the error code of the query to be binlogged.
 */
int query_error_code(THD *thd, bool not_killed)
{
  int error;
  
  if (not_killed || (killed_mask_hard(thd->killed) == KILL_BAD_DATA))
  {
    error= thd->is_error() ? thd->get_stmt_da()->sql_errno() : 0;
    if (!error)
      return error;

    /* thd->get_get_stmt_da()->sql_errno() might be ER_SERVER_SHUTDOWN or
       ER_QUERY_INTERRUPTED, So here we need to make sure that error
       is not set to these errors when specified not_killed by the
       caller.
    */
    if (error == ER_SERVER_SHUTDOWN || error == ER_QUERY_INTERRUPTED ||
        error == ER_NEW_ABORTING_CONNECTION || error == ER_CONNECTION_KILLED)
      error= 0;
  }
  else
  {
    /* killed status for DELAYED INSERT thread should never be used */
    DBUG_ASSERT(!(thd->system_thread & SYSTEM_THREAD_DELAYED_INSERT));
    error= thd->killed_errno();
  }

  return error;
}


bool MYSQL_BIN_LOG::write_incident_already_locked(THD *thd)
{
  uint error= 0;
  DBUG_ENTER("MYSQL_BIN_LOG::write_incident_already_locked");
  Incident incident= INCIDENT_LOST_EVENTS;
  Incident_log_event ev(thd, incident, &write_error_msg);

  if (likely(is_open()))
  {
    error= write_event(&ev);
    status_var_add(thd->status_var.binlog_bytes_written, ev.data_written);
  }

  DBUG_RETURN(error);
}


bool MYSQL_BIN_LOG::write_incident(THD *thd)
{
  uint error= 0;
  my_off_t offset;
  bool check_purge= false;
  ulong prev_binlog_id;
  DBUG_ENTER("MYSQL_BIN_LOG::write_incident");

  mysql_mutex_lock(&LOCK_log);
  if (likely(is_open()))
  {
    prev_binlog_id= current_binlog_id;
    if (likely(!(error= write_incident_already_locked(thd))) &&
        likely(!(error= flush_and_sync(0))))
    {
      update_binlog_end_pos();
      if (unlikely((error= rotate(false, &check_purge))))
        check_purge= false;
    }

    offset= my_b_tell(&log_file);

    update_binlog_end_pos(offset);

    /*
      Take mutex to protect against a reader seeing partial writes of 64-bit
      offset on 32-bit CPUs.
    */
    mysql_mutex_lock(&LOCK_commit_ordered);
    last_commit_pos_offset= offset;
    mysql_mutex_unlock(&LOCK_commit_ordered);
    mysql_mutex_unlock(&LOCK_log);

    if (check_purge)
      checkpoint_and_purge(prev_binlog_id);
  }
  else
  {
    mysql_mutex_unlock(&LOCK_log);
  }

  DBUG_RETURN(error);
}

void
MYSQL_BIN_LOG::write_binlog_checkpoint_event_already_locked(const char *name_arg, uint len)
{
  my_off_t offset;
  Binlog_checkpoint_log_event ev(name_arg, len);
  /*
    Note that we must sync the binlog checkpoint to disk.
    Otherwise a subsequent log purge could delete binlogs that XA recovery
    thinks are needed (even though they are not really).
  */
  if (!write_event(&ev) && !flush_and_sync(0))
  {
    update_binlog_end_pos();
  }
  else
  {
    /*
      If we fail to write the checkpoint event, something is probably really
      bad with the binlog. We complain in the error log.

      Note that failure to write binlog checkpoint does not compromise the
      ability to do crash recovery - crash recovery will just have to scan a
      bit more of the binlog than strictly necessary.
    */
    sql_print_error("Failed to write binlog checkpoint event to binary log");
  }

  offset= my_b_tell(&log_file);

  update_binlog_end_pos(offset);

  /*
    Take mutex to protect against a reader seeing partial writes of 64-bit
    offset on 32-bit CPUs.
  */
  mysql_mutex_lock(&LOCK_commit_ordered);
  last_commit_pos_offset= offset;
  mysql_mutex_unlock(&LOCK_commit_ordered);
}


/**
  Write a cached log entry to the binary log.
  - To support transaction over replication, we wrap the transaction
  with BEGIN/COMMIT or BEGIN/ROLLBACK in the binary log.
  We want to write a BEGIN/ROLLBACK block when a non-transactional table
  was updated in a transaction which was rolled back. This is to ensure
  that the same updates are run on the slave.

  @param thd
  @param cache		The cache to copy to the binlog
  @param commit_event   The commit event to print after writing the
                        contents of the cache.
  @param incident       Defines if an incident event should be created to
                        notify that some non-transactional changes did
                        not get into the binlog.

  @note
    We only come here if there is something in the cache.
  @note
    The thing in the cache is always a complete transaction.
  @note
    'cache' needs to be reinitialized after this functions returns.
*/

bool
MYSQL_BIN_LOG::write_transaction_to_binlog(THD *thd,
                                           binlog_cache_mngr *cache_mngr,
                                           Log_event *end_ev, bool all,
                                           bool using_stmt_cache,
                                           bool using_trx_cache)
{
  group_commit_entry entry;
  Ha_trx_info *ha_info;
  DBUG_ENTER("MYSQL_BIN_LOG::write_transaction_to_binlog");

  /*
    Control should not be allowed beyond this point in wsrep_emulate_bin_log
    mode. Also, do not write the cached updates to binlog if binary logging is
    disabled (log-bin/sql_log_bin).
  */
  if (wsrep_emulate_bin_log)
  {
    DBUG_RETURN(0);
  }
  else if (!(thd->variables.option_bits & OPTION_BIN_LOG))
  {
    cache_mngr->need_unlog= false;
    DBUG_RETURN(0);
  }

  entry.thd= thd;
  entry.cache_mngr= cache_mngr;
  entry.error= 0;
  entry.all= all;
  entry.using_stmt_cache= using_stmt_cache;
  entry.using_trx_cache= using_trx_cache;
  entry.need_unlog= is_preparing_xa(thd);
  ha_info= all ? thd->transaction->all.ha_list : thd->transaction->stmt.ha_list;

  for (; !entry.need_unlog && ha_info; ha_info= ha_info->next())
  {
    if (ha_info->is_started() && ha_info->ht() != binlog_hton &&
        !ha_info->ht()->commit_checkpoint_request)
      entry.need_unlog= true;
    break;
  }

  entry.end_event= end_ev;
  if (cache_mngr->stmt_cache.has_incident() ||
      cache_mngr->trx_cache.has_incident())
  {
    Incident_log_event inc_ev(thd, INCIDENT_LOST_EVENTS, &write_error_msg);
    entry.incident_event= &inc_ev;
    DBUG_RETURN(write_transaction_to_binlog_events(&entry));
  }
  else
  {
    entry.incident_event= NULL;
    DBUG_RETURN(write_transaction_to_binlog_events(&entry));
  }
}


/*
  Put a transaction that is ready to commit in the group commit queue.
  The transaction is identified by the ENTRY object passed into this function.

  To facilitate group commit for the binlog, we first queue up ourselves in
  this function. Then later the first thread to enter the queue waits for
  the LOCK_log mutex, and commits for everyone in the queue once it gets the
  lock. Any other threads in the queue just wait for the first one to finish
  the commit and wake them up. This way, all transactions in the queue get
  committed in a single disk operation.

  The main work in this function is when the commit in one transaction has
  been marked to wait for the commit of another transaction to happen
  first. This is used to support in-order parallel replication, where
  transactions can execute out-of-order but need to be committed in-order with
  how they happened on the master. The waiting of one commit on another needs
  to be integrated with the group commit queue, to ensure that the waiting
  transaction can participate in the same group commit as the waited-for
  transaction.

  So when we put a transaction in the queue, we check if there were other
  transactions already prepared to commit but just waiting for the first one
  to commit. If so, we add those to the queue as well, transitively for all
  waiters.

  And if a transaction is marked to wait for a prior transaction, but that
  prior transaction is already queued for group commit, then we can queue the
  new transaction directly to participate in the group commit.

  @retval < 0   Error
  @retval > 0   If queued as the first entry in the queue (meaning this
                is the leader)
  @retval   0   Otherwise (queued as participant, leader handles the commit)
*/

int
MYSQL_BIN_LOG::queue_for_group_commit(group_commit_entry *orig_entry)
{
  group_commit_entry *entry, *orig_queue, *last;
  wait_for_commit *cur;
  wait_for_commit *wfc;
  bool backup_lock_released= 0;
  int result= 0;
  THD *thd= orig_entry->thd;
  DBUG_ENTER("MYSQL_BIN_LOG::queue_for_group_commit");
  DBUG_ASSERT(thd == current_thd);

  /*
    Check if we need to wait for another transaction to commit before us.

    It is safe to do a quick check without lock first in the case where we do
    not have to wait. But if the quick check shows we need to wait, we must do
    another safe check under lock, to avoid the race where the other
    transaction wakes us up between the check and the wait.
  */
  wfc= orig_entry->thd->wait_for_commit_ptr;
  orig_entry->queued_by_other= false;
  if (wfc && wfc->waitee.load(std::memory_order_acquire))
  {
    wait_for_commit *loc_waitee;

    mysql_mutex_lock(&wfc->LOCK_wait_commit);
    /*
      Do an extra check here, this time safely under lock.

      If waitee->commit_started is set, it means that the transaction we need
      to wait for has already queued up for group commit. In this case it is
      safe for us to queue up immediately as well, increasing the opprtunities
      for group commit. Because waitee has taken the LOCK_prepare_ordered
      before setting the flag, so there is no risk that we can queue ahead of
      it.
    */
    if ((loc_waitee= wfc->waitee.load(std::memory_order_relaxed)) &&
        !loc_waitee->commit_started)
    {
      PSI_stage_info old_stage;

        /*
          Release MDL_BACKUP_COMMIT LOCK while waiting for other threads to
          commit.
          This is needed to avoid deadlock between the other threads (which not
          yet have the MDL_BACKUP_COMMIT_LOCK) and any threads using
          BACKUP LOCK BLOCK_COMMIT.
        */
      if (thd->backup_commit_lock && thd->backup_commit_lock->ticket &&
          !backup_lock_released)
      {
        backup_lock_released= 1;
        thd->mdl_context.release_lock(thd->backup_commit_lock->ticket);
        thd->backup_commit_lock->ticket= 0;
      }

      /*
        By setting wfc->opaque_pointer to our own entry, we mark that we are
        ready to commit, but waiting for another transaction to commit before
        us.

        This other transaction may then take over the commit process for us to
        get us included in its own group commit. If this happens, the
        queued_by_other flag is set.

        Setting this flag may or may not be seen by the other thread, but we
        are safe in any case: The other thread will set queued_by_other under
        its LOCK_wait_commit, and we will not check queued_by_other only after
        we have been woken up.
      */
      wfc->opaque_pointer= orig_entry;
      DEBUG_SYNC(orig_entry->thd, "group_commit_waiting_for_prior");
      orig_entry->thd->ENTER_COND(&wfc->COND_wait_commit,
                                  &wfc->LOCK_wait_commit,
                                  &stage_waiting_for_prior_transaction_to_commit,
                                  &old_stage);
      while ((loc_waitee= wfc->waitee.load(std::memory_order_relaxed)) &&
              !orig_entry->thd->check_killed(1))
        mysql_cond_wait(&wfc->COND_wait_commit, &wfc->LOCK_wait_commit);
      wfc->opaque_pointer= NULL;
      DBUG_PRINT("info", ("After waiting for prior commit, queued_by_other=%d",
                 orig_entry->queued_by_other));

      if (loc_waitee)
      {
        /* Wait terminated due to kill. */
        mysql_mutex_lock(&loc_waitee->LOCK_wait_commit);
        if (loc_waitee->wakeup_subsequent_commits_running ||
            orig_entry->queued_by_other)
        {
          /* Our waitee is already waking us up, so ignore the kill. */
          mysql_mutex_unlock(&loc_waitee->LOCK_wait_commit);
          do
          {
            mysql_cond_wait(&wfc->COND_wait_commit, &wfc->LOCK_wait_commit);
          } while (wfc->waitee.load(std::memory_order_relaxed));
        }
        else
        {
          /* We were killed, so remove us from the list of waitee. */
          wfc->remove_from_list(&loc_waitee->subsequent_commits_list);
          mysql_mutex_unlock(&loc_waitee->LOCK_wait_commit);
          /*
            This is the thread clearing its own status, it is no longer on
            the list of waiters. So no memory barriers are needed here.
          */
          wfc->waitee.store(NULL, std::memory_order_relaxed);

          orig_entry->thd->EXIT_COND(&old_stage);
          /* Interrupted by kill. */
          DEBUG_SYNC(orig_entry->thd, "group_commit_waiting_for_prior_killed");
          wfc->wakeup_error= orig_entry->thd->killed_errno();
          if (!wfc->wakeup_error)
            wfc->wakeup_error= ER_QUERY_INTERRUPTED;
          my_message(wfc->wakeup_error,
                     ER_THD(orig_entry->thd, wfc->wakeup_error), MYF(0));
          result= -1;
          goto end;
        }
      }
      orig_entry->thd->EXIT_COND(&old_stage);
    }
    else
      mysql_mutex_unlock(&wfc->LOCK_wait_commit);
  }
  /*
    If the transaction we were waiting for has already put us into the group
    commit queue (and possibly already done the entire binlog commit for us),
    then there is nothing else to do.
  */
  if (orig_entry->queued_by_other)
    goto end;

  if (wfc && wfc->wakeup_error)
  {
    my_error(ER_PRIOR_COMMIT_FAILED, MYF(0));
    result= -1;
    goto end;
  }

  /* Now enqueue ourselves in the group commit queue. */
  DEBUG_SYNC(orig_entry->thd, "commit_before_enqueue");
  orig_entry->thd->clear_wakeup_ready();
  mysql_mutex_lock(&LOCK_prepare_ordered);
  orig_queue= group_commit_queue;

  /*
    Iteratively process everything added to the queue, looking for waiters,
    and their waiters, and so on. If a waiter is ready to commit, we
    immediately add it to the queue, and mark it as queued_by_other.

    This would be natural to do with recursion, but we want to avoid
    potentially unbounded recursion blowing the C stack, so we use the list
    approach instead.

    We keep a list of the group_commit_entry of all the waiters that need to
    be processed. Initially this list contains only the entry passed into this
    function.

    We process entries in the list one by one. The element currently being
    processed is pointed to by `entry`, and the element at the end of the list
    is pointed to by `last` (we do not use NULL to terminate the list).

    As we process an entry, any waiters for that entry are added at the end of
    the list, to be processed in subsequent iterations. The the entry is added
    to the group_commit_queue.  This continues until the list is exhausted,
    with all entries ever added eventually processed.

    The end result is a breath-first traversal of the tree of waiters,
    re-using the `next' pointers of the group_commit_entry objects in place of
    extra stack space in a recursive traversal.

    The temporary list linked through these `next' pointers is not used by the
    caller or any other function; it only exists while doing the iterative
    tree traversal. After, all the processed entries are linked into the
    group_commit_queue.
  */

  cur= wfc;
  last= orig_entry;
  entry= orig_entry;
  for (;;)
  {
    group_commit_entry *next_entry;

    if (entry->cache_mngr->using_xa)
    {
      DEBUG_SYNC(entry->thd, "commit_before_prepare_ordered");
      run_prepare_ordered(entry->thd, entry->all);
      DEBUG_SYNC(entry->thd, "commit_after_prepare_ordered");
    }

    if (cur)
    {
      /*
        Now that we have taken LOCK_prepare_ordered and will queue up in the
        group commit queue, it is safe for following transactions to queue
        themselves. We will grab here any transaction that is now ready to
        queue up, but after that, more transactions may become ready while the
        leader is waiting to start the group commit. So set the flag
        `commit_started', so that later transactions can still participate in
        the group commit..
      */
      cur->commit_started= true;

      /*
        Check if this transaction has other transaction waiting for it to
        commit.

        If so, process the waiting transactions, and their waiters and so on,
        transitively.
      */
      if (cur->subsequent_commits_list)
      {
        wait_for_commit *waiter, **waiter_ptr;

        mysql_mutex_lock(&cur->LOCK_wait_commit);
        /*
          Grab the list, now safely under lock, and process it if still
          non-empty.
        */
        waiter= cur->subsequent_commits_list;
        waiter_ptr= &cur->subsequent_commits_list;
        while (waiter)
        {
          wait_for_commit *next_waiter= waiter->next_subsequent_commit;
          group_commit_entry *entry2=
            (group_commit_entry *)waiter->opaque_pointer;
          if (entry2)
          {
            /*
              This is another transaction ready to be written to the binary
              log. We can put it into the queue directly, without needing a
              separate context switch to the other thread. We just set a flag
              so that the other thread will know when it wakes up that it was
              already processed.

              So remove it from the list of our waiters, and instead put it at
              the end of the list to be processed in a subsequent iteration of
              the outer loop.
            */
            *waiter_ptr= next_waiter;
            entry2->queued_by_other= true;
            last->next= entry2;
            last= entry2;
            /*
              As a small optimisation, we do not actually need to set
              entry2->next to NULL, as we can use the pointer `last' to check
              for end-of-list.
            */
          }
          else
          {
            /*
              This transaction is not ready to participate in the group commit
              yet, so leave it in the waiter list. It might join the group
              commit later, if it completes soon enough to do so (it will see
              our wfc->commit_started flag set), or it might commit later in a
              later group commit.
            */
            waiter_ptr= &waiter->next_subsequent_commit;
          }
          waiter= next_waiter;
        }
        mysql_mutex_unlock(&cur->LOCK_wait_commit);
      }
    }

    /*
      Handle the heuristics that if another transaction is waiting for this
      transaction (or if it does so later), then we want to trigger group
      commit immediately, without waiting for the binlog_commit_wait_usec
      timeout to expire.
    */
    entry->thd->waiting_on_group_commit= true;

    /* Add the entry to the group commit queue. */
    next_entry= entry->next;
    entry->next= group_commit_queue;
    group_commit_queue= entry;
    if (entry == last)
      break;
    /*
      Move to the next entry in the flattened list of waiting transactions
      that still need to be processed transitively.
    */
    entry= next_entry;
    DBUG_ASSERT(entry != NULL);
    cur= entry->thd->wait_for_commit_ptr;
  }

  if (opt_binlog_commit_wait_count > 0 && orig_queue != NULL)
    mysql_cond_signal(&COND_prepare_ordered);
  mysql_mutex_unlock(&LOCK_prepare_ordered);
  DEBUG_SYNC(orig_entry->thd, "commit_after_release_LOCK_prepare_ordered");

  DBUG_PRINT("info", ("Queued for group commit as %s",
                      (orig_queue == NULL) ? "leader" : "participant"));
  result= orig_queue == NULL;

end:
  if (backup_lock_released)
    thd->mdl_context.acquire_lock(thd->backup_commit_lock,
                                  thd->variables.lock_wait_timeout);
  DBUG_RETURN(result);
}

bool
MYSQL_BIN_LOG::write_transaction_to_binlog_events(group_commit_entry *entry)
{
  int is_leader= queue_for_group_commit(entry);
#ifdef WITH_WSREP
  if (wsrep_is_active(entry->thd) &&
      wsrep_run_commit_hook(entry->thd, entry->all))
  {
    /*
      Release commit order and if leader, wait for prior commit to
      complete. This establishes total order for group leaders.
    */
    if (wsrep_ordered_commit(entry->thd, entry->all))
    {
      entry->thd->wakeup_subsequent_commits(1);
      return 1;
    }
    if (is_leader)
    {
      if (entry->thd->wait_for_prior_commit())
        return 1;
    }
  }
#endif /* WITH_WSREP */
  /*
    The first in the queue handles group commit for all; the others just wait
    to be signalled when group commit is done.
  */
  if (is_leader < 0)
    return true;                                /* Error */
  else if (is_leader)
    trx_group_commit_leader(entry);
  else if (!entry->queued_by_other)
  {
    DEBUG_SYNC(entry->thd, "after_semisync_queue");

    entry->thd->wait_for_wakeup_ready();
  }
  else
  {
    /*
      If we were queued by another prior commit, then we are woken up
      only when the leader has already completed the commit for us.
      So nothing to do here then.
    */
  }

  if (!opt_optimize_thread_scheduling)
  {
    /* For the leader, trx_group_commit_leader() already took the lock. */
    if (!is_leader)
      mysql_mutex_lock(&LOCK_commit_ordered);

    DEBUG_SYNC(entry->thd, "commit_loop_entry_commit_ordered");
    ++num_commits;
    if (entry->cache_mngr->using_xa && !entry->error)
      run_commit_ordered(entry->thd, entry->all);

    group_commit_entry *next= entry->next;
    if (!next)
    {
      group_commit_queue_busy= FALSE;
      mysql_cond_signal(&COND_queue_busy);
      DEBUG_SYNC(entry->thd, "commit_after_group_run_commit_ordered");
    }
    mysql_mutex_unlock(&LOCK_commit_ordered);
    entry->thd->wakeup_subsequent_commits(entry->error);

    if (next)
    {
      /*
        Wake up the next thread in the group commit.

        The next thread can be waiting in two different ways, depending on
        whether it put itself in the queue, or if it was put in queue by us
        because it had to wait for us to commit first.

        So execute the appropriate wakeup, identified by the queued_by_other
        field.
      */
      if (next->queued_by_other)
        next->thd->wait_for_commit_ptr->wakeup(entry->error);
      else
        next->thd->signal_wakeup_ready();
    }
    else
    {
      /*
        If we rotated the binlog, and if we are using the unoptimized thread
        scheduling where every thread runs its own commit_ordered(), then we
        must do the commit checkpoint and log purge here, after all
        commit_ordered() calls have finished, and locks have been released.
      */
      if (entry->check_purge)
        checkpoint_and_purge(entry->binlog_id);
    }

  }

  if (likely(!entry->error))
    return entry->thd->wait_for_prior_commit();

  switch (entry->error)
  {
  case ER_ERROR_ON_WRITE:
    my_error(ER_ERROR_ON_WRITE, MYF(ME_ERROR_LOG), name, entry->commit_errno);
    break;
  case ER_ERROR_ON_READ:
    my_error(ER_ERROR_ON_READ, MYF(ME_ERROR_LOG),
             entry->error_cache->file_name, entry->commit_errno);
    break;
  default:
    /*
      There are not (and should not be) any errors thrown not covered above.
      But just in case one is added later without updating the above switch
      statement, include a catch-all.
    */
    my_printf_error(entry->error,
                    "Error writing transaction to binary log: %d",
                    MYF(ME_ERROR_LOG), entry->error);
  }

  /*
    Since we return error, this transaction XID will not be committed, so
    we need to mark it as not needed for recovery (unlog() is not called
    for a transaction if log_xid() fails).
  */
  if (entry->cache_mngr->using_xa && entry->cache_mngr->xa_xid &&
      entry->cache_mngr->need_unlog)
    mark_xid_done(entry->cache_mngr->binlog_id, true);

  return 1;
}

/*
  Do binlog group commit as the lead thread.

  This must be called when this statement/transaction is queued at the start of
  the group_commit_queue. It will wait to obtain the LOCK_log mutex, then group
  commit all the transactions in the queue (more may have entered while waiting
  for LOCK_log). After commit is done, all other threads in the queue will be
  signalled.

 */
void
MYSQL_BIN_LOG::trx_group_commit_leader(group_commit_entry *leader)
{
  uint xid_count= 0;
  my_off_t UNINIT_VAR(commit_offset);
  group_commit_entry *current, *last_in_queue;
  group_commit_entry *queue= NULL;
  bool check_purge= false;
  ulong UNINIT_VAR(binlog_id);
  uint64 commit_id;
  DBUG_ENTER("MYSQL_BIN_LOG::trx_group_commit_leader");

  {
    DBUG_EXECUTE_IF("inject_binlog_commit_before_get_LOCK_log",
      DBUG_ASSERT(!debug_sync_set_action(leader->thd, STRING_WITH_LEN
        ("commit_before_get_LOCK_log SIGNAL waiting WAIT_FOR cont TIMEOUT 1")));
    );
    /*
      Lock the LOCK_log(), and once we get it, collect any additional writes
      that queued up while we were waiting.
    */
    DEBUG_SYNC(leader->thd, "commit_before_get_LOCK_log");
    mysql_mutex_lock(&LOCK_log);
    DEBUG_SYNC(leader->thd, "commit_after_get_LOCK_log");

    mysql_mutex_lock(&LOCK_prepare_ordered);
    if (opt_binlog_commit_wait_count)
      wait_for_sufficient_commits();
    /*
      Note that wait_for_sufficient_commits() may have released and
      re-acquired the LOCK_log and LOCK_prepare_ordered if it needed to wait.
    */
    current= group_commit_queue;
    group_commit_queue= NULL;
    mysql_mutex_unlock(&LOCK_prepare_ordered);
    binlog_id= current_binlog_id;

    /* As the queue is in reverse order of entering, reverse it. */
    last_in_queue= current;
    while (current)
    {
      group_commit_entry *next= current->next;
      /*
        Now that group commit is started, we can clear the flag; there is no
        longer any use in waiters on this commit trying to trigger it early.
      */
      current->thd->waiting_on_group_commit= false;
      current->next= queue;
      queue= current;
      current= next;
    }
    DBUG_ASSERT(leader == queue /* the leader should be first in queue */);

    /* Now we have in queue the list of transactions to be committed in order. */
  }
    
  DBUG_ASSERT(is_open());
  if (likely(is_open()))                       // Should always be true
  {
    commit_id= (last_in_queue == leader ? 0 : (uint64)leader->thd->query_id);
    DBUG_EXECUTE_IF("binlog_force_commit_id",
      {
        const LEX_CSTRING commit_name= { STRING_WITH_LEN("commit_id") };
        bool null_value;
        user_var_entry *entry=
          (user_var_entry*) my_hash_search(&leader->thd->user_vars,
                                           (uchar*) commit_name.str,
                                           commit_name.length);
        commit_id= entry->val_int(&null_value);
      });
    /*
      Commit every transaction in the queue.

      Note that we are doing this in a different thread than the one running
      the transaction! So we are limited in the operations we can do. In
      particular, we cannot call my_error() on behalf of a transaction, as
      that obtains the THD from thread local storage. Instead, we must set
      current->error and let the thread do the error reporting itself once
      we wake it up.
    */
    for (current= queue; current != NULL; current= current->next)
    {
      set_current_thd(current->thd);
      binlog_cache_mngr *cache_mngr= current->cache_mngr;

      /*
        We already checked before that at least one cache is non-empty; if both
        are empty we would have skipped calling into here.
      */
      DBUG_ASSERT(!cache_mngr->stmt_cache.empty() ||
                  !cache_mngr->trx_cache.empty()  ||
                  current->thd->transaction->xid_state.is_explicit_XA());

      if (unlikely((current->error= write_transaction_or_stmt(current,
                                                              commit_id))))
        current->commit_errno= errno;

      strmake_buf(cache_mngr->last_commit_pos_file, log_file_name);
      commit_offset= my_b_write_tell(&log_file);
      cache_mngr->last_commit_pos_offset= commit_offset;
      if ((cache_mngr->using_xa && cache_mngr->xa_xid) || current->need_unlog)
      {
        /*
          If all storage engines support commit_checkpoint_request(), then we
          do not need to keep track of when this XID is durably committed.
          Instead we will just ask the storage engine to durably commit all its
          XIDs when we rotate a binlog file.
        */
        if (current->need_unlog)
        {
          xid_count++;
          cache_mngr->need_unlog= true;
          cache_mngr->binlog_id= binlog_id;
        }
        else
          cache_mngr->need_unlog= false;

        cache_mngr->delayed_error= false;
      }
    }
    set_current_thd(leader->thd);

    bool synced= 0;
    if (unlikely(flush_and_sync(&synced)))
    {
      for (current= queue; current != NULL; current= current->next)
      {
        if (!current->error)
        {
          current->error= ER_ERROR_ON_WRITE;
          current->commit_errno= errno;
          current->error_cache= NULL;
        }
      }
    }
    else
    {
      bool any_error= false;

      mysql_mutex_assert_not_owner(&LOCK_prepare_ordered);
      mysql_mutex_assert_owner(&LOCK_log);
      mysql_mutex_assert_not_owner(&LOCK_after_binlog_sync);
      mysql_mutex_assert_not_owner(&LOCK_commit_ordered);

      for (current= queue; current != NULL; current= current->next)
      {
#ifdef HAVE_REPLICATION
        if (likely(!current->error) &&
            unlikely(repl_semisync_master.
                     report_binlog_update(current->thd,
                                          current->cache_mngr->
                                          last_commit_pos_file,
                                          current->cache_mngr->
                                          last_commit_pos_offset)))
        {
          current->error= ER_ERROR_ON_WRITE;
          current->commit_errno= -1;
          current->error_cache= NULL;
          any_error= true;
        }
#endif
      }

      /*
        update binlog_end_pos so it can be read by dump thread
        Note: must be _after_ the RUN_HOOK(after_flush) or else
        semi-sync might not have put the transaction into
        it's list before dump-thread tries to send it
      */
      update_binlog_end_pos(commit_offset);

      if (unlikely(any_error))
        sql_print_error("Failed to run 'after_flush' hooks");
    }

    /*
      If any commit_events are Xid_log_event, increase the number of pending
      XIDs in current binlog (it's decreased in ::unlog()). When the count in
      a (not active) binlog file reaches zero, we know that it is no longer
      needed in XA recovery, and we can log a new binlog checkpoint event.
    */
    if (xid_count > 0)
    {
      mark_xids_active(binlog_id, xid_count);
    }

    if (rotate(false, &check_purge))
    {
      /*
        If we fail to rotate, which thread should get the error?
        We give the error to the leader, as any my_error() thrown inside
        rotate() will have been registered for the leader THD.

        However we must not return error from here - that would cause
        ha_commit_trans() to abort and rollback the transaction, which would
        leave an inconsistent state with the transaction committed in the
        binlog but rolled back in the engine.

        Instead set a flag so that we can return error later, from unlog(),
        when the transaction has been safely committed in the engine.
      */
      leader->cache_mngr->delayed_error= true;
      my_error(ER_ERROR_ON_WRITE, MYF(ME_ERROR_LOG), name, errno);
      check_purge= false;
    }
    /* In case of binlog rotate, update the correct current binlog offset. */
    commit_offset= my_b_write_tell(&log_file);
  }

  DEBUG_SYNC(leader->thd, "commit_before_get_LOCK_after_binlog_sync");
  mysql_mutex_lock(&LOCK_after_binlog_sync);
  /*
    We cannot unlock LOCK_log until we have locked LOCK_after_binlog_sync;
    otherwise scheduling could allow the next group commit to run ahead of us,
    messing up the order of commit_ordered() calls. But as soon as
    LOCK_after_binlog_sync is obtained, we can let the next group commit start.
  */
  mysql_mutex_unlock(&LOCK_log);

  DEBUG_SYNC(leader->thd, "commit_after_release_LOCK_log");

  /*
    Loop through threads and run the binlog_sync hook
  */
  {
    mysql_mutex_assert_not_owner(&LOCK_prepare_ordered);
    mysql_mutex_assert_not_owner(&LOCK_log);
    mysql_mutex_assert_owner(&LOCK_after_binlog_sync);
    mysql_mutex_assert_not_owner(&LOCK_commit_ordered);

    bool first __attribute__((unused))= true;
    bool last __attribute__((unused));
    for (current= queue; current != NULL; current= current->next)
    {
      last= current->next == NULL;
#ifdef HAVE_REPLICATION
      if (likely(!current->error))
        current->error=
          repl_semisync_master.wait_after_sync(current->cache_mngr->
                                               last_commit_pos_file,
                                               current->cache_mngr->
                                               last_commit_pos_offset);
#endif
      first= false;
    }
  }

  DEBUG_SYNC(leader->thd, "commit_before_get_LOCK_commit_ordered");
  mysql_mutex_lock(&LOCK_commit_ordered);
  last_commit_pos_offset= commit_offset;

  /*
    Unlock LOCK_after_binlog_sync only *after* LOCK_commit_ordered has been
    acquired so that groups can not reorder for the different stages of
    the group commit procedure.
  */
  mysql_mutex_unlock(&LOCK_after_binlog_sync);
  DEBUG_SYNC(leader->thd, "commit_after_release_LOCK_after_binlog_sync");
  ++num_group_commits;

  if (!opt_optimize_thread_scheduling)
  {
    /*
      If we want to run commit_ordered() each in the transaction's own thread
      context, then we need to mark the queue reserved; we need to finish all
      threads in one group commit before the next group commit can be allowed
      to proceed, and we cannot unlock a simple pthreads mutex in a different
      thread from the one that locked it.
    */

    while (group_commit_queue_busy)
      mysql_cond_wait(&COND_queue_busy, &LOCK_commit_ordered);
    group_commit_queue_busy= TRUE;

    /*
      Set these so parent can run checkpoint_and_purge() in last thread.
      (When using optimized thread scheduling, we run checkpoint_and_purge()
      in this function, so parent does not need to and we need not set these
      values).
    */
    last_in_queue->check_purge= check_purge;
    last_in_queue->binlog_id= binlog_id;

    /* Note that we return with LOCK_commit_ordered locked! */
    DBUG_VOID_RETURN;
  }

  /*
    Wakeup each participant waiting for our group commit, first calling the
    commit_ordered() methods for any transactions doing 2-phase commit.
  */
  current= queue;
  while (current != NULL)
  {
    group_commit_entry *next;

    DEBUG_SYNC(leader->thd, "commit_loop_entry_commit_ordered");
    ++num_commits;
    if (current->cache_mngr->using_xa && likely(!current->error) &&
        DBUG_EVALUATE_IF("skip_commit_ordered", 0, 1))
      run_commit_ordered(current->thd, current->all);
    current->thd->wakeup_subsequent_commits(current->error);

    /*
      Careful not to access current->next after waking up the other thread! As
      it may change immediately after wakeup.
    */
    next= current->next;
    if (current != leader)                      // Don't wake up ourself
    {
      if (current->queued_by_other)
        current->thd->wait_for_commit_ptr->wakeup(current->error);
      else
        current->thd->signal_wakeup_ready();
    }
    current= next;
  }
  DEBUG_SYNC(leader->thd, "commit_after_group_run_commit_ordered");
  mysql_mutex_unlock(&LOCK_commit_ordered);
  DEBUG_SYNC(leader->thd, "commit_after_group_release_commit_ordered");

  if (check_purge)
    checkpoint_and_purge(binlog_id);

  DBUG_VOID_RETURN;
}


int
MYSQL_BIN_LOG::write_transaction_or_stmt(group_commit_entry *entry,
                                         uint64 commit_id)
{
  binlog_cache_mngr *mngr= entry->cache_mngr;
  DBUG_ENTER("MYSQL_BIN_LOG::write_transaction_or_stmt");

  if (write_gtid_event(entry->thd, is_prepared_xa(entry->thd),
                       entry->using_trx_cache, commit_id))
    DBUG_RETURN(ER_ERROR_ON_WRITE);

  if (entry->using_stmt_cache && !mngr->stmt_cache.empty() &&
      write_cache(entry->thd, mngr->get_binlog_cache_log(FALSE)))
  {
    entry->error_cache= &mngr->stmt_cache.cache_log;
    DBUG_RETURN(ER_ERROR_ON_WRITE);
  }

  if (entry->using_trx_cache && !mngr->trx_cache.empty())
  {
    DBUG_EXECUTE_IF("crash_before_writing_xid",
                    {
                      if ((write_cache(entry->thd,
                                       mngr->get_binlog_cache_log(TRUE))))
                        DBUG_PRINT("info", ("error writing binlog cache"));
                      else
                        flush_and_sync(0);

                      DBUG_PRINT("info", ("crashing before writing xid"));
                      DBUG_SUICIDE();
                    });

    if (write_cache(entry->thd, mngr->get_binlog_cache_log(TRUE)))
    {
      entry->error_cache= &mngr->trx_cache.cache_log;
      DBUG_RETURN(ER_ERROR_ON_WRITE);
    }
  }

  DBUG_EXECUTE_IF("inject_error_writing_xid",
                  {
                    entry->error_cache= NULL;
                    errno= 28;
                    DBUG_RETURN(ER_ERROR_ON_WRITE);
                  });

  if (write_event(entry->end_event))
  {
    entry->error_cache= NULL;
    DBUG_RETURN(ER_ERROR_ON_WRITE);
  }
  status_var_add(entry->thd->status_var.binlog_bytes_written,
                 entry->end_event->data_written);

  if (entry->incident_event)
  {
    if (write_event(entry->incident_event))
    {
      entry->error_cache= NULL;
      DBUG_RETURN(ER_ERROR_ON_WRITE);
    }
  }

  if (unlikely(mngr->get_binlog_cache_log(FALSE)->error))
  {
    entry->error_cache= &mngr->stmt_cache.cache_log;
    DBUG_RETURN(ER_ERROR_ON_WRITE);
  }
  if (unlikely(mngr->get_binlog_cache_log(TRUE)->error))  // Error on read
  {
    entry->error_cache= &mngr->trx_cache.cache_log;
    DBUG_RETURN(ER_ERROR_ON_WRITE);
  }

  DBUG_RETURN(0);
}


/*
  Wait for sufficient commits to queue up for group commit, according to the
  values of binlog_commit_wait_count and binlog_commit_wait_usec.

  Note that this function may release and re-acquire LOCK_log and
  LOCK_prepare_ordered if it needs to wait.
*/

void
MYSQL_BIN_LOG::wait_for_sufficient_commits()
{
  size_t count;
  group_commit_entry *e;
  group_commit_entry *last_head;
  struct timespec wait_until;

  mysql_mutex_assert_owner(&LOCK_log);
  mysql_mutex_assert_owner(&LOCK_prepare_ordered);

  for (e= last_head= group_commit_queue, count= 0; e; e= e->next)
  {
    if (++count >= opt_binlog_commit_wait_count)
    {
      group_commit_trigger_count++;
      return;
    }
    if (unlikely(e->thd->has_waiter))
    {
      group_commit_trigger_lock_wait++;
      return;
    }
  }

  mysql_mutex_unlock(&LOCK_log);
  set_timespec_nsec(wait_until, (ulonglong)1000*opt_binlog_commit_wait_usec);

  for (;;)
  {
    int err;
    group_commit_entry *head;

    err= mysql_cond_timedwait(&COND_prepare_ordered, &LOCK_prepare_ordered,
                              &wait_until);
    if (err == ETIMEDOUT)
    {
      group_commit_trigger_timeout++;
      break;
    }
    if (unlikely(last_head->thd->has_waiter))
    {
      group_commit_trigger_lock_wait++;
      break;
    }
    head= group_commit_queue;
    for (e= head; e && e != last_head; e= e->next)
    {
      ++count;
      if (unlikely(e->thd->has_waiter))
      {
        group_commit_trigger_lock_wait++;
        goto after_loop;
      }
    }
    if (count >= opt_binlog_commit_wait_count)
    {
      group_commit_trigger_count++;
      break;
    }
    last_head= head;
  }
after_loop:

  /*
    We must not wait for LOCK_log while holding LOCK_prepare_ordered.
    LOCK_log can be held for long periods (eg. we do I/O under it), while
    LOCK_prepare_ordered must only be held for short periods.

    In addition, waiting for LOCK_log while holding LOCK_prepare_ordered would
    violate locking order of LOCK_log-before-LOCK_prepare_ordered. This could
    cause SAFEMUTEX warnings (even if it cannot actually deadlock with current
    code, as there can be at most one group commit leader thread at a time).

    So release and re-acquire LOCK_prepare_ordered if we need to wait for the
    LOCK_log.
  */
  if (mysql_mutex_trylock(&LOCK_log))
  {
    mysql_mutex_unlock(&LOCK_prepare_ordered);
    mysql_mutex_lock(&LOCK_log);
    mysql_mutex_lock(&LOCK_prepare_ordered);
  }
}


void
MYSQL_BIN_LOG::binlog_trigger_immediate_group_commit()
{
  group_commit_entry *head;
  mysql_mutex_assert_owner(&LOCK_prepare_ordered);
  head= group_commit_queue;
  if (head)
  {
    head->thd->has_waiter= true;
    mysql_cond_signal(&COND_prepare_ordered);
  }
}


/*
  This function is called when a transaction T1 goes to wait for another
  transaction T2. It is used to cut short any binlog group commit delay from
  --binlog-commit-wait-count in the case where another transaction is stalled
  on the wait due to conflicting row locks.

  If T2 is already ready to group commit, any waiting group commit will be
  signalled to proceed immediately. Otherwise, a flag will be set in T2, and
  when T2 later becomes ready, immediate group commit will be triggered.
*/
void
binlog_report_wait_for(THD *thd1, THD *thd2)
{
  if (opt_binlog_commit_wait_count == 0)
    return;
  mysql_mutex_lock(&LOCK_prepare_ordered);
  thd2->has_waiter= true;
  if (thd2->waiting_on_group_commit)
    mysql_bin_log.binlog_trigger_immediate_group_commit();
  mysql_mutex_unlock(&LOCK_prepare_ordered);
}


/**
  Wait until we get a signal that the relay log has been updated.

  @param thd		Thread variable

  @note
    One must have a lock on LOCK_log before calling this function.
    This lock will be released before return! That's required by
    THD::enter_cond() (see NOTES in sql_class.h).
*/

void MYSQL_BIN_LOG::wait_for_update_relay_log(THD* thd)
{
  PSI_stage_info old_stage;
  DBUG_ENTER("wait_for_update_relay_log");

  mysql_mutex_assert_owner(&LOCK_log);
  thd->ENTER_COND(&COND_relay_log_updated, &LOCK_log,
                  &stage_slave_has_read_all_relay_log,
                  &old_stage);
  mysql_cond_wait(&COND_relay_log_updated, &LOCK_log);
  thd->EXIT_COND(&old_stage);
  DBUG_VOID_RETURN;
}

/**
  Wait until we get a signal that the binary log has been updated.
  Applies to master only.
     
  NOTES
  @param[in] thd        a THD struct
  @param[in] timeout    a pointer to a timespec;
                        NULL means to wait w/o timeout.
  @retval    0          if got signalled on update
  @retval    non-0      if wait timeout elapsed
  @note
    LOCK_log must be taken before calling this function.
    LOCK_log is being released while the thread is waiting.
    LOCK_log is released by the caller.
*/

int MYSQL_BIN_LOG::wait_for_update_binlog_end_pos(THD* thd,
                                                  struct timespec *timeout)
{
  int ret= 0;
  DBUG_ENTER("wait_for_update_binlog_end_pos");

  thd_wait_begin(thd, THD_WAIT_BINLOG);
  mysql_mutex_assert_owner(get_binlog_end_pos_lock());
  if (!timeout)
    mysql_cond_wait(&COND_bin_log_updated, get_binlog_end_pos_lock());
  else
    ret= mysql_cond_timedwait(&COND_bin_log_updated, get_binlog_end_pos_lock(),
                              timeout);
  thd_wait_end(thd);
  DBUG_RETURN(ret);
}


/**
  Close the log file.

  @param exiting     Bitmask for one or more of the following bits:
          - LOG_CLOSE_INDEX : if we should close the index file
          - LOG_CLOSE_TO_BE_OPENED : if we intend to call open
                                     at once after close.
          - LOG_CLOSE_STOP_EVENT : write a 'stop' event to the log
          - LOG_CLOSE_DELAYED_CLOSE : do not yet close the file and clear the
                                      LOG_EVENT_BINLOG_IN_USE_F flag

  @note
    One can do an open on the object at once after doing a close.
    The internal structures are not freed until cleanup() is called
*/

void MYSQL_BIN_LOG::close(uint exiting)
{					// One can't set log_type here!
  bool failed_to_save_state= false;
  DBUG_ENTER("MYSQL_BIN_LOG::close");
  DBUG_PRINT("enter",("exiting: %d", (int) exiting));

  mysql_mutex_assert_owner(&LOCK_log);

  if (log_state == LOG_OPENED)
  {
    DBUG_ASSERT(log_type == LOG_BIN);
#ifdef HAVE_REPLICATION
    if (exiting & LOG_CLOSE_STOP_EVENT)
    {
      Stop_log_event s;
      // the checksumming rule for relay-log case is similar to Rotate
        s.checksum_alg= is_relay_log ? relay_log_checksum_alg
                                     : (enum_binlog_checksum_alg)binlog_checksum_options;
      DBUG_ASSERT(!is_relay_log ||
                  relay_log_checksum_alg != BINLOG_CHECKSUM_ALG_UNDEF);
      write_event(&s);
      bytes_written+= s.data_written;
      flush_io_cache(&log_file);
      update_binlog_end_pos();

      /*
        When we shut down server, write out the binlog state to a separate
        file so we do not have to scan an entire binlog file to recover it
        at next server start.

        Note that this must be written and synced to disk before marking the
        last binlog file as "not crashed".
      */
      if (!is_relay_log && write_state_to_file())
      {
        sql_print_error("Failed to save binlog GTID state during shutdown. "
                        "Binlog will be marked as crashed, so that crash "
                        "recovery can recover the state at next server "
                        "startup.");
        /*
          Leave binlog file marked as crashed, so we can recover state by
          scanning it now that we failed to write out the state properly.
        */
        failed_to_save_state= true;
      }
    }
#endif /* HAVE_REPLICATION */

    /* don't pwrite in a file opened with O_APPEND - it doesn't work */
    if (log_file.type == WRITE_CACHE && !(exiting & LOG_CLOSE_DELAYED_CLOSE))
    {
      my_off_t org_position= mysql_file_tell(log_file.file, MYF(0));
      if (!failed_to_save_state)
        clear_inuse_flag_when_closing(log_file.file);
      /*
        Restore position so that anything we have in the IO_cache is written
        to the correct position.
        We need the seek here, as mysql_file_pwrite() is not guaranteed to keep the
        original position on system that doesn't support pwrite().
      */
      mysql_file_seek(log_file.file, org_position, MY_SEEK_SET, MYF(0));
    }

    /* this will cleanup IO_CACHE, sync and close the file */
    MYSQL_LOG::close(exiting);
  }

  /*
    The following test is needed even if is_open() is not set, as we may have
    called a not complete close earlier and the index file is still open.
  */

  if ((exiting & LOG_CLOSE_INDEX) && my_b_inited(&index_file))
  {
    end_io_cache(&index_file);
    if (unlikely(mysql_file_close(index_file.file, MYF(0)) < 0) &&
        ! write_error)
    {
      write_error= 1;
      sql_print_error(ER_DEFAULT(ER_ERROR_ON_WRITE), index_file_name, errno);
    }
  }
  log_state= (exiting & LOG_CLOSE_TO_BE_OPENED) ? LOG_TO_BE_OPENED : LOG_CLOSED;
  my_free(name);
  name= NULL;
  DBUG_VOID_RETURN;
}


/*
  Clear the LOG_EVENT_BINLOG_IN_USE_F; this marks the binlog file as cleanly
  closed and not needing crash recovery.
*/
void MYSQL_BIN_LOG::clear_inuse_flag_when_closing(File file)
{
  my_off_t offset= BIN_LOG_HEADER_SIZE + FLAGS_OFFSET;
  uchar flags= 0;            // clearing LOG_EVENT_BINLOG_IN_USE_F
  mysql_file_pwrite(file, &flags, 1, offset, MYF(0));
}


void MYSQL_BIN_LOG::set_max_size(ulong max_size_arg)
{
  /*
    We need to take locks, otherwise this may happen:
    new_file() is called, calls open(old_max_size), then before open() starts,
    set_max_size() sets max_size to max_size_arg, then open() starts and
    uses the old_max_size argument, so max_size_arg has been overwritten and
    it's like if the SET command was never run.
  */
  DBUG_ENTER("MYSQL_BIN_LOG::set_max_size");
  mysql_mutex_lock(&LOCK_log);
  if (is_open())
    max_size= max_size_arg;
  mysql_mutex_unlock(&LOCK_log);
  DBUG_VOID_RETURN;
}


/**
  Check if a string is a valid number.

  @param str			String to test
  @param res			Store value here
  @param allow_wildcards	Set to 1 if we should ignore '%' and '_'

  @note
    For the moment the allow_wildcards argument is not used
    Should be move to some other file.

  @retval
    1	String is a number
  @retval
    0	String is not a number
*/

static bool test_if_number(const char *str, ulong *res, bool allow_wildcards)
{
  int flag;
  const char *start;
  DBUG_ENTER("test_if_number");

  flag=0; start=str;
  while (*str++ == ' ') ;
  if (*--str == '-' || *str == '+')
    str++;
  while (my_isdigit(files_charset_info,*str) ||
	 (allow_wildcards && (*str == wild_many || *str == wild_one)))
  {
    flag=1;
    str++;
  }
  if (*str == '.')
  {
    for (str++ ;
	 my_isdigit(files_charset_info,*str) ||
	   (allow_wildcards && (*str == wild_many || *str == wild_one)) ;
	 str++, flag=1) ;
  }
  if (*str != 0 || flag == 0)
    DBUG_RETURN(0);
  if (res)
    *res=atol(start);
  DBUG_RETURN(1);			/* Number ok */
} /* test_if_number */


void sql_perror(const char *message)
{
#if defined(_WIN32)
  char* buf;
  DWORD dw= GetLastError();
  if (FormatMessage(FORMAT_MESSAGE_ALLOCATE_BUFFER |  FORMAT_MESSAGE_FROM_SYSTEM |
        FORMAT_MESSAGE_IGNORE_INSERTS,  NULL, dw,
        MAKELANGID(LANG_NEUTRAL, SUBLANG_DEFAULT), (LPSTR)&buf, 0, NULL ) > 0)
  {
    sql_print_error("%s: %s",message, buf);
    LocalFree((HLOCAL)buf);
  }
  else
  {
    sql_print_error("%s", message);
  }
#elif defined(HAVE_STRERROR)
  sql_print_error("%s: %s",message, strerror(errno));
#else 
  perror(message);
#endif
}


/*
  Change the file associated with two output streams. Used to
  redirect stdout and stderr to a file. The streams are reopened
  only for appending (writing at end of file).
*/
bool reopen_fstreams(const char *filename, FILE *outstream, FILE *errstream)
{
  if ((outstream && !my_freopen(filename, "a", outstream)) ||
      (errstream && !my_freopen(filename, "a", errstream)))
  {
    my_error(ER_CANT_CREATE_FILE, MYF(0), filename, errno);
    return TRUE;
  }

  /* The error stream must be unbuffered. */
  if (errstream)
    setbuf(errstream, NULL);

  return FALSE;
}


/*
  Unfortunately, there seems to be no good way
  to restore the original streams upon failure.
*/
static bool redirect_std_streams(const char *file)
{
  if (reopen_fstreams(file, stdout, stderr))
    return TRUE;

  setbuf(stderr, NULL);
  return FALSE;
}


bool flush_error_log()
{
  bool result= 0;
  if (opt_error_log)
  {
    mysql_mutex_lock(&LOCK_error_log);
    if (redirect_std_streams(log_error_file))
      result= 1;
    mysql_mutex_unlock(&LOCK_error_log);
  }
  return result;
}

#ifdef _WIN32
struct eventlog_source
{
  HANDLE handle;
  eventlog_source()
  {
    setup_windows_event_source();
    handle = RegisterEventSource(NULL, "MariaDB");
  }

  ~eventlog_source()
  {
    if (handle)
      DeregisterEventSource(handle);
  }
};

static eventlog_source eventlog;

static void print_buffer_to_nt_eventlog(enum loglevel level, char *buff,
                                        size_t length, size_t buffLen)
{
  HANDLE event= eventlog.handle;
  char   *buffptr= buff;
  DBUG_ENTER("print_buffer_to_nt_eventlog");

  /* Add ending CR/LF's to string, overwrite last chars if necessary */
  strmov(buffptr+MY_MIN(length, buffLen-5), "\r\n\r\n");

  if (event)
  {
    switch (level) {
      case ERROR_LEVEL:
        ReportEvent(event, EVENTLOG_ERROR_TYPE, 0, MSG_DEFAULT, NULL, 1, 0,
                    (LPCSTR*)&buffptr, NULL);
        break;
      case WARNING_LEVEL:
        ReportEvent(event, EVENTLOG_WARNING_TYPE, 0, MSG_DEFAULT, NULL, 1, 0,
                    (LPCSTR*) &buffptr, NULL);
        break;
      case INFORMATION_LEVEL:
        ReportEvent(event, EVENTLOG_INFORMATION_TYPE, 0, MSG_DEFAULT, NULL, 1,
                    0, (LPCSTR*) &buffptr, NULL);
        break;
    }
  }

  DBUG_VOID_RETURN;
}
#endif /* _WIN32 */


#ifndef EMBEDDED_LIBRARY
static void print_buffer_to_file(enum loglevel level, const char *buffer,
                                 size_t length)
{
  time_t skr;
  struct tm tm_tmp;
  struct tm *start;
  THD *thd= 0;
  size_t tag_length= 0;
  char tag[NAME_LEN];
  DBUG_ENTER("print_buffer_to_file");
  DBUG_PRINT("enter",("buffer: %s", buffer));

  if (mysqld_server_initialized && (thd= current_thd))
  {
    if (thd->connection_name.length)
    {
      /*
        Add tag for slaves so that the user can see from which connection
        the error originates.
      */
      tag_length= my_snprintf(tag, sizeof(tag),
                              ER_THD(thd, ER_MASTER_LOG_PREFIX),
                              (int) thd->connection_name.length,
                              thd->connection_name.str);
    }
  }

  mysql_mutex_lock(&LOCK_error_log);

  skr= my_time(0);
  localtime_r(&skr, &tm_tmp);
  start=&tm_tmp;

  fprintf(stderr, "%d-%02d-%02d %2d:%02d:%02d %lu [%s] %.*s%.*s\n",
          start->tm_year + 1900,
          start->tm_mon+1,
          start->tm_mday,
          start->tm_hour,
          start->tm_min,
          start->tm_sec,
          (unsigned long) (thd ? thd->thread_id : 0),
          (level == ERROR_LEVEL ? "ERROR" : level == WARNING_LEVEL ?
           "Warning" : "Note"),
          (int) tag_length, tag,
          (int) length, buffer);

  fflush(stderr);

  mysql_mutex_unlock(&LOCK_error_log);
  DBUG_VOID_RETURN;
}

/**
  Prints a printf style message to the error log and, under NT, to the
  Windows event log.

  This function prints the message into a buffer and then sends that buffer
  to other functions to write that message to other logging sources.

  @param level          The level of the msg significance
  @param format         Printf style format of message
  @param args           va_list list of arguments for the message

  @returns
    The function always returns 0. The return value is present in the
    signature to be compatible with other logging routines, which could
    return an error (e.g. logging to the log tables)
*/
int vprint_msg_to_log(enum loglevel level, const char *format, va_list args)
{
  char   buff[1024];
  size_t length;
  DBUG_ENTER("vprint_msg_to_log");

  length= my_vsnprintf(buff, sizeof(buff), format, args);
  print_buffer_to_file(level, buff, length);

#ifdef _WIN32
  print_buffer_to_nt_eventlog(level, buff, length, sizeof(buff));
#endif

  DBUG_RETURN(0);
}
#endif /* EMBEDDED_LIBRARY */


void sql_print_error(const char *format, ...) 
{
  va_list args;
  DBUG_ENTER("sql_print_error");

  va_start(args, format);
  error_log_print(ERROR_LEVEL, format, args);
  va_end(args);

  DBUG_VOID_RETURN;
}


void sql_print_warning(const char *format, ...) 
{
  va_list args;
  DBUG_ENTER("sql_print_warning");

  va_start(args, format);
  error_log_print(WARNING_LEVEL, format, args);
  va_end(args);

  DBUG_VOID_RETURN;
}


void sql_print_information(const char *format, ...) 
{
  va_list args;
  DBUG_ENTER("sql_print_information");

  va_start(args, format);
  sql_print_information_v(format, args);
  va_end(args);

  DBUG_VOID_RETURN;
}

void sql_print_information_v(const char *format, va_list ap)
{
  if (disable_log_notes)
    return;                 // Skip notes during start/shutdown

  error_log_print(INFORMATION_LEVEL, format, ap);
}

void
TC_LOG::run_prepare_ordered(THD *thd, bool all)
{
  Ha_trx_info *ha_info=
    all ? thd->transaction->all.ha_list : thd->transaction->stmt.ha_list;

  mysql_mutex_assert_owner(&LOCK_prepare_ordered);
  for (; ha_info; ha_info= ha_info->next())
  {
    handlerton *ht= ha_info->ht();
    if (!ht->prepare_ordered)
      continue;
    ht->prepare_ordered(ht, thd, all);
  }
}


void
TC_LOG::run_commit_ordered(THD *thd, bool all)
{
  Ha_trx_info *ha_info=
    all ? thd->transaction->all.ha_list : thd->transaction->stmt.ha_list;

  mysql_mutex_assert_owner(&LOCK_commit_ordered);
  for (; ha_info; ha_info= ha_info->next())
  {
    handlerton *ht= ha_info->ht();
    if (!ht->commit_ordered)
      continue;
    ht->commit_ordered(ht, thd, all);
    DEBUG_SYNC(thd, "commit_after_run_commit_ordered");
  }
}


int TC_LOG_MMAP::log_and_order(THD *thd, my_xid xid, bool all,
                               bool need_prepare_ordered,
                               bool need_commit_ordered)
{
  int cookie;
  struct commit_entry entry;
  bool UNINIT_VAR(is_group_commit_leader);

  if (need_prepare_ordered)
  {
    mysql_mutex_lock(&LOCK_prepare_ordered);
    run_prepare_ordered(thd, all);
    if (need_commit_ordered)
    {
      /*
        Must put us in queue so we can run_commit_ordered() in same sequence
        as we did run_prepare_ordered().
      */
      thd->clear_wakeup_ready();
      entry.thd= thd;
      commit_entry *previous_queue= commit_ordered_queue;
      entry.next= previous_queue;
      commit_ordered_queue= &entry;
      is_group_commit_leader= (previous_queue == NULL);
    }
    mysql_mutex_unlock(&LOCK_prepare_ordered);
  }

  if (thd->wait_for_prior_commit())
    return 0;

  cookie= 0;
  if (xid)
    cookie= log_one_transaction(xid);

  if (need_commit_ordered)
  {
    if (need_prepare_ordered)
    {
      /*
        We did the run_prepare_ordered() serialised, then ran the log_xid() in
        parallel. Now we have to do run_commit_ordered() serialised in the
        same sequence as run_prepare_ordered().

        We do this starting from the head of the queue, each thread doing
        run_commit_ordered() and signalling the next in queue.
      */
      if (is_group_commit_leader)
      {
        /* The first in queue starts the ball rolling. */
        mysql_mutex_lock(&LOCK_prepare_ordered);
        while (commit_ordered_queue_busy)
          mysql_cond_wait(&COND_queue_busy, &LOCK_prepare_ordered);
        commit_entry *queue= commit_ordered_queue;
        commit_ordered_queue= NULL;
        /*
          Mark the queue busy while we bounce it from one thread to the
          next.
        */
        commit_ordered_queue_busy= true;
        mysql_mutex_unlock(&LOCK_prepare_ordered);

        /* Reverse the queue list so we get correct order. */
        commit_entry *prev= NULL;
        while (queue)
        {
          commit_entry *next= queue->next;
          queue->next= prev;
          prev= queue;
          queue= next;
        }
        DBUG_ASSERT(prev == &entry && prev->thd == thd);
      }
      else
      {
        /* Not first in queue; just wait until previous thread wakes us up. */
        thd->wait_for_wakeup_ready();
      }
    }

    /* Only run commit_ordered() if log_xid was successful. */
    if (cookie)
    {
      mysql_mutex_lock(&LOCK_commit_ordered);
      run_commit_ordered(thd, all);
      mysql_mutex_unlock(&LOCK_commit_ordered);
    }

    if (need_prepare_ordered)
    {
      commit_entry *next= entry.next;
      if (next)
      {
        next->thd->signal_wakeup_ready();
      }
      else
      {
        mysql_mutex_lock(&LOCK_prepare_ordered);
        commit_ordered_queue_busy= false;
        mysql_cond_signal(&COND_queue_busy);
        mysql_mutex_unlock(&LOCK_prepare_ordered);
      }
    }
  }

  return cookie;
}


/********* transaction coordinator log for 2pc - mmap() based solution *******/

/*
  the log consists of a file, mapped to memory.
  file is divided into pages of tc_log_page_size size.
  (usable size of the first page is smaller because of the log header)
  there is a PAGE control structure for each page
  each page (or rather its PAGE control structure) can be in one of
  the three states - active, syncing, pool.
  there could be only one page in the active or syncing state,
  but many in pool - pool is a fifo queue.
  the usual lifecycle of a page is pool->active->syncing->pool.
  the "active" page is a page where new xid's are logged.
  the page stays active as long as the syncing slot is taken.
  the "syncing" page is being synced to disk. no new xid can be added to it.
  when the syncing is done the page is moved to a pool and an active page
  becomes "syncing".

  the result of such an architecture is a natural "commit grouping" -
  If commits are coming faster than the system can sync, they do not
  stall. Instead, all commits that came since the last sync are
  logged to the same "active" page, and they all are synced with the next -
  one - sync. Thus, thought individual commits are delayed, throughput
  is not decreasing.

  when an xid is added to an active page, the thread of this xid waits
  for a page's condition until the page is synced. when syncing slot
  becomes vacant one of these waiters is awaken to take care of syncing.
  it syncs the page and signals all waiters that the page is synced.
  PAGE::waiters is used to count these waiters, and a page may never
  become active again until waiters==0 (that is all waiters from the
  previous sync have noticed that the sync was completed)

  note, that the page becomes "dirty" and has to be synced only when a
  new xid is added into it. Removing a xid from a page does not make it
  dirty - we don't sync xid removals to disk.
*/

ulong tc_log_page_waits= 0;

#ifdef HAVE_MMAP

#define TC_LOG_HEADER_SIZE (sizeof(tc_log_magic)+1)

static const uchar tc_log_magic[]={(uchar) 254, 0x23, 0x05, 0x74};

ulong opt_tc_log_size;
ulong tc_log_max_pages_used=0, tc_log_page_size=0, tc_log_cur_pages_used=0;

int TC_LOG_MMAP::open(const char *opt_name)
{
  uint i;
  bool crashed=FALSE;
  PAGE *pg;

  DBUG_ASSERT(total_ha_2pc > 1);
  DBUG_ASSERT(opt_name && opt_name[0]);

  tc_log_page_size= my_getpagesize();

  fn_format(logname,opt_name,mysql_data_home,"",MY_UNPACK_FILENAME);
  if ((fd= mysql_file_open(key_file_tclog, logname, O_RDWR | O_CLOEXEC, MYF(0))) < 0)
  {
    if (my_errno != ENOENT)
      goto err;
    if (using_heuristic_recover())
      return 1;
    if ((fd= mysql_file_create(key_file_tclog, logname, CREATE_MODE,
                               O_RDWR | O_CLOEXEC, MYF(MY_WME))) < 0)
      goto err;
    inited=1;
    file_length= opt_tc_log_size;
    if (mysql_file_chsize(fd, file_length, 0, MYF(MY_WME)))
      goto err;
  }
  else
  {
    inited= 1;
    crashed= TRUE;
    sql_print_information("Recovering after a crash using %s", opt_name);
    if (tc_heuristic_recover)
    {
      sql_print_error("Cannot perform automatic crash recovery when "
                      "--tc-heuristic-recover is used");
      goto err;
    }
    file_length= mysql_file_seek(fd, 0L, MY_SEEK_END, MYF(MY_WME+MY_FAE));
    if (file_length == MY_FILEPOS_ERROR || file_length % tc_log_page_size)
      goto err;
  }

  data= (uchar *)my_mmap(0, (size_t)file_length, PROT_READ|PROT_WRITE,
                        MAP_NOSYNC|MAP_SHARED, fd, 0);
  if (data == MAP_FAILED)
  {
    my_errno=errno;
    goto err;
  }
  inited=2;

  npages=(uint)file_length/tc_log_page_size;
  if (npages < 3)             // to guarantee non-empty pool
    goto err;
  if (!(pages=(PAGE *)my_malloc(key_memory_TC_LOG_MMAP_pages,
                                npages*sizeof(PAGE), MYF(MY_WME|MY_ZEROFILL))))
    goto err;
  inited=3;
  for (pg=pages, i=0; i < npages; i++, pg++)
  {
    pg->next=pg+1;
    pg->waiters=0;
    pg->state=PS_POOL;
    mysql_mutex_init(key_PAGE_lock, &pg->lock, MY_MUTEX_INIT_FAST);
    mysql_cond_init(key_PAGE_cond, &pg->cond, 0);
    pg->ptr= pg->start=(my_xid *)(data + i*tc_log_page_size);
    pg->size=pg->free=tc_log_page_size/sizeof(my_xid);
    pg->end=pg->start + pg->size;
  }
  pages[0].size=pages[0].free=
                (tc_log_page_size-TC_LOG_HEADER_SIZE)/sizeof(my_xid);
  pages[0].start=pages[0].end-pages[0].size;
  pages[npages-1].next=0;
  inited=4;

  if (crashed && recover())
      goto err;

  memcpy(data, tc_log_magic, sizeof(tc_log_magic));
  data[sizeof(tc_log_magic)]= (uchar)total_ha_2pc;
  my_msync(fd, data, tc_log_page_size, MS_SYNC);
  inited=5;

  mysql_mutex_init(key_LOCK_sync, &LOCK_sync, MY_MUTEX_INIT_FAST);
  mysql_mutex_init(key_LOCK_active, &LOCK_active, MY_MUTEX_INIT_FAST);
  mysql_mutex_init(key_LOCK_pool, &LOCK_pool, MY_MUTEX_INIT_FAST);
  mysql_mutex_init(key_LOCK_pending_checkpoint, &LOCK_pending_checkpoint,
                   MY_MUTEX_INIT_FAST);
  mysql_cond_init(key_COND_active, &COND_active, 0);
  mysql_cond_init(key_COND_pool, &COND_pool, 0);
  mysql_cond_init(key_TC_LOG_MMAP_COND_queue_busy, &COND_queue_busy, 0);

  inited=6;

  syncing= 0;
  active=pages;
  DBUG_ASSERT(npages >= 2);
  pool=pages+1;
  pool_last_ptr= &((pages+npages-1)->next);
  commit_ordered_queue= NULL;
  commit_ordered_queue_busy= false;

  return 0;

err:
  close();
  return 1;
}

/**
  there is no active page, let's got one from the pool.

  Two strategies here:
    -# take the first from the pool
    -# if there're waiters - take the one with the most free space.

  @todo
    page merging. try to allocate adjacent page first,
    so that they can be flushed both in one sync
*/

void TC_LOG_MMAP::get_active_from_pool()
{
  PAGE **p, **best_p=0;
  int best_free;

  mysql_mutex_lock(&LOCK_pool);

  do
  {
    best_p= p= &pool;
    if ((*p)->waiters == 0 && (*p)->free > 0) // can the first page be used ?
      break;                                  // yes - take it.

    best_free=0;            // no - trying second strategy
    for (p=&(*p)->next; *p; p=&(*p)->next)
    {
      if ((*p)->waiters == 0 && (*p)->free > best_free)
      {
        best_free=(*p)->free;
        best_p=p;
      }
    }
  }
  while ((*best_p == 0 || best_free == 0) && overflow());

  mysql_mutex_assert_owner(&LOCK_active);
  active=*best_p;

  /* Unlink the page from the pool. */
  if (!(*best_p)->next)
    pool_last_ptr= best_p;
  *best_p=(*best_p)->next;
  mysql_mutex_unlock(&LOCK_pool);

  mysql_mutex_lock(&active->lock);
  if (active->free == active->size) // we've chosen an empty page
  {
    tc_log_cur_pages_used++;
    set_if_bigger(tc_log_max_pages_used, tc_log_cur_pages_used);
  }
}

/**
  @todo
  perhaps, increase log size ?
*/
int TC_LOG_MMAP::overflow()
{
  /*
    simple overflow handling - just wait
    TODO perhaps, increase log size ?
    let's check the behaviour of tc_log_page_waits first
  */
  tc_log_page_waits++;
  mysql_cond_wait(&COND_pool, &LOCK_pool);
  return 1; // always return 1
}

/**
  Record that transaction XID is committed on the persistent storage.

    This function is called in the middle of two-phase commit:
    First all resources prepare the transaction, then tc_log->log() is called,
    then all resources commit the transaction, then tc_log->unlog() is called.

    All access to active page is serialized but it's not a problem, as
    we're assuming that fsync() will be a main bottleneck.
    That is, parallelizing writes to log pages we'll decrease number of
    threads waiting for a page, but then all these threads will be waiting
    for a fsync() anyway

   If tc_log == MYSQL_LOG then tc_log writes transaction to binlog and
   records XID in a special Xid_log_event.
   If tc_log = TC_LOG_MMAP then xid is written in a special memory-mapped
   log.

  @retval
    0  - error
  @retval
    \# - otherwise, "cookie", a number that will be passed as an argument
    to unlog() call. tc_log can define it any way it wants,
    and use for whatever purposes. TC_LOG_MMAP sets it
    to the position in memory where xid was logged to.
*/

int TC_LOG_MMAP::log_one_transaction(my_xid xid)
{
  int err;
  PAGE *p;
  ulong cookie;

  mysql_mutex_lock(&LOCK_active);

  /*
    if the active page is full - just wait...
    frankly speaking, active->free here accessed outside of mutex
    protection, but it's safe, because it only means we may miss an
    unlog() for the active page, and we're not waiting for it here -
    unlog() does not signal COND_active.
  */
  while (unlikely(active && active->free == 0))
    mysql_cond_wait(&COND_active, &LOCK_active);

  /* no active page ? take one from the pool */
  if (active == 0)
    get_active_from_pool();
  else
    mysql_mutex_lock(&active->lock);

  p=active;

  /*
    p->free is always > 0 here because to decrease it one needs
    to take p->lock and before it one needs to take LOCK_active.
    But checked that active->free > 0 under LOCK_active and
    haven't release it ever since
  */

  /* searching for an empty slot */
  while (*p->ptr)
  {
    p->ptr++;
    DBUG_ASSERT(p->ptr < p->end);               // because p->free > 0
  }

  /* found! store xid there and mark the page dirty */
  cookie= (ulong)((uchar *)p->ptr - data);      // can never be zero
  *p->ptr++= xid;
  p->free--;
  p->state= PS_DIRTY;
  mysql_mutex_unlock(&p->lock);

  mysql_mutex_lock(&LOCK_sync);
  if (syncing)
  {                                          // somebody's syncing. let's wait
    mysql_mutex_unlock(&LOCK_active);
    mysql_mutex_lock(&p->lock);
    p->waiters++;
    while (p->state == PS_DIRTY && syncing)
    {
      mysql_mutex_unlock(&p->lock);
      mysql_cond_wait(&p->cond, &LOCK_sync);
      mysql_mutex_lock(&p->lock);
    }
    p->waiters--;
    err= p->state == PS_ERROR;
    if (p->state != PS_DIRTY)                   // page was synced
    {
      mysql_mutex_unlock(&LOCK_sync);
      if (p->waiters == 0)
        mysql_cond_signal(&COND_pool);     // in case somebody's waiting
      mysql_mutex_unlock(&p->lock);
      goto done;                             // we're done
    }
    DBUG_ASSERT(!syncing);
    mysql_mutex_unlock(&p->lock);
    syncing = p;
    mysql_mutex_unlock(&LOCK_sync);

    mysql_mutex_lock(&LOCK_active);
    active=0;                                  // page is not active anymore
    mysql_cond_broadcast(&COND_active);
    mysql_mutex_unlock(&LOCK_active);
  }
  else
  {
    syncing = p;                               // place is vacant - take it
    mysql_mutex_unlock(&LOCK_sync);
    active = 0;                                // page is not active anymore
    mysql_cond_broadcast(&COND_active);
    mysql_mutex_unlock(&LOCK_active);
  }
  err= sync();

done:
  return err ? 0 : cookie;
}

int TC_LOG_MMAP::sync()
{
  int err;

  DBUG_ASSERT(syncing != active);

  /*
    sit down and relax - this can take a while...
    note - no locks are held at this point
  */
  err= my_msync(fd, syncing->start, syncing->size * sizeof(my_xid), MS_SYNC);

  /* page is synced. let's move it to the pool */
  mysql_mutex_lock(&LOCK_pool);
  (*pool_last_ptr)=syncing;
  pool_last_ptr=&(syncing->next);
  syncing->next=0;
  syncing->state= err ? PS_ERROR : PS_POOL;
  mysql_cond_signal(&COND_pool);           // in case somebody's waiting
  mysql_mutex_unlock(&LOCK_pool);

  /* marking 'syncing' slot free */
  mysql_mutex_lock(&LOCK_sync);
  mysql_cond_broadcast(&syncing->cond);    // signal "sync done"
  syncing=0;
  /*
    we check the "active" pointer without LOCK_active. Still, it's safe -
    "active" can change from NULL to not NULL any time, but it
    will take LOCK_sync before waiting on active->cond. That is, it can never
    miss a signal.
    And "active" can change to NULL only by the syncing thread
    (the thread that will send a signal below)
  */
  if (active)
    mysql_cond_signal(&active->cond);      // wake up a new syncer
  mysql_mutex_unlock(&LOCK_sync);
  return err;
}

static void
mmap_do_checkpoint_callback(void *data)
{
  TC_LOG_MMAP::pending_cookies *pending=
    static_cast<TC_LOG_MMAP::pending_cookies *>(data);
  ++pending->pending_count;
}

int TC_LOG_MMAP::unlog(ulong cookie, my_xid xid)
{
  pending_cookies *full_buffer= NULL;
  uint32 ncookies= tc_log_page_size / sizeof(my_xid);
  DBUG_ASSERT(*(my_xid *)(data+cookie) == xid);

  /*
    Do not delete the entry immediately, as there may be participating storage
    engines which implement commit_checkpoint_request(), and thus have not yet
    flushed the commit durably to disk.

    Instead put it in a queue - and periodically, we will request a checkpoint
    from all engines and delete a whole batch at once.
  */
  mysql_mutex_lock(&LOCK_pending_checkpoint);
  if (pending_checkpoint == NULL)
  {
    uint32 size= sizeof(*pending_checkpoint) + sizeof(ulong) * (ncookies - 1);
    if (!(pending_checkpoint=
          (pending_cookies *)my_malloc(PSI_INSTRUMENT_ME, size,
                                       MYF(MY_ZEROFILL))))
    {
      my_error(ER_OUTOFMEMORY, MYF(0), size);
      mysql_mutex_unlock(&LOCK_pending_checkpoint);
      return 1;
    }
  }

  pending_checkpoint->cookies[pending_checkpoint->count++]= cookie;
  if (pending_checkpoint->count == ncookies)
  {
    full_buffer= pending_checkpoint;
    pending_checkpoint= NULL;
  }
  mysql_mutex_unlock(&LOCK_pending_checkpoint);

  if (full_buffer)
  {
    /*
      We do an extra increment and notify here - this ensures that
      things work also if there are no engines at all that support
      commit_checkpoint_request.
    */
    ++full_buffer->pending_count;
    ha_commit_checkpoint_request(full_buffer, mmap_do_checkpoint_callback);
    commit_checkpoint_notify(full_buffer);
  }
  return 0;
}


void
TC_LOG_MMAP::commit_checkpoint_notify(void *cookie)
{
  uint count;
  pending_cookies *pending= static_cast<pending_cookies *>(cookie);
  mysql_mutex_lock(&LOCK_pending_checkpoint);
  DBUG_ASSERT(pending->pending_count > 0);
  count= --pending->pending_count;
  mysql_mutex_unlock(&LOCK_pending_checkpoint);
  if (count == 0)
  {
    uint i;
    for (i= 0; i < tc_log_page_size / sizeof(my_xid); ++i)
      delete_entry(pending->cookies[i]);
    my_free(pending);
  }
}


/**
  erase xid from the page, update page free space counters/pointers.
  cookie points directly to the memory where xid was logged.
*/

int TC_LOG_MMAP::delete_entry(ulong cookie)
{
  PAGE *p=pages+(cookie/tc_log_page_size);
  my_xid *x=(my_xid *)(data+cookie);

  DBUG_ASSERT(x >= p->start && x < p->end);

  mysql_mutex_lock(&p->lock);
  *x=0;
  p->free++;
  DBUG_ASSERT(p->free <= p->size);
  set_if_smaller(p->ptr, x);
  if (p->free == p->size)              // the page is completely empty
    statistic_decrement(tc_log_cur_pages_used, &LOCK_status);
  if (p->waiters == 0)                 // the page is in pool and ready to rock
    mysql_cond_signal(&COND_pool);     // ping ... for overflow()
  mysql_mutex_unlock(&p->lock);
  return 0;
}

void TC_LOG_MMAP::close()
{
  uint i;
  switch (inited) {
  case 6:
    mysql_mutex_destroy(&LOCK_sync);
    mysql_mutex_destroy(&LOCK_active);
    mysql_mutex_destroy(&LOCK_pool);
    mysql_mutex_destroy(&LOCK_pending_checkpoint);
    mysql_cond_destroy(&COND_pool);
    mysql_cond_destroy(&COND_active);
    mysql_cond_destroy(&COND_queue_busy);
    /* fall through */
  case 5:
    data[0]='A'; // garble the first (signature) byte, in case mysql_file_delete fails
    /* fall through */
  case 4:
    for (i=0; i < npages; i++)
    {
      if (pages[i].ptr == 0)
        break;
      mysql_mutex_destroy(&pages[i].lock);
      mysql_cond_destroy(&pages[i].cond);
    }
    /* fall through */
  case 3:
    my_free(pages);
    /* fall through */
  case 2:
    my_munmap((char*)data, (size_t)file_length);
    /* fall through */
  case 1:
    mysql_file_close(fd, MYF(0));
  }
  if (inited>=5) // cannot do in the switch because of Windows
    mysql_file_delete(key_file_tclog, logname, MYF(MY_WME));
  if (pending_checkpoint)
    my_free(pending_checkpoint);
  inited=0;
}


int TC_LOG_MMAP::recover()
{
  HASH xids;
  PAGE *p=pages, *end_p=pages+npages;

  if (bcmp(data, tc_log_magic, sizeof(tc_log_magic)))
  {
    sql_print_error("Bad magic header in tc log");
    goto err1;
  }

  /*
    the first byte after magic signature is set to current
    number of storage engines on startup
  */
  if (data[sizeof(tc_log_magic)] > total_ha_2pc)
  {
    sql_print_error("Recovery failed! You must enable "
                    "all engines that were enabled at the moment of the crash");
    goto err1;
  }

  if (my_hash_init(PSI_INSTRUMENT_ME, &xids, &my_charset_bin,
                   tc_log_page_size/3, 0, sizeof(my_xid), 0, 0, MYF(0)))
    goto err1;

  for ( ; p < end_p ; p++)
  {
    for (my_xid *x=p->start; x < p->end; x++)
      if (*x && my_hash_insert(&xids, (uchar *)x))
        goto err2; // OOM
  }

  if (ha_recover(&xids))
    goto err2;

  my_hash_free(&xids);
  bzero(data, (size_t)file_length);
  return 0;

err2:
  my_hash_free(&xids);
err1:
  sql_print_error("Crash recovery failed. Either correct the problem "
                  "(if it's, for example, out of memory error) and restart, "
                  "or delete tc log and start mysqld with "
                  "--tc-heuristic-recover={commit|rollback}");
  return 1;
}
#endif

TC_LOG *tc_log;
TC_LOG_DUMMY tc_log_dummy;
TC_LOG_MMAP  tc_log_mmap;

/**
  Perform heuristic recovery, if --tc-heuristic-recover was used.

  @note
    no matter whether heuristic recovery was successful or not
    mysqld must exit. So, return value is the same in both cases.

  @retval
    0	no heuristic recovery was requested
  @retval
    1   heuristic recovery was performed
*/

int TC_LOG::using_heuristic_recover()
{
  if (!tc_heuristic_recover)
    return 0;

  sql_print_information("Heuristic crash recovery mode");
  if (ha_recover(0))
    sql_print_error("Heuristic crash recovery failed");
  sql_print_information("Please restart mysqld without --tc-heuristic-recover");
  return 1;
}

/****** transaction coordinator log for 2pc - binlog() based solution ******/
#define TC_LOG_BINLOG MYSQL_BIN_LOG

int TC_LOG_BINLOG::open(const char *opt_name)
{
  int      error= 1;

  DBUG_ASSERT(total_ha_2pc > 1);
  DBUG_ASSERT(opt_name && opt_name[0]);

  if (!my_b_inited(&index_file))
  {
    /* There was a failure to open the index file, can't open the binlog */
    cleanup();
    return 1;
  }

  if (using_heuristic_recover())
  {
    mysql_mutex_lock(&LOCK_log);
    /* generate a new binlog to mask a corrupted one */
    open(opt_name, 0, 0, WRITE_CACHE, max_binlog_size, 0, TRUE);
    mysql_mutex_unlock(&LOCK_log);
    cleanup();
    return 1;
  }

  error= do_binlog_recovery(opt_name, true);
  binlog_state_recover_done= true;
  return error;
}

/** This is called on shutdown, after ha_panic. */
void TC_LOG_BINLOG::close()
{
}

/*
  Do a binlog log_xid() for a group of transactions, linked through
  thd->next_commit_ordered.
*/
int
TC_LOG_BINLOG::log_and_order(THD *thd, my_xid xid, bool all,
                             bool need_prepare_ordered __attribute__((unused)),
                             bool need_commit_ordered __attribute__((unused)))
{
  int err;
  DBUG_ENTER("TC_LOG_BINLOG::log_and_order");

  binlog_cache_mngr *cache_mngr= thd->binlog_setup_trx_data();
  if (!cache_mngr)
  {
    WSREP_DEBUG("Skipping empty log_xid: %s", thd->query());
    DBUG_RETURN(0);
  }

  cache_mngr->using_xa= TRUE;
  cache_mngr->xa_xid= xid;
  err= binlog_commit_flush_xid_caches(thd, cache_mngr, all, xid);

  DEBUG_SYNC(thd, "binlog_after_log_and_order");

  if (err)
    DBUG_RETURN(0);

  bool need_unlog= cache_mngr->need_unlog;
  /*
    The transaction won't need the flag anymore.
    Todo/fixme: consider to move the statement into cache_mngr->reset()
                relocated to the current or later point.
  */
  cache_mngr->need_unlog= false;
  /*
    If using explicit user XA, we will not have XID. We must still return a
    non-zero cookie (as zero cookie signals error).
  */
  if (!xid || !need_unlog)
    DBUG_RETURN(BINLOG_COOKIE_DUMMY(cache_mngr->delayed_error));

  DBUG_RETURN(BINLOG_COOKIE_MAKE(cache_mngr->binlog_id,
                                 cache_mngr->delayed_error));
}

/*
  After an XID is logged, we need to hold on to the current binlog file until
  it is fully committed in the storage engine. The reason is that crash
  recovery only looks at the latest binlog, so we must make sure there are no
  outstanding prepared (but not committed) transactions before rotating the
  binlog.

  To handle this, we keep a count of outstanding XIDs. This function is used
  to increase this count when committing one or more transactions to the
  binary log.
*/
void
TC_LOG_BINLOG::mark_xids_active(ulong binlog_id, uint xid_count)
{
  xid_count_per_binlog *b;

  DBUG_ENTER("TC_LOG_BINLOG::mark_xids_active");
  DBUG_PRINT("info", ("binlog_id=%lu xid_count=%u", binlog_id, xid_count));

  mysql_mutex_lock(&LOCK_xid_list);
  I_List_iterator<xid_count_per_binlog> it(binlog_xid_count_list);
  while ((b= it++))
  {
    if (b->binlog_id == binlog_id)
    {
      b->xid_count += xid_count;
      break;
    }
  }
  /*
    As we do not delete elements until count reach zero, elements should always
    be found.
  */
  DBUG_ASSERT(b);
  mysql_mutex_unlock(&LOCK_xid_list);
  DBUG_VOID_RETURN;
}

/*
  Once an XID is committed, it can no longer be needed during crash recovery,
  as it has been durably recorded on disk as "committed".

  This function is called to mark an XID this way. It needs to decrease the
  count of pending XIDs in the corresponding binlog. When the count reaches
  zero (for an "old" binlog that is not the active one), that binlog file no
  longer need to be scanned during crash recovery, so we can log a new binlog
  checkpoint.
*/
void
TC_LOG_BINLOG::mark_xid_done(ulong binlog_id, bool write_checkpoint)
{
  xid_count_per_binlog *b;
  bool first;
  ulong current;

  DBUG_ENTER("TC_LOG_BINLOG::mark_xid_done");

  mysql_mutex_lock(&LOCK_xid_list);
  current= current_binlog_id;
  I_List_iterator<xid_count_per_binlog> it(binlog_xid_count_list);
  first= true;
  while ((b= it++))
  {
    if (b->binlog_id == binlog_id)
    {
      --b->xid_count;

      DBUG_ASSERT(b->xid_count >= 0); // catch unmatched (++) decrement

      break;
    }
    first= false;
  }
  /* Binlog is always found, as we do not remove until count reaches 0 */
  DBUG_ASSERT(b);
  /*
    If a RESET MASTER is pending, we are about to remove all log files, and
    the RESET MASTER thread is waiting for all pending unlog() calls to
    complete while holding LOCK_log. In this case we should not log a binlog
    checkpoint event (it would be deleted immediately anyway and we would
    deadlock on LOCK_log) but just signal the thread.
  */
  if (unlikely(reset_master_pending))
  {
    mysql_cond_broadcast(&COND_xid_list);
    mysql_mutex_unlock(&LOCK_xid_list);
    DBUG_VOID_RETURN;
  }

  if (likely(binlog_id == current) || b->xid_count != 0 || !first ||
      !write_checkpoint)
  {
    /* No new binlog checkpoint reached yet. */
    mysql_mutex_unlock(&LOCK_xid_list);
    DBUG_VOID_RETURN;
  }

  /*
    Now log a binlog checkpoint for the first binlog file with a non-zero count.

    Note that it is possible (though perhaps unlikely) that when count of
    binlog (N-2) drops to zero, binlog (N-1) is already at zero. So we may
    need to skip several entries before we find the one to log in the binlog
    checkpoint event.

    We chain the locking of LOCK_xid_list and LOCK_log, so that we ensure that
    Binlog_checkpoint_events are logged in order. This simplifies recovery a
    bit, as it can just take the last binlog checkpoint in the log, rather
    than compare all found against each other to find the one pointing to the
    most recent binlog.

    Note also that we need to first release LOCK_xid_list, then acquire
    LOCK_log, then re-aquire LOCK_xid_list. If we were to take LOCK_log while
    holding LOCK_xid_list, we might deadlock with other threads that take the
    locks in the opposite order.
  */

  ++mark_xid_done_waiting;
  mysql_mutex_unlock(&LOCK_xid_list);
  mysql_mutex_lock(&LOCK_log);
  mysql_mutex_lock(&LOCK_xid_list);
  --mark_xid_done_waiting;
  mysql_cond_broadcast(&COND_xid_list);
  /* We need to reload current_binlog_id due to release/re-take of lock. */
  current= current_binlog_id;

  for (;;)
  {
    /* Remove initial element(s) with zero count. */
    b= binlog_xid_count_list.head();
    /*
      We must not remove all elements in the list - the entry for the current
      binlog must be present always.
    */
    DBUG_ASSERT(b);
    if (b->binlog_id == current || b->xid_count > 0)
      break;
    WSREP_XID_LIST_ENTRY("TC_LOG_BINLOG::mark_xid_done(): Removing "
                         "xid_list_entry for %s (%lu)", b);
    delete binlog_xid_count_list.get();
  }

  mysql_mutex_unlock(&LOCK_xid_list);
  write_binlog_checkpoint_event_already_locked(b->binlog_name,
                                               b->binlog_name_len);
  mysql_mutex_unlock(&LOCK_log);
  DBUG_VOID_RETURN;
}

int TC_LOG_BINLOG::unlog(ulong cookie, my_xid xid)
{
  DBUG_ENTER("TC_LOG_BINLOG::unlog");
  if (!xid)
    DBUG_RETURN(0);

  if (!BINLOG_COOKIE_IS_DUMMY(cookie))
    mark_xid_done(BINLOG_COOKIE_GET_ID(cookie), true);
  /*
    See comment in trx_group_commit_leader() - if rotate() gave a failure,
    we delay the return of error code to here.
  */
  DBUG_RETURN(BINLOG_COOKIE_GET_ERROR_FLAG(cookie));
}

static bool write_empty_xa_prepare(THD *thd, binlog_cache_mngr *cache_mngr)
{
  return binlog_commit_flush_xa_prepare(thd, true, cache_mngr);
}

int TC_LOG_BINLOG::unlog_xa_prepare(THD *thd, bool all)
{
  DBUG_ASSERT(is_preparing_xa(thd));

  binlog_cache_mngr *cache_mngr= thd->binlog_setup_trx_data();
  int cookie= 0;

  if (!cache_mngr->need_unlog)
  {
    Ha_trx_info *ha_info;
    uint rw_count= ha_count_rw_all(thd, &ha_info);
    bool rc= false;

#ifndef DBUG_OFF
    if (rw_count > 1)
    {
      /*
        There must be no binlog_hton used in a transaction consisting of more
        than 1 engine, *when* (at this point) this transaction has not been
        binlogged. The one exception is if there is an engine without a
        prepare method, as in this case the engine doesn't support XA and
        we have to ignore this check.
      */
      bool binlog= false, exist_hton_without_prepare= false;
      for (ha_info= thd->transaction->all.ha_list; ha_info;
           ha_info= ha_info->next())
      {
        if (ha_info->ht() == binlog_hton)
          binlog= true;
        if (!ha_info->ht()->prepare)
          exist_hton_without_prepare= true;
      }
      DBUG_ASSERT(!binlog || exist_hton_without_prepare);
    }
#endif
    if (rw_count > 0)
    {
      /* an empty XA-prepare event group is logged */
      rc= write_empty_xa_prepare(thd, cache_mngr); // normally gains need_unlog
      trans_register_ha(thd, true, binlog_hton, 0); // do it for future commmit
    }
    if (rw_count == 0 || !cache_mngr->need_unlog)
      return rc;
  }

  cookie= BINLOG_COOKIE_MAKE(cache_mngr->binlog_id, cache_mngr->delayed_error);
  cache_mngr->need_unlog= false;

  return unlog(cookie, 1);
}


void
TC_LOG_BINLOG::commit_checkpoint_notify(void *cookie)
{
  xid_count_per_binlog *entry= static_cast<xid_count_per_binlog *>(cookie);
  bool found_entry= false;
  mysql_mutex_lock(&LOCK_binlog_background_thread);
  /* count the same notification kind from different engines */
  for (xid_count_per_binlog *link= binlog_background_thread_queue;
       link && !found_entry; link= link->next_in_queue)
  {
    if ((found_entry= (entry == link)))
      entry->notify_count++;
  }
  if (!found_entry)
  {
    entry->next_in_queue= binlog_background_thread_queue;
    binlog_background_thread_queue= entry;
  }
  mysql_cond_signal(&COND_binlog_background_thread);
  mysql_mutex_unlock(&LOCK_binlog_background_thread);
}

/*
  Binlog background thread.

  This thread is used to log binlog checkpoints in the background, rather than
  in the context of random storage engine threads that happen to call
  commit_checkpoint_notify_ha() and may not like the delays while syncing
  binlog to disk or may not be setup with all my_thread_init() and other
  necessary stuff.

  In the future, this thread could also be used to do log rotation in the
  background, which could eliminate all stalls around binlog rotations.
*/
pthread_handler_t
binlog_background_thread(void *arg __attribute__((unused)))
{
  bool stop;
  MYSQL_BIN_LOG::xid_count_per_binlog *queue, *next;
  THD *thd;
  my_thread_init();
  DBUG_ENTER("binlog_background_thread");

  thd= new THD(next_thread_id());
  thd->system_thread= SYSTEM_THREAD_BINLOG_BACKGROUND;
  thd->thread_stack= (char*) &thd;           /* Set approximate stack start */
  thd->store_globals();
  thd->security_ctx->skip_grants();
  thd->set_command(COM_DAEMON);

  /*
    Load the slave replication GTID state from the mysql.gtid_slave_pos
    table.

    This is mostly so that we can start our seq_no counter from the highest
    seq_no seen by a slave. This way, we have a way to tell if a transaction
    logged by ourselves as master is newer or older than a replicated
    transaction.
  */
#ifdef HAVE_REPLICATION
  if (rpl_load_gtid_slave_state(thd))
    sql_print_warning("Failed to load slave replication state from table "
                      "%s.%s: %u: %s", "mysql",
                      rpl_gtid_slave_state_table_name.str,
                      thd->get_stmt_da()->sql_errno(),
                      thd->get_stmt_da()->message());
#endif

  mysql_mutex_lock(&mysql_bin_log.LOCK_binlog_background_thread);
  binlog_background_thread_started= true;
  mysql_cond_signal(&mysql_bin_log.COND_binlog_background_thread_end);
  mysql_mutex_unlock(&mysql_bin_log.LOCK_binlog_background_thread);

  for (;;)
  {
    /*
      Wait until there is something in the queue to process, or we are asked
      to shut down.
    */
    THD_STAGE_INFO(thd, stage_binlog_waiting_background_tasks);
    mysql_mutex_lock(&mysql_bin_log.LOCK_binlog_background_thread);
    for (;;)
    {
      stop= binlog_background_thread_stop;
      queue= binlog_background_thread_queue;
      if (stop && !mysql_bin_log.is_xidlist_idle())
      {
        /*
          Delay stop until all pending binlog checkpoints have been processed.
        */
        stop= false;
      }
      if (stop || queue)
        break;
      mysql_cond_wait(&mysql_bin_log.COND_binlog_background_thread,
                      &mysql_bin_log.LOCK_binlog_background_thread);
    }
    /* Grab the queue, if any. */
    binlog_background_thread_queue= NULL;
    mysql_mutex_unlock(&mysql_bin_log.LOCK_binlog_background_thread);

    /* Process any incoming commit_checkpoint_notify() calls. */
    DBUG_EXECUTE_IF("inject_binlog_background_thread_before_mark_xid_done",
      DBUG_ASSERT(!debug_sync_set_action(
        thd,
        STRING_WITH_LEN("binlog_background_thread_before_mark_xid_done "
                        "SIGNAL injected_binlog_background_thread "
                        "WAIT_FOR something_that_will_never_happen "
                        "TIMEOUT 2")));
      );
    while (queue)
    {
      long count= queue->notify_count;
      THD_STAGE_INFO(thd, stage_binlog_processing_checkpoint_notify);
      DEBUG_SYNC(thd, "binlog_background_thread_before_mark_xid_done");
      /* Set the thread start time */
      thd->set_time();
      /* Grab next pointer first, as mark_xid_done() may free the element. */
      next= queue->next_in_queue;
      queue->notify_count= 0;
      for (long i= 0; i <= count; i++)
        mysql_bin_log.mark_xid_done(queue->binlog_id, true);
      queue= next;

      DBUG_EXECUTE_IF("binlog_background_checkpoint_processed",
        DBUG_ASSERT(!debug_sync_set_action(
          thd,
          STRING_WITH_LEN("now SIGNAL binlog_background_checkpoint_processed")));
        );
    }

    if (stop)
      break;
  }

  THD_STAGE_INFO(thd, stage_binlog_stopping_background_thread);

  /* No need to use mutex as thd is not linked into other threads */
  delete thd;

  my_thread_end();

  /* Signal that we are (almost) stopped. */
  mysql_mutex_lock(&mysql_bin_log.LOCK_binlog_background_thread);
  binlog_background_thread_stop= false;
  mysql_cond_signal(&mysql_bin_log.COND_binlog_background_thread_end);
  mysql_mutex_unlock(&mysql_bin_log.LOCK_binlog_background_thread);

  DBUG_RETURN(0);
}

#ifdef HAVE_PSI_INTERFACE
static PSI_thread_key key_thread_binlog;

static PSI_thread_info all_binlog_threads[]=
{
  { &key_thread_binlog, "binlog_background", PSI_FLAG_GLOBAL},
};
#endif /* HAVE_PSI_INTERFACE */

static bool
start_binlog_background_thread()
{
  pthread_t th;

#ifdef HAVE_PSI_INTERFACE
  if (PSI_server)
    PSI_server->register_thread("sql", all_binlog_threads,
                                array_elements(all_binlog_threads));
#endif

  if (mysql_thread_create(key_thread_binlog, &th, &connection_attrib,
                          binlog_background_thread, NULL))
    return 1;

  /*
    Wait for the thread to have started (so we know that the slave replication
    state is loaded and we have correct global_gtid_counter).
  */
  mysql_mutex_lock(&mysql_bin_log.LOCK_binlog_background_thread);
  while (!binlog_background_thread_started)
    mysql_cond_wait(&mysql_bin_log.COND_binlog_background_thread_end,
                    &mysql_bin_log.LOCK_binlog_background_thread);
  mysql_mutex_unlock(&mysql_bin_log.LOCK_binlog_background_thread);

  return 0;
}


int TC_LOG_BINLOG::recover(LOG_INFO *linfo, const char *last_log_name,
                           IO_CACHE *first_log,
                           Format_description_log_event *fdle, bool do_xa)
{
  Log_event *ev= NULL;
  HASH xids;
  MEM_ROOT mem_root;
  char binlog_checkpoint_name[FN_REFLEN];
  bool binlog_checkpoint_found;
  bool first_round;
  IO_CACHE log;
  File file= -1;
  const char *errmsg;
#ifdef HAVE_REPLICATION
  rpl_gtid last_gtid;
  bool last_gtid_standalone= false;
  bool last_gtid_valid= false;
#endif

  if (! fdle->is_valid() ||
      (do_xa && my_hash_init(key_memory_binlog_recover_exec, &xids, &my_charset_bin, TC_LOG_PAGE_SIZE/3, 0,
                             sizeof(my_xid), 0, 0, MYF(0))))
    goto err1;

  if (do_xa)
    init_alloc_root(key_memory_binlog_recover_exec, &mem_root,
                    TC_LOG_PAGE_SIZE, TC_LOG_PAGE_SIZE, MYF(0));

  fdle->flags&= ~LOG_EVENT_BINLOG_IN_USE_F; // abort on the first error

  /*
    Scan the binlog for XIDs that need to be committed if still in the
    prepared stage.

    Start with the latest binlog file, then continue with any other binlog
    files if the last found binlog checkpoint indicates it is needed.
  */

  binlog_checkpoint_found= false;
  first_round= true;
  for (;;)
  {
    while ((ev= Log_event::read_log_event(first_round ? first_log : &log,
                                          fdle, opt_master_verify_checksum))
           && ev->is_valid())
    {
      enum Log_event_type typ= ev->get_type_code();
      switch (typ)
      {
      case XID_EVENT:
      {
        if (do_xa)
        {
          Xid_log_event *xev=(Xid_log_event *)ev;
          uchar *x= (uchar *) memdup_root(&mem_root, (uchar*) &xev->xid,
                                          sizeof(xev->xid));
          if (!x || my_hash_insert(&xids, x))
            goto err2;
        }
        break;
      }
      case BINLOG_CHECKPOINT_EVENT:
        if (first_round && do_xa)
        {
          size_t dir_len;
          Binlog_checkpoint_log_event *cev= (Binlog_checkpoint_log_event *)ev;
          if (cev->binlog_file_len >= FN_REFLEN)
            sql_print_warning("Incorrect binlog checkpoint event with too "
                              "long file name found.");
          else
          {
            /*
              Note that we cannot use make_log_name() here, as we have not yet
              initialised MYSQL_BIN_LOG::log_file_name.
            */
            dir_len= dirname_length(last_log_name);
            strmake(strnmov(binlog_checkpoint_name, last_log_name, dir_len),
                    cev->binlog_file_name, FN_REFLEN - 1 - dir_len);
            binlog_checkpoint_found= true;
          }
        }
        break;
      case GTID_LIST_EVENT:
        if (first_round)
        {
          Gtid_list_log_event *glev= (Gtid_list_log_event *)ev;

          /* Initialise the binlog state from the Gtid_list event. */
          if (rpl_global_gtid_binlog_state.load(glev->list, glev->count))
            goto err2;
        }
        break;

#ifdef HAVE_REPLICATION
      case GTID_EVENT:
        if (first_round)
        {
          Gtid_log_event *gev= (Gtid_log_event *)ev;

          /* Update the binlog state with any GTID logged after Gtid_list. */
          last_gtid.domain_id= gev->domain_id;
          last_gtid.server_id= gev->server_id;
          last_gtid.seq_no= gev->seq_no;
          last_gtid_standalone=
            ((gev->flags2 & Gtid_log_event::FL_STANDALONE) ? true : false);
          last_gtid_valid= true;
        }
        break;
#endif

      case START_ENCRYPTION_EVENT:
        {
          if (fdle->start_decryption((Start_encryption_log_event*) ev))
            goto err2;
        }
        break;

      default:
        /* Nothing. */
        break;
      }

#ifdef HAVE_REPLICATION
      if (last_gtid_valid &&
          ((last_gtid_standalone && !ev->is_part_of_group(typ)) ||
           (!last_gtid_standalone &&
            (typ == XID_EVENT ||
             typ == XA_PREPARE_LOG_EVENT ||
             (LOG_EVENT_IS_QUERY(typ) &&
              (((Query_log_event *)ev)->is_commit() ||
               ((Query_log_event *)ev)->is_rollback()))))))
      {
        if (rpl_global_gtid_binlog_state.update_nolock(&last_gtid, false))
          goto err2;
        last_gtid_valid= false;
      }
#endif

      delete ev;
      ev= NULL;
    }

    if (!do_xa)
      break;
    /*
      If the last binlog checkpoint event points to an older log, we have to
      scan all logs from there also, to get all possible XIDs to recover.

      If there was no binlog checkpoint event at all, this means the log was
      written by an older version of MariaDB (or MySQL) - these always have an
      (implicit) binlog checkpoint event at the start of the last binlog file.
    */
    if (first_round)
    {
      if (!binlog_checkpoint_found)
        break;
      first_round= false;
      DBUG_EXECUTE_IF("xa_recover_expect_master_bin_000004",
          if (0 != strcmp("./master-bin.000004", binlog_checkpoint_name) &&
              0 != strcmp(".\\master-bin.000004", binlog_checkpoint_name))
            DBUG_SUICIDE();
        );
      if (find_log_pos(linfo, binlog_checkpoint_name, 1))
      {
        sql_print_error("Binlog file '%s' not found in binlog index, needed "
                        "for recovery. Aborting.", binlog_checkpoint_name);
        goto err2;
      }
    }
    else
    {
      end_io_cache(&log);
      mysql_file_close(file, MYF(MY_WME));
      file= -1;
    }

    if (!strcmp(linfo->log_file_name, last_log_name))
      break;                                    // No more files to do
    if ((file= open_binlog(&log, linfo->log_file_name, &errmsg)) < 0)
    {
      sql_print_error("%s", errmsg);
      goto err2;
    }
    /*
      We do not need to read the Format_description_log_event of other binlog
      files. It is not possible for a binlog checkpoint to span multiple
      binlog files written by different versions of the server. So we can use
      the first one read for reading from all binlog files.
    */
    if (find_next_log(linfo, 1))
    {
      sql_print_error("Error reading binlog files during recovery. Aborting.");
      goto err2;
    }
    fdle->reset_crypto();
  }

  if (do_xa)
  {
    if (ha_recover(&xids))
      goto err2;

    free_root(&mem_root, MYF(0));
    my_hash_free(&xids);
  }
  return 0;

err2:
  delete ev;
  if (file >= 0)
  {
    end_io_cache(&log);
    mysql_file_close(file, MYF(MY_WME));
  }
  if (do_xa)
  {
    free_root(&mem_root, MYF(0));
    my_hash_free(&xids);
  }
err1:
  sql_print_error("Crash recovery failed. Either correct the problem "
                  "(if it's, for example, out of memory error) and restart, "
                  "or delete (or rename) binary log and start mysqld with "
                  "--tc-heuristic-recover={commit|rollback}");
  return 1;
}


int
MYSQL_BIN_LOG::do_binlog_recovery(const char *opt_name, bool do_xa_recovery)
{
  LOG_INFO log_info;
  const char *errmsg;
  IO_CACHE    log;
  File        file;
  Log_event  *ev= 0;
  Format_description_log_event fdle(BINLOG_VERSION);
  char        log_name[FN_REFLEN];
  int error;

  if (unlikely((error= find_log_pos(&log_info, NullS, 1))))
  {
    /*
      If there are no binlog files (LOG_INFO_EOF), then we still try to read
      the .state file to restore the binlog state. This allows to copy a server
      to provision a new one without copying the binlog files (except the
      master-bin.state file) and still preserve the correct binlog state.
    */
    if (error != LOG_INFO_EOF)
      sql_print_error("find_log_pos() failed (error: %d)", error);
    else
    {
      error= read_state_from_file();
      if (error == 2)
      {
        /*
          No binlog files and no binlog state is not an error (eg. just initial
          server start after fresh installation).
        */
        error= 0;
      }
    }
    return error;
  }

  if (! fdle.is_valid())
    return 1;

  do
  {
    strmake_buf(log_name, log_info.log_file_name);
  } while (!(error= find_next_log(&log_info, 1)));

  if (error !=  LOG_INFO_EOF)
  {
    sql_print_error("find_log_pos() failed (error: %d)", error);
    return error;
  }

  if ((file= open_binlog(&log, log_name, &errmsg)) < 0)
  {
    sql_print_error("%s", errmsg);
    return 1;
  }

  if ((ev= Log_event::read_log_event(&log, &fdle,
                                     opt_master_verify_checksum)) &&
      ev->get_type_code() == FORMAT_DESCRIPTION_EVENT)
  {
    if (ev->flags & LOG_EVENT_BINLOG_IN_USE_F)
    {
      sql_print_information("Recovering after a crash using %s", opt_name);
      error= recover(&log_info, log_name, &log,
                     (Format_description_log_event *)ev, do_xa_recovery);
    }
    else
    {
      error= read_state_from_file();
      if (unlikely(error == 2))
      {
        /*
          The binlog exists, but the .state file is missing. This is normal if
          this is the first master start after a major upgrade to 10.0 (with
          GTID support).

          However, it could also be that the .state file was lost somehow, and
          in this case it could be a serious issue, as we would set the wrong
          binlog state in the next binlog file to be created, and GTID
          processing would be corrupted. A common way would be copying files
          from an old server to a new one and forgetting the .state file.

          So in this case, we want to try to recover the binlog state by
          scanning the last binlog file (but we do not need any XA recovery).

          ToDo: We could avoid one scan at first start after major upgrade, by
          detecting that there is no GTID_LIST event at the start of the
          binlog file, and stopping the scan in that case.
        */
        error= recover(&log_info, log_name, &log,
                       (Format_description_log_event *)ev, false);
      }
    }
  }

  delete ev;
  end_io_cache(&log);
  mysql_file_close(file, MYF(MY_WME));

  return error;
}


#ifdef INNODB_COMPATIBILITY_HOOKS
/*
  Get the current position of the MySQL binlog for transaction currently being
  committed.

  This is valid to call from within storage engine commit_ordered() and
  commit() methods only.

  Since it stores the position inside THD, it is safe to call without any
  locking.
*/
void
mysql_bin_log_commit_pos(THD *thd, ulonglong *out_pos, const char **out_file)
{
  binlog_cache_mngr *cache_mngr;
  if (opt_bin_log &&
      (cache_mngr= (binlog_cache_mngr*) thd_get_ha_data(thd, binlog_hton)))
  {
    *out_file= cache_mngr->last_commit_pos_file;
    *out_pos= (ulonglong)(cache_mngr->last_commit_pos_offset);
  }
  else
  {
    *out_file= NULL;
    *out_pos= 0;
  }
}
#endif /* INNODB_COMPATIBILITY_HOOKS */


static void
binlog_checksum_update(MYSQL_THD thd, struct st_mysql_sys_var *var,
                       void *var_ptr, const void *save)
{
  ulong value=  *((ulong *)save);
  bool check_purge= false;
  ulong UNINIT_VAR(prev_binlog_id);

  mysql_mutex_lock(mysql_bin_log.get_log_lock());
  if(mysql_bin_log.is_open())
  {
    prev_binlog_id= mysql_bin_log.current_binlog_id;
    if (binlog_checksum_options != value)
      mysql_bin_log.checksum_alg_reset= (enum_binlog_checksum_alg)value;
    if (mysql_bin_log.rotate(true, &check_purge))
      check_purge= false;
  }
  else
  {
    binlog_checksum_options= value;
  }
  DBUG_ASSERT(binlog_checksum_options == value);
  mysql_bin_log.checksum_alg_reset= BINLOG_CHECKSUM_ALG_UNDEF;
  mysql_mutex_unlock(mysql_bin_log.get_log_lock());
  if (check_purge)
    mysql_bin_log.checkpoint_and_purge(prev_binlog_id);
}


static int show_binlog_vars(THD *thd, SHOW_VAR *var, void *,
                            system_status_var *status_var, enum_var_type)
{
  mysql_bin_log.set_status_variables(thd);
  var->type= SHOW_ARRAY;
  var->value= (char *)&binlog_status_vars_detail;
  return 0;
}

static SHOW_VAR binlog_status_vars_top[]= {
  {"Binlog", (char *) &show_binlog_vars, SHOW_FUNC},
  {NullS, NullS, SHOW_LONG}
};

static MYSQL_SYSVAR_BOOL(
  optimize_thread_scheduling,
  opt_optimize_thread_scheduling,
  PLUGIN_VAR_READONLY,
  "Run fast part of group commit in a single thread, to optimize kernel "
  "thread scheduling. On by default. Disable to run each transaction in group "
  "commit in its own thread, which can be slower at very high concurrency. "
  "This option is mostly for testing one algorithm versus the other, and it "
  "should not normally be necessary to change it.",
  NULL,
  NULL,
  1);

static MYSQL_SYSVAR_ENUM(
  checksum,
  binlog_checksum_options,
  PLUGIN_VAR_RQCMDARG,
  "Type of BINLOG_CHECKSUM_ALG. Include checksum for "
  "log events in the binary log",
  NULL,
  binlog_checksum_update,
  BINLOG_CHECKSUM_ALG_CRC32,
  &binlog_checksum_typelib);

static struct st_mysql_sys_var *binlog_sys_vars[]=
{
  MYSQL_SYSVAR(optimize_thread_scheduling),
  MYSQL_SYSVAR(checksum),
  NULL
};


/*
  Copy out the non-directory part of binlog position filename for the
  `binlog_snapshot_file' status variable, same way as it is done for
  SHOW BINLOG STATUS.
*/
static void
set_binlog_snapshot_file(const char *src)
{
  size_t dir_len = dirname_length(src);
  strmake_buf(binlog_snapshot_file, src + dir_len);
}

/*
  Copy out current values of status variables, for SHOW STATUS or
  information_schema.global_status.

  This is called only under LOCK_all_status_vars, so we can fill in a static array.
*/
void
TC_LOG_BINLOG::set_status_variables(THD *thd)
{
  binlog_cache_mngr *cache_mngr;

  if (thd && opt_bin_log)
    cache_mngr= (binlog_cache_mngr*) thd_get_ha_data(thd, binlog_hton);
  else
    cache_mngr= 0;

  bool have_snapshot= (cache_mngr && cache_mngr->last_commit_pos_file[0] != 0);
  mysql_mutex_lock(&LOCK_commit_ordered);
  binlog_status_var_num_commits= this->num_commits;
  binlog_status_var_num_group_commits= this->num_group_commits;
  if (!have_snapshot)
  {
    set_binlog_snapshot_file(last_commit_pos_file);
    binlog_snapshot_position= last_commit_pos_offset;
  }
  mysql_mutex_unlock(&LOCK_commit_ordered);
  mysql_mutex_lock(&LOCK_prepare_ordered);
  binlog_status_group_commit_trigger_count= this->group_commit_trigger_count;
  binlog_status_group_commit_trigger_timeout= this->group_commit_trigger_timeout;
  binlog_status_group_commit_trigger_lock_wait= this->group_commit_trigger_lock_wait;
  mysql_mutex_unlock(&LOCK_prepare_ordered);

  if (have_snapshot)
  {
    set_binlog_snapshot_file(cache_mngr->last_commit_pos_file);
    binlog_snapshot_position= cache_mngr->last_commit_pos_offset;
  }
}


/*
  Find the Gtid_list_log_event at the start of a binlog.

  NULL for ok, non-NULL error message for error.

  If ok, then the event is returned in *out_gtid_list. This can be NULL if we
  get back to binlogs written by old server version without GTID support. If
  so, it means we have reached the point to start from, as no GTID events can
  exist in earlier binlogs.
*/
const char *
get_gtid_list_event(IO_CACHE *cache, Gtid_list_log_event **out_gtid_list)
{
  Format_description_log_event init_fdle(BINLOG_VERSION);
  Format_description_log_event *fdle;
  Log_event *ev;
  const char *errormsg = NULL;

  *out_gtid_list= NULL;

  if (!(ev= Log_event::read_log_event(cache, &init_fdle,
                                      opt_master_verify_checksum)) ||
      ev->get_type_code() != FORMAT_DESCRIPTION_EVENT)
  {
    if (ev)
      delete ev;
    return "Could not read format description log event while looking for "
      "GTID position in binlog";
  }

  fdle= static_cast<Format_description_log_event *>(ev);

  for (;;)
  {
    Log_event_type typ;

    ev= Log_event::read_log_event(cache, fdle, opt_master_verify_checksum);
    if (!ev)
    {
      errormsg= "Could not read GTID list event while looking for GTID "
        "position in binlog";
      break;
    }
    typ= ev->get_type_code();
    if (typ == GTID_LIST_EVENT)
      break;                                    /* Done, found it */
    if (typ == START_ENCRYPTION_EVENT)
    {
      if (fdle->start_decryption((Start_encryption_log_event*) ev))
        errormsg= "Could not set up decryption for binlog.";
    }
    delete ev;
    if (typ == ROTATE_EVENT || typ == STOP_EVENT ||
        typ == FORMAT_DESCRIPTION_EVENT || typ == START_ENCRYPTION_EVENT)
      continue;                                 /* Continue looking */

    /* We did not find any Gtid_list_log_event, must be old binlog. */
    ev= NULL;
    break;
  }

  delete fdle;
  *out_gtid_list= static_cast<Gtid_list_log_event *>(ev);
  return errormsg;
}


struct st_mysql_storage_engine binlog_storage_engine=
{ MYSQL_HANDLERTON_INTERFACE_VERSION };

maria_declare_plugin(binlog)
{
  MYSQL_STORAGE_ENGINE_PLUGIN,
  &binlog_storage_engine,
  "binlog",
  "MySQL AB",
  "This is a pseudo storage engine to represent the binlog in a transaction",
  PLUGIN_LICENSE_GPL,
  binlog_init, /* Plugin Init */
  NULL, /* Plugin Deinit */
  0x0100 /* 1.0 */,
  binlog_status_vars_top,     /* status variables                */
  binlog_sys_vars,            /* system variables                */
  "1.0",                      /* string version */
  MariaDB_PLUGIN_MATURITY_STABLE /* maturity */
}
maria_declare_plugin_end;

#ifdef WITH_WSREP
#include "wsrep_mysqld.h"

IO_CACHE *wsrep_get_trans_cache(THD * thd)
{
  DBUG_ASSERT(binlog_hton->slot != HA_SLOT_UNDEF);
  binlog_cache_mngr *cache_mngr = (binlog_cache_mngr*)
    thd_get_ha_data(thd, binlog_hton);
  if (cache_mngr)
    return cache_mngr->get_binlog_cache_log(true);

  WSREP_DEBUG("binlog cache not initialized, conn: %llu",
	      thd->thread_id);
  return NULL;
}

void wsrep_thd_binlog_trx_reset(THD * thd)
{
  DBUG_ENTER("wsrep_thd_binlog_trx_reset");
  WSREP_DEBUG("wsrep_thd_binlog_reset");
  /*
    todo: fix autocommit select to not call the caller
  */
  binlog_cache_mngr *const cache_mngr=
    (binlog_cache_mngr*) thd_get_ha_data(thd, binlog_hton);
  if (cache_mngr)
  {
    cache_mngr->reset(false, true);
    if (!cache_mngr->stmt_cache.empty())
    {
      WSREP_DEBUG("pending events in stmt cache, sql: %s", thd->query());
      cache_mngr->stmt_cache.reset();
    }
  }
  thd->reset_binlog_for_next_statement();
  DBUG_VOID_RETURN;
}

void wsrep_thd_binlog_stmt_rollback(THD * thd)
{
  DBUG_ENTER("wsrep_thd_binlog_stmt_rollback");
  WSREP_DEBUG("wsrep_thd_binlog_stmt_rollback");
  binlog_cache_mngr *const cache_mngr=
    (binlog_cache_mngr*) thd_get_ha_data(thd, binlog_hton);
  if (cache_mngr)
  {
    thd->binlog_remove_pending_rows_event(TRUE, TRUE);
    cache_mngr->stmt_cache.reset();
  }
  DBUG_VOID_RETURN;
}

bool wsrep_stmt_rollback_is_safe(THD* thd)
{
  bool ret(true);

  DBUG_ENTER("wsrep_binlog_stmt_rollback_is_safe");

  binlog_cache_mngr *cache_mngr= 
    (binlog_cache_mngr*) thd_get_ha_data(thd, binlog_hton);

  if (binlog_hton && cache_mngr)
  {
    binlog_cache_data * trx_cache = &cache_mngr->trx_cache;
    if (thd->wsrep_sr().fragments_certified() > 0 &&
        (trx_cache->get_prev_position() == MY_OFF_T_UNDEF ||
         trx_cache->get_prev_position() < thd->wsrep_sr().log_position()))
    {
      WSREP_DEBUG("statement rollback is not safe for streaming replication"
                  " pre-stmt_pos: %llu, frag repl pos: %zu\n"
                  "Thread: %llu, SQL: %s",
                  trx_cache->get_prev_position(),
                  thd->wsrep_sr().log_position(),
                  thd->thread_id, thd->query());
       ret = false;
    }
  }
  DBUG_RETURN(ret);
}

void wsrep_register_binlog_handler(THD *thd, bool trx)
{
  DBUG_ENTER("register_binlog_handler");
  /*
    If this is the first call to this function while processing a statement,
    the transactional cache does not have a savepoint defined. So, in what
    follows:
      . an implicit savepoint is defined;
      . callbacks are registered;
      . binary log is set as read/write.

    The savepoint allows for truncating the trx-cache transactional changes
    fail. Callbacks are necessary to flush caches upon committing or rolling
    back a statement or a transaction. However, notifications do not happen
    if the binary log is set as read/write.
  */
  binlog_cache_mngr *cache_mngr=
    (binlog_cache_mngr*) thd_get_ha_data(thd, binlog_hton);
  /* cache_mngr may be missing e.g. in mtr test ev51914.test */
  if (cache_mngr)
  {
    /*
      Set an implicit savepoint in order to be able to truncate a trx-cache.
    */
    if (cache_mngr->trx_cache.get_prev_position() == MY_OFF_T_UNDEF)
    {
      my_off_t pos= 0;
      binlog_trans_log_savepos(thd, &pos);
      cache_mngr->trx_cache.set_prev_position(pos);
    }

    /*
      Set callbacks in order to be able to call commmit or rollback.
    */
    if (trx)
      trans_register_ha(thd, TRUE, binlog_hton, 0);
    trans_register_ha(thd, FALSE, binlog_hton, 0);

    /*
      Set the binary log as read/write otherwise callbacks are not called.
    */
    thd->ha_data[binlog_hton->slot].ha_info[0].set_trx_read_write();
  }
  DBUG_VOID_RETURN;
}

#endif /* WITH_WSREP */<|MERGE_RESOLUTION|>--- conflicted
+++ resolved
@@ -6589,12 +6589,8 @@
       DBUG_PRINT("info", ("direct is set"));
       DBUG_ASSERT(!thd->backup_commit_lock);
 
-<<<<<<< HEAD
       MDL_REQUEST_INIT(&mdl_request, MDL_key::BACKUP, "", "", MDL_BACKUP_COMMIT,
                      MDL_EXPLICIT);
-=======
-      mdl_request.init(MDL_key::BACKUP, "", "", MDL_BACKUP_COMMIT, MDL_EXPLICIT);
->>>>>>> 9868253b
       thd->mdl_context.acquire_lock(&mdl_request,
                                     thd->variables.lock_wait_timeout);
       thd->backup_commit_lock= &mdl_request;

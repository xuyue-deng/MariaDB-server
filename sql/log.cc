/* Copyright (c) 2000, 2018, Oracle and/or its affiliates.
   Copyright (c) 2009, 2022, MariaDB Corporation.

   This program is free software; you can redistribute it and/or modify
   it under the terms of the GNU General Public License as published by
   the Free Software Foundation; version 2 of the License.

   This program is distributed in the hope that it will be useful,
   but WITHOUT ANY WARRANTY; without even the implied warranty of
   MERCHANTABILITY or FITNESS FOR A PARTICULAR PURPOSE.  See the
   GNU General Public License for more details.

   You should have received a copy of the GNU General Public License
   along with this program; if not, write to the Free Software
   Foundation, Inc., 51 Franklin Street, Fifth Floor, Boston, MA  02110-1335  USA */


/**
  @file

  @brief
  logging of commands

  @todo
    Abort logging when we get an error in reading or writing log files
*/

#include "mariadb.h"		/* NO_EMBEDDED_ACCESS_CHECKS */
#include "sql_priv.h"
#include "log.h"
#include "sql_base.h"                           // open_log_table
#include "sql_repl.h"
#include "sql_delete.h"                         // mysql_truncate
#include "sql_parse.h"                          // command_name
#include "sql_time.h"           // calc_time_from_sec, my_time_compare
#include "tztime.h"             // my_tz_OFFSET0, struct Time_zone
#include "log_event.h"          // Query_log_event
#include "rpl_filter.h"
#include "rpl_rli.h"
#include "sql_audit.h"
#include "mysqld.h"
#include "ddl_log.h"
#include "gtid_index.h"
#include "repl_failsafe.h"

#include <my_dir.h>
#include <m_ctype.h>				// For test_if_number

#include <set_var.h> // for Sys_last_gtid_ptr
#include <ilist.h>

#ifdef _WIN32
#include "message.h"
#endif

#include "sql_plugin.h"
#include "debug_sync.h"
#include "sql_show.h"
#include "my_pthread.h"
#include "semisync_master.h"
#include "sp_rcontext.h"
#include "sp_head.h"
#include "sql_table.h"
#include "log_cache.h"

#include "wsrep_mysqld.h"
#ifdef WITH_WSREP
#include "wsrep_trans_observer.h"
#include "wsrep_status.h"
#endif /* WITH_WSREP */

#ifdef HAVE_REPLICATION
#include "semisync_master.h"
#include "semisync_slave.h"
#include <utility>     // pair
#endif

/* max size of the log message */
#define MAX_LOG_BUFFER_SIZE 1024
#define MAX_TIME_SIZE 32

#define FLAGSTR(V,F) ((V)&(F)?#F" ":"")

handlerton *binlog_hton;
LOGGER logger;

const char *log_bin_index= 0;
const char *log_bin_basename= 0;

MYSQL_BIN_LOG mysql_bin_log(&sync_binlog_period);

static bool test_if_number(const char *str,
			   ulong *res, bool allow_wildcards);
static int binlog_init(void *p);
static int binlog_close_connection(handlerton *hton, THD *thd);
static int binlog_savepoint_set(handlerton *hton, THD *thd, void *sv);
static int binlog_savepoint_rollback(handlerton *hton, THD *thd, void *sv);
static bool binlog_savepoint_rollback_can_release_mdl(handlerton *hton,
                                                      THD *thd);
static int binlog_rollback(handlerton *hton, THD *thd, bool all);
static int binlog_prepare(handlerton *hton, THD *thd, bool all);
static int binlog_start_consistent_snapshot(handlerton *hton, THD *thd);
static int binlog_flush_cache(THD *thd, binlog_cache_mngr *cache_mngr,
                              Log_event *end_ev, bool all, bool using_stmt,
                              bool using_trx, bool is_ro_1pc);

static const LEX_CSTRING write_error_msg=
    { STRING_WITH_LEN("error writing to the binary log") };

static my_bool opt_optimize_thread_scheduling= TRUE;
/*
  The binlog_checksum_options value is accessed protected under LOCK_log. As
  the checksum option used must be consistent across an entire binlog file,
  and log rotation is needed whenever this is changed.

  As an exception, event checksums are precomputed using a non-locked read
  of binlog_checksum_options. Later, the value is checked against the option
  value, this time under LOCK_log, and checksums are re-computed if the value
  differs.
*/
ulong binlog_checksum_options;
#ifndef DBUG_OFF
ulong opt_binlog_dbug_fsync_sleep= 0;
#endif

mysql_mutex_t LOCK_prepare_ordered;
mysql_cond_t COND_prepare_ordered;
mysql_mutex_t LOCK_after_binlog_sync;
mysql_mutex_t LOCK_commit_ordered;

static ulonglong binlog_status_var_num_commits;
static ulonglong binlog_status_var_num_group_commits;
static ulonglong binlog_status_group_commit_trigger_count;
static ulonglong binlog_status_group_commit_trigger_lock_wait;
static ulonglong binlog_status_group_commit_trigger_timeout;
static char binlog_snapshot_file[FN_REFLEN];
static ulonglong binlog_snapshot_position;

static const char *fatal_log_error=
  "Could not use %s for logging (error %d). "
  "Turning logging off for the whole duration of the MariaDB server process. "
  "To turn it on again: fix the cause, shutdown the MariaDB server and "
  "restart it.";


static SHOW_VAR binlog_status_vars_detail[]=
{
  {"commits",
    (char *)&binlog_status_var_num_commits, SHOW_LONGLONG},
  {"group_commits",
    (char *)&binlog_status_var_num_group_commits, SHOW_LONGLONG},
  {"group_commit_trigger_count",
    (char *)&binlog_status_group_commit_trigger_count, SHOW_LONGLONG},
  {"group_commit_trigger_lock_wait",
    (char *)&binlog_status_group_commit_trigger_lock_wait, SHOW_LONGLONG},
  {"group_commit_trigger_timeout",
    (char *)&binlog_status_group_commit_trigger_timeout, SHOW_LONGLONG},
  {"snapshot_file",
    (char *)&binlog_snapshot_file, SHOW_CHAR},
  {"snapshot_position",
   (char *)&binlog_snapshot_position, SHOW_LONGLONG},
  {NullS, NullS, SHOW_LONG}
};

/*
  Variables for the binlog background thread.
  Protected by the MYSQL_BIN_LOG::LOCK_binlog_background_thread mutex.
 */
struct Binlog_background_job
{
  union
  {
    MYSQL_BIN_LOG::xid_count_per_binlog *notify_entry;
    struct {
      Gtid_index_writer *gi;
      rpl_gtid *gtid_list;
      uint32 gtid_count;
      uint32 offset;
    } gtid_index_data;
  };
  Binlog_background_job *next;
  enum enum_job_type {
    CHECKPOINT_NOTIFY,
    GTID_INDEX_UPDATE,
    GTID_INDEX_CLOSE,
    SENTINEL
  } job_type;
};
static bool binlog_background_thread_started= false;
static bool binlog_background_thread_stop= false;
static bool binlog_background_thread_sentinel= false;
static Binlog_background_job *binlog_background_thread_queue= NULL;
static Binlog_background_job **binlog_background_thread_endptr=
  &binlog_background_thread_queue;
static Binlog_background_job *binlog_background_freelist= NULL;

static bool start_binlog_background_thread();
static int queue_binlog_background_checkpoint_notify(
                MYSQL_BIN_LOG::xid_count_per_binlog *entry);
static int queue_binlog_background_gtid_index_update(Gtid_index_writer *gi,
                                                     uint32 offset,
                                                     rpl_gtid *gtid_list,
                                                     uint32 count);
static int queue_binlog_background_gtid_index_close(Gtid_index_writer *gi);
static int queue_binlog_background_sentinel();
static void binlog_background_wait_for_sentinel();

static rpl_binlog_state rpl_global_gtid_binlog_state;

void setup_log_handling()
{
  rpl_global_gtid_binlog_state.init();
}


/**
   purge logs, master and slave sides both, related error code
   converter.
   Called from @c purge_error_message(), @c MYSQL_BIN_LOG::reset_logs()

   @param  res  an internal to purging routines error code 

   @return the user level error code ER_*
*/
uint purge_log_get_error_code(int res)
{
  uint errcode= 0;

  switch (res)  {
  case 0: break;
  case LOG_INFO_EOF:	errcode= ER_UNKNOWN_TARGET_BINLOG; break;
  case LOG_INFO_IO:	errcode= ER_IO_ERR_LOG_INDEX_READ; break;
  case LOG_INFO_INVALID:errcode= ER_BINLOG_PURGE_PROHIBITED; break;
  case LOG_INFO_SEEK:	errcode= ER_FSEEK_FAIL; break;
  case LOG_INFO_MEM:	errcode= ER_OUT_OF_RESOURCES; break;
  case LOG_INFO_FATAL:	errcode= ER_BINLOG_PURGE_FATAL_ERR; break;
  case LOG_INFO_IN_USE: errcode= ER_LOG_IN_USE; break;
  case LOG_INFO_EMFILE: errcode= ER_BINLOG_PURGE_EMFILE; break;
  default:		errcode= ER_LOG_PURGE_UNKNOWN_ERR; break;
  }

  return errcode;
}

/**
  Silence all errors and warnings reported when performing a write
  to a log table.
  Errors and warnings are not reported to the client or SQL exception
  handlers, so that the presence of logging does not interfere and affect
  the logic of an application.
*/
class Silence_log_table_errors : public Internal_error_handler
{
  char m_message[MYSQL_ERRMSG_SIZE];
public:
  Silence_log_table_errors()
  {
    m_message[0]= '\0';
  }

  ~Silence_log_table_errors() override = default;

  bool handle_condition(THD *thd,
                                uint sql_errno,
                                const char* sql_state,
                                Sql_condition::enum_warning_level *level,
                                const char* msg,
                                Sql_condition ** cond_hdl) override;
  const char *message() const { return m_message; }
};

bool
Silence_log_table_errors::handle_condition(THD *,
                                           uint,
                                           const char*,
                                           Sql_condition::enum_warning_level*,
                                           const char* msg,
                                           Sql_condition ** cond_hdl)
{
  *cond_hdl= NULL;
  strmake_buf(m_message, msg);
  return TRUE;
}

sql_print_message_func sql_print_message_handlers[3] =
{
  sql_print_information,
  sql_print_warning,
  sql_print_error
};


/**
  Create the name of the log file
  
  @param[OUT] out    a pointer to a new allocated name will go there
  @param[IN] log_ext The extension for the file (e.g .log)
  @param[IN] once    whether to use malloc_once or a normal malloc.
*/
void make_default_log_name(char **out, const char* log_ext, bool once)
{
  char buff[FN_REFLEN+10];
  fn_format(buff, opt_log_basename, "", log_ext, MYF(MY_REPLACE_EXT));
  if (once)
    *out= my_once_strdup(buff, MYF(MY_WME));
  else
  {
    my_free(*out);
    *out= my_strdup(PSI_INSTRUMENT_ME, buff, MYF(MY_WME));
  }
}


/*
  Helper classes to store non-transactional and transactional data
  before copying it to the binary log.
*/

void Log_event_writer::add_status(enum_logged_status status)
{
  if (likely(cache_data))
    cache_data->add_status(status);
}

void Log_event_writer::set_incident()
{
  cache_data->set_incident();
}


/**
   Select if and how to write checksum for an event written to the binlog.

    - When writing directly to the binlog, the user-configured checksum option
      is used.
    - When writing to a transaction or statement cache, we have
      binlog_cache_data that contains the checksum option to use (pre-computed
      checksums).
    - Otherwise, no checksum used.
*/
enum_binlog_checksum_alg
Log_event::select_checksum_alg(const binlog_cache_data *data)
{
  if (cache_type == Log_event::EVENT_NO_CACHE)
  {
    DBUG_ASSERT(!data);
    /*
      When we're selecting the checksum algorithm to write directly to the
      actual binlog, we must be holding the LOCK_log, otherwise the checksum
      configuration could change just after we read it.
    */
    mysql_mutex_assert_owner(mysql_bin_log.get_log_lock());
    return (enum_binlog_checksum_alg)binlog_checksum_options;
  }

  if (data)
    return data->checksum_opt;

  return BINLOG_CHECKSUM_ALG_OFF;
}


class binlog_cache_mngr {
public:
  binlog_cache_mngr(my_off_t param_max_binlog_stmt_cache_size,
                    my_off_t param_max_binlog_cache_size,
                    ulong *param_ptr_binlog_stmt_cache_use,
                    ulong *param_ptr_binlog_stmt_cache_disk_use,
                    ulong *param_ptr_binlog_cache_use,
                    ulong *param_ptr_binlog_cache_disk_use,
                    bool precompute_checksums)
    : stmt_cache(precompute_checksums), trx_cache(precompute_checksums),
      last_commit_pos_offset(0), using_xa(FALSE), xa_xid(0)
  {
     stmt_cache.set_binlog_cache_info(param_max_binlog_stmt_cache_size,
                                      param_ptr_binlog_stmt_cache_use,
                                      param_ptr_binlog_stmt_cache_disk_use);
     trx_cache.set_binlog_cache_info(param_max_binlog_cache_size,
                                     param_ptr_binlog_cache_use,
                                     param_ptr_binlog_cache_disk_use);
     last_commit_pos_file[0]= 0;
  }

  void reset(bool do_stmt, bool do_trx)
  {
    if (do_stmt)
      stmt_cache.reset();
    if (do_trx)
    {
      trx_cache.reset();
      using_xa= FALSE;
      last_commit_pos_file[0]= 0;
      last_commit_pos_offset= 0;
    }
  }

  binlog_cache_data* get_binlog_cache_data(bool is_transactional)
  {
    return (is_transactional ? &trx_cache : &stmt_cache);
  }

  IO_CACHE* get_binlog_cache_log(bool is_transactional)
  {
    return (is_transactional ? &trx_cache.cache_log : &stmt_cache.cache_log);
  }

  binlog_cache_data stmt_cache;

  binlog_cache_data trx_cache;

  /*
    Binlog position for current transaction.
    For START TRANSACTION WITH CONSISTENT SNAPSHOT, this is the binlog
    position corresponding to the snapshot taken. During (and after) commit,
    this is set to the binlog position corresponding to just after the
    commit (so storage engines can store it in their transaction log).
  */
  char last_commit_pos_file[FN_REFLEN];
  my_off_t last_commit_pos_offset;

  /*
    Flag set true if this transaction is committed with log_xid() as part of
    XA, false if not.
  */
  bool using_xa;
  my_xid xa_xid;
  bool need_unlog;
  /*
    Id of binlog that transaction was written to; only needed if need_unlog is
    true.
  */
  ulong binlog_id;
  /* Set if we get an error during commit that must be returned from unlog(). */
  bool delayed_error;

  //Will be reset when gtid is written into binlog
  uchar  gtid_flags3;
  decltype (rpl_gtid::seq_no) sa_seq_no;
private:

  binlog_cache_mngr& operator=(const binlog_cache_mngr& info);
  binlog_cache_mngr(const binlog_cache_mngr& info);
};

/**
  The function handles the first phase of two-phase binlogged ALTER.
  On master binlogs START ALTER when that is configured to do so.
  On slave START ALTER gets binlogged and its gtid committed into gtid slave pos
  table.

  @param thd                Thread handle.
  @param start_alter_id     Start Alter identifier or zero.
  @param[out]
         partial_alter      Is set to true when Start Alter phase is completed.
  @param if_exists          True indicates the binary logging of the query
                            should be done with "if exists" option.

  @return  false on success, true on failure
  @return  @c partial_alter set to @c true when START ALTER phase
           has been completed
*/
bool write_bin_log_start_alter(THD *thd, bool& partial_alter,
                               uint64 start_alter_id, bool if_exists)
{
#if defined(HAVE_REPLICATION)
  if (thd->variables.option_bits & OPTION_BIN_TMP_LOG_OFF)
    return false;

  if (start_alter_id)
  {
    if (thd->rgi_slave->get_finish_event_group_called())
      return false;                   // can get here through retrying

    DBUG_EXECUTE_IF("at_write_start_alter", {
    debug_sync_set_action(thd,
                          STRING_WITH_LEN("now wait_for alter_cont"));
      });

    Master_info *mi= thd->rgi_slave->rli->mi;
    start_alter_info *info= thd->rgi_slave->sa_info;
    bool is_shutdown= false;

    info->sa_seq_no= start_alter_id;
    info->domain_id= thd->variables.gtid_domain_id;
    mysql_mutex_lock(&mi->start_alter_list_lock);
    // possible stop-slave's marking of the whole alter state list is checked
    is_shutdown= mi->is_shutdown;
    mi->start_alter_list.push_back(info, &mi->mem_root);
    mysql_mutex_unlock(&mi->start_alter_list_lock);
    info->state= start_alter_state::REGISTERED;
    thd->rgi_slave->commit_orderer.wait_for_prior_commit(thd);
    thd->rgi_slave->start_alter_ev->update_pos(thd->rgi_slave);
    if (mysql_bin_log.is_open())
    {
      Write_log_with_flags wlwf (thd, Gtid_log_event::FL_START_ALTER_E1);
      if (write_bin_log(thd, true, thd->query(), thd->query_length()))
      {
        DBUG_ASSERT(thd->is_error());
        return true;
      }
    }
    thd->rgi_slave->mark_start_commit();
    thd->wakeup_subsequent_commits(0);
    thd->rgi_slave->finish_start_alter_event_group();

    if (is_shutdown)
    {
      /* SA exists abruptly and will notify any CA|RA waiter. */
      mysql_mutex_lock(&mi->start_alter_lock);
      /*
        If there is (or will be) unlikely any CA it will execute
        the whole query before to stop itself.
      */
      info->direct_commit_alter= true;
      info->state= start_alter_state::ROLLBACK_ALTER;
      mysql_mutex_unlock(&mi->start_alter_lock);

      return true;
    }

    return false;
  }
#endif

#ifndef WITH_WSREP
  rpl_group_info *rgi= thd->rgi_slave ? thd->rgi_slave : thd->rgi_fake;
#else
  rpl_group_info *rgi= thd->slave_thread ? thd->rgi_slave :
    WSREP(thd) ? (thd->wsrep_rgi ? thd->wsrep_rgi : thd->rgi_fake) :
    thd->rgi_fake;
#endif

  if (!rgi && thd->variables.binlog_alter_two_phase)
  {
    /* slave applier can handle here only regular ALTER */
    DBUG_ASSERT(!rgi || !(rgi->gtid_ev_flags_extra &
                          (Gtid_log_event::FL_START_ALTER_E1 |
                           Gtid_log_event::FL_COMMIT_ALTER_E1 |
                           Gtid_log_event::FL_ROLLBACK_ALTER_E1)));

    /*
      After logging binlog state stays flagged with SA flags3 an seq_no.
      The state is not reset after write_bin_log() is done which is
      deferred for the second logging phase.
    */
    thd->set_binlog_flags_for_alter(Gtid_log_event::FL_START_ALTER_E1);
    if(write_bin_log_with_if_exists(thd, false, false, if_exists, false))
    {
      DBUG_ASSERT(thd->is_error());

      thd->set_binlog_flags_for_alter(0);
      return true;
    }
    partial_alter= true;
  }
  else if (rgi && rgi->direct_commit_alter)
  {
    DBUG_ASSERT(rgi->gtid_ev_flags_extra &
                Gtid_log_event::FL_COMMIT_ALTER_E1);

    partial_alter= true;
  }

  return false;
}

bool LOGGER::is_log_table_enabled(uint log_table_type)
{
  switch (log_table_type) {
  case QUERY_LOG_SLOW:
    return (table_log_handler != NULL) && global_system_variables.sql_log_slow
            && (log_output_options & LOG_TABLE);
  case QUERY_LOG_GENERAL:
    return (table_log_handler != NULL) && opt_log
            && (log_output_options & LOG_TABLE);
  default:
    DBUG_ASSERT(0);
    return FALSE;                             /* make compiler happy */
  }
}

/**
   Check if a given table is opened log table

   @param table             Table to check
   @param check_if_opened   Only fail if it's a log table in use
   @param error_msg	    String to put in error message if not ok.
                            No error message if 0
   @return 0 ok
   @return # Type of log file
 */

int check_if_log_table(const TABLE_LIST *table,
                       bool check_if_opened,
                       const char *error_msg)
{
  int result= 0;
  if (table->db.length == 5 &&
      !my_strcasecmp(table_alias_charset, table->db.str, "mysql"))
  {
    const char *table_name= table->table_name.str;

    if (table->table_name.length == 11 &&
        !my_strcasecmp(table_alias_charset, table_name, "general_log"))
    {
      result= QUERY_LOG_GENERAL;
      goto end;
    }

    if (table->table_name.length == 8 &&
        !my_strcasecmp(table_alias_charset, table_name, "slow_log"))
    {
      result= QUERY_LOG_SLOW;
      goto end;
    }
  }
  return 0;

end:
  if (!check_if_opened || logger.is_log_table_enabled(result))
  {
    if (error_msg)
      my_error(ER_BAD_LOG_STATEMENT, MYF(0), error_msg);
    return result;
  }
  return 0;
}


Log_to_csv_event_handler::Log_to_csv_event_handler() = default;


Log_to_csv_event_handler::~Log_to_csv_event_handler() = default;


void Log_to_csv_event_handler::cleanup()
{
  logger.is_log_tables_initialized= FALSE;
}

/* log event handlers */

/**
  Log command to the general log table

  Log given command to the general log table.

  @param  event_time        command start timestamp
  @param  user_host         the pointer to the string with user@host info
  @param  user_host_len     length of the user_host string. this is computed
                            once and passed to all general log event handlers
  @param  thread_id         Id of the thread, issued a query
  @param  command_type      the type of the command being logged
  @param  command_type_len  the length of the string above
  @param  sql_text          the very text of the query being executed
  @param  sql_text_len      the length of sql_text string


  @return This function attempts to never call my_error(). This is
  necessary, because general logging happens already after a statement
  status has been sent to the client, so the client can not see the
  error anyway. Besides, the error is not related to the statement
  being executed and is internal, and thus should be handled
  internally (@todo: how?).
  If a write to the table has failed, the function attempts to
  write to a short error message to the file. The failure is also
  indicated in the return value. 

  @retval  FALSE   OK
  @retval  TRUE    error occurred
*/

bool Log_to_csv_event_handler::
  log_general(THD *thd, my_hrtime_t event_time, const char *user_host, size_t user_host_len, my_thread_id thread_id_arg,
              const char *command_type, size_t command_type_len,
              const char *sql_text, size_t sql_text_len,
              CHARSET_INFO *client_cs)
{
  TABLE_LIST table_list;
  TABLE *table;
  bool result= TRUE;
  bool need_close= FALSE;
  bool need_pop= FALSE;
  bool need_rnd_end= FALSE;
  uint field_index;
  Silence_log_table_errors error_handler;
  Open_tables_backup open_tables_backup;
  THD::used_t save_time_zone_used= thd->used & THD::TIME_ZONE_USED;
  DBUG_ENTER("log_general");

  /*
    CSV uses TIME_to_timestamp() internally if table needs to be repaired
    which will set TIME_ZONE_USED
  */

  table_list.init_one_table(&MYSQL_SCHEMA_NAME, &GENERAL_LOG_NAME, 0,
                            TL_WRITE_CONCURRENT_INSERT);

  /*
    1) open_log_table generates an error of the
    table can not be opened or is corrupted.
    2) "INSERT INTO general_log" can generate warning sometimes.

    Suppress these warnings and errors, they can't be dealt with
    properly anyway.

    QQ: this problem needs to be studied in more detail.
    Comment this 2 lines and run "cast.test" to see what's happening.
  */
  thd->push_internal_handler(& error_handler);
  need_pop= TRUE;

  if (!(table= open_log_table(thd, &table_list, &open_tables_backup)))
    goto err;

  need_close= TRUE;

  if (table->file->extra(HA_EXTRA_MARK_AS_LOG_TABLE) ||
      table->file->ha_rnd_init_with_error(0))
    goto err;

  need_rnd_end= TRUE;

  /* Honor next number columns if present */
  table->next_number_field= table->found_next_number_field;

  /*
    NOTE: we do not call restore_record() here, as all fields are
    filled by the Logger (=> no need to load default ones).
  */

  /*
    We do not set a value for table->field[0], as it will use
    default value (which is CURRENT_TIMESTAMP).
  */

  /* check that all columns exist */
  if (table->s->fields < 6)
    goto err;

  DBUG_ASSERT(table->field[0]->type() == MYSQL_TYPE_TIMESTAMP);

  table->field[0]->store_timestamp(
                  hrtime_to_my_time(event_time), hrtime_sec_part(event_time));

  /* do a write */
  if (table->field[1]->store(user_host, user_host_len, client_cs) ||
      table->field[2]->store((longlong) thread_id_arg, TRUE) ||
      table->field[3]->store((longlong) global_system_variables.server_id,
                             TRUE) ||
      table->field[4]->store(command_type, command_type_len, client_cs))
    goto err;

  /*
    A positive return value in store() means truncation.
    Still logging a message in the log in this case.
  */
  table->field[5]->flags|= FIELDFLAG_HEX_ESCAPE;
  if (table->field[5]->store(sql_text, sql_text_len, client_cs) < 0)
    goto err;

  /* mark all fields as not null */
  table->field[1]->set_notnull();
  table->field[2]->set_notnull();
  table->field[3]->set_notnull();
  table->field[4]->set_notnull();
  table->field[5]->set_notnull();

  /* Set any extra columns to their default values */
  for (field_index= 6 ; field_index < table->s->fields ; field_index++)
  {
    table->field[field_index]->set_default();
  }

  if (table->file->ha_write_row(table->record[0]))
    goto err;

  result= FALSE;

err:
  if (result && !thd->killed)
    sql_print_error("Failed to write to mysql.general_log: %s",
                    error_handler.message());

  if (need_rnd_end)
  {
    table->file->ha_rnd_end();
    table->file->ha_release_auto_increment();
  }
  if (need_pop)
    thd->pop_internal_handler();
  if (need_close)
    close_log_table(thd, &open_tables_backup);

  thd->used= (thd->used & ~THD::TIME_ZONE_USED) | save_time_zone_used;
  DBUG_RETURN(result);
}


/*
  Log a query to the slow log table

  SYNOPSIS
    log_slow()
    thd               THD of the query
    current_time      current timestamp
    user_host         the pointer to the string with user@host info
    user_host_len     length of the user_host string. this is computed once
                      and passed to all general log event handlers
    query_time        Amount of time the query took to execute (in microseconds)
    lock_time         Amount of time the query was locked (in microseconds)
    is_command        The flag, which determines, whether the sql_text is a
                      query or an administrator command (these are treated
                      differently by the old logging routines)
    sql_text          the very text of the query or administrator command
                      processed
    sql_text_len      the length of sql_text string

  DESCRIPTION

   Log a query to the slow log table

  RETURN
    FALSE - OK
    TRUE - error occurred
*/

bool Log_to_csv_event_handler::
  log_slow(THD *thd, my_hrtime_t current_time,
           const char *user_host, size_t user_host_len,
           ulonglong query_utime, ulonglong lock_utime, bool is_command,
           const char *sql_text, size_t sql_text_len)
{
  TABLE_LIST table_list;
  TABLE *table;
  bool result= TRUE;
  bool need_close= FALSE;
  bool need_rnd_end= FALSE;
  Silence_log_table_errors error_handler;
  Open_tables_backup open_tables_backup;
  CHARSET_INFO *client_cs= thd->variables.character_set_client;
  THD::used_t save_time_zone_used= thd->used & THD::TIME_ZONE_USED;
  ulong query_time= (ulong) MY_MIN(query_utime/1000000, TIME_MAX_VALUE_SECONDS);
  ulong lock_time=  (ulong) MY_MIN(lock_utime/1000000, TIME_MAX_VALUE_SECONDS);
  ulong query_time_micro= (ulong) (query_utime % 1000000);
  ulong lock_time_micro=  (ulong) (lock_utime % 1000000);
  DBUG_ENTER("Log_to_csv_event_handler::log_slow");

  thd->push_internal_handler(& error_handler);

  table_list.init_one_table(&MYSQL_SCHEMA_NAME, &SLOW_LOG_NAME, 0,
                            TL_WRITE_CONCURRENT_INSERT);

  if (!(table= open_log_table(thd, &table_list, &open_tables_backup)))
    goto err;

  need_close= TRUE;

  if (table->file->extra(HA_EXTRA_MARK_AS_LOG_TABLE) ||
      table->file->ha_rnd_init_with_error(0))
    goto err;

  need_rnd_end= TRUE;

  /* Honor next number columns if present */
  table->next_number_field= table->found_next_number_field;

  restore_record(table, s->default_values);    // Get empty record

  /* check that all columns exist */
  if (table->s->fields < 13)
    goto err;

  /* store the time and user values */
  DBUG_ASSERT(table->field[0]->type() == MYSQL_TYPE_TIMESTAMP);
  table->field[0]->store_timestamp(
             hrtime_to_my_time(current_time), hrtime_sec_part(current_time));
  if (table->field[1]->store(user_host, user_host_len, client_cs))
    goto err;

  /*
    A TIME field can not hold the full longlong range; query_time or
    lock_time may be truncated without warning here, if greater than
    839 hours (~35 days)
  */
  MYSQL_TIME t;
  t.neg= 0;

  /* fill in query_time field */
  calc_time_from_sec(&t, query_time, query_time_micro);
  if (table->field[2]->store_time(&t))
    goto err;
  /* lock_time */
  calc_time_from_sec(&t, lock_time, lock_time_micro);
  if (table->field[3]->store_time(&t))
    goto err;
  /* rows_sent */
  if (table->field[4]->store((longlong) thd->get_sent_row_count(), TRUE))
    goto err;
  /* rows_examined */
  if (table->field[5]->store((longlong) thd->get_examined_row_count(), TRUE))
    goto err;

  /* fill database field */
  if (thd->db.str)
  {
    if (table->field[6]->store(thd->db.str, thd->db.length, client_cs))
      goto err;
    table->field[6]->set_notnull();
  }

  if (thd->stmt_depends_on_first_successful_insert_id_in_prev_stmt)
  {
    if (table->
        field[7]->store((longlong)
                        thd->first_successful_insert_id_in_prev_stmt_for_binlog,
                        TRUE))
      goto err;
    table->field[7]->set_notnull();
  }

  /*
    Set value if we do an insert on autoincrement column. Note that for
    some engines (those for which get_auto_increment() does not leave a
    table lock until the statement ends), this is just the first value and
    the next ones used may not be contiguous to it.
  */
  if (thd->auto_inc_intervals_in_cur_stmt_for_binlog.nb_elements() > 0)
  {
    if (table->
        field[8]->store((longlong)
          thd->auto_inc_intervals_in_cur_stmt_for_binlog.minimum(), TRUE))
      goto err;
    table->field[8]->set_notnull();
  }

  if (table->field[9]->store((longlong)global_system_variables.server_id, TRUE))
    goto err;
  table->field[9]->set_notnull();

  /*
    Column sql_text.
    A positive return value in store() means truncation.
    Still logging a message in the log in this case.
  */
  if (table->field[10]->store(sql_text, sql_text_len, client_cs) < 0)
    goto err;

  if (table->field[11]->store((longlong) thd->thread_id, TRUE))
    goto err;

  /* Rows_affected */
  if (table->field[12]->store(thd->get_stmt_da()->is_ok() ?
                              (longlong) thd->get_stmt_da()->affected_rows() :
                              0, TRUE))
    goto err;

  if (table->file->ha_write_row(table->record[0]))
    goto err;

  result= FALSE;

err:
  thd->pop_internal_handler();

  if (result && !thd->killed)
    sql_print_error("Failed to write to mysql.slow_log: %s",
                    error_handler.message());

  if (need_rnd_end)
  {
    table->file->ha_rnd_end();
    table->file->ha_release_auto_increment();
  }
  if (need_close)
    close_log_table(thd, &open_tables_backup);
  thd->used= (thd->used & ~THD::TIME_ZONE_USED) | save_time_zone_used;
  DBUG_RETURN(result);
}

int Log_to_csv_event_handler::
  activate_log(THD *thd, uint log_table_type)
{
  TABLE_LIST table_list;
  TABLE *table;
  LEX_CSTRING *UNINIT_VAR(log_name);
  int result;
  Open_tables_backup open_tables_backup;

  DBUG_ENTER("Log_to_csv_event_handler::activate_log");

  if (log_table_type == QUERY_LOG_GENERAL)
  {
    log_name= &GENERAL_LOG_NAME;
  }
  else
  {
    DBUG_ASSERT(log_table_type == QUERY_LOG_SLOW);

    log_name= &SLOW_LOG_NAME;
  }
  table_list.init_one_table(&MYSQL_SCHEMA_NAME, log_name, 0, TL_WRITE_CONCURRENT_INSERT);

  table= open_log_table(thd, &table_list, &open_tables_backup);
  if (table)
  {
    result= 0;
    close_log_table(thd, &open_tables_backup);
  }
  else
    result= 1;

  DBUG_RETURN(result);
}

bool Log_to_csv_event_handler::
  log_error(enum loglevel level, const char *format, va_list args)
{
  /* No log table is implemented */
  DBUG_ASSERT(0);
  return FALSE;
}

bool Log_to_file_event_handler::
  log_error(enum loglevel level, const char *format,
            va_list args)
{
  return vprint_msg_to_log(level, format, args);
}

void Log_to_file_event_handler::init_pthread_objects()
{
  mysql_log.init_pthread_objects();
  mysql_slow_log.init_pthread_objects();
}


/** Wrapper around MYSQL_LOG::write() for slow log. */

bool Log_to_file_event_handler::
  log_slow(THD *thd, my_hrtime_t current_time,
           const char *user_host, size_t user_host_len,
           ulonglong query_utime, ulonglong lock_utime, bool is_command,
           const char *sql_text, size_t sql_text_len)
{
  Silence_log_table_errors error_handler;
  thd->push_internal_handler(&error_handler);
  bool retval= mysql_slow_log.write(thd, hrtime_to_my_time(current_time),
                                    user_host, user_host_len,
                                    query_utime, lock_utime, is_command,
                                    sql_text, sql_text_len);
  thd->pop_internal_handler();
  return retval;
}


/**
   Wrapper around MYSQL_LOG::write() for general log. We need it since we
   want all log event handlers to have the same signature.
*/

bool Log_to_file_event_handler::
  log_general(THD *thd, my_hrtime_t event_time, const char *user_host, size_t user_host_len, my_thread_id thread_id_arg,
              const char *command_type, size_t command_type_len,
              const char *sql_text, size_t sql_text_len,
              CHARSET_INFO *client_cs)
{
  Silence_log_table_errors error_handler;
  thd->push_internal_handler(&error_handler);
  bool retval= mysql_log.write(hrtime_to_time(event_time), user_host,
                               user_host_len,
                               thread_id_arg, command_type, command_type_len,
                               sql_text, sql_text_len);
  thd->pop_internal_handler();
  return retval;
}


bool Log_to_file_event_handler::init()
{
  if (!is_initialized)
  {
    if (global_system_variables.sql_log_slow)
      mysql_slow_log.open_slow_log(opt_slow_logname);

    if (opt_log)
      mysql_log.open_query_log(opt_logname);

    is_initialized= TRUE;
  }

  return FALSE;
}


void Log_to_file_event_handler::cleanup()
{
  mysql_log.cleanup();
  mysql_slow_log.cleanup();
}

void Log_to_file_event_handler::flush()
{
  /* reopen log files */
  if (opt_log)
    mysql_log.reopen_file();
  if (global_system_variables.sql_log_slow)
    mysql_slow_log.reopen_file();
}

/*
  Log error with all enabled log event handlers

  SYNOPSIS
    error_log_print()

    level             The level of the error significance: NOTE,
                      WARNING or ERROR.
    format            format string for the error message
    args              list of arguments for the format string

  RETURN
    FALSE - OK
    TRUE - error occurred
*/

bool LOGGER::error_log_print(enum loglevel level, const char *format,
                             va_list args)
{
  bool error= FALSE;
  Log_event_handler **current_handler;
  THD *thd= current_thd;

  if (likely(thd))
    thd->error_printed_to_log= 1;

  /* currently we don't need locking here as there is no error_log table */
  for (current_handler= error_log_handler_list ; *current_handler ;)
    error= (*current_handler++)->log_error(level, format, args) || error;

  return error;
}


void LOGGER::cleanup_base()
{
  DBUG_ASSERT(inited == 1);
  mysql_rwlock_destroy(&LOCK_logger);
  if (table_log_handler)
  {
    table_log_handler->cleanup();
    delete table_log_handler;
    table_log_handler= NULL;
  }
  if (file_log_handler)
    file_log_handler->cleanup();
}


void LOGGER::cleanup_end()
{
  DBUG_ASSERT(inited == 1);
  if (file_log_handler)
  {
    delete file_log_handler;
    file_log_handler=NULL;
  }
  inited= 0;
}


/**
  Perform basic log initialization: create file-based log handler and
  init error log.
*/
void LOGGER::init_base()
{
  DBUG_ASSERT(inited == 0);
  inited= 1;

  /*
    Here we create file log handler. We don't do it for the table log handler
    here as it cannot be created so early. The reason is THD initialization,
    which depends on the system variables (parsed later).
  */
  if (!file_log_handler)
    file_log_handler= new Log_to_file_event_handler;

  /* by default we use traditional error log */
  init_error_log(LOG_FILE);

  file_log_handler->init_pthread_objects();
  mysql_rwlock_init(key_rwlock_LOCK_logger, &LOCK_logger);
}


void LOGGER::init_log_tables()
{
  if (!table_log_handler)
    table_log_handler= new Log_to_csv_event_handler;

  if (!is_log_tables_initialized &&
      !table_log_handler->init() && !file_log_handler->init())
    is_log_tables_initialized= TRUE;
}


/**
  Close and reopen the slow log (with locks).
  
  @returns FALSE.
*/
bool LOGGER::flush_slow_log()
{
  /*
    Now we lock logger, as nobody should be able to use logging routines while
    log tables are closed
  */
  logger.lock_exclusive();

  /* Reopen slow log file */
  if (global_system_variables.sql_log_slow)
    file_log_handler->get_mysql_slow_log()->reopen_file();

  /* End of log flush */
  logger.unlock();

  return 0;
}


/**
  Close and reopen the general log (with locks).

  @returns FALSE.
*/
bool LOGGER::flush_general_log()
{
  /*
    Now we lock logger, as nobody should be able to use logging routines while
    log tables are closed
  */
  logger.lock_exclusive();

  /* Reopen general log file */
  if (opt_log)
    file_log_handler->get_mysql_log()->reopen_file();

  /* End of log flush */
  logger.unlock();

  return 0;
}


/*
  Log slow query with all enabled log event handlers

  SYNOPSIS
    slow_log_print()

    thd                 THD of the query being logged
    query               The query being logged
    query_length        The length of the query string
    current_utime       Current time in microseconds (from undefined start)

  RETURN
    FALSE   OK
    TRUE    error occurred
*/

bool LOGGER::slow_log_print(THD *thd, const char *query, size_t query_length,
                            ulonglong current_utime)

{
  bool error= FALSE;
  Log_event_handler **current_handler;
  bool is_command= FALSE;
  char user_host_buff[MAX_USER_HOST_SIZE + 1];
  Security_context *sctx= thd->security_ctx;
  uint user_host_len= 0;
  ulonglong query_utime, lock_utime;

  DBUG_ASSERT(thd->enable_slow_log);
  /*
    Print the message to the buffer if we have slow log enabled
  */

  if (*slow_log_handler_list)
  {
    /* do not log slow queries from replication threads */
    if (!thd->variables.sql_log_slow)
      return 0;

    lock_shared();
    if (!global_system_variables.sql_log_slow)
    {
      unlock();
      return 0;
    }

    /* fill in user_host value: the format is "%s[%s] @ %s [%s]" */
    user_host_len= (uint)(strxnmov(user_host_buff, MAX_USER_HOST_SIZE,
                             sctx->priv_user, "[",
                             sctx->user ? sctx->user : (thd->slave_thread ? "SQL_SLAVE" : ""), "] @ ",
                             sctx->host ? sctx->host : "", " [",
                             sctx->ip ? sctx->ip : "", "]", NullS) -
                    user_host_buff);

    DBUG_ASSERT(thd->start_utime);
    DBUG_ASSERT(thd->start_time || thd->start_time_sec_part);
    query_utime= (current_utime - thd->start_utime);
    lock_utime=  (thd->utime_after_lock - thd->start_utime);
    my_hrtime_t current_time= { hrtime_from_time(thd->start_time) +
                                thd->start_time_sec_part };

    if (!query || thd->get_command() == COM_STMT_PREPARE)
    {
      is_command= TRUE;
      query= command_name[thd->get_command()].str;
      query_length= (uint)command_name[thd->get_command()].length;
    }

    for (current_handler= slow_log_handler_list; *current_handler ;)
      error= (*current_handler++)->log_slow(thd, current_time,
                                            user_host_buff, user_host_len,
                                            query_utime, lock_utime, is_command,
                                            query, query_length) || error;

    unlock();
  }
  return error;
}

bool LOGGER::general_log_write(THD *thd, enum enum_server_command command,
                               const char *query, size_t query_length)
{
  bool error= FALSE;
  Log_event_handler **current_handler= general_log_handler_list;
  char user_host_buff[MAX_USER_HOST_SIZE + 1];
  uint user_host_len= 0;
  my_hrtime_t current_time;

  DBUG_ASSERT(thd);

  user_host_len= make_user_name(thd, user_host_buff);

  current_time= my_hrtime();

  mysql_audit_general_log(thd, hrtime_to_time(current_time),
                          user_host_buff, user_host_len,
                          command_name[(uint) command].str,
                          (uint)command_name[(uint) command].length,
                          query, (uint)query_length);
                        
  if (opt_log && log_command(thd, command))
  {
    lock_shared();
    while (*current_handler)
      error|= (*current_handler++)->
        log_general(thd, current_time, user_host_buff,
                    user_host_len, thd->thread_id,
                    command_name[(uint) command].str,
                    command_name[(uint) command].length,
                    query, query_length,
                    thd->variables.character_set_client) || error;
    unlock();
  }

  return error;
}

bool LOGGER::general_log_print(THD *thd, enum enum_server_command command,
                               const char *format, va_list args)
{
  size_t message_buff_len= 0;
  char message_buff[MAX_LOG_BUFFER_SIZE];

  /* prepare message */
  if (format)
    message_buff_len= my_vsnprintf(message_buff, sizeof(message_buff),
                                   format, args);
  else
    message_buff[0]= '\0';

  return general_log_write(thd, command, message_buff, message_buff_len);
}

void LOGGER::init_error_log(ulonglong error_log_printer)
{
  if (error_log_printer & LOG_NONE)
  {
    error_log_handler_list[0]= 0;
    return;
  }

  switch (error_log_printer) {
  case LOG_FILE:
    error_log_handler_list[0]= file_log_handler;
    error_log_handler_list[1]= 0;
    break;
    /* these two are disabled for now */
  case LOG_TABLE:
    DBUG_ASSERT(0);
    break;
  case LOG_TABLE|LOG_FILE:
    DBUG_ASSERT(0);
    break;
  }
}

void LOGGER::init_slow_log(ulonglong slow_log_printer)
{
  if (slow_log_printer & LOG_NONE)
  {
    slow_log_handler_list[0]= 0;
    return;
  }

  switch (slow_log_printer) {
  case LOG_FILE:
    slow_log_handler_list[0]= file_log_handler;
    slow_log_handler_list[1]= 0;
    break;
  case LOG_TABLE:
    slow_log_handler_list[0]= table_log_handler;
    slow_log_handler_list[1]= 0;
    break;
  case LOG_TABLE|LOG_FILE:
    slow_log_handler_list[0]= file_log_handler;
    slow_log_handler_list[1]= table_log_handler;
    slow_log_handler_list[2]= 0;
    break;
  }
}

void LOGGER::init_general_log(ulonglong general_log_printer)
{
  if (general_log_printer & LOG_NONE)
  {
    general_log_handler_list[0]= 0;
    return;
  }

  switch (general_log_printer) {
  case LOG_FILE:
    general_log_handler_list[0]= file_log_handler;
    general_log_handler_list[1]= 0;
    break;
  case LOG_TABLE:
    general_log_handler_list[0]= table_log_handler;
    general_log_handler_list[1]= 0;
    break;
  case LOG_TABLE|LOG_FILE:
    general_log_handler_list[0]= file_log_handler;
    general_log_handler_list[1]= table_log_handler;
    general_log_handler_list[2]= 0;
    break;
  }
}


bool LOGGER::activate_log_handler(THD* thd, uint log_type)
{
  MYSQL_QUERY_LOG *file_log;
  bool res= FALSE;
  lock_exclusive();
  switch (log_type) {
  case QUERY_LOG_SLOW:
    if (!global_system_variables.sql_log_slow)
    {
      file_log= file_log_handler->get_mysql_slow_log();

      file_log->open_slow_log(opt_slow_logname);
      if (table_log_handler->activate_log(thd, QUERY_LOG_SLOW))
      {
        /* Error printed by open table in activate_log() */
        res= TRUE;
        file_log->close(0);
      }
      else
      {
        init_slow_log(log_output_options);
        global_system_variables.sql_log_slow= TRUE;
      }
    }
    break;
  case QUERY_LOG_GENERAL:
    if (!opt_log)
    {
      file_log= file_log_handler->get_mysql_log();

      file_log->open_query_log(opt_logname);
      if (table_log_handler->activate_log(thd, QUERY_LOG_GENERAL))
      {
        /* Error printed by open table in activate_log() */
        res= TRUE;
        file_log->close(0);
      }
      else
      {
        init_general_log(log_output_options);
        opt_log= TRUE;
      }
    }
    break;
  default:
    DBUG_ASSERT(0);
  }
  unlock();
  return res;
}


void LOGGER::deactivate_log_handler(THD *thd, uint log_type)
{
  my_bool *tmp_opt= 0;
  MYSQL_LOG *UNINIT_VAR(file_log);

  switch (log_type) {
  case QUERY_LOG_SLOW:
    tmp_opt= &global_system_variables.sql_log_slow;
    file_log= file_log_handler->get_mysql_slow_log();
    break;
  case QUERY_LOG_GENERAL:
    tmp_opt= &opt_log;
    file_log= file_log_handler->get_mysql_log();
    break;
  default:
    MY_ASSERT_UNREACHABLE();
  }

  if (!(*tmp_opt))
    return;

  lock_exclusive();
  file_log->close(0);
  *tmp_opt= FALSE;
  unlock();
}


/* the parameters are unused for the log tables */
bool Log_to_csv_event_handler::init()
{
  return 0;
}

int LOGGER::set_handlers(ulonglong slow_log_printer,
                         ulonglong general_log_printer)
{
  lock_exclusive();

  if ((slow_log_printer & LOG_TABLE || general_log_printer & LOG_TABLE) &&
      !is_log_tables_initialized)
  {
    slow_log_printer= (slow_log_printer & ~LOG_TABLE) | LOG_FILE;
    general_log_printer= (general_log_printer & ~LOG_TABLE) | LOG_FILE;

    sql_print_error("Failed to initialize log tables. "
                    "Falling back to the old-fashioned logs");
  }

  init_slow_log(slow_log_printer);
  init_general_log(general_log_printer);

  unlock();

  return 0;
}

 /*
  Save position of binary log transaction cache.

  SYNPOSIS
    binlog_trans_log_savepos()

    thd      The thread to take the binlog data from
    pos      Pointer to variable where the position will be stored

  DESCRIPTION

    Save the current position in the binary log transaction cache into
    the variable pointed to by 'pos'
 */

static void
binlog_trans_log_savepos(THD *thd, my_off_t *pos)
{
  DBUG_ENTER("binlog_trans_log_savepos");
  DBUG_ASSERT(pos != NULL);
  binlog_cache_mngr *const cache_mngr= thd->binlog_setup_trx_data();
  DBUG_ASSERT((WSREP(thd) && wsrep_emulate_bin_log) || mysql_bin_log.is_open());
  *pos= cache_mngr->trx_cache.get_byte_position();
  DBUG_PRINT("return", ("*pos: %lu", (ulong) *pos));
  DBUG_VOID_RETURN;
}


/*
  Truncate the binary log transaction cache.

  SYNPOSIS
    binlog_trans_log_truncate()

    thd      The thread to take the binlog data from
    pos      Position to truncate to

  DESCRIPTION

    Truncate the binary log to the given position. Will not change
    anything else.

 */
static void
binlog_trans_log_truncate(THD *thd, my_off_t pos)
{
  DBUG_ENTER("binlog_trans_log_truncate");
  DBUG_PRINT("enter", ("pos: %lu", (ulong) pos));

  DBUG_ASSERT(thd->binlog_get_cache_mngr() != NULL);
  /* Only true if binlog_trans_log_savepos() wasn't called before */
  DBUG_ASSERT(pos != ~(my_off_t) 0);

  binlog_cache_mngr *const cache_mngr= thd->binlog_get_cache_mngr();
  cache_mngr->trx_cache.restore_savepoint(pos);
  DBUG_VOID_RETURN;
}


/*
  this function is mostly a placeholder.
  conceptually, binlog initialization (now mostly done in MYSQL_BIN_LOG::open)
  should be moved here.
*/

int binlog_init(void *p)
{
  binlog_hton= (handlerton *)p;
  binlog_hton->savepoint_offset= sizeof(my_off_t);
  binlog_hton->close_connection= binlog_close_connection;
  binlog_hton->savepoint_set= binlog_savepoint_set;
  binlog_hton->savepoint_rollback= binlog_savepoint_rollback;
  binlog_hton->savepoint_rollback_can_release_mdl=
                                     binlog_savepoint_rollback_can_release_mdl;
  binlog_hton->commit= [](handlerton *, THD *thd, bool all) { return 0; };
  binlog_hton->rollback= binlog_rollback;
  binlog_hton->drop_table= [](handlerton *, const char*) { return -1; };
  if (WSREP_ON || opt_bin_log)
  {
    binlog_hton->prepare= binlog_prepare;
    binlog_hton->start_consistent_snapshot= binlog_start_consistent_snapshot;
  }

  binlog_hton->flags= HTON_NOT_USER_SELECTABLE | HTON_HIDDEN | HTON_NO_ROLLBACK;
  return 0;
}

#ifdef WITH_WSREP
#include "wsrep_binlog.h"
#endif /* WITH_WSREP */
static int binlog_close_connection(handlerton *hton, THD *thd)
{
  DBUG_ENTER("binlog_close_connection");
  binlog_cache_mngr *const cache_mngr= thd->binlog_get_cache_mngr();
#ifdef WITH_WSREP
  if (WSREP(thd) && cache_mngr && !cache_mngr->trx_cache.empty()) {
    IO_CACHE* cache= cache_mngr->get_binlog_cache_log(true);
    uchar *buf;
    size_t len=0;
    wsrep_write_cache_buf(cache, &buf, &len);
    WSREP_WARN("binlog trx cache not empty (%zu bytes) @ connection close %lld",
               len, (longlong) thd->thread_id);
    if (len > 0) wsrep_dump_rbr_buf(thd, buf, len);

    cache = cache_mngr->get_binlog_cache_log(false);
    wsrep_write_cache_buf(cache, &buf, &len);
    WSREP_WARN("binlog stmt cache not empty (%zu bytes) @ connection close %lld",
               len, (longlong) thd->thread_id);
    if (len > 0) wsrep_dump_rbr_buf(thd, buf, len);
  }
#endif /* WITH_WSREP */
  DBUG_ASSERT(cache_mngr->trx_cache.empty());
  DBUG_ASSERT(cache_mngr->stmt_cache.empty());
  cache_mngr->~binlog_cache_mngr();
  my_free(cache_mngr);
  DBUG_RETURN(0);
}

/*
  This function flushes a cache upon commit/rollback.

  SYNOPSIS
    binlog_flush_cache()

    thd        The thread whose transaction should be ended
    cache_mngr Pointer to the binlog_cache_mngr to use
    all        True if the entire transaction should be ended, false if
               only the statement transaction should be ended.
    end_ev     The end event to use (COMMIT, ROLLBACK, or commit XID)
    using_stmt True if the statement cache should be flushed
    using_trx  True if the transaction cache should be flushed

  DESCRIPTION

    End the currently transaction or statement. The transaction can be either
    a real transaction or a statement transaction.

    This can be to commit a transaction, with a COMMIT query event or an XA
    commit XID event. But it can also be to rollback a transaction with a
    ROLLBACK query event, used for rolling back transactions which also
    contain updates to non-transactional tables. Or it can be a flush of
    a statement cache.
 */

static int
binlog_flush_cache(THD *thd, binlog_cache_mngr *cache_mngr,
                   Log_event *end_ev, bool all, bool using_stmt,
                   bool using_trx, bool is_ro_1pc= false)
{
  int error= 0;
  DBUG_ENTER("binlog_flush_cache");
  DBUG_PRINT("enter", ("end_ev: %p", end_ev));

  if ((using_stmt && !cache_mngr->stmt_cache.empty()) ||
      (using_trx && !cache_mngr->trx_cache.empty())   ||
      thd->transaction->xid_state.is_explicit_XA())
  {
    if (using_stmt && thd->binlog_flush_pending_rows_event(TRUE, FALSE))
      DBUG_RETURN(1);
    if (using_trx && thd->binlog_flush_pending_rows_event(TRUE, TRUE))
      DBUG_RETURN(1);

    /*
      Doing a commit or a rollback including non-transactional tables,
      i.e., ending a transaction where we might write the transaction
      cache to the binary log.

      We can always end the statement when ending a transaction since
      transactions are not allowed inside stored functions.  If they
      were, we would have to ensure that we're not ending a statement
      inside a stored function.
    */
    error= mysql_bin_log.write_transaction_to_binlog(thd, cache_mngr,
                                                     end_ev, all,
                                                     using_stmt, using_trx,
                                                     is_ro_1pc);
  }
  else
  {
    /*
      This can happen in row-format binlog with something like
          BEGIN; INSERT INTO nontrans_table; INSERT IGNORE INTO trans_table;
      The nontrans_table is written directly into the binlog before commit,
      and if the trans_table is ignored there will be no rows to write when
      we get here.

      So there is no work to do. Therefore, we will not increment any XID
      count, so we must not decrement any XID count in unlog().
    */
    cache_mngr->need_unlog= 0;
  }
  cache_mngr->reset(using_stmt, using_trx);

  DBUG_ASSERT(!using_stmt || cache_mngr->stmt_cache.empty());
  DBUG_ASSERT(!using_trx || cache_mngr->trx_cache.empty());
  DBUG_RETURN(error);
}


/**
  This function flushes the stmt-cache upon commit.

  @param thd                The thread whose transaction should be flushed
  @param cache_mngr         Pointer to the cache manager

  @return
    nonzero if an error pops up when flushing the cache.
*/
static inline int
binlog_commit_flush_stmt_cache(THD *thd, bool all,
                               binlog_cache_mngr *cache_mngr)
{
  DBUG_ENTER("binlog_commit_flush_stmt_cache");
#ifdef WITH_WSREP
  if (thd->wsrep_mysql_replicated > 0)
  {
    DBUG_ASSERT(WSREP(thd));
    WSREP_DEBUG("avoiding binlog_commit_flush_trx_cache: %d",
                thd->wsrep_mysql_replicated);
    return 0;
  }
#endif

  Query_log_event end_evt(thd, STRING_WITH_LEN("COMMIT"),
                          FALSE, TRUE, TRUE, 0);
  DBUG_RETURN(binlog_flush_cache(thd, cache_mngr, &end_evt, all, TRUE, FALSE));
}


inline size_t serialize_with_xid(XID *xid, char *buf,
                                 const char *query, size_t q_len)
{
  memcpy(buf, query, q_len);

  return
    q_len + strlen(static_cast<event_xid_t*>(xid)->serialize(buf + q_len));
}


/**
  This function flushes the trx-cache upon commit.

  @param thd                The thread whose transaction should be flushed
  @param cache_mngr         Pointer to the cache manager

  @return
    nonzero if an error pops up when flushing the cache.
*/
static inline int
binlog_commit_flush_trx_cache(THD *thd, bool all, binlog_cache_mngr *cache_mngr,
                              bool ro_1pc)
{
  DBUG_ENTER("binlog_commit_flush_trx_cache");

  const char query[]= "XA COMMIT ";
  const size_t q_len= sizeof(query) - 1; // do not count trailing 0
  char buf[q_len + ser_buf_size]= "COMMIT";
  size_t buflen= sizeof("COMMIT") - 1;

  if (thd->lex->sql_command == SQLCOM_XA_COMMIT &&
      thd->lex->xa_opt != XA_ONE_PHASE)
  {
    DBUG_ASSERT(thd->transaction->xid_state.is_explicit_XA());
    DBUG_ASSERT(thd->transaction->xid_state.get_state_code() ==
                XA_PREPARED);

    buflen= serialize_with_xid(thd->transaction->xid_state.get_xid(),
                               buf, query, q_len);
  }
  Query_log_event end_evt(thd, buf, buflen, TRUE, TRUE, TRUE, 0);

  DBUG_RETURN(binlog_flush_cache(thd, cache_mngr, &end_evt, all, FALSE, TRUE, ro_1pc));
}


/**
  This function flushes the trx-cache upon rollback.

  @param thd                The thread whose transaction should be flushed
  @param cache_mngr         Pointer to the cache manager

  @return
    nonzero if an error pops up when flushing the cache.
*/
static inline int
binlog_rollback_flush_trx_cache(THD *thd, bool all,
                                binlog_cache_mngr *cache_mngr)
{
  const char query[]= "XA ROLLBACK ";
  const size_t q_len= sizeof(query) - 1; // do not count trailing 0
  char buf[q_len + ser_buf_size]= "ROLLBACK";
  size_t buflen= sizeof("ROLLBACK") - 1;

  if (thd->transaction->xid_state.is_explicit_XA())
  {
    /* for not prepared use plain ROLLBACK */
    if (thd->transaction->xid_state.get_state_code() == XA_PREPARED)
      buflen= serialize_with_xid(thd->transaction->xid_state.get_xid(),
                                 buf, query, q_len);
  }
  Query_log_event end_evt(thd, buf, buflen, TRUE, TRUE, TRUE, 0);

  return (binlog_flush_cache(thd, cache_mngr, &end_evt, all, FALSE, TRUE));
}

/**
  This function flushes the trx-cache upon commit.

  @param thd                The thread whose transaction should be flushed
  @param cache_mngr         Pointer to the cache manager
  @param xid                Transaction Id

  @return
    nonzero if an error pops up when flushing the cache.
*/
static inline int
binlog_commit_flush_xid_caches(THD *thd, binlog_cache_mngr *cache_mngr,
                               bool all, my_xid xid)
{
  DBUG_ASSERT(xid); // replaced former treatment of ONE-PHASE XA

  Xid_log_event end_evt(thd, xid, TRUE);
  return (binlog_flush_cache(thd, cache_mngr, &end_evt, all, TRUE, TRUE));
}

/**
  This function truncates the transactional cache upon committing or rolling
  back either a transaction or a statement.

  @param thd        The thread whose transaction should be flushed
  @param cache_mngr Pointer to the cache data to be flushed
  @param all        @c true means truncate the transaction, otherwise the
                    statement must be truncated.

  @return
    nonzero if an error pops up when truncating the transactional cache.
*/
static int
binlog_truncate_trx_cache(THD *thd, binlog_cache_mngr *cache_mngr, bool all)
{
  DBUG_ENTER("binlog_truncate_trx_cache");

  if(!WSREP_EMULATE_BINLOG_NNULL(thd) && !mysql_bin_log.is_open())
    DBUG_RETURN(0);

  int error=0;

  DBUG_PRINT("info", ("thd->options={ %s %s}, transaction: %s",
                      FLAGSTR(thd->variables.option_bits, OPTION_NOT_AUTOCOMMIT),
                      FLAGSTR(thd->variables.option_bits, OPTION_BEGIN),
                      all ? "all" : "stmt"));

  auto &trx_cache= cache_mngr->trx_cache;
  MYSQL_BIN_LOG::remove_pending_rows_event(thd, &trx_cache);
  thd->reset_binlog_for_next_statement();

  /*
    If rolling back an entire transaction or a single statement not
    inside a transaction, we reset the transaction cache.
  */
  if (ending_trans(thd, all))
  {
    if (trx_cache.has_incident())
      error= mysql_bin_log.write_incident(thd);

    DBUG_ASSERT(thd->binlog_table_maps == 0);

    cache_mngr->reset(false, true);
  }
  /*
    If rolling back a statement in a transaction, we truncate the
    transaction cache to remove the statement.
  */
  else
    trx_cache.restore_prev_position();

  DBUG_ASSERT(trx_cache.pending() == NULL);
  DBUG_RETURN(error);
}


inline bool is_preparing_xa(THD *thd)
{
  return
    thd->transaction->xid_state.is_explicit_XA() &&
    thd->lex->sql_command == SQLCOM_XA_PREPARE;
}


static int binlog_prepare(handlerton *hton, THD *thd, bool all)
{
  /* Do nothing unless the transaction is a user XA. */
  return is_preparing_xa(thd) ? binlog_commit(thd, all, FALSE) : 0;
}


int binlog_commit_by_xid(handlerton *hton, XID *xid)
{
  int rc= 0;
  THD *thd= current_thd;

  if (thd->is_current_stmt_binlog_disabled())
  {
    return thd->wait_for_prior_commit();
  }

  /* the asserted state can't be reachable with xa commit */
  DBUG_ASSERT(!thd->get_stmt_da()->is_error() ||
              thd->get_stmt_da()->sql_errno() != ER_XA_RBROLLBACK);
  /*
    This is a recovered user xa transaction commit.
    Create a "temporary" binlog transaction to write the commit record
    into binlog.
  */
  THD_TRANS trans;
  trans.ha_list= NULL;

  thd->ha_data[hton->slot].ha_info[1].register_ha(&trans, hton);
  thd->ha_data[binlog_hton->slot].ha_info[1].set_trx_read_write();
  (void) thd->binlog_setup_trx_data();

  DBUG_ASSERT(thd->lex->sql_command == SQLCOM_XA_COMMIT);

  rc= binlog_commit(thd, TRUE, FALSE);
  thd->ha_data[binlog_hton->slot].ha_info[1].reset();

  return rc;
}


int binlog_rollback_by_xid(handlerton *hton, XID *xid)
{
  int rc= 0;
  THD *thd= current_thd;

  if (thd->is_current_stmt_binlog_disabled())
  {
    return thd->wait_for_prior_commit();
  }

  if (thd->get_stmt_da()->is_error() &&
      thd->get_stmt_da()->sql_errno() == ER_XA_RBROLLBACK)
    return rc;

  THD_TRANS trans;
  trans.ha_list= NULL;

  thd->ha_data[hton->slot].ha_info[1].register_ha(&trans, hton);
  thd->ha_data[hton->slot].ha_info[1].set_trx_read_write();
  (void) thd->binlog_setup_trx_data();

  DBUG_ASSERT(thd->lex->sql_command == SQLCOM_XA_ROLLBACK ||
              (thd->transaction->xid_state.get_state_code() == XA_ROLLBACK_ONLY));
  rc= binlog_rollback(hton, thd, TRUE);
  thd->ha_data[hton->slot].ha_info[1].reset();

  return rc;
}


inline bool is_prepared_xa(THD *thd)
{
  return thd->transaction->xid_state.is_explicit_XA() &&
    thd->transaction->xid_state.get_state_code() == XA_PREPARED;
}


/*
  We flush the cache wrapped in a beging/rollback if:
    . aborting a single or multi-statement transaction and;
    . the OPTION_BINLOG_THIS_TRX is active or;
    . the format is STMT and a non-trans table was updated or;
    . the format is MIXED and a temporary non-trans table was
      updated or;
    . the format is MIXED, non-trans table was updated and
      aborting a single statement transaction;
*/
static bool trans_cannot_safely_rollback(THD *thd, bool all)
{
  DBUG_ASSERT(ending_trans(thd, all));
  ulong binlog_format= thd->wsrep_binlog_format(thd->variables.binlog_format);

  return ((thd->variables.option_bits & OPTION_BINLOG_THIS_TRX) ||
          (trans_has_updated_non_trans_table(thd) &&
           binlog_format == BINLOG_FORMAT_STMT) ||
          (thd->transaction->all.has_modified_non_trans_temp_table() &&
           binlog_format == BINLOG_FORMAT_MIXED) ||
          (trans_has_updated_non_trans_table(thd) &&
           ending_single_stmt_trans(thd,all) &&
           binlog_format == BINLOG_FORMAT_MIXED) ||
          is_prepared_xa(thd));
}


/**
  Specific log flusher invoked through log_xa_prepare().
*/
static int binlog_commit_flush_xa_prepare(THD *thd, bool all,
                                          binlog_cache_mngr *cache_mngr)
{
  XID *xid= thd->transaction->xid_state.get_xid();
  {
    // todo assert wsrep_simulate || is_open()

    /*
      Log the XA END event first.
      We don't do that in trans_xa_end() as XA COMMIT ONE PHASE
      is logged as simple BEGIN/COMMIT so the XA END should
      not get to the log.
    */
    const char query[]= "XA END ";
    const size_t q_len= sizeof(query) - 1; // do not count trailing 0
    char buf[q_len + ser_buf_size];
    size_t buflen;
    binlog_cache_data *cache_data;
    IO_CACHE *file;

    memcpy(buf, query, q_len);
    buflen= q_len +
      strlen(static_cast<event_xid_t*>(xid)->serialize(buf + q_len));
    cache_data= cache_mngr->get_binlog_cache_data(true);
    file= &cache_data->cache_log;
    thd->lex->sql_command= SQLCOM_XA_END;
    Query_log_event xa_end(thd, buf, buflen, true, false, true, 0);
    if (mysql_bin_log.write_event(&xa_end, cache_data, file))
      return 1;
    thd->lex->sql_command= SQLCOM_XA_PREPARE;
  }

  cache_mngr->using_xa= FALSE;
  XA_prepare_log_event end_evt(thd, xid, FALSE);

  return (binlog_flush_cache(thd, cache_mngr, &end_evt, all, TRUE, TRUE));
}


/**
  This function is called once after each statement.

  It has the responsibility to flush the caches to the binary log on commits.

  @param thd   The client thread that executes the transaction.
  @param all   This is @c true if this is a real transaction commit, and
               @false otherwise.
  @param ro_1pc  read-only one-phase commit transaction
*/
int binlog_commit(THD *thd, bool all, bool ro_1pc)
{
  int error= 0;
  PSI_stage_info org_stage;
  DBUG_ENTER("binlog_commit");

  bool is_ending_transaction= ending_trans(thd, all);

  binlog_cache_mngr *const cache_mngr= thd->binlog_get_cache_mngr();
  /*
    cache_mngr can be NULL in case if binlog logging is disabled.
  */
  if (!cache_mngr)
  {
    DBUG_ASSERT(WSREP(thd) ||
                (thd->lex->sql_command != SQLCOM_XA_PREPARE &&
                !(thd->lex->sql_command == SQLCOM_XA_COMMIT &&
                  thd->lex->xa_opt == XA_ONE_PHASE)));

    DBUG_RETURN(0);
  }
  /*
    This is true if we are doing an alter table that is replicated as
    CREATE TABLE ... SELECT
  */
  if (thd->variables.option_bits & OPTION_BIN_COMMIT_OFF)
    DBUG_RETURN(0);

  DBUG_PRINT("debug",
             ("all: %d, in_transaction: %s, all.modified_non_trans_table: %s, stmt.modified_non_trans_table: %s",
              all,
              YESNO(thd->in_multi_stmt_transaction_mode()),
              YESNO(thd->transaction->all.modified_non_trans_table),
              YESNO(thd->transaction->stmt.modified_non_trans_table)));

  thd->backup_stage(&org_stage);
  THD_STAGE_INFO(thd, stage_binlog_write);
#ifdef WITH_WSREP
  // DON'T clear stmt cache in case we are in transaction
  if (!cache_mngr->stmt_cache.empty() &&
      (!wsrep_on(thd) || ending_trans(thd, all)))
#else
  if (!cache_mngr->stmt_cache.empty())
#endif
  {
    error= binlog_commit_flush_stmt_cache(thd, all, cache_mngr);
  }

  if (cache_mngr->trx_cache.empty() &&
      (thd->transaction->xid_state.get_state_code() != XA_PREPARED ||
       !(thd->ha_data[binlog_hton->slot].ha_info[1].is_started() &&
         thd->ha_data[binlog_hton->slot].ha_info[1].is_trx_read_write())))
  {
    /*
      This is an empty transaction commit (both the regular and xa),
      or such transaction xa-prepare or
      either one's statement having no effect on the transactional cache
      as any prior to it.
      The empty xa-prepare sinks in only when binlog is read-only.
    */
    cache_mngr->reset(false, true);
    THD_STAGE_INFO(thd, org_stage);
    DBUG_RETURN(error);
  }

  /*
    We commit the transaction if:
     - We are not in a transaction and committing a statement, or
     - We are in a transaction and a full transaction is committed.
    Otherwise, we accumulate the changes.
  */
  if (likely(!error) && is_ending_transaction)
  {
    bool is_xa_prepare= is_preparing_xa(thd);

    error= is_xa_prepare ?
      binlog_commit_flush_xa_prepare(thd, all, cache_mngr) :
      binlog_commit_flush_trx_cache (thd, all, cache_mngr, ro_1pc);
      // the user xa is unlogged on common exec path with the "empty" xa case
      if (cache_mngr->need_unlog && !is_xa_prepare)
      {
        error=
          mysql_bin_log.unlog(BINLOG_COOKIE_MAKE(cache_mngr->binlog_id,
                                                 cache_mngr->delayed_error), 1);
        cache_mngr->need_unlog= false;
      }
  }
  /*
    This is part of the stmt rollback.
  */
  if (!all)
    cache_mngr->trx_cache.set_prev_position(MY_OFF_T_UNDEF);

  THD_STAGE_INFO(thd, org_stage);
  DBUG_RETURN(error);
}

/**
  This function is called when a transaction or a statement is rolled back.

  @param hton  The binlog handlerton.
  @param thd   The client thread that executes the transaction.
  @param all   This is @c true if this is a real transaction rollback, and
               @false otherwise.

  @see handlerton::rollback
*/
static int binlog_rollback(handlerton *hton, THD *thd, bool all)
{
  DBUG_ENTER("binlog_rollback");

  bool is_ending_trans= ending_trans(thd, all);
  int error= 0;
  binlog_cache_mngr *const cache_mngr= thd->binlog_get_cache_mngr();

  if (!cache_mngr)
  {
    DBUG_ASSERT(WSREP(thd));
    DBUG_ASSERT(thd->lex->sql_command != SQLCOM_XA_ROLLBACK);

    DBUG_RETURN(0);
  }

  DBUG_PRINT("debug", ("all: %s, all.modified_non_trans_table: %s, stmt.modified_non_trans_table: %s",
                       YESNO(all),
                       YESNO(thd->transaction->all.modified_non_trans_table),
                       YESNO(thd->transaction->stmt.modified_non_trans_table)));

  /*
    If an incident event is set we do not flush the content of the statement
    cache because it may be corrupted.
  */
  if (cache_mngr->stmt_cache.has_incident())
  {
    error |= static_cast<int>(mysql_bin_log.write_incident(thd));
    cache_mngr->reset(true, false);
  }
  else if (!cache_mngr->stmt_cache.empty())
  {
    error |= binlog_commit_flush_stmt_cache(thd, all, cache_mngr);
  }

  if (!cache_mngr->trx_cache.has_incident() && cache_mngr->trx_cache.empty() &&
      (thd->transaction->xid_state.get_state_code() != XA_PREPARED ||
       !(thd->ha_data[binlog_hton->slot].ha_info[1].is_started() &&
         thd->ha_data[binlog_hton->slot].ha_info[1].is_trx_read_write())))
  {
    /*
      The same comments apply as in the binlog commit method's branch.
    */
    cache_mngr->reset(false, true);
    thd->reset_binlog_for_next_statement();
    DBUG_RETURN(error);
  }
  if (!wsrep_emulate_bin_log && Event_log::check_write_error(thd))
  {
    /*
      "all == true" means that a "rollback statement" triggered the error and
      this function was called. However, this must not happen as a rollback
      is written directly to the binary log. And in auto-commit mode, a single
      statement that is rolled back has the flag all == false.
    */
    DBUG_ASSERT(!all);
    /*
      We reach this point if the effect of a statement did not properly get into
      a cache and need to be rolled back.
    */
    error |= binlog_truncate_trx_cache(thd, cache_mngr, all);
  }
  else if (likely(!error))
  {  
    ulong binlog_format= thd->wsrep_binlog_format(thd->variables.binlog_format);
    if (is_ending_trans && trans_cannot_safely_rollback(thd, all))
      error= binlog_rollback_flush_trx_cache(thd, all, cache_mngr);
    /*
      Truncate the cache if:
        . aborting a single or multi-statement transaction or;
        . the current statement created or dropped a temporary table
          while having actual STATEMENT format;
        . the format is not STMT or no non-trans table was
          updated and;
        . the format is not MIXED or no temporary non-trans table
          was updated.
    */
    else if (is_ending_trans ||
             (!(thd->transaction->stmt.has_created_dropped_temp_table() &&
                !thd->is_current_stmt_binlog_format_row()) &&
              (!stmt_has_updated_non_trans_table(thd) ||
               binlog_format != BINLOG_FORMAT_STMT) &&
              (!thd->transaction->stmt.has_modified_non_trans_temp_table() ||
               binlog_format != BINLOG_FORMAT_MIXED)))
      error= binlog_truncate_trx_cache(thd, cache_mngr, all);
  }

  /* 
    This is part of the stmt rollback.
  */
  if (!all)
    cache_mngr->trx_cache.set_prev_position(MY_OFF_T_UNDEF);
  thd->reset_binlog_for_next_statement();

  DBUG_RETURN(error);
}


void binlog_reset_cache(THD *thd)
{
  binlog_cache_mngr *const cache_mngr= opt_bin_log ?
                                       thd->binlog_get_cache_mngr() : 0;
  DBUG_ENTER("binlog_reset_cache");
  if (cache_mngr)
  {
    MYSQL_BIN_LOG::remove_pending_rows_event(thd, &cache_mngr->trx_cache);
    thd->reset_binlog_for_next_statement();
    cache_mngr->reset(true, true);
  }
  DBUG_VOID_RETURN;
}


void Event_log::set_write_error(THD *thd, bool is_transactional)
{
  DBUG_ENTER("MYSQL_BIN_LOG::set_write_error");

  write_error= 1;

  if (unlikely(check_write_error(thd)))
    DBUG_VOID_RETURN;

  if (my_errno == EFBIG)
  {
    if (is_transactional)
    {
      my_message(ER_TRANS_CACHE_FULL, ER_THD(thd, ER_TRANS_CACHE_FULL), MYF(0));
    }
    else
    {
      my_message(ER_STMT_CACHE_FULL, ER_THD(thd, ER_STMT_CACHE_FULL), MYF(0));
    }
  }
  else
  {
    my_error(ER_ERROR_ON_WRITE, MYF(0), name, errno);
  }
#ifdef WITH_WSREP
  /* If wsrep transaction is active and binlog emulation is on,
     binlog write error may leave transaction without any registered
     htons. This makes wsrep rollback hooks to be skipped and the
     transaction will remain alive in wsrep world after rollback.
     Register binlog hton here to ensure that rollback happens in full. */
  if (WSREP_EMULATE_BINLOG(thd))
  {
    if (is_transactional)
      trans_register_ha(thd, TRUE, binlog_hton, 0);
    trans_register_ha(thd, FALSE, binlog_hton, 0);
  }
#endif /* WITH_WSREP */
  DBUG_VOID_RETURN;
}

bool Event_log::check_write_error(THD *thd)
{
  DBUG_ENTER("MYSQL_BIN_LOG::check_write_error");

  bool checked= FALSE;

  if (likely(!thd->is_error()))
    DBUG_RETURN(checked);

  switch (thd->get_stmt_da()->sql_errno())
  {
    case ER_TRANS_CACHE_FULL:
    case ER_STMT_CACHE_FULL:
    case ER_ERROR_ON_WRITE:
    case ER_BINLOG_LOGGING_IMPOSSIBLE:
      checked= TRUE;
    break;
  }

  DBUG_RETURN(checked);
}


/*
  Check if there was an error while writing the statement cache.
  If the cache content is corrupt due to an error, we should write an incident
  event to the binlog rather than write corrupt data to it.
*/
bool
Event_log::check_cache_error(THD *thd, binlog_cache_data *cache_data)
{
  if (!cache_data)
    return false;
  if (check_write_error(thd))
    return true;
  if (!cache_data->empty() && cache_data->cache_log.error)
    return true;
  return false;
}

/**
  @note
  How do we handle this (unlikely but legal) case:
  @verbatim
    [transaction] + [update to non-trans table] + [rollback to savepoint] ?
  @endverbatim
  The problem occurs when a savepoint is before the update to the
  non-transactional table. Then when there's a rollback to the savepoint, if we
  simply truncate the binlog cache, we lose the part of the binlog cache where
  the update is. If we want to not lose it, we need to write the SAVEPOINT
  command and the ROLLBACK TO SAVEPOINT command to the binlog cache. The latter
  is easy: it's just write at the end of the binlog cache, but the former
  should be *inserted* to the place where the user called SAVEPOINT. The
  solution is that when the user calls SAVEPOINT, we write it to the binlog
  cache (so no need to later insert it). As transactions are never intermixed
  in the binary log (i.e. they are serialized), we won't have conflicts with
  savepoint names when using mysqlbinlog or in the slave SQL thread.
  Then when ROLLBACK TO SAVEPOINT is called, if we updated some
  non-transactional table, we don't truncate the binlog cache but instead write
  ROLLBACK TO SAVEPOINT to it; otherwise we truncate the binlog cache (which
  will chop the SAVEPOINT command from the binlog cache, which is good as in
  that case there is no need to have it in the binlog).
*/

static int binlog_savepoint_set(handlerton *hton, THD *thd, void *sv)
{
  int error= 1;
  DBUG_ENTER("binlog_savepoint_set");

  char buf[1024];

  String log_query(buf, sizeof(buf), &my_charset_bin);
  if (log_query.copy(STRING_WITH_LEN("SAVEPOINT "), &my_charset_bin) ||
      append_identifier(thd, &log_query, &thd->lex->ident))
    DBUG_RETURN(1);
  int errcode= query_error_code(thd, thd->killed == NOT_KILLED);
  Query_log_event qinfo(thd, log_query.c_ptr_safe(), log_query.length(),
                        TRUE, FALSE, TRUE, errcode);
  /* 
    We cannot record the position before writing the statement
    because a rollback to a savepoint (.e.g. consider it "S") would
    prevent the savepoint statement (i.e. "SAVEPOINT S") from being
    written to the binary log despite the fact that the server could
    still issue other rollback statements to the same savepoint (i.e. 
    "S"). 
    Given that the savepoint is valid until the server releases it,
    ie, until the transaction commits or it is released explicitly,
    we need to log it anyway so that we don't have "ROLLBACK TO S"
    or "RELEASE S" without the preceding "SAVEPOINT S" in the binary
    log.
  */
  if (likely(!(error= mysql_bin_log.write(&qinfo))))
    binlog_trans_log_savepos(thd, (my_off_t*) sv);

  DBUG_RETURN(error);
}

static int binlog_savepoint_rollback(handlerton *hton, THD *thd, void *sv)
{
  DBUG_ENTER("binlog_savepoint_rollback");

  /*
    Write ROLLBACK TO SAVEPOINT to the binlog cache if we have updated some
    non-transactional table. Otherwise, truncate the binlog cache starting
    from the SAVEPOINT command.

    For streaming replication, we  must replicate savepoint rollback so that
    slaves can maintain SR transactions
   */
  if (IF_WSREP(thd->wsrep_trx().is_streaming(),0) ||
               trans_has_updated_non_trans_table(thd) ||
               (thd->variables.option_bits & OPTION_BINLOG_THIS_TRX))
  {
    char buf[1024];
    String log_query(buf, sizeof(buf), &my_charset_bin);
    if (log_query.copy(STRING_WITH_LEN("ROLLBACK TO "), &my_charset_bin) ||
        append_identifier(thd, &log_query, &thd->lex->ident))
      DBUG_RETURN(1);
    int errcode= query_error_code(thd, thd->killed == NOT_KILLED);
    Query_log_event qinfo(thd, log_query.ptr(), log_query.length(),
                          TRUE, FALSE, TRUE, errcode);
    DBUG_RETURN(mysql_bin_log.write(&qinfo));
  }

  binlog_trans_log_truncate(thd, *(my_off_t*)sv);

  /*
    When a SAVEPOINT is executed inside a stored function/trigger we force the
    pending event to be flushed with a STMT_END_F flag and reset binlog
    as well to ensure that following DMLs will have a clean state to start
    with. ROLLBACK inside a stored routine has to finalize possibly existing
    current row-based pending event with cleaning up table maps. That ensures
    that following DMLs will have a clean state to start with.
   */
  if (thd->in_sub_stmt)
    thd->reset_binlog_for_next_statement();

  DBUG_RETURN(0);
}


/**
  Check whether binlog state allows to safely release MDL locks after
  rollback to savepoint.

  @param hton  The binlog handlerton.
  @param thd   The client thread that executes the transaction.

  @return true  - It is safe to release MDL locks.
          false - If it is not.
*/
static bool binlog_savepoint_rollback_can_release_mdl(handlerton *hton,
                                                      THD *thd)
{
  DBUG_ENTER("binlog_savepoint_rollback_can_release_mdl");
  /*
    If we have not updated any non-transactional tables rollback
    to savepoint will simply truncate binlog cache starting from
    SAVEPOINT command. So it should be safe to release MDL acquired
    after SAVEPOINT command in this case.
  */
  DBUG_RETURN(!trans_cannot_safely_rollback(thd, true));
}


int check_binlog_magic(IO_CACHE* log, const char** errmsg)
{
  uchar magic[4];
  DBUG_ASSERT(my_b_tell(log) == 0);

  if (my_b_read(log, magic, sizeof(magic)))
  {
    *errmsg = "I/O error reading the header from the binary log";
    sql_print_error("%s, errno=%d, io cache code=%d", *errmsg, my_errno,
		    log->error);
    return 1;
  }
  if (bcmp(magic, BINLOG_MAGIC, sizeof(magic)))
  {
    *errmsg = "Binlog has bad magic number;  It's not a binary log file that can be used by this version of MariaDB";
    return 1;
  }
  return 0;
}


File open_binlog(IO_CACHE *log, const char *log_file_name, const char **errmsg)
{
  File file;
  DBUG_ENTER("open_binlog");

  if ((file= mysql_file_open(key_file_binlog,
                             log_file_name, O_RDONLY | O_BINARY | O_SHARE,
                             MYF(MY_WME))) < 0)
  {
    sql_print_error("Failed to open log (file '%s', errno %d)",
                    log_file_name, my_errno);
    *errmsg = "Could not open log file";
    goto err;
  }
  if (init_io_cache_ext(log, file, (size_t)binlog_file_cache_size, READ_CACHE,
            0, 0, MYF(MY_WME|MY_DONT_CHECK_FILESIZE), key_file_binlog_cache))
  {
    sql_print_error("Failed to create a cache on log (file '%s')",
                    log_file_name);
    *errmsg = "Could not open log file";
    goto err;
  }
  if (check_binlog_magic(log,errmsg))
    goto err;
  DBUG_RETURN(file);

err:
  if (file >= 0)
  {
    mysql_file_close(file, MYF(0));
    end_io_cache(log);
  }
  DBUG_RETURN(-1);
}

#ifdef _WIN32
static int eventSource = 0;

static void setup_windows_event_source()
{
  HKEY    hRegKey= NULL;
  DWORD   dwError= 0;
  TCHAR   szPath[MAX_PATH];
  DWORD dwTypes;

  if (eventSource)               // Ensure that we are only called once
    return;
  eventSource= 1;

  // Create the event source registry key
  dwError= RegCreateKey(HKEY_LOCAL_MACHINE,
                          "SYSTEM\\CurrentControlSet\\Services\\EventLog\\Application\\MariaDB",
                          &hRegKey);

  /* Name of the PE module that contains the message resource */
  GetModuleFileName(NULL, szPath, MAX_PATH);

  /* Register EventMessageFile */
  dwError = RegSetValueEx(hRegKey, "EventMessageFile", 0, REG_EXPAND_SZ,
                          (PBYTE) szPath, (DWORD) (strlen(szPath) + 1));

  /* Register supported event types */
  dwTypes= (EVENTLOG_ERROR_TYPE | EVENTLOG_WARNING_TYPE |
            EVENTLOG_INFORMATION_TYPE);
  dwError= RegSetValueEx(hRegKey, "TypesSupported", 0, REG_DWORD,
                         (LPBYTE) &dwTypes, sizeof dwTypes);

  RegCloseKey(hRegKey);
}

#endif /* _WIN32 */


/**
  Find a unique filename for 'filename.#'.

  Set '#' to the number next to the maximum found in the most
  recent log file extension.

  This function will return nonzero if: (i) the generated name
  exceeds FN_REFLEN; (ii) if the number of extensions is exhausted;
  or (iii) some other error happened while examining the filesystem.

  @param name                   Base name of file
  @param min_log_number_to_use  minimum log number to choose. Set by
                                CHANGE MASTER .. TO
  @param last_used_log_number   If 0, find log number based on files.
                                If not 0, then use *last_used_log_number +1
                                Will be update to new generated number
  @return
    0       ok
    nonzero if not possible to get unique filename.
*/

static int find_uniq_filename(char *name, ulong min_log_number_to_use,
                              ulong *last_used_log_number)
{
  char                  buff[FN_REFLEN], ext_buf[FN_REFLEN];
  struct st_my_dir     *dir_info;
  struct fileinfo *file_info;
  ulong                 max_found= 0, next= 0, number= 0;
  size_t		i, buf_length, length;
  char			*start, *end;
  int                   error= 0;
  DBUG_ENTER("find_uniq_filename");

  length= dirname_part(buff, name, &buf_length);
  start=  name + length;
  end=    strend(start);

  *end='.';
  length= (size_t) (end - start + 1);

  /* The following matches the code for my_dir () below */
  DBUG_EXECUTE_IF("error_unique_log_filename",
                  {
                    strmov(end,".1");
                    DBUG_RETURN(1);
                  });

  if (*last_used_log_number)
    max_found= *last_used_log_number;
  else
  {
    if (unlikely(!(dir_info= my_dir(buff, MYF(MY_DONT_SORT)))))
    {						// This shouldn't happen
      strmov(end,".1");				// use name+1
      DBUG_RETURN(1);
    }
    file_info= dir_info->dir_entry;
    max_found= min_log_number_to_use ? min_log_number_to_use-1 : 0;
    for (i= dir_info->number_of_files ; i-- ; file_info++)
    {
      if (strncmp(file_info->name, start, length) == 0 &&
          test_if_number(file_info->name+length, &number,0))
      {
        set_if_bigger(max_found, number);
      }
    }
    my_dirend(dir_info);
  }

  /* check if reached the maximum possible extension number */
  if (max_found >= MAX_LOG_UNIQUE_FN_EXT)
  {
    sql_print_error("Log filename extension number exhausted: %06lu. \
Please fix this by archiving old logs and \
updating the index files.", max_found);
    error= 1;
    goto end;
  }

  next= max_found + 1;
  if (sprintf(ext_buf, "%06lu", next)<0)
  {
    error= 1;
    goto end;
  }
  *end++='.';

  /* 
    Check if the generated extension size + the file name exceeds the
    buffer size used. If one did not check this, then the filename might be
    truncated, resulting in error.
   */
  if (((strlen(ext_buf) + (end - name)) >= FN_REFLEN))
  {
    sql_print_error("Log filename too large: %s%s (%zu). \
Please fix this by archiving old logs and updating the \
index files.", name, ext_buf, (strlen(ext_buf) + (end - name)));
    error= 1;
    goto end;
  }

  if (sprintf(end, "%06lu", next)<0)
  {
    error= 1;
    goto end;
  }
  *last_used_log_number= next;

  /* print warning if reaching the end of available extensions. */
  if ((next > (MAX_LOG_UNIQUE_FN_EXT - LOG_WARN_UNIQUE_FN_EXT_LEFT)))
    sql_print_warning("Next log extension: %lu. \
Remaining log filename extensions: %lu. \
Please consider archiving some logs.", next, (MAX_LOG_UNIQUE_FN_EXT - next));

end:
  DBUG_RETURN(error);
}


bool MYSQL_LOG::init_and_set_log_file_name(const char *log_name,
                                           const char *new_name,
                                           ulong next_log_number,
                                           enum_log_type log_type_arg,
                                           enum cache_type io_cache_type_arg)
{
  log_type= log_type_arg;
  io_cache_type= io_cache_type_arg;

  if (new_name)
  {
    strmov(log_file_name, new_name);
  }
  else if (!new_name && generate_new_name(log_file_name, log_name,
                                          next_log_number))
    return TRUE;

  return FALSE;
}


/*
  Open a (new) log file.

  SYNOPSIS
    open()

    log_name            The name of the log to open
    log_type_arg        The type of the log. E.g. LOG_NORMAL
    new_name            The new name for the logfile. This is only needed
                        when the method is used to open the binlog file.
    io_cache_type_arg   The type of the IO_CACHE to use for this log file

  DESCRIPTION
    Open the logfile, init IO_CACHE and write startup messages
    (in case of general and slow query logs).

  RETURN VALUES
    0   ok
    1   error
*/

bool MYSQL_LOG::open(
#ifdef HAVE_PSI_INTERFACE
                     PSI_file_key log_file_key,
#endif
                     const char *log_name, enum_log_type log_type_arg,
                     const char *new_name, ulong next_log_number,
                     enum cache_type io_cache_type_arg)
{
  char buff[FN_REFLEN];
  MY_STAT f_stat;
  File file= -1;
  my_off_t seek_offset;
  bool is_fifo = false;
  int open_flags= O_CREAT | O_BINARY | O_CLOEXEC;
  DBUG_ENTER("MYSQL_LOG::open");
  DBUG_PRINT("enter", ("log_type: %d", (int) log_type_arg));

  write_error= 0;

  if (!(name= my_strdup(key_memory_MYSQL_LOG_name, log_name, MYF(MY_WME))))
  {
    name= (char *)log_name; // for the error message
    goto err;
  }

  /*
    log_type is LOG_UNKNOWN if we should not generate a new name
    This is only used when called from MYSQL_BINARY_LOG::open, which
    has already updated log_file_name.
   */
  if (log_type_arg != LOG_UNKNOWN &&
      init_and_set_log_file_name(name, new_name, next_log_number,
                                 log_type_arg, io_cache_type_arg))
    goto err;

  is_fifo = my_stat(log_file_name, &f_stat, MYF(0)) &&
            MY_S_ISFIFO(f_stat.st_mode);

  if (io_cache_type == SEQ_READ_APPEND)
    open_flags |= O_RDWR | O_APPEND;
  else
    open_flags |= O_WRONLY | (log_type == LOG_BIN ? 0 : O_APPEND);

  if (is_fifo)
    open_flags |= O_NONBLOCK;

  db[0]= 0;

#ifdef HAVE_PSI_INTERFACE
  /* Keep the key for reopen */
  m_log_file_key= log_file_key;
#endif

  if ((file= mysql_file_open(log_file_key, log_file_name, open_flags,
                             MYF(MY_WME))) < 0)
    goto err;

  if (is_fifo)
    seek_offset= 0;
  else if ((seek_offset= mysql_file_tell(file, MYF(MY_WME))))
    goto err;

  if (init_io_cache(&log_file, file, (log_type == LOG_NORMAL ? IO_SIZE :
                                      LOG_BIN_IO_SIZE),
                    io_cache_type, seek_offset, 0,
                    MYF(MY_WME | MY_NABP |
                        ((log_type == LOG_BIN) ? MY_WAIT_IF_FULL : 0))))
    goto err;

  if (log_type == LOG_NORMAL)
  {
    char *end;
    size_t len=my_snprintf(buff, sizeof(buff), "%s, Version: %s (%s). "
#ifdef EMBEDDED_LIBRARY
                        "embedded library\n",
                        my_progname, server_version, MYSQL_COMPILATION_COMMENT
#elif defined(_WIN32)
			"started with:\nTCP Port: %d, Named Pipe: %s\n",
                        my_progname, server_version, MYSQL_COMPILATION_COMMENT,
                        mysqld_port, mysqld_unix_port
#else
			"started with:\nTcp port: %d  Unix socket: %s\n",
                        my_progname, server_version, MYSQL_COMPILATION_COMMENT,
                        mysqld_port, mysqld_unix_port
#endif
                       );
    end= strnmov(buff + len, "Time\t\t    Id Command\tArgument\n",
                 sizeof(buff) - len);
    if (my_b_write(&log_file, (uchar*) buff, (uint) (end-buff)) ||
	flush_io_cache(&log_file))
      goto err;
  }

  log_state= LOG_OPENED;
  DBUG_RETURN(0);

err:
  sql_print_error(fatal_log_error, name, errno);
  if (file >= 0)
    mysql_file_close(file, MYF(0));
  end_io_cache(&log_file);
  my_free(name);
  name= NULL;
  log_state= LOG_CLOSED;
  DBUG_RETURN(1);
}

MYSQL_LOG::MYSQL_LOG()
  : name(0), write_error(FALSE), inited(FALSE), log_type(LOG_UNKNOWN),
    log_state(LOG_CLOSED)
{
  /*
    We don't want to initialize LOCK_Log here as such initialization depends on
    safe_mutex (when using safe_mutex) which depends on MY_INIT(), which is
    called only in main(). Doing initialization here would make it happen
    before main().
  */
  bzero((char*) &log_file, sizeof(log_file));
}

void MYSQL_LOG::init_pthread_objects()
{
  DBUG_ASSERT(inited == 0);
  inited= 1;
  mysql_mutex_init(key_LOG_LOCK_log, &LOCK_log, MY_MUTEX_INIT_SLOW);
}

/*
  Close the log file

  SYNOPSIS
    close()
    exiting     Bitmask. LOG_CLOSE_TO_BE_OPENED is used if we intend to call
                open at once after close. LOG_CLOSE_DELAYED_CLOSE is used for
                binlog rotation, to delay actual close of the old file until
                we have successfully created the new file.

  NOTES
    One can do an open on the object at once after doing a close.
    The internal structures are not freed until cleanup() is called
*/

void MYSQL_LOG::close(uint exiting)
{					// One can't set log_type here!
  DBUG_ENTER("MYSQL_LOG::close");
  DBUG_PRINT("enter",("exiting: %d", (int) exiting));
  if (log_state == LOG_OPENED)
  {
    end_io_cache(&log_file);

    if (log_type == LOG_BIN && log_file.file >= 0 &&
        mysql_file_sync(log_file.file, MYF(MY_WME)) && ! write_error)
    {
      write_error= 1;
      sql_print_error(ER_DEFAULT(ER_ERROR_ON_WRITE), name, errno);
    }

    if (!(exiting & LOG_CLOSE_DELAYED_CLOSE) && log_file.file >= 0 &&
        mysql_file_close(log_file.file, MYF(MY_WME)) && ! write_error)
    {
      write_error= 1;
      sql_print_error(ER_DEFAULT(ER_ERROR_ON_WRITE), name, errno);
    }
  }

  log_state= (exiting & LOG_CLOSE_TO_BE_OPENED) ? LOG_TO_BE_OPENED : LOG_CLOSED;
  my_free(name);
  name= NULL;
  DBUG_VOID_RETURN;
}

/** This is called only once. */

void MYSQL_LOG::cleanup()
{
  DBUG_ENTER("cleanup");
  if (inited)
  {
    inited= 0;
    mysql_mutex_destroy(&LOCK_log);
    close(0);
  }
  DBUG_VOID_RETURN;
}


int MYSQL_LOG::generate_new_name(char *new_name, const char *log_name,
                                 ulong next_log_number)
{
  fn_format(new_name, log_name, mysql_data_home, "", 4);
  return 0;
}

int MYSQL_BIN_LOG::generate_new_name(char *new_name, const char *log_name,
                                     ulong next_log_number)
{
  fn_format(new_name, log_name, mysql_data_home, "", 4);
  if (!fn_ext(log_name)[0])
  {
    if (DBUG_IF("binlog_inject_new_name_error") ||
        unlikely(find_uniq_filename(new_name, next_log_number,
                                    &last_used_log_number)))
    {
      THD *thd= current_thd;
      if (unlikely(thd))
        my_error(ER_NO_UNIQUE_LOGFILE, MYF(ME_FATAL), log_name);
      sql_print_error(ER_DEFAULT(ER_NO_UNIQUE_LOGFILE), log_name);
      return 1;
    }
  }
  return 0;
}


/*
  Reopen the log file

  SYNOPSIS
    reopen_file()

  DESCRIPTION
    Reopen the log file. The method is used during FLUSH LOGS
    and locks LOCK_log mutex
*/


void MYSQL_QUERY_LOG::reopen_file()
{
  char *save_name;
  DBUG_ENTER("MYSQL_LOG::reopen_file");

  mysql_mutex_lock(&LOCK_log);
  if (!is_open())
  {
    DBUG_PRINT("info",("log is closed"));
    mysql_mutex_unlock(&LOCK_log);
    DBUG_VOID_RETURN;
  }

  save_name= name;
  name= 0;				// Don't free name
  close(LOG_CLOSE_TO_BE_OPENED);

  /*
     Note that at this point, log_state != LOG_CLOSED (important for is_open()).
  */

  open(
#ifdef HAVE_PSI_INTERFACE
       m_log_file_key,
#endif
       save_name, log_type, 0, 0, io_cache_type);
  my_free(save_name);

  mysql_mutex_unlock(&LOCK_log);

  DBUG_VOID_RETURN;
}


/*
  Write a command to traditional general log file

  SYNOPSIS
    write()

    event_time        command start timestamp
    user_host         the pointer to the string with user@host info
    user_host_len     length of the user_host string. this is computed once
                      and passed to all general log  event handlers
    thread_id         Id of the thread, issued a query
    command_type      the type of the command being logged
    command_type_len  the length of the string above
    sql_text          the very text of the query being executed
    sql_text_len      the length of sql_text string

  DESCRIPTION

   Log given command to to normal (not rotable) log file

  RETURN
    FASE - OK
    TRUE - error occurred
*/

bool MYSQL_QUERY_LOG::write(time_t event_time, const char *user_host,
                            size_t user_host_len, my_thread_id thread_id_arg,
                            const char *command_type, size_t command_type_len,
                            const char *sql_text, size_t sql_text_len)
{
  char buff[32];
  char local_time_buff[MAX_TIME_SIZE];
  struct tm start;
  size_t time_buff_len= 0;

  mysql_mutex_lock(&LOCK_log);

  /* Test if someone closed between the is_open test and lock */
  if (is_open())
  {
    /* for testing output of timestamp and thread id */
    DBUG_EXECUTE_IF("reset_log_last_time", last_time= 0;);

    /* Note that my_b_write() assumes it knows the length for this */
    if (event_time != last_time)
    {
      last_time= event_time;

      localtime_r(&event_time, &start);

      time_buff_len= my_snprintf(local_time_buff, MAX_TIME_SIZE,
                                 "%02d%02d%02d %2d:%02d:%02d\t",
                                 start.tm_year % 100, start.tm_mon + 1,
                                 start.tm_mday, start.tm_hour,
                                 start.tm_min, start.tm_sec);

      if (my_b_write(&log_file, (uchar*) local_time_buff, time_buff_len))
        goto err;
    }
    else
      if (my_b_write(&log_file, (uchar*) "\t\t" ,2) < 0)
        goto err;

    /* command_type, thread_id */
    size_t length= my_snprintf(buff, 32, "%6llu ", thread_id_arg);

    if (my_b_write(&log_file, (uchar*) buff, length))
      goto err;

    if (my_b_write(&log_file, (uchar*) command_type, command_type_len))
      goto err;

    if (my_b_write(&log_file, (uchar*) "\t", 1))
      goto err;

    /* sql_text */
    if (my_b_write(&log_file, (uchar*) sql_text, sql_text_len))
      goto err;

    if (my_b_write(&log_file, (uchar*) "\n", 1) ||
        flush_io_cache(&log_file))
      goto err;
  }

  mysql_mutex_unlock(&LOCK_log);
  return FALSE;
err:

  if (!write_error)
  {
    write_error= 1;
    sql_print_error(ER_DEFAULT(ER_ERROR_ON_WRITE), name, errno);
  }
  mysql_mutex_unlock(&LOCK_log);
  return TRUE;
}


/*
  Log a query to the traditional slow log file

  SYNOPSIS
    write()

    thd               THD of the query
    current_time      current timestamp
    user_host         the pointer to the string with user@host info
    user_host_len     length of the user_host string. this is computed once
                      and passed to all general log event handlers
    query_utime       Amount of time the query took to execute (in microseconds)
    lock_utime        Amount of time the query was locked (in microseconds)
    is_command        The flag, which determines, whether the sql_text is a
                      query or an administrator command.
    sql_text          the very text of the query or administrator command
                      processed
    sql_text_len      the length of sql_text string

  DESCRIPTION

   Log a query to the slow log file.

  RETURN
    FALSE - OK
    TRUE - error occurred
*/

bool MYSQL_QUERY_LOG::write(THD *thd, time_t current_time,
                            const char *user_host, size_t user_host_len,
                            ulonglong query_utime,
                            ulonglong lock_utime, bool is_command,
                            const char *sql_text, size_t sql_text_len)
{
  bool error= 0;
  char llbuff[22];
  DBUG_ENTER("MYSQL_QUERY_LOG::write");

  mysql_mutex_lock(&LOCK_log);
  if (is_open())
  {						// Safety against reopen
    char buff[80], *end;
    char query_time_buff[22+7], lock_time_buff[22+7];
    size_t buff_len;
    ulonglong log_slow_verbosity= thd->variables.log_slow_verbosity;
    if (log_slow_verbosity & LOG_SLOW_VERBOSITY_FULL)
      log_slow_verbosity= ~(ulonglong) 0;

    end= buff;

    if (!(specialflag & SPECIAL_SHORT_LOG_FORMAT))
    {
      if (current_time != last_time)
      {
        last_time= current_time;
        struct tm start;
        localtime_r(&current_time, &start);

        buff_len= my_snprintf(buff, sizeof buff,
                              "# Time: %02d%02d%02d %2d:%02d:%02d\n",
                              start.tm_year % 100, start.tm_mon + 1,
                              start.tm_mday, start.tm_hour,
                              start.tm_min, start.tm_sec);

        /* Note that my_b_write() assumes it knows the length for this */
        if (my_b_write(&log_file, (uchar*) buff, buff_len))
          goto err;
      }
      const uchar uh[]= "# User@Host: ";
      if (my_b_write(&log_file, uh, sizeof(uh) - 1) ||
          my_b_write(&log_file, (uchar*) user_host, user_host_len) ||
          my_b_write(&log_file, (uchar*) "\n", 1))
        goto err;

    sprintf(query_time_buff, "%.6f", ulonglong2double(query_utime)/1000000.0);
    sprintf(lock_time_buff,  "%.6f", ulonglong2double(lock_utime)/1000000.0);
    if (my_b_printf(&log_file,
                    "# Thread_id: %lu  Schema: %s  QC_hit: %s\n"
                    "# Query_time: %s  Lock_time: %s  Rows_sent: %lu  Rows_examined: %lu\n"
                    "# Rows_affected: %lu  Bytes_sent: %lu\n",
                    (ulong) thd->thread_id, thd->get_db(),
                    ((thd->query_plan_flags & QPLAN_QC) ? "Yes" : "No"),
                    query_time_buff, lock_time_buff,
                    (ulong) thd->get_sent_row_count(),
                    (ulong) thd->get_examined_row_count(),
                    (ulong) thd->get_affected_rows(),
                    (ulong) (thd->status_var.bytes_sent - thd->bytes_sent_old)))
      goto err;

    if (unlikely(log_slow_verbosity &
                 LOG_SLOW_VERBOSITY_ENGINE) &&
        thd->handler_stats.has_stats())
    {
      ha_handler_stats *stats= &thd->handler_stats;
      double tracker_frequency= timer_tracker_frequency();
      sprintf(query_time_buff, "%.4f",
              1000.0 * ulonglong2double(stats->pages_read_time)/
              tracker_frequency);
      sprintf(lock_time_buff,  "%.4f",
              1000.0 * ulonglong2double(stats->engine_time)/
              tracker_frequency);

      if (my_b_printf(&log_file,
                      "# Pages_accessed: %lu  Pages_read: %lu  "
                      "Pages_prefetched: %lu  "
                      "Pages_updated: %lu  Old_rows_read: %lu\n"
                      "# Pages_read_time: %s  Engine_time: %s\n",
                      (ulong) stats->pages_accessed,
                      (ulong) stats->pages_read_count,
                      (ulong) stats->pages_prefetched,
                      (ulong) stats->pages_updated,
                      (ulong) stats->undo_records_read,
                      query_time_buff, lock_time_buff))
      goto err;
    }

    if ((log_slow_verbosity & LOG_SLOW_VERBOSITY_QUERY_PLAN) &&
        thd->tmp_tables_used &&
        my_b_printf(&log_file,
                    "# Tmp_tables: %lu  Tmp_disk_tables: %lu  "
                    "Tmp_table_sizes: %s\n",
                    (ulong) thd->tmp_tables_used,
                    (ulong) thd->tmp_tables_disk_used,
                    llstr(thd->tmp_tables_size, llbuff)))
      goto err;

    if (thd->spcont &&
        my_b_printf(&log_file, "# Stored_routine: %s\n",
                    ErrConvDQName(thd->spcont->m_sp).ptr()))
      goto err;

     if ((log_slow_verbosity & LOG_SLOW_VERBOSITY_QUERY_PLAN) &&
         (thd->query_plan_flags &
          (QPLAN_FULL_SCAN | QPLAN_FULL_JOIN | QPLAN_TMP_TABLE |
           QPLAN_TMP_DISK | QPLAN_FILESORT | QPLAN_FILESORT_DISK |
           QPLAN_FILESORT_PRIORITY_QUEUE)) &&
         my_b_printf(&log_file,
                     "# Full_scan: %s  Full_join: %s  "
                     "Tmp_table: %s  Tmp_table_on_disk: %s\n"
                     "# Filesort: %s  Filesort_on_disk: %s  Merge_passes: %lu  "
                     "Priority_queue: %s\n",
                     ((thd->query_plan_flags & QPLAN_FULL_SCAN) ? "Yes" : "No"),
                     ((thd->query_plan_flags & QPLAN_FULL_JOIN) ? "Yes" : "No"),
                     (thd->tmp_tables_used ? "Yes" : "No"),
                     (thd->tmp_tables_disk_used ? "Yes" : "No"),
                     ((thd->query_plan_flags & QPLAN_FILESORT) ? "Yes" : "No"),
                     ((thd->query_plan_flags & QPLAN_FILESORT_DISK) ?
                      "Yes" : "No"),
                     thd->query_plan_fsort_passes,
                     ((thd->query_plan_flags & QPLAN_FILESORT_PRIORITY_QUEUE) ? 
                       "Yes" : "No")
                     ))
      goto err;
    if (log_slow_verbosity & LOG_SLOW_VERBOSITY_EXPLAIN && thd->lex->explain)
    {
      StringBuffer<128> buf;
      DBUG_ASSERT(!thd->free_list);
      if (!print_explain_for_slow_log(thd->lex, thd, &buf))
        if (my_b_printf(&log_file, "%s", buf.c_ptr_safe()))
          goto err;
      thd->free_items();
    }
    if ((log_slow_verbosity & LOG_SLOW_VERBOSITY_WARNINGS) &&
        thd->get_stmt_da()->unsafe_statement_warn_count())
    {
      Diagnostics_area::Sql_condition_iterator it=
        thd->get_stmt_da()->sql_conditions();
      ulong idx, max_warnings= thd->variables.log_slow_max_warnings;
      const Sql_condition *err;
      my_b_printf(&log_file, "# Warnings\n");
      for (idx= 0; (err= it++) && idx < max_warnings; idx++)
      {
        my_b_printf(&log_file, "# %-15s %4u %.*s\n",
                    warning_level_names[err->get_level()].str,
                    (uint) err->get_sql_errno(),
                    (int) err->get_message_octet_length(),
                    err->get_message_text());
      }
    }
    if (thd->db.str && strcmp(thd->db.str, db))
    {						// Database changed
      if (my_b_printf(&log_file,"use %`s;\n",thd->db.str))
        goto err;
      strmov(db,thd->db.str);
    }
    if (thd->stmt_depends_on_first_successful_insert_id_in_prev_stmt)
    {
      end=strmov(end, ",last_insert_id=");
      end=longlong10_to_str((longlong)
                            thd->first_successful_insert_id_in_prev_stmt_for_binlog,
                            end, -10);
    }
    // Save value if we do an insert.
    if (thd->auto_inc_intervals_in_cur_stmt_for_binlog.nb_elements() > 0)
    {
      if (!(specialflag & SPECIAL_SHORT_LOG_FORMAT))
      {
        end=strmov(end,",insert_id=");
        end=longlong10_to_str((longlong)
                              thd->auto_inc_intervals_in_cur_stmt_for_binlog.minimum(),
                              end, -10);
      }
    }
    /*
      This info used to show up randomly, depending on whether the query
      checked the query start time or not. now we always write current
      timestamp to the slow log
    */
    end= strmov(end, ",timestamp=");
    end= int10_to_str((long) current_time, end, 10);

    if (end != buff)
    {
      *end++=';';
      *end='\n';
      if (my_b_write(&log_file, (uchar*) "SET ", 4) ||
          my_b_write(&log_file, (uchar*) buff + 1, (uint) (end-buff)))
        goto err;
    }
    if (is_command)
    {
      end= strxmov(buff, "# administrator command: ", NullS);
      buff_len= (ulong) (end - buff);
      DBUG_EXECUTE_IF("simulate_slow_log_write_error",
                      {DBUG_SET("+d,simulate_file_write_error");});
      if(my_b_write(&log_file, (uchar*) buff, buff_len))
        goto err;
    }
    if (my_b_write(&log_file, (uchar*) sql_text, sql_text_len) ||
        my_b_write(&log_file, (uchar*) ";\n",2) ||
        flush_io_cache(&log_file))
      goto err;

    }
  }
end:
  mysql_mutex_unlock(&LOCK_log);
  DBUG_RETURN(error);

err:
  error= 1;
  if (!write_error)
  {
    write_error= 1;
    sql_print_error(ER_THD(thd, ER_ERROR_ON_WRITE), name, errno);
  }
  goto end;
}


/**
  @todo
  The following should be using fn_format();  We just need to
  first change fn_format() to cut the file name if it's too long.
*/
const char *MYSQL_LOG::generate_name(const char *log_name,
                                     const char *suffix,
                                     bool strip_ext, char *buff)
{
  if (!log_name || !log_name[0])
  {
    strmake(buff, pidfile_name, FN_REFLEN - strlen(suffix) - 1);
    return (const char *)
      fn_format(buff, buff, "", suffix, MYF(MY_REPLACE_EXT|MY_REPLACE_DIR));
  }
  // get rid of extension if the log is binary to avoid problems
  if (strip_ext)
  {
    char *p= fn_ext(log_name);
    uint length= (uint) (p - log_name);
    strmake(buff, log_name, MY_MIN(length, FN_REFLEN-1));
    return (const char*)buff;
  }
  return log_name;
}


/*
  Print some additional information about addition/removal of
  XID list entries.
  TODO: Remove once MDEV-9510 is fixed.
*/
#ifdef WITH_WSREP
#define WSREP_XID_LIST_ENTRY(X, Y)                    \
  if (wsrep_debug)                                    \
  {                                                   \
    char buf[FN_REFLEN];                              \
    strmake(buf, Y->binlog_name, Y->binlog_name_len); \
    WSREP_DEBUG(X, buf, Y->binlog_id);                \
  }
#else
#define WSREP_XID_LIST_ENTRY(X, Y) do { } while(0)
#endif

MYSQL_BIN_LOG::MYSQL_BIN_LOG(uint *sync_period)
  :reset_master_pending(0), mark_xid_done_waiting(0),
   bytes_written(0), binlog_space_total(0),
   last_used_log_number(0), file_id(1), open_count(1),
   group_commit_queue(0), group_commit_queue_busy(FALSE),
   num_commits(0), num_group_commits(0),
   group_commit_trigger_count(0), group_commit_trigger_timeout(0),
   group_commit_trigger_lock_wait(0), gtid_index(nullptr),
   sync_period_ptr(sync_period), sync_counter(0),
   state_file_deleted(false), binlog_state_recover_done(false),
   is_relay_log(0), relay_signal_cnt(0),
   checksum_alg_reset(BINLOG_CHECKSUM_ALG_UNDEF),
   relay_log_checksum_alg(BINLOG_CHECKSUM_ALG_UNDEF),
   description_event_for_exec(0), description_event_for_queue(0),
   current_binlog_id(0), reset_master_count(0)
{
  /*
    We don't want to initialize locks here as such initialization depends on
    safe_mutex (when using safe_mutex) which depends on MY_INIT(), which is
    called only in main(). Doing initialization here would make it happen
    before main(). init_pthread_objects() can be called for that purpose.
  */
  index_file_name[0] = 0;
  bzero((char*) &index_file, sizeof(index_file));
  bzero((char*) &purge_index_file, sizeof(purge_index_file));
}

void MYSQL_BIN_LOG::stop_background_thread()
{
  if (binlog_background_thread_started)
  {
    mysql_mutex_lock(&LOCK_binlog_background_thread);
    binlog_background_thread_stop= true;
    mysql_cond_signal(&COND_binlog_background_thread);
    while (binlog_background_thread_stop)
      mysql_cond_wait(&COND_binlog_background_thread_end,
                      &LOCK_binlog_background_thread);
    mysql_mutex_unlock(&LOCK_binlog_background_thread);
    binlog_background_thread_started= false;
    binlog_background_thread_stop= true; // mark it's not going to restart
  }
}

/* this is called only once */

void MYSQL_BIN_LOG::cleanup()
{
  DBUG_ENTER("cleanup");
  if (inited)
  {
    xid_count_per_binlog *b;

    /* Wait for the binlog background thread to stop. */
    if (!is_relay_log)
      stop_background_thread();

    inited= 0;
    mysql_mutex_lock(&LOCK_log);
    close(LOG_CLOSE_INDEX|LOG_CLOSE_STOP_EVENT);
    mysql_mutex_unlock(&LOCK_log);
    delete description_event_for_queue;
    delete description_event_for_exec;

    while ((b= binlog_xid_count_list.get()))
    {
      /*
        There should be no pending XIDs at shutdown, and only one entry (for
        the active binlog file) in the list.
      */
      DBUG_ASSERT(b->xid_count == 0);
      DBUG_ASSERT(!binlog_xid_count_list.head());
      WSREP_XID_LIST_ENTRY("MYSQL_BIN_LOG::cleanup(): Removing xid_list_entry "
                           "for %s (%lu)", b);
      delete b;
    }

    mysql_mutex_destroy(&LOCK_log);
    mysql_mutex_destroy(&LOCK_index);
    mysql_mutex_destroy(&LOCK_xid_list);
    mysql_mutex_destroy(&LOCK_binlog_background_thread);
    mysql_mutex_destroy(&LOCK_binlog_end_pos);
    mysql_cond_destroy(&COND_relay_log_updated);
    mysql_cond_destroy(&COND_bin_log_updated);
    mysql_cond_destroy(&COND_queue_busy);
    mysql_cond_destroy(&COND_xid_list);
    mysql_cond_destroy(&COND_binlog_background_thread);
    mysql_cond_destroy(&COND_binlog_background_thread_end);
  }

  /*
    Free data for global binlog state.
    We can't do that automatically as we need to do this before
    safemalloc is shut down
  */
  if (!is_relay_log)
    rpl_global_gtid_binlog_state.free();
  DBUG_VOID_RETURN;
}


void MYSQL_BIN_LOG::init_pthread_objects()
{
  Event_log::init_pthread_objects();
  mysql_mutex_init(m_key_LOCK_index, &LOCK_index, MY_MUTEX_INIT_SLOW);
  mysql_mutex_setflags(&LOCK_index, MYF_NO_DEADLOCK_DETECTION);
  mysql_mutex_init(key_BINLOG_LOCK_xid_list,
                   &LOCK_xid_list, MY_MUTEX_INIT_FAST);
  mysql_cond_init(m_key_relay_log_update, &COND_relay_log_updated, 0);
  mysql_cond_init(m_key_bin_log_update, &COND_bin_log_updated, 0);
  mysql_cond_init(m_key_COND_queue_busy, &COND_queue_busy, 0);
  mysql_cond_init(key_BINLOG_COND_xid_list, &COND_xid_list, 0);

  mysql_mutex_init(key_BINLOG_LOCK_binlog_background_thread,
                   &LOCK_binlog_background_thread, MY_MUTEX_INIT_FAST);
  mysql_cond_init(key_BINLOG_COND_binlog_background_thread,
                  &COND_binlog_background_thread, 0);
  mysql_cond_init(key_BINLOG_COND_binlog_background_thread_end,
                  &COND_binlog_background_thread_end, 0);
<<<<<<< HEAD
=======

  mysql_mutex_init(m_key_LOCK_binlog_end_pos, &LOCK_binlog_end_pos,
                   MY_MUTEX_INIT_SLOW);

  /* Fix correct mutex order to catch violations quicker (MDEV-35197). */
  mysql_mutex_record_order(&LOCK_log, &LOCK_global_system_variables);
>>>>>>> 4469540d
}


bool MYSQL_BIN_LOG::open_index_file(const char *index_file_name_arg,
                                    const char *log_name, bool need_mutex)
{
  File index_file_nr= -1;
  DBUG_ASSERT(!my_b_inited(&index_file));

  /*
    First open of this class instance
    Create an index file that will hold all file names uses for logging.
    Add new entries to the end of it.
  */
  myf opt= MY_UNPACK_FILENAME;
  if (!index_file_name_arg)
  {
    index_file_name_arg= log_name;    // Use same basename for index file
    opt= MY_UNPACK_FILENAME | MY_REPLACE_EXT;
  }
  fn_format(index_file_name, index_file_name_arg, mysql_data_home,
            ".index", opt);
  if ((index_file_nr= mysql_file_open(m_key_file_log_index,
                                      index_file_name,
                                      O_RDWR | O_CREAT | O_BINARY | O_CLOEXEC,
                                      MYF(MY_WME))) < 0 ||
       mysql_file_sync(index_file_nr, MYF(MY_WME)) ||
       init_io_cache_ext(&index_file, index_file_nr,
                     IO_SIZE, WRITE_CACHE,
                     mysql_file_seek(index_file_nr, 0L, MY_SEEK_END, MYF(0)),
                                     0, MYF(MY_WME | MY_WAIT_IF_FULL),
                                     m_key_file_log_index_cache) ||
      DBUG_IF("fault_injection_openning_index"))
  {
    /*
      TODO: all operations creating/deleting the index file or a log, should
      call my_sync_dir() or my_sync_dir_by_file() to be durable.
      TODO: file creation should be done with mysql_file_create()
      not mysql_file_open().
    */
    if (index_file_nr >= 0)
      mysql_file_close(index_file_nr, MYF(0));
    return TRUE;
  }

#ifdef HAVE_REPLICATION
  /*
    Sync the index by purging any binary log file that is not registered.
    In other words, either purge binary log files that were removed from
    the index but not purged from the file system due to a crash or purge
    any binary log file that was created but not register in the index
    due to a crash.
  */

  if (set_purge_index_file_name(index_file_name_arg) ||
      open_purge_index_file(FALSE) ||
      purge_index_entry(NULL, NULL, need_mutex) ||
      close_purge_index_file() ||
      DBUG_IF("fault_injection_recovering_index"))
  {
    sql_print_error("MYSQL_BIN_LOG::open_index_file failed to sync the index "
                    "file.");
    return TRUE;
  }
#endif

  return FALSE;
}


bool Event_log::open(enum cache_type io_cache_type_arg)
{
  bool error= init_io_cache(&log_file, -1, LOG_BIN_IO_SIZE, io_cache_type_arg,
                            0, 0, MYF(MY_WME | MY_NABP | MY_WAIT_IF_FULL));

  log_state= LOG_OPENED;
  inited= true;
  if (error)
    return error;

  longlong bytes_written= write_description_event(BINLOG_CHECKSUM_ALG_OFF,
                                                  false, true, false);
  status_var_add(current_thd->status_var.binlog_bytes_written, bytes_written);
  return bytes_written < 0;
}

longlong
Event_log::write_description_event(enum_binlog_checksum_alg checksum_alg,
                                   bool encrypt, bool dont_set_created,
                                   bool is_relay_log)
{
  Format_description_log_event s(BINLOG_VERSION, NULL, checksum_alg);
  /*
    don't set LOG_EVENT_BINLOG_IN_USE_F for SEQ_READ_APPEND io_cache
    as we won't be able to reset it later
  */
  if (io_cache_type == WRITE_CACHE)
    s.flags |= LOG_EVENT_BINLOG_IN_USE_F;
  if (is_relay_log)
    s.set_relay_log_event();

  crypto.scheme = 0;
  if (!s.is_valid())
    return -1;
  s.dont_set_created= dont_set_created;
  if (write_event(&s, checksum_alg, 0, &log_file))
    return -1;

  if (encrypt)
  {
    uint key_version= encryption_key_get_latest_version(ENCRYPTION_KEY_SYSTEM_DATA);
    if (key_version == ENCRYPTION_KEY_VERSION_INVALID)
    {
      sql_print_error("Failed to enable encryption of binary logs");
      return -1;
    }

    if (key_version != ENCRYPTION_KEY_NOT_ENCRYPTED)
    {
      if (my_random_bytes(crypto.nonce, sizeof(crypto.nonce)))
        return -1;

      Start_encryption_log_event sele(1, key_version, crypto.nonce);
      if (write_event(&sele, checksum_alg, 0, &log_file))
        return -1;

      // Start_encryption_log_event is written, enable the encryption
      if (crypto.init(sele.crypto_scheme, key_version))
        return -1;
    }
  }
  return (longlong)s.data_written;
}


/**
  Open a (new) binlog file.

  - Open the log file and the index file. Register the new
  file name in it
  - When calling this when the file is in use, you must have a locks
  on LOCK_log and LOCK_index.

  @retval
    0	ok
  @retval
    1	error
*/

bool MYSQL_BIN_LOG::open(const char *log_name,
                         const char *new_name,
                         ulong next_log_number,
                         enum cache_type io_cache_type_arg,
                         ulong max_size_arg,
                         bool null_created_arg,
                         bool need_mutex)
{
  xid_count_per_binlog *new_xid_list_entry= NULL, *b;
  DBUG_ENTER("MYSQL_BIN_LOG::open");

  mysql_mutex_assert_owner(&LOCK_log);

  if (!is_relay_log)
  {
    if (!binlog_state_recover_done)
    {
      binlog_state_recover_done= true;
      if (do_binlog_recovery(opt_bin_logname, false))
        DBUG_RETURN(1);
    }

    if ((!binlog_background_thread_started &&
         !binlog_background_thread_stop) &&
        start_binlog_background_thread())
      DBUG_RETURN(1);
  }

  /* We need to calculate new log file name for purge to delete old */
  if (init_and_set_log_file_name(log_name, new_name, next_log_number,
                                 LOG_BIN, io_cache_type_arg))
  {
    sql_print_error("MYSQL_BIN_LOG::open failed to generate new file name.");
    if (!is_relay_log)
      goto err;
    DBUG_RETURN(1);
  }

#ifdef HAVE_REPLICATION
  if (open_purge_index_file(TRUE) ||
      register_create_index_entry(log_file_name) ||
      sync_purge_index_file() ||
      DBUG_IF("fault_injection_registering_index"))
  {
    /**
        TODO:
        Although this was introduced to appease valgrind when
        injecting emulated faults using
        fault_injection_registering_index it may be good to consider
        what actually happens when open_purge_index_file succeeds but
        register or sync fails.

        Perhaps we might need the code below in MYSQL_LOG_BIN::cleanup
        for "real life" purposes as well? 
     */
    DBUG_EXECUTE_IF("fault_injection_registering_index", {
      if (my_b_inited(&purge_index_file))
      {
        end_io_cache(&purge_index_file);
        my_close(purge_index_file.file, MYF(0));
      }
    });

    sql_print_error("MYSQL_BIN_LOG::open failed to sync the index file.");
    DBUG_RETURN(1);
  }
  DBUG_EXECUTE_IF("crash_create_non_critical_before_update_index", DBUG_SUICIDE(););
#endif

  write_error= 0;

  /* open the main log file */
  if (MYSQL_LOG::open(
#ifdef HAVE_PSI_INTERFACE
                      m_key_file_log,
#endif
                      log_name,
                      LOG_UNKNOWN, /* Don't generate new name */
                      0, 0, io_cache_type_arg))
  {
#ifdef HAVE_REPLICATION
    close_purge_index_file();
#endif
    DBUG_RETURN(1);                            /* all warnings issued */
  }

  max_size= max_size_arg;

  open_count++;

  DBUG_ASSERT(log_type == LOG_BIN);

  {
    bool write_file_name_to_index_file=0;

    if (!my_b_filelength(&log_file))
    {
      /*
	The binary log file was empty (probably newly created)
	This is the normal case and happens when the user doesn't specify
	an extension for the binary log files.
	In this case we write a standard header to it.
      */
      if (my_b_safe_write(&log_file, BINLOG_MAGIC,
			  BIN_LOG_HEADER_SIZE))
        goto err;
      bytes_written+= BIN_LOG_HEADER_SIZE;
      write_file_name_to_index_file= 1;
    }

    {
      enum_binlog_checksum_alg alg;

      if (is_relay_log)
      {
        if (relay_log_checksum_alg == BINLOG_CHECKSUM_ALG_UNDEF)
          relay_log_checksum_alg=
            opt_slave_sql_verify_checksum ? (enum_binlog_checksum_alg) binlog_checksum_options
                                          : BINLOG_CHECKSUM_ALG_OFF;
        alg= relay_log_checksum_alg;
      }
      else
        alg= (enum_binlog_checksum_alg)binlog_checksum_options;

      longlong written= write_description_event(alg, encrypt_binlog,
                                                null_created_arg, is_relay_log);
      if (written == -1)
        goto err;
      bytes_written+= written;

      if (!is_relay_log)
      {
        char buf[FN_REFLEN];

        /*
          Output a Gtid_list_log_event at the start of the binlog file.

          This is used to quickly determine which GTIDs are found in binlog
          files earlier than this one, and which are found in this (or later)
          binlogs.

          The list gives a mapping from (domain_id, server_id) -> seq_no (so
          this means that there is at most one entry for every unique pair
          (domain_id, server_id) in the list). It indicates that this seq_no is
          the last one found in an earlier binlog file for this (domain_id,
          server_id) combination - so any higher seq_no should be search for
          from this binlog file, or a later one.

          This allows to locate the binlog file containing a given GTID by
          scanning backwards, reading just the Gtid_list_log_event at the
          start of each file, and scanning only the relevant binlog file when
          found, not all binlog files.

          The existence of a given entry (domain_id, server_id, seq_no)
          guarantees only that this seq_no will not be found in this or any
          later binlog file. It does not guarantee that it can be found it an
          earlier binlog file, for example the file may have been purged.

          If there is no entry for a given (domain_id, server_id) pair, then
          it means that no such GTID exists in any earlier binlog. It is
          permissible to remove such pair from future Gtid_list_log_events
          if all previous binlog files containing such GTIDs have been purged
          (though such optimization is not performed at the time of this
          writing). So if there is no entry for given GTID it means that such
          GTID should be search for in this or later binlog file, same as if
          there had been an entry (domain_id, server_id, 0).
        */

        Gtid_list_log_event gl_ev(&rpl_global_gtid_binlog_state, 0);
        if (write_event(&gl_ev))
          goto err;

        /* Open an index file for this binlog file. */
        DBUG_ASSERT(!gtid_index); /* Binlog close should clear it. */
        if (gtid_index)
          delete gtid_index;
        if (opt_binlog_gtid_index)
        {
          my_off_t offset= my_b_tell(&log_file);
          gtid_index=
            new Gtid_index_writer(log_file_name, (uint32)offset,
                                  &rpl_global_gtid_binlog_state,
                                  (uint32)opt_binlog_gtid_index_page_size,
                                  (my_off_t)opt_binlog_gtid_index_span_min);
          if (!gtid_index)
            sql_print_information("Could not create GTID index for binlog "
                                  "file '%s'. Accesses to this binlog file will "
                                  "fallback to slower sequential scan.",
                                  log_file_name);
        }
        else
          gtid_index= nullptr;

        /* Output a binlog checkpoint event at the start of the binlog file. */

        /*
          Construct an entry in the binlog_xid_count_list for the new binlog
          file (we will not link it into the list until we know the new file
          is successfully created; otherwise we would have to remove it again
          if creation failed, which gets tricky since other threads may have
          seen the entry in the meantime - and we do not want to hold
          LOCK_xid_list for long periods of time).

          Write the current binlog checkpoint into the log, so XA recovery will
          know from where to start recovery.
        */
        size_t off= dirname_length(log_file_name);
        uint len= static_cast<uint>(strlen(log_file_name) - off);
        new_xid_list_entry= new xid_count_per_binlog(log_file_name+off, len);
        if (!new_xid_list_entry)
          goto err;

        /*
          Find the name for the Initial binlog checkpoint.

          Normally this will just be the first entry, as we delete entries
          when their count drops to zero. But we scan the list to handle any
          corner case, eg. for the first binlog file opened after startup, the
          list will be empty.
        */
        mysql_mutex_lock(&LOCK_xid_list);
        I_List_iterator<xid_count_per_binlog> it(binlog_xid_count_list);
        while ((b= it++) && b->xid_count == 0)
          ;
        mysql_mutex_unlock(&LOCK_xid_list);
        if (!b)
          b= new_xid_list_entry;
        if (b->binlog_name)
          strmake(buf, b->binlog_name, b->binlog_name_len);
        else
          goto err;
        Binlog_checkpoint_log_event ev(buf, len);
        DBUG_EXECUTE_IF("crash_before_write_checkpoint_event",
                        flush_io_cache(&log_file);
                        mysql_file_sync(log_file.file, MYF(MY_WME));
                        DBUG_SUICIDE(););
        if (write_event(&ev))
          goto err;
        bytes_written+= ev.data_written;
      }
    }
    if (description_event_for_queue &&
        description_event_for_queue->binlog_version>=4)
    {
      /*
        This is a relay log written to by the I/O slave thread.
        Write the event so that others can later know the format of this relay
        log.
        Note that this event is very close to the original event from the
        master (it has binlog version of the master, event types of the
        master), so this is suitable to parse the next relay log's event. It
        has been produced by
        Format_description_log_event::Format_description_log_event(char* buf,).
        Why don't we want to write the description_event_for_queue if this
        event is for format<4 (3.23 or 4.x): this is because in that case, the
        description_event_for_queue describes the data received from the
        master, but not the data written to the relay log (*conversion*),
        which is in format 4 (slave's).
      */
      /*
        Set 'created' to 0, so that in next relay logs this event does not
        trigger cleaning actions on the slave in
        Format_description_log_event::apply_event_impl().
      */
      description_event_for_queue->created= 0;
      /* Don't set log_pos in event header */
      description_event_for_queue->set_artificial_event();

      if (write_event(description_event_for_queue,
                      description_event_for_queue->used_checksum_alg))
        goto err;
      bytes_written+= description_event_for_queue->data_written;
    }
    if (flush_io_cache(&log_file) ||
        mysql_file_sync(log_file.file, MYF(MY_WME)))
      goto err;

    my_off_t offset= my_b_tell(&log_file);

    if (!is_relay_log)
    {
      /* update binlog_end_pos so that it can be read by after sync hook */
      reset_binlog_end_pos(log_file_name, offset);

      mysql_mutex_lock(&LOCK_commit_ordered);
      strmake_buf(last_commit_pos_file, log_file_name);
      last_commit_pos_offset= offset;
      mysql_mutex_unlock(&LOCK_commit_ordered);
    }

    if (write_file_name_to_index_file)
    {
#ifdef HAVE_REPLICATION
#ifdef ENABLED_DEBUG_SYNC
      if (current_thd)
        DEBUG_SYNC(current_thd, "binlog_open_before_update_index");
#endif
      DBUG_EXECUTE_IF("crash_create_critical_before_update_index", DBUG_SUICIDE(););
#endif

      DBUG_ASSERT(my_b_inited(&index_file) != 0);
      reinit_io_cache(&index_file, WRITE_CACHE,
                      my_b_filelength(&index_file), 0, 0);
      /*
        As this is a new log file, we write the file name to the index
        file. As every time we write to the index file, we sync it.
      */
      if (DBUG_IF("fault_injection_updating_index") ||
          my_b_write(&index_file, (uchar*) log_file_name,
                     strlen(log_file_name)) ||
          my_b_write(&index_file, (uchar*) "\n", 1) ||
          flush_io_cache(&index_file) ||
          mysql_file_sync(index_file.file, MYF(MY_WME)))
        goto err;

#ifdef HAVE_REPLICATION
      DBUG_EXECUTE_IF("crash_create_after_update_index", DBUG_SUICIDE(););
#endif
    }
  }

  if (!is_relay_log)
  {
    /*
      Now the file was created successfully, so we can link in the entry for
      the new binlog file in binlog_xid_count_list.
    */
    mysql_mutex_lock(&LOCK_xid_list);
    ++current_binlog_id;
    new_xid_list_entry->binlog_id= current_binlog_id;
    /* Remove any initial entries with no pending XIDs.  */
    while ((b= binlog_xid_count_list.head()) && b->xid_count == 0)
    {
      WSREP_XID_LIST_ENTRY("MYSQL_BIN_LOG::open(): Removing xid_list_entry for "
                           "%s (%lu)", b);
      delete binlog_xid_count_list.get();
    }
    mysql_cond_broadcast(&COND_xid_list);
    WSREP_XID_LIST_ENTRY("MYSQL_BIN_LOG::open(): Adding new xid_list_entry for "
                         "%s (%lu)", new_xid_list_entry);
    binlog_xid_count_list.push_back(new_xid_list_entry);
    mysql_mutex_unlock(&LOCK_xid_list);

    /*
      Now that we have synced a new binlog file with an initial Gtid_list
      event, it is safe to delete the binlog state file. We will write out
      a new, updated file at shutdown, and if we crash before we can recover
      the state from the newly written binlog file.

      Since the state file will contain out-of-date data as soon as the first
      new GTID is binlogged, it is better to remove it, to avoid any risk of
      accidentally reading incorrect data later.
    */
    if (!state_file_deleted)
    {
      char buf[FN_REFLEN];
      fn_format(buf, opt_bin_logname, mysql_data_home, ".state",
                MY_UNPACK_FILENAME);
      my_delete(buf, MY_SYNC_DIR);
      state_file_deleted= true;
    }
  }

  log_state= LOG_OPENED;

#ifdef HAVE_REPLICATION
  close_purge_index_file();
#endif

  /* Notify the io thread that binlog is rotated to a new file */
  if (is_relay_log)
    signal_relay_log_update();
  else
    update_binlog_end_pos();
  DBUG_RETURN(0);

err:
  int tmp_errno= errno;
#ifdef HAVE_REPLICATION
  if (is_inited_purge_index_file())
    purge_index_entry(NULL, NULL, need_mutex);
  close_purge_index_file();
#endif
  sql_print_error(fatal_log_error, (name) ? name : log_name, tmp_errno);
  if (new_xid_list_entry)
    delete new_xid_list_entry;
  close(LOG_CLOSE_INDEX);
  DBUG_RETURN(1);
}


int MYSQL_BIN_LOG::get_current_log(LOG_INFO* linfo)
{
  mysql_mutex_lock(&LOCK_log);
  int ret = raw_get_current_log(linfo);
  mysql_mutex_unlock(&LOCK_log);
  return ret;
}

int MYSQL_BIN_LOG::raw_get_current_log(LOG_INFO* linfo)
{
  mysql_mutex_assert_owner(&LOCK_log);
  strmake_buf(linfo->log_file_name, log_file_name);
  linfo->pos = my_b_tell(&log_file);
  return 0;
}

/**
  Move all data up in a file in an filename index file.

    We do the copy outside of the IO_CACHE as the cache buffers would just
    make things slower and more complicated.
    In most cases the copy loop should only do one read.

  @param index_file			File to move
  @param offset			Move everything from here to beginning

  @note
    File will be truncated to be 'offset' shorter or filled up with newlines

  @retval
    0	ok
*/

#ifdef HAVE_REPLICATION

static bool copy_up_file_and_fill(IO_CACHE *index_file, my_off_t offset)
{
  int bytes_read;
  my_off_t init_offset= offset;
  File file= index_file->file;
  uchar io_buf[IO_SIZE*2];
  DBUG_ENTER("copy_up_file_and_fill");

  for (;; offset+= bytes_read)
  {
    mysql_file_seek(file, offset, MY_SEEK_SET, MYF(0));
    if ((bytes_read= (int) mysql_file_read(file, io_buf, sizeof(io_buf),
                                           MYF(MY_WME)))
	< 0)
      goto err;
    if (!bytes_read)
      break;					// end of file
    mysql_file_seek(file, offset-init_offset, MY_SEEK_SET, MYF(0));
    if (mysql_file_write(file, io_buf, bytes_read,
                         MYF(MY_WME | MY_NABP | MY_WAIT_IF_FULL)))
      goto err;
  }
  /* The following will either truncate the file or fill the end with \n' */
  if (mysql_file_chsize(file, offset - init_offset, '\n', MYF(MY_WME)) ||
      mysql_file_sync(file, MYF(MY_WME)))
    goto err;

  /* Reset data in old index cache */
  reinit_io_cache(index_file, READ_CACHE, (my_off_t) 0, 0, 1);
  DBUG_RETURN(0);

err:
  DBUG_RETURN(1);
}

#endif /* HAVE_REPLICATION */

/**
  Find the position in the log-index-file for the given log name.

  @param linfo		Store here the found log file name and position to
                       the NEXT log file name in the index file.
  @param log_name	Filename to find in the index file.
                       Is a null pointer if we want to read the first entry
  @param need_lock	Set this to 1 if the parent doesn't already have a
                       lock on LOCK_index

  @note
    On systems without the truncate function the file will end with one or
    more empty lines.  These will be ignored when reading the file.

  @retval
    0			ok
  @retval
    LOG_INFO_EOF	        End of log-index-file found
  @retval
    LOG_INFO_IO		Got IO error while reading file
*/

int MYSQL_BIN_LOG::find_log_pos(LOG_INFO *linfo, const char *log_name,
			    bool need_lock)
{
  int error= 0;
  char *full_fname= linfo->log_file_name;
  char full_log_name[FN_REFLEN], fname[FN_REFLEN];
  uint log_name_len= 0, fname_len= 0;
  DBUG_ENTER("find_log_pos");
  full_log_name[0]= full_fname[0]= 0;

  /*
    Mutex needed because we need to make sure the file pointer does not
    move from under our feet
  */
  if (need_lock)
    mysql_mutex_lock(&LOCK_index);
  mysql_mutex_assert_owner(&LOCK_index);

  // extend relative paths for log_name to be searched
  if (log_name)
  {
    if(normalize_binlog_name(full_log_name, log_name, is_relay_log))
    {
      error= LOG_INFO_EOF;
      goto end;
    }
  }

  log_name_len= log_name ? (uint) strlen(full_log_name) : 0;
  DBUG_PRINT("enter", ("log_name: %s, full_log_name: %s", 
                       log_name ? log_name : "NULL", full_log_name));

  /* As the file is flushed, we can't get an error here */
  error= reinit_io_cache(&index_file, READ_CACHE, (my_off_t) 0, 0, 0);
  DBUG_ASSERT(!error);

  for (;;)
  {
    size_t length;
    my_off_t offset= my_b_tell(&index_file);

    DBUG_EXECUTE_IF("simulate_find_log_pos_error",
                    error=  LOG_INFO_EOF; break;);
    /* If we get 0 or 1 characters, this is the end of the file */
    if ((length= my_b_gets(&index_file, fname, FN_REFLEN)) <= 1)
    {
      /* Did not find the given entry; Return not found or error */
      error= !index_file.error ? LOG_INFO_EOF : LOG_INFO_IO;
      break;
    }
    if (fname[length-1] != '\n')
      continue;                                 // Not a log entry
    fname[length-1]= 0;                         // Remove end \n
    
    // extend relative paths and match against full path
    if (normalize_binlog_name(full_fname, fname, is_relay_log))
    {
      error= LOG_INFO_EOF;
      break;
    }
    fname_len= (uint) strlen(full_fname);

    // if the log entry matches, null string matching anything
    if (!log_name ||
        (log_name_len == fname_len &&
	 !strncmp(full_fname, full_log_name, log_name_len)))
    {
      DBUG_PRINT("info", ("Found log file entry"));
      linfo->index_file_start_offset= offset;
      linfo->index_file_offset = my_b_tell(&index_file);
      break;
    }
  }

end:
  if (need_lock)
    mysql_mutex_unlock(&LOCK_index);
  DBUG_RETURN(error);
}


/**
  Find the position in the log-index-file for the given log name.

  @param
    linfo		Store here the next log file name and position to
			the file name after that.
  @param
    need_lock		Set this to 1 if the parent doesn't already have a
			lock on LOCK_index

  @note
    - Before calling this function, one has to call find_log_pos()
    to set up 'linfo'
    - Mutex needed because we need to make sure the file pointer does not move
    from under our feet

  @retval
    0			ok
  @retval
    LOG_INFO_EOF	        End of log-index-file found
  @retval
    LOG_INFO_IO		Got IO error while reading file
*/

int MYSQL_BIN_LOG::find_next_log(LOG_INFO* linfo, bool need_lock)
{
  int error= 0;
  size_t length;
  char fname[FN_REFLEN];
  char *full_fname= linfo->log_file_name;

  if (need_lock)
    mysql_mutex_lock(&LOCK_index);
  mysql_mutex_assert_owner(&LOCK_index);

  /* As the file is flushed, we can't get an error here */
  (void) reinit_io_cache(&index_file, READ_CACHE, linfo->index_file_offset, 0,
			 0);

  linfo->index_file_start_offset= linfo->index_file_offset;
  if ((length=my_b_gets(&index_file, fname, FN_REFLEN)) <= 1)
  {
    error = !index_file.error ? LOG_INFO_EOF : LOG_INFO_IO;
    goto err;
  }

  if (fname[0] != 0)
  {
    if(normalize_binlog_name(full_fname, fname, is_relay_log))
    {
      error= LOG_INFO_EOF;
      goto err;
    }
    length= strlen(full_fname);
  }

  full_fname[length-1]= 0;			// kill \n
  linfo->index_file_offset= my_b_tell(&index_file);

err:
  if (need_lock)
    mysql_mutex_unlock(&LOCK_index);
  return error;
}


/**
  Delete all logs referred to in the index file.

  The new index file will only contain this file.

  @param thd		  Thread id. This can be zero in case of resetting 
                          relay logs
  @param create_new_log   1 if we should start writing to a new log file
  @param next_log_number  min number of next log file to use, if possible.

  @note
    If not called from slave thread, write start event to new log

  @retval
    0	ok
  @retval
    1   error
*/

bool MYSQL_BIN_LOG::reset_logs(THD *thd, bool create_new_log,
                               rpl_gtid *init_state, uint32 init_state_len,
                               ulong next_log_number)
{
  LOG_INFO linfo;
  bool error=0;
  int err;
  const char* save_name;
  DBUG_ENTER("reset_logs");

  if (!is_relay_log)
  {
    if (init_state && !is_empty_state())
    {
      my_error(ER_BINLOG_MUST_BE_EMPTY, MYF(0));
      DBUG_RETURN(1);
    }

    /*
      Mark that a RESET MASTER is in progress.
      This ensures that a binlog checkpoint will not try to write binlog
      checkpoint events, which would be useless (as we are deleting the binlog
      anyway) and could deadlock, as we are holding LOCK_log.

      Wait for any mark_xid_done() calls that might be already running to
      complete (mark_xid_done_waiting counter to drop to zero); we need to
      do this before we take the LOCK_log to not deadlock.
    */
    mysql_mutex_lock(&LOCK_xid_list);
    reset_master_pending++;
    while (mark_xid_done_waiting > 0)
      mysql_cond_wait(&COND_xid_list, &LOCK_xid_list);
    mysql_mutex_unlock(&LOCK_xid_list);
  }

  DEBUG_SYNC_C_IF_THD(thd, "reset_logs_after_set_reset_master_pending");
  /*
    We need to get both locks to be sure that no one is trying to
    write to the index log file.
  */
  mysql_mutex_lock(&LOCK_log);
  mysql_mutex_lock(&LOCK_index);

  if (!is_relay_log)
  {
    /*
      We are going to nuke all binary log files.
      Without binlog, we cannot XA recover prepared-but-not-committed
      transactions in engines. So force a commit checkpoint first.

      Note that we take and immediately
      release LOCK_after_binlog_sync/LOCK_commit_ordered. This has
      the effect to ensure that any on-going group commit (in
      trx_group_commit_leader()) has completed before we request the checkpoint,
      due to the chaining of LOCK_log and LOCK_commit_ordered in that function.
      (We are holding LOCK_log, so no new group commit can start).

      Without this, it is possible (though perhaps unlikely) that the RESET
      MASTER could run in-between the write to the binlog and the
      commit_ordered() in the engine of some transaction, and then a crash
      later would leave such transaction not recoverable.
    */

    mysql_mutex_lock(&LOCK_after_binlog_sync);
    mysql_mutex_lock(&LOCK_commit_ordered);
    mysql_mutex_unlock(&LOCK_after_binlog_sync);
    mysql_mutex_unlock(&LOCK_commit_ordered);

    mark_xids_active(current_binlog_id, 1);
    do_checkpoint_request(current_binlog_id);

    /* Flush all engine logs to force checkpoint responses to come through. */
    ha_flush_logs();

    /* Now wait for all checkpoint requests and pending unlog() to complete. */
    mysql_mutex_lock(&LOCK_xid_list);
    for (;;)
    {
      if (is_xidlist_idle_nolock())
        break;
      /*
        Wait until signalled that one more binlog dropped to zero, then check
        again.
      */
      mysql_cond_wait(&COND_xid_list, &LOCK_xid_list);
    }

    /*
      Now all XIDs are fully flushed to disk, and we are holding LOCK_log so
      no new ones will be written. So we can proceed to delete the logs.
    */
    mysql_mutex_unlock(&LOCK_xid_list);

    /*
      Push a sentinel through the binlog background thread and wait for it to
      return. When it does, we know that no more GTID index operations are
      pending as we are holding LOCK_log.
      (This is normally already the case as we pushed a binlog checkpoint
      request through. But if no XID-capable engines are enabled (eg. running
      without InnoDB), then that is a no-op).
    */
    queue_binlog_background_sentinel();
    binlog_background_wait_for_sentinel();
  }

  /* Save variables so that we can reopen the log */
  save_name=name;
  name=0;					// Protect against free

  /*
    Close the active log.
    Close the active GTID index synchroneously. We don't want the close
    running in the background while we delete the gtid index file. And we just
    pushed a sentinel through the binlog background thread while holding
    LOCK_log, so no other GTID index operations can be pending.
  */
  close(LOG_CLOSE_TO_BE_OPENED|LOG_CLOSE_SYNC_GTID_INDEX);

  last_used_log_number= 0;                      // Reset log number cache

  /*
    First delete all old log files and then update the index file.
    As we first delete the log files and do not use sort of logging,
    a crash may lead to an inconsistent state where the index has
    references to non-existent files.

    We need to invert the steps and use the purge_index_file methods
    in order to make the operation safe.
  */

  if ((err= find_log_pos(&linfo, NullS, 0)) != 0)
  {
    uint errcode= purge_log_get_error_code(err);
    sql_print_error("Failed to locate old binlog or relay log files");
    my_message(errcode, ER_THD_OR_DEFAULT(thd, errcode), MYF(0));
    error= 1;
    goto err;
  }

  for (;;)
  {
    /* Delete any GTID index file. */
    char buf[Gtid_index_base::GTID_INDEX_FILENAME_MAX_SIZE];
    Gtid_index_base::make_gtid_index_file_name(buf, sizeof(buf),
                                               linfo.log_file_name);
    if (my_delete(buf, MYF(0)))
    {
      /* If ENOENT, the GTID index file is already deleted or never existed. */
      if (my_errno != ENOENT)
      {
        if (thd)
        {
          push_warning_printf(thd, Sql_condition::WARN_LEVEL_WARN,
                              ER_CANT_DELETE_FILE, ER_THD(thd, ER_CANT_DELETE_FILE),
                              buf, my_errno);
        }
        sql_print_information("Failed to delete file '%s' (errno=%d)",
                              buf, my_errno);
      }
      my_errno= 0;
    }

    /* Delete the binlog file. */
    if (unlikely((error= my_delete(linfo.log_file_name, MYF(0)))))
    {
      if (my_errno == ENOENT) 
      {
        if (thd)
          push_warning_printf(thd, Sql_condition::WARN_LEVEL_WARN,
                              ER_LOG_PURGE_NO_FILE,
                              ER_THD(thd, ER_LOG_PURGE_NO_FILE),
                              linfo.log_file_name);

        sql_print_information("Failed to delete file '%s'",
                              linfo.log_file_name);
        my_errno= 0;
        error= 0;
      }
      else
      {
        if (thd)
          push_warning_printf(thd, Sql_condition::WARN_LEVEL_WARN,
                              ER_BINLOG_PURGE_FATAL_ERR,
                              "a problem with deleting %s; "
                              "consider examining correspondence "
                              "of your binlog index file "
                              "to the actual binlog files",
                              linfo.log_file_name);
        error= 1;
        goto err;
      }
    }
    if (find_next_log(&linfo, 0))
      break;
  }

  if (!is_relay_log)
  {
    if (init_state)
      rpl_global_gtid_binlog_state.load(init_state, init_state_len);
    else
      rpl_global_gtid_binlog_state.reset();
  }

  /* Start logging with a new file */
  close(LOG_CLOSE_INDEX | LOG_CLOSE_TO_BE_OPENED);
  // Reset (open will update)
  if (unlikely((error= my_delete(index_file_name, MYF(0)))))
  {
    if (my_errno == ENOENT) 
    {
      if (thd)
        push_warning_printf(thd, Sql_condition::WARN_LEVEL_WARN,
                            ER_LOG_PURGE_NO_FILE,
                            ER_THD(thd, ER_LOG_PURGE_NO_FILE),
                            index_file_name);
      sql_print_information("Failed to delete file '%s'",
                            index_file_name);
      my_errno= 0;
      error= 0;
    }
    else
    {
      if (thd)
        push_warning_printf(thd, Sql_condition::WARN_LEVEL_WARN,
                            ER_BINLOG_PURGE_FATAL_ERR,
                            "a problem with deleting %s; "
                            "consider examining correspondence "
                            "of your binlog index file "
                            "to the actual binlog files",
                            index_file_name);
      error= 1;
      goto err;
    }
  }
  if (create_new_log && !open_index_file(index_file_name, 0, FALSE))
    if (unlikely((error= open(save_name, 0, next_log_number,
                              io_cache_type, max_size, 0, FALSE))))
      goto err;
  my_free((void *) save_name);

err:
  if (error == 1)
    name= const_cast<char*>(save_name);

  if (!is_relay_log)
  {
    xid_count_per_binlog *b;
    /*
      Remove all entries in the xid_count list except the last.
      Normally we will just be deleting all the entries that we waited for to
      drop to zero above. But if we fail during RESET MASTER for some reason
      then we will not have created any new log file, and we may keep the last
      of the old entries.
    */
    mysql_mutex_lock(&LOCK_xid_list);
    for (;;)
    {
      b= binlog_xid_count_list.head();
      DBUG_ASSERT(b /* List can never become empty. */);
      if (b->binlog_id == current_binlog_id)
        break;
      DBUG_ASSERT(b->xid_count == 0);
      WSREP_XID_LIST_ENTRY("MYSQL_BIN_LOG::reset_logs(): Removing "
                           "xid_list_entry for %s (%lu)", b);
      delete binlog_xid_count_list.get();
    }
    mysql_cond_broadcast(&COND_xid_list);
    reset_master_pending--;
    reset_master_count++;
    mysql_mutex_unlock(&LOCK_xid_list);
    binlog_space_total= 0;
  }

  mysql_mutex_unlock(&LOCK_index);
  mysql_mutex_unlock(&LOCK_log);
  DBUG_RETURN(error);
}


void MYSQL_BIN_LOG::wait_for_last_checkpoint_event()
{
  mysql_mutex_lock(&LOCK_xid_list);
  for (;;)
  {
    if (binlog_xid_count_list.is_last(binlog_xid_count_list.head()))
      break;
    mysql_cond_wait(&COND_xid_list, &LOCK_xid_list);
  }
  mysql_mutex_unlock(&LOCK_xid_list);

  /*
    LOCK_xid_list and LOCK_log are chained, so the LOCK_log will only be
    obtained after mark_xid_done() has written the last checkpoint event.
  */
  mysql_mutex_lock(&LOCK_log);
  mysql_mutex_unlock(&LOCK_log);
}


/**
  Delete relay log files prior to rli->group_relay_log_name
  (i.e. all logs which are not involved in a non-finished group
  (transaction)), remove them from the index file and start on next
  relay log.

  IMPLEMENTATION

  - You must hold rli->data_lock before calling this function, since
    it writes group_relay_log_pos and similar fields of
    Relay_log_info.
  - Protects index file with LOCK_index
  - Delete relevant relay log files
  - Copy all file names after these ones to the front of the index file
  - If the OS has truncate, truncate the file, else fill it with \n'
  - Read the next file name from the index file and store in rli->linfo

  @param rli	       Relay log information
  @param included     If false, all relay logs that are strictly before
                      rli->group_relay_log_name are deleted ; if true, the
                      latter is deleted too (i.e. all relay logs
                      read by the SQL slave thread are deleted).

  @note
    - This is only called from the slave SQL thread when it has read
    all commands from a relay log and want to switch to a new relay log.
    - When this happens, we can be in an active transaction as
    a transaction can span over two relay logs
    (although it is always written as a single block to the master's binary
    log, hence cannot span over two master's binary logs).

  @retval
    0			ok
  @retval
    LOG_INFO_EOF	        End of log-index-file found
  @retval
    LOG_INFO_SEEK	Could not allocate IO cache
  @retval
    LOG_INFO_IO		Got IO error while reading file
*/

#ifdef HAVE_REPLICATION

int MYSQL_BIN_LOG::purge_first_log(Relay_log_info* rli, bool included)
{
  int error, errcode;
  char *to_purge_if_included= NULL;
  inuse_relaylog *ir;
  ulonglong log_space_reclaimed= 0;
  DBUG_ENTER("purge_first_log");

  DBUG_ASSERT(is_open());
  DBUG_ASSERT(rli->slave_running == MYSQL_SLAVE_RUN_NOT_CONNECT);
  DBUG_ASSERT(!strcmp(rli->linfo.log_file_name,rli->event_relay_log_name));

  mysql_mutex_assert_owner(&rli->data_lock);

  mysql_mutex_lock(&LOCK_index);

  ir= rli->inuse_relaylog_list;
  while (ir)
  {
    inuse_relaylog *next= ir->next;
    if (!ir->completed || ir->dequeued_count < ir->queued_count)
    {
      included= false;
      break;
    }
    if (!included && !strcmp(ir->name, rli->group_relay_log_name))
      break;
    if (!next)
    {
      rli->last_inuse_relaylog= NULL;
      included= 1;
      to_purge_if_included= my_strdup(key_memory_Relay_log_info_group_relay_log_name,
                                      ir->name, MYF(0));
    }
    rli->free_inuse_relaylog(ir);
    ir= next;
  }
  rli->inuse_relaylog_list= ir;
  if (ir)
    to_purge_if_included= my_strdup(key_memory_Relay_log_info_group_relay_log_name,
                                    ir->name, MYF(0));

  /*
    Read the next log file name from the index file and pass it back to
    the caller.
  */
  if (unlikely((error=find_log_pos(&rli->linfo, rli->event_relay_log_name,
                                   0))) ||
      unlikely((error=find_next_log(&rli->linfo, 0))))
  {
    sql_print_error("next log error: %d  offset: %llu  log: %s included: %d",
                    error, rli->linfo.index_file_offset,
                    rli->event_relay_log_name, included);
    goto err;
  }

  /*
    Reset rli's coordinates to the current log.
  */
  rli->event_relay_log_pos= BIN_LOG_HEADER_SIZE;
  strmake_buf(rli->event_relay_log_name,rli->linfo.log_file_name);

  /*
    If we removed the rli->group_relay_log_name file,
    we must update the rli->group* coordinates, otherwise do not touch it as the
    group's execution is not finished (e.g. COMMIT not executed)
  */
  if (included)
  {
    rli->group_relay_log_pos = BIN_LOG_HEADER_SIZE;
    strmake_buf(rli->group_relay_log_name,rli->linfo.log_file_name);
    rli->notify_group_relay_log_name_update();
  }

  /* Store where we are in the new file for the execution thread */
  if (rli->flush())
    error= LOG_INFO_IO;

  DBUG_EXECUTE_IF("crash_before_purge_logs", DBUG_SUICIDE(););

  rli->relay_log.purge_logs(current_thd, to_purge_if_included, included,
                            0, 0, 0, &log_space_reclaimed);

  mysql_mutex_lock(&rli->log_space_lock);
  rli->log_space_total-= log_space_reclaimed;
  mysql_cond_broadcast(&rli->log_space_cond);
  mysql_mutex_unlock(&rli->log_space_lock);

  /*
   * Need to update the log pos because purge logs has been called 
   * after fetching initially the log pos at the beginning of the method.
   */
  if ((errcode= find_log_pos(&rli->linfo, rli->event_relay_log_name, 0)))
  {
    sql_print_error("next log error: %d  offset: %llu  log: %s included: %d",
                    errcode, rli->linfo.index_file_offset,
                    rli->group_relay_log_name, included);
    goto err;
  }

  /* If included was passed, rli->linfo should be the first entry. */
  DBUG_ASSERT(!included || rli->linfo.index_file_start_offset == 0);

err:
  my_free(to_purge_if_included);
  mysql_mutex_unlock(&LOCK_index);
  DBUG_RETURN(error);
}

/**
  Update log index_file.
*/

int MYSQL_BIN_LOG::update_log_index(LOG_INFO* log_info, bool need_update_threads)
{
  if (copy_up_file_and_fill(&index_file, log_info->index_file_start_offset))
    return LOG_INFO_IO;

  // now update offsets in index file for running threads
  if (need_update_threads)
    adjust_linfo_offsets(log_info->index_file_start_offset);
  return 0;
}

/**
  Remove all logs before the given log from disk and from the index file.

  @param to_log	      Delete all log file name before this file.
  @param included            If true, to_log is deleted too.
  @param need_mutex
  @param need_update_threads If we want to update the log coordinates of
                             all threads. False for relay logs, true otherwise.
  @param reclaimeed_log_space If not null, increment this variable to
                              the amount of log space freed

  @note
    If any of the logs before the deleted one is in use,
    only purge logs up to this one.

  @retval
    0			ok
  @retval
    LOG_INFO_EOF		to_log not found
    LOG_INFO_EMFILE             too many files opened
    LOG_INFO_FATAL              if any other than ENOENT error from
                                mysql_file_stat() or mysql_file_delete()
*/

int MYSQL_BIN_LOG::purge_logs(THD *thd,
                              const char *to_log,
                              bool included,
                              bool need_mutex, 
                              bool need_update_threads,
                              bool interactive,
                              ulonglong *reclaimed_space)
{
  int error= 0;
  bool exit_loop= 0;
  LOG_INFO log_info;
  DBUG_ENTER("purge_logs");
  DBUG_PRINT("info",("to_log= %s",to_log));

  if (need_mutex)
    mysql_mutex_lock(&LOCK_index);
  if (unlikely((error=find_log_pos(&log_info, to_log, 0 /*no mutex*/))) )
  {
    sql_print_error("MYSQL_BIN_LOG::purge_logs was called with file %s not "
                    "listed in the index.", to_log);
    goto err;
  }

  if (unlikely((error= open_purge_index_file(TRUE))))
  {
    sql_print_error("MYSQL_BIN_LOG::purge_logs failed to sync the index file.");
    goto err;
  }

  /*
    File name exists in index file; delete until we find this file
    or a file that is used.
  */
  if (unlikely((error=find_log_pos(&log_info, NullS, 0 /*no mutex*/))))
    goto err;
  while ((strcmp(to_log,log_info.log_file_name) || (exit_loop=included)) &&
         can_purge_log(log_info.log_file_name, interactive))
  {
    if (unlikely((error= register_purge_index_entry(log_info.log_file_name))))
    {
      sql_print_error("MYSQL_BIN_LOG::purge_logs failed to copy %s to register file.",
                      log_info.log_file_name);
      goto err;
    }

    if (find_next_log(&log_info, 0) || exit_loop)
      break;
  }

  DBUG_EXECUTE_IF("crash_purge_before_update_index", DBUG_SUICIDE(););

  if (unlikely((error= sync_purge_index_file())))
  {
    sql_print_error("MYSQL_BIN_LOG::purge_logs failed to flush register file.");
    goto err;
  }

  /* We know how many files to delete. Update index file. */
  if (unlikely((error=update_log_index(&log_info, need_update_threads))))
  {
    sql_print_error("MYSQL_BIN_LOG::purge_logs failed to update the index file");
    goto err;
  }

  DBUG_EXECUTE_IF("crash_purge_critical_after_update_index", DBUG_SUICIDE(););

err:
  /* Read each entry from purge_index_file and delete the file. */
  if (is_inited_purge_index_file() &&
      (error= purge_index_entry(thd, reclaimed_space, FALSE)))
    sql_print_error("MYSQL_BIN_LOG::purge_logs failed to process registered files"
                    " that would be purged.");
  close_purge_index_file();

  DBUG_EXECUTE_IF("crash_purge_non_critical_after_update_index", DBUG_SUICIDE(););

  if (need_mutex)
    mysql_mutex_unlock(&LOCK_index);
  DBUG_RETURN(error);
}

int MYSQL_BIN_LOG::set_purge_index_file_name(const char *base_file_name)
{
  int error= 0;
  DBUG_ENTER("MYSQL_BIN_LOG::set_purge_index_file_name");
  if (fn_format(purge_index_file_name, base_file_name, mysql_data_home,
                ".~rec~", MYF(MY_UNPACK_FILENAME | MY_SAFE_PATH |
                              MY_REPLACE_EXT)) == NULL)
  {
    error= 1;
    sql_print_error("MYSQL_BIN_LOG::set_purge_index_file_name failed to set "
                      "file name.");
  }
  DBUG_RETURN(error);
}

int MYSQL_BIN_LOG::open_purge_index_file(bool destroy)
{
  int error= 0;
  File file= -1;
  DBUG_ENTER("MYSQL_BIN_LOG::open_purge_index_file");

  if (destroy)
    close_purge_index_file();

  if (!my_b_inited(&purge_index_file))
  {
    if ((file= my_open(purge_index_file_name, O_RDWR | O_CREAT | O_BINARY,
                       MYF(MY_WME))) < 0  ||
        init_io_cache(&purge_index_file, file, IO_SIZE,
                      (destroy ? WRITE_CACHE : READ_CACHE),
                      0, 0, MYF(MY_WME | MY_NABP | MY_WAIT_IF_FULL)))
    {
      error= 1;
      sql_print_error("MYSQL_BIN_LOG::open_purge_index_file failed to open register "
                      " file.");
    }
  }
  DBUG_RETURN(error);
}

int MYSQL_BIN_LOG::close_purge_index_file()
{
  int error= 0;

  DBUG_ENTER("MYSQL_BIN_LOG::close_purge_index_file");

  if (my_b_inited(&purge_index_file))
  {
    end_io_cache(&purge_index_file);
    error= my_close(purge_index_file.file, MYF(0));
  }
  my_delete(purge_index_file_name, MYF(0));
  bzero((char*) &purge_index_file, sizeof(purge_index_file));

  DBUG_RETURN(error);
}

bool MYSQL_BIN_LOG::is_inited_purge_index_file()
{
  return my_b_inited(&purge_index_file);
}

int MYSQL_BIN_LOG::sync_purge_index_file()
{
  int error= 0;
  DBUG_ENTER("MYSQL_BIN_LOG::sync_purge_index_file");

  if (unlikely((error= flush_io_cache(&purge_index_file))) ||
      unlikely((error= my_sync(purge_index_file.file,
                               MYF(MY_WME)))))
    DBUG_RETURN(error);

  DBUG_RETURN(error);
}

int MYSQL_BIN_LOG::register_purge_index_entry(const char *entry)
{
  int error= 0;
  DBUG_ENTER("MYSQL_BIN_LOG::register_purge_index_entry");

  if (unlikely((error=my_b_write(&purge_index_file, (const uchar*)entry,
                                 strlen(entry)))) ||
      unlikely((error=my_b_write(&purge_index_file, (const uchar*)"\n", 1))))
    DBUG_RETURN (error);

  DBUG_RETURN(error);
}

int MYSQL_BIN_LOG::register_create_index_entry(const char *entry)
{
  DBUG_ENTER("MYSQL_BIN_LOG::register_create_index_entry");
  DBUG_RETURN(register_purge_index_entry(entry));
}

int MYSQL_BIN_LOG::purge_index_entry(THD *thd, ulonglong *reclaimed_space,
                                     bool need_mutex)
{
  DBUG_ENTER("MYSQL_BIN_LOG:purge_index_entry");
  MY_STAT s;
  int error= 0;
  LOG_INFO log_info;
  LOG_INFO check_log_info;
  char buf[Gtid_index_base::GTID_INDEX_FILENAME_MAX_SIZE];

  DBUG_ASSERT(my_b_inited(&purge_index_file));

  if (unlikely((error= reinit_io_cache(&purge_index_file, READ_CACHE, 0, 0,
                                       0))))
  {
    sql_print_error("MYSQL_BIN_LOG::purge_index_entry failed to reinit register file "
                    "for read");
    goto err;
  }

  for (;;)
  {
    size_t length;

    if ((length=my_b_gets(&purge_index_file, log_info.log_file_name,
                          FN_REFLEN)) <= 1)
    {
      if (purge_index_file.error)
      {
        error= purge_index_file.error;
        sql_print_error("MYSQL_BIN_LOG::purge_index_entry error %d reading from "
                        "register file.", error);
        goto err;
      }

      /* Reached EOF */
      break;
    }

    /* Get rid of the trailing '\n' */
    log_info.log_file_name[length-1]= 0;

    Gtid_index_base::make_gtid_index_file_name(buf, sizeof(buf),
                                               log_info.log_file_name);
    if (my_delete(buf, MYF(0)))
    {
      /* If ENOENT, the GTID index file is already deleted or never existed. */
      if (my_errno != ENOENT)
      {
        if (thd)
        {
          push_warning_printf(thd, Sql_condition::WARN_LEVEL_WARN,
                              ER_CANT_DELETE_FILE, ER_THD(thd, ER_CANT_DELETE_FILE),
                              buf, my_errno);
        }
        sql_print_information("Failed to delete file '%s'", buf);
      }
      my_errno= 0;
    }

    if (unlikely(!mysql_file_stat(m_key_file_log, log_info.log_file_name, &s,
                                  MYF(0))))
    {
      if (my_errno == ENOENT) 
      {
        /*
          It's not fatal if we can't stat a log file that does not exist;
          If we could not stat, we won't delete.
        */
        if (thd)
        {
          push_warning_printf(thd, Sql_condition::WARN_LEVEL_WARN,
                              ER_LOG_PURGE_NO_FILE, ER_THD(thd, ER_LOG_PURGE_NO_FILE),
                              log_info.log_file_name);
        }
        sql_print_information("Failed to execute mysql_file_stat on file '%s'",
			      log_info.log_file_name);
        my_errno= 0;
      }
      else
      {
        /*
          Other than ENOENT are fatal
        */
        if (thd)
        {
          push_warning_printf(thd, Sql_condition::WARN_LEVEL_WARN,
                              ER_BINLOG_PURGE_FATAL_ERR,
                              "a problem with getting info on being purged %s; "
                              "consider examining correspondence "
                              "of your binlog index file "
                              "to the actual binlog files",
                              log_info.log_file_name);
        }
        else
        {
          sql_print_information("Failed to delete log file '%s'; "
                                "consider examining correspondence "
                                "of your binlog index file "
                                "to the actual binlog files",
                                log_info.log_file_name);
        }
        error= LOG_INFO_FATAL;
        goto err;
      }
    }
    else
    {
      if (unlikely((error= find_log_pos(&check_log_info,
                                        log_info.log_file_name, need_mutex))))
      {
        if (error != LOG_INFO_EOF)
        {
          if (thd)
          {
            push_warning_printf(thd, Sql_condition::WARN_LEVEL_WARN,
                                ER_BINLOG_PURGE_FATAL_ERR,
                                "a problem with deleting %s and "
                                "reading the binlog index file",
                                log_info.log_file_name);
          }
          else
          {
            sql_print_information("Failed to delete file '%s' and "
                                  "read the binlog index file",
                                  log_info.log_file_name);
          }
          goto err;
        }
           
        error= 0;

        DBUG_PRINT("info",("purging %s",log_info.log_file_name));
        if (!my_delete(log_info.log_file_name, MYF(0)))
        {
          if (reclaimed_space)
            *reclaimed_space+= s.st_size;
        }
        else
        {
          if (my_errno == ENOENT)
          {
            if (thd)
            {
              push_warning_printf(thd, Sql_condition::WARN_LEVEL_WARN,
                                  ER_LOG_PURGE_NO_FILE, ER_THD(thd, ER_LOG_PURGE_NO_FILE),
                                  log_info.log_file_name);
            }
            sql_print_information("Failed to delete file '%s'",
                                  log_info.log_file_name);
            my_errno= 0;
          }
          else
          {
            if (thd)
            {
              push_warning_printf(thd, Sql_condition::WARN_LEVEL_WARN,
                                  ER_BINLOG_PURGE_FATAL_ERR,
                                  "a problem with deleting %s; "
                                  "consider examining correspondence "
                                  "of your binlog index file "
                                  "to the actual binlog files",
                                  log_info.log_file_name);
            }
            else
            {
              sql_print_information("Failed to delete file '%s'; "
                                    "consider examining correspondence "
                                    "of your binlog index file "
                                    "to the actual binlog files",
                                    log_info.log_file_name);
            }
            if (my_errno == EMFILE)
            {
              DBUG_PRINT("info",
                         ("my_errno: %d, set ret = LOG_INFO_EMFILE", my_errno));
              error= LOG_INFO_EMFILE;
              goto err;
            }
            error= LOG_INFO_FATAL;
            goto err;
          }
        }
      }
    }
  }

err:
  DBUG_RETURN(error);
}

/**
  Remove all logs before the given file date from disk and from the
  index file.

  @param thd		Thread pointer
  @param purge_time	Delete all log files before given date.

  @note
    If any of the logs before the deleted one is in use,
    only purge logs up to this one.

  @retval
    0				ok
  @retval
    LOG_INFO_PURGE_NO_ROTATE	Binary file that can't be rotated
    LOG_INFO_FATAL              if any other than ENOENT error from
                                mysql_file_stat() or mysql_file_delete()
*/

int MYSQL_BIN_LOG::purge_logs_before_date(THD *thd, time_t purge_time,
                                          bool interactive)
{
  int error;
  char to_log[FN_REFLEN];
  LOG_INFO log_info;
  MY_STAT stat_area;
  DBUG_ENTER("purge_logs_before_date");

  mysql_mutex_lock(&LOCK_index);
  to_log[0]= 0;

  if (unlikely((error=find_log_pos(&log_info, NullS, 0 /*no mutex*/))))
    goto err;

  for (;;)
  {
    if (!mysql_file_stat(m_key_file_log,
                         log_info.log_file_name, &stat_area, MYF(0)))
    {
      if (my_errno == ENOENT) 
      {
        /*
          It's not fatal if we can't stat a log file that does not exist.
        */
        my_errno= 0;
      }
      else
      {
        /*
          Other than ENOENT are fatal
        */
        if (thd)
        {
          push_warning_printf(thd, Sql_condition::WARN_LEVEL_WARN,
                              ER_BINLOG_PURGE_FATAL_ERR,
                              "a problem with getting info on being purged %s; "
                              "consider examining correspondence "
                              "of your binlog index file "
                              "to the actual binlog files",
                              log_info.log_file_name);
        }
        else
        {
          sql_print_information("Failed to delete log file '%s'",
                                log_info.log_file_name);
        }
        error= LOG_INFO_FATAL;
        goto err;
      }
    }
    else
    {
      if (stat_area.st_mtime >= purge_time ||
          !can_purge_log(log_info.log_file_name, interactive))
        break;
      strmake_buf(to_log, log_info.log_file_name);
    }
    if (find_next_log(&log_info, 0))
      break;
  }

  if (to_log[0])
  {
    ulonglong reclaimed_space= 0;
    error= purge_logs(thd, to_log, 1, 0, 1, interactive, &reclaimed_space);
    binlog_space_total-= reclaimed_space;
  }

err:
  mysql_mutex_unlock(&LOCK_index);
  DBUG_RETURN(error);
}


/**
  Purge old logs so that we have a total size lower than binlog_space_limit.

  @note
    If any of the logs before the deleted one is in use,
    only purge logs up to this one.

  @retval
    0				ok
  @retval
    LOG_INFO_FATAL      if any other than ENOENT error from
                        mysql_file_stat() or mysql_file_delete()
*/

int MYSQL_BIN_LOG::real_purge_logs_by_size(ulonglong binlog_pos)
{
  int error= 0;
  LOG_INFO log_info;
  MY_STAT stat_area;
  char to_log[FN_REFLEN];
  ulonglong found_space= 0;
  THD *thd= current_thd;
  DBUG_ENTER("real_purge_logs_by_size");

  mysql_mutex_lock(&LOCK_index);

  /* Check if another user changed the value of binlog_space_limit just now */
  if (! binlog_space_limit)
    goto err;

   if ((error = find_log_pos(&log_info, NullS,
                             false /*need_lock_index=false*/)))
    goto err;

  to_log[0] = 0;
  while (can_purge_log(log_info.log_file_name, 0))
  {
    if (!mysql_file_stat(m_key_file_log, log_info.log_file_name, &stat_area,
                         MYF(0)))
    {
      if (my_errno != ENOENT)
      {
        /*
          Other than ENOENT are fatal
        */
        if (thd)
        {
          push_warning_printf(thd, Sql_condition::WARN_LEVEL_WARN,
                              ER_BINLOG_PURGE_FATAL_ERR,
                              "A problem with getting info on being purged %s; "
                              "consider examining correspondence "
                              "of your binlog index file "
                              "to the actual binlog files",
                              log_info.log_file_name);
        }
        else
        {
          sql_print_warning("Failed to stat log file '%s'",
                            log_info.log_file_name);
        }
        error= LOG_INFO_FATAL;
        goto err;
      }
    }
    else
    {
      found_space+= stat_area.st_size;
      strmake(to_log, log_info.log_file_name, sizeof(to_log) - 1);
      if (binlog_space_total + binlog_pos - found_space <= binlog_space_limit)
        break;                                  // Found enough
    if (find_next_log(&log_info, false /*need_lock_index=false*/))
      break;
    }
  }
  if (found_space)
  {
    ulonglong reclaimed_space= 0;
    purge_logs(thd, to_log, true, false /*need_lock_index=false*/,
               true /*need_update_threads=true*/,
               false /* not interactive */,
               &reclaimed_space);
    DBUG_ASSERT(reclaimed_space == found_space);
    binlog_space_total-= reclaimed_space;
    /*
      The following is here to handle cases where something goes wrong.
      Like a bug or if somethings adds data to an existing log file.
    */
    DBUG_ASSERT((longlong) binlog_space_total >= 0);
    if ((longlong) binlog_space_total <= 0)
      count_binlog_space();
  }

err:
  mysql_mutex_unlock(&LOCK_index);
  DBUG_RETURN(error);
}

/*
  @param  log_file_name_arg  Name of log file to check
  @param  interactive        True if called by a PURGE BINLOG command.

  @return 0 Log cannot be removed
  @return 1 Log can be removed

  The following variables are here to allows us to quickly check if
  the can_purge_log(log_file_name_arg) name will fail in the
  'log_in_use' call.

  waiting_for_slave_to_change_binlog is 1 if last log_in_use failed.
  purge_binlog_name is the last failed log_file_name_arg.

  sending_new_binlog_file, cached in purge_sending_new_binlog_file,
  is incremented every time a slave changes to use a new binary log.
*/

static bool waiting_for_slave_to_change_binlog= 0;
static ulonglong purge_sending_new_binlog_file= 0;
static char purge_binlog_name[FN_REFLEN];
static bool purge_warning_given= 0;

bool
MYSQL_BIN_LOG::can_purge_log(const char *log_file_name_arg,
                             bool interactive)
{
  int res;
  const char *reason;

  if (is_active(log_file_name_arg) ||
      (!is_relay_log && waiting_for_slave_to_change_binlog &&
       purge_sending_new_binlog_file == sending_new_binlog_file &&
       !strcmp(log_file_name_arg, purge_binlog_name)))
  {
    reason= "it is the current active binlog";
    goto error;
  }

  DBUG_ASSERT(!is_relay_log || binlog_xid_count_list.is_empty());
  if (!is_relay_log)
  {
    xid_count_per_binlog *b;
    mysql_mutex_lock(&LOCK_xid_list);
    {
      I_List_iterator<xid_count_per_binlog> it(binlog_xid_count_list);
      while ((b= it++) &&
             0 != strncmp(log_file_name_arg+dirname_length(log_file_name_arg),
                          b->binlog_name, b->binlog_name_len))
        ;
    }
    mysql_mutex_unlock(&LOCK_xid_list);
    if (b)
    {
      reason= "it may be needed for crash recovery (XID)";
      goto error;
    }
  }

  if (!is_relay_log)
  {
    waiting_for_slave_to_change_binlog= 0;
    purge_sending_new_binlog_file= sending_new_binlog_file;
  }
  if ((res= log_in_use(log_file_name_arg,
                       (is_relay_log || interactive) ?
                       0 : slave_connections_needed_for_purge)))
  {
    if (!is_relay_log)
    {
      waiting_for_slave_to_change_binlog= 1;
      strmake(purge_binlog_name, log_file_name_arg,
              sizeof(purge_binlog_name)-1);
      if (res == 1)
        reason= "it is in use by a slave thread";
      else
        reason= "less than 'slave_connections_needed_for_purge' slaves have "
          "processed it";
      goto error;
    }
  }
  /* We can purge this file, reset for next failure */
  purge_warning_given= 0;
  return 1;

error:
  if (!is_relay_log && (interactive || !purge_warning_given))
  {
    /* Remove directory (to keep things shorter and compatible */
    log_file_name_arg+= dirname_length(log_file_name_arg);

    /* purge_warning_given is reset after next sucessful purge */
    purge_warning_given= 1;
    if (interactive)
    {
      my_printf_error(ER_BINLOG_PURGE_PROHIBITED,
                      "Binary log '%s' is not purged because %s",
                      MYF(ME_NOTE), log_file_name_arg, reason);
    }
    else
    {
      sql_print_information("Binary log '%s' is not purged because %s",
                            log_file_name_arg, reason);
    }
  }
  return 0;
}
#endif /* HAVE_REPLICATION */


/**
  Count a total size of binary logs (except the active one) to the variable
  binlog_space_total.

  @retval
    0			ok
  @retval
    LOG_INFO_FATAL      if any other than ENOENT error from
                        mysql_file_stat() or mysql_file_delete()
*/

int MYSQL_BIN_LOG::count_binlog_space()
{
  int error;
  LOG_INFO log_info;
  DBUG_ENTER("count_binlog_space");

  binlog_space_total = 0;
  if ((error= find_log_pos(&log_info, NullS, false /*need_lock_index=false*/)))
    goto done;

  MY_STAT stat_area;
  while (!is_active(log_info.log_file_name))
  {
    if (!mysql_file_stat(m_key_file_log, log_info.log_file_name, &stat_area,
                         MYF(0)))
    {
      if (my_errno != ENOENT)
      {
        error= LOG_INFO_FATAL;
        goto done;
      }
    }
    else
      binlog_space_total+= stat_area.st_size;
    if (find_next_log(&log_info, false /*need_lock_index=false*/))
      break;
  }
done:
  DBUG_RETURN(error);
}


ulonglong MYSQL_BIN_LOG::get_binlog_space_total()
{
  ulonglong used_space= 0;
  mysql_mutex_lock(&LOCK_log);
  /* Get position in current log file */
  used_space= my_b_tell(&log_file);
  mysql_mutex_lock(&LOCK_index);
  mysql_mutex_unlock(&LOCK_log);
  used_space+= binlog_space_total;
  mysql_mutex_unlock(&LOCK_index);
  return used_space;
}

bool
MYSQL_BIN_LOG::is_xidlist_idle()
{
  bool res;
  mysql_mutex_lock(&LOCK_xid_list);
  res= is_xidlist_idle_nolock();
  mysql_mutex_unlock(&LOCK_xid_list);
  return res;
}


bool
MYSQL_BIN_LOG::is_xidlist_idle_nolock()
{
  xid_count_per_binlog *b;

  I_List_iterator<xid_count_per_binlog> it(binlog_xid_count_list);
  while ((b= it++))
  {
    if (b->xid_count > 0)
      return false;
  }
  return true;
}

#ifdef WITH_WSREP
static bool is_gtid_written_on_trans_start(const THD *thd)
{
  return wsrep_on(thd) &&
      (thd->variables.gtid_seq_no || thd->variables.wsrep_gtid_seq_no) &&
      (thd->wsrep_cs().mode() == wsrep::client_state::m_local);
}
#endif

/**
  Create a new log file name.

  @param buf		buf of at least FN_REFLEN where new name is stored

  @note
    If file name will be longer then FN_REFLEN it will be truncated
*/

void MYSQL_BIN_LOG::make_log_name(char* buf, const char* log_ident)
{
  size_t dir_len = dirname_length(log_file_name); 
  if (dir_len >= FN_REFLEN)
    dir_len=FN_REFLEN-1;
  strnmov(buf, log_file_name, dir_len);
  strmake(buf+dir_len, log_ident, FN_REFLEN - dir_len -1);
}


/**
  Check if we are writing/reading to the given log file.
*/

bool MYSQL_BIN_LOG::is_active(const char *log_file_name_arg)
{
  /**
   * there should/must be mysql_mutex_assert_owner(&LOCK_log) here...
   * but code violates this! (scary monsters and super creeps!)
   *
   * example stacktrace:
   * #8  MYSQL_BIN_LOG::is_active
   * #9  MYSQL_BIN_LOG::can_purge_log
   * #10 MYSQL_BIN_LOG::purge_logs
   * #11 MYSQL_BIN_LOG::purge_first_log
   * #12 next_event
   * #13 exec_relay_log_event
   *
   * I didn't investigate if this is ligit...(i.e if my comment is wrong)
   */
  return !strcmp(log_file_name, log_file_name_arg);
}


/*
  Wrappers around new_file_impl to avoid using argument
  to control locking. The argument 1) less readable 2) breaks
  incapsulation 3) allows external access to the class without
  a lock (which is not possible with private new_file_without_locking
  method).

  @retval
    nonzero - error
*/

int MYSQL_BIN_LOG::new_file()
{
  int res;
  mysql_mutex_lock(&LOCK_log);
  res= new_file_impl();
  mysql_mutex_unlock(&LOCK_log);
  return res;
}

/*
  @retval
    nonzero - error
 */
int MYSQL_BIN_LOG::new_file_without_locking()
{
  return new_file_impl();
}


/**
  Start writing to a new log file or reopen the old file.

  @retval
    nonzero - error

  @note
    The new file name is stored last in the index file
    binlog_space_total will be updated if binlog_space_limit is set
*/

int MYSQL_BIN_LOG::new_file_impl()
{
  int error= 0, close_on_error= FALSE;
  char new_name[FN_REFLEN], *new_name_ptr, *old_name, *file_to_open;
  uint close_flag;
  bool delay_close= false;
  File UNINIT_VAR(old_file);
  DBUG_ENTER("MYSQL_BIN_LOG::new_file_impl");

  DBUG_ASSERT(log_type == LOG_BIN);
  mysql_mutex_assert_owner(&LOCK_log);

  if (!is_open())
  {
    DBUG_PRINT("info",("log is closed"));
    DBUG_RETURN(error);
  }

  mysql_mutex_lock(&LOCK_index);

  /* Reuse old name if not binlog and not update log */
  new_name_ptr= name;

  /*
    If user hasn't specified an extension, generate a new log name
    We have to do this here and not in open as we want to store the
    new file name in the current binary log file.
  */
  if (unlikely((error= generate_new_name(new_name, name, 0))))
  {
    mysql_mutex_unlock(&LOCK_index);
    DBUG_RETURN(error);
  }
  new_name_ptr=new_name;

  {
    /*
      We log the whole file name for log file as the user may decide
      to change base names at some point.
    */
    Rotate_log_event r(new_name + dirname_length(new_name), 0, LOG_EVENT_OFFSET,
                       is_relay_log ? Rotate_log_event::RELAY_LOG : 0);
    enum_binlog_checksum_alg checksum_alg = BINLOG_CHECKSUM_ALG_UNDEF;
    /*
      The current relay-log's closing Rotate event must have checksum
      value computed with an algorithm of the last relay-logged FD event.
    */
    if (is_relay_log)
      checksum_alg= relay_log_checksum_alg;
    else
      checksum_alg= (enum_binlog_checksum_alg)binlog_checksum_options;
    DBUG_ASSERT(checksum_alg != BINLOG_CHECKSUM_ALG_UNDEF);
    if ((DBUG_IF("fault_injection_new_file_rotate_event") &&
                         (error= close_on_error= TRUE)) ||
        (error= write_event(&r, checksum_alg)))
    {
      DBUG_EXECUTE_IF("fault_injection_new_file_rotate_event", errno= 2;);
      close_on_error= TRUE;
      my_printf_error(ER_ERROR_ON_WRITE,
                      ER_THD_OR_DEFAULT(current_thd, ER_CANT_OPEN_FILE),
                      MYF(ME_FATAL), name, errno);
      goto end;
    }
    bytes_written+= r.data_written;
  }

  /*
    Update needs to be signalled even if there is no rotate event
    log rotation should give the waiting thread a signal to
    discover EOF and move on to the next log.
  */
  if (unlikely((error= flush_io_cache(&log_file))))
  {
    close_on_error= TRUE;
    goto end;
  }
  update_binlog_end_pos();
  old_name=name;
  name=0;				// Don't free name
  close_flag= LOG_CLOSE_TO_BE_OPENED | LOG_CLOSE_INDEX;
  if (!is_relay_log)
  {
    /*
      We need to keep the old binlog file open (and marked as in-use) until
      the new one is fully created and synced to disk and index. Otherwise we
      leave a window where if we crash, there is no binlog file marked as
      crashed for server restart to detect the need for recovery.
    */
    old_file= log_file.file;
    close_flag|= LOG_CLOSE_DELAYED_CLOSE;
    delay_close= true;
    if (binlog_space_limit)
      binlog_space_total+= binlog_end_pos;
  }
  close(close_flag);
  if (checksum_alg_reset != BINLOG_CHECKSUM_ALG_UNDEF)
  {
    DBUG_ASSERT(!is_relay_log);
    DBUG_ASSERT(binlog_checksum_options != checksum_alg_reset);
    binlog_checksum_options= checksum_alg_reset;
  }
  /*
     Note that at this point, log_state != LOG_CLOSED
     (important for is_open()).
  */

  /*
     new_file() is only used for rotation (in FLUSH LOGS or because size >
     max_binlog_size or max_relay_log_size).
     If this is a binary log, the Format_description_log_event at the
     beginning of the new file should have created=0 (to distinguish with the
     Format_description_log_event written at server startup, which should
     trigger temp tables deletion on slaves.
  */

  /* reopen index binlog file, BUG#34582 */
  file_to_open= index_file_name;
  error= open_index_file(index_file_name, 0, FALSE);
  if (likely(!error))
  {
    /* reopen the binary log file. */
    file_to_open= new_name_ptr;
    error= open(old_name, new_name_ptr, 0, io_cache_type, max_size, 1, FALSE);
  }

  /* handle reopening errors */
  if (unlikely(error))
  {
    my_error(ER_CANT_OPEN_FILE, MYF(ME_FATAL), file_to_open, error);
    close_on_error= TRUE;
  }

  my_free(old_name);

end:
  /* In case of errors, reuse the last generated log file name */
  if (unlikely(error))
  {
    DBUG_ASSERT(last_used_log_number > 0);
    last_used_log_number--;
  }

  if (delay_close)
  {
    clear_inuse_flag_when_closing(old_file);
    mysql_file_close(old_file, MYF(MY_WME));
  }

  if (unlikely(error && close_on_error)) /* rotate or reopen failed */
  {
    /* 
      Close whatever was left opened.

      We are keeping the behavior as it exists today, ie,
      we disable logging and move on (see: BUG#51014).

      TODO: as part of WL#1790 consider other approaches:
       - kill mysql (safety);
       - try multiple locations for opening a log file;
       - switch server to protected/readonly mode
       - ...
    */
    close(LOG_CLOSE_INDEX);
    sql_print_error(fatal_log_error, new_name_ptr, errno);
  }

  mysql_mutex_unlock(&LOCK_index);

  DBUG_RETURN(error);
}

bool Event_log::write_event(Log_event *ev, binlog_cache_data *data,
                            IO_CACHE *file)
{
  return write_event(ev, ev->select_checksum_alg(data), data, file);
}

bool MYSQL_BIN_LOG::write_event(Log_event *ev)
{
  return write_event(ev, ev->select_checksum_alg(NULL), 0, &log_file);
}

bool Event_log::write_event(Log_event *ev,
                            enum_binlog_checksum_alg checksum_alg,
                            binlog_cache_data *cache_data, IO_CACHE *file)
{
  Log_event_writer writer(file, cache_data, checksum_alg, &crypto);
  if (crypto.scheme && file == &log_file)
  {
    writer.ctx= alloca(crypto.ctx_size);
    writer.set_encrypted_writer();
  }
  return writer.write(ev);
}

bool MYSQL_BIN_LOG::append(Log_event *ev,
                           enum_binlog_checksum_alg checksum_alg)
{
  bool res;
  mysql_mutex_lock(&LOCK_log);
  res= append_no_lock(ev, checksum_alg);
  mysql_mutex_unlock(&LOCK_log);
  return res;
}


bool MYSQL_BIN_LOG::append_no_lock(Log_event* ev,
                                   enum_binlog_checksum_alg checksum_alg)
{
  bool error = 0;
  DBUG_ENTER("MYSQL_BIN_LOG::append");

  mysql_mutex_assert_owner(&LOCK_log);
  DBUG_ASSERT(log_file.type == SEQ_READ_APPEND);

  if (write_event(ev, checksum_alg))
  {
    error=1;
    goto err;
  }
  bytes_written+= ev->data_written;
  DBUG_PRINT("info",("max_size: %lu",max_size));
  if (flush_and_sync(0))
    goto err;
  if (my_b_append_tell(&log_file) > max_size)
    error= new_file_without_locking();
err:
  update_binlog_end_pos();
  DBUG_RETURN(error);
}

bool MYSQL_BIN_LOG::write_event_buffer(uchar* buf, uint len)
{
  bool error= 1;
  uchar *ebuf= 0;
  DBUG_ENTER("MYSQL_BIN_LOG::write_event_buffer");

  DBUG_ASSERT(log_file.type == SEQ_READ_APPEND);

  mysql_mutex_assert_owner(&LOCK_log);

  if (crypto.scheme != 0)
  {
    DBUG_ASSERT(crypto.scheme == 1);

    uint elen= len - 4;
    uchar iv[BINLOG_IV_LENGTH];

    ebuf= (uchar*)my_safe_alloca(len);
    if (!ebuf)
      goto err;

    crypto.set_iv(iv, (uint32)my_b_append_tell(&log_file));

    /*
      we want to encrypt everything, excluding the event length:
      massage the data before the encryption
    */
    memcpy(buf + EVENT_LEN_OFFSET, buf, 4);

    if (encryption_crypt(buf + 4, len - 4,
                         ebuf + 4, &elen,
                         crypto.key, crypto.key_length, iv, sizeof(iv),
                         ENCRYPTION_FLAG_ENCRYPT | ENCRYPTION_FLAG_NOPAD,
                         ENCRYPTION_KEY_SYSTEM_DATA, crypto.key_version))
      goto err;

    DBUG_ASSERT(elen == len - 4);

    /* massage the data after the encryption */
    memcpy(ebuf, ebuf + EVENT_LEN_OFFSET, 4);
    int4store(ebuf + EVENT_LEN_OFFSET, len);

    buf= ebuf;
  }
  if (my_b_append(&log_file, buf, len))
    goto err;
  bytes_written+= len;

  error= 0;
  DBUG_PRINT("info",("max_size: %lu",max_size));
  if (flush_and_sync(0))
    goto err;
  if (my_b_append_tell(&log_file) > max_size)
    error= new_file_without_locking();
err:
  my_safe_afree(ebuf, len);
  if (likely(!error))
    update_binlog_end_pos();
  DBUG_RETURN(error);
}

bool MYSQL_BIN_LOG::flush_and_sync(bool *synced)
{
  int err=0, fd=log_file.file;
  if (synced)
    *synced= 0;
  mysql_mutex_assert_owner(&LOCK_log);
  if (flush_io_cache(&log_file))
    return 1;
  uint sync_period= get_sync_period();
  if (sync_period && ++sync_counter >= sync_period)
  {
    sync_counter= 0;
    err= mysql_file_sync(fd, MYF(MY_WME));
    if (synced)
      *synced= 1;
#ifndef DBUG_OFF
    if (opt_binlog_dbug_fsync_sleep > 0)
      my_sleep(opt_binlog_dbug_fsync_sleep);
#endif
  }
  return err;
}

void MYSQL_BIN_LOG::start_union_events(THD *thd, query_id_t query_id_param)
{
  DBUG_ASSERT(!thd->binlog_evt_union.do_union);
  thd->binlog_evt_union.do_union= TRUE;
  thd->binlog_evt_union.unioned_events= FALSE;
  thd->binlog_evt_union.unioned_events_trans= FALSE;
  thd->binlog_evt_union.first_query_id= query_id_param;
}

void MYSQL_BIN_LOG::stop_union_events(THD *thd)
{
  DBUG_ASSERT(thd->binlog_evt_union.do_union);
  thd->binlog_evt_union.do_union= FALSE;
}

bool MYSQL_BIN_LOG::is_query_in_union(THD *thd, query_id_t query_id_param)
{
  return (thd->binlog_evt_union.do_union && 
          query_id_param >= thd->binlog_evt_union.first_query_id);
}

/** 
  This function checks if a transactional table was updated by the
  current transaction.

  @param thd The client thread that executed the current statement.
  @return
    @c true if a transactional table was updated, @c false otherwise.
*/
bool
trans_has_updated_trans_table(const THD* thd)
{
  binlog_cache_mngr *const cache_mngr= thd->binlog_get_cache_mngr();

  return (cache_mngr ? !cache_mngr->trx_cache.empty() : 0);
}

/** 
  This function checks if a transactional table was updated by the
  current statement.

  @param thd The client thread that executed the current statement.
  @return
    @c true if a transactional table with rollback was updated,
    @c false otherwise.
*/
bool
stmt_has_updated_trans_table(const THD *thd)
{
  Ha_trx_info *ha_info;

  for (ha_info= thd->transaction->stmt.ha_list; ha_info;
       ha_info= ha_info->next())
  {
    if (ha_info->is_trx_read_write() &&
        !(ha_info->ht()->flags & HTON_NO_ROLLBACK))
      return (TRUE);
  }
  return (FALSE);
}

/** 
  This function checks if either a trx-cache or a non-trx-cache should
  be used. If @c bin_log_direct_non_trans_update is active or the format
  is either MIXED or ROW, the cache to be used depends on the flag @c
  is_transactional. 

  On the other hand, if binlog_format is STMT or direct option is
  OFF, the trx-cache should be used if and only if the statement is
  transactional or the trx-cache is not empty. Otherwise, the
  non-trx-cache should be used.

  @param thd              The client thread.
  @param is_transactional The changes are related to a trx-table.
  @return
    @c true if a trx-cache should be used, @c false otherwise.
*/
bool use_trans_cache(const THD* thd, bool is_transactional)
{
  if (is_transactional)
    return 1;
  auto *const cache_mngr= thd->binlog_get_cache_mngr();

  return ((thd->is_current_stmt_binlog_format_row() ||
           thd->variables.binlog_direct_non_trans_update) ? 0 :
          !cache_mngr->trx_cache.empty());
}

/**
  This function checks if a transaction, either a multi-statement
  or a single statement transaction is about to commit or not.

  @param thd The client thread that executed the current statement.
  @param all Committing a transaction (i.e. TRUE) or a statement
             (i.e. FALSE).
  @return
    @c true if committing a transaction, otherwise @c false.
*/
bool ending_trans(THD* thd, const bool all)
{
  return (all || ending_single_stmt_trans(thd, all));
}

/**
  This function checks if a single statement transaction is about
  to commit or not.

  @param thd The client thread that executed the current statement.
  @param all Committing a transaction (i.e. TRUE) or a statement
             (i.e. FALSE).
  @return
    @c true if committing a single statement transaction, otherwise
    @c false.
*/
bool ending_single_stmt_trans(THD* thd, const bool all)
{
  return (!all && !thd->in_multi_stmt_transaction_mode());
}

/**
  This function checks if a non-transactional table was updated by
  the current transaction.

  @param thd The client thread that executed the current statement.
  @return
    @c true if a non-transactional table was updated, @c false
    otherwise.
*/
bool trans_has_updated_non_trans_table(const THD* thd)
{
  return (thd->transaction->all.modified_non_trans_table ||
          thd->transaction->stmt.modified_non_trans_table);
}

/**
  This function checks if a non-transactional table was updated by the
  current statement.

  @param thd The client thread that executed the current statement.
  @return
    @c true if a non-transactional table was updated, @c false otherwise.
*/
bool stmt_has_updated_non_trans_table(const THD* thd)
{
  return (thd->transaction->stmt.modified_non_trans_table);
}

/*
  These functions are placed in this file since they need access to
  binlog_hton, which has internal linkage.
*/

static binlog_cache_mngr *binlog_setup_cache_mngr(THD *thd)
{
  auto *cache_mngr= (binlog_cache_mngr*) my_malloc(key_memory_binlog_cache_mngr,
                                  sizeof(binlog_cache_mngr),
                                                   MYF(MY_ZEROFILL));
  if (!cache_mngr ||
      open_cached_file(&cache_mngr->stmt_cache.cache_log, mysql_tmpdir,
                       LOG_PREFIX, (size_t)binlog_stmt_cache_size, MYF(MY_WME)) ||
      open_cached_file(&cache_mngr->trx_cache.cache_log, mysql_tmpdir,
                       LOG_PREFIX, (size_t)binlog_cache_size, MYF(MY_WME)))
  {
    my_free(cache_mngr);
    return NULL;
  }

  /*
    Don't attempt to precompute checksums if:
     - Disabled by user request, --binlog-legacy-event-pos
     - Binlog is encrypted, cannot use precomputed checksums
     - WSREP/Galera.
  */
  bool precompute_checksums=
    !WSREP_NNULL(thd) && !encrypt_binlog && !opt_binlog_legacy_event_pos;
  cache_mngr= new (cache_mngr)
          binlog_cache_mngr(max_binlog_stmt_cache_size,
                            max_binlog_cache_size,
                            &binlog_stmt_cache_use,
                            &binlog_stmt_cache_disk_use,
                            &binlog_cache_use,
                            &binlog_cache_disk_use,
                            precompute_checksums);

  return cache_mngr;
}

binlog_cache_mngr *THD::binlog_setup_trx_data()
{
  DBUG_ENTER("THD::binlog_setup_trx_data");
  binlog_cache_mngr *cache_mngr=
    (binlog_cache_mngr*) thd_get_ha_data(this, binlog_hton);

  if (!cache_mngr)
  {
    cache_mngr= binlog_setup_cache_mngr(this);
    thd_set_ha_data(this, binlog_hton, cache_mngr);
  }


  DBUG_RETURN(cache_mngr);
}


/*
  Two phase logged ALTER getter and setter methods.
*/
uchar THD::get_binlog_flags_for_alter()
{
  return mysql_bin_log.is_open() ? binlog_setup_trx_data()->gtid_flags3 : 0;
}

void THD::set_binlog_flags_for_alter(uchar flags)
{
  if (mysql_bin_log.is_open())
  {
    // SA must find the flag set empty
    DBUG_ASSERT(flags != Gtid_log_event::FL_START_ALTER_E1 ||
                binlog_setup_trx_data()->gtid_flags3 == 0);

    binlog_setup_trx_data()->gtid_flags3= flags;
  }
}

uint64 THD::get_binlog_start_alter_seq_no()
{
  return mysql_bin_log.is_open() ? binlog_setup_trx_data()->sa_seq_no : 0;
}

void THD::set_binlog_start_alter_seq_no(uint64 s_no)
{
  if (mysql_bin_log.is_open())
    binlog_setup_trx_data()->sa_seq_no= s_no;
}


/*
  Function to start a statement and optionally a transaction for the
  binary log.

  SYNOPSIS
    binlog_start_trans_and_stmt()

  DESCRIPTION

    This function does three things:
    - Start a transaction if not in autocommit mode or if a BEGIN
      statement has been seen.

    - Start a statement transaction to allow us to truncate the cache.

    - Save the current binlog position so that we can roll back the
      statement by truncating the cache.

      We only update the saved position if the old one was undefined,
      the reason is that there are some cases (e.g., for CREATE-SELECT)
      where the position is saved twice (e.g., both in
      select_create::prepare() and binlog_write_table_map()) , but
      we should use the first. This means that calls to this function
      can be used to start the statement before the first table map
      event, to include some extra events.
 */

void
THD::binlog_start_trans_and_stmt()
{
  binlog_cache_mngr *cache_mngr= binlog_get_cache_mngr();
  DBUG_ENTER("binlog_start_trans_and_stmt");
  DBUG_PRINT("enter", ("cache_mngr: %p  cache_mngr->trx_cache.get_prev_position(): %lu",
                       cache_mngr,
                       (cache_mngr ? (ulong) cache_mngr->trx_cache.get_prev_position() :
                        (ulong) 0)));

  if (cache_mngr == NULL ||
      cache_mngr->trx_cache.get_prev_position() == MY_OFF_T_UNDEF)
  {
    this->binlog_set_stmt_begin();
    bool mstmt_mode= in_multi_stmt_transaction_mode();
#ifdef WITH_WSREP
    /*
      With wsrep binlog emulation we can skip the rest because the
      binlog cache will not be written into binlog. Note however that
      because of this the hton callbacks will not get called to clean
      up the cache, so this must be done explicitly when the transaction
      terminates.
    */
    if (WSREP_EMULATE_BINLOG_NNULL(this))
    {
      DBUG_VOID_RETURN;
    }
    /* If this event replicates through a master-slave then we need to
       inject manually GTID so it is preserved in the cluster. We are writing 
       directly to WSREP buffer and not in IO cache because in case of IO cache
       GTID event will be duplicated in binlog.
       We have to do this only one time in mysql transaction.
       Since this function is called multiple times , We will check for
       ha_info->is_started().
    */
    Ha_trx_info *ha_info;
    ha_info= this->ha_data[binlog_hton->slot].ha_info + (mstmt_mode ? 1 : 0);

    if (!ha_info->is_started() && is_gtid_written_on_trans_start(this))
    {
      uchar *buf= 0;
      size_t len= 0;
      IO_CACHE tmp_io_cache;
        // Replicated events in writeset doesn't have checksum
      Log_event_writer writer(&tmp_io_cache, 0, BINLOG_CHECKSUM_ALG_OFF, NULL);
      if(!open_cached_file(&tmp_io_cache, mysql_tmpdir, TEMP_PREFIX,
                          128, MYF(MY_WME)))
      {
        uint64 seqno= this->variables.gtid_seq_no;
        uint32 domain_id= this->variables.gtid_domain_id;
        uint32 server_id= this->variables.server_id;
        if (!this->variables.gtid_seq_no && this->variables.wsrep_gtid_seq_no)
        {
          seqno= this->variables.wsrep_gtid_seq_no;
          domain_id= wsrep_gtid_server.domain_id;
          server_id= wsrep_gtid_server.server_id;
        }
        Gtid_log_event gtid_event(this, seqno, domain_id, true,
                                  LOG_EVENT_SUPPRESS_USE_F, true, 0);
        gtid_event.server_id= server_id;
        writer.write(&gtid_event);
        wsrep_write_cache_buf(&tmp_io_cache, &buf, &len);
        if (len > 0) this->wsrep_cs().append_data(wsrep::const_buffer(buf, len));
        if (buf) my_free(buf);
        close_cached_file(&tmp_io_cache);
      }
    }
#endif
    if (mstmt_mode)
      trans_register_ha(this, TRUE, binlog_hton, 0);
    trans_register_ha(this, FALSE, binlog_hton, 0);
    /*
      Mark statement transaction as read/write. We never start
      a binary log transaction and keep it read-only,
      therefore it's best to mark the transaction read/write just
      at the same time we start it.
      Not necessary to mark the normal transaction read/write
      since the statement-level flag will be propagated automatically
      inside ha_commit_trans.
    */
    ha_data[binlog_hton->slot].ha_info[0].set_trx_read_write();
  }
  DBUG_VOID_RETURN;
}

void THD::binlog_set_stmt_begin() {
  binlog_cache_mngr *cache_mngr= binlog_get_cache_mngr();

  /*
    The call to binlog_trans_log_savepos() might create the cache_mngr
    structure, if it didn't exist before, so we save the position
    into an auto variable and then write it into the transaction
    data for the binary log (i.e., cache_mngr).
  */
  my_off_t pos= 0;
  binlog_trans_log_savepos(this, &pos);
  cache_mngr= binlog_get_cache_mngr();
  cache_mngr->trx_cache.set_prev_position(pos);
}

static int
binlog_start_consistent_snapshot(handlerton *hton, THD *thd)
{
  int err= 0;
  DBUG_ENTER("binlog_start_consistent_snapshot");

  binlog_cache_mngr *const cache_mngr= thd->binlog_setup_trx_data();

  /* Server layer calls us with LOCK_commit_ordered locked, so this is safe. */
  mysql_mutex_assert_owner(&LOCK_commit_ordered);
  strmake_buf(cache_mngr->last_commit_pos_file, mysql_bin_log.last_commit_pos_file);
  cache_mngr->last_commit_pos_offset= mysql_bin_log.last_commit_pos_offset;

  trans_register_ha(thd, TRUE, binlog_hton, 0);

  DBUG_RETURN(err);
}


/**
   Prepare all tables that are updated for row logging

   Annotate events and table maps are written by binlog_write_table_maps()
*/

void THD::binlog_prepare_for_row_logging()
{
  DBUG_ENTER("THD::binlog_prepare_for_row_logging");
  for (TABLE *table= open_tables ; table; table= table->next)
  {
    if (table->query_id == query_id && table->current_lock == F_WRLCK)
      table->file->prepare_for_row_logging();
  }
  DBUG_VOID_RETURN;
}

/**
   Write annnotated row event (the query) if needed
*/

bool THD::binlog_write_annotated_row(Log_event_writer *writer)
{
  DBUG_ENTER("THD::binlog_write_annotated_row");

  if (!(IF_WSREP(!wsrep_fragments_certified_for_stmt(this), true) &&
        variables.binlog_annotate_row_events &&
        query_length()))
    DBUG_RETURN(0);

  Annotate_rows_log_event anno(this, 0, false);
  DBUG_RETURN(writer->write(&anno));
}


/**
   Write table map events for all tables that are using row logging.
   This includes all tables used by this statement, including tables
   used in triggers.

   Also write annotate events and start transactions.
   This is using the "tables_with_row_logging" list prepared by
   THD::binlog_prepare_for_row_logging
*/

bool THD::binlog_write_table_maps()
{
  bool with_annotate;
  MYSQL_LOCK *locks[2], **locks_end= locks;
  DBUG_ENTER("THD::binlog_write_table_maps");

  DBUG_ASSERT(!binlog_table_maps);
  DBUG_ASSERT(is_current_stmt_binlog_format_row());

  /* Initialize cache_mngr once per statement */
  binlog_start_trans_and_stmt();
  with_annotate= 1;                    // Write annotate with first map

  if ((*locks_end= extra_lock))
    locks_end++;
  if ((*locks_end= lock))
    locks_end++;

  for (MYSQL_LOCK **cur_lock= locks ; cur_lock < locks_end ; cur_lock++)
  {
    TABLE **const end_ptr= (*cur_lock)->table + (*cur_lock)->table_count;
    for (TABLE **table_ptr= (*cur_lock)->table;
         table_ptr != end_ptr ;
         ++table_ptr)
    {
      TABLE *table= *table_ptr;
      bool restore= 0;
      /*
        We have to also write table maps for tables that have not yet been
        used, like for tables in after triggers
      */
      if (!table->file->row_logging &&
          table->query_id != query_id && table->current_lock == F_WRLCK)
      {
        if (table->file->prepare_for_row_logging())
          restore= 1;
      }
      if (table->file->row_logging)
      {
        if (mysql_bin_log.write_table_map(this, table, with_annotate))
          DBUG_RETURN(1);
        with_annotate= 0;
      }
      if (restore)
      {
        /*
          Restore original setting so that it doesn't cause problem for the
          next statement
        */
        table->file->row_logging= table->file->row_logging_init= 0;
      }
    }
  }
  binlog_table_maps= 1;                         // Table maps written
  DBUG_RETURN(0);
}


/**
  This function writes a table map to the binary log.

  If an error occurs while writing events and rollback is not possible, e.g.
  due to the statement modifying a non-transactional table, an incident event
  is logged.

  @param table             a pointer to the table.
  @param with_annotate     @c true to write an annotate event before writing
                           the table_map event, @c false otherwise.
  @return
    nonzero if an error pops up when writing the table map event.
*/

bool MYSQL_BIN_LOG::write_table_map(THD *thd, TABLE *table, bool with_annotate)
{
  int error= 1;
  bool is_transactional= table->file->row_logging_has_trans;
  DBUG_ENTER("THD::binlog_write_table_map");
  DBUG_PRINT("enter", ("table: %p  (%s: #%llu)",
                       table, table->s->table_name.str,
                       table->s->table_map_id));

  /* Pre-conditions */
  DBUG_ASSERT((table->s->table_map_id & MAX_TABLE_MAP_ID) != UINT32_MAX &&
              (table->s->table_map_id & MAX_TABLE_MAP_ID) != 0);

  /* Ensure that all events in a GTID group are in the same cache */
  if (thd->variables.option_bits & OPTION_GTID_BEGIN)
    is_transactional= 1;

  Table_map_log_event
    the_event(thd, table, table->s->table_map_id, is_transactional);

  binlog_cache_mngr *const cache_mngr= thd->binlog_get_cache_mngr();
  binlog_cache_data *cache_data= (cache_mngr->
                                  get_binlog_cache_data(is_transactional));
  IO_CACHE *file= &cache_data->cache_log;
  Log_event_writer writer(file, cache_data,
                          the_event.select_checksum_alg(cache_data), NULL);

  if (with_annotate)
    if (thd->binlog_write_annotated_row(&writer))
      goto write_err;

  DBUG_EXECUTE_IF("table_map_write_error",
  {
    if (is_transactional)
    {
      my_errno= EFBIG;
      goto write_err;
    }
  });

  if (unlikely((error= writer.write(&the_event))))
    goto write_err;

  DBUG_RETURN(0);

write_err:
  set_write_error(thd, is_transactional);
  /*
    For non-transactional engine or multi statement transaction with mixed
    engines, data is written to table but writing to binary log failed. In
    these scenarios rollback is not possible. Hence report an incident.
  */
  if (check_cache_error(thd, cache_data) &&
      thd->lex->stmt_accessed_table(LEX::STMT_WRITES_NON_TRANS_TABLE) &&
      table->current_lock == F_WRLCK)
    cache_data->set_incident();
  DBUG_RETURN(error);
}


binlog_cache_mngr *THD::binlog_get_cache_mngr() const
{
  return (binlog_cache_mngr*) thd_get_ha_data(this, binlog_hton);
}


/**
  This function retrieves a pending row event from a cache which is
  specified through the parameter @c is_transactional. Respectively, when it
  is @c true, the pending event is returned from the transactional cache.
  Otherwise from the non-transactional cache.

  @param cache_mngr        cache manager to return pending row from
  @param use_trans_cache   @c true indicates a transactional cache,
                           otherwise @c false a non-transactional.
  @return
    The row event if any. 
*/
Rows_log_event* binlog_get_pending_rows_event(binlog_cache_mngr *cache_mngr,
                                              bool use_trans_cache)
{
  DBUG_ASSERT(cache_mngr);
  return cache_mngr->get_binlog_cache_data(use_trans_cache)->pending();
}

binlog_cache_data* binlog_get_cache_data(binlog_cache_mngr *cache_mngr,
                                         bool use_trans_cache)
{
  return cache_mngr->get_binlog_cache_data(use_trans_cache);
}

int binlog_flush_pending_rows_event(THD *thd, bool stmt_end,
                                    bool is_transactional,
                                    Event_log *bin_log,
                                    binlog_cache_data *cache_data)
{
  int error= 0;
  auto *pending= cache_data->pending();
  if (pending)
  {
    /*
      Mark the event as the last event of a statement if the stmt_end
      flag is set.
    */
    if (stmt_end)
    {
      pending->set_flags(Rows_log_event::STMT_END_F);
      thd->reset_binlog_for_next_statement();
    }

    error= bin_log->flush_and_set_pending_rows_event(thd, 0, cache_data,
                                                     is_transactional);
  }
  return error;
}


/**
  This function removes the pending rows event, discarding any outstanding
  rows. If there is no pending rows event available, this is effectively a
  no-op.

  @param thd               a pointer to the user thread.
  @param is_transactional  @c true indicates a transactional cache,
                           otherwise @c false a non-transactional.
*/
int
MYSQL_BIN_LOG::remove_pending_rows_event(THD *thd, binlog_cache_data *cache_data)
{
  DBUG_ENTER("MYSQL_BIN_LOG::remove_pending_rows_event");

  if (Rows_log_event* pending= cache_data->pending())
  {
    delete pending;
    cache_data->set_pending(NULL);
  }

  DBUG_RETURN(0);
}

/*
  Moves the last bunch of rows from the pending Rows event to a cache (either
  transactional cache if is_transaction is @c true, or the non-transactional
  cache otherwise. Sets a new pending event.
  In case of error during flushing, sets write_error=1 to itself.

  @param thd               a pointer to the user thread.
  @param evt               a pointer to the row event.
  @param is_transactional  @c true indicates a transactional cache,
                           otherwise @c false a non-transactional.
*/
int
Event_log::flush_and_set_pending_rows_event(THD *thd, Rows_log_event* event,
                                            binlog_cache_data *cache_data,
                                            bool is_transactional)
{
  DBUG_ENTER("Event_log::flush_and_set_pending_rows_event(event)");
  DBUG_ASSERT(WSREP_EMULATE_BINLOG(thd) || is_open());
  DBUG_PRINT("enter", ("event: %p", event));

  DBUG_PRINT("info", ("cache_mngr->pending(): %p", cache_data->pending()));

  if (Rows_log_event* pending= cache_data->pending())
  {
    Log_event_writer writer(&cache_data->cache_log, cache_data,
                            pending->select_checksum_alg(cache_data), NULL);

    /*
      Write pending event to the cache.
    */
#ifndef DBUG_OFF
    bool clear_dbug= false;
#endif
    DBUG_EXECUTE_IF("simulate_disk_full_at_flush_pending",
                    {
                      if (my_b_tell(&cache_data->cache_log) > 10000)
                      {
                        DBUG_SET("+d,simulate_file_write_error");
                        clear_dbug= true;
                      }
                    });
    if (writer.write(pending))
    {
      set_write_error(thd, is_transactional);
      if (check_cache_error(thd, cache_data) &&
          stmt_has_updated_non_trans_table(thd))
        cache_data->set_incident();
      delete pending;
      cache_data->set_pending(NULL);
      DBUG_EXECUTE_IF("simulate_disk_full_at_flush_pending",
                      {
                        if (clear_dbug)
                          DBUG_SET("-d,simulate_file_write_error");
                      });
      DBUG_RETURN(1);
    }
    DBUG_EXECUTE_IF("simulate_disk_full_at_flush_pending",
                    {
                      if (clear_dbug)
                        DBUG_SET("-d,simulate_file_write_error");
                    });

    delete pending;
  }

  cache_data->set_pending(event);

  DBUG_RETURN(0);
}

/*
  Member function for ensuring that there is an rows log
  event of the apropriate type before proceeding.

  POST CONDITION:
    If a non-NULL pointer is returned, the pending event for thread 'thd' will
    be an event created by callback hold by event_factory, and
    will be either empty or have enough space to hold 'needed' bytes.
    In addition, the columns bitmap will be correct for the row, meaning that
    the pending event will be flushed if the columns in the event differ from
    the columns suppled to the function.

  RETURNS
    If no error, a non-NULL pending event (either one which already existed or
    the newly created one).
    If error, NULL.
 */

Rows_log_event*
Event_log::prepare_pending_rows_event(THD *thd, TABLE* table,
                                      binlog_cache_data *cache_data,
                                      uint32 serv_id, size_t needed,
                                      bool is_transactional,
                                      Rows_event_factory event_factory)
{
  DBUG_ENTER("MYSQL_BIN_LOG::prepare_pending_rows_event");
  /* Pre-conditions */
  DBUG_ASSERT(table->s->table_map_id != ~0UL);

  /*
    There is no good place to set up the transactional data, so we
    have to do it here.
  */
  Rows_log_event* pending= cache_data->pending();

  if (unlikely(pending && !pending->is_valid()))
    DBUG_RETURN(NULL);

  /*
    Check if the current event is non-NULL and a write-rows
    event. Also check if the table provided is mapped: if it is not,
    then we have switched to writing to a new table.
    If there is no pending event, we need to create one. If there is a pending
    event, but it's not about the same table id, or not of the same type
    (between Write, Update and Delete), or not the same affected columns, or
    going to be too big, flush this event to disk and create a new pending
    event.
  */
  if (!pending ||
      pending->server_id != serv_id ||
      pending->get_table_id() != table->s->table_map_id ||
      pending->get_general_type_code() != event_factory.type_code ||
      pending->get_data_size() + needed > opt_binlog_rows_event_max_size ||
      pending->read_write_bitmaps_cmp(table) == FALSE)
  {
    /* Create a new RowsEventT... */
    Rows_log_event* const
            ev= event_factory.create(thd, table, table->s->table_map_id,
                                     is_transactional);
    if (unlikely(!ev))
      DBUG_RETURN(NULL);
    ev->server_id= serv_id; // I don't like this, it's too easy to forget.
    /*
      flush the pending event and replace it with the newly created
      event...
    */
    if (unlikely(flush_and_set_pending_rows_event(thd, ev, cache_data,
                                                  is_transactional)))
    {
      delete ev;
      DBUG_RETURN(NULL);
    }

    DBUG_RETURN(ev);               /* This is the new pending event */
  }
  DBUG_RETURN(pending);        /* This is the current pending event */
}


/* Generate a new global transaction ID, and write it to the binlog */

bool
MYSQL_BIN_LOG::write_gtid_event(THD *thd, bool standalone,
                                bool is_transactional, uint64 commit_id,
                                bool has_xid, bool is_ro_1pc)
{
  rpl_gtid gtid;
  uint32 domain_id;
  uint32 local_server_id;
  uint64 seq_no;
  int err;
  DBUG_ENTER("write_gtid_event");
  DBUG_PRINT("enter", ("standalone: %d", standalone));

  seq_no= thd->variables.gtid_seq_no;
  domain_id= thd->variables.gtid_domain_id;
  local_server_id= thd->variables.server_id;

  DBUG_ASSERT(local_server_id != 0);

  if (thd->variables.option_bits & OPTION_GTID_BEGIN)
  {
    DBUG_PRINT("error", ("OPTION_GTID_BEGIN is set. "
                         "Master and slave will have different GTID values"));
    /* Reset the flag, as we will write out a GTID anyway */
    thd->variables.option_bits&= ~OPTION_GTID_BEGIN;
  }

  /*
    Reset the session variable gtid_seq_no, to reduce the risk of accidentally
    producing a duplicate GTID.
  */
  thd->variables.gtid_seq_no= 0;
  if (seq_no != 0)
  {
    /* Use the specified sequence number. */
    gtid.domain_id= domain_id;
    gtid.server_id= local_server_id;
    gtid.seq_no= seq_no;
    err= rpl_global_gtid_binlog_state.update(&gtid, opt_gtid_strict_mode);
    if (err && thd->get_stmt_da()->sql_errno()==ER_GTID_STRICT_OUT_OF_ORDER)
      errno= ER_GTID_STRICT_OUT_OF_ORDER;
  }
  else
  {
    /* Allocate the next sequence number for the GTID. */
    err= rpl_global_gtid_binlog_state.update_with_next_gtid(domain_id,
                                                            local_server_id, &gtid);
    seq_no= gtid.seq_no;
  }
  if (err)
    DBUG_RETURN(true);

  thd->set_last_commit_gtid(gtid);
  if (thd->get_binlog_flags_for_alter() & Gtid_log_event::FL_START_ALTER_E1)
    thd->set_binlog_start_alter_seq_no(gtid.seq_no);

  Gtid_log_event gtid_event(thd, seq_no, domain_id, standalone,
                            LOG_EVENT_SUPPRESS_USE_F, is_transactional,
                            commit_id, has_xid, is_ro_1pc);

  /* Write the event to the binary log. */
  DBUG_ASSERT(this == &mysql_bin_log);

#ifdef WITH_WSREP
  if (wsrep_gtid_mode)
  {
    thd->variables.gtid_domain_id= global_system_variables.gtid_domain_id;
    thd->variables.server_id= global_system_variables.server_id;
  }
#endif

  if (write_event(&gtid_event))
    DBUG_RETURN(true);
  status_var_add(thd->status_var.binlog_bytes_written, gtid_event.data_written);

  DBUG_RETURN(false);
}


int
MYSQL_BIN_LOG::write_state_to_file()
{
  File file_no;
  IO_CACHE cache;
  char buf[FN_REFLEN];
  int err;
  bool opened= false;
  bool log_inited= false;

  fn_format(buf, opt_bin_logname, mysql_data_home, ".state",
            MY_UNPACK_FILENAME);
  if ((file_no= mysql_file_open(key_file_binlog_state, buf,
                                O_RDWR|O_CREAT|O_TRUNC|O_BINARY,
                                MYF(MY_WME))) < 0)
  {
    err= 1;
    goto err;
  }
  opened= true;
  if ((err= init_io_cache(&cache, file_no, IO_SIZE, WRITE_CACHE, 0, 0,
                           MYF(MY_WME|MY_WAIT_IF_FULL))))
    goto err;
  log_inited= true;
  if ((err= rpl_global_gtid_binlog_state.write_to_iocache(&cache)))
    goto err;
  log_inited= false;
  if ((err= end_io_cache(&cache)))
    goto err;
  if ((err= mysql_file_sync(file_no, MYF(MY_WME))))
    goto err;
  goto end;

err:
  sql_print_error("Error writing binlog state to file '%s'.", buf);
  if (log_inited)
    end_io_cache(&cache);
end:
  if (opened)
    mysql_file_close(file_no, MYF(0));

  return err;
}


/*
  Initialize the binlog state from the master-bin.state file, at server startup.

  Returns:
    0 for success.
    2 for when .state file did not exist.
    1 for other error.
*/
int
MYSQL_BIN_LOG::read_state_from_file()
{
  File file_no;
  IO_CACHE cache;
  char buf[FN_REFLEN];
  int err;
  bool opened= false;
  bool log_inited= false;

  fn_format(buf, opt_bin_logname, mysql_data_home, ".state",
            MY_UNPACK_FILENAME);
  if ((file_no= mysql_file_open(key_file_binlog_state, buf,
                                O_RDONLY|O_BINARY, MYF(0))) < 0)
  {
    if (my_errno != ENOENT)
    {
      err= 1;
      goto err;
    }
    else
    {
      /*
        If the state file does not exist, this is the first server startup
        with GTID enabled. So initialize to empty state.
      */
      rpl_global_gtid_binlog_state.reset();
      err= 2;
      goto end;
    }
  }
  opened= true;
  if ((err= init_io_cache(&cache, file_no, IO_SIZE, READ_CACHE, 0, 0,
                          MYF(MY_WME|MY_WAIT_IF_FULL))))
    goto err;
  log_inited= true;
  if ((err= rpl_global_gtid_binlog_state.read_from_iocache(&cache)))
    goto err;
  goto end;

err:
  sql_print_error("Error reading binlog GTID state from file '%s'.", buf);
end:
  if (log_inited)
    end_io_cache(&cache);
  if (opened)
    mysql_file_close(file_no, MYF(0));

  return err;
}


int
MYSQL_BIN_LOG::get_most_recent_gtid_list(rpl_gtid **list, uint32 *size)
{
  return rpl_global_gtid_binlog_state.get_most_recent_gtid_list(list, size);
}


bool
MYSQL_BIN_LOG::append_state_pos(String *str)
{
  return rpl_global_gtid_binlog_state.append_pos(str);
}


bool
MYSQL_BIN_LOG::append_state(String *str)
{
  return rpl_global_gtid_binlog_state.append_state(str);
}


bool
MYSQL_BIN_LOG::is_empty_state()
{
  return (rpl_global_gtid_binlog_state.count() == 0);
}


bool
MYSQL_BIN_LOG::find_in_binlog_state(uint32 domain_id, uint32 server_id_arg,
                                    rpl_gtid *out_gtid)
{
  rpl_gtid *gtid;
  if ((gtid= rpl_global_gtid_binlog_state.find(domain_id, server_id_arg)))
    *out_gtid= *gtid;
  return gtid != NULL;
}


bool
MYSQL_BIN_LOG::lookup_domain_in_binlog_state(uint32 domain_id,
                                             rpl_gtid *out_gtid)
{
  rpl_gtid *found_gtid;

  if ((found_gtid= rpl_global_gtid_binlog_state.find_most_recent(domain_id)))
  {
    *out_gtid= *found_gtid;
    return true;
  }

  return false;
}


int
MYSQL_BIN_LOG::bump_seq_no_counter_if_needed(uint32 domain_id, uint64 seq_no)
{
  return rpl_global_gtid_binlog_state.bump_seq_no_if_needed(domain_id, seq_no);
}


bool
MYSQL_BIN_LOG::check_strict_gtid_sequence(uint32 domain_id,
                                          uint32 server_id_arg,
                                          uint64 seq_no,
                                          bool no_error)
{
  return rpl_global_gtid_binlog_state.check_strict_sequence(domain_id,
                                                            server_id_arg,
                                                            seq_no,
                                                            no_error);
}


/**
  Write an event to the binary log. If with_annotate != NULL and
  *with_annotate = TRUE write also Annotate_rows before the event
  (this should happen only if the event is a Table_map).
*/

bool MYSQL_BIN_LOG::write(Log_event *event_info, my_bool *with_annotate)
{
  THD *thd= event_info->thd;
  bool error= 1;
  binlog_cache_data *cache_data= 0;
  bool is_trans_cache= FALSE;
  bool using_trans= event_info->use_trans_cache();
  bool direct= event_info->use_direct_logging();
  ulong UNINIT_VAR(prev_binlog_id);
  DBUG_ENTER("MYSQL_BIN_LOG::write(Log_event *)");

  /*
    When binary logging is not enabled (--log-bin=0), wsrep-patch partially
    enables it without opening the binlog file (MYSQL_BIN_LOG::open().
    So, avoid writing to binlog file.
  */
  if (direct &&
      (wsrep_emulate_bin_log ||
       (WSREP(thd) && !(thd->variables.option_bits & OPTION_BIN_LOG))))
    DBUG_RETURN(0);

  if (thd->variables.option_bits &
      (OPTION_GTID_BEGIN | OPTION_BIN_COMMIT_OFF))
  {
    DBUG_PRINT("info", ("OPTION_GTID_BEGIN was set"));
    /* Wait for commit from binary log before we commit */
    direct= 0;
    using_trans= 1;
    /* Set cache_type to ensure we don't get checksums for this event */
    event_info->cache_type= Log_event::EVENT_TRANSACTIONAL_CACHE;
  }

  if (thd->binlog_evt_union.do_union)
  {
    /*
      In Stored function; Remember that function call caused an update.
      We will log the function call to the binary log on function exit
    */
    thd->binlog_evt_union.unioned_events= TRUE;
    thd->binlog_evt_union.unioned_events_trans |= using_trans;
    DBUG_RETURN(0);
  }

  /*
    We only end the statement if we are in a top-level statement.  If
    we are inside a stored function, we do not end the statement since
    this will close all tables on the slave. But there can be a special case
    where we are inside a stored function/trigger and a SAVEPOINT is being
    set in side the stored function/trigger. This SAVEPOINT execution will
    force the pending event to be flushed without an STMT_END_F flag. This
    will result in a case where following DMLs will be considered as part of
    same statement and result in data loss on slave. Hence in this case we
    force the end_stmt to be true.
  */
  bool const end_stmt= (thd->in_sub_stmt && thd->lex->sql_command ==
                        SQLCOM_SAVEPOINT) ? true :
    (thd->locked_tables_mode && thd->lex->requires_prelocking());
  if (thd->binlog_flush_pending_rows_event(end_stmt, using_trans))
    DBUG_RETURN(error);

  /*
     In most cases this is only called if 'is_open()' is true; in fact this is
     mostly called if is_open() *was* true a few instructions before, but it
     could have changed since.
  */
  /* applier and replayer can skip writing binlog events */
  if ((WSREP_EMULATE_BINLOG(thd) &&
       IF_WSREP(thd->wsrep_cs().mode() == wsrep::client_state::m_local, 0)) || is_open())
  {
    my_off_t UNINIT_VAR(my_org_b_tell);
#ifdef HAVE_REPLICATION
    /*
      In the future we need to add to the following if tests like
      "do the involved tables match (to be implemented)
      binlog_[wild_]{do|ignore}_table?" (WL#1049)"
    */
    const char *local_db= event_info->get_db();

    bool option_bin_log_flag= (thd->variables.option_bits & OPTION_BIN_LOG);

    /*
      Log all updates to binlog cache so that they can get replicated to other
      nodes. A check has been added to stop them from getting logged into
      binary log files.
    */
    if (WSREP(thd))
      option_bin_log_flag= true;

    if ((!(option_bin_log_flag)) ||
	(thd->lex->sql_command != SQLCOM_ROLLBACK_TO_SAVEPOINT &&
         thd->lex->sql_command != SQLCOM_SAVEPOINT &&
         !binlog_filter->db_ok(local_db)))
      DBUG_RETURN(0);
#endif /* HAVE_REPLICATION */

    IO_CACHE *file= NULL;

    if (direct)
    {
      /* We come here only for incident events */
      int res;
      uint64 commit_id= 0;
      MDL_request mdl_request;
      DBUG_PRINT("info", ("direct is set"));
      DBUG_ASSERT(!thd->backup_commit_lock);

      MDL_REQUEST_INIT(&mdl_request, MDL_key::BACKUP, "", "", MDL_BACKUP_COMMIT,
                     MDL_EXPLICIT);
      if (thd->mdl_context.acquire_lock(&mdl_request,
                                        thd->variables.lock_wait_timeout))
        DBUG_RETURN(1);
      thd->backup_commit_lock= &mdl_request;

      if ((res= thd->wait_for_prior_commit()))
      {
        if (mdl_request.ticket)
          thd->mdl_context.release_lock(mdl_request.ticket);
        thd->backup_commit_lock= 0;
        DBUG_RETURN(res);
      }
      file= &log_file;
      my_org_b_tell= my_b_tell(file);
      mysql_mutex_lock(&LOCK_log);
      prev_binlog_id= current_binlog_id;
      DBUG_EXECUTE_IF("binlog_force_commit_id",
        {
          const LEX_CSTRING commit_name= { STRING_WITH_LEN("commit_id") };
          bool null_value;
          user_var_entry *entry=
            (user_var_entry*) my_hash_search(&thd->user_vars,
                                             (uchar*) commit_name.str,
                                             commit_name.length);
          commit_id= entry->val_int(&null_value);
        });
      res= write_gtid_event(thd, true, using_trans, commit_id);
      if (mdl_request.ticket)
        thd->mdl_context.release_lock(mdl_request.ticket);
      thd->backup_commit_lock= 0;
      if (res)
        goto err;
    }
    else
    {
      binlog_cache_mngr *const cache_mngr= thd->binlog_setup_trx_data();
      if (!cache_mngr)
        goto err;

      is_trans_cache= use_trans_cache(thd, using_trans);
      cache_data= cache_mngr->get_binlog_cache_data(is_trans_cache);
      file= &cache_data->cache_log;

      if (thd->lex->stmt_accessed_non_trans_temp_table() && is_trans_cache)
        thd->transaction->stmt.mark_modified_non_trans_temp_table();
      thd->binlog_start_trans_and_stmt();
    }
    DBUG_PRINT("info",("event type: %d",event_info->get_type_code()));

    /*
       No check for auto events flag here - this write method should
       never be called if auto-events are enabled.

       Write first log events which describe the 'run environment'
       of the SQL command. If row-based binlogging, Insert_id, Rand
       and other kind of "setting context" events are not needed.
    */

    if (with_annotate && *with_annotate)
    {
      DBUG_ASSERT(event_info->get_type_code() == TABLE_MAP_EVENT);
      Annotate_rows_log_event anno(thd, using_trans, direct);
      /* Annotate event should be written not more than once */
      *with_annotate= 0;
      if (write_event(&anno, cache_data, file))
        goto err;
    }

    {
      if (!thd->is_current_stmt_binlog_format_row())
      {
        if (thd->stmt_depends_on_first_successful_insert_id_in_prev_stmt)
        {
          Intvar_log_event e(thd,(uchar) LAST_INSERT_ID_EVENT,
                             thd->first_successful_insert_id_in_prev_stmt_for_binlog,
                             using_trans, direct);
          if (write_event(&e, cache_data, file))
            goto err;
        }
        if (thd->auto_inc_intervals_in_cur_stmt_for_binlog.nb_elements() > 0)
        {
          DBUG_PRINT("info",("number of auto_inc intervals: %u",
                             thd->auto_inc_intervals_in_cur_stmt_for_binlog.
                             nb_elements()));
          Intvar_log_event e(thd, (uchar) INSERT_ID_EVENT,
                             thd->auto_inc_intervals_in_cur_stmt_for_binlog.
                             minimum(), using_trans, direct);
          if (write_event(&e, cache_data, file))
            goto err;
        }
        if (thd->used & THD::RAND_USED)
        {
          Rand_log_event e(thd,thd->rand_saved_seed1,thd->rand_saved_seed2,
                           using_trans, direct);
          if (write_event(&e, cache_data, file))
            goto err;
        }
        if (thd->user_var_events.elements)
        {
          for (uint i= 0; i < thd->user_var_events.elements; i++)
          {
            BINLOG_USER_VAR_EVENT *user_var_event;
            get_dynamic(&thd->user_var_events,(uchar*) &user_var_event, i);

            User_var_log_event e(thd, user_var_event->user_var_event->name.str,
                                 user_var_event->user_var_event->name.length,
                                 user_var_event->value,
                                 user_var_event->length,
                            user_var_event->th->user_var_log_event_data_type(
                               user_var_event->charset_number),
                                 using_trans,
                                 direct);
            if (write_event(&e, cache_data, file))
              goto err;
          }
        }
      }
    }

    /*
      Write the event.
    */
    if (write_event(event_info, cache_data, file) ||
        DBUG_IF("injecting_fault_writing"))
      goto err;

    error= 0;
err:
    if (direct)
    {
      my_off_t offset= my_b_tell(file);
      bool check_purge= false;
      DBUG_ASSERT(!is_relay_log);

      if (likely(!error))
      {
        bool synced;

        update_gtid_index((uint32)offset, thd->get_last_commit_gtid());

        if ((error= flush_and_sync(&synced)))
        {
        }
        else
        {
          mysql_mutex_assert_not_owner(&LOCK_prepare_ordered);
          mysql_mutex_assert_owner(&LOCK_log);
          mysql_mutex_assert_not_owner(&LOCK_after_binlog_sync);
          mysql_mutex_assert_not_owner(&LOCK_commit_ordered);
#ifdef HAVE_REPLICATION
          if (repl_semisync_master.report_binlog_update(thd, thd,
                                                        log_file_name, offset))
          {
            sql_print_error("Failed to run 'after_flush' hooks");
            error= 1;
          }
          else
#endif
          {
            /*
              update binlog_end_pos so it can be read by dump thread
              note: must be _after_ the RUN_HOOK(after_flush) or else
              semi-sync might not have put the transaction into
              it's list before dump-thread tries to send it
            */
            update_binlog_end_pos(offset);
            if (unlikely((error= rotate(false, &check_purge))))
              check_purge= false;
          }
        }
      }

      status_var_add(thd->status_var.binlog_bytes_written,
                     offset - my_org_b_tell);

      mysql_mutex_lock(&LOCK_after_binlog_sync);
      mysql_mutex_unlock(&LOCK_log);

      DEBUG_SYNC(thd, "commit_after_release_LOCK_log");

      mysql_mutex_assert_not_owner(&LOCK_prepare_ordered);
      mysql_mutex_assert_not_owner(&LOCK_log);
      mysql_mutex_assert_owner(&LOCK_after_binlog_sync);
      mysql_mutex_assert_not_owner(&LOCK_commit_ordered);
#ifdef HAVE_REPLICATION
      if (repl_semisync_master.wait_after_sync(log_file_name, offset))
      {
        error=1;
        /* error is already printed inside hook */
      }
#endif

      /*
        Take mutex to protect against a reader seeing partial writes of 64-bit
        offset on 32-bit CPUs.
      */
      mysql_mutex_lock(&LOCK_commit_ordered);
      mysql_mutex_unlock(&LOCK_after_binlog_sync);
      last_commit_pos_offset= offset;
      mysql_mutex_unlock(&LOCK_commit_ordered);

      if (check_purge)
        checkpoint_and_purge(prev_binlog_id);
    }

    if (unlikely(error))
    {
      set_write_error(thd, is_trans_cache);
      if (check_cache_error(thd, cache_data) &&
          stmt_has_updated_non_trans_table(thd))
        cache_data->set_incident();
    }
  }

  DBUG_RETURN(error);
}


void
MYSQL_BIN_LOG::update_gtid_index(uint32 offset, rpl_gtid gtid)
{
  if (!unlikely(gtid_index))
    return;

  rpl_gtid *gtid_list;
  uint32 gtid_count;
  int err= gtid_index->process_gtid_check_batch(offset, &gtid,
                                                &gtid_list, &gtid_count);
  if (err)
    return;
  if (gtid_list)
  {
    /*
      Perform the GTID index update in the binlog background thread,
      as we are running under the critical LOCK_log mutex.
    */
    if (queue_binlog_background_gtid_index_update(gtid_index, offset,
                                                  gtid_list, gtid_count))
      my_free(gtid_list);
  }
}

int error_log_print(enum loglevel level, const char *format,
                    va_list args)
{
  return logger.error_log_print(level, format, args);
}


bool slow_log_print(THD *thd, const char *query, uint query_length,
                    ulonglong current_utime)
{
  return logger.slow_log_print(thd, query, query_length, current_utime);
}


/**
  Decide if we should log the command to general log

  @retval
     FALSE  No logging
     TRUE   Ok to log
*/

bool LOGGER::log_command(THD *thd, enum enum_server_command command)
{
  /*
    Log command if we have at least one log event handler enabled and want
    to log this king of commands
  */
  if (!(*general_log_handler_list && (what_to_log & (1L << (uint) command))))
    return FALSE;

  /*
    If LOG_SLOW_DISABLE_SLAVE is set when slave thread starts, then
    OPTION_LOG_OFF is set.
    Only the super user can set this bit.
  */
  return !(thd->variables.option_bits & OPTION_LOG_OFF);
}


bool general_log_print(THD *thd, enum enum_server_command command,
                       const char *format, ...)
{
  va_list args;
  uint error= 0;

  /* Print the message to the buffer if we want to log this kind of commands */
  if (! logger.log_command(thd, command))
    return FALSE;

  va_start(args, format);
  error= logger.general_log_print(thd, command, format, args);
  va_end(args);

  return error;
}

bool general_log_write(THD *thd, enum enum_server_command command,
                       const char *query, size_t query_length)
{
  /* Write the message to the log if we want to log this king of commands */
  if (logger.log_command(thd, command) || mysql_audit_general_enabled())
    return logger.general_log_write(thd, command, query, query_length);

  return FALSE;
}


static void
binlog_checkpoint_callback(void *cookie)
{
  MYSQL_BIN_LOG::xid_count_per_binlog *entry=
    (MYSQL_BIN_LOG::xid_count_per_binlog *)cookie;
  /*
    For every supporting engine, we increment the xid_count and issue a
    commit_checkpoint_request(). Then we can count when all
    commit_checkpoint_notify() callbacks have occurred, and then log a new
    binlog checkpoint event.
  */
  mysql_bin_log.mark_xids_active(entry->binlog_id, 1);
}


/*
  Request a commit checkpoint from each supporting engine.
  This must be called after each binlog rotate, and after LOCK_log has been
  released. The xid_count value in the xid_count_per_binlog entry was
  incremented by 1 and will be decremented in this function; this ensures
  that the entry will not go away early despite LOCK_log not being held.
*/
void
MYSQL_BIN_LOG::do_checkpoint_request(ulong binlog_id)
{
  xid_count_per_binlog *entry;

  /*
    Find the binlog entry, and invoke commit_checkpoint_request() on it in
    each supporting storage engine.
  */
  mysql_mutex_lock(&LOCK_xid_list);
  I_List_iterator<xid_count_per_binlog> it(binlog_xid_count_list);
  do {
    entry= it++;
    DBUG_ASSERT(entry /* binlog_id is always somewhere in the list. */);
  } while (entry->binlog_id != binlog_id);
  mysql_mutex_unlock(&LOCK_xid_list);

  ha_commit_checkpoint_request(entry, binlog_checkpoint_callback);
  /*
    When we rotated the binlog, we incremented xid_count to make sure the
    entry would not go away until this point, where we have done all necessary
    commit_checkpoint_request() calls.
    So now we can (and must) decrease the count - when it reaches zero, we
    will know that both all pending unlog() and all pending
    commit_checkpoint_notify() calls are done, and we can log a new binlog
    checkpoint.
  */
  mark_xid_done(binlog_id, true);
}


/**
  The method executes rotation when LOCK_log is already acquired
  by the caller.

  @param force_rotate  caller can request the log rotation
  @param check_purge   is set to true if rotation took place

  @note
    Caller _must_ check the check_purge variable. If this is set, it means
    that the binlog was rotated, and caller _must_ ensure that
    do_checkpoint_request() is called later with the binlog_id of the rotated
    binlog file. The call to do_checkpoint_request() must happen after
    LOCK_log is released (which is why we cannot simply do it here).
    Usually, checkpoint_and_purge() is appropriate, as it will both handle
    the checkpointing and any needed purging of old logs.

  @note
    If rotation fails, for instance the server was unable 
    to create a new log file, we still try to write an 
    incident event to the current log.

  @retval
    nonzero - error in rotating routine.
*/
int MYSQL_BIN_LOG::rotate(bool force_rotate, bool* check_purge)
{
  int error= 0;
  ulonglong binlog_pos;
  DBUG_ENTER("MYSQL_BIN_LOG::rotate");

#ifdef WITH_WSREP
  if (WSREP_ON && wsrep_to_isolation)
  {
    *check_purge= false;
    WSREP_DEBUG("avoiding binlog rotate due to TO isolation: %d",
                wsrep_to_isolation);
    DBUG_RETURN(0);
  }
#endif /* WITH_WSREP */

  //todo: fix the macro def and restore safe_mutex_assert_owner(&LOCK_log);
  *check_purge= false;

  binlog_pos= my_b_tell(&log_file);
  if (force_rotate || binlog_pos >= max_size)
  {
    ulong binlog_id= current_binlog_id;
    /*
      We rotate the binlog, so we need to start a commit checkpoint in all
      supporting engines - when it finishes, we can log a new binlog checkpoint
      event.

      But we cannot start the checkpoint here - there could be a group commit
      still in progress which needs to be included in the checkpoint, and
      besides we do not want to do the (possibly expensive) checkpoint while
      LOCK_log is held.

      On the other hand, we must be sure that the xid_count entry for the
      previous log does not go away until we start the checkpoint - which it
      could do as it is no longer the most recent. So we increment xid_count
      (to count the pending checkpoint request) - this will fix the entry in
      place until we decrement again in do_checkpoint_request().
    */
    mark_xids_active(binlog_id, 1);

    if (unlikely((error= new_file_without_locking())))
    {
      /** 
         Be conservative... There are possible lost events (eg, 
         failing to log the Execute_load_query_log_event
         on a LOAD DATA while using a non-transactional
         table)!

         We give it a shot and try to write an incident event anyway
         to the current log. 
      */
      if (!write_incident_already_locked(current_thd))
        flush_and_sync(0);

      /*
        We failed to rotate - so we have to decrement the xid_count back that
        we incremented before attempting the rotate.
      */
      mark_xid_done(binlog_id, false);
    }
    else
    {
      *check_purge= true;
      binlog_pos= my_b_tell(&log_file);
    }
  }
  /*
    Purge by size here for every write.  Purge based on timestamps is done
    by purge() when rotate has been done().
  */
#ifdef HAVE_REPLICATION
  purge_logs_by_size(binlog_pos);
#endif
  DBUG_RETURN(error);
}

/**
  The method executes logs purging routine.

  @param all  If false, purge only based on binlog_expire_logs_seconds.
              If true, purge also based on binlog_space_limit.
  @retval
    nonzero - error in rotating routine.
*/

void MYSQL_BIN_LOG::purge(bool all)
{
  mysql_mutex_assert_not_owner(&LOCK_log);
#ifdef HAVE_REPLICATION
  THD *thd= current_thd;
  if (binlog_expire_logs_seconds)
  {
    DEBUG_SYNC(thd, "at_purge_logs_before_date");
    time_t purge_time= my_time(0) - binlog_expire_logs_seconds;
    DBUG_EXECUTE_IF("expire_logs_always", { purge_time = my_time(0); });
    if (purge_time >= 0)
    {
      purge_logs_before_date(thd, purge_time, 0);
    }
    DEBUG_SYNC(thd, "after_purge_logs_before_date");
  }
  if (all && binlog_space_limit)
  {
    ulonglong binlog_pos;
    mysql_mutex_lock(&LOCK_log);
    binlog_pos= my_b_tell(&log_file);
    purge_logs_by_size(binlog_pos);
    mysql_mutex_unlock(&LOCK_log);
  }
#endif
}

void MYSQL_BIN_LOG::checkpoint_and_purge(ulong binlog_id)
{
  do_checkpoint_request(binlog_id);
  purge(0);
}


/**
  Searches for the first (oldest) binlog file name in in the binlog index.

  @param[in,out]  buf_arg  pointer to a buffer to hold found
                           the first binary log file name
  @return         NULL     on success, otherwise error message
*/
static const char* get_first_binlog(char* buf_arg)
{
  IO_CACHE *index_file;
  size_t length;
  char fname[FN_REFLEN];
  const char* errmsg= NULL;

  DBUG_ENTER("get_first_binlog");

  DBUG_ASSERT(mysql_bin_log.is_open());

  mysql_bin_log.lock_index();

  index_file=mysql_bin_log.get_index_file();
  if (reinit_io_cache(index_file, READ_CACHE, (my_off_t) 0, 0, 0))
  {
    errmsg= "failed to create a cache on binlog index";
    goto end;
  }
  /* The file ends with EOF or empty line */
  if ((length=my_b_gets(index_file, fname, sizeof(fname))) <= 1)
  {
    errmsg= "empty binlog index";
    goto end;
  }
  else
  {
    fname[length-1]= 0;                         // Remove end \n
  }
  if (normalize_binlog_name(buf_arg, fname, false))
  {
    errmsg= "could not normalize the first file name in the binlog index";
    goto end;
  }
end:
  mysql_bin_log.unlock_index();

  DBUG_RETURN(errmsg);
}

/**
  Check weather the gtid binlog state can safely remove gtid
  domains passed as the argument. A safety condition is satisfied when
  there are no events from the being deleted domains in the currently existing
  binlog files. Upon successful check the supplied domains are removed
  from @@gtid_binlog_state. The caller is supposed to rotate binlog so that
  the active latest file won't have the deleted domains in its Gtid_list header.

  @param  domain_drop_lex  gtid domain id sequence from lex.
                           Passed as a pointer to dynamic array must be not empty
                           unless pointer value NULL.
  @retval zero             on success
  @retval > 0              ineffective call none from the *non* empty
                           gtid domain sequence is deleted
  @retval < 0              on error
*/
static int do_delete_gtid_domain(DYNAMIC_ARRAY *domain_drop_lex)
{
  int rc= 0;
  Gtid_list_log_event *glev= NULL;
  char buf[FN_REFLEN];
  File file;
  IO_CACHE cache;
  const char* errmsg= NULL;
  char errbuf[MYSQL_ERRMSG_SIZE]= {0};

  if (!domain_drop_lex)
    return 0; // still "effective" having empty domain sequence to delete

  DBUG_ASSERT(domain_drop_lex->elements > 0);
  mysql_mutex_assert_owner(mysql_bin_log.get_log_lock());

  if ((errmsg= get_first_binlog(buf)) != NULL)
    goto end;
  bzero((char*) &cache, sizeof(cache));
  if ((file= open_binlog(&cache, buf, &errmsg)) == (File) -1)
    goto end;
  errmsg= get_gtid_list_event(&cache, &glev);
  end_io_cache(&cache);
  mysql_file_close(file, MYF(MY_WME));

  DBUG_EXECUTE_IF("inject_binlog_delete_domain_init_error",
                  errmsg= "injected error";);
  if (errmsg)
    goto end;
  errmsg= rpl_global_gtid_binlog_state.drop_domain(domain_drop_lex,
                                                   glev, errbuf);

end:
  if (errmsg)
  {
    if (strlen(errmsg) > 0)
    {
      my_error(ER_BINLOG_CANT_DELETE_GTID_DOMAIN, MYF(0), errmsg);
      rc= -1;
    }
    else
    {
      rc= 1;
    }
  }
  delete glev;

  return rc;
}

/**
  The method is a shortcut of @c rotate() and @c purge().
  LOCK_log is acquired prior to rotate and is released after it.

  @param force_rotate  caller can request the log rotation

  @retval
    nonzero - error in rotating routine.
*/
int MYSQL_BIN_LOG::rotate_and_purge(bool force_rotate,
                                    DYNAMIC_ARRAY *domain_drop_lex)
{
  int err_gtid=0, error= 0;
  ulong prev_binlog_id;
  DBUG_ENTER("MYSQL_BIN_LOG::rotate_and_purge");
  bool check_purge= false;

  mysql_mutex_lock(&LOCK_log);

  DEBUG_SYNC(current_thd, "rotate_after_acquire_LOCK_log");

  prev_binlog_id= current_binlog_id;

  if ((err_gtid= do_delete_gtid_domain(domain_drop_lex)))
  {
    // inffective attempt to delete merely skips rotate and purge
    if (err_gtid < 0)
      error= 1; // otherwise error is propagated the user
  }
  else if (unlikely((error= rotate(force_rotate, &check_purge))))
    check_purge= false;

  DEBUG_SYNC(current_thd, "rotate_after_rotate");

  /*
    NOTE: Run purge_logs wo/ holding LOCK_log because it does not need
          the mutex. Otherwise causes various deadlocks.
          Explicit binlog rotation must be synchronized with a concurrent
          binlog ordered commit, in particular not let binlog
          checkpoint notification request until early binlogged
          concurrent commits have has been completed.
  */
  mysql_mutex_lock(&LOCK_after_binlog_sync);
  mysql_mutex_unlock(&LOCK_log);
  mysql_mutex_lock(&LOCK_commit_ordered);
  mysql_mutex_unlock(&LOCK_after_binlog_sync);
  mysql_mutex_unlock(&LOCK_commit_ordered);

  if (check_purge)
    checkpoint_and_purge(prev_binlog_id);

  DBUG_RETURN(error);
}

uint MYSQL_BIN_LOG::next_file_id()
{
  uint res;
  mysql_mutex_lock(&LOCK_log);
  res = file_id++;
  mysql_mutex_unlock(&LOCK_log);
  return res;
}


int Event_log::write_cache_raw(THD *thd, IO_CACHE *cache)
{
  DBUG_ENTER("Event_log::write_cache_raw");
  mysql_mutex_assert_owner(&LOCK_log);
  if (reinit_io_cache(cache, READ_CACHE, 0, 0, 0))
    DBUG_RETURN(ER_ERROR_ON_WRITE);

  IO_CACHE *file= get_log_file();
  IF_DBUG(size_t total= cache->end_of_file,);
  do
  {
    size_t read_len= cache->read_end - cache->read_pos;
    int res= my_b_safe_write(file, cache->read_pos, read_len);
    if (unlikely(res))
      DBUG_RETURN(res);
    IF_DBUG(total-= read_len,);
  } while (my_b_fill(cache));
  DBUG_ASSERT(total == 0);
  DBUG_RETURN(0);
}

/*
  Write the contents of a cache to the binary log.

  SYNOPSIS
    write_cache()
    thd      Current_thread
    cache    Cache to write to the binary log

  DESCRIPTION
    Write the contents of the cache to the binary log. The cache will
    be reset as a READ_CACHE to be able to read the contents from it.

    Reading from the trans cache with possible (per @c binlog_checksum_options) 
    adding checksum value  and then fixing the length and the end_log_pos of 
    events prior to fill in the binlog cache.
*/

int Event_log::write_cache(THD *thd, binlog_cache_data *cache_data)
{
  DBUG_ENTER("Event_log::write_cache");
  IO_CACHE *cache= &cache_data->cache_log;
  mysql_mutex_assert_owner(&LOCK_log);

  /*
    If possible, just copy the cache over byte-by-byte with pre-computed
    checksums.
  */
  if (likely(binlog_checksum_options == (ulong)cache_data->checksum_opt) &&
      likely(!crypto.scheme) &&
      likely(!opt_binlog_legacy_event_pos))
  {
    int res= my_b_copy_all_to_cache(cache, &log_file);
    status_var_add(thd->status_var.binlog_bytes_written, my_b_tell(cache));
    DBUG_RETURN(res ? ER_ERROR_ON_WRITE : 0);
  }

  if (reinit_io_cache(cache, READ_CACHE, 0, 0, 0))
    DBUG_RETURN(ER_ERROR_ON_WRITE);
  /* Amount of remaining bytes in the IO_CACHE read buffer. */
  size_t log_file_pos;
  uchar header_buf[LOG_EVENT_HEADER_LEN];
  Log_event_writer writer(get_log_file(), 0,
                          (enum_binlog_checksum_alg)binlog_checksum_options,
                          &crypto);
  uint checksum_len= writer.checksum_len;
  uint old_checksum_len= (cache_data->checksum_opt != BINLOG_CHECKSUM_ALG_OFF) ?
    BINLOG_CHECKSUM_LEN : 0;
  int err= 0;

  if (crypto.scheme)
  {
    writer.ctx= alloca(crypto.ctx_size);
    writer.set_encrypted_writer();
  }
  // while there is just one alg the following must hold:
  DBUG_ASSERT(binlog_checksum_options == BINLOG_CHECKSUM_ALG_OFF ||
              binlog_checksum_options == BINLOG_CHECKSUM_ALG_CRC32);

  /*
    The events in the buffer have incorrect end_log_pos data
    (relative to beginning of group rather than absolute),
    so we'll recalculate them in situ so the binlog is always
    correct, even in the middle of a group. This is possible
    because we now know the start position of the group (the
    offset of this cache in the log, if you will); all we need
    to do is to find all event-headers, and add the position of
    the group to the end_log_pos of each event.  This is pretty
    straight forward, except that we read the cache in segments,
    so an event-header might end up on the cache-border and get
    split.
  */

  log_file_pos= (size_t)my_b_tell(get_log_file());
  for (;;)
  {
    /*
      Empty cache at an event boundary means we are done (but empty cache
      elsewhere is an error).
    */
    if (my_b_tell(cache) == cache->end_of_file)
      break;

    DBUG_EXECUTE_IF("fail_binlog_write_1",
                    {
                      errno= 28;
                      goto error_in_write;
                    });

    if (my_b_read(cache, header_buf, LOG_EVENT_HEADER_LEN))
      goto error_in_read;

    /* Adjust the length and end_log_pos appropriately. */
    uint ev_len= uint4korr(&header_buf[EVENT_LEN_OFFSET]); // netto len
    DBUG_ASSERT(ev_len >= LOG_EVENT_HEADER_LEN + old_checksum_len);
    if (unlikely(ev_len < LOG_EVENT_HEADER_LEN + old_checksum_len))
      goto error_in_read;
    uint new_len= ev_len - old_checksum_len + checksum_len;
    int4store(&header_buf[EVENT_LEN_OFFSET], new_len);
    log_file_pos+= new_len;
    int4store(&header_buf[LOG_POS_OFFSET], log_file_pos);

    /* Write the header to the binlog. */
    if (writer.write_header(header_buf, LOG_EVENT_HEADER_LEN))
      goto error_in_write;
    ev_len-= (LOG_EVENT_HEADER_LEN + old_checksum_len);

    /* Write the rest of the event. */
    size_t length= my_b_bytes_in_cache(cache);
    while (ev_len > 0)
    {
      if (length == 0)
      {
        if (!(length= my_b_fill(cache)))
          goto error_in_read;
      }
      uint chunk= MY_MIN(ev_len, (uint)length);
      if (writer.write_data(cache->read_pos, chunk))
        goto error_in_write;
      cache->read_pos+= chunk;
      length-= chunk;
      ev_len-= chunk;
    }
    /*
      Discard any old precomputed checksum len (any needed checksum will be
      written by writer.write_footer()).
    */
    if (old_checksum_len > 0 && my_b_read(cache, header_buf, old_checksum_len))
        goto error_in_read;
    if (writer.write_footer())
      goto error_in_write;

  }
  goto end;    // All OK

error_in_write:
  err= ER_ERROR_ON_WRITE;
  goto end;

error_in_read:
  err= ER_ERROR_ON_READ;
  goto end;

end:
  status_var_add(thd->status_var.binlog_bytes_written, writer.bytes_written);
  DBUG_RETURN(err);
}

/*
  Helper function to get the error code of the query to be binlogged.
 */
int query_error_code(THD *thd, bool not_killed)
{
  int error;
  
  if (not_killed || (killed_mask_hard(thd->killed) == KILL_BAD_DATA))
  {
    error= thd->is_error() ? thd->get_stmt_da()->sql_errno() : 0;
    if (!error)
      return error;

    /* thd->get_get_stmt_da()->sql_errno() might be ER_SERVER_SHUTDOWN or
       ER_QUERY_INTERRUPTED, So here we need to make sure that error
       is not set to these errors when specified not_killed by the
       caller.
    */
    if (error == ER_SERVER_SHUTDOWN || error == ER_QUERY_INTERRUPTED ||
        error == ER_NEW_ABORTING_CONNECTION || error == ER_CONNECTION_KILLED)
      error= 0;
  }
  else
  {
    /* killed status for DELAYED INSERT thread should never be used */
    DBUG_ASSERT(!(thd->system_thread & SYSTEM_THREAD_DELAYED_INSERT));
    error= thd->killed_errno();
  }

  return error;
}


bool MYSQL_BIN_LOG::write_incident_already_locked(THD *thd)
{
  uint error= 0;
  DBUG_ENTER("MYSQL_BIN_LOG::write_incident_already_locked");
  Incident incident= INCIDENT_LOST_EVENTS;
  Incident_log_event ev(thd, incident, &write_error_msg);

  if (likely(is_open()))
  {
    error= write_event(&ev);
    status_var_add(thd->status_var.binlog_bytes_written, ev.data_written);
  }

  DBUG_RETURN(error);
}


bool MYSQL_BIN_LOG::write_incident(THD *thd)
{
  uint error= 0;
  my_off_t offset;
  bool check_purge= false;
  ulong prev_binlog_id;
  DBUG_ENTER("MYSQL_BIN_LOG::write_incident");

  mysql_mutex_lock(&LOCK_log);
  if (likely(is_open()))
  {
    prev_binlog_id= current_binlog_id;
    if (likely(!(error= DBUG_IF("incident_event_write_error")
                            ? 1
                            : write_incident_already_locked(thd))) &&
        likely(!(error= flush_and_sync(0))))
    {
      update_binlog_end_pos();
      if (unlikely((error= rotate(false, &check_purge))))
        check_purge= false;
    }

    offset= my_b_tell(&log_file);

    update_binlog_end_pos(offset);

    /*
      Take mutex to protect against a reader seeing partial writes of 64-bit
      offset on 32-bit CPUs.
    */
    mysql_mutex_lock(&LOCK_commit_ordered);
    last_commit_pos_offset= offset;
    mysql_mutex_unlock(&LOCK_commit_ordered);
    mysql_mutex_unlock(&LOCK_log);

    if (check_purge)
      checkpoint_and_purge(prev_binlog_id);
  }
  else
  {
    mysql_mutex_unlock(&LOCK_log);
  }

  /*
    Upon writing incident event, check for thd->error() and print the
    relevant error message in the error log.
  */
  if (thd->is_error())
  {
    sql_print_error("Write to binary log failed: "
                    "%s. An incident event is written to binary log "
                    "and slave will be stopped.\n",
                    thd->get_stmt_da()->message());
  }
  if (error)
  {
    sql_print_error("Incident event write to the binary log file failed.");
  }

  DBUG_RETURN(error);
}

void
MYSQL_BIN_LOG::
write_binlog_checkpoint_event_already_locked(const char *name_arg, uint len)
{
  my_off_t offset;
  bool err;
  Binlog_checkpoint_log_event ev(name_arg, len);

  /*
    Note that we must sync the binlog checkpoint to disk.
    Otherwise a subsequent log purge could delete binlogs that XA recovery
    thinks are needed (even though they are not really).
  */
  err= write_event(&ev) || flush_and_sync(0);
  offset= my_b_tell(&log_file);
  if (!err)
  {
    update_binlog_end_pos(offset);
  }
  else
  {
    /*
      If we fail to write the checkpoint event, something is probably really
      bad with the binlog. We complain in the error log.

      Note that failure to write binlog checkpoint does not compromise the
      ability to do crash recovery - crash recovery will just have to scan a
      bit more of the binlog than strictly necessary.
    */
    sql_print_error("Failed to write binlog checkpoint event to binary log");
  }

  /*
    Take mutex to protect against a reader seeing partial writes of 64-bit
    offset on 32-bit CPUs.
  */
  mysql_mutex_lock(&LOCK_commit_ordered);
  last_commit_pos_offset= offset;
  mysql_mutex_unlock(&LOCK_commit_ordered);
}


/**
  Write a cached log entry to the binary log.
  - To support transaction over replication, we wrap the transaction
  with BEGIN/COMMIT or BEGIN/ROLLBACK in the binary log.
  We want to write a BEGIN/ROLLBACK block when a non-transactional table
  was updated in a transaction which was rolled back. This is to ensure
  that the same updates are run on the slave.

  @param thd
  @param cache		The cache to copy to the binlog
  @param commit_event   The commit event to print after writing the
                        contents of the cache.
  @param incident       Defines if an incident event should be created to
                        notify that some non-transactional changes did
                        not get into the binlog.

  @note
    We only come here if there is something in the cache.
  @note
    The thing in the cache is always a complete transaction.
  @note
    'cache' needs to be reinitialized after this functions returns.
*/

bool
MYSQL_BIN_LOG::write_transaction_to_binlog(THD *thd,
                                           binlog_cache_mngr *cache_mngr,
                                           Log_event *end_ev, bool all,
                                           bool using_stmt_cache,
                                           bool using_trx_cache,
                                           bool is_ro_1pc)
{
  group_commit_entry entry;
  Ha_trx_info *ha_info;
  DBUG_ENTER("MYSQL_BIN_LOG::write_transaction_to_binlog");

  /*
    Control should not be allowed beyond this point in wsrep_emulate_bin_log
    mode. Also, do not write the cached updates to binlog if binary logging is
    disabled (log-bin/sql_log_bin).
  */
  if (wsrep_emulate_bin_log)
  {
    DBUG_RETURN(0);
  }
  else if (!(thd->variables.option_bits & OPTION_BIN_LOG))
  {
    cache_mngr->need_unlog= false;
    DBUG_RETURN(0);
  }

  entry.thd= thd;
  entry.cache_mngr= cache_mngr;
  entry.error= 0;
  entry.all= all;
  entry.using_stmt_cache= using_stmt_cache;
  entry.using_trx_cache= using_trx_cache;
  entry.need_unlog= is_preparing_xa(thd);
  ha_info= all ? thd->transaction->all.ha_list : thd->transaction->stmt.ha_list;
  entry.ro_1pc= is_ro_1pc;
  entry.end_event= end_ev;
  auto has_xid= entry.end_event->get_type_code() == XID_EVENT;

  for (; has_xid && !entry.need_unlog && ha_info; ha_info= ha_info->next())
  {
    if (ha_info->is_started() && ha_info->ht() != binlog_hton &&
        !ha_info->ht()->commit_checkpoint_request)
      entry.need_unlog= true;
  }

  if (cache_mngr->stmt_cache.has_incident() ||
      cache_mngr->trx_cache.has_incident())
  {
    Incident_log_event inc_ev(thd, INCIDENT_LOST_EVENTS, &write_error_msg);
    entry.incident_event= &inc_ev;
    DBUG_RETURN(write_transaction_to_binlog_events(&entry));
  }
  else
  {
    entry.incident_event= NULL;
    DBUG_RETURN(write_transaction_to_binlog_events(&entry));
  }
}


/*
  Put a transaction that is ready to commit in the group commit queue.
  The transaction is identified by the ENTRY object passed into this function.

  To facilitate group commit for the binlog, we first queue up ourselves in
  this function. Then later the first thread to enter the queue waits for
  the LOCK_log mutex, and commits for everyone in the queue once it gets the
  lock. Any other threads in the queue just wait for the first one to finish
  the commit and wake them up. This way, all transactions in the queue get
  committed in a single disk operation.

  The main work in this function is when the commit in one transaction has
  been marked to wait for the commit of another transaction to happen
  first. This is used to support in-order parallel replication, where
  transactions can execute out-of-order but need to be committed in-order with
  how they happened on the master. The waiting of one commit on another needs
  to be integrated with the group commit queue, to ensure that the waiting
  transaction can participate in the same group commit as the waited-for
  transaction.

  So when we put a transaction in the queue, we check if there were other
  transactions already prepared to commit but just waiting for the first one
  to commit. If so, we add those to the queue as well, transitively for all
  waiters.

  And if a transaction is marked to wait for a prior transaction, but that
  prior transaction is already queued for group commit, then we can queue the
  new transaction directly to participate in the group commit.

  @retval < 0   Error
  @retval  -2   WSREP error with commit ordering
  @retval  -3   WSREP return code to mark the leader
  @retval > 0   If queued as the first entry in the queue (meaning this
                is the leader)
  @retval   0   Otherwise (queued as participant, leader handles the commit)
*/

int
MYSQL_BIN_LOG::queue_for_group_commit(group_commit_entry *orig_entry)
{
  group_commit_entry *entry, *orig_queue, *last;
  wait_for_commit *cur;
  wait_for_commit *wfc;
  bool backup_lock_released= 0;
  int result= 0;
  THD *thd= orig_entry->thd;
  DBUG_ENTER("MYSQL_BIN_LOG::queue_for_group_commit");
  DBUG_ASSERT(thd == current_thd);

  /*
    Check if we need to wait for another transaction to commit before us.

    It is safe to do a quick check without lock first in the case where we do
    not have to wait. But if the quick check shows we need to wait, we must do
    another safe check under lock, to avoid the race where the other
    transaction wakes us up between the check and the wait.
  */
  wfc= orig_entry->thd->wait_for_commit_ptr;
  orig_entry->queued_by_other= false;
  if (wfc && wfc->waitee.load(std::memory_order_acquire))
  {
    wait_for_commit *loc_waitee;

    mysql_mutex_lock(&wfc->LOCK_wait_commit);
    /*
      Do an extra check here, this time safely under lock.

      If waitee->commit_started is set, it means that the transaction we need
      to wait for has already queued up for group commit. In this case it is
      safe for us to queue up immediately as well, increasing the opprtunities
      for group commit. Because waitee has taken the LOCK_prepare_ordered
      before setting the flag, so there is no risk that we can queue ahead of
      it.
    */
    if ((loc_waitee= wfc->waitee.load(std::memory_order_relaxed)) &&
        !loc_waitee->commit_started)
    {
      PSI_stage_info old_stage;

        /*
          Release MDL_BACKUP_COMMIT LOCK while waiting for other threads to
          commit.
          This is needed to avoid deadlock between the other threads (which not
          yet have the MDL_BACKUP_COMMIT_LOCK) and any threads using
          BACKUP LOCK BLOCK_COMMIT.
        */
      if (thd->backup_commit_lock && thd->backup_commit_lock->ticket &&
          !backup_lock_released)
      {
        backup_lock_released= 1;
        thd->mdl_context.release_lock(thd->backup_commit_lock->ticket);
        thd->backup_commit_lock->ticket= 0;
      }

      /*
        By setting wfc->opaque_pointer to our own entry, we mark that we are
        ready to commit, but waiting for another transaction to commit before
        us.

        This other transaction may then take over the commit process for us to
        get us included in its own group commit. If this happens, the
        queued_by_other flag is set.

        Setting this flag may or may not be seen by the other thread, but we
        are safe in any case: The other thread will set queued_by_other under
        its LOCK_wait_commit, and we will not check queued_by_other until after
        we have been woken up.
      */
      wfc->opaque_pointer= orig_entry;
      DEBUG_SYNC(orig_entry->thd, "group_commit_waiting_for_prior");
      orig_entry->thd->ENTER_COND(&wfc->COND_wait_commit,
                                  &wfc->LOCK_wait_commit,
                                  &stage_waiting_for_prior_transaction_to_commit,
                                  &old_stage);
      while ((loc_waitee= wfc->waitee.load(std::memory_order_relaxed)) &&
              !orig_entry->thd->check_killed(1))
        mysql_cond_wait(&wfc->COND_wait_commit, &wfc->LOCK_wait_commit);
      wfc->opaque_pointer= NULL;
      DBUG_PRINT("info", ("After waiting for prior commit, queued_by_other=%d",
                 orig_entry->queued_by_other));

      if (loc_waitee)
      {
        /* Wait terminated due to kill. */
        mysql_mutex_lock(&loc_waitee->LOCK_wait_commit);
        if (loc_waitee->wakeup_subsequent_commits_running ||
            orig_entry->queued_by_other)
        {
          /* Our waitee is already waking us up, so ignore the kill. */
          mysql_mutex_unlock(&loc_waitee->LOCK_wait_commit);
          do
          {
            mysql_cond_wait(&wfc->COND_wait_commit, &wfc->LOCK_wait_commit);
          } while (wfc->waitee.load(std::memory_order_relaxed));
        }
        else
        {
          /* We were killed, so remove us from the list of waitee. */
          wfc->remove_from_list(&loc_waitee->subsequent_commits_list);
          mysql_mutex_unlock(&loc_waitee->LOCK_wait_commit);
          /*
            This is the thread clearing its own status, it is no longer on
            the list of waiters. So no memory barriers are needed here.
          */
          wfc->waitee.store(NULL, std::memory_order_relaxed);

          orig_entry->thd->EXIT_COND(&old_stage);
          /* Interrupted by kill. */
          DEBUG_SYNC(orig_entry->thd, "group_commit_waiting_for_prior_killed");
          wfc->wakeup_error= orig_entry->thd->killed_errno();
          if (!wfc->wakeup_error)
            wfc->wakeup_error= ER_QUERY_INTERRUPTED;
          my_message(wfc->wakeup_error,
                     ER_THD(orig_entry->thd, wfc->wakeup_error), MYF(0));
          result= -1;
          goto end;
        }
      }
      orig_entry->thd->EXIT_COND(&old_stage);
    }
    else
      mysql_mutex_unlock(&wfc->LOCK_wait_commit);
  }
  /*
    If the transaction we were waiting for has already put us into the group
    commit queue (and possibly already done the entire binlog commit for us),
    then there is nothing else to do.
  */
  if (orig_entry->queued_by_other)
    goto end;

  if (wfc && wfc->wakeup_error)
  {
    my_error(ER_PRIOR_COMMIT_FAILED, MYF(0));
    result= -1;
    goto end;
  }

  /* Now enqueue ourselves in the group commit queue. */
  DEBUG_SYNC(orig_entry->thd, "commit_before_enqueue");
  orig_entry->thd->clear_wakeup_ready();
  mysql_mutex_lock(&LOCK_prepare_ordered);
  orig_queue= group_commit_queue;

  /*
    Iteratively process everything added to the queue, looking for waiters,
    and their waiters, and so on. If a waiter is ready to commit, we
    immediately add it to the queue, and mark it as queued_by_other.

    This would be natural to do with recursion, but we want to avoid
    potentially unbounded recursion blowing the C stack, so we use the list
    approach instead.

    We keep a list of the group_commit_entry of all the waiters that need to
    be processed. Initially this list contains only the entry passed into this
    function.

    We process entries in the list one by one. The element currently being
    processed is pointed to by `entry`, and the element at the end of the list
    is pointed to by `last` (we do not use NULL to terminate the list).

    As we process an entry, any waiters for that entry are added at the end of
    the list, to be processed in subsequent iterations. Then the entry is added
    to the group_commit_queue.  This continues until the list is exhausted,
    with all entries ever added eventually processed.

    The end result is a breath-first traversal of the tree of waiters,
    re-using the `next' pointers of the group_commit_entry objects in place of
    extra stack space in a recursive traversal.

    The temporary list linked through these `next' pointers is not used by the
    caller or any other function; it only exists while doing the iterative
    tree traversal. After, all the processed entries are linked into the
    group_commit_queue.
  */

  cur= wfc;
  last= orig_entry;
  entry= orig_entry;
  for (;;)
  {
    group_commit_entry *next_entry;

    if (entry->cache_mngr->using_xa)
    {
      DEBUG_SYNC(orig_entry->thd, "commit_before_prepare_ordered");
      run_prepare_ordered(entry->thd, entry->all);
      DEBUG_SYNC(orig_entry->thd, "commit_after_prepare_ordered");
    }

    if (cur)
    {
      /*
        Now that we have taken LOCK_prepare_ordered and will queue up in the
        group commit queue, it is safe for following transactions to queue
        themselves. We will grab here any transaction that is now ready to
        queue up, but after that, more transactions may become ready while the
        leader is waiting to start the group commit. So set the flag
        `commit_started', so that later transactions can still participate in
        the group commit..
      */
      cur->commit_started= true;

      /*
        Check if this transaction has other transaction waiting for it to
        commit.

        If so, process the waiting transactions, and their waiters and so on,
        transitively.
      */
      if (cur->subsequent_commits_list)
      {
        wait_for_commit *waiter, **waiter_ptr;

        mysql_mutex_lock(&cur->LOCK_wait_commit);
        /*
          Grab the list, now safely under lock, and process it if still
          non-empty.
        */
        waiter= cur->subsequent_commits_list;
        waiter_ptr= &cur->subsequent_commits_list;
        while (waiter)
        {
          wait_for_commit *next_waiter= waiter->next_subsequent_commit;
          group_commit_entry *entry2=
            (group_commit_entry *)waiter->opaque_pointer;
          if (entry2)
          {
            /*
              This is another transaction ready to be written to the binary
              log. We can put it into the queue directly, without needing a
              separate context switch to the other thread. We just set a flag
              so that the other thread will know when it wakes up that it was
              already processed.

              So remove it from the list of our waiters, and instead put it at
              the end of the list to be processed in a subsequent iteration of
              the outer loop.
            */
            *waiter_ptr= next_waiter;
            entry2->queued_by_other= true;
            last->next= entry2;
            last= entry2;
            /*
              As a small optimisation, we do not actually need to set
              entry2->next to NULL, as we can use the pointer `last' to check
              for end-of-list.
            */
          }
          else
          {
            /*
              This transaction is not ready to participate in the group commit
              yet, so leave it in the waiter list. It might join the group
              commit later, if it completes soon enough to do so (it will see
              our wfc->commit_started flag set), or it might commit later in a
              later group commit.
            */
            waiter_ptr= &waiter->next_subsequent_commit;
          }
          waiter= next_waiter;
        }
        mysql_mutex_unlock(&cur->LOCK_wait_commit);
      }
    }

    /*
      Handle the heuristics that if another transaction is waiting for this
      transaction (or if it does so later), then we want to trigger group
      commit immediately, without waiting for the binlog_commit_wait_usec
      timeout to expire.
    */
    entry->thd->waiting_on_group_commit= true;

    /* Add the entry to the group commit queue. */
    next_entry= entry->next;
    entry->next= group_commit_queue;
    group_commit_queue= entry;
    if (entry == last)
      break;
    /*
      Move to the next entry in the flattened list of waiting transactions
      that still need to be processed transitively.
    */
    entry= next_entry;
    DBUG_ASSERT(entry != NULL);
    cur= entry->thd->wait_for_commit_ptr;
  }

  result= orig_queue == NULL;

#ifdef WITH_WSREP
  if (wsrep_is_active(entry->thd) &&
      wsrep_run_commit_hook(entry->thd, entry->all))
  {
    /*  Release commit order here */
    if (wsrep_ordered_commit(entry->thd, entry->all))
      result= -2;

    /* return -3, if this is leader */
    if (orig_queue == NULL)
      result= -3;
  }
#endif /* WITH_WSREP */

  if (opt_binlog_commit_wait_count > 0 && orig_queue != NULL)
    mysql_cond_signal(&COND_prepare_ordered);
  mysql_mutex_unlock(&LOCK_prepare_ordered);
  DEBUG_SYNC(orig_entry->thd, "commit_after_release_LOCK_prepare_ordered");

  DBUG_PRINT("info", ("Queued for group commit as %s",
                      (orig_queue == NULL) ? "leader" : "participant"));

end:
  if (backup_lock_released)
    thd->mdl_context.acquire_lock(thd->backup_commit_lock,
                                  thd->variables.lock_wait_timeout);
  DBUG_RETURN(result);
}

bool
MYSQL_BIN_LOG::write_transaction_to_binlog_events(group_commit_entry *entry)
{
  int is_leader= queue_for_group_commit(entry);
#ifdef WITH_WSREP
  /* commit order was released in queue_for_group_commit() call,
     here we check if wsrep_commit_ordered() failed or if we are leader */
  switch (is_leader)
  {
  case -2: /* wsrep_ordered_commit() has failed */
    DBUG_ASSERT(wsrep_is_active(entry->thd));
    DBUG_ASSERT(wsrep_run_commit_hook(entry->thd, entry->all));
    entry->thd->wakeup_subsequent_commits(1);
    return true;
  case -3: /* this is leader, wait for prior commit to
              complete. This establishes total order for group leaders
           */
    DBUG_ASSERT(wsrep_is_active(entry->thd));
    DBUG_ASSERT(wsrep_run_commit_hook(entry->thd, entry->all));
    if (entry->thd->wait_for_prior_commit())
      return true;

    /* retain the correct is_leader value */
    is_leader= 1;
    break;

  default: /* native MariaDB cases */
    break;
  }
#endif /* WITH_WSREP */

  /*
    The first in the queue handles group commit for all; the others just wait
    to be signalled when group commit is done.
  */
  if (is_leader < 0)
    return true;                                /* Error */
  else if (is_leader)
    trx_group_commit_leader(entry);
  else if (!entry->queued_by_other)
  {
    DEBUG_SYNC(entry->thd, "after_semisync_queue");

    entry->thd->wait_for_wakeup_ready();
  }
  else
  {
    /*
      If we were queued by another prior commit, then we are woken up
      only when the leader has already completed the commit for us.
      So nothing to do here then.
    */
  }

  if (!opt_optimize_thread_scheduling)
  {
    /* For the leader, trx_group_commit_leader() already took the lock. */
    if (!is_leader)
      mysql_mutex_lock(&LOCK_commit_ordered);

    DEBUG_SYNC(entry->thd, "commit_loop_entry_commit_ordered");
    ++num_commits;
    if (entry->cache_mngr->using_xa && !entry->error)
      run_commit_ordered(entry->thd, entry->all);

    group_commit_entry *next= entry->next;
    if (!next)
    {
      group_commit_queue_busy= FALSE;
      mysql_cond_signal(&COND_queue_busy);
      DEBUG_SYNC(entry->thd, "commit_after_group_run_commit_ordered");
    }
    mysql_mutex_unlock(&LOCK_commit_ordered);
    entry->thd->wakeup_subsequent_commits(entry->error);

    if (next)
    {
      /*
        Wake up the next thread in the group commit.

        The next thread can be waiting in two different ways, depending on
        whether it put itself in the queue, or if it was put in queue by us
        because it had to wait for us to commit first.

        So execute the appropriate wakeup, identified by the queued_by_other
        field.
      */
      if (next->queued_by_other)
        next->thd->wait_for_commit_ptr->wakeup(entry->error);
      else
        next->thd->signal_wakeup_ready();
    }
    else
    {
      /*
        If we rotated the binlog, and if we are using the unoptimized thread
        scheduling where every thread runs its own commit_ordered(), then we
        must do the commit checkpoint and log purge here, after all
        commit_ordered() calls have finished, and locks have been released.
      */
      if (entry->check_purge)
        checkpoint_and_purge(entry->binlog_id);
    }

  }

  if (likely(!entry->error))
    return entry->thd->wait_for_prior_commit();

  switch (entry->error)
  {
  case ER_ERROR_ON_WRITE:
    my_error(ER_ERROR_ON_WRITE, MYF(ME_ERROR_LOG), name, entry->commit_errno);
    break;
  case ER_ERROR_ON_READ:
    my_error(ER_ERROR_ON_READ, MYF(ME_ERROR_LOG),
             entry->error_cache->file_name, entry->commit_errno);
    break;
  default:
    /*
      There are not (and should not be) any errors thrown not covered above.
      But just in case one is added later without updating the above switch
      statement, include a catch-all.
    */
    my_printf_error(entry->error,
                    "Error writing transaction to binary log: %d",
                    MYF(ME_ERROR_LOG), entry->error);
  }

  /*
    Since we return error, this transaction XID will not be committed, so
    we need to mark it as not needed for recovery (unlog() is not called
    for a transaction if log_xid() fails).
  */
  if (entry->cache_mngr->using_xa && entry->cache_mngr->xa_xid &&
      entry->cache_mngr->need_unlog)
    mark_xid_done(entry->cache_mngr->binlog_id, true);

  return 1;
}

/*
  Do binlog group commit as the lead thread.

  This must be called when this statement/transaction is queued at the start of
  the group_commit_queue. It will wait to obtain the LOCK_log mutex, then group
  commit all the transactions in the queue (more may have entered while waiting
  for LOCK_log). After commit is done, all other threads in the queue will be
  signalled.

 */
void
MYSQL_BIN_LOG::trx_group_commit_leader(group_commit_entry *leader)
{
  uint xid_count= 0;
  my_off_t UNINIT_VAR(commit_offset);
  group_commit_entry *current, *last_in_queue;
  group_commit_entry *queue= NULL;
  bool check_purge= false;
  ulong UNINIT_VAR(binlog_id);
  uint64 commit_id;
  DBUG_ENTER("MYSQL_BIN_LOG::trx_group_commit_leader");

  {
#ifdef ENABLED_DEBUG_SYNC
    DBUG_EXECUTE_IF("inject_binlog_commit_before_get_LOCK_log",
      DBUG_ASSERT(!debug_sync_set_action(leader->thd, STRING_WITH_LEN
        ("commit_before_get_LOCK_log SIGNAL waiting WAIT_FOR cont TIMEOUT 1")));
    );
#endif
    /*
      Lock the LOCK_log(), and once we get it, collect any additional writes
      that queued up while we were waiting.
    */
    DEBUG_SYNC(leader->thd, "commit_before_get_LOCK_log");
    mysql_mutex_lock(&LOCK_log);
    DEBUG_SYNC(leader->thd, "commit_after_get_LOCK_log");

    mysql_mutex_lock(&LOCK_prepare_ordered);
    if (opt_binlog_commit_wait_count)
      wait_for_sufficient_commits();
    /*
      Note that wait_for_sufficient_commits() may have released and
      re-acquired the LOCK_log and LOCK_prepare_ordered if it needed to wait.
    */
    current= group_commit_queue;
    group_commit_queue= NULL;
    mysql_mutex_unlock(&LOCK_prepare_ordered);
    binlog_id= current_binlog_id;

    /* As the queue is in reverse order of entering, reverse it. */
    last_in_queue= current;
    while (current)
    {
      group_commit_entry *next= current->next;
      /*
        Now that group commit is started, we can clear the flag; there is no
        longer any use in waiters on this commit trying to trigger it early.
      */
      current->thd->waiting_on_group_commit= false;
      current->next= queue;
      queue= current;
      current= next;
    }
    DBUG_ASSERT(leader == queue /* the leader should be first in queue */);

    /* Now we have in queue the list of transactions to be committed in order. */
  }
    
  DBUG_ASSERT(is_open());
  if (likely(is_open()))                       // Should always be true
  {
    commit_id= (last_in_queue == leader ? 0 : (uint64)leader->thd->query_id);
    DBUG_EXECUTE_IF("binlog_force_commit_id",
      {
        const LEX_CSTRING commit_name= { STRING_WITH_LEN("commit_id") };
        bool null_value;
        user_var_entry *entry=
          (user_var_entry*) my_hash_search(&leader->thd->user_vars,
                                           (uchar*) commit_name.str,
                                           commit_name.length);
        commit_id= entry->val_int(&null_value);
      });
    /*
      Commit every transaction in the queue.

      Note that we are doing this in a different thread than the one running
      the transaction! So we are limited in the operations we can do. In
      particular, we cannot call my_error() on behalf of a transaction, as
      that obtains the THD from thread local storage. Instead, we must set
      current->error and let the thread do the error reporting itself once
      we wake it up.
    */
    for (current= queue; current != NULL; current= current->next)
    {
      set_current_thd(current->thd);
      binlog_cache_mngr *cache_mngr= current->cache_mngr;

      /*
        We already checked before that at least one cache is non-empty; if both
        are empty we would have skipped calling into here.
      */
      DBUG_ASSERT(!cache_mngr->stmt_cache.empty() ||
                  !cache_mngr->trx_cache.empty()  ||
                  current->thd->transaction->xid_state.is_explicit_XA());

      if (unlikely((current->error= write_transaction_or_stmt(current,
                                                              commit_id))))
        current->commit_errno= errno;

      strmake_buf(cache_mngr->last_commit_pos_file, log_file_name);
      commit_offset= my_b_write_tell(&log_file);
      update_gtid_index((uint32)commit_offset,
                        current->thd->get_last_commit_gtid());
      cache_mngr->last_commit_pos_offset= commit_offset;
      if ((cache_mngr->using_xa && cache_mngr->xa_xid) || current->need_unlog)
      {
        /*
          If all storage engines support commit_checkpoint_request(), then we
          do not need to keep track of when this XID is durably committed.
          Instead we will just ask the storage engine to durably commit all its
          XIDs when we rotate a binlog file.
        */
        if (current->need_unlog)
        {
          xid_count++;
          cache_mngr->need_unlog= true;
          cache_mngr->binlog_id= binlog_id;
        }
        else
          cache_mngr->need_unlog= false;

        cache_mngr->delayed_error= false;
      }
    }
    set_current_thd(leader->thd);

    bool synced= 0;
    if (unlikely(flush_and_sync(&synced)))
    {
      for (current= queue; current != NULL; current= current->next)
      {
        if (!current->error)
        {
          current->error= ER_ERROR_ON_WRITE;
          current->commit_errno= errno;
          current->error_cache= NULL;
        }
      }
    }
    else
    {
      DEBUG_SYNC(leader->thd, "commit_before_update_binlog_end_pos");
      bool any_error= false;

      mysql_mutex_assert_not_owner(&LOCK_prepare_ordered);
      mysql_mutex_assert_owner(&LOCK_log);
      mysql_mutex_assert_not_owner(&LOCK_after_binlog_sync);
      mysql_mutex_assert_not_owner(&LOCK_commit_ordered);

      for (current= queue; current != NULL; current= current->next)
      {
#ifdef HAVE_REPLICATION
        /*
          The thread which will await the ACK from the replica can change
          depending on the wait-point. If AFTER_COMMIT, then the user thread
          will perform the wait. If AFTER_SYNC, the binlog group commit leader
          will perform the wait on behalf of the user thread.
        */
        THD *waiter_thd= (repl_semisync_master.wait_point() ==
                          SEMI_SYNC_MASTER_WAIT_POINT_AFTER_STORAGE_COMMIT)
                             ? current->thd
                             : leader->thd;
        if (likely(!current->error) &&
            unlikely(repl_semisync_master.
                     report_binlog_update(current->thd, waiter_thd,
                                          current->cache_mngr->
                                          last_commit_pos_file,
                                          current->cache_mngr->
                                          last_commit_pos_offset)))
        {
          current->error= ER_ERROR_ON_WRITE;
          current->commit_errno= -1;
          current->error_cache= NULL;
          any_error= true;
        }
#endif
      }

      /*
        update binlog_end_pos so it can be read by dump thread
        Note: must be _after_ the RUN_HOOK(after_flush) or else
        semi-sync might not have put the transaction into
        it's list before dump-thread tries to send it
      */
      update_binlog_end_pos(commit_offset);

      if (unlikely(any_error))
        sql_print_error("Failed to run 'after_flush' hooks");
    }

    /*
      If any commit_events are Xid_log_event, increase the number of pending
      XIDs in current binlog (it's decreased in ::unlog()). When the count in
      a (not active) binlog file reaches zero, we know that it is no longer
      needed in XA recovery, and we can log a new binlog checkpoint event.
    */
    if (xid_count > 0)
    {
      mark_xids_active(binlog_id, xid_count);
    }

    if (rotate(false, &check_purge))
    {
      /*
        If we fail to rotate, which thread should get the error?
        We give the error to the leader, as any my_error() thrown inside
        rotate() will have been registered for the leader THD.

        However we must not return error from here - that would cause
        ha_commit_trans() to abort and rollback the transaction, which would
        leave an inconsistent state with the transaction committed in the
        binlog but rolled back in the engine.

        Instead set a flag so that we can return error later, from unlog(),
        when the transaction has been safely committed in the engine.
      */
      leader->cache_mngr->delayed_error= true;
      my_error(ER_ERROR_ON_WRITE, MYF(ME_ERROR_LOG), name, errno);
      check_purge= false;
    }
    /* In case of binlog rotate, update the correct current binlog offset. */
    commit_offset= my_b_write_tell(&log_file);
  }

  DEBUG_SYNC(leader->thd, "commit_before_get_LOCK_after_binlog_sync");
  mysql_mutex_lock(&LOCK_after_binlog_sync);
  /*
    We cannot unlock LOCK_log until we have locked LOCK_after_binlog_sync;
    otherwise scheduling could allow the next group commit to run ahead of us,
    messing up the order of commit_ordered() calls. But as soon as
    LOCK_after_binlog_sync is obtained, we can let the next group commit start.
  */
  mysql_mutex_unlock(&LOCK_log);

  DEBUG_SYNC(leader->thd, "commit_after_release_LOCK_log");

  /*
    Loop through threads and run the binlog_sync hook
  */
  {
    mysql_mutex_assert_not_owner(&LOCK_prepare_ordered);
    mysql_mutex_assert_not_owner(&LOCK_log);
    mysql_mutex_assert_owner(&LOCK_after_binlog_sync);
    mysql_mutex_assert_not_owner(&LOCK_commit_ordered);

    bool first __attribute__((unused))= true;
    bool last __attribute__((unused));
    for (current= queue; current != NULL; current= current->next)
    {
      last= current->next == NULL;
#ifdef HAVE_REPLICATION
      if (likely(!current->error))
        current->error=
          repl_semisync_master.wait_after_sync(current->cache_mngr->
                                               last_commit_pos_file,
                                               current->cache_mngr->
                                               last_commit_pos_offset);
#endif
      first= false;
    }
  }

  DEBUG_SYNC(leader->thd, "commit_before_get_LOCK_commit_ordered");

  mysql_mutex_lock(&LOCK_commit_ordered);
  DBUG_EXECUTE_IF("crash_before_engine_commit",
      {
        DBUG_SUICIDE();
      });
  last_commit_pos_offset= commit_offset;

  /*
    Unlock LOCK_after_binlog_sync only *after* LOCK_commit_ordered has been
    acquired so that groups can not reorder for the different stages of
    the group commit procedure.
  */
  mysql_mutex_unlock(&LOCK_after_binlog_sync);
  DEBUG_SYNC(leader->thd, "commit_after_release_LOCK_after_binlog_sync");
  ++num_group_commits;

  if (!opt_optimize_thread_scheduling)
  {
    /*
      If we want to run commit_ordered() each in the transaction's own thread
      context, then we need to mark the queue reserved; we need to finish all
      threads in one group commit before the next group commit can be allowed
      to proceed, and we cannot unlock a simple pthreads mutex in a different
      thread from the one that locked it.
    */

    while (group_commit_queue_busy)
      mysql_cond_wait(&COND_queue_busy, &LOCK_commit_ordered);
    group_commit_queue_busy= TRUE;

    /*
      Set these so parent can run checkpoint_and_purge() in last thread.
      (When using optimized thread scheduling, we run checkpoint_and_purge()
      in this function, so parent does not need to and we need not set these
      values).
    */
    last_in_queue->check_purge= check_purge;
    last_in_queue->binlog_id= binlog_id;

    /* Note that we return with LOCK_commit_ordered locked! */
    DBUG_VOID_RETURN;
  }

  /*
    Wakeup each participant waiting for our group commit, first calling the
    commit_ordered() methods for any transactions doing 2-phase commit.
  */
  current= queue;
  while (current != NULL)
  {
    group_commit_entry *next;

    DEBUG_SYNC(leader->thd, "commit_loop_entry_commit_ordered");
    ++num_commits;
    set_current_thd(current->thd);
    if (current->cache_mngr->using_xa && likely(!current->error) &&
        !DBUG_IF("skip_commit_ordered"))
      run_commit_ordered(current->thd, current->all);
    current->thd->wakeup_subsequent_commits(current->error);

    /*
      Careful not to access current->next after waking up the other thread! As
      it may change immediately after wakeup.
    */
    next= current->next;
    if (current != leader)                      // Don't wake up ourself
    {
      if (current->queued_by_other)
        current->thd->wait_for_commit_ptr->wakeup(current->error);
      else
        current->thd->signal_wakeup_ready();
    }
    current= next;
  }
  set_current_thd(leader->thd);
  DEBUG_SYNC(leader->thd, "commit_after_group_run_commit_ordered");
  mysql_mutex_unlock(&LOCK_commit_ordered);
  DEBUG_SYNC(leader->thd, "commit_after_group_release_commit_ordered");

  if (check_purge)
    checkpoint_and_purge(binlog_id);

  DBUG_VOID_RETURN;
}


int
MYSQL_BIN_LOG::write_transaction_or_stmt(group_commit_entry *entry,
                                         uint64 commit_id)
{
  binlog_cache_mngr *mngr= entry->cache_mngr;
  bool has_xid= entry->end_event->get_type_code() == XID_EVENT;

  DBUG_ENTER("MYSQL_BIN_LOG::write_transaction_or_stmt");

  /*
    An error in the trx_cache will truncate the cache to the last good
    statement, it won't leave a lingering error. Assert that this holds.
  */
  DBUG_ASSERT(!(entry->using_trx_cache && !mngr->trx_cache.empty() &&
                mngr->get_binlog_cache_log(TRUE)->error));
  /*
    An error in the stmt_cache would be caught on the higher level and result
    in an incident event being written over a (possibly corrupt) cache content.
    Assert that this holds.
  */
  DBUG_ASSERT(!(entry->using_stmt_cache && !mngr->stmt_cache.empty() &&
                mngr->get_binlog_cache_log(FALSE)->error));

  if (write_gtid_event(entry->thd, is_prepared_xa(entry->thd),
                       entry->using_trx_cache, commit_id,
                       has_xid, entry->ro_1pc))
    DBUG_RETURN(ER_ERROR_ON_WRITE);

  if (entry->using_stmt_cache && !mngr->stmt_cache.empty() &&
      write_cache(entry->thd, mngr->get_binlog_cache_data(FALSE)))
  {
    entry->error_cache= &mngr->stmt_cache.cache_log;
    DBUG_RETURN(ER_ERROR_ON_WRITE);
  }

  if (entry->using_trx_cache && !mngr->trx_cache.empty())
  {
    DBUG_EXECUTE_IF("crash_before_writing_xid",
                    {
                      if ((write_cache(entry->thd,
                                       mngr->get_binlog_cache_data(TRUE))))
                        DBUG_PRINT("info", ("error writing binlog cache"));
                      else
                        flush_and_sync(0);

                      DBUG_PRINT("info", ("crashing before writing xid"));
                      DBUG_SUICIDE();
                    });

    if (write_cache(entry->thd, mngr->get_binlog_cache_data(TRUE)))
    {
      entry->error_cache= &mngr->trx_cache.cache_log;
      DBUG_RETURN(ER_ERROR_ON_WRITE);
    }
  }

  DBUG_EXECUTE_IF("inject_error_writing_xid",
                  {
                    entry->error_cache= NULL;
                    errno= 28;
                    DBUG_RETURN(ER_ERROR_ON_WRITE);
                  });

  if (write_event(entry->end_event))
  {
    entry->error_cache= NULL;
    DBUG_RETURN(ER_ERROR_ON_WRITE);
  }
  status_var_add(entry->thd->status_var.binlog_bytes_written,
                 entry->end_event->data_written);

  if (entry->incident_event)
  {
    if (write_event(entry->incident_event))
    {
      entry->error_cache= NULL;
      DBUG_RETURN(ER_ERROR_ON_WRITE);
    }
  }

  if (unlikely(mngr->get_binlog_cache_log(FALSE)->error))
  {
    entry->error_cache= &mngr->stmt_cache.cache_log;
    DBUG_RETURN(ER_ERROR_ON_WRITE);
  }
  if (unlikely(mngr->get_binlog_cache_log(TRUE)->error))  // Error on read
  {
    entry->error_cache= &mngr->trx_cache.cache_log;
    DBUG_RETURN(ER_ERROR_ON_WRITE);
  }

  DBUG_RETURN(0);
}


/*
  Wait for sufficient commits to queue up for group commit, according to the
  values of binlog_commit_wait_count and binlog_commit_wait_usec.

  Note that this function may release and re-acquire LOCK_log and
  LOCK_prepare_ordered if it needs to wait.
*/

void
MYSQL_BIN_LOG::wait_for_sufficient_commits()
{
  size_t count;
  group_commit_entry *e;
  group_commit_entry *last_head;
  struct timespec wait_until;

  mysql_mutex_assert_owner(&LOCK_log);
  mysql_mutex_assert_owner(&LOCK_prepare_ordered);

  for (e= last_head= group_commit_queue, count= 0; e; e= e->next)
  {
    if (++count >= opt_binlog_commit_wait_count)
    {
      group_commit_trigger_count++;
      return;
    }
    if (unlikely(e->thd->has_waiter))
    {
      group_commit_trigger_lock_wait++;
      return;
    }
  }

  mysql_mutex_unlock(&LOCK_log);
  set_timespec_nsec(wait_until, (ulonglong)1000*opt_binlog_commit_wait_usec);

  for (;;)
  {
    int err;
    group_commit_entry *head;

    err= mysql_cond_timedwait(&COND_prepare_ordered, &LOCK_prepare_ordered,
                              &wait_until);
    if (err == ETIMEDOUT)
    {
      group_commit_trigger_timeout++;
      break;
    }
    if (unlikely(last_head->thd->has_waiter))
    {
      group_commit_trigger_lock_wait++;
      break;
    }
    head= group_commit_queue;
    for (e= head; e && e != last_head; e= e->next)
    {
      ++count;
      if (unlikely(e->thd->has_waiter))
      {
        group_commit_trigger_lock_wait++;
        goto after_loop;
      }
    }
    if (count >= opt_binlog_commit_wait_count)
    {
      group_commit_trigger_count++;
      break;
    }
    last_head= head;
  }
after_loop:

  /*
    We must not wait for LOCK_log while holding LOCK_prepare_ordered.
    LOCK_log can be held for long periods (eg. we do I/O under it), while
    LOCK_prepare_ordered must only be held for short periods.

    In addition, waiting for LOCK_log while holding LOCK_prepare_ordered would
    violate locking order of LOCK_log-before-LOCK_prepare_ordered. This could
    cause SAFEMUTEX warnings (even if it cannot actually deadlock with current
    code, as there can be at most one group commit leader thread at a time).

    So release and re-acquire LOCK_prepare_ordered if we need to wait for the
    LOCK_log.
  */
  if (mysql_mutex_trylock(&LOCK_log))
  {
    mysql_mutex_unlock(&LOCK_prepare_ordered);
    mysql_mutex_lock(&LOCK_log);
    mysql_mutex_lock(&LOCK_prepare_ordered);
  }
}


void
MYSQL_BIN_LOG::binlog_trigger_immediate_group_commit()
{
  group_commit_entry *head;
  mysql_mutex_assert_owner(&LOCK_prepare_ordered);
  head= group_commit_queue;
  if (head)
  {
    head->thd->has_waiter= true;
    mysql_cond_signal(&COND_prepare_ordered);
  }
}


/*
  This function is called when a transaction T1 goes to wait for another
  transaction T2. It is used to cut short any binlog group commit delay from
  --binlog-commit-wait-count in the case where another transaction is stalled
  on the wait due to conflicting row locks.

  If T2 is already ready to group commit, any waiting group commit will be
  signalled to proceed immediately. Otherwise, a flag will be set in T2, and
  when T2 later becomes ready, immediate group commit will be triggered.
*/
void
binlog_report_wait_for(THD *thd1, THD *thd2)
{
  if (opt_binlog_commit_wait_count == 0)
    return;
  mysql_mutex_lock(&LOCK_prepare_ordered);
  thd2->has_waiter= true;
  if (thd2->waiting_on_group_commit)
    mysql_bin_log.binlog_trigger_immediate_group_commit();
  mysql_mutex_unlock(&LOCK_prepare_ordered);
}


/**
  Wait until we get a signal that the relay log has been updated.

  @param thd		Thread variable

  @note
    One must have a lock on LOCK_log before calling this function.
    This lock will be released before return! That's required by
    THD::enter_cond() (see NOTES in sql_class.h).
*/

void MYSQL_BIN_LOG::wait_for_update_relay_log(THD* thd)
{
  PSI_stage_info old_stage;
  DBUG_ENTER("wait_for_update_relay_log");

  mysql_mutex_assert_owner(&LOCK_log);
  thd->ENTER_COND(&COND_relay_log_updated, &LOCK_log,
                  &stage_slave_has_read_all_relay_log,
                  &old_stage);
  mysql_cond_wait(&COND_relay_log_updated, &LOCK_log);
  thd->EXIT_COND(&old_stage);
  DBUG_VOID_RETURN;
}

/**
  Wait until we get a signal that the binary log has been updated.
  Applies to master only.
     
  NOTES
  @param[in] thd        a THD struct
  @param[in] timeout    a pointer to a timespec;
                        NULL means to wait w/o timeout.
  @retval    0          if got signalled on update
  @retval    non-0      if wait timeout elapsed
  @note
    LOCK_log must be taken before calling this function.
    LOCK_log is being released while the thread is waiting.
    LOCK_log is released by the caller.
*/

int MYSQL_BIN_LOG::wait_for_update_binlog_end_pos(THD* thd,
                                                  struct timespec *timeout)
{
  int ret= 0;
  DBUG_ENTER("wait_for_update_binlog_end_pos");

  thd_wait_begin(thd, THD_WAIT_BINLOG);
  mysql_mutex_assert_owner(get_binlog_end_pos_lock());
  if (!timeout)
    mysql_cond_wait(&COND_bin_log_updated, get_binlog_end_pos_lock());
  else
    ret= mysql_cond_timedwait(&COND_bin_log_updated, get_binlog_end_pos_lock(),
                              timeout);
  thd_wait_end(thd);
  DBUG_RETURN(ret);
}


/**
  Close the log file.

  @param exiting     Bitmask for one or more of the following bits:
          - LOG_CLOSE_INDEX : if we should close the index file
          - LOG_CLOSE_TO_BE_OPENED : if we intend to call open
                                     at once after close.
          - LOG_CLOSE_STOP_EVENT : write a 'stop' event to the log
          - LOG_CLOSE_DELAYED_CLOSE : do not yet close the file and clear the
                                      LOG_EVENT_BINLOG_IN_USE_F flag

  @note
    One can do an open on the object at once after doing a close.
    The internal structures are not freed until cleanup() is called
*/

void MYSQL_BIN_LOG::close(uint exiting)
{					// One can't set log_type here!
  bool failed_to_save_state= false;
  DBUG_ENTER("MYSQL_BIN_LOG::close");
  DBUG_PRINT("enter",("exiting: %d", (int) exiting));

  mysql_mutex_assert_owner(&LOCK_log);

  if (log_state == LOG_OPENED)
  {
    DBUG_ASSERT(log_type == LOG_BIN);
#ifdef HAVE_REPLICATION
    if (exiting & LOG_CLOSE_STOP_EVENT)
    {
      Stop_log_event s;
      // the checksumming rule for relay-log case is similar to Rotate
      enum_binlog_checksum_alg checksum_alg= is_relay_log ?
        relay_log_checksum_alg :
        (enum_binlog_checksum_alg)binlog_checksum_options;
      DBUG_ASSERT(checksum_alg != BINLOG_CHECKSUM_ALG_UNDEF);
      write_event(&s, checksum_alg);
      bytes_written+= s.data_written;
      flush_io_cache(&log_file);
      update_binlog_end_pos();

      /*
        When we shut down server, write out the binlog state to a separate
        file so we do not have to scan an entire binlog file to recover it
        at next server start.

        Note that this must be written and synced to disk before marking the
        last binlog file as "not crashed".
      */
      if (!is_relay_log && write_state_to_file())
      {
        sql_print_error("Failed to save binlog GTID state during shutdown. "
                        "Binlog will be marked as crashed, so that crash "
                        "recovery can recover the state at next server "
                        "startup.");
        /*
          Leave binlog file marked as crashed, so we can recover state by
          scanning it now that we failed to write out the state properly.
        */
        failed_to_save_state= true;
      }
    }
#endif /* HAVE_REPLICATION */

    if (!is_relay_log && likely(gtid_index))
    {
      if (exiting & (LOG_CLOSE_STOP_EVENT|LOG_CLOSE_SYNC_GTID_INDEX))
      {
        /*
          The binlog background thread is already stopped just close the final
          GTID index synchronously. Or caller explicitly requested synchronous
          close of the GTID index.
        */
        gtid_index->close();
        delete gtid_index;
      }
      else
      {
        /*
          Queue a close on the current GTID index.
          Important that this is queued _before_ the checkpoint request is sent
          (and thus before chechpoint notifications can be queued); this way, if
          we crash before the GTID index is synced to disk, the checkpoint will
          still be pending and the binlog file will be scanned during crash
          recovery and the GTID index recovered.
        */
        queue_binlog_background_gtid_index_close(gtid_index);
      }
      gtid_index= nullptr;
    }

    /* don't pwrite in a file opened with O_APPEND - it doesn't work */
    if (log_file.type == WRITE_CACHE && !(exiting & LOG_CLOSE_DELAYED_CLOSE))
    {
      my_off_t org_position= mysql_file_tell(log_file.file, MYF(0));
      if (!failed_to_save_state)
        clear_inuse_flag_when_closing(log_file.file);
      /*
        Restore position so that anything we have in the IO_cache is written
        to the correct position.
        We need the seek here, as mysql_file_pwrite() is not guaranteed to keep the
        original position on system that doesn't support pwrite().
      */
      mysql_file_seek(log_file.file, org_position, MY_SEEK_SET, MYF(0));
    }

    /* this will cleanup IO_CACHE, sync and close the file */
    MYSQL_LOG::close(exiting);
  }

  /*
    The following test is needed even if is_open() is not set, as we may have
    called a not complete close earlier and the index file is still open.
  */

  if ((exiting & LOG_CLOSE_INDEX) && my_b_inited(&index_file))
  {
    end_io_cache(&index_file);
    if (unlikely(mysql_file_close(index_file.file, MYF(0)) < 0) &&
        ! write_error)
    {
      write_error= 1;
      sql_print_error(ER_DEFAULT(ER_ERROR_ON_WRITE), index_file_name, errno);
    }
  }
  log_state= (exiting & LOG_CLOSE_TO_BE_OPENED) ? LOG_TO_BE_OPENED : LOG_CLOSED;
  my_free(name);
  name= NULL;
  DBUG_VOID_RETURN;
}


/*
  Clear the LOG_EVENT_BINLOG_IN_USE_F; this marks the binlog file as cleanly
  closed and not needing crash recovery.
*/
void MYSQL_BIN_LOG::clear_inuse_flag_when_closing(File file)
{
  my_off_t offset= BIN_LOG_HEADER_SIZE + FLAGS_OFFSET;
  uchar flags= 0;            // clearing LOG_EVENT_BINLOG_IN_USE_F
  mysql_file_pwrite(file, &flags, 1, offset, MYF(0));
}


void MYSQL_BIN_LOG::set_max_size(ulong max_size_arg)
{
  /*
    We need to take locks, otherwise this may happen:
    new_file() is called, calls open(old_max_size), then before open() starts,
    set_max_size() sets max_size to max_size_arg, then open() starts and
    uses the old_max_size argument, so max_size_arg has been overwritten and
    it's like if the SET command was never run.
  */
  DBUG_ENTER("MYSQL_BIN_LOG::set_max_size");
  mysql_mutex_lock(&LOCK_log);
  if (is_open())
    max_size= max_size_arg;
  mysql_mutex_unlock(&LOCK_log);
  DBUG_VOID_RETURN;
}


/**
  Check if a string is a valid number.

  @param str			String to test
  @param res			Store value here
  @param allow_wildcards	Set to 1 if we should ignore '%' and '_'

  @note
    For the moment the allow_wildcards argument is not used
    Should be move to some other file.

  @retval
    1	String is a number
  @retval
    0	String is not a number
*/

static bool test_if_number(const char *str, ulong *res, bool allow_wildcards)
{
  int flag;
  const char *start;
  DBUG_ENTER("test_if_number");

  flag=0; start=str;
  while (*str++ == ' ') ;
  if (*--str == '-' || *str == '+')
    str++;
  while (my_isdigit(files_charset_info,*str) ||
	 (allow_wildcards && (*str == wild_many || *str == wild_one)))
  {
    flag=1;
    str++;
  }
  if (*str == '.')
  {
    for (str++ ;
	 my_isdigit(files_charset_info,*str) ||
	   (allow_wildcards && (*str == wild_many || *str == wild_one)) ;
	 str++, flag=1) ;
  }
  if (*str != 0 || flag == 0)
    DBUG_RETURN(0);
  if (res)
    *res=atol(start);
  DBUG_RETURN(1);			/* Number ok */
} /* test_if_number */


void sql_perror(const char *message)
{
#if defined(_WIN32)
  char* buf;
  DWORD dw= GetLastError();
  if (FormatMessage(FORMAT_MESSAGE_ALLOCATE_BUFFER |  FORMAT_MESSAGE_FROM_SYSTEM |
        FORMAT_MESSAGE_IGNORE_INSERTS,  NULL, dw,
        MAKELANGID(LANG_NEUTRAL, SUBLANG_DEFAULT), (LPSTR)&buf, 0, NULL ) > 0)
  {
    sql_print_error("%s: %s",message, buf);
    LocalFree((HLOCAL)buf);
  }
  else
  {
    sql_print_error("%s", message);
  }
#elif defined(HAVE_STRERROR)
  sql_print_error("%s: %s",message, strerror(errno));
#else 
  perror(message);
#endif
}


/*
  Change the file associated with two output streams. Used to
  redirect stdout and stderr to a file. The streams are reopened
  only for appending (writing at end of file).
*/
bool reopen_fstreams(const char *filename, FILE *outstream, FILE *errstream)
{
  static constexpr const char *mode= "a" IF_WIN("t", );
  if ((outstream && !my_freopen(filename, mode, outstream)) ||
      (errstream && !my_freopen(filename, mode, errstream)))
  {
    my_error(ER_CANT_CREATE_FILE, MYF(0), filename, errno);
    return TRUE;
  }

  /* The error stream must be unbuffered. */
  if (errstream)
    setbuf(errstream, NULL);

  return FALSE;
}


/*
  Unfortunately, there seems to be no good way
  to restore the original streams upon failure.
*/
static bool redirect_std_streams(const char *file)
{
  if (reopen_fstreams(file, stdout, stderr))
    return TRUE;

  setbuf(stderr, NULL);
  return FALSE;
}


bool flush_error_log()
{
  bool result= 0;
  if (opt_error_log)
  {
    mysql_mutex_lock(&LOCK_error_log);
    if (redirect_std_streams(log_error_file))
      result= 1;
    mysql_mutex_unlock(&LOCK_error_log);
  }
  return result;
}

#ifdef _WIN32
struct eventlog_source
{
  HANDLE handle;
  eventlog_source()
  {
    setup_windows_event_source();
    handle = RegisterEventSource(NULL, "MariaDB");
  }

  ~eventlog_source()
  {
    if (handle)
      DeregisterEventSource(handle);
  }
};

static eventlog_source eventlog;

static void print_buffer_to_nt_eventlog(enum loglevel level, char *buff,
                                        size_t length, size_t buffLen)
{
  HANDLE event= eventlog.handle;
  char   *buffptr= buff;
  DBUG_ENTER("print_buffer_to_nt_eventlog");

  /* Add ending CR/LF's to string, overwrite last chars if necessary */
  strmov(buffptr+MY_MIN(length, buffLen-5), "\r\n\r\n");

  if (event)
  {
    switch (level) {
      case ERROR_LEVEL:
        ReportEvent(event, EVENTLOG_ERROR_TYPE, 0, MSG_DEFAULT, NULL, 1, 0,
                    (LPCSTR*)&buffptr, NULL);
        break;
      case WARNING_LEVEL:
        ReportEvent(event, EVENTLOG_WARNING_TYPE, 0, MSG_DEFAULT, NULL, 1, 0,
                    (LPCSTR*) &buffptr, NULL);
        break;
      case INFORMATION_LEVEL:
        ReportEvent(event, EVENTLOG_INFORMATION_TYPE, 0, MSG_DEFAULT, NULL, 1,
                    0, (LPCSTR*) &buffptr, NULL);
        break;
    }
  }

  DBUG_VOID_RETURN;
}
#endif /* _WIN32 */


#ifndef EMBEDDED_LIBRARY
#ifndef _WIN32
#define fprintf_stderr(format, ...) fprintf(stderr, format, __VA_ARGS__)
#else
/*
 On Windows, if FILE* is unbuffered, fprintf() writes output byte by byte.
 This is suboptimal for printing to error log, we want full message at once.
*/
#define fprintf_stderr(format, ...)                                           \
  do                                                                          \
  {                                                                           \
    char buf[256];                                                            \
    size_t len= snprintf(buf, sizeof(buf), format, __VA_ARGS__);              \
    if (len >= sizeof(buf))                                                   \
      fprintf(stderr, format, __VA_ARGS__);                                   \
    else                                                                      \
      fwrite(buf, len, 1, stderr);                                            \
  } while (0)
#endif

static void print_buffer_to_file(enum loglevel level, const char *buffer,
                                 size_t length)
{
  time_t skr;
  struct tm tm_tmp;
  struct tm *start;
  THD *thd= 0;
  size_t tag_length= 0;
  char tag[NAME_LEN];
  DBUG_ENTER("print_buffer_to_file");
  DBUG_PRINT("enter",("buffer: %s", buffer));

  if (mysqld_server_initialized && (thd= current_thd))
  {
    if (thd->connection_name.length)
    {
      /*
        Add tag for slaves so that the user can see from which connection
        the error originates.
      */
      tag_length= my_snprintf(tag, sizeof(tag),
                              ER_THD(thd, ER_MASTER_LOG_PREFIX),
                              (int) thd->connection_name.length,
                              thd->connection_name.str);
    }
  }

  mysql_mutex_lock(&LOCK_error_log);

  skr= my_time(0);
  localtime_r(&skr, &tm_tmp);
  start=&tm_tmp;

  fprintf_stderr( "%d-%02d-%02d %2d:%02d:%02d %lu [%s] %.*s%.*s\n",
          start->tm_year + 1900,
          start->tm_mon+1,
          start->tm_mday,
          start->tm_hour,
          start->tm_min,
          start->tm_sec,
          (unsigned long) (thd ? thd->thread_id : 0),
          (level == ERROR_LEVEL ? "ERROR" : level == WARNING_LEVEL ?
           "Warning" : "Note"),
          (int) tag_length, tag,
          (int) length, buffer);

  fflush(stderr);

#ifdef WITH_WSREP
  if (level <= WARNING_LEVEL)
  {
    wsrep::reporter::log_level const lvl = (level <= ERROR_LEVEL ?
                                            wsrep::reporter::error :
                                            wsrep::reporter::warning);
    Wsrep_status::report_log_msg(lvl, tag, tag_length, buffer, length, skr);
  }
#endif /* WITH_WSREP */

  mysql_mutex_unlock(&LOCK_error_log);
  DBUG_VOID_RETURN;
}

/**
  Prints a printf style message to the error log and, under NT, to the
  Windows event log.

  This function prints the message into a buffer and then sends that buffer
  to other functions to write that message to other logging sources.

  @param level          The level of the msg significance
  @param format         Printf style format of message
  @param args           va_list list of arguments for the message

  @returns
    The function always returns 0. The return value is present in the
    signature to be compatible with other logging routines, which could
    return an error (e.g. logging to the log tables)
*/
int vprint_msg_to_log(enum loglevel level, const char *format, va_list args)
{
  char   buff[1024];
  size_t length;
  DBUG_ENTER("vprint_msg_to_log");

  length= my_vsnprintf(buff, sizeof(buff), format, args);
  print_buffer_to_file(level, buff, length);

#ifdef _WIN32
  print_buffer_to_nt_eventlog(level, buff, length, sizeof(buff));
#endif

  DBUG_RETURN(0);
}
#endif /* EMBEDDED_LIBRARY */


void sql_print_error(const char *format, ...) 
{
  va_list args;
  DBUG_ENTER("sql_print_error");

  va_start(args, format);
  error_log_print(ERROR_LEVEL, format, args);
  va_end(args);

  DBUG_VOID_RETURN;
}


void sql_print_warning(const char *format, ...) 
{
  va_list args;
  DBUG_ENTER("sql_print_warning");

  va_start(args, format);
  error_log_print(WARNING_LEVEL, format, args);
  va_end(args);

  DBUG_VOID_RETURN;
}


void sql_print_information(const char *format, ...) 
{
  va_list args;
  DBUG_ENTER("sql_print_information");

  va_start(args, format);
  sql_print_information_v(format, args);
  va_end(args);

  DBUG_VOID_RETURN;
}

void sql_print_information_v(const char *format, va_list ap)
{
  if (disable_log_notes)
    return;                 // Skip notes during start/shutdown

  error_log_print(INFORMATION_LEVEL, format, ap);
}

void
TC_LOG::run_prepare_ordered(THD *thd, bool all)
{
  Ha_trx_info *ha_info=
    all ? thd->transaction->all.ha_list : thd->transaction->stmt.ha_list;

  mysql_mutex_assert_owner(&LOCK_prepare_ordered);
  for (; ha_info; ha_info= ha_info->next())
  {
    handlerton *ht= ha_info->ht();
    if (!ht->prepare_ordered)
      continue;
    ht->prepare_ordered(ht, thd, all);
  }
}


void
TC_LOG::run_commit_ordered(THD *thd, bool all)
{
  Ha_trx_info *ha_info=
    all ? thd->transaction->all.ha_list : thd->transaction->stmt.ha_list;

  mysql_mutex_assert_owner(&LOCK_commit_ordered);
  for (; ha_info; ha_info= ha_info->next())
  {
    handlerton *ht= ha_info->ht();
    if (!ht->commit_ordered)
      continue;
    ht->commit_ordered(ht, thd, all);
    DBUG_EXECUTE_IF("enable_log_write_upto_crash",
      {
        DBUG_SET_INITIAL("+d,crash_after_log_write_upto");
        sleep(1000);
      });
    DEBUG_SYNC(thd, "commit_after_run_commit_ordered");
  }
}


int TC_LOG_MMAP::log_and_order(THD *thd, my_xid xid, bool all,
                               bool need_prepare_ordered,
                               bool need_commit_ordered)
{
  int cookie;
  struct commit_entry entry;
  bool UNINIT_VAR(is_group_commit_leader);

  if (need_prepare_ordered)
  {
    mysql_mutex_lock(&LOCK_prepare_ordered);
    run_prepare_ordered(thd, all);
    if (need_commit_ordered)
    {
      /*
        Must put us in queue so we can run_commit_ordered() in same sequence
        as we did run_prepare_ordered().
      */
      thd->clear_wakeup_ready();
      entry.thd= thd;
      commit_entry *previous_queue= commit_ordered_queue;
      entry.next= previous_queue;
      commit_ordered_queue= &entry;
      is_group_commit_leader= (previous_queue == NULL);
    }
    mysql_mutex_unlock(&LOCK_prepare_ordered);
  }

  if (thd->wait_for_prior_commit())
    return 0;

  cookie= 0;
  if (xid)
    cookie= log_one_transaction(xid);

  if (need_commit_ordered)
  {
    if (need_prepare_ordered)
    {
      /*
        We did the run_prepare_ordered() serialised, then ran the log_xid() in
        parallel. Now we have to do run_commit_ordered() serialised in the
        same sequence as run_prepare_ordered().

        We do this starting from the head of the queue, each thread doing
        run_commit_ordered() and signalling the next in queue.
      */
      if (is_group_commit_leader)
      {
        /* The first in queue starts the ball rolling. */
        mysql_mutex_lock(&LOCK_prepare_ordered);
        while (commit_ordered_queue_busy)
          mysql_cond_wait(&COND_queue_busy, &LOCK_prepare_ordered);
        commit_entry *queue= commit_ordered_queue;
        commit_ordered_queue= NULL;
        /*
          Mark the queue busy while we bounce it from one thread to the
          next.
        */
        commit_ordered_queue_busy= true;
        mysql_mutex_unlock(&LOCK_prepare_ordered);

        /* Reverse the queue list so we get correct order. */
        commit_entry *prev= NULL;
        while (queue)
        {
          commit_entry *next= queue->next;
          queue->next= prev;
          prev= queue;
          queue= next;
        }
        DBUG_ASSERT(prev == &entry);
        DBUG_ASSERT(prev->thd == thd);
      }
      else
      {
        /* Not first in queue; just wait until previous thread wakes us up. */
        thd->wait_for_wakeup_ready();
      }
    }

    /* Only run commit_ordered() if log_xid was successful. */
    if (cookie)
    {
      mysql_mutex_lock(&LOCK_commit_ordered);
      run_commit_ordered(thd, all);
      mysql_mutex_unlock(&LOCK_commit_ordered);
    }

    if (need_prepare_ordered)
    {
      commit_entry *next= entry.next;
      if (next)
      {
        next->thd->signal_wakeup_ready();
      }
      else
      {
        mysql_mutex_lock(&LOCK_prepare_ordered);
        commit_ordered_queue_busy= false;
        mysql_cond_signal(&COND_queue_busy);
        mysql_mutex_unlock(&LOCK_prepare_ordered);
      }
    }
  }

  return cookie;
}


/********* transaction coordinator log for 2pc - mmap() based solution *******/

/*
  the log consists of a file, mapped to memory.
  file is divided into pages of tc_log_page_size size.
  (usable size of the first page is smaller because of the log header)
  there is a PAGE control structure for each page
  each page (or rather its PAGE control structure) can be in one of
  the three states - active, syncing, pool.
  there could be only one page in the active or syncing state,
  but many in pool - pool is a fifo queue.
  the usual lifecycle of a page is pool->active->syncing->pool.
  the "active" page is a page where new xid's are logged.
  the page stays active as long as the syncing slot is taken.
  the "syncing" page is being synced to disk. no new xid can be added to it.
  when the syncing is done the page is moved to a pool and an active page
  becomes "syncing".

  the result of such an architecture is a natural "commit grouping" -
  If commits are coming faster than the system can sync, they do not
  stall. Instead, all commits that came since the last sync are
  logged to the same "active" page, and they all are synced with the next -
  one - sync. Thus, thought individual commits are delayed, throughput
  is not decreasing.

  when an xid is added to an active page, the thread of this xid waits
  for a page's condition until the page is synced. when syncing slot
  becomes vacant one of these waiters is awaken to take care of syncing.
  it syncs the page and signals all waiters that the page is synced.
  PAGE::waiters is used to count these waiters, and a page may never
  become active again until waiters==0 (that is all waiters from the
  previous sync have noticed that the sync was completed)

  note, that the page becomes "dirty" and has to be synced only when a
  new xid is added into it. Removing a xid from a page does not make it
  dirty - we don't sync xid removals to disk.
*/

ulong tc_log_page_waits= 0;

#ifdef HAVE_MMAP

#define TC_LOG_HEADER_SIZE (sizeof(tc_log_magic)+1)

static const uchar tc_log_magic[]={(uchar) 254, 0x23, 0x05, 0x74};

ulong opt_tc_log_size;
ulong tc_log_max_pages_used=0, tc_log_page_size=0, tc_log_cur_pages_used=0;

int TC_LOG_MMAP::open(const char *opt_name)
{
  uint i;
  bool crashed=FALSE;
  PAGE *pg;

  DBUG_ASSERT(total_ha_2pc > 1);
  DBUG_ASSERT(opt_name);
  DBUG_ASSERT(opt_name[0]);

  tc_log_page_size= my_getpagesize();

  fn_format(logname,opt_name,mysql_data_home,"",MY_UNPACK_FILENAME);
  if ((fd= mysql_file_open(key_file_tclog, logname, O_RDWR | O_CLOEXEC, MYF(0))) < 0)
  {
    if (my_errno != ENOENT)
      goto err;
    if (using_heuristic_recover())
      return 1;
    if ((fd= mysql_file_create(key_file_tclog, logname, CREATE_MODE,
                               O_RDWR | O_CLOEXEC, MYF(MY_WME))) < 0)
      goto err;
    inited=1;
    file_length= opt_tc_log_size;
    if (mysql_file_chsize(fd, file_length, 0, MYF(MY_WME)))
      goto err;
  }
  else
  {
    inited= 1;
    crashed= TRUE;
    sql_print_information("Recovering after a crash using %s", opt_name);
    if (tc_heuristic_recover)
    {
      sql_print_error("Cannot perform automatic crash recovery when "
                      "--tc-heuristic-recover is used");
      goto err;
    }
    file_length= mysql_file_seek(fd, 0L, MY_SEEK_END, MYF(MY_WME+MY_FAE));
    if (file_length == MY_FILEPOS_ERROR || file_length % tc_log_page_size)
      goto err;
  }

  data= (uchar *)my_mmap(0, (size_t)file_length, PROT_READ|PROT_WRITE,
                        MAP_NOSYNC|MAP_SHARED, fd, 0);
  if (data == MAP_FAILED)
  {
    my_errno=errno;
    goto err;
  }
  inited=2;

  npages=(uint)file_length/tc_log_page_size;
  if (npages < 3)             // to guarantee non-empty pool
    goto err;
  if (!(pages=(PAGE *)my_malloc(key_memory_TC_LOG_MMAP_pages,
                                npages*sizeof(PAGE), MYF(MY_WME|MY_ZEROFILL))))
    goto err;
  inited=3;
  for (pg=pages, i=0; i < npages; i++, pg++)
  {
    pg->next=pg+1;
    pg->waiters=0;
    pg->state=PS_POOL;
    mysql_mutex_init(key_PAGE_lock, &pg->lock, MY_MUTEX_INIT_FAST);
    mysql_cond_init(key_PAGE_cond, &pg->cond, 0);
    pg->ptr= pg->start=(my_xid *)(data + i*tc_log_page_size);
    pg->size=pg->free=tc_log_page_size/sizeof(my_xid);
    pg->end=pg->start + pg->size;
  }
  pages[0].size=pages[0].free=
                (tc_log_page_size-TC_LOG_HEADER_SIZE)/sizeof(my_xid);
  pages[0].start=pages[0].end-pages[0].size;
  pages[npages-1].next=0;
  inited=4;

  if (crashed && recover())
      goto err;

  memcpy(data, tc_log_magic, sizeof(tc_log_magic));
  data[sizeof(tc_log_magic)]= (uchar)total_ha_2pc;
  my_msync(fd, data, tc_log_page_size, MS_SYNC);
  inited=5;

  mysql_mutex_init(key_LOCK_sync, &LOCK_sync, MY_MUTEX_INIT_FAST);
  mysql_mutex_init(key_LOCK_active, &LOCK_active, MY_MUTEX_INIT_FAST);
  mysql_mutex_init(key_LOCK_pool, &LOCK_pool, MY_MUTEX_INIT_FAST);
  mysql_mutex_init(key_LOCK_pending_checkpoint, &LOCK_pending_checkpoint,
                   MY_MUTEX_INIT_FAST);
  mysql_cond_init(key_COND_active, &COND_active, 0);
  mysql_cond_init(key_COND_pool, &COND_pool, 0);
  mysql_cond_init(key_TC_LOG_MMAP_COND_queue_busy, &COND_queue_busy, 0);

  inited=6;

  syncing= 0;
  active=pages;
  DBUG_ASSERT(npages >= 2);
  pool=pages+1;
  pool_last_ptr= &((pages+npages-1)->next);
  commit_ordered_queue= NULL;
  commit_ordered_queue_busy= false;

  return 0;

err:
  close();
  return 1;
}

/**
  there is no active page, let's got one from the pool.

  Two strategies here:
    -# take the first from the pool
    -# if there're waiters - take the one with the most free space.

  @todo
    page merging. try to allocate adjacent page first,
    so that they can be flushed both in one sync
*/

void TC_LOG_MMAP::get_active_from_pool()
{
  PAGE **p, **best_p=0;
  int best_free;

  mysql_mutex_lock(&LOCK_pool);

  do
  {
    best_p= p= &pool;
    if ((*p)->waiters == 0 && (*p)->free > 0) // can the first page be used ?
      break;                                  // yes - take it.

    best_free=0;            // no - trying second strategy
    for (p=&(*p)->next; *p; p=&(*p)->next)
    {
      if ((*p)->waiters == 0 && (*p)->free > best_free)
      {
        best_free=(*p)->free;
        best_p=p;
      }
    }
  }
  while ((*best_p == 0 || best_free == 0) && overflow());

  mysql_mutex_assert_owner(&LOCK_active);
  active=*best_p;

  /* Unlink the page from the pool. */
  if (!(*best_p)->next)
    pool_last_ptr= best_p;
  *best_p=(*best_p)->next;
  mysql_mutex_unlock(&LOCK_pool);

  mysql_mutex_lock(&active->lock);
  if (active->free == active->size) // we've chosen an empty page
  {
    tc_log_cur_pages_used++;
    set_if_bigger(tc_log_max_pages_used, tc_log_cur_pages_used);
  }
}

/**
  @todo
  perhaps, increase log size ?
*/
int TC_LOG_MMAP::overflow()
{
  /*
    simple overflow handling - just wait
    TODO perhaps, increase log size ?
    let's check the behaviour of tc_log_page_waits first
  */
  tc_log_page_waits++;
  mysql_cond_wait(&COND_pool, &LOCK_pool);
  return 1; // always return 1
}

/**
  Record that transaction XID is committed on the persistent storage.

    This function is called in the middle of two-phase commit:
    First all resources prepare the transaction, then tc_log->log() is called,
    then all resources commit the transaction, then tc_log->unlog() is called.

    All access to active page is serialized but it's not a problem, as
    we're assuming that fsync() will be a main bottleneck.
    That is, parallelizing writes to log pages we'll decrease number of
    threads waiting for a page, but then all these threads will be waiting
    for a fsync() anyway

   If tc_log == MYSQL_LOG then tc_log writes transaction to binlog and
   records XID in a special Xid_log_event.
   If tc_log = TC_LOG_MMAP then xid is written in a special memory-mapped
   log.

  @retval
    0  - error
  @retval
    \# - otherwise, "cookie", a number that will be passed as an argument
    to unlog() call. tc_log can define it any way it wants,
    and use for whatever purposes. TC_LOG_MMAP sets it
    to the position in memory where xid was logged to.
*/

int TC_LOG_MMAP::log_one_transaction(my_xid xid)
{
  int err;
  PAGE *p;
  ulong cookie;

  mysql_mutex_lock(&LOCK_active);

  /*
    if the active page is full - just wait...
    frankly speaking, active->free here accessed outside of mutex
    protection, but it's safe, because it only means we may miss an
    unlog() for the active page, and we're not waiting for it here -
    unlog() does not signal COND_active.
  */
  while (unlikely(active && active->free == 0))
    mysql_cond_wait(&COND_active, &LOCK_active);

  /* no active page ? take one from the pool */
  if (active == 0)
    get_active_from_pool();
  else
    mysql_mutex_lock(&active->lock);

  p=active;

  /*
    p->free is always > 0 here because to decrease it one needs
    to take p->lock and before it one needs to take LOCK_active.
    But checked that active->free > 0 under LOCK_active and
    haven't release it ever since
  */

  /* searching for an empty slot */
  while (*p->ptr)
  {
    p->ptr++;
    DBUG_ASSERT(p->ptr < p->end);               // because p->free > 0
  }

  /* found! store xid there and mark the page dirty */
  cookie= (ulong)((uchar *)p->ptr - data);      // can never be zero
  *p->ptr++= xid;
  p->free--;
  p->state= PS_DIRTY;
  mysql_mutex_unlock(&p->lock);

  mysql_mutex_lock(&LOCK_sync);
  if (syncing)
  {                                          // somebody's syncing. let's wait
    mysql_mutex_unlock(&LOCK_active);
    mysql_mutex_lock(&p->lock);
    p->waiters++;
    while (p->state == PS_DIRTY && syncing)
    {
      mysql_mutex_unlock(&p->lock);
      mysql_cond_wait(&p->cond, &LOCK_sync);
      mysql_mutex_lock(&p->lock);
    }
    p->waiters--;
    err= p->state == PS_ERROR;
    if (p->state != PS_DIRTY)                   // page was synced
    {
      mysql_mutex_unlock(&LOCK_sync);
      if (p->waiters == 0)
        mysql_cond_signal(&COND_pool);     // in case somebody's waiting
      mysql_mutex_unlock(&p->lock);
      goto done;                             // we're done
    }
    DBUG_ASSERT(!syncing);
    mysql_mutex_unlock(&p->lock);
    syncing = p;
    mysql_mutex_unlock(&LOCK_sync);

    mysql_mutex_lock(&LOCK_active);
    active=0;                                  // page is not active anymore
    mysql_cond_broadcast(&COND_active);
    mysql_mutex_unlock(&LOCK_active);
  }
  else
  {
    syncing = p;                               // place is vacant - take it
    mysql_mutex_unlock(&LOCK_sync);
    active = 0;                                // page is not active anymore
    mysql_cond_broadcast(&COND_active);
    mysql_mutex_unlock(&LOCK_active);
  }
  err= sync();

done:
  return err ? 0 : cookie;
}

int TC_LOG_MMAP::sync()
{
  int err;

  DBUG_ASSERT(syncing != active);

  /*
    sit down and relax - this can take a while...
    note - no locks are held at this point
  */
  err= my_msync(fd, syncing->start, syncing->size * sizeof(my_xid), MS_SYNC);

  /* page is synced. let's move it to the pool */
  mysql_mutex_lock(&LOCK_pool);
  (*pool_last_ptr)=syncing;
  pool_last_ptr=&(syncing->next);
  syncing->next=0;
  syncing->state= err ? PS_ERROR : PS_POOL;
  mysql_cond_signal(&COND_pool);           // in case somebody's waiting
  mysql_mutex_unlock(&LOCK_pool);

  /* marking 'syncing' slot free */
  mysql_mutex_lock(&LOCK_sync);
  mysql_cond_broadcast(&syncing->cond);    // signal "sync done"
  syncing=0;
  /*
    we check the "active" pointer without LOCK_active. Still, it's safe -
    "active" can change from NULL to not NULL any time, but it
    will take LOCK_sync before waiting on active->cond. That is, it can never
    miss a signal.
    And "active" can change to NULL only by the syncing thread
    (the thread that will send a signal below)
  */
  if (active)
    mysql_cond_signal(&active->cond);      // wake up a new syncer
  mysql_mutex_unlock(&LOCK_sync);
  return err;
}

static void
mmap_do_checkpoint_callback(void *data)
{
  TC_LOG_MMAP::pending_cookies *pending=
    static_cast<TC_LOG_MMAP::pending_cookies *>(data);
  ++pending->pending_count;
}

int TC_LOG_MMAP::unlog(ulong cookie, my_xid xid)
{
  pending_cookies *full_buffer= NULL;
  uint32 ncookies= tc_log_page_size / sizeof(my_xid);
  DBUG_ASSERT(*(my_xid *)(data+cookie) == xid);

  /*
    Do not delete the entry immediately, as there may be participating storage
    engines which implement commit_checkpoint_request(), and thus have not yet
    flushed the commit durably to disk.

    Instead put it in a queue - and periodically, we will request a checkpoint
    from all engines and delete a whole batch at once.
  */
  mysql_mutex_lock(&LOCK_pending_checkpoint);
  if (pending_checkpoint == NULL)
  {
    uint32 size= sizeof(*pending_checkpoint) + sizeof(ulong) * (ncookies - 1);
    if (!(pending_checkpoint=
          (pending_cookies *)my_malloc(PSI_INSTRUMENT_ME, size,
                                       MYF(MY_ZEROFILL))))
    {
      my_error(ER_OUTOFMEMORY, MYF(0), size);
      mysql_mutex_unlock(&LOCK_pending_checkpoint);
      return 1;
    }
  }

  pending_checkpoint->cookies[pending_checkpoint->count++]= cookie;
  if (pending_checkpoint->count == ncookies)
  {
    full_buffer= pending_checkpoint;
    pending_checkpoint= NULL;
  }
  mysql_mutex_unlock(&LOCK_pending_checkpoint);

  if (full_buffer)
  {
    /*
      We do an extra increment and notify here - this ensures that
      things work also if there are no engines at all that support
      commit_checkpoint_request.
    */
    ++full_buffer->pending_count;
    ha_commit_checkpoint_request(full_buffer, mmap_do_checkpoint_callback);
    commit_checkpoint_notify(full_buffer);
  }
  return 0;
}


void
TC_LOG_MMAP::commit_checkpoint_notify(void *cookie)
{
  uint count;
  pending_cookies *pending= static_cast<pending_cookies *>(cookie);
  mysql_mutex_lock(&LOCK_pending_checkpoint);
  DBUG_ASSERT(pending->pending_count > 0);
  count= --pending->pending_count;
  mysql_mutex_unlock(&LOCK_pending_checkpoint);
  if (count == 0)
  {
    uint i;
    for (i= 0; i < tc_log_page_size / sizeof(my_xid); ++i)
      delete_entry(pending->cookies[i]);
    my_free(pending);
  }
}


/**
  erase xid from the page, update page free space counters/pointers.
  cookie points directly to the memory where xid was logged.
*/

int TC_LOG_MMAP::delete_entry(ulong cookie)
{
  PAGE *p=pages+(cookie/tc_log_page_size);
  my_xid *x=(my_xid *)(data+cookie);

  DBUG_ASSERT(x >= p->start);
  DBUG_ASSERT(x < p->end);

  mysql_mutex_lock(&p->lock);
  *x=0;
  p->free++;
  DBUG_ASSERT(p->free <= p->size);
  set_if_smaller(p->ptr, x);
  if (p->free == p->size)              // the page is completely empty
    statistic_decrement(tc_log_cur_pages_used, &LOCK_status);
  if (p->waiters == 0)                 // the page is in pool and ready to rock
    mysql_cond_signal(&COND_pool);     // ping ... for overflow()
  mysql_mutex_unlock(&p->lock);
  return 0;
}

void TC_LOG_MMAP::close()
{
  uint i;
  switch (inited) {
  case 6:
    mysql_mutex_destroy(&LOCK_sync);
    mysql_mutex_destroy(&LOCK_active);
    mysql_mutex_destroy(&LOCK_pool);
    mysql_mutex_destroy(&LOCK_pending_checkpoint);
    mysql_cond_destroy(&COND_pool);
    mysql_cond_destroy(&COND_active);
    mysql_cond_destroy(&COND_queue_busy);
    /* fall through */
  case 5:
    data[0]='A'; // garble the first (signature) byte, in case mysql_file_delete fails
    /* fall through */
  case 4:
    for (i=0; i < npages; i++)
    {
      if (pages[i].ptr == 0)
        break;
      mysql_mutex_destroy(&pages[i].lock);
      mysql_cond_destroy(&pages[i].cond);
    }
    /* fall through */
  case 3:
    my_free(pages);
    /* fall through */
  case 2:
    my_munmap((char*)data, (size_t)file_length);
    /* fall through */
  case 1:
    mysql_file_close(fd, MYF(0));
  }
  if (inited>=5) // cannot do in the switch because of Windows
    mysql_file_delete(key_file_tclog, logname, MYF(MY_WME));
  if (pending_checkpoint)
    my_free(pending_checkpoint);
  inited=0;
}


int TC_LOG_MMAP::recover()
{
  HASH xids;
  PAGE *p=pages, *end_p=pages+npages;

  if (bcmp(data, tc_log_magic, sizeof(tc_log_magic)))
  {
    sql_print_error("Bad magic header in tc log");
    goto err1;
  }

  /*
    the first byte after magic signature is set to current
    number of storage engines on startup
  */
  if (data[sizeof(tc_log_magic)] > total_ha_2pc)
  {
    sql_print_error("Recovery failed! You must enable "
                    "all engines that were enabled at the moment of the crash");
    goto err1;
  }

  if (my_hash_init(PSI_INSTRUMENT_ME, &xids, &my_charset_bin,
                   tc_log_page_size/3, 0, sizeof(my_xid), 0, 0, MYF(0)))
    goto err1;

  for ( ; p < end_p ; p++)
  {
    for (my_xid *x=p->start; x < p->end; x++)
      if (*x && my_hash_insert(&xids, (uchar *)x))
        goto err2; // OOM
  }

  if (ha_recover(&xids))
    goto err2;

  my_hash_free(&xids);
  bzero(data, (size_t)file_length);
  return 0;

err2:
  my_hash_free(&xids);
err1:
  sql_print_error("Crash recovery failed. Either correct the problem "
                  "(if it's, for example, out of memory error) and restart, "
                  "or delete tc log and start server with "
                  "--tc-heuristic-recover={commit|rollback}");
  return 1;
}
#endif

TC_LOG *tc_log;
TC_LOG_DUMMY tc_log_dummy;
TC_LOG_MMAP  tc_log_mmap;

/**
  Perform heuristic recovery, if --tc-heuristic-recover was used.

  @note
    no matter whether heuristic recovery was successful or not
    mysqld must exit. So, return value is the same in both cases.

  @retval
    0	no heuristic recovery was requested
  @retval
    1   heuristic recovery was performed
*/

int TC_LOG::using_heuristic_recover()
{
  if (!tc_heuristic_recover)
    return 0;

  sql_print_information("Heuristic crash recovery mode");
  if (ha_recover(0))
    sql_print_error("Heuristic crash recovery failed");
  sql_print_information("Please restart without --tc-heuristic-recover");
  return 1;
}

/****** transaction coordinator log for 2pc - binlog() based solution ******/
#define TC_LOG_BINLOG MYSQL_BIN_LOG

/**
  Truncates the current binlog to specified position. Removes the rest of binlogs
  which are present after this binlog file.

  @param  truncate_file    Holds the binlog name to be truncated
  @param  truncate_pos     Position within binlog from where it needs to
                           truncated.

  @retval true             ok
  @retval false            error

*/
bool MYSQL_BIN_LOG::truncate_and_remove_binlogs(const char *file_name,
                                                my_off_t pos,
                                                rpl_gtid *ptr_gtid)
{
  int error= 0;
#ifdef HAVE_REPLICATION
  LOG_INFO log_info;
  THD *thd= current_thd;
  my_off_t index_file_offset= 0;
  File file= -1;
  MY_STAT s;
  my_off_t old_size;

  if ((error= find_log_pos(&log_info, file_name, 1)))
  {
    sql_print_error("Failed to locate binary log file:%s."
                    "Error:%d", file_name, error);
    goto end;
  }

  while (!(error= find_next_log(&log_info, 1)))
  {
    if (!index_file_offset)
    {
      index_file_offset= log_info.index_file_start_offset;
      if ((error= open_purge_index_file(TRUE)))
      {
        sql_print_error("Failed to open purge index "
                        "file:%s. Error:%d", purge_index_file_name, error);
        goto end;
      }
    }
    if ((error= register_purge_index_entry(log_info.log_file_name)))
    {
      sql_print_error("Failed to copy %s to purge index"
                      " file. Error:%d", log_info.log_file_name, error);
      goto end;
    }
  }

  if (error != LOG_INFO_EOF)
  {
    sql_print_error("Failed to find the next binlog to "
                    "add to purge index register. Error:%d", error);
    goto end;
  }

  if (is_inited_purge_index_file())
  {
    if (!index_file_offset)
      index_file_offset= log_info.index_file_start_offset;

    if ((error= sync_purge_index_file()))
    {
      sql_print_error("Failed to flush purge index "
                      "file. Error:%d", error);
      goto end;
    }

    // Trim index file
    error= mysql_file_chsize(index_file.file, index_file_offset, '\n',
                             MYF(MY_WME));
    if (!error)
      error= mysql_file_sync(index_file.file, MYF(MY_WME));
    if (error)
    {
      sql_print_error("Failed to truncate binlog index "
                      "file:%s to offset:%llu. Error:%d", index_file_name,
                      index_file_offset, error);
      goto end;
    }

    /* Reset data in old index cache */
    if ((error= reinit_io_cache(&index_file, READ_CACHE, (my_off_t) 0, 0, 1)))
    {
      sql_print_error("Failed to reinit binlog index "
                      "file. Error:%d", error);
      goto end;
    }

    /* Read each entry from purge_index_file and delete the file. */
    if ((error= purge_index_entry(thd, NULL, TRUE)))
    {
      sql_print_error("Failed to process registered "
                      "files that would be purged.");
      goto end;
    }
  }

  DBUG_ASSERT(pos);

  if ((file= mysql_file_open(key_file_binlog, file_name,
                             O_RDWR | O_BINARY, MYF(MY_WME))) < 0)
  {
    error= 1;
    sql_print_error("Failed to open binlog file:%s for "
                    "truncation.", file_name);
    goto end;
  }
  my_stat(file_name, &s, MYF(0));
  old_size= s.st_size;
  clear_inuse_flag_when_closing(file);
  /* Change binlog file size to truncate_pos */
  error= mysql_file_chsize(file, pos, 0, MYF(MY_WME));
  if (!error)
    error= mysql_file_sync(file, MYF(MY_WME));
  if (error)
  {
    sql_print_error("Failed to truncate the "
                    "binlog file:%s to size:%llu. Error:%d",
                    file_name, pos, error);
    goto end;
  }
  else
  {
    char buf[21];
    longlong10_to_str(ptr_gtid->seq_no, buf, 10);
    sql_print_information("Successfully truncated binlog file:%s "
                          "from previous file size %llu "
                          "to pos:%llu to remove transactions starting from "
                          "GTID %u-%u-%s",
                          file_name, old_size, pos,
                          ptr_gtid->domain_id, ptr_gtid->server_id, buf);
  }

end:
  if (file >= 0)
    mysql_file_close(file, MYF(MY_WME));

  error= error || close_purge_index_file();
#endif
  return error > 0;
}
int TC_LOG_BINLOG::open(const char *opt_name)
{
  int      error= 1;
  DBUG_ENTER("TC_LOG_BINLOG::open");

  DBUG_ASSERT(total_ha_2pc > 1);
  DBUG_ASSERT(opt_name);
  DBUG_ASSERT(opt_name[0]);

  if (!my_b_inited(&index_file))
  {
    /* There was a failure to open the index file, can't open the binlog */
    cleanup();
    DBUG_RETURN(1);
  }

  if (using_heuristic_recover())
  {
    mysql_mutex_lock(&LOCK_log);
    /* generate a new binlog to mask a corrupted one */
    open(opt_name, 0, 0, WRITE_CACHE, max_binlog_size, 0, TRUE);
    mysql_mutex_unlock(&LOCK_log);
    cleanup();
    DBUG_RETURN(1);
  }

  error= do_binlog_recovery(opt_name, true);
  binlog_state_recover_done= true;
  DBUG_RETURN(error);
}

/** This is called on shutdown, after ha_panic. */
void TC_LOG_BINLOG::close()
{
}

/*
  Do a binlog log_xid() for a group of transactions, linked through
  thd->next_commit_ordered.
*/
int
TC_LOG_BINLOG::log_and_order(THD *thd, my_xid xid, bool all,
                             bool need_prepare_ordered __attribute__((unused)),
                             bool need_commit_ordered __attribute__((unused)))
{
  int err;
  DBUG_ENTER("TC_LOG_BINLOG::log_and_order");

  binlog_cache_mngr *cache_mngr= thd->binlog_setup_trx_data();
  if (!cache_mngr)
  {
    WSREP_DEBUG("Skipping empty log_xid: %s", thd->query());
    DBUG_RETURN(0);
  }

  cache_mngr->using_xa= TRUE;
  cache_mngr->xa_xid= xid;
  err= binlog_commit_flush_xid_caches(thd, cache_mngr, all, xid);

  DEBUG_SYNC(thd, "binlog_after_log_and_order");

  if (err)
    DBUG_RETURN(0);

  bool need_unlog= cache_mngr->need_unlog;
  /*
    The transaction won't need the flag anymore.
    Todo/fixme: consider to move the statement into cache_mngr->reset()
                relocated to the current or later point.
  */
  cache_mngr->need_unlog= false;
  /*
    If using explicit user XA, we will not have XID. We must still return a
    non-zero cookie (as zero cookie signals error).
  */
  if (!xid || !need_unlog)
    DBUG_RETURN(BINLOG_COOKIE_DUMMY(cache_mngr->delayed_error));

  DBUG_RETURN(BINLOG_COOKIE_MAKE(cache_mngr->binlog_id,
                                 cache_mngr->delayed_error));
}

/*
  After an XID is logged, we need to hold on to the current binlog file until
  it is fully committed in the storage engine. The reason is that crash
  recovery only looks at the latest binlog, so we must make sure there are no
  outstanding prepared (but not committed) transactions before rotating the
  binlog.

  To handle this, we keep a count of outstanding XIDs. This function is used
  to increase this count when committing one or more transactions to the
  binary log.
*/
void
TC_LOG_BINLOG::mark_xids_active(ulong binlog_id, uint xid_count)
{
  xid_count_per_binlog *b;

  DBUG_ENTER("TC_LOG_BINLOG::mark_xids_active");
  DBUG_PRINT("info", ("binlog_id=%lu xid_count=%u", binlog_id, xid_count));

  mysql_mutex_lock(&LOCK_xid_list);
  I_List_iterator<xid_count_per_binlog> it(binlog_xid_count_list);
  while ((b= it++))
  {
    if (b->binlog_id == binlog_id)
    {
      b->xid_count += xid_count;
      break;
    }
  }
  /*
    As we do not delete elements until count reach zero, elements should always
    be found.
  */
  DBUG_ASSERT(b);
  mysql_mutex_unlock(&LOCK_xid_list);
  DBUG_VOID_RETURN;
}

/*
  Once an XID is committed, it can no longer be needed during crash recovery,
  as it has been durably recorded on disk as "committed".

  This function is called to mark an XID this way. It needs to decrease the
  count of pending XIDs in the corresponding binlog. When the count reaches
  zero (for an "old" binlog that is not the active one), that binlog file no
  longer need to be scanned during crash recovery, so we can log a new binlog
  checkpoint.
*/
void
TC_LOG_BINLOG::mark_xid_done(ulong binlog_id, bool write_checkpoint)
{
  xid_count_per_binlog *b;
  bool first;
  ulong current;

  DBUG_ENTER("TC_LOG_BINLOG::mark_xid_done");

  mysql_mutex_lock(&LOCK_xid_list);
  current= current_binlog_id;
  I_List_iterator<xid_count_per_binlog> it(binlog_xid_count_list);
  first= true;
  while ((b= it++))
  {
    if (b->binlog_id == binlog_id)
    {
      --b->xid_count;

      DBUG_ASSERT(b->xid_count >= 0); // catch unmatched (++) decrement

      break;
    }
    first= false;
  }
  /* Binlog is always found, as we do not remove until count reaches 0 */
  DBUG_ASSERT(b);
  /*
    If a RESET MASTER is pending, we are about to remove all log files, and
    the RESET MASTER thread is waiting for all pending unlog() calls to
    complete while holding LOCK_log. In this case we should not log a binlog
    checkpoint event (it would be deleted immediately anyway and we would
    deadlock on LOCK_log) but just signal the thread.
  */
  if (unlikely(reset_master_pending))
  {
    mysql_cond_broadcast(&COND_xid_list);
    mysql_mutex_unlock(&LOCK_xid_list);
    DBUG_VOID_RETURN;
  }

  if (likely(binlog_id == current) || b->xid_count != 0 || !first ||
      !write_checkpoint)
  {
    /* No new binlog checkpoint reached yet. */
    mysql_mutex_unlock(&LOCK_xid_list);
    DBUG_VOID_RETURN;
  }

  /*
    Now log a binlog checkpoint for the first binlog file with a non-zero count.

    Note that it is possible (though perhaps unlikely) that when count of
    binlog (N-2) drops to zero, binlog (N-1) is already at zero. So we may
    need to skip several entries before we find the one to log in the binlog
    checkpoint event.

    We chain the locking of LOCK_xid_list and LOCK_log, so that we ensure that
    Binlog_checkpoint_events are logged in order. This simplifies recovery a
    bit, as it can just take the last binlog checkpoint in the log, rather
    than compare all found against each other to find the one pointing to the
    most recent binlog.

    Note also that we need to first release LOCK_xid_list, then acquire
    LOCK_log, then re-aquire LOCK_xid_list. If we were to take LOCK_log while
    holding LOCK_xid_list, we might deadlock with other threads that take the
    locks in the opposite order.
  */

  ++mark_xid_done_waiting;
  mysql_mutex_unlock(&LOCK_xid_list);
  mysql_mutex_lock(&LOCK_log);
  mysql_mutex_lock(&LOCK_xid_list);
  --mark_xid_done_waiting;
  mysql_cond_broadcast(&COND_xid_list);
  /* We need to reload current_binlog_id due to release/re-take of lock. */
  current= current_binlog_id;

  for (;;)
  {
    /* Remove initial element(s) with zero count. */
    b= binlog_xid_count_list.head();
    /*
      We must not remove all elements in the list - the entry for the current
      binlog must be present always.
    */
    DBUG_ASSERT(b);
    if (b->binlog_id == current || b->xid_count > 0)
      break;
    WSREP_XID_LIST_ENTRY("TC_LOG_BINLOG::mark_xid_done(): Removing "
                         "xid_list_entry for %s (%lu)", b);
    delete binlog_xid_count_list.get();
  }

  mysql_mutex_unlock(&LOCK_xid_list);
  write_binlog_checkpoint_event_already_locked(b->binlog_name,
                                               b->binlog_name_len);
  mysql_mutex_unlock(&LOCK_log);
  DBUG_VOID_RETURN;
}

int TC_LOG_BINLOG::unlog(ulong cookie, my_xid xid)
{
  DBUG_ENTER("TC_LOG_BINLOG::unlog");
  if (!xid)
    DBUG_RETURN(0);

  if (!BINLOG_COOKIE_IS_DUMMY(cookie))
    mark_xid_done(BINLOG_COOKIE_GET_ID(cookie), true);
  /*
    See comment in trx_group_commit_leader() - if rotate() gave a failure,
    we delay the return of error code to here.
  */
  DBUG_RETURN(BINLOG_COOKIE_GET_ERROR_FLAG(cookie));
}

static bool write_empty_xa_prepare(THD *thd, binlog_cache_mngr *cache_mngr)
{
  return binlog_commit_flush_xa_prepare(thd, true, cache_mngr);
}

int TC_LOG_BINLOG::unlog_xa_prepare(THD *thd, bool all)
{
  DBUG_ASSERT(is_preparing_xa(thd));

  binlog_cache_mngr *cache_mngr= thd->binlog_setup_trx_data();
  int cookie= 0;

  if (!cache_mngr->need_unlog)
  {
    Ha_trx_info *ha_info;
    uint rw_count= ha_count_rw_all(thd, &ha_info);
    bool rc= false;

    /*
      This transaction has not been binlogged as indicated by need_unlog.
      Such exceptional cases include transactions with no effect to engines,
      e.g REPLACE that does not change the dat but still the Engine
      transaction branch claims to be rw, and few more.
      In all such cases an empty XA-prepare group of events is bin-logged.
    */
    if (rw_count > 0)
    {
      /* an empty XA-prepare event group is logged */
      rc= write_empty_xa_prepare(thd, cache_mngr); // normally gains need_unlog
      trans_register_ha(thd, true, binlog_hton, 0); // do it for future commmit
      thd->ha_data[binlog_hton->slot].ha_info[1].set_trx_read_write();
    }
    if (rw_count == 0 || !cache_mngr->need_unlog)
      return rc;
  }

  cookie= BINLOG_COOKIE_MAKE(cache_mngr->binlog_id, cache_mngr->delayed_error);
  cache_mngr->need_unlog= false;

  return unlog(cookie, 1);
}


void
TC_LOG_BINLOG::commit_checkpoint_notify(void *cookie)
{
  xid_count_per_binlog *entry= static_cast<xid_count_per_binlog *>(cookie);
  queue_binlog_background_checkpoint_notify(entry);
}

/*
  Binlog background thread.

  This thread is used to log binlog checkpoints in the background, rather than
  in the context of random storage engine threads that happen to call
  commit_checkpoint_notify_ha() and may not like the delays while syncing
  binlog to disk or may not be setup with all my_thread_init() and other
  necessary stuff.

  In the future, this thread could also be used to do log rotation in the
  background, which could eliminate all stalls around binlog rotations.
*/
pthread_handler_t
binlog_background_thread(void *arg __attribute__((unused)))
{
  bool stop;
  Binlog_background_job *queue, *next;
  Binlog_background_job *freelist= nullptr;
  Binlog_background_job **freelist_endptr= &freelist;
  THD *thd;
  my_thread_init();
  DBUG_ENTER("binlog_background_thread");

  thd= new THD(next_thread_id());
  thd->system_thread= SYSTEM_THREAD_BINLOG_BACKGROUND;
  thd->store_globals();
  thd->security_ctx->skip_grants();
  thd->set_command(COM_DAEMON);
  THD_count::count--;

  /*
    Load the slave replication GTID state from the mysql.gtid_slave_pos
    table.

    This is mostly so that we can start our seq_no counter from the highest
    seq_no seen by a slave. This way, we have a way to tell if a transaction
    logged by ourselves as master is newer or older than a replicated
    transaction.
  */
#ifdef HAVE_REPLICATION
  if (rpl_load_gtid_slave_state(thd))
    sql_print_warning("Failed to load slave replication state from table "
                      "%s.%s: %u: %s", "mysql",
                      rpl_gtid_slave_state_table_name.str,
                      thd->get_stmt_da()->sql_errno(),
                      thd->get_stmt_da()->message());
#endif

  mysql_mutex_lock(&mysql_bin_log.LOCK_binlog_background_thread);
  binlog_background_thread_started= true;
  mysql_cond_signal(&mysql_bin_log.COND_binlog_background_thread_end);
  mysql_mutex_unlock(&mysql_bin_log.LOCK_binlog_background_thread);

  for (;;)
  {
    /*
      Wait until there is something in the queue to process, or we are asked
      to shut down.
    */
    THD_STAGE_INFO(thd, stage_binlog_waiting_background_tasks);
    mysql_mutex_lock(&mysql_bin_log.LOCK_binlog_background_thread);

    /*
      Put back our job objects in the freelist, now that we own the mutex again.
    */
    if (freelist)
    {
      *freelist_endptr= binlog_background_freelist;
      binlog_background_freelist= freelist;
      freelist= nullptr;
      freelist_endptr= &freelist;
    }

    for (;;)
    {
      stop= binlog_background_thread_stop;
      queue= binlog_background_thread_queue;
      if (stop && !mysql_bin_log.is_xidlist_idle())
      {
        /*
          Delay stop until all pending binlog checkpoints have been processed.
        */
        stop= false;
      }
      if (stop || queue)
        break;
      mysql_cond_wait(&mysql_bin_log.COND_binlog_background_thread,
                      &mysql_bin_log.LOCK_binlog_background_thread);
    }
    /* Grab the queue, if any. */
    binlog_background_thread_queue= NULL;
    binlog_background_thread_endptr= &binlog_background_thread_queue;
    mysql_mutex_unlock(&mysql_bin_log.LOCK_binlog_background_thread);

    /* Process any incoming commit_checkpoint_notify() calls. */
#ifdef ENABLED_DEBUG_SYNC
    DBUG_EXECUTE_IF("inject_binlog_background_thread_before_mark_xid_done",
      DBUG_ASSERT(!debug_sync_set_action(
        thd,
        STRING_WITH_LEN("binlog_background_thread_before_mark_xid_done "
                        "SIGNAL injected_binlog_background_thread "
                        "WAIT_FOR something_that_will_never_happen "
                        "TIMEOUT 2")));
      );
#endif
    while (queue)
    {
      switch (queue->job_type)
      {
      case Binlog_background_job::CHECKPOINT_NOTIFY:
        THD_STAGE_INFO(thd, stage_binlog_processing_checkpoint_notify);
        DEBUG_SYNC(thd, "binlog_background_thread_before_mark_xid_done");
        /* Set the thread start time */
        thd->set_time();
        mysql_bin_log.mark_xid_done(queue->notify_entry->binlog_id, true);
        break;

      case Binlog_background_job::GTID_INDEX_UPDATE:
        queue->gtid_index_data.gi->
          async_update(queue->gtid_index_data.offset,
                       queue->gtid_index_data.gtid_list,
                       queue->gtid_index_data.gtid_count);
        break;

      case Binlog_background_job::GTID_INDEX_CLOSE:
        queue->gtid_index_data.gi->close();
        delete queue->gtid_index_data.gi;
        break;

      case Binlog_background_job::SENTINEL:
        /*
          The sentinel is a way to signal to reset_logs() that all pending
          background jobs prior to the sentinel have been processed.
        */
        mysql_mutex_lock(&mysql_bin_log.LOCK_binlog_background_thread);
        DBUG_ASSERT(binlog_background_thread_sentinel);
        binlog_background_thread_sentinel= false;
        mysql_cond_signal(&mysql_bin_log.COND_binlog_background_thread_end);
        mysql_mutex_unlock(&mysql_bin_log.LOCK_binlog_background_thread);
        break;
      }

#ifdef ENABLED_DEBUG_SYNC
      DBUG_EXECUTE_IF("binlog_background_checkpoint_processed",
        DBUG_ASSERT(!debug_sync_set_action(
          thd,
          STRING_WITH_LEN("now SIGNAL binlog_background_checkpoint_processed")));
        );
#endif

      next= queue->next;
      queue->next= nullptr;
      *freelist_endptr= queue;
      freelist_endptr= &queue->next;
      queue= next;
    }

    if (stop)
      break;
  }

  THD_STAGE_INFO(thd, stage_binlog_stopping_background_thread);

  while (freelist)
  {
    next= freelist->next;
    my_free(freelist);
    freelist= next;
  }

  /* No need to use mutex as thd is not linked into other threads */
  THD_count::count++;
  delete thd;

  my_thread_end();

  /* Signal that we are (almost) stopped. */
  mysql_mutex_lock(&mysql_bin_log.LOCK_binlog_background_thread);
  while (binlog_background_freelist)
  {
    next= binlog_background_freelist->next;
    my_free(binlog_background_freelist);
    binlog_background_freelist= next;
  }
  binlog_background_thread_stop= false;
  mysql_cond_signal(&mysql_bin_log.COND_binlog_background_thread_end);
  mysql_mutex_unlock(&mysql_bin_log.LOCK_binlog_background_thread);

  DBUG_RETURN(0);
}

#ifdef HAVE_PSI_INTERFACE
static PSI_thread_key key_thread_binlog;

static PSI_thread_info all_binlog_threads[]=
{
  { &key_thread_binlog, "binlog_background", PSI_FLAG_GLOBAL},
};
#endif /* HAVE_PSI_INTERFACE */

static bool
start_binlog_background_thread()
{
  pthread_t th;

#ifdef HAVE_PSI_INTERFACE
  if (PSI_server)
    PSI_server->register_thread("sql", all_binlog_threads,
                                array_elements(all_binlog_threads));
#endif

  if (mysql_thread_create(key_thread_binlog, &th, &connection_attrib,
                          binlog_background_thread, NULL))
    return 1;

  /*
    Wait for the thread to have started (so we know that the slave replication
    state is loaded and we have correct global_gtid_counter).
  */
  mysql_mutex_lock(&mysql_bin_log.LOCK_binlog_background_thread);
  while (!binlog_background_thread_started)
    mysql_cond_wait(&mysql_bin_log.COND_binlog_background_thread_end,
                    &mysql_bin_log.LOCK_binlog_background_thread);
  mysql_mutex_unlock(&mysql_bin_log.LOCK_binlog_background_thread);

  return 0;
}


static Binlog_background_job *
get_binlog_background_job()
{
  Binlog_background_job *job;
  mysql_mutex_assert_owner(&mysql_bin_log.LOCK_binlog_background_thread);

  if ((job= binlog_background_freelist) != nullptr)
    binlog_background_freelist= job->next;
  else
    job= (Binlog_background_job *)my_malloc(PSI_INSTRUMENT_ME, sizeof(*job),
                                            MYF(MY_WME));

  return job;
}


static void
queue_binlog_background_job(Binlog_background_job *job)
{
  mysql_mutex_assert_owner(&mysql_bin_log.LOCK_binlog_background_thread);

  job->next= nullptr;
  *binlog_background_thread_endptr= job;
  binlog_background_thread_endptr= &job->next;
  mysql_cond_signal(&mysql_bin_log.COND_binlog_background_thread);
}


static int
queue_binlog_background_checkpoint_notify(
                MYSQL_BIN_LOG::xid_count_per_binlog *entry)
{
  int res;

  mysql_mutex_lock(&mysql_bin_log.LOCK_binlog_background_thread);
  Binlog_background_job *job= get_binlog_background_job();
  if (!job)
    res= 1;
  else
  {
    job->job_type= Binlog_background_job::CHECKPOINT_NOTIFY;
    job->notify_entry= entry;
    queue_binlog_background_job(job);
    res= 0;
  }
  mysql_mutex_unlock(&mysql_bin_log.LOCK_binlog_background_thread);
  return res;
}


static int
queue_binlog_background_gtid_index_update(Gtid_index_writer *gi, uint32 offset,
                                          rpl_gtid *gtid_list, uint32 count)
{
  int res;

  mysql_mutex_lock(&mysql_bin_log.LOCK_binlog_background_thread);
  Binlog_background_job *job= get_binlog_background_job();
  if (!unlikely(job))
    res= 1;
  else
  {
    job->job_type= Binlog_background_job::GTID_INDEX_UPDATE;
    job->gtid_index_data.gi= gi;
    job->gtid_index_data.gtid_list= gtid_list;
    job->gtid_index_data.gtid_count= count;
    job->gtid_index_data.offset= offset;
    queue_binlog_background_job(job);
    res= 0;
  }
  mysql_mutex_unlock(&mysql_bin_log.LOCK_binlog_background_thread);

  return res;
}


static int
queue_binlog_background_gtid_index_close(Gtid_index_writer *gi)
{
  int res;

  mysql_mutex_lock(&mysql_bin_log.LOCK_binlog_background_thread);
  Binlog_background_job *job= get_binlog_background_job();
  if (!job)
    return 1;
  else
  {
    job->job_type= Binlog_background_job::GTID_INDEX_CLOSE;
    job->gtid_index_data.gi= gi;
    queue_binlog_background_job(job);
    res= 0;
  }
  mysql_mutex_unlock(&mysql_bin_log.LOCK_binlog_background_thread);

  return res;
}


static int
queue_binlog_background_sentinel()
{
  int res;

  mysql_mutex_lock(&mysql_bin_log.LOCK_binlog_background_thread);
  DBUG_ASSERT(!binlog_background_thread_sentinel);
  Binlog_background_job *job= get_binlog_background_job();
  if (!job)
    return 1;
  else
  {
    binlog_background_thread_sentinel= true;
    job->job_type= Binlog_background_job::SENTINEL;
    queue_binlog_background_job(job);
    res= 0;
  }
  mysql_mutex_unlock(&mysql_bin_log.LOCK_binlog_background_thread);

  return res;
}

static void
binlog_background_wait_for_sentinel()
{
  mysql_mutex_lock(&mysql_bin_log.LOCK_binlog_background_thread);
  while(binlog_background_thread_sentinel)
    mysql_cond_wait(&mysql_bin_log.COND_binlog_background_thread_end,
                    &mysql_bin_log.LOCK_binlog_background_thread);
  mysql_mutex_unlock(&mysql_bin_log.LOCK_binlog_background_thread);
}


#ifdef HAVE_REPLICATION
class Recovery_context
{
public:
  my_off_t prev_event_pos;
  rpl_gtid last_gtid;
  bool last_gtid_standalone;
  bool last_gtid_valid;
  bool last_gtid_no2pc; // true when the group does not end with Xid event
  uint last_gtid_engines;
  Binlog_offset last_gtid_coord; // <binlog id, binlog offset>
  /*
    When true, it's semisync slave recovery mode
    rolls back transactions in doubt and wipes them off from binlog.
    The rest of declarations deal with this type of recovery.
  */
  bool do_truncate;
  /*
    transaction-in-doubt's gtid:s. `truncate_gtid` is the ultimate value,
    if it's non-zero truncation is taking place to start from it.
    Its value gets refined throughout binlog scanning conducted with at most
    2 rounds.
    When an estimate is done in the 1st round of 2-round recovery its value
    gets memorized for possible adoption as the ultimate `truncate_gtid`.
  */
  rpl_gtid  truncate_gtid, truncate_gtid_1st_round;
  /*
    the last non-transactional group that is located in binlog
    behind truncate_gtid.
  */
  rpl_gtid binlog_unsafe_gtid;
  char binlog_truncate_file_name[FN_REFLEN] ;
  char binlog_unsafe_file_name[FN_REFLEN] ;
  /*
    When do_truncate is true, the truncate position may not be
    found in one round when recovered transactions are multi-engine
    or just on different engines.
    In the single recoverable engine case `truncate_reset_done` and
    therefore `truncate_validated` remains `false` when the last
    binlog is the binlog-checkpoint one.
    The meaning of `truncate_reset_done` is according to the following example:
    Let round = 1, Binlog contains the sequence of replication event groups:
    [g1, G2, g3]
    where `G` (in capital) stands for committed, `g` for prepared.
    g1 is first set as truncation candidate, then G2 reset it to indicate
    the actual truncation is behind (to the right of) it.
    `truncate_validated` is set to true when `binlog_truncate_pos` (as of `g3`)
    won't change.
    Observe last_gtid_valid is affected, so in the above example `g1` that
    was initially ignored for the gtid binlog state now seeing `G2`
    would have to be added to it. See gtid_maybe_to_truncate.
  */
  bool truncate_validated;  // trued when the truncate position settled
  bool truncate_reset_done; // trued when the position is to reevaluate
  /* Flags the fact of truncate position estimation is done the 1st round */
  bool truncate_set_in_1st;
  /*
    Monotonically indexes binlog files in the recovery list.
    When the list is "likely" singleton the value is UINT_MAX.
    Otherwise enumeration starts with zero for the first file, increments
    by one for any next file except for the last file in the list, which
    is also the initial binlog file for recovery,
    that is enumberated with UINT_MAX.
  */
  Binlog_file_id id_binlog;
  enum_binlog_checksum_alg checksum_alg;
  Binlog_offset binlog_truncate_coord,
    binlog_truncate_coord_1st_round;  // pair is similar to truncate_gtid
  Binlog_offset binlog_unsafe_coord;
  /*
    Populated at decide_or_assess() with gtid-in-doubt whose
    binlog offset greater of equal by that of the current gtid truncate
    candidate.
    Gets empited by reset_truncate_coord into gtid binlog state.
  */
  Dynamic_array<rpl_gtid> *gtid_maybe_to_truncate;
  Recovery_context();
  ~Recovery_context() { delete gtid_maybe_to_truncate; }
  /*
    Completes the recovery procedure.
    In the normal case prepared xids gets committed when they also found
    in binlog, otherwise they are rolled back.
    In the semisync slave case the xids that are located in binlog in
    a truncated tail get rolled back, otherwise they are committed.
    Both decisions are contingent on safety to truncate.
  */
  bool complete(MYSQL_BIN_LOG *log, HASH &xids);

  /*
    decides on commit of xid passed through member argument.
    In the semisync slave case it assigns binlog coordinate to
    any xid that remains in-doubt. Decision on them will be
    done after binlog scan rounds.
  */
  bool decide_or_assess(xid_recovery_member *member, int round,
                        Format_description_log_event *fdle,
                        LOG_INFO *linfo, my_off_t pos);

  /*
    Assigns last_gtid and assesses the maximum (in the binlog offset term)
    unsafe gtid (group of events).
  */
  void process_gtid(int round, Gtid_log_event *gev, LOG_INFO *linfo);

  /*
    Compute next action at the end of processing of the current binlog file.
    It may increment the round.
    When the round turns in the semisync-slave recovery
    binlog_id, truncate_validated, truncate_reset_done
    gets reset/set for the next round.
    Within the 2nd round id_binlog keeps incrementing.

    Passed arguments:
      round          the current round that *may* be increment here
      last_log_name  the recovery starting binlog file
      binlog_checkpoint_name
                     binlog checkpoint file
      linfo          binlog file list struct for next file
      log            pointer to mysql_bin_log instance

    Returns: 0  when rounds continue, maybe the current one remains
             1  when all rounds are done
  */
  int next_binlog_or_round(int& round,
                           const char *last_log_name,
                           const char *binlog_checkpoint_name,
                           LOG_INFO *linfo, MYSQL_BIN_LOG *log);
  /*
    Relates to the semisync recovery.
    Returns true when truncated tail does not contain non-transactional
    group of events.
    Otherwise returns false.
  */
  bool is_safe_to_truncate()
  {
    return !do_truncate ? true :
      (truncate_gtid.seq_no == 0 ||                    // no truncate
       binlog_unsafe_coord < binlog_truncate_coord);   // or unsafe is earlier
  }

  /*
    Relates to the semisync recovery.
    Is invoked when a standalone or non-2pc group is detected.
    Both are unsafe to truncate in the semisync-slave recovery so
    the maximum unsafe coordinate may be updated.
    In the non-2pc group case though, *exeptionally*,
    the no-engine group is considered safe, to be invalidated
    to not contribute to binlog state.
  */
  void update_binlog_unsafe_coord_if_needed(LOG_INFO *linfo);

  /*
    Relates to the semisync recovery.
    Is called when a committed or decided to-commit transaction is detected.
    Actions:
    truncate_gtid then is set to "nil" as indicated by rpl_gtid::seq_no := 0.
    truncate_reset_done takes a note of that fact.
    binlog_truncate_coord gets reset to the current gtid offset merely to
    "suggest" any potential future truncate gtid must have a greater offset.
    gtid_maybe_to_truncate gets emptied into gtid binlog state.

    Returns:
            false on success, otherwise
            true  when OOM at rpl_global_gtid_binlog_state insert
  */
  bool reset_truncate_coord(my_off_t pos);

  /*
    Sets binlog_truncate_pos to the value of the current transaction's gtid.
    In multi-engine case that might be just an assessment to be refined
    in the current round and confirmed in a next one.
    gtid_maybe_to_truncate receives the current gtid as a new element.
    Returns
            false on success, otherwise
            true  when OOM at gtid_maybe_to_truncate append

  */
  bool set_truncate_coord(LOG_INFO *linfo, int round,
                          enum_binlog_checksum_alg fd_checksum_alg);
};

bool Recovery_context::complete(MYSQL_BIN_LOG *log, HASH &xids)
{
  if (!do_truncate || is_safe_to_truncate())
  {
    uint count_in_prepare=
      ha_recover_complete(&xids,
                          !do_truncate ? NULL :
                          (truncate_gtid.seq_no > 0 ?
                           &binlog_truncate_coord : &last_gtid_coord));

    if (count_in_prepare > 0 && global_system_variables.log_warnings > 2)
    {
      sql_print_warning("Could not complete %u number of transactions.",
                        count_in_prepare);
      return false; // there's later dry run ha_recover() to error out
    }
  }

  /* Truncation is not done when there's no transaction to roll back */
  if (do_truncate && truncate_gtid.seq_no > 0)
  {
    if (is_safe_to_truncate())
    {
      if (log->truncate_and_remove_binlogs(binlog_truncate_file_name,
                                      binlog_truncate_coord.second,
                                      &truncate_gtid))
      {
        sql_print_error("Failed to truncate the binary log to "
                        "file:%s pos:%llu.", binlog_truncate_file_name,
                        binlog_truncate_coord.second);
        return true;
      }
    }
    else
    {
      sql_print_error("Cannot truncate the binary log to file:%s "
                      "pos:%llu as unsafe statement "
                      "is found at file:%s pos:%llu which is "
                      "beyond the truncation position;"
                      "all transactions in doubt are left intact. ",
                      binlog_truncate_file_name, binlog_truncate_coord.second,
                      binlog_unsafe_file_name, binlog_unsafe_coord.second);
      return true;
    }
  }

  return false;
}

Recovery_context::Recovery_context() :
  prev_event_pos(0),
  last_gtid_standalone(false), last_gtid_valid(false), last_gtid_no2pc(false),
  last_gtid_engines(0),
  do_truncate(rpl_status == RPL_IDLE_SLAVE),
  truncate_validated(false), truncate_reset_done(false),
  truncate_set_in_1st(false), id_binlog(MAX_binlog_id),
  checksum_alg(BINLOG_CHECKSUM_ALG_UNDEF), gtid_maybe_to_truncate(NULL)
{
  last_gtid_coord= Binlog_offset(0,0);
  binlog_truncate_coord=  binlog_truncate_coord_1st_round= Binlog_offset(0,0);
  binlog_unsafe_coord= Binlog_offset(0,0);
  binlog_truncate_file_name[0]= 0;
  binlog_unsafe_file_name  [0]= 0;
  binlog_unsafe_gtid= truncate_gtid= truncate_gtid_1st_round= rpl_gtid();
  if (do_truncate)
    gtid_maybe_to_truncate= new Dynamic_array<rpl_gtid>(16, 16);
}

bool Recovery_context::reset_truncate_coord(my_off_t pos)
{
  DBUG_ASSERT(binlog_truncate_coord.second == 0 ||
              last_gtid_coord >= binlog_truncate_coord ||
              truncate_set_in_1st);
  // save as backup to restore at next_binlog_or_round when necessary
  if (truncate_set_in_1st && truncate_gtid_1st_round.seq_no == 0)
  {
    truncate_gtid_1st_round= truncate_gtid;
    binlog_truncate_coord_1st_round= binlog_truncate_coord;
  }
  binlog_truncate_coord= Binlog_offset(id_binlog, pos);
  truncate_gtid= rpl_gtid();
  truncate_reset_done= true;
  for (uint i= 0; i < gtid_maybe_to_truncate->elements(); i++)
  {
    rpl_gtid gtid= gtid_maybe_to_truncate->at(i);
    if (rpl_global_gtid_binlog_state.update_nolock(&gtid))
      return true;
  }
  gtid_maybe_to_truncate->clear();

  return false;
}

bool Recovery_context::set_truncate_coord(LOG_INFO *linfo, int round,
                                          enum_binlog_checksum_alg fd_checksum)
{
  binlog_truncate_coord= last_gtid_coord;
  strmake_buf(binlog_truncate_file_name, linfo->log_file_name);

  truncate_gtid= last_gtid;
  checksum_alg= fd_checksum;
  truncate_set_in_1st= (round == 1);

  return gtid_maybe_to_truncate->append(last_gtid);
}

bool Recovery_context::decide_or_assess(xid_recovery_member *member, int round,
                                        Format_description_log_event *fdle,
                                        LOG_INFO *linfo, my_off_t pos)
{
  if (member)
  {
    /*
      xid in doubt are resolved as follows:
      in_engine_prepare is compared agaist binlogged info to
      yield the commit-or-rollback decision in the normal case.
      In the semisync-slave recovery the decision is done later
      after the binlog scanning has determined the truncation offset.
    */
    if (member->in_engine_prepare > last_gtid_engines)
    {
      char buf[21];
      longlong10_to_str(last_gtid.seq_no, buf, 10);
      sql_print_error("Error to recovery multi-engine transaction: "
                      "the number of engines prepared %u exceeds the "
                      "respective number %u in its GTID %u-%u-%s "
                      "located at file:%s pos:%llu",
                      member->in_engine_prepare, last_gtid_engines,
                      last_gtid.domain_id, last_gtid.server_id, buf,
                      linfo->log_file_name, last_gtid_coord.second);
      return true;
    }
    else if (member->in_engine_prepare < last_gtid_engines)
    {
      DBUG_ASSERT(member->in_engine_prepare > 0);
      /*
        This is an "unlikely" branch of two or more engines in transaction
        that is partially committed, so to complete.
      */
      member->decided_to_commit= true;
      if (do_truncate)
      {
        /* Validated truncate at this point can be only in the 2nd round. */
        DBUG_ASSERT(!truncate_validated ||
                    (round == 2 && truncate_set_in_1st &&
                     last_gtid_coord < binlog_truncate_coord));
        /*
          Estimated truncate must not be greater than the current one's
          offset, unless the turn of the rounds.
        */
        DBUG_ASSERT(truncate_validated ||
                    (last_gtid_coord >= binlog_truncate_coord ||
                     (round == 2 && truncate_set_in_1st)));

        if (!truncate_validated && reset_truncate_coord(pos))
          return true;
      }
    }
    else // member->in_engine_prepare == last_gtid_engines
    {
      if (!do_truncate) // "normal" recovery
      {
        member->decided_to_commit= true;
      }
      else
      {
        member->binlog_coord= last_gtid_coord;
        last_gtid_valid= false;
        /*
          First time truncate position estimate before its validation.
          An estimate may change to involve reset_truncate_coord call.
        */
        if (!truncate_validated)
        {
          if (truncate_gtid.seq_no == 0 /* was reset or never set */ ||
              (truncate_set_in_1st && round == 2 /* reevaluted at round turn */))
          {
            if (set_truncate_coord(linfo, round, fdle->used_checksum_alg))
              return true;
          }
          else
          {
            /* Truncate estimate was done ago, this gtid can't improve it. */
            DBUG_ASSERT(last_gtid_coord >= binlog_truncate_coord);

            gtid_maybe_to_truncate->append(last_gtid);
          }

          DBUG_ASSERT(member->decided_to_commit == false); // may redecided
        }
        else
        {
          /*
            binlog truncate was determined, possibly to none, otherwise
            its offset greater than that of the current gtid.
          */
          DBUG_ASSERT(truncate_gtid.seq_no == 0 ||
                      last_gtid_coord < binlog_truncate_coord);
          member->decided_to_commit= true;
        }
      }
    }
  }
  else if (do_truncate) //  "0" < last_gtid_engines
  {
    /*
      Similar to the partial commit branch above.
    */
    DBUG_ASSERT(!truncate_validated || last_gtid_coord < binlog_truncate_coord);
    DBUG_ASSERT(truncate_validated ||
                (last_gtid_coord >= binlog_truncate_coord ||
                 (round == 2 && truncate_set_in_1st)));

    if (!truncate_validated && reset_truncate_coord(pos))
      return true;
  }

  return false;
}

void Recovery_context::update_binlog_unsafe_coord_if_needed(LOG_INFO *linfo)
{
  if (!do_truncate)
    return;

  if (truncate_gtid.seq_no > 0 &&   // g1,U2, *not* G1,U2
      last_gtid_coord > binlog_truncate_coord)
  {
    DBUG_ASSERT(binlog_truncate_coord.second > 0);
    /*
      Potentially unsafe when the truncate coordinate is not determined,
      just detected as unsafe when behind the latter.
    */
    if (last_gtid_engines == 0)
    {
        last_gtid_valid= false;
    }
    else
    {
      binlog_unsafe_gtid= last_gtid;
      binlog_unsafe_coord= last_gtid_coord;
      strmake_buf(binlog_unsafe_file_name, linfo->log_file_name);
    }
  }
}

void Recovery_context::process_gtid(int round, Gtid_log_event *gev,
                                    LOG_INFO *linfo)
{
  last_gtid.domain_id= gev->domain_id;
  last_gtid.server_id= gev->server_id;
  last_gtid.seq_no= gev->seq_no;
  last_gtid_engines= gev->extra_engines != UCHAR_MAX ?
    gev->extra_engines + 1 : 0;
  last_gtid_coord= Binlog_offset(id_binlog, prev_event_pos);

  DBUG_ASSERT(!last_gtid_valid);
  DBUG_ASSERT(last_gtid.seq_no != 0);

  if (round == 1 || (do_truncate && !truncate_validated))
  {
    DBUG_ASSERT(!last_gtid_valid);

    last_gtid_no2pc= false;
    last_gtid_standalone=
      (gev->flags2 & Gtid_log_event::FL_STANDALONE) ? true : false;
    if (do_truncate && last_gtid_standalone)
      update_binlog_unsafe_coord_if_needed(linfo);
    /* Update the binlog state with any 'valid' GTID logged after Gtid_list. */
    last_gtid_valid= true;    // may flip at Xid when falls to truncate
  }
}

int Recovery_context::next_binlog_or_round(int& round,
                                           const char *last_log_name,
                                           const char *binlog_checkpoint_name,
                                           LOG_INFO *linfo,
                                           MYSQL_BIN_LOG *log)
{
  if (!strcmp(linfo->log_file_name, last_log_name))
  {
    /* Exit the loop now at the end of the current round. */
    DBUG_ASSERT(round <= 2);

    if (do_truncate)
    {
      truncate_validated= truncate_reset_done;
      truncate_reset_done= false;
      /*
        Restore the 1st round saved estimate if it was not refined in the 2nd.
        That can only occur in multiple log files context when the inital file
        has a truncation candidate (a `g`) and does not have any commited `G`,
        *and* other files (binlog-checkpoint one and so on) do not have any
        transaction-in-doubt.
      */
      if (truncate_gtid.seq_no == 0 && truncate_set_in_1st)
      {
        DBUG_ASSERT(truncate_gtid_1st_round.seq_no > 0);

        truncate_gtid= truncate_gtid_1st_round;
        binlog_truncate_coord= binlog_truncate_coord_1st_round;
      }
    }
    return 1;
  }
  else if (round == 1)
  {
    if (do_truncate)
    {
      truncate_validated= truncate_reset_done;
      if (!truncate_validated)
      {
        rpl_global_gtid_binlog_state.reset_nolock();
        gtid_maybe_to_truncate->clear();
      }
      truncate_reset_done= false;
      id_binlog= 0;
    }
    round++;
  }
  else if (do_truncate) // binlog looping within round 2
  {
    id_binlog++;

    DBUG_ASSERT(id_binlog <= MAX_binlog_id); // the assert is "practical"
  }

  DBUG_ASSERT(!do_truncate || id_binlog != MAX_binlog_id ||
              !strcmp(linfo->log_file_name, binlog_checkpoint_name));

  return 0;
}
#endif

/*
  Execute recovery of the binary log

  @param do_xa
         if true:  Collect all Xid events and call ha_recover().
         if false: Collect only Xid events from Query events. This is
                   used to disable entries in the ddl recovery log that
                   are found in the binary log (and thus already executed and
                   logged and thus don't have to be redone).
*/

int TC_LOG_BINLOG::recover(LOG_INFO *linfo, const char *last_log_name,
                           IO_CACHE *first_log,
                           Format_description_log_event *fdle, bool do_xa)
{
  Log_event *ev= NULL;
  Gtid_index_writer *gtid_index_recover= NULL;
  HASH xids, ddl_log_ids;
  MEM_ROOT mem_root;
  char binlog_checkpoint_name[FN_REFLEN];
  bool binlog_checkpoint_found;
  IO_CACHE log;
  IO_CACHE *cur_log;
  File file= -1;
  const char *errmsg;
#ifdef HAVE_REPLICATION
  Recovery_context ctx;
#endif
  DBUG_ENTER("TC_LOG_BINLOG::recover");
  /*
    The for-loop variable is updated by the following rule set:
    Initially set to 1.
    After the initial binlog file is processed to identify
    the Binlog-checkpoint file it is incremented when the latter file
    is different from the initial one. Otherwise the only log has been
    fully parsed so the for loop exits.
    The 2nd round parses all earlier in binlog index order files
    starting from the Binlog-checkpoint file. It ends when the initial
    binlog file is reached.
  */
  int round;

  if (! fdle->is_valid() ||
      (my_hash_init(key_memory_binlog_recover_exec, &xids,
                    &my_charset_bin, TC_LOG_PAGE_SIZE/3, 0,
                    sizeof(my_xid), 0, 0, MYF(0))) ||
      (my_hash_init(key_memory_binlog_recover_exec, &ddl_log_ids,
                    &my_charset_bin, 64, 0,
                    sizeof(my_xid), 0, 0, MYF(0))))
    goto err1;

  init_alloc_root(key_memory_binlog_recover_exec, &mem_root,
                  TC_LOG_PAGE_SIZE, TC_LOG_PAGE_SIZE, MYF(0));

  fdle->flags&= ~LOG_EVENT_BINLOG_IN_USE_F; // abort on the first error

  /* finds xids when root is not NULL */
  if (do_xa && ha_recover(&xids, &mem_root))
    goto err1;

  /*
    Scan the binlog for XIDs that need to be committed if still in the
    prepared stage.

    Start with the latest binlog file, then continue with any other binlog
    files if the last found binlog checkpoint indicates it is needed.
  */

  binlog_checkpoint_found= false;
  cur_log= first_log;
  for (round= 1;;)
  {
    while ((ev= Log_event::read_log_event(cur_log, fdle,
                                          opt_master_verify_checksum))
           && ev->is_valid())
    {
#ifdef HAVE_REPLICATION
      my_off_t end_pos= my_b_tell(cur_log);
#endif
      enum Log_event_type typ= ev->get_type_code();
      switch (typ)
      {
      case XID_EVENT:
      if (do_xa)
      {
        xid_recovery_member *member=
          (xid_recovery_member*)
          my_hash_search(&xids, (uchar*) &static_cast<Xid_log_event*>(ev)->xid,
                         sizeof(my_xid));
#ifndef HAVE_REPLICATION
        {
          if (member)
            member->decided_to_commit= true;
        }
#else
        if (ctx.decide_or_assess(member, round, fdle, linfo, end_pos))
          goto err2;
#endif
      }
      break;
      case QUERY_EVENT:
      {
        Query_log_event *query_ev= (Query_log_event*) ev;
        if (query_ev->xid)
        {
          DBUG_PRINT("QQ", ("xid: %llu xid", query_ev->xid));
          DBUG_ASSERT(sizeof(query_ev->xid) == sizeof(my_xid));
          uchar *x= (uchar *) memdup_root(&mem_root,
                                          (uchar*) &query_ev->xid,
                                          sizeof(query_ev->xid));
          if (!x || my_hash_insert(&ddl_log_ids, x))
            goto err2;
        }
#ifdef HAVE_REPLICATION
        if (((Query_log_event *)ev)->is_commit() ||
            ((Query_log_event *)ev)->is_rollback())
        {
          ctx.last_gtid_no2pc= true;
          ctx.update_binlog_unsafe_coord_if_needed(linfo);
        }
#endif
        break;
      }
      case BINLOG_CHECKPOINT_EVENT:
        if (round == 1 && do_xa)
        {
          size_t dir_len;
          Binlog_checkpoint_log_event *cev= (Binlog_checkpoint_log_event *)ev;
          if (cev->binlog_file_len >= FN_REFLEN)
            sql_print_warning("Incorrect binlog checkpoint event with too "
                              "long file name found.");
          else
          {
            /*
              Note that we cannot use make_log_name() here, as we have not yet
              initialised MYSQL_BIN_LOG::log_file_name.
            */
            dir_len= dirname_length(last_log_name);
            strmake(strnmov(binlog_checkpoint_name, last_log_name, dir_len),
                    cev->binlog_file_name, FN_REFLEN - 1 - dir_len);
            binlog_checkpoint_found= true;
          }
        }
        break;
#ifdef HAVE_REPLICATION
      case GTID_LIST_EVENT:
        if (round == 1 || (ctx.do_truncate && ctx.id_binlog == 0))
        {
          Gtid_list_log_event *glev= (Gtid_list_log_event *)ev;

          /* Initialise the binlog state from the Gtid_list event. */
          if (rpl_global_gtid_binlog_state.load(glev->list, glev->count))
            goto err2;
          if (opt_binlog_gtid_index)
            gtid_index_recover= recover_gtid_index_start(last_log_name, end_pos);
        }
        break;

      case GTID_EVENT:
        ctx.process_gtid(round, (Gtid_log_event *)ev, linfo);
        break;

      case XA_PREPARE_LOG_EVENT:
        ctx.last_gtid_no2pc= true; // TODO: complete MDEV-21469 that removes this block
        ctx.update_binlog_unsafe_coord_if_needed(linfo);
        break;
#endif

      case START_ENCRYPTION_EVENT:
        {
          if (fdle->start_decryption((Start_encryption_log_event*) ev))
            goto err2;
        }
        break;

      default:
        /* Nothing. */
        break;
      } // end of switch

#ifdef HAVE_REPLICATION
      if (ctx.last_gtid_valid &&
          ((ctx.last_gtid_standalone && !ev->is_part_of_group(typ)) ||
           (!ctx.last_gtid_standalone &&
            (typ == XID_EVENT || ctx.last_gtid_no2pc))))
      {
        DBUG_ASSERT(round == 1 || (ctx.do_truncate && !ctx.truncate_validated));
        DBUG_ASSERT(!ctx.last_gtid_no2pc ||
                    (ctx.last_gtid_standalone ||
                     typ == XA_PREPARE_LOG_EVENT ||
                     (LOG_EVENT_IS_QUERY(typ) &&
                     (((Query_log_event *)ev)->is_commit() ||
                      ((Query_log_event *)ev)->is_rollback()))));

        recover_gtid_index_process(gtid_index_recover, end_pos, &ctx.last_gtid);
        if (rpl_global_gtid_binlog_state.update_nolock(&ctx.last_gtid))
          goto err2;
        ctx.last_gtid_valid= false;
      }
      ctx.prev_event_pos= end_pos;
#endif
      delete ev;
      ev= NULL;
    } // end of while
    recover_gtid_index_end(gtid_index_recover);
    gtid_index_recover= NULL;
    cur_log= &log;

    /*
      If the last binlog checkpoint event points to an older log, we have to
      scan all logs from there also, to get all possible XIDs to recover.

      If there was no binlog checkpoint event at all, this means the log was
      written by an older version of MariaDB (or MySQL) - these always have an
      (implicit) binlog checkpoint event at the start of the last binlog file.
    */
    if (round == 1)
    {
      if (!binlog_checkpoint_found)
        break;
      DBUG_EXECUTE_IF("xa_recover_expect_master_bin_000004",
          if (0 != strcmp("./master-bin.000004", binlog_checkpoint_name) &&
              0 != strcmp(".\\master-bin.000004", binlog_checkpoint_name))
            DBUG_SUICIDE();
        );
      if (find_log_pos(linfo, binlog_checkpoint_name, 1))
      {
        sql_print_error("Binlog file '%s' not found in binlog index, needed "
                        "for recovery. Aborting.", binlog_checkpoint_name);
        goto err2;
      }
    }
    else
    {
      end_io_cache(&log);
      mysql_file_close(file, MYF(MY_WME));
      file= -1;
      /*
        NOTE: reading other binlog's FD is necessary for finding out
        the checksum status of the respective binlog file.
      */
      if (find_next_log(linfo, 1))
      {
        sql_print_error("Error reading binlog files during recovery. "
                        "Aborting.");
        goto err2;
      }
    }

#ifdef HAVE_REPLICATION
    int rc= ctx.next_binlog_or_round(round, last_log_name,
                                     binlog_checkpoint_name, linfo, this);
    if (rc == -1)
      goto err2;
    else if (rc == 1)
      break;                                     // all rounds done
#else
    if (!strcmp(linfo->log_file_name, last_log_name))
      break;                                    // No more files to do
    round++;
#endif

    if ((file= open_binlog(&log, linfo->log_file_name, &errmsg)) < 0)
    {
      sql_print_error("%s", errmsg);
      goto err2;
    }
    fdle->reset_crypto();
  } // end of for

  if (do_xa)
  {
    if (binlog_checkpoint_found)
    {
#ifndef HAVE_REPLICATION
      if (ha_recover_complete(&xids))
#else
      if (ctx.complete(this, xids))
#endif
        goto err2;
    }
  }
  if (ddl_log_close_binlogged_events(&ddl_log_ids))
    goto err2;
  free_root(&mem_root, MYF(0));
  my_hash_free(&xids);
  my_hash_free(&ddl_log_ids);
  DBUG_RETURN(0);

err2:
  delete ev;
  recover_gtid_index_abort(gtid_index_recover);
  if (file >= 0)
  {
    end_io_cache(&log);
    mysql_file_close(file, MYF(MY_WME));
  }
  free_root(&mem_root, MYF(0));
  my_hash_free(&xids);
  my_hash_free(&ddl_log_ids);

err1:
  sql_print_error("Crash recovery failed. Either correct the problem "
                  "(if it's, for example, out of memory error) and restart, "
                  "or delete (or rename) binary log and start serverwith "
                  "--tc-heuristic-recover={commit|rollback}");
  DBUG_RETURN(1);
}


/*
  Start recovery of the GTID index for a binlog file.
  The old index is deleted and a new index is rebuilt while scanning the
  binlog file during binlog recovery.
  Errors are not fatal, as the code can fallback to slower full binlog file
  scan when no GTID index is available.

   @param  base_name  File name of the binlog file.
   @param  offset     End log pos of the GTID_LIST log event of the binlog file.

   @return Gtid_index_writer object or NULL.
*/
Gtid_index_writer *
MYSQL_BIN_LOG::recover_gtid_index_start(const char *base_name, my_off_t offset)
{
  char buf[Gtid_index_base::GTID_INDEX_FILENAME_MAX_SIZE];

  Gtid_index_base::make_gtid_index_file_name(buf, sizeof(buf), base_name);
  if (my_delete(buf, MYF(0)))
  {
    /* If ENOENT, the GTID index file is already deleted or never existed. */
    if (my_errno != ENOENT)
    {
      sql_print_information("Failed to delete file '%s' (errno=%d)", buf, my_errno);
    }
    my_errno= 0;
  }
  Gtid_index_writer *gi=
    new Gtid_index_writer(base_name, (uint32)offset,
                          &rpl_global_gtid_binlog_state,
                          (uint32)opt_binlog_gtid_index_page_size,
                          (my_off_t)opt_binlog_gtid_index_span_min);
  return gi;
}


/*
  Process one GTID during GTID index recovery.

   @param  gi      Gtid_index_writer object or NULL.
   @param  offset  End log pos of the GTID event.
   @param  gev     GTID log event to process.

   @return nothing
*/
void
MYSQL_BIN_LOG::recover_gtid_index_process(Gtid_index_writer *gi,
                                          my_off_t offset,
                                          const rpl_gtid *gtid)
{
  if (gi)
  {
    gi->process_gtid((uint32)offset, gtid);
  }
}


/*
  Complete the recovery of one GTID index, syncing and closing it.

   @param  gi      Gtid_index_writer object or NULL.

   @return nothing
*/
void
MYSQL_BIN_LOG::recover_gtid_index_end(Gtid_index_writer *gi)
{
  if (gi)
  {
    gi->close();
    delete gi;
  }
}


/*
  Abort the recovery of one GTID index, deleting any partially recovered index.

   @param  gi      Gtid_index_writer object or NULL.

   @return nothing
*/
void
MYSQL_BIN_LOG::recover_gtid_index_abort(Gtid_index_writer *gi)
{
  if (gi)
  {
    char buf[Gtid_index_base::GTID_INDEX_FILENAME_MAX_SIZE];
    strmake(buf, gi->index_file_name, sizeof(buf)-1);
    /*
      Delete first the Gtid_index_writer object and then the partial index
      (the writer still has the index file open and active until destructed).
    */
    delete(gi);
    my_delete(buf, MYF(0));
  }
}


int
MYSQL_BIN_LOG::do_binlog_recovery(const char *opt_name, bool do_xa_recovery)
{
  LOG_INFO log_info;
  const char *errmsg;
  IO_CACHE    log;
  File        file;
  Log_event  *ev= 0;
  Format_description_log_event fdle(BINLOG_VERSION);
  char        log_name[FN_REFLEN];
  int error;

  if (unlikely((error= find_log_pos(&log_info, NullS, 1))))
  {
    /*
      If there are no binlog files (LOG_INFO_EOF), then we still try to read
      the .state file to restore the binlog state. This allows to copy a server
      to provision a new one without copying the binlog files (except the
      master-bin.state file) and still preserve the correct binlog state.
    */
    if (error != LOG_INFO_EOF)
      sql_print_error("find_log_pos() failed (error: %d)", error);
    else
    {
      error= read_state_from_file();
      if (error == 2)
      {
        /*
          No binlog files and no binlog state is not an error (eg. just initial
          server start after fresh installation).
        */
        error= 0;
      }
    }
    return error;
  }

  if (! fdle.is_valid())
    return 1;

  do
  {
    strmake_buf(log_name, log_info.log_file_name);
  } while (!(error= find_next_log(&log_info, 1)));

  if (error !=  LOG_INFO_EOF)
  {
    sql_print_error("find_log_pos() failed (error: %d)", error);
    return error;
  }

  if ((file= open_binlog(&log, log_name, &errmsg)) < 0)
  {
    sql_print_error("%s", errmsg);
    return 1;
  }

  if ((ev= Log_event::read_log_event(&log, &fdle,
                                     opt_master_verify_checksum)) &&
      ev->get_type_code() == FORMAT_DESCRIPTION_EVENT)
  {
    if (ev->flags & LOG_EVENT_BINLOG_IN_USE_F)
    {
      sql_print_information("Recovering after a crash using %s", opt_name);
      error= recover(&log_info, log_name, &log,
                     (Format_description_log_event *)ev, do_xa_recovery);
    }
    else
    {
      error= read_state_from_file();
      if (unlikely(error == 2))
      {
        /*
          The binlog exists, but the .state file is missing. This is normal if
          this is the first master start after a major upgrade to 10.0 (with
          GTID support).

          However, it could also be that the .state file was lost somehow, and
          in this case it could be a serious issue, as we would set the wrong
          binlog state in the next binlog file to be created, and GTID
          processing would be corrupted. A common way would be copying files
          from an old server to a new one and forgetting the .state file.

          So in this case, we want to try to recover the binlog state by
          scanning the last binlog file (but we do not need any XA recovery).

          ToDo: We could avoid one scan at first start after major upgrade, by
          detecting that there is no GTID_LIST event at the start of the
          binlog file, and stopping the scan in that case.
        */
        error= recover(&log_info, log_name, &log,
                       (Format_description_log_event *)ev, false);
      }
    }
  }

  delete ev;
  end_io_cache(&log);
  mysql_file_close(file, MYF(MY_WME));

  return error;
}


#ifdef INNODB_COMPATIBILITY_HOOKS
/*
  Get the current position of the MySQL binlog for transaction currently being
  committed.

  This is valid to call from within storage engine commit_ordered() and
  commit() methods only.

  Since it stores the position inside THD, it is safe to call without any
  locking.
*/
void
mysql_bin_log_commit_pos(THD *thd, ulonglong *out_pos, const char **out_file)
{
  binlog_cache_mngr *cache_mngr;
  if (opt_bin_log &&
      (cache_mngr= thd->binlog_get_cache_mngr()))
  {
    *out_file= cache_mngr->last_commit_pos_file;
    *out_pos= (ulonglong)(cache_mngr->last_commit_pos_offset);
  }
  else
  {
    *out_file= NULL;
    *out_pos= 0;
  }
}
#endif /* INNODB_COMPATIBILITY_HOOKS */


static void
binlog_checksum_update(MYSQL_THD thd, struct st_mysql_sys_var *var,
                       void *var_ptr, const void *save)
{
  ulong value=  *((ulong *)save);
  bool check_purge= false;
  ulong UNINIT_VAR(prev_binlog_id);

  mysql_mutex_unlock(&LOCK_global_system_variables);
  mysql_mutex_lock(mysql_bin_log.get_log_lock());
  if(mysql_bin_log.is_open())
  {
    prev_binlog_id= mysql_bin_log.current_binlog_id;
    if (binlog_checksum_options != value)
      mysql_bin_log.checksum_alg_reset= (enum_binlog_checksum_alg)value;
    if (mysql_bin_log.rotate(true, &check_purge))
      check_purge= false;
  }
  else
  {
    binlog_checksum_options= value;
  }
  DBUG_ASSERT(binlog_checksum_options == value);
  mysql_bin_log.checksum_alg_reset= BINLOG_CHECKSUM_ALG_UNDEF;
  mysql_mutex_unlock(mysql_bin_log.get_log_lock());
  if (check_purge)
    mysql_bin_log.checkpoint_and_purge(prev_binlog_id);
  mysql_mutex_lock(&LOCK_global_system_variables);
}


static int show_binlog_vars(THD *thd, SHOW_VAR *var, void *,
                            system_status_var *status_var, enum_var_type)
{
  mysql_bin_log.set_status_variables(thd);
  var->type= SHOW_ARRAY;
  var->value= (char *)&binlog_status_vars_detail;
  return 0;
}

static SHOW_VAR binlog_status_vars_top[]= {
  SHOW_FUNC_ENTRY("Binlog", &show_binlog_vars),
  {NullS, NullS, SHOW_LONG}
};

static MYSQL_SYSVAR_BOOL(
  optimize_thread_scheduling,
  opt_optimize_thread_scheduling,
  PLUGIN_VAR_READONLY,
  "Run fast part of group commit in a single thread, to optimize kernel "
  "thread scheduling. On by default. Disable to run each transaction in group "
  "commit in its own thread, which can be slower at very high concurrency. "
  "This option is mostly for testing one algorithm versus the other, and it "
  "should not normally be necessary to change it.",
  NULL,
  NULL,
  1);

static MYSQL_SYSVAR_ENUM(
  checksum,
  binlog_checksum_options,
  PLUGIN_VAR_RQCMDARG,
  "Type of BINLOG_CHECKSUM_ALG. Include checksum for "
  "log events in the binary log",
  NULL,
  binlog_checksum_update,
  BINLOG_CHECKSUM_ALG_CRC32,
  &binlog_checksum_typelib);

static struct st_mysql_sys_var *binlog_sys_vars[]=
{
  MYSQL_SYSVAR(optimize_thread_scheduling),
  MYSQL_SYSVAR(checksum),
  NULL
};


/*
  Copy out the non-directory part of binlog position filename for the
  `binlog_snapshot_file' status variable, same way as it is done for
  SHOW BINLOG STATUS.
*/
static void
set_binlog_snapshot_file(const char *src)
{
  size_t dir_len = dirname_length(src);
  strmake_buf(binlog_snapshot_file, src + dir_len);
}

/*
  Copy out current values of status variables, for SHOW STATUS or
  information_schema.global_status.

  This is called only under LOCK_all_status_vars, so we can fill in a static array.
*/
void
TC_LOG_BINLOG::set_status_variables(THD *thd)
{
  bool have_snapshot= false;

  if (thd && opt_bin_log)
  {
    mysql_mutex_lock(&thd->LOCK_thd_data);
    auto cache_mngr= thd->binlog_get_cache_mngr();
    have_snapshot= cache_mngr && cache_mngr->last_commit_pos_file[0];
    if (have_snapshot)
    {
      set_binlog_snapshot_file(cache_mngr->last_commit_pos_file);
      binlog_snapshot_position= cache_mngr->last_commit_pos_offset;
    }
    mysql_mutex_unlock(&thd->LOCK_thd_data);
  }

  mysql_mutex_lock(&LOCK_commit_ordered);
  binlog_status_var_num_commits= this->num_commits;
  binlog_status_var_num_group_commits= this->num_group_commits;
  if (!have_snapshot)
  {
    set_binlog_snapshot_file(last_commit_pos_file);
    binlog_snapshot_position= last_commit_pos_offset;
  }
  mysql_mutex_unlock(&LOCK_commit_ordered);
  mysql_mutex_lock(&LOCK_prepare_ordered);
  binlog_status_group_commit_trigger_count= this->group_commit_trigger_count;
  binlog_status_group_commit_trigger_timeout= this->group_commit_trigger_timeout;
  binlog_status_group_commit_trigger_lock_wait= this->group_commit_trigger_lock_wait;
  mysql_mutex_unlock(&LOCK_prepare_ordered);
}


/*
  Find the Gtid_list_log_event at the start of a binlog.

  NULL for ok, non-NULL error message for error.

  If ok, then the event is returned in *out_gtid_list. This can be NULL if we
  get back to binlogs written by old server version without GTID support. If
  so, it means we have reached the point to start from, as no GTID events can
  exist in earlier binlogs.
*/
const char *
get_gtid_list_event(IO_CACHE *cache, Gtid_list_log_event **out_gtid_list)
{
  Format_description_log_event init_fdle(BINLOG_VERSION);
  Format_description_log_event *fdle;
  Log_event *ev;
  const char *errormsg = NULL;

  *out_gtid_list= NULL;

  if (!(ev= Log_event::read_log_event(cache, &init_fdle,
                                      opt_master_verify_checksum)) ||
      ev->get_type_code() != FORMAT_DESCRIPTION_EVENT)
  {
    if (ev)
      delete ev;
    return "Could not read format description log event while looking for "
      "GTID position in binlog";
  }

  fdle= static_cast<Format_description_log_event *>(ev);

  for (;;)
  {
    Log_event_type typ;

    ev= Log_event::read_log_event(cache, fdle, opt_master_verify_checksum);
    if (!ev)
    {
      errormsg= "Could not read GTID list event while looking for GTID "
        "position in binlog";
      break;
    }
    typ= ev->get_type_code();
    if (typ == GTID_LIST_EVENT)
      break;                                    /* Done, found it */
    if (typ == START_ENCRYPTION_EVENT)
    {
      if (fdle->start_decryption((Start_encryption_log_event*) ev))
      {
        errormsg= "Could not set up decryption for binlog.";
        typ= UNKNOWN_EVENT; // to cleanup and abort below
      }
    }
    delete ev;
    if (typ == ROTATE_EVENT || typ == STOP_EVENT ||
        typ == FORMAT_DESCRIPTION_EVENT || typ == START_ENCRYPTION_EVENT)
      continue;                                 /* Continue looking */

    /* We did not find any Gtid_list_log_event, must be old binlog. */
    ev= NULL;
    break;
  }

  delete fdle;
  *out_gtid_list= static_cast<Gtid_list_log_event *>(ev);
  return errormsg;
}


struct st_mysql_storage_engine binlog_storage_engine=
{ MYSQL_HANDLERTON_INTERFACE_VERSION };

maria_declare_plugin(binlog)
{
  MYSQL_STORAGE_ENGINE_PLUGIN,
  &binlog_storage_engine,
  "binlog",
  "MySQL AB",
  "This is a pseudo storage engine to represent the binlog in a transaction",
  PLUGIN_LICENSE_GPL,
  binlog_init, /* Plugin Init */
  NULL, /* Plugin Deinit */
  0x0100 /* 1.0 */,
  binlog_status_vars_top,     /* status variables                */
  binlog_sys_vars,            /* system variables                */
  "1.0",                      /* string version */
  MariaDB_PLUGIN_MATURITY_STABLE /* maturity */
}
maria_declare_plugin_end;

#ifdef WITH_WSREP
#include "wsrep_mysqld.h"

IO_CACHE *wsrep_get_cache(THD * thd, bool is_transactional)
{
  DBUG_ASSERT(binlog_hton->slot != HA_SLOT_UNDEF);
  binlog_cache_mngr *cache_mngr = thd->binlog_get_cache_mngr();
  if (cache_mngr)
    return cache_mngr->get_binlog_cache_log(is_transactional);

  WSREP_DEBUG("binlog cache not initialized, conn: %llu",
	      thd->thread_id);
  return NULL;
}

bool wsrep_is_binlog_cache_empty(THD *thd)
{
  binlog_cache_mngr *cache_mngr=
      (binlog_cache_mngr *) thd_get_ha_data(thd, binlog_hton);
  if (cache_mngr)
    return cache_mngr->trx_cache.empty() && cache_mngr->stmt_cache.empty();
  return true;
}

void wsrep_thd_binlog_trx_reset(THD * thd)
{
  DBUG_ENTER("wsrep_thd_binlog_trx_reset");
  WSREP_DEBUG("wsrep_thd_binlog_reset");
  /*
    todo: fix autocommit select to not call the caller
  */
  binlog_cache_mngr *const cache_mngr= thd->binlog_get_cache_mngr();
  if (cache_mngr)
  {
    cache_mngr->reset(false, true);
    if (!cache_mngr->stmt_cache.empty())
    {
      WSREP_DEBUG("pending events in stmt cache, sql: %s", thd->query());
      cache_mngr->stmt_cache.reset();
    }
  }
  thd->reset_binlog_for_next_statement();
  DBUG_VOID_RETURN;
}

void wsrep_thd_binlog_stmt_rollback(THD * thd)
{
  DBUG_ENTER("wsrep_thd_binlog_stmt_rollback");
  WSREP_DEBUG("wsrep_thd_binlog_stmt_rollback");
  binlog_cache_mngr *const cache_mngr= thd->binlog_get_cache_mngr();
  if (cache_mngr)
  {
    MYSQL_BIN_LOG::remove_pending_rows_event(thd, &cache_mngr->trx_cache);
    thd->reset_binlog_for_next_statement();
    cache_mngr->stmt_cache.reset();
  }
  DBUG_VOID_RETURN;
}

void wsrep_register_binlog_handler(THD *thd, bool trx)
{
  DBUG_ENTER("register_binlog_handler");
  /*
    If this is the first call to this function while processing a statement,
    the transactional cache does not have a savepoint defined. So, in what
    follows:
      . an implicit savepoint is defined;
      . callbacks are registered;
      . binary log is set as read/write.

    The savepoint allows for truncating the trx-cache transactional changes
    fail. Callbacks are necessary to flush caches upon committing or rolling
    back a statement or a transaction. However, notifications do not happen
    if the binary log is set as read/write.
  */
  binlog_cache_mngr *cache_mngr= thd->binlog_get_cache_mngr();
  /* cache_mngr may be missing e.g. in mtr test ev51914.test */
  if (cache_mngr)
  {
    /*
      Set an implicit savepoint in order to be able to truncate a trx-cache.
    */
    my_off_t pos= 0;
    binlog_trans_log_savepos(thd, &pos);
    cache_mngr->trx_cache.set_prev_position(pos);

    /*
      Set callbacks in order to be able to call commmit or rollback.
    */
    if (trx)
      trans_register_ha(thd, TRUE, binlog_hton, 0);
    trans_register_ha(thd, FALSE, binlog_hton, 0);

    /*
      Set the binary log as read/write otherwise callbacks are not called.
    */
    thd->ha_data[binlog_hton->slot].ha_info[0].set_trx_read_write();
  }
  DBUG_VOID_RETURN;
}

#endif /* WITH_WSREP */<|MERGE_RESOLUTION|>--- conflicted
+++ resolved
@@ -3565,15 +3565,9 @@
                   &COND_binlog_background_thread, 0);
   mysql_cond_init(key_BINLOG_COND_binlog_background_thread_end,
                   &COND_binlog_background_thread_end, 0);
-<<<<<<< HEAD
-=======
-
-  mysql_mutex_init(m_key_LOCK_binlog_end_pos, &LOCK_binlog_end_pos,
-                   MY_MUTEX_INIT_SLOW);
 
   /* Fix correct mutex order to catch violations quicker (MDEV-35197). */
   mysql_mutex_record_order(&LOCK_log, &LOCK_global_system_variables);
->>>>>>> 4469540d
 }
 
 

/* Copyright (C) 2000-2003 MySQL AB

   This program is free software; you can redistribute it and/or modify
   it under the terms of the GNU General Public License as published by
   the Free Software Foundation; either version 2 of the License, or
   (at your option) any later version.

   This program is distributed in the hope that it will be useful,
   but WITHOUT ANY WARRANTY; without even the implied warranty of
   MERCHANTABILITY or FITNESS FOR A PARTICULAR PURPOSE.  See the
   GNU General Public License for more details.

   You should have received a copy of the GNU General Public License
   along with this program; if not, write to the Free Software
   Foundation, Inc., 59 Temple Place, Suite 330, Boston, MA  02111-1307  USA */

/*
  Handling of MySQL SQL variables

  To add a new variable, one has to do the following:

  - Use one of the 'sys_var... classes from set_var.h or write a specific
    one for the variable type.
  - Define it in the 'variable definition list' in this file.
  - If the variable is thread specific, add it to 'system_variables' struct.
    If not, add it to mysqld.cc and an declaration in 'mysql_priv.h'
  - If the variable should be changed from the command line, add a definition
    of it in the my_option structure list in mysqld.cc
  - Don't forget to initialize new fields in global_system_variables and
    max_system_variables!
  - If the variable should show up in 'show variables' add it to the
    init_vars[] struct in this file

  NOTES:
    - Be careful with var->save_result: sys_var::check() only updates
    ulonglong_value; so other members of the union are garbage then; to use
    them you must first assign a value to them (in specific ::check() for
    example).

  TODO:
    - Add full support for the variable character_set (for 4.1)

    - When updating myisam_delay_key_write, we should do a 'flush tables'
      of all MyISAM tables to ensure that they are reopen with the
      new attribute.
*/

#ifdef USE_PRAGMA_IMPLEMENTATION
#pragma implementation				// gcc: Class implementation
#endif

#include "mysql_priv.h"
#include <mysql.h>
#include "slave.h"
#include <my_getopt.h>
#include <thr_alarm.h>
#include <myisam.h>

/* WITH_BERKELEY_STORAGE_ENGINE */
extern bool berkeley_shared_data;
extern ulong berkeley_max_lock, berkeley_log_buffer_size;
extern ulonglong berkeley_cache_size;
extern ulong berkeley_region_size, berkeley_cache_parts;
extern char *berkeley_home, *berkeley_tmpdir, *berkeley_logdir;

/* WITH_INNOBASE_STORAGE_ENGINE */
extern uint innobase_flush_log_at_trx_commit;
extern ulong innobase_fast_shutdown;
extern long innobase_mirrored_log_groups, innobase_log_files_in_group;
extern longlong innobase_log_file_size;
extern long innobase_log_buffer_size;
extern longlong innobase_buffer_pool_size;
extern long innobase_additional_mem_pool_size;
extern long innobase_buffer_pool_awe_mem_mb;
extern long innobase_file_io_threads, innobase_lock_wait_timeout;
extern long innobase_force_recovery;
extern long innobase_open_files;
extern char *innobase_data_home_dir, *innobase_data_file_path;
extern char *innobase_log_group_home_dir, *innobase_log_arch_dir;
extern char *innobase_unix_file_flush_method;
/* The following variables have to be my_bool for SHOW VARIABLES to work */
extern my_bool innobase_log_archive,
               innobase_use_doublewrite,
               innobase_use_checksums,
               innobase_file_per_table,
               innobase_locks_unsafe_for_binlog;

extern "C" {
extern ulong srv_max_buf_pool_modified_pct;
extern ulong srv_max_purge_lag;
extern ulong srv_auto_extend_increment;
extern ulong srv_n_spin_wait_rounds;
extern ulong srv_n_free_tickets_to_enter;
extern ulong srv_thread_sleep_delay;
extern ulong srv_thread_concurrency;
extern ulong srv_commit_concurrency;
}

/* WITH_NDBCLUSTER_STORAGE_ENGINE */
extern ulong ndb_cache_check_time;
extern ulong ndb_extra_logging;
#ifdef HAVE_NDB_BINLOG
extern ulong ndb_report_thresh_binlog_epoch_slip;
extern ulong ndb_report_thresh_binlog_mem_usage;
#endif



extern my_bool event_executor_running_global_var;

static HASH system_variable_hash;
const char *bool_type_names[]= { "OFF", "ON", NullS };
TYPELIB bool_typelib=
{
  array_elements(bool_type_names)-1, "", bool_type_names, NULL
};

const char *delay_key_write_type_names[]= { "OFF", "ON", "ALL", NullS };
TYPELIB delay_key_write_typelib=
{
  array_elements(delay_key_write_type_names)-1, "",
  delay_key_write_type_names, NULL
};

static int sys_check_charset(THD *thd, set_var *var);
static bool sys_update_charset(THD *thd, set_var *var);
static void sys_set_default_charset(THD *thd, enum_var_type type);
static int  sys_check_ftb_syntax(THD *thd,  set_var *var);
static bool sys_update_ftb_syntax(THD *thd, set_var * var);
static void sys_default_ftb_syntax(THD *thd, enum_var_type type);
static bool sys_update_init_connect(THD*, set_var*);
static void sys_default_init_connect(THD*, enum_var_type type);
static bool sys_update_init_slave(THD*, set_var*);
static void sys_default_init_slave(THD*, enum_var_type type);
static bool set_option_bit(THD *thd, set_var *var);
static bool set_option_autocommit(THD *thd, set_var *var);
static int  check_log_update(THD *thd, set_var *var);
static bool set_log_update(THD *thd, set_var *var);
static int  check_pseudo_thread_id(THD *thd, set_var *var);
void fix_binlog_format_after_update(THD *thd, enum_var_type type);
static void fix_low_priority_updates(THD *thd, enum_var_type type);
static int check_tx_isolation(THD *thd, set_var *var);
static void fix_tx_isolation(THD *thd, enum_var_type type);
static int check_completion_type(THD *thd, set_var *var);
static void fix_completion_type(THD *thd, enum_var_type type);
static void fix_net_read_timeout(THD *thd, enum_var_type type);
static void fix_net_write_timeout(THD *thd, enum_var_type type);
static void fix_net_retry_count(THD *thd, enum_var_type type);
static void fix_max_join_size(THD *thd, enum_var_type type);
static void fix_query_cache_size(THD *thd, enum_var_type type);
static void fix_query_cache_min_res_unit(THD *thd, enum_var_type type);
static void fix_myisam_max_sort_file_size(THD *thd, enum_var_type type);
static void fix_max_binlog_size(THD *thd, enum_var_type type);
static void fix_max_relay_log_size(THD *thd, enum_var_type type);
static void fix_max_connections(THD *thd, enum_var_type type);
static int check_max_delayed_threads(THD *thd, set_var *var);
static void fix_thd_mem_root(THD *thd, enum_var_type type);
static void fix_trans_mem_root(THD *thd, enum_var_type type);
static void fix_server_id(THD *thd, enum_var_type type);
static KEY_CACHE *create_key_cache(const char *name, uint length);
void fix_sql_mode_var(THD *thd, enum_var_type type);
static byte *get_error_count(THD *thd);
static byte *get_warning_count(THD *thd);
static byte *get_prepared_stmt_count(THD *thd);

/*
  Variable definition list

  These are variables that can be set from the command line, in
  alphabetic order.

  The variables are linked into the list. A variable is added to
  it in the constructor (see sys_var class for details).
*/

sys_var *sys_var::first= NULL;
uint sys_var::sys_vars= 0;

sys_var_thd_ulong	sys_auto_increment_increment("auto_increment_increment",
                                                     &SV::auto_increment_increment);
sys_var_thd_ulong	sys_auto_increment_offset("auto_increment_offset",
                                                  &SV::auto_increment_offset);

sys_var_bool_ptr	sys_automatic_sp_privileges("automatic_sp_privileges",
					      &sp_automatic_privileges);

sys_var_long_ptr	sys_binlog_cache_size("binlog_cache_size",
					      &binlog_cache_size);
sys_var_thd_binlog_format sys_binlog_format("binlog_format",
                                            &SV::binlog_format);
sys_var_thd_ulong	sys_bulk_insert_buff_size("bulk_insert_buffer_size",
						  &SV::bulk_insert_buff_size);
sys_var_character_set_server	sys_character_set_server("character_set_server");
sys_var_const_str       sys_charset_system("character_set_system",
                                           (char *)my_charset_utf8_general_ci.name);
sys_var_character_set_database	sys_character_set_database("character_set_database");
sys_var_character_set_client  sys_character_set_client("character_set_client");
sys_var_character_set_connection  sys_character_set_connection("character_set_connection");
sys_var_character_set_results sys_character_set_results("character_set_results");
sys_var_character_set_filesystem  sys_character_set_filesystem("character_set_filesystem");
sys_var_thd_ulong	sys_completion_type("completion_type",
					 &SV::completion_type,
					 check_completion_type,
					 fix_completion_type);
sys_var_collation_connection sys_collation_connection("collation_connection");
sys_var_collation_database sys_collation_database("collation_database");
sys_var_collation_server sys_collation_server("collation_server");
sys_var_long_ptr	sys_concurrent_insert("concurrent_insert",
                                              &myisam_concurrent_insert);
sys_var_long_ptr	sys_connect_timeout("connect_timeout",
					    &connect_timeout);
#ifndef DBUG_OFF
sys_var_thd_dbug        sys_dbug("debug");
#endif
sys_var_enum		sys_delay_key_write("delay_key_write",
					    &delay_key_write_options,
					    &delay_key_write_typelib,
					    fix_delay_key_write);
sys_var_long_ptr	sys_delayed_insert_limit("delayed_insert_limit",
						 &delayed_insert_limit);
sys_var_long_ptr	sys_delayed_insert_timeout("delayed_insert_timeout",
						   &delayed_insert_timeout);
sys_var_long_ptr	sys_delayed_queue_size("delayed_queue_size",
					       &delayed_queue_size);
sys_var_event_executor  sys_event_executor("event_scheduler",
					   (my_bool *)
					   &event_executor_running_global_var);
sys_var_long_ptr	sys_expire_logs_days("expire_logs_days",
					     &expire_logs_days);
sys_var_bool_ptr	sys_flush("flush", &myisam_flush);
sys_var_long_ptr	sys_flush_time("flush_time", &flush_time);
sys_var_str             sys_ft_boolean_syntax("ft_boolean_syntax",
                                         sys_check_ftb_syntax,
                                         sys_update_ftb_syntax,
                                         sys_default_ftb_syntax,
                                         ft_boolean_syntax);
sys_var_str             sys_init_connect("init_connect", 0,
                                         sys_update_init_connect,
                                         sys_default_init_connect,0);
sys_var_str             sys_init_slave("init_slave", 0,
                                       sys_update_init_slave,
                                       sys_default_init_slave,0);
sys_var_thd_ulong	sys_interactive_timeout("interactive_timeout",
						&SV::net_interactive_timeout);
sys_var_thd_ulong	sys_join_buffer_size("join_buffer_size",
					     &SV::join_buff_size);
sys_var_key_buffer_size	sys_key_buffer_size("key_buffer_size");
sys_var_key_cache_long  sys_key_cache_block_size("key_cache_block_size",
						 offsetof(KEY_CACHE,
							  param_block_size));
sys_var_key_cache_long	sys_key_cache_division_limit("key_cache_division_limit",
						     offsetof(KEY_CACHE,
							      param_division_limit));
sys_var_key_cache_long  sys_key_cache_age_threshold("key_cache_age_threshold",
						     offsetof(KEY_CACHE,
							      param_age_threshold));
sys_var_bool_ptr	sys_local_infile("local_infile",
					 &opt_local_infile);
sys_var_trust_routine_creators
sys_trust_routine_creators("log_bin_trust_routine_creators",
                           &trust_function_creators);
sys_var_bool_ptr       
sys_trust_function_creators("log_bin_trust_function_creators",
                            &trust_function_creators);
sys_var_thd_ulong	sys_log_warnings("log_warnings", &SV::log_warnings);
sys_var_thd_ulong	sys_long_query_time("long_query_time",
					     &SV::long_query_time);
sys_var_thd_bool	sys_low_priority_updates("low_priority_updates",
						 &SV::low_priority_updates,
						 fix_low_priority_updates);
#ifndef TO_BE_DELETED	/* Alias for the low_priority_updates */
sys_var_thd_bool	sys_sql_low_priority_updates("sql_low_priority_updates",
						     &SV::low_priority_updates,
						     fix_low_priority_updates);
#endif
sys_var_thd_ulong	sys_max_allowed_packet("max_allowed_packet",
					       &SV::max_allowed_packet);
sys_var_long_ptr	sys_max_binlog_cache_size("max_binlog_cache_size",
						  &max_binlog_cache_size);
sys_var_long_ptr	sys_max_binlog_size("max_binlog_size",
					    &max_binlog_size,
                                            fix_max_binlog_size);
sys_var_long_ptr	sys_max_connections("max_connections",
					    &max_connections,
                                            fix_max_connections);
sys_var_long_ptr	sys_max_connect_errors("max_connect_errors",
					       &max_connect_errors);
sys_var_thd_ulong       sys_max_insert_delayed_threads("max_insert_delayed_threads",
						       &SV::max_insert_delayed_threads,
                                                       check_max_delayed_threads,
                                                       fix_max_connections);
sys_var_thd_ulong	sys_max_delayed_threads("max_delayed_threads",
						&SV::max_insert_delayed_threads,
                                                check_max_delayed_threads,
                                                fix_max_connections);
sys_var_thd_ulong	sys_max_error_count("max_error_count",
					    &SV::max_error_count);
sys_var_thd_ulong	sys_max_heap_table_size("max_heap_table_size",
						&SV::max_heap_table_size);
sys_var_thd_ulong       sys_pseudo_thread_id("pseudo_thread_id",
					     &SV::pseudo_thread_id,
                                             check_pseudo_thread_id, 0);
sys_var_thd_ha_rows	sys_max_join_size("max_join_size",
					  &SV::max_join_size,
					  fix_max_join_size);
sys_var_thd_ulong	sys_max_seeks_for_key("max_seeks_for_key",
					      &SV::max_seeks_for_key);
sys_var_thd_ulong   sys_max_length_for_sort_data("max_length_for_sort_data",
                                                 &SV::max_length_for_sort_data);
#ifndef TO_BE_DELETED	/* Alias for max_join_size */
sys_var_thd_ha_rows	sys_sql_max_join_size("sql_max_join_size",
					      &SV::max_join_size,
					      fix_max_join_size);
#endif
static sys_var_long_ptr_global
sys_max_prepared_stmt_count("max_prepared_stmt_count",
                            &max_prepared_stmt_count,
                            &LOCK_prepared_stmt_count);
sys_var_long_ptr	sys_max_relay_log_size("max_relay_log_size",
                                               &max_relay_log_size,
                                               fix_max_relay_log_size);
sys_var_thd_ulong	sys_max_sort_length("max_sort_length",
					    &SV::max_sort_length);
sys_var_thd_ulong	sys_max_sp_recursion_depth("max_sp_recursion_depth",
                                                   &SV::max_sp_recursion_depth);
sys_var_max_user_conn   sys_max_user_connections("max_user_connections");
sys_var_thd_ulong	sys_max_tmp_tables("max_tmp_tables",
					   &SV::max_tmp_tables);
sys_var_long_ptr	sys_max_write_lock_count("max_write_lock_count",
						 &max_write_lock_count);
sys_var_thd_ulong       sys_multi_range_count("multi_range_count",
                                              &SV::multi_range_count);
sys_var_long_ptr	sys_myisam_data_pointer_size("myisam_data_pointer_size",
                                                    &myisam_data_pointer_size);
sys_var_thd_ulonglong	sys_myisam_max_sort_file_size("myisam_max_sort_file_size", &SV::myisam_max_sort_file_size, fix_myisam_max_sort_file_size, 1);
sys_var_thd_ulong       sys_myisam_repair_threads("myisam_repair_threads", &SV::myisam_repair_threads);
sys_var_thd_ulong	sys_myisam_sort_buffer_size("myisam_sort_buffer_size", &SV::myisam_sort_buff_size);
sys_var_bool_ptr	sys_myisam_use_mmap("myisam_use_mmap", 
                                            &opt_myisam_use_mmap);

sys_var_thd_enum        sys_myisam_stats_method("myisam_stats_method",
                                                &SV::myisam_stats_method,
                                                &myisam_stats_method_typelib,
                                                NULL);

sys_var_thd_ulong	sys_net_buffer_length("net_buffer_length",
					      &SV::net_buffer_length);
sys_var_thd_ulong	sys_net_read_timeout("net_read_timeout",
					     &SV::net_read_timeout,
					     0, fix_net_read_timeout);
sys_var_thd_ulong	sys_net_write_timeout("net_write_timeout",
					      &SV::net_write_timeout,
					      0, fix_net_write_timeout);
sys_var_thd_ulong	sys_net_retry_count("net_retry_count",
					    &SV::net_retry_count,
					    0, fix_net_retry_count);
sys_var_thd_bool	sys_new_mode("new", &SV::new_mode);
sys_var_thd_bool	sys_old_alter_table("old_alter_table",
					    &SV::old_alter_table);
sys_var_thd_bool	sys_old_passwords("old_passwords", &SV::old_passwords);
sys_var_thd_ulong       sys_optimizer_prune_level("optimizer_prune_level",
                                                  &SV::optimizer_prune_level);
sys_var_thd_ulong       sys_optimizer_search_depth("optimizer_search_depth",
                                                   &SV::optimizer_search_depth);
sys_var_thd_ulong       sys_preload_buff_size("preload_buffer_size",
                                              &SV::preload_buff_size);
sys_var_thd_ulong	sys_read_buff_size("read_buffer_size",
					   &SV::read_buff_size);
sys_var_bool_ptr	sys_readonly("read_only", &opt_readonly);
sys_var_thd_ulong	sys_read_rnd_buff_size("read_rnd_buffer_size",
					       &SV::read_rnd_buff_size);
sys_var_thd_ulong	sys_div_precincrement("div_precision_increment",
                                              &SV::div_precincrement);
#ifdef HAVE_REPLICATION
sys_var_bool_ptr	sys_relay_log_purge("relay_log_purge",
                                            &relay_log_purge);
#endif
sys_var_long_ptr	sys_rpl_recovery_rank("rpl_recovery_rank",
					      &rpl_recovery_rank);
sys_var_long_ptr	sys_query_cache_size("query_cache_size",
					     &query_cache_size,
					     fix_query_cache_size);

sys_var_thd_ulong	sys_range_alloc_block_size("range_alloc_block_size",
						   &SV::range_alloc_block_size);
sys_var_thd_ulong	sys_query_alloc_block_size("query_alloc_block_size",
						   &SV::query_alloc_block_size,
						   0, fix_thd_mem_root);
sys_var_thd_ulong	sys_query_prealloc_size("query_prealloc_size",
						&SV::query_prealloc_size,
						0, fix_thd_mem_root);
sys_var_thd_ulong	sys_trans_alloc_block_size("transaction_alloc_block_size",
						   &SV::trans_alloc_block_size,
						   0, fix_trans_mem_root);
sys_var_thd_ulong	sys_trans_prealloc_size("transaction_prealloc_size",
						&SV::trans_prealloc_size,
						0, fix_trans_mem_root);

#ifdef HAVE_QUERY_CACHE
sys_var_long_ptr	sys_query_cache_limit("query_cache_limit",
					      &query_cache.query_cache_limit);
sys_var_long_ptr        sys_query_cache_min_res_unit("query_cache_min_res_unit",
						     &query_cache_min_res_unit,
						     fix_query_cache_min_res_unit);
sys_var_thd_enum	sys_query_cache_type("query_cache_type",
					     &SV::query_cache_type,
					     &query_cache_type_typelib);
sys_var_thd_bool
sys_query_cache_wlock_invalidate("query_cache_wlock_invalidate",
				 &SV::query_cache_wlock_invalidate);
#endif /* HAVE_QUERY_CACHE */
sys_var_bool_ptr	sys_secure_auth("secure_auth", &opt_secure_auth);
sys_var_long_ptr	sys_server_id("server_id", &server_id, fix_server_id);
sys_var_bool_ptr	sys_slave_compressed_protocol("slave_compressed_protocol",
						      &opt_slave_compressed_protocol);
#ifdef HAVE_REPLICATION
sys_var_long_ptr	sys_slave_net_timeout("slave_net_timeout",
					      &slave_net_timeout);
sys_var_long_ptr	sys_slave_trans_retries("slave_transaction_retries",
                                                &slave_trans_retries);
#endif
sys_var_long_ptr	sys_slow_launch_time("slow_launch_time",
					     &slow_launch_time);
sys_var_thd_ulong	sys_sort_buffer("sort_buffer_size",
					&SV::sortbuff_size);
sys_var_thd_sql_mode    sys_sql_mode("sql_mode",
                                     &SV::sql_mode);
sys_var_thd_enum
sys_updatable_views_with_limit("updatable_views_with_limit",
                               &SV::updatable_views_with_limit,
                               &updatable_views_with_limit_typelib);

sys_var_thd_table_type  sys_table_type("table_type",
				       &SV::table_type);
sys_var_thd_storage_engine sys_storage_engine("storage_engine",
				       &SV::table_type);
#ifdef HAVE_REPLICATION
sys_var_sync_binlog_period sys_sync_binlog_period("sync_binlog", &sync_binlog_period);
#endif
sys_var_bool_ptr	sys_sync_frm("sync_frm", &opt_sync_frm);
sys_var_long_ptr	sys_table_def_size("table_definition_cache",
                                           &table_def_size);
sys_var_long_ptr	sys_table_cache_size("table_open_cache",
					     &table_cache_size);
sys_var_long_ptr	sys_table_lock_wait_timeout("table_lock_wait_timeout",
                                                    &table_lock_wait_timeout);
sys_var_long_ptr	sys_thread_cache_size("thread_cache_size",
					      &thread_cache_size);
sys_var_thd_enum	sys_tx_isolation("tx_isolation",
					 &SV::tx_isolation,
					 &tx_isolation_typelib,
					 fix_tx_isolation,
					 check_tx_isolation);
sys_var_thd_ulong	sys_tmp_table_size("tmp_table_size",
					   &SV::tmp_table_size);
sys_var_bool_ptr  sys_timed_mutexes("timed_mutexes",
                                    &timed_mutexes);
sys_var_thd_ulong	sys_net_wait_timeout("wait_timeout",
					     &SV::net_wait_timeout);

sys_var_long_ptr	sys_innodb_fast_shutdown("innodb_fast_shutdown",
						 &innobase_fast_shutdown);
sys_var_long_ptr        sys_innodb_max_dirty_pages_pct("innodb_max_dirty_pages_pct",
                                                        &srv_max_buf_pool_modified_pct);
sys_var_long_ptr	sys_innodb_max_purge_lag("innodb_max_purge_lag",
							&srv_max_purge_lag);
sys_var_thd_bool	sys_innodb_table_locks("innodb_table_locks",
                                               &SV::innodb_table_locks);
sys_var_thd_bool	sys_innodb_support_xa("innodb_support_xa",
                                               &SV::innodb_support_xa);
sys_var_long_ptr	sys_innodb_autoextend_increment("innodb_autoextend_increment",
							&srv_auto_extend_increment);
sys_var_long_ptr	sys_innodb_sync_spin_loops("innodb_sync_spin_loops",
                                             &srv_n_spin_wait_rounds);
sys_var_long_ptr  sys_innodb_concurrency_tickets("innodb_concurrency_tickets",
                                             &srv_n_free_tickets_to_enter);
sys_var_long_ptr  sys_innodb_thread_sleep_delay("innodb_thread_sleep_delay",
                                                &srv_thread_sleep_delay);
sys_var_long_ptr  sys_innodb_thread_concurrency("innodb_thread_concurrency",
                                                &srv_thread_concurrency);
sys_var_long_ptr  sys_innodb_commit_concurrency("innodb_commit_concurrency",
                                                &srv_commit_concurrency);

/* Condition pushdown to storage engine */
sys_var_thd_bool
sys_engine_condition_pushdown("engine_condition_pushdown",
			      &SV::engine_condition_pushdown);

/* ndb thread specific variable settings */
sys_var_thd_ulong
sys_ndb_autoincrement_prefetch_sz("ndb_autoincrement_prefetch_sz",
				  &SV::ndb_autoincrement_prefetch_sz);
sys_var_thd_bool
sys_ndb_force_send("ndb_force_send", &SV::ndb_force_send);
#ifdef HAVE_NDB_BINLOG
sys_var_long_ptr
sys_ndb_report_thresh_binlog_epoch_slip("ndb_report_thresh_binlog_epoch_slip",
                                        &ndb_report_thresh_binlog_epoch_slip);
sys_var_long_ptr
sys_ndb_report_thresh_binlog_mem_usage("ndb_report_thresh_binlog_mem_usage",
                                       &ndb_report_thresh_binlog_mem_usage);
#endif
sys_var_thd_bool
sys_ndb_use_exact_count("ndb_use_exact_count", &SV::ndb_use_exact_count);
sys_var_thd_bool
sys_ndb_use_transactions("ndb_use_transactions", &SV::ndb_use_transactions);
sys_var_long_ptr
sys_ndb_cache_check_time("ndb_cache_check_time", &ndb_cache_check_time);
sys_var_thd_bool
sys_ndb_index_stat_enable("ndb_index_stat_enable",
                          &SV::ndb_index_stat_enable);
sys_var_thd_ulong
sys_ndb_index_stat_cache_entries("ndb_index_stat_cache_entries",
                                 &SV::ndb_index_stat_cache_entries);
sys_var_thd_ulong
sys_ndb_index_stat_update_freq("ndb_index_stat_update_freq",
                               &SV::ndb_index_stat_update_freq);
sys_var_long_ptr
sys_ndb_extra_logging("ndb_extra_logging", &ndb_extra_logging);

/* Time/date/datetime formats */

sys_var_thd_date_time_format sys_time_format("time_format",
					     &SV::time_format,
					     MYSQL_TIMESTAMP_TIME);
sys_var_thd_date_time_format sys_date_format("date_format",
					     &SV::date_format,
					     MYSQL_TIMESTAMP_DATE);
sys_var_thd_date_time_format sys_datetime_format("datetime_format",
						 &SV::datetime_format,
						 MYSQL_TIMESTAMP_DATETIME);

/* Variables that are bits in THD */

sys_var_thd_bit sys_autocommit("autocommit", 0,
                               set_option_autocommit,
                               OPTION_NOT_AUTOCOMMIT,
                               1);
static sys_var_thd_bit	sys_big_tables("big_tables", 0,
				       set_option_bit,
				       OPTION_BIG_TABLES);
#ifndef TO_BE_DELETED	/* Alias for big_tables */
static sys_var_thd_bit	sys_sql_big_tables("sql_big_tables", 0,
					   set_option_bit,
					   OPTION_BIG_TABLES);
#endif
static sys_var_thd_bit	sys_big_selects("sql_big_selects", 0,
					set_option_bit,
					OPTION_BIG_SELECTS);
static sys_var_thd_bit	sys_log_off("sql_log_off", 0,
				    set_option_bit,
				    OPTION_LOG_OFF);
static sys_var_thd_bit	sys_log_update("sql_log_update",
                                       check_log_update,
				       set_log_update,
				       OPTION_BIN_LOG);
static sys_var_thd_bit	sys_log_binlog("sql_log_bin",
                                       check_log_update,
				       set_option_bit,
				       OPTION_BIN_LOG);
static sys_var_thd_bit	sys_sql_warnings("sql_warnings", 0,
					 set_option_bit,
					 OPTION_WARNINGS);
static sys_var_thd_bit	sys_sql_notes("sql_notes", 0,
					 set_option_bit,
					 OPTION_SQL_NOTES);
static sys_var_thd_bit	sys_auto_is_null("sql_auto_is_null", 0,
					 set_option_bit,
					 OPTION_AUTO_IS_NULL);
static sys_var_thd_bit	sys_safe_updates("sql_safe_updates", 0,
					 set_option_bit,
					 OPTION_SAFE_UPDATES);
static sys_var_thd_bit	sys_buffer_results("sql_buffer_result", 0,
					   set_option_bit,
					   OPTION_BUFFER_RESULT);
static sys_var_thd_bit	sys_quote_show_create("sql_quote_show_create", 0,
					      set_option_bit,
					      OPTION_QUOTE_SHOW_CREATE);
static sys_var_thd_bit	sys_foreign_key_checks("foreign_key_checks", 0,
					       set_option_bit,
					       OPTION_NO_FOREIGN_KEY_CHECKS,
					       1);
static sys_var_thd_bit	sys_unique_checks("unique_checks", 0,
					  set_option_bit,
					  OPTION_RELAXED_UNIQUE_CHECKS,
					  1);

/* Local state variables */

static sys_var_thd_ha_rows	sys_select_limit("sql_select_limit",
						 &SV::select_limit);
static sys_var_timestamp	sys_timestamp("timestamp");
static sys_var_last_insert_id	sys_last_insert_id("last_insert_id");
static sys_var_last_insert_id	sys_identity("identity");
static sys_var_insert_id	sys_insert_id("insert_id");
static sys_var_readonly		sys_error_count("error_count",
						OPT_SESSION,
						SHOW_LONG,
						get_error_count);
static sys_var_readonly		sys_warning_count("warning_count",
						  OPT_SESSION,
						  SHOW_LONG,
						  get_warning_count);
static sys_var_readonly	sys_prepared_stmt_count("prepared_stmt_count",
                                                OPT_GLOBAL, SHOW_LONG,
                                                get_prepared_stmt_count);

/* alias for last_insert_id() to be compatible with Sybase */
#ifdef HAVE_REPLICATION
static sys_var_slave_skip_counter sys_slave_skip_counter("sql_slave_skip_counter");
#endif
static sys_var_rand_seed1	sys_rand_seed1("rand_seed1");
static sys_var_rand_seed2	sys_rand_seed2("rand_seed2");

static sys_var_thd_ulong        sys_default_week_format("default_week_format",
					                &SV::default_week_format);

sys_var_thd_ulong               sys_group_concat_max_len("group_concat_max_len",
                                                         &SV::group_concat_max_len);

sys_var_thd_time_zone            sys_time_zone("time_zone");

/* Read only variables */

sys_var_const_str		sys_os("version_compile_os", SYSTEM_TYPE);
sys_var_have_variable sys_have_archive_db("have_archive", &have_archive_db);
sys_var_have_variable sys_have_berkeley_db("have_bdb", &have_berkeley_db);
sys_var_have_variable sys_have_blackhole_db("have_blackhole_engine",
                                            &have_blackhole_db);
sys_var_have_variable sys_have_compress("have_compress", &have_compress);
sys_var_have_variable sys_have_crypt("have_crypt", &have_crypt);
sys_var_have_variable sys_have_csv_db("have_csv", &have_csv_db);
sys_var_have_variable sys_have_dlopen("have_dlopen", &have_dlopen);
sys_var_have_variable sys_have_example_db("have_example_engine",
                                          &have_example_db);
sys_var_have_variable sys_have_federated_db("have_federated_engine",
                                            &have_federated_db);
sys_var_have_variable sys_have_geometry("have_geometry", &have_geometry);
sys_var_have_variable sys_have_innodb("have_innodb", &have_innodb);
sys_var_have_variable sys_have_ndbcluster("have_ndbcluster", &have_ndbcluster);
sys_var_have_variable sys_have_openssl("have_openssl", &have_openssl);
sys_var_have_variable sys_have_partition_db("have_partitioning",
                                            &have_partition_db);
sys_var_have_variable sys_have_query_cache("have_query_cache",
                                           &have_query_cache);
sys_var_have_variable sys_have_rtree_keys("have_rtree_keys", &have_rtree_keys);
sys_var_have_variable sys_have_symlink("have_symlink", &have_symlink);
sys_var_have_variable sys_have_row_based_replication("have_row_based_replication",&have_row_based_replication);
/* Global read-only variable describing server license */
sys_var_const_str		sys_license("license", STRINGIFY_ARG(LICENSE));

#ifdef HAVE_REPLICATION
<<<<<<< HEAD
static int show_slave_skip_errors(THD *thd, SHOW_VAR *var, char *buff)
{
  var->type=SHOW_CHAR;
  var->value= buff;
  if (!use_slave_mask || bitmap_is_clear_all(&slave_error_mask))
  {
    var->value= const_cast<char *>("OFF");
  }
  else if (bitmap_is_set_all(&slave_error_mask))
  {
    var->value= const_cast<char *>("ALL");
  }
  else
  {
    /* 10 is enough assuming errors are max 4 digits */
    int i;
    var->value= buff;
    for (i= 1;
         i < MAX_SLAVE_ERROR &&
         (buff - var->value) < SHOW_VAR_FUNC_BUFF_SIZE;
         i++)
    {
      if (bitmap_is_set(&slave_error_mask, i))
      {
        buff= int10_to_str(i, buff, 10);
        *buff++= ',';
      }
    }
    if (var->value != buff)
      buff--;				// Remove last ','
    if (i < MAX_SLAVE_ERROR)
      buff= strmov(buff, "...");  // Couldn't show all errors
    *buff=0;
  }
  return 0;
}
#endif /* HAVE_REPLICATION */
=======
  &sys_slave_compressed_protocol,
  &sys_slave_net_timeout,
  &sys_slave_trans_retries,
  &sys_slave_skip_counter,
#endif
  &sys_slow_launch_time,
  &sys_sort_buffer,
  &sys_sql_big_tables,
  &sys_sql_low_priority_updates,
  &sys_sql_max_join_size,
  &sys_sql_mode,
  &sys_sql_warnings,
  &sys_sql_notes,
  &sys_storage_engine,
#ifdef HAVE_REPLICATION
  &sys_sync_binlog_period,
#endif
  &sys_sync_frm,
  &sys_table_cache_size,
  &sys_table_lock_wait_timeout,
  &sys_table_type,
  &sys_thread_cache_size,
  &sys_time_format,
  &sys_timed_mutexes,
  &sys_timestamp,
  &sys_time_zone,
  &sys_tmp_table_size,
  &sys_trans_alloc_block_size,
  &sys_trans_prealloc_size,
  &sys_tx_isolation,
  &sys_os,
#ifdef HAVE_INNOBASE_DB
  &sys_innodb_fast_shutdown,
  &sys_innodb_max_dirty_pages_pct,
  &sys_innodb_max_purge_lag,
  &sys_innodb_table_locks,
  &sys_innodb_support_xa,
  &sys_innodb_max_purge_lag,
  &sys_innodb_autoextend_increment,
  &sys_innodb_sync_spin_loops,
  &sys_innodb_concurrency_tickets,
  &sys_innodb_thread_sleep_delay,
  &sys_innodb_thread_concurrency,
  &sys_innodb_commit_concurrency,
  &sys_innodb_flush_log_at_trx_commit,
#endif
  &sys_trust_routine_creators,
  &sys_trust_function_creators,
  &sys_engine_condition_pushdown,
#ifdef HAVE_NDBCLUSTER_DB
  &sys_ndb_autoincrement_prefetch_sz,
  &sys_ndb_cache_check_time,
  &sys_ndb_force_send,
  &sys_ndb_use_exact_count,
  &sys_ndb_use_transactions,
#endif
  &sys_unique_checks,
  &sys_updatable_views_with_limit,
  &sys_warning_count
};
>>>>>>> d96fbd73


/*
  Variables shown by SHOW variables in alphabetical order
*/

SHOW_VAR init_vars[]= {
  {"auto_increment_increment", (char*) &sys_auto_increment_increment, SHOW_SYS},
  {"auto_increment_offset",   (char*) &sys_auto_increment_offset, SHOW_SYS},
  {sys_automatic_sp_privileges.name,(char*) &sys_automatic_sp_privileges,       SHOW_SYS},
  {"back_log",                (char*) &back_log,                    SHOW_LONG},
  {"basedir",                 mysql_home,                           SHOW_CHAR},
  {"bdb_cache_parts",         (char*) &berkeley_cache_parts,        SHOW_LONG},
  {"bdb_cache_size",          (char*) &berkeley_cache_size,         SHOW_LONGLONG},
  {"bdb_home",                (char*) &berkeley_home,               SHOW_CHAR_PTR},
  {"bdb_log_buffer_size",     (char*) &berkeley_log_buffer_size,    SHOW_LONG},
  {"bdb_logdir",              (char*) &berkeley_logdir,             SHOW_CHAR_PTR},
  {"bdb_max_lock",            (char*) &berkeley_max_lock,	    SHOW_LONG},
  {"bdb_region_size",         (char*) &berkeley_region_size,	    SHOW_LONG},
  {"bdb_shared_data",	      (char*) &berkeley_shared_data,	    SHOW_BOOL},
  {"bdb_tmpdir",              (char*) &berkeley_tmpdir,             SHOW_CHAR_PTR},
  {sys_binlog_cache_size.name,(char*) &sys_binlog_cache_size,	    SHOW_SYS},
  {sys_binlog_format.name,    (char*) &sys_binlog_format,	    SHOW_SYS},
  {sys_bulk_insert_buff_size.name,(char*) &sys_bulk_insert_buff_size,SHOW_SYS},
  {sys_character_set_client.name,(char*) &sys_character_set_client, SHOW_SYS},
  {sys_character_set_connection.name,(char*) &sys_character_set_connection,SHOW_SYS},
  {sys_character_set_database.name, (char*) &sys_character_set_database,SHOW_SYS},
  {sys_character_set_filesystem.name,(char*) &sys_character_set_filesystem, SHOW_SYS},
  {sys_character_set_results.name,(char*) &sys_character_set_results, SHOW_SYS},
  {sys_character_set_server.name, (char*) &sys_character_set_server,SHOW_SYS},
  {sys_charset_system.name,   (char*) &sys_charset_system,          SHOW_SYS},
  {"character_sets_dir",      mysql_charsets_dir,                   SHOW_CHAR},
  {sys_collation_connection.name,(char*) &sys_collation_connection, SHOW_SYS},
  {sys_collation_database.name,(char*) &sys_collation_database,     SHOW_SYS},
  {sys_collation_server.name,(char*) &sys_collation_server,         SHOW_SYS},
  {sys_completion_type.name,  (char*) &sys_completion_type,	    SHOW_SYS},
  {sys_concurrent_insert.name,(char*) &sys_concurrent_insert,       SHOW_SYS},
  {sys_connect_timeout.name,  (char*) &sys_connect_timeout,         SHOW_SYS},
  {"datadir",                 mysql_real_data_home,                 SHOW_CHAR},
  {sys_date_format.name,      (char*) &sys_date_format,		    SHOW_SYS},
  {sys_datetime_format.name,  (char*) &sys_datetime_format,	    SHOW_SYS},
#ifndef DBUG_OFF
  {sys_dbug.name,             (char*) &sys_dbug,                    SHOW_SYS},
#endif
  {sys_default_week_format.name, (char*) &sys_default_week_format,  SHOW_SYS},
  {sys_delay_key_write.name,  (char*) &sys_delay_key_write,         SHOW_SYS},
  {sys_delayed_insert_limit.name, (char*) &sys_delayed_insert_limit,SHOW_SYS},
  {sys_delayed_insert_timeout.name, (char*) &sys_delayed_insert_timeout, SHOW_SYS},
  {sys_delayed_queue_size.name,(char*) &sys_delayed_queue_size,     SHOW_SYS},
  {sys_div_precincrement.name,(char*) &sys_div_precincrement,SHOW_SYS},
  {sys_engine_condition_pushdown.name,
   (char*) &sys_engine_condition_pushdown,                          SHOW_SYS},
  {sys_event_executor.name,   (char*) &sys_event_executor,          SHOW_SYS},
  {sys_expire_logs_days.name, (char*) &sys_expire_logs_days,        SHOW_SYS},
  {sys_flush.name,             (char*) &sys_flush,                  SHOW_SYS},
  {sys_flush_time.name,        (char*) &sys_flush_time,             SHOW_SYS},
  {sys_ft_boolean_syntax.name,(char*) &ft_boolean_syntax,	    SHOW_CHAR},
  {"ft_max_word_len",         (char*) &ft_max_word_len,             SHOW_LONG},
  {"ft_min_word_len",         (char*) &ft_min_word_len,             SHOW_LONG},
  {"ft_query_expansion_limit",(char*) &ft_query_expansion_limit,    SHOW_LONG},
  {"ft_stopword_file",        (char*) &ft_stopword_file,            SHOW_CHAR_PTR},
  {sys_group_concat_max_len.name, (char*) &sys_group_concat_max_len,  SHOW_SYS},
  {sys_have_archive_db.name,  (char*) &have_archive_db,             SHOW_HAVE},
  {sys_have_berkeley_db.name, (char*) &have_berkeley_db,            SHOW_HAVE},
  {sys_have_blackhole_db.name,(char*) &have_blackhole_db,           SHOW_HAVE},
  {sys_have_compress.name,    (char*) &have_compress,               SHOW_HAVE},
  {sys_have_crypt.name,       (char*) &have_crypt,                  SHOW_HAVE},
  {sys_have_csv_db.name,      (char*) &have_csv_db,                 SHOW_HAVE},
  {sys_have_dlopen.name,      (char*) &have_dlopen,                 SHOW_HAVE},
  {sys_have_example_db.name,  (char*) &have_example_db,             SHOW_HAVE},
  {sys_have_federated_db.name,(char*) &have_federated_db,           SHOW_HAVE},
  {sys_have_geometry.name,    (char*) &have_geometry,               SHOW_HAVE},
  {sys_have_innodb.name,      (char*) &have_innodb,                 SHOW_HAVE},
  {sys_have_ndbcluster.name,  (char*) &have_ndbcluster,             SHOW_HAVE},
  {sys_have_openssl.name,     (char*) &have_openssl,                SHOW_HAVE},
  {sys_have_partition_db.name,(char*) &have_partition_db,           SHOW_HAVE},
  {sys_have_query_cache.name, (char*) &have_query_cache,            SHOW_HAVE},
  {sys_have_row_based_replication.name, (char*) &have_row_based_replication, SHOW_HAVE},
  {sys_have_rtree_keys.name,  (char*) &have_rtree_keys,             SHOW_HAVE},
  {sys_have_symlink.name,     (char*) &have_symlink,                SHOW_HAVE},
  {"init_connect",            (char*) &sys_init_connect,            SHOW_SYS},
  {"init_file",               (char*) &opt_init_file,               SHOW_CHAR_PTR},
  {"init_slave",              (char*) &sys_init_slave,              SHOW_SYS},
  {"innodb_additional_mem_pool_size", (char*) &innobase_additional_mem_pool_size, SHOW_LONG },
  {sys_innodb_autoextend_increment.name, (char*) &sys_innodb_autoextend_increment, SHOW_SYS},
  {"innodb_buffer_pool_awe_mem_mb", (char*) &innobase_buffer_pool_awe_mem_mb, SHOW_LONG },
  {"innodb_buffer_pool_size", (char*) &innobase_buffer_pool_size, SHOW_LONGLONG },
  {"innodb_checksums", (char*) &innobase_use_checksums, SHOW_MY_BOOL},
  {sys_innodb_commit_concurrency.name, (char*) &sys_innodb_commit_concurrency, SHOW_SYS},
  {sys_innodb_concurrency_tickets.name, (char*) &sys_innodb_concurrency_tickets, SHOW_SYS},
  {"innodb_data_file_path", (char*) &innobase_data_file_path,	    SHOW_CHAR_PTR},
  {"innodb_data_home_dir",  (char*) &innobase_data_home_dir,	    SHOW_CHAR_PTR},
  {"innodb_doublewrite", (char*) &innobase_use_doublewrite, SHOW_MY_BOOL},
  {sys_innodb_fast_shutdown.name,(char*) &sys_innodb_fast_shutdown, SHOW_SYS},
  {"innodb_file_io_threads", (char*) &innobase_file_io_threads, SHOW_LONG },
  {"innodb_file_per_table", (char*) &innobase_file_per_table, SHOW_MY_BOOL},
  {"innodb_flush_log_at_trx_commit", (char*) &innobase_flush_log_at_trx_commit, SHOW_INT},
  {"innodb_flush_method",    (char*) &innobase_unix_file_flush_method, SHOW_CHAR_PTR},
  {"innodb_force_recovery", (char*) &innobase_force_recovery, SHOW_LONG },
  {"innodb_lock_wait_timeout", (char*) &innobase_lock_wait_timeout, SHOW_LONG },
  {"innodb_locks_unsafe_for_binlog", (char*) &innobase_locks_unsafe_for_binlog, SHOW_MY_BOOL},
  {"innodb_log_arch_dir",   (char*) &innobase_log_arch_dir, 	    SHOW_CHAR_PTR},
  {"innodb_log_archive",    (char*) &innobase_log_archive, 	    SHOW_MY_BOOL},
  {"innodb_log_buffer_size", (char*) &innobase_log_buffer_size, SHOW_LONG },
  {"innodb_log_file_size", (char*) &innobase_log_file_size, SHOW_LONGLONG},
  {"innodb_log_files_in_group", (char*) &innobase_log_files_in_group,	SHOW_LONG},
  {"innodb_log_group_home_dir", (char*) &innobase_log_group_home_dir, SHOW_CHAR_PTR},
  {sys_innodb_max_dirty_pages_pct.name, (char*) &sys_innodb_max_dirty_pages_pct, SHOW_SYS},
  {sys_innodb_max_purge_lag.name, (char*) &sys_innodb_max_purge_lag, SHOW_SYS},
  {"innodb_mirrored_log_groups", (char*) &innobase_mirrored_log_groups, SHOW_LONG},
  {"innodb_open_files", (char*) &innobase_open_files, SHOW_LONG },
  {sys_innodb_support_xa.name, (char*) &sys_innodb_support_xa, SHOW_SYS},
  {sys_innodb_sync_spin_loops.name, (char*) &sys_innodb_sync_spin_loops, SHOW_SYS},
  {sys_innodb_table_locks.name, (char*) &sys_innodb_table_locks, SHOW_SYS},
  {sys_innodb_thread_concurrency.name, (char*) &sys_innodb_thread_concurrency, SHOW_SYS},
  {sys_innodb_thread_sleep_delay.name, (char*) &sys_innodb_thread_sleep_delay, SHOW_SYS},
  {sys_interactive_timeout.name,(char*) &sys_interactive_timeout,   SHOW_SYS},
  {sys_join_buffer_size.name,   (char*) &sys_join_buffer_size,	    SHOW_SYS},
  {sys_key_buffer_size.name,	(char*) &sys_key_buffer_size,	    SHOW_SYS},
  {sys_key_cache_age_threshold.name,   (char*) &sys_key_cache_age_threshold,
                                                                    SHOW_SYS},
  {sys_key_cache_block_size.name,   (char*) &sys_key_cache_block_size,
                                                                    SHOW_SYS},
  {sys_key_cache_division_limit.name,   (char*) &sys_key_cache_division_limit,
                                                                    SHOW_SYS},
  {"language",                language,                             SHOW_CHAR},
  {"large_files_support",     (char*) &opt_large_files,             SHOW_BOOL},
  {"large_page_size",         (char*) &opt_large_page_size,         SHOW_INT},
  {"large_pages",             (char*) &opt_large_pages,             SHOW_MY_BOOL},
  {sys_license.name,	      (char*) &sys_license,                 SHOW_SYS},
  {sys_local_infile.name,     (char*) &sys_local_infile,	    SHOW_SYS},
#ifdef HAVE_MLOCKALL
  {"locked_in_memory",	      (char*) &locked_in_memory,	    SHOW_BOOL},
#endif
  {"log",                     (char*) &opt_log,                     SHOW_BOOL},
  {"log_bin",                 (char*) &opt_bin_log,                 SHOW_BOOL},
  {sys_trust_function_creators.name,(char*) &sys_trust_function_creators, SHOW_SYS},
  {"log_error",               (char*) log_error_file,               SHOW_CHAR},
#ifdef HAVE_REPLICATION
  {"log_slave_updates",       (char*) &opt_log_slave_updates,       SHOW_MY_BOOL},
#endif
  {"log_slow_queries",        (char*) &opt_slow_log,                SHOW_BOOL},
  {sys_log_warnings.name,     (char*) &sys_log_warnings,	    SHOW_SYS},
  {sys_long_query_time.name,  (char*) &sys_long_query_time, 	    SHOW_SYS},
  {sys_low_priority_updates.name, (char*) &sys_low_priority_updates, SHOW_SYS},
  {"lower_case_file_system",  (char*) &lower_case_file_system,      SHOW_MY_BOOL},
  {"lower_case_table_names",  (char*) &lower_case_table_names,      SHOW_INT},
  {sys_max_allowed_packet.name,(char*) &sys_max_allowed_packet,	    SHOW_SYS},
  {sys_max_binlog_cache_size.name,(char*) &sys_max_binlog_cache_size, SHOW_SYS},
  {sys_max_binlog_size.name,    (char*) &sys_max_binlog_size,	    SHOW_SYS},
  {sys_max_connect_errors.name, (char*) &sys_max_connect_errors,    SHOW_SYS},
  {sys_max_connections.name,    (char*) &sys_max_connections,	    SHOW_SYS},
  {sys_max_delayed_threads.name,(char*) &sys_max_delayed_threads,   SHOW_SYS},
  {sys_max_error_count.name,	(char*) &sys_max_error_count,	    SHOW_SYS},
  {sys_max_heap_table_size.name,(char*) &sys_max_heap_table_size,   SHOW_SYS},
  {sys_max_insert_delayed_threads.name,
   (char*) &sys_max_insert_delayed_threads,   SHOW_SYS},
  {sys_max_join_size.name,	(char*) &sys_max_join_size,	    SHOW_SYS},
  {sys_max_length_for_sort_data.name, (char*) &sys_max_length_for_sort_data,
   SHOW_SYS},
  {sys_max_prepared_stmt_count.name, (char*) &sys_max_prepared_stmt_count,
    SHOW_SYS},
  {sys_max_relay_log_size.name, (char*) &sys_max_relay_log_size,    SHOW_SYS},
  {sys_max_seeks_for_key.name,  (char*) &sys_max_seeks_for_key,	    SHOW_SYS},
  {sys_max_sort_length.name,	(char*) &sys_max_sort_length,	    SHOW_SYS},
  {sys_max_sp_recursion_depth.name,
    (char*) &sys_max_sp_recursion_depth, SHOW_SYS},
  {sys_max_tmp_tables.name,	(char*) &sys_max_tmp_tables,	    SHOW_SYS},
  {sys_max_user_connections.name,(char*) &sys_max_user_connections, SHOW_SYS},
  {sys_max_write_lock_count.name, (char*) &sys_max_write_lock_count,SHOW_SYS},
  {sys_multi_range_count.name,  (char*) &sys_multi_range_count,     SHOW_SYS},
  {sys_myisam_data_pointer_size.name, (char*) &sys_myisam_data_pointer_size, SHOW_SYS},
  {sys_myisam_max_sort_file_size.name, (char*) &sys_myisam_max_sort_file_size,
   SHOW_SYS},
  {"myisam_recover_options",  (char*) &myisam_recover_options_str,  SHOW_CHAR_PTR},
  {sys_myisam_repair_threads.name, (char*) &sys_myisam_repair_threads,
   SHOW_SYS},
  {sys_myisam_sort_buffer_size.name, (char*) &sys_myisam_sort_buffer_size, SHOW_SYS},
  
  {sys_myisam_stats_method.name, (char*) &sys_myisam_stats_method, SHOW_SYS},
  {sys_myisam_use_mmap.name, (char*) &sys_myisam_use_mmap, SHOW_SYS},
  
#ifdef __NT__
  {"named_pipe",	      (char*) &opt_enable_named_pipe,       SHOW_MY_BOOL},
#endif
  {sys_ndb_autoincrement_prefetch_sz.name,
   (char*) &sys_ndb_autoincrement_prefetch_sz,                      SHOW_SYS},
  {sys_ndb_cache_check_time.name,(char*) &sys_ndb_cache_check_time, SHOW_SYS},
  {sys_ndb_extra_logging.name,(char*) &sys_ndb_extra_logging,       SHOW_SYS},
  {sys_ndb_force_send.name,   (char*) &sys_ndb_force_send,          SHOW_SYS},
  {sys_ndb_index_stat_cache_entries.name, (char*) &sys_ndb_index_stat_cache_entries, SHOW_SYS},
  {sys_ndb_index_stat_enable.name, (char*) &sys_ndb_index_stat_enable, SHOW_SYS},
  {sys_ndb_index_stat_update_freq.name, (char*) &sys_ndb_index_stat_update_freq, SHOW_SYS},
#ifdef HAVE_NDB_BINLOG
  {sys_ndb_report_thresh_binlog_epoch_slip.name,
   (char*) &sys_ndb_report_thresh_binlog_epoch_slip,                SHOW_SYS},
  {sys_ndb_report_thresh_binlog_mem_usage.name,
   (char*) &sys_ndb_report_thresh_binlog_mem_usage,                 SHOW_SYS},
#endif
  {sys_ndb_use_exact_count.name,(char*) &sys_ndb_use_exact_count,   SHOW_SYS},
  {sys_ndb_use_transactions.name,(char*) &sys_ndb_use_transactions, SHOW_SYS},
  {sys_net_buffer_length.name,(char*) &sys_net_buffer_length,       SHOW_SYS},
  {sys_net_read_timeout.name, (char*) &sys_net_read_timeout,        SHOW_SYS},
  {sys_net_retry_count.name,  (char*) &sys_net_retry_count,	    SHOW_SYS},
  {sys_net_write_timeout.name,(char*) &sys_net_write_timeout,       SHOW_SYS},
  {sys_new_mode.name,         (char*) &sys_new_mode,                SHOW_SYS},
  {sys_old_alter_table.name,  (char*) &sys_old_alter_table,         SHOW_SYS},
  {sys_old_passwords.name,    (char*) &sys_old_passwords,           SHOW_SYS},
  {"open_files_limit",	      (char*) &open_files_limit,	    SHOW_LONG},
  {sys_optimizer_prune_level.name, (char*) &sys_optimizer_prune_level,
   SHOW_SYS},
  {sys_optimizer_search_depth.name,(char*) &sys_optimizer_search_depth,
   SHOW_SYS},
  {"pid_file",                (char*) pidfile_name,                 SHOW_CHAR},
  {"plugin_dir",              (char*) opt_plugin_dir,               SHOW_CHAR},
  {sys_prepared_stmt_count.name, (char*) &sys_prepared_stmt_count, SHOW_SYS},
  {"port",                    (char*) &mysqld_port,                  SHOW_INT},
  {sys_preload_buff_size.name, (char*) &sys_preload_buff_size,      SHOW_SYS},
  {"protocol_version",        (char*) &protocol_version,            SHOW_INT},
  {sys_query_alloc_block_size.name, (char*) &sys_query_alloc_block_size,
   SHOW_SYS},
#ifdef HAVE_QUERY_CACHE
  {sys_query_cache_limit.name,(char*) &sys_query_cache_limit,	    SHOW_SYS},
  {sys_query_cache_min_res_unit.name, (char*) &sys_query_cache_min_res_unit,
   SHOW_SYS},
  {sys_query_cache_size.name, (char*) &sys_query_cache_size,	    SHOW_SYS},
  {sys_query_cache_type.name, (char*) &sys_query_cache_type,        SHOW_SYS},
  {sys_query_cache_wlock_invalidate.name,
   (char *) &sys_query_cache_wlock_invalidate, SHOW_SYS},
#endif /* HAVE_QUERY_CACHE */
  {sys_query_prealloc_size.name, (char*) &sys_query_prealloc_size,  SHOW_SYS},
  {sys_range_alloc_block_size.name, (char*) &sys_range_alloc_block_size,
   SHOW_SYS},
  {sys_read_buff_size.name,   (char*) &sys_read_buff_size,	    SHOW_SYS},
  {sys_readonly.name,         (char*) &sys_readonly,                SHOW_SYS},
  {sys_read_rnd_buff_size.name,(char*) &sys_read_rnd_buff_size,	    SHOW_SYS},
#ifdef HAVE_REPLICATION
  {sys_relay_log_purge.name,  (char*) &sys_relay_log_purge,         SHOW_SYS},
  {"relay_log_space_limit",  (char*) &relay_log_space_limit,        SHOW_LONGLONG},
#endif
  {sys_rpl_recovery_rank.name,(char*) &sys_rpl_recovery_rank,       SHOW_SYS},
  {"secure_auth",             (char*) &sys_secure_auth,             SHOW_SYS},
#ifdef HAVE_SMEM
  {"shared_memory",           (char*) &opt_enable_shared_memory,    SHOW_MY_BOOL},
  {"shared_memory_base_name", (char*) &shared_memory_base_name,     SHOW_CHAR_PTR},
#endif
  {sys_server_id.name,	      (char*) &sys_server_id,		    SHOW_SYS},
  {"skip_external_locking",   (char*) &my_disable_locking,          SHOW_MY_BOOL},
  {"skip_networking",         (char*) &opt_disable_networking,      SHOW_BOOL},
  {"skip_show_database",      (char*) &opt_skip_show_db,            SHOW_BOOL},
#ifdef HAVE_REPLICATION
  {sys_slave_compressed_protocol.name,
    (char*) &sys_slave_compressed_protocol,           SHOW_SYS},
  {"slave_load_tmpdir",       (char*) &slave_load_tmpdir,           SHOW_CHAR_PTR},
  {sys_slave_net_timeout.name,(char*) &sys_slave_net_timeout,	    SHOW_SYS},
  {"slave_skip_errors",       (char*) &show_slave_skip_errors,      SHOW_FUNC},
  {sys_slave_trans_retries.name,(char*) &sys_slave_trans_retries,   SHOW_SYS},
#endif
  {sys_slow_launch_time.name, (char*) &sys_slow_launch_time,        SHOW_SYS},
#ifdef HAVE_SYS_UN_H
  {"socket",                  (char*) &mysqld_unix_port,             SHOW_CHAR_PTR},
#endif
  {sys_sort_buffer.name,      (char*) &sys_sort_buffer, 	    SHOW_SYS},
  {sys_sql_mode.name,         (char*) &sys_sql_mode,                SHOW_SYS},
  {"sql_notes",               (char*) &sys_sql_notes,               SHOW_BOOL},
  {"sql_warnings",            (char*) &sys_sql_warnings,            SHOW_BOOL},
  {sys_storage_engine.name,   (char*) &sys_storage_engine,          SHOW_SYS},
#ifdef HAVE_REPLICATION
  {sys_sync_binlog_period.name,(char*) &sys_sync_binlog_period,     SHOW_SYS},
#endif
  {sys_sync_frm.name,         (char*) &sys_sync_frm,               SHOW_SYS},
#ifdef HAVE_TZNAME
  {"system_time_zone",        system_time_zone,                     SHOW_CHAR},
#endif
  {"table_definition_cache",  (char*) &table_def_size,              SHOW_LONG},
  {"table_lock_wait_timeout", (char*) &table_lock_wait_timeout,     SHOW_LONG },
  {"table_open_cache",        (char*) &table_cache_size,            SHOW_LONG},
  {sys_table_type.name,	      (char*) &sys_table_type,	            SHOW_SYS},
  {sys_thread_cache_size.name,(char*) &sys_thread_cache_size,       SHOW_SYS},
#ifdef HAVE_THR_SETCONCURRENCY
  {"thread_concurrency",      (char*) &concurrency,                 SHOW_LONG},
#endif
  {"thread_stack",            (char*) &thread_stack,                SHOW_LONG},
  {sys_time_format.name,      (char*) &sys_time_format,		    SHOW_SYS},
  {"time_zone",               (char*) &sys_time_zone,               SHOW_SYS},
  {sys_timed_mutexes.name,    (char*) &sys_timed_mutexes,       SHOW_SYS},
  {sys_tmp_table_size.name,   (char*) &sys_tmp_table_size,	    SHOW_SYS},
  {"tmpdir",                  (char*) &opt_mysql_tmpdir,            SHOW_CHAR_PTR},
  {sys_trans_alloc_block_size.name, (char*) &sys_trans_alloc_block_size,
   SHOW_SYS},
  {sys_trans_prealloc_size.name, (char*) &sys_trans_prealloc_size,  SHOW_SYS},
  {sys_tx_isolation.name,     (char*) &sys_tx_isolation,	    SHOW_SYS},
  {sys_updatable_views_with_limit.name,
                              (char*) &sys_updatable_views_with_limit,SHOW_SYS},
  {"version",                 server_version,                       SHOW_CHAR},
  {"version_comment",         (char*) MYSQL_COMPILATION_COMMENT,    SHOW_CHAR},
  {"version_compile_machine", (char*) MACHINE_TYPE,		    SHOW_CHAR},
  {sys_os.name,		      (char*) &sys_os,			    SHOW_SYS},
  {sys_net_wait_timeout.name, (char*) &sys_net_wait_timeout,	    SHOW_SYS},
  {NullS, NullS, SHOW_LONG}
};


bool sys_var::check(THD *thd, set_var *var)
{
  var->save_result.ulonglong_value= var->value->val_int();
  return 0;
}

bool sys_var_str::check(THD *thd, set_var *var)
{
  int res;
  if (!check_func)
    return 0;

  if ((res=(*check_func)(thd, var)) < 0)
    my_error(ER_WRONG_VALUE_FOR_VAR, MYF(0),
             name, var->value->str_value.ptr());
  return res;
}

/*
  Functions to check and update variables
*/


/*
  Update variables 'init_connect, init_slave'.

  In case of 'DEFAULT' value
  (for example: 'set GLOBAL init_connect=DEFAULT')
  'var' parameter is NULL pointer.
*/

bool update_sys_var_str(sys_var_str *var_str, rw_lock_t *var_mutex,
			set_var *var)
{
  char *res= 0, *old_value=(char *)(var ? var->value->str_value.ptr() : 0);
  uint new_length= (var ? var->value->str_value.length() : 0);
  if (!old_value)
    old_value= (char*) "";
  if (!(res= my_strndup((byte*)old_value, new_length, MYF(0))))
    return 1;
  /*
    Replace the old value in such a way that the any thread using
    the value will work.
  */
  rw_wrlock(var_mutex);
  old_value= var_str->value;
  var_str->value= res;
  var_str->value_length= new_length;
  rw_unlock(var_mutex);
  my_free(old_value, MYF(MY_ALLOW_ZERO_PTR));
  return 0;
}


static bool sys_update_init_connect(THD *thd, set_var *var)
{
  return update_sys_var_str(&sys_init_connect, &LOCK_sys_init_connect, var);
}


static void sys_default_init_connect(THD* thd, enum_var_type type)
{
  update_sys_var_str(&sys_init_connect, &LOCK_sys_init_connect, 0);
}


static bool sys_update_init_slave(THD *thd, set_var *var)
{
  return update_sys_var_str(&sys_init_slave, &LOCK_sys_init_slave, var);
}


static void sys_default_init_slave(THD* thd, enum_var_type type)
{
  update_sys_var_str(&sys_init_slave, &LOCK_sys_init_slave, 0);
}

static int sys_check_ftb_syntax(THD *thd,  set_var *var)
{
  if (thd->security_ctx->master_access & SUPER_ACL)
    return (ft_boolean_check_syntax_string((byte*)
                                           var->value->str_value.c_ptr()) ?
            -1 : 0);
  else
  {
    my_error(ER_SPECIFIC_ACCESS_DENIED_ERROR, MYF(0), "SUPER");
    return 1;
  }
}

static bool sys_update_ftb_syntax(THD *thd, set_var * var)
{
  strmake(ft_boolean_syntax, var->value->str_value.c_ptr(),
	  sizeof(ft_boolean_syntax)-1);
  return 0;
}

static void sys_default_ftb_syntax(THD *thd, enum_var_type type)
{
  strmake(ft_boolean_syntax, def_ft_boolean_syntax,
	  sizeof(ft_boolean_syntax)-1);
}


/*
  If one sets the LOW_PRIORIY UPDATES flag, we also must change the
  used lock type
*/

static void fix_low_priority_updates(THD *thd, enum_var_type type)
{
  if (type != OPT_GLOBAL)
    thd->update_lock_default= (thd->variables.low_priority_updates ?
			       TL_WRITE_LOW_PRIORITY : TL_WRITE);
}


static void
fix_myisam_max_sort_file_size(THD *thd, enum_var_type type)
{
  myisam_max_temp_length=
    (my_off_t) global_system_variables.myisam_max_sort_file_size;
}

/*
  Set the OPTION_BIG_SELECTS flag if max_join_size == HA_POS_ERROR
*/

static void fix_max_join_size(THD *thd, enum_var_type type)
{
  if (type != OPT_GLOBAL)
  {
    if (thd->variables.max_join_size == HA_POS_ERROR)
      thd->options|= OPTION_BIG_SELECTS;
    else
      thd->options&= ~OPTION_BIG_SELECTS;
  }
}


/*
  Can't change the 'next' tx_isolation while we are already in
  a transaction
*/
static int check_tx_isolation(THD *thd, set_var *var)
{
  if (var->type == OPT_DEFAULT && (thd->server_status & SERVER_STATUS_IN_TRANS))
  {
    my_error(ER_CANT_CHANGE_TX_ISOLATION, MYF(0));
    return 1;
  }
  return 0;
}

/*
  If one doesn't use the SESSION modifier, the isolation level
  is only active for the next command
*/
static void fix_tx_isolation(THD *thd, enum_var_type type)
{
  if (type == OPT_SESSION)
    thd->session_tx_isolation= ((enum_tx_isolation)
				thd->variables.tx_isolation);
}

static void fix_completion_type(THD *thd __attribute__(unused), 
				enum_var_type type __attribute__(unused)) {}

static int check_completion_type(THD *thd, set_var *var)
{
  longlong val= var->value->val_int();
  if (val < 0 || val > 2)
  {
    char buf[64];
    my_error(ER_WRONG_VALUE_FOR_VAR, MYF(0), var->var->name, llstr(val, buf));
    return 1;
  }
  return 0;
}


/*
  If we are changing the thread variable, we have to copy it to NET too
*/

#ifdef HAVE_REPLICATION
static void fix_net_read_timeout(THD *thd, enum_var_type type)
{
  if (type != OPT_GLOBAL)
    thd->net.read_timeout=thd->variables.net_read_timeout;
}


static void fix_net_write_timeout(THD *thd, enum_var_type type)
{
  if (type != OPT_GLOBAL)
    thd->net.write_timeout=thd->variables.net_write_timeout;
}

static void fix_net_retry_count(THD *thd, enum_var_type type)
{
  if (type != OPT_GLOBAL)
    thd->net.retry_count=thd->variables.net_retry_count;
}
#else /* HAVE_REPLICATION */
static void fix_net_read_timeout(THD *thd __attribute__(unused),
				 enum_var_type type __attribute__(unused))
{}
static void fix_net_write_timeout(THD *thd __attribute__(unused),
				  enum_var_type type __attribute__(unused))
{}
static void fix_net_retry_count(THD *thd __attribute__(unused),
				enum_var_type type __attribute__(unused))
{}
#endif /* HAVE_REPLICATION */


static void fix_query_cache_size(THD *thd, enum_var_type type)
{
#ifdef HAVE_QUERY_CACHE
  ulong requested= query_cache_size;
  query_cache.resize(query_cache_size);
  if (requested != query_cache_size)
    push_warning_printf(current_thd, MYSQL_ERROR::WARN_LEVEL_WARN,
			ER_WARN_QC_RESIZE, ER(ER_WARN_QC_RESIZE),
			requested, query_cache_size);
#endif
}


#ifdef HAVE_QUERY_CACHE
static void fix_query_cache_min_res_unit(THD *thd, enum_var_type type)
{
  query_cache_min_res_unit= 
    query_cache.set_min_res_unit(query_cache_min_res_unit);
}
#endif


extern void fix_delay_key_write(THD *thd, enum_var_type type)
{
  switch ((enum_delay_key_write) delay_key_write_options) {
  case DELAY_KEY_WRITE_NONE:
    myisam_delay_key_write=0;
    break;
  case DELAY_KEY_WRITE_ON:
    myisam_delay_key_write=1;
    break;
  case DELAY_KEY_WRITE_ALL:
    myisam_delay_key_write=1;
    ha_open_options|= HA_OPEN_DELAY_KEY_WRITE;
    break;
  }
}


bool sys_var_thd_binlog_format::is_readonly() const
{
  /*
    Under certain circumstances, the variable is read-only (unchangeable):
  */
  THD *thd= current_thd;
  /*
    If RBR and open temporary tables, their CREATE TABLE may not be in the
    binlog, so we can't toggle to SBR in this connection.
    The test below will also prevent SET GLOBAL, well it was not easy to test
    if global or not here.
    And this test will also prevent switching from RBR to RBR (a no-op which
    should not happen too often).
  */
  if ((thd->variables.binlog_format == BINLOG_FORMAT_ROW) &&
      thd->temporary_tables)
  {
    my_error(ER_TEMP_TABLE_PREVENTS_SWITCH_OUT_OF_RBR, MYF(0));
    return 1;
  }
  /*
    if in a stored function, it's too late to change mode
  */
  if (thd->spcont && thd->prelocked_mode)
  {
    my_error(ER_STORED_FUNCTION_PREVENTS_SWITCH_BINLOG_FORMAT, MYF(0));
    return 1;    
  }
#ifdef HAVE_NDB_BINLOG
  /*
    Cluster does not support changing the binlog format on the fly yet.
  */
  if (opt_bin_log && (have_ndbcluster == SHOW_OPTION_YES))
  {
    my_error(ER_NDB_CANT_SWITCH_BINLOG_FORMAT, MYF(0));
    return 1;
  }
#endif
  return sys_var_thd_enum::is_readonly();
}

void fix_binlog_format_after_update(THD *thd, enum_var_type type)
{
  thd->reset_current_stmt_binlog_row_based();
}

static void fix_max_binlog_size(THD *thd, enum_var_type type)
{
  DBUG_ENTER("fix_max_binlog_size");
  DBUG_PRINT("info",("max_binlog_size=%lu max_relay_log_size=%lu",
                     max_binlog_size, max_relay_log_size));
  mysql_bin_log.set_max_size(max_binlog_size);
#ifdef HAVE_REPLICATION
  if (!max_relay_log_size)
    active_mi->rli.relay_log.set_max_size(max_binlog_size);
#endif
  DBUG_VOID_RETURN;
}

static void fix_max_relay_log_size(THD *thd, enum_var_type type)
{
  DBUG_ENTER("fix_max_relay_log_size");
  DBUG_PRINT("info",("max_binlog_size=%lu max_relay_log_size=%lu",
                     max_binlog_size, max_relay_log_size));
#ifdef HAVE_REPLICATION
  active_mi->rli.relay_log.set_max_size(max_relay_log_size ?
                                        max_relay_log_size: max_binlog_size);
#endif
  DBUG_VOID_RETURN;
}


static int check_max_delayed_threads(THD *thd, set_var *var)
{
  longlong val= var->value->val_int();
  if (var->type != OPT_GLOBAL && val != 0 &&
      val != (longlong) global_system_variables.max_insert_delayed_threads)
  {
    char buf[64];
    my_error(ER_WRONG_VALUE_FOR_VAR, MYF(0), var->var->name, llstr(val, buf));
    return 1;
  }
  return 0;
}

static void fix_max_connections(THD *thd, enum_var_type type)
{
#ifndef EMBEDDED_LIBRARY
  resize_thr_alarm(max_connections + 
		   global_system_variables.max_insert_delayed_threads + 10);
#endif
}


static void fix_thd_mem_root(THD *thd, enum_var_type type)
{
  if (type != OPT_GLOBAL)
    reset_root_defaults(thd->mem_root,
                        thd->variables.query_alloc_block_size,
                        thd->variables.query_prealloc_size);
}


static void fix_trans_mem_root(THD *thd, enum_var_type type)
{
#ifdef USING_TRANSACTIONS
  if (type != OPT_GLOBAL)
    reset_root_defaults(&thd->transaction.mem_root,
                        thd->variables.trans_alloc_block_size,
                        thd->variables.trans_prealloc_size);
#endif
}


static void fix_server_id(THD *thd, enum_var_type type)
{
  server_id_supplied = 1;
}


sys_var_long_ptr::
sys_var_long_ptr(const char *name_arg, ulong *value_ptr,
                 sys_after_update_func after_update_arg)
  :sys_var_long_ptr_global(name_arg, value_ptr,
                           &LOCK_global_system_variables, after_update_arg)
{}


bool sys_var_long_ptr_global::check(THD *thd, set_var *var)
{
  longlong v= var->value->val_int();
  var->save_result.ulonglong_value= v < 0 ? 0 : v;
  return 0;
}

bool sys_var_long_ptr_global::update(THD *thd, set_var *var)
{
  ulonglong tmp= var->save_result.ulonglong_value;
  pthread_mutex_lock(guard);
  if (option_limits)
    *value= (ulong) getopt_ull_limit_value(tmp, option_limits);
  else
    *value= (ulong) tmp;
  pthread_mutex_unlock(guard);
  return 0;
}


void sys_var_long_ptr_global::set_default(THD *thd, enum_var_type type)
{
  pthread_mutex_lock(guard);
  *value= (ulong) option_limits->def_value;
  pthread_mutex_unlock(guard);
}


bool sys_var_ulonglong_ptr::update(THD *thd, set_var *var)
{
  ulonglong tmp= var->save_result.ulonglong_value;
  pthread_mutex_lock(&LOCK_global_system_variables);
  if (option_limits)
    *value= (ulonglong) getopt_ull_limit_value(tmp, option_limits);
  else
    *value= (ulonglong) tmp;
  pthread_mutex_unlock(&LOCK_global_system_variables);
  return 0;
}


void sys_var_ulonglong_ptr::set_default(THD *thd, enum_var_type type)
{
  pthread_mutex_lock(&LOCK_global_system_variables);
  *value= (ulonglong) option_limits->def_value;
  pthread_mutex_unlock(&LOCK_global_system_variables);
}


bool sys_var_bool_ptr::update(THD *thd, set_var *var)
{
  *value= (my_bool) var->save_result.ulong_value;
  return 0;
}


void sys_var_bool_ptr::set_default(THD *thd, enum_var_type type)
{
  *value= (my_bool) option_limits->def_value;
}


bool sys_var_enum::update(THD *thd, set_var *var)
{
  *value= (uint) var->save_result.ulong_value;
  return 0;
}


byte *sys_var_enum::value_ptr(THD *thd, enum_var_type type, LEX_STRING *base)
{
  return (byte*) enum_names->type_names[*value];
}

bool sys_var_thd_ulong::check(THD *thd, set_var *var)
{
  return (sys_var_thd::check(thd, var) ||
          (check_func && (*check_func)(thd, var)));
}

bool sys_var_thd_ulong::update(THD *thd, set_var *var)
{
  ulonglong tmp= var->save_result.ulonglong_value;

  /* Don't use bigger value than given with --maximum-variable-name=.. */
  if ((ulong) tmp > max_system_variables.*offset)
    tmp= max_system_variables.*offset;

#if SIZEOF_LONG == 4
  /* Avoid overflows on 32 bit systems */
  if (tmp > (ulonglong) ~(ulong) 0)
    tmp= ((ulonglong) ~(ulong) 0);
#endif

  if (option_limits)
    tmp= (ulong) getopt_ull_limit_value(tmp, option_limits);
  if (var->type == OPT_GLOBAL)
    global_system_variables.*offset= (ulong) tmp;
  else
    thd->variables.*offset= (ulong) tmp;
  return 0;
}


void sys_var_thd_ulong::set_default(THD *thd, enum_var_type type)
{
  if (type == OPT_GLOBAL)
  {
    /* We will not come here if option_limits is not set */
    global_system_variables.*offset= (ulong) option_limits->def_value;
  }
  else
    thd->variables.*offset= global_system_variables.*offset;
}


byte *sys_var_thd_ulong::value_ptr(THD *thd, enum_var_type type,
				   LEX_STRING *base)
{
  if (type == OPT_GLOBAL)
    return (byte*) &(global_system_variables.*offset);
  return (byte*) &(thd->variables.*offset);
}


bool sys_var_thd_ha_rows::update(THD *thd, set_var *var)
{
  ulonglong tmp= var->save_result.ulonglong_value;

  /* Don't use bigger value than given with --maximum-variable-name=.. */
  if ((ha_rows) tmp > max_system_variables.*offset)
    tmp= max_system_variables.*offset;

  if (option_limits)
    tmp= (ha_rows) getopt_ull_limit_value(tmp, option_limits);
  if (var->type == OPT_GLOBAL)
  {
    /* Lock is needed to make things safe on 32 bit systems */
    pthread_mutex_lock(&LOCK_global_system_variables);    
    global_system_variables.*offset= (ha_rows) tmp;
    pthread_mutex_unlock(&LOCK_global_system_variables);
  }
  else
    thd->variables.*offset= (ha_rows) tmp;
  return 0;
}


void sys_var_thd_ha_rows::set_default(THD *thd, enum_var_type type)
{
  if (type == OPT_GLOBAL)
  {
    /* We will not come here if option_limits is not set */
    pthread_mutex_lock(&LOCK_global_system_variables);
    global_system_variables.*offset= (ha_rows) option_limits->def_value;
    pthread_mutex_unlock(&LOCK_global_system_variables);
  }
  else
    thd->variables.*offset= global_system_variables.*offset;
}


byte *sys_var_thd_ha_rows::value_ptr(THD *thd, enum_var_type type,
				     LEX_STRING *base)
{
  if (type == OPT_GLOBAL)
    return (byte*) &(global_system_variables.*offset);
  return (byte*) &(thd->variables.*offset);
}

bool sys_var_thd_ulonglong::update(THD *thd,  set_var *var)
{
  ulonglong tmp= var->save_result.ulonglong_value;

  if (tmp > max_system_variables.*offset)
    tmp= max_system_variables.*offset;

  if (option_limits)
    tmp= getopt_ull_limit_value(tmp, option_limits);
  if (var->type == OPT_GLOBAL)
  {
    /* Lock is needed to make things safe on 32 bit systems */
    pthread_mutex_lock(&LOCK_global_system_variables);
    global_system_variables.*offset= (ulonglong) tmp;
    pthread_mutex_unlock(&LOCK_global_system_variables);
  }
  else
    thd->variables.*offset= (ulonglong) tmp;
  return 0;
}


void sys_var_thd_ulonglong::set_default(THD *thd, enum_var_type type)
{
  if (type == OPT_GLOBAL)
  {
    pthread_mutex_lock(&LOCK_global_system_variables);
    global_system_variables.*offset= (ulonglong) option_limits->def_value;
    pthread_mutex_unlock(&LOCK_global_system_variables);
  }
  else
    thd->variables.*offset= global_system_variables.*offset;
}


byte *sys_var_thd_ulonglong::value_ptr(THD *thd, enum_var_type type,
				       LEX_STRING *base)
{
  if (type == OPT_GLOBAL)
    return (byte*) &(global_system_variables.*offset);
  return (byte*) &(thd->variables.*offset);
}


bool sys_var_thd_bool::update(THD *thd,  set_var *var)
{
  if (var->type == OPT_GLOBAL)
    global_system_variables.*offset= (my_bool) var->save_result.ulong_value;
  else
    thd->variables.*offset= (my_bool) var->save_result.ulong_value;
  return 0;
}


void sys_var_thd_bool::set_default(THD *thd,  enum_var_type type)
{
  if (type == OPT_GLOBAL)
    global_system_variables.*offset= (my_bool) option_limits->def_value;
  else
    thd->variables.*offset= global_system_variables.*offset;
}


byte *sys_var_thd_bool::value_ptr(THD *thd, enum_var_type type,
				  LEX_STRING *base)
{
  if (type == OPT_GLOBAL)
    return (byte*) &(global_system_variables.*offset);
  return (byte*) &(thd->variables.*offset);
}


bool sys_var::check_enum(THD *thd, set_var *var, TYPELIB *enum_names)
{
  char buff[STRING_BUFFER_USUAL_SIZE];
  const char *value;
  String str(buff, sizeof(buff), system_charset_info), *res;

  if (var->value->result_type() == STRING_RESULT)
  {
    if (!(res=var->value->val_str(&str)) ||
	((long) (var->save_result.ulong_value=
		 (ulong) find_type(enum_names, res->ptr(),
				   res->length(),1)-1)) < 0)
    {
      value= res ? res->c_ptr() : "NULL";
      goto err;
    }
  }
  else
  {
    ulonglong tmp=var->value->val_int();
    if (tmp >= enum_names->count)
    {
      llstr(tmp,buff);
      value=buff;				// Wrong value is here
      goto err;
    }
    var->save_result.ulong_value= (ulong) tmp;	// Save for update
  }
  return 0;

err:
  my_error(ER_WRONG_VALUE_FOR_VAR, MYF(0), name, value);
  return 1;
}


bool sys_var::check_set(THD *thd, set_var *var, TYPELIB *enum_names)
{
  bool not_used;
  char buff[STRING_BUFFER_USUAL_SIZE], *error= 0;
  uint error_len= 0;
  String str(buff, sizeof(buff), system_charset_info), *res;

  if (var->value->result_type() == STRING_RESULT)
  {
    if (!(res= var->value->val_str(&str)))
    {
      strmov(buff, "NULL");
      goto err;
    }
    var->save_result.ulong_value= ((ulong)
				   find_set(enum_names, res->c_ptr(),
					    res->length(),
                                            NULL,
                                            &error, &error_len,
					    &not_used));
    if (error_len)
    {
      strmake(buff, error, min(sizeof(buff), error_len));
      goto err;
    }
  }
  else
  {
    ulonglong tmp= var->value->val_int();
   /*
     For when the enum is made to contain 64 elements, as 1ULL<<64 is
     undefined, we guard with a "count<64" test.
   */
    if (unlikely((tmp >= ((ULL(1)) << enum_names->count)) &&
                 (enum_names->count < 64)))
    {
      llstr(tmp, buff);
      goto err;
    }
    var->save_result.ulong_value= (ulong) tmp;  // Save for update
  }
  return 0;

err:
  my_error(ER_WRONG_VALUE_FOR_VAR, MYF(0), name, buff);
  return 1;
}


/*
  Return an Item for a variable.  Used with @@[global.]variable_name
  If type is not given, return local value if exists, else global
*/

Item *sys_var::item(THD *thd, enum_var_type var_type, LEX_STRING *base)
{
  if (check_type(var_type))
  {
    if (var_type != OPT_DEFAULT)
    {
      my_error(ER_INCORRECT_GLOBAL_LOCAL_VAR, MYF(0),
               name, var_type == OPT_GLOBAL ? "SESSION" : "GLOBAL");
      return 0;
    }
    /* As there was no local variable, return the global value */
    var_type= OPT_GLOBAL;
  }
  switch (type()) {
  case SHOW_INT:
  {
    uint value;
    pthread_mutex_lock(&LOCK_global_system_variables);
    value= *(uint*) value_ptr(thd, var_type, base);
    pthread_mutex_unlock(&LOCK_global_system_variables);
    return new Item_uint((ulonglong) value);
  }
  case SHOW_LONG:
  {
    ulong value;
    pthread_mutex_lock(&LOCK_global_system_variables);
    value= *(ulong*) value_ptr(thd, var_type, base);
    pthread_mutex_unlock(&LOCK_global_system_variables);
    return new Item_uint((ulonglong) value);
  }
  case SHOW_LONGLONG:
  {
    longlong value;
    pthread_mutex_lock(&LOCK_global_system_variables);
    value= *(longlong*) value_ptr(thd, var_type, base);
    pthread_mutex_unlock(&LOCK_global_system_variables);
    return new Item_int(value);
  }
  case SHOW_HA_ROWS:
  {
    ha_rows value;
    pthread_mutex_lock(&LOCK_global_system_variables);
    value= *(ha_rows*) value_ptr(thd, var_type, base);
    pthread_mutex_unlock(&LOCK_global_system_variables);
    return new Item_int((longlong) value);
  }
  case SHOW_MY_BOOL:
    return new Item_int((int32) *(my_bool*) value_ptr(thd, var_type, base),1);
  case SHOW_CHAR:
  {
    Item *tmp;
    pthread_mutex_lock(&LOCK_global_system_variables);
    char *str= (char*) value_ptr(thd, var_type, base);
    if (str)
      tmp= new Item_string(str, strlen(str),
                           system_charset_info, DERIVATION_SYSCONST);
    else
    {
      tmp= new Item_null();
      tmp->collation.set(system_charset_info, DERIVATION_SYSCONST);
    }
    pthread_mutex_unlock(&LOCK_global_system_variables);
    return tmp;
  }
  default:
    my_error(ER_VAR_CANT_BE_READ, MYF(0), name);
  }
  return 0;
}


bool sys_var_thd_enum::update(THD *thd, set_var *var)
{
  if (var->type == OPT_GLOBAL)
    global_system_variables.*offset= var->save_result.ulong_value;
  else
    thd->variables.*offset= var->save_result.ulong_value;
  return 0;
}


void sys_var_thd_enum::set_default(THD *thd, enum_var_type type)
{
  if (type == OPT_GLOBAL)
    global_system_variables.*offset= (ulong) option_limits->def_value;
  else
    thd->variables.*offset= global_system_variables.*offset;
}


byte *sys_var_thd_enum::value_ptr(THD *thd, enum_var_type type,
				  LEX_STRING *base)
{
  ulong tmp= ((type == OPT_GLOBAL) ?
	      global_system_variables.*offset :
	      thd->variables.*offset);
  return (byte*) enum_names->type_names[tmp];
}

bool sys_var_thd_bit::check(THD *thd, set_var *var)
{
  return (check_enum(thd, var, &bool_typelib) ||
          (check_func && (*check_func)(thd, var)));
}

bool sys_var_thd_bit::update(THD *thd, set_var *var)
{
  int res= (*update_func)(thd, var);
  return res;
}


byte *sys_var_thd_bit::value_ptr(THD *thd, enum_var_type type,
				 LEX_STRING *base)
{
  /*
    If reverse is 0 (default) return 1 if bit is set.
    If reverse is 1, return 0 if bit is set
  */
  thd->sys_var_tmp.my_bool_value= ((thd->options & bit_flag) ?
				   !reverse : reverse);
  return (byte*) &thd->sys_var_tmp.my_bool_value;
}


/* Update a date_time format variable based on given value */

void sys_var_thd_date_time_format::update2(THD *thd, enum_var_type type,
					   DATE_TIME_FORMAT *new_value)
{
  DATE_TIME_FORMAT *old;
  DBUG_ENTER("sys_var_date_time_format::update2");
  DBUG_DUMP("positions",(char*) new_value->positions,
	    sizeof(new_value->positions));

  if (type == OPT_GLOBAL)
  {
    pthread_mutex_lock(&LOCK_global_system_variables);
    old= (global_system_variables.*offset);
    (global_system_variables.*offset)= new_value;
    pthread_mutex_unlock(&LOCK_global_system_variables);
  }
  else
  {
    old= (thd->variables.*offset);
    (thd->variables.*offset)= new_value;
  }
  my_free((char*) old, MYF(MY_ALLOW_ZERO_PTR));
  DBUG_VOID_RETURN;
}


bool sys_var_thd_date_time_format::update(THD *thd, set_var *var)
{
  DATE_TIME_FORMAT *new_value;
  /* We must make a copy of the last value to get it into normal memory */
  new_value= date_time_format_copy((THD*) 0,
				   var->save_result.date_time_format);
  if (!new_value)
    return 1;					// Out of memory
  update2(thd, var->type, new_value);		// Can't fail
  return 0;
}


bool sys_var_thd_date_time_format::check(THD *thd, set_var *var)
{
  char buff[STRING_BUFFER_USUAL_SIZE];
  String str(buff,sizeof(buff), system_charset_info), *res;
  DATE_TIME_FORMAT *format;

  if (!(res=var->value->val_str(&str)))
    res= &my_empty_string;

  if (!(format= date_time_format_make(date_time_type,
				      res->ptr(), res->length())))
  {
    my_error(ER_WRONG_VALUE_FOR_VAR, MYF(0), name, res->c_ptr());
    return 1;
  }
  
  /*
    We must copy result to thread space to not get a memory leak if
    update is aborted
  */
  var->save_result.date_time_format= date_time_format_copy(thd, format);
  my_free((char*) format, MYF(0));
  return var->save_result.date_time_format == 0;
}


void sys_var_thd_date_time_format::set_default(THD *thd, enum_var_type type)
{
  DATE_TIME_FORMAT *res= 0;

  if (type == OPT_GLOBAL)
  {
    const char *format;
    if ((format= opt_date_time_formats[date_time_type]))
      res= date_time_format_make(date_time_type, format, strlen(format));
  }
  else
  {
    /* Make copy with malloc */
    res= date_time_format_copy((THD *) 0, global_system_variables.*offset);
  }

  if (res)					// Should always be true
    update2(thd, type, res);
}


byte *sys_var_thd_date_time_format::value_ptr(THD *thd, enum_var_type type,
					      LEX_STRING *base)
{
  if (type == OPT_GLOBAL)
  {
    char *res;
    /*
      We do a copy here just to be sure things will work even if someone
      is modifying the original string while the copy is accessed
      (Can't happen now in SQL SHOW, but this is a good safety for the future)
    */
    res= thd->strmake((global_system_variables.*offset)->format.str,
		      (global_system_variables.*offset)->format.length);
    return (byte*) res;
  }
  return (byte*) (thd->variables.*offset)->format.str;
}


typedef struct old_names_map_st
{
  const char *old_name;
  const char *new_name;
} my_old_conv;

static my_old_conv old_conv[]= 
{
  {	"cp1251_koi8"		,	"cp1251"	},
  {	"cp1250_latin2"		,	"cp1250"	},
  {	"kam_latin2"		,	"keybcs2"	},
  {	"mac_latin2"		,	"MacRoman"	},
  {	"macce_latin2"		,	"MacCE"		},
  {	"pc2_latin2"		,	"pclatin2"	},
  {	"vga_latin2"		,	"pclatin1"	},
  {	"koi8_cp1251"		,	"koi8r"		},
  {	"win1251ukr_koi8_ukr"	,	"win1251ukr"	},
  {	"koi8_ukr_win1251ukr"	,	"koi8u"		},
  {	NULL			,	NULL		}
};

CHARSET_INFO *get_old_charset_by_name(const char *name)
{
  my_old_conv *conv;
 
  for (conv= old_conv; conv->old_name; conv++)
  {
    if (!my_strcasecmp(&my_charset_latin1, name, conv->old_name))
      return get_charset_by_csname(conv->new_name, MY_CS_PRIMARY, MYF(0));
  }
  return NULL;
}


bool sys_var_collation::check(THD *thd, set_var *var)
{
  CHARSET_INFO *tmp;
  LINT_INIT(tmp);

  if (var->value->result_type() == STRING_RESULT)
  {
    char buff[STRING_BUFFER_USUAL_SIZE];
    String str(buff,sizeof(buff), system_charset_info), *res;
    if (!(res=var->value->val_str(&str)))
    {
      my_error(ER_WRONG_VALUE_FOR_VAR, MYF(0), name, "NULL");
      return 1;
    }
    if (!(tmp=get_charset_by_name(res->c_ptr(),MYF(0))))
    {
      my_error(ER_UNKNOWN_COLLATION, MYF(0), res->c_ptr());
      return 1;
    }
  }
  else // INT_RESULT
  {
    if (!(tmp=get_charset((int) var->value->val_int(),MYF(0))))
    {
      char buf[20];
      int10_to_str((int) var->value->val_int(), buf, -10);
      my_error(ER_UNKNOWN_COLLATION, MYF(0), buf);
      return 1;
    }
  }
  var->save_result.charset= tmp;	// Save for update
  return 0;
}


bool sys_var_character_set::check(THD *thd, set_var *var)
{
  CHARSET_INFO *tmp;
  LINT_INIT(tmp);

  if (var->value->result_type() == STRING_RESULT)
  {
    char buff[STRING_BUFFER_USUAL_SIZE];
    String str(buff,sizeof(buff), system_charset_info), *res;
    if (!(res=var->value->val_str(&str)))
    {
      if (!nullable)
      {
        my_error(ER_WRONG_VALUE_FOR_VAR, MYF(0), name, "NULL");
        return 1;
      }
      tmp= NULL;
    }
    else if (!(tmp=get_charset_by_csname(res->c_ptr(),MY_CS_PRIMARY,MYF(0))) &&
             !(tmp=get_old_charset_by_name(res->c_ptr())))
    {
      my_error(ER_UNKNOWN_CHARACTER_SET, MYF(0), res->c_ptr());
      return 1;
    }
  }
  else // INT_RESULT
  {
    if (!(tmp=get_charset((int) var->value->val_int(),MYF(0))))
    {
      char buf[20];
      int10_to_str((int) var->value->val_int(), buf, -10);
      my_error(ER_UNKNOWN_CHARACTER_SET, MYF(0), buf);
      return 1;
    }
  }
  var->save_result.charset= tmp;	// Save for update
  return 0;
}


bool sys_var_character_set::update(THD *thd, set_var *var)
{
  ci_ptr(thd,var->type)[0]= var->save_result.charset;
  thd->update_charset();
  return 0;
}


byte *sys_var_character_set::value_ptr(THD *thd, enum_var_type type,
				       LEX_STRING *base)
{
  CHARSET_INFO *cs= ci_ptr(thd,type)[0];
  return cs ? (byte*) cs->csname : (byte*) NULL;
}


CHARSET_INFO ** sys_var_character_set_connection::ci_ptr(THD *thd,
							 enum_var_type type)
{
  if (type == OPT_GLOBAL)
    return &global_system_variables.collation_connection;
  else
    return &thd->variables.collation_connection;
}


void sys_var_character_set_connection::set_default(THD *thd,
						   enum_var_type type)
{
 if (type == OPT_GLOBAL)
   global_system_variables.collation_connection= default_charset_info;
 else
 {
   thd->variables.collation_connection= global_system_variables.collation_connection;
   thd->update_charset();
 }
}


CHARSET_INFO ** sys_var_character_set_client::ci_ptr(THD *thd,
						     enum_var_type type)
{
  if (type == OPT_GLOBAL)
    return &global_system_variables.character_set_client;
  else
    return &thd->variables.character_set_client;
}


void sys_var_character_set_client::set_default(THD *thd, enum_var_type type)
{
 if (type == OPT_GLOBAL)
   global_system_variables.character_set_client= default_charset_info;
 else
 {
   thd->variables.character_set_client= (global_system_variables.
					 character_set_client);
   thd->update_charset();
 }
}


CHARSET_INFO **
sys_var_character_set_filesystem::ci_ptr(THD *thd, enum_var_type type)
{
  if (type == OPT_GLOBAL)
    return &global_system_variables.character_set_filesystem;
  else
    return &thd->variables.character_set_filesystem;
}


extern CHARSET_INFO *character_set_filesystem;

void
sys_var_character_set_filesystem::set_default(THD *thd, enum_var_type type)
{
 if (type == OPT_GLOBAL)
   global_system_variables.character_set_filesystem= character_set_filesystem;
 else
 {
   thd->variables.character_set_filesystem= (global_system_variables.
					     character_set_filesystem);
   thd->update_charset();
 }
}


CHARSET_INFO **
sys_var_character_set_results::ci_ptr(THD *thd, enum_var_type type)
{
  if (type == OPT_GLOBAL)
    return &global_system_variables.character_set_results;
  else
    return &thd->variables.character_set_results;
}


void sys_var_character_set_results::set_default(THD *thd, enum_var_type type)
{
 if (type == OPT_GLOBAL)
   global_system_variables.character_set_results= default_charset_info;
 else
 {
   thd->variables.character_set_results= (global_system_variables.
					  character_set_results);
   thd->update_charset();
 }
}


CHARSET_INFO **
sys_var_character_set_server::ci_ptr(THD *thd, enum_var_type type)
{
  if (type == OPT_GLOBAL)
    return &global_system_variables.collation_server;
  else
    return &thd->variables.collation_server;
}


void sys_var_character_set_server::set_default(THD *thd, enum_var_type type)
{
 if (type == OPT_GLOBAL)
   global_system_variables.collation_server= default_charset_info;
 else
 {
   thd->variables.collation_server= global_system_variables.collation_server;
   thd->update_charset();
 }
}

CHARSET_INFO ** sys_var_character_set_database::ci_ptr(THD *thd,
						       enum_var_type type)
{
  if (type == OPT_GLOBAL)
    return &global_system_variables.collation_database;
  else
    return &thd->variables.collation_database;
}


void sys_var_character_set_database::set_default(THD *thd, enum_var_type type)
{
 if (type == OPT_GLOBAL)
    global_system_variables.collation_database= default_charset_info;
  else
  {
    thd->variables.collation_database= thd->db_charset;
    thd->update_charset();
  }
}


bool sys_var_collation_connection::update(THD *thd, set_var *var)
{
  if (var->type == OPT_GLOBAL)
    global_system_variables.collation_connection= var->save_result.charset;
  else
  {
    thd->variables.collation_connection= var->save_result.charset;
    thd->update_charset();
  }
  return 0;
}


byte *sys_var_collation_connection::value_ptr(THD *thd, enum_var_type type,
					      LEX_STRING *base)
{
  CHARSET_INFO *cs= ((type == OPT_GLOBAL) ?
		  global_system_variables.collation_connection :
		  thd->variables.collation_connection);
  return cs ? (byte*) cs->name : (byte*) "NULL";
}


void sys_var_collation_connection::set_default(THD *thd, enum_var_type type)
{
 if (type == OPT_GLOBAL)
   global_system_variables.collation_connection= default_charset_info;
 else
 {
   thd->variables.collation_connection= (global_system_variables.
					 collation_connection);
   thd->update_charset();
 }
}

bool sys_var_collation_database::update(THD *thd, set_var *var)
{
  if (var->type == OPT_GLOBAL)
    global_system_variables.collation_database= var->save_result.charset;
  else
  {
    thd->variables.collation_database= var->save_result.charset;
    thd->update_charset();
  }
  return 0;
}


byte *sys_var_collation_database::value_ptr(THD *thd, enum_var_type type,
					      LEX_STRING *base)
{
  CHARSET_INFO *cs= ((type == OPT_GLOBAL) ?
		  global_system_variables.collation_database :
		  thd->variables.collation_database);
  return cs ? (byte*) cs->name : (byte*) "NULL";
}


void sys_var_collation_database::set_default(THD *thd, enum_var_type type)
{
 if (type == OPT_GLOBAL)
   global_system_variables.collation_database= default_charset_info;
 else
 {
   thd->variables.collation_database= (global_system_variables.
					 collation_database);
   thd->update_charset();
 }
}


bool sys_var_collation_server::update(THD *thd, set_var *var)
{
  if (var->type == OPT_GLOBAL)
    global_system_variables.collation_server= var->save_result.charset;
  else
  {
    thd->variables.collation_server= var->save_result.charset;
    thd->update_charset();
  }
  return 0;
}


byte *sys_var_collation_server::value_ptr(THD *thd, enum_var_type type,
					      LEX_STRING *base)
{
  CHARSET_INFO *cs= ((type == OPT_GLOBAL) ?
		  global_system_variables.collation_server :
		  thd->variables.collation_server);
  return cs ? (byte*) cs->name : (byte*) "NULL";
}


void sys_var_collation_server::set_default(THD *thd, enum_var_type type)
{
 if (type == OPT_GLOBAL)
   global_system_variables.collation_server= default_charset_info;
 else
 {
   thd->variables.collation_server= (global_system_variables.
					 collation_server);
   thd->update_charset();
 }
}


LEX_STRING default_key_cache_base= {(char *) "default", 7 };

static KEY_CACHE zero_key_cache;

KEY_CACHE *get_key_cache(LEX_STRING *cache_name)
{
  safe_mutex_assert_owner(&LOCK_global_system_variables);
  if (!cache_name || ! cache_name->length)
    cache_name= &default_key_cache_base;
  return ((KEY_CACHE*) find_named(&key_caches,
                                      cache_name->str, cache_name->length, 0));
}


byte *sys_var_key_cache_param::value_ptr(THD *thd, enum_var_type type,
					 LEX_STRING *base)
{
  KEY_CACHE *key_cache= get_key_cache(base);
  if (!key_cache)
    key_cache= &zero_key_cache;
  return (byte*) key_cache + offset ;
}


bool sys_var_key_buffer_size::update(THD *thd, set_var *var)
{
  ulonglong tmp= var->save_result.ulonglong_value;
  LEX_STRING *base_name= &var->base;
  KEY_CACHE *key_cache;
  bool error= 0;

  /* If no basename, assume it's for the key cache named 'default' */
  if (!base_name->length)
    base_name= &default_key_cache_base;

  pthread_mutex_lock(&LOCK_global_system_variables);
  key_cache= get_key_cache(base_name);
                            
  if (!key_cache)
  {
    /* Key cache didn't exists */
    if (!tmp)					// Tried to delete cache
      goto end;					// Ok, nothing to do
    if (!(key_cache= create_key_cache(base_name->str, base_name->length)))
    {
      error= 1;
      goto end;
    }
  }

  /*
    Abort if some other thread is changing the key cache
    TODO: This should be changed so that we wait until the previous
    assignment is done and then do the new assign
  */
  if (key_cache->in_init)
    goto end;

  if (!tmp)					// Zero size means delete
  {
    if (key_cache == dflt_key_cache)
    {
      push_warning_printf(thd, MYSQL_ERROR::WARN_LEVEL_WARN,
                          ER_WARN_CANT_DROP_DEFAULT_KEYCACHE,
                          ER(ER_WARN_CANT_DROP_DEFAULT_KEYCACHE));
      goto end;					// Ignore default key cache
    }

    if (key_cache->key_cache_inited)		// If initied
    {
      /*
	Move tables using this key cache to the default key cache
	and clear the old key cache.
      */
      NAMED_LIST *list; 
      key_cache= (KEY_CACHE *) find_named(&key_caches, base_name->str,
					      base_name->length, &list);
      key_cache->in_init= 1;
      pthread_mutex_unlock(&LOCK_global_system_variables);
      error= reassign_keycache_tables(thd, key_cache, dflt_key_cache);
      pthread_mutex_lock(&LOCK_global_system_variables);
      key_cache->in_init= 0;
    }
    /*
      We don't delete the key cache as some running threads my still be
      in the key cache code with a pointer to the deleted (empty) key cache
    */
    goto end;
  }

  key_cache->param_buff_size=
    (ulonglong) getopt_ull_limit_value(tmp, option_limits);

  /* If key cache didn't existed initialize it, else resize it */
  key_cache->in_init= 1;
  pthread_mutex_unlock(&LOCK_global_system_variables);

  if (!key_cache->key_cache_inited)
    error= (bool) (ha_init_key_cache("", key_cache));
  else
    error= (bool)(ha_resize_key_cache(key_cache));

  pthread_mutex_lock(&LOCK_global_system_variables);
  key_cache->in_init= 0;  

end:
  pthread_mutex_unlock(&LOCK_global_system_variables);
  return error;
}


bool sys_var_key_cache_long::update(THD *thd, set_var *var)
{
  ulong tmp= (ulong) var->value->val_int();
  LEX_STRING *base_name= &var->base;
  bool error= 0;

  if (!base_name->length)
    base_name= &default_key_cache_base;

  pthread_mutex_lock(&LOCK_global_system_variables);
  KEY_CACHE *key_cache= get_key_cache(base_name);

  if (!key_cache && !(key_cache= create_key_cache(base_name->str,
				                  base_name->length)))
  {
    error= 1;
    goto end;
  }

  /*
    Abort if some other thread is changing the key cache
    TODO: This should be changed so that we wait until the previous
    assignment is done and then do the new assign
  */
  if (key_cache->in_init)
    goto end;

  *((ulong*) (((char*) key_cache) + offset))=
    (ulong) getopt_ull_limit_value(tmp, option_limits);

  /*
    Don't create a new key cache if it didn't exist
    (key_caches are created only when the user sets block_size)
  */
  key_cache->in_init= 1;

  pthread_mutex_unlock(&LOCK_global_system_variables);

  error= (bool) (ha_resize_key_cache(key_cache));

  pthread_mutex_lock(&LOCK_global_system_variables);
  key_cache->in_init= 0;  

end:
  pthread_mutex_unlock(&LOCK_global_system_variables);
  return error;
}


/*****************************************************************************
  Functions to handle SET NAMES and SET CHARACTER SET
*****************************************************************************/

int set_var_collation_client::check(THD *thd)
{
  return 0;
}

int set_var_collation_client::update(THD *thd)
{
  thd->variables.character_set_client= character_set_client;
  thd->variables.character_set_results= character_set_results;
  thd->variables.collation_connection= collation_connection;
  thd->update_charset();
  thd->protocol_simple.init(thd);
  thd->protocol_prep.init(thd);
  return 0;
}

/****************************************************************************/

bool sys_var_timestamp::update(THD *thd,  set_var *var)
{
  thd->set_time((time_t) var->save_result.ulonglong_value);
  return 0;
}


void sys_var_timestamp::set_default(THD *thd, enum_var_type type)
{
  thd->user_time=0;
}


byte *sys_var_timestamp::value_ptr(THD *thd, enum_var_type type,
				   LEX_STRING *base)
{
  thd->sys_var_tmp.long_value= (long) thd->start_time;
  return (byte*) &thd->sys_var_tmp.long_value;
}


bool sys_var_last_insert_id::update(THD *thd, set_var *var)
{
  thd->insert_id(var->save_result.ulonglong_value);
  return 0;
}


byte *sys_var_last_insert_id::value_ptr(THD *thd, enum_var_type type,
					LEX_STRING *base)
{
  thd->sys_var_tmp.long_value= (long) thd->insert_id();
  return (byte*) &thd->last_insert_id;
}


bool sys_var_insert_id::update(THD *thd, set_var *var)
{
  thd->next_insert_id= var->save_result.ulonglong_value;
  return 0;
}


byte *sys_var_insert_id::value_ptr(THD *thd, enum_var_type type,
				   LEX_STRING *base)
{
  return (byte*) &thd->current_insert_id;
}


#ifdef HAVE_REPLICATION
bool sys_var_slave_skip_counter::check(THD *thd, set_var *var)
{
  int result= 0;
  pthread_mutex_lock(&LOCK_active_mi);
  pthread_mutex_lock(&active_mi->rli.run_lock);
  if (active_mi->rli.slave_running)
  {
    my_message(ER_SLAVE_MUST_STOP, ER(ER_SLAVE_MUST_STOP), MYF(0));
    result=1;
  }
  pthread_mutex_unlock(&active_mi->rli.run_lock);
  pthread_mutex_unlock(&LOCK_active_mi);
  var->save_result.ulong_value= (ulong) var->value->val_int();
  return result;
}


bool sys_var_slave_skip_counter::update(THD *thd, set_var *var)
{
  pthread_mutex_lock(&LOCK_active_mi);
  pthread_mutex_lock(&active_mi->rli.run_lock);
  /*
    The following test should normally never be true as we test this
    in the check function;  To be safe against multiple
    SQL_SLAVE_SKIP_COUNTER request, we do the check anyway
  */
  if (!active_mi->rli.slave_running)
  {
    pthread_mutex_lock(&active_mi->rli.data_lock);
    active_mi->rli.slave_skip_counter= var->save_result.ulong_value;
    pthread_mutex_unlock(&active_mi->rli.data_lock);
  }
  pthread_mutex_unlock(&active_mi->rli.run_lock);
  pthread_mutex_unlock(&LOCK_active_mi);
  return 0;
}


bool sys_var_sync_binlog_period::update(THD *thd, set_var *var)
{
  sync_binlog_period= (ulong) var->save_result.ulonglong_value;
  return 0;
}
#endif /* HAVE_REPLICATION */

bool sys_var_rand_seed1::update(THD *thd, set_var *var)
{
  thd->rand.seed1= (ulong) var->save_result.ulonglong_value;
  return 0;
}

bool sys_var_rand_seed2::update(THD *thd, set_var *var)
{
  thd->rand.seed2= (ulong) var->save_result.ulonglong_value;
  return 0;
}


bool sys_var_thd_time_zone::check(THD *thd, set_var *var)
{
  char buff[MAX_TIME_ZONE_NAME_LENGTH];
  String str(buff, sizeof(buff), &my_charset_latin1);
  String *res= var->value->val_str(&str);

  if (!(var->save_result.time_zone=
        my_tz_find(res, thd->lex->time_zone_tables_used)))
  {
    my_error(ER_UNKNOWN_TIME_ZONE, MYF(0), res ? res->c_ptr() : "NULL");
    return 1;
  }
  return 0;
}


bool sys_var_thd_time_zone::update(THD *thd, set_var *var)
{
  /* We are using Time_zone object found during check() phase. */
  if (var->type == OPT_GLOBAL)
  {
    pthread_mutex_lock(&LOCK_global_system_variables);
    global_system_variables.time_zone= var->save_result.time_zone;
    pthread_mutex_unlock(&LOCK_global_system_variables);
  }
  else
    thd->variables.time_zone= var->save_result.time_zone;
  return 0;
}


byte *sys_var_thd_time_zone::value_ptr(THD *thd, enum_var_type type,
				       LEX_STRING *base)
{
  /* 
    We can use ptr() instead of c_ptr() here because String contaning
    time zone name is guaranteed to be zero ended.
  */
  if (type == OPT_GLOBAL)
    return (byte *)(global_system_variables.time_zone->get_name()->ptr());
  else
  {
    /*
      This is an ugly fix for replication: we don't replicate properly queries
      invoking system variables' values to update tables; but
      CONVERT_TZ(,,@@session.time_zone) is so popular that we make it
      replicable (i.e. we tell the binlog code to store the session
      timezone). If it's the global value which was used we can't replicate
      (binlog code stores session value only).
    */
    thd->time_zone_used= 1;
    return (byte *)(thd->variables.time_zone->get_name()->ptr());
  }
}


void sys_var_thd_time_zone::set_default(THD *thd, enum_var_type type)
{
 pthread_mutex_lock(&LOCK_global_system_variables);
 if (type == OPT_GLOBAL)
 {
   if (default_tz_name)
   {
     String str(default_tz_name, &my_charset_latin1);
     /*
       We are guaranteed to find this time zone since its existence
       is checked during start-up.
     */
     global_system_variables.time_zone=
       my_tz_find(&str, thd->lex->time_zone_tables_used);
   }
   else
     global_system_variables.time_zone= my_tz_SYSTEM;
 }
 else
   thd->variables.time_zone= global_system_variables.time_zone;
 pthread_mutex_unlock(&LOCK_global_system_variables);
}


bool sys_var_max_user_conn::check(THD *thd, set_var *var)
{
  if (var->type == OPT_GLOBAL)
    return sys_var_thd::check(thd, var);
  else
  {
    /*
      Per-session values of max_user_connections can't be set directly.
      QQ: May be we should have a separate error message for this?
    */
    my_error(ER_GLOBAL_VARIABLE, MYF(0), name);
    return TRUE;
  }
}

bool sys_var_max_user_conn::update(THD *thd, set_var *var)
{
  DBUG_ASSERT(var->type == OPT_GLOBAL);
  pthread_mutex_lock(&LOCK_global_system_variables);
  max_user_connections= (uint)var->save_result.ulonglong_value;
  pthread_mutex_unlock(&LOCK_global_system_variables);
  return 0;
}


void sys_var_max_user_conn::set_default(THD *thd, enum_var_type type)
{
  DBUG_ASSERT(type == OPT_GLOBAL);
  pthread_mutex_lock(&LOCK_global_system_variables);
  max_user_connections= (ulong) option_limits->def_value;
  pthread_mutex_unlock(&LOCK_global_system_variables);
}


byte *sys_var_max_user_conn::value_ptr(THD *thd, enum_var_type type,
                                       LEX_STRING *base)
{
  if (type != OPT_GLOBAL &&
      thd->user_connect && thd->user_connect->user_resources.user_conn)
    return (byte*) &(thd->user_connect->user_resources.user_conn);
  return (byte*) &(max_user_connections);
}


/*
  Functions to update thd->options bits
*/

static bool set_option_bit(THD *thd, set_var *var)
{
  sys_var_thd_bit *sys_var= ((sys_var_thd_bit*) var->var);
  if ((var->save_result.ulong_value != 0) == sys_var->reverse)
    thd->options&= ~sys_var->bit_flag;
  else
    thd->options|= sys_var->bit_flag;
  return 0;
}


static bool set_option_autocommit(THD *thd, set_var *var)
{
  /* The test is negative as the flag we use is NOT autocommit */

  ulong org_options=thd->options;

  if (var->save_result.ulong_value != 0)
    thd->options&= ~((sys_var_thd_bit*) var->var)->bit_flag;
  else
    thd->options|= ((sys_var_thd_bit*) var->var)->bit_flag;

  if ((org_options ^ thd->options) & OPTION_NOT_AUTOCOMMIT)
  {
    if ((org_options & OPTION_NOT_AUTOCOMMIT))
    {
      /* We changed to auto_commit mode */
      thd->options&= ~(ulong) (OPTION_BEGIN | OPTION_STATUS_NO_TRANS_UPDATE);
      thd->server_status|= SERVER_STATUS_AUTOCOMMIT;
      if (ha_commit(thd))
	return 1;
    }
    else
    {
      thd->options&= ~(ulong) (OPTION_STATUS_NO_TRANS_UPDATE);
      thd->server_status&= ~SERVER_STATUS_AUTOCOMMIT;
    }
  }
  return 0;
}

static int check_log_update(THD *thd, set_var *var)
{
#ifndef NO_EMBEDDED_ACCESS_CHECKS
  if (!(thd->security_ctx->master_access & SUPER_ACL))
  {
    my_error(ER_SPECIFIC_ACCESS_DENIED_ERROR, MYF(0), "SUPER");
    return 1;
  }
#endif
  return 0;
}

static bool set_log_update(THD *thd, set_var *var)
{
  /*
    The update log is not supported anymore since 5.0.
    See sql/mysqld.cc/, comments in function init_server_components() for an
    explaination of the different warnings we send below
  */

  if (opt_sql_bin_update)
  {
    push_warning(thd, MYSQL_ERROR::WARN_LEVEL_NOTE,
                 ER_UPDATE_LOG_DEPRECATED_TRANSLATED,
                 ER(ER_UPDATE_LOG_DEPRECATED_TRANSLATED));
  }
  else
    push_warning(thd, MYSQL_ERROR::WARN_LEVEL_NOTE,
                 ER_UPDATE_LOG_DEPRECATED_IGNORED,
                 ER(ER_UPDATE_LOG_DEPRECATED_IGNORED));
  set_option_bit(thd, var);
  return 0;
}


static int check_pseudo_thread_id(THD *thd, set_var *var)
{
  var->save_result.ulonglong_value= var->value->val_int();
#ifndef NO_EMBEDDED_ACCESS_CHECKS
  if (thd->security_ctx->master_access & SUPER_ACL)
    return 0;
  else
  {
    my_error(ER_SPECIFIC_ACCESS_DENIED_ERROR, MYF(0), "SUPER");
    return 1;
  }
#else
  return 0;
#endif
}

static byte *get_warning_count(THD *thd)
{
  thd->sys_var_tmp.long_value=
    (thd->warn_count[(uint) MYSQL_ERROR::WARN_LEVEL_NOTE] +
     thd->warn_count[(uint) MYSQL_ERROR::WARN_LEVEL_WARN]);
  return (byte*) &thd->sys_var_tmp.long_value;
}

static byte *get_error_count(THD *thd)
{
  thd->sys_var_tmp.long_value= 
    thd->warn_count[(uint) MYSQL_ERROR::WARN_LEVEL_ERROR];
  return (byte*) &thd->sys_var_tmp.long_value;
}

static byte *get_prepared_stmt_count(THD *thd)
{
  pthread_mutex_lock(&LOCK_prepared_stmt_count);
  thd->sys_var_tmp.ulong_value= prepared_stmt_count;
  pthread_mutex_unlock(&LOCK_prepared_stmt_count);
  return (byte*) &thd->sys_var_tmp.ulong_value;
}

/****************************************************************************
  Main handling of variables:
  - Initialisation
  - Searching during parsing
  - Update loop
****************************************************************************/

/*
  Find variable name in option my_getopt structure used for command line args

  SYNOPSIS
    find_option()
    opt		option structure array to search in
    name	variable name

  RETURN VALUES
    0		Error
    ptr		pointer to option structure
*/

static struct my_option *find_option(struct my_option *opt, const char *name) 
{
  uint length=strlen(name);
  for (; opt->name; opt++)
  {
    if (!getopt_compare_strings(opt->name, name, length) &&
	!opt->name[length])
    {
      /*
	Only accept the option if one can set values through it.
	If not, there is no default value or limits in the option.
      */
      return (opt->value) ? opt : 0;
    }
  }
  return 0;
}


/*
  Return variable name and length for hashing of variables
*/

static byte *get_sys_var_length(const sys_var *var, uint *length,
				my_bool first)
{
  *length= var->name_length;
  return (byte*) var->name;
}


/*
  Initialises sys variables and put them in system_variable_hash
*/


void set_var_init()
{
  sys_var *var;

  hash_init(&system_variable_hash, system_charset_info, sys_var::sys_vars, 0,
	    0, (hash_get_key) get_sys_var_length, 0, 0);
  for (var= sys_var::first; var; var= var->next)
  {
    var->name_length= strlen(var->name);
    var->option_limits= find_option(my_long_options, var->name);
    my_hash_insert(&system_variable_hash, (byte*) var);
  }
  /*
    Special cases
    Needed because MySQL can't find the limits for a variable it it has
    a different name than the command line option.
    As these variables are deprecated, this code will disappear soon...
  */
  sys_sql_max_join_size.option_limits= sys_max_join_size.option_limits;
}


void set_var_free()
{
  hash_free(&system_variable_hash);
}


/*
  Find a user set-table variable

  SYNOPSIS
    find_sys_var()
    str		Name of system variable to find
    length	Length of variable.  zero means that we should use strlen()
		on the variable

  RETURN VALUES
    pointer	pointer to variable definitions
    0		Unknown variable (error message is given)
*/

sys_var *find_sys_var(const char *str, uint length)
{
  sys_var *var= (sys_var*) hash_search(&system_variable_hash,
				       (byte*) str,
				       length ? length :
				       strlen(str));
  if (!var)
    my_error(ER_UNKNOWN_SYSTEM_VARIABLE, MYF(0), (char*) str);
  return var;
}


/*
  Execute update of all variables

  SYNOPSIS

  sql_set
    THD		Thread id
    set_var	List of variables to update

  DESCRIPTION
    First run a check of all variables that all updates will go ok.
    If yes, then execute all updates, returning an error if any one failed.

    This should ensure that in all normal cases none all or variables are
    updated

    RETURN VALUE
    0	ok
    1	ERROR, message sent (normally no variables was updated)
    -1  ERROR, message not sent
*/

int sql_set_variables(THD *thd, List<set_var_base> *var_list)
{
  int error;
  List_iterator_fast<set_var_base> it(*var_list);
  DBUG_ENTER("sql_set_variables");

  set_var_base *var;
  while ((var=it++))
  {
    if ((error= var->check(thd)))
      goto err;
  }
  if (!(error= test(thd->net.report_error)))
  {
    it.rewind();
    while ((var= it++))
      error|= var->update(thd);         // Returns 0, -1 or 1
  }

err:
  free_underlaid_joins(thd, &thd->lex->select_lex);
  DBUG_RETURN(error);
}


/*
  Say if all variables set by a SET support the ONE_SHOT keyword (currently,
  only character set and collation do; later timezones will).

  SYNOPSIS

  not_all_support_one_shot
    set_var	List of variables to update

  NOTES
    It has a "not_" because it makes faster tests (no need to "!")

    RETURN VALUE
    0	all variables of the list support ONE_SHOT
    1	at least one does not support ONE_SHOT
*/

bool not_all_support_one_shot(List<set_var_base> *var_list)
{
  List_iterator_fast<set_var_base> it(*var_list);
  set_var_base *var;
  while ((var= it++))
  {
    if (var->no_support_one_shot())
      return 1;
  }
  return 0;
}


/*****************************************************************************
  Functions to handle SET mysql_internal_variable=const_expr
*****************************************************************************/

int set_var::check(THD *thd)
{
  if (var->is_readonly())
  {
    my_error(ER_INCORRECT_GLOBAL_LOCAL_VAR, MYF(0), var->name, "read only");
    return -1;
  }
  if (var->check_type(type))
  {
    int err= type == OPT_GLOBAL ? ER_LOCAL_VARIABLE : ER_GLOBAL_VARIABLE;
    my_error(err, MYF(0), var->name);
    return -1;
  }
  if ((type == OPT_GLOBAL && check_global_access(thd, SUPER_ACL)))
    return 1;
  /* value is a NULL pointer if we are using SET ... = DEFAULT */
  if (!value)
  {
    if (var->check_default(type))
    {
      my_error(ER_NO_DEFAULT, MYF(0), var->name);
      return -1;
    }
    return 0;
  }

  if ((!value->fixed &&
       value->fix_fields(thd, &value)) || value->check_cols(1))
    return -1;
  if (var->check_update_type(value->result_type()))
  {
    my_error(ER_WRONG_TYPE_FOR_VAR, MYF(0), var->name);
    return -1;
  }
  return var->check(thd, this) ? -1 : 0;
}


/*
  Check variable, but without assigning value (used by PS)

  SYNOPSIS
    set_var::light_check()
    thd		thread handler

  RETURN VALUE
    0	ok
    1	ERROR, message sent (normally no variables was updated)
    -1  ERROR, message not sent
*/
int set_var::light_check(THD *thd)
{
  if (var->check_type(type))
  {
    int err= type == OPT_GLOBAL ? ER_LOCAL_VARIABLE : ER_GLOBAL_VARIABLE;
    my_error(err, MYF(0), var->name);
    return -1;
  }
  if (type == OPT_GLOBAL && check_global_access(thd, SUPER_ACL))
    return 1;

  if (value && ((!value->fixed && value->fix_fields(thd, &value)) ||
                value->check_cols(1)))
    return -1;
  return 0;
}


int set_var::update(THD *thd)
{
  if (!value)
    var->set_default(thd, type);
  else if (var->update(thd, this))
    return -1;				// should never happen
  if (var->after_update)
    (*var->after_update)(thd, type);
  return 0;
}


/*****************************************************************************
  Functions to handle SET @user_variable=const_expr
*****************************************************************************/

int set_var_user::check(THD *thd)
{
  /*
    Item_func_set_user_var can't substitute something else on its place =>
    0 can be passed as last argument (reference on item)
  */
  return (user_var_item->fix_fields(thd, (Item**) 0) ||
	  user_var_item->check()) ? -1 : 0;
}


/*
  Check variable, but without assigning value (used by PS)

  SYNOPSIS
    set_var_user::light_check()
    thd		thread handler

  RETURN VALUE
    0	ok
    1	ERROR, message sent (normally no variables was updated)
    -1  ERROR, message not sent
*/
int set_var_user::light_check(THD *thd)
{
  /*
    Item_func_set_user_var can't substitute something else on its place =>
    0 can be passed as last argument (reference on item)
  */
  return (user_var_item->fix_fields(thd, (Item**) 0));
}


int set_var_user::update(THD *thd)
{
  if (user_var_item->update())
  {
    /* Give an error if it's not given already */
    my_message(ER_SET_CONSTANTS_ONLY, ER(ER_SET_CONSTANTS_ONLY), MYF(0));
    return -1;
  }
  return 0;
}


/*****************************************************************************
  Functions to handle SET PASSWORD
*****************************************************************************/

int set_var_password::check(THD *thd)
{
#ifndef NO_EMBEDDED_ACCESS_CHECKS
  if (!user->host.str)
  {
    if (*thd->security_ctx->priv_host != 0)
    {
      user->host.str= (char *) thd->security_ctx->priv_host;
      user->host.length= strlen(thd->security_ctx->priv_host);
    }
    else
    {
      user->host.str= (char *)"%";
      user->host.length= 1;
    }
  }
  /* Returns 1 as the function sends error to client */
  return check_change_password(thd, user->host.str, user->user.str,
                               password, strlen(password)) ? 1 : 0;
#else
  return 0;
#endif
}

int set_var_password::update(THD *thd)
{
#ifndef NO_EMBEDDED_ACCESS_CHECKS
  /* Returns 1 as the function sends error to client */
  return change_password(thd, user->host.str, user->user.str, password) ?
	  1 : 0;
#else
  return 0;
#endif
}

/****************************************************************************
 Functions to handle table_type
****************************************************************************/

/* Based upon sys_var::check_enum() */

bool sys_var_thd_storage_engine::check(THD *thd, set_var *var)
{
  char buff[STRING_BUFFER_USUAL_SIZE];
  const char *value;
  String str(buff, sizeof(buff), &my_charset_latin1), *res;

  if (var->value->result_type() == STRING_RESULT)
  {
    LEX_STRING name;
    handlerton *db_type;
    if (!(res=var->value->val_str(&str)) ||
        !(name.str= (char *)res->ptr()) || !(name.length= res->length()) ||
	!(var->save_result.hton= db_type= ha_resolve_by_name(thd, &name)) ||
        ha_checktype(thd, ha_legacy_type(db_type), 1, 0) != db_type)
    {
      value= res ? res->c_ptr() : "NULL";
      goto err;
    }
    return 0;
  }
  value= "unknown";

err:
  my_error(ER_UNKNOWN_STORAGE_ENGINE, MYF(0), value);
  return 1;
}


byte *sys_var_thd_storage_engine::value_ptr(THD *thd, enum_var_type type,
					    LEX_STRING *base)
{
  handlerton *val;
  val= (type == OPT_GLOBAL) ? global_system_variables.*offset :
        thd->variables.*offset;
  return (byte *) val->name;
}


void sys_var_thd_storage_engine::set_default(THD *thd, enum_var_type type)
{
  if (type == OPT_GLOBAL)
    global_system_variables.*offset= &myisam_hton;
  else
    thd->variables.*offset= global_system_variables.*offset;
}


bool sys_var_thd_storage_engine::update(THD *thd, set_var *var)
{
  handlerton **value= &(global_system_variables.*offset);
  if (var->type != OPT_GLOBAL)
    value= &(thd->variables.*offset);
  *value= var->save_result.hton;
  return 0;
}

void sys_var_thd_table_type::warn_deprecated(THD *thd)
{
  WARN_DEPRECATED(thd, "5.2", "table_type", "'storage_engine'");
}

void sys_var_thd_table_type::set_default(THD *thd, enum_var_type type)
{
  warn_deprecated(thd);
  sys_var_thd_storage_engine::set_default(thd, type);
}

bool sys_var_thd_table_type::update(THD *thd, set_var *var)
{
  warn_deprecated(thd);
  return sys_var_thd_storage_engine::update(thd, var);
}


/****************************************************************************
 Functions to handle sql_mode
****************************************************************************/

/*
  Make string representation of mode

  SYNOPSIS
    thd   in  thread handler
    val   in  sql_mode value
    len   out pointer on length of string

  RETURN
    pointer to string with sql_mode representation
*/

byte *sys_var_thd_sql_mode::symbolic_mode_representation(THD *thd, ulong val,
                                                         ulong *len)
{
  char buff[256];
  String tmp(buff, sizeof(buff), &my_charset_latin1);
  ulong length;

  tmp.length(0);
  for (uint i= 0; val; val>>= 1, i++)
  {
    if (val & 1)
    {
      tmp.append(sql_mode_typelib.type_names[i],
                 sql_mode_typelib.type_lengths[i]);
      tmp.append(',');
    }
  }

  if ((length= tmp.length()))
    length--;
  *len= length;
  return (byte*) thd->strmake(tmp.ptr(), length);
}


byte *sys_var_thd_sql_mode::value_ptr(THD *thd, enum_var_type type,
				      LEX_STRING *base)
{
  ulong val= ((type == OPT_GLOBAL) ? global_system_variables.*offset :
              thd->variables.*offset);
  ulong length_unused;
  return symbolic_mode_representation(thd, val, &length_unused);
}


void sys_var_thd_sql_mode::set_default(THD *thd, enum_var_type type)
{
  if (type == OPT_GLOBAL)
    global_system_variables.*offset= 0;
  else
    thd->variables.*offset= global_system_variables.*offset;
}


void fix_sql_mode_var(THD *thd, enum_var_type type)
{
  if (type == OPT_GLOBAL)
    global_system_variables.sql_mode=
      fix_sql_mode(global_system_variables.sql_mode);
  else
  {
    thd->variables.sql_mode= fix_sql_mode(thd->variables.sql_mode);
    /*
      Update thd->server_status
     */
    if (thd->variables.sql_mode & MODE_NO_BACKSLASH_ESCAPES)
      thd->server_status|= SERVER_STATUS_NO_BACKSLASH_ESCAPES;
    else
      thd->server_status&= ~SERVER_STATUS_NO_BACKSLASH_ESCAPES;
  }
}

/* Map database specific bits to function bits */

ulong fix_sql_mode(ulong sql_mode)
{
  /*
    Note that we dont set 
    MODE_NO_KEY_OPTIONS | MODE_NO_TABLE_OPTIONS | MODE_NO_FIELD_OPTIONS
    to allow one to get full use of MySQL in this mode.
  */

  if (sql_mode & MODE_ANSI)
  {
    sql_mode|= (MODE_REAL_AS_FLOAT | MODE_PIPES_AS_CONCAT | MODE_ANSI_QUOTES |
		MODE_IGNORE_SPACE);
    /* 
      MODE_ONLY_FULL_GROUP_BY removed from ANSI mode because it is currently
      overly restrictive (see BUG#8510).
    */
  }
  if (sql_mode & MODE_ORACLE)
    sql_mode|= (MODE_PIPES_AS_CONCAT | MODE_ANSI_QUOTES |
		MODE_IGNORE_SPACE |
		MODE_NO_KEY_OPTIONS | MODE_NO_TABLE_OPTIONS |
		MODE_NO_FIELD_OPTIONS | MODE_NO_AUTO_CREATE_USER);
  if (sql_mode & MODE_MSSQL)
    sql_mode|= (MODE_PIPES_AS_CONCAT | MODE_ANSI_QUOTES |
		MODE_IGNORE_SPACE |
		MODE_NO_KEY_OPTIONS | MODE_NO_TABLE_OPTIONS |
		MODE_NO_FIELD_OPTIONS);
  if (sql_mode & MODE_POSTGRESQL)
    sql_mode|= (MODE_PIPES_AS_CONCAT | MODE_ANSI_QUOTES |
		MODE_IGNORE_SPACE |
		MODE_NO_KEY_OPTIONS | MODE_NO_TABLE_OPTIONS |
		MODE_NO_FIELD_OPTIONS);
  if (sql_mode & MODE_DB2)
    sql_mode|= (MODE_PIPES_AS_CONCAT | MODE_ANSI_QUOTES |
		MODE_IGNORE_SPACE |
		MODE_NO_KEY_OPTIONS | MODE_NO_TABLE_OPTIONS |
		MODE_NO_FIELD_OPTIONS);
  if (sql_mode & MODE_MAXDB)
    sql_mode|= (MODE_PIPES_AS_CONCAT | MODE_ANSI_QUOTES |
		MODE_IGNORE_SPACE |
		MODE_NO_KEY_OPTIONS | MODE_NO_TABLE_OPTIONS |
		MODE_NO_FIELD_OPTIONS | MODE_NO_AUTO_CREATE_USER);
  if (sql_mode & MODE_MYSQL40)
    sql_mode|= MODE_NO_FIELD_OPTIONS | MODE_HIGH_NOT_PRECEDENCE;
  if (sql_mode & MODE_MYSQL323)
    sql_mode|= MODE_NO_FIELD_OPTIONS | MODE_HIGH_NOT_PRECEDENCE;
  if (sql_mode & MODE_TRADITIONAL)
    sql_mode|= (MODE_STRICT_TRANS_TABLES | MODE_STRICT_ALL_TABLES |
                MODE_NO_ZERO_IN_DATE | MODE_NO_ZERO_DATE |
                MODE_ERROR_FOR_DIVISION_BY_ZERO | MODE_NO_AUTO_CREATE_USER);
  return sql_mode;
}


/****************************************************************************
  Named list handling
****************************************************************************/

gptr find_named(I_List<NAMED_LIST> *list, const char *name, uint length,
		NAMED_LIST **found)
{
  I_List_iterator<NAMED_LIST> it(*list);
  NAMED_LIST *element;
  while ((element= it++))
  {
    if (element->cmp(name, length))
    {
      if (found)
        *found= element;
      return element->data;
    }
  }
  return 0;
}


void delete_elements(I_List<NAMED_LIST> *list,
		     void (*free_element)(const char *name, gptr))
{
  NAMED_LIST *element;
  DBUG_ENTER("delete_elements");
  while ((element= list->get()))
  {
    (*free_element)(element->name, element->data);
    delete element;
  }
  DBUG_VOID_RETURN;
}


/* Key cache functions */

static KEY_CACHE *create_key_cache(const char *name, uint length)
{
  KEY_CACHE *key_cache;
  DBUG_ENTER("create_key_cache");
  DBUG_PRINT("enter",("name: %.*s", length, name));
  
  if ((key_cache= (KEY_CACHE*) my_malloc(sizeof(KEY_CACHE),
					     MYF(MY_ZEROFILL | MY_WME))))
  {
    if (!new NAMED_LIST(&key_caches, name, length, (gptr) key_cache))
    {
      my_free((char*) key_cache, MYF(0));
      key_cache= 0;
    }
    else
    {
      /*
	Set default values for a key cache
	The values in dflt_key_cache_var is set by my_getopt() at startup

	We don't set 'buff_size' as this is used to enable the key cache
      */
      key_cache->param_block_size=     dflt_key_cache_var.param_block_size;
      key_cache->param_division_limit= dflt_key_cache_var.param_division_limit;
      key_cache->param_age_threshold=  dflt_key_cache_var.param_age_threshold;
    }
  }
  DBUG_RETURN(key_cache);
}


KEY_CACHE *get_or_create_key_cache(const char *name, uint length)
{
  LEX_STRING key_cache_name;
  KEY_CACHE *key_cache;

  key_cache_name.str= (char *) name;
  key_cache_name.length= length;
  pthread_mutex_lock(&LOCK_global_system_variables);
  if (!(key_cache= get_key_cache(&key_cache_name)))
    key_cache= create_key_cache(name, length);
  pthread_mutex_unlock(&LOCK_global_system_variables);
  return key_cache;
}


void free_key_cache(const char *name, KEY_CACHE *key_cache)
{
  ha_end_key_cache(key_cache);
  my_free((char*) key_cache, MYF(0));
}


bool process_key_caches(int (* func) (const char *name, KEY_CACHE *))
{
  I_List_iterator<NAMED_LIST> it(key_caches);
  NAMED_LIST *element;

  while ((element= it++))
  {
    KEY_CACHE *key_cache= (KEY_CACHE *) element->data;
    func(element->name, key_cache);
  }
  return 0;
}


void sys_var_trust_routine_creators::warn_deprecated(THD *thd)
{
  WARN_DEPRECATED(thd, "5.2", "log_bin_trust_routine_creators",
                      "'log_bin_trust_function_creators'");
}

void sys_var_trust_routine_creators::set_default(THD *thd, enum_var_type type)
{
  warn_deprecated(thd);
  sys_var_bool_ptr::set_default(thd, type);
}

bool sys_var_trust_routine_creators::update(THD *thd, set_var *var)
{
  warn_deprecated(thd);
  return sys_var_bool_ptr::update(thd, var);
}

/* even session variable here requires SUPER, because of -#o,file */
bool sys_var_thd_dbug::check(THD *thd, set_var *var)
{
  return check_global_access(thd, SUPER_ACL);
}

bool sys_var_thd_dbug::update(THD *thd, set_var *var)
{
  if (var->type == OPT_GLOBAL)
    DBUG_SET_INITIAL(var ? var->value->str_value.c_ptr() : "");
  else
  {
    DBUG_POP();
    DBUG_PUSH(var ? var->value->str_value.c_ptr() : "");
  }
  return 0;
}

byte *sys_var_thd_dbug::value_ptr(THD *thd, enum_var_type type, LEX_STRING *b)
{
  char buf[256];
  if (type == OPT_GLOBAL)
    DBUG_EXPLAIN_INITIAL(buf, sizeof(buf));
  else
    DBUG_EXPLAIN(buf, sizeof(buf));
  return (byte*) thd->strdup(buf);
}

/****************************************************************************
  Used templates
****************************************************************************/

#ifdef HAVE_EXPLICIT_TEMPLATE_INSTANTIATION
template class List<set_var_base>;
template class List_iterator_fast<set_var_base>;
template class I_List_iterator<NAMED_LIST>;
#endif<|MERGE_RESOLUTION|>--- conflicted
+++ resolved
@@ -623,72 +623,142 @@
 /* Read only variables */
 
 sys_var_const_str		sys_os("version_compile_os", SYSTEM_TYPE);
-sys_var_have_variable sys_have_archive_db("have_archive", &have_archive_db);
-sys_var_have_variable sys_have_berkeley_db("have_bdb", &have_berkeley_db);
-sys_var_have_variable sys_have_blackhole_db("have_blackhole_engine",
-                                            &have_blackhole_db);
-sys_var_have_variable sys_have_compress("have_compress", &have_compress);
-sys_var_have_variable sys_have_crypt("have_crypt", &have_crypt);
-sys_var_have_variable sys_have_csv_db("have_csv", &have_csv_db);
-sys_var_have_variable sys_have_dlopen("have_dlopen", &have_dlopen);
-sys_var_have_variable sys_have_example_db("have_example_engine",
-                                          &have_example_db);
-sys_var_have_variable sys_have_federated_db("have_federated_engine",
-                                            &have_federated_db);
-sys_var_have_variable sys_have_geometry("have_geometry", &have_geometry);
-sys_var_have_variable sys_have_innodb("have_innodb", &have_innodb);
-sys_var_have_variable sys_have_ndbcluster("have_ndbcluster", &have_ndbcluster);
-sys_var_have_variable sys_have_openssl("have_openssl", &have_openssl);
-sys_var_have_variable sys_have_partition_db("have_partitioning",
-                                            &have_partition_db);
-sys_var_have_variable sys_have_query_cache("have_query_cache",
-                                           &have_query_cache);
-sys_var_have_variable sys_have_rtree_keys("have_rtree_keys", &have_rtree_keys);
-sys_var_have_variable sys_have_symlink("have_symlink", &have_symlink);
-sys_var_have_variable sys_have_row_based_replication("have_row_based_replication",&have_row_based_replication);
+sys_var_readonly                sys_have_innodb("have_innodb", OPT_GLOBAL,
+                                                SHOW_CHAR, get_have_innodb);
 /* Global read-only variable describing server license */
 sys_var_const_str		sys_license("license", STRINGIFY_ARG(LICENSE));
 
+
+/*
+  List of all variables for initialisation and storage in hash
+  This is sorted in alphabetical order to make it easy to add new variables
+
+  If the variable is not in this list, it can't be changed with
+  SET variable_name=
+*/
+
+sys_var *sys_variables[]=
+{
+  &sys_auto_is_null,
+  &sys_auto_increment_increment,
+  &sys_auto_increment_offset,
+  &sys_autocommit,
+  &sys_automatic_sp_privileges,
+  &sys_big_tables,
+  &sys_big_selects,
+  &sys_binlog_cache_size,
+  &sys_buffer_results,
+  &sys_bulk_insert_buff_size,
+  &sys_character_set_server,
+  &sys_character_set_database,
+  &sys_character_set_client,
+  &sys_character_set_connection,
+  &sys_character_set_results,
+  &sys_character_set_filesystem,
+  &sys_charset_system,
+  &sys_collation_connection,
+  &sys_collation_database,
+  &sys_collation_server,
+  &sys_completion_type,
+  &sys_concurrent_insert,
+  &sys_connect_timeout,
+  &sys_date_format,
+  &sys_datetime_format,
+  &sys_div_precincrement,
+  &sys_default_week_format,
+  &sys_delay_key_write,
+  &sys_delayed_insert_limit,
+  &sys_delayed_insert_timeout,
+  &sys_delayed_queue_size,
+  &sys_error_count,
+  &sys_expire_logs_days,
+  &sys_flush,
+  &sys_flush_time,
+  &sys_ft_boolean_syntax,
+  &sys_foreign_key_checks,
+  &sys_group_concat_max_len,
+  &sys_have_innodb,
+  &sys_identity,
+  &sys_init_connect,
+  &sys_init_slave,
+  &sys_insert_id,
+  &sys_interactive_timeout,
+  &sys_join_buffer_size,
+  &sys_key_buffer_size,
+  &sys_key_cache_block_size,
+  &sys_key_cache_division_limit,
+  &sys_key_cache_age_threshold,
+  &sys_last_insert_id,
+  &sys_license,
+  &sys_local_infile,
+  &sys_log_binlog,
+  &sys_log_off,
+  &sys_log_update,
+  &sys_log_warnings,
+  &sys_long_query_time,
+  &sys_low_priority_updates,
+  &sys_max_allowed_packet,
+  &sys_max_binlog_cache_size,
+  &sys_max_binlog_size,
+  &sys_max_connect_errors,
+  &sys_max_connections,
+  &sys_max_delayed_threads,
+  &sys_max_error_count,
+  &sys_max_insert_delayed_threads,
+  &sys_max_heap_table_size,
+  &sys_max_join_size,
+  &sys_max_length_for_sort_data,
+  &sys_max_prepared_stmt_count,
+  &sys_max_relay_log_size,
+  &sys_max_seeks_for_key,
+  &sys_max_sort_length,
+  &sys_max_sp_recursion_depth,
+  &sys_max_tmp_tables,
+  &sys_max_user_connections,
+  &sys_max_write_lock_count,
+  &sys_multi_range_count,
+  &sys_myisam_data_pointer_size,
+  &sys_myisam_max_sort_file_size,
+  &sys_myisam_repair_threads,
+  &sys_myisam_sort_buffer_size,
+  &sys_myisam_stats_method,
+  &sys_net_buffer_length,
+  &sys_net_read_timeout,
+  &sys_net_retry_count,
+  &sys_net_wait_timeout,
+  &sys_net_write_timeout,
+  &sys_new_mode,
+  &sys_old_passwords,
+  &sys_optimizer_prune_level,
+  &sys_optimizer_search_depth,
+  &sys_preload_buff_size,
+  &sys_prepared_stmt_count,
+  &sys_pseudo_thread_id,
+  &sys_query_alloc_block_size,
+  &sys_query_cache_size,
+  &sys_query_prealloc_size,
+#ifdef HAVE_QUERY_CACHE
+  &sys_query_cache_limit,
+  &sys_query_cache_min_res_unit,
+  &sys_query_cache_type,
+  &sys_query_cache_wlock_invalidate,
+#endif /* HAVE_QUERY_CACHE */
+  &sys_quote_show_create,
+  &sys_rand_seed1,
+  &sys_rand_seed2,
+  &sys_range_alloc_block_size,
+  &sys_readonly,
+  &sys_read_buff_size,
+  &sys_read_rnd_buff_size,
 #ifdef HAVE_REPLICATION
-<<<<<<< HEAD
-static int show_slave_skip_errors(THD *thd, SHOW_VAR *var, char *buff)
-{
-  var->type=SHOW_CHAR;
-  var->value= buff;
-  if (!use_slave_mask || bitmap_is_clear_all(&slave_error_mask))
-  {
-    var->value= const_cast<char *>("OFF");
-  }
-  else if (bitmap_is_set_all(&slave_error_mask))
-  {
-    var->value= const_cast<char *>("ALL");
-  }
-  else
-  {
-    /* 10 is enough assuming errors are max 4 digits */
-    int i;
-    var->value= buff;
-    for (i= 1;
-         i < MAX_SLAVE_ERROR &&
-         (buff - var->value) < SHOW_VAR_FUNC_BUFF_SIZE;
-         i++)
-    {
-      if (bitmap_is_set(&slave_error_mask, i))
-      {
-        buff= int10_to_str(i, buff, 10);
-        *buff++= ',';
-      }
-    }
-    if (var->value != buff)
-      buff--;				// Remove last ','
-    if (i < MAX_SLAVE_ERROR)
-      buff= strmov(buff, "...");  // Couldn't show all errors
-    *buff=0;
-  }
-  return 0;
-}
-#endif /* HAVE_REPLICATION */
-=======
+  &sys_relay_log_purge,
+#endif
+  &sys_rpl_recovery_rank,
+  &sys_safe_updates,
+  &sys_secure_auth,
+  &sys_select_limit,
+  &sys_server_id,
+#ifdef HAVE_REPLICATION
   &sys_slave_compressed_protocol,
   &sys_slave_net_timeout,
   &sys_slave_trans_retries,
@@ -749,7 +819,6 @@
   &sys_updatable_views_with_limit,
   &sys_warning_count
 };
->>>>>>> d96fbd73
 
 
 /*

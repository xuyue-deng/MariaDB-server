--- conflicted
+++ resolved
@@ -3019,42 +3019,17 @@
     bool idle;
     time_t stamp= mi->rli.last_master_timestamp;
 
-<<<<<<< HEAD
     if (!stamp)
       idle= true;
+    else if (mi->using_parallel())
+      idle= mi->rli.are_sql_threads_caught_up();
     else
-    {
       idle= mi->rli.sql_thread_caught_up;
-
-      /*
-        The idleness of the SQL thread is needed for the parallel slave
-        because events can be ignored before distribution to a worker thread.
-        That is, Seconds_Behind_Master should still be calculated and visible
-        while the slave is processing ignored events, such as those skipped
-        due to slave_skip_counter.
-      */
-      if (mi->using_parallel() && idle &&
-          !rpl_parallel::workers_idle(&mi->rli))
-        idle= false;
-    }
     if (idle)
       time_diff= 0;
     else
     {
       time_diff= ((long)(time(0) - stamp) - mi->clock_diff_with_master);
-=======
-      if (!stamp)
-        idle= true;
-      else if (mi->using_parallel())
-        idle= mi->rli.are_sql_threads_caught_up();
-      else
-        idle= mi->rli.sql_thread_caught_up;
-      if (idle)
-        time_diff= 0;
-      else
-      {
-        time_diff= ((long)(time(0) - stamp) - mi->clock_diff_with_master);
->>>>>>> c4ed889b
       /*
         Apparently on some systems time_diff can be <0. Here are possible
         reasons related to MySQL:

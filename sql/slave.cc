/* Copyright (c) 2000, 2015, Oracle and/or its affiliates.
   Copyright (c) 2008, 2015, MariaDB

   This program is free software; you can redistribute it and/or modify
   it under the terms of the GNU General Public License as published by
   the Free Software Foundation; version 2 of the License.

   This program is distributed in the hope that it will be useful,
   but WITHOUT ANY WARRANTY; without even the implied warranty of
   MERCHANTABILITY or FITNESS FOR A PARTICULAR PURPOSE.  See the
   GNU General Public License for more details.

   You should have received a copy of the GNU General Public License
   along with this program; if not, write to the Free Software
   Foundation, Inc., 51 Franklin St, Fifth Floor, Boston, MA 02110-1301  USA */


/**
  @addtogroup Replication
  @{

  @file

  @brief Code to run the io thread and the sql thread on the
  replication slave.
*/

#include <my_global.h>
#include "sql_priv.h"
#include "slave.h"
#include "sql_parse.h"                         // execute_init_command
#include "sql_table.h"                         // mysql_rm_table
#include "rpl_mi.h"
#include "rpl_rli.h"
#include "sql_repl.h"
#include "rpl_filter.h"
#include "repl_failsafe.h"
#include "transaction.h"
#include <thr_alarm.h>
#include <my_dir.h>
#include <sql_common.h>
#include <errmsg.h>
#include <mysqld_error.h>
#include <mysys_err.h>
#include "rpl_handler.h"
#include <signal.h>
#include <mysql.h>
#include <myisam.h>

#include "sql_base.h"                           // close_thread_tables
#include "tztime.h"                             // struct Time_zone
#include "log_event.h"                          // Rotate_log_event,
                                                // Create_file_log_event,
                                                // Format_description_log_event
#include "wsrep_mysqld.h"

#ifdef HAVE_REPLICATION

#include "rpl_tblmap.h"
#include "debug_sync.h"
#include "rpl_parallel.h"


#define FLAGSTR(V,F) ((V)&(F)?#F" ":"")

#define MAX_SLAVE_RETRY_PAUSE 5
/*
  a parameter of sql_slave_killed() to defer the killed status
*/
#define SLAVE_WAIT_GROUP_DONE 60
bool use_slave_mask = 0;
MY_BITMAP slave_error_mask;
char slave_skip_error_names[SHOW_VAR_FUNC_BUFF_SIZE];

char* slave_load_tmpdir = 0;
Master_info *active_mi= 0;
Master_info_index *master_info_index;
my_bool replicate_same_server_id;
ulonglong relay_log_space_limit = 0;

const char *relay_log_index= 0;
const char *relay_log_basename= 0;

LEX_STRING default_master_connection_name= { (char*) "", 0 };

/*
  When slave thread exits, we need to remember the temporary tables so we
  can re-use them on slave start.

  TODO: move the vars below under Master_info
*/

int disconnect_slave_event_count = 0, abort_slave_event_count = 0;

static pthread_key(Master_info*, RPL_MASTER_INFO);

enum enum_slave_reconnect_actions
{
  SLAVE_RECON_ACT_REG= 0,
  SLAVE_RECON_ACT_DUMP= 1,
  SLAVE_RECON_ACT_EVENT= 2,
  SLAVE_RECON_ACT_MAX
};

enum enum_slave_reconnect_messages
{
  SLAVE_RECON_MSG_WAIT= 0,
  SLAVE_RECON_MSG_KILLED_WAITING= 1,
  SLAVE_RECON_MSG_AFTER= 2,
  SLAVE_RECON_MSG_FAILED= 3,
  SLAVE_RECON_MSG_COMMAND= 4,
  SLAVE_RECON_MSG_KILLED_AFTER= 5,
  SLAVE_RECON_MSG_MAX
};

static const char *reconnect_messages[SLAVE_RECON_ACT_MAX][SLAVE_RECON_MSG_MAX]=
{
  {
    "Waiting to reconnect after a failed registration on master",
    "Slave I/O thread killed while waiting to reconnect after a failed \
registration on master",
    "Reconnecting after a failed registration on master",
    "failed registering on master, reconnecting to try again, \
log '%s' at position %llu%s",
    "COM_REGISTER_SLAVE",
    "Slave I/O thread killed during or after reconnect"
  },
  {
    "Waiting to reconnect after a failed binlog dump request",
    "Slave I/O thread killed while retrying master dump",
    "Reconnecting after a failed binlog dump request",
    "failed dump request, reconnecting to try again, log '%s' at position %llu%s",
    "COM_BINLOG_DUMP",
    "Slave I/O thread killed during or after reconnect"
  },
  {
    "Waiting to reconnect after a failed master event read",
    "Slave I/O thread killed while waiting to reconnect after a failed read",
    "Reconnecting after a failed master event read",
    "Slave I/O thread: Failed reading log event, reconnecting to retry, \
log '%s' at position %llu%s",
    "",
    "Slave I/O thread killed during or after a reconnect done to recover from \
failed read"
  }
};
 

typedef enum { SLAVE_THD_IO, SLAVE_THD_SQL} SLAVE_THD_TYPE;

static int process_io_rotate(Master_info* mi, Rotate_log_event* rev);
static int process_io_create_file(Master_info* mi, Create_file_log_event* cev);
static bool wait_for_relay_log_space(Relay_log_info* rli);
static bool io_slave_killed(Master_info* mi);
static bool sql_slave_killed(rpl_group_info *rgi);
static int init_slave_thread(THD*, Master_info *, SLAVE_THD_TYPE);
static void print_slave_skip_errors(void);
static int safe_connect(THD* thd, MYSQL* mysql, Master_info* mi);
static int safe_reconnect(THD*, MYSQL*, Master_info*, bool);
static int connect_to_master(THD*, MYSQL*, Master_info*, bool, bool);
static Log_event* next_event(rpl_group_info* rgi, ulonglong *event_size);
static int queue_event(Master_info* mi,const char* buf,ulong event_len);
static int terminate_slave_thread(THD *, mysql_mutex_t *, mysql_cond_t *,
                                  volatile uint *, bool);
static bool check_io_slave_killed(Master_info *mi, const char *info);
static bool send_show_master_info_header(THD *, bool, size_t);
static bool send_show_master_info_data(THD *, Master_info *, bool, String *);
/*
  Function to set the slave's max_allowed_packet based on the value
  of slave_max_allowed_packet.

    @in_param    thd    Thread handler for slave
    @in_param    mysql  MySQL connection handle
*/

static void set_slave_max_allowed_packet(THD *thd, MYSQL *mysql)
{
  DBUG_ENTER("set_slave_max_allowed_packet");
  // thd and mysql must be valid
  DBUG_ASSERT(thd && mysql);

  thd->variables.max_allowed_packet= slave_max_allowed_packet;
  thd->net.max_packet_size= slave_max_allowed_packet;
  /*
    Adding MAX_LOG_EVENT_HEADER_LEN to the max_packet_size on the I/O
    thread and the mysql->option max_allowed_packet, since a
    replication event can become this much  larger than
    the corresponding packet (query) sent from client to master.
  */
  thd->net.max_packet_size+= MAX_LOG_EVENT_HEADER;
  /*
    Skipping the setting of mysql->net.max_packet size to slave
    max_allowed_packet since this is done during mysql_real_connect.
  */
  mysql->options.max_allowed_packet=
    slave_max_allowed_packet+MAX_LOG_EVENT_HEADER;
  DBUG_VOID_RETURN;
}

/*
  Find out which replications threads are running

  SYNOPSIS
    init_thread_mask()
    mask                Return value here
    mi                  master_info for slave
    inverse             If set, returns which threads are not running

  IMPLEMENTATION
    Get a bit mask for which threads are running so that we can later restart
    these threads.

  RETURN
    mask        If inverse == 0, running threads
                If inverse == 1, stopped threads
*/

void init_thread_mask(int* mask,Master_info* mi,bool inverse)
{
  bool set_io = mi->slave_running, set_sql = mi->rli.slave_running;
  register int tmp_mask=0;
  DBUG_ENTER("init_thread_mask");

  if (set_io)
    tmp_mask |= SLAVE_IO;
  if (set_sql)
    tmp_mask |= SLAVE_SQL;
  if (inverse)
    tmp_mask^= (SLAVE_IO | SLAVE_SQL);
  *mask = tmp_mask;
  DBUG_VOID_RETURN;
}


/*
  lock_slave_threads()
*/

void lock_slave_threads(Master_info* mi)
{
  DBUG_ENTER("lock_slave_threads");

  //TODO: see if we can do this without dual mutex
  mysql_mutex_lock(&mi->run_lock);
  mysql_mutex_lock(&mi->rli.run_lock);
  DBUG_VOID_RETURN;
}


/*
  unlock_slave_threads()
*/

void unlock_slave_threads(Master_info* mi)
{
  DBUG_ENTER("unlock_slave_threads");

  //TODO: see if we can do this without dual mutex
  mysql_mutex_unlock(&mi->rli.run_lock);
  mysql_mutex_unlock(&mi->run_lock);
  DBUG_VOID_RETURN;
}

#ifdef HAVE_PSI_INTERFACE
static PSI_thread_key key_thread_slave_io, key_thread_slave_sql;

static PSI_thread_info all_slave_threads[]=
{
  { &key_thread_slave_io, "slave_io", PSI_FLAG_GLOBAL},
  { &key_thread_slave_sql, "slave_sql", PSI_FLAG_GLOBAL}
};

static void init_slave_psi_keys(void)
{
  const char* category= "sql";
  int count;

  if (PSI_server == NULL)
    return;

  count= array_elements(all_slave_threads);
  PSI_server->register_thread(category, all_slave_threads, count);
}
#endif /* HAVE_PSI_INTERFACE */


static bool slave_init_thread_running;


pthread_handler_t
handle_slave_init(void *arg __attribute__((unused)))
{
  THD *thd;

  my_thread_init();
  thd= new THD;
  thd->thread_stack= (char*) &thd;           /* Set approximate stack start */
  mysql_mutex_lock(&LOCK_thread_count);
  thd->thread_id= thread_id++;
  mysql_mutex_unlock(&LOCK_thread_count);
  thd->system_thread = SYSTEM_THREAD_SLAVE_INIT;
<<<<<<< HEAD
  thread_safe_increment32(&service_thread_count);
=======
  thread_safe_increment32(&service_thread_count, &thread_count_lock);
>>>>>>> 666b9663
  thd->store_globals();
  thd->security_ctx->skip_grants();
  thd->set_command(COM_DAEMON);

  thd_proc_info(thd, "Loading slave GTID position from table");
  if (rpl_load_gtid_slave_state(thd))
    sql_print_warning("Failed to load slave replication state from table "
                      "%s.%s: %u: %s", "mysql",
                      rpl_gtid_slave_state_table_name.str,
                      thd->get_stmt_da()->sql_errno(),
                      thd->get_stmt_da()->message());

  mysql_mutex_lock(&LOCK_thread_count);
  delete thd;
  mysql_mutex_unlock(&LOCK_thread_count);
<<<<<<< HEAD
  thread_safe_decrement32(&service_thread_count);
=======
  thread_safe_decrement32(&service_thread_count, &thread_count_lock);
>>>>>>> 666b9663
  signal_thd_deleted();
  my_thread_end();

  mysql_mutex_lock(&LOCK_slave_init);
  slave_init_thread_running= false;
  mysql_cond_broadcast(&COND_slave_init);
  mysql_mutex_unlock(&LOCK_slave_init);

  return 0;
}


/*
  Start the slave init thread.

  This thread is used to load the GTID state from mysql.gtid_slave_pos at
  server start; reading from table requires valid THD, which is otherwise not
  available during server init.
*/
static int
run_slave_init_thread()
{
  pthread_t th;

  slave_init_thread_running= true;
  if (mysql_thread_create(key_thread_slave_init, &th, &connection_attrib,
                          handle_slave_init, NULL))
  {
    sql_print_error("Failed to create thread while initialising slave");
    return 1;
  }

  mysql_mutex_lock(&LOCK_slave_init);
  while (slave_init_thread_running)
    mysql_cond_wait(&COND_slave_init, &LOCK_slave_init);
  mysql_mutex_unlock(&LOCK_slave_init);

  return 0;
}


/* Initialize slave structures */

int init_slave()
{
  DBUG_ENTER("init_slave");
  int error= 0;

#ifdef HAVE_PSI_INTERFACE
  init_slave_psi_keys();
#endif

  if (run_slave_init_thread())
    return 1;

  if (global_rpl_thread_pool.init(opt_slave_parallel_threads))
    return 1;

  /*
    This is called when mysqld starts. Before client connections are
    accepted. However bootstrap may conflict with us if it does START SLAVE.
    So it's safer to take the lock.
  */
  mysql_mutex_lock(&LOCK_active_mi);

  if (pthread_key_create(&RPL_MASTER_INFO, NULL))
    goto err;

  master_info_index= new Master_info_index;
  if (!master_info_index || master_info_index->init_all_master_info())
  {
    sql_print_error("Failed to initialize multi master structures");
    mysql_mutex_unlock(&LOCK_active_mi);
    DBUG_RETURN(1);
  }
  if (!(active_mi= new Master_info(&default_master_connection_name,
                                   relay_log_recovery)) ||
      active_mi->error())
  {
    delete active_mi;
    active_mi= 0;
    goto err;
  }

  if (master_info_index->add_master_info(active_mi, FALSE))
  {
    delete active_mi;
    active_mi= 0;
    goto err;
  }

  /*
    If --slave-skip-errors=... was not used, the string value for the
    system variable has not been set up yet. Do it now.
  */
  if (!use_slave_mask)
  {
    print_slave_skip_errors();
  }

  /*
    If master_host is not specified, try to read it from the master_info file.
    If master_host is specified, create the master_info file if it doesn't
    exists.
  */

  if (init_master_info(active_mi,master_info_file,relay_log_info_file,
                       1, (SLAVE_IO | SLAVE_SQL)))
  {
    sql_print_error("Failed to initialize the master info structure");
    goto err;
  }

  /* If server id is not set, start_slave_thread() will say it */

  if (active_mi->host[0] && !opt_skip_slave_start)
  {
    if (start_slave_threads(0, /* No active thd */
                            1 /* need mutex */,
                            0 /* no wait for start*/,
                            active_mi,
                            master_info_file,
                            relay_log_info_file,
                            SLAVE_IO | SLAVE_SQL))
    {
      sql_print_error("Failed to create slave threads");
      goto err;
    }
  }

end:
  mysql_mutex_unlock(&LOCK_active_mi);
  DBUG_RETURN(error);

err:
  sql_print_error("Failed to allocate memory for the Master Info structure");
  error= 1;
  goto end;
}

/*
  Updates the master info based on the information stored in the
  relay info and ignores relay logs previously retrieved by the IO 
  thread, which thus starts fetching again based on to the  
  group_master_log_pos and group_master_log_name. Eventually, the old
  relay logs will be purged by the normal purge mechanism.

  In the feature, we should improve this routine in order to avoid throwing
  away logs that are safely stored in the disk. Note also that this recovery 
  routine relies on the correctness of the relay-log.info and only tolerates 
  coordinate problems in master.info.
  
  In this function, there is no need for a mutex as the caller 
  (i.e. init_slave) already has one acquired.
  
  Specifically, the following structures are updated:
 
  1 - mi->master_log_pos  <-- rli->group_master_log_pos
  2 - mi->master_log_name <-- rli->group_master_log_name
  3 - It moves the relay log to the new relay log file, by
      rli->group_relay_log_pos  <-- BIN_LOG_HEADER_SIZE;
      rli->event_relay_log_pos  <-- BIN_LOG_HEADER_SIZE;
      rli->group_relay_log_name <-- rli->relay_log.get_log_fname();
      rli->event_relay_log_name <-- rli->relay_log.get_log_fname();
  
   If there is an error, it returns (1), otherwise returns (0).
 */
int init_recovery(Master_info* mi, const char** errmsg)
{
  DBUG_ENTER("init_recovery");
 
  Relay_log_info *rli= &mi->rli;
  if (rli->group_master_log_name[0])
  {
    mi->master_log_pos= MY_MAX(BIN_LOG_HEADER_SIZE,
                             rli->group_master_log_pos);
    strmake_buf(mi->master_log_name, rli->group_master_log_name);
 
    sql_print_warning("Recovery from master pos %ld and file %s.",
                      (ulong) mi->master_log_pos, mi->master_log_name);
 
    strmake_buf(rli->group_relay_log_name, rli->relay_log.get_log_fname());
    strmake_buf(rli->event_relay_log_name, rli->relay_log.get_log_fname());
 
    rli->group_relay_log_pos= rli->event_relay_log_pos= BIN_LOG_HEADER_SIZE;
  }

  DBUG_RETURN(0);
}

 
/**
  Convert slave skip errors bitmap into a printable string.
*/

static void print_slave_skip_errors(void)
{
  /*
    To be safe, we want 10 characters of room in the buffer for a number
    plus terminators. Also, we need some space for constant strings.
    10 characters must be sufficient for a number plus {',' | '...'}
    plus a NUL terminator. That is a max 6 digit number.
  */
  const size_t MIN_ROOM= 10;
  DBUG_ENTER("print_slave_skip_errors");
  DBUG_ASSERT(sizeof(slave_skip_error_names) > MIN_ROOM);
  DBUG_ASSERT(MAX_SLAVE_ERROR <= 999999); // 6 digits

  /* Make @@slave_skip_errors show the nice human-readable value.  */
  opt_slave_skip_errors= slave_skip_error_names;

  if (!use_slave_mask || bitmap_is_clear_all(&slave_error_mask))
  {
    /* purecov: begin tested */
    memcpy(slave_skip_error_names, STRING_WITH_LEN("OFF"));
    /* purecov: end */
  }
  else if (bitmap_is_set_all(&slave_error_mask))
  {
    /* purecov: begin tested */
    memcpy(slave_skip_error_names, STRING_WITH_LEN("ALL"));
    /* purecov: end */
  }
  else
  {
    char *buff= slave_skip_error_names;
    char *bend= buff + sizeof(slave_skip_error_names);
    int  errnum;

    for (errnum= 0; errnum < MAX_SLAVE_ERROR; errnum++)
    {
      if (bitmap_is_set(&slave_error_mask, errnum))
      {
        if (buff + MIN_ROOM >= bend)
          break; /* purecov: tested */
        buff= int10_to_str(errnum, buff, 10);
        *buff++= ',';
      }
    }
    if (buff != slave_skip_error_names)
      buff--; // Remove last ','
    if (errnum < MAX_SLAVE_ERROR)
    {
      /* Couldn't show all errors */
      buff= strmov(buff, "..."); /* purecov: tested */
    }
    *buff=0;
  }
  DBUG_PRINT("init", ("error_names: '%s'", slave_skip_error_names));
  DBUG_VOID_RETURN;
}

/*
  Init function to set up array for errors that should be skipped for slave

  SYNOPSIS
    init_slave_skip_errors()
    arg         List of errors numbers to skip, separated with ','

  NOTES
    Called from get_options() in mysqld.cc on start-up
*/

void init_slave_skip_errors(const char* arg)
{
  const char *p;
  DBUG_ENTER("init_slave_skip_errors");

  if (my_bitmap_init(&slave_error_mask,0,MAX_SLAVE_ERROR,0))
  {
    fprintf(stderr, "Badly out of memory, please check your system status\n");
    exit(1);
  }
  use_slave_mask = 1;
  for (;my_isspace(system_charset_info,*arg);++arg)
    /* empty */;
  if (!my_strnncoll(system_charset_info,(uchar*)arg,4,(const uchar*)"all",4))
  {
    bitmap_set_all(&slave_error_mask);
    print_slave_skip_errors();
    DBUG_VOID_RETURN;
  }
  for (p= arg ; *p; )
  {
    long err_code;
    if (!(p= str2int(p, 10, 0, LONG_MAX, &err_code)))
      break;
    if (err_code < MAX_SLAVE_ERROR)
       bitmap_set_bit(&slave_error_mask,(uint)err_code);
    while (!my_isdigit(system_charset_info,*p) && *p)
      p++;
  }
  /* Convert slave skip errors bitmap into a printable string. */
  print_slave_skip_errors();
  DBUG_VOID_RETURN;
}

int terminate_slave_threads(Master_info* mi,int thread_mask,bool skip_lock)
{
  DBUG_ENTER("terminate_slave_threads");

  if (!mi->inited)
    DBUG_RETURN(0); /* successfully do nothing */
  int error,force_all = (thread_mask & SLAVE_FORCE_ALL);
  mysql_mutex_t *sql_lock = &mi->rli.run_lock, *io_lock = &mi->run_lock;
  mysql_mutex_t *log_lock= mi->rli.relay_log.get_log_lock();

  if (thread_mask & (SLAVE_SQL|SLAVE_FORCE_ALL))
  {
    DBUG_PRINT("info",("Terminating SQL thread"));
    if (mi->using_parallel() && mi->rli.abort_slave && mi->rli.stop_for_until)
    {
      mi->rli.stop_for_until= false;
      mi->rli.parallel.stop_during_until();
    }
    else
      mi->rli.abort_slave=1;
    if ((error=terminate_slave_thread(mi->rli.sql_driver_thd, sql_lock,
                                      &mi->rli.stop_cond,
                                      &mi->rli.slave_running,
                                      skip_lock)) &&
        !force_all)
      DBUG_RETURN(error);

    mysql_mutex_lock(log_lock);

    DBUG_PRINT("info",("Flushing relay-log info file."));
    if (current_thd)
      THD_STAGE_INFO(current_thd, stage_flushing_relay_log_info_file);
    if (flush_relay_log_info(&mi->rli))
      DBUG_RETURN(ER_ERROR_DURING_FLUSH_LOGS);
    
    if (my_sync(mi->rli.info_fd, MYF(MY_WME)))
      DBUG_RETURN(ER_ERROR_DURING_FLUSH_LOGS);

    mysql_mutex_unlock(log_lock);
  }
  if (opt_slave_parallel_threads > 0 &&
      !master_info_index->any_slave_sql_running())
    rpl_parallel_inactivate_pool(&global_rpl_thread_pool);
  if (thread_mask & (SLAVE_IO|SLAVE_FORCE_ALL))
  {
    DBUG_PRINT("info",("Terminating IO thread"));
    mi->abort_slave=1;
    if ((error=terminate_slave_thread(mi->io_thd, io_lock,
                                      &mi->stop_cond,
                                      &mi->slave_running,
                                      skip_lock)) &&
        !force_all)
      DBUG_RETURN(error);

    mysql_mutex_lock(log_lock);

    DBUG_PRINT("info",("Flushing relay log and master info file."));
    if (current_thd)
      THD_STAGE_INFO(current_thd, stage_flushing_relay_log_and_master_info_repository);
    if (flush_master_info(mi, TRUE, FALSE))
      DBUG_RETURN(ER_ERROR_DURING_FLUSH_LOGS);

    if (mi->rli.relay_log.is_open() &&
        my_sync(mi->rli.relay_log.get_log_file()->file, MYF(MY_WME)))
      DBUG_RETURN(ER_ERROR_DURING_FLUSH_LOGS);

    if (my_sync(mi->fd, MYF(MY_WME)))
      DBUG_RETURN(ER_ERROR_DURING_FLUSH_LOGS);

    mysql_mutex_unlock(log_lock);
  }
  DBUG_RETURN(0); 
}


/**
   Wait for a slave thread to terminate.

   This function is called after requesting the thread to terminate
   (by setting @c abort_slave member of @c Relay_log_info or @c
   Master_info structure to 1). Termination of the thread is
   controlled with the the predicate <code>*slave_running</code>.

   Function will acquire @c term_lock before waiting on the condition
   unless @c skip_lock is true in which case the mutex should be owned
   by the caller of this function and will remain acquired after
   return from the function.

   @param term_lock
          Associated lock to use when waiting for @c term_cond

   @param term_cond
          Condition that is signalled when the thread has terminated

   @param slave_running
          Pointer to predicate to check for slave thread termination

   @param skip_lock
          If @c true the lock will not be acquired before waiting on
          the condition. In this case, it is assumed that the calling
          function acquires the lock before calling this function.

   @retval 0 All OK ER_SLAVE_NOT_RUNNING otherwise.

   @note  If the executing thread has to acquire term_lock (skip_lock
          is false), the negative running status does not represent
          any issue therefore no error is reported.

 */
static int
terminate_slave_thread(THD *thd,
                       mysql_mutex_t *term_lock,
                       mysql_cond_t *term_cond,
                       volatile uint *slave_running,
                       bool skip_lock)
{
  DBUG_ENTER("terminate_slave_thread");
  if (!skip_lock)
  {
    mysql_mutex_lock(term_lock);
  }
  else
  {
    mysql_mutex_assert_owner(term_lock);
  }
  if (!*slave_running)
  {
    if (!skip_lock)
    {
      /*
        if run_lock (term_lock) is acquired locally then either
        slave_running status is fine
      */
      mysql_mutex_unlock(term_lock);
      DBUG_RETURN(0);
    }
    else
    {
      DBUG_RETURN(ER_SLAVE_NOT_RUNNING);
    }
  }
  DBUG_ASSERT(thd != 0);
  THD_CHECK_SENTRY(thd);

  /*
    Is is critical to test if the slave is running. Otherwise, we might
    be referening freed memory trying to kick it
  */

  while (*slave_running)                        // Should always be true
  {
    int error __attribute__((unused));
    DBUG_PRINT("loop", ("killing slave thread"));

    mysql_mutex_lock(&thd->LOCK_thd_data);
#ifndef DONT_USE_THR_ALARM
    /*
      Error codes from pthread_kill are:
      EINVAL: invalid signal number (can't happen)
      ESRCH: thread already killed (can happen, should be ignored)
    */
    int err __attribute__((unused))= pthread_kill(thd->real_id, thr_client_alarm);
    DBUG_ASSERT(err != EINVAL);
#endif
    thd->awake(NOT_KILLED);

    mysql_mutex_unlock(&thd->LOCK_thd_data);

    /*
      There is a small chance that slave thread might miss the first
      alarm. To protect againts it, resend the signal until it reacts
    */
    struct timespec abstime;
    set_timespec(abstime,2);
    error= mysql_cond_timedwait(term_cond, term_lock, &abstime);
    DBUG_ASSERT(error == ETIMEDOUT || error == 0);
  }

  DBUG_ASSERT(*slave_running == 0);

  if (!skip_lock)
    mysql_mutex_unlock(term_lock);
  DBUG_RETURN(0);
}


int start_slave_thread(
#ifdef HAVE_PSI_INTERFACE
                       PSI_thread_key thread_key,
#endif
                       pthread_handler h_func, mysql_mutex_t *start_lock,
                       mysql_mutex_t *cond_lock,
                       mysql_cond_t *start_cond,
                       volatile uint *slave_running,
                       volatile ulong *slave_run_id,
                       Master_info* mi)
{
  pthread_t th;
  ulong start_id;
  int error;
  DBUG_ENTER("start_slave_thread");

  DBUG_ASSERT(mi->inited);

  if (start_lock)
    mysql_mutex_lock(start_lock);
  if (!global_system_variables.server_id)
  {
    if (start_cond)
      mysql_cond_broadcast(start_cond);
    if (start_lock)
      mysql_mutex_unlock(start_lock);
    sql_print_error("Server id not set, will not start slave");
    DBUG_RETURN(ER_BAD_SLAVE);
  }

  if (*slave_running)
  {
    if (start_cond)
      mysql_cond_broadcast(start_cond);
    if (start_lock)
      mysql_mutex_unlock(start_lock);
    DBUG_RETURN(ER_SLAVE_MUST_STOP);
  }
  start_id= *slave_run_id;
  DBUG_PRINT("info",("Creating new slave thread"));
  if ((error = mysql_thread_create(thread_key,
                           &th, &connection_attrib, h_func, (void*)mi)))
  {
    sql_print_error("Can't create slave thread (errno= %d).", error);
    if (start_lock)
      mysql_mutex_unlock(start_lock);
    DBUG_RETURN(ER_SLAVE_THREAD);
  }
  if (start_cond && cond_lock) // caller has cond_lock
  {
    THD* thd = current_thd;
    while (start_id == *slave_run_id)
    {
      DBUG_PRINT("sleep",("Waiting for slave thread to start"));
      PSI_stage_info saved_stage= {0, "", 0};
      thd->ENTER_COND(start_cond, cond_lock,
                      & stage_waiting_for_slave_thread_to_start,
                      & saved_stage);
      /*
        It is not sufficient to test this at loop bottom. We must test
        it after registering the mutex in enter_cond(). If the kill
        happens after testing of thd->killed and before the mutex is
        registered, we could otherwise go waiting though thd->killed is
        set.
      */
      if (!thd->killed)
        mysql_cond_wait(start_cond, cond_lock);
      thd->EXIT_COND(& saved_stage);
      mysql_mutex_lock(cond_lock); // re-acquire it as exit_cond() released
      if (thd->killed)
      {
        if (start_lock)
          mysql_mutex_unlock(start_lock);
        DBUG_RETURN(thd->killed_errno());
      }
    }
  }
  if (start_lock)
    mysql_mutex_unlock(start_lock);
  DBUG_RETURN(0);
}


/*
  start_slave_threads()

  NOTES
    SLAVE_FORCE_ALL is not implemented here on purpose since it does not make
    sense to do that for starting a slave--we always care if it actually
    started the threads that were not previously running
*/

int start_slave_threads(THD *thd,
                        bool need_slave_mutex, bool wait_for_start,
                        Master_info* mi, const char* master_info_fname,
                        const char* slave_info_fname, int thread_mask)
{
  mysql_mutex_t *lock_io=0, *lock_sql=0, *lock_cond_io=0, *lock_cond_sql=0;
  mysql_cond_t* cond_io=0, *cond_sql=0;
  int error=0;
  const char *errmsg;
  DBUG_ENTER("start_slave_threads");

  if (need_slave_mutex)
  {
    lock_io = &mi->run_lock;
    lock_sql = &mi->rli.run_lock;
  }
  if (wait_for_start)
  {
    cond_io = &mi->start_cond;
    cond_sql = &mi->rli.start_cond;
    lock_cond_io = &mi->run_lock;
    lock_cond_sql = &mi->rli.run_lock;
  }

  /*
    If we are using GTID and both SQL and IO threads are stopped, then get
    rid of all relay logs.

    Relay logs are not very useful when using GTID, except as a buffer
    between the fetch in the IO thread and the apply in SQL thread. However
    while one of the threads is running, they are in use and cannot be
    removed.
  */
  if (mi->using_gtid != Master_info::USE_GTID_NO &&
      !mi->slave_running && !mi->rli.slave_running)
  {
    /*
      purge_relay_logs() clears the mi->rli.group_master_log_pos.
      So save and restore them, like we do in CHANGE MASTER.
      (We are not going to use them for GTID, but it might be worth to
      keep them in case connection with GTID fails and user wants to go
      back and continue with previous old-style replication coordinates).
    */
    mi->master_log_pos = MY_MAX(BIN_LOG_HEADER_SIZE,
                                mi->rli.group_master_log_pos);
    strmake(mi->master_log_name, mi->rli.group_master_log_name,
            sizeof(mi->master_log_name)-1);
    purge_relay_logs(&mi->rli, thd, 0, &errmsg);
    mi->rli.group_master_log_pos= mi->master_log_pos;
    strmake(mi->rli.group_master_log_name, mi->master_log_name,
            sizeof(mi->rli.group_master_log_name)-1);

    error= rpl_load_gtid_state(&mi->gtid_current_pos, mi->using_gtid ==
                                             Master_info::USE_GTID_CURRENT_POS);
    mi->events_queued_since_last_gtid= 0;
    mi->gtid_reconnect_event_skip_count= 0;

    mi->rli.restart_gtid_pos.reset();
  }

  if (!error && (thread_mask & SLAVE_IO))
    error= start_slave_thread(
#ifdef HAVE_PSI_INTERFACE
                              key_thread_slave_io,
#endif
                              handle_slave_io, lock_io, lock_cond_io,
                              cond_io,
                              &mi->slave_running, &mi->slave_run_id,
                              mi);
  if (!error && (thread_mask & SLAVE_SQL))
  {
    if (opt_slave_parallel_threads > 0)
      error= rpl_parallel_activate_pool(&global_rpl_thread_pool);
    if (!error)
      error= start_slave_thread(
#ifdef HAVE_PSI_INTERFACE
                              key_thread_slave_sql,
#endif
                              handle_slave_sql, lock_sql, lock_cond_sql,
                              cond_sql,
                              &mi->rli.slave_running, &mi->rli.slave_run_id,
                              mi);
    if (error)
      terminate_slave_threads(mi, thread_mask & SLAVE_IO, !need_slave_mutex);
  }
  DBUG_RETURN(error);
}


/*
  Release slave threads at time of executing shutdown.

  SYNOPSIS
    end_slave()
*/

void end_slave()
{
  DBUG_ENTER("end_slave");

  /*
    This is called when the server terminates, in close_connections().
    It terminates slave threads. However, some CHANGE MASTER etc may still be
    running presently. If a START SLAVE was in progress, the mutex lock below
    will make us wait until slave threads have started, and START SLAVE
    returns, then we terminate them here.

    We can also be called by cleanup(), which only happens if some
    startup parameter to the server was wrong.
  */
  mysql_mutex_lock(&LOCK_active_mi);
  /* This will call terminate_slave_threads() on all connections */
  delete master_info_index;
  master_info_index= 0;
  active_mi= 0;
  mysql_mutex_unlock(&LOCK_active_mi);
  global_rpl_thread_pool.destroy();
  free_all_rpl_filters();
  DBUG_VOID_RETURN;
}

static bool io_slave_killed(Master_info* mi)
{
  DBUG_ENTER("io_slave_killed");

  DBUG_ASSERT(mi->slave_running); // tracking buffer overrun
  DBUG_RETURN(mi->abort_slave || abort_loop || mi->io_thd->killed);
}

/**
   The function analyzes a possible killed status and makes
   a decision whether to accept it or not.
   Normally upon accepting the sql thread goes to shutdown.
   In the event of deffering decision @rli->last_event_start_time waiting
   timer is set to force the killed status be accepted upon its expiration.

   @param thd   pointer to a THD instance
   @param rli   pointer to Relay_log_info instance

   @return TRUE the killed status is recognized, FALSE a possible killed
           status is deferred.
*/
static bool sql_slave_killed(rpl_group_info *rgi)
{
  bool ret= FALSE;
  Relay_log_info *rli= rgi->rli;
  THD *thd= rgi->thd;
  DBUG_ENTER("sql_slave_killed");

  DBUG_ASSERT(rli->sql_driver_thd == thd);
  DBUG_ASSERT(rli->slave_running == 1);// tracking buffer overrun
  if (abort_loop || rli->sql_driver_thd->killed || rli->abort_slave)
  {
    /*
      The transaction should always be binlogged if OPTION_KEEP_LOG is
      set (it implies that something can not be rolled back). And such
      case should be regarded similarly as modifing a
      non-transactional table because retrying of the transaction will
      lead to an error or inconsistency as well.

      Example: OPTION_KEEP_LOG is set if a temporary table is created
      or dropped.

      Note that transaction.all.modified_non_trans_table may be 1
      if last statement was a single row transaction without begin/end.
      Testing this flag must always be done in connection with
      rli->is_in_group().
    */

    if ((thd->transaction.all.modified_non_trans_table ||
         (thd->variables.option_bits & OPTION_KEEP_LOG)) &&
        rli->is_in_group())
    {
      char msg_stopped[]=
        "... Slave SQL Thread stopped with incomplete event group "
        "having non-transactional changes. "
        "If the group consists solely of row-based events, you can try "
        "to restart the slave with --slave-exec-mode=IDEMPOTENT, which "
        "ignores duplicate key, key not found, and similar errors (see "
        "documentation for details).";

      DBUG_PRINT("info", ("modified_non_trans_table: %d  OPTION_BEGIN: %d  "
                          "OPTION_KEEP_LOG: %d  is_in_group: %d",
                          thd->transaction.all.modified_non_trans_table,
                          MY_TEST(thd->variables.option_bits & OPTION_BEGIN),
                          MY_TEST(thd->variables.option_bits & OPTION_KEEP_LOG),
                          rli->is_in_group()));

      if (rli->abort_slave)
      {
        DBUG_PRINT("info",
                   ("Request to stop slave SQL Thread received while "
                    "applying a group that has non-transactional "
                    "changes; waiting for completion of the group ... "));

        /*
          Slave sql thread shutdown in face of unfinished group
          modified Non-trans table is handled via a timer. The slave
          may eventually give out to complete the current group and in
          that case there might be issues at consequent slave restart,
          see the error message.  WL#2975 offers a robust solution
          requiring to store the last exectuted event's coordinates
          along with the group's coordianates instead of waiting with
          @c last_event_start_time the timer.
        */

        if (rgi->last_event_start_time == 0)
          rgi->last_event_start_time= my_time(0);
        ret= difftime(my_time(0), rgi->last_event_start_time) <=
          SLAVE_WAIT_GROUP_DONE ? FALSE : TRUE;

        DBUG_EXECUTE_IF("stop_slave_middle_group", 
                        DBUG_EXECUTE_IF("incomplete_group_in_relay_log",
                                        ret= TRUE;);); // time is over

        if (ret == 0)
        {
          rli->report(WARNING_LEVEL, 0, rgi->gtid_info(),
                      "Request to stop slave SQL Thread received while "
                      "applying a group that has non-transactional "
                      "changes; waiting for completion of the group ... ");
        }
        else
        {
          rli->report(ERROR_LEVEL, ER_SLAVE_FATAL_ERROR, rgi->gtid_info(),
                      ER_THD(thd, ER_SLAVE_FATAL_ERROR), msg_stopped);
        }
      }
      else
      {
        ret= TRUE;
        rli->report(ERROR_LEVEL, ER_SLAVE_FATAL_ERROR, rgi->gtid_info(),
                    ER_THD(thd, ER_SLAVE_FATAL_ERROR),
                    msg_stopped);
      }
    }
    else
    {
      ret= TRUE;
    }
  }
  if (ret)
    rgi->last_event_start_time= 0;
  
  DBUG_RETURN(ret);
}


/*
  skip_load_data_infile()

  NOTES
    This is used to tell a 3.23 master to break send_file()
*/

void skip_load_data_infile(NET *net)
{
  DBUG_ENTER("skip_load_data_infile");

  (void)net_request_file(net, "/dev/null");
  (void)my_net_read(net);                               // discard response
  (void)net_write_command(net, 0, (uchar*) "", 0, (uchar*) "", 0); // ok
  DBUG_VOID_RETURN;
}


bool net_request_file(NET* net, const char* fname)
{
  DBUG_ENTER("net_request_file");
  DBUG_RETURN(net_write_command(net, 251, (uchar*) fname, strlen(fname),
                                (uchar*) "", 0));
}

/*
  From other comments and tests in code, it looks like
  sometimes Query_log_event and Load_log_event can have db == 0
  (see rewrite_db() above for example)
  (cases where this happens are unclear; it may be when the master is 3.23).
*/

const char *print_slave_db_safe(const char* db)
{
  DBUG_ENTER("*print_slave_db_safe");

  DBUG_RETURN((db ? db : ""));
}

#endif /* HAVE_REPLICATION */

int init_strvar_from_file(char *var, int max_size, IO_CACHE *f,
                                 const char *default_val)
{
  uint length;
  DBUG_ENTER("init_strvar_from_file");

  if ((length=my_b_gets(f,var, max_size)))
  {
    char* last_p = var + length -1;
    if (*last_p == '\n')
      *last_p = 0; // if we stopped on newline, kill it
    else
    {
      /*
        If we truncated a line or stopped on last char, remove all chars
        up to and including newline.
      */
      int c;
      while (((c=my_b_get(f)) != '\n' && c != my_b_EOF)) ;
    }
    DBUG_RETURN(0);
  }
  else if (default_val)
  {
    strmake(var,  default_val, max_size-1);
    DBUG_RETURN(0);
  }
  DBUG_RETURN(1);
}

/*
  when moving these functions to mysys, don't forget to
  remove slave.cc from libmysqld/CMakeLists.txt
*/
int init_intvar_from_file(int* var, IO_CACHE* f, int default_val)
{
  char buf[32];
  DBUG_ENTER("init_intvar_from_file");


  if (my_b_gets(f, buf, sizeof(buf)))
  {
    *var = atoi(buf);
    DBUG_RETURN(0);
  }
  else if (default_val)
  {
    *var = default_val;
    DBUG_RETURN(0);
  }
  DBUG_RETURN(1);
}

int init_floatvar_from_file(float* var, IO_CACHE* f, float default_val)
{
  char buf[16];
  DBUG_ENTER("init_floatvar_from_file");


  if (my_b_gets(f, buf, sizeof(buf)))
  {
    if (sscanf(buf, "%f", var) != 1)
      DBUG_RETURN(1);
    else
      DBUG_RETURN(0);
  }
  else if (default_val != 0.0)
  {
    *var = default_val;
    DBUG_RETURN(0);
  }
  DBUG_RETURN(1);
}


/**
   A master info read method

   This function is called from @c init_master_info() along with
   relatives to restore some of @c active_mi members.
   Particularly, this function is responsible for restoring
   IGNORE_SERVER_IDS list of servers whose events the slave is
   going to ignore (to not log them in the relay log).
   Items being read are supposed to be decimal output of values of a
   type shorter or equal of @c long and separated by the single space.
   It also used to restore DO_DOMAIN_IDS & IGNORE_DOMAIN_IDS lists.

   @param arr         @c DYNAMIC_ARRAY pointer to storage for servers id
   @param f           @c IO_CACHE pointer to the source file

   @retval 0         All OK
   @retval non-zero  An error
*/

int init_dynarray_intvar_from_file(DYNAMIC_ARRAY* arr, IO_CACHE* f)
{
  int ret= 0;
  char buf[16 * (sizeof(long)*4 + 1)]; // static buffer to use most of times
  char *buf_act= buf; // actual buffer can be dynamic if static is short
  char *token, *last;
  uint num_items;     // number of items of `arr'
  size_t read_size;
  DBUG_ENTER("init_dynarray_intvar_from_file");

  if ((read_size= my_b_gets(f, buf_act, sizeof(buf))) == 0)
  {
    DBUG_RETURN(0);                             // no line in master.info
  }
  if (read_size + 1 == sizeof(buf) && buf[sizeof(buf) - 2] != '\n')
  {
    /*
      short read happend; allocate sufficient memory and make the 2nd read
    */
    char buf_work[(sizeof(long)*3 + 1)*16];
    memcpy(buf_work, buf, sizeof(buf_work));
    num_items= atoi(strtok_r(buf_work, " ", &last));
    size_t snd_size;
    /*
      max size lower bound approximate estimation bases on the formula:
      (the items number + items themselves) * 
          (decimal size + space) - 1 + `\n' + '\0'
    */
    size_t max_size= (1 + num_items) * (sizeof(long)*3 + 1) + 1;
    buf_act= (char*) my_malloc(max_size, MYF(MY_WME));
    memcpy(buf_act, buf, read_size);
    snd_size= my_b_gets(f, buf_act + read_size, max_size - read_size);
    if (snd_size == 0 ||
        ((snd_size + 1 == max_size - read_size) &&  buf_act[max_size - 2] != '\n'))
    {
      /*
        failure to make the 2nd read or short read again
      */
      ret= 1;
      goto err;
    }
  }
  token= strtok_r(buf_act, " ", &last);
  if (token == NULL)
  {
    ret= 1;
    goto err;
  }
  num_items= atoi(token);
  for (uint i=0; i < num_items; i++)
  {
    token= strtok_r(NULL, " ", &last);
    if (token == NULL)
    {
      ret= 1;
      goto err;
    }
    else
    {
      ulong val= atol(token);
      insert_dynamic(arr, (uchar *) &val);
    }
  }
err:
  if (buf_act != buf)
    my_free(buf_act);
  DBUG_RETURN(ret);
}

#ifdef HAVE_REPLICATION

/*
  Check if the error is caused by network.
  @param[in]   errorno   Number of the error.
  RETURNS:
  TRUE         network error
  FALSE        not network error
*/

bool is_network_error(uint errorno)
{ 
  if (errorno == CR_CONNECTION_ERROR || 
      errorno == CR_CONN_HOST_ERROR ||
      errorno == CR_SERVER_GONE_ERROR ||
      errorno == CR_SERVER_LOST ||
      errorno == ER_CON_COUNT_ERROR ||
      errorno == ER_CONNECTION_KILLED ||
      errorno == ER_NEW_ABORTING_CONNECTION ||
      errorno == ER_NET_READ_INTERRUPTED ||
      errorno == ER_SERVER_SHUTDOWN)
    return TRUE;

  return FALSE;   
}


/*
  Note that we rely on the master's version (3.23, 4.0.14 etc) instead of
  relying on the binlog's version. This is not perfect: imagine an upgrade
  of the master without waiting that all slaves are in sync with the master;
  then a slave could be fooled about the binlog's format. This is what happens
  when people upgrade a 3.23 master to 4.0 without doing RESET MASTER: 4.0
  slaves are fooled. So we do this only to distinguish between 3.23 and more
  recent masters (it's too late to change things for 3.23).

  RETURNS
  0       ok
  1       error
  2       transient network problem, the caller should try to reconnect
*/

static int get_master_version_and_clock(MYSQL* mysql, Master_info* mi)
{
  char err_buff[MAX_SLAVE_ERRMSG], err_buff2[MAX_SLAVE_ERRMSG];
  const char* errmsg= 0;
  int err_code= 0;
  MYSQL_RES *master_res= 0;
  MYSQL_ROW master_row;
  uint version= mysql_get_server_version(mysql) / 10000;
  DBUG_ENTER("get_master_version_and_clock");

  /*
    Free old description_event_for_queue (that is needed if we are in
    a reconnection).
  */
  delete mi->rli.relay_log.description_event_for_queue;
  mi->rli.relay_log.description_event_for_queue= 0;

  if (!my_isdigit(&my_charset_bin,*mysql->server_version))
  {
    errmsg= err_buff2;
    snprintf(err_buff2, sizeof(err_buff2),
             "Master reported unrecognized MySQL version: %s",
             mysql->server_version);
    err_code= ER_SLAVE_FATAL_ERROR;
    sprintf(err_buff, ER_DEFAULT(err_code), err_buff2);
  }
  else
  {
    /*
      Note the following switch will bug when we have MySQL branch 30 ;)
    */
    switch (version) {
    case 0:
    case 1:
    case 2:
      errmsg= err_buff2;
      snprintf(err_buff2, sizeof(err_buff2),
               "Master reported unrecognized MySQL version: %s",
               mysql->server_version);
      err_code= ER_SLAVE_FATAL_ERROR;
      sprintf(err_buff, ER_DEFAULT(err_code), err_buff2);
      break;
    case 3:
      mi->rli.relay_log.description_event_for_queue= new
        Format_description_log_event(1, mysql->server_version);
      break;
    case 4:
      mi->rli.relay_log.description_event_for_queue= new
        Format_description_log_event(3, mysql->server_version);
      break;
    default:
      /*
        Master is MySQL >=5.0. Give a default Format_desc event, so that we can
        take the early steps (like tests for "is this a 3.23 master") which we
        have to take before we receive the real master's Format_desc which will
        override this one. Note that the Format_desc we create below is garbage
        (it has the format of the *slave*); it's only good to help know if the
        master is 3.23, 4.0, etc.
      */
      mi->rli.relay_log.description_event_for_queue= new
        Format_description_log_event(4, mysql->server_version);
      break;
    }
  }

  /*
     This does not mean that a 5.0 slave will be able to read a 6.0 master; but
     as we don't know yet, we don't want to forbid this for now. If a 5.0 slave
     can't read a 6.0 master, this will show up when the slave can't read some
     events sent by the master, and there will be error messages.
  */

  if (errmsg)
    goto err;

  /* as we are here, we tried to allocate the event */
  if (!mi->rli.relay_log.description_event_for_queue)
  {
    errmsg= "default Format_description_log_event";
    err_code= ER_SLAVE_CREATE_EVENT_FAILURE;
    sprintf(err_buff, ER_DEFAULT(err_code), errmsg);
    goto err;
  }

  /*
    FD_q's (A) is set initially from RL's (A): FD_q.(A) := RL.(A).
    It's necessary to adjust FD_q.(A) at this point because in the following
    course FD_q is going to be dumped to RL.
    Generally FD_q is derived from a received FD_m (roughly FD_q := FD_m) 
    in queue_event and the master's (A) is installed.
    At one step with the assignment the Relay-Log's checksum alg is set to 
    a new value: RL.(A) := FD_q.(A). If the slave service is stopped
    the last time assigned RL.(A) will be passed over to the restarting
    service (to the current execution point).
    RL.A is a "codec" to verify checksum in queue_event() almost all the time
    the first fake Rotate event.
    Starting from this point IO thread will executes the following checksum
    warmup sequence  of actions:

    FD_q.A := RL.A,
    A_m^0 := master.@@global.binlog_checksum,
    {queue_event(R_f): verifies(R_f, A_m^0)},
    {queue_event(FD_m): verifies(FD_m, FD_m.A), dump(FD_q), rotate(RL),
                        FD_q := FD_m, RL.A := FD_q.A)}

    See legends definition on MYSQL_BIN_LOG::relay_log_checksum_alg
    docs lines (binlog.h).
    In above A_m^0 - the value of master's
    @@binlog_checksum determined in the upcoming handshake (stored in
    mi->checksum_alg_before_fd).


    After the warm-up sequence IO gets to "normal" checksum verification mode
    to use RL.A in 
    
    {queue_event(E_m): verifies(E_m, RL.A)}

    until it has received a new FD_m.
  */
  mi->rli.relay_log.description_event_for_queue->checksum_alg=
    mi->rli.relay_log.relay_log_checksum_alg;

  DBUG_ASSERT(mi->rli.relay_log.description_event_for_queue->checksum_alg !=
              BINLOG_CHECKSUM_ALG_UNDEF);
  DBUG_ASSERT(mi->rli.relay_log.relay_log_checksum_alg !=
              BINLOG_CHECKSUM_ALG_UNDEF); 
  /*
    Compare the master and slave's clock. Do not die if master's clock is
    unavailable (very old master not supporting UNIX_TIMESTAMP()?).
  */

#ifdef ENABLED_DEBUG_SYNC
  DBUG_EXECUTE_IF("dbug.before_get_UNIX_TIMESTAMP",
                  {
                    const char act[]=
                      "now "
                      "wait_for signal.get_unix_timestamp";
                    DBUG_ASSERT(debug_sync_service);
                    DBUG_ASSERT(!debug_sync_set_action(current_thd,
                                                       STRING_WITH_LEN(act)));
                  };);
#endif

  master_res= NULL;
  if (!mysql_real_query(mysql, STRING_WITH_LEN("SELECT UNIX_TIMESTAMP()")) &&
      (master_res= mysql_store_result(mysql)) &&
      (master_row= mysql_fetch_row(master_res)))
  {
    mi->clock_diff_with_master=
      (long) (time((time_t*) 0) - strtoul(master_row[0], 0, 10));
  }
  else if (check_io_slave_killed(mi, NULL))
    goto slave_killed_err;
  else if (is_network_error(mysql_errno(mysql)))
  {
    mi->report(WARNING_LEVEL, mysql_errno(mysql), NULL,
               "Get master clock failed with error: %s", mysql_error(mysql));
    goto network_err;
  }
  else 
  {
    mi->clock_diff_with_master= 0; /* The "most sensible" value */
    sql_print_warning("\"SELECT UNIX_TIMESTAMP()\" failed on master, "
                      "do not trust column Seconds_Behind_Master of SHOW "
                      "SLAVE STATUS. Error: %s (%d)",
                      mysql_error(mysql), mysql_errno(mysql));
  }
  if (master_res)
  {
    mysql_free_result(master_res);
    master_res= NULL;
  }

  /*
    Check that the master's server id and ours are different. Because if they
    are equal (which can result from a simple copy of master's datadir to slave,
    thus copying some my.cnf), replication will work but all events will be
    skipped.
    Do not die if SHOW VARIABLES LIKE 'SERVER_ID' fails on master (very old
    master?).
    Note: we could have put a @@SERVER_ID in the previous SELECT
    UNIX_TIMESTAMP() instead, but this would not have worked on 3.23 masters.
  */
#ifdef ENABLED_DEBUG_SYNC
  DBUG_EXECUTE_IF("dbug.before_get_SERVER_ID",
                  {
                    const char act[]=
                      "now "
                      "wait_for signal.get_server_id";
                    DBUG_ASSERT(debug_sync_service);
                    DBUG_ASSERT(!debug_sync_set_action(current_thd, 
                                                       STRING_WITH_LEN(act)));
                  };);
#endif
  master_res= NULL;
  master_row= NULL;
  if (!mysql_real_query(mysql,
                        STRING_WITH_LEN("SHOW VARIABLES LIKE 'SERVER_ID'")) &&
      (master_res= mysql_store_result(mysql)) &&
      (master_row= mysql_fetch_row(master_res)))
  {
    if ((global_system_variables.server_id ==
             (mi->master_id= strtoul(master_row[1], 0, 10))) &&
        !mi->rli.replicate_same_server_id)
    {
      errmsg= "The slave I/O thread stops because master and slave have equal \
MySQL server ids; these ids must be different for replication to work (or \
the --replicate-same-server-id option must be used on slave but this does \
not always make sense; please check the manual before using it).";
      err_code= ER_SLAVE_FATAL_ERROR;
      sprintf(err_buff, ER_DEFAULT(err_code), errmsg);
      goto err;
    }
  }
  else if (mysql_errno(mysql))
  {
    if (check_io_slave_killed(mi, NULL))
      goto slave_killed_err;
    else if (is_network_error(mysql_errno(mysql)))
    {
      mi->report(WARNING_LEVEL, mysql_errno(mysql), NULL,
                 "Get master SERVER_ID failed with error: %s", mysql_error(mysql));
      goto network_err;
    }
    /* Fatal error */
    errmsg= "The slave I/O thread stops because a fatal error is encountered \
when it try to get the value of SERVER_ID variable from master.";
    err_code= mysql_errno(mysql);
    sprintf(err_buff, "%s Error: %s", errmsg, mysql_error(mysql));
    goto err;
  }
  else if (!master_row && master_res)
  {
    mi->report(WARNING_LEVEL, ER_UNKNOWN_SYSTEM_VARIABLE, NULL,
               "Unknown system variable 'SERVER_ID' on master, \
maybe it is a *VERY OLD MASTER*.");
  }
  if (master_res)
  {
    mysql_free_result(master_res);
    master_res= NULL;
  }
  if (mi->master_id == 0 && mi->ignore_server_ids.elements > 0)
  {
    errmsg= "Slave configured with server id filtering could not detect the master server id.";
    err_code= ER_SLAVE_FATAL_ERROR;
    sprintf(err_buff, ER_DEFAULT(err_code), errmsg);
    goto err;
  }

  /*
    Check that the master's global character_set_server and ours are the same.
    Not fatal if query fails (old master?).
    Note that we don't check for equality of global character_set_client and
    collation_connection (neither do we prevent their setting in
    set_var.cc). That's because from what I (Guilhem) have tested, the global
    values of these 2 are never used (new connections don't use them).
    We don't test equality of global collation_database either as it's is
    going to be deprecated (made read-only) in 4.1 very soon.
    The test is only relevant if master < 5.0.3 (we'll test only if it's older
    than the 5 branch; < 5.0.3 was alpha...), as >= 5.0.3 master stores
    charset info in each binlog event.
    We don't do it for 3.23 because masters <3.23.50 hang on
    SELECT @@unknown_var (BUG#7965 - see changelog of 3.23.50). So finally we
    test only if master is 4.x.
  */

  /* redundant with rest of code but safer against later additions */
  if (version == 3)
    goto err;

  if (version == 4)
  {
    master_res= NULL;
    if (!mysql_real_query(mysql,
                          STRING_WITH_LEN("SELECT @@GLOBAL.COLLATION_SERVER")) &&
        (master_res= mysql_store_result(mysql)) &&
        (master_row= mysql_fetch_row(master_res)))
    {
      if (strcmp(master_row[0], global_system_variables.collation_server->name))
      {
        errmsg= "The slave I/O thread stops because master and slave have \
different values for the COLLATION_SERVER global variable. The values must \
be equal for the Statement-format replication to work";
        err_code= ER_SLAVE_FATAL_ERROR;
        sprintf(err_buff, ER_DEFAULT(err_code), errmsg);
        goto err;
      }
    }
    else if (check_io_slave_killed(mi, NULL))
      goto slave_killed_err;
    else if (is_network_error(mysql_errno(mysql)))
    {
      mi->report(WARNING_LEVEL, mysql_errno(mysql), NULL,
                 "Get master COLLATION_SERVER failed with error: %s", mysql_error(mysql));
      goto network_err;
    }
    else if (mysql_errno(mysql) != ER_UNKNOWN_SYSTEM_VARIABLE)
    {
      /* Fatal error */
      errmsg= "The slave I/O thread stops because a fatal error is encountered \
when it try to get the value of COLLATION_SERVER global variable from master.";
      err_code= mysql_errno(mysql);
      sprintf(err_buff, "%s Error: %s", errmsg, mysql_error(mysql));
      goto err;
    }
    else
      mi->report(WARNING_LEVEL, ER_UNKNOWN_SYSTEM_VARIABLE, NULL,
                 "Unknown system variable 'COLLATION_SERVER' on master, \
maybe it is a *VERY OLD MASTER*. *NOTE*: slave may experience \
inconsistency if replicated data deals with collation.");

    if (master_res)
    {
      mysql_free_result(master_res);
      master_res= NULL;
    }
  }

  /*
    Perform analogous check for time zone. Theoretically we also should
    perform check here to verify that SYSTEM time zones are the same on
    slave and master, but we can't rely on value of @@system_time_zone
    variable (it is time zone abbreviation) since it determined at start
    time and so could differ for slave and master even if they are really
    in the same system time zone. So we are omiting this check and just
    relying on documentation. Also according to Monty there are many users
    who are using replication between servers in various time zones. Hence
    such check will broke everything for them. (And now everything will
    work for them because by default both their master and slave will have
    'SYSTEM' time zone).
    This check is only necessary for 4.x masters (and < 5.0.4 masters but
    those were alpha).
  */
  if (version == 4)
  {
    master_res= NULL;
    if (!mysql_real_query(mysql, STRING_WITH_LEN("SELECT @@GLOBAL.TIME_ZONE")) &&
        (master_res= mysql_store_result(mysql)) &&
        (master_row= mysql_fetch_row(master_res)))
    {
      if (strcmp(master_row[0],
                 global_system_variables.time_zone->get_name()->ptr()))
      {
        errmsg= "The slave I/O thread stops because master and slave have \
different values for the TIME_ZONE global variable. The values must \
be equal for the Statement-format replication to work";
        err_code= ER_SLAVE_FATAL_ERROR;
        sprintf(err_buff, ER_DEFAULT(err_code), errmsg);
        goto err;
      }
    }
    else if (check_io_slave_killed(mi, NULL))
      goto slave_killed_err;
    else if (is_network_error(err_code= mysql_errno(mysql)))
    {
      mi->report(ERROR_LEVEL, err_code, NULL,
                 "Get master TIME_ZONE failed with error: %s",
                 mysql_error(mysql));
      goto network_err;
    }
    else if (err_code == ER_UNKNOWN_SYSTEM_VARIABLE)
    {
      /* We use ERROR_LEVEL to get the error logged to file */
      mi->report(ERROR_LEVEL, err_code, NULL,

                 "MySQL master doesn't have a TIME_ZONE variable. Note that"
                 "if your timezone is not same between master and slave, your "
                 "slave may get wrong data into timestamp columns");
    }
    else
    {
      /* Fatal error */
      errmsg= "The slave I/O thread stops because a fatal error is encountered \
when it try to get the value of TIME_ZONE global variable from master.";
      sprintf(err_buff, "%s Error: %s", errmsg, mysql_error(mysql));
      goto err;
    }
    if (master_res)
    {
      mysql_free_result(master_res);
      master_res= NULL;
    }
  }

  if (mi->heartbeat_period != 0.0)
  {
    const char query_format[]= "SET @master_heartbeat_period= %llu";
    char query[sizeof(query_format) + 32];
    /* 
       the period is an ulonglong of nano-secs. 
    */
    my_snprintf(query, sizeof(query), query_format,
                (ulonglong) (mi->heartbeat_period*1000000000UL));

    DBUG_EXECUTE_IF("simulate_slave_heartbeat_network_error",
                    { static ulong dbug_count= 0;
                      if (++dbug_count < 3)
                        goto heartbeat_network_error;
                    });
    if (mysql_real_query(mysql, query, strlen(query)))
    {
      if (check_io_slave_killed(mi, NULL))
        goto slave_killed_err;

      if (is_network_error(mysql_errno(mysql)))
      {
      IF_DBUG(heartbeat_network_error: , )
        mi->report(WARNING_LEVEL, mysql_errno(mysql), NULL,
                   "SET @master_heartbeat_period to master failed with error: %s",
                   mysql_error(mysql));
        mysql_free_result(mysql_store_result(mysql));
        goto network_err;
      }
      else
      {
        /* Fatal error */
        errmsg= "The slave I/O thread stops because a fatal error is encountered "
          "when it tries to SET @master_heartbeat_period on master.";
        err_code= ER_SLAVE_FATAL_ERROR;
        sprintf(err_buff, "%s Error: %s", errmsg, mysql_error(mysql));
        mysql_free_result(mysql_store_result(mysql));
        goto err;
      }
    }
    mysql_free_result(mysql_store_result(mysql));
  }
 
  /*
    Querying if master is capable to checksum and notifying it about own
    CRC-awareness. The master's side instant value of @@global.binlog_checksum 
    is stored in the dump thread's uservar area as well as cached locally
    to become known in consensus by master and slave.
  */
  DBUG_EXECUTE_IF("simulate_slave_unaware_checksum",
                  mi->checksum_alg_before_fd= BINLOG_CHECKSUM_ALG_OFF;
                  goto past_checksum;);
  {
    int rc;
    const char query[]= "SET @master_binlog_checksum= @@global.binlog_checksum";
    master_res= NULL;
    mi->checksum_alg_before_fd= BINLOG_CHECKSUM_ALG_UNDEF; //initially undefined
    /*
      @c checksum_alg_before_fd is queried from master in this block.
      If master is old checksum-unaware the value stays undefined.
      Once the first FD will be received its alg descriptor will replace
      the being queried one.
    */
    rc= mysql_real_query(mysql, query, strlen(query));
    if (rc != 0)
    {
      if (check_io_slave_killed(mi, NULL))
        goto slave_killed_err;

      if (mysql_errno(mysql) == ER_UNKNOWN_SYSTEM_VARIABLE)
      {
        /* Ignore this expected error if not a high error level */
        if (global_system_variables.log_warnings > 1)
        {
          // this is tolerable as OM -> NS is supported
          mi->report(WARNING_LEVEL, mysql_errno(mysql), NULL,
                     "Notifying master by %s failed with "
                     "error: %s", query, mysql_error(mysql));
        }
      }
      else
      {
        if (is_network_error(mysql_errno(mysql)))
        {
          mi->report(WARNING_LEVEL, mysql_errno(mysql), NULL,
                     "Notifying master by %s failed with "
                     "error: %s", query, mysql_error(mysql));
          mysql_free_result(mysql_store_result(mysql));
          goto network_err;
        }
        else
        {
          errmsg= "The slave I/O thread stops because a fatal error is encountered "
            "when it tried to SET @master_binlog_checksum on master.";
          err_code= ER_SLAVE_FATAL_ERROR;
          sprintf(err_buff, "%s Error: %s", errmsg, mysql_error(mysql));
          mysql_free_result(mysql_store_result(mysql));
          goto err;
        }
      }
    }
    else
    {
      mysql_free_result(mysql_store_result(mysql));
      if (!mysql_real_query(mysql,
                            STRING_WITH_LEN("SELECT @master_binlog_checksum")) &&
          (master_res= mysql_store_result(mysql)) &&
          (master_row= mysql_fetch_row(master_res)) &&
          (master_row[0] != NULL))
      {
        mi->checksum_alg_before_fd= (enum_binlog_checksum_alg)
          (find_type(master_row[0], &binlog_checksum_typelib, 1) - 1);
        // valid outcome is either of
        DBUG_ASSERT(mi->checksum_alg_before_fd == BINLOG_CHECKSUM_ALG_OFF ||
                    mi->checksum_alg_before_fd == BINLOG_CHECKSUM_ALG_CRC32);
      }
      else if (check_io_slave_killed(mi, NULL))
        goto slave_killed_err;
      else if (is_network_error(mysql_errno(mysql)))
      {
        mi->report(WARNING_LEVEL, mysql_errno(mysql), NULL,
                   "Get master BINLOG_CHECKSUM failed with error: %s", mysql_error(mysql));
        goto network_err;
      }
      else
      {
        errmsg= "The slave I/O thread stops because a fatal error is encountered "
          "when it tried to SELECT @master_binlog_checksum.";
        err_code= ER_SLAVE_FATAL_ERROR;
        sprintf(err_buff, "%s Error: %s", errmsg, mysql_error(mysql));
        mysql_free_result(mysql_store_result(mysql));
        goto err;
      }
    }
    if (master_res)
    {
      mysql_free_result(master_res);
      master_res= NULL;
    }
  }

#ifndef DBUG_OFF
past_checksum:
#endif

  /*
    Request the master to filter away events with the @@skip_replication flag
    set, if we are running with
    --replicate-events-marked-for-skip=FILTER_ON_MASTER.
  */
  if (opt_replicate_events_marked_for_skip == RPL_SKIP_FILTER_ON_MASTER)
  {
    if (mysql_real_query(mysql, STRING_WITH_LEN("SET skip_replication=1")))
    {
      err_code= mysql_errno(mysql);
      if (is_network_error(err_code))
      {
        mi->report(ERROR_LEVEL, err_code, NULL,
                   "Setting master-side filtering of @@skip_replication failed "
                   "with error: %s", mysql_error(mysql));
        goto network_err;
      }
      else if (err_code == ER_UNKNOWN_SYSTEM_VARIABLE)
      {
        /*
          The master is older than the slave and does not support the
          @@skip_replication feature.
          This is not a problem, as such master will not generate events with
          the @@skip_replication flag set in the first place. We will still
          do slave-side filtering of such events though, to handle the (rare)
          case of downgrading a master and receiving old events generated from
          before the downgrade with the @@skip_replication flag set.
        */
        DBUG_PRINT("info", ("Old master does not support master-side filtering "
                            "of @@skip_replication events."));
      }
      else
      {
        /* Fatal error */
        errmsg= "The slave I/O thread stops because a fatal error is "
          "encountered when it tries to request filtering of events marked "
          "with the @@skip_replication flag.";
        sprintf(err_buff, "%s Error: %s", errmsg, mysql_error(mysql));
        goto err;
      }
    }
  }

  /* Announce MariaDB slave capabilities. */
  DBUG_EXECUTE_IF("simulate_slave_capability_none", goto after_set_capability;);
  {
    int rc= DBUG_EVALUATE_IF("simulate_slave_capability_old_53",
        mysql_real_query(mysql, STRING_WITH_LEN("SET @mariadb_slave_capability="
                         STRINGIFY_ARG(MARIA_SLAVE_CAPABILITY_ANNOTATE))),
        mysql_real_query(mysql, STRING_WITH_LEN("SET @mariadb_slave_capability="
                         STRINGIFY_ARG(MARIA_SLAVE_CAPABILITY_MINE))));
    if (rc)
    {
      err_code= mysql_errno(mysql);
      if (is_network_error(err_code))
      {
        mi->report(ERROR_LEVEL, err_code, NULL,
                   "Setting @mariadb_slave_capability failed with error: %s",
                   mysql_error(mysql));
        goto network_err;
      }
      else
      {
        /* Fatal error */
        errmsg= "The slave I/O thread stops because a fatal error is "
          "encountered when it tries to set @mariadb_slave_capability.";
        sprintf(err_buff, "%s Error: %s", errmsg, mysql_error(mysql));
        goto err;
      }
    }
  }
#ifndef DBUG_OFF
after_set_capability:
#endif

  if (mi->using_gtid != Master_info::USE_GTID_NO)
  {
    /* Request dump to start from slave replication GTID state. */
    int rc;
    char str_buf[256];
    String query_str(str_buf, sizeof(str_buf), system_charset_info);
    query_str.length(0);

    /*
      Read the master @@GLOBAL.gtid_domain_id variable.
      This is mostly to check that master is GTID aware, but we could later
      perhaps use it to check that different multi-source masters are correctly
      configured with distinct domain_id.
    */
    if (mysql_real_query(mysql,
                         STRING_WITH_LEN("SELECT @@GLOBAL.gtid_domain_id")) ||
        !(master_res= mysql_store_result(mysql)) ||
        !(master_row= mysql_fetch_row(master_res)))
    {
      err_code= mysql_errno(mysql);
      if (is_network_error(err_code))
      {
        mi->report(ERROR_LEVEL, err_code, NULL,
                   "Get master @@GLOBAL.gtid_domain_id failed with error: %s",
                   mysql_error(mysql));
        goto network_err;
      }
      else
      {
        errmsg= "The slave I/O thread stops because master does not support "
          "MariaDB global transaction id. A fatal error is encountered when "
          "it tries to SELECT @@GLOBAL.gtid_domain_id.";
        sprintf(err_buff, "%s Error: %s", errmsg, mysql_error(mysql));
        goto err;
      }
    }
    mysql_free_result(master_res);
    master_res= NULL;

    query_str.append(STRING_WITH_LEN("SET @slave_connect_state='"),
                     system_charset_info);
    if (mi->gtid_current_pos.append_to_string(&query_str))
    {
      err_code= ER_OUTOFMEMORY;
      errmsg= "The slave I/O thread stops because a fatal out-of-memory "
        "error is encountered when it tries to compute @slave_connect_state.";
      sprintf(err_buff, "%s Error: Out of memory", errmsg);
      goto err;
    }
    query_str.append(STRING_WITH_LEN("'"), system_charset_info);

    rc= mysql_real_query(mysql, query_str.ptr(), query_str.length());
    if (rc)
    {
      err_code= mysql_errno(mysql);
      if (is_network_error(err_code))
      {
        mi->report(ERROR_LEVEL, err_code, NULL,
                   "Setting @slave_connect_state failed with error: %s",
                   mysql_error(mysql));
        goto network_err;
      }
      else
      {
        /* Fatal error */
        errmsg= "The slave I/O thread stops because a fatal error is "
          "encountered when it tries to set @slave_connect_state.";
        sprintf(err_buff, "%s Error: %s", errmsg, mysql_error(mysql));
        goto err;
      }
    }

    query_str.length(0);
    if (query_str.append(STRING_WITH_LEN("SET @slave_gtid_strict_mode="),
                         system_charset_info) ||
        query_str.append_ulonglong(opt_gtid_strict_mode != false))
    {
      err_code= ER_OUTOFMEMORY;
      errmsg= "The slave I/O thread stops because a fatal out-of-memory "
        "error is encountered when it tries to set @slave_gtid_strict_mode.";
      sprintf(err_buff, "%s Error: Out of memory", errmsg);
      goto err;
    }

    rc= mysql_real_query(mysql, query_str.ptr(), query_str.length());
    if (rc)
    {
      err_code= mysql_errno(mysql);
      if (is_network_error(err_code))
      {
        mi->report(ERROR_LEVEL, err_code, NULL,
                   "Setting @slave_gtid_strict_mode failed with error: %s",
                   mysql_error(mysql));
        goto network_err;
      }
      else
      {
        /* Fatal error */
        errmsg= "The slave I/O thread stops because a fatal error is "
          "encountered when it tries to set @slave_gtid_strict_mode.";
        sprintf(err_buff, "%s Error: %s", errmsg, mysql_error(mysql));
        goto err;
      }
    }

    query_str.length(0);
    if (query_str.append(STRING_WITH_LEN("SET @slave_gtid_ignore_duplicates="),
                         system_charset_info) ||
        query_str.append_ulonglong(opt_gtid_ignore_duplicates != false))
    {
      err_code= ER_OUTOFMEMORY;
      errmsg= "The slave I/O thread stops because a fatal out-of-memory error "
        "is encountered when it tries to set @slave_gtid_ignore_duplicates.";
      sprintf(err_buff, "%s Error: Out of memory", errmsg);
      goto err;
    }

    rc= mysql_real_query(mysql, query_str.ptr(), query_str.length());
    if (rc)
    {
      err_code= mysql_errno(mysql);
      if (is_network_error(err_code))
      {
        mi->report(ERROR_LEVEL, err_code, NULL,
                   "Setting @slave_gtid_ignore_duplicates failed with "
                   "error: %s", mysql_error(mysql));
        goto network_err;
      }
      else
      {
        /* Fatal error */
        errmsg= "The slave I/O thread stops because a fatal error is "
          "encountered when it tries to set @slave_gtid_ignore_duplicates.";
        sprintf(err_buff, "%s Error: %s", errmsg, mysql_error(mysql));
        goto err;
      }
    }

    if (mi->rli.until_condition == Relay_log_info::UNTIL_GTID)
    {
      query_str.length(0);
      query_str.append(STRING_WITH_LEN("SET @slave_until_gtid='"),
                       system_charset_info);
      if (mi->rli.until_gtid_pos.append_to_string(&query_str))
      {
        err_code= ER_OUTOFMEMORY;
        errmsg= "The slave I/O thread stops because a fatal out-of-memory "
          "error is encountered when it tries to compute @slave_until_gtid.";
        sprintf(err_buff, "%s Error: Out of memory", errmsg);
        goto err;
      }
      query_str.append(STRING_WITH_LEN("'"), system_charset_info);

      rc= mysql_real_query(mysql, query_str.ptr(), query_str.length());
      if (rc)
      {
        err_code= mysql_errno(mysql);
        if (is_network_error(err_code))
        {
          mi->report(ERROR_LEVEL, err_code, NULL,
                     "Setting @slave_until_gtid failed with error: %s",
                     mysql_error(mysql));
          goto network_err;
        }
        else
        {
          /* Fatal error */
          errmsg= "The slave I/O thread stops because a fatal error is "
            "encountered when it tries to set @slave_until_gtid.";
          sprintf(err_buff, "%s Error: %s", errmsg, mysql_error(mysql));
          goto err;
        }
      }
    }
  }
  else
  {
    /*
      If we are not using GTID to connect this time, then instead request
      the corresponding GTID position from the master, so that the user
      can reconnect the next time using MASTER_GTID_POS=AUTO.
    */
    char quote_buf[2*sizeof(mi->master_log_name)+1];
    char str_buf[28+2*sizeof(mi->master_log_name)+10];
    String query(str_buf, sizeof(str_buf), system_charset_info);
    query.length(0);

    query.append("SELECT binlog_gtid_pos('");
    escape_quotes_for_mysql(&my_charset_bin, quote_buf, sizeof(quote_buf),
                            mi->master_log_name, strlen(mi->master_log_name));
    query.append(quote_buf);
    query.append("',");
    query.append_ulonglong(mi->master_log_pos);
    query.append(")");

    if (!mysql_real_query(mysql, query.c_ptr_safe(), query.length()) &&
        (master_res= mysql_store_result(mysql)) &&
        (master_row= mysql_fetch_row(master_res)) &&
        (master_row[0] != NULL))
    {
      rpl_global_gtid_slave_state->load(mi->io_thd, master_row[0],
                                        strlen(master_row[0]), false, false);
    }
    else if (check_io_slave_killed(mi, NULL))
      goto slave_killed_err;
    else if (is_network_error(mysql_errno(mysql)))
    {
      mi->report(WARNING_LEVEL, mysql_errno(mysql), NULL,
                 "Get master GTID position failed with error: %s", mysql_error(mysql));
      goto network_err;
    }
    else
    {
      /*
        ToDo: If the master does not have the binlog_gtid_pos() function, it
        just means that it is an old master with no GTID support, so we should
        do nothing.

        However, if binlog_gtid_pos() exists, but fails or returns NULL, then
        it means that the requested position is not valid. We could use this
        to catch attempts to replicate from within the middle of an event,
        avoiding strange failures or possible corruption.
      */
    }
    if (master_res)
    {
      mysql_free_result(master_res);
      master_res= NULL;
    }
  }

err:
  if (errmsg)
  {
    if (master_res)
      mysql_free_result(master_res);
    DBUG_ASSERT(err_code != 0);
    mi->report(ERROR_LEVEL, err_code, NULL, "%s", err_buff);
    DBUG_RETURN(1);
  }

  DBUG_RETURN(0);

network_err:
  if (master_res)
    mysql_free_result(master_res);
  DBUG_RETURN(2);

slave_killed_err:
  if (master_res)
    mysql_free_result(master_res);
  DBUG_RETURN(2);
}


static bool wait_for_relay_log_space(Relay_log_info* rli)
{
  bool slave_killed=0;
  bool ignore_log_space_limit;
  Master_info* mi = rli->mi;
  PSI_stage_info old_stage;
  THD* thd = mi->io_thd;
  DBUG_ENTER("wait_for_relay_log_space");

  mysql_mutex_lock(&rli->log_space_lock);
  thd->ENTER_COND(&rli->log_space_cond,
                  &rli->log_space_lock,
                  &stage_waiting_for_relay_log_space,
                  &old_stage);
  while (rli->log_space_limit < rli->log_space_total &&
         !(slave_killed=io_slave_killed(mi)) &&
         !rli->ignore_log_space_limit)
    mysql_cond_wait(&rli->log_space_cond, &rli->log_space_lock);

  ignore_log_space_limit= rli->ignore_log_space_limit;
  rli->ignore_log_space_limit= 0;

  thd->EXIT_COND(&old_stage);

  /* 
    Makes the IO thread read only one event at a time
    until the SQL thread is able to purge the relay 
    logs, freeing some space.

    Therefore, once the SQL thread processes this next 
    event, it goes to sleep (no more events in the queue),
    sets ignore_log_space_limit=true and wakes the IO thread. 
    However, this event may have been enough already for 
    the SQL thread to purge some log files, freeing 
    rli->log_space_total .

    This guarantees that the SQL and IO thread move
    forward only one event at a time (to avoid deadlocks), 
    when the relay space limit is reached. It also 
    guarantees that when the SQL thread is prepared to
    rotate (to be able to purge some logs), the IO thread
    will know about it and will rotate.

    NOTE: The ignore_log_space_limit is only set when the SQL
          thread sleeps waiting for events.

   */

  if (ignore_log_space_limit)
  {
#ifndef DBUG_OFF
    {
      DBUG_PRINT("info", ("log_space_limit=%llu log_space_total=%llu "
                          "ignore_log_space_limit=%d "
                          "sql_force_rotate_relay=%d", 
                        rli->log_space_limit, rli->log_space_total,
                        (int) rli->ignore_log_space_limit,
                        (int) rli->sql_force_rotate_relay));
    }
#endif
    if (rli->sql_force_rotate_relay)
    {
      mysql_mutex_lock(&mi->data_lock);
      rotate_relay_log(rli->mi);
      mysql_mutex_unlock(&mi->data_lock);
      rli->sql_force_rotate_relay= false;
    }
  }

  DBUG_RETURN(slave_killed);
}


/*
  Builds a Rotate from the ignored events' info and writes it to relay log.

  SYNOPSIS
  write_ignored_events_info_to_relay_log()
    thd             pointer to I/O thread's thd
    mi

  DESCRIPTION
    Slave I/O thread, going to die, must leave a durable trace of the
    ignored events' end position for the use of the slave SQL thread, by
    calling this function. Only that thread can call it (see assertion).
 */
static void write_ignored_events_info_to_relay_log(THD *thd, Master_info *mi)
{
  Relay_log_info *rli= &mi->rli;
  mysql_mutex_t *log_lock= rli->relay_log.get_log_lock();
  DBUG_ENTER("write_ignored_events_info_to_relay_log");

  DBUG_ASSERT(thd == mi->io_thd);
  mysql_mutex_lock(log_lock);
  if (rli->ign_master_log_name_end[0] || rli->ign_gtids.count())
  {
    Rotate_log_event *rev= NULL;
    Gtid_list_log_event *glev= NULL;
    if (rli->ign_master_log_name_end[0])
    {
      rev= new Rotate_log_event(rli->ign_master_log_name_end,
                                0, rli->ign_master_log_pos_end,
                                Rotate_log_event::DUP_NAME);
      rli->ign_master_log_name_end[0]= 0;
      if (unlikely(!(bool)rev))
        mi->report(ERROR_LEVEL, ER_SLAVE_CREATE_EVENT_FAILURE, NULL,
                   ER_THD(thd, ER_SLAVE_CREATE_EVENT_FAILURE),
                   "Rotate_event (out of memory?),"
                   " SHOW SLAVE STATUS may be inaccurate");
    }
    if (rli->ign_gtids.count())
    {
      glev= new Gtid_list_log_event(&rli->ign_gtids,
                                    Gtid_list_log_event::FLAG_IGN_GTIDS);
      rli->ign_gtids.reset();
      if (unlikely(!(bool)glev))
        mi->report(ERROR_LEVEL, ER_SLAVE_CREATE_EVENT_FAILURE, NULL,
                   ER_THD(thd, ER_SLAVE_CREATE_EVENT_FAILURE),
                   "Gtid_list_event (out of memory?),"
                   " gtid_slave_pos may be inaccurate");
    }

    /* Can unlock before writing as slave SQL thd will soon see our event. */
    mysql_mutex_unlock(log_lock);
    if (rev)
    {
      DBUG_PRINT("info",("writing a Rotate event to track down ignored events"));
      rev->server_id= 0; // don't be ignored by slave SQL thread
      if (unlikely(rli->relay_log.append(rev)))
        mi->report(ERROR_LEVEL, ER_SLAVE_RELAY_LOG_WRITE_FAILURE, NULL,
                   ER_THD(thd, ER_SLAVE_RELAY_LOG_WRITE_FAILURE),
                   "failed to write a Rotate event"
                   " to the relay log, SHOW SLAVE STATUS may be"
                   " inaccurate");
      delete rev;
    }
    if (glev)
    {
      DBUG_PRINT("info",("writing a Gtid_list event to track down ignored events"));
      glev->server_id= 0; // don't be ignored by slave SQL thread
      glev->set_artificial_event(); // Don't mess up Exec_Master_Log_Pos
      if (unlikely(rli->relay_log.append(glev)))
        mi->report(ERROR_LEVEL, ER_SLAVE_RELAY_LOG_WRITE_FAILURE, NULL,
                   ER_THD(thd, ER_SLAVE_RELAY_LOG_WRITE_FAILURE),
                   "failed to write a Gtid_list event to the relay log, "
                   "gtid_slave_pos may be inaccurate");
      delete glev;
    }
    if (likely (rev || glev))
    {
      rli->relay_log.harvest_bytes_written(&rli->log_space_total);
      if (flush_master_info(mi, TRUE, TRUE))
        sql_print_error("Failed to flush master info file");
    }
  }
  else
    mysql_mutex_unlock(log_lock);
  DBUG_VOID_RETURN;
}


int register_slave_on_master(MYSQL* mysql, Master_info *mi,
                             bool *suppress_warnings)
{
  uchar buf[1024], *pos= buf;
  uint report_host_len=0, report_user_len=0, report_password_len=0;
  DBUG_ENTER("register_slave_on_master");

  *suppress_warnings= FALSE;
  if (report_host)
    report_host_len= strlen(report_host);
  if (report_host_len > HOSTNAME_LENGTH)
  {
    sql_print_warning("The length of report_host is %d. "
                      "It is larger than the max length(%d), so this "
                      "slave cannot be registered to the master.",
                      report_host_len, HOSTNAME_LENGTH);
    DBUG_RETURN(0);
  }

  if (report_user)
    report_user_len= strlen(report_user);
  if (report_user_len > USERNAME_LENGTH)
  {
    sql_print_warning("The length of report_user is %d. "
                      "It is larger than the max length(%d), so this "
                      "slave cannot be registered to the master.",
                      report_user_len, USERNAME_LENGTH);
    DBUG_RETURN(0);
  }

  if (report_password)
    report_password_len= strlen(report_password);
  if (report_password_len > MAX_PASSWORD_LENGTH)
  {
    sql_print_warning("The length of report_password is %d. "
                      "It is larger than the max length(%d), so this "
                      "slave cannot be registered to the master.",
                      report_password_len, MAX_PASSWORD_LENGTH);
    DBUG_RETURN(0);
  }

  int4store(pos, global_system_variables.server_id); pos+= 4;
  pos= net_store_data(pos, (uchar*) report_host, report_host_len);
  pos= net_store_data(pos, (uchar*) report_user, report_user_len);
  pos= net_store_data(pos, (uchar*) report_password, report_password_len);
  int2store(pos, (uint16) report_port); pos+= 2;
  /* 
    Fake rpl_recovery_rank, which was removed in BUG#13963,
    so that this server can register itself on old servers,
    see BUG#49259.
   */
  int4store(pos, /* rpl_recovery_rank */ 0);    pos+= 4;
  /* The master will fill in master_id */
  int4store(pos, 0);                    pos+= 4;

  if (simple_command(mysql, COM_REGISTER_SLAVE, buf, (size_t) (pos- buf), 0))
  {
    if (mysql_errno(mysql) == ER_NET_READ_INTERRUPTED)
    {
      *suppress_warnings= TRUE;                 // Suppress reconnect warning
    }
    else if (!check_io_slave_killed(mi, NULL))
    {
      char buf[256];
      my_snprintf(buf, sizeof(buf), "%s (Errno: %d)", mysql_error(mysql), 
                  mysql_errno(mysql));
      mi->report(ERROR_LEVEL, ER_SLAVE_MASTER_COM_FAILURE, NULL,
                 ER(ER_SLAVE_MASTER_COM_FAILURE), "COM_REGISTER_SLAVE", buf);
    }
    DBUG_RETURN(1);
  }
  DBUG_RETURN(0);
}


/**
  Execute a SHOW SLAVE STATUS statement.

  @param thd Pointer to THD object for the client thread executing the
  statement.

  @param mi Pointer to Master_info object for the IO thread.

  @retval FALSE success
  @retval TRUE failure
*/

bool show_master_info(THD *thd, Master_info *mi, bool full)
{
  DBUG_ENTER("show_master_info");
  String gtid_pos;

  if (full && rpl_global_gtid_slave_state->tostring(&gtid_pos, NULL, 0))
    DBUG_RETURN(TRUE);
  if (send_show_master_info_header(thd, full, gtid_pos.length()))
    DBUG_RETURN(TRUE);
  if (send_show_master_info_data(thd, mi, full, &gtid_pos))
    DBUG_RETURN(TRUE);
  my_eof(thd);
  DBUG_RETURN(FALSE);
}

static bool send_show_master_info_header(THD *thd, bool full,
                                         size_t gtid_pos_length)
{
  List<Item> field_list;
  Protocol *protocol= thd->protocol;
  Master_info *mi;
  MEM_ROOT *mem_root= thd->mem_root;
  DBUG_ENTER("show_master_info_header");

  if (full)
  {
    field_list.push_back(new (mem_root)
                         Item_empty_string(thd, "Connection_name",
                                           MAX_CONNECTION_NAME),
                         thd->mem_root);
    field_list.push_back(new (mem_root)
                         Item_empty_string(thd, "Slave_SQL_State", 30),
                         thd->mem_root);
  }

  field_list.push_back(new (mem_root)
                       Item_empty_string(thd, "Slave_IO_State", 30),
                       thd->mem_root);
  field_list.push_back(new (mem_root)
                       Item_empty_string(thd, "Master_Host", sizeof(mi->host)),
                       thd->mem_root);
  field_list.push_back(new (mem_root)
                       Item_empty_string(thd, "Master_User", sizeof(mi->user)),
                       thd->mem_root);
  field_list.push_back(new (mem_root)
                       Item_return_int(thd, "Master_Port", 7, MYSQL_TYPE_LONG),
                       thd->mem_root);
  field_list.push_back(new (mem_root)
                       Item_return_int(thd, "Connect_Retry", 10,
                                       MYSQL_TYPE_LONG),
                       thd->mem_root);
  field_list.push_back(new (mem_root)
                       Item_empty_string(thd, "Master_Log_File", FN_REFLEN),
                       thd->mem_root);
  field_list.push_back(new (mem_root)
                       Item_return_int(thd, "Read_Master_Log_Pos", 10,
                                       MYSQL_TYPE_LONGLONG),
                       thd->mem_root);
  field_list.push_back(new (mem_root)
                       Item_empty_string(thd, "Relay_Log_File", FN_REFLEN),
                       thd->mem_root);
  field_list.push_back(new (mem_root)
                       Item_return_int(thd, "Relay_Log_Pos", 10,
                                       MYSQL_TYPE_LONGLONG),
                       thd->mem_root);
  field_list.push_back(new (mem_root)
                       Item_empty_string(thd, "Relay_Master_Log_File",
                                         FN_REFLEN),
                       thd->mem_root);
  field_list.push_back(new (mem_root)
                       Item_empty_string(thd, "Slave_IO_Running", 3),
                       thd->mem_root);
  field_list.push_back(new (mem_root)
                       Item_empty_string(thd, "Slave_SQL_Running", 3),
                       thd->mem_root);
  field_list.push_back(new (mem_root)
                       Item_empty_string(thd, "Replicate_Do_DB", 20),
                       thd->mem_root);
  field_list.push_back(new (mem_root)
                       Item_empty_string(thd, "Replicate_Ignore_DB", 20),
                       thd->mem_root);
  field_list.push_back(new (mem_root)
                       Item_empty_string(thd, "Replicate_Do_Table", 20),
                       thd->mem_root);
  field_list.push_back(new (mem_root)
                       Item_empty_string(thd, "Replicate_Ignore_Table", 23),
                       thd->mem_root);
  field_list.push_back(new (mem_root)
                       Item_empty_string(thd, "Replicate_Wild_Do_Table", 24),
                       thd->mem_root);
  field_list.push_back(new (mem_root)
                       Item_empty_string(thd, "Replicate_Wild_Ignore_Table",
                                         28),
                       thd->mem_root);
  field_list.push_back(new (mem_root)
                       Item_return_int(thd, "Last_Errno", 4, MYSQL_TYPE_LONG),
                       thd->mem_root);
  field_list.push_back(new (mem_root)
                       Item_empty_string(thd, "Last_Error", 20),
                       thd->mem_root);
  field_list.push_back(new (mem_root)
                       Item_return_int(thd, "Skip_Counter", 10,
                                       MYSQL_TYPE_LONG),
                       thd->mem_root);
  field_list.push_back(new (mem_root)
                       Item_return_int(thd, "Exec_Master_Log_Pos", 10,
                                       MYSQL_TYPE_LONGLONG),
                       thd->mem_root);
  field_list.push_back(new (mem_root)
                       Item_return_int(thd, "Relay_Log_Space", 10,
                                       MYSQL_TYPE_LONGLONG),
                       thd->mem_root);
  field_list.push_back(new (mem_root)
                       Item_empty_string(thd, "Until_Condition", 6),
                       thd->mem_root);
  field_list.push_back(new (mem_root)
                       Item_empty_string(thd, "Until_Log_File", FN_REFLEN),
                       thd->mem_root);
  field_list.push_back(new (mem_root)
                       Item_return_int(thd, "Until_Log_Pos", 10,
                                       MYSQL_TYPE_LONGLONG),
                       thd->mem_root);
  field_list.push_back(new (mem_root)
                       Item_empty_string(thd, "Master_SSL_Allowed", 7),
                       thd->mem_root);
  field_list.push_back(new (mem_root)
                       Item_empty_string(thd, "Master_SSL_CA_File",
                                         sizeof(mi->ssl_ca)),
                       thd->mem_root);
  field_list.push_back(new (mem_root)
                       Item_empty_string(thd, "Master_SSL_CA_Path",
                                         sizeof(mi->ssl_capath)),
                       thd->mem_root);
  field_list.push_back(new (mem_root)
                       Item_empty_string(thd, "Master_SSL_Cert",
                                         sizeof(mi->ssl_cert)),
                       thd->mem_root);
  field_list.push_back(new (mem_root)
                       Item_empty_string(thd, "Master_SSL_Cipher",
                                         sizeof(mi->ssl_cipher)),
                       thd->mem_root);
  field_list.push_back(new (mem_root)
                       Item_empty_string(thd, "Master_SSL_Key",
                                         sizeof(mi->ssl_key)),
                       thd->mem_root);
  field_list.push_back(new (mem_root)
                       Item_return_int(thd, "Seconds_Behind_Master", 10,
                                       MYSQL_TYPE_LONGLONG),
                       thd->mem_root);
  field_list.push_back(new (mem_root)
                       Item_empty_string(thd, "Master_SSL_Verify_Server_Cert",
                                         3),
                       thd->mem_root);
  field_list.push_back(new (mem_root)
                       Item_return_int(thd, "Last_IO_Errno", 4,
                                       MYSQL_TYPE_LONG),
                       thd->mem_root);
  field_list.push_back(new (mem_root)
                       Item_empty_string(thd, "Last_IO_Error", 20),
                       thd->mem_root);
  field_list.push_back(new (mem_root)
                       Item_return_int(thd, "Last_SQL_Errno", 4,
                                       MYSQL_TYPE_LONG),
                       thd->mem_root);
  field_list.push_back(new (mem_root)
                       Item_empty_string(thd, "Last_SQL_Error", 20),
                       thd->mem_root);
  field_list.push_back(new (mem_root)
                       Item_empty_string(thd, "Replicate_Ignore_Server_Ids",
                                         FN_REFLEN),
                       thd->mem_root);
  field_list.push_back(new (mem_root)
                       Item_return_int(thd, "Master_Server_Id", sizeof(ulong),
                                           MYSQL_TYPE_LONG),
                       thd->mem_root);
  field_list.push_back(new (mem_root)
                       Item_empty_string(thd, "Master_SSL_Crl",
                                         sizeof(mi->ssl_crl)),
                       thd->mem_root);
  field_list.push_back(new (mem_root)
                       Item_empty_string(thd, "Master_SSL_Crlpath",
                                         sizeof(mi->ssl_crlpath)),
                       thd->mem_root);
  field_list.push_back(new (mem_root)
                       Item_empty_string(thd, "Using_Gtid",
                                         sizeof("Current_Pos")-1),
                       thd->mem_root);
  field_list.push_back(new (mem_root)
                       Item_empty_string(thd, "Gtid_IO_Pos", 30),
                       thd->mem_root);
  field_list.push_back(new (mem_root)
                       Item_empty_string(thd, "Replicate_Do_Domain_Ids",
                                         FN_REFLEN),
                       thd->mem_root);
  field_list.push_back(new (mem_root)
                       Item_empty_string(thd, "Replicate_Ignore_Domain_Ids",
                                         FN_REFLEN),
                       thd->mem_root);
  field_list.push_back(new (mem_root)
                       Item_empty_string(thd, "Parallel_Mode",
                                         sizeof("conservative")-1),
                       thd->mem_root);
  if (full)
  {
    field_list.push_back(new (mem_root)
                         Item_return_int(thd, "Retried_transactions", 10,
                                         MYSQL_TYPE_LONG),
                         thd->mem_root);
    field_list.push_back(new (mem_root)
                         Item_return_int(thd, "Max_relay_log_size", 10,
                                         MYSQL_TYPE_LONGLONG),
                         thd->mem_root);
    field_list.push_back(new (mem_root)
                         Item_return_int(thd, "Executed_log_entries", 10,
                                         MYSQL_TYPE_LONG),
                         thd->mem_root);
    field_list.push_back(new (mem_root)
                         Item_return_int(thd, "Slave_received_heartbeats", 10,
                                         MYSQL_TYPE_LONG),
                         thd->mem_root);
    field_list.push_back(new (mem_root)
                         Item_float(thd, "Slave_heartbeat_period", 0.0, 3, 10),
                         thd->mem_root);
    field_list.push_back(new (mem_root)
                         Item_empty_string(thd, "Gtid_Slave_Pos",
                                           gtid_pos_length),
                         thd->mem_root);
  }

  if (protocol->send_result_set_metadata(&field_list,
                            Protocol::SEND_NUM_ROWS | Protocol::SEND_EOF))
    DBUG_RETURN(TRUE);
  DBUG_RETURN(FALSE);
}

/* Text for Slave_IO_Running */
static const char *slave_running[]= { "No", "Connecting", "Preparing", "Yes" };

static bool send_show_master_info_data(THD *thd, Master_info *mi, bool full,
                                       String *gtid_pos)
{
  DBUG_ENTER("send_show_master_info_data");

  if (mi->host[0])
  {
    DBUG_PRINT("info",("host is set: '%s'", mi->host));
    String *packet= &thd->packet;
    Protocol *protocol= thd->protocol;
    Rpl_filter *rpl_filter= mi->rpl_filter;
    StringBuffer<256> tmp;

    protocol->prepare_for_resend();

    /*
      slave_running can be accessed without run_lock but not other
      non-volotile members like mi->io_thd, which is guarded by the mutex.
    */
    if (full)
      protocol->store(mi->connection_name.str, mi->connection_name.length,
                      &my_charset_bin);
    mysql_mutex_lock(&mi->run_lock);
    if (full)
    {
      /*
        Show what the sql driver replication thread is doing
        This is only meaningful if there is only one slave thread.
      */
      protocol->store(mi->rli.sql_driver_thd ?
                      mi->rli.sql_driver_thd->get_proc_info() : "",
                      &my_charset_bin);
    }
    protocol->store(mi->io_thd ? mi->io_thd->get_proc_info() : "", &my_charset_bin);
    mysql_mutex_unlock(&mi->run_lock);

    mysql_mutex_lock(&mi->data_lock);
    mysql_mutex_lock(&mi->rli.data_lock);
    mysql_mutex_lock(&mi->err_lock);
    mysql_mutex_lock(&mi->rli.err_lock);
    protocol->store(mi->host, &my_charset_bin);
    protocol->store(mi->user, &my_charset_bin);
    protocol->store((uint32) mi->port);
    protocol->store((uint32) mi->connect_retry);
    protocol->store(mi->master_log_name, &my_charset_bin);
    protocol->store((ulonglong) mi->master_log_pos);
    protocol->store(mi->rli.group_relay_log_name +
                    dirname_length(mi->rli.group_relay_log_name),
                    &my_charset_bin);
    protocol->store((ulonglong) mi->rli.group_relay_log_pos);
    protocol->store(mi->rli.group_master_log_name, &my_charset_bin);
    protocol->store(slave_running[mi->slave_running], &my_charset_bin);
    protocol->store(mi->rli.slave_running ? "Yes":"No", &my_charset_bin);
    protocol->store(rpl_filter->get_do_db());
    protocol->store(rpl_filter->get_ignore_db());

    rpl_filter->get_do_table(&tmp);
    protocol->store(&tmp);
    rpl_filter->get_ignore_table(&tmp);
    protocol->store(&tmp);
    rpl_filter->get_wild_do_table(&tmp);
    protocol->store(&tmp);
    rpl_filter->get_wild_ignore_table(&tmp);
    protocol->store(&tmp);

    protocol->store(mi->rli.last_error().number);
    protocol->store(mi->rli.last_error().message, &my_charset_bin);
    protocol->store((uint32) mi->rli.slave_skip_counter);
    protocol->store((ulonglong) mi->rli.group_master_log_pos);
    protocol->store((ulonglong) mi->rli.log_space_total);

    protocol->store(
      mi->rli.until_condition==Relay_log_info::UNTIL_NONE ? "None":
        ( mi->rli.until_condition==Relay_log_info::UNTIL_MASTER_POS? "Master":
          ( mi->rli.until_condition==Relay_log_info::UNTIL_RELAY_POS? "Relay":
            "Gtid")), &my_charset_bin);
    protocol->store(mi->rli.until_log_name, &my_charset_bin);
    protocol->store((ulonglong) mi->rli.until_log_pos);

#ifdef HAVE_OPENSSL
    protocol->store(mi->ssl? "Yes":"No", &my_charset_bin);
#else
    protocol->store(mi->ssl? "Ignored":"No", &my_charset_bin);
#endif
    protocol->store(mi->ssl_ca, &my_charset_bin);
    protocol->store(mi->ssl_capath, &my_charset_bin);
    protocol->store(mi->ssl_cert, &my_charset_bin);
    protocol->store(mi->ssl_cipher, &my_charset_bin);
    protocol->store(mi->ssl_key, &my_charset_bin);

    /*
      Seconds_Behind_Master: if SQL thread is running and I/O thread is
      connected, we can compute it otherwise show NULL (i.e. unknown).
    */
    if ((mi->slave_running == MYSQL_SLAVE_RUN_READING) &&
        mi->rli.slave_running)
    {
      long time_diff;
      bool idle;
      time_t stamp= mi->rli.last_master_timestamp;

      if (!stamp)
        idle= true;
      else
      {
        idle= mi->rli.sql_thread_caught_up;
        if (mi->using_parallel() && idle && !mi->rli.parallel.workers_idle())
          idle= false;
      }
      if (idle)
        time_diff= 0;
      else
      {
        time_diff= ((long)(time(0) - stamp) - mi->clock_diff_with_master);
      /*
        Apparently on some systems time_diff can be <0. Here are possible
        reasons related to MySQL:
        - the master is itself a slave of another master whose time is ahead.
        - somebody used an explicit SET TIMESTAMP on the master.
        Possible reason related to granularity-to-second of time functions
        (nothing to do with MySQL), which can explain a value of -1:
        assume the master's and slave's time are perfectly synchronized, and
        that at slave's connection time, when the master's timestamp is read,
        it is at the very end of second 1, and (a very short time later) when
        the slave's timestamp is read it is at the very beginning of second
        2. Then the recorded value for master is 1 and the recorded value for
        slave is 2. At SHOW SLAVE STATUS time, assume that the difference
        between timestamp of slave and rli->last_master_timestamp is 0
        (i.e. they are in the same second), then we get 0-(2-1)=-1 as a result.
        This confuses users, so we don't go below 0.

        last_master_timestamp == 0 (an "impossible" timestamp 1970) is a
        special marker to say "consider we have caught up".
      */
        if (time_diff < 0)
          time_diff= 0;
      }
      protocol->store((longlong)time_diff);
    }
    else
    {
      protocol->store_null();
    }
    protocol->store(mi->ssl_verify_server_cert? "Yes":"No", &my_charset_bin);

    // Last_IO_Errno
    protocol->store(mi->last_error().number);
    // Last_IO_Error
    protocol->store(mi->last_error().message, &my_charset_bin);
    // Last_SQL_Errno
    protocol->store(mi->rli.last_error().number);
    // Last_SQL_Error
    protocol->store(mi->rli.last_error().message, &my_charset_bin);
    // Replicate_Ignore_Server_Ids
    prot_store_ids(thd, &mi->ignore_server_ids);
    // Master_Server_id
    protocol->store((uint32) mi->master_id);
    // Master_Ssl_Crl
    protocol->store(mi->ssl_ca, &my_charset_bin);
    // Master_Ssl_Crlpath
    protocol->store(mi->ssl_capath, &my_charset_bin);
    // Using_Gtid
    protocol->store(mi->using_gtid_astext(mi->using_gtid), &my_charset_bin);
    // Gtid_IO_Pos
    {
      mi->gtid_current_pos.to_string(&tmp);
      protocol->store(tmp.ptr(), tmp.length(), &my_charset_bin);
    }

    // Replicate_Do_Domain_Ids & Replicate_Ignore_Domain_Ids
    mi->domain_id_filter.store_ids(thd);

    // Parallel_Mode
    {
      const char *mode_name= get_type(&slave_parallel_mode_typelib,
                                      mi->parallel_mode);
      protocol->store(mode_name, strlen(mode_name), &my_charset_bin);
    }

    if (full)
    {
      protocol->store((uint32)    mi->rli.retried_trans);
      protocol->store((ulonglong) mi->rli.max_relay_log_size);
      protocol->store((uint32)    mi->rli.executed_entries);
      protocol->store((uint32)    mi->received_heartbeats);
      protocol->store((double)    mi->heartbeat_period, 3, &tmp);
      protocol->store(gtid_pos->ptr(), gtid_pos->length(), &my_charset_bin);
    }

    mysql_mutex_unlock(&mi->rli.err_lock);
    mysql_mutex_unlock(&mi->err_lock);
    mysql_mutex_unlock(&mi->rli.data_lock);
    mysql_mutex_unlock(&mi->data_lock);

    if (my_net_write(&thd->net, (uchar*) thd->packet.ptr(), packet->length()))
      DBUG_RETURN(TRUE);
  }
  DBUG_RETURN(FALSE);
}


/* Used to sort connections by name */

static int cmp_mi_by_name(const Master_info **arg1,
                          const Master_info **arg2)
{
  return my_strcasecmp(system_charset_info, (*arg1)->connection_name.str,
                       (*arg2)->connection_name.str);
}


/**
  Execute a SHOW FULL SLAVE STATUS statement.

  @param thd Pointer to THD object for the client thread executing the
  statement.

  Elements are sorted according to the original connection_name.

  @retval FALSE success
  @retval TRUE failure

  @note
  master_info_index is protected by LOCK_active_mi.
*/

bool show_all_master_info(THD* thd)
{
  uint i, elements;
  String gtid_pos;
  Master_info **tmp;
  DBUG_ENTER("show_master_info");
  mysql_mutex_assert_owner(&LOCK_active_mi);

  gtid_pos.length(0);
  if (rpl_append_gtid_state(&gtid_pos, true))
  {
    my_error(ER_OUT_OF_RESOURCES, MYF(0));
    DBUG_RETURN(TRUE);
  }

  if (send_show_master_info_header(thd, 1, gtid_pos.length()))
    DBUG_RETURN(TRUE);

  if (!master_info_index ||
      !(elements= master_info_index->master_info_hash.records))
    goto end;

  /*
    Sort lines to get them into a predicted order
    (needed for test cases and to not confuse users)
  */
  if (!(tmp= (Master_info**) thd->alloc(sizeof(Master_info*) * elements)))
    DBUG_RETURN(TRUE);

  for (i= 0; i < elements; i++)
  {
    tmp[i]= (Master_info *) my_hash_element(&master_info_index->
                                            master_info_hash, i);
  }
  my_qsort(tmp, elements, sizeof(Master_info*), (qsort_cmp) cmp_mi_by_name);

  for (i= 0; i < elements; i++)
  {
    if (send_show_master_info_data(thd, tmp[i], 1, &gtid_pos))
      DBUG_RETURN(TRUE);
  }

end:
  my_eof(thd);
  DBUG_RETURN(FALSE);
}


void set_slave_thread_options(THD* thd)
{
  DBUG_ENTER("set_slave_thread_options");
  /*
     It's nonsense to constrain the slave threads with max_join_size; if a
     query succeeded on master, we HAVE to execute it. So set
     OPTION_BIG_SELECTS. Setting max_join_size to HA_POS_ERROR is not enough
     (and it's not needed if we have OPTION_BIG_SELECTS) because an INSERT
     SELECT examining more than 4 billion rows would still fail (yes, because
     when max_join_size is 4G, OPTION_BIG_SELECTS is automatically set, but
     only for client threads.
  */
  ulonglong options= thd->variables.option_bits | OPTION_BIG_SELECTS;
  if (opt_log_slave_updates)
    options|= OPTION_BIN_LOG;
  else
    options&= ~OPTION_BIN_LOG;
  thd->variables.option_bits= options;
  thd->variables.completion_type= 0;
  DBUG_VOID_RETURN;
}

void set_slave_thread_default_charset(THD* thd, rpl_group_info *rgi)
{
  DBUG_ENTER("set_slave_thread_default_charset");

  thd->variables.character_set_client=
    global_system_variables.character_set_client;
  thd->variables.collation_connection=
    global_system_variables.collation_connection;
  thd->variables.collation_server=
    global_system_variables.collation_server;
  thd->update_charset();

  thd->system_thread_info.rpl_sql_info->cached_charset_invalidate();
  DBUG_VOID_RETURN;
}

/*
  init_slave_thread()
*/

static int init_slave_thread(THD* thd, Master_info *mi,
                             SLAVE_THD_TYPE thd_type)
{
  DBUG_ENTER("init_slave_thread");
  int simulate_error __attribute__((unused))= 0;
  DBUG_EXECUTE_IF("simulate_io_slave_error_on_init",
                  simulate_error|= (1 << SLAVE_THD_IO););
  DBUG_EXECUTE_IF("simulate_sql_slave_error_on_init",
                  simulate_error|= (1 << SLAVE_THD_SQL););

  thd->system_thread = (thd_type == SLAVE_THD_SQL) ?
    SYSTEM_THREAD_SLAVE_SQL : SYSTEM_THREAD_SLAVE_IO;
<<<<<<< HEAD
  thread_safe_increment32(&service_thread_count);
=======
  thread_safe_increment32(&service_thread_count, &thread_count_lock);
>>>>>>> 666b9663

  /* We must call store_globals() before doing my_net_init() */
  if (init_thr_lock() || thd->store_globals() ||
      my_net_init(&thd->net, 0, thd, MYF(MY_THREAD_SPECIFIC)) ||
      IF_DBUG(simulate_error & (1<< thd_type), 0))
  {
    thd->cleanup();
    DBUG_RETURN(-1);
  }

  thd->security_ctx->skip_grants();
  thd->slave_thread= 1;
  thd->connection_name= mi->connection_name;
  thd->variables.sql_log_slow= opt_log_slow_slave_statements;
  thd->variables.log_slow_filter= global_system_variables.log_slow_filter;
  set_slave_thread_options(thd);
  thd->client_capabilities = CLIENT_LOCAL_FILES;
  mysql_mutex_lock(&LOCK_thread_count);
  thd->thread_id= thd->variables.pseudo_thread_id= thread_id++;
  mysql_mutex_unlock(&LOCK_thread_count);

  if (thd_type == SLAVE_THD_SQL)
    THD_STAGE_INFO(thd, stage_waiting_for_the_next_event_in_relay_log);
  else
    THD_STAGE_INFO(thd, stage_waiting_for_master_update);
  thd->set_time();
  /* Do not use user-supplied timeout value for system threads. */
  thd->variables.lock_wait_timeout= LONG_TIMEOUT;
  DBUG_RETURN(0);
}

/*
  Sleep for a given amount of time or until killed.

  @param thd        Thread context of the current thread.
  @param seconds    The number of seconds to sleep.
  @param func       Function object to check if the thread has been killed.
  @param info       The Rpl_info object associated with this sleep.

  @retval True if the thread has been killed, false otherwise.
*/
template <typename killed_func, typename rpl_info>
static bool slave_sleep(THD *thd, time_t seconds,
                        killed_func func, rpl_info info)
{

  bool ret;
  struct timespec abstime;

  mysql_mutex_t *lock= &info->sleep_lock;
  mysql_cond_t *cond= &info->sleep_cond;

  /* Absolute system time at which the sleep time expires. */
  set_timespec(abstime, seconds);
  mysql_mutex_lock(lock);
  thd->ENTER_COND(cond, lock, NULL, NULL);

  while (! (ret= func(info)))
  {
    int error= mysql_cond_timedwait(cond, lock, &abstime);
    if (error == ETIMEDOUT || error == ETIME)
      break;
  }
  /* Implicitly unlocks the mutex. */
  thd->EXIT_COND(NULL);
  return ret;
}


static int request_dump(THD *thd, MYSQL* mysql, Master_info* mi,
			bool *suppress_warnings)
{
  uchar buf[FN_REFLEN + 10];
  int len;
  ushort binlog_flags = 0; // for now
  char* logname = mi->master_log_name;
  DBUG_ENTER("request_dump");
  
  *suppress_warnings= FALSE;

  if (opt_log_slave_updates && opt_replicate_annotate_row_events)
    binlog_flags|= BINLOG_SEND_ANNOTATE_ROWS_EVENT;

  if (RUN_HOOK(binlog_relay_io,
               before_request_transmit,
               (thd, mi, binlog_flags)))
    DBUG_RETURN(1);
  
  // TODO if big log files: Change next to int8store()
  int4store(buf, (ulong) mi->master_log_pos);
  int2store(buf + 4, binlog_flags);
  int4store(buf + 6, global_system_variables.server_id);
  len = (uint) strlen(logname);
  memcpy(buf + 10, logname,len);
  if (simple_command(mysql, COM_BINLOG_DUMP, buf, len + 10, 1))
  {
    /*
      Something went wrong, so we will just reconnect and retry later
      in the future, we should do a better error analysis, but for
      now we just fill up the error log :-)
    */
    if (mysql_errno(mysql) == ER_NET_READ_INTERRUPTED)
      *suppress_warnings= TRUE;                 // Suppress reconnect warning
    else
      sql_print_error("Error on COM_BINLOG_DUMP: %d  %s, will retry in %d secs",
                      mysql_errno(mysql), mysql_error(mysql),
                      mi->connect_retry);
    DBUG_RETURN(1);
  }

  DBUG_RETURN(0);
}


/*
  Read one event from the master

  SYNOPSIS
    read_event()
    mysql               MySQL connection
    mi                  Master connection information
    suppress_warnings   TRUE when a normal net read timeout has caused us to
                        try a reconnect.  We do not want to print anything to
                        the error log in this case because this a anormal
                        event in an idle server.

    RETURN VALUES
    'packet_error'      Error
    number              Length of packet
*/

static ulong read_event(MYSQL* mysql, Master_info *mi, bool* suppress_warnings)
{
  ulong len;
  DBUG_ENTER("read_event");

  *suppress_warnings= FALSE;
  /*
    my_real_read() will time us out
    We check if we were told to die, and if not, try reading again
  */
#ifndef DBUG_OFF
  if (disconnect_slave_event_count && !(mi->events_till_disconnect--))
    DBUG_RETURN(packet_error);
#endif

  len = cli_safe_read(mysql);
  if (len == packet_error || (long) len < 1)
  {
    if (mysql_errno(mysql) == ER_NET_READ_INTERRUPTED)
    {
      /*
        We are trying a normal reconnect after a read timeout;
        we suppress prints to .err file as long as the reconnect
        happens without problems
      */
      *suppress_warnings= TRUE;
    }
    else
      sql_print_error("Error reading packet from server: %s ( server_errno=%d)",
                      mysql_error(mysql), mysql_errno(mysql));
    DBUG_RETURN(packet_error);
  }

  /* Check if eof packet */
  if (len < 8 && mysql->net.read_pos[0] == 254)
  {
    sql_print_information("Slave: received end packet from server, apparent "
                          "master shutdown: %s",
                     mysql_error(mysql));
     DBUG_RETURN(packet_error);
  }

  DBUG_PRINT("exit", ("len: %lu  net->read_pos[4]: %d",
                      len, mysql->net.read_pos[4]));
  DBUG_RETURN(len - 1);
}

/*
  Check if the current error is of temporary nature of not.
  Some errors are temporary in nature, such as
  ER_LOCK_DEADLOCK and ER_LOCK_WAIT_TIMEOUT.
*/
int
has_temporary_error(THD *thd)
{
  DBUG_ENTER("has_temporary_error");

  DBUG_EXECUTE_IF("all_errors_are_temporary_errors",
                  if (thd->get_stmt_da()->is_error())
                  {
                    thd->clear_error();
                    my_error(ER_LOCK_DEADLOCK, MYF(0));
                  });

  /*
    If there is no message in THD, we can't say if it's a temporary
    error or not. This is currently the case for Incident_log_event,
    which sets no message. Return FALSE.
  */
  if (!thd->is_error())
    DBUG_RETURN(0);

  /*
    Temporary error codes:
    currently, InnoDB deadlock detected by InnoDB or lock
    wait timeout (innodb_lock_wait_timeout exceeded
  */
  if (thd->get_stmt_da()->sql_errno() == ER_LOCK_DEADLOCK ||
      thd->get_stmt_da()->sql_errno() == ER_LOCK_WAIT_TIMEOUT)
    DBUG_RETURN(1);

  DBUG_RETURN(0);
}


/**
  Applies the given event and advances the relay log position.

  In essence, this function does:

  @code
    ev->apply_event(rli);
    ev->update_pos(rli);
  @endcode

  But it also does some maintainance, such as skipping events if
  needed and reporting errors.

  If the @c skip flag is set, then it is tested whether the event
  should be skipped, by looking at the slave_skip_counter and the
  server id.  The skip flag should be set when calling this from a
  replication thread but not set when executing an explicit BINLOG
  statement.

  @retval 0 OK.

  @retval 1 Error calling ev->apply_event().

  @retval 2 No error calling ev->apply_event(), but error calling
  ev->update_pos().
*/
int apply_event_and_update_pos(Log_event* ev, THD* thd,
                               rpl_group_info *rgi,
                               rpl_parallel_thread *rpt)
{
  int exec_res= 0;
  Relay_log_info* rli= rgi->rli;
  DBUG_ENTER("apply_event_and_update_pos");

  DBUG_PRINT("exec_event",("%s(type_code: %d; server_id: %d)",
                           ev->get_type_str(), ev->get_type_code(),
                           ev->server_id));
  DBUG_PRINT("info", ("thd->options: '%s%s%s'  rgi->last_event_start_time: %lu",
                      FLAGSTR(thd->variables.option_bits, OPTION_NOT_AUTOCOMMIT),
                      FLAGSTR(thd->variables.option_bits, OPTION_BEGIN),
                      FLAGSTR(thd->variables.option_bits, OPTION_GTID_BEGIN),
                      (ulong) rgi->last_event_start_time));

  /*
    Execute the event to change the database and update the binary
    log coordinates, but first we set some data that is needed for
    the thread.

    The event will be executed unless it is supposed to be skipped.

    Queries originating from this server must be skipped.  Low-level
    events (Format_description_log_event, Rotate_log_event,
    Stop_log_event) from this server must also be skipped. But for
    those we don't want to modify 'group_master_log_pos', because
    these events did not exist on the master.
    Format_description_log_event is not completely skipped.

    Skip queries specified by the user in 'slave_skip_counter'.  We
    can't however skip events that has something to do with the log
    files themselves.

    Filtering on own server id is extremely important, to ignore
    execution of events created by the creation/rotation of the relay
    log (remember that now the relay log starts with its Format_desc,
    has a Rotate etc).
  */

  /* Use the original server id for logging. */
  thd->variables.server_id = ev->server_id;
  thd->set_time();                            // time the query
  thd->lex->current_select= 0;
  if (!ev->when)
  {
    my_hrtime_t hrtime= my_hrtime();
    ev->when= hrtime_to_my_time(hrtime);
    ev->when_sec_part= hrtime_sec_part(hrtime);
  }
  thd->variables.option_bits=
    (thd->variables.option_bits & ~OPTION_SKIP_REPLICATION) |
    (ev->flags & LOG_EVENT_SKIP_REPLICATION_F ? OPTION_SKIP_REPLICATION : 0);
  ev->thd = thd; // because up to this point, ev->thd == 0

  int reason= ev->shall_skip(rgi);
  if (reason == Log_event::EVENT_SKIP_COUNT)
  {
    DBUG_ASSERT(rli->slave_skip_counter > 0);
    rli->slave_skip_counter--;
  }
  mysql_mutex_unlock(&rli->data_lock);
  DBUG_EXECUTE_IF("inject_slave_sql_before_apply_event",
    {
      DBUG_ASSERT(!debug_sync_set_action
                  (thd, STRING_WITH_LEN("now WAIT_FOR continue")));
      DBUG_SET_INITIAL("-d,inject_slave_sql_before_apply_event");
    };);
  if (reason == Log_event::EVENT_SKIP_NOT)
    exec_res= ev->apply_event(rgi);

#ifdef WITH_WSREP
    if (exec_res && thd->wsrep_conflict_state != NO_CONFLICT)
    {
      WSREP_DEBUG("SQL apply failed, res %d conflict state: %d",
                  exec_res, thd->wsrep_conflict_state);
      rli->abort_slave= 1;
      rli->report(ERROR_LEVEL, ER_UNKNOWN_COM_ERROR, rgi->gtid_info(),
                  "Node has dropped from cluster");
    }
#endif

#ifndef DBUG_OFF
  /*
    This only prints information to the debug trace.

    TODO: Print an informational message to the error log?
  */
  static const char *const explain[] = {
    // EVENT_SKIP_NOT,
    "not skipped",
    // EVENT_SKIP_IGNORE,
    "skipped because event should be ignored",
    // EVENT_SKIP_COUNT
    "skipped because event skip counter was non-zero"
  };
  DBUG_PRINT("info", ("OPTION_BEGIN: %d  IN_STMT: %d  IN_TRANSACTION: %d",
                      MY_TEST(thd->variables.option_bits & OPTION_BEGIN),
                      rli->get_flag(Relay_log_info::IN_STMT),
                      rli->get_flag(Relay_log_info::IN_TRANSACTION)));
  DBUG_PRINT("skip_event", ("%s event was %s",
                            ev->get_type_str(), explain[reason]));
#endif

  DBUG_PRINT("info", ("apply_event error = %d", exec_res));
  if (exec_res == 0)
  {
    int error= ev->update_pos(rgi);
#ifdef HAVE_valgrind
    if (!rli->is_fake)
#endif
    {
      DBUG_PRINT("info", ("update_pos error = %d", error));
      DBUG_PRINT("info", ("group %llu %s", rli->group_relay_log_pos,
                          rli->group_relay_log_name));
      DBUG_PRINT("info", ("event %llu %s", rli->event_relay_log_pos,
                          rli->event_relay_log_name));
    }
    /*
      The update should not fail, so print an error message and
      return an error code.

      TODO: Replace this with a decent error message when merged
      with BUG#24954 (which adds several new error message).
    */
    if (error)
    {
      rli->report(ERROR_LEVEL, ER_UNKNOWN_ERROR, rgi->gtid_info(),
                  "It was not possible to update the positions"
                  " of the relay log information: the slave may"
                  " be in an inconsistent state."
                  " Stopped in %s position %llu",
                  rli->group_relay_log_name, rli->group_relay_log_pos);
      DBUG_RETURN(2);
    }
  }
  else
  {
    /*
      Make sure we do not erroneously update gtid_slave_pos with a lingering
      GTID from this failed event group (MDEV-4906).
    */
    rgi->gtid_pending= false;
  }

  DBUG_RETURN(exec_res ? 1 : 0);
}


/**
   Keep the relay log transaction state up to date.

   The state reflects how things are after the given event, that has just been
   read from the relay log, is executed.

   This is only needed to ensure we:
   - Don't abort the sql driver thread in the middle of an event group.
   - Don't rotate the io thread in the middle of a statement or transaction.
     The mechanism is that the io thread, when it needs to rotate the relay
     log, will wait until the sql driver has read all the cached events
     and then continue reading events one by one from the master until
     the sql threads signals that log doesn't have an active group anymore.

     There are two possible cases. We keep them as 2 separate flags mainly
     to make debugging easier.

     - IN_STMT is set when we have read an event that should be used
       together with the next event.  This is for example setting a
       variable that is used when executing the next statement.
     - IN_TRANSACTION is set when we are inside a BEGIN...COMMIT group

     To test the state one should use the is_in_group() function.
*/

inline void update_state_of_relay_log(Relay_log_info *rli, Log_event *ev)
{
  Log_event_type typ= ev->get_type_code();

  /* check if we are in a multi part event */
  if (ev->is_part_of_group())
    rli->set_flag(Relay_log_info::IN_STMT);
  else if (Log_event::is_group_event(typ))
  {
    /*
      If it was not a is_part_of_group() and not a group event (like
      rotate) then we can reset the IN_STMT flag.  We have the above
      if only to allow us to have a rotate element anywhere.
    */
    rli->clear_flag(Relay_log_info::IN_STMT);
  }

  /* Check for an event that starts or stops a transaction */
  if (typ == QUERY_EVENT)
  {
    Query_log_event *qev= (Query_log_event*) ev;
    /*
      Trivial optimization to avoid the following somewhat expensive
      checks.
    */
    if (qev->q_len <= sizeof("ROLLBACK"))
    {
      if (qev->is_begin())
        rli->set_flag(Relay_log_info::IN_TRANSACTION);
      if (qev->is_commit() || qev->is_rollback())
        rli->clear_flag(Relay_log_info::IN_TRANSACTION);
    }
  }
  if (typ == XID_EVENT)
    rli->clear_flag(Relay_log_info::IN_TRANSACTION);
  if (typ == GTID_EVENT &&
      !(((Gtid_log_event*) ev)->flags2 & Gtid_log_event::FL_STANDALONE))
  {
    /* This GTID_EVENT will generate a BEGIN event */
    rli->set_flag(Relay_log_info::IN_TRANSACTION);
  }

  DBUG_PRINT("info", ("event: %u  IN_STMT: %d  IN_TRANSACTION: %d",
                      (uint) typ,
                      rli->get_flag(Relay_log_info::IN_STMT),
                      rli->get_flag(Relay_log_info::IN_TRANSACTION)));
}


/**
  Top-level function for executing the next event from the relay log.

  This function reads the event from the relay log, executes it, and
  advances the relay log position.  It also handles errors, etc.

  This function may fail to apply the event for the following reasons:

   - The position specfied by the UNTIL condition of the START SLAVE
     command is reached.

   - It was not possible to read the event from the log.

   - The slave is killed.

   - An error occurred when applying the event, and the event has been
     tried slave_trans_retries times.  If the event has been retried
     fewer times, 0 is returned.

   - init_master_info or init_relay_log_pos failed. (These are called
     if a failure occurs when applying the event.)

   - An error occurred when updating the binlog position.

  @retval 0 The event was applied.

  @retval 1 The event was not applied.
*/

static int exec_relay_log_event(THD* thd, Relay_log_info* rli,
                                rpl_group_info *serial_rgi)
{
  ulonglong event_size;
  DBUG_ENTER("exec_relay_log_event");

  /*
    We acquire this mutex since we need it for all operations except
    event execution. But we will release it in places where we will
    wait for something for example inside of next_event().
  */
  mysql_mutex_lock(&rli->data_lock);

  Log_event *ev= next_event(serial_rgi, &event_size);

  if (sql_slave_killed(serial_rgi))
  {
    mysql_mutex_unlock(&rli->data_lock);
    delete ev;
    DBUG_RETURN(1);
  }
  if (ev)
  {
    int exec_res;
    Log_event_type typ= ev->get_type_code();

    /*
      Even if we don't execute this event, we keep the master timestamp,
      so that seconds behind master shows correct delta (there are events
      that are not replayed, so we keep falling behind).

      If it is an artificial event, or a relay log event (IO thread generated
      event) or ev->when is set to 0, we don't update the
      last_master_timestamp.

      In parallel replication, we might queue a large number of events, and
      the user might be surprised to see a claim that the slave is up to date
      long before those queued events are actually executed.
     */
<<<<<<< HEAD
    if (!rli->mi->using_parallel() &&
=======
    if (opt_slave_parallel_threads == 0 &&
>>>>>>> 666b9663
        !(ev->is_artificial_event() || ev->is_relay_log_event() || (ev->when == 0)))
    {
      rli->last_master_timestamp= ev->when + (time_t) ev->exec_time;
      DBUG_ASSERT(rli->last_master_timestamp >= 0);
    }

    /*
      This tests if the position of the beginning of the current event
      hits the UNTIL barrier.
    */
    if ((rli->until_condition == Relay_log_info::UNTIL_MASTER_POS ||
         rli->until_condition == Relay_log_info::UNTIL_RELAY_POS) &&
        (ev->server_id != global_system_variables.server_id ||
         rli->replicate_same_server_id) &&
         rli->is_until_satisfied((rli->get_flag(Relay_log_info::IN_TRANSACTION) || !ev->log_pos)
                                  ? rli->group_master_log_pos
                                  : ev->log_pos - ev->data_written))
    {
      sql_print_information("Slave SQL thread stopped because it reached its"
                            " UNTIL position %llu", rli->until_pos());
      /*
        Setting abort_slave flag because we do not want additional
        message about error in query execution to be printed.
      */
      rli->abort_slave= 1;
      rli->stop_for_until= true;
      mysql_mutex_unlock(&rli->data_lock);
      delete ev;
      DBUG_RETURN(1);
    }

    { /**
         The following failure injecion works in cooperation with tests 
         setting @@global.debug= 'd,incomplete_group_in_relay_log'.
         Xid or Commit events are not executed to force the slave sql
         read hanging if the realy log does not have any more events.
      */
      DBUG_EXECUTE_IF("incomplete_group_in_relay_log",
                      if ((typ == XID_EVENT) ||
                          ((typ == QUERY_EVENT) &&
                           strcmp("COMMIT", ((Query_log_event *) ev)->query) == 0))
                      {
                        DBUG_ASSERT(thd->transaction.all.modified_non_trans_table);
                        rli->abort_slave= 1;
                        mysql_mutex_unlock(&rli->data_lock);
                        delete ev;
                        serial_rgi->inc_event_relay_log_pos();
                        DBUG_RETURN(0);
                      };);
    }

    update_state_of_relay_log(rli, ev);

    if (rli->mi->using_parallel())
    {
      int res= rli->parallel.do_event(serial_rgi, ev, event_size);
      if (res >= 0)
        DBUG_RETURN(res);
      /*
        Else we proceed to execute the event non-parallel.
        This is the case for pre-10.0 events without GTID, and for handling
        slave_skip_counter.
      */
    }

    if (typ == GTID_EVENT)
    {
      Gtid_log_event *gev= static_cast<Gtid_log_event *>(ev);

      /*
        For GTID, allocate a new sub_id for the given domain_id.
        The sub_id must be allocated in increasing order of binlog order.
      */
      if (event_group_new_gtid(serial_rgi, gev))
      {
        sql_print_error("Error reading relay log event: %s", "slave SQL thread "
                        "aborted because of out-of-memory error");
        mysql_mutex_unlock(&rli->data_lock);
        delete ev;
        DBUG_RETURN(1);
      }

      if (opt_gtid_ignore_duplicates)
      {
        int res= rpl_global_gtid_slave_state->check_duplicate_gtid
          (&serial_rgi->current_gtid, serial_rgi);
        if (res < 0)
        {
          sql_print_error("Error processing GTID event: %s", "slave SQL "
                          "thread aborted because of out-of-memory error");
          mysql_mutex_unlock(&rli->data_lock);
          delete ev;
          DBUG_RETURN(1);
        }
        /*
          If we need to skip this event group (because the GTID was already
          applied), then do it using the code for slave_skip_counter, which
          is able to handle skipping until the end of the event group.
        */
        if (!res)
          rli->slave_skip_counter= 1;
      }
    }

    serial_rgi->future_event_relay_log_pos= rli->future_event_relay_log_pos;
    serial_rgi->event_relay_log_name= rli->event_relay_log_name;
    serial_rgi->event_relay_log_pos= rli->event_relay_log_pos;
    exec_res= apply_event_and_update_pos(ev, thd, serial_rgi, NULL);

#ifdef WITH_WSREP
    WSREP_DEBUG("apply_event_and_update_pos() result: %d", exec_res);
#endif /* WITH_WSREP */

    delete_or_keep_event_post_apply(serial_rgi, typ, ev);

    /*
      update_log_pos failed: this should not happen, so we don't
      retry.
    */
    if (exec_res == 2)
      DBUG_RETURN(1);

#ifdef WITH_WSREP
    mysql_mutex_lock(&thd->LOCK_wsrep_thd);
    if (thd->wsrep_conflict_state == NO_CONFLICT)
    {
      mysql_mutex_unlock(&thd->LOCK_wsrep_thd);
#endif /* WITH_WSREP */
    if (slave_trans_retries)
    {
      int UNINIT_VAR(temp_err);
      if (exec_res && (temp_err= has_temporary_error(thd)))
      {
        const char *errmsg;
        rli->clear_error();
        /*
          We were in a transaction which has been rolled back because of a
          temporary error;
          let's seek back to BEGIN log event and retry it all again.
	  Note, if lock wait timeout (innodb_lock_wait_timeout exceeded)
	  there is no rollback since 5.0.13 (ref: manual).
          We have to not only seek but also

          a) init_master_info(), to seek back to hot relay log's start
          for later (for when we will come back to this hot log after
          re-processing the possibly existing old logs where BEGIN is:
          check_binlog_magic() will then need the cache to be at
          position 0 (see comments at beginning of
          init_master_info()).
          b) init_relay_log_pos(), because the BEGIN may be an older relay log.
        */
        if (serial_rgi->trans_retries < slave_trans_retries)
        {
          if (init_master_info(rli->mi, 0, 0, 0, SLAVE_SQL))
            sql_print_error("Failed to initialize the master info structure");
          else if (init_relay_log_pos(rli,
                                      rli->group_relay_log_name,
                                      rli->group_relay_log_pos,
                                      1, &errmsg, 1))
            sql_print_error("Error initializing relay log position: %s",
                            errmsg);
          else
          {
            exec_res= 0;
            serial_rgi->cleanup_context(thd, 1);
            /* chance for concurrent connection to get more locks */
            slave_sleep(thd, MY_MIN(serial_rgi->trans_retries,
                                    MAX_SLAVE_RETRY_PAUSE),
                       sql_slave_killed, serial_rgi);
            serial_rgi->trans_retries++;
            mysql_mutex_lock(&rli->data_lock); // because of SHOW STATUS
            rli->retried_trans++;
            statistic_increment(slave_retried_transactions, LOCK_status);
            mysql_mutex_unlock(&rli->data_lock);
            DBUG_PRINT("info", ("Slave retries transaction "
                                "rgi->trans_retries: %lu",
                                serial_rgi->trans_retries));
          }
        }
        else
          sql_print_error("Slave SQL thread retried transaction %lu time(s) "
                          "in vain, giving up. Consider raising the value of "
                          "the slave_transaction_retries variable.",
                          slave_trans_retries);
      }
      else if ((exec_res && !temp_err) ||
               (opt_using_transactions &&
                rli->group_relay_log_pos == rli->event_relay_log_pos))
      {
        /*
          Only reset the retry counter if the entire group succeeded
          or failed with a non-transient error.  On a successful
          event, the execution will proceed as usual; in the case of a
          non-transient error, the slave will stop with an error.
         */
        serial_rgi->trans_retries= 0; // restart from fresh
        DBUG_PRINT("info", ("Resetting retry counter, rgi->trans_retries: %lu",
                            serial_rgi->trans_retries));
      }
    }
#ifdef WITH_WSREP
    }
    else
      mysql_mutex_unlock(&thd->LOCK_wsrep_thd);
#endif /* WITH_WSREP */

    thread_safe_increment64(&rli->executed_entries);
    DBUG_RETURN(exec_res);
  }
  mysql_mutex_unlock(&rli->data_lock);
  rli->report(ERROR_LEVEL, ER_SLAVE_RELAY_LOG_READ_FAILURE, NULL,
              ER_THD(thd, ER_SLAVE_RELAY_LOG_READ_FAILURE), "\
Could not parse relay log event entry. The possible reasons are: the master's \
binary log is corrupted (you can check this by running 'mysqlbinlog' on the \
binary log), the slave's relay log is corrupted (you can check this by running \
'mysqlbinlog' on the relay log), a network problem, or a bug in the master's \
or slave's MySQL code. If you want to check the master's binary log or slave's \
relay log, you will be able to know their names by issuing 'SHOW SLAVE STATUS' \
on this slave.\
");
  DBUG_RETURN(1);
}


static bool check_io_slave_killed(Master_info *mi, const char *info)
{
  if (io_slave_killed(mi))
  {
    if (info && global_system_variables.log_warnings)
      sql_print_information("%s", info);
    return TRUE;
  }
  return FALSE;
}

/**
  @brief Try to reconnect slave IO thread.

  @details Terminates current connection to master, sleeps for
  @c mi->connect_retry msecs and initiates new connection with
  @c safe_reconnect(). Variable pointed by @c retry_count is increased -
  if it exceeds @c master_retry_count then connection is not re-established
  and function signals error.
  Unless @c suppres_warnings is TRUE, a warning is put in the server error log
  when reconnecting. The warning message and messages used to report errors
  are taken from @c messages array. In case @c master_retry_count is exceeded,
  no messages are added to the log.

  @param[in]     thd                 Thread context.
  @param[in]     mysql               MySQL connection.
  @param[in]     mi                  Master connection information.
  @param[in,out] retry_count         Number of attempts to reconnect.
  @param[in]     suppress_warnings   TRUE when a normal net read timeout 
                                     has caused to reconnecting.
  @param[in]     messages            Messages to print/log, see 
                                     reconnect_messages[] array.

  @retval        0                   OK.
  @retval        1                   There was an error.
*/

static int try_to_reconnect(THD *thd, MYSQL *mysql, Master_info *mi,
                            uint *retry_count, bool suppress_warnings,
                            const char *messages[SLAVE_RECON_MSG_MAX])
{
  mi->slave_running= MYSQL_SLAVE_RUN_NOT_CONNECT;
  thd->proc_info= messages[SLAVE_RECON_MSG_WAIT];
#ifdef SIGNAL_WITH_VIO_CLOSE  
  thd->clear_active_vio();
#endif
  end_server(mysql);
  if ((*retry_count)++)
  {
    if (*retry_count > master_retry_count)
      return 1;                             // Don't retry forever
    slave_sleep(thd, mi->connect_retry, io_slave_killed, mi);
  }
  if (check_io_slave_killed(mi, messages[SLAVE_RECON_MSG_KILLED_WAITING]))
    return 1;
  thd->proc_info = messages[SLAVE_RECON_MSG_AFTER];
  if (!suppress_warnings) 
  {
    char buf[256];
    StringBuffer<100> tmp;
    if (mi->using_gtid != Master_info::USE_GTID_NO)
    {
      tmp.append(STRING_WITH_LEN("; GTID position '"));
      mi->gtid_current_pos.append_to_string(&tmp);
      if (mi->events_queued_since_last_gtid == 0)
        tmp.append(STRING_WITH_LEN("'"));
      else
      {
        tmp.append(STRING_WITH_LEN("', GTID event skip "));
        tmp.append_ulonglong((ulonglong)mi->events_queued_since_last_gtid);
      }
    }
    my_snprintf(buf, sizeof(buf), messages[SLAVE_RECON_MSG_FAILED], 
                IO_RPL_LOG_NAME, mi->master_log_pos,
                tmp.c_ptr_safe());
    /* 
      Raise a warining during registering on master/requesting dump.
      Log a message reading event.
    */
    if (messages[SLAVE_RECON_MSG_COMMAND][0])
    {
      mi->report(WARNING_LEVEL, ER_SLAVE_MASTER_COM_FAILURE, NULL,
                 ER_THD(thd, ER_SLAVE_MASTER_COM_FAILURE), 
                 messages[SLAVE_RECON_MSG_COMMAND], buf);
    }
    else
    {
      sql_print_information("%s", buf);
    }
  }
  if (safe_reconnect(thd, mysql, mi, 1) || io_slave_killed(mi))
  {
    if (global_system_variables.log_warnings)
      sql_print_information("%s", messages[SLAVE_RECON_MSG_KILLED_AFTER]);
    return 1;
  }
  return 0;
}


/**
  Slave IO thread entry point.

  @param arg Pointer to Master_info struct that holds information for
  the IO thread.

  @return Always 0.
*/
pthread_handler_t handle_slave_io(void *arg)
{
  THD *thd; // needs to be first for thread_stack
  MYSQL *mysql;
  Master_info *mi = (Master_info*)arg;
  Relay_log_info *rli= &mi->rli;
  uint retry_count;
  bool suppress_warnings;
  int ret;
  rpl_io_thread_info io_info;
#ifndef DBUG_OFF
  mi->dbug_do_disconnect= false;
#endif
  // needs to call my_thread_init(), otherwise we get a coredump in DBUG_ stuff
  my_thread_init();
  DBUG_ENTER("handle_slave_io");

  DBUG_ASSERT(mi->inited);
  mysql= NULL ;
  retry_count= 0;

  thd= new THD; // note that contructor of THD uses DBUG_ !

  mysql_mutex_lock(&mi->run_lock);
  /* Inform waiting threads that slave has started */
  mi->slave_run_id++;

#ifndef DBUG_OFF
  mi->events_till_disconnect = disconnect_slave_event_count;
#endif

  THD_CHECK_SENTRY(thd);
  mi->io_thd = thd;

  pthread_detach_this_thread();
  thd->thread_stack= (char*) &thd; // remember where our stack is
  mi->clear_error();
  if (init_slave_thread(thd, mi, SLAVE_THD_IO))
  {
    mysql_cond_broadcast(&mi->start_cond);
    sql_print_error("Failed during slave I/O thread initialization");
    goto err_during_init;
  }
  thd->system_thread_info.rpl_io_info= &io_info;
  mysql_mutex_lock(&LOCK_thread_count);
  threads.append(thd);
  mysql_mutex_unlock(&LOCK_thread_count);
  mi->slave_running = MYSQL_SLAVE_RUN_NOT_CONNECT;
  mi->abort_slave = 0;
  mysql_mutex_unlock(&mi->run_lock);
  mysql_cond_broadcast(&mi->start_cond);

  DBUG_PRINT("master_info",("log_file_name: '%s'  position: %llu",
                            mi->master_log_name, mi->master_log_pos));

  /* This must be called before run any binlog_relay_io hooks */
  my_pthread_setspecific_ptr(RPL_MASTER_INFO, mi);

  /* Load the set of seen GTIDs, if we did not already. */
  if (rpl_load_gtid_slave_state(thd))
  {
    mi->report(ERROR_LEVEL, thd->get_stmt_da()->sql_errno(), NULL,
                "Unable to load replication GTID slave state from mysql.%s: %s",
                rpl_gtid_slave_state_table_name.str,
                thd->get_stmt_da()->message());
    /*
      If we are using old-style replication, we can continue, even though we
      then will not be able to record the GTIDs we receive. But if using GTID,
      we must give up.
    */
    if (mi->using_gtid != Master_info::USE_GTID_NO || opt_gtid_strict_mode)
      goto err;
  }


  if (RUN_HOOK(binlog_relay_io, thread_start, (thd, mi)))
  {
    mi->report(ERROR_LEVEL, ER_SLAVE_FATAL_ERROR, NULL,
               ER_THD(thd, ER_SLAVE_FATAL_ERROR),
               "Failed to run 'thread_start' hook");
    goto err;
  }

  if (!(mi->mysql = mysql = mysql_init(NULL)))
  {
    mi->report(ERROR_LEVEL, ER_SLAVE_FATAL_ERROR, NULL,
               ER_THD(thd, ER_SLAVE_FATAL_ERROR), "error in mysql_init()");
    goto err;
  }

  THD_STAGE_INFO(thd, stage_connecting_to_master);
  // we can get killed during safe_connect
  if (!safe_connect(thd, mysql, mi))
  {
    if (mi->using_gtid == Master_info::USE_GTID_NO)
      sql_print_information("Slave I/O thread: connected to master '%s@%s:%d',"
                            "replication started in log '%s' at position %llu",
                            mi->user, mi->host, mi->port,
                            IO_RPL_LOG_NAME, mi->master_log_pos);
    else
    {
      StringBuffer<100> tmp;
      mi->gtid_current_pos.to_string(&tmp);
      sql_print_information("Slave I/O thread: connected to master '%s@%s:%d',"
                            "replication starts at GTID position '%s'",
                            mi->user, mi->host, mi->port, tmp.c_ptr_safe());
    }
  }
  else
  {
    sql_print_information("Slave I/O thread killed while connecting to master");
    goto err;
  }

connected:

  if (mi->using_gtid != Master_info::USE_GTID_NO)
  {
    /*
      When the IO thread (re)connects to the master using GTID, it will
      connect at the start of an event group. But the IO thread may have
      previously logged part of the following event group to the relay
      log.

      When the IO and SQL thread are started together, we erase any previous
      relay logs, but this is not possible/desirable while the SQL thread is
      running. To avoid duplicating partial event groups in the relay logs in
      this case, we remember the count of events in any partially logged event
      group before the reconnect, and then here at connect we set up a counter
      to skip the already-logged part of the group.
    */
    mi->gtid_reconnect_event_skip_count= mi->events_queued_since_last_gtid;
    mi->gtid_event_seen= false;
  }

#ifdef ENABLED_DEBUG_SYNC
    DBUG_EXECUTE_IF("dbug.before_get_running_status_yes",
                    {
                      const char act[]=
                        "now "
                        "wait_for signal.io_thread_let_running";
                      DBUG_ASSERT(debug_sync_service);
                      DBUG_ASSERT(!debug_sync_set_action(thd, 
                                                         STRING_WITH_LEN(act)));
                    };);
#endif

  // TODO: the assignment below should be under mutex (5.0)
  mi->slave_running= MYSQL_SLAVE_RUN_CONNECT;
  thd->slave_net = &mysql->net;
  THD_STAGE_INFO(thd, stage_checking_master_version);
  ret= get_master_version_and_clock(mysql, mi);
  if (ret == 1)
    /* Fatal error */
    goto err;

  if (ret == 2) 
  { 
    if (check_io_slave_killed(mi, "Slave I/O thread killed "
                              "while calling get_master_version_and_clock(...)"))
      goto err;
    suppress_warnings= FALSE;
    /*
      Try to reconnect because the error was caused by a transient network
      problem
    */
    if (try_to_reconnect(thd, mysql, mi, &retry_count, suppress_warnings,
                             reconnect_messages[SLAVE_RECON_ACT_REG]))
      goto err;
    goto connected;
  } 

  if (mi->rli.relay_log.description_event_for_queue->binlog_version > 1)
  {
    /*
      Register ourselves with the master.
    */
    THD_STAGE_INFO(thd, stage_registering_slave_on_master);
    if (register_slave_on_master(mysql, mi, &suppress_warnings))
    {
      if (!check_io_slave_killed(mi, "Slave I/O thread killed "
                                "while registering slave on master"))
      {
        sql_print_error("Slave I/O thread couldn't register on master");
        if (try_to_reconnect(thd, mysql, mi, &retry_count, suppress_warnings,
                             reconnect_messages[SLAVE_RECON_ACT_REG]))
          goto err;
      }
      else
        goto err;
      goto connected;
    }
  }

  DBUG_PRINT("info",("Starting reading binary log from master"));
  while (!io_slave_killed(mi))
  {
    THD_STAGE_INFO(thd, stage_requesting_binlog_dump);
    if (request_dump(thd, mysql, mi, &suppress_warnings))
    {
      sql_print_error("Failed on request_dump()");
      if (check_io_slave_killed(mi, NullS) ||
        try_to_reconnect(thd, mysql, mi, &retry_count, suppress_warnings,
                         reconnect_messages[SLAVE_RECON_ACT_DUMP]))
        goto err;
      goto connected;
    }

    const char *event_buf;

    mi->slave_running= MYSQL_SLAVE_RUN_READING;
    DBUG_ASSERT(mi->last_error().number == 0);
    while (!io_slave_killed(mi))
    {
      ulong event_len;
      /*
         We say "waiting" because read_event() will wait if there's nothing to
         read. But if there's something to read, it will not wait. The
         important thing is to not confuse users by saying "reading" whereas
         we're in fact receiving nothing.
      */
      THD_STAGE_INFO(thd, stage_waiting_for_master_to_send_event);
      event_len= read_event(mysql, mi, &suppress_warnings);
      if (check_io_slave_killed(mi, NullS))
        goto err;

      if (event_len == packet_error)
      {
        uint mysql_error_number= mysql_errno(mysql);
        switch (mysql_error_number) {
        case CR_NET_PACKET_TOO_LARGE:
          sql_print_error("\
Log entry on master is longer than slave_max_allowed_packet (%lu) on \
slave. If the entry is correct, restart the server with a higher value of \
slave_max_allowed_packet",
                         slave_max_allowed_packet);
          mi->report(ERROR_LEVEL, ER_NET_PACKET_TOO_LARGE, NULL,
                     "%s", "Got a packet bigger than 'slave_max_allowed_packet' bytes");
          goto err;
        case ER_MASTER_FATAL_ERROR_READING_BINLOG:
          mi->report(ERROR_LEVEL, ER_MASTER_FATAL_ERROR_READING_BINLOG, NULL,
                     ER_THD(thd, ER_MASTER_FATAL_ERROR_READING_BINLOG),
                     mysql_error_number, mysql_error(mysql));
          goto err;
        case ER_OUT_OF_RESOURCES:
          sql_print_error("\
Stopping slave I/O thread due to out-of-memory error from master");
          mi->report(ERROR_LEVEL, ER_OUT_OF_RESOURCES, NULL,
                     "%s", ER_THD(thd, ER_OUT_OF_RESOURCES));
          goto err;
        }
        if (try_to_reconnect(thd, mysql, mi, &retry_count, suppress_warnings,
                             reconnect_messages[SLAVE_RECON_ACT_EVENT]))
          goto err;
        goto connected;
      } // if (event_len == packet_error)

      retry_count=0;                    // ok event, reset retry counter
      THD_STAGE_INFO(thd, stage_queueing_master_event_to_the_relay_log);
      event_buf= (const char*)mysql->net.read_pos + 1;
      if (RUN_HOOK(binlog_relay_io, after_read_event,
                   (thd, mi,(const char*)mysql->net.read_pos + 1,
                    event_len, &event_buf, &event_len)))
      {
        mi->report(ERROR_LEVEL, ER_SLAVE_FATAL_ERROR, NULL,
                   ER_THD(thd, ER_SLAVE_FATAL_ERROR),
                   "Failed to run 'after_read_event' hook");
        goto err;
      }

      /* XXX: 'synced' should be updated by queue_event to indicate
         whether event has been synced to disk */
      bool synced= 0;
      if (queue_event(mi, event_buf, event_len))
      {
        mi->report(ERROR_LEVEL, ER_SLAVE_RELAY_LOG_WRITE_FAILURE, NULL,
                   ER_THD(thd, ER_SLAVE_RELAY_LOG_WRITE_FAILURE),
                   "could not queue event from master");
        goto err;
      }

      if (RUN_HOOK(binlog_relay_io, after_queue_event,
                   (thd, mi, event_buf, event_len, synced)))
      {
        mi->report(ERROR_LEVEL, ER_SLAVE_FATAL_ERROR, NULL,
                   ER_THD(thd, ER_SLAVE_FATAL_ERROR),
                   "Failed to run 'after_queue_event' hook");
        goto err;
      }

      if (mi->using_gtid == Master_info::USE_GTID_NO &&
          flush_master_info(mi, TRUE, TRUE))
      {
        sql_print_error("Failed to flush master info file");
        goto err;
      }
      /*
        See if the relay logs take too much space.
        We don't lock mi->rli.log_space_lock here; this dirty read saves time
        and does not introduce any problem:
        - if mi->rli.ignore_log_space_limit is 1 but becomes 0 just after (so
        the clean value is 0), then we are reading only one more event as we
        should, and we'll block only at the next event. No big deal.
        - if mi->rli.ignore_log_space_limit is 0 but becomes 1 just
        after (so the clean value is 1), then we are going into
        wait_for_relay_log_space() for no reason, but this function
        will do a clean read, notice the clean value and exit
        immediately.
      */
#ifndef DBUG_OFF
      {
        DBUG_PRINT("info", ("log_space_limit=%llu log_space_total=%llu "
                            "ignore_log_space_limit=%d",
                            rli->log_space_limit, rli->log_space_total,
                            (int) rli->ignore_log_space_limit));
      }
#endif

      if (rli->log_space_limit && rli->log_space_limit <
          rli->log_space_total &&
          !rli->ignore_log_space_limit)
        if (wait_for_relay_log_space(rli))
        {
          sql_print_error("Slave I/O thread aborted while waiting for relay \
log space");
          goto err;
        }
    }
  }

  // error = 0;
err:
  // print the current replication position
  if (mi->using_gtid == Master_info::USE_GTID_NO)
    sql_print_information("Slave I/O thread exiting, read up to log '%s', "
                          "position %llu", IO_RPL_LOG_NAME, mi->master_log_pos);
  else
  {
    StringBuffer<100> tmp;
    mi->gtid_current_pos.to_string(&tmp);
    sql_print_information("Slave I/O thread exiting, read up to log '%s', "
                          "position %llu; GTID position %s",
                          IO_RPL_LOG_NAME, mi->master_log_pos,
                          tmp.c_ptr_safe());
  }
  RUN_HOOK(binlog_relay_io, thread_stop, (thd, mi));
  thd->reset_query();
  thd->reset_db(NULL, 0);
  if (mysql)
  {
    /*
      Here we need to clear the active VIO before closing the
      connection with the master.  The reason is that THD::awake()
      might be called from terminate_slave_thread() because somebody
      issued a STOP SLAVE.  If that happends, the close_active_vio()
      can be called in the middle of closing the VIO associated with
      the 'mysql' object, causing a crash.
    */
#ifdef SIGNAL_WITH_VIO_CLOSE
    thd->clear_active_vio();
#endif
    mysql_close(mysql);
    mi->mysql=0;
  }
  write_ignored_events_info_to_relay_log(thd, mi);
  if (mi->using_gtid != Master_info::USE_GTID_NO)
    flush_master_info(mi, TRUE, TRUE);
  THD_STAGE_INFO(thd, stage_waiting_for_slave_mutex_on_exit);
  thd->add_status_to_global();
  mysql_mutex_lock(&mi->run_lock);

err_during_init:
  /* Forget the relay log's format */
  delete mi->rli.relay_log.description_event_for_queue;
  mi->rli.relay_log.description_event_for_queue= 0;
  // TODO: make rpl_status part of Master_info
  change_rpl_status(RPL_ACTIVE_SLAVE,RPL_IDLE_SLAVE);

  mysql_mutex_lock(&LOCK_thread_count);
  thd->unlink();
  mysql_mutex_unlock(&LOCK_thread_count);
  delete thd;
<<<<<<< HEAD
  thread_safe_decrement32(&service_thread_count);
=======
  thread_safe_decrement32(&service_thread_count, &thread_count_lock);
>>>>>>> 666b9663
  signal_thd_deleted();

  mi->abort_slave= 0;
  mi->slave_running= MYSQL_SLAVE_NOT_RUN;
  mi->io_thd= 0;
  /*
    Note: the order of the two following calls (first broadcast, then unlock)
    is important. Otherwise a killer_thread can execute between the calls and
    delete the mi structure leading to a crash! (see BUG#25306 for details)
   */ 
  mysql_cond_broadcast(&mi->stop_cond);       // tell the world we are done
  DBUG_EXECUTE_IF("simulate_slave_delay_at_terminate_bug38694", sleep(5););
  mysql_mutex_unlock(&mi->run_lock);

  DBUG_LEAVE;                                   // Must match DBUG_ENTER()
  my_thread_end();
#ifdef HAVE_OPENSSL
  ERR_remove_state(0);
#endif
  pthread_exit(0);
  return 0;                                     // Avoid compiler warnings
}

/*
  Check the temporary directory used by commands like
  LOAD DATA INFILE.

  As the directory never changes during a mysqld run, we only
  test this once and cache the result. This also resolve a race condition
  when this can be run by multiple threads at the same time.
 */

static bool check_temp_dir_run= 0;
static int check_temp_dir_result= 0;

static 
int check_temp_dir(char* tmp_file)
{
  File fd;
  int result= 1;                                // Assume failure
  MY_DIR *dirp;
  char tmp_dir[FN_REFLEN];
  size_t tmp_dir_size;
  DBUG_ENTER("check_temp_dir");

  mysql_mutex_lock(&LOCK_thread_count);
  if (check_temp_dir_run)
  {
    result= check_temp_dir_result;
    goto end;
  }
  check_temp_dir_run= 1;

  /*
    Get the directory from the temporary file.
  */
  dirname_part(tmp_dir, tmp_file, &tmp_dir_size);

  /*
    Check if the directory exists.
   */
  if (!(dirp=my_dir(tmp_dir,MYF(MY_WME))))
    goto end;
  my_dirend(dirp);

  /*
    Check permissions to create a file. We use O_TRUNC to ensure that
    things works even if we happen to have and old file laying around.
   */
  if ((fd= mysql_file_create(key_file_misc,
                             tmp_file, CREATE_MODE,
                             O_WRONLY | O_BINARY | O_TRUNC | O_NOFOLLOW,
                             MYF(MY_WME))) < 0)
    goto end;

  result= 0;                                    // Directory name ok
  /*
    Clean up.
   */
  mysql_file_close(fd, MYF(0));
  mysql_file_delete(key_file_misc, tmp_file, MYF(0));

end:
  check_temp_dir_result= result;
  mysql_mutex_unlock(&LOCK_thread_count);
  DBUG_RETURN(result);
}


void
slave_output_error_info(rpl_group_info *rgi, THD *thd)
{
  /*
    retrieve as much info as possible from the thd and, error
    codes and warnings and print this to the error log as to
    allow the user to locate the error
  */
  Relay_log_info *rli= rgi->rli;
  uint32 const last_errno= rli->last_error().number;

  if (thd->is_error())
  {
    char const *const errmsg= thd->get_stmt_da()->message();

    DBUG_PRINT("info",
               ("thd->get_stmt_da()->sql_errno()=%d; rli->last_error.number=%d",
                thd->get_stmt_da()->sql_errno(), last_errno));
    if (last_errno == 0)
    {
      /*
        This function is reporting an error which was not reported
        while executing exec_relay_log_event().
      */ 
      rli->report(ERROR_LEVEL, thd->get_stmt_da()->sql_errno(),
                  rgi->gtid_info(), "%s", errmsg);
    }
    else if (last_errno != thd->get_stmt_da()->sql_errno())
    {
      /*
       * An error was reported while executing exec_relay_log_event()
       * however the error code differs from what is in the thread.
       * This function prints out more information to help finding
       * what caused the problem.
       */  
      sql_print_error("Slave (additional info): %s Error_code: %d",
                      errmsg, thd->get_stmt_da()->sql_errno());
    }
  }

  /* Print any warnings issued */
  Diagnostics_area::Sql_condition_iterator it=
    thd->get_stmt_da()->sql_conditions();
  const Sql_condition *err;
  /*
    Added controlled slave thread cancel for replication
    of user-defined variables.
  */
  bool udf_error = false;
  while ((err= it++))
  {
    if (err->get_sql_errno() == ER_CANT_OPEN_LIBRARY)
      udf_error = true;
    sql_print_warning("Slave: %s Error_code: %d", err->get_message_text(), err->get_sql_errno());
  }
  if (udf_error)
  {
    StringBuffer<100> tmp;
    if (rli->mi->using_gtid != Master_info::USE_GTID_NO)
    {
      tmp.append(STRING_WITH_LEN("; GTID position '"));
      rpl_append_gtid_state(&tmp, false);
      tmp.append(STRING_WITH_LEN("'"));
    }
    sql_print_error("Error loading user-defined library, slave SQL "
      "thread aborted. Install the missing library, and restart the "
      "slave SQL thread with \"SLAVE START\". We stopped at log '%s' "
      "position %llu%s", RPL_LOG_NAME, rli->group_master_log_pos,
      tmp.c_ptr_safe());
  }
  else
  {
    StringBuffer<100> tmp;
    if (rli->mi->using_gtid != Master_info::USE_GTID_NO)
    {
      tmp.append(STRING_WITH_LEN("; GTID position '"));
      rpl_append_gtid_state(&tmp, false);
      tmp.append(STRING_WITH_LEN("'"));
    }
    sql_print_error("Error running query, slave SQL thread aborted. "
                    "Fix the problem, and restart the slave SQL thread "
                    "with \"SLAVE START\". We stopped at log '%s' position "
                    "%llu%s", RPL_LOG_NAME, rli->group_master_log_pos,
                    tmp.c_ptr_safe());
  }
}


/**
  Slave SQL thread entry point.

  @param arg Pointer to Relay_log_info object that holds information
  for the SQL thread.

  @return Always 0.
*/
pthread_handler_t handle_slave_sql(void *arg)
{
  THD *thd;                     /* needs to be first for thread_stack */
  char saved_log_name[FN_REFLEN];
  char saved_master_log_name[FN_REFLEN];
  my_off_t UNINIT_VAR(saved_log_pos);
  my_off_t UNINIT_VAR(saved_master_log_pos);
  String saved_skip_gtid_pos;
  my_off_t saved_skip= 0;
  Master_info *mi= ((Master_info*)arg);
  Relay_log_info* rli = &mi->rli;
  my_bool wsrep_node_dropped __attribute__((unused)) = FALSE;
  const char *errmsg;
  rpl_group_info *serial_rgi;
  rpl_sql_thread_info sql_info(mi->rpl_filter);

  // needs to call my_thread_init(), otherwise we get a coredump in DBUG_ stuff
  my_thread_init();
  DBUG_ENTER("handle_slave_sql");

#ifdef WITH_WSREP
 wsrep_restart_point:
#endif

  serial_rgi= new rpl_group_info(rli);
  thd = new THD; // note that contructor of THD uses DBUG_ !
  thd->thread_stack = (char*)&thd; // remember where our stack is
  thd->system_thread_info.rpl_sql_info= &sql_info;

  DBUG_ASSERT(rli->inited);
  DBUG_ASSERT(rli->mi == mi);
  mysql_mutex_lock(&rli->run_lock);
  DBUG_ASSERT(!rli->slave_running);
  errmsg= 0;
#ifndef DBUG_OFF
  rli->events_till_abort = abort_slave_event_count;
#endif

  /*
    THD for the sql driver thd. In parallel replication this is the thread
    that reads things from the relay log and calls rpl_parallel::do_event()
    to execute queries.

    In single thread replication this is the THD for the thread that is
    executing SQL queries too.
  */
  serial_rgi->thd= rli->sql_driver_thd= thd;
  
  /* Inform waiting threads that slave has started */
  rli->slave_run_id++;
  rli->slave_running= MYSQL_SLAVE_RUN_NOT_CONNECT;

  pthread_detach_this_thread();
  if (init_slave_thread(thd, mi, SLAVE_THD_SQL))
  {
    /*
      TODO: this is currently broken - slave start and change master
      will be stuck if we fail here
    */
    mysql_cond_broadcast(&rli->start_cond);
    rli->report(ERROR_LEVEL, ER_SLAVE_FATAL_ERROR, NULL,
                "Failed during slave thread initialization");
    goto err_during_init;
  }
  thd->init_for_queries();
  thd->rgi_slave= serial_rgi;
  if ((serial_rgi->deferred_events_collecting= mi->rpl_filter->is_on()))
  {
    serial_rgi->deferred_events= new Deferred_log_events(rli);
  }

  /*
    binlog_annotate_row_events must be TRUE only after an Annotate_rows event
    has been received and only till the last corresponding rbr event has been
    applied. In all other cases it must be FALSE.
  */
  thd->variables.binlog_annotate_row_events= 0;
  mysql_mutex_lock(&LOCK_thread_count);
  threads.append(thd);
  mysql_mutex_unlock(&LOCK_thread_count);
  /*
    We are going to set slave_running to 1. Assuming slave I/O thread is
    alive and connected, this is going to make Seconds_Behind_Master be 0
    i.e. "caught up". Even if we're just at start of thread. Well it's ok, at
    the moment we start we can think we are caught up, and the next second we
    start receiving data so we realize we are not caught up and
    Seconds_Behind_Master grows. No big deal.
  */
  rli->abort_slave = 0;
  rli->stop_for_until= false;
  mysql_mutex_unlock(&rli->run_lock);
  mysql_cond_broadcast(&rli->start_cond);

  /*
    Reset errors for a clean start (otherwise, if the master is idle, the SQL
    thread may execute no Query_log_event, so the error will remain even
    though there's no problem anymore). Do not reset the master timestamp
    (imagine the slave has caught everything, the STOP SLAVE and START SLAVE:
    as we are not sure that we are going to receive a query, we want to
    remember the last master timestamp (to say how many seconds behind we are
    now.
    But the master timestamp is reset by RESET SLAVE & CHANGE MASTER.
  */
  rli->clear_error();
  rli->parallel.reset();

  //tell the I/O thread to take relay_log_space_limit into account from now on
  rli->ignore_log_space_limit= 0;

  serial_rgi->gtid_sub_id= 0;
  serial_rgi->gtid_pending= false;
  rli->gtid_skip_flag = GTID_SKIP_NOT;
  if (init_relay_log_pos(rli,
                         rli->group_relay_log_name,
                         rli->group_relay_log_pos,
                         1 /*need data lock*/, &errmsg,
                         1 /*look for a description_event*/))
  { 
    rli->report(ERROR_LEVEL, ER_SLAVE_FATAL_ERROR, NULL,
                "Error initializing relay log position: %s", errmsg);
    goto err;
  }
  rli->reset_inuse_relaylog();
  if (rli->alloc_inuse_relaylog(rli->group_relay_log_name))
    goto err;

  strcpy(rli->future_event_master_log_name, rli->group_master_log_name);
  THD_CHECK_SENTRY(thd);
#ifndef DBUG_OFF
  {
    DBUG_PRINT("info", ("my_b_tell(rli->cur_log)=%llu "
                        "rli->event_relay_log_pos=%llu",
                        my_b_tell(rli->cur_log), rli->event_relay_log_pos));
    DBUG_ASSERT(rli->event_relay_log_pos >= BIN_LOG_HEADER_SIZE);
    /*
      Wonder if this is correct. I (Guilhem) wonder if my_b_tell() returns the
      correct position when it's called just after my_b_seek() (the questionable
      stuff is those "seek is done on next read" comments in the my_b_seek()
      source code).
      The crude reality is that this assertion randomly fails whereas
      replication seems to work fine. And there is no easy explanation why it
      fails (as we my_b_seek(rli->event_relay_log_pos) at the very end of
      init_relay_log_pos() called above). Maybe the assertion would be
      meaningful if we held rli->data_lock between the my_b_seek() and the
      DBUG_ASSERT().
    */
#ifdef SHOULD_BE_CHECKED
    DBUG_ASSERT(my_b_tell(rli->cur_log) == rli->event_relay_log_pos);
#endif
  }
#endif

#ifdef WITH_WSREP
  thd->wsrep_exec_mode= LOCAL_STATE;
  /* synchronize with wsrep replication */
  if (WSREP_ON)
    wsrep_ready_wait();
#endif
  DBUG_PRINT("master_info",("log_file_name: %s  position: %llu",
                            rli->group_master_log_name,
                            rli->group_master_log_pos));
  if (global_system_variables.log_warnings)
  {
    StringBuffer<100> tmp;
    if (mi->using_gtid != Master_info::USE_GTID_NO)
    {
      tmp.append(STRING_WITH_LEN("; GTID position '"));
      rpl_append_gtid_state(&tmp,
                            mi->using_gtid==Master_info::USE_GTID_CURRENT_POS);
      tmp.append(STRING_WITH_LEN("'"));
    }
    sql_print_information("Slave SQL thread initialized, starting replication "
                          "in log '%s' at position %llu, relay log '%s' "
                          "position: %llu%s", RPL_LOG_NAME,
                    rli->group_master_log_pos, rli->group_relay_log_name,
                    rli->group_relay_log_pos, tmp.c_ptr_safe());
  }

  if (check_temp_dir(rli->slave_patternload_file))
  {
    rli->report(ERROR_LEVEL, thd->get_stmt_da()->sql_errno(), NULL,
                "Unable to use slave's temporary directory %s - %s", 
                slave_load_tmpdir, thd->get_stmt_da()->message());
    goto err;
  }

  /* Load the set of seen GTIDs, if we did not already. */
  if (rpl_load_gtid_slave_state(thd))
  {
    rli->report(ERROR_LEVEL, thd->get_stmt_da()->sql_errno(), NULL,
                "Unable to load replication GTID slave state from mysql.%s: %s",
                rpl_gtid_slave_state_table_name.str,
                thd->get_stmt_da()->message());
    /*
      If we are using old-style replication, we can continue, even though we
      then will not be able to record the GTIDs we receive. But if using GTID,
      we must give up.
    */
    if (mi->using_gtid != Master_info::USE_GTID_NO || opt_gtid_strict_mode)
      goto err;
  }

  /* execute init_slave variable */
  if (opt_init_slave.length)
  {
    execute_init_command(thd, &opt_init_slave, &LOCK_sys_init_slave);
    if (thd->is_slave_error)
    {
      rli->report(ERROR_LEVEL, thd->get_stmt_da()->sql_errno(), NULL,
                  "Slave SQL thread aborted. Can't execute init_slave query");
      goto err;
    }
  }

  /*
    First check until condition - probably there is nothing to execute. We
    do not want to wait for next event in this case.
  */
  mysql_mutex_lock(&rli->data_lock);
  if (rli->slave_skip_counter)
  {
    strmake_buf(saved_log_name, rli->group_relay_log_name);
    strmake_buf(saved_master_log_name, rli->group_master_log_name);
    saved_log_pos= rli->group_relay_log_pos;
    saved_master_log_pos= rli->group_master_log_pos;
    if (mi->using_gtid != Master_info::USE_GTID_NO)
    {
      saved_skip_gtid_pos.append(STRING_WITH_LEN(", GTID '"));
      rpl_append_gtid_state(&saved_skip_gtid_pos, false);
      saved_skip_gtid_pos.append(STRING_WITH_LEN("'; "));
    }
    saved_skip= rli->slave_skip_counter;
  }
  if ((rli->until_condition == Relay_log_info::UNTIL_MASTER_POS ||
       rli->until_condition == Relay_log_info::UNTIL_RELAY_POS) &&
      rli->is_until_satisfied(rli->group_master_log_pos))
  {
    sql_print_information("Slave SQL thread stopped because it reached its"
                          " UNTIL position %llu", rli->until_pos());
    mysql_mutex_unlock(&rli->data_lock);
    goto err;
  }
  mysql_mutex_unlock(&rli->data_lock);

  /* Read queries from the IO/THREAD until this thread is killed */

  while (!sql_slave_killed(serial_rgi))
  {
    THD_STAGE_INFO(thd, stage_reading_event_from_the_relay_log);
    THD_CHECK_SENTRY(thd);

    if (saved_skip && rli->slave_skip_counter == 0)
    {
      StringBuffer<100> tmp;
      if (mi->using_gtid != Master_info::USE_GTID_NO)
      {
        tmp.append(STRING_WITH_LEN(", GTID '"));
        rpl_append_gtid_state(&tmp, false);
        tmp.append(STRING_WITH_LEN("'; "));
      }

      sql_print_information("'SQL_SLAVE_SKIP_COUNTER=%ld' executed at "
        "relay_log_file='%s', relay_log_pos='%ld', master_log_name='%s', "
        "master_log_pos='%ld'%s and new position at "
        "relay_log_file='%s', relay_log_pos='%ld', master_log_name='%s', "
        "master_log_pos='%ld'%s ",
        (ulong) saved_skip, saved_log_name, (ulong) saved_log_pos,
        saved_master_log_name, (ulong) saved_master_log_pos,
        saved_skip_gtid_pos.c_ptr_safe(),
        rli->group_relay_log_name, (ulong) rli->group_relay_log_pos,
        rli->group_master_log_name, (ulong) rli->group_master_log_pos,
        tmp.c_ptr_safe());
      saved_skip= 0;
      saved_skip_gtid_pos.free();
    }

    if (exec_relay_log_event(thd, rli, serial_rgi))
    {
#ifdef WITH_WSREP
      if (thd->wsrep_conflict_state != NO_CONFLICT)
      {
        wsrep_node_dropped= TRUE;
        rli->abort_slave= TRUE;
      }
#endif /* WITH_WSREP */

      DBUG_PRINT("info", ("exec_relay_log_event() failed"));
      // do not scare the user if SQL thread was simply killed or stopped
      if (!sql_slave_killed(serial_rgi))
      {
        slave_output_error_info(serial_rgi, thd);
        if (WSREP_ON && rli->last_error().number == ER_UNKNOWN_COM_ERROR)
          wsrep_node_dropped= TRUE;
      }
      goto err;
    }
  }

  if (mi->using_parallel())
    rli->parallel.wait_for_done(thd, rli);

  /* Thread stopped. Print the current replication position to the log */
  {
    StringBuffer<100> tmp;
    if (mi->using_gtid != Master_info::USE_GTID_NO)
    {
      tmp.append(STRING_WITH_LEN("; GTID position '"));
      rpl_append_gtid_state(&tmp, false);
      tmp.append(STRING_WITH_LEN("'"));
    }
    sql_print_information("Slave SQL thread exiting, replication stopped in "
                          "log '%s' at position %llu%s", RPL_LOG_NAME,
                          rli->group_master_log_pos, tmp.c_ptr_safe());
  }

 err:

  /*
    Once again, in case we aborted with an error and skipped the first one.
    (We want the first one to be before the printout of stop position to
    get the correct position printed.)
  */
  if (mi->using_parallel())
    rli->parallel.wait_for_done(thd, rli);

  /*
    Some events set some playgrounds, which won't be cleared because thread
    stops. Stopping of this thread may not be known to these events ("stop"
    request is detected only by the present function, not by events), so we
    must "proactively" clear playgrounds:
  */
  thd->clear_error();
  serial_rgi->cleanup_context(thd, 1);
  /*
    Some extra safety, which should not been needed (normally, event deletion
    should already have done these assignments (each event which sets these
    variables is supposed to set them to 0 before terminating)).
  */
  thd->catalog= 0;
  thd->reset_query();
  thd->reset_db(NULL, 0);
  if (rli->mi->using_gtid != Master_info::USE_GTID_NO)
  {
    ulong domain_count;

    flush_relay_log_info(rli);
    if (mi->using_parallel())
    {
      /*
        In parallel replication GTID mode, we may stop with different domains
        at different positions in the relay log.

        To handle this when we restart the SQL thread, mark the current
        per-domain position in the Relay_log_info.
      */
      mysql_mutex_lock(&rpl_global_gtid_slave_state->LOCK_slave_state);
      domain_count= rpl_global_gtid_slave_state->count();
      mysql_mutex_unlock(&rpl_global_gtid_slave_state->LOCK_slave_state);
      if (domain_count > 1)
      {
        inuse_relaylog *ir;

        /*
          Load the starting GTID position, so that we can skip already applied
          GTIDs when we restart the SQL thread. And set the start position in
          the relay log back to a known safe place to start (prior to any not
          yet applied transaction in any domain).
        */
        rli->restart_gtid_pos.load(rpl_global_gtid_slave_state, NULL, 0);
        if ((ir= rli->inuse_relaylog_list))
        {
          rpl_gtid *gtid= ir->relay_log_state;
          uint32 count= ir->relay_log_state_count;
          while (count > 0)
          {
            process_gtid_for_restart_pos(rli, gtid);
            ++gtid;
            --count;
          }
          strmake_buf(rli->group_relay_log_name, ir->name);
          rli->group_relay_log_pos= BIN_LOG_HEADER_SIZE;
          rli->relay_log_state.load(ir->relay_log_state, ir->relay_log_state_count);
        }
      }
    }
  }
  THD_STAGE_INFO(thd, stage_waiting_for_slave_mutex_on_exit);
  thd->add_status_to_global();
  mysql_mutex_lock(&rli->run_lock);
err_during_init:
  /* We need data_lock, at least to wake up any waiting master_pos_wait() */
  mysql_mutex_lock(&rli->data_lock);
  DBUG_ASSERT(rli->slave_running == MYSQL_SLAVE_RUN_NOT_CONNECT); // tracking buffer overrun
  /* When master_pos_wait() wakes up it will check this and terminate */
  rli->slave_running= MYSQL_SLAVE_NOT_RUN;
  /* Forget the relay log's format */
  delete rli->relay_log.description_event_for_exec;
  rli->relay_log.description_event_for_exec= 0;
  rli->reset_inuse_relaylog();
  /* Wake up master_pos_wait() */
  mysql_mutex_unlock(&rli->data_lock);
  DBUG_PRINT("info",("Signaling possibly waiting master_pos_wait() functions"));
  mysql_cond_broadcast(&rli->data_cond);
  rli->ignore_log_space_limit= 0; /* don't need any lock */
  /* we die so won't remember charset - re-update them on next thread start */
  thd->system_thread_info.rpl_sql_info->cached_charset_invalidate();

  /*
    TODO: see if we can do this conditionally in next_event() instead
    to avoid unneeded position re-init
  */
  thd->temporary_tables = 0; // remove tempation from destructor to close them
  THD_CHECK_SENTRY(thd);
  rli->sql_driver_thd= 0;
  mysql_mutex_lock(&LOCK_thread_count);
  thd->rgi_fake= thd->rgi_slave= NULL;
  delete serial_rgi;
  mysql_mutex_unlock(&LOCK_thread_count);

#ifdef WITH_WSREP
  /*
    If slave stopped due to node going non primary, we set global flag to
    trigger automatic restart of slave when node joins back to cluster.
  */
  if (WSREP_ON && wsrep_node_dropped && wsrep_restart_slave)
  {
    if (wsrep_ready)
    {
      WSREP_INFO("Slave error due to node temporarily non-primary"
                 "SQL slave will continue");
      wsrep_node_dropped= FALSE;
      mysql_mutex_unlock(&rli->run_lock);
      WSREP_DEBUG("wsrep_conflict_state now: %d", thd->wsrep_conflict_state);
      WSREP_INFO("slave restart: %d", thd->wsrep_conflict_state);
      thd->wsrep_conflict_state= NO_CONFLICT;
      goto wsrep_restart_point;
    } else {
      WSREP_INFO("Slave error due to node going non-primary");
      WSREP_INFO("wsrep_restart_slave was set and therefore slave will be "
                 "automatically restarted when node joins back to cluster.");
      wsrep_restart_slave_activated= TRUE;
    }
  }
#endif /* WITH_WSREP */

 /*
  Note: the order of the broadcast and unlock calls below (first broadcast, then unlock)
  is important. Otherwise a killer_thread can execute between the calls and
  delete the mi structure leading to a crash! (see BUG#25306 for details)
 */ 
  mysql_cond_broadcast(&rli->stop_cond);
  DBUG_EXECUTE_IF("simulate_slave_delay_at_terminate_bug38694", sleep(5););
  mysql_mutex_unlock(&rli->run_lock);  // tell the world we are done

  /*
    Deactivate the parallel replication thread pool, if there are now no more
    SQL threads running. Do this here, when we have released all locks, but
    while our THD (and current_thd) is still valid.
  */
  mysql_mutex_lock(&LOCK_active_mi);
  if (opt_slave_parallel_threads > 0 &&
      !master_info_index->any_slave_sql_running())
    rpl_parallel_inactivate_pool(&global_rpl_thread_pool);
  mysql_mutex_unlock(&LOCK_active_mi);

  mysql_mutex_lock(&LOCK_thread_count);
  delete thd;
  mysql_mutex_unlock(&LOCK_thread_count);
<<<<<<< HEAD
  thread_safe_decrement32(&service_thread_count);
=======
  thread_safe_decrement32(&service_thread_count, &thread_count_lock);
>>>>>>> 666b9663
  signal_thd_deleted();

  DBUG_LEAVE;                                   // Must match DBUG_ENTER()
  my_thread_end();
#ifdef HAVE_OPENSSL
  ERR_remove_state(0);
#endif
  pthread_exit(0);
  return 0;                                     // Avoid compiler warnings
}


/*
  process_io_create_file()
*/

static int process_io_create_file(Master_info* mi, Create_file_log_event* cev)
{
  int error = 1;
  ulong num_bytes;
  bool cev_not_written;
  THD *thd = mi->io_thd;
  NET *net = &mi->mysql->net;
  DBUG_ENTER("process_io_create_file");

  if (unlikely(!cev->is_valid()))
    DBUG_RETURN(1);

  if (!mi->rpl_filter->db_ok(cev->db))
  {
    skip_load_data_infile(net);
    DBUG_RETURN(0);
  }
  DBUG_ASSERT(cev->inited_from_old);
  thd->file_id = cev->file_id = mi->file_id++;
  thd->variables.server_id = cev->server_id;
  cev_not_written = 1;

  if (unlikely(net_request_file(net,cev->fname)))
  {
    sql_print_error("Slave I/O: failed requesting download of '%s'",
                    cev->fname);
    goto err;
  }

  /*
    This dummy block is so we could instantiate Append_block_log_event
    once and then modify it slightly instead of doing it multiple times
    in the loop
  */
  {
    Append_block_log_event aev(thd,0,0,0,0);

    for (;;)
    {
      if (unlikely((num_bytes=my_net_read(net)) == packet_error))
      {
        sql_print_error("Network read error downloading '%s' from master",
                        cev->fname);
        goto err;
      }
      if (unlikely(!num_bytes)) /* eof */
      {
	/* 3.23 master wants it */
        net_write_command(net, 0, (uchar*) "", 0, (uchar*) "", 0);
        /*
          If we wrote Create_file_log_event, then we need to write
          Execute_load_log_event. If we did not write Create_file_log_event,
          then this is an empty file and we can just do as if the LOAD DATA
          INFILE had not existed, i.e. write nothing.
        */
        if (unlikely(cev_not_written))
          break;
        Execute_load_log_event xev(thd,0,0);
        xev.log_pos = cev->log_pos;
        if (unlikely(mi->rli.relay_log.append(&xev)))
        {
          mi->report(ERROR_LEVEL, ER_SLAVE_RELAY_LOG_WRITE_FAILURE, NULL,
                     ER_THD(thd, ER_SLAVE_RELAY_LOG_WRITE_FAILURE),
                     "error writing Exec_load event to relay log");
          goto err;
        }
        mi->rli.relay_log.harvest_bytes_written(&mi->rli.log_space_total);
        break;
      }
      if (unlikely(cev_not_written))
      {
        cev->block = net->read_pos;
        cev->block_len = num_bytes;
        if (unlikely(mi->rli.relay_log.append(cev)))
        {
          mi->report(ERROR_LEVEL, ER_SLAVE_RELAY_LOG_WRITE_FAILURE, NULL,
                     ER_THD(thd, ER_SLAVE_RELAY_LOG_WRITE_FAILURE),
                     "error writing Create_file event to relay log");
          goto err;
        }
        cev_not_written=0;
        mi->rli.relay_log.harvest_bytes_written(&mi->rli.log_space_total);
      }
      else
      {
        aev.block = net->read_pos;
        aev.block_len = num_bytes;
        aev.log_pos = cev->log_pos;
        if (unlikely(mi->rli.relay_log.append(&aev)))
        {
          mi->report(ERROR_LEVEL, ER_SLAVE_RELAY_LOG_WRITE_FAILURE, NULL,
                     ER_THD(thd, ER_SLAVE_RELAY_LOG_WRITE_FAILURE),
                     "error writing Append_block event to relay log");
          goto err;
        }
        mi->rli.relay_log.harvest_bytes_written(&mi->rli.log_space_total) ;
      }
    }
  }
  error=0;
err:
  DBUG_RETURN(error);
}


/*
  Start using a new binary log on the master

  SYNOPSIS
    process_io_rotate()
    mi                  master_info for the slave
    rev                 The rotate log event read from the binary log

  DESCRIPTION
    Updates the master info with the place in the next binary
    log where we should start reading.
    Rotate the relay log to avoid mixed-format relay logs.

  NOTES
    We assume we already locked mi->data_lock

  RETURN VALUES
    0           ok
    1           Log event is illegal

*/

static int process_io_rotate(Master_info *mi, Rotate_log_event *rev)
{
  DBUG_ENTER("process_io_rotate");
  mysql_mutex_assert_owner(&mi->data_lock);

  if (unlikely(!rev->is_valid()))
    DBUG_RETURN(1);

  /* Safe copy as 'rev' has been "sanitized" in Rotate_log_event's ctor */
  memcpy(mi->master_log_name, rev->new_log_ident, rev->ident_len+1);
  mi->master_log_pos= rev->pos;
  DBUG_PRINT("info", ("master_log_pos: '%s' %lu",
                      mi->master_log_name, (ulong) mi->master_log_pos));
#ifndef DBUG_OFF
  /*
    If we do not do this, we will be getting the first
    rotate event forever, so we need to not disconnect after one.
  */
  if (disconnect_slave_event_count)
    mi->events_till_disconnect++;
#endif

  /*
    If description_event_for_queue is format <4, there is conversion in the
    relay log to the slave's format (4). And Rotate can mean upgrade or
    nothing. If upgrade, it's to 5.0 or newer, so we will get a Format_desc, so
    no need to reset description_event_for_queue now. And if it's nothing (same
    master version as before), no need (still using the slave's format).
  */
  if (mi->rli.relay_log.description_event_for_queue->binlog_version >= 4)
  {
    DBUG_ASSERT(mi->rli.relay_log.description_event_for_queue->checksum_alg ==
                mi->rli.relay_log.relay_log_checksum_alg);
    
    delete mi->rli.relay_log.description_event_for_queue;
    /* start from format 3 (MySQL 4.0) again */
    mi->rli.relay_log.description_event_for_queue= new
      Format_description_log_event(3);
    mi->rli.relay_log.description_event_for_queue->checksum_alg=
      mi->rli.relay_log.relay_log_checksum_alg;    
  }
  /*
    Rotate the relay log makes binlog format detection easier (at next slave
    start or mysqlbinlog)
  */
  DBUG_RETURN(rotate_relay_log(mi) /* will take the right mutexes */);
}

/*
  Reads a 3.23 event and converts it to the slave's format. This code was
  copied from MySQL 4.0.
*/
static int queue_binlog_ver_1_event(Master_info *mi, const char *buf,
                           ulong event_len)
{
  const char *errmsg = 0;
  ulong inc_pos;
  bool ignore_event= 0;
  char *tmp_buf = 0;
  Relay_log_info *rli= &mi->rli;
  DBUG_ENTER("queue_binlog_ver_1_event");

  /*
    If we get Load event, we need to pass a non-reusable buffer
    to read_log_event, so we do a trick
  */
  if ((uchar)buf[EVENT_TYPE_OFFSET] == LOAD_EVENT)
  {
    if (unlikely(!(tmp_buf=(char*)my_malloc(event_len+1,MYF(MY_WME)))))
    {
      mi->report(ERROR_LEVEL, ER_SLAVE_FATAL_ERROR, NULL,
                 ER(ER_SLAVE_FATAL_ERROR), "Memory allocation failed");
      DBUG_RETURN(1);
    }
    memcpy(tmp_buf,buf,event_len);
    /*
      Create_file constructor wants a 0 as last char of buffer, this 0 will
      serve as the string-termination char for the file's name (which is at the
      end of the buffer)
      We must increment event_len, otherwise the event constructor will not see
      this end 0, which leads to segfault.
    */
    tmp_buf[event_len++]=0;
    int4store(tmp_buf+EVENT_LEN_OFFSET, event_len);
    buf = (const char*)tmp_buf;
  }
  /*
    This will transform LOAD_EVENT into CREATE_FILE_EVENT, ask the master to
    send the loaded file, and write it to the relay log in the form of
    Append_block/Exec_load (the SQL thread needs the data, as that thread is not
    connected to the master).
  */
  Log_event *ev=
    Log_event::read_log_event(buf, event_len, &errmsg,
                              mi->rli.relay_log.description_event_for_queue, 0);
  if (unlikely(!ev))
  {
    sql_print_error("Read invalid event from master: '%s',\
 master could be corrupt but a more likely cause of this is a bug",
                    errmsg);
    my_free(tmp_buf);
    DBUG_RETURN(1);
  }

  mysql_mutex_lock(&mi->data_lock);
  ev->log_pos= mi->master_log_pos; /* 3.23 events don't contain log_pos */
  switch (ev->get_type_code()) {
  case STOP_EVENT:
    ignore_event= 1;
    inc_pos= event_len;
    break;
  case ROTATE_EVENT:
    if (unlikely(process_io_rotate(mi,(Rotate_log_event*)ev)))
    {
      delete ev;
      mysql_mutex_unlock(&mi->data_lock);
      DBUG_RETURN(1);
    }
    inc_pos= 0;
    break;
  case CREATE_FILE_EVENT:
    /*
      Yes it's possible to have CREATE_FILE_EVENT here, even if we're in
      queue_old_event() which is for 3.23 events which don't comprise
      CREATE_FILE_EVENT. This is because read_log_event() above has just
      transformed LOAD_EVENT into CREATE_FILE_EVENT.
    */
  {
    /* We come here when and only when tmp_buf != 0 */
    DBUG_ASSERT(tmp_buf != 0);
    inc_pos=event_len;
    ev->log_pos+= inc_pos;
    int error = process_io_create_file(mi,(Create_file_log_event*)ev);
    delete ev;
    mi->master_log_pos += inc_pos;
    DBUG_PRINT("info", ("master_log_pos: %lu", (ulong) mi->master_log_pos));
    mysql_mutex_unlock(&mi->data_lock);
    my_free(tmp_buf);
    DBUG_RETURN(error);
  }
  default:
    inc_pos= event_len;
    break;
  }
  if (likely(!ignore_event))
  {
    if (ev->log_pos)
      /*
         Don't do it for fake Rotate events (see comment in
      Log_event::Log_event(const char* buf...) in log_event.cc).
      */
      ev->log_pos+= event_len; /* make log_pos be the pos of the end of the event */
    if (unlikely(rli->relay_log.append(ev)))
    {
      delete ev;
      mysql_mutex_unlock(&mi->data_lock);
      DBUG_RETURN(1);
    }
    rli->relay_log.harvest_bytes_written(&rli->log_space_total);
  }
  delete ev;
  mi->master_log_pos+= inc_pos;
  DBUG_PRINT("info", ("master_log_pos: %lu", (ulong) mi->master_log_pos));
  mysql_mutex_unlock(&mi->data_lock);
  DBUG_RETURN(0);
}

/*
  Reads a 4.0 event and converts it to the slave's format. This code was copied
  from queue_binlog_ver_1_event(), with some affordable simplifications.
*/
static int queue_binlog_ver_3_event(Master_info *mi, const char *buf,
                           ulong event_len)
{
  const char *errmsg = 0;
  ulong inc_pos;
  char *tmp_buf = 0;
  Relay_log_info *rli= &mi->rli;
  DBUG_ENTER("queue_binlog_ver_3_event");

  /* read_log_event() will adjust log_pos to be end_log_pos */
  Log_event *ev=
    Log_event::read_log_event(buf,event_len, &errmsg,
                              mi->rli.relay_log.description_event_for_queue, 0);
  if (unlikely(!ev))
  {
    sql_print_error("Read invalid event from master: '%s',\
 master could be corrupt but a more likely cause of this is a bug",
                    errmsg);
    my_free(tmp_buf);
    DBUG_RETURN(1);
  }
  mysql_mutex_lock(&mi->data_lock);
  switch (ev->get_type_code()) {
  case STOP_EVENT:
    goto err;
  case ROTATE_EVENT:
    if (unlikely(process_io_rotate(mi,(Rotate_log_event*)ev)))
    {
      delete ev;
      mysql_mutex_unlock(&mi->data_lock);
      DBUG_RETURN(1);
    }
    inc_pos= 0;
    break;
  default:
    inc_pos= event_len;
    break;
  }

  if (unlikely(rli->relay_log.append(ev)))
  {
    delete ev;
    mysql_mutex_unlock(&mi->data_lock);
    DBUG_RETURN(1);
  }
  rli->relay_log.harvest_bytes_written(&rli->log_space_total);
  delete ev;
  mi->master_log_pos+= inc_pos;
err:
  DBUG_PRINT("info", ("master_log_pos: %lu", (ulong) mi->master_log_pos));
  mysql_mutex_unlock(&mi->data_lock);
  DBUG_RETURN(0);
}

/*
  queue_old_event()

  Writes a 3.23 or 4.0 event to the relay log, after converting it to the 5.0
  (exactly, slave's) format. To do the conversion, we create a 5.0 event from
  the 3.23/4.0 bytes, then write this event to the relay log.

  TODO:
    Test this code before release - it has to be tested on a separate
    setup with 3.23 master or 4.0 master
*/

static int queue_old_event(Master_info *mi, const char *buf,
                           ulong event_len)
{
  DBUG_ENTER("queue_old_event");

  switch (mi->rli.relay_log.description_event_for_queue->binlog_version)
  {
  case 1:
      DBUG_RETURN(queue_binlog_ver_1_event(mi,buf,event_len));
  case 3:
      DBUG_RETURN(queue_binlog_ver_3_event(mi,buf,event_len));
  default: /* unsupported format; eg version 2 */
    DBUG_PRINT("info",("unsupported binlog format %d in queue_old_event()",
                       mi->rli.relay_log.description_event_for_queue->binlog_version));
    DBUG_RETURN(1);
  }
}

/*
  queue_event()

  If the event is 3.23/4.0, passes it to queue_old_event() which will convert
  it. Otherwise, writes a 5.0 (or newer) event to the relay log. Then there is
  no format conversion, it's pure read/write of bytes.
  So a 5.0.0 slave's relay log can contain events in the slave's format or in
  any >=5.0.0 format.
*/

static int queue_event(Master_info* mi,const char* buf, ulong event_len)
{
  int error= 0;
  StringBuffer<1024> error_msg;
  ulonglong inc_pos;
  ulonglong event_pos;
  Relay_log_info *rli= &mi->rli;
  mysql_mutex_t *log_lock= rli->relay_log.get_log_lock();
  ulong s_id;
  bool unlock_data_lock= TRUE;
  bool gtid_skip_enqueue= false;
  bool got_gtid_event= false;
  rpl_gtid event_gtid;

  /*
    FD_q must have been prepared for the first R_a event
    inside get_master_version_and_clock()
    Show-up of FD:s affects checksum_alg at once because
    that changes FD_queue.
  */
  enum enum_binlog_checksum_alg checksum_alg=
    mi->checksum_alg_before_fd != BINLOG_CHECKSUM_ALG_UNDEF ?
    mi->checksum_alg_before_fd : mi->rli.relay_log.relay_log_checksum_alg;

  char *save_buf= NULL; // needed for checksumming the fake Rotate event
  char rot_buf[LOG_EVENT_HEADER_LEN + ROTATE_HEADER_LEN + FN_REFLEN];

  DBUG_ASSERT(checksum_alg == BINLOG_CHECKSUM_ALG_OFF || 
              checksum_alg == BINLOG_CHECKSUM_ALG_UNDEF || 
              checksum_alg == BINLOG_CHECKSUM_ALG_CRC32); 

  DBUG_ENTER("queue_event");
  /*
    FD_queue checksum alg description does not apply in a case of
    FD itself. The one carries both parts of the checksum data.
  */
  if (buf[EVENT_TYPE_OFFSET] == FORMAT_DESCRIPTION_EVENT)
  {
    checksum_alg= get_checksum_alg(buf, event_len);
  }
  else if (buf[EVENT_TYPE_OFFSET] == START_EVENT_V3)
  {
    // checksum behaviour is similar to the pre-checksum FD handling
    mi->checksum_alg_before_fd= BINLOG_CHECKSUM_ALG_UNDEF;
    mi->rli.relay_log.description_event_for_queue->checksum_alg=
      mi->rli.relay_log.relay_log_checksum_alg= checksum_alg=
      BINLOG_CHECKSUM_ALG_OFF;
  }

  // does not hold always because of old binlog can work with NM 
  // DBUG_ASSERT(checksum_alg != BINLOG_CHECKSUM_ALG_UNDEF);

  // should hold unless manipulations with RL. Tests that do that
  // will have to refine the clause.
  DBUG_ASSERT(mi->rli.relay_log.relay_log_checksum_alg !=
              BINLOG_CHECKSUM_ALG_UNDEF);
              
  // Emulate the network corruption
  DBUG_EXECUTE_IF("corrupt_queue_event",
    if (buf[EVENT_TYPE_OFFSET] != FORMAT_DESCRIPTION_EVENT)
    {
      char *debug_event_buf_c = (char*) buf;
      int debug_cor_pos = rand() % (event_len - BINLOG_CHECKSUM_LEN);
      debug_event_buf_c[debug_cor_pos] =~ debug_event_buf_c[debug_cor_pos];
      DBUG_PRINT("info", ("Corrupt the event at queue_event: byte on position %d", debug_cor_pos));
      DBUG_SET("-d,corrupt_queue_event");
    }
  );
                                              
  if (event_checksum_test((uchar *) buf, event_len, checksum_alg))
  {
    error= ER_NETWORK_READ_EVENT_CHECKSUM_FAILURE;
    unlock_data_lock= FALSE;
    goto err;
  }

  if (mi->rli.relay_log.description_event_for_queue->binlog_version<4 &&
      (uchar)buf[EVENT_TYPE_OFFSET] != FORMAT_DESCRIPTION_EVENT /* a way to escape */)
    DBUG_RETURN(queue_old_event(mi,buf,event_len));

  mysql_mutex_lock(&mi->data_lock);

  switch ((uchar)buf[EVENT_TYPE_OFFSET]) {
  case STOP_EVENT:
    /*
      We needn't write this event to the relay log. Indeed, it just indicates a
      master server shutdown. The only thing this does is cleaning. But
      cleaning is already done on a per-master-thread basis (as the master
      server is shutting down cleanly, it has written all DROP TEMPORARY TABLE
      prepared statements' deletion are TODO only when we binlog prep stmts).

      We don't even increment mi->master_log_pos, because we may be just after
      a Rotate event. Btw, in a few milliseconds we are going to have a Start
      event from the next binlog (unless the master is presently running
      without --log-bin).
    */
    goto err;
  case ROTATE_EVENT:
  {
    Rotate_log_event rev(buf, checksum_alg != BINLOG_CHECKSUM_ALG_OFF ?
                         event_len - BINLOG_CHECKSUM_LEN : event_len,
                         mi->rli.relay_log.description_event_for_queue);

    if (unlikely(mi->gtid_reconnect_event_skip_count) &&
        unlikely(!mi->gtid_event_seen) &&
        rev.is_artificial_event() &&
        (mi->prev_master_id != mi->master_id ||
         strcmp(rev.new_log_ident, mi->master_log_name) != 0))
    {
      /*
        Artificial Rotate_log_event is the first event we receive at the start
        of each master binlog file. It gives the name of the new binlog file.

        Normally, we already have this name from the real rotate event at the
        end of the previous binlog file (unless we are making a new connection
        using GTID). But if the master server restarted/crashed, there is no
        rotate event at the end of the prior binlog file, so the name is new.

        We use this fact to handle a special case of master crashing. If the
        master crashed while writing the binlog, it might end with a partial
        event group lacking the COMMIT/XID event, which must be rolled
        back. If the slave IO thread happens to get a disconnect in the middle
        of exactly this event group, it will try to reconnect at the same GTID
        and skip already fetched events. However, that GTID did not commit on
        the master before the crash, so it does not really exist, and the
        master will connect the slave at the next following GTID starting in
        the next binlog. This could confuse the slave and make it mix the
        start of one event group with the end of another.

        But we detect this case here, by noticing the change of binlog name
        which detects the missing rotate event at the end of the previous
        binlog file. In this case, we reset the counters to make us not skip
        the next event group, and queue an artificial Format Description
        event. The previously fetched incomplete event group will then be
        rolled back when the Format Description event is executed by the SQL
        thread.

        A similar case is if the reconnect somehow connects to a different
        master server (like due to a network proxy or IP address takeover).
        We detect this case by noticing a change of server_id and in this
        case likewise rollback the partially received event group.
      */
      Format_description_log_event fdle(4);

      if (mi->prev_master_id != mi->master_id)
        sql_print_warning("The server_id of master server changed in the "
                          "middle of GTID %u-%u-%llu. Assuming a change of "
                          "master server, so rolling back the previously "
                          "received partial transaction. Expected: %lu, "
                          "received: %lu", mi->last_queued_gtid.domain_id,
                          mi->last_queued_gtid.server_id,
                          mi->last_queued_gtid.seq_no,
                          mi->prev_master_id, mi->master_id);
      else if (strcmp(rev.new_log_ident, mi->master_log_name) != 0)
        sql_print_warning("Unexpected change of master binlog file name in the "
                          "middle of GTID %u-%u-%llu, assuming that master has "
                          "crashed and rolling back the transaction. Expected: "
                          "'%s', received: '%s'",
                          mi->last_queued_gtid.domain_id,
                          mi->last_queued_gtid.server_id,
                          mi->last_queued_gtid.seq_no,
                          mi->master_log_name, rev.new_log_ident);

      mysql_mutex_lock(log_lock);
      if (likely(!rli->relay_log.write_event(&fdle) &&
                 !rli->relay_log.flush_and_sync(NULL)))
      {
        rli->relay_log.harvest_bytes_written(&rli->log_space_total);
      }
      else
      {
        error= ER_SLAVE_RELAY_LOG_WRITE_FAILURE;
        mysql_mutex_unlock(log_lock);
        goto err;
      }
      rli->relay_log.signal_update();
      mysql_mutex_unlock(log_lock);

      mi->gtid_reconnect_event_skip_count= 0;
      mi->events_queued_since_last_gtid= 0;
    }
    mi->prev_master_id= mi->master_id;

    if (unlikely(process_io_rotate(mi, &rev)))
    {
      error= ER_SLAVE_RELAY_LOG_WRITE_FAILURE;
      goto err;
    }
    /* 
       Checksum special cases for the fake Rotate (R_f) event caused by the protocol
       of events generation and serialization in RL where Rotate of master is 
       queued right next to FD of slave.
       Since it's only FD that carries the alg desc of FD_s has to apply to R_m.
       Two special rules apply only to the first R_f which comes in before any FD_m.
       The 2nd R_f should be compatible with the FD_s that must have taken over
       the last seen FD_m's (A).
       
       RSC_1: If OM \and fake Rotate \and slave is configured to
              to compute checksum for its first FD event for RL
              the fake Rotate gets checksummed here.
    */
    if (uint4korr(&buf[0]) == 0 && checksum_alg == BINLOG_CHECKSUM_ALG_OFF &&
        mi->rli.relay_log.relay_log_checksum_alg != BINLOG_CHECKSUM_ALG_OFF)
    {
      ha_checksum rot_crc= 0;
      event_len += BINLOG_CHECKSUM_LEN;
      memcpy(rot_buf, buf, event_len - BINLOG_CHECKSUM_LEN);
      int4store(&rot_buf[EVENT_LEN_OFFSET],
                uint4korr(&rot_buf[EVENT_LEN_OFFSET]) + BINLOG_CHECKSUM_LEN);
      rot_crc= my_checksum(rot_crc, (const uchar *) rot_buf,
                           event_len - BINLOG_CHECKSUM_LEN);
      int4store(&rot_buf[event_len - BINLOG_CHECKSUM_LEN], rot_crc);
      DBUG_ASSERT(event_len == uint4korr(&rot_buf[EVENT_LEN_OFFSET]));
      DBUG_ASSERT(mi->rli.relay_log.description_event_for_queue->checksum_alg ==
                  mi->rli.relay_log.relay_log_checksum_alg);
      /* the first one */
      DBUG_ASSERT(mi->checksum_alg_before_fd != BINLOG_CHECKSUM_ALG_UNDEF);
      save_buf= (char *) buf;
      buf= rot_buf;
    }
    else
      /*
        RSC_2: If NM \and fake Rotate \and slave does not compute checksum
        the fake Rotate's checksum is stripped off before relay-logging.
      */
      if (uint4korr(&buf[0]) == 0 && checksum_alg != BINLOG_CHECKSUM_ALG_OFF &&
          mi->rli.relay_log.relay_log_checksum_alg == BINLOG_CHECKSUM_ALG_OFF)
      {
        event_len -= BINLOG_CHECKSUM_LEN;
        memcpy(rot_buf, buf, event_len);
        int4store(&rot_buf[EVENT_LEN_OFFSET],
                  uint4korr(&rot_buf[EVENT_LEN_OFFSET]) - BINLOG_CHECKSUM_LEN);
        DBUG_ASSERT(event_len == uint4korr(&rot_buf[EVENT_LEN_OFFSET]));
        DBUG_ASSERT(mi->rli.relay_log.description_event_for_queue->checksum_alg ==
                    mi->rli.relay_log.relay_log_checksum_alg);
        /* the first one */
        DBUG_ASSERT(mi->checksum_alg_before_fd != BINLOG_CHECKSUM_ALG_UNDEF);
        save_buf= (char *) buf;
        buf= rot_buf;
      }
    /*
      Now the I/O thread has just changed its mi->master_log_name, so
      incrementing mi->master_log_pos is nonsense.
    */
    inc_pos= 0;
    break;
  }
  case FORMAT_DESCRIPTION_EVENT:
  {
    /*
      Create an event, and save it (when we rotate the relay log, we will have
      to write this event again).
    */
    /*
      We are the only thread which reads/writes description_event_for_queue.
      The relay_log struct does not move (though some members of it can
      change), so we needn't any lock (no rli->data_lock, no log lock).
    */
    Format_description_log_event* tmp;
    const char* errmsg;
    // mark it as undefined that is irrelevant anymore
    mi->checksum_alg_before_fd= BINLOG_CHECKSUM_ALG_UNDEF;
    if (!(tmp= (Format_description_log_event*)
          Log_event::read_log_event(buf, event_len, &errmsg,
                                    mi->rli.relay_log.description_event_for_queue,
                                    1)))
    {
      error= ER_SLAVE_RELAY_LOG_WRITE_FAILURE;
      goto err;
    }
    tmp->copy_crypto_data(mi->rli.relay_log.description_event_for_queue);
    delete mi->rli.relay_log.description_event_for_queue;
    mi->rli.relay_log.description_event_for_queue= tmp;
    if (tmp->checksum_alg == BINLOG_CHECKSUM_ALG_UNDEF)
      tmp->checksum_alg= BINLOG_CHECKSUM_ALG_OFF;

    /* installing new value of checksum Alg for relay log */
    mi->rli.relay_log.relay_log_checksum_alg= tmp->checksum_alg;

    /*
      Do not queue any format description event that we receive after a
      reconnect where we are skipping over a partial event group received
      before the reconnect.

      (If we queued such an event, and it was the first format_description
      event after master restart, the slave SQL thread would think that
      the partial event group before it in the relay log was from a
      previous master crash and should be rolled back).
    */
    if (unlikely(mi->gtid_reconnect_event_skip_count && !mi->gtid_event_seen))
        gtid_skip_enqueue= true;

    /*
       Though this does some conversion to the slave's format, this will
       preserve the master's binlog format version, and number of event types.
    */
    /*
       If the event was not requested by the slave (the slave did not ask for
       it), i.e. has end_log_pos=0, we do not increment mi->master_log_pos
    */
    inc_pos= uint4korr(buf+LOG_POS_OFFSET) ? event_len : 0;
    DBUG_PRINT("info",("binlog format is now %d",
                       mi->rli.relay_log.description_event_for_queue->binlog_version));

  }
  break;

  case HEARTBEAT_LOG_EVENT:
  {
    /*
      HB (heartbeat) cannot come before RL (Relay)
    */
    Heartbeat_log_event hb(buf,
                           mi->rli.relay_log.relay_log_checksum_alg
                           != BINLOG_CHECKSUM_ALG_OFF ?
                           event_len - BINLOG_CHECKSUM_LEN : event_len,
                           mi->rli.relay_log.description_event_for_queue);
    if (!hb.is_valid())
    {
      error= ER_SLAVE_HEARTBEAT_FAILURE;
      error_msg.append(STRING_WITH_LEN("inconsistent heartbeat event content;"));
      error_msg.append(STRING_WITH_LEN("the event's data: log_file_name "));
      error_msg.append(hb.get_log_ident(), (uint) strlen(hb.get_log_ident()));
      error_msg.append(STRING_WITH_LEN(" log_pos "));
      error_msg.append_ulonglong(hb.log_pos);
      goto err;
    }
    mi->received_heartbeats++;
    /* 
       compare local and event's versions of log_file, log_pos.
       
       Heartbeat is sent only after an event corresponding to the corrdinates
       the heartbeat carries.
       Slave can not have a higher coordinate except in the only
       special case when mi->master_log_name, master_log_pos have never
       been updated by Rotate event i.e when slave does not have any history
       with the master (and thereafter mi->master_log_pos is NULL).

       Slave can have lower coordinates, if some event from master was omitted.

       TODO: handling `when' for SHOW SLAVE STATUS' snds behind
    */
    if ((memcmp(mi->master_log_name, hb.get_log_ident(), hb.get_ident_len())
         && mi->master_log_name != NULL)
        || mi->master_log_pos > hb.log_pos)
    {
      /* missed events of heartbeat from the past */
      error= ER_SLAVE_HEARTBEAT_FAILURE;
      error_msg.append(STRING_WITH_LEN("heartbeat is not compatible with local info;"));
      error_msg.append(STRING_WITH_LEN("the event's data: log_file_name "));
      error_msg.append(hb.get_log_ident(), (uint) strlen(hb.get_log_ident()));
      error_msg.append(STRING_WITH_LEN(" log_pos "));
      error_msg.append_ulonglong(hb.log_pos);
      goto err;
    }

    /*
      Heartbeat events doesn't count in the binlog size, so we don't have to
      increment mi->master_log_pos
    */
    goto skip_relay_logging;
  }
  break;

  case GTID_LIST_EVENT:
  {
    const char *errmsg;
    Gtid_list_log_event *glev;
    Log_event *tmp;
    uint32 flags;

    if (!(tmp= Log_event::read_log_event(buf, event_len, &errmsg,
           mi->rli.relay_log.description_event_for_queue,
           opt_slave_sql_verify_checksum)))
    {
      error= ER_SLAVE_RELAY_LOG_WRITE_FAILURE;
      goto err;
    }
    glev= static_cast<Gtid_list_log_event *>(tmp);
    event_pos= glev->log_pos;
    flags= glev->gl_flags;
    delete glev;

    /*
      We use fake Gtid_list events to update the old-style position (among
      other things).

      Early code created fake Gtid_list events with zero log_pos, those should
      not modify old-style position.
    */
    if (event_pos == 0 || event_pos <= mi->master_log_pos)
      inc_pos= 0;
    else
      inc_pos= event_pos - mi->master_log_pos;

    if (mi->rli.until_condition == Relay_log_info::UNTIL_GTID &&
        flags & Gtid_list_log_event::FLAG_UNTIL_REACHED)
    {
      char str_buf[128];
      String str(str_buf, sizeof(str_buf), system_charset_info);
      mi->rli.until_gtid_pos.to_string(&str);
      sql_print_information("Slave I/O thread stops because it reached its"
                            " UNTIL master_gtid_pos %s", str.c_ptr_safe());
      mi->abort_slave= true;
    }
  }
  break;

  case GTID_EVENT:
  {
    DBUG_EXECUTE_IF("kill_slave_io_after_2_events",
                    {
                      mi->dbug_do_disconnect= true;
                      mi->dbug_event_counter= 2;
                    };);

    uchar gtid_flag;

    if (Gtid_log_event::peek(buf, event_len, checksum_alg,
                             &event_gtid.domain_id, &event_gtid.server_id,
                             &event_gtid.seq_no, &gtid_flag,
                             rli->relay_log.description_event_for_queue))
    {
      error= ER_SLAVE_RELAY_LOG_WRITE_FAILURE;
      goto err;
    }
    got_gtid_event= true;
    if (mi->using_gtid == Master_info::USE_GTID_NO)
      goto default_action;
    if (unlikely(!mi->gtid_event_seen))
    {
      mi->gtid_event_seen= true;
      if (mi->gtid_reconnect_event_skip_count)
      {
        /*
          If we are reconnecting, and we need to skip a partial event group
          already queued to the relay log before the reconnect, then we check
          that we actually get the same event group (same GTID) as before, so
          we do not end up with half of one group and half another.

          The only way we should be able to receive a different GTID than what
          we expect is if the binlog on the master (or more likely the whole
          master server) was replaced with a different one, on the same IP
          address, _and_ the new master happens to have domains in a different
          order so we get the GTID from a different domain first. Still, it is
          best to protect against this case.
        */
        if (event_gtid.domain_id != mi->last_queued_gtid.domain_id ||
            event_gtid.server_id != mi->last_queued_gtid.server_id ||
            event_gtid.seq_no != mi->last_queued_gtid.seq_no)
        {
          bool first;
          error= ER_SLAVE_UNEXPECTED_MASTER_SWITCH;
          error_msg.append(STRING_WITH_LEN("Expected: "));
          first= true;
          rpl_slave_state_tostring_helper(&error_msg, &mi->last_queued_gtid,
                                          &first);
          error_msg.append(STRING_WITH_LEN(", received: "));
          first= true;
          rpl_slave_state_tostring_helper(&error_msg, &event_gtid, &first);
          goto err;
        }
      }
    }

    if (unlikely(mi->gtid_reconnect_event_skip_count))
    {
      goto default_action;
    }

    /*
      We have successfully queued to relay log everything before this GTID, so
      in case of reconnect we can start from after any previous GTID.
      (Normally we would have updated gtid_current_pos earlier at the end of
      the previous event group, but better leave an extra check here for
      safety).
    */
    if (mi->events_queued_since_last_gtid)
    {
      mi->gtid_current_pos.update(&mi->last_queued_gtid);
      mi->events_queued_since_last_gtid= 0;
    }
    mi->last_queued_gtid= event_gtid;
    mi->last_queued_gtid_standalone=
      (gtid_flag & Gtid_log_event::FL_STANDALONE) != 0;

    /* Should filter all the subsequent events in the current GTID group? */
    mi->domain_id_filter.do_filter(event_gtid.domain_id);

    ++mi->events_queued_since_last_gtid;
    inc_pos= event_len;
  }
  break;

#ifndef DBUG_OFF
  case XID_EVENT:
    DBUG_EXECUTE_IF("slave_discard_xid_for_gtid_0_x_1000",
    {
      /* Inject an event group that is missing its XID commit event. */
      if (mi->last_queued_gtid.domain_id == 0 &&
          mi->last_queued_gtid.seq_no == 1000)
        goto skip_relay_logging;
    });
    /* Fall through to default case ... */
#endif

  default:
  default_action:
    DBUG_EXECUTE_IF("kill_slave_io_after_2_events",
                    {
                      if (mi->dbug_do_disconnect &&
                          (((uchar)buf[EVENT_TYPE_OFFSET] == QUERY_EVENT) ||
                           ((uchar)buf[EVENT_TYPE_OFFSET] == TABLE_MAP_EVENT))
                          && (--mi->dbug_event_counter == 0))
                      {
                        error= ER_SLAVE_RELAY_LOG_WRITE_FAILURE;
                        mi->dbug_do_disconnect= false;  /* Safety */
                        goto err;
                      }
                    };);

    DBUG_EXECUTE_IF("kill_slave_io_before_commit",
                    {
                      if ((uchar)buf[EVENT_TYPE_OFFSET] == XID_EVENT ||
                          ((uchar)buf[EVENT_TYPE_OFFSET] == QUERY_EVENT &&
                           Query_log_event::peek_is_commit_rollback(buf, event_len,
                                                                    checksum_alg)))
                      {
                        error= ER_SLAVE_RELAY_LOG_WRITE_FAILURE;
                        goto err;
                      }
                    };);

    if (mi->using_gtid != Master_info::USE_GTID_NO && mi->gtid_event_seen)
    {
      if (unlikely(mi->gtid_reconnect_event_skip_count))
      {
        --mi->gtid_reconnect_event_skip_count;
        gtid_skip_enqueue= true;
      }
      else if (mi->events_queued_since_last_gtid)
        ++mi->events_queued_since_last_gtid;
    }

    inc_pos= event_len;
    break;
  }

  /*
    If we filter events master-side (eg. @@skip_replication), we will see holes
    in the event positions from the master. If we see such a hole, adjust
    mi->master_log_pos accordingly so we maintain the correct position (for
    reconnect, MASTER_POS_WAIT(), etc.)
  */
  if (inc_pos > 0 &&
      event_len >= LOG_POS_OFFSET+4 &&
      (event_pos= uint4korr(buf+LOG_POS_OFFSET)) > mi->master_log_pos + inc_pos)
  {
    inc_pos= event_pos - mi->master_log_pos;
    DBUG_PRINT("info", ("Adjust master_log_pos %llu->%llu to account for "
                        "master-side filtering",
                        mi->master_log_pos + inc_pos, event_pos));
  }

  /*
     If this event is originating from this server, don't queue it.
     We don't check this for 3.23 events because it's simpler like this; 3.23
     will be filtered anyway by the SQL slave thread which also tests the
     server id (we must also keep this test in the SQL thread, in case somebody
     upgrades a 4.0 slave which has a not-filtered relay log).

     ANY event coming from ourselves can be ignored: it is obvious for queries;
     for STOP_EVENT/ROTATE_EVENT/START_EVENT: these cannot come from ourselves
     (--log-slave-updates would not log that) unless this slave is also its
     direct master (an unsupported, useless setup!).
  */

  mysql_mutex_lock(log_lock);
  s_id= uint4korr(buf + SERVER_ID_OFFSET);
  /*
    Write the event to the relay log, unless we reconnected in the middle
    of an event group and now need to skip the initial part of the group that
    we already wrote before reconnecting.
  */
  if (unlikely(gtid_skip_enqueue))
  {
    mi->master_log_pos+= inc_pos;
    if ((uchar)buf[EVENT_TYPE_OFFSET] == FORMAT_DESCRIPTION_EVENT &&
        s_id == mi->master_id)
    {
      /*
        If we write this master's description event in the middle of an event
        group due to GTID reconnect, SQL thread will think that master crashed
        in the middle of the group and roll back the first half, so we must not.

        But we still have to write an artificial copy of the masters description
        event, to override the initial slave-version description event so that
        SQL thread has the right information for parsing the events it reads.
      */
      rli->relay_log.description_event_for_queue->created= 0;
      rli->relay_log.description_event_for_queue->set_artificial_event();
      if (rli->relay_log.append_no_lock
          (rli->relay_log.description_event_for_queue))
        error= ER_SLAVE_RELAY_LOG_WRITE_FAILURE;
      else
        rli->relay_log.harvest_bytes_written(&rli->log_space_total);
    }
    else if (mi->gtid_reconnect_event_skip_count == 0)
    {
      /*
        Add a fake rotate event so that SQL thread can see the old-style
        position where we re-connected in the middle of a GTID event group.
      */
      Rotate_log_event fake_rev(mi->master_log_name, 0, mi->master_log_pos, 0);
      fake_rev.server_id= mi->master_id;
      if (rli->relay_log.append_no_lock(&fake_rev))
        error= ER_SLAVE_RELAY_LOG_WRITE_FAILURE;
      else
        rli->relay_log.harvest_bytes_written(&rli->log_space_total);
    }
  }
  else
  if ((s_id == global_system_variables.server_id &&
       !mi->rli.replicate_same_server_id) ||
      event_that_should_be_ignored(buf) ||
      /*
        the following conjunction deals with IGNORE_SERVER_IDS, if set
        If the master is on the ignore list, execution of
        format description log events and rotate events is necessary.
      */
      (mi->ignore_server_ids.elements > 0 &&
       mi->shall_ignore_server_id(s_id) &&
       /* everything is filtered out from non-master */
       (s_id != mi->master_id ||
        /* for the master meta information is necessary */
        (buf[EVENT_TYPE_OFFSET] != FORMAT_DESCRIPTION_EVENT &&
         buf[EVENT_TYPE_OFFSET] != ROTATE_EVENT))) ||

      /*
        Check whether it needs to be filtered based on domain_id
        (DO_DOMAIN_IDS/IGNORE_DOMAIN_IDS).
      */
      (mi->domain_id_filter.is_group_filtered() &&
       Log_event::is_group_event((Log_event_type)(uchar)
                                 buf[EVENT_TYPE_OFFSET])))
  {
    /*
      Do not write it to the relay log.
      a) We still want to increment mi->master_log_pos, so that we won't
      re-read this event from the master if the slave IO thread is now
      stopped/restarted (more efficient if the events we are ignoring are big
      LOAD DATA INFILE).
      b) We want to record that we are skipping events, for the information of
      the slave SQL thread, otherwise that thread may let
      rli->group_relay_log_pos stay too small if the last binlog's event is
      ignored.
      But events which were generated by this slave and which do not exist in
      the master's binlog (i.e. Format_desc, Rotate & Stop) should not increment
      mi->master_log_pos.
      If the event is originated remotely and is being filtered out by
      IGNORE_SERVER_IDS it increments mi->master_log_pos
      as well as rli->group_relay_log_pos.
    */
    if (!(s_id == global_system_variables.server_id &&
          !mi->rli.replicate_same_server_id) ||
        (buf[EVENT_TYPE_OFFSET] != FORMAT_DESCRIPTION_EVENT &&
         buf[EVENT_TYPE_OFFSET] != ROTATE_EVENT &&
         buf[EVENT_TYPE_OFFSET] != STOP_EVENT))
    {
      mi->master_log_pos+= inc_pos;
      memcpy(rli->ign_master_log_name_end, mi->master_log_name, FN_REFLEN);
      DBUG_ASSERT(rli->ign_master_log_name_end[0]);
      rli->ign_master_log_pos_end= mi->master_log_pos;
      if (got_gtid_event)
        rli->ign_gtids.update(&event_gtid);
    }
    rli->relay_log.signal_update(); // the slave SQL thread needs to re-check
    DBUG_PRINT("info", ("master_log_pos: %lu, event originating from %u server, ignored",
                        (ulong) mi->master_log_pos, uint4korr(buf + SERVER_ID_OFFSET)));
  }
  else
  {
    if (likely(!rli->relay_log.write_event_buffer((uchar*)buf, event_len)))
    {
      mi->master_log_pos+= inc_pos;
      DBUG_PRINT("info", ("master_log_pos: %lu", (ulong) mi->master_log_pos));
      rli->relay_log.harvest_bytes_written(&rli->log_space_total);
    }
    else
    {
      error= ER_SLAVE_RELAY_LOG_WRITE_FAILURE;
    }
    rli->ign_master_log_name_end[0]= 0; // last event is not ignored
    if (got_gtid_event)
      rli->ign_gtids.remove_if_present(&event_gtid);
    if (save_buf != NULL)
      buf= save_buf;
  }
  mysql_mutex_unlock(log_lock);

  if (!error &&
      mi->using_gtid != Master_info::USE_GTID_NO &&
      mi->events_queued_since_last_gtid > 0 &&
      ( (mi->last_queued_gtid_standalone &&
         !Log_event::is_part_of_group((Log_event_type)(uchar)
                                      buf[EVENT_TYPE_OFFSET])) ||
        (!mi->last_queued_gtid_standalone &&
         ((uchar)buf[EVENT_TYPE_OFFSET] == XID_EVENT ||
          ((uchar)buf[EVENT_TYPE_OFFSET] == QUERY_EVENT &&
           Query_log_event::peek_is_commit_rollback(buf, event_len,
                                                    checksum_alg))))))
    {
      /*
        The whole of the current event group is queued. So in case of
        reconnect we can start from after the current GTID.
      */
      mi->gtid_current_pos.update(&mi->last_queued_gtid);
      mi->events_queued_since_last_gtid= 0;

      /* Reset the domain_id_filter flag. */
      mi->domain_id_filter.reset_filter();
    }

skip_relay_logging:

err:
  if (unlock_data_lock)
    mysql_mutex_unlock(&mi->data_lock);
  DBUG_PRINT("info", ("error: %d", error));

  /*
    Do not print ER_SLAVE_RELAY_LOG_WRITE_FAILURE error here, as the caller
    handle_slave_io() prints it on return.
  */
  if (error && error != ER_SLAVE_RELAY_LOG_WRITE_FAILURE)
    mi->report(ERROR_LEVEL, error, NULL, ER_DEFAULT(error),
               error_msg.ptr());

  DBUG_RETURN(error);
}


void end_relay_log_info(Relay_log_info* rli)
{
  DBUG_ENTER("end_relay_log_info");

  if (!rli->inited)
    DBUG_VOID_RETURN;
  if (rli->info_fd >= 0)
  {
    end_io_cache(&rli->info_file);
    mysql_file_close(rli->info_fd, MYF(MY_WME));
    rli->info_fd = -1;
  }
  if (rli->cur_log_fd >= 0)
  {
    end_io_cache(&rli->cache_buf);
    mysql_file_close(rli->cur_log_fd, MYF(MY_WME));
    rli->cur_log_fd = -1;
  }
  rli->inited = 0;
  rli->relay_log.close(LOG_CLOSE_INDEX | LOG_CLOSE_STOP_EVENT);
  rli->relay_log.harvest_bytes_written(&rli->log_space_total);
  /*
    Delete the slave's temporary tables from memory.
    In the future there will be other actions than this, to ensure persistance
    of slave's temp tables after shutdown.
  */
  rli->close_temporary_tables();
  DBUG_VOID_RETURN;
}


/**
  Hook to detach the active VIO before closing a connection handle.

  The client API might close the connection (and associated data)
  in case it encounters a unrecoverable (network) error. This hook
  is called from the client code before the VIO handle is deleted
  allows the thread to detach the active vio so it does not point
  to freed memory.

  Other calls to THD::clear_active_vio throughout this module are
  redundant due to the hook but are left in place for illustrative
  purposes.
*/

extern "C" void slave_io_thread_detach_vio()
{
#ifdef SIGNAL_WITH_VIO_CLOSE
  THD *thd= current_thd;
  if (thd && thd->slave_thread)
    thd->clear_active_vio();
#endif
}


/*
  Try to connect until successful or slave killed

  SYNPOSIS
    safe_connect()
    thd                 Thread handler for slave
    mysql               MySQL connection handle
    mi                  Replication handle

  RETURN
    0   ok
    #   Error
*/

static int safe_connect(THD* thd, MYSQL* mysql, Master_info* mi)
{
  DBUG_ENTER("safe_connect");

  DBUG_RETURN(connect_to_master(thd, mysql, mi, 0, 0));
}


/*
  SYNPOSIS
    connect_to_master()

  IMPLEMENTATION
    Try to connect until successful or slave killed or we have retried
    master_retry_count times
*/

static int connect_to_master(THD* thd, MYSQL* mysql, Master_info* mi,
                             bool reconnect, bool suppress_warnings)
{
  int slave_was_killed;
  int last_errno= -2;                           // impossible error
  ulong err_count=0;
  my_bool my_true= 1;
  DBUG_ENTER("connect_to_master");
  set_slave_max_allowed_packet(thd, mysql);
#ifndef DBUG_OFF
  mi->events_till_disconnect = disconnect_slave_event_count;
#endif
  ulong client_flag= 0;
  if (opt_slave_compressed_protocol)
    client_flag=CLIENT_COMPRESS;                /* We will use compression */

  mysql_options(mysql, MYSQL_OPT_CONNECT_TIMEOUT, (char *) &slave_net_timeout);
  mysql_options(mysql, MYSQL_OPT_READ_TIMEOUT, (char *) &slave_net_timeout);
  mysql_options(mysql, MYSQL_OPT_USE_THREAD_SPECIFIC_MEMORY,
                (char*) &my_true);

#ifdef HAVE_OPENSSL
  if (mi->ssl)
  {
    mysql_ssl_set(mysql,
                  mi->ssl_key[0]?mi->ssl_key:0,
                  mi->ssl_cert[0]?mi->ssl_cert:0,
                  mi->ssl_ca[0]?mi->ssl_ca:0,
                  mi->ssl_capath[0]?mi->ssl_capath:0,
                  mi->ssl_cipher[0]?mi->ssl_cipher:0);
    mysql_options(mysql, MYSQL_OPT_SSL_VERIFY_SERVER_CERT,
                  &mi->ssl_verify_server_cert);
    mysql_options(mysql, MYSQL_OPT_SSL_CRLPATH, 
                  mi->ssl_crlpath[0] ? mi->ssl_crlpath : 0);
    mysql_options(mysql, MYSQL_OPT_SSL_VERIFY_SERVER_CERT,
                  &mi->ssl_verify_server_cert);
  }
#endif

  /*
    If server's default charset is not supported (like utf16, utf32) as client
    charset, then set client charset to 'latin1' (default client charset).
  */
  if (is_supported_parser_charset(default_charset_info))
    mysql_options(mysql, MYSQL_SET_CHARSET_NAME, default_charset_info->csname);
  else
  {
    sql_print_information("'%s' can not be used as client character set. "
                          "'%s' will be used as default client character set "
                          "while connecting to master.",
                          default_charset_info->csname,
                          default_client_charset_info->csname);
    mysql_options(mysql, MYSQL_SET_CHARSET_NAME,
                  default_client_charset_info->csname);
  }

  /* This one is not strictly needed but we have it here for completeness */
  mysql_options(mysql, MYSQL_SET_CHARSET_DIR, (char *) charsets_dir);

  /* Set MYSQL_PLUGIN_DIR in case master asks for an external authentication plugin */
  if (opt_plugin_dir_ptr && *opt_plugin_dir_ptr)
    mysql_options(mysql, MYSQL_PLUGIN_DIR, opt_plugin_dir_ptr);

  /* we disallow empty users */
  if (mi->user == NULL || mi->user[0] == 0)
  {
    mi->report(ERROR_LEVEL, ER_SLAVE_FATAL_ERROR, NULL,
               ER_THD(thd, ER_SLAVE_FATAL_ERROR),
               "Invalid (empty) username when attempting to "
               "connect to the master server. Connection attempt "
               "terminated.");
    DBUG_RETURN(1);
  }
  while (!(slave_was_killed = io_slave_killed(mi)) &&
         (reconnect ? mysql_reconnect(mysql) != 0 :
          mysql_real_connect(mysql, mi->host, mi->user, mi->password, 0,
                             mi->port, 0, client_flag) == 0))
  {
    /* Don't repeat last error */
    if ((int)mysql_errno(mysql) != last_errno)
    {
      last_errno=mysql_errno(mysql);
      suppress_warnings= 0;
      mi->report(ERROR_LEVEL, last_errno, NULL,
                 "error %s to master '%s@%s:%d'"
                 " - retry-time: %d  retries: %lu  message: %s",
                 (reconnect ? "reconnecting" : "connecting"),
                 mi->user, mi->host, mi->port,
                 mi->connect_retry, master_retry_count,
                 mysql_error(mysql));
    }
    /*
      By default we try forever. The reason is that failure will trigger
      master election, so if the user did not set master_retry_count we
      do not want to have election triggered on the first failure to
      connect
    */
    if (++err_count == master_retry_count)
    {
      slave_was_killed=1;
      if (reconnect)
        change_rpl_status(RPL_ACTIVE_SLAVE,RPL_LOST_SOLDIER);
      break;
    }
    slave_sleep(thd,mi->connect_retry,io_slave_killed, mi);
  }

  if (!slave_was_killed)
  {
    mi->clear_error(); // clear possible left over reconnect error
    if (reconnect)
    {
      if (!suppress_warnings && global_system_variables.log_warnings)
        sql_print_information("Slave: connected to master '%s@%s:%d',"
                              "replication resumed in log '%s' at "
                              "position %llu", mi->user, mi->host, mi->port,
                              IO_RPL_LOG_NAME, mi->master_log_pos);
    }
    else
    {
      change_rpl_status(RPL_IDLE_SLAVE,RPL_ACTIVE_SLAVE);
      general_log_print(thd, COM_CONNECT_OUT, "%s@%s:%d",
                        mi->user, mi->host, mi->port);
    }
#ifdef SIGNAL_WITH_VIO_CLOSE
    thd->set_active_vio(mysql->net.vio);
#endif
  }
  mysql->reconnect= 1;
  DBUG_PRINT("exit",("slave_was_killed: %d", slave_was_killed));
  DBUG_RETURN(slave_was_killed);
}


/*
  safe_reconnect()

  IMPLEMENTATION
    Try to connect until successful or slave killed or we have retried
    master_retry_count times
*/

static int safe_reconnect(THD* thd, MYSQL* mysql, Master_info* mi,
                          bool suppress_warnings)
{
  DBUG_ENTER("safe_reconnect");
  DBUG_RETURN(connect_to_master(thd, mysql, mi, 1, suppress_warnings));
}


#ifdef NOT_USED
MYSQL *rpl_connect_master(MYSQL *mysql)
{
  Master_info *mi= my_pthread_getspecific_ptr(Master_info*, RPL_MASTER_INFO);
  bool allocated= false;
  my_bool my_true= 1;
  THD *thd;

  if (!mi)
  {
    sql_print_error("'rpl_connect_master' must be called in slave I/O thread context.");
    return NULL;
  }
  thd= mi->io_thd;
  if (!mysql)
  {
    if(!(mysql= mysql_init(NULL)))
    {
      sql_print_error("rpl_connect_master: failed in mysql_init()");
      return NULL;
    }
    allocated= true;
  }

  /*
    XXX: copied from connect_to_master, this function should not
    change the slave status, so we cannot use connect_to_master
    directly
    
    TODO: make this part a seperate function to eliminate duplication
  */
  mysql_options(mysql, MYSQL_OPT_CONNECT_TIMEOUT, (char *) &slave_net_timeout);
  mysql_options(mysql, MYSQL_OPT_READ_TIMEOUT, (char *) &slave_net_timeout);
  mysql_options(mysql, MYSQL_OPT_USE_THREAD_SPECIFIC_MEMORY,
                (char*) &my_true);

#ifdef HAVE_OPENSSL
  if (mi->ssl)
  {
    mysql_ssl_set(mysql,
                  mi->ssl_key[0]?mi->ssl_key:0,
                  mi->ssl_cert[0]?mi->ssl_cert:0,
                  mi->ssl_ca[0]?mi->ssl_ca:0,
                  mi->ssl_capath[0]?mi->ssl_capath:0,
                  mi->ssl_cipher[0]?mi->ssl_cipher:0);
    mysql_options(mysql, MYSQL_OPT_SSL_VERIFY_SERVER_CERT,
                  &mi->ssl_verify_server_cert);
  }
#endif

  mysql_options(mysql, MYSQL_SET_CHARSET_NAME, default_charset_info->csname);
  /* This one is not strictly needed but we have it here for completeness */
  mysql_options(mysql, MYSQL_SET_CHARSET_DIR, (char *) charsets_dir);

  if (mi->user == NULL
      || mi->user[0] == 0
      || io_slave_killed( mi)
      || !mysql_real_connect(mysql, mi->host, mi->user, mi->password, 0,
                             mi->port, 0, 0))
  {
    if (!io_slave_killed( mi))
      sql_print_error("rpl_connect_master: error connecting to master: %s (server_error: %d)",
                      mysql_error(mysql), mysql_errno(mysql));
    
    if (allocated)
      mysql_close(mysql);                       // this will free the object
    return NULL;
  }
  return mysql;
}
#endif

/*
  Store the file and position where the execute-slave thread are in the
  relay log.

  SYNOPSIS
    flush_relay_log_info()
    rli                 Relay log information

  NOTES
    - As this is only called by the slave thread or on STOP SLAVE, with the
      log_lock grabbed and the slave thread stopped, we don't need to have 
      a lock here.
    - If there is an active transaction, then we don't update the position
      in the relay log.  This is to ensure that we re-execute statements
      if we die in the middle of an transaction that was rolled back.
    - As a transaction never spans binary logs, we don't have to handle the
      case where we do a relay-log-rotation in the middle of the transaction.
      If this would not be the case, we would have to ensure that we
      don't delete the relay log file where the transaction started when
      we switch to a new relay log file.

  TODO
    - Change the log file information to a binary format to avoid calling
      longlong2str.

  RETURN VALUES
    0   ok
    1   write error
*/

bool flush_relay_log_info(Relay_log_info* rli)
{
  bool error=0;
  DBUG_ENTER("flush_relay_log_info");

  if (unlikely(rli->no_storage))
    DBUG_RETURN(0);

  IO_CACHE *file = &rli->info_file;
  char buff[FN_REFLEN*2+22*2+4], *pos;

  my_b_seek(file, 0L);
  pos=strmov(buff, rli->group_relay_log_name);
  *pos++='\n';
  pos= longlong10_to_str(rli->group_relay_log_pos, pos, 10);
  *pos++='\n';
  pos=strmov(pos, rli->group_master_log_name);
  *pos++='\n';
  pos=longlong10_to_str(rli->group_master_log_pos, pos, 10);
  *pos='\n';
  if (my_b_write(file, (uchar*) buff, (size_t) (pos-buff)+1))
    error=1;
  if (flush_io_cache(file))
    error=1;
  if (sync_relayloginfo_period &&
      !error &&
      ++(rli->sync_counter) >= sync_relayloginfo_period)
  {
    if (my_sync(rli->info_fd, MYF(MY_WME)))
      error=1;
    rli->sync_counter= 0;
  }
  /* 
    Flushing the relay log is done by the slave I/O thread 
    or by the user on STOP SLAVE. 
   */
  DBUG_RETURN(error);
}


/*
  Called when we notice that the current "hot" log got rotated under our feet.
*/

static IO_CACHE *reopen_relay_log(Relay_log_info *rli, const char **errmsg)
{
  DBUG_ENTER("reopen_relay_log");
  DBUG_ASSERT(rli->cur_log != &rli->cache_buf);
  DBUG_ASSERT(rli->cur_log_fd == -1);

  IO_CACHE *cur_log = rli->cur_log=&rli->cache_buf;
  if ((rli->cur_log_fd=open_binlog(cur_log,rli->event_relay_log_name,
                                   errmsg)) <0)
    DBUG_RETURN(0);
  /*
    We want to start exactly where we was before:
    relay_log_pos       Current log pos
    pending             Number of bytes already processed from the event
  */
  rli->event_relay_log_pos= MY_MAX(rli->event_relay_log_pos, BIN_LOG_HEADER_SIZE);
  my_b_seek(cur_log,rli->event_relay_log_pos);
  DBUG_RETURN(cur_log);
}


/**
  Reads next event from the relay log.  Should be called from the
  slave IO thread.

  @param rli Relay_log_info structure for the slave IO thread.

  @return The event read, or NULL on error.  If an error occurs, the
  error is reported through the sql_print_information() or
  sql_print_error() functions.

  The size of the read event (in bytes) is returned in *event_size.
*/
static Log_event* next_event(rpl_group_info *rgi, ulonglong *event_size)
{
  Log_event* ev;
  Relay_log_info *rli= rgi->rli;
  IO_CACHE* cur_log = rli->cur_log;
  mysql_mutex_t *log_lock = rli->relay_log.get_log_lock();
  const char* errmsg=0;
  DBUG_ENTER("next_event");

  DBUG_ASSERT(rgi->thd != 0 && rgi->thd == rli->sql_driver_thd);
  *event_size= 0;

#ifndef DBUG_OFF
  if (abort_slave_event_count && !rli->events_till_abort--)
    DBUG_RETURN(0);
#endif

  /*
    For most operations we need to protect rli members with data_lock,
    so we assume calling function acquired this mutex for us and we will
    hold it for the most of the loop below However, we will release it
    whenever it is worth the hassle,  and in the cases when we go into a
    mysql_cond_wait() with the non-data_lock mutex
  */
  mysql_mutex_assert_owner(&rli->data_lock);

  while (!sql_slave_killed(rgi))
  {
    /*
      We can have two kinds of log reading:
      hot_log:
        rli->cur_log points at the IO_CACHE of relay_log, which
        is actively being updated by the I/O thread. We need to be careful
        in this case and make sure that we are not looking at a stale log that
        has already been rotated. If it has been, we reopen the log.

      The other case is much simpler:
        We just have a read only log that nobody else will be updating.
    */
    ulonglong old_pos;
    bool hot_log;
    if ((hot_log = (cur_log != &rli->cache_buf)))
    {
      DBUG_ASSERT(rli->cur_log_fd == -1); // foreign descriptor
      mysql_mutex_lock(log_lock);

      /*
        Reading xxx_file_id is safe because the log will only
        be rotated when we hold relay_log.LOCK_log
      */
      if (rli->relay_log.get_open_count() != rli->cur_log_old_open_count)
      {
        // The master has switched to a new log file; Reopen the old log file
        cur_log=reopen_relay_log(rli, &errmsg);
        mysql_mutex_unlock(log_lock);
        if (!cur_log)                           // No more log files
          goto err;
        hot_log=0;                              // Using old binary log
      }
    }
    /* 
      As there is no guarantee that the relay is open (for example, an I/O
      error during a write by the slave I/O thread may have closed it), we
      have to test it.
    */
    if (!my_b_inited(cur_log))
      goto err;
#ifndef DBUG_OFF
    {
      /* This is an assertion which sometimes fails, let's try to track it */
      DBUG_PRINT("info", ("my_b_tell(cur_log)=%llu rli->event_relay_log_pos=%llu",
                          my_b_tell(cur_log), rli->event_relay_log_pos));
      DBUG_ASSERT(my_b_tell(cur_log) >= BIN_LOG_HEADER_SIZE);
      DBUG_ASSERT(rli->mi->using_parallel() ||
                  my_b_tell(cur_log) == rli->event_relay_log_pos);
    }
#endif
    /*
      Relay log is always in new format - if the master is 3.23, the
      I/O thread will convert the format for us.
      A problem: the description event may be in a previous relay log. So if
      the slave has been shutdown meanwhile, we would have to look in old relay
      logs, which may even have been deleted. So we need to write this
      description event at the beginning of the relay log.
      When the relay log is created when the I/O thread starts, easy: the
      master will send the description event and we will queue it.
      But if the relay log is created by new_file(): then the solution is:
      MYSQL_BIN_LOG::open() will write the buffered description event.
    */
    old_pos= rli->event_relay_log_pos;
    if ((ev= Log_event::read_log_event(cur_log,0,
                                       rli->relay_log.description_event_for_exec,
                                       opt_slave_sql_verify_checksum)))

    {
      /*
        read it while we have a lock, to avoid a mutex lock in
        inc_event_relay_log_pos()
      */
      rli->future_event_relay_log_pos= my_b_tell(cur_log);
      *event_size= rli->future_event_relay_log_pos - old_pos;

      if (hot_log)
        mysql_mutex_unlock(log_lock);
      rli->sql_thread_caught_up= false;
      DBUG_RETURN(ev);
    }
    if (opt_reckless_slave)                     // For mysql-test
      cur_log->error = 0;
    if (cur_log->error < 0)
    {
      errmsg = "slave SQL thread aborted because of I/O error";
      if (hot_log)
        mysql_mutex_unlock(log_lock);
      goto err;
    }
    if (!cur_log->error) /* EOF */
    {
      /*
        On a hot log, EOF means that there are no more updates to
        process and we must block until I/O thread adds some and
        signals us to continue
      */
      if (hot_log)
      {
        /*
          We say in Seconds_Behind_Master that we have "caught up". Note that
          for example if network link is broken but I/O slave thread hasn't
          noticed it (slave_net_timeout not elapsed), then we'll say "caught
          up" whereas we're not really caught up. Fixing that would require
          internally cutting timeout in smaller pieces in network read, no
          thanks. Another example: SQL has caught up on I/O, now I/O has read
          a new event and is queuing it; the false "0" will exist until SQL
          finishes executing the new event; it will be look abnormal only if
          the events have old timestamps (then you get "many", 0, "many").

          Transient phases like this can be fixed with implemeting
          Heartbeat event which provides the slave the status of the
          master at time the master does not have any new update to send.
          Seconds_Behind_Master would be zero only when master has no
          more updates in binlog for slave. The heartbeat can be sent
          in a (small) fraction of slave_net_timeout. Until it's done
          rli->sql_thread_caught_up is temporarely (for time of waiting for
          the following event) set whenever EOF is reached.
        */
        rli->sql_thread_caught_up= true;

        DBUG_ASSERT(rli->relay_log.get_open_count() ==
                    rli->cur_log_old_open_count);

        if (rli->ign_master_log_name_end[0])
        {
          /* We generate and return a Rotate, to make our positions advance */
          DBUG_PRINT("info",("seeing an ignored end segment"));
          ev= new Rotate_log_event(rli->ign_master_log_name_end,
                                   0, rli->ign_master_log_pos_end,
                                   Rotate_log_event::DUP_NAME);
          rli->ign_master_log_name_end[0]= 0;
          mysql_mutex_unlock(log_lock);
          if (unlikely(!ev))
          {
            errmsg= "Slave SQL thread failed to create a Rotate event "
              "(out of memory?), SHOW SLAVE STATUS may be inaccurate";
            goto err;
          }
          ev->server_id= 0; // don't be ignored by slave SQL thread
          DBUG_RETURN(ev);
        }

        if (rli->ign_gtids.count())
        {
          /* We generate and return a Gtid_list, to update gtid_slave_pos. */
          DBUG_PRINT("info",("seeing ignored end gtids"));
          ev= new Gtid_list_log_event(&rli->ign_gtids,
                                      Gtid_list_log_event::FLAG_IGN_GTIDS);
          rli->ign_gtids.reset();
          mysql_mutex_unlock(log_lock);
          if (unlikely(!ev))
          {
            errmsg= "Slave SQL thread failed to create a Gtid_list event "
              "(out of memory?), gtid_slave_pos may be inaccurate";
            goto err;
          }
          ev->server_id= 0; // don't be ignored by slave SQL thread
          ev->set_artificial_event(); // Don't mess up Exec_Master_Log_Pos
          DBUG_RETURN(ev);
        }

        /*
          We have to check sql_slave_killed() here an extra time.
          Otherwise we may miss a wakeup, since last check was done
          without holding LOCK_log.
        */
        if (sql_slave_killed(rgi))
        {
          mysql_mutex_unlock(log_lock);
          break;
        }

        /*
          We can, and should release data_lock while we are waiting for
          update. If we do not, show slave status will block
        */
        mysql_mutex_unlock(&rli->data_lock);

        /*
          Possible deadlock :
          - the I/O thread has reached log_space_limit
          - the SQL thread has read all relay logs, but cannot purge for some
          reason:
            * it has already purged all logs except the current one
            * there are other logs than the current one but they're involved in
            a transaction that finishes in the current one (or is not finished)
          Solution :
          Wake up the possibly waiting I/O thread, and set a boolean asking
          the I/O thread to temporarily ignore the log_space_limit
          constraint, because we do not want the I/O thread to block because of
          space (it's ok if it blocks for any other reason (e.g. because the
          master does not send anything). Then the I/O thread stops waiting
          and reads one more event and starts honoring log_space_limit again.

          If the SQL thread needs more events to be able to rotate the log (it
          might need to finish the current group first), then it can ask for
          one more at a time. Thus we don't outgrow the relay log indefinitely,
          but rather in a controlled manner, until the next rotate.

          When the SQL thread starts it sets ignore_log_space_limit to false. 
          We should also reset ignore_log_space_limit to 0 when the user does 
          RESET SLAVE, but in fact, no need as RESET SLAVE requires that the
          slave be stopped, and the SQL thread sets ignore_log_space_limit
          to 0 when
          it stops.
        */
        mysql_mutex_lock(&rli->log_space_lock);

        /* 
          If we have reached the limit of the relay space and we
          are going to sleep, waiting for more events:

          1. If outside a group, SQL thread asks the IO thread 
             to force a rotation so that the SQL thread purges 
             logs next time it processes an event (thus space is
             freed).

          2. If in a group, SQL thread asks the IO thread to 
             ignore the limit and queues yet one more event 
             so that the SQL thread finishes the group and 
             is are able to rotate and purge sometime soon.
         */
        if (rli->log_space_limit && 
            rli->log_space_limit < rli->log_space_total)
        {
          /* force rotation if not in an unfinished group */
          rli->sql_force_rotate_relay= !rli->is_in_group();

          /* ask for one more event */
          rli->ignore_log_space_limit= true;
        }

        mysql_cond_broadcast(&rli->log_space_cond);
        mysql_mutex_unlock(&rli->log_space_lock);
        // Note that wait_for_update_relay_log unlocks lock_log !
        rli->relay_log.wait_for_update_relay_log(rli->sql_driver_thd);
        // re-acquire data lock since we released it earlier
        mysql_mutex_lock(&rli->data_lock);
        rli->sql_thread_caught_up= false;
        continue;
      }
      /*
        If the log was not hot, we need to move to the next log in
        sequence. The next log could be hot or cold, we deal with both
        cases separately after doing some common initialization
      */
      end_io_cache(cur_log);
      DBUG_ASSERT(rli->cur_log_fd >= 0);
      mysql_file_close(rli->cur_log_fd, MYF(MY_WME));
      rli->cur_log_fd = -1;
      rli->last_inuse_relaylog->completed= true;
      rli->relay_log.description_event_for_exec->reset_crypto();

      if (relay_log_purge)
      {
        /*
          purge_first_log will properly set up relay log coordinates in rli.
          If the group's coordinates are equal to the event's coordinates
          (i.e. the relay log was not rotated in the middle of a group),
          we can purge this relay log too.
          We do ulonglong and string comparisons, this may be slow but
          - purging the last relay log is nice (it can save 1GB of disk), so we
          like to detect the case where we can do it, and given this,
          - I see no better detection method
          - purge_first_log is not called that often
        */
        if (rli->relay_log.purge_first_log
            (rli,
             rli->group_relay_log_pos == rli->event_relay_log_pos
             && !strcmp(rli->group_relay_log_name,rli->event_relay_log_name)))
        {
          errmsg = "Error purging processed logs";
          goto err;
        }
      }
      else
      {
        /*
          If hot_log is set, then we already have a lock on
          LOCK_log.  If not, we have to get the lock.

          According to Sasha, the only time this code will ever be executed
          is if we are recovering from a bug.
        */
        if (rli->relay_log.find_next_log(&rli->linfo, !hot_log))
        {
          errmsg = "error switching to the next log";
          goto err;
        }
        rli->event_relay_log_pos = BIN_LOG_HEADER_SIZE;
        strmake_buf(rli->event_relay_log_name,rli->linfo.log_file_name);
        flush_relay_log_info(rli);
      }

      /*
        Now we want to open this next log. To know if it's a hot log (the one
        being written by the I/O thread now) or a cold log, we can use
        is_active(); if it is hot, we use the I/O cache; if it's cold we open
        the file normally. But if is_active() reports that the log is hot, this
        may change between the test and the consequence of the test. So we may
        open the I/O cache whereas the log is now cold, which is nonsense.
        To guard against this, we need to have LOCK_log.
      */

      DBUG_PRINT("info",("hot_log: %d",hot_log));
      if (!hot_log) /* if hot_log, we already have this mutex */
        mysql_mutex_lock(log_lock);
      if (rli->relay_log.is_active(rli->linfo.log_file_name))
      {
        rli->cur_log= cur_log= rli->relay_log.get_log_file();
        rli->cur_log_old_open_count= rli->relay_log.get_open_count();
        DBUG_ASSERT(rli->cur_log_fd == -1);

        /*
           When the SQL thread is [stopped and] (re)started the
           following may happen:

           1. Log was hot at stop time and remains hot at restart

              SQL thread reads again from hot_log (SQL thread was
              reading from the active log when it was stopped and the
              very same log is still active on SQL thread restart).

              In this case, my_b_seek is performed on cur_log, while
              cur_log points to relay_log.get_log_file();

           2. Log was hot at stop time but got cold before restart

              The log was hot when SQL thread stopped, but it is not
              anymore when the SQL thread restarts.

              In this case, the SQL thread reopens the log, using
              cache_buf, ie, cur_log points to &cache_buf, and thence
              its coordinates are reset.

           3. Log was already cold at stop time

              The log was not hot when the SQL thread stopped, and, of
              course, it will not be hot when it restarts.

              In this case, the SQL thread opens the cold log again,
              using cache_buf, ie, cur_log points to &cache_buf, and
              thence its coordinates are reset.

           4. Log was hot at stop time, DBA changes to previous cold
              log and restarts SQL thread

              The log was hot when the SQL thread was stopped, but the
              user changed the coordinates of the SQL thread to
              restart from a previous cold log.

              In this case, at start time, cur_log points to a cold
              log, opened using &cache_buf as cache, and coordinates
              are reset. However, as it moves on to the next logs, it
              will eventually reach the hot log. If the hot log is the
              same at the time the SQL thread was stopped, then
              coordinates were not reset - the cur_log will point to
              relay_log.get_log_file(), and not a freshly opened
              IO_CACHE through cache_buf. For this reason we need to
              deploy a my_b_seek before calling check_binlog_magic at
              this point of the code (see: BUG#55263 for more
              details).
          
          NOTES: 
            - We must keep the LOCK_log to read the 4 first bytes, as
              this is a hot log (same as when we call read_log_event()
              above: for a hot log we take the mutex).

            - Because of scenario #4 above, we need to have a
              my_b_seek here. Otherwise, we might hit the assertion
              inside check_binlog_magic.
        */

        my_b_seek(cur_log, (my_off_t) 0);
        if (check_binlog_magic(cur_log,&errmsg))
        {
          if (!hot_log)
            mysql_mutex_unlock(log_lock);
          goto err;
        }
        if (rli->alloc_inuse_relaylog(rli->linfo.log_file_name))
        {
          if (!hot_log)
            mysql_mutex_unlock(log_lock);
          goto err;
        }
        if (!hot_log)
          mysql_mutex_unlock(log_lock);
        continue;
      }
      if (!hot_log)
        mysql_mutex_unlock(log_lock);
      /*
        if we get here, the log was not hot, so we will have to open it
        ourselves. We are sure that the log is still not hot now (a log can get
        from hot to cold, but not from cold to hot). No need for LOCK_log.
      */
      // open_binlog() will check the magic header
      if ((rli->cur_log_fd=open_binlog(cur_log,rli->linfo.log_file_name,
                                       &errmsg)) <0)
        goto err;
      if (rli->alloc_inuse_relaylog(rli->linfo.log_file_name))
        goto err;
    }
    else
    {
      /*
        Read failed with a non-EOF error.
        TODO: come up with something better to handle this error
      */
      if (hot_log)
        mysql_mutex_unlock(log_lock);
      sql_print_error("Slave SQL thread: I/O error reading \
event(errno: %d  cur_log->error: %d)",
                      my_errno,cur_log->error);
      // set read position to the beginning of the event
      my_b_seek(cur_log,rli->event_relay_log_pos);
      /* otherwise, we have had a partial read */
      errmsg = "Aborting slave SQL thread because of partial event read";
      break;                                    // To end of function
    }
  }
  if (!errmsg && global_system_variables.log_warnings)
  {
    sql_print_information("Error reading relay log event: %s",
                          "slave SQL thread was killed");
    DBUG_RETURN(0);
  }

err:
  if (errmsg)
    sql_print_error("Error reading relay log event: %s", errmsg);
  DBUG_RETURN(0);
}

/*
  Rotate a relay log (this is used only by FLUSH LOGS; the automatic rotation
  because of size is simpler because when we do it we already have all relevant
  locks; here we don't, so this function is mainly taking locks).
  Returns nothing as we cannot catch any error (MYSQL_BIN_LOG::new_file()
  is void).
*/

int rotate_relay_log(Master_info* mi)
{
  DBUG_ENTER("rotate_relay_log");
  Relay_log_info* rli= &mi->rli;
  int error= 0;

  DBUG_EXECUTE_IF("crash_before_rotate_relaylog", DBUG_SUICIDE(););

  /*
     We need to test inited because otherwise, new_file() will attempt to lock
     LOCK_log, which may not be inited (if we're not a slave).
  */
  if (!rli->inited)
  {
    DBUG_PRINT("info", ("rli->inited == 0"));
    goto end;
  }

  /* If the relay log is closed, new_file() will do nothing. */
  if ((error= rli->relay_log.new_file()))
    goto end;

  /*
    We harvest now, because otherwise BIN_LOG_HEADER_SIZE will not immediately
    be counted, so imagine a succession of FLUSH LOGS  and assume the slave
    threads are started:
    relay_log_space decreases by the size of the deleted relay log, but does
    not increase, so flush-after-flush we may become negative, which is wrong.
    Even if this will be corrected as soon as a query is replicated on the
    slave (because the I/O thread will then call harvest_bytes_written() which
    will harvest all these BIN_LOG_HEADER_SIZE we forgot), it may give strange
    output in SHOW SLAVE STATUS meanwhile. So we harvest now.
    If the log is closed, then this will just harvest the last writes, probably
    0 as they probably have been harvested.

    Note that it needs to be protected by mi->data_lock.
  */
  mysql_mutex_assert_owner(&mi->data_lock);
  rli->relay_log.harvest_bytes_written(&rli->log_space_total);
end:
  DBUG_RETURN(error);
}


/**
   Detects, based on master's version (as found in the relay log), if master
   has a certain bug.
   @param rli Relay_log_info which tells the master's version
   @param bug_id Number of the bug as found in bugs.mysql.com
   @param report bool report error message, default TRUE

   @param pred Predicate function that will be called with @c param to
   check for the bug. If the function return @c true, the bug is present,
   otherwise, it is not.

   @param param  State passed to @c pred function.

   @return TRUE if master has the bug, FALSE if it does not.
*/
bool rpl_master_has_bug(const Relay_log_info *rli, uint bug_id, bool report,
                        bool (*pred)(const void *), const void *param)
{
  struct st_version_range_for_one_bug {
    uint        bug_id;
    const uchar introduced_in[3]; // first version with bug
    const uchar fixed_in[3];      // first version with fix
  };
  static struct st_version_range_for_one_bug versions_for_all_bugs[]=
  {
    {24432, { 5, 0, 24 }, { 5, 0, 38 } },
    {24432, { 5, 1, 12 }, { 5, 1, 17 } },
    {33029, { 5, 0,  0 }, { 5, 0, 58 } },
    {33029, { 5, 1,  0 }, { 5, 1, 12 } },
    {37426, { 5, 1,  0 }, { 5, 1, 26 } },
  };
  const uchar *master_ver=
    rli->relay_log.description_event_for_exec->server_version_split.ver;

  DBUG_ASSERT(sizeof(rli->relay_log.description_event_for_exec->server_version_split.ver) == 3);

  for (uint i= 0;
       i < sizeof(versions_for_all_bugs)/sizeof(*versions_for_all_bugs);i++)
  {
    const uchar *introduced_in= versions_for_all_bugs[i].introduced_in,
      *fixed_in= versions_for_all_bugs[i].fixed_in;
    if ((versions_for_all_bugs[i].bug_id == bug_id) &&
        (memcmp(introduced_in, master_ver, 3) <= 0) &&
        (memcmp(fixed_in,      master_ver, 3) >  0) &&
        (pred == NULL || (*pred)(param)))
    {
      if (!report)
	return TRUE;
      // a short message for SHOW SLAVE STATUS (message length constraints)
      my_printf_error(ER_UNKNOWN_ERROR, "master may suffer from"
                      " http://bugs.mysql.com/bug.php?id=%u"
                      " so slave stops; check error log on slave"
                      " for more info", MYF(0), bug_id);
      // a verbose message for the error log
      rli->report(ERROR_LEVEL, ER_UNKNOWN_ERROR, NULL,
                  "According to the master's version ('%s'),"
                  " it is probable that master suffers from this bug:"
                      " http://bugs.mysql.com/bug.php?id=%u"
                      " and thus replicating the current binary log event"
                      " may make the slave's data become different from the"
                      " master's data."
                      " To take no risk, slave refuses to replicate"
                      " this event and stops."
                      " We recommend that all updates be stopped on the"
                      " master and slave, that the data of both be"
                      " manually synchronized,"
                      " that master's binary logs be deleted,"
                      " that master be upgraded to a version at least"
                      " equal to '%d.%d.%d'. Then replication can be"
                      " restarted.",
                      rli->relay_log.description_event_for_exec->server_version,
                      bug_id,
                      fixed_in[0], fixed_in[1], fixed_in[2]);
      return TRUE;
    }
  }
  return FALSE;
}

/**
   BUG#33029, For all 5.0 up to 5.0.58 exclusive, and 5.1 up to 5.1.12
   exclusive, if one statement in a SP generated AUTO_INCREMENT value
   by the top statement, all statements after it would be considered
   generated AUTO_INCREMENT value by the top statement, and a
   erroneous INSERT_ID value might be associated with these statement,
   which could cause duplicate entry error and stop the slave.

   Detect buggy master to work around.
 */
bool rpl_master_erroneous_autoinc(THD *thd)
{
  if (thd->rgi_slave)
  {
    DBUG_EXECUTE_IF("simulate_bug33029", return TRUE;);
    return rpl_master_has_bug(thd->rgi_slave->rli, 33029, FALSE, NULL, NULL);
  }
  return FALSE;
}

/**
  @} (end of group Replication)
*/

#endif /* HAVE_REPLICATION */<|MERGE_RESOLUTION|>--- conflicted
+++ resolved
@@ -299,11 +299,7 @@
   thd->thread_id= thread_id++;
   mysql_mutex_unlock(&LOCK_thread_count);
   thd->system_thread = SYSTEM_THREAD_SLAVE_INIT;
-<<<<<<< HEAD
   thread_safe_increment32(&service_thread_count);
-=======
-  thread_safe_increment32(&service_thread_count, &thread_count_lock);
->>>>>>> 666b9663
   thd->store_globals();
   thd->security_ctx->skip_grants();
   thd->set_command(COM_DAEMON);
@@ -319,11 +315,7 @@
   mysql_mutex_lock(&LOCK_thread_count);
   delete thd;
   mysql_mutex_unlock(&LOCK_thread_count);
-<<<<<<< HEAD
   thread_safe_decrement32(&service_thread_count);
-=======
-  thread_safe_decrement32(&service_thread_count, &thread_count_lock);
->>>>>>> 666b9663
   signal_thd_deleted();
   my_thread_end();
 
@@ -3067,11 +3059,7 @@
 
   thd->system_thread = (thd_type == SLAVE_THD_SQL) ?
     SYSTEM_THREAD_SLAVE_SQL : SYSTEM_THREAD_SLAVE_IO;
-<<<<<<< HEAD
   thread_safe_increment32(&service_thread_count);
-=======
-  thread_safe_increment32(&service_thread_count, &thread_count_lock);
->>>>>>> 666b9663
 
   /* We must call store_globals() before doing my_net_init() */
   if (init_thr_lock() || thd->store_globals() ||
@@ -3606,11 +3594,7 @@
       the user might be surprised to see a claim that the slave is up to date
       long before those queued events are actually executed.
      */
-<<<<<<< HEAD
     if (!rli->mi->using_parallel() &&
-=======
-    if (opt_slave_parallel_threads == 0 &&
->>>>>>> 666b9663
         !(ev->is_artificial_event() || ev->is_relay_log_event() || (ev->when == 0)))
     {
       rli->last_master_timestamp= ev->when + (time_t) ev->exec_time;
@@ -4325,11 +4309,7 @@
   thd->unlink();
   mysql_mutex_unlock(&LOCK_thread_count);
   delete thd;
-<<<<<<< HEAD
   thread_safe_decrement32(&service_thread_count);
-=======
-  thread_safe_decrement32(&service_thread_count, &thread_count_lock);
->>>>>>> 666b9663
   signal_thd_deleted();
 
   mi->abort_slave= 0;
@@ -4983,11 +4963,7 @@
   mysql_mutex_lock(&LOCK_thread_count);
   delete thd;
   mysql_mutex_unlock(&LOCK_thread_count);
-<<<<<<< HEAD
   thread_safe_decrement32(&service_thread_count);
-=======
-  thread_safe_decrement32(&service_thread_count, &thread_count_lock);
->>>>>>> 666b9663
   signal_thd_deleted();
 
   DBUG_LEAVE;                                   // Must match DBUG_ENTER()

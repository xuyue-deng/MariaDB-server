--- conflicted
+++ resolved
@@ -3170,88 +3170,13 @@
 
 /* Used to sort connections by name */
 
-<<<<<<< HEAD
-int cmp_mi_by_name(const Master_info **arg1,
-                   const Master_info **arg2)
-{
+int cmp_mi_by_name(const void *arg1_, const void *arg2_)
+{
+  auto arg1= static_cast<const Master_info *const *>(arg1_);
+  auto arg2= static_cast<const Master_info *const *>(arg2_);
   return Lex_ident_master_info::charset_info()->strnncoll(
                                                      (*arg1)->connection_name,
                                                      (*arg2)->connection_name);
-=======
-static int cmp_mi_by_name(const void *arg1_,
-                          const void *arg2_)
-{
-  auto arg1= static_cast<const Master_info *const *>(arg1_);
-  auto arg2= static_cast<const Master_info *const *>(arg2_);
-  return my_strcasecmp(system_charset_info, (*arg1)->connection_name.str,
-                       (*arg2)->connection_name.str);
-}
-
-
-/**
-  Execute a SHOW FULL SLAVE STATUS statement.
-
-  @param thd Pointer to THD object for the client thread executing the
-  statement.
-
-  Elements are sorted according to the original connection_name.
-
-  @retval FALSE success
-  @retval TRUE failure
-
-  @note
-  master_info_index is protected by LOCK_active_mi.
-*/
-
-bool show_all_master_info(THD* thd)
-{
-  uint i, elements;
-  String gtid_pos;
-  Master_info **tmp;
-  List<Item> field_list;
-  DBUG_ENTER("show_all_master_info");
-  mysql_mutex_assert_owner(&LOCK_active_mi);
-
-  gtid_pos.length(0);
-  if (rpl_append_gtid_state(&gtid_pos, true))
-  {
-    my_error(ER_OUT_OF_RESOURCES, MYF(0));
-    DBUG_RETURN(TRUE);
-  }
-
-  show_master_info_get_fields(thd, &field_list, 1, gtid_pos.length());
-  if (thd->protocol->send_result_set_metadata(&field_list,
-                       Protocol::SEND_NUM_ROWS | Protocol::SEND_EOF))
-    DBUG_RETURN(TRUE);
-
-  if (!master_info_index ||
-      !(elements= master_info_index->master_info_hash.records))
-    goto end;
-
-  /*
-    Sort lines to get them into a predicted order
-    (needed for test cases and to not confuse users)
-  */
-  if (!(tmp= (Master_info**) thd->alloc(sizeof(Master_info*) * elements)))
-    DBUG_RETURN(TRUE);
-
-  for (i= 0; i < elements; i++)
-  {
-    tmp[i]= (Master_info *) my_hash_element(&master_info_index->
-                                            master_info_hash, i);
-  }
-  my_qsort(tmp, elements, sizeof(Master_info*), (qsort_cmp) cmp_mi_by_name);
-
-  for (i= 0; i < elements; i++)
-  {
-    if (send_show_master_info_data(thd, tmp[i], 1, &gtid_pos))
-      DBUG_RETURN(TRUE);
-  }
-
-end:
-  my_eof(thd);
-  DBUG_RETURN(FALSE);
->>>>>>> 2719cc49
 }
 
 

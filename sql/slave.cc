/* Copyright (c) 2000, 2017, Oracle and/or its affiliates.
   Copyright (c) 2009, 2017, MariaDB Corporation

   This program is free software; you can redistribute it and/or modify
   it under the terms of the GNU General Public License as published by
   the Free Software Foundation; version 2 of the License.

   This program is distributed in the hope that it will be useful,
   but WITHOUT ANY WARRANTY; without even the implied warranty of
   MERCHANTABILITY or FITNESS FOR A PARTICULAR PURPOSE.  See the
   GNU General Public License for more details.

   You should have received a copy of the GNU General Public License
   along with this program; if not, write to the Free Software
   Foundation, Inc., 51 Franklin St, Fifth Floor, Boston, MA 02110-1335  USA */


/**
  @addtogroup Replication
  @{

  @file

  @brief Code to run the io thread and the sql thread on the
  replication slave.
*/

#include "mariadb.h"
#include "sql_priv.h"
#include "slave.h"
#include "sql_parse.h"                         // execute_init_command
#include "sql_table.h"                         // mysql_rm_table
#include "rpl_mi.h"
#include "rpl_rli.h"
#include "sql_repl.h"
#include "rpl_filter.h"
#include "repl_failsafe.h"
#include "transaction.h"
#include <thr_alarm.h>
#include <my_dir.h>
#include <sql_common.h>
#include <errmsg.h>
#include <ssl_compat.h>
#include "unireg.h"
#include <mysys_err.h>
#include <signal.h>
#include <mysql.h>
#include <myisam.h>

#include "sql_base.h"                           // close_thread_tables
#include "tztime.h"                             // struct Time_zone
#include "log_event.h"                          // Rotate_log_event,
                                                // Create_file_log_event,
                                                // Format_description_log_event
#include "wsrep_mysqld.h"
#ifdef WITH_WSREP
#include "wsrep_trans_observer.h"
#endif

#ifdef HAVE_REPLICATION

#include "rpl_tblmap.h"
#include "debug_sync.h"
#include "rpl_parallel.h"
#include "sql_show.h"
#include "semisync_slave.h"

#define FLAGSTR(V,F) ((V)&(F)?#F" ":"")

#define MAX_SLAVE_RETRY_PAUSE 5
/*
  a parameter of sql_slave_killed() to defer the killed status
*/
#define SLAVE_WAIT_GROUP_DONE 60
bool use_slave_mask = 0;
MY_BITMAP slave_error_mask;
char slave_skip_error_names[SHOW_VAR_FUNC_BUFF_SIZE];
uint *slave_transaction_retry_errors;
uint slave_transaction_retry_error_length= 0;
char slave_transaction_retry_error_names[SHOW_VAR_FUNC_BUFF_SIZE];

char* slave_load_tmpdir = 0;
Master_info *active_mi= 0;
Master_info_index *master_info_index;
my_bool replicate_same_server_id;
ulonglong relay_log_space_limit = 0;
ulonglong opt_read_binlog_speed_limit = 0;

const char *relay_log_index= 0;
const char *relay_log_basename= 0;

LEX_CSTRING default_master_connection_name= { (char*) "", 0 };

/*
  When slave thread exits, we need to remember the temporary tables so we
  can re-use them on slave start.

  TODO: move the vars below under Master_info
*/

int disconnect_slave_event_count = 0, abort_slave_event_count = 0;

static pthread_key(Master_info*, RPL_MASTER_INFO);

enum enum_slave_reconnect_actions
{
  SLAVE_RECON_ACT_REG= 0,
  SLAVE_RECON_ACT_DUMP= 1,
  SLAVE_RECON_ACT_EVENT= 2,
  SLAVE_RECON_ACT_MAX
};

enum enum_slave_reconnect_messages
{
  SLAVE_RECON_MSG_WAIT= 0,
  SLAVE_RECON_MSG_KILLED_WAITING= 1,
  SLAVE_RECON_MSG_AFTER= 2,
  SLAVE_RECON_MSG_FAILED= 3,
  SLAVE_RECON_MSG_COMMAND= 4,
  SLAVE_RECON_MSG_KILLED_AFTER= 5,
  SLAVE_RECON_MSG_MAX
};

static const char *reconnect_messages[SLAVE_RECON_ACT_MAX][SLAVE_RECON_MSG_MAX]=
{
  {
    "Waiting to reconnect after a failed registration on master",
    "Slave I/O thread killed while waiting to reconnect after a failed \
registration on master",
    "Reconnecting after a failed registration on master",
    "failed registering on master, reconnecting to try again, \
log '%s' at position %llu%s",
    "COM_REGISTER_SLAVE",
    "Slave I/O thread killed during or after reconnect"
  },
  {
    "Waiting to reconnect after a failed binlog dump request",
    "Slave I/O thread killed while retrying master dump",
    "Reconnecting after a failed binlog dump request",
    "failed dump request, reconnecting to try again, log '%s' at position %llu%s",
    "COM_BINLOG_DUMP",
    "Slave I/O thread killed during or after reconnect"
  },
  {
    "Waiting to reconnect after a failed master event read",
    "Slave I/O thread killed while waiting to reconnect after a failed read",
    "Reconnecting after a failed master event read",
    "Slave I/O thread: Failed reading log event, reconnecting to retry, \
log '%s' at position %llu%s",
    "",
    "Slave I/O thread killed during or after a reconnect done to recover from \
failed read"
  }
};
 

typedef enum { SLAVE_THD_IO, SLAVE_THD_SQL} SLAVE_THD_TYPE;

static int process_io_rotate(Master_info* mi, Rotate_log_event* rev);
static int process_io_create_file(Master_info* mi, Create_file_log_event* cev);
static bool wait_for_relay_log_space(Relay_log_info* rli);
static bool io_slave_killed(Master_info* mi);
static bool sql_slave_killed(rpl_group_info *rgi);
static int init_slave_thread(THD*, Master_info *, SLAVE_THD_TYPE);
static void make_slave_skip_errors_printable(void);
static void make_slave_transaction_retry_errors_printable(void);
static int safe_connect(THD* thd, MYSQL* mysql, Master_info* mi);
static int safe_reconnect(THD*, MYSQL*, Master_info*, bool);
static int connect_to_master(THD*, MYSQL*, Master_info*, bool, bool);
static Log_event* next_event(rpl_group_info* rgi, ulonglong *event_size);
static int queue_event(Master_info* mi,const char* buf,ulong event_len);
static int terminate_slave_thread(THD *, mysql_mutex_t *, mysql_cond_t *,
                                  volatile uint *, bool);
static bool check_io_slave_killed(Master_info *mi, const char *info);
static bool send_show_master_info_data(THD *, Master_info *, bool, String *);
/*
  Function to set the slave's max_allowed_packet based on the value
  of slave_max_allowed_packet.

    @in_param    thd    Thread handler for slave
    @in_param    mysql  MySQL connection handle
*/

static void set_slave_max_allowed_packet(THD *thd, MYSQL *mysql)
{
  DBUG_ENTER("set_slave_max_allowed_packet");
  // thd and mysql must be valid
  DBUG_ASSERT(thd && mysql);

  thd->variables.max_allowed_packet= slave_max_allowed_packet;
  thd->net.max_packet_size= slave_max_allowed_packet;
  /*
    Adding MAX_LOG_EVENT_HEADER_LEN to the max_packet_size on the I/O
    thread and the mysql->option max_allowed_packet, since a
    replication event can become this much  larger than
    the corresponding packet (query) sent from client to master.
  */
  thd->net.max_packet_size+= MAX_LOG_EVENT_HEADER;
  /*
    Skipping the setting of mysql->net.max_packet size to slave
    max_allowed_packet since this is done during mysql_real_connect.
  */
  mysql->options.max_allowed_packet=
    slave_max_allowed_packet+MAX_LOG_EVENT_HEADER;
  DBUG_VOID_RETURN;
}

/*
  Find out which replications threads are running

  SYNOPSIS
    init_thread_mask()
    mask                Return value here
    mi                  master_info for slave
    inverse             If set, returns which threads are not running

  IMPLEMENTATION
    Get a bit mask for which threads are running so that we can later restart
    these threads.

  RETURN
    mask        If inverse == 0, running threads
                If inverse == 1, stopped threads
*/

void init_thread_mask(int* mask,Master_info* mi,bool inverse)
{
  bool set_io = mi->slave_running, set_sql = mi->rli.slave_running;
  int tmp_mask=0;
  DBUG_ENTER("init_thread_mask");

  if (set_io)
    tmp_mask |= SLAVE_IO;
  if (set_sql)
    tmp_mask |= SLAVE_SQL;
  if (inverse)
    tmp_mask^= (SLAVE_IO | SLAVE_SQL);
  *mask = tmp_mask;
  DBUG_VOID_RETURN;
}


/*
  lock_slave_threads() against other threads doing STOP, START or RESET SLAVE

*/

void Master_info::lock_slave_threads()
{
  DBUG_ENTER("lock_slave_threads");
  mysql_mutex_lock(&start_stop_lock);
  DBUG_VOID_RETURN;
}


/*
  unlock_slave_threads()
*/

void Master_info::unlock_slave_threads()
{
  DBUG_ENTER("unlock_slave_threads");
  mysql_mutex_unlock(&start_stop_lock);
  DBUG_VOID_RETURN;
}

#ifdef HAVE_PSI_INTERFACE
static PSI_thread_key key_thread_slave_io, key_thread_slave_sql;

static PSI_thread_info all_slave_threads[]=
{
  { &key_thread_slave_io, "slave_io", PSI_FLAG_GLOBAL},
  { &key_thread_slave_sql, "slave_sql", PSI_FLAG_GLOBAL}
};

static void init_slave_psi_keys(void)
{
  const char* category= "sql";
  int count;

  if (PSI_server == NULL)
    return;

  count= array_elements(all_slave_threads);
  PSI_server->register_thread(category, all_slave_threads, count);
}
#endif /* HAVE_PSI_INTERFACE */


/*
  Note: This definition needs to be kept in sync with the one in
  mysql_system_tables.sql which is used by mysql_create_db.
*/
static const char gtid_pos_table_definition1[]=
  "CREATE TABLE ";
static const char gtid_pos_table_definition2[]=
  " (domain_id INT UNSIGNED NOT NULL, "
  "sub_id BIGINT UNSIGNED NOT NULL, "
  "server_id INT UNSIGNED NOT NULL, "
  "seq_no BIGINT UNSIGNED NOT NULL, "
  "PRIMARY KEY (domain_id, sub_id)) CHARSET=latin1 "
  "COMMENT='Replication slave GTID position' "
  "ENGINE=";

/*
  Build a query string
    CREATE TABLE mysql.gtid_slave_pos_<engine> ... ENGINE=<engine>
*/
static bool
build_gtid_pos_create_query(THD *thd, String *query,
                            LEX_CSTRING *table_name,
                            LEX_CSTRING *engine_name)
{
  bool err= false;
  err|= query->append(gtid_pos_table_definition1);
  err|= append_identifier(thd, query, table_name);
  err|= query->append(gtid_pos_table_definition2);
  err|= append_identifier(thd, query, engine_name);
  return err;
}


static int
gtid_pos_table_creation(THD *thd, plugin_ref engine, LEX_CSTRING *table_name)
{
  int err;
  StringBuffer<sizeof(gtid_pos_table_definition1) +
               sizeof(gtid_pos_table_definition1) +
               2*FN_REFLEN> query;

  if (build_gtid_pos_create_query(thd, &query, table_name, plugin_name(engine)))
  {
    my_error(ER_OUT_OF_RESOURCES, MYF(0));
    return 1;
  }

  thd->set_db(&MYSQL_SCHEMA_NAME);
  thd->clear_error();
  ulonglong thd_saved_option= thd->variables.option_bits;
  /* This query shuold not be binlogged. */
  thd->variables.option_bits&= ~(ulonglong)OPTION_BIN_LOG;
  thd->set_query_and_id(query.c_ptr(), query.length(), thd->charset(),
                        next_query_id());
  Parser_state parser_state;
  err= parser_state.init(thd, thd->query(), thd->query_length());
  if (err)
    goto end;
  mysql_parse(thd, thd->query(), thd->query_length(), &parser_state,
              FALSE, FALSE);
  if (unlikely(thd->is_error()))
    err= 1;
  /* The warning is relevant to 10.3 and earlier. */
  sql_print_warning("The automatically created table '%s' name may not be "
                    "entirely in lowercase. The table name will be converted "
                    "to lowercase to any future upgrade to 10.4.0 and later "
                    "version where it will be auto-created at once "
                    "in lowercase.",
                    table_name->str);
end:
  thd->variables.option_bits= thd_saved_option;
  thd->reset_query();
  return err;
}


static void
handle_gtid_pos_auto_create_request(THD *thd, void *hton)
{
  int UNINIT_VAR(err);
  plugin_ref engine= NULL, *auto_engines;
  rpl_slave_state::gtid_pos_table *entry;
  StringBuffer<FN_REFLEN> loc_table_name;
  LEX_CSTRING table_name;

  /*
    Check that the plugin is still in @@gtid_pos_auto_engines, and lock
    it.
  */
  mysql_mutex_lock(&LOCK_global_system_variables);
  engine= NULL;
  for (auto_engines= opt_gtid_pos_auto_plugins;
       auto_engines && *auto_engines;
       ++auto_engines)
  {
    if (plugin_hton(*auto_engines) == hton)
    {
      engine= my_plugin_lock(NULL, *auto_engines);
      break;
    }
  }
  mysql_mutex_unlock(&LOCK_global_system_variables);
  if (!engine)
  {
    /* The engine is gone from @@gtid_pos_auto_engines, so no action. */
    goto end;
  }

  /* Find the entry for the table to auto-create. */
  mysql_mutex_lock(&rpl_global_gtid_slave_state->LOCK_slave_state);
  entry= rpl_global_gtid_slave_state->
         gtid_pos_tables.load(std::memory_order_relaxed);
  while (entry)
  {
    if (entry->table_hton == hton &&
        entry->state == rpl_slave_state::GTID_POS_CREATE_REQUESTED)
      break;
    entry= entry->next;
  }
  if (entry)
  {
    entry->state = rpl_slave_state::GTID_POS_CREATE_IN_PROGRESS;
    err= loc_table_name.append(entry->table_name.str, entry->table_name.length);
  }
  mysql_mutex_unlock(&rpl_global_gtid_slave_state->LOCK_slave_state);
  if (!entry)
    goto end;
  if (err)
  {
    sql_print_error("Out of memory while trying to auto-create GTID position table");
    goto end;
  }
  table_name.str= loc_table_name.c_ptr_safe();
  table_name.length= loc_table_name.length();

  err= gtid_pos_table_creation(thd, engine, &table_name);
  if (err)
  {
    sql_print_error("Error auto-creating GTID position table `mysql.%s`: %s Error_code: %d",
                    table_name.str, thd->get_stmt_da()->message(),
                    thd->get_stmt_da()->sql_errno());
    thd->clear_error();
    goto end;
  }

  /* Now enable the entry for the auto-created table. */
  mysql_mutex_lock(&rpl_global_gtid_slave_state->LOCK_slave_state);
  entry= rpl_global_gtid_slave_state->
         gtid_pos_tables.load(std::memory_order_relaxed);
  while (entry)
  {
    if (entry->table_hton == hton &&
        entry->state == rpl_slave_state::GTID_POS_CREATE_IN_PROGRESS)
    {
      entry->state= rpl_slave_state::GTID_POS_AVAILABLE;
      break;
    }
    entry= entry->next;
  }
  mysql_mutex_unlock(&rpl_global_gtid_slave_state->LOCK_slave_state);

end:
  if (engine)
    plugin_unlock(NULL, engine);
}


static bool slave_background_thread_running;
static bool slave_background_thread_stop;
static bool slave_background_thread_gtid_loaded;

static struct slave_background_kill_t {
  slave_background_kill_t *next;
  THD *to_kill;
} *slave_background_kill_list;

static struct slave_background_gtid_pos_create_t {
  slave_background_gtid_pos_create_t *next;
  void *hton;
} *slave_background_gtid_pos_create_list;

static volatile bool slave_background_gtid_pending_delete_flag;


pthread_handler_t
handle_slave_background(void *arg __attribute__((unused)))
{
  THD *thd;
  PSI_stage_info old_stage;
  bool stop;

  my_thread_init();
  thd= new THD(next_thread_id());
  thd->thread_stack= (char*) &thd;           /* Set approximate stack start */
  thd->system_thread = SYSTEM_THREAD_SLAVE_BACKGROUND;
  thd->store_globals();
  thd->security_ctx->skip_grants();
  thd->set_command(COM_DAEMON);
#ifdef WITH_WSREP
  thd->variables.wsrep_on= 0;
#endif

  thd_proc_info(thd, "Loading slave GTID position from table");
  if (rpl_load_gtid_slave_state(thd))
    sql_print_warning("Failed to load slave replication state from table "
                      "%s.%s: %u: %s", "mysql",
                      rpl_gtid_slave_state_table_name.str,
                      thd->get_stmt_da()->sql_errno(),
                      thd->get_stmt_da()->message());

  mysql_mutex_lock(&LOCK_slave_background);
  slave_background_thread_gtid_loaded= true;
  mysql_cond_broadcast(&COND_slave_background);

  THD_STAGE_INFO(thd, stage_slave_background_process_request);
  do
  {
    slave_background_kill_t *kill_list;
    slave_background_gtid_pos_create_t *create_list;
    bool pending_deletes;

    thd->ENTER_COND(&COND_slave_background, &LOCK_slave_background,
                    &stage_slave_background_wait_request,
                    &old_stage);
    for (;;)
    {
      stop= thd->killed || slave_background_thread_stop;
      kill_list= slave_background_kill_list;
      create_list= slave_background_gtid_pos_create_list;
      pending_deletes= slave_background_gtid_pending_delete_flag;
      if (stop || kill_list || create_list || pending_deletes)
        break;
      mysql_cond_wait(&COND_slave_background, &LOCK_slave_background);
    }

    slave_background_kill_list= NULL;
    slave_background_gtid_pos_create_list= NULL;
    slave_background_gtid_pending_delete_flag= false;
    thd->EXIT_COND(&old_stage);

    while (kill_list)
    {
      slave_background_kill_t *p = kill_list;
      THD *to_kill= p->to_kill;
      kill_list= p->next;

      to_kill->awake(KILL_CONNECTION);
      mysql_mutex_lock(&to_kill->LOCK_wakeup_ready);
      to_kill->rgi_slave->killed_for_retry=
        rpl_group_info::RETRY_KILL_KILLED;
      mysql_cond_broadcast(&to_kill->COND_wakeup_ready);
      mysql_mutex_unlock(&to_kill->LOCK_wakeup_ready);
      my_free(p);
    }

    while (create_list)
    {
      slave_background_gtid_pos_create_t *next= create_list->next;
      void *hton= create_list->hton;
      handle_gtid_pos_auto_create_request(thd, hton);
      my_free(create_list);
      create_list= next;
    }

    if (pending_deletes)
    {
      rpl_slave_state::list_element *list;

      slave_background_gtid_pending_delete_flag= false;
      list= rpl_global_gtid_slave_state->gtid_grab_pending_delete_list();
      rpl_global_gtid_slave_state->gtid_delete_pending(thd, &list);
      if (list)
        rpl_global_gtid_slave_state->put_back_list(list);
    }

    mysql_mutex_lock(&LOCK_slave_background);
  } while (!stop);

  slave_background_thread_running= false;
  mysql_cond_broadcast(&COND_slave_background);
  mysql_mutex_unlock(&LOCK_slave_background);

  delete thd;

  my_thread_end();
  return 0;
}



void
slave_background_kill_request(THD *to_kill)
{
  if (to_kill->rgi_slave->killed_for_retry)
    return;                                     // Already deadlock killed.
  slave_background_kill_t *p=
    (slave_background_kill_t *)my_malloc(sizeof(*p), MYF(MY_WME));
  if (p)
  {
    p->to_kill= to_kill;
    to_kill->rgi_slave->killed_for_retry=
      rpl_group_info::RETRY_KILL_PENDING;
    mysql_mutex_lock(&LOCK_slave_background);
    p->next= slave_background_kill_list;
    slave_background_kill_list= p;
    mysql_cond_signal(&COND_slave_background);
    mysql_mutex_unlock(&LOCK_slave_background);
  }
}


/*
  This function must only be called from a slave SQL thread (or worker thread),
  to ensure that the table_entry will not go away before we can lock the
  LOCK_slave_state.
*/
void
slave_background_gtid_pos_create_request(
        rpl_slave_state::gtid_pos_table *table_entry)
{
  slave_background_gtid_pos_create_t *p;

  if (table_entry->state != rpl_slave_state::GTID_POS_AUTO_CREATE)
    return;
  p= (slave_background_gtid_pos_create_t *)my_malloc(sizeof(*p), MYF(MY_WME));
  if (!p)
    return;
  mysql_mutex_lock(&rpl_global_gtid_slave_state->LOCK_slave_state);
  if (table_entry->state != rpl_slave_state::GTID_POS_AUTO_CREATE)
  {
    my_free(p);
    mysql_mutex_unlock(&rpl_global_gtid_slave_state->LOCK_slave_state);
    return;
  }
  table_entry->state= rpl_slave_state::GTID_POS_CREATE_REQUESTED;
  mysql_mutex_unlock(&rpl_global_gtid_slave_state->LOCK_slave_state);

  p->hton= table_entry->table_hton;
  mysql_mutex_lock(&LOCK_slave_background);
  p->next= slave_background_gtid_pos_create_list;
  slave_background_gtid_pos_create_list= p;
  mysql_cond_signal(&COND_slave_background);
  mysql_mutex_unlock(&LOCK_slave_background);
}


/*
  Request the slave background thread to delete no longer used rows from the
  mysql.gtid_slave_pos* tables.

  This is called from time-critical rpl_slave_state::update(), so we avoid
  taking any locks here. This means we may race with the background thread
  to occasionally lose a signal. This is not a problem; any pending rows to
  be deleted will just be deleted a bit later as part of the next batch.
*/
void
slave_background_gtid_pending_delete_request(void)
{
  slave_background_gtid_pending_delete_flag= true;
  mysql_cond_signal(&COND_slave_background);
}


/*
  Start the slave background thread.

  This thread is currently used for two purposes:

  1. To load the GTID state from mysql.gtid_slave_pos at server start; reading
     from table requires valid THD, which is otherwise not available during
     server init.

  2. To kill worker thread transactions during parallel replication, when a
     storage engine attempts to take an errorneous conflicting lock that would
     cause a deadlock. Killing is done asynchroneously, as the kill may not
     be safe within the context of a callback from inside storage engine
     locking code.
*/
static int
start_slave_background_thread()
{
  pthread_t th;

  slave_background_thread_running= true;
  slave_background_thread_stop= false;
  slave_background_thread_gtid_loaded= false;
  if (mysql_thread_create(key_thread_slave_background,
                          &th, &connection_attrib, handle_slave_background,
                          NULL))
  {
    sql_print_error("Failed to create thread while initialising slave");
    return 1;
  }
  mysql_mutex_lock(&LOCK_slave_background);
  while (!slave_background_thread_gtid_loaded)
    mysql_cond_wait(&COND_slave_background, &LOCK_slave_background);
  mysql_mutex_unlock(&LOCK_slave_background);

  return 0;
}


static void
stop_slave_background_thread()
{
  mysql_mutex_lock(&LOCK_slave_background);
  slave_background_thread_stop= true;
  mysql_cond_broadcast(&COND_slave_background);
  while (slave_background_thread_running)
    mysql_cond_wait(&COND_slave_background, &LOCK_slave_background);
  mysql_mutex_unlock(&LOCK_slave_background);
}


/* Initialize slave structures */

int init_slave()
{
  DBUG_ENTER("init_slave");
  int error= 0;

#ifdef HAVE_PSI_INTERFACE
  init_slave_psi_keys();
#endif

  if (start_slave_background_thread())
    return 1;

  if (global_rpl_thread_pool.init(opt_slave_parallel_threads))
    return 1;

  /*
    This is called when mysqld starts. Before client connections are
    accepted. However bootstrap may conflict with us if it does START SLAVE.
    So it's safer to take the lock.
  */

  if (pthread_key_create(&RPL_MASTER_INFO, NULL))
    goto err;

  master_info_index= new Master_info_index;
  if (!master_info_index || master_info_index->init_all_master_info())
  {
    sql_print_error("Failed to initialize multi master structures");
    DBUG_RETURN(1);
  }
  if (!(active_mi= new Master_info(&default_master_connection_name,
                                   relay_log_recovery)) ||
      active_mi->error())
  {
    delete active_mi;
    active_mi= 0;
    sql_print_error("Failed to allocate memory for the Master Info structure");
    goto err;
  }

  if (master_info_index->add_master_info(active_mi, FALSE))
  {
    delete active_mi;
    active_mi= 0;
    goto err;
  }

  /*
    If master_host is not specified, try to read it from the master_info file.
    If master_host is specified, create the master_info file if it doesn't
    exists.
  */

  if (init_master_info(active_mi,master_info_file,relay_log_info_file,
                       1, (SLAVE_IO | SLAVE_SQL)))
  {
    sql_print_error("Failed to initialize the master info structure");
    goto err;
  }

  /* If server id is not set, start_slave_thread() will say it */

  if (active_mi->host[0] && !opt_skip_slave_start)
  {
    int error;
    THD *thd= new THD(next_thread_id());
    thd->thread_stack= (char*) &thd;
    thd->store_globals();

    error= start_slave_threads(0, /* No active thd */
                               1 /* need mutex */,
                               1 /* wait for start*/,
                               active_mi,
                               master_info_file,
                               relay_log_info_file,
                               SLAVE_IO | SLAVE_SQL);

    thd->reset_globals();
    delete thd;
    if (unlikely(error))
    {
      sql_print_error("Failed to create slave threads");
      goto err;
    }
  }

end:
  DBUG_RETURN(error);

err:
  error= 1;
  goto end;
}

/*
  Updates the master info based on the information stored in the
  relay info and ignores relay logs previously retrieved by the IO 
  thread, which thus starts fetching again based on to the  
  group_master_log_pos and group_master_log_name. Eventually, the old
  relay logs will be purged by the normal purge mechanism.

  In the feature, we should improve this routine in order to avoid throwing
  away logs that are safely stored in the disk. Note also that this recovery 
  routine relies on the correctness of the relay-log.info and only tolerates 
  coordinate problems in master.info.
  
  In this function, there is no need for a mutex as the caller 
  (i.e. init_slave) already has one acquired.
  
  Specifically, the following structures are updated:
 
  1 - mi->master_log_pos  <-- rli->group_master_log_pos
  2 - mi->master_log_name <-- rli->group_master_log_name
  3 - It moves the relay log to the new relay log file, by
      rli->group_relay_log_pos  <-- BIN_LOG_HEADER_SIZE;
      rli->event_relay_log_pos  <-- BIN_LOG_HEADER_SIZE;
      rli->group_relay_log_name <-- rli->relay_log.get_log_fname();
      rli->event_relay_log_name <-- rli->relay_log.get_log_fname();
  
   If there is an error, it returns (1), otherwise returns (0).
 */
int init_recovery(Master_info* mi, const char** errmsg)
{
  DBUG_ENTER("init_recovery");
 
  Relay_log_info *rli= &mi->rli;
  if (rli->group_master_log_name[0])
  {
    mi->master_log_pos= MY_MAX(BIN_LOG_HEADER_SIZE,
                             rli->group_master_log_pos);
    strmake_buf(mi->master_log_name, rli->group_master_log_name);
 
    sql_print_warning("Recovery from master pos %ld and file %s.",
                      (ulong) mi->master_log_pos, mi->master_log_name);
 
    strmake_buf(rli->group_relay_log_name, rli->relay_log.get_log_fname());
    strmake_buf(rli->event_relay_log_name, rli->relay_log.get_log_fname());
 
    rli->group_relay_log_pos= rli->event_relay_log_pos= BIN_LOG_HEADER_SIZE;
  }

  DBUG_RETURN(0);
}


/**
  Convert slave skip errors bitmap into a printable string.
*/

static void make_slave_skip_errors_printable(void)
{
  /*
    To be safe, we want 10 characters of room in the buffer for a number
    plus terminators. Also, we need some space for constant strings.
    10 characters must be sufficient for a number plus {',' | '...'}
    plus a NUL terminator. That is a max 6 digit number.
  */
  const size_t MIN_ROOM= 10;
  DBUG_ENTER("make_slave_skip_errors_printable");
  DBUG_ASSERT(sizeof(slave_skip_error_names) > MIN_ROOM);
  DBUG_ASSERT(MAX_SLAVE_ERROR <= 999999); // 6 digits

  /* Make @@slave_skip_errors show the nice human-readable value.  */
  opt_slave_skip_errors= slave_skip_error_names;

  if (!use_slave_mask || bitmap_is_clear_all(&slave_error_mask))
  {
    /* purecov: begin tested */
    memcpy(slave_skip_error_names, STRING_WITH_LEN("OFF"));
    /* purecov: end */
  }
  else if (bitmap_is_set_all(&slave_error_mask))
  {
    /* purecov: begin tested */
    memcpy(slave_skip_error_names, STRING_WITH_LEN("ALL"));
    /* purecov: end */
  }
  else
  {
    char *buff= slave_skip_error_names;
    char *bend= buff + sizeof(slave_skip_error_names) - MIN_ROOM;
    int  errnum;

    for (errnum= 0; errnum < MAX_SLAVE_ERROR; errnum++)
    {
      if (bitmap_is_set(&slave_error_mask, errnum))
      {
        if (buff >= bend)
          break; /* purecov: tested */
        buff= int10_to_str(errnum, buff, 10);
        *buff++= ',';
      }
    }
    if (buff != slave_skip_error_names)
      buff--; // Remove last ','
    if (errnum < MAX_SLAVE_ERROR)
    {
      /* Couldn't show all errors */
      buff= strmov(buff, "..."); /* purecov: tested */
    }
    *buff=0;
  }
  DBUG_PRINT("init", ("error_names: '%s'", slave_skip_error_names));
  DBUG_VOID_RETURN;
}

/*
  Init function to set up array for errors that should be skipped for slave

  SYNOPSIS
    init_slave_skip_errors()
    arg         List of errors numbers to skip, separated with ','

  NOTES
    Called from get_options() in mysqld.cc on start-up
*/

bool init_slave_skip_errors(const char* arg)
{
  const char *p;
  DBUG_ENTER("init_slave_skip_errors");

  if (!arg || !*arg)                            // No errors defined
    goto end;

  if (unlikely(my_bitmap_init(&slave_error_mask,0,MAX_SLAVE_ERROR,0)))
    DBUG_RETURN(1);

  use_slave_mask= 1;
  for (;my_isspace(system_charset_info,*arg);++arg)
    /* empty */;
  if (!my_strnncoll(system_charset_info,(uchar*)arg,4,(const uchar*)"all",4))
  {
    bitmap_set_all(&slave_error_mask);
    goto end;
  }
  for (p= arg ; *p; )
  {
    long err_code;
    if (!(p= str2int(p, 10, 0, LONG_MAX, &err_code)))
      break;
    if (err_code < MAX_SLAVE_ERROR)
       bitmap_set_bit(&slave_error_mask,(uint)err_code);
    while (!my_isdigit(system_charset_info,*p) && *p)
      p++;
  }

end:
  make_slave_skip_errors_printable();
  DBUG_RETURN(0);
}

/**
  Make printable version if slave_transaction_retry_errors
  This is never empty as at least ER_LOCK_DEADLOCK and ER_LOCK_WAIT_TIMEOUT
  will be there
*/

static void make_slave_transaction_retry_errors_printable(void)
{
  /*
    To be safe, we want 10 characters of room in the buffer for a number
    plus terminators. Also, we need some space for constant strings.
    10 characters must be sufficient for a number plus {',' | '...'}
    plus a NUL terminator. That is a max 6 digit number.
  */
  const size_t MIN_ROOM= 10;
  char *buff= slave_transaction_retry_error_names;
  char *bend= buff + sizeof(slave_transaction_retry_error_names) - MIN_ROOM;
  uint  i;
  DBUG_ENTER("make_slave_transaction_retry_errors_printable");
  DBUG_ASSERT(sizeof(slave_transaction_retry_error_names) > MIN_ROOM);

  /* Make @@slave_transaction_retry_errors show a human-readable value */
  opt_slave_transaction_retry_errors= slave_transaction_retry_error_names;

  for (i= 0; i < slave_transaction_retry_error_length && buff < bend; i++)
  {
    buff= int10_to_str(slave_transaction_retry_errors[i], buff, 10);
    *buff++= ',';
  }
  if (buff != slave_transaction_retry_error_names)
    buff--; // Remove last ','
  if (i < slave_transaction_retry_error_length)
  {
    /* Couldn't show all errors */
    buff= strmov(buff, "..."); /* purecov: tested */
  }
  *buff=0;
  DBUG_PRINT("exit", ("error_names: '%s'",
                      slave_transaction_retry_error_names));
  DBUG_VOID_RETURN;
}


#define DEFAULT_SLAVE_RETRY_ERRORS 9

bool init_slave_transaction_retry_errors(const char* arg)
{
  const char *p;
  long err_code;
  uint i;
  DBUG_ENTER("init_slave_transaction_retry_errors");

  /* Handle empty strings */
  if (!arg)
    arg= "";

  slave_transaction_retry_error_length= DEFAULT_SLAVE_RETRY_ERRORS;
  for (;my_isspace(system_charset_info,*arg);++arg)
    /* empty */;
  for (p= arg; *p; )
  {
    if (!(p= str2int(p, 10, 0, LONG_MAX, &err_code)))
      break;
    slave_transaction_retry_error_length++;
    while (!my_isdigit(system_charset_info,*p) && *p)
      p++;
  }

  if (unlikely(!(slave_transaction_retry_errors=
                 (uint *) my_once_alloc(sizeof(int) *
                                        slave_transaction_retry_error_length,
                                        MYF(MY_WME)))))
    DBUG_RETURN(1);

  /*
    Temporary error codes:
    currently, InnoDB deadlock detected by InnoDB or lock
    wait timeout (innodb_lock_wait_timeout exceeded
  */
  slave_transaction_retry_errors[0]= ER_NET_READ_ERROR;
  slave_transaction_retry_errors[1]= ER_NET_READ_INTERRUPTED;
  slave_transaction_retry_errors[2]= ER_NET_ERROR_ON_WRITE;
  slave_transaction_retry_errors[3]= ER_NET_WRITE_INTERRUPTED;
  slave_transaction_retry_errors[4]= ER_LOCK_WAIT_TIMEOUT;
  slave_transaction_retry_errors[5]= ER_LOCK_DEADLOCK;
  slave_transaction_retry_errors[6]= ER_CONNECT_TO_FOREIGN_DATA_SOURCE;
  slave_transaction_retry_errors[7]= 2013; /* CR_SERVER_LOST */
  slave_transaction_retry_errors[8]= 12701; /* ER_SPIDER_REMOTE_SERVER_GONE_AWAY_NUM */

  /* Add user codes after this */
  for (p= arg, i= DEFAULT_SLAVE_RETRY_ERRORS; *p; )
  {
    if (!(p= str2int(p, 10, 0, LONG_MAX, &err_code)))
      break;
    if (err_code > 0)
      slave_transaction_retry_errors[i++]= (uint) err_code;
    while (!my_isdigit(system_charset_info,*p) && *p)
      p++;
  }
  slave_transaction_retry_error_length= i;

  make_slave_transaction_retry_errors_printable();
  DBUG_RETURN(0);
}


int terminate_slave_threads(Master_info* mi,int thread_mask,bool skip_lock)
{
  DBUG_ENTER("terminate_slave_threads");

  if (!mi->inited)
    DBUG_RETURN(0); /* successfully do nothing */
  int error,force_all = (thread_mask & SLAVE_FORCE_ALL);
  int retval= 0;
  mysql_mutex_t *sql_lock = &mi->rli.run_lock, *io_lock = &mi->run_lock;
  mysql_mutex_t *log_lock= mi->rli.relay_log.get_log_lock();

  if (thread_mask & (SLAVE_SQL|SLAVE_FORCE_ALL))
  {
    DBUG_PRINT("info",("Terminating SQL thread"));
    if (mi->using_parallel() && mi->rli.abort_slave && mi->rli.stop_for_until)
    {
      mi->rli.stop_for_until= false;
      mi->rli.parallel.stop_during_until();
    }
    else
      mi->rli.abort_slave=1;
    if (unlikely((error= terminate_slave_thread(mi->rli.sql_driver_thd,
                                                sql_lock,
                                                &mi->rli.stop_cond,
                                                &mi->rli.slave_running,
                                                skip_lock))) &&
                 !force_all)
      DBUG_RETURN(error);
    retval= error;

    mysql_mutex_lock(log_lock);

    DBUG_PRINT("info",("Flushing relay-log info file."));
    if (current_thd)
      THD_STAGE_INFO(current_thd, stage_flushing_relay_log_info_file);
    if (mi->rli.flush() || my_sync(mi->rli.info_fd, MYF(MY_WME)))
      retval= ER_ERROR_DURING_FLUSH_LOGS;

    mysql_mutex_unlock(log_lock);
  }
  if (thread_mask & (SLAVE_IO|SLAVE_FORCE_ALL))
  {
    DBUG_PRINT("info",("Terminating IO thread"));
    mi->abort_slave=1;
    if (unlikely((error= terminate_slave_thread(mi->io_thd, io_lock,
                                                &mi->stop_cond,
                                                &mi->slave_running,
                                                skip_lock))) &&
                 !force_all)
      DBUG_RETURN(error);
    if (!retval)
      retval= error;

    mysql_mutex_lock(log_lock);

    DBUG_PRINT("info",("Flushing relay log and master info file."));
    if (current_thd)
      THD_STAGE_INFO(current_thd, stage_flushing_relay_log_and_master_info_repository);
    if (likely(mi->fd >= 0))
    {
      if (flush_master_info(mi, TRUE, FALSE) || my_sync(mi->fd, MYF(MY_WME)))
        retval= ER_ERROR_DURING_FLUSH_LOGS;
    }
    if (mi->rli.relay_log.is_open() &&
        my_sync(mi->rli.relay_log.get_log_file()->file, MYF(MY_WME)))
      retval= ER_ERROR_DURING_FLUSH_LOGS;

    mysql_mutex_unlock(log_lock);
  }
  DBUG_RETURN(retval);
}


/**
   Wait for a slave thread to terminate.

   This function is called after requesting the thread to terminate
   (by setting @c abort_slave member of @c Relay_log_info or @c
   Master_info structure to 1). Termination of the thread is
   controlled with the the predicate <code>*slave_running</code>.

   Function will acquire @c term_lock before waiting on the condition
   unless @c skip_lock is true in which case the mutex should be owned
   by the caller of this function and will remain acquired after
   return from the function.

   @param term_lock
          Associated lock to use when waiting for @c term_cond

   @param term_cond
          Condition that is signalled when the thread has terminated

   @param slave_running
          Pointer to predicate to check for slave thread termination

   @param skip_lock
          If @c true the lock will not be acquired before waiting on
          the condition. In this case, it is assumed that the calling
          function acquires the lock before calling this function.

   @retval 0 All OK ER_SLAVE_NOT_RUNNING otherwise.

   @note  If the executing thread has to acquire term_lock (skip_lock
          is false), the negative running status does not represent
          any issue therefore no error is reported.

 */
static int
terminate_slave_thread(THD *thd,
                       mysql_mutex_t *term_lock,
                       mysql_cond_t *term_cond,
                       volatile uint *slave_running,
                       bool skip_lock)
{
  DBUG_ENTER("terminate_slave_thread");
  if (!skip_lock)
  {
    mysql_mutex_lock(term_lock);
  }
  else
  {
    mysql_mutex_assert_owner(term_lock);
  }
  if (!*slave_running)
  {
    if (!skip_lock)
    {
      /*
        if run_lock (term_lock) is acquired locally then either
        slave_running status is fine
      */
      mysql_mutex_unlock(term_lock);
      DBUG_RETURN(0);
    }
    else
    {
      DBUG_RETURN(ER_SLAVE_NOT_RUNNING);
    }
  }
  DBUG_ASSERT(thd != 0);
  THD_CHECK_SENTRY(thd);

  /*
    Is is critical to test if the slave is running. Otherwise, we might
    be referening freed memory trying to kick it
  */

  while (*slave_running)                        // Should always be true
  {
    int error __attribute__((unused));
    DBUG_PRINT("loop", ("killing slave thread"));

#ifdef WITH_WSREP
    /* awake_no_mutex() requires LOCK_thd_data to be locked if wsrep
       is enabled */
    if (WSREP(thd)) mysql_mutex_lock(&thd->LOCK_thd_data);
#endif /* WITH_WSREP */
    mysql_mutex_lock(&thd->LOCK_thd_kill);
#ifndef DONT_USE_THR_ALARM
    /*
      Error codes from pthread_kill are:
      EINVAL: invalid signal number (can't happen)
      ESRCH: thread already killed (can happen, should be ignored)
    */
    int err __attribute__((unused))= pthread_kill(thd->real_id, thr_client_alarm);
    DBUG_ASSERT(err != EINVAL);
#endif
    thd->awake_no_mutex(NOT_KILLED);

    mysql_mutex_unlock(&thd->LOCK_thd_kill);
#ifdef WITH_WSREP
    if (WSREP(thd)) mysql_mutex_unlock(&thd->LOCK_thd_data);
#endif /* WITH_WSREP */

    /*
      There is a small chance that slave thread might miss the first
      alarm. To protect againts it, resend the signal until it reacts
    */
    struct timespec abstime;
    set_timespec(abstime,2);
    error= mysql_cond_timedwait(term_cond, term_lock, &abstime);
    DBUG_ASSERT(error == ETIMEDOUT || error == 0);
  }

  DBUG_ASSERT(*slave_running == 0);

  if (!skip_lock)
    mysql_mutex_unlock(term_lock);
  DBUG_RETURN(0);
}


int start_slave_thread(
#ifdef HAVE_PSI_INTERFACE
                       PSI_thread_key thread_key,
#endif
                       pthread_handler h_func, mysql_mutex_t *start_lock,
                       mysql_mutex_t *cond_lock,
                       mysql_cond_t *start_cond,
                       volatile uint *slave_running,
                       volatile ulong *slave_run_id,
                       Master_info* mi)
{
  pthread_t th;
  ulong start_id;
  int error;
  DBUG_ENTER("start_slave_thread");

  DBUG_ASSERT(mi->inited);

  if (start_lock)
    mysql_mutex_lock(start_lock);
  if (!global_system_variables.server_id)
  {
    if (start_cond)
      mysql_cond_broadcast(start_cond);
    if (start_lock)
      mysql_mutex_unlock(start_lock);
    sql_print_error("Server id not set, will not start slave");
    DBUG_RETURN(ER_BAD_SLAVE);
  }

  if (*slave_running)
  {
    if (start_cond)
      mysql_cond_broadcast(start_cond);
    if (start_lock)
      mysql_mutex_unlock(start_lock);
    DBUG_RETURN(ER_SLAVE_MUST_STOP);
  }
  start_id= *slave_run_id;
  DBUG_PRINT("info",("Creating new slave thread"));
  if (unlikely((error= mysql_thread_create(thread_key,
                                           &th, &connection_attrib, h_func,
                                           (void*)mi))))
  {
    sql_print_error("Can't create slave thread (errno= %d).", error);
    if (start_lock)
      mysql_mutex_unlock(start_lock);
    DBUG_RETURN(ER_SLAVE_THREAD);
  }

  /*
    In the following loop we can't check for thd->killed as we have to
    wait until THD structures for the slave thread are created
    before we can return.
    This should be ok as there is no major work done in the slave
    threads before they signal that we can stop waiting.
  */

  if (start_cond && cond_lock) // caller has cond_lock
  {
    THD* thd = current_thd;
    while (start_id == *slave_run_id)
    {
      DBUG_PRINT("sleep",("Waiting for slave thread to start"));
      PSI_stage_info saved_stage= {0, "", 0};
      thd->ENTER_COND(start_cond, cond_lock,
                      & stage_waiting_for_slave_thread_to_start,
                      & saved_stage);
      /*
        It is not sufficient to test this at loop bottom. We must test
        it after registering the mutex in enter_cond(). If the kill
        happens after testing of thd->killed and before the mutex is
        registered, we could otherwise go waiting though thd->killed is
        set.
      */
      mysql_cond_wait(start_cond, cond_lock);
      thd->EXIT_COND(& saved_stage);
      mysql_mutex_lock(cond_lock); // re-acquire it as exit_cond() released
    }
  }
  if (start_lock)
    mysql_mutex_unlock(start_lock);
  DBUG_RETURN(0);
}


/*
  start_slave_threads()

  NOTES
    SLAVE_FORCE_ALL is not implemented here on purpose since it does not make
    sense to do that for starting a slave--we always care if it actually
    started the threads that were not previously running
*/

int start_slave_threads(THD *thd,
                        bool need_slave_mutex, bool wait_for_start,
                        Master_info* mi, const char* master_info_fname,
                        const char* slave_info_fname, int thread_mask)
{
  mysql_mutex_t *lock_io=0, *lock_sql=0, *lock_cond_io=0, *lock_cond_sql=0;
  mysql_cond_t* cond_io=0, *cond_sql=0;
  int error=0;
  const char *errmsg;
  DBUG_ENTER("start_slave_threads");

  if (need_slave_mutex)
  {
    lock_io = &mi->run_lock;
    lock_sql = &mi->rli.run_lock;
  }
  if (wait_for_start)
  {
    cond_io = &mi->start_cond;
    cond_sql = &mi->rli.start_cond;
    lock_cond_io = &mi->run_lock;
    lock_cond_sql = &mi->rli.run_lock;
  }

  /*
    If we are using GTID and both SQL and IO threads are stopped, then get
    rid of all relay logs.

    Relay logs are not very useful when using GTID, except as a buffer
    between the fetch in the IO thread and the apply in SQL thread. However
    while one of the threads is running, they are in use and cannot be
    removed.
  */
  if (mi->using_gtid != Master_info::USE_GTID_NO &&
      !mi->slave_running && !mi->rli.slave_running)
  {
    /*
      purge_relay_logs() clears the mi->rli.group_master_log_pos.
      So save and restore them, like we do in CHANGE MASTER.
      (We are not going to use them for GTID, but it might be worth to
      keep them in case connection with GTID fails and user wants to go
      back and continue with previous old-style replication coordinates).
    */
    mi->master_log_pos = MY_MAX(BIN_LOG_HEADER_SIZE,
                                mi->rli.group_master_log_pos);
    strmake(mi->master_log_name, mi->rli.group_master_log_name,
            sizeof(mi->master_log_name)-1);
    purge_relay_logs(&mi->rli, thd, 0, &errmsg);
    mi->rli.group_master_log_pos= mi->master_log_pos;
    strmake(mi->rli.group_master_log_name, mi->master_log_name,
            sizeof(mi->rli.group_master_log_name)-1);

    error= rpl_load_gtid_state(&mi->gtid_current_pos, mi->using_gtid ==
                                             Master_info::USE_GTID_CURRENT_POS);
    mi->events_queued_since_last_gtid= 0;
    mi->gtid_reconnect_event_skip_count= 0;

    mi->rli.restart_gtid_pos.reset();
  }

  if (likely(!error) && likely((thread_mask & SLAVE_IO)))
    error= start_slave_thread(
#ifdef HAVE_PSI_INTERFACE
                              key_thread_slave_io,
#endif
                              handle_slave_io, lock_io, lock_cond_io,
                              cond_io,
                              &mi->slave_running, &mi->slave_run_id,
                              mi);
  if (likely(!error) && likely(thread_mask & SLAVE_SQL))
  {
    error= start_slave_thread(
#ifdef HAVE_PSI_INTERFACE
                              key_thread_slave_sql,
#endif
                              handle_slave_sql, lock_sql, lock_cond_sql,
                              cond_sql,
                              &mi->rli.slave_running, &mi->rli.slave_run_id,
                              mi);
    if (unlikely(error))
      terminate_slave_threads(mi, thread_mask & SLAVE_IO, !need_slave_mutex);
  }
  DBUG_RETURN(error);
}


/*
  Kill slaves preparing for shutdown
*/

void slave_prepare_for_shutdown()
{
  mysql_mutex_lock(&LOCK_active_mi);
  master_info_index->free_connections();
  mysql_mutex_unlock(&LOCK_active_mi);
  // It's safe to destruct worker pool now when
  // all driver threads are gone.
  global_rpl_thread_pool.destroy();
  stop_slave_background_thread();
}

/*
  Release slave threads at time of executing shutdown.
*/

void end_slave()
{
  DBUG_ENTER("end_slave");

  /*
    This is called when the server terminates, in close_connections().
    It terminates slave threads. However, some CHANGE MASTER etc may still be
    running presently. If a START SLAVE was in progress, the mutex lock below
    will make us wait until slave threads have started, and START SLAVE
    returns, then we terminate them here.

    We can also be called by cleanup(), which only happens if some
    startup parameter to the server was wrong.
  */
  mysql_mutex_lock(&LOCK_active_mi);
  /*
    master_info_index should not have any threads anymore as they where
    killed as part of slave_prepare_for_shutdown()
  */
  delete master_info_index;
  master_info_index= 0;
  active_mi= 0;
  mysql_mutex_unlock(&LOCK_active_mi);

  stop_slave_background_thread();

  global_rpl_thread_pool.destroy();
  free_all_rpl_filters();
  DBUG_VOID_RETURN;
}

static bool io_slave_killed(Master_info* mi)
{
  DBUG_ENTER("io_slave_killed");

  DBUG_ASSERT(mi->slave_running); // tracking buffer overrun
  DBUG_RETURN(mi->abort_slave || mi->io_thd->killed);
}

/**
   The function analyzes a possible killed status and makes
   a decision whether to accept it or not.
   Normally upon accepting the sql thread goes to shutdown.
   In the event of deffering decision @rli->last_event_start_time waiting
   timer is set to force the killed status be accepted upon its expiration.

   @param thd   pointer to a THD instance
   @param rli   pointer to Relay_log_info instance

   @return TRUE the killed status is recognized, FALSE a possible killed
           status is deferred.
*/
static bool sql_slave_killed(rpl_group_info *rgi)
{
  bool ret= FALSE;
  Relay_log_info *rli= rgi->rli;
  THD *thd= rgi->thd;
  DBUG_ENTER("sql_slave_killed");

  DBUG_ASSERT(rli->sql_driver_thd == thd);
  DBUG_ASSERT(rli->slave_running == 1);// tracking buffer overrun
  if (rli->sql_driver_thd->killed || rli->abort_slave)
  {
    /*
      The transaction should always be binlogged if OPTION_KEEP_LOG is
      set (it implies that something can not be rolled back). And such
      case should be regarded similarly as modifing a
      non-transactional table because retrying of the transaction will
      lead to an error or inconsistency as well.

      Example: OPTION_KEEP_LOG is set if a temporary table is created
      or dropped.

      Note that transaction.all.modified_non_trans_table may be 1
      if last statement was a single row transaction without begin/end.
      Testing this flag must always be done in connection with
      rli->is_in_group().
    */

    if ((thd->transaction.all.modified_non_trans_table ||
         (thd->variables.option_bits & OPTION_KEEP_LOG)) &&
        rli->is_in_group())
    {
      char msg_stopped[]=
        "... Slave SQL Thread stopped with incomplete event group "
        "having non-transactional changes. "
        "If the group consists solely of row-based events, you can try "
        "to restart the slave with --slave-exec-mode=IDEMPOTENT, which "
        "ignores duplicate key, key not found, and similar errors (see "
        "documentation for details).";

      DBUG_PRINT("info", ("modified_non_trans_table: %d  OPTION_BEGIN: %d  "
                          "OPTION_KEEP_LOG: %d  is_in_group: %d",
                          thd->transaction.all.modified_non_trans_table,
                          MY_TEST(thd->variables.option_bits & OPTION_BEGIN),
                          MY_TEST(thd->variables.option_bits & OPTION_KEEP_LOG),
                          rli->is_in_group()));

      if (rli->abort_slave)
      {
        DBUG_PRINT("info",
                   ("Request to stop slave SQL Thread received while "
                    "applying a group that has non-transactional "
                    "changes; waiting for completion of the group ... "));

        /*
          Slave sql thread shutdown in face of unfinished group
          modified Non-trans table is handled via a timer. The slave
          may eventually give out to complete the current group and in
          that case there might be issues at consequent slave restart,
          see the error message.  WL#2975 offers a robust solution
          requiring to store the last exectuted event's coordinates
          along with the group's coordianates instead of waiting with
          @c last_event_start_time the timer.
        */

        if (rgi->last_event_start_time == 0)
          rgi->last_event_start_time= my_time(0);
        ret= difftime(my_time(0), rgi->last_event_start_time) <=
          SLAVE_WAIT_GROUP_DONE ? FALSE : TRUE;

        DBUG_EXECUTE_IF("stop_slave_middle_group", 
                        DBUG_EXECUTE_IF("incomplete_group_in_relay_log",
                                        ret= TRUE;);); // time is over

        if (ret == 0)
        {
          rli->report(WARNING_LEVEL, 0, rgi->gtid_info(),
                      "Request to stop slave SQL Thread received while "
                      "applying a group that has non-transactional "
                      "changes; waiting for completion of the group ... ");
        }
        else
        {
          rli->report(ERROR_LEVEL, ER_SLAVE_FATAL_ERROR, rgi->gtid_info(),
                      ER_THD(thd, ER_SLAVE_FATAL_ERROR), msg_stopped);
        }
      }
      else
      {
        ret= TRUE;
        rli->report(ERROR_LEVEL, ER_SLAVE_FATAL_ERROR, rgi->gtid_info(),
                    ER_THD(thd, ER_SLAVE_FATAL_ERROR),
                    msg_stopped);
      }
    }
    else
    {
      ret= TRUE;
    }
  }
  if (ret)
    rgi->last_event_start_time= 0;
  
  DBUG_RETURN(ret);
}


/*
  skip_load_data_infile()

  NOTES
    This is used to tell a 3.23 master to break send_file()
*/

void skip_load_data_infile(NET *net)
{
  DBUG_ENTER("skip_load_data_infile");

  (void)net_request_file(net, "/dev/null");
  (void)my_net_read(net);                               // discard response
  (void)net_write_command(net, 0, (uchar*) "", 0, (uchar*) "", 0); // ok
  DBUG_VOID_RETURN;
}


bool net_request_file(NET* net, const char* fname)
{
  DBUG_ENTER("net_request_file");
  DBUG_RETURN(net_write_command(net, 251, (uchar*) fname, strlen(fname),
                                (uchar*) "", 0));
}

/*
  From other comments and tests in code, it looks like
  sometimes Query_log_event and Load_log_event can have db == 0
  (see rewrite_db() above for example)
  (cases where this happens are unclear; it may be when the master is 3.23).
*/

const char *print_slave_db_safe(const char* db)
{
  DBUG_ENTER("*print_slave_db_safe");

  DBUG_RETURN((db ? db : ""));
}

#endif /* HAVE_REPLICATION */

int init_strvar_from_file(char *var, int max_size, IO_CACHE *f,
                                 const char *default_val)
{
  size_t length;
  DBUG_ENTER("init_strvar_from_file");

  if ((length=my_b_gets(f,var, max_size)))
  {
    char* last_p = var + length -1;
    if (*last_p == '\n')
      *last_p = 0; // if we stopped on newline, kill it
    else
    {
      /*
        If we truncated a line or stopped on last char, remove all chars
        up to and including newline.
      */
      int c;
      while (((c=my_b_get(f)) != '\n' && c != my_b_EOF)) ;
    }
    DBUG_RETURN(0);
  }
  else if (default_val)
  {
    strmake(var,  default_val, max_size-1);
    DBUG_RETURN(0);
  }
  DBUG_RETURN(1);
}

/*
  when moving these functions to mysys, don't forget to
  remove slave.cc from libmysqld/CMakeLists.txt
*/
int init_intvar_from_file(int* var, IO_CACHE* f, int default_val)
{
  char buf[32];
  DBUG_ENTER("init_intvar_from_file");


  if (my_b_gets(f, buf, sizeof(buf)))
  {
    *var = atoi(buf);
    DBUG_RETURN(0);
  }
  else if (default_val)
  {
    *var = default_val;
    DBUG_RETURN(0);
  }
  DBUG_RETURN(1);
}

int init_floatvar_from_file(float* var, IO_CACHE* f, float default_val)
{
  char buf[16];
  DBUG_ENTER("init_floatvar_from_file");


  if (my_b_gets(f, buf, sizeof(buf)))
  {
    if (sscanf(buf, "%f", var) != 1)
      DBUG_RETURN(1);
    else
      DBUG_RETURN(0);
  }
  else if (default_val != 0.0)
  {
    *var = default_val;
    DBUG_RETURN(0);
  }
  DBUG_RETURN(1);
}


/**
   A master info read method

   This function is called from @c init_master_info() along with
   relatives to restore some of @c active_mi members.
   Particularly, this function is responsible for restoring
   IGNORE_SERVER_IDS list of servers whose events the slave is
   going to ignore (to not log them in the relay log).
   Items being read are supposed to be decimal output of values of a
   type shorter or equal of @c long and separated by the single space.
   It also used to restore DO_DOMAIN_IDS & IGNORE_DOMAIN_IDS lists.

   @param arr         @c DYNAMIC_ARRAY pointer to storage for servers id
   @param f           @c IO_CACHE pointer to the source file

   @retval 0         All OK
   @retval non-zero  An error
*/

int init_dynarray_intvar_from_file(DYNAMIC_ARRAY* arr, IO_CACHE* f)
{
  int ret= 0;
  char buf[16 * (sizeof(long)*4 + 1)]; // static buffer to use most of times
  char *buf_act= buf; // actual buffer can be dynamic if static is short
  char *token, *last;
  uint num_items;     // number of items of `arr'
  size_t read_size;
  DBUG_ENTER("init_dynarray_intvar_from_file");

  if ((read_size= my_b_gets(f, buf_act, sizeof(buf))) == 0)
  {
    DBUG_RETURN(0);                             // no line in master.info
  }
  if (read_size + 1 == sizeof(buf) && buf[sizeof(buf) - 2] != '\n')
  {
    /*
      short read happend; allocate sufficient memory and make the 2nd read
    */
    char buf_work[(sizeof(long)*3 + 1)*16];
    memcpy(buf_work, buf, sizeof(buf_work));
    num_items= atoi(strtok_r(buf_work, " ", &last));
    size_t snd_size;
    /*
      max size lower bound approximate estimation bases on the formula:
      (the items number + items themselves) * 
          (decimal size + space) - 1 + `\n' + '\0'
    */
    size_t max_size= (1 + num_items) * (sizeof(long)*3 + 1) + 1;
    buf_act= (char*) my_malloc(max_size, MYF(MY_WME));
    memcpy(buf_act, buf, read_size);
    snd_size= my_b_gets(f, buf_act + read_size, max_size - read_size);
    if (snd_size == 0 ||
        ((snd_size + 1 == max_size - read_size) &&  buf_act[max_size - 2] != '\n'))
    {
      /*
        failure to make the 2nd read or short read again
      */
      ret= 1;
      goto err;
    }
  }
  token= strtok_r(buf_act, " ", &last);
  if (token == NULL)
  {
    ret= 1;
    goto err;
  }
  num_items= atoi(token);
  for (uint i=0; i < num_items; i++)
  {
    token= strtok_r(NULL, " ", &last);
    if (token == NULL)
    {
      ret= 1;
      goto err;
    }
    else
    {
      ulong val= atol(token);
      insert_dynamic(arr, (uchar *) &val);
    }
  }
err:
  if (buf_act != buf)
    my_free(buf_act);
  DBUG_RETURN(ret);
}

#ifdef HAVE_REPLICATION

/*
  Check if the error is caused by network.
  @param[in]   errorno   Number of the error.
  RETURNS:
  TRUE         network error
  FALSE        not network error
*/

bool is_network_error(uint errorno)
{ 
  if (errorno == CR_CONNECTION_ERROR || 
      errorno == CR_CONN_HOST_ERROR ||
      errorno == CR_SERVER_GONE_ERROR ||
      errorno == CR_SERVER_LOST ||
      errorno == ER_CON_COUNT_ERROR ||
      errorno == ER_CONNECTION_KILLED ||
      errorno == ER_NEW_ABORTING_CONNECTION ||
      errorno == ER_NET_READ_INTERRUPTED ||
      errorno == ER_SERVER_SHUTDOWN)
    return TRUE;
#ifdef WITH_WSREP
  if (errorno == ER_UNKNOWN_COM_ERROR)
    return TRUE;
#endif

  return FALSE;   
}


/*
  Note that we rely on the master's version (3.23, 4.0.14 etc) instead of
  relying on the binlog's version. This is not perfect: imagine an upgrade
  of the master without waiting that all slaves are in sync with the master;
  then a slave could be fooled about the binlog's format. This is what happens
  when people upgrade a 3.23 master to 4.0 without doing RESET MASTER: 4.0
  slaves are fooled. So we do this only to distinguish between 3.23 and more
  recent masters (it's too late to change things for 3.23).

  RETURNS
  0       ok
  1       error
  2       transient network problem, the caller should try to reconnect
*/

static int get_master_version_and_clock(MYSQL* mysql, Master_info* mi)
{
  char err_buff[MAX_SLAVE_ERRMSG], err_buff2[MAX_SLAVE_ERRMSG];
  const char* errmsg= 0;
  int err_code= 0;
  MYSQL_RES *master_res= 0;
  MYSQL_ROW master_row;
  uint version= mysql_get_server_version(mysql) / 10000;
  DBUG_ENTER("get_master_version_and_clock");

  /*
    Free old description_event_for_queue (that is needed if we are in
    a reconnection).
  */
  delete mi->rli.relay_log.description_event_for_queue;
  mi->rli.relay_log.description_event_for_queue= 0;

  if (!my_isdigit(&my_charset_bin,*mysql->server_version))
  {
    errmsg= err_buff2;
    snprintf(err_buff2, sizeof(err_buff2),
             "Master reported unrecognized MySQL version: %s",
             mysql->server_version);
    err_code= ER_SLAVE_FATAL_ERROR;
    sprintf(err_buff, ER_DEFAULT(err_code), err_buff2);
  }
  else
  {
    /*
      Note the following switch will bug when we have MySQL branch 30 ;)
    */
    switch (version) {
    case 0:
    case 1:
    case 2:
      errmsg= err_buff2;
      snprintf(err_buff2, sizeof(err_buff2),
               "Master reported unrecognized MySQL version: %s",
               mysql->server_version);
      err_code= ER_SLAVE_FATAL_ERROR;
      sprintf(err_buff, ER_DEFAULT(err_code), err_buff2);
      break;
    case 3:
      mi->rli.relay_log.description_event_for_queue= new
        Format_description_log_event(1, mysql->server_version);
      break;
    case 4:
      mi->rli.relay_log.description_event_for_queue= new
        Format_description_log_event(3, mysql->server_version);
      break;
    default:
      /*
        Master is MySQL >=5.0. Give a default Format_desc event, so that we can
        take the early steps (like tests for "is this a 3.23 master") which we
        have to take before we receive the real master's Format_desc which will
        override this one. Note that the Format_desc we create below is garbage
        (it has the format of the *slave*); it's only good to help know if the
        master is 3.23, 4.0, etc.
      */
      mi->rli.relay_log.description_event_for_queue= new
        Format_description_log_event(4, mysql->server_version);
      break;
    }
  }

  /*
     This does not mean that a 5.0 slave will be able to read a 6.0 master; but
     as we don't know yet, we don't want to forbid this for now. If a 5.0 slave
     can't read a 6.0 master, this will show up when the slave can't read some
     events sent by the master, and there will be error messages.
  */

  if (errmsg)
    goto err;

  /* as we are here, we tried to allocate the event */
  if (!mi->rli.relay_log.description_event_for_queue)
  {
    errmsg= "default Format_description_log_event";
    err_code= ER_SLAVE_CREATE_EVENT_FAILURE;
    sprintf(err_buff, ER_DEFAULT(err_code), errmsg);
    goto err;
  }

  /*
    FD_q's (A) is set initially from RL's (A): FD_q.(A) := RL.(A).
    It's necessary to adjust FD_q.(A) at this point because in the following
    course FD_q is going to be dumped to RL.
    Generally FD_q is derived from a received FD_m (roughly FD_q := FD_m) 
    in queue_event and the master's (A) is installed.
    At one step with the assignment the Relay-Log's checksum alg is set to 
    a new value: RL.(A) := FD_q.(A). If the slave service is stopped
    the last time assigned RL.(A) will be passed over to the restarting
    service (to the current execution point).
    RL.A is a "codec" to verify checksum in queue_event() almost all the time
    the first fake Rotate event.
    Starting from this point IO thread will executes the following checksum
    warmup sequence  of actions:

    FD_q.A := RL.A,
    A_m^0 := master.@@global.binlog_checksum,
    {queue_event(R_f): verifies(R_f, A_m^0)},
    {queue_event(FD_m): verifies(FD_m, FD_m.A), dump(FD_q), rotate(RL),
                        FD_q := FD_m, RL.A := FD_q.A)}

    See legends definition on MYSQL_BIN_LOG::relay_log_checksum_alg
    docs lines (binlog.h).
    In above A_m^0 - the value of master's
    @@binlog_checksum determined in the upcoming handshake (stored in
    mi->checksum_alg_before_fd).


    After the warm-up sequence IO gets to "normal" checksum verification mode
    to use RL.A in 
    
    {queue_event(E_m): verifies(E_m, RL.A)}

    until it has received a new FD_m.
  */
  mi->rli.relay_log.description_event_for_queue->checksum_alg=
    mi->rli.relay_log.relay_log_checksum_alg;

  DBUG_ASSERT(mi->rli.relay_log.description_event_for_queue->checksum_alg !=
              BINLOG_CHECKSUM_ALG_UNDEF);
  DBUG_ASSERT(mi->rli.relay_log.relay_log_checksum_alg !=
              BINLOG_CHECKSUM_ALG_UNDEF); 
  /*
    Compare the master and slave's clock. Do not die if master's clock is
    unavailable (very old master not supporting UNIX_TIMESTAMP()?).
  */

#ifdef ENABLED_DEBUG_SYNC
  DBUG_EXECUTE_IF("dbug.before_get_UNIX_TIMESTAMP",
                  {
                    const char act[]=
                      "now "
                      "wait_for signal.get_unix_timestamp";
                    DBUG_ASSERT(debug_sync_service);
                    DBUG_ASSERT(!debug_sync_set_action(current_thd,
                                                       STRING_WITH_LEN(act)));
                  };);
#endif

  master_res= NULL;
  if (!mysql_real_query(mysql, STRING_WITH_LEN("SELECT UNIX_TIMESTAMP()")) &&
      (master_res= mysql_store_result(mysql)) &&
      (master_row= mysql_fetch_row(master_res)))
  {
    mysql_mutex_lock(&mi->data_lock);
    mi->clock_diff_with_master=
      (long) (time((time_t*) 0) - strtoul(master_row[0], 0, 10));
    mysql_mutex_unlock(&mi->data_lock);
  }
  else if (check_io_slave_killed(mi, NULL))
    goto slave_killed_err;
  else if (is_network_error(mysql_errno(mysql)))
  {
    mi->report(WARNING_LEVEL, mysql_errno(mysql), NULL,
               "Get master clock failed with error: %s", mysql_error(mysql));
    goto network_err;
  }
  else 
  {
    mysql_mutex_lock(&mi->data_lock);
    mi->clock_diff_with_master= 0; /* The "most sensible" value */
    mysql_mutex_unlock(&mi->data_lock);
    sql_print_warning("\"SELECT UNIX_TIMESTAMP()\" failed on master, "
                      "do not trust column Seconds_Behind_Master of SHOW "
                      "SLAVE STATUS. Error: %s (%d)",
                      mysql_error(mysql), mysql_errno(mysql));
  }
  if (master_res)
  {
    mysql_free_result(master_res);
    master_res= NULL;
  }

  /*
    Check that the master's server id and ours are different. Because if they
    are equal (which can result from a simple copy of master's datadir to slave,
    thus copying some my.cnf), replication will work but all events will be
    skipped.
    Do not die if SHOW VARIABLES LIKE 'SERVER_ID' fails on master (very old
    master?).
    Note: we could have put a @@SERVER_ID in the previous SELECT
    UNIX_TIMESTAMP() instead, but this would not have worked on 3.23 masters.
  */
#ifdef ENABLED_DEBUG_SYNC
  DBUG_EXECUTE_IF("dbug.before_get_SERVER_ID",
                  {
                    const char act[]=
                      "now "
                      "wait_for signal.get_server_id";
                    DBUG_ASSERT(debug_sync_service);
                    DBUG_ASSERT(!debug_sync_set_action(current_thd, 
                                                       STRING_WITH_LEN(act)));
                  };);
#endif
  master_res= NULL;
  master_row= NULL;
  if (!mysql_real_query(mysql,
                        STRING_WITH_LEN("SHOW VARIABLES LIKE 'SERVER_ID'")) &&
      (master_res= mysql_store_result(mysql)) &&
      (master_row= mysql_fetch_row(master_res)))
  {
    if ((global_system_variables.server_id ==
             (mi->master_id= strtoul(master_row[1], 0, 10))) &&
        !mi->rli.replicate_same_server_id)
    {
      errmsg= "The slave I/O thread stops because master and slave have equal \
MySQL server ids; these ids must be different for replication to work (or \
the --replicate-same-server-id option must be used on slave but this does \
not always make sense; please check the manual before using it).";
      err_code= ER_SLAVE_FATAL_ERROR;
      sprintf(err_buff, ER_DEFAULT(err_code), errmsg);
      goto err;
    }
  }
  else if (mysql_errno(mysql))
  {
    if (check_io_slave_killed(mi, NULL))
      goto slave_killed_err;
    else if (is_network_error(mysql_errno(mysql)))
    {
      mi->report(WARNING_LEVEL, mysql_errno(mysql), NULL,
                 "Get master SERVER_ID failed with error: %s", mysql_error(mysql));
      goto network_err;
    }
    /* Fatal error */
    errmsg= "The slave I/O thread stops because a fatal error is encountered \
when it try to get the value of SERVER_ID variable from master.";
    err_code= mysql_errno(mysql);
    sprintf(err_buff, "%s Error: %s", errmsg, mysql_error(mysql));
    goto err;
  }
  else if (!master_row && master_res)
  {
    mi->report(WARNING_LEVEL, ER_UNKNOWN_SYSTEM_VARIABLE, NULL,
               "Unknown system variable 'SERVER_ID' on master, \
maybe it is a *VERY OLD MASTER*.");
  }
  if (master_res)
  {
    mysql_free_result(master_res);
    master_res= NULL;
  }
  if (mi->master_id == 0 && mi->ignore_server_ids.elements > 0)
  {
    errmsg= "Slave configured with server id filtering could not detect the master server id.";
    err_code= ER_SLAVE_FATAL_ERROR;
    sprintf(err_buff, ER_DEFAULT(err_code), errmsg);
    goto err;
  }

  /*
    Check that the master's global character_set_server and ours are the same.
    Not fatal if query fails (old master?).
    Note that we don't check for equality of global character_set_client and
    collation_connection (neither do we prevent their setting in
    set_var.cc). That's because from what I (Guilhem) have tested, the global
    values of these 2 are never used (new connections don't use them).
    We don't test equality of global collation_database either as it's is
    going to be deprecated (made read-only) in 4.1 very soon.
    The test is only relevant if master < 5.0.3 (we'll test only if it's older
    than the 5 branch; < 5.0.3 was alpha...), as >= 5.0.3 master stores
    charset info in each binlog event.
    We don't do it for 3.23 because masters <3.23.50 hang on
    SELECT @@unknown_var (BUG#7965 - see changelog of 3.23.50). So finally we
    test only if master is 4.x.
  */

  /* redundant with rest of code but safer against later additions */
  if (version == 3)
    goto err;

  if (version == 4)
  {
    master_res= NULL;
    if (!mysql_real_query(mysql,
                          STRING_WITH_LEN("SELECT @@GLOBAL.COLLATION_SERVER")) &&
        (master_res= mysql_store_result(mysql)) &&
        (master_row= mysql_fetch_row(master_res)))
    {
      if (strcmp(master_row[0], global_system_variables.collation_server->name))
      {
        errmsg= "The slave I/O thread stops because master and slave have \
different values for the COLLATION_SERVER global variable. The values must \
be equal for the Statement-format replication to work";
        err_code= ER_SLAVE_FATAL_ERROR;
        sprintf(err_buff, ER_DEFAULT(err_code), errmsg);
        goto err;
      }
    }
    else if (check_io_slave_killed(mi, NULL))
      goto slave_killed_err;
    else if (is_network_error(mysql_errno(mysql)))
    {
      mi->report(WARNING_LEVEL, mysql_errno(mysql), NULL,
                 "Get master COLLATION_SERVER failed with error: %s", mysql_error(mysql));
      goto network_err;
    }
    else if (mysql_errno(mysql) != ER_UNKNOWN_SYSTEM_VARIABLE)
    {
      /* Fatal error */
      errmsg= "The slave I/O thread stops because a fatal error is encountered \
when it try to get the value of COLLATION_SERVER global variable from master.";
      err_code= mysql_errno(mysql);
      sprintf(err_buff, "%s Error: %s", errmsg, mysql_error(mysql));
      goto err;
    }
    else
      mi->report(WARNING_LEVEL, ER_UNKNOWN_SYSTEM_VARIABLE, NULL,
                 "Unknown system variable 'COLLATION_SERVER' on master, \
maybe it is a *VERY OLD MASTER*. *NOTE*: slave may experience \
inconsistency if replicated data deals with collation.");

    if (master_res)
    {
      mysql_free_result(master_res);
      master_res= NULL;
    }
  }

  /*
    Perform analogous check for time zone. Theoretically we also should
    perform check here to verify that SYSTEM time zones are the same on
    slave and master, but we can't rely on value of @@system_time_zone
    variable (it is time zone abbreviation) since it determined at start
    time and so could differ for slave and master even if they are really
    in the same system time zone. So we are omiting this check and just
    relying on documentation. Also according to Monty there are many users
    who are using replication between servers in various time zones. Hence
    such check will broke everything for them. (And now everything will
    work for them because by default both their master and slave will have
    'SYSTEM' time zone).
    This check is only necessary for 4.x masters (and < 5.0.4 masters but
    those were alpha).
  */
  if (version == 4)
  {
    master_res= NULL;
    if (!mysql_real_query(mysql, STRING_WITH_LEN("SELECT @@GLOBAL.TIME_ZONE")) &&
        (master_res= mysql_store_result(mysql)) &&
        (master_row= mysql_fetch_row(master_res)))
    {
      if (strcmp(master_row[0],
                 global_system_variables.time_zone->get_name()->ptr()))
      {
        errmsg= "The slave I/O thread stops because master and slave have \
different values for the TIME_ZONE global variable. The values must \
be equal for the Statement-format replication to work";
        err_code= ER_SLAVE_FATAL_ERROR;
        sprintf(err_buff, ER_DEFAULT(err_code), errmsg);
        goto err;
      }
    }
    else if (check_io_slave_killed(mi, NULL))
      goto slave_killed_err;
    else if (is_network_error(err_code= mysql_errno(mysql)))
    {
      mi->report(ERROR_LEVEL, err_code, NULL,
                 "Get master TIME_ZONE failed with error: %s",
                 mysql_error(mysql));
      goto network_err;
    }
    else if (err_code == ER_UNKNOWN_SYSTEM_VARIABLE)
    {
      /* We use ERROR_LEVEL to get the error logged to file */
      mi->report(ERROR_LEVEL, err_code, NULL,

                 "MySQL master doesn't have a TIME_ZONE variable. Note that"
                 "if your timezone is not same between master and slave, your "
                 "slave may get wrong data into timestamp columns");
    }
    else
    {
      /* Fatal error */
      errmsg= "The slave I/O thread stops because a fatal error is encountered \
when it try to get the value of TIME_ZONE global variable from master.";
      sprintf(err_buff, "%s Error: %s", errmsg, mysql_error(mysql));
      goto err;
    }
    if (master_res)
    {
      mysql_free_result(master_res);
      master_res= NULL;
    }
  }

  if (mi->heartbeat_period != 0.0)
  {
    const char query_format[]= "SET @master_heartbeat_period= %llu";
    char query[sizeof(query_format) + 32];
    /* 
       the period is an ulonglong of nano-secs. 
    */
    my_snprintf(query, sizeof(query), query_format,
                (ulonglong) (mi->heartbeat_period*1000000000UL));

    DBUG_EXECUTE_IF("simulate_slave_heartbeat_network_error",
                    { static ulong dbug_count= 0;
                      if (++dbug_count < 3)
                        goto heartbeat_network_error;
                    });
    if (mysql_real_query(mysql, query, (ulong)strlen(query)))
    {
      if (check_io_slave_killed(mi, NULL))
        goto slave_killed_err;

      if (is_network_error(mysql_errno(mysql)))
      {
      IF_DBUG(heartbeat_network_error: , )
        mi->report(WARNING_LEVEL, mysql_errno(mysql), NULL,
                   "SET @master_heartbeat_period to master failed with error: %s",
                   mysql_error(mysql));
        mysql_free_result(mysql_store_result(mysql));
        goto network_err;
      }
      else
      {
        /* Fatal error */
        errmsg= "The slave I/O thread stops because a fatal error is encountered "
          "when it tries to SET @master_heartbeat_period on master.";
        err_code= ER_SLAVE_FATAL_ERROR;
        sprintf(err_buff, "%s Error: %s", errmsg, mysql_error(mysql));
        mysql_free_result(mysql_store_result(mysql));
        goto err;
      }
    }
    mysql_free_result(mysql_store_result(mysql));
  }
 
  /*
    Querying if master is capable to checksum and notifying it about own
    CRC-awareness. The master's side instant value of @@global.binlog_checksum 
    is stored in the dump thread's uservar area as well as cached locally
    to become known in consensus by master and slave.
  */
  DBUG_EXECUTE_IF("simulate_slave_unaware_checksum",
                  mi->checksum_alg_before_fd= BINLOG_CHECKSUM_ALG_OFF;
                  goto past_checksum;);
  {
    int rc;
    const char query[]= "SET @master_binlog_checksum= @@global.binlog_checksum";
    master_res= NULL;
    mi->checksum_alg_before_fd= BINLOG_CHECKSUM_ALG_UNDEF; //initially undefined
    /*
      @c checksum_alg_before_fd is queried from master in this block.
      If master is old checksum-unaware the value stays undefined.
      Once the first FD will be received its alg descriptor will replace
      the being queried one.
    */
    rc= mysql_real_query(mysql, query,(ulong)strlen(query));
    if (rc != 0)
    {
      if (check_io_slave_killed(mi, NULL))
        goto slave_killed_err;

      if (mysql_errno(mysql) == ER_UNKNOWN_SYSTEM_VARIABLE)
      {
        /* Ignore this expected error if not a high error level */
        if (global_system_variables.log_warnings > 1)
        {
          // this is tolerable as OM -> NS is supported
          mi->report(WARNING_LEVEL, mysql_errno(mysql), NULL,
                     "Notifying master by %s failed with "
                     "error: %s", query, mysql_error(mysql));
        }
      }
      else
      {
        if (is_network_error(mysql_errno(mysql)))
        {
          mi->report(WARNING_LEVEL, mysql_errno(mysql), NULL,
                     "Notifying master by %s failed with "
                     "error: %s", query, mysql_error(mysql));
          mysql_free_result(mysql_store_result(mysql));
          goto network_err;
        }
        else
        {
          errmsg= "The slave I/O thread stops because a fatal error is encountered "
            "when it tried to SET @master_binlog_checksum on master.";
          err_code= ER_SLAVE_FATAL_ERROR;
          sprintf(err_buff, "%s Error: %s", errmsg, mysql_error(mysql));
          mysql_free_result(mysql_store_result(mysql));
          goto err;
        }
      }
    }
    else
    {
      mysql_free_result(mysql_store_result(mysql));
      if (!mysql_real_query(mysql,
                            STRING_WITH_LEN("SELECT @master_binlog_checksum")) &&
          (master_res= mysql_store_result(mysql)) &&
          (master_row= mysql_fetch_row(master_res)) &&
          (master_row[0] != NULL))
      {
        mi->checksum_alg_before_fd= (enum_binlog_checksum_alg)
          (find_type(master_row[0], &binlog_checksum_typelib, 1) - 1);
        // valid outcome is either of
        DBUG_ASSERT(mi->checksum_alg_before_fd == BINLOG_CHECKSUM_ALG_OFF ||
                    mi->checksum_alg_before_fd == BINLOG_CHECKSUM_ALG_CRC32);
      }
      else if (check_io_slave_killed(mi, NULL))
        goto slave_killed_err;
      else if (is_network_error(mysql_errno(mysql)))
      {
        mi->report(WARNING_LEVEL, mysql_errno(mysql), NULL,
                   "Get master BINLOG_CHECKSUM failed with error: %s", mysql_error(mysql));
        goto network_err;
      }
      else
      {
        errmsg= "The slave I/O thread stops because a fatal error is encountered "
          "when it tried to SELECT @master_binlog_checksum.";
        err_code= ER_SLAVE_FATAL_ERROR;
        sprintf(err_buff, "%s Error: %s", errmsg, mysql_error(mysql));
        mysql_free_result(mysql_store_result(mysql));
        goto err;
      }
    }
    if (master_res)
    {
      mysql_free_result(master_res);
      master_res= NULL;
    }
  }

#ifndef DBUG_OFF
past_checksum:
#endif

  /*
    Request the master to filter away events with the @@skip_replication flag
    set, if we are running with
    --replicate-events-marked-for-skip=FILTER_ON_MASTER.
  */
  if (opt_replicate_events_marked_for_skip == RPL_SKIP_FILTER_ON_MASTER)
  {
    if (unlikely(mysql_real_query(mysql,
                                  STRING_WITH_LEN("SET skip_replication=1"))))
    {
      err_code= mysql_errno(mysql);
      if (is_network_error(err_code))
      {
        mi->report(ERROR_LEVEL, err_code, NULL,
                   "Setting master-side filtering of @@skip_replication failed "
                   "with error: %s", mysql_error(mysql));
        goto network_err;
      }
      else if (err_code == ER_UNKNOWN_SYSTEM_VARIABLE)
      {
        /*
          The master is older than the slave and does not support the
          @@skip_replication feature.
          This is not a problem, as such master will not generate events with
          the @@skip_replication flag set in the first place. We will still
          do slave-side filtering of such events though, to handle the (rare)
          case of downgrading a master and receiving old events generated from
          before the downgrade with the @@skip_replication flag set.
        */
        DBUG_PRINT("info", ("Old master does not support master-side filtering "
                            "of @@skip_replication events."));
      }
      else
      {
        /* Fatal error */
        errmsg= "The slave I/O thread stops because a fatal error is "
          "encountered when it tries to request filtering of events marked "
          "with the @@skip_replication flag.";
        sprintf(err_buff, "%s Error: %s", errmsg, mysql_error(mysql));
        goto err;
      }
    }
  }

  /* Announce MariaDB slave capabilities. */
  DBUG_EXECUTE_IF("simulate_slave_capability_none", goto after_set_capability;);
  {
    int rc= DBUG_EVALUATE_IF("simulate_slave_capability_old_53",
        mysql_real_query(mysql, STRING_WITH_LEN("SET @mariadb_slave_capability="
                         STRINGIFY_ARG(MARIA_SLAVE_CAPABILITY_ANNOTATE))),
        mysql_real_query(mysql, STRING_WITH_LEN("SET @mariadb_slave_capability="
                         STRINGIFY_ARG(MARIA_SLAVE_CAPABILITY_MINE))));
    if (unlikely(rc))
    {
      err_code= mysql_errno(mysql);
      if (is_network_error(err_code))
      {
        mi->report(ERROR_LEVEL, err_code, NULL,
                   "Setting @mariadb_slave_capability failed with error: %s",
                   mysql_error(mysql));
        goto network_err;
      }
      else
      {
        /* Fatal error */
        errmsg= "The slave I/O thread stops because a fatal error is "
          "encountered when it tries to set @mariadb_slave_capability.";
        sprintf(err_buff, "%s Error: %s", errmsg, mysql_error(mysql));
        goto err;
      }
    }
  }
#ifndef DBUG_OFF
after_set_capability:
#endif

  if (mi->using_gtid != Master_info::USE_GTID_NO)
  {
    /* Request dump to start from slave replication GTID state. */
    int rc;
    char str_buf[256];
    String query_str(str_buf, sizeof(str_buf), system_charset_info);
    query_str.length(0);

    /*
      Read the master @@GLOBAL.gtid_domain_id variable.
      This is mostly to check that master is GTID aware, but we could later
      perhaps use it to check that different multi-source masters are correctly
      configured with distinct domain_id.
    */
    if (mysql_real_query(mysql,
                         STRING_WITH_LEN("SELECT @@GLOBAL.gtid_domain_id")) ||
        !(master_res= mysql_store_result(mysql)) ||
        !(master_row= mysql_fetch_row(master_res)))
    {
      err_code= mysql_errno(mysql);
      if (is_network_error(err_code))
      {
        mi->report(ERROR_LEVEL, err_code, NULL,
                   "Get master @@GLOBAL.gtid_domain_id failed with error: %s",
                   mysql_error(mysql));
        goto network_err;
      }
      else
      {
        errmsg= "The slave I/O thread stops because master does not support "
          "MariaDB global transaction id. A fatal error is encountered when "
          "it tries to SELECT @@GLOBAL.gtid_domain_id.";
        sprintf(err_buff, "%s Error: %s", errmsg, mysql_error(mysql));
        goto err;
      }
    }
    mysql_free_result(master_res);
    master_res= NULL;

    query_str.append(STRING_WITH_LEN("SET @slave_connect_state='"),
                     system_charset_info);
    if (mi->gtid_current_pos.append_to_string(&query_str))
    {
      err_code= ER_OUTOFMEMORY;
      errmsg= "The slave I/O thread stops because a fatal out-of-memory "
        "error is encountered when it tries to compute @slave_connect_state.";
      sprintf(err_buff, "%s Error: Out of memory", errmsg);
      goto err;
    }
    query_str.append(STRING_WITH_LEN("'"), system_charset_info);

    rc= mysql_real_query(mysql, query_str.ptr(), query_str.length());
    if (unlikely(rc))
    {
      err_code= mysql_errno(mysql);
      if (is_network_error(err_code))
      {
        mi->report(ERROR_LEVEL, err_code, NULL,
                   "Setting @slave_connect_state failed with error: %s",
                   mysql_error(mysql));
        goto network_err;
      }
      else
      {
        /* Fatal error */
        errmsg= "The slave I/O thread stops because a fatal error is "
          "encountered when it tries to set @slave_connect_state.";
        sprintf(err_buff, "%s Error: %s", errmsg, mysql_error(mysql));
        goto err;
      }
    }

    query_str.length(0);
    if (query_str.append(STRING_WITH_LEN("SET @slave_gtid_strict_mode="),
                         system_charset_info) ||
        query_str.append_ulonglong(opt_gtid_strict_mode != false))
    {
      err_code= ER_OUTOFMEMORY;
      errmsg= "The slave I/O thread stops because a fatal out-of-memory "
        "error is encountered when it tries to set @slave_gtid_strict_mode.";
      sprintf(err_buff, "%s Error: Out of memory", errmsg);
      goto err;
    }

    rc= mysql_real_query(mysql, query_str.ptr(), query_str.length());
    if (unlikely(rc))
    {
      err_code= mysql_errno(mysql);
      if (is_network_error(err_code))
      {
        mi->report(ERROR_LEVEL, err_code, NULL,
                   "Setting @slave_gtid_strict_mode failed with error: %s",
                   mysql_error(mysql));
        goto network_err;
      }
      else
      {
        /* Fatal error */
        errmsg= "The slave I/O thread stops because a fatal error is "
          "encountered when it tries to set @slave_gtid_strict_mode.";
        sprintf(err_buff, "%s Error: %s", errmsg, mysql_error(mysql));
        goto err;
      }
    }

    query_str.length(0);
    if (query_str.append(STRING_WITH_LEN("SET @slave_gtid_ignore_duplicates="),
                         system_charset_info) ||
        query_str.append_ulonglong(opt_gtid_ignore_duplicates != false))
    {
      err_code= ER_OUTOFMEMORY;
      errmsg= "The slave I/O thread stops because a fatal out-of-memory error "
        "is encountered when it tries to set @slave_gtid_ignore_duplicates.";
      sprintf(err_buff, "%s Error: Out of memory", errmsg);
      goto err;
    }

    rc= mysql_real_query(mysql, query_str.ptr(), query_str.length());
    if (unlikely(rc))
    {
      err_code= mysql_errno(mysql);
      if (is_network_error(err_code))
      {
        mi->report(ERROR_LEVEL, err_code, NULL,
                   "Setting @slave_gtid_ignore_duplicates failed with "
                   "error: %s", mysql_error(mysql));
        goto network_err;
      }
      else
      {
        /* Fatal error */
        errmsg= "The slave I/O thread stops because a fatal error is "
          "encountered when it tries to set @slave_gtid_ignore_duplicates.";
        sprintf(err_buff, "%s Error: %s", errmsg, mysql_error(mysql));
        goto err;
      }
    }

    if (mi->rli.until_condition == Relay_log_info::UNTIL_GTID)
    {
      query_str.length(0);
      query_str.append(STRING_WITH_LEN("SET @slave_until_gtid='"),
                       system_charset_info);
      if (mi->rli.until_gtid_pos.append_to_string(&query_str))
      {
        err_code= ER_OUTOFMEMORY;
        errmsg= "The slave I/O thread stops because a fatal out-of-memory "
          "error is encountered when it tries to compute @slave_until_gtid.";
        sprintf(err_buff, "%s Error: Out of memory", errmsg);
        goto err;
      }
      query_str.append(STRING_WITH_LEN("'"), system_charset_info);

      rc= mysql_real_query(mysql, query_str.ptr(), query_str.length());
      if (unlikely(rc))
      {
        err_code= mysql_errno(mysql);
        if (is_network_error(err_code))
        {
          mi->report(ERROR_LEVEL, err_code, NULL,
                     "Setting @slave_until_gtid failed with error: %s",
                     mysql_error(mysql));
          goto network_err;
        }
        else
        {
          /* Fatal error */
          errmsg= "The slave I/O thread stops because a fatal error is "
            "encountered when it tries to set @slave_until_gtid.";
          sprintf(err_buff, "%s Error: %s", errmsg, mysql_error(mysql));
          goto err;
        }
      }
    }
  }
  else
  {
    /*
      If we are not using GTID to connect this time, then instead request
      the corresponding GTID position from the master, so that the user
      can reconnect the next time using MASTER_GTID_POS=AUTO.
    */
    char quote_buf[2*sizeof(mi->master_log_name)+1];
    char str_buf[28+2*sizeof(mi->master_log_name)+10];
    String query(str_buf, sizeof(str_buf), system_charset_info);
    query.length(0);

    query.append("SELECT binlog_gtid_pos('");
    escape_quotes_for_mysql(&my_charset_bin, quote_buf, sizeof(quote_buf),
                            mi->master_log_name, strlen(mi->master_log_name));
    query.append(quote_buf);
    query.append("',");
    query.append_ulonglong(mi->master_log_pos);
    query.append(")");

    if (!mysql_real_query(mysql, query.c_ptr_safe(), query.length()) &&
        (master_res= mysql_store_result(mysql)) &&
        (master_row= mysql_fetch_row(master_res)) &&
        (master_row[0] != NULL))
    {
      rpl_global_gtid_slave_state->load(mi->io_thd, master_row[0],
                                        strlen(master_row[0]), false, false);
    }
    else if (check_io_slave_killed(mi, NULL))
      goto slave_killed_err;
    else if (is_network_error(mysql_errno(mysql)))
    {
      mi->report(WARNING_LEVEL, mysql_errno(mysql), NULL,
                 "Get master GTID position failed with error: %s", mysql_error(mysql));
      goto network_err;
    }
    else
    {
      /*
        ToDo: If the master does not have the binlog_gtid_pos() function, it
        just means that it is an old master with no GTID support, so we should
        do nothing.

        However, if binlog_gtid_pos() exists, but fails or returns NULL, then
        it means that the requested position is not valid. We could use this
        to catch attempts to replicate from within the middle of an event,
        avoiding strange failures or possible corruption.
      */
    }
    if (master_res)
    {
      mysql_free_result(master_res);
      master_res= NULL;
    }
  }

err:
  if (errmsg)
  {
    if (master_res)
      mysql_free_result(master_res);
    DBUG_ASSERT(err_code != 0);
    mi->report(ERROR_LEVEL, err_code, NULL, "%s", err_buff);
    DBUG_RETURN(1);
  }

  DBUG_RETURN(0);

network_err:
  if (master_res)
    mysql_free_result(master_res);
  DBUG_RETURN(2);

slave_killed_err:
  if (master_res)
    mysql_free_result(master_res);
  DBUG_RETURN(2);
}


static bool wait_for_relay_log_space(Relay_log_info* rli)
{
  bool slave_killed=0;
  bool ignore_log_space_limit;
  Master_info* mi = rli->mi;
  PSI_stage_info old_stage;
  THD* thd = mi->io_thd;
  DBUG_ENTER("wait_for_relay_log_space");

  mysql_mutex_lock(&rli->log_space_lock);
  thd->ENTER_COND(&rli->log_space_cond,
                  &rli->log_space_lock,
                  &stage_waiting_for_relay_log_space,
                  &old_stage);
  while (rli->log_space_limit < rli->log_space_total &&
         !(slave_killed=io_slave_killed(mi)) &&
         !rli->ignore_log_space_limit)
    mysql_cond_wait(&rli->log_space_cond, &rli->log_space_lock);

  ignore_log_space_limit= rli->ignore_log_space_limit;
  rli->ignore_log_space_limit= 0;

  thd->EXIT_COND(&old_stage);

  /* 
    Makes the IO thread read only one event at a time
    until the SQL thread is able to purge the relay 
    logs, freeing some space.

    Therefore, once the SQL thread processes this next 
    event, it goes to sleep (no more events in the queue),
    sets ignore_log_space_limit=true and wakes the IO thread. 
    However, this event may have been enough already for 
    the SQL thread to purge some log files, freeing 
    rli->log_space_total .

    This guarantees that the SQL and IO thread move
    forward only one event at a time (to avoid deadlocks), 
    when the relay space limit is reached. It also 
    guarantees that when the SQL thread is prepared to
    rotate (to be able to purge some logs), the IO thread
    will know about it and will rotate.

    NOTE: The ignore_log_space_limit is only set when the SQL
          thread sleeps waiting for events.

   */

  if (ignore_log_space_limit)
  {
#ifndef DBUG_OFF
    {
      DBUG_PRINT("info", ("log_space_limit=%llu log_space_total=%llu "
                          "ignore_log_space_limit=%d "
                          "sql_force_rotate_relay=%d", 
                        rli->log_space_limit, rli->log_space_total,
                        (int) rli->ignore_log_space_limit,
                        (int) rli->sql_force_rotate_relay));
    }
#endif
    if (rli->sql_force_rotate_relay)
    {
      mysql_mutex_lock(&mi->data_lock);
      rotate_relay_log(rli->mi);
      mysql_mutex_unlock(&mi->data_lock);
      rli->sql_force_rotate_relay= false;
    }
  }

  DBUG_RETURN(slave_killed);
}


/*
  Builds a Rotate from the ignored events' info and writes it to relay log.

  SYNOPSIS
  write_ignored_events_info_to_relay_log()
    thd             pointer to I/O thread's thd
    mi

  DESCRIPTION
    Slave I/O thread, going to die, must leave a durable trace of the
    ignored events' end position for the use of the slave SQL thread, by
    calling this function. Only that thread can call it (see assertion).
 */
static void write_ignored_events_info_to_relay_log(THD *thd, Master_info *mi)
{
  Relay_log_info *rli= &mi->rli;
  mysql_mutex_t *log_lock= rli->relay_log.get_log_lock();
  DBUG_ENTER("write_ignored_events_info_to_relay_log");

  DBUG_ASSERT(thd == mi->io_thd);
  mysql_mutex_lock(log_lock);
  if (rli->ign_master_log_name_end[0] || rli->ign_gtids.count())
  {
    Rotate_log_event *rev= NULL;
    Gtid_list_log_event *glev= NULL;
    if (rli->ign_master_log_name_end[0])
    {
      rev= new Rotate_log_event(rli->ign_master_log_name_end,
                                0, rli->ign_master_log_pos_end,
                                Rotate_log_event::DUP_NAME);
      rli->ign_master_log_name_end[0]= 0;
      if (unlikely(!(bool)rev))
        mi->report(ERROR_LEVEL, ER_SLAVE_CREATE_EVENT_FAILURE, NULL,
                   ER_THD(thd, ER_SLAVE_CREATE_EVENT_FAILURE),
                   "Rotate_event (out of memory?),"
                   " SHOW SLAVE STATUS may be inaccurate");
    }
    if (rli->ign_gtids.count())
    {
      DBUG_ASSERT(!rli->is_in_group());         // Ensure no active transaction
      glev= new Gtid_list_log_event(&rli->ign_gtids,
                                    Gtid_list_log_event::FLAG_IGN_GTIDS);
      rli->ign_gtids.reset();
      if (unlikely(!(bool)glev))
        mi->report(ERROR_LEVEL, ER_SLAVE_CREATE_EVENT_FAILURE, NULL,
                   ER_THD(thd, ER_SLAVE_CREATE_EVENT_FAILURE),
                   "Gtid_list_event (out of memory?),"
                   " gtid_slave_pos may be inaccurate");
    }

    /* Can unlock before writing as slave SQL thd will soon see our event. */
    mysql_mutex_unlock(log_lock);
    if (rev)
    {
      DBUG_PRINT("info",("writing a Rotate event to track down ignored events"));
      rev->server_id= 0; // don't be ignored by slave SQL thread
      if (unlikely(rli->relay_log.append(rev)))
        mi->report(ERROR_LEVEL, ER_SLAVE_RELAY_LOG_WRITE_FAILURE, NULL,
                   ER_THD(thd, ER_SLAVE_RELAY_LOG_WRITE_FAILURE),
                   "failed to write a Rotate event"
                   " to the relay log, SHOW SLAVE STATUS may be"
                   " inaccurate");
      delete rev;
    }
    if (glev)
    {
      DBUG_PRINT("info",("writing a Gtid_list event to track down ignored events"));
      glev->server_id= 0; // don't be ignored by slave SQL thread
      glev->set_artificial_event(); // Don't mess up Exec_Master_Log_Pos
      if (unlikely(rli->relay_log.append(glev)))
        mi->report(ERROR_LEVEL, ER_SLAVE_RELAY_LOG_WRITE_FAILURE, NULL,
                   ER_THD(thd, ER_SLAVE_RELAY_LOG_WRITE_FAILURE),
                   "failed to write a Gtid_list event to the relay log, "
                   "gtid_slave_pos may be inaccurate");
      delete glev;
    }
    if (likely (rev || glev))
    {
      rli->relay_log.harvest_bytes_written(&rli->log_space_total);
      if (flush_master_info(mi, TRUE, TRUE))
        sql_print_error("Failed to flush master info file");
    }
  }
  else
    mysql_mutex_unlock(log_lock);
  DBUG_VOID_RETURN;
}


int register_slave_on_master(MYSQL* mysql, Master_info *mi,
                             bool *suppress_warnings)
{
  uchar buf[1024], *pos= buf;
  size_t report_host_len=0, report_user_len=0, report_password_len=0;
  DBUG_ENTER("register_slave_on_master");

  *suppress_warnings= FALSE;
  if (report_host)
    report_host_len= strlen(report_host);
  if (report_host_len > HOSTNAME_LENGTH)
  {
    sql_print_warning("The length of report_host is %zu. "
                      "It is larger than the max length(%d), so this "
                      "slave cannot be registered to the master.",
                      report_host_len, HOSTNAME_LENGTH);
    DBUG_RETURN(0);
  }

  if (report_user)
    report_user_len= strlen(report_user);
  if (report_user_len > USERNAME_LENGTH)
  {
    sql_print_warning("The length of report_user is %zu. "
                      "It is larger than the max length(%d), so this "
                      "slave cannot be registered to the master.",
                      report_user_len, USERNAME_LENGTH);
    DBUG_RETURN(0);
  }

  if (report_password)
    report_password_len= strlen(report_password);
  if (report_password_len > MAX_PASSWORD_LENGTH)
  {
    sql_print_warning("The length of report_password is %zu. "
                      "It is larger than the max length(%d), so this "
                      "slave cannot be registered to the master.",
                      report_password_len, MAX_PASSWORD_LENGTH);
    DBUG_RETURN(0);
  }

  int4store(pos, global_system_variables.server_id); pos+= 4;
  pos= net_store_data(pos, (uchar*) report_host, report_host_len);
  pos= net_store_data(pos, (uchar*) report_user, report_user_len);
  pos= net_store_data(pos, (uchar*) report_password, report_password_len);
  int2store(pos, (uint16) report_port); pos+= 2;
  /* 
    Fake rpl_recovery_rank, which was removed in BUG#13963,
    so that this server can register itself on old servers,
    see BUG#49259.
   */
  int4store(pos, /* rpl_recovery_rank */ 0);    pos+= 4;
  /* The master will fill in master_id */
  int4store(pos, 0);                    pos+= 4;

  if (simple_command(mysql, COM_REGISTER_SLAVE, buf, (ulong) (pos- buf), 0))
  {
    if (mysql_errno(mysql) == ER_NET_READ_INTERRUPTED)
    {
      *suppress_warnings= TRUE;                 // Suppress reconnect warning
    }
    else if (!check_io_slave_killed(mi, NULL))
    {
      char buf[256];
      my_snprintf(buf, sizeof(buf), "%s (Errno: %d)", mysql_error(mysql), 
                  mysql_errno(mysql));
      mi->report(ERROR_LEVEL, ER_SLAVE_MASTER_COM_FAILURE, NULL,
                 ER(ER_SLAVE_MASTER_COM_FAILURE), "COM_REGISTER_SLAVE", buf);
    }
    DBUG_RETURN(1);
  }
  DBUG_RETURN(0);
}


/**
  Execute a SHOW SLAVE STATUS statement.

  @param thd Pointer to THD object for the client thread executing the
  statement.

  @param mi Pointer to Master_info object for the IO thread.

  @retval FALSE success
  @retval TRUE failure
*/

bool show_master_info(THD *thd, Master_info *mi, bool full)
{
  DBUG_ENTER("show_master_info");
  String gtid_pos;
  List<Item> field_list;

  if (full && rpl_global_gtid_slave_state->tostring(&gtid_pos, NULL, 0))
    DBUG_RETURN(TRUE);
  show_master_info_get_fields(thd, &field_list, full, gtid_pos.length());
  if (thd->protocol->send_result_set_metadata(&field_list,
                       Protocol::SEND_NUM_ROWS | Protocol::SEND_EOF))
    DBUG_RETURN(TRUE);
  if (send_show_master_info_data(thd, mi, full, &gtid_pos))
    DBUG_RETURN(TRUE);
  my_eof(thd);
  DBUG_RETURN(FALSE);
}

void show_master_info_get_fields(THD *thd, List<Item> *field_list,
                                 bool full, size_t gtid_pos_length)
{
  Master_info *mi;
  MEM_ROOT *mem_root= thd->mem_root;
  DBUG_ENTER("show_master_info_get_fields");

  if (full)
  {
    field_list->push_back(new (mem_root)
                          Item_empty_string(thd, "Connection_name",
                                            MAX_CONNECTION_NAME),
                          mem_root);
    field_list->push_back(new (mem_root)
                          Item_empty_string(thd, "Slave_SQL_State", 30),
                          mem_root);
  }

  field_list->push_back(new (mem_root)
                        Item_empty_string(thd, "Slave_IO_State", 30),
                        mem_root);
  field_list->push_back(new (mem_root)
                        Item_empty_string(thd, "Master_Host", sizeof(mi->host)),
                        mem_root);
  field_list->push_back(new (mem_root)
                        Item_empty_string(thd, "Master_User", sizeof(mi->user)),
                        mem_root);
  field_list->push_back(new (mem_root)
                        Item_return_int(thd, "Master_Port", 7, MYSQL_TYPE_LONG),
                        mem_root);
  field_list->push_back(new (mem_root)
                        Item_return_int(thd, "Connect_Retry", 10,
                                        MYSQL_TYPE_LONG),
                        mem_root);
  field_list->push_back(new (mem_root)
                        Item_empty_string(thd, "Master_Log_File", FN_REFLEN),
                        mem_root);
  field_list->push_back(new (mem_root)
                        Item_return_int(thd, "Read_Master_Log_Pos", 10,
                                        MYSQL_TYPE_LONGLONG),
                        mem_root);
  field_list->push_back(new (mem_root)
                        Item_empty_string(thd, "Relay_Log_File", FN_REFLEN),
                        mem_root);
  field_list->push_back(new (mem_root)
                        Item_return_int(thd, "Relay_Log_Pos", 10,
                                        MYSQL_TYPE_LONGLONG),
                        mem_root);
  field_list->push_back(new (mem_root)
                        Item_empty_string(thd, "Relay_Master_Log_File",
                                          FN_REFLEN),
                        mem_root);
  field_list->push_back(new (mem_root)
                        Item_empty_string(thd, "Slave_IO_Running", 3),
                        mem_root);
  field_list->push_back(new (mem_root)
                        Item_empty_string(thd, "Slave_SQL_Running", 3),
                        mem_root);
  field_list->push_back(new (mem_root)
                        Item_empty_string(thd, "Replicate_Do_DB", 20),
                        mem_root);
  field_list->push_back(new (mem_root)
                        Item_empty_string(thd, "Replicate_Ignore_DB", 20),
                        mem_root);
  field_list->push_back(new (mem_root)
                        Item_empty_string(thd, "Replicate_Do_Table", 20),
                        mem_root);
  field_list->push_back(new (mem_root)
                        Item_empty_string(thd, "Replicate_Ignore_Table", 23),
                        mem_root);
  field_list->push_back(new (mem_root)
                        Item_empty_string(thd, "Replicate_Wild_Do_Table", 24),
                        mem_root);
  field_list->push_back(new (mem_root)
                        Item_empty_string(thd, "Replicate_Wild_Ignore_Table",
                                          28),
                        mem_root);
  field_list->push_back(new (mem_root)
                        Item_return_int(thd, "Last_Errno", 4, MYSQL_TYPE_LONG),
                        mem_root);
  field_list->push_back(new (mem_root)
                        Item_empty_string(thd, "Last_Error", 20),
                        mem_root);
  field_list->push_back(new (mem_root)
                        Item_return_int(thd, "Skip_Counter", 10,
                                        MYSQL_TYPE_LONG),
                        mem_root);
  field_list->push_back(new (mem_root)
                        Item_return_int(thd, "Exec_Master_Log_Pos", 10,
                                        MYSQL_TYPE_LONGLONG),
                        mem_root);
  field_list->push_back(new (mem_root)
                        Item_return_int(thd, "Relay_Log_Space", 10,
                                        MYSQL_TYPE_LONGLONG),
                        mem_root);
  field_list->push_back(new (mem_root)
                        Item_empty_string(thd, "Until_Condition", 6),
                        mem_root);
  field_list->push_back(new (mem_root)
                        Item_empty_string(thd, "Until_Log_File", FN_REFLEN),
                        mem_root);
  field_list->push_back(new (mem_root)
                        Item_return_int(thd, "Until_Log_Pos", 10,
                                        MYSQL_TYPE_LONGLONG),
                        mem_root);
  field_list->push_back(new (mem_root)
                        Item_empty_string(thd, "Master_SSL_Allowed", 7),
                        mem_root);
  field_list->push_back(new (mem_root)
                        Item_empty_string(thd, "Master_SSL_CA_File",
                                          sizeof(mi->ssl_ca)),
                        mem_root);
  field_list->push_back(new (mem_root)
                        Item_empty_string(thd, "Master_SSL_CA_Path",
                                          sizeof(mi->ssl_capath)),
                        mem_root);
  field_list->push_back(new (mem_root)
                        Item_empty_string(thd, "Master_SSL_Cert",
                                          sizeof(mi->ssl_cert)),
                        mem_root);
  field_list->push_back(new (mem_root)
                        Item_empty_string(thd, "Master_SSL_Cipher",
                                          sizeof(mi->ssl_cipher)),
                        mem_root);
  field_list->push_back(new (mem_root)
                        Item_empty_string(thd, "Master_SSL_Key",
                                          sizeof(mi->ssl_key)),
                        mem_root);
  field_list->push_back(new (mem_root)
                        Item_return_int(thd, "Seconds_Behind_Master", 10,
                                        MYSQL_TYPE_LONGLONG),
                        mem_root);
  field_list->push_back(new (mem_root)
                        Item_empty_string(thd, "Master_SSL_Verify_Server_Cert",
                                          3),
                        mem_root);
  field_list->push_back(new (mem_root)
                        Item_return_int(thd, "Last_IO_Errno", 4,
                                        MYSQL_TYPE_LONG),
                        mem_root);
  field_list->push_back(new (mem_root)
                        Item_empty_string(thd, "Last_IO_Error", 20),
                        mem_root);
  field_list->push_back(new (mem_root)
                        Item_return_int(thd, "Last_SQL_Errno", 4,
                                        MYSQL_TYPE_LONG),
                        mem_root);
  field_list->push_back(new (mem_root)
                        Item_empty_string(thd, "Last_SQL_Error", 20),
                        mem_root);
  field_list->push_back(new (mem_root)
                        Item_empty_string(thd, "Replicate_Ignore_Server_Ids",
                                          FN_REFLEN),
                        mem_root);
  field_list->push_back(new (mem_root)
                        Item_return_int(thd, "Master_Server_Id", sizeof(ulong),
                                            MYSQL_TYPE_LONG),
                        mem_root);
  field_list->push_back(new (mem_root)
                        Item_empty_string(thd, "Master_SSL_Crl",
                                          sizeof(mi->ssl_crl)),
                        mem_root);
  field_list->push_back(new (mem_root)
                        Item_empty_string(thd, "Master_SSL_Crlpath",
                                          sizeof(mi->ssl_crlpath)),
                        mem_root);
  field_list->push_back(new (mem_root)
                        Item_empty_string(thd, "Using_Gtid",
                                          sizeof("Current_Pos")-1),
                        mem_root);
  field_list->push_back(new (mem_root)
                        Item_empty_string(thd, "Gtid_IO_Pos", 30),
                        mem_root);
  field_list->push_back(new (mem_root)
                        Item_empty_string(thd, "Replicate_Do_Domain_Ids",
                                          FN_REFLEN),
                        mem_root);
  field_list->push_back(new (mem_root)
                        Item_empty_string(thd, "Replicate_Ignore_Domain_Ids",
                                          FN_REFLEN),
                        mem_root);
  field_list->push_back(new (mem_root)
                        Item_empty_string(thd, "Parallel_Mode",
                                          sizeof("conservative")-1),
                        mem_root);
  field_list->push_back(new (mem_root)
                        Item_return_int(thd, "SQL_Delay", 10,
                                        MYSQL_TYPE_LONG));
  field_list->push_back(new (mem_root)
                        Item_return_int(thd, "SQL_Remaining_Delay", 8,
                                        MYSQL_TYPE_LONG));
  field_list->push_back(new (mem_root)
                        Item_empty_string(thd, "Slave_SQL_Running_State",
                                          20));
  field_list->push_back(new (mem_root)
                       Item_return_int(thd, "Slave_DDL_Groups", 20,
                                       MYSQL_TYPE_LONGLONG),
                       mem_root);
  field_list->push_back(new (mem_root)
                       Item_return_int(thd, "Slave_Non_Transactional_Groups", 20,
                                       MYSQL_TYPE_LONGLONG),
                        mem_root);
  field_list->push_back(new (mem_root)
                       Item_return_int(thd, "Slave_Transactional_Groups", 20,
                                       MYSQL_TYPE_LONGLONG),
                        mem_root);

  if (full)
  {
    field_list->push_back(new (mem_root)
                          Item_return_int(thd, "Retried_transactions", 10,
                                          MYSQL_TYPE_LONG),
                          mem_root);
    field_list->push_back(new (mem_root)
                          Item_return_int(thd, "Max_relay_log_size", 10,
                                          MYSQL_TYPE_LONGLONG),
                          mem_root);
    field_list->push_back(new (mem_root)
                          Item_return_int(thd, "Executed_log_entries", 10,
                                          MYSQL_TYPE_LONG),
                          mem_root);
    field_list->push_back(new (mem_root)
                          Item_return_int(thd, "Slave_received_heartbeats", 10,
                                          MYSQL_TYPE_LONG),
                          mem_root);
    field_list->push_back(new (mem_root)
                          Item_float(thd, "Slave_heartbeat_period", 0.0, 3, 10),
                          mem_root);
    field_list->push_back(new (mem_root)
                          Item_empty_string(thd, "Gtid_Slave_Pos",
                                            (uint)gtid_pos_length),
                          mem_root);
  }
  DBUG_VOID_RETURN;
}

/* Text for Slave_IO_Running */
static const char *slave_running[]= { "No", "Connecting", "Preparing", "Yes" };

static bool send_show_master_info_data(THD *thd, Master_info *mi, bool full,
                                       String *gtid_pos)
{
  DBUG_ENTER("send_show_master_info_data");

  if (mi->host[0])
  {
    DBUG_PRINT("info",("host is set: '%s'", mi->host));
    String *packet= &thd->packet;
    Protocol *protocol= thd->protocol;
    Rpl_filter *rpl_filter= mi->rpl_filter;
    StringBuffer<256> tmp;

    protocol->prepare_for_resend();

    /*
      slave_running can be accessed without run_lock but not other
      non-volotile members like mi->io_thd, which is guarded by the mutex.
    */
    if (full)
      protocol->store(mi->connection_name.str, mi->connection_name.length,
                      &my_charset_bin);
    mysql_mutex_lock(&mi->run_lock);
    if (full)
    {
      /*
        Show what the sql driver replication thread is doing
        This is only meaningful if there is only one slave thread.
      */
      protocol->store(mi->rli.sql_driver_thd ?
                      mi->rli.sql_driver_thd->get_proc_info() : "",
                      &my_charset_bin);
    }
    protocol->store(mi->io_thd ? mi->io_thd->get_proc_info() : "", &my_charset_bin);
    mysql_mutex_unlock(&mi->run_lock);

    mysql_mutex_lock(&mi->data_lock);
    mysql_mutex_lock(&mi->rli.data_lock);
    /* err_lock is to protect mi->last_error() */
    mysql_mutex_lock(&mi->err_lock);
    /* err_lock is to protect mi->rli.last_error() */
    mysql_mutex_lock(&mi->rli.err_lock);
    protocol->store(mi->host, &my_charset_bin);
    protocol->store(mi->user, &my_charset_bin);
    protocol->store((uint32) mi->port);
    protocol->store((uint32) mi->connect_retry);
    protocol->store(mi->master_log_name, &my_charset_bin);
    protocol->store((ulonglong) mi->master_log_pos);
    protocol->store(mi->rli.group_relay_log_name +
                    dirname_length(mi->rli.group_relay_log_name),
                    &my_charset_bin);
    protocol->store((ulonglong) mi->rli.group_relay_log_pos);
    protocol->store(mi->rli.group_master_log_name, &my_charset_bin);
    protocol->store(slave_running[mi->slave_running], &my_charset_bin);
    protocol->store(mi->rli.slave_running ? "Yes":"No", &my_charset_bin);
    protocol->store(rpl_filter->get_do_db());
    protocol->store(rpl_filter->get_ignore_db());

    rpl_filter->get_do_table(&tmp);
    protocol->store(&tmp);
    rpl_filter->get_ignore_table(&tmp);
    protocol->store(&tmp);
    rpl_filter->get_wild_do_table(&tmp);
    protocol->store(&tmp);
    rpl_filter->get_wild_ignore_table(&tmp);
    protocol->store(&tmp);

    protocol->store(mi->rli.last_error().number);
    protocol->store(mi->rli.last_error().message, &my_charset_bin);
    protocol->store((uint32) mi->rli.slave_skip_counter);
    protocol->store((ulonglong) mi->rli.group_master_log_pos);
    protocol->store((ulonglong) mi->rli.log_space_total);

    protocol->store(
      mi->rli.until_condition==Relay_log_info::UNTIL_NONE ? "None":
        ( mi->rli.until_condition==Relay_log_info::UNTIL_MASTER_POS? "Master":
          ( mi->rli.until_condition==Relay_log_info::UNTIL_RELAY_POS? "Relay":
            "Gtid")), &my_charset_bin);
    protocol->store(mi->rli.until_log_name, &my_charset_bin);
    protocol->store((ulonglong) mi->rli.until_log_pos);

#ifdef HAVE_OPENSSL
    protocol->store(mi->ssl? "Yes":"No", &my_charset_bin);
#else
    protocol->store(mi->ssl? "Ignored":"No", &my_charset_bin);
#endif
    protocol->store(mi->ssl_ca, &my_charset_bin);
    protocol->store(mi->ssl_capath, &my_charset_bin);
    protocol->store(mi->ssl_cert, &my_charset_bin);
    protocol->store(mi->ssl_cipher, &my_charset_bin);
    protocol->store(mi->ssl_key, &my_charset_bin);

    /*
      Seconds_Behind_Master: if SQL thread is running and I/O thread is
      connected, we can compute it otherwise show NULL (i.e. unknown).
    */
    if ((mi->slave_running == MYSQL_SLAVE_RUN_READING) &&
        mi->rli.slave_running)
    {
      long time_diff;
      bool idle;
      time_t stamp= mi->rli.last_master_timestamp;

      if (!stamp)
        idle= true;
      else
      {
        idle= mi->rli.sql_thread_caught_up;
        if (mi->using_parallel() && idle && !mi->rli.parallel.workers_idle())
          idle= false;
      }
      if (idle)
        time_diff= 0;
      else
      {
        time_diff= ((long)(time(0) - stamp) - mi->clock_diff_with_master);
      /*
        Apparently on some systems time_diff can be <0. Here are possible
        reasons related to MySQL:
        - the master is itself a slave of another master whose time is ahead.
        - somebody used an explicit SET TIMESTAMP on the master.
        Possible reason related to granularity-to-second of time functions
        (nothing to do with MySQL), which can explain a value of -1:
        assume the master's and slave's time are perfectly synchronized, and
        that at slave's connection time, when the master's timestamp is read,
        it is at the very end of second 1, and (a very short time later) when
        the slave's timestamp is read it is at the very beginning of second
        2. Then the recorded value for master is 1 and the recorded value for
        slave is 2. At SHOW SLAVE STATUS time, assume that the difference
        between timestamp of slave and rli->last_master_timestamp is 0
        (i.e. they are in the same second), then we get 0-(2-1)=-1 as a result.
        This confuses users, so we don't go below 0.

        last_master_timestamp == 0 (an "impossible" timestamp 1970) is a
        special marker to say "consider we have caught up".
      */
        if (time_diff < 0)
          time_diff= 0;
      }
      protocol->store((longlong)time_diff);
    }
    else
    {
      protocol->store_null();
    }
    protocol->store(mi->ssl_verify_server_cert? "Yes":"No", &my_charset_bin);

    // Last_IO_Errno
    protocol->store(mi->last_error().number);
    // Last_IO_Error
    protocol->store(mi->last_error().message, &my_charset_bin);
    // Last_SQL_Errno
    protocol->store(mi->rli.last_error().number);
    // Last_SQL_Error
    protocol->store(mi->rli.last_error().message, &my_charset_bin);
    // Replicate_Ignore_Server_Ids
    prot_store_ids(thd, &mi->ignore_server_ids);
    // Master_Server_id
    protocol->store((uint32) mi->master_id);
    // SQL_Delay
    // Master_Ssl_Crl
    protocol->store(mi->ssl_ca, &my_charset_bin);
    // Master_Ssl_Crlpath
    protocol->store(mi->ssl_capath, &my_charset_bin);
    // Using_Gtid
    protocol->store(mi->using_gtid_astext(mi->using_gtid), &my_charset_bin);
    // Gtid_IO_Pos
    {
      mi->gtid_current_pos.to_string(&tmp);
      protocol->store(tmp.ptr(), tmp.length(), &my_charset_bin);
    }

    // Replicate_Do_Domain_Ids & Replicate_Ignore_Domain_Ids
    mi->domain_id_filter.store_ids(thd);

    // Parallel_Mode
    {
      const char *mode_name= get_type(&slave_parallel_mode_typelib,
                                      mi->parallel_mode);
      protocol->store(mode_name, strlen(mode_name), &my_charset_bin);
    }

    protocol->store((uint32) mi->rli.get_sql_delay());
    // SQL_Remaining_Delay
    // THD::proc_info is not protected by any lock, so we read it once
    // to ensure that we use the same value throughout this function.
    const char *slave_sql_running_state=
      mi->rli.sql_driver_thd ? mi->rli.sql_driver_thd->proc_info : "";
    if (slave_sql_running_state == Relay_log_info::state_delaying_string)
    {
      time_t t= my_time(0), sql_delay_end= mi->rli.get_sql_delay_end();
      protocol->store((uint32)(t < sql_delay_end ? sql_delay_end - t : 0));
    }
    else
      protocol->store_null();
    // Slave_SQL_Running_State
    protocol->store(slave_sql_running_state, &my_charset_bin);

    protocol->store(mi->total_ddl_groups);
    protocol->store(mi->total_non_trans_groups);
    protocol->store(mi->total_trans_groups);

    if (full)
    {
      protocol->store((uint32)    mi->rli.retried_trans);
      protocol->store((ulonglong) mi->rli.max_relay_log_size);
      protocol->store((uint32)    mi->rli.executed_entries);
      protocol->store((uint32)    mi->received_heartbeats);
      protocol->store((double)    mi->heartbeat_period, 3, &tmp);
      protocol->store(gtid_pos->ptr(), gtid_pos->length(), &my_charset_bin);
    }

    mysql_mutex_unlock(&mi->rli.err_lock);
    mysql_mutex_unlock(&mi->err_lock);
    mysql_mutex_unlock(&mi->rli.data_lock);
    mysql_mutex_unlock(&mi->data_lock);

    if (my_net_write(&thd->net, (uchar*) thd->packet.ptr(), packet->length()))
      DBUG_RETURN(TRUE);
  }
  DBUG_RETURN(FALSE);
}


/* Used to sort connections by name */

static int cmp_mi_by_name(const Master_info **arg1,
                          const Master_info **arg2)
{
  return my_strcasecmp(system_charset_info, (*arg1)->connection_name.str,
                       (*arg2)->connection_name.str);
}


/**
  Execute a SHOW FULL SLAVE STATUS statement.

  @param thd Pointer to THD object for the client thread executing the
  statement.

  Elements are sorted according to the original connection_name.

  @retval FALSE success
  @retval TRUE failure

  @note
  master_info_index is protected by LOCK_active_mi.
*/

bool show_all_master_info(THD* thd)
{
  uint i, elements;
  String gtid_pos;
  Master_info **tmp;
  List<Item> field_list;
  DBUG_ENTER("show_master_info");
  mysql_mutex_assert_owner(&LOCK_active_mi);

  gtid_pos.length(0);
  if (rpl_append_gtid_state(&gtid_pos, true))
  {
    my_error(ER_OUT_OF_RESOURCES, MYF(0));
    DBUG_RETURN(TRUE);
  }

  show_master_info_get_fields(thd, &field_list, 1, gtid_pos.length());
  if (thd->protocol->send_result_set_metadata(&field_list,
                       Protocol::SEND_NUM_ROWS | Protocol::SEND_EOF))
    DBUG_RETURN(TRUE);

  if (!master_info_index ||
      !(elements= master_info_index->master_info_hash.records))
    goto end;

  /*
    Sort lines to get them into a predicted order
    (needed for test cases and to not confuse users)
  */
  if (!(tmp= (Master_info**) thd->alloc(sizeof(Master_info*) * elements)))
    DBUG_RETURN(TRUE);

  for (i= 0; i < elements; i++)
  {
    tmp[i]= (Master_info *) my_hash_element(&master_info_index->
                                            master_info_hash, i);
  }
  my_qsort(tmp, elements, sizeof(Master_info*), (qsort_cmp) cmp_mi_by_name);

  for (i= 0; i < elements; i++)
  {
    if (send_show_master_info_data(thd, tmp[i], 1, &gtid_pos))
      DBUG_RETURN(TRUE);
  }

end:
  my_eof(thd);
  DBUG_RETURN(FALSE);
}


void set_slave_thread_options(THD* thd)
{
  DBUG_ENTER("set_slave_thread_options");
  /*
     It's nonsense to constrain the slave threads with max_join_size; if a
     query succeeded on master, we HAVE to execute it. So set
     OPTION_BIG_SELECTS. Setting max_join_size to HA_POS_ERROR is not enough
     (and it's not needed if we have OPTION_BIG_SELECTS) because an INSERT
     SELECT examining more than 4 billion rows would still fail (yes, because
     when max_join_size is 4G, OPTION_BIG_SELECTS is automatically set, but
     only for client threads.
  */
  ulonglong options= thd->variables.option_bits | OPTION_BIG_SELECTS;
  if (opt_log_slave_updates)
    options|= OPTION_BIN_LOG;
  else
    options&= ~OPTION_BIN_LOG;
  thd->variables.option_bits= options;
  thd->variables.completion_type= 0;

  /* For easier test in LOGGER::log_command */
  if (thd->variables.log_disabled_statements & LOG_DISABLE_SLAVE)
    thd->variables.option_bits|= OPTION_LOG_OFF;

  thd->variables.sql_log_slow= !MY_TEST(thd->variables.log_slow_disabled_statements &
                                        LOG_SLOW_DISABLE_SLAVE);
  DBUG_VOID_RETURN;
}

void set_slave_thread_default_charset(THD* thd, rpl_group_info *rgi)
{
  DBUG_ENTER("set_slave_thread_default_charset");

  thd->variables.collation_server=
    global_system_variables.collation_server;
  thd->update_charset(global_system_variables.character_set_client,
                      global_system_variables.collation_connection);

  thd->system_thread_info.rpl_sql_info->cached_charset_invalidate();
  DBUG_VOID_RETURN;
}

/*
  init_slave_thread()
*/

static int init_slave_thread(THD* thd, Master_info *mi,
                             SLAVE_THD_TYPE thd_type)
{
  DBUG_ENTER("init_slave_thread");
  int simulate_error __attribute__((unused))= 0;
  DBUG_EXECUTE_IF("simulate_io_slave_error_on_init",
                  simulate_error|= (1 << SLAVE_THD_IO););
  DBUG_EXECUTE_IF("simulate_sql_slave_error_on_init",
                  simulate_error|= (1 << SLAVE_THD_SQL););

  thd->system_thread = (thd_type == SLAVE_THD_SQL) ?
    SYSTEM_THREAD_SLAVE_SQL : SYSTEM_THREAD_SLAVE_IO;

  /* We must call store_globals() before doing my_net_init() */
  if (init_thr_lock() || thd->store_globals() ||
      my_net_init(&thd->net, 0, thd, MYF(MY_THREAD_SPECIFIC)) ||
      IF_DBUG(simulate_error & (1<< thd_type), 0))
  {
    thd->cleanup();
    DBUG_RETURN(-1);
  }

  thd->security_ctx->skip_grants();
  thd->slave_thread= 1;
  thd->connection_name= mi->connection_name;
  thd->variables.sql_log_slow= !MY_TEST(thd->variables.log_slow_disabled_statements & LOG_SLOW_DISABLE_SLAVE);
  set_slave_thread_options(thd);

  if (thd_type == SLAVE_THD_SQL)
    THD_STAGE_INFO(thd, stage_waiting_for_the_next_event_in_relay_log);
  else
    THD_STAGE_INFO(thd, stage_waiting_for_master_update);
  thd->set_time();
  /* Do not use user-supplied timeout value for system threads. */
  thd->variables.lock_wait_timeout= LONG_TIMEOUT;
  DBUG_RETURN(0);
}

/*
  Sleep for a given amount of time or until killed.

  @param thd        Thread context of the current thread.
  @param seconds    The number of seconds to sleep.
  @param func       Function object to check if the thread has been killed.
  @param info       The Rpl_info object associated with this sleep.

  @retval True if the thread has been killed, false otherwise.
*/
template <typename killed_func, typename rpl_info>
static bool slave_sleep(THD *thd, time_t seconds,
                        killed_func func, rpl_info info)
{

  bool ret;
  struct timespec abstime;

  mysql_mutex_t *lock= &info->sleep_lock;
  mysql_cond_t *cond= &info->sleep_cond;

  /* Absolute system time at which the sleep time expires. */
  set_timespec(abstime, seconds);
  mysql_mutex_lock(lock);
  thd->ENTER_COND(cond, lock, NULL, NULL);

  while (! (ret= func(info)))
  {
    int error= mysql_cond_timedwait(cond, lock, &abstime);
    if (error == ETIMEDOUT || error == ETIME)
      break;
  }
  /* Implicitly unlocks the mutex. */
  thd->EXIT_COND(NULL);
  return ret;
}


static int request_dump(THD *thd, MYSQL* mysql, Master_info* mi,
			bool *suppress_warnings)
{
  uchar buf[FN_REFLEN + 10];
  int len;
  ushort binlog_flags = 0; // for now
  char* logname = mi->master_log_name;
  DBUG_ENTER("request_dump");
  
  *suppress_warnings= FALSE;

  if (opt_log_slave_updates && opt_replicate_annotate_row_events)
    binlog_flags|= BINLOG_SEND_ANNOTATE_ROWS_EVENT;

  if (repl_semisync_slave.request_transmit(mi))
    DBUG_RETURN(1);

  // TODO if big log files: Change next to int8store()
  int4store(buf, (ulong) mi->master_log_pos);
  int2store(buf + 4, binlog_flags);
  int4store(buf + 6, global_system_variables.server_id);
  len = (uint) strlen(logname);
  memcpy(buf + 10, logname,len);
  if (simple_command(mysql, COM_BINLOG_DUMP, buf, len + 10, 1))
  {
    /*
      Something went wrong, so we will just reconnect and retry later
      in the future, we should do a better error analysis, but for
      now we just fill up the error log :-)
    */
    if (mysql_errno(mysql) == ER_NET_READ_INTERRUPTED)
      *suppress_warnings= TRUE;                 // Suppress reconnect warning
    else
      sql_print_error("Error on COM_BINLOG_DUMP: %d  %s, will retry in %d secs",
                      mysql_errno(mysql), mysql_error(mysql),
                      mi->connect_retry);
    DBUG_RETURN(1);
  }

  DBUG_RETURN(0);
}


/*
  Read one event from the master

  SYNOPSIS
    read_event()
    mysql               MySQL connection
    mi                  Master connection information
    suppress_warnings   TRUE when a normal net read timeout has caused us to
                        try a reconnect.  We do not want to print anything to
                        the error log in this case because this a anormal
                        event in an idle server.
    network_read_len    get the real network read length in VIO, especially using compressed protocol 

    RETURN VALUES
    'packet_error'      Error
    number              Length of packet
*/

static ulong read_event(MYSQL* mysql, Master_info *mi, bool* suppress_warnings, 
                        ulong* network_read_len)
{
  ulong len;
  DBUG_ENTER("read_event");

  *suppress_warnings= FALSE;
  /*
    my_real_read() will time us out
    We check if we were told to die, and if not, try reading again
  */
#ifndef DBUG_OFF
  if (disconnect_slave_event_count && !(mi->events_till_disconnect--))
    DBUG_RETURN(packet_error);
#endif

  len = cli_safe_read_reallen(mysql, network_read_len);
  if (unlikely(len == packet_error || (long) len < 1))
  {
    if (mysql_errno(mysql) == ER_NET_READ_INTERRUPTED)
    {
      /*
        We are trying a normal reconnect after a read timeout;
        we suppress prints to .err file as long as the reconnect
        happens without problems
      */
      *suppress_warnings=
        global_system_variables.log_warnings < 2 ? TRUE : FALSE;
    }
    else
    {
      if (!mi->rli.abort_slave)
      {
        sql_print_error("Error reading packet from server: %s (server_errno=%d)",
                        mysql_error(mysql), mysql_errno(mysql));
      }
    }
    DBUG_RETURN(packet_error);
  }

  /* Check if eof packet */
  if (len < 8 && mysql->net.read_pos[0] == 254)
  {
    sql_print_information("Slave: received end packet from server, apparent "
                          "master shutdown: %s",
                     mysql_error(mysql));
     DBUG_RETURN(packet_error);
  }

  DBUG_PRINT("exit", ("len: %lu  net->read_pos[4]: %d",
                      len, mysql->net.read_pos[4]));
  DBUG_RETURN(len - 1);
}


/**
  Check if the current error is of temporary nature of not.
  Some errors are temporary in nature, such as
  ER_LOCK_DEADLOCK and ER_LOCK_WAIT_TIMEOUT.

  @retval 0 if fatal error
  @retval 1 temporary error, do retry
*/

int
has_temporary_error(THD *thd)
{
  uint current_errno;
  DBUG_ENTER("has_temporary_error");

  DBUG_EXECUTE_IF("all_errors_are_temporary_errors",
                  if (thd->get_stmt_da()->is_error())
                  {
                    thd->clear_error();
                    my_error(ER_LOCK_DEADLOCK, MYF(0));
                  });

  /*
    If there is no message in THD, we can't say if it's a temporary
    error or not. This is currently the case for Incident_log_event,
    which sets no message. Return FALSE.
  */
  if (!likely(thd->is_error()))
    DBUG_RETURN(0);

  current_errno= thd->get_stmt_da()->sql_errno();
  for (uint i= 0; i < slave_transaction_retry_error_length; i++)
  {
    if (current_errno == slave_transaction_retry_errors[i])
      DBUG_RETURN(1);
  }

  DBUG_RETURN(0);
}


/**
  If this is a lagging slave (specified with CHANGE MASTER TO MASTER_DELAY = X), delays accordingly. Also unlocks rli->data_lock.

  Design note: this is the place to unlock rli->data_lock. The lock
  must be held when reading delay info from rli, but it should not be
  held while sleeping.

  @param ev Event that is about to be executed.

  @param thd The sql thread's THD object.

  @param rli The sql thread's Relay_log_info structure.

  @retval 0 If the delay timed out and the event shall be executed.

  @retval nonzero If the delay was interrupted and the event shall be skipped.
*/
int
sql_delay_event(Log_event *ev, THD *thd, rpl_group_info *rgi)
{
  Relay_log_info* rli= rgi->rli;
  long sql_delay= rli->get_sql_delay();

  DBUG_ENTER("sql_delay_event");
  mysql_mutex_assert_owner(&rli->data_lock);
  DBUG_ASSERT(!rli->belongs_to_client());

  int type= ev->get_type_code();
  if (sql_delay && type != ROTATE_EVENT &&
      type != FORMAT_DESCRIPTION_EVENT && type != START_EVENT_V3)
  {
    // The time when we should execute the event.
    time_t sql_delay_end=
      ev->when + rli->mi->clock_diff_with_master + sql_delay;
    // The current time.
    time_t now= my_time(0);
    // The time we will have to sleep before executing the event.
    unsigned long nap_time= 0;
    if (sql_delay_end > now)
      nap_time= (ulong)(sql_delay_end - now);

    DBUG_PRINT("info", ("sql_delay= %lu "
                        "ev->when= %lu "
                        "rli->mi->clock_diff_with_master= %lu "
                        "now= %ld "
                        "sql_delay_end= %llu "
                        "nap_time= %ld",
                        sql_delay, (long)ev->when,
                        rli->mi->clock_diff_with_master,
                        (long)now, (ulonglong)sql_delay_end, (long)nap_time));

    if (sql_delay_end > now)
    {
      DBUG_PRINT("info", ("delaying replication event %lu secs",
                          nap_time));
      rli->start_sql_delay(sql_delay_end);
      mysql_mutex_unlock(&rli->data_lock);
      DBUG_RETURN(slave_sleep(thd, nap_time, sql_slave_killed, rgi));
    }
  }

  mysql_mutex_unlock(&rli->data_lock);

  DBUG_RETURN(0);
}


/*
  First half of apply_event_and_update_pos(), see below.
  Setup some THD variables for applying the event.

  Split out so that it can run with rli->data_lock held in non-parallel
  replication, but without the mutex held in the parallel case.
*/
static int
apply_event_and_update_pos_setup(Log_event* ev, THD* thd, rpl_group_info *rgi)
{
  DBUG_ENTER("apply_event_and_update_pos_setup");

  DBUG_PRINT("exec_event",("%s(type_code: %d; server_id: %d)",
                           ev->get_type_str(), ev->get_type_code(),
                           ev->server_id));
  DBUG_PRINT("info", ("thd->options: '%s%s%s'  rgi->last_event_start_time: %lu",
                      FLAGSTR(thd->variables.option_bits, OPTION_NOT_AUTOCOMMIT),
                      FLAGSTR(thd->variables.option_bits, OPTION_BEGIN),
                      FLAGSTR(thd->variables.option_bits, OPTION_GTID_BEGIN),
                      (ulong) rgi->last_event_start_time));

  /*
    Execute the event to change the database and update the binary
    log coordinates, but first we set some data that is needed for
    the thread.

    The event will be executed unless it is supposed to be skipped.

    Queries originating from this server must be skipped.  Low-level
    events (Format_description_log_event, Rotate_log_event,
    Stop_log_event) from this server must also be skipped. But for
    those we don't want to modify 'group_master_log_pos', because
    these events did not exist on the master.
    Format_description_log_event is not completely skipped.

    Skip queries specified by the user in 'slave_skip_counter'.  We
    can't however skip events that has something to do with the log
    files themselves.

    Filtering on own server id is extremely important, to ignore
    execution of events created by the creation/rotation of the relay
    log (remember that now the relay log starts with its Format_desc,
    has a Rotate etc).
  */

  /* Use the original server id for logging. */
  thd->variables.server_id = ev->server_id;
  thd->set_time();                            // time the query
  thd->lex->current_select= 0;
  thd->variables.option_bits=
    (thd->variables.option_bits & ~OPTION_SKIP_REPLICATION) |
    (ev->flags & LOG_EVENT_SKIP_REPLICATION_F ? OPTION_SKIP_REPLICATION : 0);
  ev->thd = thd; // because up to this point, ev->thd == 0

  DBUG_RETURN(ev->shall_skip(rgi));
}


/*
  Second half of apply_event_and_update_pos(), see below.

  Do the actual event apply (or skip), and position update.
 */
static int
apply_event_and_update_pos_apply(Log_event* ev, THD* thd, rpl_group_info *rgi,
                                 int reason)
{
  int exec_res= 0;
  Relay_log_info* rli= rgi->rli;

  DBUG_ENTER("apply_event_and_update_pos_apply");
  DBUG_EXECUTE_IF("inject_slave_sql_before_apply_event",
    {
      DBUG_ASSERT(!debug_sync_set_action
                  (thd, STRING_WITH_LEN("now WAIT_FOR continue")));
      DBUG_SET_INITIAL("-d,inject_slave_sql_before_apply_event");
    };);
  if (reason == Log_event::EVENT_SKIP_NOT)
    exec_res= ev->apply_event(rgi);

#ifdef WITH_WSREP
  if (WSREP_ON) {
    if (exec_res) {
      mysql_mutex_lock(&thd->LOCK_thd_data);
      switch(thd->wsrep_trx().state()) {
      case wsrep::transaction::s_must_replay:
        /* this transaction will be replayed,
           so not raising slave error here */
        WSREP_DEBUG("SQL apply failed for MUST_REPLAY, res %d", exec_res);
	exec_res = 0;
        break;
      default:
          WSREP_DEBUG("SQL apply failed, res %d conflict state: %s",
                      exec_res, wsrep_thd_transaction_state_str(thd));
          rli->abort_slave= 1;
          rli->report(ERROR_LEVEL, ER_UNKNOWN_COM_ERROR, rgi->gtid_info(),
                      "Node has dropped from cluster");
          break;
      }
      mysql_mutex_unlock(&thd->LOCK_thd_data);
    }
  }
#endif

#ifndef DBUG_OFF
  /*
    This only prints information to the debug trace.

    TODO: Print an informational message to the error log?
  */
  static const char *const explain[] = {
    // EVENT_SKIP_NOT,
    "not skipped",
    // EVENT_SKIP_IGNORE,
    "skipped because event should be ignored",
    // EVENT_SKIP_COUNT
    "skipped because event skip counter was non-zero"
  };
  DBUG_PRINT("info", ("OPTION_BEGIN: %d  IN_STMT: %d  IN_TRANSACTION: %d",
                      MY_TEST(thd->variables.option_bits & OPTION_BEGIN),
                      rli->get_flag(Relay_log_info::IN_STMT),
                      rli->get_flag(Relay_log_info::IN_TRANSACTION)));
  DBUG_PRINT("skip_event", ("%s event was %s",
                            ev->get_type_str(), explain[reason]));
#endif

  DBUG_PRINT("info", ("apply_event error = %d", exec_res));
  if (exec_res == 0)
  {
    int error= ev->update_pos(rgi);
 #ifndef DBUG_OFF
    DBUG_PRINT("info", ("update_pos error = %d", error));
    if (!rli->belongs_to_client())
    {
      DBUG_PRINT("info", ("group %llu %s", rli->group_relay_log_pos,
                          rli->group_relay_log_name));
      DBUG_PRINT("info", ("event %llu %s", rli->event_relay_log_pos,
                          rli->event_relay_log_name));
    }
#endif
    /*
      The update should not fail, so print an error message and
      return an error code.

      TODO: Replace this with a decent error message when merged
      with BUG#24954 (which adds several new error message).
    */
    if (unlikely(error))
    {
      rli->report(ERROR_LEVEL, ER_UNKNOWN_ERROR, rgi->gtid_info(),
                  "It was not possible to update the positions"
                  " of the relay log information: the slave may"
                  " be in an inconsistent state."
                  " Stopped in %s position %llu",
                  rli->group_relay_log_name, rli->group_relay_log_pos);
      DBUG_RETURN(2);
    }
  }
  else
  {
    /*
      Make sure we do not erroneously update gtid_slave_pos with a lingering
      GTID from this failed event group (MDEV-4906).
    */
    rgi->gtid_pending= false;
  }

  DBUG_RETURN(exec_res ? 1 : 0);
}


/**
  Applies the given event and advances the relay log position.

  This is needed by the sql thread to execute events from the binlog,
  and by clients executing BINLOG statements.  Conceptually, this
  function does:

  @code
    ev->apply_event(rli);
    ev->update_pos(rli);
  @endcode

  It also does the following maintainance:

   - Initializes the thread's server_id and time; and the event's
     thread.

   - If !rli->belongs_to_client() (i.e., if it belongs to the slave
     sql thread instead of being used for executing BINLOG
     statements), it does the following things: (1) skips events if it
     is needed according to the server id or slave_skip_counter; (2)
     unlocks rli->data_lock; (3) sleeps if required by 'CHANGE MASTER
     TO MASTER_DELAY=X'; (4) maintains the running state of the sql
     thread (rli->thread_state).

   - Reports errors as needed.

  @param ev The event to apply.

  @param thd The client thread that executes the event (i.e., the
  slave sql thread if called from a replication slave, or the client
  thread if called to execute a BINLOG statement).

  @param rli The relay log info (i.e., the slave's rli if called from
  a replication slave, or the client's thd->rli_fake if called to
  execute a BINLOG statement).

  @retval 0 OK.

  @retval 1 Error calling ev->apply_event().

  @retval 2 No error calling ev->apply_event(), but error calling
  ev->update_pos().

  This function is only used in non-parallel replication, where it is called
  with rli->data_lock held; this lock is released during this function.
*/
int
apply_event_and_update_pos(Log_event* ev, THD* thd, rpl_group_info *rgi)
{
  Relay_log_info* rli= rgi->rli;
  mysql_mutex_assert_owner(&rli->data_lock);
  int reason= apply_event_and_update_pos_setup(ev, thd, rgi);
  if (reason == Log_event::EVENT_SKIP_COUNT)
  {
    DBUG_ASSERT(rli->slave_skip_counter > 0);
    rli->slave_skip_counter--;
  }

  if (reason == Log_event::EVENT_SKIP_NOT)
  {
    // Sleeps if needed, and unlocks rli->data_lock.
    if (sql_delay_event(ev, thd, rgi))
      return 0;
  }
  else
    mysql_mutex_unlock(&rli->data_lock);

  return apply_event_and_update_pos_apply(ev, thd, rgi, reason);
}


/*
  The version of above apply_event_and_update_pos() used in parallel
  replication. Unlike the non-parallel case, this function is called without
  rli->data_lock held.
*/
int
apply_event_and_update_pos_for_parallel(Log_event* ev, THD* thd,
                                        rpl_group_info *rgi)
{
  mysql_mutex_assert_not_owner(&rgi->rli->data_lock);
  int reason= apply_event_and_update_pos_setup(ev, thd, rgi);
  /*
    In parallel replication, sql_slave_skip_counter is handled in the SQL
    driver thread, so 23 should never see EVENT_SKIP_COUNT here.
  */
  DBUG_ASSERT(reason != Log_event::EVENT_SKIP_COUNT);
  /*
    Calling sql_delay_event() was handled in the SQL driver thread when
    doing parallel replication.
  */
  return apply_event_and_update_pos_apply(ev, thd, rgi, reason);
}


/**
   Keep the relay log transaction state up to date.

   The state reflects how things are after the given event, that has just been
   read from the relay log, is executed.

   This is only needed to ensure we:
   - Don't abort the sql driver thread in the middle of an event group.
   - Don't rotate the io thread in the middle of a statement or transaction.
     The mechanism is that the io thread, when it needs to rotate the relay
     log, will wait until the sql driver has read all the cached events
     and then continue reading events one by one from the master until
     the sql threads signals that log doesn't have an active group anymore.

     There are two possible cases. We keep them as 2 separate flags mainly
     to make debugging easier.

     - IN_STMT is set when we have read an event that should be used
       together with the next event.  This is for example setting a
       variable that is used when executing the next statement.
     - IN_TRANSACTION is set when we are inside a BEGIN...COMMIT group

     To test the state one should use the is_in_group() function.
*/

inline void update_state_of_relay_log(Relay_log_info *rli, Log_event *ev)
{
  Log_event_type typ= ev->get_type_code();

  /* check if we are in a multi part event */
  if (ev->is_part_of_group())
    rli->set_flag(Relay_log_info::IN_STMT);
  else if (Log_event::is_group_event(typ))
  {
    /*
      If it was not a is_part_of_group() and not a group event (like
      rotate) then we can reset the IN_STMT flag.  We have the above
      if only to allow us to have a rotate element anywhere.
    */
    rli->clear_flag(Relay_log_info::IN_STMT);
  }

  /* Check for an event that starts or stops a transaction */
  if (LOG_EVENT_IS_QUERY(typ))
  {
    Query_log_event *qev= (Query_log_event*) ev;
    /*
      Trivial optimization to avoid the following somewhat expensive
      checks.
    */
    if (qev->q_len <= sizeof("ROLLBACK"))
    {
      if (qev->is_begin())
        rli->set_flag(Relay_log_info::IN_TRANSACTION);
      if (qev->is_commit() || qev->is_rollback())
        rli->clear_flag(Relay_log_info::IN_TRANSACTION);
    }
  }
  if (typ == XID_EVENT)
    rli->clear_flag(Relay_log_info::IN_TRANSACTION);
  if (typ == GTID_EVENT &&
      !(((Gtid_log_event*) ev)->flags2 & Gtid_log_event::FL_STANDALONE))
  {
    /* This GTID_EVENT will generate a BEGIN event */
    rli->set_flag(Relay_log_info::IN_TRANSACTION);
  }

  DBUG_PRINT("info", ("event: %u  IN_STMT: %d  IN_TRANSACTION: %d",
                      (uint) typ,
                      rli->get_flag(Relay_log_info::IN_STMT),
                      rli->get_flag(Relay_log_info::IN_TRANSACTION)));
}


/**
  Top-level function for executing the next event in the relay log.
  This is called from the SQL thread.

  This function reads the event from the relay log, executes it, and
  advances the relay log position.  It also handles errors, etc.

  This function may fail to apply the event for the following reasons:

   - The position specfied by the UNTIL condition of the START SLAVE
     command is reached.

   - It was not possible to read the event from the log.

   - The slave is killed.

   - An error occurred when applying the event, and the event has been
     tried slave_trans_retries times.  If the event has been retried
     fewer times, 0 is returned.

   - init_master_info or init_relay_log_pos failed. (These are called
     if a failure occurs when applying the event.)

   - An error occurred when updating the binlog position.

  @retval 0 The event was applied.

  @retval 1 The event was not applied.
*/

static int exec_relay_log_event(THD* thd, Relay_log_info* rli,
                                rpl_group_info *serial_rgi)
{
  ulonglong event_size;
  DBUG_ENTER("exec_relay_log_event");

  /*
    We acquire this mutex since we need it for all operations except
    event execution. But we will release it in places where we will
    wait for something for example inside of next_event().
  */
  mysql_mutex_lock(&rli->data_lock);

  Log_event *ev= next_event(serial_rgi, &event_size);

  if (sql_slave_killed(serial_rgi))
  {
    mysql_mutex_unlock(&rli->data_lock);
    delete ev;
    DBUG_RETURN(1);
  }
  if (ev)
  {
#ifdef WITH_WSREP
    if (wsrep_before_statement(thd))
    {
      WSREP_INFO("Wsrep before statement error");
      DBUG_RETURN(1);
    }
#endif /* WITH_WSREP */
    int exec_res;
    Log_event_type typ= ev->get_type_code();

    /*
      Even if we don't execute this event, we keep the master timestamp,
      so that seconds behind master shows correct delta (there are events
      that are not replayed, so we keep falling behind).

      If it is an artificial event, or a relay log event (IO thread generated
      event) or ev->when is set to 0, we don't update the
      last_master_timestamp.

      In parallel replication, we might queue a large number of events, and
      the user might be surprised to see a claim that the slave is up to date
      long before those queued events are actually executed.
     */
    if (!rli->mi->using_parallel() &&
        !(ev->is_artificial_event() || ev->is_relay_log_event() || (ev->when == 0)))
    {
      rli->last_master_timestamp= ev->when + (time_t) ev->exec_time;
      DBUG_ASSERT(rli->last_master_timestamp >= 0);
    }

    /*
      This tests if the position of the beginning of the current event
      hits the UNTIL barrier.
    */
    if ((rli->until_condition == Relay_log_info::UNTIL_MASTER_POS ||
         rli->until_condition == Relay_log_info::UNTIL_RELAY_POS) &&
        (ev->server_id != global_system_variables.server_id ||
         rli->replicate_same_server_id) &&
        rli->is_until_satisfied((rli->get_flag(Relay_log_info::IN_TRANSACTION) || !ev->log_pos)
                                ? rli->group_master_log_pos
                                : ev->log_pos - ev->data_written))
    {
      sql_print_information("Slave SQL thread stopped because it reached its"
                            " UNTIL position %llu", rli->until_pos());
      /*
        Setting abort_slave flag because we do not want additional
        message about error in query execution to be printed.
      */
      rli->abort_slave= 1;
      rli->stop_for_until= true;
      mysql_mutex_unlock(&rli->data_lock);
#ifdef WITH_WSREP
      wsrep_after_statement(thd);
#endif /* WITH_WSREP */
      delete ev;
      DBUG_RETURN(1);
    }

    { /**
         The following failure injecion works in cooperation with tests 
         setting @@global.debug= 'd,incomplete_group_in_relay_log'.
         Xid or Commit events are not executed to force the slave sql
         read hanging if the realy log does not have any more events.
      */
      DBUG_EXECUTE_IF("incomplete_group_in_relay_log",
                      if ((typ == XID_EVENT) ||
                          (LOG_EVENT_IS_QUERY(typ) &&
                           strcmp("COMMIT", ((Query_log_event *) ev)->query) == 0))
                      {
                        DBUG_ASSERT(thd->transaction.all.modified_non_trans_table);
                        rli->abort_slave= 1;
                        mysql_mutex_unlock(&rli->data_lock);
                        delete ev;
                        serial_rgi->inc_event_relay_log_pos();
                        DBUG_RETURN(0);
                      };);
    }

    update_state_of_relay_log(rli, ev);

    if (rli->mi->using_parallel())
    {
      int res= rli->parallel.do_event(serial_rgi, ev, event_size);
      /*
        In parallel replication, we need to update the relay log position
        immediately so that it will be the correct position from which to
        read the next event.
      */
      if (res == 0)
        rli->event_relay_log_pos= rli->future_event_relay_log_pos;
      if (res >= 0)
      {
#ifdef WITH_WSREP
	wsrep_after_statement(thd);
#endif /* WITH_WSREP */
        DBUG_RETURN(res);
      }
      /*
        Else we proceed to execute the event non-parallel.
        This is the case for pre-10.0 events without GTID, and for handling
        slave_skip_counter.
      */
      if (!(ev->is_artificial_event() || ev->is_relay_log_event() || (ev->when == 0)))
      {
        /*
          Ignore FD's timestamp as it does not reflect the slave execution
          state but likely to reflect a deep past. Consequently when the first
          data modification event execution last long all this time
          Seconds_Behind_Master is zero.
        */
        if (ev->get_type_code() != FORMAT_DESCRIPTION_EVENT)
          rli->last_master_timestamp= ev->when + (time_t) ev->exec_time;

        DBUG_ASSERT(rli->last_master_timestamp >= 0);
      }
    }

    if (typ == GTID_EVENT)
    {
      Gtid_log_event *gev= static_cast<Gtid_log_event *>(ev);

      /*
        For GTID, allocate a new sub_id for the given domain_id.
        The sub_id must be allocated in increasing order of binlog order.
      */
      if (event_group_new_gtid(serial_rgi, gev))
      {
        sql_print_error("Error reading relay log event: %s", "slave SQL thread "
                        "aborted because of out-of-memory error");
        mysql_mutex_unlock(&rli->data_lock);
        delete ev;
#ifdef WITH_WSREP
	  wsrep_after_statement(thd);
#endif /* WITH_WSREP */
        DBUG_RETURN(1);
      }

      if (opt_gtid_ignore_duplicates &&
          rli->mi->using_gtid != Master_info::USE_GTID_NO)
      {
        int res= rpl_global_gtid_slave_state->check_duplicate_gtid
          (&serial_rgi->current_gtid, serial_rgi);
        if (res < 0)
        {
          sql_print_error("Error processing GTID event: %s", "slave SQL "
                          "thread aborted because of out-of-memory error");
          mysql_mutex_unlock(&rli->data_lock);
          delete ev;
#ifdef WITH_WSREP
          wsrep_after_statement(thd);
#endif /* WITH_WSREP */
          DBUG_RETURN(1);
        }
        /*
          If we need to skip this event group (because the GTID was already
          applied), then do it using the code for slave_skip_counter, which
          is able to handle skipping until the end of the event group.
        */
        if (!res)
          rli->slave_skip_counter= 1;
      }
    }

    serial_rgi->future_event_relay_log_pos= rli->future_event_relay_log_pos;
    serial_rgi->event_relay_log_name= rli->event_relay_log_name;
    serial_rgi->event_relay_log_pos= rli->event_relay_log_pos;
    exec_res= apply_event_and_update_pos(ev, thd, serial_rgi);

#ifdef WITH_WSREP
    WSREP_DEBUG("apply_event_and_update_pos() result: %d", exec_res);
#endif /* WITH_WSREP */

    delete_or_keep_event_post_apply(serial_rgi, typ, ev);

    /*
      update_log_pos failed: this should not happen, so we don't
      retry.
    */
    if (unlikely(exec_res == 2))
    {
#ifdef WITH_WSREP
      wsrep_after_statement(thd);
#endif /* WITH_WSREP */
      DBUG_RETURN(1);
    }
#ifdef WITH_WSREP
    mysql_mutex_lock(&thd->LOCK_thd_data);
    enum wsrep::client_error wsrep_error= thd->wsrep_cs().current_error();
    mysql_mutex_unlock(&thd->LOCK_thd_data);
    if (wsrep_error == wsrep::e_success)
#endif /* WITH_WSREP */
    if (slave_trans_retries)
    {
      int UNINIT_VAR(temp_err);
      if (unlikely(exec_res) && (temp_err= has_temporary_error(thd)))
      {
        const char *errmsg;
        rli->clear_error();
        /*
          We were in a transaction which has been rolled back because of a
          temporary error;
          let's seek back to BEGIN log event and retry it all again.
          Note, if lock wait timeout (innodb_lock_wait_timeout exceeded)
          there is no rollback since 5.0.13 (ref: manual).
          We have to not only seek but also

          a) init_master_info(), to seek back to hot relay log's start
          for later (for when we will come back to this hot log after
          re-processing the possibly existing old logs where BEGIN is:
          check_binlog_magic() will then need the cache to be at
          position 0 (see comments at beginning of
          init_master_info()).
          b) init_relay_log_pos(), because the BEGIN may be an older relay log.
        */
        if (serial_rgi->trans_retries < slave_trans_retries)
        {
          if (init_master_info(rli->mi, 0, 0, 0, SLAVE_SQL))
            sql_print_error("Failed to initialize the master info structure");
          else if (init_relay_log_pos(rli,
                                      rli->group_relay_log_name,
                                      rli->group_relay_log_pos,
                                      1, &errmsg, 1))
            sql_print_error("Error initializing relay log position: %s",
                            errmsg);
          else
          {
            exec_res= 0;
            serial_rgi->cleanup_context(thd, 1);
            /* chance for concurrent connection to get more locks */
            slave_sleep(thd, MY_MAX(MY_MIN(serial_rgi->trans_retries,
                                    MAX_SLAVE_RETRY_PAUSE),
                                    slave_trans_retry_interval),
                       sql_slave_killed, serial_rgi);
            serial_rgi->trans_retries++;
            mysql_mutex_lock(&rli->data_lock); // because of SHOW STATUS
            rli->retried_trans++;
            statistic_increment(slave_retried_transactions, LOCK_status);
            mysql_mutex_unlock(&rli->data_lock);
            DBUG_PRINT("info", ("Slave retries transaction "
                                "rgi->trans_retries: %lu",
                                serial_rgi->trans_retries));
          }
        }
        else
          sql_print_error("Slave SQL thread retried transaction %lu time(s) "
                          "in vain, giving up. Consider raising the value of "
                          "the slave_transaction_retries variable.",
                          slave_trans_retries);
      }
      else if ((exec_res && !temp_err) ||
               (opt_using_transactions &&
                rli->group_relay_log_pos == rli->event_relay_log_pos))
      {
        /*
          Only reset the retry counter if the entire group succeeded
          or failed with a non-transient error.  On a successful
          event, the execution will proceed as usual; in the case of a
          non-transient error, the slave will stop with an error.
         */
        serial_rgi->trans_retries= 0; // restart from fresh
        DBUG_PRINT("info", ("Resetting retry counter, rgi->trans_retries: %lu",
                            serial_rgi->trans_retries));
      }
    }

    thread_safe_increment64(&rli->executed_entries);
#ifdef WITH_WSREP
    wsrep_after_statement(thd);
#endif /* WITH_WSREP */
    DBUG_RETURN(exec_res);
  }
  mysql_mutex_unlock(&rli->data_lock);
  rli->report(ERROR_LEVEL, ER_SLAVE_RELAY_LOG_READ_FAILURE, NULL,
              ER_THD(thd, ER_SLAVE_RELAY_LOG_READ_FAILURE), "\
Could not parse relay log event entry. The possible reasons are: the master's \
binary log is corrupted (you can check this by running 'mysqlbinlog' on the \
binary log), the slave's relay log is corrupted (you can check this by running \
'mysqlbinlog' on the relay log), a network problem, or a bug in the master's \
or slave's MySQL code. If you want to check the master's binary log or slave's \
relay log, you will be able to know their names by issuing 'SHOW SLAVE STATUS' \
on this slave.\
");
  DBUG_RETURN(1);
}


static bool check_io_slave_killed(Master_info *mi, const char *info)
{
  if (io_slave_killed(mi))
  {
    if (info && global_system_variables.log_warnings)
      sql_print_information("%s", info);
    return TRUE;
  }
  return FALSE;
}

/**
  @brief Try to reconnect slave IO thread.

  @details Terminates current connection to master, sleeps for
  @c mi->connect_retry msecs and initiates new connection with
  @c safe_reconnect(). Variable pointed by @c retry_count is increased -
  if it exceeds @c master_retry_count then connection is not re-established
  and function signals error.
  Unless @c suppres_warnings is TRUE, a warning is put in the server error log
  when reconnecting. The warning message and messages used to report errors
  are taken from @c messages array. In case @c master_retry_count is exceeded,
  no messages are added to the log.

  @param[in]     thd                 Thread context.
  @param[in]     mysql               MySQL connection.
  @param[in]     mi                  Master connection information.
  @param[in,out] retry_count         Number of attempts to reconnect.
  @param[in]     suppress_warnings   TRUE when a normal net read timeout
                                     has caused to reconnecting.
  @param[in]     messages            Messages to print/log, see 
                                     reconnect_messages[] array.

  @retval        0                   OK.
  @retval        1                   There was an error.
*/

static int try_to_reconnect(THD *thd, MYSQL *mysql, Master_info *mi,
                            uint *retry_count, bool suppress_warnings,
                            const char *messages[SLAVE_RECON_MSG_MAX])
{
  mi->slave_running= MYSQL_SLAVE_RUN_NOT_CONNECT;
  thd->proc_info= messages[SLAVE_RECON_MSG_WAIT];
#ifdef SIGNAL_WITH_VIO_CLOSE  
  thd->clear_active_vio();
#endif
  end_server(mysql);
  if ((*retry_count)++)
  {
    if (*retry_count > master_retry_count)
      return 1;                             // Don't retry forever
    slave_sleep(thd, mi->connect_retry, io_slave_killed, mi);
  }
  if (check_io_slave_killed(mi, messages[SLAVE_RECON_MSG_KILLED_WAITING]))
    return 1;
  thd->proc_info = messages[SLAVE_RECON_MSG_AFTER];
  if (!suppress_warnings) 
  {
    char buf[256];
    StringBuffer<100> tmp;
    if (mi->using_gtid != Master_info::USE_GTID_NO)
    {
      tmp.append(STRING_WITH_LEN("; GTID position '"));
      mi->gtid_current_pos.append_to_string(&tmp);
      if (mi->events_queued_since_last_gtid == 0)
        tmp.append(STRING_WITH_LEN("'"));
      else
      {
        tmp.append(STRING_WITH_LEN("', GTID event skip "));
        tmp.append_ulonglong((ulonglong)mi->events_queued_since_last_gtid);
      }
    }
    my_snprintf(buf, sizeof(buf), messages[SLAVE_RECON_MSG_FAILED], 
                IO_RPL_LOG_NAME, mi->master_log_pos,
                tmp.c_ptr_safe());
    /* 
      Raise a warining during registering on master/requesting dump.
      Log a message reading event.
    */
    if (messages[SLAVE_RECON_MSG_COMMAND][0])
    {
      mi->report(WARNING_LEVEL, ER_SLAVE_MASTER_COM_FAILURE, NULL,
                 ER_THD(thd, ER_SLAVE_MASTER_COM_FAILURE), 
                 messages[SLAVE_RECON_MSG_COMMAND], buf);
    }
    else
    {
      sql_print_information("%s", buf);
    }
  }
  if (safe_reconnect(thd, mysql, mi, 1) || io_slave_killed(mi))
  {
    if (global_system_variables.log_warnings)
      sql_print_information("%s", messages[SLAVE_RECON_MSG_KILLED_AFTER]);
    return 1;
  }
  return 0;
}


/**
  Slave IO thread entry point.

  @param arg Pointer to Master_info struct that holds information for
  the IO thread.

  @return Always 0.
*/
pthread_handler_t handle_slave_io(void *arg)
{
  THD *thd; // needs to be first for thread_stack
  MYSQL *mysql;
  Master_info *mi = (Master_info*)arg;
  Relay_log_info *rli= &mi->rli;
  uint retry_count;
  bool suppress_warnings;
  int ret;
  rpl_io_thread_info io_info;
#ifndef DBUG_OFF
  mi->dbug_do_disconnect= false;
#endif
  // needs to call my_thread_init(), otherwise we get a coredump in DBUG_ stuff
  my_thread_init();
  DBUG_ENTER("handle_slave_io");

  DBUG_ASSERT(mi->inited);
  mysql= NULL ;
  retry_count= 0;

  thd= new THD(next_thread_id()); // note that contructor of THD uses DBUG_ !

  mysql_mutex_lock(&mi->run_lock);
  /* Inform waiting threads that slave has started */
  mi->slave_run_id++;

#ifndef DBUG_OFF
  mi->events_till_disconnect = disconnect_slave_event_count;
#endif

  THD_CHECK_SENTRY(thd);
  mi->io_thd = thd;

  pthread_detach_this_thread();
  thd->thread_stack= (char*) &thd; // remember where our stack is
  mi->clear_error();
  if (init_slave_thread(thd, mi, SLAVE_THD_IO))
  {
    mysql_cond_broadcast(&mi->start_cond);
    sql_print_error("Failed during slave I/O thread initialization");
    goto err_during_init;
  }
  thd->system_thread_info.rpl_io_info= &io_info;
  server_threads.insert(thd);
  mi->slave_running = MYSQL_SLAVE_RUN_NOT_CONNECT;
  mi->abort_slave = 0;
  mysql_mutex_unlock(&mi->run_lock);
  mysql_cond_broadcast(&mi->start_cond);
  mi->rows_event_tracker.reset();

  DBUG_PRINT("master_info",("log_file_name: '%s'  position: %llu",
                            mi->master_log_name, mi->master_log_pos));

  /* This must be called before run any binlog_relay_io hooks */
  my_pthread_setspecific_ptr(RPL_MASTER_INFO, mi);

  /* Load the set of seen GTIDs, if we did not already. */
  if (rpl_load_gtid_slave_state(thd))
  {
    mi->report(ERROR_LEVEL, thd->get_stmt_da()->sql_errno(), NULL,
                "Unable to load replication GTID slave state from mysql.%s: %s",
                rpl_gtid_slave_state_table_name.str,
                thd->get_stmt_da()->message());
    /*
      If we are using old-style replication, we can continue, even though we
      then will not be able to record the GTIDs we receive. But if using GTID,
      we must give up.
    */
    if (mi->using_gtid != Master_info::USE_GTID_NO || opt_gtid_strict_mode)
      goto err;
  }


#ifdef WITH_WSREP
  thd->variables.wsrep_on= 0;
#endif
  if (DBUG_EVALUATE_IF("failed_slave_start", 1, 0)
      || repl_semisync_slave.slave_start(mi))
  {
    mi->report(ERROR_LEVEL, ER_SLAVE_FATAL_ERROR, NULL,
               ER_THD(thd, ER_SLAVE_FATAL_ERROR),
               "Failed to run 'thread_start' hook");
    goto err;
  }

  if (!(mi->mysql = mysql = mysql_init(NULL)))
  {
    mi->report(ERROR_LEVEL, ER_SLAVE_FATAL_ERROR, NULL,
               ER_THD(thd, ER_SLAVE_FATAL_ERROR), "error in mysql_init()");
    goto err;
  }

  THD_STAGE_INFO(thd, stage_connecting_to_master);
  // we can get killed during safe_connect
  if (!safe_connect(thd, mysql, mi))
  {
    if (mi->using_gtid == Master_info::USE_GTID_NO)
      sql_print_information("Slave I/O thread: connected to master '%s@%s:%d',"
                            "replication started in log '%s' at position %llu",
                            mi->user, mi->host, mi->port,
                            IO_RPL_LOG_NAME, mi->master_log_pos);
    else
    {
      StringBuffer<100> tmp;
      mi->gtid_current_pos.to_string(&tmp);
      sql_print_information("Slave I/O thread: connected to master '%s@%s:%d',"
                            "replication starts at GTID position '%s'",
                            mi->user, mi->host, mi->port, tmp.c_ptr_safe());
    }
  }
  else
  {
    sql_print_information("Slave I/O thread killed while connecting to master");
    goto err;
  }

connected:

  if (mi->using_gtid != Master_info::USE_GTID_NO)
  {
    /*
      When the IO thread (re)connects to the master using GTID, it will
      connect at the start of an event group. But the IO thread may have
      previously logged part of the following event group to the relay
      log.

      When the IO and SQL thread are started together, we erase any previous
      relay logs, but this is not possible/desirable while the SQL thread is
      running. To avoid duplicating partial event groups in the relay logs in
      this case, we remember the count of events in any partially logged event
      group before the reconnect, and then here at connect we set up a counter
      to skip the already-logged part of the group.
    */
    mi->gtid_reconnect_event_skip_count= mi->events_queued_since_last_gtid;
    mi->gtid_event_seen= false;
    /*
      Reset stale state of the rows-event group tracker at reconnect.
    */
    mi->rows_event_tracker.reset();
  }

#ifdef ENABLED_DEBUG_SYNC
    DBUG_EXECUTE_IF("dbug.before_get_running_status_yes",
                    {
                      const char act[]=
                        "now "
                        "wait_for signal.io_thread_let_running";
                      DBUG_ASSERT(debug_sync_service);
                      DBUG_ASSERT(!debug_sync_set_action(thd, 
                                                         STRING_WITH_LEN(act)));
                    };);
#endif

  mysql_mutex_lock(&mi->run_lock);
  mi->slave_running= MYSQL_SLAVE_RUN_CONNECT;
  mysql_mutex_unlock(&mi->run_lock);

  thd->slave_net = &mysql->net;
  THD_STAGE_INFO(thd, stage_checking_master_version);
  ret= get_master_version_and_clock(mysql, mi);
  if (ret == 1)
    /* Fatal error */
    goto err;

  if (ret == 2) 
  { 
    if (check_io_slave_killed(mi, "Slave I/O thread killed "
                              "while calling get_master_version_and_clock(...)"))
      goto err;
    suppress_warnings= FALSE;
    /*
      Try to reconnect because the error was caused by a transient network
      problem
    */
    if (try_to_reconnect(thd, mysql, mi, &retry_count, suppress_warnings,
                             reconnect_messages[SLAVE_RECON_ACT_REG]))
      goto err;
    goto connected;
  } 

  if (mi->rli.relay_log.description_event_for_queue->binlog_version > 1)
  {
    /*
      Register ourselves with the master.
    */
    THD_STAGE_INFO(thd, stage_registering_slave_on_master);
    if (register_slave_on_master(mysql, mi, &suppress_warnings))
    {
      if (!check_io_slave_killed(mi, "Slave I/O thread killed "
                                "while registering slave on master"))
      {
        sql_print_error("Slave I/O thread couldn't register on master");
        if (try_to_reconnect(thd, mysql, mi, &retry_count, suppress_warnings,
                             reconnect_messages[SLAVE_RECON_ACT_REG]))
          goto err;
      }
      else
        goto err;
      goto connected;
    }
  }

  DBUG_PRINT("info",("Starting reading binary log from master"));
  thd->set_command(COM_SLAVE_IO);
  while (!io_slave_killed(mi))
  {
    THD_STAGE_INFO(thd, stage_requesting_binlog_dump);
    if (request_dump(thd, mysql, mi, &suppress_warnings))
    {
      sql_print_error("Failed on request_dump()");
      if (check_io_slave_killed(mi, NullS) ||
        try_to_reconnect(thd, mysql, mi, &retry_count, suppress_warnings,
                         reconnect_messages[SLAVE_RECON_ACT_DUMP]))
        goto err;
      goto connected;
    }

    const char *event_buf;

    mi->slave_running= MYSQL_SLAVE_RUN_READING;
    DBUG_ASSERT(mi->last_error().number == 0);
    ulonglong lastchecktime = my_hrtime().val;
    ulonglong tokenamount   = opt_read_binlog_speed_limit*1024;
    while (!io_slave_killed(mi))
    {
      ulong event_len, network_read_len = 0;
      /*
         We say "waiting" because read_event() will wait if there's nothing to
         read. But if there's something to read, it will not wait. The
         important thing is to not confuse users by saying "reading" whereas
         we're in fact receiving nothing.
      */
      THD_STAGE_INFO(thd, stage_waiting_for_master_to_send_event);
      event_len= read_event(mysql, mi, &suppress_warnings, &network_read_len);
      if (check_io_slave_killed(mi, NullS))
        goto err;

      if (unlikely(event_len == packet_error))
      {
        uint mysql_error_number= mysql_errno(mysql);
        switch (mysql_error_number) {
        case CR_NET_PACKET_TOO_LARGE:
          sql_print_error("\
Log entry on master is longer than slave_max_allowed_packet (%lu) on \
slave. If the entry is correct, restart the server with a higher value of \
slave_max_allowed_packet",
                         slave_max_allowed_packet);
          mi->report(ERROR_LEVEL, ER_NET_PACKET_TOO_LARGE, NULL,
                     "%s", "Got a packet bigger than 'slave_max_allowed_packet' bytes");
          goto err;
        case ER_MASTER_FATAL_ERROR_READING_BINLOG:
          mi->report(ERROR_LEVEL, ER_MASTER_FATAL_ERROR_READING_BINLOG, NULL,
                     ER_THD(thd, ER_MASTER_FATAL_ERROR_READING_BINLOG),
                     mysql_error_number, mysql_error(mysql));
          goto err;
        case ER_OUT_OF_RESOURCES:
          sql_print_error("\
Stopping slave I/O thread due to out-of-memory error from master");
          mi->report(ERROR_LEVEL, ER_OUT_OF_RESOURCES, NULL,
                     "%s", ER_THD(thd, ER_OUT_OF_RESOURCES));
          goto err;
        }
        if (try_to_reconnect(thd, mysql, mi, &retry_count, suppress_warnings,
                             reconnect_messages[SLAVE_RECON_ACT_EVENT]))
          goto err;
        goto connected;
      } // if (event_len == packet_error)

      retry_count=0;                    // ok event, reset retry counter
      THD_STAGE_INFO(thd, stage_queueing_master_event_to_the_relay_log);
      event_buf= (const char*)mysql->net.read_pos + 1;
      mi->semi_ack= 0;
      if (repl_semisync_slave.
          slave_read_sync_header((const char*)mysql->net.read_pos + 1, event_len,
                                 &(mi->semi_ack), &event_buf, &event_len))
      {
        mi->report(ERROR_LEVEL, ER_SLAVE_FATAL_ERROR, NULL,
                   ER_THD(thd, ER_SLAVE_FATAL_ERROR),
                   "Failed to run 'after_read_event' hook");
        goto err;
      }

      /* Control the binlog read speed of master 
         when read_binlog_speed_limit is non-zero
      */
      ulonglong speed_limit_in_bytes = opt_read_binlog_speed_limit * 1024;
      if (speed_limit_in_bytes) 
      {
        /* Prevent the tokenamount become a large value, 
           for example, the IO thread doesn't work for a long time
        */
        if (tokenamount > speed_limit_in_bytes * 2) 
        {
          lastchecktime = my_hrtime().val;
          tokenamount = speed_limit_in_bytes * 2;
        }

        do
        {
          ulonglong currenttime = my_hrtime().val;
          tokenamount += (currenttime - lastchecktime) * speed_limit_in_bytes / (1000*1000);
          lastchecktime = currenttime;
          if(tokenamount < network_read_len)
          {
            ulonglong duration =1000ULL*1000 * (network_read_len - tokenamount) / speed_limit_in_bytes;
            time_t second_time = (time_t)(duration / (1000 * 1000));
            uint micro_time = duration % (1000 * 1000);

            // at least sleep 1000 micro second
            my_sleep(MY_MAX(micro_time,1000));

            /*
              If it sleep more than one second, 
              it should use slave_sleep() to avoid the STOP SLAVE hang.   
            */
            if (second_time)
              slave_sleep(thd, second_time, io_slave_killed, mi);

          }
        }while(tokenamount < network_read_len);
        tokenamount -= network_read_len;
      }

      if (queue_event(mi, event_buf, event_len))
      {
        mi->report(ERROR_LEVEL, ER_SLAVE_RELAY_LOG_WRITE_FAILURE, NULL,
                   ER_THD(thd, ER_SLAVE_RELAY_LOG_WRITE_FAILURE),
                   "could not queue event from master");
        goto err;
      }

      if (rpl_semi_sync_slave_status && (mi->semi_ack & SEMI_SYNC_NEED_ACK))
      {
        /*
          We deliberately ignore the error in slave_reply, such error should
          not cause the slave IO thread to stop, and the error messages are
          already reported.
        */
        (void)repl_semisync_slave.slave_reply(mi);
      }

      if (mi->using_gtid == Master_info::USE_GTID_NO &&
          /*
            If rpl_semi_sync_slave_delay_master is enabled, we will flush
            master info only when ack is needed. This may lead to at least one
            group transaction delay but affords better performance improvement.
          */
          (!repl_semisync_slave.get_slave_enabled() ||
           (!(mi->semi_ack & SEMI_SYNC_SLAVE_DELAY_SYNC) ||
            (mi->semi_ack & (SEMI_SYNC_NEED_ACK)))) &&
          (DBUG_EVALUATE_IF("failed_flush_master_info", 1, 0) ||
           flush_master_info(mi, TRUE, TRUE)))
      {
        sql_print_error("Failed to flush master info file");
        goto err;
      }
      /*
        See if the relay logs take too much space.
        We don't lock mi->rli.log_space_lock here; this dirty read saves time
        and does not introduce any problem:
        - if mi->rli.ignore_log_space_limit is 1 but becomes 0 just after (so
        the clean value is 0), then we are reading only one more event as we
        should, and we'll block only at the next event. No big deal.
        - if mi->rli.ignore_log_space_limit is 0 but becomes 1 just
        after (so the clean value is 1), then we are going into
        wait_for_relay_log_space() for no reason, but this function
        will do a clean read, notice the clean value and exit
        immediately.
      */
#ifndef DBUG_OFF
      {
        DBUG_PRINT("info", ("log_space_limit=%llu log_space_total=%llu "
                            "ignore_log_space_limit=%d",
                            rli->log_space_limit, rli->log_space_total,
                            (int) rli->ignore_log_space_limit));
      }
#endif

      if (rli->log_space_limit && rli->log_space_limit <
          rli->log_space_total &&
          !rli->ignore_log_space_limit)
        if (wait_for_relay_log_space(rli))
        {
          sql_print_error("Slave I/O thread aborted while waiting for relay \
log space");
          goto err;
        }
    }
  }

  // error = 0;
err:
  // print the current replication position
  if (mi->using_gtid == Master_info::USE_GTID_NO)
    sql_print_information("Slave I/O thread exiting, read up to log '%s', "
                          "position %llu", IO_RPL_LOG_NAME, mi->master_log_pos);
  else
  {
    StringBuffer<100> tmp;
    mi->gtid_current_pos.to_string(&tmp);
    sql_print_information("Slave I/O thread exiting, read up to log '%s', "
                          "position %llu; GTID position %s",
                          IO_RPL_LOG_NAME, mi->master_log_pos,
                          tmp.c_ptr_safe());
  }
  repl_semisync_slave.slave_stop(mi);
  thd->reset_query();
  thd->reset_db(&null_clex_str);
  if (mysql)
  {
    /*
      Here we need to clear the active VIO before closing the
      connection with the master.  The reason is that THD::awake()
      might be called from terminate_slave_thread() because somebody
      issued a STOP SLAVE.  If that happends, the close_active_vio()
      can be called in the middle of closing the VIO associated with
      the 'mysql' object, causing a crash.
    */
#ifdef SIGNAL_WITH_VIO_CLOSE
    thd->clear_active_vio();
#endif
    mysql_close(mysql);
    mi->mysql=0;
  }
  write_ignored_events_info_to_relay_log(thd, mi);
  if (mi->using_gtid != Master_info::USE_GTID_NO)
    flush_master_info(mi, TRUE, TRUE);
  THD_STAGE_INFO(thd, stage_waiting_for_slave_mutex_on_exit);
  thd->add_status_to_global();
  server_threads.erase(thd);
  mysql_mutex_lock(&mi->run_lock);

err_during_init:
  /* Forget the relay log's format */
  delete mi->rli.relay_log.description_event_for_queue;
  mi->rli.relay_log.description_event_for_queue= 0;
  // TODO: make rpl_status part of Master_info
  change_rpl_status(RPL_ACTIVE_SLAVE,RPL_IDLE_SLAVE);

  thd->assert_not_linked();
  delete thd;

  mi->abort_slave= 0;
  mi->slave_running= MYSQL_SLAVE_NOT_RUN;
  mi->io_thd= 0;
  /*
    Note: the order of the two following calls (first broadcast, then unlock)
    is important. Otherwise a killer_thread can execute between the calls and
    delete the mi structure leading to a crash! (see BUG#25306 for details)
   */ 
  mysql_cond_broadcast(&mi->stop_cond);       // tell the world we are done
  DBUG_EXECUTE_IF("simulate_slave_delay_at_terminate_bug38694", sleep(5););
  mysql_mutex_unlock(&mi->run_lock);

  DBUG_LEAVE;                                   // Must match DBUG_ENTER()
  my_thread_end();
  ERR_remove_state(0);
  pthread_exit(0);
  return 0;                                     // Avoid compiler warnings
}

/*
  Check the temporary directory used by commands like
  LOAD DATA INFILE.

  As the directory never changes during a mysqld run, we only
  test this once and cache the result. This also resolve a race condition
  when this can be run by multiple threads at the same time.
 */

static bool check_temp_dir_run= 0;
static int check_temp_dir_result= 0;

static 
int check_temp_dir(char* tmp_file)
{
  File fd;
  int result= 1;                                // Assume failure
  MY_DIR *dirp;
  char tmp_dir[FN_REFLEN];
  size_t tmp_dir_size;
  DBUG_ENTER("check_temp_dir");

  /* This look is safe to use as this function is only called once */
  mysql_mutex_lock(&LOCK_start_thread);
  if (check_temp_dir_run)
  {
    if ((result= check_temp_dir_result))
      my_message(result, tmp_file, MYF(0));
    goto end;
  }
  check_temp_dir_run= 1;

  /*
    Get the directory from the temporary file.
  */
  dirname_part(tmp_dir, tmp_file, &tmp_dir_size);

  /*
    Check if the directory exists.
   */
  if (!(dirp=my_dir(tmp_dir,MYF(MY_WME))))
    goto end;
  my_dirend(dirp);

  /*
    Check permissions to create a file. We use O_TRUNC to ensure that
    things works even if we happen to have and old file laying around.
   */
  if ((fd= mysql_file_create(key_file_misc,
                             tmp_file, CREATE_MODE,
                             O_WRONLY | O_BINARY | O_TRUNC | O_NOFOLLOW,
                             MYF(MY_WME))) < 0)
    goto end;

  result= 0;                                    // Directory name ok
  /*
    Clean up.
   */
  mysql_file_close(fd, MYF(0));
  mysql_file_delete(key_file_misc, tmp_file, MYF(0));

end:
  mysql_mutex_unlock(&LOCK_start_thread);
  DBUG_RETURN(result);
}


void
slave_output_error_info(rpl_group_info *rgi, THD *thd)
{
  /*
    retrieve as much info as possible from the thd and, error
    codes and warnings and print this to the error log as to
    allow the user to locate the error
  */
  Relay_log_info *rli= rgi->rli;
  uint32 const last_errno= rli->last_error().number;

  if (unlikely(thd->is_error()))
  {
    char const *const errmsg= thd->get_stmt_da()->message();

    DBUG_PRINT("info",
               ("thd->get_stmt_da()->sql_errno()=%d; rli->last_error.number=%d",
                thd->get_stmt_da()->sql_errno(), last_errno));
    if (last_errno == 0)
    {
      /*
        This function is reporting an error which was not reported
        while executing exec_relay_log_event().
      */ 
      rli->report(ERROR_LEVEL, thd->get_stmt_da()->sql_errno(),
                  rgi->gtid_info(), "%s", errmsg);
    }
    else if (last_errno != thd->get_stmt_da()->sql_errno())
    {
      /*
       * An error was reported while executing exec_relay_log_event()
       * however the error code differs from what is in the thread.
       * This function prints out more information to help finding
       * what caused the problem.
       */  
      sql_print_error("Slave (additional info): %s Error_code: %d",
                      errmsg, thd->get_stmt_da()->sql_errno());
    }
  }

  /* Print any warnings issued */
  Diagnostics_area::Sql_condition_iterator it=
    thd->get_stmt_da()->sql_conditions();
  const Sql_condition *err;
  /*
    Added controlled slave thread cancel for replication
    of user-defined variables.
  */
  bool udf_error = false;
  while ((err= it++))
  {
    if (err->get_sql_errno() == ER_CANT_OPEN_LIBRARY)
      udf_error = true;
    sql_print_warning("Slave: %s Error_code: %d", err->get_message_text(), err->get_sql_errno());
  }
  if (unlikely(udf_error))
  {
    StringBuffer<100> tmp;
    if (rli->mi->using_gtid != Master_info::USE_GTID_NO)
    {
      tmp.append(STRING_WITH_LEN("; GTID position '"));
      rpl_append_gtid_state(&tmp, false);
      tmp.append(STRING_WITH_LEN("'"));
    }
    sql_print_error("Error loading user-defined library, slave SQL "
      "thread aborted. Install the missing library, and restart the "
      "slave SQL thread with \"SLAVE START\". We stopped at log '%s' "
      "position %llu%s", RPL_LOG_NAME, rli->group_master_log_pos,
      tmp.c_ptr_safe());
  }
  else
  {
    StringBuffer<100> tmp;
    if (rli->mi->using_gtid != Master_info::USE_GTID_NO)
    {
      tmp.append(STRING_WITH_LEN("; GTID position '"));
      rpl_append_gtid_state(&tmp, false);
      tmp.append(STRING_WITH_LEN("'"));
    }
    sql_print_error("Error running query, slave SQL thread aborted. "
                    "Fix the problem, and restart the slave SQL thread "
                    "with \"SLAVE START\". We stopped at log '%s' position "
                    "%llu%s", RPL_LOG_NAME, rli->group_master_log_pos,
                    tmp.c_ptr_safe());
  }
}


/**
  Slave SQL thread entry point.

  @param arg Pointer to Relay_log_info object that holds information
  for the SQL thread.

  @return Always 0.
*/
pthread_handler_t handle_slave_sql(void *arg)
{
  THD *thd;                     /* needs to be first for thread_stack */
  char saved_log_name[FN_REFLEN];
  char saved_master_log_name[FN_REFLEN];
  my_off_t UNINIT_VAR(saved_log_pos);
  my_off_t UNINIT_VAR(saved_master_log_pos);
  String saved_skip_gtid_pos;
  my_off_t saved_skip= 0;
  Master_info *mi= ((Master_info*)arg);
  Relay_log_info* rli = &mi->rli;
  my_bool wsrep_node_dropped __attribute__((unused)) = FALSE;
  const char *errmsg;
  rpl_group_info *serial_rgi;
  rpl_sql_thread_info sql_info(mi->rpl_filter);

  // needs to call my_thread_init(), otherwise we get a coredump in DBUG_ stuff
  my_thread_init();
  DBUG_ENTER("handle_slave_sql");

#ifdef WITH_WSREP
 wsrep_restart_point:
#endif

  serial_rgi= new rpl_group_info(rli);
  thd = new THD(next_thread_id()); // note that contructor of THD uses DBUG_ !
  thd->thread_stack = (char*)&thd; // remember where our stack is
  thd->system_thread_info.rpl_sql_info= &sql_info;

  DBUG_ASSERT(rli->inited);
  DBUG_ASSERT(rli->mi == mi);
  mysql_mutex_lock(&rli->run_lock);
  DBUG_ASSERT(!rli->slave_running);
  errmsg= 0;
#ifndef DBUG_OFF
  rli->events_till_abort = abort_slave_event_count;
#endif

  /*
    THD for the sql driver thd. In parallel replication this is the thread
    that reads things from the relay log and calls rpl_parallel::do_event()
    to execute queries.

    In single thread replication this is the THD for the thread that is
    executing SQL queries too.
  */
  serial_rgi->thd= rli->sql_driver_thd= thd;
  
  /* Inform waiting threads that slave has started */
  rli->slave_run_id++;
  rli->slave_running= MYSQL_SLAVE_RUN_NOT_CONNECT;

  pthread_detach_this_thread();

  if (opt_slave_parallel_threads > 0 && 
      rpl_parallel_activate_pool(&global_rpl_thread_pool))
  {
    mysql_cond_broadcast(&rli->start_cond);
    rli->report(ERROR_LEVEL, ER_SLAVE_FATAL_ERROR, NULL,
                "Failed during parallel slave pool activation");
    goto err_during_init;
  }

  if (init_slave_thread(thd, mi, SLAVE_THD_SQL))
  {
    /*
      TODO: this is currently broken - slave start and change master
      will be stuck if we fail here
    */
    mysql_cond_broadcast(&rli->start_cond);
    rli->report(ERROR_LEVEL, ER_SLAVE_FATAL_ERROR, NULL,
                "Failed during slave thread initialization");
    goto err_during_init;
  }
  thd->init_for_queries();
  thd->rgi_slave= serial_rgi;
  if ((serial_rgi->deferred_events_collecting= mi->rpl_filter->is_on()))
  {
    serial_rgi->deferred_events= new Deferred_log_events(rli);
  }

  /*
    binlog_annotate_row_events must be TRUE only after an Annotate_rows event
    has been received and only till the last corresponding rbr event has been
    applied. In all other cases it must be FALSE.
  */
  thd->variables.binlog_annotate_row_events= 0;

  /* Ensure that slave can exeute any alter table it gets from master */
  thd->variables.alter_algorithm= (ulong) Alter_info::ALTER_TABLE_ALGORITHM_DEFAULT;

  server_threads.insert(thd);
  /*
    We are going to set slave_running to 1. Assuming slave I/O thread is
    alive and connected, this is going to make Seconds_Behind_Master be 0
    i.e. "caught up". Even if we're just at start of thread. Well it's ok, at
    the moment we start we can think we are caught up, and the next second we
    start receiving data so we realize we are not caught up and
    Seconds_Behind_Master grows. No big deal.
  */
  rli->abort_slave = 0;
  rli->stop_for_until= false;
  mysql_mutex_unlock(&rli->run_lock);
  mysql_cond_broadcast(&rli->start_cond);

  /*
    Reset errors for a clean start (otherwise, if the master is idle, the SQL
    thread may execute no Query_log_event, so the error will remain even
    though there's no problem anymore). Do not reset the master timestamp
    (imagine the slave has caught everything, the STOP SLAVE and START SLAVE:
    as we are not sure that we are going to receive a query, we want to
    remember the last master timestamp (to say how many seconds behind we are
    now.
    But the master timestamp is reset by RESET SLAVE & CHANGE MASTER.
  */
  rli->clear_error();
  rli->parallel.reset();

  //tell the I/O thread to take relay_log_space_limit into account from now on
  rli->ignore_log_space_limit= 0;

  serial_rgi->gtid_sub_id= 0;
  serial_rgi->gtid_pending= false;
  if (mi->using_gtid != Master_info::USE_GTID_NO && mi->using_parallel() &&
      rli->restart_gtid_pos.count() > 0)
  {
    /*
      With parallel replication in GTID mode, if we have a multi-domain GTID
      position, we need to start some way back in the relay log and skip any
      GTID that was already applied before. Since event groups can be split
      across multiple relay logs, this earlier starting point may be in the
      middle of an already applied event group, so we also need to skip any
      remaining part of such group.
    */
    rli->gtid_skip_flag = GTID_SKIP_TRANSACTION;
  }
  else
    rli->gtid_skip_flag = GTID_SKIP_NOT;
  if (init_relay_log_pos(rli,
                         rli->group_relay_log_name,
                         rli->group_relay_log_pos,
                         1 /*need data lock*/, &errmsg,
                         1 /*look for a description_event*/))
  { 
    rli->report(ERROR_LEVEL, ER_SLAVE_FATAL_ERROR, NULL,
                "Error initializing relay log position: %s", errmsg);
    goto err_before_start;
  }
  rli->reset_inuse_relaylog();
  if (rli->alloc_inuse_relaylog(rli->group_relay_log_name))
    goto err_before_start;

  strcpy(rli->future_event_master_log_name, rli->group_master_log_name);
  THD_CHECK_SENTRY(thd);
#ifndef DBUG_OFF
  {
    DBUG_PRINT("info", ("my_b_tell(rli->cur_log)=%llu "
                        "rli->event_relay_log_pos=%llu",
                        my_b_tell(rli->cur_log), rli->event_relay_log_pos));
    DBUG_ASSERT(rli->event_relay_log_pos >= BIN_LOG_HEADER_SIZE);
    /*
      Wonder if this is correct. I (Guilhem) wonder if my_b_tell() returns the
      correct position when it's called just after my_b_seek() (the questionable
      stuff is those "seek is done on next read" comments in the my_b_seek()
      source code).
      The crude reality is that this assertion randomly fails whereas
      replication seems to work fine. And there is no easy explanation why it
      fails (as we my_b_seek(rli->event_relay_log_pos) at the very end of
      init_relay_log_pos() called above). Maybe the assertion would be
      meaningful if we held rli->data_lock between the my_b_seek() and the
      DBUG_ASSERT().
    */
#ifdef SHOULD_BE_CHECKED
    DBUG_ASSERT(my_b_tell(rli->cur_log) == rli->event_relay_log_pos);
#endif
  }
#endif

<<<<<<< HEAD
=======
#ifdef WITH_WSREP
  thd->wsrep_exec_mode= LOCAL_STATE;
  wsrep_thd_set_query_state(thd, QUERY_EXEC);
  /* synchronize with wsrep replication */
  if (WSREP_ON)
    wsrep_ready_wait();
#endif
>>>>>>> b092d35f
  DBUG_PRINT("master_info",("log_file_name: %s  position: %llu",
                            rli->group_master_log_name,
                            rli->group_master_log_pos));
  if (global_system_variables.log_warnings)
  {
    StringBuffer<100> tmp;
    if (mi->using_gtid != Master_info::USE_GTID_NO)
    {
      tmp.append(STRING_WITH_LEN("; GTID position '"));
      rpl_append_gtid_state(&tmp,
                            mi->using_gtid==Master_info::USE_GTID_CURRENT_POS);
      tmp.append(STRING_WITH_LEN("'"));
    }
    sql_print_information("Slave SQL thread initialized, starting replication "
                          "in log '%s' at position %llu, relay log '%s' "
                          "position: %llu%s", RPL_LOG_NAME,
                    rli->group_master_log_pos, rli->group_relay_log_name,
                    rli->group_relay_log_pos, tmp.c_ptr_safe());
  }

  if (check_temp_dir(rli->slave_patternload_file))
  {
    check_temp_dir_result= thd->get_stmt_da()->sql_errno();
    rli->report(ERROR_LEVEL, thd->get_stmt_da()->sql_errno(), NULL,
                "Unable to use slave's temporary directory %s - %s", 
                slave_load_tmpdir, thd->get_stmt_da()->message());
    goto err;
  }
  else
    check_temp_dir_result= 0;

  /* Load the set of seen GTIDs, if we did not already. */
  if (rpl_load_gtid_slave_state(thd))
  {
    rli->report(ERROR_LEVEL, thd->get_stmt_da()->sql_errno(), NULL,
                "Unable to load replication GTID slave state from mysql.%s: %s",
                rpl_gtid_slave_state_table_name.str,
                thd->get_stmt_da()->message());
    /*
      If we are using old-style replication, we can continue, even though we
      then will not be able to record the GTIDs we receive. But if using GTID,
      we must give up.
    */
    if (mi->using_gtid != Master_info::USE_GTID_NO || opt_gtid_strict_mode)
      goto err;
  }
  /* Re-load the set of mysql.gtid_slave_posXXX tables available. */
  if (find_gtid_slave_pos_tables(thd))
  {
    rli->report(ERROR_LEVEL, thd->get_stmt_da()->sql_errno(), NULL,
                "Error processing replication GTID position tables: %s",
                thd->get_stmt_da()->message());
    goto err;
  }

  /* execute init_slave variable */
  if (opt_init_slave.length)
  {
    execute_init_command(thd, &opt_init_slave, &LOCK_sys_init_slave);
    if (unlikely(thd->is_slave_error))
    {
      rli->report(ERROR_LEVEL, thd->get_stmt_da()->sql_errno(), NULL,
                  "Slave SQL thread aborted. Can't execute init_slave query");
      goto err;
    }
  }

  /*
    First check until condition - probably there is nothing to execute. We
    do not want to wait for next event in this case.
  */
  mysql_mutex_lock(&rli->data_lock);
  if (rli->slave_skip_counter)
  {
    strmake_buf(saved_log_name, rli->group_relay_log_name);
    strmake_buf(saved_master_log_name, rli->group_master_log_name);
    saved_log_pos= rli->group_relay_log_pos;
    saved_master_log_pos= rli->group_master_log_pos;
    if (mi->using_gtid != Master_info::USE_GTID_NO)
    {
      saved_skip_gtid_pos.append(STRING_WITH_LEN(", GTID '"));
      rpl_append_gtid_state(&saved_skip_gtid_pos, false);
      saved_skip_gtid_pos.append(STRING_WITH_LEN("'; "));
    }
    saved_skip= rli->slave_skip_counter;
  }
  if ((rli->until_condition == Relay_log_info::UNTIL_MASTER_POS ||
       rli->until_condition == Relay_log_info::UNTIL_RELAY_POS) &&
      rli->is_until_satisfied(rli->group_master_log_pos))
  {
    sql_print_information("Slave SQL thread stopped because it reached its"
                          " UNTIL position %llu", rli->until_pos());
    mysql_mutex_unlock(&rli->data_lock);
    goto err;
  }
  mysql_mutex_unlock(&rli->data_lock);
#ifdef WITH_WSREP
  wsrep_open(thd);
  if (wsrep_before_command(thd))
  {
    WSREP_WARN("Slave SQL wsrep_before_command() failed");
    goto err;
  }
#endif /* WITH_WSREP */
  /* Read queries from the IO/THREAD until this thread is killed */

  thd->set_command(COM_SLAVE_SQL);
  while (!sql_slave_killed(serial_rgi))
  {
    THD_STAGE_INFO(thd, stage_reading_event_from_the_relay_log);
    THD_CHECK_SENTRY(thd);

    if (saved_skip && rli->slave_skip_counter == 0)
    {
      StringBuffer<100> tmp;
      if (mi->using_gtid != Master_info::USE_GTID_NO)
      {
        tmp.append(STRING_WITH_LEN(", GTID '"));
        rpl_append_gtid_state(&tmp, false);
        tmp.append(STRING_WITH_LEN("'; "));
      }

      sql_print_information("'SQL_SLAVE_SKIP_COUNTER=%ld' executed at "
        "relay_log_file='%s', relay_log_pos='%ld', master_log_name='%s', "
        "master_log_pos='%ld'%s and new position at "
        "relay_log_file='%s', relay_log_pos='%ld', master_log_name='%s', "
        "master_log_pos='%ld'%s ",
        (ulong) saved_skip, saved_log_name, (ulong) saved_log_pos,
        saved_master_log_name, (ulong) saved_master_log_pos,
        saved_skip_gtid_pos.c_ptr_safe(),
        rli->group_relay_log_name, (ulong) rli->group_relay_log_pos,
        rli->group_master_log_name, (ulong) rli->group_master_log_pos,
        tmp.c_ptr_safe());
      saved_skip= 0;
      saved_skip_gtid_pos.free();
    }

    if (exec_relay_log_event(thd, rli, serial_rgi))
    {
#ifdef WITH_WSREP
      if (WSREP_ON)
      {
        mysql_mutex_lock(&thd->LOCK_thd_data);

        if (thd->wsrep_cs().current_error())
        {
          wsrep_node_dropped = TRUE;
          rli->abort_slave   = TRUE;
        }
        mysql_mutex_unlock(&thd->LOCK_thd_data);
      }
#endif /* WITH_WSREP */

      DBUG_PRINT("info", ("exec_relay_log_event() failed"));
      // do not scare the user if SQL thread was simply killed or stopped
      if (!sql_slave_killed(serial_rgi))
      {
        slave_output_error_info(serial_rgi, thd);
        if (WSREP_ON && rli->last_error().number == ER_UNKNOWN_COM_ERROR)
          wsrep_node_dropped= TRUE;
      }
      goto err;
    }
  }

 err:
  if (mi->using_parallel())
    rli->parallel.wait_for_done(thd, rli);

  /* Thread stopped. Print the current replication position to the log */
  {
    StringBuffer<100> tmp;
    if (mi->using_gtid != Master_info::USE_GTID_NO)
    {
      tmp.append(STRING_WITH_LEN("; GTID position '"));
      rpl_append_gtid_state(&tmp, false);
      tmp.append(STRING_WITH_LEN("'"));
    }
    sql_print_information("Slave SQL thread exiting, replication stopped in "
                          "log '%s' at position %llu%s", RPL_LOG_NAME,
                          rli->group_master_log_pos, tmp.c_ptr_safe());
  }
#ifdef WITH_WSREP
  wsrep_after_command_before_result(thd);
  wsrep_after_command_after_result(thd);
#endif /* WITH_WSREP */

 err_before_start:

  /*
    Some events set some playgrounds, which won't be cleared because thread
    stops. Stopping of this thread may not be known to these events ("stop"
    request is detected only by the present function, not by events), so we
    must "proactively" clear playgrounds:
  */
  thd->clear_error();
  serial_rgi->cleanup_context(thd, 1);
  /*
    Some extra safety, which should not been needed (normally, event deletion
    should already have done these assignments (each event which sets these
    variables is supposed to set them to 0 before terminating)).
  */
  thd->catalog= 0;
  thd->reset_query();
  thd->reset_db(&null_clex_str);
  if (rli->mi->using_gtid != Master_info::USE_GTID_NO)
  {
    ulong domain_count;
    my_bool save_log_all_errors= thd->log_all_errors;

    /*
      We don't need to check return value for rli->flush()
      as any errors should be logged to stderr
    */
    thd->log_all_errors= 1;
    rli->flush();
    thd->log_all_errors= save_log_all_errors;
    if (mi->using_parallel())
    {
      /*
        In parallel replication GTID mode, we may stop with different domains
        at different positions in the relay log.

        To handle this when we restart the SQL thread, mark the current
        per-domain position in the Relay_log_info.
      */
      mysql_mutex_lock(&rpl_global_gtid_slave_state->LOCK_slave_state);
      domain_count= rpl_global_gtid_slave_state->count();
      mysql_mutex_unlock(&rpl_global_gtid_slave_state->LOCK_slave_state);
      if (domain_count > 1)
      {
        inuse_relaylog *ir;

        /*
          Load the starting GTID position, so that we can skip already applied
          GTIDs when we restart the SQL thread. And set the start position in
          the relay log back to a known safe place to start (prior to any not
          yet applied transaction in any domain).
        */
        rli->restart_gtid_pos.load(rpl_global_gtid_slave_state, NULL, 0);
        if ((ir= rli->inuse_relaylog_list))
        {
          rpl_gtid *gtid= ir->relay_log_state;
          uint32 count= ir->relay_log_state_count;
          while (count > 0)
          {
            process_gtid_for_restart_pos(rli, gtid);
            ++gtid;
            --count;
          }
          strmake_buf(rli->group_relay_log_name, ir->name);
          rli->group_relay_log_pos= BIN_LOG_HEADER_SIZE;
          rli->relay_log_state.load(ir->relay_log_state, ir->relay_log_state_count);
        }
      }
    }
  }
  THD_STAGE_INFO(thd, stage_waiting_for_slave_mutex_on_exit);
  thd->add_status_to_global();
  server_threads.erase(thd);
  mysql_mutex_lock(&rli->run_lock);

err_during_init:
  /* We need data_lock, at least to wake up any waiting master_pos_wait() */
  mysql_mutex_lock(&rli->data_lock);
  DBUG_ASSERT(rli->slave_running == MYSQL_SLAVE_RUN_NOT_CONNECT); // tracking buffer overrun
  /* When master_pos_wait() wakes up it will check this and terminate */
  rli->slave_running= MYSQL_SLAVE_NOT_RUN;
  /* Forget the relay log's format */
  delete rli->relay_log.description_event_for_exec;
  rli->relay_log.description_event_for_exec= 0;
  rli->reset_inuse_relaylog();
  /* Wake up master_pos_wait() */
  mysql_mutex_unlock(&rli->data_lock);
  DBUG_PRINT("info",("Signaling possibly waiting master_pos_wait() functions"));
  mysql_cond_broadcast(&rli->data_cond);
  rli->ignore_log_space_limit= 0; /* don't need any lock */
  /* we die so won't remember charset - re-update them on next thread start */
  thd->system_thread_info.rpl_sql_info->cached_charset_invalidate();

  /*
    TODO: see if we can do this conditionally in next_event() instead
    to avoid unneeded position re-init

    We only reset THD::temporary_tables to 0 here and not free it, as this
    could be used by slave through Relay_log_info::save_temporary_tables.
  */
  thd->temporary_tables= 0;
  rli->sql_driver_thd= 0;
  thd->rgi_fake= thd->rgi_slave= NULL;

#ifdef WITH_WSREP
  /*
    If slave stopped due to node going non primary, we set global flag to
    trigger automatic restart of slave when node joins back to cluster.
  */
  if (WSREP_ON && wsrep_node_dropped && wsrep_restart_slave)
  {
    if (wsrep_ready_get())
    {
      WSREP_INFO("Slave error due to node temporarily non-primary"
                 "SQL slave will continue");
      wsrep_node_dropped= FALSE;
      mysql_mutex_unlock(&rli->run_lock);
      goto wsrep_restart_point;
    }
    else
    {
      WSREP_INFO("Slave error due to node going non-primary");
      WSREP_INFO("wsrep_restart_slave was set and therefore slave will be "
                 "automatically restarted when node joins back to cluster");
      wsrep_restart_slave_activated= TRUE;
    }
  }
  wsrep_close(thd);
#endif /* WITH_WSREP */

 /*
   Note: the order of the broadcast and unlock calls below (first
   broadcast, then unlock) is important. Otherwise a killer_thread can
   execute between the calls and delete the mi structure leading to a
   crash! (see BUG#25306 for details)
 */
  mysql_cond_broadcast(&rli->stop_cond);
  DBUG_EXECUTE_IF("simulate_slave_delay_at_terminate_bug38694", sleep(5););
  mysql_mutex_unlock(&rli->run_lock);  // tell the world we are done

  rpl_parallel_resize_pool_if_no_slaves();

  delete serial_rgi;
  delete thd;

  DBUG_LEAVE;                                   // Must match DBUG_ENTER()
  my_thread_end();
  ERR_remove_state(0);
  pthread_exit(0);
  return 0;                                     // Avoid compiler warnings
}


/*
  process_io_create_file()
*/

static int process_io_create_file(Master_info* mi, Create_file_log_event* cev)
{
  int error = 1;
  ulong num_bytes;
  bool cev_not_written;
  THD *thd = mi->io_thd;
  NET *net = &mi->mysql->net;
  DBUG_ENTER("process_io_create_file");

  if (unlikely(!cev->is_valid()))
    DBUG_RETURN(1);

  if (!mi->rpl_filter->db_ok(cev->db))
  {
    skip_load_data_infile(net);
    DBUG_RETURN(0);
  }
  DBUG_ASSERT(cev->inited_from_old);
  thd->file_id = cev->file_id = mi->file_id++;
  thd->variables.server_id = cev->server_id;
  cev_not_written = 1;

  if (unlikely(net_request_file(net,cev->fname)))
  {
    sql_print_error("Slave I/O: failed requesting download of '%s'",
                    cev->fname);
    goto err;
  }

  /*
    This dummy block is so we could instantiate Append_block_log_event
    once and then modify it slightly instead of doing it multiple times
    in the loop
  */
  {
    Append_block_log_event aev(thd,0,0,0,0);

    for (;;)
    {
      if (unlikely((num_bytes=my_net_read(net)) == packet_error))
      {
        sql_print_error("Network read error downloading '%s' from master",
                        cev->fname);
        goto err;
      }
      if (unlikely(!num_bytes)) /* eof */
      {
	/* 3.23 master wants it */
        net_write_command(net, 0, (uchar*) "", 0, (uchar*) "", 0);
        /*
          If we wrote Create_file_log_event, then we need to write
          Execute_load_log_event. If we did not write Create_file_log_event,
          then this is an empty file and we can just do as if the LOAD DATA
          INFILE had not existed, i.e. write nothing.
        */
        if (unlikely(cev_not_written))
          break;
        Execute_load_log_event xev(thd,0,0);
        xev.log_pos = cev->log_pos;
        if (unlikely(mi->rli.relay_log.append(&xev)))
        {
          mi->report(ERROR_LEVEL, ER_SLAVE_RELAY_LOG_WRITE_FAILURE, NULL,
                     ER_THD(thd, ER_SLAVE_RELAY_LOG_WRITE_FAILURE),
                     "error writing Exec_load event to relay log");
          goto err;
        }
        mi->rli.relay_log.harvest_bytes_written(&mi->rli.log_space_total);
        break;
      }
      if (unlikely(cev_not_written))
      {
        cev->block = net->read_pos;
        cev->block_len = num_bytes;
        if (unlikely(mi->rli.relay_log.append(cev)))
        {
          mi->report(ERROR_LEVEL, ER_SLAVE_RELAY_LOG_WRITE_FAILURE, NULL,
                     ER_THD(thd, ER_SLAVE_RELAY_LOG_WRITE_FAILURE),
                     "error writing Create_file event to relay log");
          goto err;
        }
        cev_not_written=0;
        mi->rli.relay_log.harvest_bytes_written(&mi->rli.log_space_total);
      }
      else
      {
        aev.block = net->read_pos;
        aev.block_len = num_bytes;
        aev.log_pos = cev->log_pos;
        if (unlikely(mi->rli.relay_log.append(&aev)))
        {
          mi->report(ERROR_LEVEL, ER_SLAVE_RELAY_LOG_WRITE_FAILURE, NULL,
                     ER_THD(thd, ER_SLAVE_RELAY_LOG_WRITE_FAILURE),
                     "error writing Append_block event to relay log");
          goto err;
        }
        mi->rli.relay_log.harvest_bytes_written(&mi->rli.log_space_total) ;
      }
    }
  }
  error=0;
err:
  DBUG_RETURN(error);
}


/*
  Start using a new binary log on the master

  SYNOPSIS
    process_io_rotate()
    mi                  master_info for the slave
    rev                 The rotate log event read from the binary log

  DESCRIPTION
    Updates the master info with the place in the next binary
    log where we should start reading.
    Rotate the relay log to avoid mixed-format relay logs.

  NOTES
    We assume we already locked mi->data_lock

  RETURN VALUES
    0           ok
    1           Log event is illegal

*/

static int process_io_rotate(Master_info *mi, Rotate_log_event *rev)
{
  DBUG_ENTER("process_io_rotate");
  mysql_mutex_assert_owner(&mi->data_lock);

  if (unlikely(!rev->is_valid()))
    DBUG_RETURN(1);

  /* Safe copy as 'rev' has been "sanitized" in Rotate_log_event's ctor */
  memcpy(mi->master_log_name, rev->new_log_ident, rev->ident_len+1);
  mi->master_log_pos= rev->pos;
  DBUG_PRINT("info", ("master_log_pos: '%s' %lu",
                      mi->master_log_name, (ulong) mi->master_log_pos));
#ifndef DBUG_OFF
  /*
    If we do not do this, we will be getting the first
    rotate event forever, so we need to not disconnect after one.
  */
  if (disconnect_slave_event_count)
    mi->events_till_disconnect++;
#endif

  /*
    If description_event_for_queue is format <4, there is conversion in the
    relay log to the slave's format (4). And Rotate can mean upgrade or
    nothing. If upgrade, it's to 5.0 or newer, so we will get a Format_desc, so
    no need to reset description_event_for_queue now. And if it's nothing (same
    master version as before), no need (still using the slave's format).
  */
  if (mi->rli.relay_log.description_event_for_queue->binlog_version >= 4)
  {
    DBUG_ASSERT(mi->rli.relay_log.description_event_for_queue->checksum_alg ==
                mi->rli.relay_log.relay_log_checksum_alg);
    
    delete mi->rli.relay_log.description_event_for_queue;
    /* start from format 3 (MySQL 4.0) again */
    mi->rli.relay_log.description_event_for_queue= new
      Format_description_log_event(3);
    mi->rli.relay_log.description_event_for_queue->checksum_alg=
      mi->rli.relay_log.relay_log_checksum_alg;    
  }
  /*
    Rotate the relay log makes binlog format detection easier (at next slave
    start or mysqlbinlog)
  */
  DBUG_RETURN(rotate_relay_log(mi) /* will take the right mutexes */);
}

/*
  Reads a 3.23 event and converts it to the slave's format. This code was
  copied from MySQL 4.0.
*/
static int queue_binlog_ver_1_event(Master_info *mi, const char *buf,
                           ulong event_len)
{
  const char *errmsg = 0;
  ulong inc_pos;
  bool ignore_event= 0;
  char *tmp_buf = 0;
  Relay_log_info *rli= &mi->rli;
  DBUG_ENTER("queue_binlog_ver_1_event");

  /*
    If we get Load event, we need to pass a non-reusable buffer
    to read_log_event, so we do a trick
  */
  if ((uchar)buf[EVENT_TYPE_OFFSET] == LOAD_EVENT)
  {
    if (unlikely(!(tmp_buf=(char*)my_malloc(event_len+1,MYF(MY_WME)))))
    {
      mi->report(ERROR_LEVEL, ER_SLAVE_FATAL_ERROR, NULL,
                 ER(ER_SLAVE_FATAL_ERROR), "Memory allocation failed");
      DBUG_RETURN(1);
    }
    memcpy(tmp_buf,buf,event_len);
    /*
      Create_file constructor wants a 0 as last char of buffer, this 0 will
      serve as the string-termination char for the file's name (which is at the
      end of the buffer)
      We must increment event_len, otherwise the event constructor will not see
      this end 0, which leads to segfault.
    */
    tmp_buf[event_len++]=0;
    int4store(tmp_buf+EVENT_LEN_OFFSET, event_len);
    buf = (const char*)tmp_buf;
  }
  /*
    This will transform LOAD_EVENT into CREATE_FILE_EVENT, ask the master to
    send the loaded file, and write it to the relay log in the form of
    Append_block/Exec_load (the SQL thread needs the data, as that thread is not
    connected to the master).
  */
  Log_event *ev=
    Log_event::read_log_event(buf, event_len, &errmsg,
                              mi->rli.relay_log.description_event_for_queue, 0);
  if (unlikely(!ev))
  {
    sql_print_error("Read invalid event from master: '%s',\
 master could be corrupt but a more likely cause of this is a bug",
                    errmsg);
    my_free(tmp_buf);
    DBUG_RETURN(1);
  }

  mysql_mutex_lock(&mi->data_lock);
  ev->log_pos= mi->master_log_pos; /* 3.23 events don't contain log_pos */
  switch (ev->get_type_code()) {
  case STOP_EVENT:
    ignore_event= 1;
    inc_pos= event_len;
    break;
  case ROTATE_EVENT:
    if (unlikely(process_io_rotate(mi,(Rotate_log_event*)ev)))
    {
      delete ev;
      mysql_mutex_unlock(&mi->data_lock);
      DBUG_RETURN(1);
    }
    inc_pos= 0;
    break;
  case CREATE_FILE_EVENT:
    /*
      Yes it's possible to have CREATE_FILE_EVENT here, even if we're in
      queue_old_event() which is for 3.23 events which don't comprise
      CREATE_FILE_EVENT. This is because read_log_event() above has just
      transformed LOAD_EVENT into CREATE_FILE_EVENT.
    */
  {
    /* We come here when and only when tmp_buf != 0 */
    DBUG_ASSERT(tmp_buf != 0);
    inc_pos=event_len;
    ev->log_pos+= inc_pos;
    int error = process_io_create_file(mi,(Create_file_log_event*)ev);
    delete ev;
    mi->master_log_pos += inc_pos;
    DBUG_PRINT("info", ("master_log_pos: %lu", (ulong) mi->master_log_pos));
    mysql_mutex_unlock(&mi->data_lock);
    my_free(tmp_buf);
    DBUG_RETURN(error);
  }
  default:
    inc_pos= event_len;
    break;
  }
  if (likely(!ignore_event))
  {
    if (ev->log_pos)
      /*
         Don't do it for fake Rotate events (see comment in
      Log_event::Log_event(const char* buf...) in log_event.cc).
      */
      ev->log_pos+= event_len; /* make log_pos be the pos of the end of the event */
    if (unlikely(rli->relay_log.append(ev)))
    {
      delete ev;
      mysql_mutex_unlock(&mi->data_lock);
      DBUG_RETURN(1);
    }
    rli->relay_log.harvest_bytes_written(&rli->log_space_total);
  }
  delete ev;
  mi->master_log_pos+= inc_pos;
  DBUG_PRINT("info", ("master_log_pos: %lu", (ulong) mi->master_log_pos));
  mysql_mutex_unlock(&mi->data_lock);
  DBUG_RETURN(0);
}

/*
  Reads a 4.0 event and converts it to the slave's format. This code was copied
  from queue_binlog_ver_1_event(), with some affordable simplifications.
*/
static int queue_binlog_ver_3_event(Master_info *mi, const char *buf,
                           ulong event_len)
{
  const char *errmsg = 0;
  ulong inc_pos;
  char *tmp_buf = 0;
  Relay_log_info *rli= &mi->rli;
  DBUG_ENTER("queue_binlog_ver_3_event");

  /* read_log_event() will adjust log_pos to be end_log_pos */
  Log_event *ev=
    Log_event::read_log_event(buf,event_len, &errmsg,
                              mi->rli.relay_log.description_event_for_queue, 0);
  if (unlikely(!ev))
  {
    sql_print_error("Read invalid event from master: '%s',\
 master could be corrupt but a more likely cause of this is a bug",
                    errmsg);
    my_free(tmp_buf);
    DBUG_RETURN(1);
  }
  mysql_mutex_lock(&mi->data_lock);
  switch (ev->get_type_code()) {
  case STOP_EVENT:
    goto err;
  case ROTATE_EVENT:
    if (unlikely(process_io_rotate(mi,(Rotate_log_event*)ev)))
    {
      delete ev;
      mysql_mutex_unlock(&mi->data_lock);
      DBUG_RETURN(1);
    }
    inc_pos= 0;
    break;
  default:
    inc_pos= event_len;
    break;
  }

  if (unlikely(rli->relay_log.append(ev)))
  {
    delete ev;
    mysql_mutex_unlock(&mi->data_lock);
    DBUG_RETURN(1);
  }
  rli->relay_log.harvest_bytes_written(&rli->log_space_total);
  delete ev;
  mi->master_log_pos+= inc_pos;
err:
  DBUG_PRINT("info", ("master_log_pos: %lu", (ulong) mi->master_log_pos));
  mysql_mutex_unlock(&mi->data_lock);
  DBUG_RETURN(0);
}

/*
  queue_old_event()

  Writes a 3.23 or 4.0 event to the relay log, after converting it to the 5.0
  (exactly, slave's) format. To do the conversion, we create a 5.0 event from
  the 3.23/4.0 bytes, then write this event to the relay log.

  TODO:
    Test this code before release - it has to be tested on a separate
    setup with 3.23 master or 4.0 master
*/

static int queue_old_event(Master_info *mi, const char *buf,
                           ulong event_len)
{
  DBUG_ENTER("queue_old_event");

  switch (mi->rli.relay_log.description_event_for_queue->binlog_version)
  {
  case 1:
      DBUG_RETURN(queue_binlog_ver_1_event(mi,buf,event_len));
  case 3:
      DBUG_RETURN(queue_binlog_ver_3_event(mi,buf,event_len));
  default: /* unsupported format; eg version 2 */
    DBUG_PRINT("info",("unsupported binlog format %d in queue_old_event()",
                       mi->rli.relay_log.description_event_for_queue->binlog_version));
    DBUG_RETURN(1);
  }
}

/*
  queue_event()

  If the event is 3.23/4.0, passes it to queue_old_event() which will convert
  it. Otherwise, writes a 5.0 (or newer) event to the relay log. Then there is
  no format conversion, it's pure read/write of bytes.
  So a 5.0.0 slave's relay log can contain events in the slave's format or in
  any >=5.0.0 format.
*/

static int queue_event(Master_info* mi,const char* buf, ulong event_len)
{
  int error= 0;
  StringBuffer<1024> error_msg;
  ulonglong inc_pos= 0;
  ulonglong event_pos;
  Relay_log_info *rli= &mi->rli;
  mysql_mutex_t *log_lock= rli->relay_log.get_log_lock();
  ulong s_id;
  bool unlock_data_lock= TRUE;
  bool gtid_skip_enqueue= false;
  bool got_gtid_event= false;
  rpl_gtid event_gtid;
  static uint dbug_rows_event_count __attribute__((unused))= 0;
  bool is_compress_event = false;
  char* new_buf = NULL;
  char new_buf_arr[4096];
  bool is_malloc = false;
  bool is_rows_event= false;
  /*
    FD_q must have been prepared for the first R_a event
    inside get_master_version_and_clock()
    Show-up of FD:s affects checksum_alg at once because
    that changes FD_queue.
  */
  enum enum_binlog_checksum_alg checksum_alg=
    mi->checksum_alg_before_fd != BINLOG_CHECKSUM_ALG_UNDEF ?
    mi->checksum_alg_before_fd : mi->rli.relay_log.relay_log_checksum_alg;

  char *save_buf= NULL; // needed for checksumming the fake Rotate event
  char rot_buf[LOG_EVENT_HEADER_LEN + ROTATE_HEADER_LEN + FN_REFLEN];

  DBUG_ASSERT(checksum_alg == BINLOG_CHECKSUM_ALG_OFF || 
              checksum_alg == BINLOG_CHECKSUM_ALG_UNDEF || 
              checksum_alg == BINLOG_CHECKSUM_ALG_CRC32); 

  DBUG_ENTER("queue_event");
  /*
    FD_queue checksum alg description does not apply in a case of
    FD itself. The one carries both parts of the checksum data.
  */
  if (buf[EVENT_TYPE_OFFSET] == FORMAT_DESCRIPTION_EVENT)
  {
    checksum_alg= get_checksum_alg(buf, event_len);
  }
  else if (buf[EVENT_TYPE_OFFSET] == START_EVENT_V3)
  {
    // checksum behaviour is similar to the pre-checksum FD handling
    mi->checksum_alg_before_fd= BINLOG_CHECKSUM_ALG_UNDEF;
    mi->rli.relay_log.description_event_for_queue->checksum_alg=
      mi->rli.relay_log.relay_log_checksum_alg= checksum_alg=
      BINLOG_CHECKSUM_ALG_OFF;
  }

  // does not hold always because of old binlog can work with NM 
  // DBUG_ASSERT(checksum_alg != BINLOG_CHECKSUM_ALG_UNDEF);

  // should hold unless manipulations with RL. Tests that do that
  // will have to refine the clause.
  DBUG_ASSERT(mi->rli.relay_log.relay_log_checksum_alg !=
              BINLOG_CHECKSUM_ALG_UNDEF);
              
  // Emulate the network corruption
  DBUG_EXECUTE_IF("corrupt_queue_event",
    if ((uchar)buf[EVENT_TYPE_OFFSET] != FORMAT_DESCRIPTION_EVENT)
    {
      char *debug_event_buf_c = (char*) buf;
      int debug_cor_pos = rand() % (event_len - BINLOG_CHECKSUM_LEN);
      debug_event_buf_c[debug_cor_pos] =~ debug_event_buf_c[debug_cor_pos];
      DBUG_PRINT("info", ("Corrupt the event at queue_event: byte on position %d", debug_cor_pos));
      DBUG_SET("-d,corrupt_queue_event");
    }
  );
                                              
  if (event_checksum_test((uchar *) buf, event_len, checksum_alg))
  {
    error= ER_NETWORK_READ_EVENT_CHECKSUM_FAILURE;
    unlock_data_lock= FALSE;
    goto err;
  }

  if (mi->rli.relay_log.description_event_for_queue->binlog_version<4 &&
      (uchar)buf[EVENT_TYPE_OFFSET] != FORMAT_DESCRIPTION_EVENT /* a way to escape */)
    DBUG_RETURN(queue_old_event(mi,buf,event_len));

#ifdef ENABLED_DEBUG_SYNC
  /*
    A (+d,dbug.rows_events_to_delay_relay_logging)-test is supposed to
    create a few Write_log_events and after receiving the 1st of them
    the IO thread signals to launch the SQL thread, and sets itself to
    wait for a release signal.
  */
  DBUG_EXECUTE_IF("dbug.rows_events_to_delay_relay_logging",
                  if ((buf[EVENT_TYPE_OFFSET] == WRITE_ROWS_EVENT_V1 ||
                       buf[EVENT_TYPE_OFFSET] == WRITE_ROWS_EVENT) &&
                      ++dbug_rows_event_count == 2)
                  {
                    const char act[]=
                      "now SIGNAL start_sql_thread "
                      "WAIT_FOR go_on_relay_logging";
                    DBUG_ASSERT(debug_sync_service);
                    DBUG_ASSERT(!debug_sync_set_action(current_thd,
                                                       STRING_WITH_LEN(act)));
                    dbug_rows_event_count = 0;
                  };);
#endif
  mysql_mutex_lock(&mi->data_lock);

  switch ((uchar)buf[EVENT_TYPE_OFFSET]) {
  case STOP_EVENT:
    /*
      We needn't write this event to the relay log. Indeed, it just indicates a
      master server shutdown. The only thing this does is cleaning. But
      cleaning is already done on a per-master-thread basis (as the master
      server is shutting down cleanly, it has written all DROP TEMPORARY TABLE
      prepared statements' deletion are TODO only when we binlog prep stmts).

      We don't even increment mi->master_log_pos, because we may be just after
      a Rotate event. Btw, in a few milliseconds we are going to have a Start
      event from the next binlog (unless the master is presently running
      without --log-bin).
    */
    goto err;
  case ROTATE_EVENT:
  {
    Rotate_log_event rev(buf, checksum_alg != BINLOG_CHECKSUM_ALG_OFF ?
                         event_len - BINLOG_CHECKSUM_LEN : event_len,
                         mi->rli.relay_log.description_event_for_queue);

    if (unlikely(mi->gtid_reconnect_event_skip_count) &&
        unlikely(!mi->gtid_event_seen) &&
        rev.is_artificial_event() &&
        (mi->prev_master_id != mi->master_id ||
         strcmp(rev.new_log_ident, mi->master_log_name) != 0))
    {
      /*
        Artificial Rotate_log_event is the first event we receive at the start
        of each master binlog file. It gives the name of the new binlog file.

        Normally, we already have this name from the real rotate event at the
        end of the previous binlog file (unless we are making a new connection
        using GTID). But if the master server restarted/crashed, there is no
        rotate event at the end of the prior binlog file, so the name is new.

        We use this fact to handle a special case of master crashing. If the
        master crashed while writing the binlog, it might end with a partial
        event group lacking the COMMIT/XID event, which must be rolled
        back. If the slave IO thread happens to get a disconnect in the middle
        of exactly this event group, it will try to reconnect at the same GTID
        and skip already fetched events. However, that GTID did not commit on
        the master before the crash, so it does not really exist, and the
        master will connect the slave at the next following GTID starting in
        the next binlog. This could confuse the slave and make it mix the
        start of one event group with the end of another.

        But we detect this case here, by noticing the change of binlog name
        which detects the missing rotate event at the end of the previous
        binlog file. In this case, we reset the counters to make us not skip
        the next event group, and queue an artificial Format Description
        event. The previously fetched incomplete event group will then be
        rolled back when the Format Description event is executed by the SQL
        thread.

        A similar case is if the reconnect somehow connects to a different
        master server (like due to a network proxy or IP address takeover).
        We detect this case by noticing a change of server_id and in this
        case likewise rollback the partially received event group.
      */
      Format_description_log_event fdle(4);

      if (mi->prev_master_id != mi->master_id)
        sql_print_warning("The server_id of master server changed in the "
                          "middle of GTID %u-%u-%llu. Assuming a change of "
                          "master server, so rolling back the previously "
                          "received partial transaction. Expected: %lu, "
                          "received: %lu", mi->last_queued_gtid.domain_id,
                          mi->last_queued_gtid.server_id,
                          mi->last_queued_gtid.seq_no,
                          mi->prev_master_id, mi->master_id);
      else if (strcmp(rev.new_log_ident, mi->master_log_name) != 0)
        sql_print_warning("Unexpected change of master binlog file name in the "
                          "middle of GTID %u-%u-%llu, assuming that master has "
                          "crashed and rolling back the transaction. Expected: "
                          "'%s', received: '%s'",
                          mi->last_queued_gtid.domain_id,
                          mi->last_queued_gtid.server_id,
                          mi->last_queued_gtid.seq_no,
                          mi->master_log_name, rev.new_log_ident);

      mysql_mutex_lock(log_lock);
      if (likely(!rli->relay_log.write_event(&fdle) &&
                 !rli->relay_log.flush_and_sync(NULL)))
      {
        rli->relay_log.harvest_bytes_written(&rli->log_space_total);
      }
      else
      {
        error= ER_SLAVE_RELAY_LOG_WRITE_FAILURE;
        mysql_mutex_unlock(log_lock);
        goto err;
      }
      rli->relay_log.signal_relay_log_update();
      mysql_mutex_unlock(log_lock);

      mi->gtid_reconnect_event_skip_count= 0;
      mi->events_queued_since_last_gtid= 0;
    }
    mi->prev_master_id= mi->master_id;

    if (unlikely(process_io_rotate(mi, &rev)))
    {
      error= ER_SLAVE_RELAY_LOG_WRITE_FAILURE;
      goto err;
    }
    /* 
       Checksum special cases for the fake Rotate (R_f) event caused by the protocol
       of events generation and serialization in RL where Rotate of master is 
       queued right next to FD of slave.
       Since it's only FD that carries the alg desc of FD_s has to apply to R_m.
       Two special rules apply only to the first R_f which comes in before any FD_m.
       The 2nd R_f should be compatible with the FD_s that must have taken over
       the last seen FD_m's (A).
       
       RSC_1: If OM \and fake Rotate \and slave is configured to
              to compute checksum for its first FD event for RL
              the fake Rotate gets checksummed here.
    */
    if (uint4korr(&buf[0]) == 0 && checksum_alg == BINLOG_CHECKSUM_ALG_OFF &&
        mi->rli.relay_log.relay_log_checksum_alg != BINLOG_CHECKSUM_ALG_OFF)
    {
      ha_checksum rot_crc= 0;
      event_len += BINLOG_CHECKSUM_LEN;
      memcpy(rot_buf, buf, event_len - BINLOG_CHECKSUM_LEN);
      int4store(&rot_buf[EVENT_LEN_OFFSET],
                uint4korr(&rot_buf[EVENT_LEN_OFFSET]) + BINLOG_CHECKSUM_LEN);
      rot_crc= my_checksum(rot_crc, (const uchar *) rot_buf,
                           event_len - BINLOG_CHECKSUM_LEN);
      int4store(&rot_buf[event_len - BINLOG_CHECKSUM_LEN], rot_crc);
      DBUG_ASSERT(event_len == uint4korr(&rot_buf[EVENT_LEN_OFFSET]));
      DBUG_ASSERT(mi->rli.relay_log.description_event_for_queue->checksum_alg ==
                  mi->rli.relay_log.relay_log_checksum_alg);
      /* the first one */
      DBUG_ASSERT(mi->checksum_alg_before_fd != BINLOG_CHECKSUM_ALG_UNDEF);
      save_buf= (char *) buf;
      buf= rot_buf;
    }
    else
      /*
        RSC_2: If NM \and fake Rotate \and slave does not compute checksum
        the fake Rotate's checksum is stripped off before relay-logging.
      */
      if (uint4korr(&buf[0]) == 0 && checksum_alg != BINLOG_CHECKSUM_ALG_OFF &&
          mi->rli.relay_log.relay_log_checksum_alg == BINLOG_CHECKSUM_ALG_OFF)
      {
        event_len -= BINLOG_CHECKSUM_LEN;
        memcpy(rot_buf, buf, event_len);
        int4store(&rot_buf[EVENT_LEN_OFFSET],
                  uint4korr(&rot_buf[EVENT_LEN_OFFSET]) - BINLOG_CHECKSUM_LEN);
        DBUG_ASSERT(event_len == uint4korr(&rot_buf[EVENT_LEN_OFFSET]));
        DBUG_ASSERT(mi->rli.relay_log.description_event_for_queue->checksum_alg ==
                    mi->rli.relay_log.relay_log_checksum_alg);
        /* the first one */
        DBUG_ASSERT(mi->checksum_alg_before_fd != BINLOG_CHECKSUM_ALG_UNDEF);
        save_buf= (char *) buf;
        buf= rot_buf;
      }
    /*
      Now the I/O thread has just changed its mi->master_log_name, so
      incrementing mi->master_log_pos is nonsense.
    */
    inc_pos= 0;
    break;
  }
  case FORMAT_DESCRIPTION_EVENT:
  {
    /*
      Create an event, and save it (when we rotate the relay log, we will have
      to write this event again).
    */
    /*
      We are the only thread which reads/writes description_event_for_queue.
      The relay_log struct does not move (though some members of it can
      change), so we needn't any lock (no rli->data_lock, no log lock).
    */
    Format_description_log_event* tmp;
    const char* errmsg;
    // mark it as undefined that is irrelevant anymore
    mi->checksum_alg_before_fd= BINLOG_CHECKSUM_ALG_UNDEF;
    if (!(tmp= (Format_description_log_event*)
          Log_event::read_log_event(buf, event_len, &errmsg,
                                    mi->rli.relay_log.description_event_for_queue,
                                    1)))
    {
      error= ER_SLAVE_RELAY_LOG_WRITE_FAILURE;
      goto err;
    }
    tmp->copy_crypto_data(mi->rli.relay_log.description_event_for_queue);
    delete mi->rli.relay_log.description_event_for_queue;
    mi->rli.relay_log.description_event_for_queue= tmp;
    if (tmp->checksum_alg == BINLOG_CHECKSUM_ALG_UNDEF)
      tmp->checksum_alg= BINLOG_CHECKSUM_ALG_OFF;

    /* installing new value of checksum Alg for relay log */
    mi->rli.relay_log.relay_log_checksum_alg= tmp->checksum_alg;

    /*
      Do not queue any format description event that we receive after a
      reconnect where we are skipping over a partial event group received
      before the reconnect.

      (If we queued such an event, and it was the first format_description
      event after master restart, the slave SQL thread would think that
      the partial event group before it in the relay log was from a
      previous master crash and should be rolled back).
    */
    if (unlikely(mi->gtid_reconnect_event_skip_count && !mi->gtid_event_seen))
        gtid_skip_enqueue= true;

    /*
       Though this does some conversion to the slave's format, this will
       preserve the master's binlog format version, and number of event types.
    */
    /*
       If the event was not requested by the slave (the slave did not ask for
       it), i.e. has end_log_pos=0, we do not increment mi->master_log_pos
    */
    inc_pos= uint4korr(buf+LOG_POS_OFFSET) ? event_len : 0;
    DBUG_PRINT("info",("binlog format is now %d",
                       mi->rli.relay_log.description_event_for_queue->binlog_version));

  }
  break;

  case HEARTBEAT_LOG_EVENT:
  {
    /*
      HB (heartbeat) cannot come before RL (Relay)
    */
    Heartbeat_log_event hb(buf,
                           mi->rli.relay_log.relay_log_checksum_alg
                           != BINLOG_CHECKSUM_ALG_OFF ?
                           event_len - BINLOG_CHECKSUM_LEN : event_len,
                           mi->rli.relay_log.description_event_for_queue);
    if (!hb.is_valid())
    {
      error= ER_SLAVE_HEARTBEAT_FAILURE;
      error_msg.append(STRING_WITH_LEN("inconsistent heartbeat event content;"));
      error_msg.append(STRING_WITH_LEN("the event's data: log_file_name "));
      error_msg.append(hb.get_log_ident(), (uint) hb.get_ident_len());
      error_msg.append(STRING_WITH_LEN(" log_pos "));
      error_msg.append_ulonglong(hb.log_pos);
      goto err;
    }
    mi->received_heartbeats++;
    /* 
       compare local and event's versions of log_file, log_pos.
       
       Heartbeat is sent only after an event corresponding to the corrdinates
       the heartbeat carries.
       Slave can not have a higher coordinate except in the only
       special case when mi->master_log_name, master_log_pos have never
       been updated by Rotate event i.e when slave does not have any history
       with the master (and thereafter mi->master_log_pos is NULL).

       Slave can have lower coordinates, if some event from master was omitted.

       TODO: handling `when' for SHOW SLAVE STATUS' snds behind
    */
    if (memcmp(mi->master_log_name, hb.get_log_ident(), hb.get_ident_len()) ||
        mi->master_log_pos > hb.log_pos) {
      /* missed events of heartbeat from the past */
      error= ER_SLAVE_HEARTBEAT_FAILURE;
      error_msg.append(STRING_WITH_LEN("heartbeat is not compatible with local info;"));
      error_msg.append(STRING_WITH_LEN("the event's data: log_file_name "));
      error_msg.append(hb.get_log_ident(), (uint) hb.get_ident_len());
      error_msg.append(STRING_WITH_LEN(" log_pos "));
      error_msg.append_ulonglong(hb.log_pos);
      goto err;
    }

    /*
      Heartbeat events doesn't count in the binlog size, so we don't have to
      increment mi->master_log_pos
    */
    goto skip_relay_logging;
  }
  break;

  case GTID_LIST_EVENT:
  {
    const char *errmsg;
    Gtid_list_log_event *glev;
    Log_event *tmp;
    uint32 flags;

    if (!(tmp= Log_event::read_log_event(buf, event_len, &errmsg,
           mi->rli.relay_log.description_event_for_queue,
           opt_slave_sql_verify_checksum)))
    {
      error= ER_SLAVE_RELAY_LOG_WRITE_FAILURE;
      goto err;
    }
    glev= static_cast<Gtid_list_log_event *>(tmp);
    event_pos= glev->log_pos;
    flags= glev->gl_flags;
    delete glev;

    /*
      We use fake Gtid_list events to update the old-style position (among
      other things).

      Early code created fake Gtid_list events with zero log_pos, those should
      not modify old-style position.
    */
    if (event_pos == 0 || event_pos <= mi->master_log_pos)
      inc_pos= 0;
    else
      inc_pos= event_pos - mi->master_log_pos;

    if (mi->rli.until_condition == Relay_log_info::UNTIL_GTID &&
        flags & Gtid_list_log_event::FLAG_UNTIL_REACHED)
    {
      char str_buf[128];
      String str(str_buf, sizeof(str_buf), system_charset_info);
      mi->rli.until_gtid_pos.to_string(&str);
      sql_print_information("Slave I/O thread stops because it reached its"
                            " UNTIL master_gtid_pos %s", str.c_ptr_safe());
      mi->abort_slave= true;
    }
  }
  break;

  case GTID_EVENT:
  {
    DBUG_EXECUTE_IF("kill_slave_io_after_2_events",
                    {
                      mi->dbug_do_disconnect= true;
                      mi->dbug_event_counter= 2;
                    };);

    uchar gtid_flag;

    if (Gtid_log_event::peek(buf, event_len, checksum_alg,
                             &event_gtid.domain_id, &event_gtid.server_id,
                             &event_gtid.seq_no, &gtid_flag,
                             rli->relay_log.description_event_for_queue))
    {
      error= ER_SLAVE_RELAY_LOG_WRITE_FAILURE;
      goto err;
    }
    got_gtid_event= true;
    if (mi->using_gtid == Master_info::USE_GTID_NO)
      goto default_action;
    if (unlikely(mi->gtid_reconnect_event_skip_count))
    {
      if (likely(!mi->gtid_event_seen))
      {
        mi->gtid_event_seen= true;
        /*
          If we are reconnecting, and we need to skip a partial event group
          already queued to the relay log before the reconnect, then we check
          that we actually get the same event group (same GTID) as before, so
          we do not end up with half of one group and half another.

          The only way we should be able to receive a different GTID than what
          we expect is if the binlog on the master (or more likely the whole
          master server) was replaced with a different one, on the same IP
          address, _and_ the new master happens to have domains in a different
          order so we get the GTID from a different domain first. Still, it is
          best to protect against this case.
        */
        if (event_gtid.domain_id != mi->last_queued_gtid.domain_id ||
            event_gtid.server_id != mi->last_queued_gtid.server_id ||
            event_gtid.seq_no != mi->last_queued_gtid.seq_no)
        {
          bool first;
          error= ER_SLAVE_UNEXPECTED_MASTER_SWITCH;
          error_msg.append(STRING_WITH_LEN("Expected: "));
          first= true;
          rpl_slave_state_tostring_helper(&error_msg, &mi->last_queued_gtid,
                                          &first);
          error_msg.append(STRING_WITH_LEN(", received: "));
          first= true;
          rpl_slave_state_tostring_helper(&error_msg, &event_gtid, &first);
          goto err;
        }
        if (global_system_variables.log_warnings > 1)
        {
          bool first= true;
          StringBuffer<1024> gtid_text;
          rpl_slave_state_tostring_helper(&gtid_text, &mi->last_queued_gtid,
                                          &first);
          sql_print_information("Slave IO thread is reconnected to "
                                "receive Gtid_log_event %s. It is to skip %llu "
                                "already received events including the gtid one",
                                gtid_text.ptr(),
                                mi->events_queued_since_last_gtid);
        }
        goto default_action;
      }
      else
      {
        bool first;
        StringBuffer<1024> gtid_text;

        gtid_text.append(STRING_WITH_LEN("Last received gtid: "));
        first= true;
        rpl_slave_state_tostring_helper(&gtid_text, &mi->last_queued_gtid,
                                          &first);
        gtid_text.append(STRING_WITH_LEN(", currently received: "));
        first= true;
        rpl_slave_state_tostring_helper(&gtid_text, &event_gtid, &first);

        error= ER_SLAVE_RELAY_LOG_WRITE_FAILURE;
        sql_print_error("Slave IO thread has received a new Gtid_log_event "
                        "while skipping already logged events "
                        "after reconnect. %s. %llu remains to be skipped. "
                        "The number of originally read events was %llu",
                        gtid_text.ptr(),
                        mi->gtid_reconnect_event_skip_count,
                        mi->events_queued_since_last_gtid);
        goto err;
      }
    }
    mi->gtid_event_seen= true;

    /*
      We have successfully queued to relay log everything before this GTID, so
      in case of reconnect we can start from after any previous GTID.
      (Normally we would have updated gtid_current_pos earlier at the end of
      the previous event group, but better leave an extra check here for
      safety).
    */
    if (mi->events_queued_since_last_gtid)
    {
      mi->gtid_current_pos.update(&mi->last_queued_gtid);
      mi->events_queued_since_last_gtid= 0;
    }
    mi->last_queued_gtid= event_gtid;
    mi->last_queued_gtid_standalone=
      (gtid_flag & Gtid_log_event::FL_STANDALONE) != 0;

    /* Should filter all the subsequent events in the current GTID group? */
    mi->domain_id_filter.do_filter(event_gtid.domain_id);

    ++mi->events_queued_since_last_gtid;
    inc_pos= event_len;
  }
  break;
  /*
    Binlog compressed event should uncompress in IO thread
  */
  case QUERY_COMPRESSED_EVENT:
    inc_pos= event_len;
    if (query_event_uncompress(rli->relay_log.description_event_for_queue,
                               checksum_alg == BINLOG_CHECKSUM_ALG_CRC32,
                               buf, event_len, new_buf_arr, sizeof(new_buf_arr),
                               &is_malloc, (char **)&new_buf, &event_len))
    {
      char  llbuf[22];
      error = ER_BINLOG_UNCOMPRESS_ERROR;
      error_msg.append(STRING_WITH_LEN("binlog uncompress error, master log_pos: "));
      llstr(mi->master_log_pos, llbuf);
      error_msg.append(llbuf, strlen(llbuf));
      goto err;
    }
    buf = new_buf;
    is_compress_event = true;
    goto default_action;

  case WRITE_ROWS_COMPRESSED_EVENT:
  case UPDATE_ROWS_COMPRESSED_EVENT:
  case DELETE_ROWS_COMPRESSED_EVENT:
  case WRITE_ROWS_COMPRESSED_EVENT_V1:
  case UPDATE_ROWS_COMPRESSED_EVENT_V1:
  case DELETE_ROWS_COMPRESSED_EVENT_V1:
    inc_pos = event_len;
    {
      if (row_log_event_uncompress(rli->relay_log.description_event_for_queue,
                                   checksum_alg == BINLOG_CHECKSUM_ALG_CRC32,
                                   buf, event_len, new_buf_arr, sizeof(new_buf_arr),
                                   &is_malloc, (char **)&new_buf, &event_len))
      {
        char  llbuf[22];
        error = ER_BINLOG_UNCOMPRESS_ERROR;
        error_msg.append(STRING_WITH_LEN("binlog uncompress error, master log_pos: "));
        llstr(mi->master_log_pos, llbuf);
        error_msg.append(llbuf, strlen(llbuf));
        goto err;
      }
    }
    is_compress_event = true;
    buf = new_buf;
    /*
      As we are uncertain about compressed V2 rows events, we don't track
      them
    */
    if (LOG_EVENT_IS_ROW_V2((Log_event_type) buf[EVENT_TYPE_OFFSET]))
      goto default_action;
    /* fall through */
  case WRITE_ROWS_EVENT_V1:
  case UPDATE_ROWS_EVENT_V1:
  case DELETE_ROWS_EVENT_V1:
  case WRITE_ROWS_EVENT:
  case UPDATE_ROWS_EVENT:
  case DELETE_ROWS_EVENT:
    {
      is_rows_event= true;
      mi->rows_event_tracker.update(mi->master_log_name,
                                    mi->master_log_pos,
                                    buf,
                                    mi->rli.relay_log.
                                    description_event_for_queue);

      DBUG_EXECUTE_IF("simulate_stmt_end_rows_event_loss",
                      {
                        mi->rows_event_tracker.stmt_end_seen= false;
                      });
    }
    goto default_action;

#ifndef DBUG_OFF
  case XID_EVENT:
    DBUG_EXECUTE_IF("slave_discard_xid_for_gtid_0_x_1000",
    {
      /* Inject an event group that is missing its XID commit event. */
      if (mi->last_queued_gtid.domain_id == 0 &&
          mi->last_queued_gtid.seq_no == 1000)
        goto skip_relay_logging;
    });
    goto default_action;
#endif
  case START_ENCRYPTION_EVENT:
    if (uint2korr(buf + FLAGS_OFFSET) & LOG_EVENT_IGNORABLE_F)
    {
      /*
         If the event was not requested by the slave (the slave did not ask for
         it), i.e. has end_log_pos=0, we do not increment mi->master_log_pos
      */
      inc_pos= uint4korr(buf+LOG_POS_OFFSET) ? event_len : 0;
      break;
    }
    /* fall through */
  default:
  default_action:
    DBUG_EXECUTE_IF("kill_slave_io_after_2_events",
                    {
                      if (mi->dbug_do_disconnect &&
                          (LOG_EVENT_IS_QUERY((Log_event_type)(uchar)buf[EVENT_TYPE_OFFSET]) ||
                           ((uchar)buf[EVENT_TYPE_OFFSET] == TABLE_MAP_EVENT))
                          && (--mi->dbug_event_counter == 0))
                      {
                        error= ER_SLAVE_RELAY_LOG_WRITE_FAILURE;
                        mi->dbug_do_disconnect= false;  /* Safety */
                        goto err;
                      }
                    };);

    DBUG_EXECUTE_IF("kill_slave_io_before_commit",
                    {
                      if ((uchar)buf[EVENT_TYPE_OFFSET] == XID_EVENT ||
                          ((uchar)buf[EVENT_TYPE_OFFSET] == QUERY_EVENT &&    /* QUERY_COMPRESSED_EVENT would never be commmit or rollback */
                           Query_log_event::peek_is_commit_rollback(buf, event_len,
                                                                    checksum_alg)))
                      {
                        error= ER_SLAVE_RELAY_LOG_WRITE_FAILURE;
                        goto err;
                      }
                    };);

    if (mi->using_gtid != Master_info::USE_GTID_NO && mi->gtid_event_seen)
    {
      if (unlikely(mi->gtid_reconnect_event_skip_count))
      {
        --mi->gtid_reconnect_event_skip_count;
        gtid_skip_enqueue= true;
      }
      else if (mi->events_queued_since_last_gtid)
        ++mi->events_queued_since_last_gtid;
    }

    if (!is_compress_event)
      inc_pos= event_len;

    break;
  }

  /*
    Integrity of Rows- event group check.
    A sequence of Rows- events must end with STMT_END_F flagged one.
    Even when Heartbeat event interrupts Rows- events flow this must indicate a
    malfunction e.g logging on the master.
  */
  if (((uchar) buf[EVENT_TYPE_OFFSET] != HEARTBEAT_LOG_EVENT) &&
      !is_rows_event &&
      mi->rows_event_tracker.check_and_report(mi->master_log_name,
                                              mi->master_log_pos))
  {
    error= ER_SLAVE_RELAY_LOG_WRITE_FAILURE;
    goto err;
  }

  /*
    If we filter events master-side (eg. @@skip_replication), we will see holes
    in the event positions from the master. If we see such a hole, adjust
    mi->master_log_pos accordingly so we maintain the correct position (for
    reconnect, MASTER_POS_WAIT(), etc.)
  */
  if (inc_pos > 0 &&
      event_len >= LOG_POS_OFFSET+4 &&
      (event_pos= uint4korr(buf+LOG_POS_OFFSET)) > mi->master_log_pos + inc_pos)
  {
    inc_pos= event_pos - mi->master_log_pos;
    DBUG_PRINT("info", ("Adjust master_log_pos %llu->%llu to account for "
                        "master-side filtering",
                        mi->master_log_pos + inc_pos, event_pos));
  }

  /*
     If this event is originating from this server, don't queue it.
     We don't check this for 3.23 events because it's simpler like this; 3.23
     will be filtered anyway by the SQL slave thread which also tests the
     server id (we must also keep this test in the SQL thread, in case somebody
     upgrades a 4.0 slave which has a not-filtered relay log).

     ANY event coming from ourselves can be ignored: it is obvious for queries;
     for STOP_EVENT/ROTATE_EVENT/START_EVENT: these cannot come from ourselves
     (--log-slave-updates would not log that) unless this slave is also its
     direct master (an unsupported, useless setup!).
  */

  mysql_mutex_lock(log_lock);
  s_id= uint4korr(buf + SERVER_ID_OFFSET);
  /*
    Write the event to the relay log, unless we reconnected in the middle
    of an event group and now need to skip the initial part of the group that
    we already wrote before reconnecting.
  */
  if (unlikely(gtid_skip_enqueue))
  {
    mi->master_log_pos+= inc_pos;
    if ((uchar)buf[EVENT_TYPE_OFFSET] == FORMAT_DESCRIPTION_EVENT &&
        s_id == mi->master_id)
    {
      /*
        If we write this master's description event in the middle of an event
        group due to GTID reconnect, SQL thread will think that master crashed
        in the middle of the group and roll back the first half, so we must not.

        But we still have to write an artificial copy of the masters description
        event, to override the initial slave-version description event so that
        SQL thread has the right information for parsing the events it reads.
      */
      rli->relay_log.description_event_for_queue->created= 0;
      rli->relay_log.description_event_for_queue->set_artificial_event();
      if (rli->relay_log.append_no_lock
          (rli->relay_log.description_event_for_queue))
        error= ER_SLAVE_RELAY_LOG_WRITE_FAILURE;
      else
        rli->relay_log.harvest_bytes_written(&rli->log_space_total);
    }
    else if (mi->gtid_reconnect_event_skip_count == 0)
    {
      /*
        Add a fake rotate event so that SQL thread can see the old-style
        position where we re-connected in the middle of a GTID event group.
      */
      Rotate_log_event fake_rev(mi->master_log_name, 0, mi->master_log_pos, 0);
      fake_rev.server_id= mi->master_id;
      if (rli->relay_log.append_no_lock(&fake_rev))
        error= ER_SLAVE_RELAY_LOG_WRITE_FAILURE;
      else
        rli->relay_log.harvest_bytes_written(&rli->log_space_total);
    }
  }
  else
  if ((s_id == global_system_variables.server_id &&
       !mi->rli.replicate_same_server_id) ||
      event_that_should_be_ignored(buf) ||
      /*
        the following conjunction deals with IGNORE_SERVER_IDS, if set
        If the master is on the ignore list, execution of
        format description log events and rotate events is necessary.
      */
      (mi->ignore_server_ids.elements > 0 &&
       mi->shall_ignore_server_id(s_id) &&
       /* everything is filtered out from non-master */
       (s_id != mi->master_id ||
        /* for the master meta information is necessary */
        ((uchar)buf[EVENT_TYPE_OFFSET] != FORMAT_DESCRIPTION_EVENT &&
         (uchar)buf[EVENT_TYPE_OFFSET] != ROTATE_EVENT))) ||

      /*
        Check whether it needs to be filtered based on domain_id
        (DO_DOMAIN_IDS/IGNORE_DOMAIN_IDS).
      */
      (mi->domain_id_filter.is_group_filtered() &&
       Log_event::is_group_event((Log_event_type)(uchar)
                                 buf[EVENT_TYPE_OFFSET])))
  {
    /*
      Do not write it to the relay log.
      a) We still want to increment mi->master_log_pos, so that we won't
      re-read this event from the master if the slave IO thread is now
      stopped/restarted (more efficient if the events we are ignoring are big
      LOAD DATA INFILE).
      b) We want to record that we are skipping events, for the information of
      the slave SQL thread, otherwise that thread may let
      rli->group_relay_log_pos stay too small if the last binlog's event is
      ignored.
      But events which were generated by this slave and which do not exist in
      the master's binlog (i.e. Format_desc, Rotate & Stop) should not increment
      mi->master_log_pos.
      If the event is originated remotely and is being filtered out by
      IGNORE_SERVER_IDS it increments mi->master_log_pos
      as well as rli->group_relay_log_pos.
    */
    if (!(s_id == global_system_variables.server_id &&
          !mi->rli.replicate_same_server_id) ||
        ((uchar)buf[EVENT_TYPE_OFFSET] != FORMAT_DESCRIPTION_EVENT &&
         (uchar)buf[EVENT_TYPE_OFFSET] != ROTATE_EVENT &&
         (uchar)buf[EVENT_TYPE_OFFSET] != STOP_EVENT))
    {
      mi->master_log_pos+= inc_pos;
      memcpy(rli->ign_master_log_name_end, mi->master_log_name, FN_REFLEN);
      DBUG_ASSERT(rli->ign_master_log_name_end[0]);
      rli->ign_master_log_pos_end= mi->master_log_pos;
      if (got_gtid_event)
        rli->ign_gtids.update(&event_gtid);
    }
    // the slave SQL thread needs to re-check
    rli->relay_log.signal_relay_log_update();
    DBUG_PRINT("info", ("master_log_pos: %lu, event originating from %u server, ignored",
                        (ulong) mi->master_log_pos, uint4korr(buf + SERVER_ID_OFFSET)));
  }
  else
  {
    if (likely(!rli->relay_log.write_event_buffer((uchar*)buf, event_len)))
    {
      mi->master_log_pos+= inc_pos;
      DBUG_PRINT("info", ("master_log_pos: %lu", (ulong) mi->master_log_pos));
      rli->relay_log.harvest_bytes_written(&rli->log_space_total);
    }
    else
    {
      error= ER_SLAVE_RELAY_LOG_WRITE_FAILURE;
    }
    rli->ign_master_log_name_end[0]= 0; // last event is not ignored
    if (got_gtid_event)
      rli->ign_gtids.remove_if_present(&event_gtid);
    if (save_buf != NULL)
      buf= save_buf;
  }
  mysql_mutex_unlock(log_lock);

  if (likely(!error) &&
      mi->using_gtid != Master_info::USE_GTID_NO &&
      mi->events_queued_since_last_gtid > 0 &&
      ( (mi->last_queued_gtid_standalone &&
         !Log_event::is_part_of_group((Log_event_type)(uchar)
                                      buf[EVENT_TYPE_OFFSET])) ||
        (!mi->last_queued_gtid_standalone &&
         ((uchar)buf[EVENT_TYPE_OFFSET] == XID_EVENT ||
          ((uchar)buf[EVENT_TYPE_OFFSET] == QUERY_EVENT &&    /* QUERY_COMPRESSED_EVENT would never be commmit or rollback */
           Query_log_event::peek_is_commit_rollback(buf, event_len,
                                                    checksum_alg))))))
    {
      /*
        The whole of the current event group is queued. So in case of
        reconnect we can start from after the current GTID.
      */
      if (mi->gtid_reconnect_event_skip_count)
      {
        bool first= true;
        StringBuffer<1024> gtid_text;

        rpl_slave_state_tostring_helper(&gtid_text, &mi->last_queued_gtid,
                                        &first);
        sql_print_error("Slave IO thread received a terminal event from "
                        "group %s whose retrieval was interrupted "
                        "with reconnect. We still had %llu events to read. "
                        "The number of originally read events was %llu",
                        gtid_text.ptr(),
                        mi->gtid_reconnect_event_skip_count,
                        mi->events_queued_since_last_gtid);
      }
      mi->gtid_current_pos.update(&mi->last_queued_gtid);
      mi->events_queued_since_last_gtid= 0;

      /* Reset the domain_id_filter flag. */
      mi->domain_id_filter.reset_filter();
    }

skip_relay_logging:

err:
  if (unlock_data_lock)
    mysql_mutex_unlock(&mi->data_lock);
  DBUG_PRINT("info", ("error: %d", error));

  /*
    Do not print ER_SLAVE_RELAY_LOG_WRITE_FAILURE error here, as the caller
    handle_slave_io() prints it on return.
  */
  if (unlikely(error) && error != ER_SLAVE_RELAY_LOG_WRITE_FAILURE)
    mi->report(ERROR_LEVEL, error, NULL, ER_DEFAULT(error),
               error_msg.ptr());

  if (unlikely(is_malloc))
    my_free((void *)new_buf);

  DBUG_RETURN(error);
}


void end_relay_log_info(Relay_log_info* rli)
{
  mysql_mutex_t *log_lock;
  DBUG_ENTER("end_relay_log_info");

  rli->error_on_rli_init_info= false;
  if (!rli->inited)
    DBUG_VOID_RETURN;
  if (rli->info_fd >= 0)
  {
    end_io_cache(&rli->info_file);
    mysql_file_close(rli->info_fd, MYF(MY_WME));
    rli->info_fd = -1;
  }
  if (rli->cur_log_fd >= 0)
  {
    end_io_cache(&rli->cache_buf);
    mysql_file_close(rli->cur_log_fd, MYF(MY_WME));
    rli->cur_log_fd = -1;
  }
  rli->inited = 0;
  log_lock= rli->relay_log.get_log_lock();
  mysql_mutex_lock(log_lock);
  rli->relay_log.close(LOG_CLOSE_INDEX | LOG_CLOSE_STOP_EVENT);
  rli->relay_log.harvest_bytes_written(&rli->log_space_total);
  mysql_mutex_unlock(log_lock);
  /*
    Delete the slave's temporary tables from memory.
    In the future there will be other actions than this, to ensure persistance
    of slave's temp tables after shutdown.
  */
  rli->close_temporary_tables();
  DBUG_VOID_RETURN;
}


/**
  Hook to detach the active VIO before closing a connection handle.

  The client API might close the connection (and associated data)
  in case it encounters a unrecoverable (network) error. This hook
  is called from the client code before the VIO handle is deleted
  allows the thread to detach the active vio so it does not point
  to freed memory.

  Other calls to THD::clear_active_vio throughout this module are
  redundant due to the hook but are left in place for illustrative
  purposes.
*/

extern "C" void slave_io_thread_detach_vio()
{
#ifdef SIGNAL_WITH_VIO_CLOSE
  THD *thd= current_thd;
  if (thd && thd->slave_thread)
    thd->clear_active_vio();
#endif
}


/*
  Try to connect until successful or slave killed

  SYNPOSIS
    safe_connect()
    thd                 Thread handler for slave
    mysql               MySQL connection handle
    mi                  Replication handle

  RETURN
    0   ok
    #   Error
*/

static int safe_connect(THD* thd, MYSQL* mysql, Master_info* mi)
{
  DBUG_ENTER("safe_connect");

  DBUG_RETURN(connect_to_master(thd, mysql, mi, 0, 0));
}


/*
  SYNPOSIS
    connect_to_master()

  IMPLEMENTATION
    Try to connect until successful or slave killed or we have retried
    master_retry_count times
*/

static int connect_to_master(THD* thd, MYSQL* mysql, Master_info* mi,
                             bool reconnect, bool suppress_warnings)
{
  int slave_was_killed;
  int last_errno= -2;                           // impossible error
  ulong err_count=0;
  my_bool my_true= 1;
  DBUG_ENTER("connect_to_master");
  set_slave_max_allowed_packet(thd, mysql);
#ifndef DBUG_OFF
  mi->events_till_disconnect = disconnect_slave_event_count;
#endif
  ulong client_flag= CLIENT_REMEMBER_OPTIONS;
  if (opt_slave_compressed_protocol)
    client_flag|= CLIENT_COMPRESS;                /* We will use compression */

  mysql_options(mysql, MYSQL_OPT_CONNECT_TIMEOUT, (char *) &slave_net_timeout);
  mysql_options(mysql, MYSQL_OPT_READ_TIMEOUT, (char *) &slave_net_timeout);
  mysql_options(mysql, MYSQL_OPT_USE_THREAD_SPECIFIC_MEMORY,
                (char*) &my_true);

#ifdef HAVE_OPENSSL
  if (mi->ssl)
  {
    mysql_ssl_set(mysql,
                  mi->ssl_key[0]?mi->ssl_key:0,
                  mi->ssl_cert[0]?mi->ssl_cert:0,
                  mi->ssl_ca[0]?mi->ssl_ca:0,
                  mi->ssl_capath[0]?mi->ssl_capath:0,
                  mi->ssl_cipher[0]?mi->ssl_cipher:0);
    mysql_options(mysql, MYSQL_OPT_SSL_VERIFY_SERVER_CERT,
                  &mi->ssl_verify_server_cert);
    mysql_options(mysql, MYSQL_OPT_SSL_CRLPATH, 
                  mi->ssl_crlpath[0] ? mi->ssl_crlpath : 0);
    mysql_options(mysql, MYSQL_OPT_SSL_VERIFY_SERVER_CERT,
                  &mi->ssl_verify_server_cert);
  }
#endif

  /*
    If server's default charset is not supported (like utf16, utf32) as client
    charset, then set client charset to 'latin1' (default client charset).
  */
  if (is_supported_parser_charset(default_charset_info))
    mysql_options(mysql, MYSQL_SET_CHARSET_NAME, default_charset_info->csname);
  else
  {
    sql_print_information("'%s' can not be used as client character set. "
                          "'%s' will be used as default client character set "
                          "while connecting to master.",
                          default_charset_info->csname,
                          default_client_charset_info->csname);
    mysql_options(mysql, MYSQL_SET_CHARSET_NAME,
                  default_client_charset_info->csname);
  }

  /* This one is not strictly needed but we have it here for completeness */
  mysql_options(mysql, MYSQL_SET_CHARSET_DIR, (char *) charsets_dir);

  /* Set MYSQL_PLUGIN_DIR in case master asks for an external authentication plugin */
  if (opt_plugin_dir_ptr && *opt_plugin_dir_ptr)
    mysql_options(mysql, MYSQL_PLUGIN_DIR, opt_plugin_dir_ptr);

  /* we disallow empty users */
  if (mi->user[0] == 0)
  {
    mi->report(ERROR_LEVEL, ER_SLAVE_FATAL_ERROR, NULL,
               ER_THD(thd, ER_SLAVE_FATAL_ERROR),
               "Invalid (empty) username when attempting to "
               "connect to the master server. Connection attempt "
               "terminated.");
    DBUG_RETURN(1);
  }
  while (!(slave_was_killed = io_slave_killed(mi)) &&
         (reconnect ? mysql_reconnect(mysql) != 0 :
          mysql_real_connect(mysql, mi->host, mi->user, mi->password, 0,
                             mi->port, 0, client_flag) == 0))
  {
    /* Don't repeat last error */
    if ((int)mysql_errno(mysql) != last_errno)
    {
      last_errno=mysql_errno(mysql);
      suppress_warnings= 0;
      mi->report(ERROR_LEVEL, last_errno, NULL,
                 "error %s to master '%s@%s:%d'"
                 " - retry-time: %d  maximum-retries: %lu  message: %s",
                 (reconnect ? "reconnecting" : "connecting"),
                 mi->user, mi->host, mi->port,
                 mi->connect_retry, master_retry_count,
                 mysql_error(mysql));
    }
    /*
      By default we try forever. The reason is that failure will trigger
      master election, so if the user did not set master_retry_count we
      do not want to have election triggered on the first failure to
      connect
    */
    if (++err_count == master_retry_count)
    {
      slave_was_killed=1;
      if (reconnect)
        change_rpl_status(RPL_ACTIVE_SLAVE,RPL_LOST_SOLDIER);
      break;
    }
    slave_sleep(thd,mi->connect_retry,io_slave_killed, mi);
  }

  if (!slave_was_killed)
  {
    mi->clear_error(); // clear possible left over reconnect error
    if (reconnect)
    {
      if (!suppress_warnings && global_system_variables.log_warnings)
        sql_print_information("Slave: connected to master '%s@%s:%d',"
                              "replication resumed in log '%s' at "
                              "position %llu", mi->user, mi->host, mi->port,
                              IO_RPL_LOG_NAME, mi->master_log_pos);
    }
    else
    {
      change_rpl_status(RPL_IDLE_SLAVE,RPL_ACTIVE_SLAVE);
      general_log_print(thd, COM_CONNECT_OUT, "%s@%s:%d",
                        mi->user, mi->host, mi->port);
    }
#ifdef SIGNAL_WITH_VIO_CLOSE
    thd->set_active_vio(mysql->net.vio);
#endif
  }
  mysql->reconnect= 1;
  DBUG_PRINT("exit",("slave_was_killed: %d", slave_was_killed));
  DBUG_RETURN(slave_was_killed);
}


/*
  safe_reconnect()

  IMPLEMENTATION
    Try to connect until successful or slave killed or we have retried
    master_retry_count times
*/

static int safe_reconnect(THD* thd, MYSQL* mysql, Master_info* mi,
                          bool suppress_warnings)
{
  DBUG_ENTER("safe_reconnect");
  DBUG_RETURN(connect_to_master(thd, mysql, mi, 1, suppress_warnings));
}


#ifdef NOT_USED
MYSQL *rpl_connect_master(MYSQL *mysql)
{
  Master_info *mi= my_pthread_getspecific_ptr(Master_info*, RPL_MASTER_INFO);
  bool allocated= false;
  my_bool my_true= 1;
  THD *thd;

  if (!mi)
  {
    sql_print_error("'rpl_connect_master' must be called in slave I/O thread context.");
    return NULL;
  }
  thd= mi->io_thd;
  if (!mysql)
  {
    if(!(mysql= mysql_init(NULL)))
    {
      sql_print_error("rpl_connect_master: failed in mysql_init()");
      return NULL;
    }
    allocated= true;
  }

  /*
    XXX: copied from connect_to_master, this function should not
    change the slave status, so we cannot use connect_to_master
    directly
    
    TODO: make this part a seperate function to eliminate duplication
  */
  mysql_options(mysql, MYSQL_OPT_CONNECT_TIMEOUT, (char *) &slave_net_timeout);
  mysql_options(mysql, MYSQL_OPT_READ_TIMEOUT, (char *) &slave_net_timeout);
  mysql_options(mysql, MYSQL_OPT_USE_THREAD_SPECIFIC_MEMORY,
                (char*) &my_true);

#ifdef HAVE_OPENSSL
  if (mi->ssl)
  {
    mysql_ssl_set(mysql,
                  mi->ssl_key[0]?mi->ssl_key:0,
                  mi->ssl_cert[0]?mi->ssl_cert:0,
                  mi->ssl_ca[0]?mi->ssl_ca:0,
                  mi->ssl_capath[0]?mi->ssl_capath:0,
                  mi->ssl_cipher[0]?mi->ssl_cipher:0);
    mysql_options(mysql, MYSQL_OPT_SSL_VERIFY_SERVER_CERT,
                  &mi->ssl_verify_server_cert);
  }
#endif

  mysql_options(mysql, MYSQL_SET_CHARSET_NAME, default_charset_info->csname);
  /* This one is not strictly needed but we have it here for completeness */
  mysql_options(mysql, MYSQL_SET_CHARSET_DIR, (char *) charsets_dir);

  if (mi->user == NULL
      || mi->user[0] == 0
      || io_slave_killed( mi)
      || !mysql_real_connect(mysql, mi->host, mi->user, mi->password, 0,
                             mi->port, 0, 0))
  {
    if (!io_slave_killed( mi))
      sql_print_error("rpl_connect_master: error connecting to master: %s (server_error: %d)",
                      mysql_error(mysql), mysql_errno(mysql));
    
    if (allocated)
      mysql_close(mysql);                       // this will free the object
    return NULL;
  }
  return mysql;
}
#endif


/*
  Called when we notice that the current "hot" log got rotated under our feet.
*/

static IO_CACHE *reopen_relay_log(Relay_log_info *rli, const char **errmsg)
{
  DBUG_ENTER("reopen_relay_log");
  DBUG_ASSERT(rli->cur_log != &rli->cache_buf);
  DBUG_ASSERT(rli->cur_log_fd == -1);

  IO_CACHE *cur_log = rli->cur_log=&rli->cache_buf;
  if ((rli->cur_log_fd=open_binlog(cur_log,rli->event_relay_log_name,
                                   errmsg)) <0)
    DBUG_RETURN(0);
  /*
    We want to start exactly where we was before:
    relay_log_pos       Current log pos
    pending             Number of bytes already processed from the event
  */
  rli->event_relay_log_pos= MY_MAX(rli->event_relay_log_pos, BIN_LOG_HEADER_SIZE);
  my_b_seek(cur_log,rli->event_relay_log_pos);
  DBUG_RETURN(cur_log);
}


/**
  Reads next event from the relay log.  Should be called from the
  slave IO thread.

  @param rli Relay_log_info structure for the slave IO thread.

  @return The event read, or NULL on error.  If an error occurs, the
  error is reported through the sql_print_information() or
  sql_print_error() functions.

  The size of the read event (in bytes) is returned in *event_size.
*/
static Log_event* next_event(rpl_group_info *rgi, ulonglong *event_size)
{
  Log_event* ev;
  Relay_log_info *rli= rgi->rli;
  IO_CACHE* cur_log = rli->cur_log;
  mysql_mutex_t *log_lock = rli->relay_log.get_log_lock();
  const char* errmsg=0;
  DBUG_ENTER("next_event");

  DBUG_ASSERT(rgi->thd != 0 && rgi->thd == rli->sql_driver_thd);
  *event_size= 0;

#ifndef DBUG_OFF
  if (abort_slave_event_count && !rli->events_till_abort--)
    DBUG_RETURN(0);
#endif

  /*
    For most operations we need to protect rli members with data_lock,
    so we assume calling function acquired this mutex for us and we will
    hold it for the most of the loop below However, we will release it
    whenever it is worth the hassle,  and in the cases when we go into a
    mysql_cond_wait() with the non-data_lock mutex
  */
  mysql_mutex_assert_owner(&rli->data_lock);

  while (!sql_slave_killed(rgi))
  {
    /*
      We can have two kinds of log reading:
      hot_log:
        rli->cur_log points at the IO_CACHE of relay_log, which
        is actively being updated by the I/O thread. We need to be careful
        in this case and make sure that we are not looking at a stale log that
        has already been rotated. If it has been, we reopen the log.

      The other case is much simpler:
        We just have a read only log that nobody else will be updating.
    */
    ulonglong old_pos;
    bool hot_log;
    if ((hot_log = (cur_log != &rli->cache_buf)))
    {
      DBUG_ASSERT(rli->cur_log_fd == -1); // foreign descriptor
      mysql_mutex_lock(log_lock);

      /*
        Reading xxx_file_id is safe because the log will only
        be rotated when we hold relay_log.LOCK_log
      */
      if (rli->relay_log.get_open_count() != rli->cur_log_old_open_count)
      {
        // The master has switched to a new log file; Reopen the old log file
        cur_log=reopen_relay_log(rli, &errmsg);
        mysql_mutex_unlock(log_lock);
        if (!cur_log)                           // No more log files
          goto err;
        hot_log=0;                              // Using old binary log
      }
    }
    /* 
      As there is no guarantee that the relay is open (for example, an I/O
      error during a write by the slave I/O thread may have closed it), we
      have to test it.
    */
    if (!my_b_inited(cur_log))
      goto err;
#ifndef DBUG_OFF
    {
      /* This is an assertion which sometimes fails, let's try to track it */
      DBUG_PRINT("info", ("my_b_tell(cur_log)=%llu rli->event_relay_log_pos=%llu",
                          my_b_tell(cur_log), rli->event_relay_log_pos));
      DBUG_ASSERT(my_b_tell(cur_log) >= BIN_LOG_HEADER_SIZE);
      DBUG_ASSERT(rli->mi->using_parallel() ||
                  my_b_tell(cur_log) == rli->event_relay_log_pos);
    }
#endif
    /*
      Relay log is always in new format - if the master is 3.23, the
      I/O thread will convert the format for us.
      A problem: the description event may be in a previous relay log. So if
      the slave has been shutdown meanwhile, we would have to look in old relay
      logs, which may even have been deleted. So we need to write this
      description event at the beginning of the relay log.
      When the relay log is created when the I/O thread starts, easy: the
      master will send the description event and we will queue it.
      But if the relay log is created by new_file(): then the solution is:
      MYSQL_BIN_LOG::open() will write the buffered description event.
    */
    old_pos= rli->event_relay_log_pos;
    if ((ev= Log_event::read_log_event(cur_log,
                                       rli->relay_log.description_event_for_exec,
                                       opt_slave_sql_verify_checksum)))

    {
      /*
        read it while we have a lock, to avoid a mutex lock in
        inc_event_relay_log_pos()
      */
      rli->future_event_relay_log_pos= my_b_tell(cur_log);
      *event_size= rli->future_event_relay_log_pos - old_pos;

      if (hot_log)
        mysql_mutex_unlock(log_lock);
      rli->sql_thread_caught_up= false;
      DBUG_RETURN(ev);
    }
    if (opt_reckless_slave)                     // For mysql-test
      cur_log->error = 0;
    if (unlikely(cur_log->error < 0))
    {
      errmsg = "slave SQL thread aborted because of I/O error";
      if (hot_log)
        mysql_mutex_unlock(log_lock);
      goto err;
    }
    if (!cur_log->error) /* EOF */
    {
      /*
        On a hot log, EOF means that there are no more updates to
        process and we must block until I/O thread adds some and
        signals us to continue
      */
      if (hot_log)
      {
        /*
          We say in Seconds_Behind_Master that we have "caught up". Note that
          for example if network link is broken but I/O slave thread hasn't
          noticed it (slave_net_timeout not elapsed), then we'll say "caught
          up" whereas we're not really caught up. Fixing that would require
          internally cutting timeout in smaller pieces in network read, no
          thanks. Another example: SQL has caught up on I/O, now I/O has read
          a new event and is queuing it; the false "0" will exist until SQL
          finishes executing the new event; it will be look abnormal only if
          the events have old timestamps (then you get "many", 0, "many").

          Transient phases like this can be fixed with implemeting
          Heartbeat event which provides the slave the status of the
          master at time the master does not have any new update to send.
          Seconds_Behind_Master would be zero only when master has no
          more updates in binlog for slave. The heartbeat can be sent
          in a (small) fraction of slave_net_timeout. Until it's done
          rli->sql_thread_caught_up is temporarely (for time of waiting for
          the following event) set whenever EOF is reached.
        */
        rli->sql_thread_caught_up= true;

        DBUG_ASSERT(rli->relay_log.get_open_count() ==
                    rli->cur_log_old_open_count);

        if (rli->ign_master_log_name_end[0])
        {
          /* We generate and return a Rotate, to make our positions advance */
          DBUG_PRINT("info",("seeing an ignored end segment"));
          ev= new Rotate_log_event(rli->ign_master_log_name_end,
                                   0, rli->ign_master_log_pos_end,
                                   Rotate_log_event::DUP_NAME);
          rli->ign_master_log_name_end[0]= 0;
          mysql_mutex_unlock(log_lock);
          if (unlikely(!ev))
          {
            errmsg= "Slave SQL thread failed to create a Rotate event "
              "(out of memory?), SHOW SLAVE STATUS may be inaccurate";
            goto err;
          }
          ev->server_id= 0; // don't be ignored by slave SQL thread
          DBUG_RETURN(ev);
        }

        if (rli->ign_gtids.count() && !rli->is_in_group())
        {
          /*
            We generate and return a Gtid_list, to update gtid_slave_pos,
            unless being in the middle of a group.
          */
          DBUG_PRINT("info",("seeing ignored end gtids"));
          ev= new Gtid_list_log_event(&rli->ign_gtids,
                                      Gtid_list_log_event::FLAG_IGN_GTIDS);
          rli->ign_gtids.reset();
          mysql_mutex_unlock(log_lock);
          if (unlikely(!ev))
          {
            errmsg= "Slave SQL thread failed to create a Gtid_list event "
              "(out of memory?), gtid_slave_pos may be inaccurate";
            goto err;
          }
          ev->server_id= 0; // don't be ignored by slave SQL thread
          ev->set_artificial_event(); // Don't mess up Exec_Master_Log_Pos
          DBUG_RETURN(ev);
        }

        /*
          We have to check sql_slave_killed() here an extra time.
          Otherwise we may miss a wakeup, since last check was done
          without holding LOCK_log.
        */
        if (sql_slave_killed(rgi))
        {
          mysql_mutex_unlock(log_lock);
          break;
        }

        /*
          We can, and should release data_lock while we are waiting for
          update. If we do not, show slave status will block
        */
        mysql_mutex_unlock(&rli->data_lock);

        /*
          Possible deadlock :
          - the I/O thread has reached log_space_limit
          - the SQL thread has read all relay logs, but cannot purge for some
          reason:
            * it has already purged all logs except the current one
            * there are other logs than the current one but they're involved in
            a transaction that finishes in the current one (or is not finished)
          Solution :
          Wake up the possibly waiting I/O thread, and set a boolean asking
          the I/O thread to temporarily ignore the log_space_limit
          constraint, because we do not want the I/O thread to block because of
          space (it's ok if it blocks for any other reason (e.g. because the
          master does not send anything). Then the I/O thread stops waiting
          and reads one more event and starts honoring log_space_limit again.

          If the SQL thread needs more events to be able to rotate the log (it
          might need to finish the current group first), then it can ask for
          one more at a time. Thus we don't outgrow the relay log indefinitely,
          but rather in a controlled manner, until the next rotate.

          When the SQL thread starts it sets ignore_log_space_limit to false. 
          We should also reset ignore_log_space_limit to 0 when the user does 
          RESET SLAVE, but in fact, no need as RESET SLAVE requires that the
          slave be stopped, and the SQL thread sets ignore_log_space_limit
          to 0 when
          it stops.
        */
        mysql_mutex_lock(&rli->log_space_lock);

        /* 
          If we have reached the limit of the relay space and we
          are going to sleep, waiting for more events:

          1. If outside a group, SQL thread asks the IO thread 
             to force a rotation so that the SQL thread purges 
             logs next time it processes an event (thus space is
             freed).

          2. If in a group, SQL thread asks the IO thread to 
             ignore the limit and queues yet one more event 
             so that the SQL thread finishes the group and 
             is are able to rotate and purge sometime soon.
         */
        if (rli->log_space_limit && 
            rli->log_space_limit < rli->log_space_total)
        {
          /* force rotation if not in an unfinished group */
          rli->sql_force_rotate_relay= !rli->is_in_group();

          /* ask for one more event */
          rli->ignore_log_space_limit= true;
        }

        mysql_cond_broadcast(&rli->log_space_cond);
        mysql_mutex_unlock(&rli->log_space_lock);
        // Note that wait_for_update_relay_log unlocks lock_log !
        rli->relay_log.wait_for_update_relay_log(rli->sql_driver_thd);
        // re-acquire data lock since we released it earlier
        mysql_mutex_lock(&rli->data_lock);
        rli->sql_thread_caught_up= false;
        continue;
      }
      /*
        If the log was not hot, we need to move to the next log in
        sequence. The next log could be hot or cold, we deal with both
        cases separately after doing some common initialization
      */
      end_io_cache(cur_log);
      DBUG_ASSERT(rli->cur_log_fd >= 0);
      mysql_file_close(rli->cur_log_fd, MYF(MY_WME));
      rli->cur_log_fd = -1;
      rli->last_inuse_relaylog->completed= true;
      rli->relay_log.description_event_for_exec->reset_crypto();

      if (relay_log_purge)
      {
        /*
          purge_first_log will properly set up relay log coordinates in rli.
          If the group's coordinates are equal to the event's coordinates
          (i.e. the relay log was not rotated in the middle of a group),
          we can purge this relay log too.
          We do ulonglong and string comparisons, this may be slow but
          - purging the last relay log is nice (it can save 1GB of disk), so we
          like to detect the case where we can do it, and given this,
          - I see no better detection method
          - purge_first_log is not called that often
        */
        if (rli->relay_log.purge_first_log
            (rli,
             rli->group_relay_log_pos == rli->event_relay_log_pos
             && !strcmp(rli->group_relay_log_name,rli->event_relay_log_name)))
        {
          errmsg = "Error purging processed logs";
          goto err;
        }
      }
      else
      {
        /*
          If hot_log is set, then we already have a lock on
          LOCK_log.  If not, we have to get the lock.

          According to Sasha, the only time this code will ever be executed
          is if we are recovering from a bug.
        */
        if (rli->relay_log.find_next_log(&rli->linfo, !hot_log))
        {
          errmsg = "error switching to the next log";
          goto err;
        }
        rli->event_relay_log_pos = BIN_LOG_HEADER_SIZE;
        strmake_buf(rli->event_relay_log_name,rli->linfo.log_file_name);
        if (rli->flush())
        {
          errmsg= "error flushing relay log";
          goto err;
        }
      }
      /*
        Now we want to open this next log. To know if it's a hot log (the one
        being written by the I/O thread now) or a cold log, we can use
        is_active(); if it is hot, we use the I/O cache; if it's cold we open
        the file normally. But if is_active() reports that the log is hot, this
        may change between the test and the consequence of the test. So we may
        open the I/O cache whereas the log is now cold, which is nonsense.
        To guard against this, we need to have LOCK_log.
      */

      DBUG_PRINT("info",("hot_log: %d",hot_log));
      if (!hot_log) /* if hot_log, we already have this mutex */
        mysql_mutex_lock(log_lock);
      if (rli->relay_log.is_active(rli->linfo.log_file_name))
      {
        rli->cur_log= cur_log= rli->relay_log.get_log_file();
        rli->cur_log_old_open_count= rli->relay_log.get_open_count();
        DBUG_ASSERT(rli->cur_log_fd == -1);

        /*
           When the SQL thread is [stopped and] (re)started the
           following may happen:

           1. Log was hot at stop time and remains hot at restart

              SQL thread reads again from hot_log (SQL thread was
              reading from the active log when it was stopped and the
              very same log is still active on SQL thread restart).

              In this case, my_b_seek is performed on cur_log, while
              cur_log points to relay_log.get_log_file();

           2. Log was hot at stop time but got cold before restart

              The log was hot when SQL thread stopped, but it is not
              anymore when the SQL thread restarts.

              In this case, the SQL thread reopens the log, using
              cache_buf, ie, cur_log points to &cache_buf, and thence
              its coordinates are reset.

           3. Log was already cold at stop time

              The log was not hot when the SQL thread stopped, and, of
              course, it will not be hot when it restarts.

              In this case, the SQL thread opens the cold log again,
              using cache_buf, ie, cur_log points to &cache_buf, and
              thence its coordinates are reset.

           4. Log was hot at stop time, DBA changes to previous cold
              log and restarts SQL thread

              The log was hot when the SQL thread was stopped, but the
              user changed the coordinates of the SQL thread to
              restart from a previous cold log.

              In this case, at start time, cur_log points to a cold
              log, opened using &cache_buf as cache, and coordinates
              are reset. However, as it moves on to the next logs, it
              will eventually reach the hot log. If the hot log is the
              same at the time the SQL thread was stopped, then
              coordinates were not reset - the cur_log will point to
              relay_log.get_log_file(), and not a freshly opened
              IO_CACHE through cache_buf. For this reason we need to
              deploy a my_b_seek before calling check_binlog_magic at
              this point of the code (see: BUG#55263 for more
              details).
          
          NOTES: 
            - We must keep the LOCK_log to read the 4 first bytes, as
              this is a hot log (same as when we call read_log_event()
              above: for a hot log we take the mutex).

            - Because of scenario #4 above, we need to have a
              my_b_seek here. Otherwise, we might hit the assertion
              inside check_binlog_magic.
        */

        my_b_seek(cur_log, (my_off_t) 0);
        if (check_binlog_magic(cur_log,&errmsg))
        {
          if (!hot_log)
            mysql_mutex_unlock(log_lock);
          goto err;
        }
        if (rli->alloc_inuse_relaylog(rli->linfo.log_file_name))
        {
          if (!hot_log)
            mysql_mutex_unlock(log_lock);
          goto err;
        }
        if (!hot_log)
          mysql_mutex_unlock(log_lock);
        continue;
      }
      if (!hot_log)
        mysql_mutex_unlock(log_lock);
      /*
        if we get here, the log was not hot, so we will have to open it
        ourselves. We are sure that the log is still not hot now (a log can get
        from hot to cold, but not from cold to hot). No need for LOCK_log.
      */
      // open_binlog() will check the magic header
      if ((rli->cur_log_fd=open_binlog(cur_log,rli->linfo.log_file_name,
                                       &errmsg)) <0)
        goto err;
      if (rli->alloc_inuse_relaylog(rli->linfo.log_file_name))
        goto err;
    }
    else
    {
      /*
        Read failed with a non-EOF error.
        TODO: come up with something better to handle this error
      */
      if (hot_log)
        mysql_mutex_unlock(log_lock);
      sql_print_error("Slave SQL thread: I/O error reading \
event(errno: %d  cur_log->error: %d)",
                      my_errno,cur_log->error);
      // set read position to the beginning of the event
      my_b_seek(cur_log,rli->event_relay_log_pos);
      /* otherwise, we have had a partial read */
      errmsg = "Aborting slave SQL thread because of partial event read";
      break;                                    // To end of function
    }
  }
  if (!errmsg && global_system_variables.log_warnings)
  {
    sql_print_information("Error reading relay log event: %s",
                          "slave SQL thread was killed");
    DBUG_RETURN(0);
  }

err:
  if (errmsg)
    sql_print_error("Error reading relay log event: %s", errmsg);
  DBUG_RETURN(0);
}
#ifdef WITH_WSREP
enum Log_event_type wsrep_peak_event(rpl_group_info *rgi, ulonglong* event_size)
{
  enum Log_event_type ev_type;

  mysql_mutex_lock(&rgi->rli->data_lock);

  unsigned long long event_pos= rgi->event_relay_log_pos;
  unsigned long long orig_future_pos= rgi->future_event_relay_log_pos;
  unsigned long long future_pos= rgi->future_event_relay_log_pos;

  /* scan the log to read next event and we skip
     annotate events. */
  do {
    my_b_seek(rgi->rli->cur_log, future_pos);
    rgi->rli->event_relay_log_pos= future_pos;
    rgi->event_relay_log_pos= future_pos;
    Log_event* ev= next_event(rgi, event_size);
    ev_type= (ev) ? ev->get_type_code() : UNKNOWN_EVENT;
    delete ev;
    future_pos+= *event_size;
  } while (ev_type == ANNOTATE_ROWS_EVENT || ev_type == XID_EVENT);

  /* scan the log back and re-set the positions to original values */
  rgi->rli->event_relay_log_pos= event_pos;
  rgi->event_relay_log_pos= event_pos;
  my_b_seek(rgi->rli->cur_log, orig_future_pos);

  mysql_mutex_unlock(&rgi->rli->data_lock);

  return ev_type;
}
#endif /* WITH_WSREP */
/*
  Rotate a relay log (this is used only by FLUSH LOGS; the automatic rotation
  because of size is simpler because when we do it we already have all relevant
  locks; here we don't, so this function is mainly taking locks).
  Returns nothing as we cannot catch any error (MYSQL_BIN_LOG::new_file()
  is void).
*/

int rotate_relay_log(Master_info* mi)
{
  DBUG_ENTER("rotate_relay_log");
  Relay_log_info* rli= &mi->rli;
  int error= 0;

  DBUG_EXECUTE_IF("crash_before_rotate_relaylog", DBUG_SUICIDE(););

  /*
     We need to test inited because otherwise, new_file() will attempt to lock
     LOCK_log, which may not be inited (if we're not a slave).
  */
  if (!rli->inited)
  {
    DBUG_PRINT("info", ("rli->inited == 0"));
    goto end;
  }

  /* If the relay log is closed, new_file() will do nothing. */
  if ((error= rli->relay_log.new_file()))
    goto end;

  /*
    We harvest now, because otherwise BIN_LOG_HEADER_SIZE will not immediately
    be counted, so imagine a succession of FLUSH LOGS  and assume the slave
    threads are started:
    relay_log_space decreases by the size of the deleted relay log, but does
    not increase, so flush-after-flush we may become negative, which is wrong.
    Even if this will be corrected as soon as a query is replicated on the
    slave (because the I/O thread will then call harvest_bytes_written() which
    will harvest all these BIN_LOG_HEADER_SIZE we forgot), it may give strange
    output in SHOW SLAVE STATUS meanwhile. So we harvest now.
    If the log is closed, then this will just harvest the last writes, probably
    0 as they probably have been harvested.

    Note that it needs to be protected by mi->data_lock.
  */
  mysql_mutex_assert_owner(&mi->data_lock);
  rli->relay_log.harvest_bytes_written(&rli->log_space_total);
end:
  DBUG_RETURN(error);
}


/**
   Detects, based on master's version (as found in the relay log), if master
   has a certain bug.
   @param rli Relay_log_info which tells the master's version
   @param bug_id Number of the bug as found in bugs.mysql.com
   @param report bool report error message, default TRUE

   @param pred Predicate function that will be called with @c param to
   check for the bug. If the function return @c true, the bug is present,
   otherwise, it is not.

   @param param  State passed to @c pred function.

   @return TRUE if master has the bug, FALSE if it does not.
*/
bool rpl_master_has_bug(const Relay_log_info *rli, uint bug_id, bool report,
                        bool (*pred)(const void *), const void *param)
{
  struct st_version_range_for_one_bug {
    uint        bug_id;
    Version introduced_in; // first version with bug
    Version fixed_in;      // first version with fix
  };
  static struct st_version_range_for_one_bug versions_for_all_bugs[]=
  {
    {24432, { 5, 0, 24 }, { 5, 0, 38 } },
    {24432, { 5, 1, 12 }, { 5, 1, 17 } },
    {33029, { 5, 0,  0 }, { 5, 0, 58 } },
    {33029, { 5, 1,  0 }, { 5, 1, 12 } },
    {37426, { 5, 1,  0 }, { 5, 1, 26 } },
  };
  const Version &master_ver=
    rli->relay_log.description_event_for_exec->server_version_split;

  for (uint i= 0;
       i < sizeof(versions_for_all_bugs)/sizeof(*versions_for_all_bugs);i++)
  {
    const Version &introduced_in= versions_for_all_bugs[i].introduced_in;
    const Version &fixed_in= versions_for_all_bugs[i].fixed_in;
    if ((versions_for_all_bugs[i].bug_id == bug_id) &&
        introduced_in <= master_ver &&
        fixed_in > master_ver &&
        (pred == NULL || (*pred)(param)))
    {
      if (!report)
	return TRUE;
      // a short message for SHOW SLAVE STATUS (message length constraints)
      my_printf_error(ER_UNKNOWN_ERROR, "master may suffer from"
                      " http://bugs.mysql.com/bug.php?id=%u"
                      " so slave stops; check error log on slave"
                      " for more info", MYF(0), bug_id);
      // a verbose message for the error log
      rli->report(ERROR_LEVEL, ER_UNKNOWN_ERROR, NULL,
                  "According to the master's version ('%s'),"
                  " it is probable that master suffers from this bug:"
                      " http://bugs.mysql.com/bug.php?id=%u"
                      " and thus replicating the current binary log event"
                      " may make the slave's data become different from the"
                      " master's data."
                      " To take no risk, slave refuses to replicate"
                      " this event and stops."
                      " We recommend that all updates be stopped on the"
                      " master and slave, that the data of both be"
                      " manually synchronized,"
                      " that master's binary logs be deleted,"
                      " that master be upgraded to a version at least"
                      " equal to '%d.%d.%d'. Then replication can be"
                      " restarted.",
                      rli->relay_log.description_event_for_exec->server_version,
                      bug_id,
                      fixed_in[0], fixed_in[1], fixed_in[2]);
      return TRUE;
    }
  }
  return FALSE;
}

/**
   BUG#33029, For all 5.0 up to 5.0.58 exclusive, and 5.1 up to 5.1.12
   exclusive, if one statement in a SP generated AUTO_INCREMENT value
   by the top statement, all statements after it would be considered
   generated AUTO_INCREMENT value by the top statement, and a
   erroneous INSERT_ID value might be associated with these statement,
   which could cause duplicate entry error and stop the slave.

   Detect buggy master to work around.
 */
bool rpl_master_erroneous_autoinc(THD *thd)
{
  if (thd->rgi_slave)
  {
    DBUG_EXECUTE_IF("simulate_bug33029", return TRUE;);
    return rpl_master_has_bug(thd->rgi_slave->rli, 33029, FALSE, NULL, NULL);
  }
  return FALSE;
}


static bool get_row_event_stmt_end(const char* buf,
                                   const Format_description_log_event *fdle)
{
  uint8 const common_header_len= fdle->common_header_len;
  Log_event_type event_type= (Log_event_type)(uchar)buf[EVENT_TYPE_OFFSET];

  uint8 const post_header_len= fdle->post_header_len[event_type-1];
  const char *flag_start= buf + common_header_len;
  /*
    The term 4 below signifies that master is of 'an intermediate source', see
    Rows_log_event::Rows_log_event.
  */
  flag_start += RW_MAPID_OFFSET + ((post_header_len == 6) ? 4 :  RW_FLAGS_OFFSET);

  return (uint2korr(flag_start) & Rows_log_event::STMT_END_F) != 0;
}


/*
  Reset log event tracking data.
*/

void Rows_event_tracker::reset()
{
  binlog_file_name[0]= 0;
  first_seen= last_seen= 0;
  stmt_end_seen= false;
}


/*
  Update  log event tracking data.

  The first- and last- seen event binlog position get memorized, as
  well as the end-of-statement status of the last one.
*/

void Rows_event_tracker::update(const char* file_name, my_off_t pos,
                                const char* buf,
                                const Format_description_log_event *fdle)
{
  if (!first_seen)
  {
    first_seen= pos;
    strmake(binlog_file_name, file_name, sizeof(binlog_file_name) - 1);
  }
  last_seen= pos;
  DBUG_ASSERT(stmt_end_seen == 0);              // We can only have one
  stmt_end_seen= get_row_event_stmt_end(buf, fdle);
};


/**
  The function is called at next event reading
  after a sequence of Rows- log-events. It checks the end-of-statement status
  of the past sequence to report on any isssue.
  In the positive case the tracker gets reset.

  @return true  when the Rows- event group integrity found compromised,
                false otherwise.
*/
bool Rows_event_tracker::check_and_report(const char* file_name,
                                          my_off_t pos)
{
  if (last_seen)
  {
    // there was at least one "block" event previously
    if (!stmt_end_seen)
    {
        sql_print_error("Slave IO thread did not receive an expected "
                        "Rows-log end-of-statement for event starting "
                        "at log '%s' position %llu "
                        "whose last block was seen at log '%s' position %llu. "
                        "The end-of-statement should have been delivered "
                        "before the current one at log '%s' position %llu",
                        binlog_file_name, first_seen,
                        binlog_file_name, last_seen, file_name, pos);
        return true;
    }
    reset();
  }

  return false;
}

/**
  @} (end of group Replication)
*/

#endif /* HAVE_REPLICATION */<|MERGE_RESOLUTION|>--- conflicted
+++ resolved
@@ -1,5 +1,5 @@
 /* Copyright (c) 2000, 2017, Oracle and/or its affiliates.
-   Copyright (c) 2009, 2017, MariaDB Corporation
+   Copyright (c) 2009, 2020, MariaDB Corporation.
 
    This program is free software; you can redistribute it and/or modify
    it under the terms of the GNU General Public License as published by
@@ -5469,16 +5469,6 @@
   }
 #endif
 
-<<<<<<< HEAD
-=======
-#ifdef WITH_WSREP
-  thd->wsrep_exec_mode= LOCAL_STATE;
-  wsrep_thd_set_query_state(thd, QUERY_EXEC);
-  /* synchronize with wsrep replication */
-  if (WSREP_ON)
-    wsrep_ready_wait();
-#endif
->>>>>>> b092d35f
   DBUG_PRINT("master_info",("log_file_name: %s  position: %llu",
                             rli->group_master_log_name,
                             rli->group_master_log_pos));

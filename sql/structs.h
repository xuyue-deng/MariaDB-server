--- conflicted
+++ resolved
@@ -135,11 +135,7 @@
   key_map overlapped;
   /* Set of keys constraint correlated with this key */
   key_map constraint_correlated;
-<<<<<<< HEAD
   Lex_ident_column name;
-=======
-  LEX_CSTRING name;
->>>>>>> aa6a2e6b
   enum  ha_key_alg algorithm;
   /*
     Note that parser is used when the table is opened for use, and
@@ -177,9 +173,6 @@
   engine_option_value *option_list;
   ha_index_option_struct *option_struct;                  /* structure with parsed options */
 
-<<<<<<< HEAD
-  double actual_rec_per_key(uint i) const;
-=======
   /*
     Bitmap of key parts where all values are NULL (nulls_ratio == 1.0).
     Bit N set means key part N has all NULLs in the corresponding column.
@@ -191,7 +184,6 @@
   double actual_rec_per_key(uint last_key_part_in_prefix) const;
   double rec_per_key_null_aware(uint last_key_part_in_prefix,
                                 key_part_map notnull_part) const;
->>>>>>> aa6a2e6b
 } KEY;
 
 
@@ -1122,34 +1114,6 @@
 
 
 /*
-<<<<<<< HEAD
-=======
-  A value that's either a Timeval or SQL NULL
-*/
-
-class Timeval_null: protected Timeval
-{
-  bool m_is_null;
-public:
-  Timeval_null()
-   :Timeval(0, 0),
-    m_is_null(true)
-  { }
-  Timeval_null(const my_time_t sec, ulong usec)
-   :Timeval(sec, usec),
-    m_is_null(false)
-  { }
-  const Timeval & to_timeval() const
-  {
-    DBUG_ASSERT(!m_is_null);
-    return *this;
-  }
-  bool is_null() const { return m_is_null; }
-};
-
-
-/*
->>>>>>> aa6a2e6b
   A run-time address of an SP variable. Consists of:
   - The rcontext type (LOCAL, PACKAGE BODY),
     controlled by m_rcontext_handler

--- conflicted
+++ resolved
@@ -4426,13 +4426,9 @@
     with ORDER BY | DISTINCT and BLOB field count > 0.    
   */
   if (order_or_distinct && table->s->blob_fields)
-<<<<<<< HEAD
     table->blob_storage= new (thd->mem_root) Blob_mem_storage();
-=======
-    table->blob_storage= new Blob_mem_storage();
   else
     table->blob_storage= NULL;
->>>>>>> 23820f1d
 
   /*
      Need sorting or uniqueness: init tree and choose a function to sort.

#ifndef HANDLER_INCLUDED
#define HANDLER_INCLUDED
/*
   Copyright (c) 2000, 2019, Oracle and/or its affiliates.
   Copyright (c) 2009, 2023, MariaDB

   This program is free software; you can redistribute it and/or
   modify it under the terms of the GNU General Public License
   as published by the Free Software Foundation; version 2 of
   the License.

   This program is distributed in the hope that it will be useful,
   but WITHOUT ANY WARRANTY; without even the implied warranty of
   MERCHANTABILITY or FITNESS FOR A PARTICULAR PURPOSE. See the
   GNU General Public License for more details.

   You should have received a copy of the GNU General Public License
   along with this program; if not, write to the Free Software
   Foundation, Inc., 51 Franklin St, Fifth Floor, Boston, MA 02110-1335  USA
*/

/* Definitions for parameters to do with handler-routines */

#include "sql_const.h"
#include "sql_basic_types.h"
#include "mysqld.h"                             /* server_id */
#include "optimizer_costs.h"
#include "sql_plugin.h"        /* plugin_ref, st_plugin_int, plugin */
#include "thr_lock.h"          /* thr_lock_type, THR_LOCK_DATA */
#include "sql_cache.h"
#include "structs.h"                            /* SHOW_COMP_OPTION */
#include "sql_array.h"          /* Dynamic_array<> */
#include "mdl.h"
#include "ha_handler_stats.h"
#include "optimizer_costs.h"

#include "sql_analyze_stmt.h" // for Exec_time_tracker 

#include <my_compare.h>
#include <ft_global.h>
#include <keycache.h>
#include <mysql/psi/mysql_table.h>
#include "sql_sequence.h"
#include "mem_root_array.h"
#include <utility>     // pair
#include <my_attribute.h> /* __attribute__ */

class Alter_info;
class Virtual_column_info;
class sequence_definition;
class Rowid_filter;
class Field_string;
class Field_varstring;
class Field_blob;
class Column_definition;
class select_result;

// the following is for checking tables

#define HA_ADMIN_ALREADY_DONE	  1
#define HA_ADMIN_OK               0
#define HA_ADMIN_NOT_IMPLEMENTED -1
#define HA_ADMIN_FAILED		 -2
#define HA_ADMIN_CORRUPT         -3
#define HA_ADMIN_INTERNAL_ERROR  -4
#define HA_ADMIN_INVALID         -5
#define HA_ADMIN_REJECT          -6
#define HA_ADMIN_TRY_ALTER       -7
#define HA_ADMIN_WRONG_CHECKSUM  -8
#define HA_ADMIN_NOT_BASE_TABLE  -9
/*
  Table needs to be rebuilt with handler::repair.
  For example to fix a changed index sort order.
  Rows with duplicated unique key values should be deleted.
  For engines that do not support REPAIR, ALTER TABLE FORCE
  is used.
*/
#define HA_ADMIN_NEEDS_UPGRADE  -10
/*
  Needs rebuild with ALTER TABLE ... FORCE.
  Will recreate the .frm file with a new version to remove old
  incompatibilities.
 */
#define HA_ADMIN_NEEDS_ALTER    -11
/*
  Needs rebuild with ALTER TABLE ... FORCE, ALGORITHM=COPY
  This will take care of data conversions like MySQL JSON format
  and updating version tables timestamps.
 */
#define HA_ADMIN_NEEDS_DATA_CONVERSION  -12
#define HA_ADMIN_NEEDS_CHECK    -13
#define HA_ADMIN_COMMIT_ERROR   -14

/**
   Return values for check_if_supported_inplace_alter().

   @see check_if_supported_inplace_alter() for description of
   the individual values.
*/
enum enum_alter_inplace_result {
  HA_ALTER_ERROR,
  HA_ALTER_INPLACE_COPY_NO_LOCK,
  HA_ALTER_INPLACE_COPY_LOCK,
  HA_ALTER_INPLACE_NOCOPY_LOCK,
  HA_ALTER_INPLACE_NOCOPY_NO_LOCK,
  HA_ALTER_INPLACE_INSTANT,
  HA_ALTER_INPLACE_NOT_SUPPORTED,
  HA_ALTER_INPLACE_EXCLUSIVE_LOCK,
  HA_ALTER_INPLACE_SHARED_LOCK,
  HA_ALTER_INPLACE_NO_LOCK
};

/* Flags for create_partitioning_metadata() */

enum chf_create_flags {
  CHF_CREATE_FLAG,
  CHF_DELETE_FLAG,
  CHF_RENAME_FLAG,
  CHF_INDEX_FLAG
};

/* Bits in table_flags() to show what database can do */

#define HA_NO_TRANSACTIONS     (1ULL << 0) /* Doesn't support transactions */
#define HA_PARTIAL_COLUMN_READ (1ULL << 1) /* read may not return all columns */
#define HA_TABLE_SCAN_ON_INDEX (1ULL << 2) /* No separate data/index file */
/*
  The following should be set if the following is not true when scanning
  a table with rnd_next()
  - We will see all rows (including deleted ones)
  - Row positions are 'table->s->db_record_offset' apart
  If this flag is not set, filesort will do a position() call for each matched
  row to be able to find the row later.
*/
#define HA_REC_NOT_IN_SEQ      (1ULL << 3)
#define HA_CAN_GEOMETRY        (1ULL << 4)
/*
  Reading keys in random order is as fast as reading keys in sort order
  (Used in records.cc to decide if we should use a record cache and by
  filesort to decide if we should sort key + data or key + pointer-to-row
*/
#define HA_FAST_KEY_READ       (1ULL << 5)
/*
  Set the following flag if we on delete should force all key to be read
  and on update read all keys that changes
*/
#define HA_REQUIRES_KEY_COLUMNS_FOR_DELETE (1ULL << 6)
#define HA_NULL_IN_KEY         (1ULL << 7) /* One can have keys with NULL */
#define HA_DUPLICATE_POS       (1ULL << 8) /* position() gives dup row */
#define HA_NO_BLOBS            (1ULL << 9) /* Doesn't support blobs */
#define HA_CAN_INDEX_BLOBS     (1ULL << 10)
#define HA_AUTO_PART_KEY       (1ULL << 11) /* auto-increment in multi-part key */
/*
  The engine requires every table to have a user-specified PRIMARY KEY.
  Do not set the flag if the engine can generate a hidden primary key internally.
  This flag is ignored if a SEQUENCE is created (which, in turn, needs
  HA_CAN_TABLES_WITHOUT_ROLLBACK flag)
*/
#define HA_REQUIRE_PRIMARY_KEY (1ULL << 12)
#define HA_STATS_RECORDS_IS_EXACT (1ULL << 13) /* stats.records is exact */
/*
  INSERT_DELAYED only works with handlers that uses MySQL internal table
  level locks
*/
#define HA_CAN_INSERT_DELAYED  (1ULL << 14)
/*
  If we get the primary key columns for free when we do an index read
  (usually, it also implies that HA_PRIMARY_KEY_REQUIRED_FOR_POSITION
  flag is set).
*/
#define HA_PRIMARY_KEY_IN_READ_INDEX (1ULL << 15)
/*
  If HA_PRIMARY_KEY_REQUIRED_FOR_POSITION is set, it means that to position()
  uses a primary key given by the record argument.
  Without primary key, we can't call position().
  If not set, the position is returned as the current rows position
  regardless of what argument is given.
*/ 
#define HA_PRIMARY_KEY_REQUIRED_FOR_POSITION (1ULL << 16) 
#define HA_CAN_RTREEKEYS       (1ULL << 17)
#define HA_NOT_DELETE_WITH_CACHE (1ULL << 18) /* unused */
/*
  The following is we need to a primary key to delete (and update) a row.
  If there is no primary key, all columns needs to be read on update and delete
*/
#define HA_PRIMARY_KEY_REQUIRED_FOR_DELETE (1ULL << 19)
#define HA_NO_PREFIX_CHAR_KEYS (1ULL << 20)
#define HA_CAN_FULLTEXT        (1ULL << 21)
#define HA_CAN_SQL_HANDLER     (1ULL << 22)
#define HA_NO_AUTO_INCREMENT   (1ULL << 23)
/* Has automatic checksums and uses the old checksum format */
#define HA_HAS_OLD_CHECKSUM    (1ULL << 24)
/* Table data are stored in separate files (for lower_case_table_names) */
#define HA_FILE_BASED	       (1ULL << 26)
#define HA_CAN_BIT_FIELD       (1ULL << 28) /* supports bit fields */
#define HA_NEED_READ_RANGE_BUFFER (1ULL << 29) /* for read_multi_range */
#define HA_ANY_INDEX_MAY_BE_UNIQUE (1ULL << 30)
#define HA_NO_COPY_ON_ALTER    (1ULL << 31)
#define HA_HAS_RECORDS	       (1ULL << 32) /* records() gives exact count*/
/* Has it's own method of binlog logging */
#define HA_HAS_OWN_BINLOGGING  (1ULL << 33)
/*
  Engine is capable of row-format and statement-format logging,
  respectively
*/
#define HA_BINLOG_ROW_CAPABLE  (1ULL << 34)
#define HA_BINLOG_STMT_CAPABLE (1ULL << 35)

/*
    When a multiple key conflict happens in a REPLACE command mysql
    expects the conflicts to be reported in the ascending order of
    key names.

    For e.g.

    CREATE TABLE t1 (a INT, UNIQUE (a), b INT NOT NULL, UNIQUE (b), c INT NOT
                     NULL, INDEX(c));

    REPLACE INTO t1 VALUES (1,1,1),(2,2,2),(2,1,3);

    MySQL expects the conflict with 'a' to be reported before the conflict with
    'b'.

    If the underlying storage engine does not report the conflicting keys in
    ascending order, it causes unexpected errors when the REPLACE command is
    executed.

    This flag helps the underlying SE to inform the server that the keys are not
    ordered.
*/
#define HA_DUPLICATE_KEY_NOT_IN_ORDER    (1ULL << 36)

/*
  Engine supports REPAIR TABLE. Used by CHECK TABLE FOR UPGRADE if an
  incompatible table is detected. If this flag is set, CHECK TABLE FOR UPGRADE
  will report ER_TABLE_NEEDS_UPGRADE, otherwise ER_TABLE_NEED_REBUILD.
*/
#define HA_CAN_REPAIR                    (1ULL << 37)

/* Has automatic checksums and uses the new checksum format */
#define HA_HAS_NEW_CHECKSUM    (1ULL << 38)
#define HA_CAN_VIRTUAL_COLUMNS (1ULL << 39)
#define HA_MRR_CANT_SORT       (1ULL << 40)
/* All of VARCHAR is stored, including bytes after real varchar data */
#define HA_RECORD_MUST_BE_CLEAN_ON_WRITE (1ULL << 41)

/*
  This storage engine supports condition pushdown
*/
#define HA_CAN_TABLE_CONDITION_PUSHDOWN (1ULL << 42)
/* old name for the same flag */
#define HA_MUST_USE_TABLE_CONDITION_PUSHDOWN HA_CAN_TABLE_CONDITION_PUSHDOWN

/**
  The handler supports read before write removal optimization

  Read before write removal may be used for storage engines which support
  write without previous read of the row to be updated. Handler returning
  this flag must implement start_read_removal() and end_read_removal().
  The handler may return "fake" rows constructed from the key of the row
  asked for. This is used to optimize UPDATE and DELETE by reducing the
  number of roundtrips between handler and storage engine.
  
  Example:
  UPDATE a=1 WHERE pk IN (<keys>)

  Sql_cmd_update::update_single_table()
  {
    if (<conditions for starting read removal>)
      start_read_removal()
      -> handler returns true if read removal supported for this table/query

    while(read_record("pk=<key>"))
      -> handler returns fake row with column "pk" set to <key>

      ha_update_row()
      -> handler sends write "a=1" for row with "pk=<key>"

    end_read_removal()
    -> handler returns the number of rows actually written
  }

  @note This optimization in combination with batching may be used to
        remove even more roundtrips.
*/
#define HA_READ_BEFORE_WRITE_REMOVAL  (1ULL << 43)

/*
  Engine supports extended fulltext API
 */
#define HA_CAN_FULLTEXT_EXT              (1ULL << 44)

/*
  Storage engine supports table export using the
  FLUSH TABLE <table_list> FOR EXPORT statement
  (meaning, after this statement one can copy table files out of the
  datadir and later "import" (somehow) in another MariaDB instance)
 */
#define HA_CAN_EXPORT                 (1ULL << 45)

/*
  Storage engine does not require an exclusive metadata lock
  on the table during optimize. (TODO and repair?).
  It can allow other connections to open the table.
  (it does not necessarily mean that other connections can
  read or modify the table - this is defined by THR locks and the
  ::store_lock() method).
*/
#define HA_CONCURRENT_OPTIMIZE          (1ULL << 46)

/*
  If the storage engine support tables that will not roll back on commit
  In addition the table should not lock rows and support READ and WRITE
  UNCOMMITTED.
  This is useful for implementing things like SEQUENCE but can also in
  the future be useful to do logging that should never roll back.
*/
#define HA_CAN_TABLES_WITHOUT_ROLLBACK  (1ULL << 47)

/*
  Mainly for usage by SEQUENCE engine. Setting this flag means
  that the table will never roll back and that all operations
  for this table should stored in the non transactional log
  space that will always be written, even on rollback.
*/

#define HA_PERSISTENT_TABLE              (1ULL << 48)

/*
  If storage engine uses another engine as a base
  This flag is also needed if the table tries to open the .frm file
  as part of drop table.
*/
#define HA_REUSES_FILE_NAMES             (1ULL << 49)

/*
  Set of all binlog flags. Currently only contain the capabilities flags.
 */
#define HA_BINLOG_FLAGS (HA_BINLOG_ROW_CAPABLE | HA_BINLOG_STMT_CAPABLE)

/* The following are used by Spider */
#define HA_CAN_FORCE_BULK_UPDATE (1ULL << 50)
#define HA_CAN_FORCE_BULK_DELETE (1ULL << 51)
#define HA_CAN_DIRECT_UPDATE_AND_DELETE (1ULL << 52)

/* The following is for partition handler */
#define HA_CAN_MULTISTEP_MERGE (1LL << 53)

/* calling cmp_ref() on the engine is expensive */
#define HA_SLOW_CMP_REF         (1ULL << 54)
#define HA_CMP_REF_IS_EXPENSIVE HA_SLOW_CMP_REF

/**
  Some engines are unable to provide an efficient implementation for rnd_pos().
  Server will try to avoid it, if possible

  TODO better to do it with cost estimates, not with an explicit flag
*/
#define HA_SLOW_RND_POS  (1ULL << 55)

/* Safe for online backup */
#define HA_CAN_ONLINE_BACKUPS (1ULL << 56)

/* Support native hash index */
#define HA_CAN_HASH_KEYS        (1ULL << 57)
#define HA_CRASH_SAFE           (1ULL << 58)

/*
  There is no need to evict the table from the table definition cache having
  run ANALYZE TABLE on it
 */
#define HA_ONLINE_ANALYZE             (1ULL << 59)
/*
  Rowid's are not comparable. This is set if the rowid is unique to the
  current open handler, like it is with federated where the rowid is a
  pointer to a local result set buffer. The effect of having this set is
  that the optimizer will not consider the following optimizations for
  the table:
  ror scans, filtering or duplicate weedout
*/
#define HA_NON_COMPARABLE_ROWID (1ULL << 60)

/* Implements SELECT ... FOR UPDATE SKIP LOCKED */
#define HA_CAN_SKIP_LOCKED  (1ULL << 61)

#define HA_CHECK_UNIQUE_AFTER_WRITE  (1ULL << 62)

/* This engine is not compatible with Online ALTER TABLE */
#define HA_NO_ONLINE_ALTER  (1ULL << 63)

#define HA_LAST_TABLE_FLAG HA_NO_ONLINE_ALTER

/* bits in index_flags(index_number) for what you can do with index */
#define HA_READ_NEXT            1       /* TODO really use this flag */
#define HA_READ_PREV            2       /* supports ::index_prev */
#define HA_READ_ORDER           4       /* index_next/prev follow sort order */
#define HA_READ_RANGE           8       /* can find all records in a range */
#define HA_ONLY_WHOLE_INDEX	16	/* Can't use part key searches */
#define HA_KEYREAD_ONLY         64	/* Support HA_EXTRA_KEYREAD */

/*
  Index scan will not return records in rowid order. Not guaranteed to be
  set for unordered (e.g. HASH) indexes.
*/
#define HA_KEY_SCAN_NOT_ROR     128 
#define HA_DO_INDEX_COND_PUSHDOWN  256 /* Supports Index Condition Pushdown */
/*
  Data is clustered on this key. This means that when you read the key
  you also get the row data without any additional disk reads.
*/
#define HA_CLUSTERED_INDEX      512

#define HA_DO_RANGE_FILTER_PUSHDOWN  1024

/*
  bits in alter_table_flags:
*/
/*
  These bits are set if different kinds of indexes can be created or dropped
  in-place without re-creating the table using a temporary table.
  NO_READ_WRITE indicates that the handler needs concurrent reads and writes
  of table data to be blocked.
  Partitioning needs both ADD and DROP to be supported by its underlying
  handlers, due to error handling, see bug#57778.
*/
#define HA_INPLACE_ADD_INDEX_NO_READ_WRITE         (1UL << 0)
#define HA_INPLACE_DROP_INDEX_NO_READ_WRITE        (1UL << 1)
#define HA_INPLACE_ADD_UNIQUE_INDEX_NO_READ_WRITE  (1UL << 2)
#define HA_INPLACE_DROP_UNIQUE_INDEX_NO_READ_WRITE (1UL << 3)
#define HA_INPLACE_ADD_PK_INDEX_NO_READ_WRITE      (1UL << 4)
#define HA_INPLACE_DROP_PK_INDEX_NO_READ_WRITE     (1UL << 5)
/*
  These are set if different kinds of indexes can be created or dropped
  in-place while still allowing concurrent reads (but not writes) of table
  data. If a handler is capable of one or more of these, it should also set
  the corresponding *_NO_READ_WRITE bit(s).
*/
#define HA_INPLACE_ADD_INDEX_NO_WRITE              (1UL << 6)
#define HA_INPLACE_DROP_INDEX_NO_WRITE             (1UL << 7)
#define HA_INPLACE_ADD_UNIQUE_INDEX_NO_WRITE       (1UL << 8)
#define HA_INPLACE_DROP_UNIQUE_INDEX_NO_WRITE      (1UL << 9)
#define HA_INPLACE_ADD_PK_INDEX_NO_WRITE           (1UL << 10)
#define HA_INPLACE_DROP_PK_INDEX_NO_WRITE          (1UL << 11)
/*
  HA_PARTITION_FUNCTION_SUPPORTED indicates that the function is
  supported at all.
  HA_FAST_CHANGE_PARTITION means that optimised variants of the changes
  exists but they are not necessarily done online.

  HA_ONLINE_DOUBLE_WRITE means that the handler supports writing to both
  the new partition and to the old partitions when updating through the
  old partitioning schema while performing a change of the partitioning.
  This means that we can support updating of the table while performing
  the copy phase of the change. For no lock at all also a double write
  from new to old must exist and this is not required when this flag is
  set.
  This is actually removed even before it was introduced the first time.
  The new idea is that handlers will handle the lock level already in
  store_lock for ALTER TABLE partitions.

  HA_PARTITION_ONE_PHASE is a flag that can be set by handlers that take
  care of changing the partitions online and in one phase. Thus all phases
  needed to handle the change are implemented inside the storage engine.
  The storage engine must also support auto-discovery since the frm file
  is changed as part of the change and this change must be controlled by
  the storage engine. A typical engine to support this is NDB (through
  WL #2498).
*/
#define HA_PARTITION_FUNCTION_SUPPORTED         (1UL << 12)
#define HA_FAST_CHANGE_PARTITION                (1UL << 13)
#define HA_PARTITION_ONE_PHASE                  (1UL << 14)

/*
  Note: the following includes binlog and closing 0.
  TODO remove the limit, use dynarrays
*/
#define MAX_HA 64

/*
  Use this instead of 0 as the initial value for the slot number of
  handlerton, so that we can distinguish uninitialized slot number
  from slot 0.
*/
#define HA_SLOT_UNDEF ((uint)-1)

/*
  Parameters for open() (in register form->filestat)
  HA_GET_INFO does an implicit HA_ABORT_IF_LOCKED
*/

#define HA_OPEN_KEYFILE		1U
#define HA_READ_ONLY		16U	/* File opened as readonly */
/* Try readonly if can't open with read and write */
#define HA_TRY_READ_ONLY	32U

	/* Some key definitions */
#define HA_KEY_NULL_LENGTH	1
#define HA_KEY_BLOB_LENGTH	2

/* Maximum length of any index lookup key, in bytes */

#define MAX_KEY_LENGTH (MAX_DATA_LENGTH_FOR_KEY \
                         +(MAX_REF_PARTS \
                          *(HA_KEY_NULL_LENGTH + HA_KEY_BLOB_LENGTH)))

#define HA_LEX_CREATE_TMP_TABLE	1U
#define HA_CREATE_TMP_ALTER     8U
#define HA_LEX_CREATE_SEQUENCE  16U
#define HA_VERSIONED_TABLE      32U
#define HA_SKIP_KEY_SORT        64U
/*
  A temporary table that can be used by different threads, eg. replication
  threads. This flag ensure that memory is not allocated with THREAD_SPECIFIC,
  as we do for other temporary tables.
*/
#define HA_LEX_CREATE_GLOBAL_TMP_TABLE 128U

#define HA_MAX_REC_LENGTH	65535

/* Table caching type */
#define HA_CACHE_TBL_NONTRANSACT 0
#define HA_CACHE_TBL_NOCACHE     1U
#define HA_CACHE_TBL_ASKTRANSACT 2U
#define HA_CACHE_TBL_TRANSACT    4U

/**
  Options for the START TRANSACTION statement.

  Note that READ ONLY and READ WRITE are logically mutually exclusive.
  This is enforced by the parser and depended upon by trans_begin().

  We need two flags instead of one in order to differentiate between
  situation when no READ WRITE/ONLY clause were given and thus transaction
  is implicitly READ WRITE and the case when READ WRITE clause was used
  explicitly.
*/

// WITH CONSISTENT SNAPSHOT option
static const uint MYSQL_START_TRANS_OPT_WITH_CONS_SNAPSHOT = 1;
// READ ONLY option
static const uint MYSQL_START_TRANS_OPT_READ_ONLY          = 2;
// READ WRITE option
static const uint MYSQL_START_TRANS_OPT_READ_WRITE         = 4;

/* Flags for method is_fatal_error */
#define HA_CHECK_DUP_KEY 1U
#define HA_CHECK_DUP_UNIQUE 2U
#define HA_CHECK_FK_ERROR 4U
#define HA_CHECK_DUP (HA_CHECK_DUP_KEY + HA_CHECK_DUP_UNIQUE)
#define HA_CHECK_ALL (~0U)

/* Options for info_push() */
#define INFO_KIND_UPDATE_FIELDS       101
#define INFO_KIND_UPDATE_VALUES       102
#define INFO_KIND_FORCE_LIMIT_BEGIN   103
#define INFO_KIND_FORCE_LIMIT_END     104

enum legacy_db_type
{
  /* note these numerical values are fixed and can *not* be changed */
  DB_TYPE_UNKNOWN=0,
  DB_TYPE_HLINDEX_HELPER=6,
  DB_TYPE_HEAP=6,
  DB_TYPE_MYISAM=9,
  DB_TYPE_MRG_MYISAM=10,
  DB_TYPE_INNODB=12,
  DB_TYPE_EXAMPLE_DB=15,
  DB_TYPE_ARCHIVE_DB=16,
  DB_TYPE_CSV_DB=17,
  DB_TYPE_FEDERATED_DB=18,
  DB_TYPE_BLACKHOLE_DB=19,
  DB_TYPE_PARTITION_DB=20,
  DB_TYPE_BINLOG=21,
  DB_TYPE_PERFORMANCE_SCHEMA=28,
  DB_TYPE_S3=41,
  DB_TYPE_ARIA=42,
  DB_TYPE_TOKUDB=43, /* disabled in MariaDB Server 10.5, removed in 10.6 */
  DB_TYPE_SEQUENCE=44,
  DB_TYPE_FIRST_DYNAMIC=45,
  DB_TYPE_DEFAULT=127 // Must be last
};
/*
  Better name for DB_TYPE_UNKNOWN. Should be used for engines that do not have
  a hard-coded type value here.
 */
#define DB_TYPE_AUTOASSIGN DB_TYPE_UNKNOWN

enum row_type { ROW_TYPE_NOT_USED=-1, ROW_TYPE_DEFAULT, ROW_TYPE_FIXED,
		ROW_TYPE_DYNAMIC, ROW_TYPE_COMPRESSED,
		ROW_TYPE_REDUNDANT, ROW_TYPE_COMPACT, ROW_TYPE_PAGE };

/* not part of the enum, so that it shouldn't be in switch(row_type) */
#define ROW_TYPE_MAX ((uint)ROW_TYPE_PAGE + 1)

/* Specifies data storage format for individual columns */
enum column_format_type {
  COLUMN_FORMAT_TYPE_DEFAULT=   0, /* Not specified (use engine default) */
  COLUMN_FORMAT_TYPE_FIXED=     1, /* FIXED format */
  COLUMN_FORMAT_TYPE_DYNAMIC=   2  /* DYNAMIC format */
};

enum enum_binlog_func {
  BFN_RESET_LOGS=        1,
  BFN_RESET_SLAVE=       2,
  BFN_BINLOG_WAIT=       3,
  BFN_BINLOG_END=        4,
  BFN_BINLOG_PURGE_FILE= 5
};

enum enum_binlog_command {
  LOGCOM_CREATE_TABLE,
  LOGCOM_ALTER_TABLE,
  LOGCOM_RENAME_TABLE,
  LOGCOM_DROP_TABLE,
  LOGCOM_CREATE_DB,
  LOGCOM_ALTER_DB,
  LOGCOM_DROP_DB
};

/* struct to hold information about the table that should be created */

/* Bits in used_fields */
#define HA_CREATE_USED_AUTO             (1UL << 0)
#define HA_CREATE_USED_RAID             (1UL << 1) //RAID is no longer available
#define HA_CREATE_USED_UNION            (1UL << 2)
#define HA_CREATE_USED_INSERT_METHOD    (1UL << 3)
#define HA_CREATE_USED_MIN_ROWS         (1UL << 4)
#define HA_CREATE_USED_MAX_ROWS         (1UL << 5)
#define HA_CREATE_USED_AVG_ROW_LENGTH   (1UL << 6)
#define HA_CREATE_USED_PACK_KEYS        (1UL << 7)
#define HA_CREATE_USED_CHARSET          (1UL << 8)
#define HA_CREATE_USED_DEFAULT_CHARSET  (1UL << 9)
#define HA_CREATE_USED_DATADIR          (1UL << 10)
#define HA_CREATE_USED_INDEXDIR         (1UL << 11)
#define HA_CREATE_USED_ENGINE           (1UL << 12)
#define HA_CREATE_USED_CHECKSUM         (1UL << 13)
#define HA_CREATE_USED_DELAY_KEY_WRITE  (1UL << 14)
#define HA_CREATE_USED_ROW_FORMAT       (1UL << 15)
#define HA_CREATE_USED_COMMENT          (1UL << 16)
#define HA_CREATE_USED_PASSWORD         (1UL << 17)
#define HA_CREATE_USED_CONNECTION       (1UL << 18)
#define HA_CREATE_USED_KEY_BLOCK_SIZE   (1UL << 19)
/* The following two are used by Maria engine: */
#define HA_CREATE_USED_TRANSACTIONAL    (1UL << 20)
#define HA_CREATE_USED_PAGE_CHECKSUM    (1UL << 21)
/** This is set whenever STATS_PERSISTENT=0|1|default has been
specified in CREATE/ALTER TABLE. See also HA_OPTION_STATS_PERSISTENT in
include/my_base.h. It is possible to distinguish whether
STATS_PERSISTENT=default has been specified or no STATS_PERSISTENT= is
given at all. */
#define HA_CREATE_USED_STATS_PERSISTENT (1UL << 22)
/**
   This is set whenever STATS_AUTO_RECALC=0|1|default has been
   specified in CREATE/ALTER TABLE. See enum_stats_auto_recalc.
   It is possible to distinguish whether STATS_AUTO_RECALC=default
   has been specified or no STATS_AUTO_RECALC= is given at all.
*/
#define HA_CREATE_USED_STATS_AUTO_RECALC (1UL << 23)
/**
   This is set whenever STATS_SAMPLE_PAGES=N|default has been
   specified in CREATE/ALTER TABLE. It is possible to distinguish whether
   STATS_SAMPLE_PAGES=default has been specified or no STATS_SAMPLE_PAGES= is
   given at all.
*/
#define HA_CREATE_USED_STATS_SAMPLE_PAGES (1UL << 24)

/* Create a sequence */
#define HA_CREATE_USED_SEQUENCE           (1UL << 25)
/* Tell binlog_show_create_table to print all engine options */
#define HA_CREATE_PRINT_ALL_OPTIONS       (1UL << 26)

typedef ulonglong alter_table_operations;

class Event_log;
class Cache_flip_event_log;
class binlog_cache_data;
class online_alter_cache_data;
typedef bool Log_func(THD*, TABLE*, Event_log *, binlog_cache_data *, bool,
                      ulong, const uchar*, const uchar*);

/*
  These flags are set by the parser and describes the type of
  operation(s) specified by the ALTER TABLE statement.
*/

// Set by parser for ADD [COLUMN]
#define ALTER_PARSER_ADD_COLUMN     (1ULL <<  0)
// Set by parser for DROP [COLUMN]
#define ALTER_PARSER_DROP_COLUMN    (1ULL <<  1)
// Set for CHANGE [COLUMN] | MODIFY [CHANGE] & mysql_recreate_table
#define ALTER_CHANGE_COLUMN         (1ULL <<  2)
// Set for ADD INDEX | ADD KEY | ADD PRIMARY KEY | ADD UNIQUE KEY |
//         ADD UNIQUE INDEX | ALTER ADD [COLUMN]
#define ALTER_ADD_INDEX             (1ULL <<  3)
// Set for DROP PRIMARY KEY | DROP FOREIGN KEY | DROP KEY | DROP INDEX
#define ALTER_DROP_INDEX            (1ULL <<  4)
// Set for RENAME [TO]
#define ALTER_RENAME                (1ULL <<  5)
// Set for ORDER BY
#define ALTER_ORDER                 (1ULL <<  6)
// Set for table_options, like table comment
#define ALTER_OPTIONS               (1ULL <<  7)
// Set for ALTER [COLUMN] ... SET DEFAULT ... | DROP DEFAULT
#define ALTER_CHANGE_COLUMN_DEFAULT (1ULL <<  8)
// Set for DISABLE KEYS | ENABLE KEYS
#define ALTER_KEYS_ONOFF            (1ULL <<  9)
// Set for FORCE, ENGINE(same engine), by mysql_recreate_table()
#define ALTER_RECREATE              (1ULL << 10)
// Set for CONVERT TO
#define ALTER_CONVERT_TO            (1ULL << 11)
// Set for DROP ... ADD some_index
#define ALTER_RENAME_INDEX          (1ULL << 12)
// Set for ADD FOREIGN KEY
#define ALTER_ADD_FOREIGN_KEY       (1ULL << 21)
// Set for DROP FOREIGN KEY
#define ALTER_DROP_FOREIGN_KEY      (1ULL << 22)
#define ALTER_CHANGE_INDEX_COMMENT  (1ULL << 23)
// Set for ADD [COLUMN] FIRST | AFTER
#define ALTER_COLUMN_ORDER          (1ULL << 25)
#define ALTER_ADD_CHECK_CONSTRAINT  (1ULL << 27)
#define ALTER_DROP_CHECK_CONSTRAINT (1ULL << 28)
#define ALTER_RENAME_COLUMN         (1ULL << 29)
#define ALTER_COLUMN_UNVERSIONED    (1ULL << 30)
#define ALTER_ADD_SYSTEM_VERSIONING (1ULL << 31)
#define ALTER_DROP_SYSTEM_VERSIONING (1ULL << 32)
#define ALTER_ADD_PERIOD             (1ULL << 33)
#define ALTER_DROP_PERIOD            (1ULL << 34)
#define ALTER_VERS_EXPLICIT          (1ULL << 35)

/*
  Following defines are used by ALTER_INPLACE_TABLE

  They do describe in more detail the type operation(s) to be executed
  by the storage engine. For example, which type of type of index to be
  added/dropped.  These are set by fill_alter_inplace_info().
*/

#define ALTER_RECREATE_TABLE	     ALTER_RECREATE
#define ALTER_CHANGE_CREATE_OPTION   ALTER_OPTIONS
#define ALTER_ADD_COLUMN             (ALTER_ADD_VIRTUAL_COLUMN | \
                                      ALTER_ADD_STORED_BASE_COLUMN | \
                                      ALTER_ADD_STORED_GENERATED_COLUMN)
#define ALTER_DROP_COLUMN             (ALTER_DROP_VIRTUAL_COLUMN | \
                                       ALTER_DROP_STORED_COLUMN)
#define ALTER_COLUMN_DEFAULT          ALTER_CHANGE_COLUMN_DEFAULT

// Add non-unique, non-primary index
#define ALTER_ADD_NON_UNIQUE_NON_PRIM_INDEX  (1ULL << 35)

// Drop non-unique, non-primary index
#define ALTER_DROP_NON_UNIQUE_NON_PRIM_INDEX (1ULL << 36)

// Add unique, non-primary index
#define ALTER_ADD_UNIQUE_INDEX               (1ULL << 37)

// Drop unique, non-primary index
#define ALTER_DROP_UNIQUE_INDEX              (1ULL << 38)

// Add primary index
#define ALTER_ADD_PK_INDEX                   (1ULL << 39)

// Drop primary index
#define ALTER_DROP_PK_INDEX                  (1ULL << 40)

// Virtual generated column
#define ALTER_ADD_VIRTUAL_COLUMN             (1ULL << 41)
// Stored base (non-generated) column
#define ALTER_ADD_STORED_BASE_COLUMN         (1ULL << 42)
// Stored generated column
#define ALTER_ADD_STORED_GENERATED_COLUMN    (1ULL << 43)

// Drop column
#define ALTER_DROP_VIRTUAL_COLUMN            (1ULL << 44)
#define ALTER_DROP_STORED_COLUMN             (1ULL << 45)

// Rename column (verified; ALTER_RENAME_COLUMN may use original name)
#define ALTER_COLUMN_NAME          	     (1ULL << 46)

// Change column datatype
#define ALTER_VIRTUAL_COLUMN_TYPE            (1ULL << 47)
#define ALTER_STORED_COLUMN_TYPE             (1ULL << 48)


// Engine can handle type change by itself in ALGORITHM=INPLACE
#define ALTER_COLUMN_TYPE_CHANGE_BY_ENGINE       (1ULL << 49)

// Reorder column
#define ALTER_STORED_COLUMN_ORDER            (1ULL << 50)

// Reorder column
#define ALTER_VIRTUAL_COLUMN_ORDER           (1ULL << 51)

// Change column from NOT NULL to NULL
#define ALTER_COLUMN_NULLABLE                (1ULL << 52)

// Change column from NULL to NOT NULL
#define ALTER_COLUMN_NOT_NULLABLE            (1ULL << 53)

// Change column generation expression
#define ALTER_VIRTUAL_GCOL_EXPR              (1ULL << 54)
#define ALTER_STORED_GCOL_EXPR               (1ULL << 55)

// column's engine options changed, something in field->option_struct
#define ALTER_COLUMN_OPTION                  (1ULL << 56)

// MySQL alias for the same thing:
#define ALTER_COLUMN_STORAGE_TYPE            ALTER_COLUMN_OPTION

// Change the column format of column
#define ALTER_COLUMN_COLUMN_FORMAT           (1ULL << 57)

/**
  Changes in generated columns that affect storage,
  for example, when a vcol type or expression changes
  and this vcol is indexed or used in a partitioning expression
*/
#define ALTER_COLUMN_VCOL                    (1ULL << 58)

/**
  ALTER TABLE for a partitioned table. The engine needs to commit
  online alter of all partitions atomically (using group_commit_ctx)
*/
#define ALTER_PARTITIONED                    (1ULL << 59)

/**
   Change in index length such that it doesn't require index rebuild.
*/
#define ALTER_COLUMN_INDEX_LENGTH            (1ULL << 60)

/**
  Indicate that index order might have been changed. Disables inplace algorithm
  by default (not for InnoDB).
*/
#define ALTER_INDEX_ORDER                    (1ULL << 61)

/**
  Means that the ignorability of an index is changed.
*/
#define ALTER_INDEX_IGNORABILITY              (1ULL << 62)

/*
  Flags set in partition_flags when altering partitions
*/

// Set for ADD PARTITION
#define ALTER_PARTITION_ADD         (1ULL << 1)
// Set for DROP PARTITION
#define ALTER_PARTITION_DROP        (1ULL << 2)
// Set for COALESCE PARTITION
#define ALTER_PARTITION_COALESCE    (1ULL << 3)
// Set for REORGANIZE PARTITION ... INTO
#define ALTER_PARTITION_REORGANIZE  (1ULL << 4)
// Set for partition_options
#define ALTER_PARTITION_INFO        (1ULL << 5)
// Set for LOAD INDEX INTO CACHE ... PARTITION
// Set for CACHE INDEX ... PARTITION
#define ALTER_PARTITION_ADMIN       (1ULL << 6)
// Set for REBUILD PARTITION
#define ALTER_PARTITION_REBUILD     (1ULL << 7)
// Set for partitioning operations specifying ALL keyword
#define ALTER_PARTITION_ALL         (1ULL << 8)
// Set for REMOVE PARTITIONING
#define ALTER_PARTITION_REMOVE      (1ULL << 9)
// Set for EXCHANGE PARITION
#define ALTER_PARTITION_EXCHANGE    (1ULL << 10)
// Set by Sql_cmd_alter_table_truncate_partition::execute()
#define ALTER_PARTITION_TRUNCATE    (1ULL << 11)
// Set for REORGANIZE PARTITION
#define ALTER_PARTITION_TABLE_REORG (1ULL << 12)
#define ALTER_PARTITION_CONVERT_IN  (1ULL << 13)
#define ALTER_PARTITION_CONVERT_OUT (1ULL << 14)
// Set for vers_add_auto_hist_parts() operation
#define ALTER_PARTITION_AUTO_HIST   (1ULL << 15)

/*
  This is master database for most of system tables. However there
  can be other databases which can hold system tables. Respective
  storage engines define their own system database names.
*/
extern const char *mysqld_system_database;

/*
  Structure to hold list of system_database.system_table.
  This is used at both mysqld and storage engine layer.
*/
struct st_system_tablename
{
  const char *db;
  const char *tablename;
};


typedef ulonglong my_xid; // this line is the same as in log_event.h
#define MYSQL_XID_PREFIX "MySQLXid"
#define MYSQL_XID_PREFIX_LEN 8 // must be a multiple of 8
#define MYSQL_XID_OFFSET (MYSQL_XID_PREFIX_LEN+sizeof(server_id))
#define MYSQL_XID_GTRID_LEN (MYSQL_XID_OFFSET+sizeof(my_xid))

#define XIDDATASIZE MYSQL_XIDDATASIZE
#define MAXGTRIDSIZE 64
#define MAXBQUALSIZE 64

#define COMPATIBLE_DATA_YES 0
#define COMPATIBLE_DATA_NO  1


/**
  struct xid_t is binary compatible with the XID structure as
  in the X/Open CAE Specification, Distributed Transaction Processing:
  The XA Specification, X/Open Company Ltd., 1991.
  http://www.opengroup.org/bookstore/catalog/c193.htm

  @see MYSQL_XID in mysql/plugin.h
*/
struct xid_t {
  long formatID;
  long gtrid_length;
  long bqual_length;
  char data[XIDDATASIZE];  // not \0-terminated !

  xid_t() = default;                                /* Remove gcc warning */
  bool eq(struct xid_t *xid) const
  { return !xid->is_null() && eq(xid->gtrid_length, xid->bqual_length, xid->data); }
  bool eq(long g, long b, const char *d) const
  { return !is_null() && g == gtrid_length && b == bqual_length && !memcmp(d, data, g+b); }
  void set(struct xid_t *xid)
  { memcpy(this, xid, xid->length()); }
  void set(long f, const char *g, long gl, const char *b, long bl)
  {
    formatID= f;
    if ((gtrid_length= gl))
      memcpy(data, g, gl);
    if ((bqual_length= bl))
      memcpy(data+gl, b, bl);
  }
  // Populate server_id if it's specified, otherwise use the current server_id
  void set(ulonglong xid, decltype(::server_id) trx_server_id= server_id)
  {
    my_xid tmp;
    formatID= 1;
    set(MYSQL_XID_PREFIX_LEN, 0, MYSQL_XID_PREFIX);
    memcpy(data+MYSQL_XID_PREFIX_LEN, &trx_server_id, sizeof(trx_server_id));
    tmp= xid;
    memcpy(data+MYSQL_XID_OFFSET, &tmp, sizeof(tmp));
    gtrid_length=MYSQL_XID_GTRID_LEN;
  }
  void set(long g, long b, const char *d)
  {
    formatID= 1;
    gtrid_length= g;
    bqual_length= b;
    memcpy(data, d, g+b);
  }
  bool is_null() const { return formatID == -1; }
  void null() { formatID= -1; }
  my_xid quick_get_my_xid()
  {
    my_xid tmp;
    memcpy(&tmp, data+MYSQL_XID_OFFSET, sizeof(tmp));
    return tmp;
  }
  my_xid get_my_xid()
  {
    return gtrid_length == MYSQL_XID_GTRID_LEN && bqual_length == 0 &&
           !memcmp(data, MYSQL_XID_PREFIX, MYSQL_XID_PREFIX_LEN) ?
           quick_get_my_xid() : 0;
  }
  decltype(::server_id) get_trx_server_id()
  {
    decltype(::server_id) trx_server_id;
    memcpy(&trx_server_id, data+MYSQL_XID_PREFIX_LEN, sizeof(trx_server_id));
    return trx_server_id;
  }
  uint length()
  {
    return static_cast<uint>(sizeof(formatID)) + key_length();
  }
  uchar *key() const
  {
    return (uchar *)&gtrid_length;
  }
  uint key_length() const
  {
    return static_cast<uint>(sizeof(gtrid_length)+sizeof(bqual_length)+
                             gtrid_length+bqual_length);
  }
};
typedef struct xid_t XID;

struct Online_alter_cache_list;
struct XA_data: XID
{
  Online_alter_cache_list *online_alter_cache= NULL;
  XA_data &operator=(const XID &x) { XID::operator=(x); return *this; }
};

/*
  Enumerates a sequence in the order of
  their creation that is in the top-down order of the index file.
  Ranges from zero through MAX_binlog_id.
  Not confuse the value with the binlog file numerical suffix,
  neither with the binlog file line in the binlog index file.
*/
typedef uint Binlog_file_id;
const Binlog_file_id MAX_binlog_id= UINT_MAX;
const my_off_t       MAX_off_t    = (~(my_off_t) 0);
/*
  Compound binlog-id and byte offset of transaction's first event
  in a sequence (e.g the recovery sequence) of binlog files.
  Binlog_offset(0,0) is the minimum value to mean
  the first byte of the first binlog file.
*/
typedef std::pair<Binlog_file_id, my_off_t> Binlog_offset;

/* binlog-based recovery transaction descriptor */
struct xid_recovery_member
{
  my_xid xid;
  uint in_engine_prepare;  // number of engines that have xid prepared
  bool decided_to_commit;
  /*
    Semisync recovery binlog offset. It's initialized with the maximum
    unreachable offset. The max value will remain for any transaction
    not found in binlog to yield its rollback decision as it's guaranteed
    to be within a truncated tail part of the binlog.
  */
  Binlog_offset binlog_coord;
  XID *full_xid;           // needed by wsrep or past it recovery
  decltype(::server_id) server_id;         // server id of orginal server

  xid_recovery_member(my_xid xid_arg, uint prepare_arg, bool decided_arg,
                      XID *full_xid_arg, decltype(::server_id) server_id_arg)
    : xid(xid_arg), in_engine_prepare(prepare_arg),
      decided_to_commit(decided_arg),
      binlog_coord(Binlog_offset(MAX_binlog_id, MAX_off_t)),
      full_xid(full_xid_arg), server_id(server_id_arg) {};
};

/* for recover() handlerton call */
#define MIN_XID_LIST_SIZE  128
#define MAX_XID_LIST_SIZE  (1024*128)

/* Statistics about batch operations like bulk_insert */
struct ha_copy_info
{
  ha_rows records;        /* Used to check if rest of variables can be used */
  ha_rows touched;
  ha_rows copied;
  ha_rows deleted;
  ha_rows updated;
};

/* The handler for a table type.  Will be included in the TABLE structure */

struct TABLE;

/*
  Make sure that the order of schema_tables and enum_schema_tables are the same.
*/
enum enum_schema_tables
{
  SCH_ALL_PLUGINS,
  SCH_APPLICABLE_ROLES,
  SCH_CHARSETS,
  SCH_CHECK_CONSTRAINTS,
  SCH_COLLATIONS,
  SCH_COLLATION_CHARACTER_SET_APPLICABILITY,
  SCH_COLUMNS,
  SCH_COLUMN_PRIVILEGES,
  SCH_ENABLED_ROLES,
  SCH_ENGINES,
  SCH_EVENTS,
  SCH_EXPLAIN_TABULAR,
  SCH_EXPLAIN_JSON,
  SCH_ANALYZE_TABULAR,
  SCH_ANALYZE_JSON,
  SCH_FILES,
  SCH_GLOBAL_STATUS,
  SCH_GLOBAL_VARIABLES,
  SCH_KEYWORDS,
  SCH_KEY_CACHES,
  SCH_KEY_COLUMN_USAGE,
  SCH_KEY_PERIOD_USAGE,
  SCH_OPEN_TABLES,
  SCH_OPTIMIZER_COSTS,
  SCH_OPT_TRACE,
  SCH_PARAMETERS,
  SCH_PERIODS,
  SCH_PARTITIONS,
  SCH_PLUGINS,
  SCH_PROCESSLIST,
  SCH_PROFILES,
  SCH_REFERENTIAL_CONSTRAINTS,
  SCH_PROCEDURES,
  SCH_SCHEMATA,
  SCH_SCHEMA_PRIVILEGES,
  SCH_SEQUENCES,
  SCH_SESSION_STATUS,
  SCH_SESSION_VARIABLES,
  SCH_STATISTICS,
  SCH_SQL_FUNCTIONS,
  SCH_SYSTEM_VARIABLES,
  SCH_TABLES,
  SCH_TABLESPACES,
  SCH_TABLE_CONSTRAINTS,
  SCH_TABLE_NAMES,
  SCH_TABLE_PRIVILEGES,
  SCH_TRIGGERS,
  SCH_USERS,
  SCH_USER_PRIVILEGES,
  SCH_VIEWS,
<<<<<<< HEAD
#ifdef HAVE_REPLICATION
  SCH_SLAVE_STATUS,
#endif
  SCH_ENUM_SIZE
=======
  SCH_N_SERVER_TABLES, /* How many SCHEMA tables in the server. */
  SCH_PLUGIN_TABLE     /* Schema table defined in plugin. */
>>>>>>> 62c70a8a
};

struct TABLE_SHARE;
struct HA_CREATE_INFO;
struct st_foreign_key_info;
typedef struct st_foreign_key_info FOREIGN_KEY_INFO;
typedef bool (stat_print_fn)(THD *thd, const char *type, size_t type_len,
                             const char *file, size_t file_len,
                             const char *status, size_t status_len);
enum ha_stat_type { HA_ENGINE_STATUS, HA_ENGINE_LOGS, HA_ENGINE_MUTEX };
extern MYSQL_PLUGIN_IMPORT st_plugin_int *hton2plugin[MAX_HA];

struct handlerton;

#define view_pseudo_hton ((handlerton *)1)

/*
  Definitions for engine-specific table/field/index options in the CREATE TABLE.

  Options are declared with HA_*OPTION_* macros (HA_TOPTION_NUMBER,
  HA_FOPTION_ENUM, HA_IOPTION_STRING, etc).

  Every macros takes the option name, and the name of the underlying field of
  the appropriate C structure. The "appropriate C structure" is
  ha_table_option_struct for table level options,
  ha_field_option_struct for field level options,
  ha_index_option_struct for key level options. The engine either
  defines a structure of this name, or uses #define's to map
  these "appropriate" names to the actual structure type name.

  ULL options use a ulonglong as the backing store.
  HA_*OPTION_NUMBER() takes the option name, the structure field name,
  the default value for the option, min, max, and blk_siz values.

  STRING options use a char* as a backing store.
  HA_*OPTION_STRING takes the option name and the structure field name.
  The default value will be 0.

  ENUM options use a uint as a backing store (not enum!!!).
  HA_*OPTION_ENUM takes the option name, the structure field name,
  the default value for the option as a number, and a string with the
  permitted values for this enum - one string with comma separated values,
  for example: "gzip,bzip2,lzma"

  BOOL options use a bool as a backing store.
  HA_*OPTION_BOOL takes the option name, the structure field name,
  and the default value for the option.
  From the SQL, BOOL options accept YES/NO, ON/OFF, and 1/0.

  The name of the option is limited to 255 bytes,
  the value (for string options) - to the 32767 bytes.

  See ha_example.cc for an example.
*/

struct ha_table_option_struct;
struct ha_field_option_struct;
struct ha_index_option_struct;

enum ha_option_type { HA_OPTION_TYPE_ULL,    /* unsigned long long */
                      HA_OPTION_TYPE_STRING, /* char * */
                      HA_OPTION_TYPE_ENUM,   /* uint */
                      HA_OPTION_TYPE_BOOL,   /* bool */
                      HA_OPTION_TYPE_SYSVAR};/* type of the sysval */

#define HA_xOPTION_NUMBER(name, struc, field, def, min, max, blk_siz)   \
  { HA_OPTION_TYPE_ULL, name, sizeof(name)-1,                        \
    offsetof(struc, field), def, min, max, blk_siz, 0, 0 }
#define HA_xOPTION_STRING(name, struc, field)                        \
  { HA_OPTION_TYPE_STRING, name, sizeof(name)-1,                     \
    offsetof(struc, field), 0, 0, 0, 0, 0, 0}
#define HA_xOPTION_ENUM(name, struc, field, values, def)             \
  { HA_OPTION_TYPE_ENUM, name, sizeof(name)-1,                       \
    offsetof(struc, field), def, 0,                                  \
    sizeof(values)-1, 0, values, 0 }
#define HA_xOPTION_BOOL(name, struc, field, def)                     \
  { HA_OPTION_TYPE_BOOL, name, sizeof(name)-1,                       \
    offsetof(struc, field), def, 0, 1, 0, 0, 0 }
#define HA_xOPTION_SYSVAR(name, struc, field, sysvar)                \
  { HA_OPTION_TYPE_SYSVAR, name, sizeof(name)-1,                     \
    offsetof(struc, field), 0, 0, 0, 0, 0, MYSQL_SYSVAR(sysvar) }
#define HA_xOPTION_END { HA_OPTION_TYPE_ULL, 0, 0, 0, 0, 0, 0, 0, 0, 0 }

#define HA_TOPTION_NUMBER(name, field, def, min, max, blk_siz)          \
  HA_xOPTION_NUMBER(name, ha_table_option_struct, field, def, min, max, blk_siz)
#define HA_TOPTION_STRING(name, field)                               \
  HA_xOPTION_STRING(name, ha_table_option_struct, field)
#define HA_TOPTION_ENUM(name, field, values, def)                    \
  HA_xOPTION_ENUM(name, ha_table_option_struct, field, values, def)
#define HA_TOPTION_BOOL(name, field, def)                            \
  HA_xOPTION_BOOL(name, ha_table_option_struct, field, def)
#define HA_TOPTION_SYSVAR(name, field, sysvar)                       \
  HA_xOPTION_SYSVAR(name, ha_table_option_struct, field, sysvar)
#define HA_TOPTION_END HA_xOPTION_END

#define HA_FOPTION_NUMBER(name, field, def, min, max, blk_siz)          \
  HA_xOPTION_NUMBER(name, ha_field_option_struct, field, def, min, max, blk_siz)
#define HA_FOPTION_STRING(name, field)                               \
  HA_xOPTION_STRING(name, ha_field_option_struct, field)
#define HA_FOPTION_ENUM(name, field, values, def)                    \
  HA_xOPTION_ENUM(name, ha_field_option_struct, field, values, def)
#define HA_FOPTION_BOOL(name, field, def)                            \
  HA_xOPTION_BOOL(name, ha_field_option_struct, field, def)
#define HA_FOPTION_SYSVAR(name, field, sysvar)                       \
  HA_xOPTION_SYSVAR(name, ha_field_option_struct, field, sysvar)
#define HA_FOPTION_END HA_xOPTION_END

#define HA_IOPTION_NUMBER(name, field, def, min, max, blk_siz)          \
  HA_xOPTION_NUMBER(name, ha_index_option_struct, field, def, min, max, blk_siz)
#define HA_IOPTION_STRING(name, field)                               \
  HA_xOPTION_STRING(name, ha_index_option_struct, field)
#define HA_IOPTION_ENUM(name, field, values, def)                    \
  HA_xOPTION_ENUM(name, ha_index_option_struct, field, values, def)
#define HA_IOPTION_BOOL(name, field, def)                            \
  HA_xOPTION_BOOL(name, ha_index_option_struct, field, def)
#define HA_IOPTION_SYSVAR(name, field, sysvar)                       \
  HA_xOPTION_SYSVAR(name, ha_index_option_struct, field, sysvar)
#define HA_IOPTION_END HA_xOPTION_END

typedef struct st_ha_create_table_option {
  enum ha_option_type type;
  const char *name;
  size_t name_length;
  ptrdiff_t offset;
  ulonglong def_value;
  ulonglong min_value, max_value, block_size;
  const char *values;
  struct st_mysql_sys_var *var;
} ha_create_table_option;

class handler;
class group_by_handler;
class derived_handler;
class select_handler;
struct Query;
typedef class st_select_lex SELECT_LEX;
typedef class st_select_lex_unit SELECT_LEX_UNIT;
typedef struct st_order ORDER;

struct transaction_participant
{
  /*
    each storage engine has it's own memory area (actually a pointer)
    in the thd, for storing per-connection information.
    It is accessed as

      thd->ha_data[xxx_hton.slot]

   slot number is initialized by MySQL after xxx_init() is called.
  */
  uint slot;
  /*
    to store per-savepoint data storage engine is provided with an area
    of a requested size (0 is ok here).
    savepoint_offset must be initialized statically to the size of
    the needed memory to store per-savepoint information.
    After xxx_init it is changed to be an offset to savepoint storage
    area and need not be used by storage engine.
    see binlog_hton and binlog_savepoint_set/rollback for an example.
  */
  uint savepoint_offset;
  /*
    global handlerton flags HTON_...
  */
  uint32 flags;
  /*
    close_connection is only called if
    thd->ha_data[xxx_hton.slot] is non-zero, so even if you don't need
    this storage area - set it to something, so that MySQL would know
    this storage engine was accessed in this connection
  */
  int  (*close_connection)(THD *thd);
  /*
    sv points to an uninitialized storage area of requested size
    (see savepoint_offset description)
  */
  int  (*savepoint_set)(THD *thd, void *sv);
  /*
    sv points to a storage area, that was earlier passed
    to the savepoint_set call
  */
  int  (*savepoint_rollback)(THD *thd, void *sv);
  /**
    Check if storage engine allows to release metadata locks which were
    acquired after the savepoint if rollback to savepoint is done.
    @return true  - If it is safe to release MDL locks.
            false - If it is not.
  */
  bool (*savepoint_rollback_can_release_mdl)(THD *thd);
  int  (*savepoint_release)(THD *thd, void *sv);
  /*
    'all' is true if it's a real commit, that makes persistent changes
    'all' is false if it's not in fact a commit but an end of the
    statement that is part of the transaction.
    NOTE 'all' is also false in auto-commit mode where 'end of statement'
    and 'real commit' mean the same event.
  */
  int (*commit)(THD *thd, bool all);
  int  (*rollback)(THD *thd, bool all);
  int  (*prepare)(THD *thd, bool all);
  int  (*recover)(XID *xid_list, uint len);
  int  (*commit_by_xid)(XID *xid);
  int  (*rollback_by_xid)(XID *xid);
  /*
    recover_rollback_by_xid is optional. If set, it will be called instead of
    rollback_by_xid when transactions should be rolled back at server startup.

    This function should just change the transaction's state from prepared to
    active before returing. The actual rollback should then happen
    asynchroneously (eg. in a background thread). This way, rollbacks that
    take a long time to complete will not block server startup, and the
    database becomes available sooner to serve user queries.
  */
  int  (*recover_rollback_by_xid)(const XID *xid);
  /*
    It is called after binlog recovery has done commit/rollback of
    all transactions. It is used together with recover_rollback_by_xid()
    together to rollback prepared transactions asynchronously.
  */
  void (*signal_tc_log_recovery_done)();
  int (*start_consistent_snapshot)(THD *thd);
  /*
    The commit_ordered() method is called prior to the commit() method, after
    the transaction manager has decided to commit (not rollback) the
    transaction. Unlike commit(), commit_ordered() is called only when the
    full transaction is committed, not for each commit of statement
    transaction in a multi-statement transaction.

    Not that like prepare(), commit_ordered() is only called when 2-phase
    commit takes place. Ie. when no binary log and only a single engine
    participates in a transaction, one commit() is called, no
    commit_ordered(). So engines must be prepared for this.

    The calls to commit_ordered() in multiple parallel transactions is
    guaranteed to happen in the same order in every participating
    handler. This can be used to ensure the same commit order among multiple
    handlers (eg. in table handler and binlog). So if transaction T1 calls
    into commit_ordered() of handler A before T2, then T1 will also call
    commit_ordered() of handler B before T2.

    Engines that implement this method should during this call make the
    transaction visible to other transactions, thereby making the order of
    transaction commits be defined by the order of commit_ordered() calls.

    The intention is that commit_ordered() should do the minimal amount of
    work that needs to happen in consistent commit order among handlers. To
    preserve ordering, calls need to be serialised on a global mutex, so
    doing any time-consuming or blocking operations in commit_ordered() will
    limit scalability.

    Handlers can rely on commit_ordered() calls to be serialised (no two
    calls can run in parallel, so no extra locking on the handler part is
    required to ensure this).

    Note that commit_ordered() can be called from a different thread than the
    one handling the transaction! So it can not do anything that depends on
    thread local storage, in particular it can not call my_error() and
    friends (instead it can store the error code and delay the call of
    my_error() to the commit() method).

    Similarly, since commit_ordered() returns void, any return error code
    must be saved and returned from the commit() method instead.

    The commit_ordered method is optional, and can be left unset if not
    needed in a particular handler (then there will be no ordering guarantees
    wrt. other engines and binary log).
  */
  void (*commit_ordered)(THD *thd, bool all);
  /*
    The prepare_ordered method is optional. If set, it will be called after
    successful prepare() in all handlers participating in 2-phase
    commit. Like commit_ordered(), it is called only when the full
    transaction is committed, not for each commit of statement transaction.

    The calls to prepare_ordered() among multiple parallel transactions are
    ordered consistently with calls to commit_ordered(). This means that
    calls to prepare_ordered() effectively define the commit order, and that
    each handler will see the same sequence of transactions calling into
    prepare_ordered() and commit_ordered().

    Thus, prepare_ordered() can be used to define commit order for handlers
    that need to do this in the prepare step (like binlog). It can also be
    used to release transaction's locks early in an order consistent with the
    order transactions will be eventually committed.

    Like commit_ordered(), prepare_ordered() calls are serialised to maintain
    ordering, so the intention is that they should execute fast, with only
    the minimal amount of work needed to define commit order. Handlers can
    rely on this serialisation, and do not need to do any extra locking to
    avoid two prepare_ordered() calls running in parallel.

    Like commit_ordered(), prepare_ordered() is not guaranteed to be called
    in the context of the thread handling the rest of the transaction. So it
    cannot invoke code that relies on thread local storage, in particular it
    cannot call my_error().

    prepare_ordered() cannot cause a rollback by returning an error, all
    possible errors must be handled in prepare() (the prepare_ordered()
    method returns void). In case of some fatal error, a record of the error
    must be made internally by the engine and returned from commit() later.

    Note that for user-level XA SQL commands, no consistent ordering among
    prepare_ordered() and commit_ordered() is guaranteed (as that would
    require blocking all other commits for an indefinite time).

    When 2-phase commit is not used (eg. only one engine (and no binlog) in
    transaction), neither prepare() nor prepare_ordered() is called.
  */
  void (*prepare_ordered)(THD *thd, bool all);

  /*
    The commit_checkpoint_request() handlerton method is used to checkpoint
    the XA recovery process for storage engines that support two-phase
    commit.

    The method is optional - an engine that does not implemented is expected
    to work the traditional way, where every commit() durably flushes the
    transaction to disk in the engine before completion, so XA recovery will
    no longer be needed for that transaction.

    An engine that does implement commit_checkpoint_request() is also
    expected to implement commit_ordered(), so that ordering of commits is
    consistent between 2pc participants. Such engine is no longer required to
    durably flush to disk transactions in commit(), provided that the
    transaction has been successfully prepare()d and commit_ordered(); thus
    potentionally saving one fsync() call. (Engine must still durably flush
    to disk in commit() when no prepare()/commit_ordered() steps took place,
    at least if durable commits are wanted; this happens eg. if binlog is
    disabled).

    The TC will periodically (eg. once per binlog rotation) call
    commit_checkpoint_request(). When this happens, the engine must arrange
    for all transaction that have completed commit_ordered() to be durably
    flushed to disk (this does not include transactions that might be in the
    middle of executing commit_ordered()). When such flush has completed, the
    engine must call commit_checkpoint_notify_ha(), passing back the opaque
    "cookie".

    The flush and call of commit_checkpoint_notify_ha() need not happen
    immediately - it can be scheduled and performed asynchronously (ie. as
    part of next prepare(), or sync every second, or whatever), but should
    not be postponed indefinitely. It is however also permissible to do it
    immediately, before returning from commit_checkpoint_request().

    When commit_checkpoint_notify_ha() is called, the TC will know that the
    transactions are durably committed, and thus no longer require XA
    recovery. It uses that to reduce the work needed for any subsequent XA
    recovery process.
  */
  void (*commit_checkpoint_request)(void *cookie);

  /*********************************************************************
    System Versioning
  **********************************************************************/
  /** Determine if system-versioned data was modified by the transaction.
      @param[in,out] thd          current session
      @param[out]    trx_id       transaction start ID
      @return transaction commit ID
      @retval 0 if no system-versioned data was affected by the transaction
  */
  ulonglong (*prepare_commit_versioned)(THD *thd, ulonglong *trx_id);
};

/*
  handlerton is a singleton structure - one instance per storage engine -
  to provide access to storage engine functionality that works on the
  "global" level (unlike handler class that works on a per-table basis)
*/
struct handlerton : public transaction_participant
{
  /*
    Historical number used for frm file to determine the correct
    storage engine.  This is going away and new engines will just use
    "name" for this.
  */
  enum legacy_db_type db_type;
  /*
    Optional clauses in the CREATE/ALTER TABLE
  */
  ha_create_table_option *table_options; // table level options
  ha_create_table_option *field_options; // these are specified per field
  ha_create_table_option *index_options; // these are specified per index

  /**
    The list of extensions of files created for a single table in the
    database directory (datadir/db_name/).

    Used by open_table_error(), by the default rename_table and delete_table
    handler methods, and by the default discovery implementation.

    For engines that have more than one file name extensions (separate
    metadata, index, and/or data files), the order of elements is relevant.
    First element of engine file name extensions array should be metadata
    file extention. This is assumed by the open_table_error()
    and the default discovery implementation.

    Second element - data file extension. This is
    assumed by REPAIR TABLE ... USE_FRM implementation.
  */
  const char **tablefile_extensions; // by default - empty list

  /**********************************************************************
   Generic handlerton methods
  **********************************************************************/
  handler *(*create)(handlerton *hton, TABLE_SHARE *table, MEM_ROOT *mem_root);
  /*
    Tell handler that query has been killed.
  */
  void (*kill_query)(handlerton *hton, THD *thd, enum thd_kill_levels level);
  void (*drop_database)(handlerton *hton, char* path);
  /*
    return 0 if dropped successfully,
          -1 if nothing was done by design (as in e.g. blackhole)
          an error code (e.g. HA_ERR_NO_SUCH_TABLE) otherwise
  */
  int (*drop_table)(handlerton *hton, const char* path);
  int (*panic)(handlerton *hton, enum ha_panic_function flag);
  /** Disable or enable the internal writes of a storage engine

      This is used by Galera and by
      FLUSH TABLES WITH READ LOCK AND DISABLE CHECKPOINT

      While internal writes are disabled, the engine should pause any
      background write activity (such as tablespace checkpointing) that require
      consistency between different files (such as transaction log and
      tablespace files) for crash recovery to succeed. The idea is to use this
      to make safe multi-volume LVM snapshot backups.
  */
  void (*disable_internal_writes)(bool disable);

  bool (*flush_logs)(handlerton *hton);
  bool (*show_status)(handlerton *hton, THD *thd, stat_print_fn *print, enum ha_stat_type stat);
  uint (*partition_flags)();
  alter_table_operations (*alter_table_flags)(alter_table_operations flags);

  /*
    Called for all storage handlers after ddl recovery is done
    If the engine needs to do something on startup that requires a fully
    functional server (like Spider creating system tables) - it should be
    done here, not in init().
  */
  int (*signal_ddl_recovery_done)(handlerton *hton);
  /*
    Server shutdown early notification.
    If some parts of the engine need a fully functional server (like, InnoDB
    purge thread) they need to be stopped now, not in deinit() or panic().
  */
  void (*pre_shutdown)(void);

  /* Called at startup to update default engine costs */
  void (*update_optimizer_costs)(OPTIMIZER_COSTS *costs);
  void *optimizer_costs;                        /* Costs are stored here */
  /*
    Notify the storage engine that the definition of the table (and the .frm
    file) has changed. Returns 0 if ok.
  */
  int (*notify_tabledef_changed)(handlerton *hton, LEX_CSTRING *db,
                                 LEX_CSTRING *table_name, LEX_CUSTRING *frm,
                                 LEX_CUSTRING *org_tabledef_version,
                                 handler *file);
  /*
    Inform handler that partitioning engine has changed the .frm and the .par
    files
  */
  int (*create_partitioning_metadata)(const char *path, const char *old_path,
                                      chf_create_flags action_flag);

  /**********************************************************************
   Functions to intercept queries
  **********************************************************************/

  /*
    Create and return a group_by_handler, if the storage engine can execute
    the summary / group by query.
    If the storage engine can't do that, return NULL.

    The server guaranteeds that all tables in the list belong to this
    storage engine.
  */
  group_by_handler *(*create_group_by)(THD *thd, Query *query);

  /*
    Create and return a derived_handler if the storage engine can execute
    the derived table 'derived', otherwise return NULL.
    In a general case 'derived' may contain tables not from the engine.
    If the engine cannot handle or does not want to handle such pushed derived
    the function create_group_by has to return NULL.
  */
  derived_handler *(*create_derived)(THD *thd, TABLE_LIST *derived);

  /*
    Create and return a select_handler for a single SELECT.
    If the storage engine cannot execute the select statement, return NULL
  */
  select_handler *(*create_select) (THD *thd, SELECT_LEX *select_lex,
                                   SELECT_LEX_UNIT *select_lex_unit);

  /*
    Create and return a select_handler for a unit (i.e. multiple SELECTs
    combined with UNION/EXCEPT/INTERSECT). If the storage engine cannot execute
    the statement, return NULL
  */
  select_handler *(*create_unit)(THD *thd, SELECT_LEX_UNIT *select_unit);

  /*********************************************************************
    Table discovery API.
    It allows the server to "discover" tables that exist in the storage
    engine, without user issuing an explicit CREATE TABLE statement.
  **********************************************************************/

  /*
    This method is required for any engine that supports automatic table
    discovery, there is no default implementation.

    Given a TABLE_SHARE discover_table() fills it in with a correct table
    structure using one of the TABLE_SHARE::init_from_* methods.

    Returns HA_ERR_NO_SUCH_TABLE if the table did not exist in the engine,
    zero if the table was discovered successfully, or any other
    HA_ERR_* error code as appropriate if the table existed, but the
    discovery failed.
  */
  int (*discover_table)(handlerton *hton, THD* thd, TABLE_SHARE *share);

  /*
    The discover_table_names method tells the server
    about all tables in the specified database that the engine
    knows about. Tables (or file names of tables) are added to
    the provided discovered_list collector object using
    add_table() or add_file() methods.
  */
  class discovered_list
  {
    public:
    virtual bool add_table(const char *tname, size_t tlen) = 0;
    virtual bool add_file(const char *fname) = 0;
    protected: virtual ~discovered_list() = default;
  };

  /*
    By default (if not implemented by the engine, but the discover_table() is
    implemented) it will perform a file-based discovery:

    - if tablefile_extensions[0] is not null, this will discovers all tables
      with the tablefile_extensions[0] extension.

    Returns 0 on success and 1 on error.
  */
  int (*discover_table_names)(handlerton *hton, const LEX_CSTRING *db,
                              MY_DIR *dir, discovered_list *result);

  /*
    This is a method that allows to server to check if a table exists without
    an overhead of the complete discovery.

    By default (if not implemented by the engine, but the discovery_table() is
    implemented) it will try to perform a file-based discovery:

    - if tablefile_extensions[0] is not null this will look for a file name
      with the tablefile_extensions[0] extension.

    - if tablefile_extensions[0] is null, this will resort to discover_table().

    Note that resorting to discover_table() is slow and the engine
    should probably implement its own discover_table_existence() method,
    if its tablefile_extensions[0] is null.

    Returns 1 if the table exists and 0 if it does not.
  */
  int (*discover_table_existence)(handlerton *hton, const char *db,
                                  const char *table_name);

  /*
    This is the assisted table discovery method. Unlike the fully
    automatic discovery as above, here a user is expected to issue an
    explicit CREATE TABLE with the appropriate table attributes to
    "assist" the discovery of a table. But such "discovering" CREATE TABLE
    statement must not specify the table structure - the engine discovers
    it using this method. For example, FederatedX uses it in

     CREATE TABLE t1 ENGINE=FEDERATED CONNECTION="mysql://foo/bar/t1";

    Given a TABLE_SHARE discover_table_structure() fills it in with a correct
    table structure using one of the TABLE_SHARE::init_from_* methods.

    Assisted discovery works independently from the automatic discover.
    An engine is allowed to support only assisted discovery and not
    support automatic one. Or vice versa.
  */
  int (*discover_table_structure)(handlerton *hton, THD* thd,
                                  TABLE_SHARE *share, HA_CREATE_INFO *info);

  /**
     Check if the version of the table matches the version in the .frm
     file.

     This is mainly used to verify in recovery to check if an inplace
     ALTER TABLE succeded.
     Storage engines that does not support inplace alter table does not
     have to implement this function.

     @param hton      handlerton
     @param path      Path for table
     @param version   The unique id that is stored in the .frm file for
                      CREATE and updated for each ALTER TABLE (but not for
                      simple renames).
                      This is the ID used for the final table.
     @param create_id The value returned from handler->table_version() for
                      the original table (before ALTER TABLE).

     @retval 0     If id matches or table is newer than create_id (depending
                   on what version check the engine supports. This means that
                   The (inplace) alter table did succeed.
     @retval # > 0 Alter table did not succeed.

     Related to handler::discover_check_version().
   */
  int (*check_version)(handlerton *hton, const char *path,
                       const LEX_CUSTRING *version, ulonglong create_id);

  /*********************************************************************
    backup
  **********************************************************************/
  void (*prepare_for_backup)(void);
  void (*end_backup)(void);

  /**********************************************************************
   WSREP specific
  **********************************************************************/
  void (*abort_transaction)(handlerton *hton, THD *bf_thd, THD *victim_thd,
                            my_bool signal) __attribute__((nonnull));
  int (*set_checkpoint)(handlerton *hton, const XID *xid);
  int (*get_checkpoint)(handlerton *hton, XID* xid);
};


extern const char *hton_no_exts[];

static inline LEX_CSTRING *hton_name(const transaction_participant *hton)
{
  return &(hton2plugin[hton->slot]->name);
}

static inline handlerton *plugin_hton(plugin_ref plugin)
{
  return plugin_data(plugin, handlerton *);
}

handlerton *ha_default_handlerton(THD *thd);
handlerton *ha_default_tmp_handlerton(THD *thd);

/* Possible flags of a handlerton (there can be 32 of them) */
#define HTON_NO_FLAGS                 0
#define HTON_CLOSE_CURSORS_AT_COMMIT (1 << 0)
#define HTON_ALTER_NOT_SUPPORTED     (1 << 1) //Engine does not support alter
#define HTON_CAN_RECREATE            (1 << 2) //Delete all is used for truncate
#define HTON_HIDDEN                  (1 << 3) //Engine does not appear in lists
#define HTON_NOT_USER_SELECTABLE     (1 << 5)
#define HTON_TEMPORARY_NOT_SUPPORTED (1 << 6) //Having temporary tables not supported
#define HTON_SUPPORT_LOG_TABLES      (1 << 7) //Engine supports log tables
#define HTON_NO_PARTITION            (1 << 8) //Not partition of these tables

/*
  This flag should be set when deciding that the engine does not allow
  row based binary logging (RBL) optimizations.

  Currently, setting this flag, means that table's read/write_set will
  be left untouched when logging changes to tables in this engine. In
  practice this means that the server will not mess around with
  table->write_set and/or table->read_set when using RBL and deciding
  whether to log full or minimal rows.

  It's valuable for instance for virtual tables, eg: Performance
  Schema which have no meaning for replication.
*/
#define HTON_NO_BINLOG_ROW_OPT       (1 << 9)
#define HTON_SUPPORTS_EXTENDED_KEYS  (1 <<10) //supports extended keys
#define HTON_NATIVE_SYS_VERSIONING (1 << 11) //Engine supports System Versioning

// MySQL compatibility. Unused.
#define HTON_SUPPORTS_FOREIGN_KEYS   (1 << 0) //Foreign key constraint supported.

#define HTON_CAN_MERGE               (1 <<11) //Merge type table
// Engine needs to access the main connect string in partitions
#define HTON_CAN_READ_CONNECT_STRING_IN_PARTITION (1 <<12)

/* can be replicated by wsrep replication provider plugin */
#define HTON_WSREP_REPLICATION (1 << 13)

/*
  Set this on the *slave* that's connected to a shared with a master storage.
  The slave will ignore any CREATE TABLE, DROP or updates for this engine.
*/
#define HTON_IGNORE_UPDATES (1 << 14)

/*
  Set this on the *master* that's connected to a shared with a slave storage.
  The table may not exists on the slave. The effects of having this flag are:
  - ALTER TABLE that changes engine from this table to another engine will
    be replicated as CREATE + INSERT
  - CREATE ... LIKE shared_table will be replicated as a full CREATE TABLE
  - ALTER TABLE for this engine will have "IF EXISTS" added.
  - RENAME TABLE for this engine will have "IF EXISTS" added.
  - DROP TABLE for this engine will have "IF EXISTS" added.
*/
#define HTON_TABLE_MAY_NOT_EXIST_ON_SLAVE (1 << 15)

/*
  True if handler cannot rollback transactions. If not true, the transaction
  will be put in the transactional binlog cache.
  For some engines, like Aria, the rollback can happen in case of crash, but
  not trough a handler rollback call.
*/
#define HTON_NO_ROLLBACK (1 << 16)

/*
  This storage engine can support both transactional and non transactional
  tables
*/
#define HTON_TRANSACTIONAL_AND_NON_TRANSACTIONAL (1 << 17)

/*
  Table requires and close and reopen after truncate
  If the handler has HTON_CAN_RECREATE, this flag is not used
*/
#define HTON_REQUIRES_CLOSE_AFTER_TRUNCATE (1 << 18)

/* Truncate requires that all other handlers are closed */
#define HTON_TRUNCATE_REQUIRES_EXCLUSIVE_USE (1 << 19)
/*
  Used by mysql_inplace_alter_table() to decide if we should call
  hton->notify_tabledef_changed() before commit (S3) or after (InnoDB).
*/
#define HTON_REQUIRES_NOTIFY_TABLEDEF_CHANGED_AFTER_COMMIT (1 << 20)

class Ha_trx_info;

struct THD_TRANS
{
  /* true is not all entries in the ht[] support 2pc */
  bool        no_2pc;
  /* storage engines that registered in this transaction */
  Ha_trx_info *ha_list;
  /* 
    The purpose of this flag is to keep track of non-transactional
    tables that were modified in scope of:
    - transaction, when the variable is a member of
    THD::transaction.all
    - top-level statement or sub-statement, when the variable is a
    member of THD::transaction.stmt
    This member has the following life cycle:
    * stmt.modified_non_trans_table is used to keep track of
    modified non-transactional tables of top-level statements. At
    the end of the previous statement and at the beginning of the session,
    it is reset to FALSE.  If such functions
    as mysql_insert(), Sql_cmd_update::update_single_table,
    Sql_cmd_delete::delete_single_table modify a
    non-transactional table, they set this flag to TRUE.  At the
    end of the statement, the value of stmt.modified_non_trans_table 
    is merged with all.modified_non_trans_table and gets reset.
    * all.modified_non_trans_table is reset at the end of transaction
    
    * Since we do not have a dedicated context for execution of a
    sub-statement, to keep track of non-transactional changes in a
    sub-statement, we re-use stmt.modified_non_trans_table. 
    At entrance into a sub-statement, a copy of the value of
    stmt.modified_non_trans_table (containing the changes of the
    outer statement) is saved on stack. Then 
    stmt.modified_non_trans_table is reset to FALSE and the
    substatement is executed. Then the new value is merged with the
    saved value.
  */
  bool modified_non_trans_table;

  void reset() {
    no_2pc= FALSE;
    modified_non_trans_table= FALSE;
    m_unsafe_rollback_flags= 0;
  }
  bool is_empty() const { return ha_list == NULL; }
  THD_TRANS() = default;                        /* Remove gcc warning */

  unsigned int m_unsafe_rollback_flags;
 /*
    Define the type of statements which cannot be rolled back safely.
    Each type occupies one bit in m_unsafe_rollback_flags.
    MODIFIED_NON_TRANS_TABLE is limited to mark only the temporary
    non-transactional table *when* it's cached along with the transactional
    events; the regular table is covered by the "namesake" bool var.
  */
  enum unsafe_statement_types
  {
    MODIFIED_NON_TRANS_TABLE= 1,
    CREATED_TEMP_TABLE= 2,
    DROPPED_TEMP_TABLE= 4,
    DID_WAIT= 8,
    DID_DDL= 0x10,
    EXECUTED_TABLE_ADMIN_CMD= 0x20
  };

  void mark_modified_non_trans_temp_table()
  {
    m_unsafe_rollback_flags|= MODIFIED_NON_TRANS_TABLE;
  }
  bool has_modified_non_trans_temp_table() const
  {
    return (m_unsafe_rollback_flags & MODIFIED_NON_TRANS_TABLE) != 0;
  }
  void mark_executed_table_admin_cmd()
  {
    DBUG_PRINT("debug", ("mark_executed_table_admin_cmd"));
    m_unsafe_rollback_flags|= EXECUTED_TABLE_ADMIN_CMD;
  }
  bool trans_executed_admin_cmd()
  {
    return (m_unsafe_rollback_flags & EXECUTED_TABLE_ADMIN_CMD) != 0;
  }
  void mark_created_temp_table()
  {
    DBUG_PRINT("debug", ("mark_created_temp_table"));
    m_unsafe_rollback_flags|= CREATED_TEMP_TABLE;
  }
  void mark_dropped_temp_table()
  {
    DBUG_PRINT("debug", ("mark_dropped_temp_table"));
    m_unsafe_rollback_flags|= DROPPED_TEMP_TABLE;
  }
  bool has_created_dropped_temp_table() const {
    return
      (m_unsafe_rollback_flags & (CREATED_TEMP_TABLE|DROPPED_TEMP_TABLE)) != 0;
  }
  void mark_trans_did_wait() { m_unsafe_rollback_flags|= DID_WAIT; }
  bool trans_did_wait() const {
    return (m_unsafe_rollback_flags & DID_WAIT) != 0;
  }
  bool is_trx_read_write() const;
  void mark_trans_did_ddl() { m_unsafe_rollback_flags|= DID_DDL; }
  bool trans_did_ddl() const {
    return (m_unsafe_rollback_flags & DID_DDL) != 0;
  }

};

/**
  Either statement transaction or normal transaction - related
  thread-specific storage engine data.

  If a storage engine participates in a statement/transaction,
  an instance of this class is present in
  thd->transaction.{stmt|all}.ha_list. The addition to
  {stmt|all}.ha_list is made by trans_register_ha().

  When it's time to commit or rollback, each element of ha_list
  is used to access storage engine's prepare()/commit()/rollback()
  methods, and also to evaluate if a full two phase commit is
  necessary.

  @sa General description of transaction handling in handler.cc.
*/

class Ha_trx_info
{
public:
  /** Register this storage engine in the given transaction context. */
  void register_ha(THD_TRANS *trans, transaction_participant *ht_arg)
  {
    DBUG_ASSERT(m_flags == 0);
    DBUG_ASSERT(m_ht == NULL);
    DBUG_ASSERT(m_next == NULL);

    m_ht= ht_arg;
    m_flags= (int) TRX_READ_ONLY; /* Assume read-only at start. */

    m_next= trans->ha_list;
    trans->ha_list= this;
  }

  /** Clear, prepare for reuse. */
  void reset()
  {
    m_next= NULL;
    m_ht= NULL;
    m_flags= 0;
  }

  Ha_trx_info() { reset(); }

  void set_trx_read_write()
  {
    DBUG_ASSERT(is_started());
    m_flags|= (int) TRX_READ_WRITE;
  }
  bool is_trx_read_write() const
  {
    DBUG_ASSERT(is_started());
    return m_flags & (int) TRX_READ_WRITE;
  }
  void set_trx_no_rollback()
  {
    DBUG_ASSERT(is_started());
    m_flags|= (int) TRX_NO_ROLLBACK;
  }
  bool is_trx_no_rollback() const
  {
    DBUG_ASSERT(is_started());
    return m_flags & (int) TRX_NO_ROLLBACK;
  }
  bool is_started() const { return m_ht != NULL; }
  /** Mark this transaction read-write if the argument is read-write. */
  void coalesce_trx_with(const Ha_trx_info *stmt_trx)
  {
    /*
      Must be called only after the transaction has been started.
      Can be called many times, e.g. when we have many
      read-write statements in a transaction.
    */
    DBUG_ASSERT(is_started());
    if (stmt_trx->is_trx_read_write())
      set_trx_read_write();
  }
  Ha_trx_info *next() const
  {
    DBUG_ASSERT(is_started());
    return m_next;
  }
  transaction_participant *ht() const
  {
    DBUG_ASSERT(is_started());
    return m_ht;
  }
private:
  enum { TRX_READ_ONLY= 0, TRX_READ_WRITE= 1, TRX_NO_ROLLBACK= 2 };
  /** Auxiliary, used for ha_list management */
  Ha_trx_info *m_next;
  /**
    Although a given Ha_trx_info instance is currently always used
    for the same storage engine, 'ht' is not-NULL only when the
    corresponding storage is a part of a transaction.
  */
  transaction_participant *m_ht;
  /**
    Transaction flags related to this engine.
    Not-null only if this instance is a part of transaction.
    May assume a combination of enum values above.
  */
  uchar       m_flags;
};


inline bool THD_TRANS::is_trx_read_write() const
{
  Ha_trx_info *ha_info;
  for (ha_info= ha_list; ha_info; ha_info= ha_info->next())
    if (ha_info->is_trx_read_write())
      return TRUE;
  return FALSE;
}


enum enum_tx_isolation { ISO_READ_UNCOMMITTED, ISO_READ_COMMITTED,
			 ISO_REPEATABLE_READ, ISO_SERIALIZABLE};


typedef struct {
  ulonglong data_file_length;
  ulonglong max_data_file_length;
  ulonglong index_file_length;
  ulonglong max_index_file_length;
  ulonglong delete_length;
  ha_rows records;
  ulong mean_rec_length;
  time_t create_time;
  time_t check_time;
  time_t update_time;
  ulonglong check_sum;
  bool check_sum_null;
} PARTITION_STATS;

#define UNDEF_NODEGROUP 65535
class Item;
struct st_table_log_memory_entry;

class partition_info;

struct st_partition_iter;

enum ha_choice { HA_CHOICE_UNDEF, HA_CHOICE_NO, HA_CHOICE_YES, HA_CHOICE_MAX };

enum enum_stats_auto_recalc { HA_STATS_AUTO_RECALC_DEFAULT= 0,
                              HA_STATS_AUTO_RECALC_ON,
                              HA_STATS_AUTO_RECALC_OFF };

/**
  A helper struct for schema DDL statements:
    CREATE SCHEMA [IF NOT EXISTS] name [ schema_specification... ]
    ALTER SCHEMA name [ schema_specification... ]

  It stores the "schema_specification" part of the CREATE/ALTER statements and
  is passed to mysql_create_db() and  mysql_alter_db().
  Currently consists of the schema default character set, collation
  and schema_comment.
*/
struct Schema_specification_st
{
  CHARSET_INFO *default_table_charset;
  LEX_CSTRING *schema_comment;
  void init()
  {
    bzero(this, sizeof(*this));
  }
};

class Create_field;

struct Table_period_info: Sql_alloc
{
  Table_period_info() :
    create_if_not_exists(false),
    constr(NULL),
    unique_keys(0) {}
  Table_period_info(const char *name_arg, size_t size) :
    name(name_arg, size),
    create_if_not_exists(false),
    constr(NULL),
    unique_keys(0){}

  Lex_ident_column name;

  struct start_end_t
  {
    start_end_t() = default;
    start_end_t(const LEX_CSTRING& _start, const LEX_CSTRING& _end) :
      start(_start),
      end(_end) {}
    Lex_ident_column start;
    Lex_ident_column end;
  };
  start_end_t period;
  bool create_if_not_exists;
  Virtual_column_info *constr;
  uint unique_keys;

  bool is_set() const
  {
    DBUG_ASSERT(bool(period.start) == bool(period.end));
    return (bool) period.start;
  }

  void set_period(const Lex_ident_column &start, const Lex_ident_column &end)
  {
    period.start= start;
    period.end= end;
  }
  bool check_field(const Create_field* f, const Lex_ident_column &f_name) const;
};

struct Vers_parse_info: public Table_period_info
{
  Vers_parse_info() :
    Table_period_info(STRING_WITH_LEN("SYSTEM_TIME")),
    versioned_fields(false),
    unversioned_fields(false),
    can_native(-1)
  {}

  Table_period_info::start_end_t as_row;

  friend struct Table_scope_and_contents_source_st;
  void set_start(const Lex_ident_column field_name)
  {
    as_row.start= field_name;
    period.start= field_name;
  }
  void set_end(const Lex_ident_column field_name)
  {
    as_row.end= field_name;
    period.end= field_name;
  }

protected:
  bool is_start(const Create_field &f) const;
  bool is_end(const Create_field &f) const;
  bool fix_implicit(THD *thd, Alter_info *alter_info);
  operator bool() const
  {
    return as_row.start || as_row.end || period.start || period.end;
  }
  bool need_check(const Alter_info *alter_info) const;
  bool check_conditions(const Lex_ident_table &table_name,
                        const Lex_ident_db &db) const;
  bool create_sys_field(THD *thd, const Lex_ident_column &field_name,
                        Alter_info *alter_info, int flags);

public:
  static const Lex_ident_column default_start;
  static const Lex_ident_column default_end;

  bool fix_alter_info(THD *thd, Alter_info *alter_info,
                       HA_CREATE_INFO *create_info, TABLE *table);
  bool fix_create_like(Alter_info &alter_info, HA_CREATE_INFO &create_info,
                       TABLE_LIST &src_table, TABLE_LIST &table);
  bool check_sys_fields(const Lex_ident_table &table_name,
                        const Lex_ident_db &db, Alter_info *alter_info) const;

  /**
     At least one field was specified 'WITH/WITHOUT SYSTEM VERSIONING'.
     Useful for error handling.
  */
  bool versioned_fields : 1;
  bool unversioned_fields : 1;
  int can_native;
};

/**
  A helper struct for table DDL statements, e.g.:
  CREATE [OR REPLACE] [TEMPORARY]
    TABLE [IF NOT EXISTS] tbl_name table_contents_source;

  Represents a combinations of:
  1. The scope, i.e. TEMPORARY or not TEMPORARY
  2. The "table_contents_source" part of the table DDL statements,
     which can be initialized from either of these:
     - table_element_list ...      // Explicit definition (column and key list)
     - LIKE another_table_name ... // Copy structure from another table
     - [AS] SELECT ...             // Copy structure from a subquery
*/

struct Table_scope_and_contents_source_pod_st // For trivial members
{
  CHARSET_INFO *alter_table_convert_to_charset;
  LEX_CUSTRING tabledef_version;
  LEX_CUSTRING org_tabledef_version;            /* version of dropped table */
  LEX_CSTRING connect_string;
  LEX_CSTRING comment;
  LEX_CSTRING alias;
  LEX_CSTRING org_storage_engine_name, new_storage_engine_name;
  const char *password, *tablespace;
  const char *data_file_name, *index_file_name;
  ulonglong max_rows,min_rows;
  ulonglong auto_increment_value;
  ulong table_options;                  ///< HA_OPTION_ values
  ulong avg_row_length;
  ulong used_fields;
  ulong key_block_size;
  ulong expression_length;
  ulong field_check_constraints;
  /*
    number of pages to sample during
    stats estimation, if used, otherwise 0.
  */
  uint stats_sample_pages;
  uint null_bits;                       /* NULL bits at start of record */
  uint options;				/* OR of HA_CREATE_ options */
  uint merge_insert_method;
  uint extra_size;                      /* length of extra data segment */
  handlerton *db_type;
  /**
    Row type of the table definition.

    Defaults to ROW_TYPE_DEFAULT for all non-ALTER statements.
    For ALTER TABLE defaults to ROW_TYPE_NOT_USED (means "keep the current").

    Can be changed either explicitly by the parser.
    If nothing specified inherits the value of the original table (if present).
  */
  enum row_type row_type;
  enum ha_choice transactional;
  enum ha_storage_media storage_media;  ///< DEFAULT, DISK or MEMORY
  enum ha_choice page_checksum;         ///< If we have page_checksums
  engine_option_value *option_list;     ///< list of table create options
  enum_stats_auto_recalc stats_auto_recalc;
  bool varchar;                         ///< 1 if table has a VARCHAR
  bool sequence;                        // If SEQUENCE=1 was used
  /*
    True if we are using OPTIMIZE TABLE, REPAIR TABLE or ALTER TABLE FORCE
    in which case the 'new' table should have identical storage layout
    as the original.
  */
  bool recreate_identical_table;

  List<Virtual_column_info> *check_constraint_list;

  /* the following three are only for ALTER TABLE, check_if_incompatible_data() */
  ha_table_option_struct *option_struct;           ///< structure with parsed table options
  ha_field_option_struct **fields_option_struct;   ///< array of field option structures
  ha_index_option_struct **indexes_option_struct;  ///< array of index option structures

  /* The following is used to remember the old state for CREATE OR REPLACE */
  TABLE *table;
  TABLE_LIST *pos_in_locked_tables;
  TABLE_LIST *merge_list;
  MDL_ticket *mdl_ticket;
  bool table_was_deleted;
  sequence_definition *seq_create_info;

  void init()
  {
    bzero(this, sizeof(*this));
  }
  bool tmp_table() const { return options & HA_LEX_CREATE_TMP_TABLE; }
  void use_default_db_type(THD *thd)
  {
    db_type= tmp_table() ? ha_default_tmp_handlerton(thd)
                         : ha_default_handlerton(thd);
  }

  bool versioned() const
  {
    return options & HA_VERSIONED_TABLE;
  }
};


struct Table_scope_and_contents_source_st:
         public Table_scope_and_contents_source_pod_st
{
  Vers_parse_info vers_info;
  Table_period_info period_info;

  void init()
  {
    Table_scope_and_contents_source_pod_st::init();
    vers_info= {};
    period_info= {};
  }

  bool fix_create_fields(THD *thd, Alter_info *alter_info,
                         const TABLE_LIST &create_table);
  bool fix_period_fields(THD *thd, Alter_info *alter_info);
  bool check_fields(THD *thd, Alter_info *alter_info,
                    const Lex_ident_table &table_name,
                    const Lex_ident_db &db,
                    int select_count= 0);
  bool check_period_fields(THD *thd, Alter_info *alter_info);

  void vers_check_native();
  bool vers_fix_system_fields(THD *thd, Alter_info *alter_info,
                              const TABLE_LIST &create_table);

  bool vers_check_system_fields(THD *thd, Alter_info *alter_info,
                                const Lex_ident_table &table_name,
                                const Lex_ident_db &db,
                                int select_count= 0);
};


/**
  This struct is passed to handler table routines, e.g. ha_create().
  It does not include the "OR REPLACE" and "IF NOT EXISTS" parts, as these
  parts are handled on the SQL level and are not needed on the handler level.
*/
struct HA_CREATE_INFO: public Table_scope_and_contents_source_st,
                       public Schema_specification_st
{
  /* TODO: remove after MDEV-20865 */
  Alter_info *alter_info;

  void init()
  {
    Table_scope_and_contents_source_st::init();
    Schema_specification_st::init();
    alter_info= NULL;
  }
  ulong table_options_with_row_type()
  {
    if (row_type == ROW_TYPE_DYNAMIC || row_type == ROW_TYPE_PAGE)
      return table_options | HA_OPTION_PACK_RECORD;
    else
      return table_options;
  }
  bool resolve_to_charset_collation_context(THD *thd,
                  const Lex_table_charset_collation_attrs_st &default_cscl,
                  const Lex_table_charset_collation_attrs_st &convert_cscl,
                  const Charset_collation_context &ctx);
  bool check_if_valid_log_table();
};


/**
  This struct is passed to mysql_create_table() and similar creation functions,
  as well as to show_create_table().
*/
struct Table_specification_st: public HA_CREATE_INFO,
                               public DDL_options_st
{
  Lex_table_charset_collation_attrs_st default_charset_collation;
  Lex_table_charset_collation_attrs_st convert_charset_collation;

  // Deep initialization
  void init()
  {
    HA_CREATE_INFO::init();
    DDL_options_st::init();
    default_charset_collation.init();
    convert_charset_collation.init();
  }
  void init(DDL_options_st::Options options_arg)
  {
    HA_CREATE_INFO::init();
    DDL_options_st::init(options_arg);
    default_charset_collation.init();
    convert_charset_collation.init();
  }
  /*
    Quick initialization, for parser.
    Most of the HA_CREATE_INFO is left uninitialized.
    It gets fully initialized in sql_yacc.yy, only when the parser
    scans a related keyword (e.g. CREATE, ALTER).
  */
  void lex_start()
  {
    HA_CREATE_INFO::options= 0;
    DDL_options_st::init();
    default_charset_collation.init();
    convert_charset_collation.init();
  }

  bool add_table_option_convert_charset(Sql_used *used,
                                        const Charset_collation_map_st &map,
                                        CHARSET_INFO *cs)
  {
    // cs can be NULL, e.g.: ALTER TABLE t1 CONVERT TO CHARACTER SET DEFAULT;
    used_fields|= (HA_CREATE_USED_CHARSET | HA_CREATE_USED_DEFAULT_CHARSET);
    return cs ?
      convert_charset_collation.merge_exact_charset(used, map,
                                                    Lex_exact_charset(cs)) :
      convert_charset_collation.merge_charset_default();
  }
  bool add_table_option_convert_collation(Sql_used *used,
                                          const Charset_collation_map_st &map,
                                          const Lex_extended_collation_st &cl)
  {
    used_fields|= (HA_CREATE_USED_CHARSET | HA_CREATE_USED_DEFAULT_CHARSET);
    return convert_charset_collation.merge_collation(used, map, cl);
  }

  bool add_table_option_default_charset(Sql_used *used,
                                        const Charset_collation_map_st &map,
                                        CHARSET_INFO *cs)
  {
    // cs can be NULL, e.g.:  CREATE TABLE t1 (..) CHARACTER SET DEFAULT;
    used_fields|= HA_CREATE_USED_DEFAULT_CHARSET;
    return cs ?
      default_charset_collation.merge_exact_charset(used, map,
                                                    Lex_exact_charset(cs)) :
      default_charset_collation.merge_charset_default();
  }
  bool add_table_option_default_collation(Sql_used *used,
                                          const Charset_collation_map_st &map,
                                          const Lex_extended_collation_st &cl)
  {
    used_fields|= HA_CREATE_USED_DEFAULT_CHARSET;
    return default_charset_collation.merge_collation(used, map, cl);
  }

  bool resolve_to_charset_collation_context(THD *thd,
                                         const Charset_collation_context &ctx)
  {
    return HA_CREATE_INFO::
             resolve_to_charset_collation_context(thd,
                                                  default_charset_collation,
                                                  convert_charset_collation,
                                                  ctx);
  }
};


/**
  Structure describing changes to an index to be caused by ALTER TABLE.
*/

struct KEY_PAIR
{
  /**
    Pointer to KEY object describing old version of index in
    TABLE::key_info array for TABLE instance representing old
    version of table.
  */
  KEY *old_key;
  /**
    Pointer to KEY object describing new version of index in
    Alter_inplace_info::key_info_buffer array.
  */
  KEY *new_key;
};


/**
  In-place alter handler context.

  This is a superclass intended to be subclassed by individual handlers
  in order to store handler unique context between in-place alter API calls.

  The handler is responsible for creating the object. This can be done
  as early as during check_if_supported_inplace_alter().

  The SQL layer is responsible for destroying the object.
  The class extends Sql_alloc so the memory will be mem root allocated.

  @see Alter_inplace_info
*/

class inplace_alter_handler_ctx : public Sql_alloc
{
public:
  inplace_alter_handler_ctx() = default;

  virtual ~inplace_alter_handler_ctx() = default;
  virtual void set_shared_data(const inplace_alter_handler_ctx& ctx) {}
};


/**
  Class describing changes to be done by ALTER TABLE.
  Instance of this class is passed to storage engine in order
  to determine if this ALTER TABLE can be done using in-place
  algorithm. It is also used for executing the ALTER TABLE
  using in-place algorithm.
*/

class Alter_inplace_info
{
public:

  /**
    Create options (like MAX_ROWS) for the new version of table.

    @note The referenced instance of HA_CREATE_INFO object was already
          used to create new .FRM file for table being altered. So it
          has been processed by mysql_prepare_create_table() already.
          For example, this means that it has HA_OPTION_PACK_RECORD
          flag in HA_CREATE_INFO::table_options member correctly set.
  */
  HA_CREATE_INFO *create_info;

  /**
    Alter options, fields and keys for the new version of table.

    @note The referenced instance of Alter_info object was already
          used to create new .FRM file for table being altered. So it
          has been processed by mysql_prepare_create_table() already.
          In particular, this means that in Create_field objects for
          fields which were present in some form in the old version
          of table, Create_field::field member points to corresponding
          Field instance for old version of table.
  */
  Alter_info *alter_info;

  /**
    Array of KEYs for new version of table - including KEYs to be added.

    @note Currently this array is produced as result of
          mysql_prepare_create_table() call.
          This means that it follows different convention for
          KEY_PART_INFO::fieldnr values than objects in TABLE::key_info
          array.

    @todo This is mainly due to the fact that we need to keep compatibility
          with removed handler::add_index() call. We plan to switch to
          TABLE::key_info numbering later.

    KEYs are sorted - see sort_keys().
  */
  KEY  *key_info_buffer;

  /** Size of key_info_buffer array. */
  uint key_count;

  /** Size of index_drop_buffer array. */
  uint index_drop_count= 0;

  /**
     Array of pointers to KEYs to be dropped belonging to the TABLE instance
     for the old version of the table.
  */
  KEY  **index_drop_buffer= nullptr;

  /** Size of index_add_buffer array. */
  uint index_add_count= 0;

  /**
     Array of indexes into key_info_buffer for KEYs to be added,
     sorted in increasing order.
  */
  uint *index_add_buffer= nullptr;

  KEY_PAIR  *index_altered_ignorability_buffer= nullptr;

  /** Size of index_altered_ignorability_buffer array. */
  uint index_altered_ignorability_count= 0;

  /**
     Old and new index names. Used for index rename.
  */
  struct Rename_key_pair
  {
    Rename_key_pair(const KEY *old_key, const KEY *new_key)
        : old_key(old_key), new_key(new_key)
    {
    }
    const KEY *old_key;
    const KEY *new_key;
  };
  /**
     Vector of key pairs from DROP/ADD index which can be renamed.
  */
  typedef Mem_root_array<Rename_key_pair, true> Rename_keys_vector;

  /**
     A list of indexes which should be renamed.
     Index definitions stays the same.
  */
  Rename_keys_vector rename_keys;

  /**
     Context information to allow handlers to keep context between in-place
     alter API calls.

     @see inplace_alter_handler_ctx for information about object lifecycle.
  */
  inplace_alter_handler_ctx *handler_ctx= nullptr;

  /**
    If the table uses several handlers, like ha_partition uses one handler
    per partition, this contains a Null terminated array of ctx pointers
    that should all be committed together.
    Or NULL if only handler_ctx should be committed.
    Set to NULL if the low level handler::commit_inplace_alter_table uses it,
    to signal to the main handler that everything was committed as atomically.

    @see inplace_alter_handler_ctx for information about object lifecycle.
  */
  inplace_alter_handler_ctx **group_commit_ctx= nullptr;

  /**
     Flags describing in detail which operations the storage engine is to
     execute. Flags are defined in sql_alter.h
  */
  alter_table_operations handler_flags= 0;

  /* Alter operations involving parititons are strored here */
  ulong partition_flags;

  /**
     Partition_info taking into account the partition changes to be performed.
     Contains all partitions which are present in the old version of the table
     with partitions to be dropped or changed marked as such + all partitions
     to be added in the new version of table marked as such.
  */
  partition_info * const modified_part_info;

  /** true for ALTER IGNORE TABLE ... */
  const bool ignore;

  /** true for online operation (LOCK=NONE) */
  bool online= false;

  /**
    When ha_commit_inplace_alter_table() is called the engine can
    set this to a function to be called after the ddl log
    is committed.
  */
  typedef void (inplace_alter_table_commit_callback)(void *);
  inplace_alter_table_commit_callback *inplace_alter_table_committed= nullptr;

  /* This will be used as the argument to the above function when called */
  void *inplace_alter_table_committed_argument= nullptr;

  /** which ALGORITHM and LOCK are supported by the storage engine */
  enum_alter_inplace_result inplace_supported;

  /**
     Can be set by handler to describe why a given operation cannot be done
     in-place (HA_ALTER_INPLACE_NOT_SUPPORTED) or why it cannot be done
     online (HA_ALTER_INPLACE_NO_LOCK or HA_ALTER_INPLACE_COPY_NO_LOCK)
     If set, it will be used with ER_ALTER_OPERATION_NOT_SUPPORTED_REASON if
     results from handler::check_if_supported_inplace_alter() doesn't match
     requirements set by user. If not set, the more generic
     ER_ALTER_OPERATION_NOT_SUPPORTED will be used.

     Please set to a properly localized string, for example using
     my_get_err_msg(), so that the error message as a whole is localized.
  */
  const char *unsupported_reason= nullptr;

  /** true when InnoDB should abort the alter when table is not empty */
  const bool error_if_not_empty;

  /** True when DDL should avoid downgrading the MDL */
  bool mdl_exclusive_after_prepare= false;

  Alter_inplace_info(HA_CREATE_INFO *create_info_arg,
                     Alter_info *alter_info_arg,
                     KEY *key_info_arg, uint key_count_arg,
                     partition_info *modified_part_info_arg,
                     bool ignore_arg, bool error_non_empty);

  ~Alter_inplace_info()
  {
    delete handler_ctx;
  }

  /**
    Used after check_if_supported_inplace_alter() to report
    error if the result does not match the LOCK/ALGORITHM
    requirements set by the user.

    @param not_supported  Part of statement that was not supported.
    @param try_instead    Suggestion as to what the user should
                          replace not_supported with.
  */
  void report_unsupported_error(const char *not_supported,
                                const char *try_instead) const;
 void add_altered_index_ignorability(KEY *old_key, KEY *new_key)
 {
   KEY_PAIR *key_pair= index_altered_ignorability_buffer +
                       index_altered_ignorability_count++;
   key_pair->old_key= old_key;
   key_pair->new_key= new_key;
   DBUG_PRINT("info", ("index had ignorability altered: %i to %i",
                      old_key->is_ignored,
                      new_key->is_ignored));
 }


};


typedef struct st_key_create_information
{
  enum ha_key_alg algorithm;
  ulong block_size;
  uint flags;                                   /* HA_USE.. flags */
  LEX_CSTRING parser_name;
  LEX_CSTRING comment;
  bool is_ignored;
} KEY_CREATE_INFO;


typedef struct st_savepoint SAVEPOINT;
extern ulong savepoint_alloc_size;
extern KEY_CREATE_INFO default_key_create_info;

/* Forward declaration for condition pushdown to storage engine */
typedef class Item COND;

typedef struct st_ha_check_opt
{
  st_ha_check_opt() = default;                        /* Remove gcc warning */
  uint flags;       /* isam layer flags (e.g. for myisamchk) */
  uint sql_flags;   /* sql layer flags - for something myisamchk cannot do */
  uint handler_flags; /* Reserved for handler usage */
  time_t start_time;   /* When check/repair starts */
  KEY_CACHE *key_cache; /* new key cache when changing key cache */
  void init();
} HA_CHECK_OPT;


/********************************************************************************
 * MRR
 ********************************************************************************/

typedef void *range_seq_t;

typedef struct st_range_seq_if
{
  /*
    Get key information
 
    SYNOPSIS
      get_key_info()
        init_params  The seq_init_param parameter 
        length       OUT length of the keys in this range sequence
        map          OUT key_part_map of the keys in this range sequence

    DESCRIPTION
      This function is set only when using HA_MRR_FIXED_KEY mode. In that mode, 
      all ranges are single-point equality ranges that use the same set of key
      parts. This function allows the MRR implementation to get the length of
      a key, and which keyparts it uses.
  */
  void (*get_key_info)(void *init_params, uint *length, key_part_map *map);

  /*
    Initialize the traversal of range sequence
    
    SYNOPSIS
      init()
        init_params  The seq_init_param parameter 
        n_ranges     The number of ranges obtained 
        flags        A combination of HA_MRR_SINGLE_POINT, HA_MRR_FIXED_KEY

    RETURN
      An opaque value to be used as RANGE_SEQ_IF::next() parameter
  */
  range_seq_t (*init)(void *init_params, uint n_ranges, uint flags);


  /*
    Get the next range in the range sequence

    SYNOPSIS
      next()
        seq    The value returned by RANGE_SEQ_IF::init()
        range  OUT Information about the next range
    
    RETURN
      FALSE - Ok, the range structure filled with info about the next range
      TRUE  - No more ranges
  */
  bool (*next) (range_seq_t seq, KEY_MULTI_RANGE *range);

  /*
    Check whether range_info orders to skip the next record

    SYNOPSIS
      skip_record()
        seq         The value returned by RANGE_SEQ_IF::init()
        range_info  Information about the next range 
                    (Ignored if MRR_NO_ASSOCIATION is set)
        rowid       Rowid of the record to be checked (ignored if set to 0)
    
    RETURN
      1 - Record with this range_info and/or this rowid shall be filtered
          out from the stream of records returned by multi_range_read_next()
      0 - The record shall be left in the stream
  */ 
  bool (*skip_record) (range_seq_t seq, range_id_t range_info, uchar *rowid);

  /*
    Check if the record combination matches the index condition
    SYNOPSIS
      skip_index_tuple()
        seq         The value returned by RANGE_SEQ_IF::init()
        range_info  Information about the next range 
    
    RETURN
      0 - The record combination satisfies the index condition
      1 - Otherwise
  */ 
  bool (*skip_index_tuple) (range_seq_t seq, range_id_t range_info);
} RANGE_SEQ_IF;

typedef bool (*SKIP_INDEX_TUPLE_FUNC) (range_seq_t seq, range_id_t range_info);

#define MARIADB_NEW_COST_MODEL 1
/* Separated costs for IO and CPU */

struct IO_AND_CPU_COST
{
  double io;
  double cpu;

  void add(IO_AND_CPU_COST cost)
  {
    io+= cost.io;
    cpu+= cost.cpu;
  }
};

/* Cost for reading a row through an index */
struct ALL_READ_COST
{
  IO_AND_CPU_COST index_cost, row_cost;
  longlong max_index_blocks, max_row_blocks;
  /* index_only_read = index_cost + copy_cost */
  double   copy_cost;

  void reset()
  {
    row_cost= {0,0};
    index_cost= {0,0};
    max_index_blocks= max_row_blocks= 0;
    copy_cost= 0.0;
  }
};


class Cost_estimate
{ 
public:
  double avg_io_cost;     /* cost of an average I/O oper. to fetch records */
  double cpu_cost;        /* Cpu cost unrelated to engine costs */
  double comp_cost;       /* Cost of comparing found rows with WHERE clause */
  double copy_cost;       /* Copying the data to 'record' */
  double limit_cost;      /* Total cost when restricting rows with limit */
  double setup_cost;      /* MULTI_RANGE_READ_SETUP_COST or similar */
  IO_AND_CPU_COST index_cost;
  IO_AND_CPU_COST row_cost;

  Cost_estimate()
  {
    reset();
  }

  /*
    Total cost for the range
    Note that find_cost() + compare_cost() + data_copy_cost() == total_cost()
  */

  double total_cost() const
  {
    return ((index_cost.io + row_cost.io) * avg_io_cost+
            index_cost.cpu + row_cost.cpu + copy_cost +
            comp_cost + cpu_cost + setup_cost);
  }

  /* Cost for just fetching and copying a row (no compare costs) */
  double fetch_cost() const
  {
    return ((index_cost.io + row_cost.io) * avg_io_cost+
            index_cost.cpu + row_cost.cpu + copy_cost);
  }

  /*
    Cost of copying the row or key to 'record'
  */
  inline double data_copy_cost() const
  {
    return copy_cost;
  }

  /*
    Multiply costs to simulate a scan where we read
    We assume that io blocks will be cached and we only
    allocate memory once. There should also be no import_cost
    that needs to be done multiple times
  */
  void multiply(uint n)
  {
    index_cost.io*=  n;
    index_cost.cpu*= n;
    row_cost.io*=    n;
    row_cost.cpu*=   n;
    copy_cost*=      n;
    comp_cost*=      n;
    cpu_cost*=       n;
  }

  void add(Cost_estimate *cost)
  {
    avg_io_cost=     cost->avg_io_cost;
    index_cost.io+=  cost->index_cost.io;
    index_cost.cpu+= cost->index_cost.cpu;
    row_cost.io+=    cost->row_cost.io;
    row_cost.cpu+=   cost->row_cost.cpu;
    copy_cost+=      cost->copy_cost;
    comp_cost+=      cost->comp_cost;
    cpu_cost+=       cost->cpu_cost;
    setup_cost+=     cost->setup_cost;
  }

  inline void reset()
  {
    avg_io_cost= 0;
    comp_cost= cpu_cost= 0.0;
    copy_cost= limit_cost= 0.0;
    setup_cost= 0.0;
    index_cost= {0,0};
    row_cost=   {0,0};
  }
  inline void reset(handler *file);

  /*
    To be used when we go from old single value-based cost calculations to
    the new Cost_estimate-based.
  */
  void convert_from_cost(double cost)
  {
    reset();
    cpu_cost= cost;
  }
};

/*
  Indicates that all scanned ranges will be singlepoint (aka equality) ranges.
  The ranges may not use the full key but all of them will use the same number
  of key parts.
*/
#define HA_MRR_SINGLE_POINT 1U
#define HA_MRR_FIXED_KEY  2U

/* 
  Indicates that RANGE_SEQ_IF::next(&range) doesn't need to fill in the
  'range' parameter.
*/
#define HA_MRR_NO_ASSOCIATION 4U

/* 
  The MRR user will provide ranges in key order, and MRR implementation
  must return rows in key order.
*/
#define HA_MRR_SORTED 8U

/* MRR implementation doesn't have to retrieve full records */
#define HA_MRR_INDEX_ONLY 16U

/* 
  The passed memory buffer is of maximum possible size, the caller can't
  assume larger buffer.
*/
#define HA_MRR_LIMITS 32U


/*
  Flag set <=> default MRR implementation is used
  (The choice is made by **_info[_const]() function which may set this
   flag. SQL layer remembers the flag value and then passes it to
   multi_read_range_init().
*/
#define HA_MRR_USE_DEFAULT_IMPL 64U

/*
  Used only as parameter to multi_range_read_info():
  Flag set <=> the caller guarantees that the bounds of the scanned ranges
  will not have NULL values.
*/
#define HA_MRR_NO_NULL_ENDPOINTS 128U

/*
  The MRR user has materialized range keys somewhere in the user's buffer.
  This can be used for optimization of the procedure that sorts these keys
  since in this case key values don't have to be copied into the MRR buffer.

  In other words, it is guaranteed that after RANGE_SEQ_IF::next() call the 
  pointer in range->start_key.key will point to a key value that will remain 
  there until the end of the MRR scan.
*/
#define HA_MRR_MATERIALIZED_KEYS 256U

/*
  The following bits are reserved for use by MRR implementation. The intended
  use scenario:

  * sql layer calls handler->multi_range_read_info[_const]() 
    - MRR implementation figures out what kind of scan it will perform, saves
      the result in *mrr_mode parameter.
  * sql layer remembers what was returned in *mrr_mode

  * the optimizer picks the query plan (which may or may not include the MRR 
    scan that was estimated by the multi_range_read_info[_const] call)

  * if the query is an EXPLAIN statement, sql layer will call 
    handler->multi_range_read_explain_info(mrr_mode) to get a text description
    of the picked MRR scan; the description will be a part of EXPLAIN output.
*/
#define HA_MRR_IMPLEMENTATION_FLAG1 512U
#define HA_MRR_IMPLEMENTATION_FLAG2 1024U
#define HA_MRR_IMPLEMENTATION_FLAG3 2048U
#define HA_MRR_IMPLEMENTATION_FLAG4 4096U
#define HA_MRR_IMPLEMENTATION_FLAG5 8192U
#define HA_MRR_IMPLEMENTATION_FLAG6 16384U

#define HA_MRR_IMPLEMENTATION_FLAGS \
  (512U | 1024U | 2048U | 4096U | 8192U | 16384U)

/*
  This is a buffer area that the handler can use to store rows.
  'end_of_used_area' should be kept updated after calls to
  read-functions so that other parts of the code can use the
  remaining area (until next read calls is issued).
*/

typedef struct st_handler_buffer
{
  /* const? */uchar *buffer;         /* Buffer one can start using */
  /* const? */uchar *buffer_end;     /* End of buffer */
  uchar *end_of_used_area;     /* End of area that was used by handler */
} HANDLER_BUFFER;

typedef struct system_status_var SSV;

class ha_statistics
{
public:
  ulonglong data_file_length;		/* Length off data file */
  ulonglong max_data_file_length;	/* Length off data file */
  ulonglong index_file_length;
  ulonglong max_index_file_length;
  ulonglong delete_length;		/* Free bytes */
  ulonglong auto_increment_value;
  /*
    The number of records in the table. 
      0    - means the table has exactly 0 rows
    other  - if (table_flags() & HA_STATS_RECORDS_IS_EXACT)
               the value is the exact number of records in the table
             else
               it is an estimate
  */
  ha_rows records;
  ha_rows deleted;			/* Deleted records */
  ulong mean_rec_length;		/* physical reclength */
  time_t create_time;			/* When table was created */
  time_t check_time;
  time_t update_time;
  uint block_size;			/* index block size */
  ha_checksum checksum;
  bool checksum_null;

  /*
    number of buffer bytes that native mrr implementation needs,
  */
  uint mrr_length_per_rec; 

  ha_statistics():
    data_file_length(0), max_data_file_length(0),
    index_file_length(0), max_index_file_length(0), delete_length(0),
    auto_increment_value(0), records(0), deleted(0), mean_rec_length(0),
    create_time(0), check_time(0), update_time(0), block_size(8192),
    checksum(0), checksum_null(FALSE), mrr_length_per_rec(0)
  {}
};

extern "C" check_result_t handler_index_cond_check(void* h_arg);

extern "C" check_result_t handler_rowid_filter_check(void* h_arg);
extern "C" int handler_rowid_filter_is_active(void* h_arg);

uint calculate_key_len(TABLE *, uint, const uchar *, key_part_map);
/*
  bitmap with first N+1 bits set
  (keypart_map for a key prefix of [0..N] keyparts)
*/
inline key_part_map make_keypart_map(uint N)
{
  return ((key_part_map)2 << (N)) - 1;
}

/*
  bitmap with first N bits set
  (keypart_map for a key prefix of [0..N-1] keyparts)
*/
inline key_part_map make_prev_keypart_map(uint N)
{
  return ((key_part_map)1 << (N)) - 1;
}


/** Base class to be used by handlers different shares */
class Handler_share
{
public:
  Handler_share() = default;
  virtual ~Handler_share() = default;
};

enum class Compare_keys : uint32_t
{
  Equal= 0,
  EqualButKeyPartLength,
  EqualButComment,
  NotEqual
};


/*
  This class stores a table file name in the format:
     homedir/db/table
  where db and table use tablename_to_filename() compatible encoding.
*/
class Table_path_buffer: public CharBuffer<FN_REFLEN>
{
public:
  Table_path_buffer()
  { }
  /**
    Make a lower-cased path for a table.
    @homedir      - home directory, get copied to the buffer as is
                    (without lower-casing)
    @db_and_table - the database and the table name part in the format
                    "/db/table", can be in arbitrary letter case. It gets
                    converted to lower case during copying to the buffer.
                    The "db" and "table" parts can be prefixed with '#myql50#'.

    Makes the path in the format "homedir/db/table".
  */
  Table_path_buffer & set_casedn(const Lex_cstring &homedir,
                                 CHARSET_INFO *db_and_table_charset,
                                 const Lex_cstring &db_and_table)
  {
    DBUG_ASSERT(homedir.length + db_and_table.length <= max_data_size());
    copy(homedir);
    append_casedn(db_and_table_charset, db_and_table);
    return *this;
  }
};


/**
  The handler class is the interface for dynamically loadable
  storage engines. Do not add ifdefs and take care when adding or
  changing virtual functions to avoid vtable confusion

  Functions in this class accept and return table columns data. Two data
  representation formats are used:
  1. TableRecordFormat - Used to pass [partial] table records to/from
     storage engine

  2. KeyTupleFormat - used to pass index search tuples (aka "keys") to
     storage engine. See opt_range.cc for description of this format.

  TableRecordFormat
  =================
  [Warning: this description is work in progress and may be incomplete]
  The table record is stored in a fixed-size buffer:
   
    record: null_bytes, column1_data, column2_data, ...
  
  The offsets of the parts of the buffer are also fixed: every column has 
  an offset to its column{i}_data, and if it is nullable it also has its own
  bit in null_bytes. 

  The record buffer only includes data about columns that are marked in the
  relevant column set (table->read_set and/or table->write_set, depending on
  the situation). 
  <not-sure>It could be that it is required that null bits of non-present
  columns are set to 1</not-sure>

  VARIOUS EXCEPTIONS AND SPECIAL CASES

  If the table has no nullable columns, then null_bytes is still 
  present, its length is one byte <not-sure> which must be set to 0xFF 
  at all times. </not-sure>
  
  If the table has columns of type BIT, then certain bits from those columns
  may be stored in null_bytes as well. Grep around for Field_bit for
  details.

  For blob columns (see Field_blob), the record buffer stores length of the 
  data, following by memory pointer to the blob data. The pointer is owned 
  by the storage engine and is valid until the next operation.

  If a blob column has NULL value, then its length and blob data pointer
  must be set to 0.
*/

class handler :public Sql_alloc
{
public:
  typedef ulonglong Table_flags;
protected:
  TABLE_SHARE *table_share;   /* The table definition */
  TABLE *table;               /* The current open table */
  Table_flags cached_table_flags;       /* Set on init() and open() */

  ha_rows estimation_rows_to_insert;
<<<<<<< HEAD
  /*
    Statistics for the query.  Prefer to use the handler_stats pointer
    below rather than this object directly as the clone() method will
    modify how stats are accounted by adjusting the handler_stats
    pointer.  Referring to active_handler_stats directly will yield
    surprising and possibly incorrect results.
  */
=======
  /* Statistics for the query. Updated if handler_stats.active is set */
>>>>>>> 62c70a8a
  ha_handler_stats active_handler_stats;
  void set_handler_stats();
public:
  handlerton *ht;               /* storage engine of this handler */
  OPTIMIZER_COSTS *costs;       /* Points to table->share->costs */
  uchar *ref;			/* Pointer to current row */
  uchar *dup_ref;		/* Pointer to duplicate row */
  handler *lookup_handler;
  uchar *lookup_buffer;
  handler *lookup_handler;

  /* General statistics for the table like number of row, file sizes etc */
  ha_statistics stats;
  /*
    Collect query stats here if pointer is != NULL.
    This is a pointer because if we do a clone of the handler, we want to
    use the original handler for collecting statistics.
  */
  ha_handler_stats *handler_stats;

  /** MultiRangeRead-related members: */
  range_seq_t mrr_iter;    /* Iterator to traverse the range sequence */
  RANGE_SEQ_IF mrr_funcs;  /* Range sequence traversal functions */
  HANDLER_BUFFER *multi_range_buffer; /* MRR buffer info */
  uint ranges_in_seq; /* Total number of ranges in the traversed sequence */
  /** Current range (the one we're now returning rows from) */

  KEY_MULTI_RANGE mrr_cur_range;

  /** The following are for read_range() */
  key_range save_end_range, *end_range;
  KEY_PART_INFO *range_key_part;
  int key_compare_result_on_equal;

  /* TRUE <=> source MRR ranges and the output are ordered */
  bool mrr_is_output_sorted;
  /** TRUE <=> we're currently traversing a range in mrr_cur_range. */
  bool mrr_have_range;
  bool eq_range;
  bool internal_tmp_table;                 /* If internal tmp table */
  bool implicit_emptied;                   /* Can be !=0 only if HEAP */
  bool mark_trx_read_write_done;           /* mark_trx_read_write was called */
  bool check_table_binlog_row_based_done; /* check_table_binlog.. was called */
  bool check_table_binlog_row_based_result; /* cached check_table_binlog... */
  /* 
    TRUE <=> the engine guarantees that returned records are within the range
    being scanned.
  */
  bool in_range_check_pushed_down;

  uint lookup_errkey;
  uint errkey;                             /* Last dup key */
  uint key_used_on_scan;
  uint active_index, keyread;

  /** Length of ref (1-8 or the clustered key length) */
  uint ref_length;
  FT_INFO *ft_handler;
  enum init_stat { NONE=0, INDEX, RND };
  init_stat inited, pre_inited;

  const COND *pushed_cond;
  /**
    next_insert_id is the next value which should be inserted into the
    auto_increment column: in a inserting-multi-row statement (like INSERT
    SELECT), for the first row where the autoinc value is not specified by the
    statement, get_auto_increment() called and asked to generate a value,
    next_insert_id is set to the next value, then for all other rows
    next_insert_id is used (and increased each time) without calling
    get_auto_increment().
  */
  ulonglong next_insert_id;
  /**
    insert id for the current row (*autogenerated*; if not
    autogenerated, it's 0).
    At first successful insertion, this variable is stored into
    THD::first_successful_insert_id_in_cur_stmt.
  */
  ulonglong insert_id_for_cur_row;
  /**
    Interval returned by get_auto_increment() and being consumed by the
    inserter.
  */
  /* Statistics  variables */
  struct rows_stats rows_stats;
  /* One bigger than needed to avoid to test if key == MAX_KEY */
  ulonglong index_rows_read[MAX_KEY+1];
  ha_copy_info copy_info;

private:
  /* ANALYZE time tracker, if present */
  Exec_time_tracker *tracker;
public:
  void set_time_tracker(Exec_time_tracker *tracker_arg) { tracker=tracker_arg;}
  Exec_time_tracker *get_time_tracker() { return tracker; }

  Item *pushed_idx_cond;
  uint pushed_idx_cond_keyno;  /* The index which the above condition is for */

  /* Rowid filter pushed into the engine */
  Rowid_filter *pushed_rowid_filter;
  /* true when the pushed rowid filter has been already filled */
  bool rowid_filter_is_active;
  /* Used for disabling/enabling pushed_rowid_filter */
  Rowid_filter *save_pushed_rowid_filter;
  bool save_rowid_filter_is_active;

  Discrete_interval auto_inc_interval_for_cur_row;
  /**
     Number of reserved auto-increment intervals. Serves as a heuristic
     when we have no estimation of how many records the statement will insert:
     the more intervals we have reserved, the bigger the next one. Reset in
     handler::ha_release_auto_increment().
  */
  uint auto_inc_intervals_count;

  /**
    Instrumented table associated with this handler.
    This member should be set to NULL when no instrumentation is in place,
    so that linking an instrumented/non instrumented server/plugin works.
    For example:
    - the server is compiled with the instrumentation.
    The server expects either NULL or valid pointers in m_psi.
    - an engine plugin is compiled without instrumentation.
    The plugin can not leave this pointer uninitialized,
    or can not leave a trash value on purpose in this pointer,
    as this would crash the server.
  */
  PSI_table *m_psi;

private:
  /** Internal state of the batch instrumentation. */
  enum batch_mode_t
  {
    /** Batch mode not used. */
    PSI_BATCH_MODE_NONE,
    /** Batch mode used, before first table io. */
    PSI_BATCH_MODE_STARTING,
    /** Batch mode used, after first table io. */
    PSI_BATCH_MODE_STARTED
  };
  /**
    Batch mode state.
    @sa start_psi_batch_mode.
    @sa end_psi_batch_mode.
  */
  batch_mode_t m_psi_batch_mode;
  /**
    The number of rows in the batch.
    @sa start_psi_batch_mode.
    @sa end_psi_batch_mode.
  */
  ulonglong m_psi_numrows;
  /**
    The current event in a batch.
    @sa start_psi_batch_mode.
    @sa end_psi_batch_mode.
  */
  PSI_table_locker *m_psi_locker;
  /**
    Storage for the event in a batch.
    @sa start_psi_batch_mode.
    @sa end_psi_batch_mode.
  */
  PSI_table_locker_state m_psi_locker_state;

public:
  virtual void unbind_psi();
  virtual void rebind_psi();
  /* Return error if definition doesn't match for already opened table */
  virtual int discover_check_version() { return 0; }

  /**
    Put the handler in 'batch' mode when collecting
    table io instrumented events.
    When operating in batch mode:
    - a single start event is generated in the performance schema.
    - all table io performed between @c start_psi_batch_mode
      and @c end_psi_batch_mode is not instrumented:
      the number of rows affected is counted instead in @c m_psi_numrows.
    - a single end event is generated in the performance schema
      when the batch mode ends with @c end_psi_batch_mode.
  */
  void start_psi_batch_mode();
  /** End a batch started with @c start_psi_batch_mode. */
  void end_psi_batch_mode();

  /* If we have row logging enabled for this table */
  bool row_logging, row_logging_init;
  /* If the row logging should be done in transaction cache */
  bool row_logging_has_trans;

private:
  /**
    The lock type set by when calling::ha_external_lock(). This is 
    propagated down to the storage engine. The reason for also storing 
    it here, is that when doing MRR we need to create/clone a second handler
    object. This cloned handler object needs to know about the lock_type used.
  */
  int m_lock_type;
  /**
    Pointer where to store/retrieve the Handler_share pointer.
    For non partitioned handlers this is &TABLE_SHARE::ha_share.
  */
  Handler_share **ha_share;
public:

  double optimizer_where_cost;          // Copy of THD->...optimzer_where_cost
  double optimizer_scan_setup_cost;     // Copy of THD->...optimzer_scan_...

  handler(handlerton *ht_arg, TABLE_SHARE *share_arg)
    :table_share(share_arg), table(0),
    estimation_rows_to_insert(0),
<<<<<<< HEAD
    ht(ht_arg), costs(0), ref(0), lookup_handler(this),
    lookup_buffer(NULL), handler_stats(NULL),
    end_range(NULL), implicit_emptied(0),
=======
    ht(ht_arg), costs(0), ref(0), lookup_buffer(NULL), lookup_handler(this),
    handler_stats(NULL), end_range(NULL), implicit_emptied(0),
>>>>>>> 62c70a8a
    mark_trx_read_write_done(0),
    check_table_binlog_row_based_done(0),
    check_table_binlog_row_based_result(0),
    in_range_check_pushed_down(FALSE), lookup_errkey(-1), errkey(-1),
    key_used_on_scan(MAX_KEY),
    active_index(MAX_KEY), keyread(MAX_KEY),
    ref_length(sizeof(my_off_t)),
    ft_handler(0), inited(NONE), pre_inited(NONE),
    pushed_cond(0), next_insert_id(0), insert_id_for_cur_row(0),
    tracker(NULL),
    pushed_idx_cond(NULL),
    pushed_idx_cond_keyno(MAX_KEY),
    pushed_rowid_filter(NULL),
    rowid_filter_is_active(0),
    save_pushed_rowid_filter(NULL),
    save_rowid_filter_is_active(false),
    auto_inc_intervals_count(0),
    m_psi(NULL),
    m_psi_batch_mode(PSI_BATCH_MODE_NONE),
    m_psi_numrows(0),
    m_psi_locker(NULL),
    row_logging(0), row_logging_init(0),
    m_lock_type(F_UNLCK), ha_share(NULL), optimizer_where_cost(0),
    optimizer_scan_setup_cost(0)
  {
    DBUG_PRINT("info",
               ("handler created F_UNLCK %d F_RDLCK %d F_WRLCK %d",
                F_UNLCK, F_RDLCK, F_WRLCK));
    reset_statistics();
    /*
      The following variables should be updated in set_optimizer_costs()
      which is to be run as part of setting up the table for the query
    */
    MEM_UNDEFINED(&optimizer_where_cost, sizeof(optimizer_where_cost));
    MEM_UNDEFINED(&optimizer_scan_setup_cost, sizeof(optimizer_scan_setup_cost));
  }
  virtual ~handler(void)
  {
    DBUG_ASSERT(m_lock_type == F_UNLCK);
    DBUG_ASSERT(inited == NONE);
  }
  /* To check if table has been properely opened */
  bool is_open()
  {
    return ref != 0;
  }
  virtual handler *clone(const char *name, MEM_ROOT *mem_root);
  /** This is called after create to allow us to set up cached variables */
  void init()
  {
    cached_table_flags= table_flags();
  }
  /* ha_ methods: public wrappers for private virtual API */
  
  int ha_open(TABLE *table, const char *name, int mode, uint test_if_locked,
              MEM_ROOT *mem_root= 0, List<String> *partitions_to_open=NULL);
  int ha_index_init(uint idx, bool sorted);
  int ha_index_end()
  {
    DBUG_ENTER("ha_index_end");
    DBUG_ASSERT(inited==INDEX);
    inited=       NONE;
    active_index= MAX_KEY;
    end_range=    NULL;
    DBUG_RETURN(index_end());
  }
  /* This is called after index_init() if we need to do a index scan */
  virtual int prepare_index_scan() { return 0; }
  virtual int prepare_index_key_scan_map(const uchar * key, key_part_map keypart_map)
  {
    uint key_len= calculate_key_len(table, active_index, key, keypart_map);
    return  prepare_index_key_scan(key, key_len);
  }
  virtual int prepare_index_key_scan( const uchar * key, uint key_len )
  { return 0; }
  virtual int prepare_range_scan(const key_range *start_key, const key_range *end_key)
  { return 0; }

  int ha_rnd_init(bool scan) __attribute__ ((warn_unused_result))
  {
    DBUG_EXECUTE_IF("ha_rnd_init_fail", return HA_ERR_TABLE_DEF_CHANGED;);
    int result;
    DBUG_ENTER("ha_rnd_init");
    DBUG_ASSERT(inited==NONE || (inited==RND && scan));
    inited= (result= rnd_init(scan)) ? NONE: RND;
    end_range= NULL;
    DBUG_RETURN(result);
  }
  int ha_rnd_end()
  {
    DBUG_ENTER("ha_rnd_end");
    DBUG_ASSERT(inited==RND);
    inited=NONE;
    end_range= NULL;
    DBUG_RETURN(rnd_end());
  }
  int ha_rnd_init_with_error(bool scan) __attribute__ ((warn_unused_result));
  int ha_reset();
  /* this is necessary in many places, e.g. in HANDLER command */
  int ha_index_or_rnd_end()
  {
    return inited == INDEX ? ha_index_end() : inited == RND ? ha_rnd_end() : 0;
  }
  /**
    The cached_table_flags is set at ha_open and ha_external_lock
  */
  Table_flags ha_table_flags() const
  {
    DBUG_ASSERT((cached_table_flags >> 1) < HA_LAST_TABLE_FLAG);
    return cached_table_flags;
  }
  /**
    These functions represent the public interface to *users* of the
    handler class, hence they are *not* virtual. For the inheritance
    interface, see the (private) functions write_row(), update_row(),
    and delete_row() below.
  */
  int ha_external_lock(THD *thd, int lock_type);
  int ha_external_unlock(THD *thd) { return ha_external_lock(thd, F_UNLCK); }
  int ha_write_row(const uchar * buf);
  int ha_update_row(const uchar * old_data, const uchar * new_data);
  int ha_delete_row(const uchar * buf);
  void ha_release_auto_increment();

  inline bool keyread_enabled() { return keyread < MAX_KEY; }
  inline int ha_start_keyread(uint idx)
  {
    DBUG_ASSERT(!keyread_enabled());
    keyread= idx;
    return extra_opt(HA_EXTRA_KEYREAD, idx);
  }
  inline int ha_end_keyread()
  {
    if (!keyread_enabled())                    /* Enably lazy usage */
      return 0;
    keyread= MAX_KEY;
    return extra(HA_EXTRA_NO_KEYREAD);
  }

  /*
    End any active keyread. Return state so that we can restore things
    at end.
  */
  int ha_end_active_keyread()
  {
    int org_keyread;
    if (!keyread_enabled())
      return MAX_KEY;
    org_keyread= keyread;
    ha_end_keyread();
    return org_keyread;
  }
  /* Restore state to before ha_end_active_keyread */
  void ha_restart_keyread(int org_keyread)
  {
    DBUG_ASSERT(!keyread_enabled());
    if (org_keyread != MAX_KEY)
      ha_start_keyread(org_keyread);
  }

protected:
  bool is_root_handler() const;

public:
  int check_collation_compatibility();
  int check_long_hash_compatibility() const;
  int check_versioned_compatibility() const;
  int check_versioned_compatibility(uint version) const;
  int ha_check_for_upgrade(HA_CHECK_OPT *check_opt);
  /** to be actually called to get 'check()' functionality*/
  int ha_check(THD *thd, HA_CHECK_OPT *check_opt);
  int ha_repair(THD* thd, HA_CHECK_OPT* check_opt);
  void ha_start_bulk_insert(ha_rows rows, uint flags= 0)
  {
    DBUG_ENTER("handler::ha_start_bulk_insert");
    estimation_rows_to_insert= rows;
    bzero(&copy_info,sizeof(copy_info));
    start_bulk_insert(rows, flags);
    DBUG_VOID_RETURN;
  }
  int ha_end_bulk_insert();
  int ha_bulk_update_row(const uchar *old_data, const uchar *new_data,
                         ha_rows *dup_key_found);
  int ha_delete_all_rows();
  int ha_truncate();
  int ha_reset_auto_increment(ulonglong value);
  int ha_optimize(THD* thd, HA_CHECK_OPT* check_opt);
  int ha_analyze(THD* thd, HA_CHECK_OPT* check_opt);
  bool ha_check_and_repair(THD *thd);
  int ha_disable_indexes(key_map map, bool persist);
  int ha_enable_indexes(key_map map, bool persist);
  int ha_discard_or_import_tablespace(my_bool discard);
  int ha_rename_table(const char *from, const char *to);

  int ha_create(const char *name, TABLE *form, HA_CREATE_INFO *info);

  int ha_create_partitioning_metadata(const char *name, const char *old_name,
                                      chf_create_flags action_flag);

  int ha_change_partitions(HA_CREATE_INFO *create_info,
                           const char *path,
                           ulonglong * const copied,
                           ulonglong * const deleted,
                           const uchar *pack_frm_data,
                           size_t pack_frm_len);
  int ha_drop_partitions(const char *path);
  int ha_rename_partitions(const char *path);

  void adjust_next_insert_id_after_explicit_value(ulonglong nr);
  int update_auto_increment();
  virtual void print_error(int error, myf errflag);
  virtual bool get_error_message(int error, String *buf);
  uint get_dup_key(int error);
  /**
    Retrieves the names of the table and the key for which there was a
    duplicate entry in the case of HA_ERR_FOREIGN_DUPLICATE_KEY.

    If any of the table or key name is not available this method will return
    false and will not change any of child_table_name or child_key_name.

    @param child_table_name[out]    Table name
    @param child_table_name_len[in] Table name buffer size
    @param child_key_name[out]      Key name
    @param child_key_name_len[in]   Key name buffer size

    @retval  true                  table and key names were available
                                   and were written into the corresponding
                                   out parameters.
    @retval  false                 table and key names were not available,
                                   the out parameters were not touched.
  */
  virtual bool get_foreign_dup_key(char *child_table_name,
                                   uint child_table_name_len,
                                   char *child_key_name,
                                   uint child_key_name_len)
  { DBUG_ASSERT(false); return(false); }
  void reset_statistics()
  {
    bzero(&rows_stats, sizeof(rows_stats));
    bzero(index_rows_read, sizeof(index_rows_read));
    bzero(&copy_info, sizeof(copy_info));
  }
  virtual void reset_copy_info() {}
  void ha_reset_copy_info()
  {
    bzero(&copy_info, sizeof(copy_info));
    reset_copy_info();
  }
  virtual void change_table_ptr(TABLE *table_arg, TABLE_SHARE *share);

  inline double io_cost(IO_AND_CPU_COST cost)
  {
    return cost.io * DISK_READ_COST * DISK_READ_RATIO;
  }

  inline double cost(IO_AND_CPU_COST cost)
  {
    return io_cost(cost) + cost.cpu;
  }

  /*
    Calculate cost with capping io_blocks to the given maximum.
    This is done here instead of earlier to allow filtering to work
    with the original' io_block counts.
  */
  inline double cost(ALL_READ_COST *cost)
  {
    double blocks= (MY_MIN(cost->index_cost.io,(double) cost->max_index_blocks) +
                    MY_MIN(cost->row_cost.io,  (double) cost->max_row_blocks));
    return ((cost->index_cost.cpu + cost->row_cost.cpu + cost->copy_cost) +
            blocks * DISK_READ_COST * DISK_READ_RATIO);
  }
  /*
    Same as above but without capping.
    This is only used for comparing cost with s->quick_read time, which
    does not do any capping.
  */

 inline double cost_no_capping(ALL_READ_COST *cost)
  {
    double blocks= (cost->index_cost.io + cost->row_cost.io);
    return ((cost->index_cost.cpu + cost->row_cost.cpu + cost->copy_cost) +
            blocks * DISK_READ_COST * DISK_READ_RATIO);
  }

  /*
    Calculate cost when we are going to excute the given read method
    multiple times
  */
  inline double cost_for_reading_multiple_times(double multiple,
                                                ALL_READ_COST *cost)

  {
    double blocks= (MY_MIN(cost->index_cost.io * multiple,
                              (double) cost->max_index_blocks) +
                    MY_MIN(cost->row_cost.io * multiple,
                           (double) cost->max_row_blocks));
    return ((cost->index_cost.cpu + cost->row_cost.cpu + cost->copy_cost) *
            multiple +
            blocks * DISK_READ_COST * DISK_READ_RATIO);
  }

  virtual ulonglong row_blocks()
  {
    return (stats.data_file_length + IO_SIZE-1) / IO_SIZE;
  }

  virtual ulonglong index_blocks(uint index, uint ranges, ha_rows rows);

  inline ulonglong index_blocks(uint index)
  {
    return index_blocks(index, 1, stats.records);
  }

  /*
    Time for a full table data scan. To be overrided by engines, should not
    be used by the sql level.
  */
protected:
  virtual IO_AND_CPU_COST scan_time()
  {
    IO_AND_CPU_COST cost;
    ulonglong length= stats.data_file_length;
    cost.io= (double) (length / IO_SIZE);
    cost.cpu= (!stats.block_size ? 0.0 :
               (double) ((length + stats.block_size-1)/stats.block_size) *
               INDEX_BLOCK_COPY_COST);
    return cost;
  }
public:

  /*
     Time for a full table scan

     @param records   Number of records from the engine or records from
                      status tables stored by ANALYZE TABLE.

     The TABLE_SCAN_SETUP_COST is there to prefer range scans to full
     table scans.  This is mainly to make the test suite happy as
     many tests has very few rows. In real life tables has more than
     a few rows and the extra cost has no practical effect.
  */

  inline IO_AND_CPU_COST ha_scan_time(ha_rows rows)
  {
    IO_AND_CPU_COST cost= scan_time();
    cost.cpu+= (TABLE_SCAN_SETUP_COST +
                (double) rows * (ROW_NEXT_FIND_COST + ROW_COPY_COST));
    return cost;
  }

  /*
    Time for a full table scan, fetching the rows from the table and comparing
    the row with the where clause
  */
  inline IO_AND_CPU_COST ha_scan_and_compare_time(ha_rows rows)
  {
    IO_AND_CPU_COST cost= ha_scan_time(rows);
    cost.cpu+= (double) rows * WHERE_COST;
    return cost;
  }

  /*
    Update table->share optimizer costs for this particular table.
    Called once when table is opened the first time.
  */
  virtual void update_optimizer_costs(OPTIMIZER_COSTS *costs) {}

  /*
    Set handler optimizer cost variables.
    Called for each table used by the statment
    This is virtual mainly for the partition engine.
  */
  virtual void set_optimizer_costs(THD *thd);

protected:
  /*
    Cost of reading 'rows' number of rows with a rowid
  */
  virtual IO_AND_CPU_COST rnd_pos_time(ha_rows rows)
  {
    double r= rows2double(rows);
    return
    {
      r * ((stats.block_size + IO_SIZE -1 )/IO_SIZE),  // Blocks read
      r * INDEX_BLOCK_COPY_COST                        // Copy block from cache
     };
  }
public:

  /*
    Time for doing and internal rnd_pos() inside the engine.  For some
    engine, this is more efficient than the SQL layer calling
    rnd_pos() as there is no overhead in converting/checking the
    rnd_pos_value.  This is used when calculating the cost of fetching
    a key+row in one go (like when scanning an index and fetching the
    row).
  */

  inline IO_AND_CPU_COST ha_rnd_pos_time(ha_rows rows)
  {
    IO_AND_CPU_COST cost= rnd_pos_time(rows);
    set_if_smaller(cost.io, (double) row_blocks());
    cost.cpu+= rows2double(rows) * (ROW_LOOKUP_COST + ROW_COPY_COST);
    return cost;
  }

  /*
    This cost if when we are calling rnd_pos() explict in the call
    For the moment this function is identical to ha_rnd_pos time,
    but that may change in the future after we do more cost checks for
    more engines.
  */
  inline IO_AND_CPU_COST ha_rnd_pos_call_time(ha_rows rows)
  {
    IO_AND_CPU_COST cost= rnd_pos_time(rows);
    set_if_smaller(cost.io, (double) row_blocks());
    cost.cpu+= rows2double(rows) * (ROW_LOOKUP_COST + ROW_COPY_COST);
    return cost;
  }

  inline IO_AND_CPU_COST ha_rnd_pos_call_and_compare_time(ha_rows rows)
  {
    IO_AND_CPU_COST cost;
    cost= ha_rnd_pos_call_time(rows);
    cost.cpu+= rows2double(rows) * WHERE_COST;
    return cost;
  }

  /**
    Calculate cost of 'index_only' scan for given index, a number of ranges
    and number of records.

    @param index   Index to read
    @param rows    #of records to read
    @param blocks  Number of IO blocks that needs to be accessed.
                   0 if not known (in which case it's calculated)
  */
protected:
  virtual IO_AND_CPU_COST keyread_time(uint index, ulong ranges, ha_rows rows,
                                       ulonglong blocks);
public:

  /*
    Calculate cost of 'keyread' scan for given index and number of records
    including fetching the key to the 'record' buffer.
  */
  IO_AND_CPU_COST ha_keyread_time(uint index, ulong ranges, ha_rows rows,
                                  ulonglong blocks);

  /* Same as above, but take into account copying the key the the SQL layer */
  inline IO_AND_CPU_COST ha_keyread_and_copy_time(uint index, ulong ranges,
                                                  ha_rows rows,
                                                  ulonglong blocks)
  {
    IO_AND_CPU_COST cost= ha_keyread_time(index, ranges, rows, blocks);
    cost.cpu+= (double) rows * KEY_COPY_COST;
    return cost;
  }

  inline IO_AND_CPU_COST ha_keyread_and_compare_time(uint index, ulong ranges,
                                                     ha_rows rows,
                                                     ulonglong blocks)
  {
    IO_AND_CPU_COST cost= ha_keyread_time(index, ranges, rows, blocks);
    cost.cpu+= (double) rows * (KEY_COPY_COST + WHERE_COST);
    return cost;
  }

  IO_AND_CPU_COST ha_keyread_clustered_time(uint index,
                                            ulong ranges,
                                            ha_rows rows,
                                            ulonglong blocks);
  /*
    Time for a full table index scan (without copy or compare cost).
    To be overrided by engines, sql level should use ha_key_scan_time().
    Note that IO_AND_CPU_COST does not include avg_io_cost() !
  */
protected:
  virtual IO_AND_CPU_COST key_scan_time(uint index, ha_rows rows)
  {
    return keyread_time(index, 1, MY_MAX(rows, 1), 0);
  }
public:

  /* Cost of doing a full index scan */
  inline IO_AND_CPU_COST ha_key_scan_time(uint index, ha_rows rows)
  {
    IO_AND_CPU_COST cost= key_scan_time(index, rows);
    cost.cpu+= (INDEX_SCAN_SETUP_COST + KEY_LOOKUP_COST +
                (double) rows * (KEY_NEXT_FIND_COST + KEY_COPY_COST));
    return cost;
  }

  /*
    Cost of doing a full index scan with record copy and compare
    @param rows  Rows from stat tables
  */
  inline IO_AND_CPU_COST ha_key_scan_and_compare_time(uint index, ha_rows rows)
  {
    IO_AND_CPU_COST cost= ha_key_scan_time(index, rows);
    cost.cpu+= (double) rows * WHERE_COST;
    return cost;
  }

  virtual const key_map *keys_to_use_for_scanning() { return &key_map_empty; }

  /*
    True if changes to the table is persistent (if there are no rollback)
    This is used to decide:
    - If the table is stored in the transaction or non transactional binary
      log
    - How things are tracked in trx and in add_changed_table().
    - If we can combine several statements under one commit in the binary log.
  */
  bool has_transactions() const
  {
    return ((ha_table_flags() & (HA_NO_TRANSACTIONS | HA_PERSISTENT_TABLE))
            == 0);
  }
  /*
    True if table has both transactions and rollback. This is used to decide
    if we should write the changes to the binary log.  If this is true,
    we don't have to write failed statements to the log as they can be
    rolled back.
  */
  bool has_transactions_and_rollback() const
  {
    return has_transactions() && has_rollback();
  }
  /*
    True if the underlaying table support transactions and rollback
  */
  bool has_transaction_manager() const
  {
    return ((ha_table_flags() & HA_NO_TRANSACTIONS) == 0 && has_rollback());
  }

  /*
    True if the underlaying table support TRANSACTIONAL table option
  */
  bool has_transactional_option() const
  {
    extern handlerton *maria_hton;
    return partition_ht() == maria_hton || has_transaction_manager();
  }

  /*
    True if table has rollback. Used to check if an update on the table
    can be killed fast.
  */

  bool has_rollback() const
  {
    return ((ht->flags & HTON_NO_ROLLBACK) == 0);
  }

  /**
    This method is used to analyse the error to see whether the error
    is ignorable or not, certain handlers can have more error that are
    ignorable than others. E.g. the partition handler can get inserts
    into a range where there is no partition and this is an ignorable
    error.
    HA_ERR_FOUND_DUP_UNIQUE is a special case in MyISAM that means the
    same thing as HA_ERR_FOUND_DUP_KEY but can in some cases lead to
    a slightly different error message.
  */
  virtual bool is_fatal_error(int error, uint flags)
  {
    if (!error ||
        ((flags & HA_CHECK_DUP_KEY) &&
         (error == HA_ERR_FOUND_DUPP_KEY ||
          error == HA_ERR_FOUND_DUPP_UNIQUE)) ||
        error == HA_ERR_AUTOINC_ERANGE ||
        ((flags & HA_CHECK_FK_ERROR) &&
         (error == HA_ERR_ROW_IS_REFERENCED ||
          error == HA_ERR_NO_REFERENCED_ROW)))
      return FALSE;
    return TRUE;
  }

  /**
    Number of rows in table. It will only be called if
    (table_flags() & (HA_HAS_RECORDS | HA_STATS_RECORDS_IS_EXACT)) != 0
  */
  virtual int pre_records() { return 0; }
  virtual ha_rows records() { return stats.records; }
  /**
    Return upper bound of current number of records in the table
    (max. of how many records one will retrieve when doing a full table scan)
    If upper bound is not known, HA_POS_ERROR should be returned as a max
    possible upper bound.
  */
  virtual ha_rows estimate_rows_upper_bound()
  { return stats.records+EXTRA_RECORDS; }

  /**
    Get the row type from the storage engine.  If this method returns
    ROW_TYPE_NOT_USED, the information in HA_CREATE_INFO should be used.
  */
  virtual enum row_type get_row_type() const { return ROW_TYPE_NOT_USED; }

  virtual const char *index_type(uint key_number);

  /**
    Signal that the table->read_set and table->write_set table maps changed
    The handler is allowed to set additional bits in the above map in this
    call. Normally the handler should ignore all calls until we have done
    a ha_rnd_init() or ha_index_init(), write_row(), update_row or delete_row()
    as there may be several calls to this routine.
  */
  virtual void column_bitmaps_signal();
  /*
    We have to check for inited as some engines, like innodb, sets
    active_index during table scan.
  */
  uint get_index(void) const
  { return inited == INDEX ? active_index : MAX_KEY; }
  int ha_close(void);

  /**
    @retval  0   Bulk update used by handler
    @retval  1   Bulk update not used, normal operation used
  */
  virtual bool start_bulk_update() { return 1; }
  /**
    @retval  0   Bulk delete used by handler
    @retval  1   Bulk delete not used, normal operation used
  */
  virtual bool start_bulk_delete() { return 1; }
  /**
    After this call all outstanding updates must be performed. The number
    of duplicate key errors are reported in the duplicate key parameter.
    It is allowed to continue to the batched update after this call, the
    handler has to wait until end_bulk_update with changing state.

    @param    dup_key_found       Number of duplicate keys found

    @retval  0           Success
    @retval  >0          Error code
  */
  virtual int exec_bulk_update(ha_rows *dup_key_found)
  {
    DBUG_ASSERT(FALSE);
    return HA_ERR_WRONG_COMMAND;
  }
  /**
    Perform any needed clean-up, no outstanding updates are there at the
    moment.
  */
  virtual int end_bulk_update() { return 0; }
  /**
    Execute all outstanding deletes and close down the bulk delete.

    @retval 0             Success
    @retval >0            Error code
  */
  virtual int end_bulk_delete()
  {
    DBUG_ASSERT(FALSE);
    return HA_ERR_WRONG_COMMAND;
  }
  virtual int pre_index_read_map(const uchar *key,
                                 key_part_map keypart_map,
                                 enum ha_rkey_function find_flag,
                                 bool use_parallel)
   { return 0; }
  virtual int pre_index_first(bool use_parallel)
   { return 0; }
  virtual int pre_index_last(bool use_parallel)
   { return 0; }
  virtual int pre_index_read_last_map(const uchar *key,
                                      key_part_map keypart_map,
                                      bool use_parallel)
   { return 0; }
/*
  virtual int pre_read_multi_range_first(KEY_MULTI_RANGE **found_range_p,
                                         KEY_MULTI_RANGE *ranges,
                                         uint range_count,
                                         bool sorted, HANDLER_BUFFER *buffer,
                                         bool use_parallel);
*/
  virtual int pre_multi_range_read_next(bool use_parallel)
  { return 0; }
  virtual int pre_read_range_first(const key_range *start_key,
                                   const key_range *end_key,
                                   bool eq_range, bool sorted,
                                   bool use_parallel)
   { return 0; }
  virtual int pre_ft_read(bool use_parallel)
   { return 0; }
  virtual int pre_rnd_next(bool use_parallel)
   { return 0; }
  int ha_pre_rnd_init(bool scan)
  {
    int result;
    DBUG_ENTER("ha_pre_rnd_init");
    DBUG_ASSERT(pre_inited==NONE || (pre_inited==RND && scan));
    pre_inited= (result= pre_rnd_init(scan)) ? NONE: RND;
    DBUG_RETURN(result);
  }
  int ha_pre_rnd_end()
  {
    DBUG_ENTER("ha_pre_rnd_end");
    DBUG_ASSERT(pre_inited==RND);
    pre_inited=NONE;
    DBUG_RETURN(pre_rnd_end());
  }
  virtual int pre_rnd_init(bool scan) { return 0; }
  virtual int pre_rnd_end() { return 0; }
  virtual int pre_index_init(uint idx, bool sorted) { return 0; }
  virtual int pre_index_end() { return 0; }
  int ha_pre_index_init(uint idx, bool sorted)
  {
    int result;
    DBUG_ENTER("ha_pre_index_init");
    DBUG_ASSERT(pre_inited==NONE);
    if (!(result= pre_index_init(idx, sorted)))
      pre_inited=INDEX;
    DBUG_RETURN(result);
  }
  int ha_pre_index_end()
  {
    DBUG_ENTER("ha_pre_index_end");
    DBUG_ASSERT(pre_inited==INDEX);
    pre_inited=NONE;
    DBUG_RETURN(pre_index_end());
  }
  int ha_pre_index_or_rnd_end()
  {
    return (pre_inited == INDEX ?
            ha_pre_index_end() :
            pre_inited == RND ? ha_pre_rnd_end() : 0 );
  }
  virtual bool vers_can_native(THD *thd)
  {
    return ht->flags & HTON_NATIVE_SYS_VERSIONING;
  }

  /**
     @brief
     Positions an index cursor to the index specified in the
     handle. Fetches the row if available. If the key value is null,
     begin at the first key of the index.
  */
protected:
  virtual int index_read_map(uchar * buf, const uchar * key,
                             key_part_map keypart_map,
                             enum ha_rkey_function find_flag)
  {
    uint key_len= calculate_key_len(table, active_index, key, keypart_map);
    return index_read(buf, key, key_len, find_flag);
  }
  /**
     @brief
     Positions an index cursor to the index specified in the
     handle. Fetches the row if available. If the key value is null,
     begin at the first key of the index.
  */
  virtual int index_read_idx_map(uchar * buf, uint index, const uchar * key,
                                 key_part_map keypart_map,
                                 enum ha_rkey_function find_flag);
  virtual int index_next(uchar * buf)
   { return  HA_ERR_WRONG_COMMAND; }
  virtual int index_prev(uchar * buf)
   { return  HA_ERR_WRONG_COMMAND; }
  virtual int index_first(uchar * buf)
   { return  HA_ERR_WRONG_COMMAND; }
  virtual int index_last(uchar * buf)
   { return  HA_ERR_WRONG_COMMAND; }
  virtual int index_next_same(uchar *buf, const uchar *key, uint keylen);
  /**
     @brief
     The following functions works like index_read, but it find the last
     row with the current key value or prefix.
     @returns @see index_read_map().
  */
  virtual int index_read_last_map(uchar * buf, const uchar * key,
                                  key_part_map keypart_map)
  {
    uint key_len= calculate_key_len(table, active_index, key, keypart_map);
    return index_read_last(buf, key, key_len);
  }
  virtual int close(void)=0;
  inline void update_rows_read()
  {
    if (likely(!internal_tmp_table))
      rows_stats.read++;
    else
      rows_stats.tmp_read++;
  }
  inline void update_index_statistics()
  {
    index_rows_read[active_index]++;
    update_rows_read();
  }
public:

  int ha_index_read_map(uchar * buf, const uchar * key,
                        key_part_map keypart_map,
                        enum ha_rkey_function find_flag);
  int ha_index_read_idx_map(uchar * buf, uint index, const uchar * key,
                            key_part_map keypart_map,
                            enum ha_rkey_function find_flag);
  int ha_index_next(uchar * buf);
  int ha_index_prev(uchar * buf);
  int ha_index_first(uchar * buf);
  int ha_index_last(uchar * buf);
  int ha_index_next_same(uchar *buf, const uchar *key, uint keylen);
  /*
    TODO: should we make for those functions non-virtual ha_func_name wrappers,
    too?
  */
  virtual ha_rows multi_range_read_info_const(uint keyno, RANGE_SEQ_IF *seq,
                                              void *seq_init_param, 
                                              uint n_ranges, uint *bufsz,
                                              uint *mrr_mode, ha_rows limit,
                                              Cost_estimate *cost);
  virtual ha_rows multi_range_read_info(uint keyno, uint n_ranges, uint keys,
                                        uint key_parts, uint *bufsz, 
                                        uint *mrr_mode, Cost_estimate *cost);
  virtual int multi_range_read_init(RANGE_SEQ_IF *seq, void *seq_init_param,
                                    uint n_ranges, uint mrr_mode, 
                                    HANDLER_BUFFER *buf);
  virtual int multi_range_read_next(range_id_t *range_info);
private:
  inline void calculate_costs(Cost_estimate *cost, uint keyno,
                              uint ranges, uint multi_row_ranges, uint flags,
                              ha_rows total_rows,
                              ulonglong io_blocks,
                              ulonglong unassigned_single_point_ranges);
public:
  /*
    Return string representation of the MRR plan.

    This is intended to be used for EXPLAIN, via the following scenario:
    1. SQL layer calls handler->multi_range_read_info().
    1.1. Storage engine figures out whether it will use some non-default
         MRR strategy, sets appropritate bits in *mrr_mode, and returns 
         control to SQL layer
    2. SQL layer remembers the returned mrr_mode
    3. SQL layer compares various options and choses the final query plan. As
       a part of that, it makes a choice of whether to use the MRR strategy
       picked in 1.1
    4. EXPLAIN code converts the query plan to its text representation. If MRR
       strategy is part of the plan, it calls
       multi_range_read_explain_info(mrr_mode) to get a text representation of
       the picked MRR strategy.

    @param mrr_mode   Mode which was returned by multi_range_read_info[_const]
    @param str        INOUT string to be printed for EXPLAIN
    @param str_end    End of the string buffer. The function is free to put the 
                      string into [str..str_end] memory range.
  */
  virtual int multi_range_read_explain_info(uint mrr_mode, char *str, 
                                            size_t size)
  { return 0; }

  virtual int read_range_first(const key_range *start_key,
                               const key_range *end_key,
                               bool eq_range, bool sorted);
  virtual int read_range_next();
  void set_end_range(const key_range *end_key);
  int compare_key(key_range *range);
  int compare_key2(key_range *range) const;
  virtual int ft_init() { return HA_ERR_WRONG_COMMAND; }
  virtual int pre_ft_init() { return HA_ERR_WRONG_COMMAND; }
  virtual void ft_end() {}
  virtual int pre_ft_end() { return 0; }
  virtual FT_INFO *ft_init_ext(uint flags, uint inx,String *key)
    { return NULL; }
public:
  virtual int ft_read(uchar *buf) { return HA_ERR_WRONG_COMMAND; }
  virtual int rnd_next(uchar *buf)=0;
  virtual int rnd_pos(uchar * buf, uchar *pos)=0;
  /**
    This function only works for handlers having
    HA_PRIMARY_KEY_REQUIRED_FOR_POSITION set.
    It will return the row with the PK given in the record argument.
  */
  virtual int rnd_pos_by_record(uchar *record)
  {
    int error;
    DBUG_ASSERT(table_flags() & HA_PRIMARY_KEY_REQUIRED_FOR_POSITION);

    error = ha_rnd_init(false);
    if (error != 0)
      return error;

    position(record);
    error = ha_rnd_pos(record, ref);
    ha_rnd_end();
    return error;
  }
  virtual int read_first_row(uchar *buf, uint primary_key);
public:

  /* Same as above, but with statistics */
  inline int ha_ft_read(uchar *buf);
  inline void ha_ft_end() { ft_end(); ft_handler=NULL; }
  int ha_rnd_next(uchar *buf);
  int ha_rnd_pos(uchar *buf, uchar *pos);
  inline int ha_rnd_pos_by_record(uchar *buf);
  inline int ha_read_first_row(uchar *buf, uint primary_key);

  /**
    The following 2 function is only needed for tables that may be
    internal temporary tables during joins.
  */
  virtual int remember_rnd_pos()
    { return HA_ERR_WRONG_COMMAND; }
  virtual int restart_rnd_next(uchar *buf)
    { return HA_ERR_WRONG_COMMAND; }

  virtual ha_rows records_in_range(uint inx, const key_range *min_key,
                                   const key_range *max_key,
                                   page_range *res)
    { return (ha_rows) 10; }
  /*
    If HA_PRIMARY_KEY_REQUIRED_FOR_POSITION is set, then it sets ref
    (reference to the row, aka position, with the primary key given in
    the record).
    Otherwise it set ref to the current row.
  */
  virtual void position(const uchar *record)=0;
  virtual int info(uint)=0; // see my_base.h for full description
  virtual void get_dynamic_partition_info(PARTITION_STATS *stat_info,
                                          uint part_id);
  virtual void set_partitions_to_open(List<String> *partition_names) {}
  virtual bool check_if_updates_are_ignored(const char *op) const;
  virtual int change_partitions_to_open(List<String> *partition_names)
  { return 0; }
  virtual int extra(enum ha_extra_function operation)
  { return 0; }
  virtual int extra_opt(enum ha_extra_function operation, ulong arg)
  { return extra(operation); }
  /*
    Table version id for the table. This should change for each
    sucessfull ALTER TABLE.
    This is used by the handlerton->check_version() to ask the engine
    if the table definition has been updated.
    Storage engines that does not support inplace alter table does not
    have to support this call.
  */
  virtual ulonglong table_version() const { return 0; }

  /**
    In an UPDATE or DELETE, if the row under the cursor was locked by another
    transaction, and the engine used an optimistic read of the last
    committed row value under the cursor, then the engine returns 1 from this
    function. MySQL must NOT try to update this optimistic value. If the
    optimistic value does not match the WHERE condition, MySQL can decide to
    skip over this row. Currently only works for InnoDB. This can be used to
    avoid unnecessary lock waits.

    If this method returns nonzero, it will also signal the storage
    engine that the next read will be a locking re-read of the row.
  */
  bool ha_was_semi_consistent_read();
  virtual bool was_semi_consistent_read() { return 0; }
  /**
    Tell the engine whether it should avoid unnecessary lock waits.
    If yes, in an UPDATE or DELETE, if the row under the cursor was locked
    by another transaction, the engine may try an optimistic read of
    the last committed row value under the cursor.
  */
  virtual void try_semi_consistent_read(bool) {}
  virtual void unlock_row() {}
  virtual int start_stmt(THD *thd, thr_lock_type lock_type) {return 0;}
  virtual bool need_info_for_auto_inc() { return 0; }
  virtual bool can_use_for_auto_inc_init() { return 1; }
  virtual void get_auto_increment(ulonglong offset, ulonglong increment,
                                  ulonglong nb_desired_values,
                                  ulonglong *first_value,
                                  ulonglong *nb_reserved_values);
  void set_next_insert_id(ulonglong id)
  {
    DBUG_PRINT("info",("auto_increment: next value %lu", (ulong)id));
    next_insert_id= id;
  }
  virtual void restore_auto_increment(ulonglong prev_insert_id)
  {
    /*
      Insertion of a row failed, re-use the lastly generated auto_increment
      id, for the next row. This is achieved by resetting next_insert_id to
      what it was before the failed insertion (that old value is provided by
      the caller). If that value was 0, it was the first row of the INSERT;
      then if insert_id_for_cur_row contains 0 it means no id was generated
      for this first row, so no id was generated since the INSERT started, so
      we should set next_insert_id to 0; if insert_id_for_cur_row is not 0, it
      is the generated id of the first and failed row, so we use it.
    */
    next_insert_id= (prev_insert_id > 0) ? prev_insert_id :
      insert_id_for_cur_row;
  }

  virtual void update_create_info(HA_CREATE_INFO *create_info) {}
  virtual int assign_to_keycache(THD* thd, HA_CHECK_OPT* check_opt)
  { return HA_ADMIN_NOT_IMPLEMENTED; }
  virtual int preload_keys(THD* thd, HA_CHECK_OPT* check_opt)
  { return HA_ADMIN_NOT_IMPLEMENTED; }
  /* end of the list of admin commands */

  virtual int indexes_are_disabled(void) {return 0;}
  virtual void append_create_info(String *packet) {}
  /**
    If index == MAX_KEY then a check for table is made and if index <
    MAX_KEY then a check is made if the table has foreign keys and if
    a foreign key uses this index (and thus the index cannot be dropped).

    @param  index            Index to check if foreign key uses it

    @retval   TRUE            Foreign key defined on table or index
    @retval   FALSE           No foreign key defined
  */
  virtual bool is_fk_defined_on_table_or_index(uint index)
  { return FALSE; }
  virtual char* get_foreign_key_create_info()
  { return(NULL);}  /* gets foreign key create string from InnoDB */
  /**
    Used in ALTER TABLE to check if changing storage engine is allowed.

    @note Called without holding thr_lock.c lock.

    @retval true   Changing storage engine is allowed.
    @retval false  Changing storage engine not allowed.
  */
  virtual bool can_switch_engines() { return true; }
  virtual int can_continue_handler_scan() { return 0; }
  /**
    Get the list of foreign keys in this table.

    @remark Returns the set of foreign keys where this table is the
            dependent or child table.

    @param thd  The thread handle.
    @param f_key_list[out]  The list of foreign keys.

    @return The handler error code or zero for success.
  */
  virtual int
  get_foreign_key_list(THD *thd, List<FOREIGN_KEY_INFO> *f_key_list)
  { return 0; }
  /**
    Get the list of foreign keys referencing this table.

    @remark Returns the set of foreign keys where this table is the
            referenced or parent table.

    @param thd  The thread handle.
    @param f_key_list[out]  The list of foreign keys.

    @return The handler error code or zero for success.
  */
  virtual int
  get_parent_foreign_key_list(THD *thd, List<FOREIGN_KEY_INFO> *f_key_list)
  { return 0; }
  virtual bool referenced_by_foreign_key() const noexcept { return false;}
  virtual void init_table_handle_for_HANDLER()
  { return; }       /* prepare InnoDB for HANDLER */
  virtual void free_foreign_key_create_info(char* str) {}
  /** The following can be called without an open handler */
  virtual const char *table_type() const { return hton_name(ht)->str; }
  /* The following is same as table_table(), except for partition engine */
  virtual const char *real_table_type() const { return hton_name(ht)->str; }
  const char **bas_ext() const { return ht->tablefile_extensions; }

  virtual int get_default_no_partitions(HA_CREATE_INFO *create_info)
  { return 1;}
  virtual void set_auto_partitions(partition_info *part_info) { return; }
  virtual bool get_no_parts(const char *name,
                            uint *no_parts)
  {
    *no_parts= 0;
    return 0;
  }
  virtual void set_part_info(partition_info *part_info) {return;}
  virtual void return_record_by_parent() { return; }

  /* Information about index. Both index and part starts from 0 */
  virtual ulong index_flags(uint idx, uint part, bool all_parts) const =0;

  uint max_record_length() const
  { return MY_MIN(HA_MAX_REC_LENGTH, max_supported_record_length()); }
  uint max_keys() const
  { return MY_MIN(MAX_KEY, max_supported_keys()); }
  uint max_key_parts() const
  { return MY_MIN(MAX_REF_PARTS, max_supported_key_parts()); }
  uint max_key_length() const
  { return MY_MIN(MAX_DATA_LENGTH_FOR_KEY, max_supported_key_length()); }
  uint max_key_part_length() const
  { return MY_MIN(MAX_DATA_LENGTH_FOR_KEY, max_supported_key_part_length()); }

  virtual uint max_supported_record_length() const { return HA_MAX_REC_LENGTH; }
  virtual uint max_supported_keys() const { return 0; }
  virtual uint max_supported_key_parts() const { return MAX_REF_PARTS; }
  virtual uint max_supported_key_length() const { return MAX_DATA_LENGTH_FOR_KEY; }
  virtual uint max_supported_key_part_length() const { return 255; }
  virtual uint min_record_length(uint options) const { return 1; }

  virtual int pre_calculate_checksum() { return 0; }
  virtual int calculate_checksum();
  virtual bool is_crashed() const  { return 0; }
  virtual bool auto_repair(int error) const { return 0; }

  void update_global_table_stats();
  void update_global_index_stats();

  /**
    @note lock_count() can return > 1 if the table is MERGE or partitioned.
  */
  virtual uint lock_count(void) const { return 1; }
  /**
    Get the lock(s) for the table and perform conversion of locks if needed.

    Is not invoked for non-transactional temporary tables.

    @note store_lock() can return more than one lock if the table is MERGE
    or partitioned.

    @note that one can NOT rely on table->in_use in store_lock().  It may
    refer to a different thread if called from mysql_lock_abort_for_thread().

    @note If the table is MERGE, store_lock() can return less locks
    than lock_count() claimed. This can happen when the MERGE children
    are not attached when this is called from another thread.
  */
  virtual THR_LOCK_DATA **store_lock(THD *thd, THR_LOCK_DATA **to,
				     enum thr_lock_type lock_type)=0;

  /** Type of table for caching query */
  virtual uint8 table_cache_type() { return HA_CACHE_TBL_NONTRANSACT; }


  /**
    @brief Register a named table with a call back function to the query cache.

    @param thd The thread handle
    @param table_key A pointer to the table name in the table cache
    @param key_length The length of the table name
    @param[out] engine_callback The pointer to the storage engine call back
      function
    @param[out] engine_data Storage engine specific data which could be
      anything

    This method offers the storage engine, the possibility to store a reference
    to a table name which is going to be used with query cache. 
    The method is called each time a statement is written to the cache and can
    be used to verify if a specific statement is cacheable. It also offers
    the possibility to register a generic (but static) call back function which
    is called each time a statement is matched against the query cache.

    @note If engine_data supplied with this function is different from
      engine_data supplied with the callback function, and the callback returns
      FALSE, a table invalidation on the current table will occur.

    @return Upon success the engine_callback will point to the storage engine
      call back function, if any, and engine_data will point to any storage
      engine data used in the specific implementation.
      @retval TRUE Success
      @retval FALSE The specified table or current statement should not be
        cached
  */

  virtual my_bool register_query_cache_table(THD *thd, const char *table_key,
                                             uint key_length,
                                             qc_engine_callback *callback,
                                             ulonglong *engine_data)
  {
    *callback= 0;
    return TRUE;
  }

  /*
    Count tables invisible from all tables list on which current one built
    (like myisammrg and partitioned tables)

    tables_type          mask for the tables should be added herdde

    returns number of such tables
  */

  virtual uint count_query_cache_dependant_tables(uint8 *tables_type
                                                  __attribute__((unused)))
  {
    return 0;
  }

  /*
    register tables invisible from all tables list on which current one built
    (like myisammrg and partitioned tables).

    @note they should be counted by method above

    cache                Query cache pointer
    block                Query cache block to write the table
    n                    Number of the table

    @retval FALSE - OK
    @retval TRUE  - Error
  */

  virtual my_bool
    register_query_cache_dependant_tables(THD *thd
                                          __attribute__((unused)),
                                          Query_cache *cache
                                          __attribute__((unused)),
                                          Query_cache_block_table **block
                                          __attribute__((unused)),
                                          uint *n __attribute__((unused)))
  {
    return FALSE;
  }

 /*
   Check if the key is a clustering key

   - Data is stored together with the primary key (no secondary lookup
     needed to find the row data). The optimizer uses this to find out
     the cost of fetching data.

     Note that in many cases a clustered key is also a reference key.
     This means that:

   - The key is part of each secondary key and is used
     to find the row data in the primary index when reading trough
     secondary indexes.
   - When doing a HA_KEYREAD_ONLY we get also all the primary key parts
     into the row. This is critical property used by index_merge.

   All the above is usually true for engines that store the row
   data in the primary key index (e.g. in a b-tree), and use the key
   key value as a position().  InnoDB is an example of such an engine.

   For a clustered (primary) key, the following should also hold:
   index_flags() should contain HA_CLUSTERED_INDEX
   index_flags() should not contain HA_KEYREAD_ONLY or HA_DO_RANGE_FILTER_PUSHDOWN
   table_flags() should contain HA_TABLE_SCAN_ON_INDEX

   For a reference key the following should also hold:
   table_flags() should contain HA_PRIMARY_KEY_IS_READ_INDEX.

   @retval TRUE   yes
   @retval FALSE  No.
 */

 /* The following code is for primary keys */
 inline bool pk_is_clustering_key(uint index) const;
 /* Same as before but for other keys, in which case we can skip the check */
 inline bool is_clustering_key(uint index) const;

 virtual int cmp_ref(const uchar *ref1, const uchar *ref2)
 {
   return memcmp(ref1, ref2, ref_length);
 }

 /*
   Condition pushdown to storage engines
 */

 /**
   Push condition down to the table handler.

   @param  cond   Condition to be pushed. The condition tree must not be
                  modified by the by the caller.

   @return
     The 'remainder' condition that caller must use to filter out records.
     NULL means the handler will not return rows that do not match the
     passed condition.

   @note
   The pushed conditions form a stack (from which one can remove the
   last pushed condition using cond_pop).
   The table handler filters out rows using (pushed_cond1 AND pushed_cond2 
   AND ... AND pushed_condN)
   or less restrictive condition, depending on handler's capabilities.

   handler->ha_reset() call empties the condition stack.
   Calls to rnd_init/rnd_end, index_init/index_end etc do not affect the
   condition stack.
 */ 
 virtual const COND *cond_push(const COND *cond) { return cond; };
 /**
   Pop the top condition from the condition stack of the handler instance.

   Pops the top if condition stack, if stack is not empty.
 */
 virtual void cond_pop() { return; };

 /**
   Push metadata for the current operation down to the table handler.
 */
 virtual int info_push(uint info_type, void *info) { return 0; };

 /**
   Push down an index condition to the handler.

   The server will use this method to push down a condition it wants
   the handler to evaluate when retrieving records using a specified
   index. The pushed index condition will only refer to fields from
   this handler that is contained in the index (but it may also refer
   to fields in other handlers). Before the handler evaluates the
   condition it must read the content of the index entry into the 
   record buffer.

   The handler is free to decide if and how much of the condition it
   will take responsibility for evaluating. Based on this evaluation
   it should return the part of the condition it will not evaluate.
   If it decides to evaluate the entire condition it should return
   NULL. If it decides not to evaluate any part of the condition it
   should return a pointer to the same condition as given as argument.

   @param keyno    the index number to evaluate the condition on
   @param idx_cond the condition to be evaluated by the handler

   @return The part of the pushed condition that the handler decides
           not to evaluate
 */
 virtual Item *idx_cond_push(uint keyno, Item* idx_cond) { return idx_cond; }

 /** Reset information about pushed index conditions */
 virtual void cancel_pushed_idx_cond()
 {
   pushed_idx_cond= NULL;
   pushed_idx_cond_keyno= MAX_KEY;
   in_range_check_pushed_down= false;
 }

 inline void assert_icp_limitations(uchar *buf);

 virtual void cancel_pushed_rowid_filter()
 {
   pushed_rowid_filter= NULL;
   if (rowid_filter_is_active)
   {
     rowid_filter_is_active= false;
     rowid_filter_changed();
   }
 }

 virtual void disable_pushed_rowid_filter()
 {
   DBUG_ASSERT(pushed_rowid_filter != NULL &&
               save_pushed_rowid_filter == NULL);
   save_pushed_rowid_filter= pushed_rowid_filter;
   save_rowid_filter_is_active= rowid_filter_is_active;
   pushed_rowid_filter= NULL;

   if (rowid_filter_is_active)
   {
     rowid_filter_is_active= false;
     rowid_filter_changed();
   }
 }

 virtual void enable_pushed_rowid_filter()
 {
   DBUG_ASSERT(save_pushed_rowid_filter != NULL &&
               pushed_rowid_filter == NULL);
   pushed_rowid_filter= save_pushed_rowid_filter;
   save_pushed_rowid_filter= NULL;
   if (save_rowid_filter_is_active)
   {
     rowid_filter_is_active= true;
     rowid_filter_changed();
   }
 }

 virtual bool rowid_filter_push(Rowid_filter *rowid_filter) { return true; }
 /* Signal that rowid filter may have been enabled / disabled */
 virtual void rowid_filter_changed() {}

 /* Needed for partition / spider */
  virtual TABLE_LIST *get_next_global_for_child() { return NULL; }

 /**
   Part of old, deprecated in-place ALTER API.
 */
 virtual bool check_if_incompatible_data(HA_CREATE_INFO *create_info,
					 uint table_changes)
 { return COMPATIBLE_DATA_NO; }

 /* On-line/in-place ALTER TABLE interface. */

 /*
   Here is an outline of on-line/in-place ALTER TABLE execution through
   this interface.

   Phase 1 : Initialization
   ========================
   During this phase we determine which algorithm should be used
   for execution of ALTER TABLE and what level concurrency it will
   require.

   *) This phase starts by opening the table and preparing description
      of the new version of the table.
   *) Then we check if it is impossible even in theory to carry out
      this ALTER TABLE using the in-place algorithm. For example, because
      we need to change storage engine or the user has explicitly requested
      usage of the "copy" algorithm.
   *) If in-place ALTER TABLE is theoretically possible, we continue
      by compiling differences between old and new versions of the table
      in the form of HA_ALTER_FLAGS bitmap. We also build a few
      auxiliary structures describing requested changes and store
      all these data in the Alter_inplace_info object.
   *) Then the handler::check_if_supported_inplace_alter() method is called
      in order to find if the storage engine can carry out changes requested
      by this ALTER TABLE using the in-place algorithm. To determine this,
      the engine can rely on data in HA_ALTER_FLAGS/Alter_inplace_info
      passed to it as well as on its own checks. If the in-place algorithm
      can be used for this ALTER TABLE, the level of required concurrency for
      its execution is also returned.
      If any errors occur during the handler call, ALTER TABLE is aborted
      and no further handler functions are called.
   *) Locking requirements of the in-place algorithm are compared to any
      concurrency requirements specified by user. If there is a conflict
      between them, we either switch to the copy algorithm or emit an error.

   Phase 2 : Execution
   ===================

   In this phase the operations are executed.

   *) As the first step, we acquire a lock corresponding to the concurrency
      level which was returned by handler::check_if_supported_inplace_alter()
      and requested by the user. This lock is held for most of the
      duration of in-place ALTER (if HA_ALTER_INPLACE_COPY_LOCK
      or HA_ALTER_INPLACE_COPY_NO_LOCK were returned we acquire an
      exclusive lock for duration of the next step only).
   *) After that we call handler::ha_prepare_inplace_alter_table() to give the
      storage engine a chance to update its internal structures with a higher
      lock level than the one that will be used for the main step of algorithm.
      After that we downgrade the lock if it is necessary.
   *) After that, the main step of this phase and algorithm is executed.
      We call the handler::ha_inplace_alter_table() method, which carries out the
      changes requested by ALTER TABLE but does not makes them visible to other
      connections yet.
   *) We ensure that no other connection uses the table by upgrading our
      lock on it to exclusive.
   *) a) If the previous step succeeds, handler::ha_commit_inplace_alter_table() is
         called to allow the storage engine to do any final updates to its structures,
         to make all earlier changes durable and visible to other connections.
      b) If we have failed to upgrade lock or any errors have occurred during the
         handler functions calls (including commit), we call
         handler::ha_commit_inplace_alter_table()
         to rollback all changes which were done during previous steps.

  Phase 3 : Final
  ===============

  In this phase we:

  *) Update SQL-layer data-dictionary by installing .FRM file for the new version
     of the table.
  *) Inform the storage engine about this change by calling the
     hton::notify_tabledef_changed()
  *) Destroy the Alter_inplace_info and handler_ctx objects.

 */

 /**
    Check if a storage engine supports a particular alter table in-place

    @param    altered_table     TABLE object for new version of table.
    @param    ha_alter_info     Structure describing changes to be done
                                by ALTER TABLE and holding data used
                                during in-place alter.

    @retval   HA_ALTER_ERROR                  Unexpected error.
    @retval   HA_ALTER_INPLACE_NOT_SUPPORTED  Not supported, must use copy.
    @retval   HA_ALTER_INPLACE_EXCLUSIVE_LOCK Supported, but requires X lock.
    @retval   HA_ALTER_INPLACE_COPY_LOCK
                                              Supported, but requires SNW lock
                                              during main phase. Prepare phase
                                              requires X lock.
    @retval   HA_ALTER_INPLACE_SHARED_LOCK    Supported, but requires SNW lock.
    @retval   HA_ALTER_INPLACE_COPY_NO_LOCK
                                              Supported, concurrent reads/writes
                                              allowed. However, prepare phase
                                              requires X lock.
    @retval   HA_ALTER_INPLACE_NO_LOCK        Supported, concurrent
                                              reads/writes allowed.

    @note The default implementation uses the old in-place ALTER API
    to determine if the storage engine supports in-place ALTER or not.

    @note Called without holding thr_lock.c lock.
 */
 virtual enum_alter_inplace_result
 check_if_supported_inplace_alter(TABLE *altered_table,
                                  Alter_inplace_info *ha_alter_info);


 /**
    Public functions wrapping the actual handler call.
    @see prepare_inplace_alter_table()
 */
 bool ha_prepare_inplace_alter_table(TABLE *altered_table,
                                     Alter_inplace_info *ha_alter_info);


 /**
    Public function wrapping the actual handler call.
    @see inplace_alter_table()
 */
 bool ha_inplace_alter_table(TABLE *altered_table,
                             Alter_inplace_info *ha_alter_info)
 {
   return inplace_alter_table(altered_table, ha_alter_info);
 }


 /**
    Public function wrapping the actual handler call.
    Allows us to enforce asserts regardless of handler implementation.
    @see commit_inplace_alter_table()
 */
 bool ha_commit_inplace_alter_table(TABLE *altered_table,
                                    Alter_inplace_info *ha_alter_info,
                                    bool commit);


protected:
 /**
    Allows the storage engine to update internal structures with concurrent
    writes blocked. If check_if_supported_inplace_alter() returns
    HA_ALTER_INPLACE_COPY_NO_LOCK or HA_ALTER_INPLACE_COPY_LOCK,
    this function is called with exclusive lock otherwise the same level
    of locking as for inplace_alter_table() will be used.

    @note Storage engines are responsible for reporting any errors by
    calling my_error()/print_error()

    @note If this function reports error, commit_inplace_alter_table()
    will be called with commit= false.

    @note For partitioning, failing to prepare one partition, means that
    commit_inplace_alter_table() will be called to roll back changes for
    all partitions. This means that commit_inplace_alter_table() might be
    called without prepare_inplace_alter_table() having been called first
    for a given partition.

    @param    altered_table     TABLE object for new version of table.
    @param    ha_alter_info     Structure describing changes to be done
                                by ALTER TABLE and holding data used
                                during in-place alter.

    @retval   true              Error
    @retval   false             Success
 */
 virtual bool prepare_inplace_alter_table(TABLE *altered_table,
                                          Alter_inplace_info *ha_alter_info)
 { return false; }


 /**
    Alter the table structure in-place with operations specified using HA_ALTER_FLAGS
    and Alter_inplace_info. The level of concurrency allowed during this
    operation depends on the return value from check_if_supported_inplace_alter().

    @note Storage engines are responsible for reporting any errors by
    calling my_error()/print_error()

    @note If this function reports error, commit_inplace_alter_table()
    will be called with commit= false.

    @param    altered_table     TABLE object for new version of table.
    @param    ha_alter_info     Structure describing changes to be done
                                by ALTER TABLE and holding data used
                                during in-place alter.

    @retval   true              Error
    @retval   false             Success
 */
 virtual bool inplace_alter_table(TABLE *altered_table,
                                  Alter_inplace_info *ha_alter_info)
 { return false; }


 /**
    Commit or rollback the changes made during prepare_inplace_alter_table()
    and inplace_alter_table() inside the storage engine.
    Note that in case of rollback the allowed level of concurrency during
    this operation will be the same as for inplace_alter_table() and thus
    might be higher than during prepare_inplace_alter_table(). (For example,
    concurrent writes were blocked during prepare, but might not be during
    rollback).

    @note Storage engines are responsible for reporting any errors by
    calling my_error()/print_error()

    @note If this function with commit= true reports error, it will be called
    again with commit= false.

    @note In case of partitioning, this function might be called for rollback
    without prepare_inplace_alter_table() having been called first.
    Also partitioned tables sets ha_alter_info->group_commit_ctx to a NULL
    terminated array of the partitions handlers and if all of them are
    committed as one, then group_commit_ctx should be set to NULL to indicate
    to the partitioning handler that all partitions handlers are committed.
    @see prepare_inplace_alter_table().

    @param    altered_table     TABLE object for new version of table.
    @param    ha_alter_info     Structure describing changes to be done
                                by ALTER TABLE and holding data used
                                during in-place alter.
    @param    commit            True => Commit, False => Rollback.

    @retval   true              Error
    @retval   false             Success
 */
 virtual bool commit_inplace_alter_table(TABLE *altered_table,
                                         Alter_inplace_info *ha_alter_info,
                                         bool commit)
{
  /* Nothing to commit/rollback, mark all handlers committed! */
  ha_alter_info->group_commit_ctx= NULL;
  return false;
}

public:
 /* End of On-line/in-place ALTER TABLE interface. */


  /**
    use_hidden_primary_key() is called in case of an update/delete when
    (table_flags() and HA_PRIMARY_KEY_REQUIRED_FOR_DELETE) is defined
    but we don't have a primary key
  */
  virtual void use_hidden_primary_key();
  virtual alter_table_operations alter_table_flags(alter_table_operations flags)
  {
    if (ht->alter_table_flags)
      return ht->alter_table_flags(flags);
    return 0;
  }

  virtual LEX_CSTRING *engine_name();
  
  TABLE* get_table() { return table; }
  TABLE_SHARE* get_table_share() { return table_share; }
protected:
  /* Service methods for use by storage engines. */
  THD *ha_thd(void) const;

  /**
    Acquire the instrumented table information from a table share.
    @return an instrumented table share, or NULL.
  */
  PSI_table_share *ha_table_share_psi() const;

  /**
    Default rename_table() and delete_table() rename/delete files with a
    given name and extensions from bas_ext().

    These methods can be overridden, but their default implementation
    provide useful functionality.
  */
  virtual int rename_table(const char *from, const char *to);


public:
  /**
    Delete a table in the engine. Called for base as well as temporary
    tables.
  */
  virtual int delete_table(const char *name);
  bool check_table_binlog_row_based();
  bool prepare_for_row_logging();
  int prepare_for_modify(bool can_set_fields, bool can_lookup);
  int binlog_log_row(const uchar *before_record, const uchar *after_record,
                     Log_func *log_func);

  inline void clear_cached_table_binlog_row_based_flag()
  {
    check_table_binlog_row_based_done= 0;
  }
  virtual void handler_stats_updated() {}

  inline void ha_handler_stats_reset()
  {
    handler_stats= &active_handler_stats;
    active_handler_stats.reset();
    active_handler_stats.active= 1;
    handler_stats_updated();
  }
  inline void ha_handler_stats_disable()
  {
    if (handler_stats)
    {
      handler_stats= 0;
      active_handler_stats.active= 0;
      handler_stats_updated();
    }
  }

private:
  /* Cache result to avoid extra calls */
  inline void mark_trx_read_write()
  {
    if (unlikely(!mark_trx_read_write_done))
    {
      mark_trx_read_write_done= 1;
      mark_trx_read_write_internal();
    }
  }

  bool check_old_types() const;
  void mark_trx_read_write_internal();
  bool check_table_binlog_row_based_internal();

  int create_lookup_handler();
  void alloc_lookup_buffer();
  int check_duplicate_long_entry_key(const uchar *new_rec, uint key_no);
  /** PRIMARY KEY/UNIQUE WITHOUT OVERLAPS check */
  int ha_check_overlaps(const uchar *old_data, const uchar* new_data);
  int ha_check_long_uniques(const uchar *old_rec, const uchar *new_rec);
  int ha_check_inserver_constraints(const uchar *old_data, const uchar* new_data);

protected:
  /*
    These are intended to be used only by handler::ha_xxxx() functions
    However, engines that implement read_range_XXX() (like MariaRocks)
    or embed other engines (like ha_partition) may need to call these also
  */
  /*
    Increment statistics. As a side effect increase accessed_rows_and_keys
    and checks if lex->limit_rows_examined_cnt is reached
  */
  inline void increment_statistics(ulong SSV::*offset) const;
  /* Same as increment_statistics but doesn't increase accessed_rows_and_keys */
  inline void fast_increment_statistics(ulong SSV::*offset) const;
  inline void decrement_statistics(ulong SSV::*offset) const;

private:
  /*
    Low-level primitives for storage engines.  These should be
    overridden by the storage engine class. To call these methods, use
    the corresponding 'ha_*' method above.
  */

  virtual int open(const char *name, int mode, uint test_if_locked)=0;
  /* Note: ha_index_read_idx_map() may bypass index_init() */
  virtual int index_init(uint idx, bool sorted) { return 0; }
  virtual int index_end() { return 0; }
  /**
    rnd_init() can be called two times without rnd_end() in between
    (it only makes sense if scan=1).
    then the second call should prepare for the new table scan (e.g
    if rnd_init allocates the cursor, second call should position it
    to the start of the table, no need to deallocate and allocate it again
  */
  virtual int rnd_init(bool scan)= 0;
  virtual int rnd_end() { return 0; }
  virtual int write_row(const uchar *buf __attribute__((unused)))
  {
    return HA_ERR_WRONG_COMMAND;
  }

  /**
    Update a single row.

    Note: If HA_ERR_FOUND_DUPP_KEY is returned, the handler must read
    all columns of the row so MySQL can create an error message. If
    the columns required for the error message are not read, the error
    message will contain garbage.
  */
  virtual int update_row(const uchar *old_data __attribute__((unused)),
                         const uchar *new_data __attribute__((unused)))
  {
    return HA_ERR_WRONG_COMMAND;
  }

  /*
    Optimized function for updating the first row. Only used by sequence
    tables
  */
  virtual int update_first_row(const uchar *new_data);

  virtual int delete_row(const uchar *buf __attribute__((unused)))
  {
    return HA_ERR_WRONG_COMMAND;
  }

  /* Perform initialization for a direct update request */
public:
  int ha_direct_update_rows(ha_rows *update_rows, ha_rows *found_rows);
  virtual int direct_update_rows_init(List<Item> *update_fields)
  {
    return HA_ERR_WRONG_COMMAND;
  }
private:
  virtual int pre_direct_update_rows_init(List<Item> *update_fields)
  {
    return HA_ERR_WRONG_COMMAND;
  }
  virtual int direct_update_rows(ha_rows *update_rows __attribute__((unused)),
                                 ha_rows *found_rows __attribute__((unused)))
  {
    return HA_ERR_WRONG_COMMAND;
  }
  virtual int pre_direct_update_rows()
  {
    return HA_ERR_WRONG_COMMAND;
  }

  /* Perform initialization for a direct delete request */
public:
  int ha_direct_delete_rows(ha_rows *delete_rows);
  virtual int direct_delete_rows_init()
  {
    return HA_ERR_WRONG_COMMAND;
  }
private:
  virtual int pre_direct_delete_rows_init()
  {
    return HA_ERR_WRONG_COMMAND;
  }
  virtual int direct_delete_rows(ha_rows *delete_rows __attribute__((unused)))
  {
    return HA_ERR_WRONG_COMMAND;
  }
  virtual int pre_direct_delete_rows()
  {
    return HA_ERR_WRONG_COMMAND;
  }

  /**
    Reset state of file to after 'open'.
    This function is called after every statement for all tables used
    by that statement.
  */
  virtual int reset() { return 0; }
  virtual Table_flags table_flags(void) const= 0;
  /**
    Is not invoked for non-transactional temporary tables.

    Tells the storage engine that we intend to read or write data
    from the table. This call is prefixed with a call to handler::store_lock()
    and is invoked only for those handler instances that stored the lock.

    Calls to rnd_init/index_init are prefixed with this call. When table
    IO is complete, we call external_lock(F_UNLCK).
    A storage engine writer should expect that each call to
    ::external_lock(F_[RD|WR]LOCK is followed by a call to
    ::external_lock(F_UNLCK). If it is not, it is a bug in MySQL.

    The name and signature originate from the first implementation
    in MyISAM, which would call fcntl to set/clear an advisory
    lock on the data file in this method.

    @param   lock_type    F_RDLCK, F_WRLCK, F_UNLCK

    @return  non-0 in case of failure, 0 in case of success.
    When lock_type is F_UNLCK, the return value is ignored.
  */
  virtual int external_lock(THD *thd __attribute__((unused)),
                            int lock_type __attribute__((unused)))
  {
    return 0;
  }
  virtual void release_auto_increment() { return; };
  /** admin commands - called from mysql_admin_table */
  virtual int check_for_upgrade(HA_CHECK_OPT *check_opt)
  { return HA_ADMIN_OK; }
  virtual int check(THD* thd, HA_CHECK_OPT* check_opt)
  { return HA_ADMIN_NOT_IMPLEMENTED; }

  /**
     In this method check_opt can be modified
     to specify CHECK option to use to call check()
     upon the table.
  */
  virtual int repair(THD* thd, HA_CHECK_OPT* check_opt)
  {
    DBUG_ASSERT(!(ha_table_flags() & HA_CAN_REPAIR));
    return HA_ADMIN_NOT_IMPLEMENTED;
  }
protected:
  virtual void start_bulk_insert(ha_rows rows, uint flags) {}
  virtual int end_bulk_insert() { return 0; }
  virtual int index_read(uchar * buf, const uchar * key, uint key_len,
                         enum ha_rkey_function find_flag)
   { return  HA_ERR_WRONG_COMMAND; }
  virtual int index_read_last(uchar * buf, const uchar * key, uint key_len)
  {
    my_errno= HA_ERR_WRONG_COMMAND;
    return HA_ERR_WRONG_COMMAND;
  }
  friend class ha_partition;
  friend class ha_sequence;
public:
  /**
    This method is similar to update_row, however the handler doesn't need
    to execute the updates at this point in time. The handler can be certain
    that another call to bulk_update_row will occur OR a call to
    exec_bulk_update before the set of updates in this query is concluded.

    @param    old_data       Old record
    @param    new_data       New record
    @param    dup_key_found  Number of duplicate keys found

    @retval  0   Bulk delete used by handler
    @retval  1   Bulk delete not used, normal operation used
  */
  virtual int bulk_update_row(const uchar *old_data, const uchar *new_data,
                              ha_rows *dup_key_found)
  {
    DBUG_ASSERT(FALSE);
    return HA_ERR_WRONG_COMMAND;
  }
  /**
    This is called to delete all rows in a table
    If the handler don't support this, then this function will
    return HA_ERR_WRONG_COMMAND and MySQL will delete the rows one
    by one.
  */
  virtual int delete_all_rows()
  { return (my_errno=HA_ERR_WRONG_COMMAND); }
  /**
    Quickly remove all rows from a table.

    @remark This method is responsible for implementing MySQL's TRUNCATE
            TABLE statement, which is a DDL operation. As such, a engine
            can bypass certain integrity checks and in some cases avoid
            fine-grained locking (e.g. row locks) which would normally be
            required for a DELETE statement.

    @remark Typically, truncate is not used if it can result in integrity
            violation. For example, truncate is not used when a foreign
            key references the table, but it might be used if foreign key
            checks are disabled.

    @remark Engine is responsible for resetting the auto-increment counter.

    @remark The table is locked in exclusive mode.
  */
  virtual int truncate()
  {
    int error= delete_all_rows();
    return error ? error : reset_auto_increment(0);
  }
  /**
    Reset the auto-increment counter to the given value, i.e. the next row
    inserted will get the given value.
  */
  virtual int reset_auto_increment(ulonglong value)
  { return 0; }
  virtual int optimize(THD* thd, HA_CHECK_OPT* check_opt)
  { return HA_ADMIN_NOT_IMPLEMENTED; }
  virtual int analyze(THD* thd, HA_CHECK_OPT* check_opt)
  { return HA_ADMIN_NOT_IMPLEMENTED; }
  virtual bool check_and_repair(THD *thd) { return TRUE; }
  virtual int disable_indexes(key_map map, bool persist) { return HA_ERR_WRONG_COMMAND; }
  virtual int enable_indexes(key_map map, bool persist) { return HA_ERR_WRONG_COMMAND; }
  virtual int discard_or_import_tablespace(my_bool discard)
  { return (my_errno=HA_ERR_WRONG_COMMAND); }
  virtual void drop_table(const char *name);
  virtual int create(const char *name, TABLE *form, HA_CREATE_INFO *info)=0;

  virtual int create_partitioning_metadata(const char *name,
                                           const char *old_name,
                                           chf_create_flags action_flag)
  { return FALSE; }

  virtual int change_partitions(HA_CREATE_INFO *create_info,
                                const char *path,
                                ulonglong * const copied,
                                ulonglong * const deleted,
                                const uchar *pack_frm_data,
                                size_t pack_frm_len)
  { return HA_ERR_WRONG_COMMAND; }
  /* @return true if it's necessary to switch current statement log format from
   STATEMENT to ROW if binary log format is MIXED and autoincrement values
   are changed in the statement */
  virtual bool autoinc_lock_mode_stmt_unsafe() const
  { return false; }
  virtual int drop_partitions(const char *path)
  { return HA_ERR_WRONG_COMMAND; }
  virtual int rename_partitions(const char *path)
  { return HA_ERR_WRONG_COMMAND; }
  virtual bool set_ha_share_ref(Handler_share **arg_ha_share)
  {
    DBUG_ASSERT(!ha_share);
    DBUG_ASSERT(arg_ha_share);
    if (ha_share || !arg_ha_share)
      return true;
    ha_share= arg_ha_share;
    return false;
  }
  inline void set_table(TABLE* table_arg);
  int get_lock_type() const { return m_lock_type; }
public:
  /* XXX to be removed, see ha_partition::partition_ht() */
  virtual handlerton *partition_ht() const
  { return ht; }
  virtual bool partition_engine() { return 0;}
  /*
    Used with 'wrapper' engines, like SEQUENCE, to access to the
    underlaying engine used for storage.
  */
  virtual handlerton *storage_ht() const
  { return ht; }
  inline int ha_write_tmp_row(uchar *buf);
  inline int ha_delete_tmp_row(uchar *buf);
  inline int ha_update_tmp_row(const uchar * old_data, uchar * new_data);

  virtual void set_lock_type(enum thr_lock_type lock);
  friend check_result_t handler_index_cond_check(void* h_arg);
  friend check_result_t handler_rowid_filter_check(void *h_arg);

  /**
    Find unique record by index or unique constrain

    @param record        record to find (also will be fillded with
                         actual record fields)
    @param unique_ref    index or unique constraiun number (depends
                         on what used in the engine

    @retval -1 Error
    @retval  1 Not found
    @retval  0 Found
  */
  virtual int find_unique_row(uchar *record, uint unique_ref)
  { return -1; /*unsupported */}

  bool native_versioned() const
  { DBUG_ASSERT(ht); return partition_ht()->flags & HTON_NATIVE_SYS_VERSIONING; }
  virtual void update_partition(uint	part_id)
  {}

  /**
    Some engines can perform column type conversion with ALGORITHM=INPLACE.
    These functions check for such possibility.
    Implementation could be based on Field_xxx::is_equal()
   */
  virtual bool can_convert_nocopy(const Field &,
                                  const Column_definition &) const
  {
    return false;
  }
  /* If the table is using sql level unique constraints on some column */
  inline bool has_long_unique();

  /* Used for ALTER TABLE.
  Some engines can handle some differences in indexes by themself. */
  virtual Compare_keys compare_key_parts(const Field &old_field,
                                         const Column_definition &new_field,
                                         const KEY_PART_INFO &old_part,
                                         const KEY_PART_INFO &new_part) const;


/*
  If lower_case_table_names == 2 (case-preserving but case-insensitive
  file system) and the storage is not HA_FILE_BASED, we need to provide
  a lowercase file name for the engine.
*/
  inline bool needs_lower_case_filenames() const
  {
    return (lower_case_table_names == 2 && !(ha_table_flags() & HA_FILE_BASED));
  }

  Lex_cstring get_canonical_filename(const Lex_cstring &path,
                                     Table_path_buffer *tmp_path)
                                     const;

  bool is_canonical_filename(const LEX_CSTRING &path) const
  {
    Table_path_buffer cpath;
    return !strcmp(path.str, get_canonical_filename(path, &cpath).str);
  }

  bool log_not_redoable_operation(const char *operation);

protected:
  Handler_share *get_ha_share_ptr();
  void set_ha_share_ptr(Handler_share *arg_ha_share);
  void lock_shared_ha_data();
  void unlock_shared_ha_data();

  /*
    Mroonga needs to call some xxx_time() directly for it's internal handler
    methods
  */
  friend class ha_mroonga;
};

#include "multi_range_read.h"
#include "group_by_handler.h"

bool key_uses_partial_cols(TABLE_SHARE *table, uint keyno);

	/* Some extern variables used with handlers */

extern const LEX_CSTRING ha_row_type[];
extern MYSQL_PLUGIN_IMPORT const char *tx_isolation_names[];
extern MYSQL_PLUGIN_IMPORT const char *binlog_format_names[];
extern TYPELIB tx_isolation_typelib;
extern const char *myisam_stats_method_names[];
extern ulong total_ha, total_ha_2pc;

/* lookups */
plugin_ref ha_resolve_by_name(THD *thd, const LEX_CSTRING *name, bool tmp_table);
plugin_ref ha_lock_engine(THD *thd, const handlerton *hton);
handlerton *ha_resolve_by_legacy_type(THD *thd, enum legacy_db_type db_type);
handler *get_new_handler(TABLE_SHARE *share, MEM_ROOT *alloc,
                         handlerton *db_type);
handlerton *ha_checktype(THD *thd, handlerton *hton, bool no_substitute);

static inline handlerton *ha_checktype(THD *thd, enum legacy_db_type type,
                                       bool no_substitute = 0)
{
  return ha_checktype(thd, ha_resolve_by_legacy_type(thd, type), no_substitute);
}

static inline enum legacy_db_type ha_legacy_type(const handlerton *db_type)
{
  return (db_type == NULL) ? DB_TYPE_UNKNOWN : db_type->db_type;
}

static inline const char *
ha_resolve_storage_engine_name(const transaction_participant *db_type)
{
  return (db_type == NULL ? "UNKNOWN" :
          db_type == view_pseudo_hton ? "VIEW" : hton_name(db_type)->str);
}

static inline bool ha_check_storage_engine_flag(const handlerton *db_type, uint32 flag)
{
  return db_type && (db_type->flags & flag);
}

static inline bool ha_storage_engine_is_enabled(const handlerton *db_type)
{
  return db_type && db_type->create;
}

/* basic stuff */
int ha_init_errors(void);
int ha_init(void);
int ha_end(void);
int ha_initialize_handlerton(void *plugin);
int ha_finalize_handlerton(void *plugin);
int setup_transaction_participant(void *plugin);

TYPELIB *ha_known_exts(void);
int ha_panic(enum ha_panic_function flag);
void ha_close_connection(THD* thd);
void ha_kill_query(THD* thd, enum thd_kill_levels level);
void ha_signal_ddl_recovery_done();
void ha_signal_tc_log_recovery_done();
bool ha_flush_logs();
void ha_drop_database(const char* path);
void ha_commit_checkpoint_request(void *cookie, void (*pre_hook)(void *));
int ha_create_table(THD *thd, const char *path, const char *db,
                    const char *table_name, HA_CREATE_INFO *create_info,
                    LEX_CUSTRING *frm, bool skip_frm_file);
int ha_delete_table(THD *thd, handlerton *db_type, const char *path,
                    const LEX_CSTRING *db, const LEX_CSTRING *alias,
                    bool generate_warning);
int ha_delete_table_force(THD *thd, const char *path, const LEX_CSTRING *db,
                          const LEX_CSTRING *alias);

void ha_prepare_for_backup();
void ha_end_backup();
void ha_pre_shutdown();

void ha_disable_internal_writes(bool disable);

/* statistics and info */
bool ha_show_status(THD *thd, handlerton *db_type, enum ha_stat_type stat);

/* discovery */
#ifdef MYSQL_SERVER
class Discovered_table_list: public handlerton::discovered_list
{
  THD *thd;
  const char *wild, *wend;
  bool with_temps; // whether to include temp tables in the result
public:
  Dynamic_array<LEX_CSTRING*> *tables;

  Discovered_table_list(THD *thd_arg, Dynamic_array<LEX_CSTRING*> *tables_arg,
                        const LEX_CSTRING *wild_arg);
  Discovered_table_list(THD *thd_arg, Dynamic_array<LEX_CSTRING*> *tables_arg)
    : thd(thd_arg), wild(NULL), with_temps(true), tables(tables_arg) {}
  ~Discovered_table_list() = default;

  bool add_table(const char *tname, size_t tlen) override;
  bool add_file(const char *fname) override;

  void sort();
  void remove_duplicates(); // assumes that the list is sorted
#ifndef DBUG_OFF
  /*
     Used to find unstable mtr tests querying
     INFORMATION_SCHEMA.TABLES without ORDER BY.
  */
  void sort_desc();
#endif /* DBUG_OFF */
};

int ha_discover_table(THD *thd, TABLE_SHARE *share);
int ha_discover_table_names(THD *thd, const LEX_CSTRING *db, MY_DIR *dirp,
                            Discovered_table_list *result, bool reusable);
bool ha_table_exists(THD *thd, const LEX_CSTRING *db,
                     const LEX_CSTRING *table_name,
                     LEX_CUSTRING *table_version= 0,
                     handlerton **hton= 0, bool *is_sequence= 0);
bool ha_check_if_updates_are_ignored(THD *thd, handlerton *hton,
                                     const char *op);
#endif /* MYSQL_SERVER */

/* key cache */
extern "C" int ha_init_key_cache(const char *name, KEY_CACHE *key_cache, void *);
int ha_resize_key_cache(KEY_CACHE *key_cache);
int ha_change_key_cache_param(KEY_CACHE *key_cache);
int ha_repartition_key_cache(KEY_CACHE *key_cache);
int ha_change_key_cache(KEY_CACHE *old_key_cache, KEY_CACHE *new_key_cache);

/* transactions: interface to handlerton functions */
int ha_start_consistent_snapshot(THD *thd);
int ha_commit_or_rollback_by_xid(XID *xid, bool commit);
int ha_commit_one_phase(THD *thd, bool all);
int ha_commit_trans(THD *thd, bool all);
int ha_rollback_trans(THD *thd, bool all);
int ha_prepare(THD *thd);
int ha_recover(HASH *commit_list, MEM_ROOT *mem_root= NULL);
uint ha_recover_complete(HASH *commit_list, Binlog_offset *coord= NULL);

/* transactions: these functions never call handlerton functions directly */
int ha_enable_transaction(THD *thd, bool on);

/* savepoints */
int ha_rollback_to_savepoint(THD *thd, SAVEPOINT *sv);
bool ha_rollback_to_savepoint_can_release_mdl(THD *thd);
int ha_savepoint(THD *thd, SAVEPOINT *sv);
int ha_release_savepoint(THD *thd, SAVEPOINT *sv);
#ifdef WITH_WSREP
int ha_abort_transaction(THD *bf_thd, THD *victim_thd, my_bool signal);
#endif

/* these are called by storage engines */
void trans_register_ha(THD *thd, bool all, transaction_participant *ht,
                       ulonglong trxid);

/*
  Storage engine has to assume the transaction will end up with 2pc if
   - there is more than one 2pc-capable storage engine available
   - in the current transaction 2pc was not disabled yet
*/
#define trans_need_2pc(thd, all)                   ((total_ha_2pc > 1) && \
        !((all ? &thd->transaction.all : &thd->transaction.stmt)->no_2pc))


void commit_checkpoint_notify_ha(void *cookie);

inline const LEX_CSTRING *table_case_name(HA_CREATE_INFO *info, const LEX_CSTRING *name)
{
  return ((lower_case_table_names == 2 && info->alias.str) ? &info->alias : name);
}


/**
  @def MYSQL_TABLE_IO_WAIT
  Instrumentation helper for table io_waits.
  Note that this helper is intended to be used from
  within the handler class only, as it uses members
  from @c handler
  Performance schema events are instrumented as follows:
  - in non batch mode, one event is generated per call
  - in batch mode, the number of rows affected is saved
  in @c m_psi_numrows, so that @c end_psi_batch_mode()
  generates a single event for the batch.
  @param OP the table operation to be performed
  @param INDEX the table index used if any, or MAX_KEY.
  @param PAYLOAD instrumented code to execute
  @sa handler::end_psi_batch_mode.
*/
#ifdef HAVE_PSI_TABLE_INTERFACE
  #define MYSQL_TABLE_IO_WAIT(OP, INDEX, RESULT, PAYLOAD)     \
    {                                                         \
      if (m_psi != NULL)                                      \
      {                                                       \
        switch (m_psi_batch_mode)                             \
        {                                                     \
          case PSI_BATCH_MODE_NONE:                           \
          {                                                   \
            PSI_table_locker *sub_locker= NULL;               \
            PSI_table_locker_state reentrant_safe_state;      \
            sub_locker= PSI_TABLE_CALL(start_table_io_wait)   \
              (& reentrant_safe_state, m_psi, OP, INDEX,      \
               __FILE__, __LINE__);                           \
            PAYLOAD                                           \
            if (sub_locker != NULL)                           \
              PSI_TABLE_CALL(end_table_io_wait)               \
                (sub_locker, 1);                              \
            break;                                            \
          }                                                   \
          case PSI_BATCH_MODE_STARTING:                       \
          {                                                   \
            m_psi_locker= PSI_TABLE_CALL(start_table_io_wait) \
              (& m_psi_locker_state, m_psi, OP, INDEX,        \
               __FILE__, __LINE__);                           \
            PAYLOAD                                           \
            if (!RESULT)                                      \
              m_psi_numrows++;                                \
            m_psi_batch_mode= PSI_BATCH_MODE_STARTED;         \
            break;                                            \
          }                                                   \
          case PSI_BATCH_MODE_STARTED:                        \
          default:                                            \
          {                                                   \
            DBUG_ASSERT(m_psi_batch_mode                      \
                        == PSI_BATCH_MODE_STARTED);           \
            PAYLOAD                                           \
            if (!RESULT)                                      \
              m_psi_numrows++;                                \
            break;                                            \
          }                                                   \
        }                                                     \
      }                                                       \
      else                                                    \
      {                                                       \
        PAYLOAD                                               \
      }                                                       \
    }
#else
  #define MYSQL_TABLE_IO_WAIT(OP, INDEX, RESULT, PAYLOAD) \
    PAYLOAD
#endif

#define TABLE_IO_WAIT(TRACKER, OP, INDEX, RESULT, PAYLOAD) \
  { \
    Exec_time_tracker *this_tracker; \
    if (unlikely((this_tracker= tracker))) \
      tracker->start_tracking(table->in_use); \
    \
    MYSQL_TABLE_IO_WAIT(OP, INDEX, RESULT, PAYLOAD); \
    \
    if (unlikely(this_tracker)) \
      tracker->stop_tracking(table->in_use); \
  }
void print_keydup_error(TABLE *table, KEY *key, const char *msg, myf errflag);
void print_keydup_error(TABLE *table, KEY *key, myf errflag);

int del_global_index_stat(THD *thd, TABLE* table, KEY* key_info);
int del_global_table_stat(THD *thd, const  LEX_CSTRING *db, const LEX_CSTRING *table);
uint ha_count_rw_all(THD *thd, Ha_trx_info **ptr_ha_info);
bool non_existing_table_error(int error);
uint ha_count_rw_2pc(THD *thd, bool all);
uint ha_check_and_coalesce_trx_read_only(THD *thd, Ha_trx_info *ha_list,
                                         bool all, bool *no_rollback);
inline void Cost_estimate::reset(handler *file)
{
  reset();
  avg_io_cost= file->DISK_READ_COST * file->DISK_READ_RATIO;
}

int get_select_field_pos(Alter_info *alter_info, int select_field_count,
                         bool versioned);

#ifndef DBUG_OFF
String dbug_format_row(TABLE *table, const uchar *rec, bool print_names= true);
#endif /* DBUG_OFF */
#endif /* HANDLER_INCLUDED */<|MERGE_RESOLUTION|>--- conflicted
+++ resolved
@@ -1109,15 +1109,11 @@
   SCH_USERS,
   SCH_USER_PRIVILEGES,
   SCH_VIEWS,
-<<<<<<< HEAD
 #ifdef HAVE_REPLICATION
   SCH_SLAVE_STATUS,
 #endif
-  SCH_ENUM_SIZE
-=======
   SCH_N_SERVER_TABLES, /* How many SCHEMA tables in the server. */
   SCH_PLUGIN_TABLE     /* Schema table defined in plugin. */
->>>>>>> 62c70a8a
 };
 
 struct TABLE_SHARE;
@@ -3264,7 +3260,6 @@
   Table_flags cached_table_flags;       /* Set on init() and open() */
 
   ha_rows estimation_rows_to_insert;
-<<<<<<< HEAD
   /*
     Statistics for the query.  Prefer to use the handler_stats pointer
     below rather than this object directly as the clone() method will
@@ -3272,9 +3267,6 @@
     pointer.  Referring to active_handler_stats directly will yield
     surprising and possibly incorrect results.
   */
-=======
-  /* Statistics for the query. Updated if handler_stats.active is set */
->>>>>>> 62c70a8a
   ha_handler_stats active_handler_stats;
   void set_handler_stats();
 public:
@@ -3284,7 +3276,6 @@
   uchar *dup_ref;		/* Pointer to duplicate row */
   handler *lookup_handler;
   uchar *lookup_buffer;
-  handler *lookup_handler;
 
   /* General statistics for the table like number of row, file sizes etc */
   ha_statistics stats;
@@ -3488,14 +3479,9 @@
   handler(handlerton *ht_arg, TABLE_SHARE *share_arg)
     :table_share(share_arg), table(0),
     estimation_rows_to_insert(0),
-<<<<<<< HEAD
     ht(ht_arg), costs(0), ref(0), lookup_handler(this),
     lookup_buffer(NULL), handler_stats(NULL),
     end_range(NULL), implicit_emptied(0),
-=======
-    ht(ht_arg), costs(0), ref(0), lookup_buffer(NULL), lookup_handler(this),
-    handler_stats(NULL), end_range(NULL), implicit_emptied(0),
->>>>>>> 62c70a8a
     mark_trx_read_write_done(0),
     check_table_binlog_row_based_done(0),
     check_table_binlog_row_based_result(0),

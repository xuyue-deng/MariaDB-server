/*
   Copyright (c) 2000, 2011, Oracle and/or its affiliates.
   Copyright (c) 2009, 2021, MariaDB Corporation.

   This program is free software; you can redistribute it and/or modify
   it under the terms of the GNU General Public License as published by
   the Free Software Foundation; version 2 of the License.

   This program is distributed in the hope that it will be useful,
   but WITHOUT ANY WARRANTY; without even the implied warranty of
   MERCHANTABILITY or FITNESS FOR A PARTICULAR PURPOSE.  See the
   GNU General Public License for more details.

   You should have received a copy of the GNU General Public License
   along with this program; if not, write to the Free Software
   Foundation, Inc., 51 Franklin St, Fifth Floor, Boston, MA 02110-1335  USA
*/

/*
  Functions to create a unireg form-file from a FIELD and a fieldname-fieldinfo
  struct.
  In the following functions FIELD * is an ordinary field-structure with
  the following exeptions:
    sc_length,typepos,row,kol,dtype,regnr and field need not to be set.
    str is a (long) to record position where 0 is the first position.
*/

#include "mariadb.h"
#include "sql_priv.h"
#include "unireg.h"
#include "sql_partition.h"                      // struct partition_info
#include "sql_class.h"                  // THD, Internal_error_handler
#include "create_options.h"
#include "discover.h"
#include <m_ctype.h>

#define FCOMP			17		/* Bytes for a packed field */

/* threshold for safe_alloca */
#define ALLOCA_THRESHOLD       2048

static uint pack_keys(uchar *,uint, KEY *, ulong, uint);
static bool pack_header(THD *, uchar *, List<Create_field> &, HA_CREATE_INFO *,
                        ulong, handler *);
static bool pack_vcols(THD *thd, String *,
                       List<Create_field> &, List<Virtual_column_info> *);
static uint get_interval_id(uint *,List<Create_field> &, Create_field *);
static bool pack_fields(uchar **, List<Create_field> &, HA_CREATE_INFO*,
                        ulong);
static size_t packed_fields_length(List<Create_field> &);
static bool make_empty_rec(THD *, uchar *, uint, List<Create_field> &, uint,
                           ulong);

/*
  write the length as
  if (  0 < length <= 255)      one byte
  if (256 < length <= 65535)    zero byte, then two bytes, low-endian
*/
static uchar *extra2_write_len(uchar *pos, size_t len)
{
  DBUG_ASSERT(len);
  if (len <= 255)
    *pos++= (uchar)len;
  else
  {
    /*
      At the moment we support options_len up to 64K.
      We can easily extend it in the future, if the need arises.
    */
    DBUG_ASSERT(len <= 65535);
    int2store(pos + 1, len);
    pos+= 3;
  }
  return pos;
}

static uchar* extra2_write_str(uchar *pos, const LEX_CSTRING &str)
{
  pos= extra2_write_len(pos, str.length);
  memcpy(pos, str.str, str.length);
  return pos + str.length;
}

static uchar* extra2_write_str(uchar *pos, const Binary_string *str)
{
  pos= extra2_write_len(pos, str->length());
  memcpy(pos, str->ptr(), str->length());
  return pos + str->length();
}

static uchar *extra2_write(uchar *pos, enum extra2_frm_value_type type,
                           const LEX_CSTRING &str)
{
  *pos++ = type;
  return extra2_write_str(pos, str);
}

static uchar *extra2_write(uchar *pos, enum extra2_frm_value_type type,
                           const LEX_CUSTRING &str)
{
  return extra2_write(pos, type, *reinterpret_cast<const LEX_CSTRING*>(&str));
}

static uchar *extra2_write_field_properties(uchar *pos,
                   List<Create_field> &create_fields)
{
  List_iterator<Create_field> it(create_fields);
  *pos++= EXTRA2_FIELD_FLAGS;
  /*
   always first 2  for field visibility
  */
  pos= extra2_write_len(pos, create_fields.elements);
  while (Create_field *cf= it++)
  {
    uchar flags= cf->invisible;
    if (cf->flags & VERS_UPDATE_UNVERSIONED_FLAG)
      flags|= VERS_OPTIMIZED_UPDATE;
    *pos++= flags;
  }
  return pos;
}

static uchar *extra2_write_index_properties(uchar *pos, const KEY *keyinfo,
                                            uint keys)
{
  *pos++= EXTRA2_INDEX_FLAGS;
  pos= extra2_write_len(pos, keys);
  for (uint i=0; i < keys; i++)
  {
    *pos++= keyinfo[i].is_ignored ?
            EXTRA2_IGNORED_KEY :
            EXTRA2_DEFAULT_INDEX_FLAGS;
  }
  return pos;
}

static field_index_t
get_fieldno_by_name(HA_CREATE_INFO *create_info,
                    List<Create_field> &create_fields,
                    const Lex_ident_column &field_name)
{
  List_iterator<Create_field> it(create_fields);
  Create_field *sql_field = NULL;

  DBUG_ASSERT(field_name);

  for (field_index_t field_no= 0; (sql_field = it++); ++field_no)
  {
    if (field_name.streq(sql_field->field_name))
    {
      DBUG_ASSERT(field_no < NO_CACHED_FIELD_INDEX);
      return field_no;
    }
  }

  DBUG_ASSERT(0); /* Not Reachable */
  return NO_CACHED_FIELD_INDEX;
}

static inline
bool has_extra2_field_flags(List<Create_field> &create_fields)
{
  List_iterator<Create_field> it(create_fields);
  while (Create_field *f= it++)
  {
    if (f->invisible)
      return true;
    if (f->flags & VERS_UPDATE_UNVERSIONED_FLAG)
      return true;
  }
  return false;
}

static uint gis_field_options_image(uchar *buff,
                                    List<Create_field> &create_fields)
{
  uint image_size= 0;
  List_iterator<Create_field> it(create_fields);
  Create_field *field;
  while ((field= it++))
  {
    if (field->real_field_type() != MYSQL_TYPE_GEOMETRY)
      continue;
    uchar *cbuf= buff ? buff + image_size : NULL;
    image_size+= field->type_handler()->
                   Column_definition_gis_options_image(cbuf, *field);
  }
  return image_size;
}


class Field_data_type_info_image: public BinaryStringBuffer<512>
{
  static uchar *store_length(uchar *pos, ulonglong length)
  {
    return net_store_length(pos, length);
  }
  static uchar *store_string(uchar *pos, const Binary_string *str)
  {
    pos= store_length(pos, str->length());
    memcpy(pos, str->ptr(), str->length());
    return pos + str->length();
  }
  static uint store_length_required_length(ulonglong length)
  {
    return net_length_size(length);
  }
public:
  Field_data_type_info_image() { }
  bool append(uint fieldnr, const Column_definition &def)
  {
    BinaryStringBuffer<64> type_info;
    if (def.type_handler()->
              Column_definition_data_type_info_image(&type_info, def) ||
        type_info.length() > 0xFFFF/*Some reasonable limit*/)
      return true; // Error
    if (!type_info.length())
      return false;
    size_t need_length= store_length_required_length(fieldnr) +
                        store_length_required_length(type_info.length()) +
                        type_info.length();
    if (reserve(need_length))
      return true; // Error
    uchar *pos= (uchar *) end();
    pos= store_length(pos, fieldnr);
    pos= store_string(pos, &type_info);
    size_t new_length= (const char *) pos - ptr();
    DBUG_ASSERT(new_length < alloced_length());
    length((uint32) new_length);
    return false;
  }
  bool append(List<Create_field> &fields)
  {
    uint fieldnr= 0;
    Create_field *field;
    List_iterator<Create_field> it(fields);
    for (field= it++; field; field= it++, fieldnr++)
    {
      if (append(fieldnr, *field))
        return true; // Error
    }
    return false;
  }
};


/**
  Create a frm (table definition) file

  @param thd                    Thread handler
  @param table                  Name of table
  @param create_info            create info parameters
  @param create_fields          Fields to create
  @param keys                   number of keys to create
  @param key_info               Keys to create
  @param db_file                Handler to use.

  @return the generated frm image as a LEX_CUSTRING,
  or null LEX_CUSTRING (str==0) in case of an error.
*/

LEX_CUSTRING build_frm_image(THD *thd, const LEX_CSTRING &table,
                              HA_CREATE_INFO *create_info,
                              List<Create_field> &create_fields,
                              uint keys, KEY *key_info, handler *db_file)
{
  LEX_CSTRING str_db_type;
  uint reclength, key_info_length, i;
  ulong key_buff_length;
  size_t filepos;
  ulong data_offset;
  uint options_len;
  uint gis_extra2_len= 0;
  size_t period_info_len= create_info->period_info.name
                          ? extra2_str_size(create_info->period_info.name.length)
                            + extra2_str_size(create_info->period_info.constr->name.length)
                            + 2 * frm_fieldno_size
                          : 0;
  size_t without_overlaps_len= frm_keyno_size * (create_info->period_info.unique_keys + 1);
  uint e_unique_hash_extra_parts= 0;
  uchar fileinfo[FRM_HEADER_SIZE],forminfo[FRM_FORMINFO_SIZE];
  const partition_info *part_info= IF_PARTITIONING(thd->work_part_info, 0);
  bool error;
  uchar *frm_ptr, *pos;
  LEX_CUSTRING frm= {0,0};
  StringBuffer<MAX_FIELD_WIDTH> vcols;
  Field_data_type_info_image field_data_type_info_image;
  DBUG_ENTER("build_frm_image");

 /* If fixed row records, we need one bit to check for deleted rows */
  bool need_deleted_bit= !(create_info->table_options & HA_OPTION_PACK_RECORD);
  data_offset= (create_info->null_bits + need_deleted_bit + 7) / 8;

  error= pack_vcols(thd, &vcols,
                    create_fields, create_info->check_constraint_list);

  if (unlikely(error))
    DBUG_RETURN(frm);

  if (vcols.length())
    create_info->expression_length= vcols.length() + FRM_VCOL_NEW_BASE_SIZE;

  error= pack_header(thd, forminfo, create_fields, create_info,
                     (ulong)data_offset, db_file);
  if (unlikely(error))
    DBUG_RETURN(frm);

  reclength= uint2korr(forminfo+266);

  /* Calculate extra data segment length */
  str_db_type= *hton_name(create_info->db_type);
  /* str_db_type */
  create_info->extra_size= (uint)(2 + str_db_type.length +
                            2 + create_info->connect_string.length);
  /*
    Partition:
      Length of partition info = 4 byte
      Potential NULL byte at end of partition info string = 1 byte
      Indicator if auto-partitioned table = 1 byte
      => Total 6 byte
  */
  create_info->extra_size+= 6;
  if (part_info)
    create_info->extra_size+= (uint)part_info->part_info_len;

  for (i= 0; i < keys; i++)
  {
    if (key_info[i].parser_name)
      create_info->extra_size+= (uint)key_info[i].parser_name->length + 1;
  }

  options_len= engine_table_options_frm_length(create_info->option_list,
                                               create_fields,
                                               keys, key_info);
  gis_extra2_len= gis_field_options_image(NULL, create_fields);
  DBUG_PRINT("info", ("Options length: %u", options_len));

  if (field_data_type_info_image.append(create_fields))
  {
    my_printf_error(ER_CANT_CREATE_TABLE,
                    "Cannot create table %sQ: "
                    "Building the field data type info image failed.",
                    MYF(0), table.str);
    DBUG_RETURN(frm);
  }
  DBUG_PRINT("info", ("Field data type info length: %u",
                      (uint) field_data_type_info_image.length()));
  DBUG_EXECUTE_IF("frm_data_type_info",
                  push_warning_printf(thd, Sql_condition::WARN_LEVEL_NOTE,
                  ER_UNKNOWN_ERROR,
                  "build_frm_image: Field data type info length: %u",
                  (uint) field_data_type_info_image.length()););

  if (validate_comment_length(thd, &create_info->comment, TABLE_COMMENT_MAXLEN,
                              ER_TOO_LONG_TABLE_COMMENT, table.str))
     DBUG_RETURN(frm);
  /*
    If table comment is longer than TABLE_COMMENT_INLINE_MAXLEN bytes,
    store the comment in an extra segment (up to TABLE_COMMENT_MAXLEN bytes).
    Pre 5.5, the limit was 60 characters, with no extra segment-handling.
  */
  if (create_info->comment.length > TABLE_COMMENT_INLINE_MAXLEN)
  {
    forminfo[46]=255;
    create_info->extra_size+= 2 + (uint)create_info->comment.length;
  }
  else
  {
    strmake((char*) forminfo+47, create_info->comment.str ?
            create_info->comment.str : "", create_info->comment.length);
    forminfo[46]=(uchar) create_info->comment.length;
  }

  if (!create_info->tabledef_version.str)
  {
    uchar *to= thd->alloc<uchar>(MY_UUID_SIZE);
    if (unlikely(!to))
      DBUG_RETURN(frm);
    my_uuid(to);
    create_info->tabledef_version.str= to;
    create_info->tabledef_version.length= MY_UUID_SIZE;
  }
  DBUG_ASSERT(create_info->tabledef_version.length > 0);
  DBUG_ASSERT(create_info->tabledef_version.length <= 255);

  prepare_frm_header(thd, reclength, fileinfo, create_info, keys, key_info);

  /* one byte for a type, one or three for a length */
  size_t extra2_size= 1 + extra2_str_size(create_info->tabledef_version.length);
  if (options_len)
    extra2_size+= 1 + extra2_str_size(options_len);

  if (part_info)
    extra2_size+= 1 + extra2_str_size(hton_name(part_info->default_engine_type)->length);

  if (gis_extra2_len)
    extra2_size+= 1 + extra2_str_size(gis_extra2_len);

  if (field_data_type_info_image.length())
    extra2_size+= 1 + extra2_str_size(field_data_type_info_image.length());

  if (create_info->versioned())
  {
    extra2_size+= 1 + extra2_str_size(2 * frm_fieldno_size);
  }

  if (create_info->period_info.name)
  {
    extra2_size+= 2 + extra2_str_size(period_info_len)
                    + extra2_str_size(without_overlaps_len);
  }

  bool has_extra2_field_flags_= has_extra2_field_flags(create_fields);
  if (has_extra2_field_flags_)
  {
    extra2_size+= 1 + extra2_str_size(create_fields.elements);
  }

  /*
    To store the ignorability flag for each key.
    Here 1 bytes is reserved to store the extra index flags for keys.
    Currently only 1 bit is used, rest of the bits can be used in the future
  */
  if (keys)
    extra2_size+= 1 + extra2_str_size(keys);

  for (i= 0; i < keys; i++)
    if (key_info[i].algorithm == HA_KEY_ALG_LONG_HASH)
      e_unique_hash_extra_parts++;
  key_buff_length= uint4korr(fileinfo+47);

  frm.length= FRM_HEADER_SIZE;                  // fileinfo;
  frm.length+= extra2_size + 4;                 // mariadb extra2 frm segment

  int2store(fileinfo+4, extra2_size);
  int2store(fileinfo+6, frm.length);            // Position to key information
  frm.length+= key_buff_length;
  frm.length+= reclength;                       // row with default values
  frm.length+= create_info->extra_size;

  filepos= frm.length;
  frm.length+= FRM_FORMINFO_SIZE;               // forminfo
  frm.length+= packed_fields_length(create_fields);
  frm.length+= create_info->expression_length;

  if (frm.length > FRM_MAX_SIZE ||
      create_info->expression_length > UINT_MAX32)
  {
    my_error(ER_TABLE_DEFINITION_TOO_BIG, MYF(0), table.str);
    DBUG_RETURN(frm);
  }

  frm_ptr= (uchar*) my_malloc(PSI_INSTRUMENT_ME, frm.length,
                              MYF(MY_WME | MY_ZEROFILL | MY_THREAD_SPECIFIC));
  if (!frm_ptr)
    DBUG_RETURN(frm);

  /* write the extra2 segment */
  pos = frm_ptr + 64;
  compile_time_assert(EXTRA2_TABLEDEF_VERSION != '/');
  pos= extra2_write(pos, EXTRA2_TABLEDEF_VERSION,
                    create_info->tabledef_version);

  if (part_info)
    pos= extra2_write(pos, EXTRA2_DEFAULT_PART_ENGINE,
                      *hton_name(part_info->default_engine_type));

  if (options_len)
  {
    *pos++= EXTRA2_ENGINE_TABLEOPTS;
    pos= extra2_write_len(pos, options_len);
    pos= engine_table_options_frm_image(pos, create_info->option_list,
                                        create_fields, keys, key_info);
  }

  if (gis_extra2_len)
  {
    *pos= EXTRA2_GIS;
    pos= extra2_write_len(pos+1, gis_extra2_len);
    pos+= gis_field_options_image(pos, create_fields);
  }

  if (field_data_type_info_image.length())
  {
    if (field_data_type_info_image.length() > 0xFFFF)
    {
      my_printf_error(ER_CANT_CREATE_TABLE,
                      "Cannot create table %sQ: "
                      "field data type info image is too large. "
                      "Decrease the number of columns with "
                      "extended data types.",
                      MYF(0), table.str);
      goto err;
    }
    *pos= EXTRA2_FIELD_DATA_TYPE_INFO;
    pos= extra2_write_str(pos + 1, &field_data_type_info_image);
  }

  // PERIOD
  if (create_info->period_info.is_set())
  {
    *pos++= EXTRA2_APPLICATION_TIME_PERIOD;
    pos= extra2_write_len(pos, period_info_len);
    pos= extra2_write_str(pos, create_info->period_info.name);
    pos= extra2_write_str(pos, create_info->period_info.constr->name);

    store_frm_fieldno(pos, get_fieldno_by_name(create_info, create_fields,
                                       create_info->period_info.period.start));
    pos+= frm_fieldno_size;
    store_frm_fieldno(pos, get_fieldno_by_name(create_info, create_fields,
                                       create_info->period_info.period.end));
    pos+= frm_fieldno_size;

    *pos++= EXTRA2_PERIOD_WITHOUT_OVERLAPS;
    pos= extra2_write_len(pos, without_overlaps_len);
    store_frm_keyno(pos, create_info->period_info.unique_keys);
    pos+= frm_keyno_size;
    for (uint key= 0; key < keys; key++)
    {
      if (key_info[key].without_overlaps)
      {
        store_frm_keyno(pos, key);
        pos+= frm_keyno_size;
      }
    }
  }

  if (create_info->versioned())
  {
    *pos++= EXTRA2_PERIOD_FOR_SYSTEM_TIME;
    *pos++= 2 * frm_fieldno_size;
    store_frm_fieldno(pos, get_fieldno_by_name(create_info, create_fields,
                                       create_info->vers_info.as_row.start));
    pos+= frm_fieldno_size;
    store_frm_fieldno(pos, get_fieldno_by_name(create_info, create_fields,
                                       create_info->vers_info.as_row.end));
    pos+= frm_fieldno_size;
  }

  if (has_extra2_field_flags_)
    pos= extra2_write_field_properties(pos, create_fields);


  if (keys)
    pos= extra2_write_index_properties(pos, key_info, keys);

  int4store(pos, filepos); // end of the extra2 segment
  pos+= 4;

  DBUG_ASSERT(pos == frm_ptr + uint2korr(fileinfo+6));
  key_info_length= pack_keys(pos, keys, key_info, data_offset, e_unique_hash_extra_parts);
  if (key_info_length > UINT_MAX16)
  {
    my_printf_error(ER_CANT_CREATE_TABLE,
                    "Cannot create table %sQ: index information is too long. "
                    "Decrease number of indexes or use shorter index names or shorter comments.",
                    MYF(0), table.str);
    goto err;
  }

  int2store(forminfo+2, frm.length - filepos);
  int4store(fileinfo+10, frm.length);
  fileinfo[26]= (uchar) MY_TEST((create_info->max_rows == 1) &&
                                (create_info->min_rows == 1) && (keys == 0));
  int2store(fileinfo+28,key_info_length);

  if (part_info)
  {
    fileinfo[61]= (uchar) ha_legacy_type(part_info->default_engine_type);
    DBUG_PRINT("info", ("part_db_type = %d", fileinfo[61]));
  }

  memcpy(frm_ptr, fileinfo, FRM_HEADER_SIZE);

  pos+= key_buff_length;
  if (make_empty_rec(thd, pos, create_info->table_options, create_fields,
                     reclength, data_offset))
    goto err;

  pos+= reclength;
  int2store(pos, create_info->connect_string.length);
  pos+= 2;
  if (create_info->connect_string.length)
    memcpy(pos, create_info->connect_string.str, create_info->connect_string.length);
  pos+= create_info->connect_string.length;
  int2store(pos, str_db_type.length);
  pos+= 2;
  memcpy(pos, str_db_type.str, str_db_type.length);
  pos+= str_db_type.length;

  if (part_info)
  {
    char auto_partitioned= part_info->is_auto_partitioned ? 1 : 0;
    int4store(pos, part_info->part_info_len);
    pos+= 4;
    memcpy(pos, part_info->part_info_string, part_info->part_info_len + 1);
    pos+= part_info->part_info_len + 1;
    *pos++= auto_partitioned;
  }
  else
  {
    pos+= 6;
  }

  for (i= 0; i < keys; i++)
  {
    if (key_info[i].parser_name)
    {
      memcpy(pos, key_info[i].parser_name->str, key_info[i].parser_name->length + 1);
      pos+= key_info[i].parser_name->length + 1;
    }
  }
  if (forminfo[46] == (uchar)255)       // New style MySQL 5.5 table comment
  {
    int2store(pos, create_info->comment.length);
    pos+=2;
    memcpy(pos, create_info->comment.str, create_info->comment.length);
    pos+= create_info->comment.length;
  }

  memcpy(frm_ptr + filepos, forminfo, FRM_FORMINFO_SIZE);
  pos= frm_ptr + filepos + FRM_FORMINFO_SIZE;
  if (pack_fields(&pos, create_fields, create_info, data_offset))
    goto err;

  if (vcols.length())
  {
    /* Store header for packed fields (extra space for future) */
    bzero(pos, FRM_VCOL_NEW_BASE_SIZE);
    pos+= FRM_VCOL_NEW_BASE_SIZE;
    memcpy(pos, vcols.ptr(), vcols.length());
    pos+= vcols.length();
  }

  {
    /* 
      Restore all UCS2 intervals.
      HEX representation of them is not needed anymore.
    */
    List_iterator<Create_field> it(create_fields);
    Create_field *field;
    while ((field=it++))
    {
      if (field->save_interval)
      {
        field->set_typelib(field->save_interval);
        field->save_interval= 0;
      }
    }
  }

  frm.str= frm_ptr;
  DBUG_RETURN(frm);

err:
  my_free(frm_ptr);
  DBUG_RETURN(frm);
}


/* Pack keyinfo and keynames to keybuff for save in form-file. */

static uint pack_keys(uchar *keybuff, uint key_count, KEY *keyinfo,
                      ulong data_offset, uint e_unique_hash_extra_parts)
{
  uint key_parts,length;
  uchar *pos, *keyname_pos;
  KEY *key,*end;
  KEY_PART_INFO *key_part,*key_part_end;
  DBUG_ENTER("pack_keys");

  pos=keybuff+6;
  key_parts=0;
  for (key=keyinfo,end=keyinfo+key_count ; key != end ; key++)
  {
    int2store(pos, (key->flags ^ HA_NOSAME));
    int2store(pos+2,key->key_length);
    pos[4]= (uchar) key->user_defined_key_parts;
    pos[5]= (uchar) key->algorithm;
    int2store(pos+6, key->block_size);
    pos+=8;
    key_parts+=key->user_defined_key_parts;
    DBUG_PRINT("loop", ("flags: %lu  key_parts: %d  key_part: %p",
                        key->flags, key->user_defined_key_parts,
                        key->key_part));

<<<<<<< HEAD
    /* For SPATIAL, FULLTEXT and HASH indexes (anything other than B-tree),
       ignore the ASC/DESC attribute of columns. */
    const uchar ha_reverse_sort= key->algorithm > HA_KEY_ALG_BTREE
                                 ? 0 : HA_REVERSE_SORT;

=======
>>>>>>> c4ed889b
    for (key_part=key->key_part,key_part_end=key_part+key->user_defined_key_parts ;
	 key_part != key_part_end ;
	 key_part++)

    {
      uint offset;
      DBUG_PRINT("loop",("field: %d  startpos: %lu  length: %d",
			 key_part->fieldnr, key_part->offset + data_offset,
                         key_part->length));
      int2store(pos,key_part->fieldnr+1+FIELD_NAME_USED);
      offset= (uint) (key_part->offset+data_offset+1);
      int2store(pos+2, offset);
      key_part->key_part_flag &= HA_REVERSE_SORT;
      /* DESC can be set only for BTREE indexes */
      DBUG_ASSERT(key_part->key_part_flag == 0 ||
                  (key->algorithm <= HA_KEY_ALG_BTREE && !(key->flags & (HA_FULLTEXT|HA_SPATIAL))));
      pos[4]= (uchar)(key_part->key_part_flag);
      int2store(pos+5,key_part->key_type);
      int2store(pos+7,key_part->length);
      pos+=9;
    }
  }
  /* Save keynames */
  keyname_pos=pos;
  *pos++=(uchar) NAMES_SEP_CHAR;
  for (key=keyinfo ; key != end ; key++)
  {
    uchar *tmp=(uchar*) strmov((char*) pos,key->name.str);
    *tmp++= (uchar) NAMES_SEP_CHAR;
    *tmp=0;
    pos=tmp;
  }
  *(pos++)=0;
  for (key=keyinfo,end=keyinfo+key_count ; key != end ; key++)
  {
    if (key->flags & HA_USES_COMMENT)
    {
      int2store(pos, key->comment.length);
      uchar *tmp= (uchar*)strnmov((char*) pos+2,key->comment.str,
                                  key->comment.length);
      pos= tmp;
    }
  }

  key_parts+= e_unique_hash_extra_parts;
  if (key_count > 127 || key_parts > 127)
  {
    keybuff[0]= (key_count & 0x7f) | 0x80;
    keybuff[1]= key_count >> 7;
    int2store(keybuff+2,key_parts);
  }
  else
  {
    keybuff[0]=(uchar) key_count;
    keybuff[1]=(uchar) key_parts;
    keybuff[2]= keybuff[3]= 0;
  }
  length=(uint) (pos-keyname_pos);
  int2store(keybuff+4,length);
  DBUG_RETURN((uint) (pos-keybuff));
} /* pack_keys */


/**
   Pack the expression (for GENERATED ALWAYS AS, DEFAULT, CHECK)

   The data is stored as:
   1 byte      type (enum_vcol_info_type)
   2 bytes     field_number
   2 bytes     length of expression
   1 byte      length of name
   name
   next bytes  column expression (text data)

   @return 0 ok
   @return 1 error (out of memory or wrong characters in expression)
*/

static bool pack_expression(String *buf, Virtual_column_info *vcol,
                            uint field_nr, enum_vcol_info_type type)
{
  if (buf->reserve(FRM_VCOL_NEW_HEADER_SIZE + vcol->name.length))
    return 1;

  buf->q_append((char) type);
  buf->q_append2b(field_nr);
  size_t len_off= buf->length();
  buf->q_append2b(0); // to be added later
  buf->q_append((char)vcol->name.length);
  buf->q_append(&vcol->name);
  size_t expr_start= buf->length();
  vcol->print(buf);
  size_t expr_len= buf->length() - expr_start;
  if (expr_len >= 65536)
  {
    my_error(ER_EXPRESSION_IS_TOO_BIG, MYF(0), vcol_type_name(type));
    return 1;
  }
  int2store(buf->ptr() + len_off, expr_len);
  return 0;
}


static bool pack_vcols(THD *thd, String *buf, List<Create_field> &create_fields,
                       List<Virtual_column_info> *check_constraint_list)
{
  Sql_mode_save_for_frm_handling sql_mode_save(thd);
  List_iterator<Create_field> it(create_fields);
  Create_field *field;

  for (uint field_nr=0; (field= it++); field_nr++)
  {
    if (field->vcol_info && field->vcol_info->expr)
      if (pack_expression(buf, field->vcol_info, field_nr,
                          field->vcol_info->is_stored()
                          ? VCOL_GENERATED_STORED : VCOL_GENERATED_VIRTUAL))
        return 1;
    if (field->has_default_expression() && !field->has_default_now_unireg_check())
      if (pack_expression(buf, field->default_value, field_nr, VCOL_DEFAULT) ||
          /*
            field->has_default_expression() can return error (e.g. because
            the method Item_param::basic_const_item invokes
              invalid_default_param()
            in case either DEFAULT_VALUE or IGNORE_VALUE is handled).
            Take this fact into account and return error in this case.
          */
          thd->is_error())
        return 1;
    if (field->check_constraint)
      if (pack_expression(buf, field->check_constraint, field_nr,
                          VCOL_CHECK_FIELD))
        return 1;
  }

  List_iterator<Virtual_column_info> cit(*check_constraint_list);
  Virtual_column_info *check;
  while ((check= cit++))
    if (pack_expression(buf, check, UINT_MAX32, VCOL_CHECK_TABLE))
      return 1;
  return 0;
}


static uint typelib_values_packed_length(const TYPELIB *t)
{
  uint length= 0;
  for (uint i= 0; t->type_names[i]; i++)
  {
    length+= t->type_lengths[i];
    length++; /* Separator */
  }
  return length;
}


/* Make formheader */

static bool pack_header(THD *thd, uchar *forminfo,
                        List<Create_field> &create_fields,
                        HA_CREATE_INFO *create_info, ulong data_offset,
                        handler *file)
{
  uint int_count,int_length, int_parts;
  uint time_stamp_pos,null_fields;
  uint table_options= create_info->table_options;
  size_t length, reclength, totlength, n_length, com_length;
  DBUG_ENTER("pack_header");

  if (create_fields.elements > MAX_FIELDS)
  {
    my_message(ER_TOO_MANY_FIELDS, ER_THD(thd, ER_TOO_MANY_FIELDS), MYF(0));
    DBUG_RETURN(1);
  }

  totlength= 0L;
  reclength= data_offset;
  int_count=int_parts=int_length=time_stamp_pos=null_fields=0;
  com_length= 0;
  n_length=2L;
  create_info->field_check_constraints= 0;

  /* Check fields */
  List_iterator<Create_field> it(create_fields);
  Create_field *field;
  while ((field=it++))
  {
    if (validate_comment_length(thd, &field->comment, COLUMN_COMMENT_MAXLEN,
                                ER_TOO_LONG_FIELD_COMMENT,
                                field->field_name.str))
       DBUG_RETURN(1);

    totlength+= (size_t)field->length;
    com_length+= field->comment.length;
    /*
      We mark first TIMESTAMP field with NOW() in DEFAULT or ON UPDATE
      as auto-update field.
    */
    if (field->real_field_type() == MYSQL_TYPE_TIMESTAMP &&
        field->unireg_check != Field::NONE &&
	!time_stamp_pos)
      time_stamp_pos= (uint) field->offset+ (uint) data_offset + 1;
    length=field->pack_length;
    if ((uint) field->offset+ (uint) data_offset+ length > reclength)
      reclength=(uint) (field->offset+ data_offset + length);
    n_length+= field->field_name.length + 1;
    field->interval_id=0;
    field->save_interval= 0;
    if (field->typelib())
    {
      uint old_int_count=int_count;

      if (field->charset->mbminlen > 1)
      {
        TYPELIB *tmpint;
        /* 
          Escape UCS2 intervals using HEX notation to avoid
          problems with delimiters between enum elements.
          As the original representation is still needed in 
          the function make_empty_rec to create a record of
          filled with default values it is saved in save_interval
          The HEX representation is created from this copy.
        */
        uint count= field->typelib()->count;
        field->save_interval= field->typelib();
        field->set_typelib(tmpint= thd->alloc<TYPELIB>(1));
        *tmpint= *field->save_interval;
        tmpint->type_names= thd->alloc<const char*>(count + 1);
        tmpint->type_lengths= thd->alloc<uint>(count + 1);
        tmpint->type_names[count]= 0;
        tmpint->type_lengths[count]= 0;

        for (uint pos= 0; pos < field->typelib()->count; pos++)
        {
          char *dst;
          const char *src= field->save_interval->type_names[pos];
          size_t hex_length;
          length= field->save_interval->type_lengths[pos];
          hex_length= length * 2;
          tmpint->type_lengths[pos]= (uint) hex_length;
          tmpint->type_names[pos]= dst= thd->alloc(hex_length + 1);
          octet2hex(dst, (uchar*)src, length);
        }
      }

      field->interval_id=get_interval_id(&int_count,create_fields,field);
      if (old_int_count != int_count)
      {
        int_length+= typelib_values_packed_length(field->typelib());
        int_parts+= field->typelib()->count + 1;
      }
    }
    if (f_maybe_null(field->pack_flag))
      null_fields++;
    if (field->check_constraint)
      create_info->field_check_constraints++;
  }
  int_length+=int_count*2;			// 255 prefix + 0 suffix

  /* Save values in forminfo */
  if (reclength > (ulong) file->max_record_length())
  {
    my_error(ER_TOO_BIG_ROWSIZE, MYF(0), static_cast<long>(file->max_record_length()));
    DBUG_RETURN(1);
  }

  /* Hack to avoid bugs with small static rows in MySQL */
  reclength= MY_MAX(file->min_record_length(table_options), reclength);
  length= n_length + create_fields.elements*FCOMP + FRM_FORMINFO_SIZE +
          int_length + com_length + create_info->expression_length;
  if (length > 65535L || int_count > 255)
  {
    my_message(ER_TOO_MANY_FIELDS, "Table definition is too large", MYF(0));
    DBUG_RETURN(1);
  }

  bzero((char*)forminfo,FRM_FORMINFO_SIZE);
  int2store(forminfo,length);
  int2store(forminfo+258,create_fields.elements);
  // bytes 260-261 are unused
  int2store(forminfo+262,totlength);
  // bytes 264-265 are unused
  int2store(forminfo+266,reclength);
  int2store(forminfo+268,n_length);
  int2store(forminfo+270,int_count);
  int2store(forminfo+272,int_parts);
  int2store(forminfo+274,int_length);
  int2store(forminfo+276,time_stamp_pos);
  int2store(forminfo+278,80);			/* Columns needed */
  int2store(forminfo+280,22);			/* Rows needed */
  int2store(forminfo+282,null_fields);
  int2store(forminfo+284,com_length);
  int2store(forminfo+286,create_info->expression_length);
  DBUG_RETURN(0);
} /* pack_header */


/* get each unique interval each own id */
static uint get_interval_id(uint *int_count,List<Create_field> &create_fields,
			    Create_field *last_field)
{
  List_iterator<Create_field> it(create_fields);
  Create_field *field;
  const TYPELIB *interval= last_field->typelib();

  while ((field=it++) != last_field)
  {
    /*
      ENUM/SET columns with equal value lists share a single
      copy of the underlying TYPELIB.
      Fields with different mbminlen can't reuse TYPELIBs, because:
      - mbminlen==1 are written to FRM as is
      - mbminlen>1 are written to FRM in hex-encoded format
    */
    if (field->interval_id &&
        field->typelib()->count == interval->count &&
        field->charset->mbminlen == last_field->charset->mbminlen)
    {
      const char **a,**b;
      for (a= field->typelib()->type_names, b= interval->type_names ;
	   *a && !strcmp(*a,*b);
	   a++,b++) ;

      if (! *a)
      {
	return field->interval_id;		// Re-use last interval
      }
    }
  }
  return ++*int_count;				// New unique interval
}


static size_t packed_fields_length(List<Create_field> &create_fields)
{
  Create_field *field;
  size_t length= 0;
  DBUG_ENTER("packed_fields_length");

  List_iterator<Create_field> it(create_fields);
  uint int_count=0;
  while ((field=it++))
  {
    if (field->interval_id > int_count)
    {
      int_count= field->interval_id;
      length++;
      length+= typelib_values_packed_length(field->typelib());
      length++;
    }

    length+= FCOMP;
    length+= field->field_name.length + 1;
    length+= field->comment.length;
  }
  length+= 2;
  DBUG_RETURN(length);
}

/* Save fields, fieldnames and intervals */

static bool pack_fields(uchar **buff_arg, List<Create_field> &create_fields,
                        HA_CREATE_INFO *create_info,
                        ulong data_offset)
{
  uchar *buff= *buff_arg;
  uint int_count;
  size_t comment_length= 0;
  Create_field *field;
  DBUG_ENTER("pack_fields");

  /* Write field info */
  List_iterator<Create_field> it(create_fields);
  int_count=0;
  while ((field=it++))
  {
    uint recpos;
    /* The +1 is here becasue the col offset in .frm file have offset 1 */
    recpos= field->offset+1 + (uint) data_offset;
    int3store(buff+5,recpos);
    buff[12]= (uchar) field->interval_id;
    buff[13]= (uchar) field->type_handler()->real_field_type();
    field->type_handler()->Column_definition_attributes_frm_pack(field, buff);
    int2store(buff+15, field->comment.length);
    comment_length+= field->comment.length;
    set_if_bigger(int_count,field->interval_id);
    buff+= FCOMP;
  }

  /* Write fieldnames */
  *buff++= NAMES_SEP_CHAR;
  it.rewind();
  while ((field=it++))
  {
    buff= (uchar*)strmov((char*) buff, field->field_name.str);
    *buff++=NAMES_SEP_CHAR;
  }
  *buff++= 0;

  /* Write intervals */
  if (int_count)
  {
    it.rewind();
    int_count=0;
    while ((field=it++))
    {
      if (field->interval_id > int_count)
      {
        unsigned char  sep= 0;
        unsigned char  occ[256];
        uint           i;
        unsigned char *val= NULL;

        bzero(occ, sizeof(occ));

        for (i=0; (val= (unsigned char*) field->typelib()->type_names[i]); i++)
          for (uint j = 0; j < field->typelib()->type_lengths[i]; j++)
            occ[(unsigned int) (val[j])]= 1;

        if (!occ[(unsigned char)NAMES_SEP_CHAR])
          sep= (unsigned char) NAMES_SEP_CHAR;
        else if (!occ[(unsigned int)','])
          sep= ',';
        else
        {
          for (uint i=1; i<256; i++)
          {
            if(!occ[i])
            {
              sep= i;
              break;
            }
          }

          if (!sep)
          {
            /* disaster, enum uses all characters, none left as separator */
            my_message(ER_WRONG_FIELD_TERMINATORS,
                       ER(ER_WRONG_FIELD_TERMINATORS),
                       MYF(0));
            DBUG_RETURN(1);
          }
        }

        int_count= field->interval_id;
        *buff++= sep;
        for (int i=0; field->typelib()->type_names[i]; i++)
        {
          memcpy(buff, field->typelib()->type_names[i],
                 field->typelib()->type_lengths[i]);
          buff+= field->typelib()->type_lengths[i];
          *buff++= sep;
        }
        *buff++= 0;
      }
    }
  }
  if (comment_length)
  {
    it.rewind();
    while ((field=it++))
    {
      if (size_t l= field->comment.length)
      {
        memcpy(buff, field->comment.str, l);
        buff+= l;
      }
    }
  }
  *buff_arg= buff;
  DBUG_RETURN(0);
}


static bool make_empty_rec_store_default(THD *thd, Field *regfield,
                                         Create_field *field)
{
  Virtual_column_info *default_value= field->default_value;
  if (!field->vers_sys_field() && default_value && !default_value->flags)
  {
    Item *expr= default_value->expr;
    // may be already fixed if ALTER TABLE
    if (expr->fix_fields_if_needed(thd, &expr))
      return true;
    DBUG_ASSERT(expr == default_value->expr); // Should not change
    if (regfield->make_empty_rec_store_default_value(thd, expr))
    {
      my_error(ER_INVALID_DEFAULT, MYF(0), regfield->field_name.str);
      return true;
    }
    return false;
  }
  regfield->make_empty_rec_reset(thd);
  return false;
}


/* save an empty record on start of formfile */

static bool make_empty_rec(THD *thd, uchar *buff, uint table_options,
			   List<Create_field> &create_fields,
			   uint reclength, ulong data_offset)
{
  int error= false;
  uint null_count;
  uchar *null_pos;
  TABLE table;
  TABLE_SHARE share;
  Create_field *field;
  Check_level_instant_set old_count_cuted_fields(thd, CHECK_FIELD_WARN);
  Abort_on_warning_instant_set old_abort_on_warning(thd, 0);
  DBUG_ENTER("make_empty_rec");

  /* We need a table to generate columns for default values */
  bzero((char*) &table, sizeof(table));
  bzero((char*) &share, sizeof(share));
  table.s= &share;

  table.in_use= thd;

  null_count=0;
  if (!(table_options & HA_OPTION_PACK_RECORD))
  {
    null_count++;			// Need one bit for delete mark
    *buff|= 1;
  }
  null_pos= buff;

  List_iterator<Create_field> it(create_fields);
  while ((field=it++))
  {
    Record_addr addr(buff + field->offset + data_offset,
                     null_pos + null_count / 8, null_count & 7);
    Column_definition_attributes tmp(*field);
    tmp.set_typelib(field->save_interval ?
                    field->save_interval : field->typelib());
    /* regfield don't have to be deleted as it's allocated on THD::mem_root */
    Field *regfield= tmp.make_field(&share, thd->mem_root, &addr,
                                    field->type_handler(),
                                    &field->field_name,
                                    field->flags);
    if (!regfield)
    {
      error= true;
      goto err;                                 // End of memory
    }

    /* save_in_field() will access regfield->table->in_use */
    regfield->init(&table);

    if (!(field->flags & NOT_NULL_FLAG))
    {
      *regfield->null_ptr|= regfield->null_bit;
      null_count++;
    }

    if (field->real_field_type() == MYSQL_TYPE_BIT &&
        !f_bit_as_char(field->pack_flag))
      null_count+= field->length & 7;

    error= make_empty_rec_store_default(thd, regfield, field);
    delete regfield; // Avoid memory leaks
    if (error)
      goto err;
  }
  DBUG_ASSERT(data_offset == ((null_count + 7) / 8));

  /*
    We need to set the unused bits to 1. If the number of bits is a multiple
    of 8 there are no unused bits.
  */
  if (null_count & 7)
    *(null_pos + null_count / 8)|= ~(((uchar) 1 << (null_count & 7)) - 1);

err:
  DBUG_RETURN(error);
} /* make_empty_rec */<|MERGE_RESOLUTION|>--- conflicted
+++ resolved
@@ -684,14 +684,6 @@
                         key->flags, key->user_defined_key_parts,
                         key->key_part));
 
-<<<<<<< HEAD
-    /* For SPATIAL, FULLTEXT and HASH indexes (anything other than B-tree),
-       ignore the ASC/DESC attribute of columns. */
-    const uchar ha_reverse_sort= key->algorithm > HA_KEY_ALG_BTREE
-                                 ? 0 : HA_REVERSE_SORT;
-
-=======
->>>>>>> c4ed889b
     for (key_part=key->key_part,key_part_end=key_part+key->user_defined_key_parts ;
 	 key_part != key_part_end ;
 	 key_part++)
@@ -707,7 +699,7 @@
       key_part->key_part_flag &= HA_REVERSE_SORT;
       /* DESC can be set only for BTREE indexes */
       DBUG_ASSERT(key_part->key_part_flag == 0 ||
-                  (key->algorithm <= HA_KEY_ALG_BTREE && !(key->flags & (HA_FULLTEXT|HA_SPATIAL))));
+                  key->algorithm <= HA_KEY_ALG_BTREE);
       pos[4]= (uchar)(key_part->key_part_flag);
       int2store(pos+5,key_part->key_type);
       int2store(pos+7,key_part->length);

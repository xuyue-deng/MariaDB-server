--- conflicted
+++ resolved
@@ -1526,17 +1526,10 @@
 public:
   in_string(THD *thd, uint elements, qsort2_cmp cmp_func, CHARSET_INFO *cs);
   ~in_string();
-<<<<<<< HEAD
-  void set(uint pos,Item *item) override;
+  bool set(uint pos, Item *item) override;
   uchar *get_value(Item *item) override;
   Item* create_item(THD *thd) override;
   void value_to_item(uint pos, Item *item) override
-=======
-  bool set(uint pos, Item *item);
-  uchar *get_value(Item *item);
-  Item* create_item(THD *thd);
-  void value_to_item(uint pos, Item *item)
->>>>>>> 65405308
   {    
     String *str=((String*) base)+pos;
     Item_string_for_in_vector *to= (Item_string_for_in_vector*) item;
@@ -1561,17 +1554,10 @@
   } tmp;
 public:
   in_longlong(THD *thd, uint elements);
-<<<<<<< HEAD
-  void set(uint pos,Item *item) override;
+  bool set(uint pos, Item *item) override;
   uchar *get_value(Item *item) override;
   Item* create_item(THD *thd) override;
   void value_to_item(uint pos, Item *item) override
-=======
-  bool set(uint pos, Item *item);
-  uchar *get_value(Item *item);
-  Item* create_item(THD *thd);
-  void value_to_item(uint pos, Item *item)
->>>>>>> 65405308
   {
     ((Item_int*) item)->value= ((packed_longlong*) base)[pos].val;
     ((Item_int*) item)->unsigned_flag= (bool)
@@ -1589,20 +1575,12 @@
   Timestamp_or_zero_datetime tmp;
 public:
   in_timestamp(THD *thd, uint elements);
-<<<<<<< HEAD
-  void set(uint pos,Item *item) override;
+  bool set(uint pos, Item *item) override;
   uchar *get_value(Item *item) override;
   Item* create_item(THD *thd) override;
   void value_to_item(uint pos, Item *item) override;
-  const Type_handler *type_handler() const override
+  const Type_handler *type_handler() const  override
   { return &type_handler_timestamp2; }
-=======
-  bool set(uint pos, Item *item);
-  uchar *get_value(Item *item);
-  Item* create_item(THD *thd);
-  void value_to_item(uint pos, Item *item);
-  const Type_handler *type_handler() const { return &type_handler_timestamp2; }
->>>>>>> 65405308
 };
 
 
@@ -1633,16 +1611,10 @@
   in_datetime(THD *thd, uint elements)
    :in_temporal(thd, elements)
   {}
-<<<<<<< HEAD
-  void set(uint pos,Item *item) override;
+  bool set(uint pos, Item *item) override;
   uchar *get_value(Item *item) override;
   const Type_handler *type_handler() const override
   { return &type_handler_datetime2; }
-=======
-  bool set(uint pos, Item *item);
-  uchar *get_value(Item *item);
-  const Type_handler *type_handler() const { return &type_handler_datetime2; }
->>>>>>> 65405308
 };
 
 
@@ -1652,16 +1624,10 @@
   in_time(THD *thd, uint elements)
    :in_temporal(thd, elements)
   {}
-<<<<<<< HEAD
-  void set(uint pos,Item *item) override;
+  bool set(uint pos, Item *item) override;
   uchar *get_value(Item *item) override;
   const Type_handler *type_handler() const override
   { return &type_handler_time2; }
-=======
-  bool set(uint pos, Item *item);
-  uchar *get_value(Item *item);
-  const Type_handler *type_handler() const { return &type_handler_time2; }
->>>>>>> 65405308
 };
 
 
@@ -1670,17 +1636,10 @@
   double tmp;
 public:
   in_double(THD *thd, uint elements);
-<<<<<<< HEAD
-  void set(uint pos,Item *item) override;
+  bool set(uint pos, Item *item) override;
   uchar *get_value(Item *item) override;
   Item *create_item(THD *thd) override;
   void value_to_item(uint pos, Item *item) override
-=======
-  bool set(uint pos, Item *item);
-  uchar *get_value(Item *item);
-  Item *create_item(THD *thd);
-  void value_to_item(uint pos, Item *item)
->>>>>>> 65405308
   {
     ((Item_float*)item)->value= ((double*) base)[pos];
   }
@@ -1694,17 +1653,10 @@
   my_decimal val;
 public:
   in_decimal(THD *thd, uint elements);
-<<<<<<< HEAD
-  void set(uint pos, Item *item) override;
+  bool set(uint pos, Item *item) override;
   uchar *get_value(Item *item) override;
   Item *create_item(THD *thd) override;
   void value_to_item(uint pos, Item *item) override
-=======
-  bool set(uint pos, Item *item);
-  uchar *get_value(Item *item);
-  Item *create_item(THD *thd);
-  void value_to_item(uint pos, Item *item)
->>>>>>> 65405308
   {
     my_decimal *dec= ((my_decimal *)base) + pos;
     Item_decimal *item_dec= (Item_decimal*)item;
@@ -1734,14 +1686,7 @@
   virtual int cmp_not_null(const Value *value)= 0;
   // for optimized IN with row
   virtual int compare(cmp_item *item)= 0;
-<<<<<<< HEAD
   virtual cmp_item *make_same(THD *thd)= 0;
-  virtual void store_value_by_template(THD *thd, cmp_item *tmpl, Item *item)
-  {
-    store_value(item);
-  }
-=======
-  virtual cmp_item *make_same()= 0;
   /*
     Store a scalar or a ROW value into "this".
     @returns false - the value (or every component in case of ROW) was
@@ -1750,7 +1695,6 @@
                      data type conversion of a not-NULL value returned NULL.
   */
   virtual bool store_value_by_template(THD *thd, cmp_item *tmpl, Item *item)=0;
->>>>>>> 65405308
 };
 
 /// cmp_item which stores a scalar (i.e. non-ROW).
@@ -2719,13 +2663,8 @@
 public:
   cmp_item_row(): comparators(0), n(0) {}
   ~cmp_item_row();
-<<<<<<< HEAD
-  void store_value(Item *item);
+  void store_value(Item *item) override;
   bool prepare_comparators(THD *, const LEX_CSTRING &funcname,
-=======
-  void store_value(Item *item) override;
-  bool prepare_comparators(THD *, const char *funcname,
->>>>>>> 65405308
                            const Item_args *args, uint level);
   int cmp(Item *arg) override;
   int cmp_not_null(const Value *val) override
@@ -2733,15 +2672,9 @@
     DBUG_ASSERT(false);
     return TRUE;
   }
-<<<<<<< HEAD
-  int compare(cmp_item *arg);
-  cmp_item *make_same(THD *thd);
-  void store_value_by_template(THD *thd, cmp_item *tmpl, Item *);
-=======
   int compare(cmp_item *arg) override;
-  cmp_item *make_same() override;
+  cmp_item *make_same(THD *thd) override;
   bool store_value_by_template(THD *thd, cmp_item *tmpl, Item *) override;
->>>>>>> 65405308
   friend class Item_func_in;
   cmp_item *get_comparator(uint i) { return comparators[i]; }
 };
@@ -2753,13 +2686,8 @@
 public:
   in_row(THD *thd, uint elements, Item *);
   ~in_row();
-<<<<<<< HEAD
-  void set(uint pos,Item *item) override;
+  bool set(uint pos, Item *item) override;
   uchar *get_value(Item *item) override;
-=======
-  bool set(uint pos, Item *item);
-  uchar *get_value(Item *item);
->>>>>>> 65405308
   friend class Item_func_in;
   const Type_handler *type_handler() const override { return &type_handler_row; }
   cmp_item *get_cmp_item() { return &tmp; }

--- conflicted
+++ resolved
@@ -12201,13 +12201,9 @@
   int2store(end+5, thd->client_capabilities >> 16);
   end[7]= data_len;
   DBUG_EXECUTE_IF("poison_srv_handshake_scramble_len", end[7]= -100;);
-<<<<<<< HEAD
+  DBUG_EXECUTE_IF("increase_srv_handshake_scramble_len", end[7]= 50;);
   bzero(end + 8, 6);
   int4store(end + 14, thd->client_capabilities >> 32);
-=======
-  DBUG_EXECUTE_IF("increase_srv_handshake_scramble_len", end[7]= 50;);
-  bzero(end + 8, 10);
->>>>>>> 7993f893
   end+= 18;
   /* write scramble tail */
   end= (char*) memcpy(end, data + SCRAMBLE_LENGTH_323,

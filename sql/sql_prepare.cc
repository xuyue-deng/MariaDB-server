/* Copyright (C) 1995-2002 MySQL AB

   This program is free software; you can redistribute it and/or modify
   it under the terms of the GNU General Public License as published by
   the Free Software Foundation; version 2 of the License.

   This program is distributed in the hope that it will be useful,
   but WITHOUT ANY WARRANTY; without even the implied warranty of
   MERCHANTABILITY or FITNESS FOR A PARTICULAR PURPOSE.  See the
   GNU General Public License for more details.

   You should have received a copy of the GNU General Public License
   along with this program; if not, write to the Free Software
   Foundation, Inc., 59 Temple Place, Suite 330, Boston, MA  02111-1307 USA */

/**
  @file

This file contains the implementation of prepared statements.

When one prepares a statement:

  - Server gets the query from client with command 'COM_STMT_PREPARE';
    in the following format:
    [COM_STMT_PREPARE:1] [query]
  - Parse the query and recognize any parameter markers '?' and
    store its information list in lex->param_list
  - Allocate a new statement for this prepare; and keep this in
    'thd->stmt_map'.
  - Without executing the query, return back to client the total
    number of parameters along with result-set metadata information
    (if any) in the following format:
    @verbatim
    [STMT_ID:4]
    [Column_count:2]
    [Param_count:2]
    [Params meta info (stubs only for now)]  (if Param_count > 0)
    [Columns meta info] (if Column_count > 0)
    @endverbatim

  During prepare the tables used in a statement are opened, but no
  locks are acquired.  Table opening will block any DDL during the
  operation, and we do not need any locks as we neither read nor
  modify any data during prepare.  Tables are closed after prepare
  finishes.

When one executes a statement:

  - Server gets the command 'COM_STMT_EXECUTE' to execute the
    previously prepared query. If there are any parameter markers, then the
    client will send the data in the following format:
    @verbatim
    [COM_STMT_EXECUTE:1]
    [STMT_ID:4]
    [NULL_BITS:(param_count+7)/8)]
    [TYPES_SUPPLIED_BY_CLIENT(0/1):1]
    [[length]data]
    [[length]data] .. [[length]data].
    @endverbatim
    (Note: Except for string/binary types; all other types will not be
    supplied with length field)
  - If it is a first execute or types of parameters were altered by client,
    then setup the conversion routines.
  - Assign parameter items from the supplied data.
  - Execute the query without re-parsing and send back the results
    to client

  During execution of prepared statement tables are opened and locked
  the same way they would for normal (non-prepared) statement
  execution.  Tables are unlocked and closed after the execution.

When one supplies long data for a placeholder:

  - Server gets the long data in pieces with command type
    'COM_STMT_SEND_LONG_DATA'.
  - The packet recieved will have the format as:
    [COM_STMT_SEND_LONG_DATA:1][STMT_ID:4][parameter_number:2][data]
  - data from the packet is appended to the long data value buffer for this
    placeholder.
  - It's up to the client to stop supplying data chunks at any point. The
    server doesn't care; also, the server doesn't notify the client whether
    it got the data or not; if there is any error, then it will be returned
    at statement execute.
*/

#include "mysql_priv.h"
#include "sql_select.h" // for JOIN
#include "sql_cursor.h"
#include "sp_head.h"
#include "sp.h"
#include "sp_cache.h"
#ifdef EMBEDDED_LIBRARY
/* include MYSQL_BIND headers */
#include <mysql.h>
#else
#include <mysql_com.h>
#endif

/**
  A result class used to send cursor rows using the binary protocol.
*/

class Select_fetch_protocol_binary: public select_send
{
  Protocol_binary protocol;
public:
  Select_fetch_protocol_binary(THD *thd);
  virtual bool send_fields(List<Item> &list, uint flags);
  virtual bool send_data(List<Item> &items);
  virtual bool send_eof();
#ifdef EMBEDDED_LIBRARY
  void begin_dataset()
  {
    protocol.begin_dataset();
  }
#endif
};

/****************************************************************************/

/**
  Prepared_statement: a statement that can contain placeholders.
*/

class Prepared_statement: public Statement
{
public:
  enum flag_values
  {
    IS_IN_USE= 1
  };

  THD *thd;
  Select_fetch_protocol_binary result;
  Protocol *protocol;
  Item_param **param_array;
  uint param_count;
  uint last_errno;
  uint flags;
  char last_error[MYSQL_ERRMSG_SIZE];
#ifndef EMBEDDED_LIBRARY
  bool (*set_params)(Prepared_statement *st, uchar *data, uchar *data_end,
                     uchar *read_pos, String *expanded_query);
#else
  bool (*set_params_data)(Prepared_statement *st, String *expanded_query);
#endif
  bool (*set_params_from_vars)(Prepared_statement *stmt,
                               List<LEX_STRING>& varnames,
                               String *expanded_query);
public:
  Prepared_statement(THD *thd_arg, Protocol *protocol_arg);
  virtual ~Prepared_statement();
  void setup_set_params();
  virtual Query_arena::Type type() const;
  virtual void cleanup_stmt();
  bool set_name(LEX_STRING *name);
  inline void close_cursor() { delete cursor; cursor= 0; }

  bool prepare(const char *packet, uint packet_length);
  bool execute(String *expanded_query, bool open_cursor);
  /* Destroy this statement */
  bool deallocate();
private:
  /**
    Store the parsed tree of a prepared statement here.
  */
  LEX main_lex;
  /**
    The memory root to allocate parsed tree elements (instances of Item,
    SELECT_LEX and other classes).
  */
  MEM_ROOT main_mem_root;
};


/******************************************************************************
  Implementation
******************************************************************************/


inline bool is_param_null(const uchar *pos, ulong param_no)
{
  return pos[param_no/8] & (1 << (param_no & 7));
}

/**
  Find a prepared statement in the statement map by id.

    Try to find a prepared statement and set THD error if it's not found.

  @param thd                thread handle
  @param id                 statement id
  @param where              the place from which this function is called (for
                            error reporting).

  @return
    0 if the statement was not found, a pointer otherwise.
*/

static Prepared_statement *
find_prepared_statement(THD *thd, ulong id, const char *where)
{
  /*
    To strictly separate namespaces of SQL prepared statements and C API
    prepared statements find() will return 0 if there is a named prepared
    statement with such id.
  */
  Statement *stmt= thd->stmt_map.find(id);

  if (stmt == 0 || stmt->type() != Query_arena::PREPARED_STATEMENT)
  {
    char llbuf[22];
    my_error(ER_UNKNOWN_STMT_HANDLER, MYF(0), sizeof(llbuf), llstr(id, llbuf),
             where);
    return 0;
  }
  return (Prepared_statement *) stmt;
}


/**
  Send prepared statement id and metadata to the client after prepare.

  @todo
    Fix this nasty upcast from List<Item_param> to List<Item>

  @return
    0 in case of success, 1 otherwise
*/

#ifndef EMBEDDED_LIBRARY
static bool send_prep_stmt(Prepared_statement *stmt, uint columns)
{
  NET *net= &stmt->thd->net;
  uchar buff[12];
  uint tmp;
  int error;
  THD *thd= stmt->thd;
  DBUG_ENTER("send_prep_stmt");

  buff[0]= 0;                                   /* OK packet indicator */
  int4store(buff+1, stmt->id);
  int2store(buff+5, columns);
  int2store(buff+7, stmt->param_count);
  buff[9]= 0;                                   // Guard against a 4.1 client
  tmp= min(stmt->thd->total_warn_count, 65535);
  int2store(buff+10, tmp);

  /*
    Send types and names of placeholders to the client
    XXX: fix this nasty upcast from List<Item_param> to List<Item>
  */
  error= my_net_write(net, buff, sizeof(buff));
  if (stmt->param_count && ! error)
  {
    error= thd->protocol_text.send_fields((List<Item> *)
                                          &stmt->lex->param_list,
                                          Protocol::SEND_EOF);
  }
  /* Flag that a response has already been sent */
  thd->main_da.disable_status();
  DBUG_RETURN(error);
}
#else
static bool send_prep_stmt(Prepared_statement *stmt,
                           uint columns __attribute__((unused)))
{
  THD *thd= stmt->thd;

  thd->client_stmt_id= stmt->id;
  thd->client_param_count= stmt->param_count;
  thd->clear_error();
  thd->main_da.disable_status();

  return 0;
}
#endif /*!EMBEDDED_LIBRARY*/


#ifndef EMBEDDED_LIBRARY

/**
  Read the length of the parameter data and return it back to
  the caller.

    Read data length, position the packet to the first byte after it,
    and return the length to the caller.

  @param packet             a pointer to the data
  @param len                remaining packet length

  @return
    Length of data piece.
*/

static ulong get_param_length(uchar **packet, ulong len)
{
  reg1 uchar *pos= *packet;
  if (len < 1)
    return 0;
  if (*pos < 251)
  {
    (*packet)++;
    return (ulong) *pos;
  }
  if (len < 3)
    return 0;
  if (*pos == 252)
  {
    (*packet)+=3;
    return (ulong) uint2korr(pos+1);
  }
  if (len < 4)
    return 0;
  if (*pos == 253)
  {
    (*packet)+=4;
    return (ulong) uint3korr(pos+1);
  }
  if (len < 5)
    return 0;
  (*packet)+=9; // Must be 254 when here
  /*
    In our client-server protocol all numbers bigger than 2^24
    stored as 8 bytes with uint8korr. Here we always know that
    parameter length is less than 2^4 so don't look at the second
    4 bytes. But still we need to obey the protocol hence 9 in the
    assignment above.
  */
  return (ulong) uint4korr(pos+1);
}
#else
#define get_param_length(packet, len) len
#endif /*!EMBEDDED_LIBRARY*/

/**
  Data conversion routines.

    All these functions read the data from pos, convert it to requested
    type and assign to param; pos is advanced to predefined length.

    Make a note that the NULL handling is examined at first execution
    (i.e. when input types altered) and for all subsequent executions
    we don't read any values for this.

  @param  param             parameter item
  @param  pos               input data buffer
  @param  len               length of data in the buffer
*/

static void set_param_tiny(Item_param *param, uchar **pos, ulong len)
{
#ifndef EMBEDDED_LIBRARY
  if (len < 1)
    return;
#endif
  int8 value= (int8) **pos;
  param->set_int(param->unsigned_flag ? (longlong) ((uint8) value) :
                                        (longlong) value, 4);
  *pos+= 1;
}

static void set_param_short(Item_param *param, uchar **pos, ulong len)
{
  int16 value;
#ifndef EMBEDDED_LIBRARY
  if (len < 2)
    return;
  value= sint2korr(*pos);
#else
  shortget(value, *pos);
#endif
  param->set_int(param->unsigned_flag ? (longlong) ((uint16) value) :
                                        (longlong) value, 6);
  *pos+= 2;
}

static void set_param_int32(Item_param *param, uchar **pos, ulong len)
{
  int32 value;
#ifndef EMBEDDED_LIBRARY
  if (len < 4)
    return;
  value= sint4korr(*pos);
#else
  longget(value, *pos);
#endif
  param->set_int(param->unsigned_flag ? (longlong) ((uint32) value) :
                                        (longlong) value, 11);
  *pos+= 4;
}

static void set_param_int64(Item_param *param, uchar **pos, ulong len)
{
  longlong value;
#ifndef EMBEDDED_LIBRARY
  if (len < 8)
    return;
  value= (longlong) sint8korr(*pos);
#else
  longlongget(value, *pos);
#endif
  param->set_int(value, 21);
  *pos+= 8;
}

static void set_param_float(Item_param *param, uchar **pos, ulong len)
{
  float data;
#ifndef EMBEDDED_LIBRARY
  if (len < 4)
    return;
  float4get(data,*pos);
#else
  floatget(data, *pos);
#endif
  param->set_double((double) data);
  *pos+= 4;
}

static void set_param_double(Item_param *param, uchar **pos, ulong len)
{
  double data;
#ifndef EMBEDDED_LIBRARY
  if (len < 8)
    return;
  float8get(data,*pos);
#else
  doubleget(data, *pos);
#endif
  param->set_double((double) data);
  *pos+= 8;
}

static void set_param_decimal(Item_param *param, uchar **pos, ulong len)
{
  ulong length= get_param_length(pos, len);
  param->set_decimal((char*)*pos, length);
  *pos+= length;
}

#ifndef EMBEDDED_LIBRARY

/*
  Read date/time/datetime parameter values from network (binary
  protocol). See writing counterparts of these functions in
  libmysql.c (store_param_{time,date,datetime}).
*/

/**
  @todo
    Add warning 'Data truncated' here
*/
static void set_param_time(Item_param *param, uchar **pos, ulong len)
{
  MYSQL_TIME tm;
  ulong length= get_param_length(pos, len);

  if (length >= 8)
  {
    uchar *to= *pos;
    uint day;

    tm.neg= (bool) to[0];
    day= (uint) sint4korr(to+1);
    tm.hour=   (uint) to[5] + day * 24;
    tm.minute= (uint) to[6];
    tm.second= (uint) to[7];
    tm.second_part= (length > 8) ? (ulong) sint4korr(to+8) : 0;
    if (tm.hour > 838)
    {
      /* TODO: add warning 'Data truncated' here */
      tm.hour= 838;
      tm.minute= 59;
      tm.second= 59;
    }
    tm.day= tm.year= tm.month= 0;
  }
  else
    set_zero_time(&tm, MYSQL_TIMESTAMP_TIME);
  param->set_time(&tm, MYSQL_TIMESTAMP_TIME,
                  MAX_TIME_WIDTH * MY_CHARSET_BIN_MB_MAXLEN);
  *pos+= length;
}

static void set_param_datetime(Item_param *param, uchar **pos, ulong len)
{
  MYSQL_TIME tm;
  ulong length= get_param_length(pos, len);

  if (length >= 4)
  {
    uchar *to= *pos;

    tm.neg=    0;
    tm.year=   (uint) sint2korr(to);
    tm.month=  (uint) to[2];
    tm.day=    (uint) to[3];
    if (length > 4)
    {
      tm.hour=   (uint) to[4];
      tm.minute= (uint) to[5];
      tm.second= (uint) to[6];
    }
    else
      tm.hour= tm.minute= tm.second= 0;

    tm.second_part= (length > 7) ? (ulong) sint4korr(to+7) : 0;
  }
  else
    set_zero_time(&tm, MYSQL_TIMESTAMP_DATETIME);
  param->set_time(&tm, MYSQL_TIMESTAMP_DATETIME,
                  MAX_DATETIME_WIDTH * MY_CHARSET_BIN_MB_MAXLEN);
  *pos+= length;
}


static void set_param_date(Item_param *param, uchar **pos, ulong len)
{
  MYSQL_TIME tm;
  ulong length= get_param_length(pos, len);

  if (length >= 4)
  {
    uchar *to= *pos;

    tm.year=  (uint) sint2korr(to);
    tm.month=  (uint) to[2];
    tm.day= (uint) to[3];

    tm.hour= tm.minute= tm.second= 0;
    tm.second_part= 0;
    tm.neg= 0;
  }
  else
    set_zero_time(&tm, MYSQL_TIMESTAMP_DATE);
  param->set_time(&tm, MYSQL_TIMESTAMP_DATE,
                  MAX_DATE_WIDTH * MY_CHARSET_BIN_MB_MAXLEN);
  *pos+= length;
}

#else/*!EMBEDDED_LIBRARY*/
/**
  @todo
    Add warning 'Data truncated' here
*/
void set_param_time(Item_param *param, uchar **pos, ulong len)
{
  MYSQL_TIME tm= *((MYSQL_TIME*)*pos);
  tm.hour+= tm.day * 24;
  tm.day= tm.year= tm.month= 0;
  if (tm.hour > 838)
  {
    /* TODO: add warning 'Data truncated' here */
    tm.hour= 838;
    tm.minute= 59;
    tm.second= 59;
  }
  param->set_time(&tm, MYSQL_TIMESTAMP_TIME,
                  MAX_TIME_WIDTH * MY_CHARSET_BIN_MB_MAXLEN);

}

void set_param_datetime(Item_param *param, uchar **pos, ulong len)
{
  MYSQL_TIME tm= *((MYSQL_TIME*)*pos);
  tm.neg= 0;

  param->set_time(&tm, MYSQL_TIMESTAMP_DATETIME,
                  MAX_DATETIME_WIDTH * MY_CHARSET_BIN_MB_MAXLEN);
}

void set_param_date(Item_param *param, uchar **pos, ulong len)
{
  MYSQL_TIME *to= (MYSQL_TIME*)*pos;

  param->set_time(to, MYSQL_TIMESTAMP_DATE,
                  MAX_DATE_WIDTH * MY_CHARSET_BIN_MB_MAXLEN);
}
#endif /*!EMBEDDED_LIBRARY*/


static void set_param_str(Item_param *param, uchar **pos, ulong len)
{
  ulong length= get_param_length(pos, len);
  if (length > len)
    length= len;
  param->set_str((const char *)*pos, length);
  *pos+= length;
}


#undef get_param_length

static void setup_one_conversion_function(THD *thd, Item_param *param,
                                          uchar param_type)
{
  switch (param_type) {
  case MYSQL_TYPE_TINY:
    param->set_param_func= set_param_tiny;
    param->item_type= Item::INT_ITEM;
    param->item_result_type= INT_RESULT;
    break;
  case MYSQL_TYPE_SHORT:
    param->set_param_func= set_param_short;
    param->item_type= Item::INT_ITEM;
    param->item_result_type= INT_RESULT;
    break;
  case MYSQL_TYPE_LONG:
    param->set_param_func= set_param_int32;
    param->item_type= Item::INT_ITEM;
    param->item_result_type= INT_RESULT;
    break;
  case MYSQL_TYPE_LONGLONG:
    param->set_param_func= set_param_int64;
    param->item_type= Item::INT_ITEM;
    param->item_result_type= INT_RESULT;
    break;
  case MYSQL_TYPE_FLOAT:
    param->set_param_func= set_param_float;
    param->item_type= Item::REAL_ITEM;
    param->item_result_type= REAL_RESULT;
    break;
  case MYSQL_TYPE_DOUBLE:
    param->set_param_func= set_param_double;
    param->item_type= Item::REAL_ITEM;
    param->item_result_type= REAL_RESULT;
    break;
  case MYSQL_TYPE_DECIMAL:
  case MYSQL_TYPE_NEWDECIMAL:
    param->set_param_func= set_param_decimal;
    param->item_type= Item::DECIMAL_ITEM;
    param->item_result_type= DECIMAL_RESULT;
    break;
  case MYSQL_TYPE_TIME:
    param->set_param_func= set_param_time;
    param->item_type= Item::STRING_ITEM;
    param->item_result_type= STRING_RESULT;
    break;
  case MYSQL_TYPE_DATE:
    param->set_param_func= set_param_date;
    param->item_type= Item::STRING_ITEM;
    param->item_result_type= STRING_RESULT;
    break;
  case MYSQL_TYPE_DATETIME:
  case MYSQL_TYPE_TIMESTAMP:
    param->set_param_func= set_param_datetime;
    param->item_type= Item::STRING_ITEM;
    param->item_result_type= STRING_RESULT;
    break;
  case MYSQL_TYPE_TINY_BLOB:
  case MYSQL_TYPE_MEDIUM_BLOB:
  case MYSQL_TYPE_LONG_BLOB:
  case MYSQL_TYPE_BLOB:
    param->set_param_func= set_param_str;
    param->value.cs_info.character_set_of_placeholder= &my_charset_bin;
    param->value.cs_info.character_set_client=
      thd->variables.character_set_client;
    DBUG_ASSERT(thd->variables.character_set_client);
    param->value.cs_info.final_character_set_of_str_value= &my_charset_bin;
    param->item_type= Item::STRING_ITEM;
    param->item_result_type= STRING_RESULT;
    break;
  default:
    /*
      The client library ensures that we won't get any other typecodes
      except typecodes above and typecodes for string types. Marking
      label as 'default' lets us to handle malformed packets as well.
    */
    {
      CHARSET_INFO *fromcs= thd->variables.character_set_client;
      CHARSET_INFO *tocs= thd->variables.collation_connection;
      uint32 dummy_offset;

      param->value.cs_info.character_set_of_placeholder= fromcs;
      param->value.cs_info.character_set_client= fromcs;

      /*
        Setup source and destination character sets so that they
        are different only if conversion is necessary: this will
        make later checks easier.
      */
      param->value.cs_info.final_character_set_of_str_value=
        String::needs_conversion(0, fromcs, tocs, &dummy_offset) ?
        tocs : fromcs;
      param->set_param_func= set_param_str;
      /*
        Exact value of max_length is not known unless data is converted to
        charset of connection, so we have to set it later.
      */
      param->item_type= Item::STRING_ITEM;
      param->item_result_type= STRING_RESULT;
    }
  }
  param->param_type= (enum enum_field_types) param_type;
}

#ifndef EMBEDDED_LIBRARY
/**
  Routines to assign parameters from data supplied by the client.

    Update the parameter markers by reading data from the packet and
    and generate a valid query for logging.

  @note
    This function, along with other _with_log functions is called when one of
    binary, slow or general logs is open. Logging of prepared statements in
    all cases is performed by means of conventional queries: if parameter
    data was supplied from C API, each placeholder in the query is
    replaced with its actual value; if we're logging a [Dynamic] SQL
    prepared statement, parameter markers are replaced with variable names.
    Example:
    @verbatim
     mysql_stmt_prepare("UPDATE t1 SET a=a*1.25 WHERE a=?")
       --> general logs gets [Prepare] UPDATE t1 SET a*1.25 WHERE a=?"
     mysql_stmt_execute(stmt);
       --> general and binary logs get
                             [Execute] UPDATE t1 SET a*1.25 WHERE a=1"
    @endverbatim

    If a statement has been prepared using SQL syntax:
    @verbatim
     PREPARE stmt FROM "UPDATE t1 SET a=a*1.25 WHERE a=?"
       --> general log gets
                                 [Query]   PREPARE stmt FROM "UPDATE ..."
     EXECUTE stmt USING @a
       --> general log gets
                             [Query]   EXECUTE stmt USING @a;
    @endverbatim

  @retval
    0  if success
  @retval
    1  otherwise
*/

static bool insert_params_with_log(Prepared_statement *stmt, uchar *null_array,
                                   uchar *read_pos, uchar *data_end,
                                   String *query)
{
  THD  *thd= stmt->thd;
  Item_param **begin= stmt->param_array;
  Item_param **end= begin + stmt->param_count;
  uint32 length= 0;
  String str;
  const String *res;
  DBUG_ENTER("insert_params_with_log");

  if (query->copy(stmt->query, stmt->query_length, default_charset_info))
    DBUG_RETURN(1);

  for (Item_param **it= begin; it < end; ++it)
  {
    Item_param *param= *it;
    if (param->state != Item_param::LONG_DATA_VALUE)
    {
      if (is_param_null(null_array, it - begin))
        param->set_null();
      else
      {
        if (read_pos >= data_end)
          DBUG_RETURN(1);
        param->set_param_func(param, &read_pos, data_end - read_pos);
        if (param->state == Item_param::NO_VALUE)
          DBUG_RETURN(1);
      }
    }
    res= param->query_val_str(&str);
    if (param->convert_str_value(thd))
      DBUG_RETURN(1);                           /* out of memory */

    if (query->replace(param->pos_in_query+length, 1, *res))
      DBUG_RETURN(1);

    length+= res->length()-1;
  }
  DBUG_RETURN(0);
}


static bool insert_params(Prepared_statement *stmt, uchar *null_array,
                          uchar *read_pos, uchar *data_end,
                          String *expanded_query)
{
  Item_param **begin= stmt->param_array;
  Item_param **end= begin + stmt->param_count;

  DBUG_ENTER("insert_params");

  for (Item_param **it= begin; it < end; ++it)
  {
    Item_param *param= *it;
    if (param->state != Item_param::LONG_DATA_VALUE)
    {
      if (is_param_null(null_array, it - begin))
        param->set_null();
      else
      {
        if (read_pos >= data_end)
          DBUG_RETURN(1);
        param->set_param_func(param, &read_pos, data_end - read_pos);
        if (param->state == Item_param::NO_VALUE)
          DBUG_RETURN(1);
      }
    }
    if (param->convert_str_value(stmt->thd))
      DBUG_RETURN(1);                           /* out of memory */
  }
  DBUG_RETURN(0);
}


static bool setup_conversion_functions(Prepared_statement *stmt,
                                       uchar **data, uchar *data_end)
{
  /* skip null bits */
  uchar *read_pos= *data + (stmt->param_count+7) / 8;

  DBUG_ENTER("setup_conversion_functions");

  if (*read_pos++) //types supplied / first execute
  {
    /*
      First execute or types altered by the client, setup the
      conversion routines for all parameters (one time)
    */
    Item_param **it= stmt->param_array;
    Item_param **end= it + stmt->param_count;
    THD *thd= stmt->thd;
    for (; it < end; ++it)
    {
      ushort typecode;
      const uint signed_bit= 1 << 15;

      if (read_pos >= data_end)
        DBUG_RETURN(1);

      typecode= sint2korr(read_pos);
      read_pos+= 2;
      (**it).unsigned_flag= test(typecode & signed_bit);
      setup_one_conversion_function(thd, *it, (uchar) (typecode & ~signed_bit));
    }
  }
  *data= read_pos;
  DBUG_RETURN(0);
}

#else

/**
  Embedded counterparts of parameter assignment routines.

    The main difference between the embedded library and the server is
    that in embedded case we don't serialize/deserialize parameters data.

    Additionally, for unknown reason, the client-side flag raised for
    changed types of placeholders is ignored and we simply setup conversion
    functions at each execute (TODO: fix).
*/

static bool emb_insert_params(Prepared_statement *stmt, String *expanded_query)
{
  THD *thd= stmt->thd;
  Item_param **it= stmt->param_array;
  Item_param **end= it + stmt->param_count;
  MYSQL_BIND *client_param= stmt->thd->client_params;

  DBUG_ENTER("emb_insert_params");

  for (; it < end; ++it, ++client_param)
  {
    Item_param *param= *it;
    setup_one_conversion_function(thd, param, client_param->buffer_type);
    if (param->state != Item_param::LONG_DATA_VALUE)
    {
      if (*client_param->is_null)
        param->set_null();
      else
      {
        uchar *buff= (uchar*) client_param->buffer;
        param->unsigned_flag= client_param->is_unsigned;
        param->set_param_func(param, &buff,
                              client_param->length ?
                              *client_param->length :
                              client_param->buffer_length);
        if (param->state == Item_param::NO_VALUE)
          DBUG_RETURN(1);
      }
    }
    if (param->convert_str_value(thd))
      DBUG_RETURN(1);                           /* out of memory */
  }
  DBUG_RETURN(0);
}


static bool emb_insert_params_with_log(Prepared_statement *stmt,
                                       String *query)
{
  THD *thd= stmt->thd;
  Item_param **it= stmt->param_array;
  Item_param **end= it + stmt->param_count;
  MYSQL_BIND *client_param= thd->client_params;

  String str;
  const String *res;
  uint32 length= 0;

  DBUG_ENTER("emb_insert_params_with_log");

  if (query->copy(stmt->query, stmt->query_length, default_charset_info))
    DBUG_RETURN(1);

  for (; it < end; ++it, ++client_param)
  {
    Item_param *param= *it;
    setup_one_conversion_function(thd, param, client_param->buffer_type);
    if (param->state != Item_param::LONG_DATA_VALUE)
    {
      if (*client_param->is_null)
        param->set_null();
      else
      {
        uchar *buff= (uchar*)client_param->buffer;
        param->unsigned_flag= client_param->is_unsigned;
        param->set_param_func(param, &buff,
                              client_param->length ?
                              *client_param->length :
                              client_param->buffer_length);
        if (param->state == Item_param::NO_VALUE)
          DBUG_RETURN(1);
      }
    }
    res= param->query_val_str(&str);
    if (param->convert_str_value(thd))
      DBUG_RETURN(1);                           /* out of memory */

    if (query->replace(param->pos_in_query+length, 1, *res))
      DBUG_RETURN(1);

    length+= res->length()-1;
  }
  DBUG_RETURN(0);
}

#endif /*!EMBEDDED_LIBRARY*/


/**
  Assign prepared statement parameters from user variables.

  @param stmt      Statement
  @param varnames  List of variables. Caller must ensure that number
                   of variables in the list is equal to number of statement
                   parameters
  @param query     Ignored
*/

static bool insert_params_from_vars(Prepared_statement *stmt,
                                    List<LEX_STRING>& varnames,
                                    String *query __attribute__((unused)))
{
  Item_param **begin= stmt->param_array;
  Item_param **end= begin + stmt->param_count;
  user_var_entry *entry;
  LEX_STRING *varname;
  List_iterator<LEX_STRING> var_it(varnames);
  DBUG_ENTER("insert_params_from_vars");

  for (Item_param **it= begin; it < end; ++it)
  {
    Item_param *param= *it;
    varname= var_it++;
    entry= (user_var_entry*)hash_search(&stmt->thd->user_vars,
                                        (uchar*) varname->str,
                                         varname->length);
    if (param->set_from_user_var(stmt->thd, entry) ||
        param->convert_str_value(stmt->thd))
      DBUG_RETURN(1);
  }
  DBUG_RETURN(0);
}


/**
  Do the same as insert_params_from_vars but also construct query text for
  binary log.

  @param stmt      Prepared statement
  @param varnames  List of variables. Caller must ensure that number of
                   variables in the list is equal to number of statement
                   parameters
  @param query     The query with parameter markers replaced with corresponding
                   user variables that were used to execute the query.
*/

static bool insert_params_from_vars_with_log(Prepared_statement *stmt,
                                             List<LEX_STRING>& varnames,
                                             String *query)
{
  Item_param **begin= stmt->param_array;
  Item_param **end= begin + stmt->param_count;
  user_var_entry *entry;
  LEX_STRING *varname;
  List_iterator<LEX_STRING> var_it(varnames);
  String buf;
  const String *val;
  uint32 length= 0;
  THD *thd= stmt->thd;

  DBUG_ENTER("insert_params_from_vars");

  if (query->copy(stmt->query, stmt->query_length, default_charset_info))
    DBUG_RETURN(1);

  for (Item_param **it= begin; it < end; ++it)
  {
    Item_param *param= *it;
    varname= var_it++;

    entry= (user_var_entry *) hash_search(&thd->user_vars, (uchar*) varname->str,
                                          varname->length);
    /*
      We have to call the setup_one_conversion_function() here to set
      the parameter's members that might be needed further
      (e.g. value.cs_info.character_set_client is used in the query_val_str()).
    */
    setup_one_conversion_function(thd, param, param->param_type);
    if (param->set_from_user_var(thd, entry))
      DBUG_RETURN(1);
    val= param->query_val_str(&buf);

    if (param->convert_str_value(thd))
      DBUG_RETURN(1);                           /* out of memory */

    if (query->replace(param->pos_in_query+length, 1, *val))
      DBUG_RETURN(1);
    length+= val->length()-1;
  }
  DBUG_RETURN(0);
}

/**
  Validate INSERT statement.

  @param stmt               prepared statement
  @param tables             global/local table list

  @retval
    FALSE             success
  @retval
    TRUE              error, error message is set in THD
*/

static bool mysql_test_insert(Prepared_statement *stmt,
                              TABLE_LIST *table_list,
                              List<Item> &fields,
                              List<List_item> &values_list,
                              List<Item> &update_fields,
                              List<Item> &update_values,
                              enum_duplicates duplic)
{
  THD *thd= stmt->thd;
  List_iterator_fast<List_item> its(values_list);
  List_item *values;
  DBUG_ENTER("mysql_test_insert");

  if (insert_precheck(thd, table_list))
    goto error;

  /*
    open temporary memory pool for temporary data allocated by derived
    tables & preparation procedure
    Note that this is done without locks (should not be needed as we will not
    access any data here)
    If we would use locks, then we have to ensure we are not using
    TL_WRITE_DELAYED as having two such locks can cause table corruption.
  */
  if (open_normal_and_derived_tables(thd, table_list, 0))
    goto error;

  if ((values= its++))
  {
    uint value_count;
    ulong counter= 0;
    Item *unused_conds= 0;

    if (table_list->table)
    {
      // don't allocate insert_values
      table_list->table->insert_values=(uchar *)1;
    }

    if (mysql_prepare_insert(thd, table_list, table_list->table,
                             fields, values, update_fields, update_values,
                             duplic, &unused_conds, FALSE, FALSE, FALSE))
      goto error;

    value_count= values->elements;
    its.rewind();

    if (table_list->lock_type == TL_WRITE_DELAYED &&
        !(table_list->table->file->ha_table_flags() & HA_CAN_INSERT_DELAYED))
    {
      my_error(ER_ILLEGAL_HA, MYF(0), (table_list->view ?
                                       table_list->view_name.str :
                                       table_list->table_name));
      goto error;
    }
    while ((values= its++))
    {
      counter++;
      if (values->elements != value_count)
      {
        my_error(ER_WRONG_VALUE_COUNT_ON_ROW, MYF(0), counter);
        goto error;
      }
      if (setup_fields(thd, 0, *values, MARK_COLUMNS_NONE, 0, 0))
        goto error;
    }
  }
  DBUG_RETURN(FALSE);

error:
  /* insert_values is cleared in open_table */
  DBUG_RETURN(TRUE);
}


/**
  Validate UPDATE statement.

  @param stmt               prepared statement
  @param tables             list of tables used in this query

  @todo
    - here we should send types of placeholders to the client.

  @retval
    0                 success
  @retval
    1                 error, error message is set in THD
  @retval
    2                 convert to multi_update
*/

static int mysql_test_update(Prepared_statement *stmt,
                              TABLE_LIST *table_list)
{
  int res;
  THD *thd= stmt->thd;
  uint table_count= 0;
  SELECT_LEX *select= &stmt->lex->select_lex;
#ifndef NO_EMBEDDED_ACCESS_CHECKS
  uint          want_privilege;
#endif
  DBUG_ENTER("mysql_test_update");

  if (update_precheck(thd, table_list) ||
      open_tables(thd, &table_list, &table_count, 0))
    goto error;

  if (table_list->multitable_view)
  {
    DBUG_ASSERT(table_list->view != 0);
    DBUG_PRINT("info", ("Switch to multi-update"));
    /* pass counter value */
    thd->lex->table_count= table_count;
    /* convert to multiupdate */
    DBUG_RETURN(2);
  }

  /*
    thd->fill_derived_tables() is false here for sure (because it is
    preparation of PS, so we even do not check it).
  */
  if (mysql_handle_derived(thd->lex, &mysql_derived_prepare))
    goto error;

#ifndef NO_EMBEDDED_ACCESS_CHECKS
  /* Force privilege re-checking for views after they have been opened. */
  want_privilege= (table_list->view ? UPDATE_ACL :
                   table_list->grant.want_privilege);
#endif

  if (mysql_prepare_update(thd, table_list, &select->where,
                           select->order_list.elements,
                           (ORDER *) select->order_list.first))
    goto error;

#ifndef NO_EMBEDDED_ACCESS_CHECKS
  table_list->grant.want_privilege= want_privilege;
  table_list->table->grant.want_privilege= want_privilege;
  table_list->register_want_access(want_privilege);
#endif
  thd->lex->select_lex.no_wrap_view_item= TRUE;
  res= setup_fields(thd, 0, select->item_list, MARK_COLUMNS_READ, 0, 0);
  thd->lex->select_lex.no_wrap_view_item= FALSE;
  if (res)
    goto error;
#ifndef NO_EMBEDDED_ACCESS_CHECKS
  /* Check values */
  table_list->grant.want_privilege=
  table_list->table->grant.want_privilege=
    (SELECT_ACL & ~table_list->table->grant.privilege);
  table_list->register_want_access(SELECT_ACL);
#endif
  if (setup_fields(thd, 0, stmt->lex->value_list, MARK_COLUMNS_NONE, 0, 0))
    goto error;
  /* TODO: here we should send types of placeholders to the client. */
  DBUG_RETURN(0);
error:
  DBUG_RETURN(1);
}


/**
  Validate DELETE statement.

  @param stmt               prepared statement
  @param tables             list of tables used in this query

  @retval
    FALSE             success
  @retval
    TRUE              error, error message is set in THD
*/

static bool mysql_test_delete(Prepared_statement *stmt,
                              TABLE_LIST *table_list)
{
  THD *thd= stmt->thd;
  LEX *lex= stmt->lex;
  DBUG_ENTER("mysql_test_delete");

  if (delete_precheck(thd, table_list) ||
      open_normal_and_derived_tables(thd, table_list, 0))
    goto error;

  if (!table_list->table)
  {
    my_error(ER_VIEW_DELETE_MERGE_VIEW, MYF(0),
             table_list->view_db.str, table_list->view_name.str);
    goto error;
  }

  DBUG_RETURN(mysql_prepare_delete(thd, table_list, &lex->select_lex.where));
error:
  DBUG_RETURN(TRUE);
}


/**
  Validate SELECT statement.

    In case of success, if this query is not EXPLAIN, send column list info
    back to the client.

  @param stmt               prepared statement
  @param tables             list of tables used in the query

  @retval
    0                 success
  @retval
    1                 error, error message is set in THD
  @retval
    2                 success, and statement metadata has been sent
*/

static int mysql_test_select(Prepared_statement *stmt,
                             TABLE_LIST *tables, bool text_protocol)
{
  THD *thd= stmt->thd;
  LEX *lex= stmt->lex;
  SELECT_LEX_UNIT *unit= &lex->unit;
  DBUG_ENTER("mysql_test_select");

  lex->select_lex.context.resolve_in_select_list= TRUE;

  ulong privilege= lex->exchange ? SELECT_ACL | FILE_ACL : SELECT_ACL;
  if (tables)
  {
    if (check_table_access(thd, privilege, tables, UINT_MAX, FALSE))
      goto error;
  }
  else if (check_access(thd, privilege, any_db,0,0,0,0))
    goto error;

  if (!lex->result && !(lex->result= new (stmt->mem_root) select_send))
  {
    my_error(ER_OUTOFMEMORY, MYF(0), sizeof(select_send));
    goto error;
  }

  if (open_normal_and_derived_tables(thd, tables, 0))
    goto error;

  thd->used_tables= 0;                        // Updated by setup_fields

  /*
    JOIN::prepare calls
    It is not SELECT COMMAND for sure, so setup_tables will be called as
    usual, and we pass 0 as setup_tables_done_option
  */
  if (unit->prepare(thd, 0, 0))
    goto error;
  if (!lex->describe && !text_protocol)
  {
    /* Make copy of item list, as change_columns may change it */
    List<Item> fields(lex->select_lex.item_list);

    /* Change columns if a procedure like analyse() */
    if (unit->last_procedure && unit->last_procedure->change_columns(fields))
      goto error;

    /*
      We can use lex->result as it should've been prepared in
      unit->prepare call above.
    */
    if (send_prep_stmt(stmt, lex->result->field_count(fields)) ||
        lex->result->send_fields(fields, Protocol::SEND_EOF) ||
        thd->protocol->flush())
      goto error;
    DBUG_RETURN(2);
  }
  DBUG_RETURN(0);
error:
  DBUG_RETURN(1);
}


/**
  Validate and prepare for execution DO statement expressions.

  @param stmt               prepared statement
  @param tables             list of tables used in this query
  @param values             list of expressions

  @retval
    FALSE             success
  @retval
    TRUE              error, error message is set in THD
*/

static bool mysql_test_do_fields(Prepared_statement *stmt,
                                TABLE_LIST *tables,
                                List<Item> *values)
{
  THD *thd= stmt->thd;

  DBUG_ENTER("mysql_test_do_fields");
  if (tables && check_table_access(thd, SELECT_ACL, tables, UINT_MAX, FALSE))
    DBUG_RETURN(TRUE);

  if (open_normal_and_derived_tables(thd, tables, 0))
    DBUG_RETURN(TRUE);
  DBUG_RETURN(setup_fields(thd, 0, *values, MARK_COLUMNS_NONE, 0, 0));
}


/**
  Validate and prepare for execution SET statement expressions.

  @param stmt               prepared statement
  @param tables             list of tables used in this query
  @param values             list of expressions

  @retval
    FALSE             success
  @retval
    TRUE              error, error message is set in THD
*/

static bool mysql_test_set_fields(Prepared_statement *stmt,
                                  TABLE_LIST *tables,
                                  List<set_var_base> *var_list)
{
  DBUG_ENTER("mysql_test_set_fields");
  List_iterator_fast<set_var_base> it(*var_list);
  THD *thd= stmt->thd;
  set_var_base *var;

  if (tables && check_table_access(thd, SELECT_ACL, tables, UINT_MAX, FALSE) ||
      open_normal_and_derived_tables(thd, tables, 0))
    goto error;

  while ((var= it++))
  {
    if (var->light_check(thd))
      goto error;
  }
  DBUG_RETURN(FALSE);
error:
  DBUG_RETURN(TRUE);
}


/**
  Check internal SELECT of the prepared command.

  @param stmt                      prepared statement
  @param specific_prepare          function of command specific prepare
  @param setup_tables_done_option  options to be passed to LEX::unit.prepare()

  @note
    This function won't directly open tables used in select. They should
    be opened either by calling function (and in this case you probably
    should use select_like_stmt_test_with_open()) or by
    "specific_prepare" call (like this happens in case of multi-update).

  @retval
    FALSE                success
  @retval
    TRUE                 error, error message is set in THD
*/

static bool select_like_stmt_test(Prepared_statement *stmt,
                                  int (*specific_prepare)(THD *thd),
                                  ulong setup_tables_done_option)
{
  DBUG_ENTER("select_like_stmt_test");
  THD *thd= stmt->thd;
  LEX *lex= stmt->lex;

  lex->select_lex.context.resolve_in_select_list= TRUE;

  if (specific_prepare && (*specific_prepare)(thd))
    DBUG_RETURN(TRUE);

  thd->used_tables= 0;                        // Updated by setup_fields

  /* Calls JOIN::prepare */
  DBUG_RETURN(lex->unit.prepare(thd, 0, setup_tables_done_option));
}

/**
  Check internal SELECT of the prepared command (with opening of used
  tables).

  @param stmt                      prepared statement
  @param tables                    list of tables to be opened
                                   before calling specific_prepare function
  @param specific_prepare          function of command specific prepare
  @param setup_tables_done_option  options to be passed to LEX::unit.prepare()

  @retval
    FALSE                success
  @retval
    TRUE                 error
*/

static bool
<<<<<<< HEAD
select_like_stmt_test_with_open(Prepared_statement *stmt,
                                TABLE_LIST *tables,
                                bool (*specific_prepare)(THD *thd),
                                ulong setup_tables_done_option)
=======
select_like_stmt_test_with_open_n_lock(Prepared_statement *stmt,
                                       TABLE_LIST *tables,
                                       int (*specific_prepare)(THD *thd),
                                       ulong setup_tables_done_option)
>>>>>>> d4efe068
{
  DBUG_ENTER("select_like_stmt_test_with_open");

  /*
    We should not call LEX::unit.cleanup() after this
    open_normal_and_derived_tables() call because we don't allow
    prepared EXPLAIN yet so derived tables will clean up after
    themself.
  */
  if (open_normal_and_derived_tables(stmt->thd, tables, 0))
    DBUG_RETURN(TRUE);

  DBUG_RETURN(select_like_stmt_test(stmt, specific_prepare,
                                    setup_tables_done_option));
}


/**
  Validate and prepare for execution CREATE TABLE statement.

  @param stmt               prepared statement
  @param tables             list of tables used in this query

  @retval
    FALSE             success
  @retval
    TRUE              error, error message is set in THD
*/

static bool mysql_test_create_table(Prepared_statement *stmt)
{
  DBUG_ENTER("mysql_test_create_table");
  THD *thd= stmt->thd;
  LEX *lex= stmt->lex;
  SELECT_LEX *select_lex= &lex->select_lex;
  bool res= FALSE;
  /* Skip first table, which is the table we are creating */
  bool link_to_local;
  TABLE_LIST *create_table= lex->unlink_first_table(&link_to_local);
  TABLE_LIST *tables= lex->query_tables;

  if (create_table_precheck(thd, tables, create_table))
    DBUG_RETURN(TRUE);

  if (select_lex->item_list.elements)
  {
    if (!(lex->create_info.options & HA_LEX_CREATE_TMP_TABLE))
    {
      lex->link_first_table_back(create_table, link_to_local);
      create_table->create= TRUE;
    }

    if (open_normal_and_derived_tables(stmt->thd, lex->query_tables, 0))
      DBUG_RETURN(TRUE);

    if (!(lex->create_info.options & HA_LEX_CREATE_TMP_TABLE))
      create_table= lex->unlink_first_table(&link_to_local);

    select_lex->context.resolve_in_select_list= TRUE;

    res= select_like_stmt_test(stmt, 0, 0);
  }

  /* put tables back for PS rexecuting */
  lex->link_first_table_back(create_table, link_to_local);
  DBUG_RETURN(res);
}


/**
  @brief Validate and prepare for execution CREATE VIEW statement

  @param stmt prepared statement

  @note This function handles create view commands.

  @retval FALSE Operation was a success.
  @retval TRUE An error occured.
*/

static bool mysql_test_create_view(Prepared_statement *stmt)
{
  DBUG_ENTER("mysql_test_create_view");
  THD *thd= stmt->thd;
  LEX *lex= stmt->lex;
  bool res= TRUE;
  /* Skip first table, which is the view we are creating */
  bool link_to_local;
  TABLE_LIST *view= lex->unlink_first_table(&link_to_local);
  TABLE_LIST *tables= lex->query_tables;

  if (create_view_precheck(thd, tables, view, lex->create_view_mode))
    goto err;

  if (open_normal_and_derived_tables(thd, tables, 0))
    goto err;

  lex->view_prepare_mode= 1;
  res= select_like_stmt_test(stmt, 0, 0);

err:
  /* put view back for PS rexecuting */
  lex->link_first_table_back(view, link_to_local);
  DBUG_RETURN(res);
}


/*
  Validate and prepare for execution a multi update statement.

  @param stmt               prepared statement
  @param tables             list of tables used in this query
  @param converted          converted to multi-update from usual update

  @retval
    FALSE             success
  @retval
    TRUE              error, error message is set in THD
*/

static bool mysql_test_multiupdate(Prepared_statement *stmt,
                                  TABLE_LIST *tables,
                                  bool converted)
{
  /* if we switched from normal update, rights are checked */
  if (!converted && multi_update_precheck(stmt->thd, tables))
    return TRUE;

  return select_like_stmt_test(stmt, &mysql_multi_update_prepare,
                               OPTION_SETUP_TABLES_DONE);
}


/**
  Validate and prepare for execution a multi delete statement.

  @param stmt               prepared statement
  @param tables             list of tables used in this query

  @retval
    FALSE             success
  @retval
    TRUE              error, error message in THD is set.
*/

static bool mysql_test_multidelete(Prepared_statement *stmt,
                                  TABLE_LIST *tables)
{
  stmt->thd->lex->current_select= &stmt->thd->lex->select_lex;
  if (add_item_to_list(stmt->thd, new Item_null()))
  {
    my_error(ER_OUTOFMEMORY, MYF(0), 0);
    goto error;
  }

  if (multi_delete_precheck(stmt->thd, tables) ||
      select_like_stmt_test_with_open(stmt, tables,
                                      &mysql_multi_delete_prepare,
                                      OPTION_SETUP_TABLES_DONE))
    goto error;
  if (!tables->table)
  {
    my_error(ER_VIEW_DELETE_MERGE_VIEW, MYF(0),
             tables->view_db.str, tables->view_name.str);
    goto error;
  }
  return FALSE;
error:
  return TRUE;
}


/**
  Wrapper for mysql_insert_select_prepare, to make change of local tables
  after open_normal_and_derived_tables() call.

  @param thd                thread handle

  @note
    We need to remove the first local table after
    open_normal_and_derived_tables(), because mysql_handle_derived
    uses local tables lists.
*/

static int mysql_insert_select_prepare_tester(THD *thd)
{
  SELECT_LEX *first_select= &thd->lex->select_lex;
  TABLE_LIST *second_table= ((TABLE_LIST*)first_select->table_list.first)->
    next_local;

  /* Skip first table, which is the table we are inserting in */
  first_select->table_list.first= (uchar *) second_table;
  thd->lex->select_lex.context.table_list=
    thd->lex->select_lex.context.first_name_resolution_table= second_table;

  return mysql_insert_select_prepare(thd);
}


/**
  Validate and prepare for execution INSERT ... SELECT statement.

  @param stmt               prepared statement
  @param tables             list of tables used in this query

  @retval
    FALSE             success
  @retval
    TRUE              error, error message is set in THD
*/

static bool mysql_test_insert_select(Prepared_statement *stmt,
                                     TABLE_LIST *tables)
{
  int res;
  LEX *lex= stmt->lex;
  TABLE_LIST *first_local_table;

  if (tables->table)
  {
    // don't allocate insert_values
    tables->table->insert_values=(uchar *)1;
  }

  if (insert_precheck(stmt->thd, tables))
    return 1;

  /* store it, because mysql_insert_select_prepare_tester change it */
  first_local_table= (TABLE_LIST *)lex->select_lex.table_list.first;
  DBUG_ASSERT(first_local_table != 0);

  res=
    select_like_stmt_test_with_open(stmt, tables,
                                    &mysql_insert_select_prepare_tester,
                                    OPTION_SETUP_TABLES_DONE);
  /* revert changes  made by mysql_insert_select_prepare_tester */
  lex->select_lex.table_list.first= (uchar*) first_local_table;
  return res;
}


/**
  Perform semantic analysis of the parsed tree and send a response packet
  to the client.

    This function
    - opens all tables and checks access rights
    - validates semantics of statement columns and SQL functions
      by calling fix_fields.

  @param stmt               prepared statement

  @retval
    FALSE             success, statement metadata is sent to client
  @retval
    TRUE              error, error message is set in THD (but not sent)
*/

static bool check_prepared_statement(Prepared_statement *stmt,
                                     bool text_protocol)
{
  THD *thd= stmt->thd;
  LEX *lex= stmt->lex;
  SELECT_LEX *select_lex= &lex->select_lex;
  TABLE_LIST *tables;
  enum enum_sql_command sql_command= lex->sql_command;
  int res= 0;
  DBUG_ENTER("check_prepared_statement");
  DBUG_PRINT("enter",("command: %d  param_count: %u",
                      sql_command, stmt->param_count));

  lex->first_lists_tables_same();
  tables= lex->query_tables;

  /* set context for commands which do not use setup_tables */
  lex->select_lex.context.resolve_in_table_list_only(select_lex->
                                                     get_table_list());

  switch (sql_command) {
  case SQLCOM_REPLACE:
  case SQLCOM_INSERT:
    res= mysql_test_insert(stmt, tables, lex->field_list,
                           lex->many_values,
                           lex->update_list, lex->value_list,
                           lex->duplicates);
    break;

  case SQLCOM_UPDATE:
    res= mysql_test_update(stmt, tables);
    /* mysql_test_update returns 2 if we need to switch to multi-update */
    if (res != 2)
      break;

  case SQLCOM_UPDATE_MULTI:
    res= mysql_test_multiupdate(stmt, tables, res == 2);
    break;

  case SQLCOM_DELETE:
    res= mysql_test_delete(stmt, tables);
    break;

  case SQLCOM_SELECT:
    res= mysql_test_select(stmt, tables, text_protocol);
    if (res == 2)
    {
      /* Statement and field info has already been sent */
      DBUG_RETURN(FALSE);
    }
    break;
  case SQLCOM_CREATE_TABLE:
    res= mysql_test_create_table(stmt);
    break;

  case SQLCOM_CREATE_VIEW:
    if (lex->create_view_mode == VIEW_ALTER)
    {
      my_message(ER_UNSUPPORTED_PS, ER(ER_UNSUPPORTED_PS), MYF(0));
      goto error;
    }
    res= mysql_test_create_view(stmt);
    break;
  case SQLCOM_DO:
    res= mysql_test_do_fields(stmt, tables, lex->insert_list);
    break;

  case SQLCOM_SET_OPTION:
    res= mysql_test_set_fields(stmt, tables, &lex->var_list);
    break;

  case SQLCOM_DELETE_MULTI:
    res= mysql_test_multidelete(stmt, tables);
    break;

  case SQLCOM_INSERT_SELECT:
  case SQLCOM_REPLACE_SELECT:
    res= mysql_test_insert_select(stmt, tables);
    break;

    /*
      Note that we don't need to have cases in this list if they are
      marked with CF_STATUS_COMMAND in sql_command_flags
    */
  case SQLCOM_SHOW_PROCESSLIST:
  case SQLCOM_SHOW_STORAGE_ENGINES:
  case SQLCOM_SHOW_PRIVILEGES:
  case SQLCOM_SHOW_COLUMN_TYPES:
  case SQLCOM_SHOW_ENGINE_LOGS:
  case SQLCOM_SHOW_ENGINE_STATUS:
  case SQLCOM_SHOW_ENGINE_MUTEX:
  case SQLCOM_SHOW_CREATE_DB:
  case SQLCOM_SHOW_GRANTS:
  case SQLCOM_SHOW_BINLOG_EVENTS:
  case SQLCOM_SHOW_MASTER_STAT:
  case SQLCOM_SHOW_SLAVE_STAT:
  case SQLCOM_SHOW_CREATE_PROC:
  case SQLCOM_SHOW_CREATE_FUNC:
  case SQLCOM_SHOW_CREATE_EVENT:
  case SQLCOM_SHOW_CREATE_TRIGGER:
  case SQLCOM_SHOW_CREATE:
  case SQLCOM_SHOW_PROC_CODE:
  case SQLCOM_SHOW_FUNC_CODE:
  case SQLCOM_SHOW_AUTHORS:
  case SQLCOM_SHOW_CONTRIBUTORS:
  case SQLCOM_SHOW_WARNS:
  case SQLCOM_SHOW_ERRORS:
  case SQLCOM_SHOW_BINLOGS:
  case SQLCOM_DROP_TABLE:
  case SQLCOM_RENAME_TABLE:
  case SQLCOM_ALTER_TABLE:
  case SQLCOM_COMMIT:
  case SQLCOM_CREATE_INDEX:
  case SQLCOM_DROP_INDEX:
  case SQLCOM_ROLLBACK:
  case SQLCOM_TRUNCATE:
  case SQLCOM_CALL:
  case SQLCOM_DROP_VIEW:
  case SQLCOM_REPAIR:
  case SQLCOM_ANALYZE:
  case SQLCOM_OPTIMIZE:
  case SQLCOM_CHANGE_MASTER:
  case SQLCOM_RESET:
  case SQLCOM_FLUSH:
  case SQLCOM_SLAVE_START:
  case SQLCOM_SLAVE_STOP:
  case SQLCOM_INSTALL_PLUGIN:
  case SQLCOM_UNINSTALL_PLUGIN:
  case SQLCOM_CREATE_DB:
  case SQLCOM_DROP_DB:
  case SQLCOM_ALTER_DB_UPGRADE:
  case SQLCOM_CHECKSUM:
  case SQLCOM_CREATE_USER:
  case SQLCOM_RENAME_USER:
  case SQLCOM_DROP_USER:
  case SQLCOM_ASSIGN_TO_KEYCACHE:
  case SQLCOM_PRELOAD_KEYS:
  case SQLCOM_GRANT:
  case SQLCOM_REVOKE:
  case SQLCOM_KILL:
    break;

  case SQLCOM_PREPARE:
  case SQLCOM_EXECUTE:
  case SQLCOM_DEALLOCATE_PREPARE:
  default:
    /*
      Trivial check of all status commands. This is easier than having
      things in the above case list, as it's less chance for mistakes.
    */
    if (!(sql_command_flags[sql_command] & CF_STATUS_COMMAND))
    {
      /* All other statements are not supported yet. */
      my_message(ER_UNSUPPORTED_PS, ER(ER_UNSUPPORTED_PS), MYF(0));
      goto error;
    }
    break;
  }
  if (res == 0)
    DBUG_RETURN(text_protocol? FALSE : (send_prep_stmt(stmt, 0) ||
                                        thd->protocol->flush()));
error:
  DBUG_RETURN(TRUE);
}

/**
  Initialize array of parameters in statement from LEX.
  (We need to have quick access to items by number in mysql_stmt_get_longdata).
  This is to avoid using malloc/realloc in the parser.
*/

static bool init_param_array(Prepared_statement *stmt)
{
  LEX *lex= stmt->lex;
  if ((stmt->param_count= lex->param_list.elements))
  {
    if (stmt->param_count > (uint) UINT_MAX16)
    {
      /* Error code to be defined in 5.0 */
      my_message(ER_PS_MANY_PARAM, ER(ER_PS_MANY_PARAM), MYF(0));
      return TRUE;
    }
    Item_param **to;
    List_iterator<Item_param> param_iterator(lex->param_list);
    /* Use thd->mem_root as it points at statement mem_root */
    stmt->param_array= (Item_param **)
                       alloc_root(stmt->thd->mem_root,
                                  sizeof(Item_param*) * stmt->param_count);
    if (!stmt->param_array)
      return TRUE;
    for (to= stmt->param_array;
         to < stmt->param_array + stmt->param_count;
         ++to)
    {
      *to= param_iterator++;
    }
  }
  return FALSE;
}


/**
  COM_STMT_PREPARE handler.

    Given a query string with parameter markers, create a prepared
    statement from it and send PS info back to the client.

    If parameter markers are found in the query, then store the information
    using Item_param along with maintaining a list in lex->param_array, so
    that a fast and direct retrieval can be made without going through all
    field items.

  @param packet             query to be prepared
  @param packet_length      query string length, including ignored
                            trailing NULL or quote char.

  @note
    This function parses the query and sends the total number of parameters
    and resultset metadata information back to client (if any), without
    executing the query i.e. without any log/disk writes. This allows the
    queries to be re-executed without re-parsing during execute.

  @return
    none: in case of success a new statement id and metadata is sent
    to the client, otherwise an error message is set in THD.
*/

void mysql_stmt_prepare(THD *thd, const char *packet, uint packet_length)
{
  Prepared_statement *stmt;
  bool error;
  DBUG_ENTER("mysql_stmt_prepare");

  DBUG_PRINT("prep_query", ("%s", packet));

  /* First of all clear possible warnings from the previous command */
  mysql_reset_thd_for_next_command(thd);

  if (! (stmt= new Prepared_statement(thd, &thd->protocol_binary)))
    DBUG_VOID_RETURN; /* out of memory: error is set in Sql_alloc */

  if (thd->stmt_map.insert(thd, stmt))
  {
    /*
      The error is set in the insert. The statement itself
      will be also deleted there (this is how the hash works).
    */
    DBUG_VOID_RETURN;
  }

  /* Reset warnings from previous command */
  mysql_reset_errors(thd, 0);
  sp_cache_flush_obsolete(&thd->sp_proc_cache);
  sp_cache_flush_obsolete(&thd->sp_func_cache);

  if (!(specialflag & SPECIAL_NO_PRIOR))
    my_pthread_setprio(pthread_self(),QUERY_PRIOR);

  error= stmt->prepare(packet, packet_length);

  if (!(specialflag & SPECIAL_NO_PRIOR))
    my_pthread_setprio(pthread_self(),WAIT_PRIOR);

  if (error)
  {
    /* Statement map deletes statement on erase */
    thd->stmt_map.erase(stmt);
  }
  /* check_prepared_statemnt sends the metadata packet in case of success */
  DBUG_VOID_RETURN;
}

/**
  Get an SQL statement text from a user variable or from plain text.

  If the statement is plain text, just assign the
  pointers, otherwise allocate memory in thd->mem_root and copy
  the contents of the variable, possibly with character
  set conversion.

  @param[in]  lex               main lex
  @param[out] query_len         length of the SQL statement (is set only
    in case of success)

  @retval
    non-zero  success
  @retval
    0         in case of error (out of memory)
*/

static const char *get_dynamic_sql_string(LEX *lex, uint *query_len)
{
  THD *thd= lex->thd;
  char *query_str= 0;

  if (lex->prepared_stmt_code_is_varref)
  {
    /* This is PREPARE stmt FROM or EXECUTE IMMEDIATE @var. */
    String str;
    CHARSET_INFO *to_cs= thd->variables.collation_connection;
    bool needs_conversion;
    user_var_entry *entry;
    String *var_value= &str;
    uint32 unused, len;
    /*
      Convert @var contents to string in connection character set. Although
      it is known that int/real/NULL value cannot be a valid query we still
      convert it for error messages to be uniform.
    */
    if ((entry=
         (user_var_entry*)hash_search(&thd->user_vars,
                                      (uchar*)lex->prepared_stmt_code.str,
                                      lex->prepared_stmt_code.length))
        && entry->value)
    {
      my_bool is_var_null;
      var_value= entry->val_str(&is_var_null, &str, NOT_FIXED_DEC);
      /*
        NULL value of variable checked early as entry->value so here
        we can't get NULL in normal conditions
      */
      DBUG_ASSERT(!is_var_null);
      if (!var_value)
        goto end;
    }
    else
    {
      /*
        variable absent or equal to NULL, so we need to set variable to
        something reasonable to get a readable error message during parsing
      */
      str.set(STRING_WITH_LEN("NULL"), &my_charset_latin1);
    }

    needs_conversion= String::needs_conversion(var_value->length(),
                                               var_value->charset(), to_cs,
                                               &unused);

    len= (needs_conversion ? var_value->length() * to_cs->mbmaxlen :
          var_value->length());
    if (!(query_str= (char*) alloc_root(thd->mem_root, len+1)))
      goto end;

    if (needs_conversion)
    {
      uint dummy_errors;
      len= copy_and_convert(query_str, len, to_cs, var_value->ptr(),
                            var_value->length(), var_value->charset(),
                            &dummy_errors);
    }
    else
      memcpy(query_str, var_value->ptr(), var_value->length());
    query_str[len]= '\0';                       // Safety (mostly for debug)
    *query_len= len;
  }
  else
  {
    query_str= lex->prepared_stmt_code.str;
    *query_len= lex->prepared_stmt_code.length;
  }
end:
  return query_str;
}


/** Init PS/SP specific parse tree members.  */

static void init_stmt_after_parse(LEX *lex)
{
  SELECT_LEX *sl= lex->all_selects_list;
  /*
    Switch off a temporary flag that prevents evaluation of
    subqueries in statement prepare.
  */
  for (; sl; sl= sl->next_select_in_list())
   sl->uncacheable&= ~UNCACHEABLE_PREPARE;
}

/**
  SQLCOM_PREPARE implementation.

    Prepare an SQL prepared statement. This is called from
    mysql_execute_command and should therefore behave like an
    ordinary query (e.g. should not reset any global THD data).

  @param thd     thread handle

  @return
    none: in case of success, OK packet is sent to the client,
    otherwise an error message is set in THD
*/

void mysql_sql_stmt_prepare(THD *thd)
{
  LEX *lex= thd->lex;
  LEX_STRING *name= &lex->prepared_stmt_name;
  Prepared_statement *stmt;
  const char *query;
  uint query_len;
  DBUG_ENTER("mysql_sql_stmt_prepare");
  LINT_INIT(query_len);
  DBUG_ASSERT(thd->protocol == &thd->protocol_text);

  if ((stmt= (Prepared_statement*) thd->stmt_map.find_by_name(name)))
  {
    /*
      If there is a statement with the same name, remove it. It is ok to
      remove old and fail to insert a new one at the same time.
    */
    if (stmt->deallocate())
      DBUG_VOID_RETURN;
  }

  if (! (query= get_dynamic_sql_string(lex, &query_len)) ||
      ! (stmt= new Prepared_statement(thd, &thd->protocol_text)))
  {
    DBUG_VOID_RETURN;                           /* out of memory */
  }

  /* Set the name first, insert should know that this statement has a name */
  if (stmt->set_name(name))
  {
    delete stmt;
    DBUG_VOID_RETURN;
  }

  if (thd->stmt_map.insert(thd, stmt))
  {
    /* The statement is deleted and an error is set if insert fails */
    DBUG_VOID_RETURN;
  }

  if (stmt->prepare(query, query_len))
  {
    /* Statement map deletes the statement on erase */
    thd->stmt_map.erase(stmt);
  }
  else
    my_ok(thd, 0L, 0L, "Statement prepared");

  DBUG_VOID_RETURN;
}

/**
  Reinit prepared statement/stored procedure before execution.

  @todo
    When the new table structure is ready, then have a status bit
    to indicate the table is altered, and re-do the setup_*
    and open the tables back.
*/

void reinit_stmt_before_use(THD *thd, LEX *lex)
{
  SELECT_LEX *sl= lex->all_selects_list;
  DBUG_ENTER("reinit_stmt_before_use");

  /*
    We have to update "thd" pointer in LEX, all its units and in LEX::result,
    since statements which belong to trigger body are associated with TABLE
    object and because of this can be used in different threads.
  */
  lex->thd= thd;

  if (lex->empty_field_list_on_rset)
  {
    lex->empty_field_list_on_rset= 0;
    lex->field_list.empty();
  }
  for (; sl; sl= sl->next_select_in_list())
  {
    if (!sl->first_execution)
    {
      /* remove option which was put by mysql_explain_union() */
      sl->options&= ~SELECT_DESCRIBE;

      /* see unique_table() */
      sl->exclude_from_table_unique_test= FALSE;

      /*
        Copy WHERE, HAVING clause pointers to avoid damaging them
        by optimisation
      */
      if (sl->prep_where)
      {
        sl->where= sl->prep_where->copy_andor_structure(thd);
        sl->where->cleanup();
      }
      if (sl->prep_having)
      {
        sl->having= sl->prep_having->copy_andor_structure(thd);
        sl->having->cleanup();
      }
      DBUG_ASSERT(sl->join == 0);
      ORDER *order;
      /* Fix GROUP list */
      for (order= (ORDER *)sl->group_list.first; order; order= order->next)
        order->item= &order->item_ptr;
      /* Fix ORDER list */
      for (order= (ORDER *)sl->order_list.first; order; order= order->next)
        order->item= &order->item_ptr;
    }
    {
      SELECT_LEX_UNIT *unit= sl->master_unit();
      unit->unclean();
      unit->types.empty();
      /* for derived tables & PS (which can't be reset by Item_subquery) */
      unit->reinit_exec_mechanism();
      unit->set_thd(thd);
    }
  }

  /*
    TODO: When the new table structure is ready, then have a status bit
    to indicate the table is altered, and re-do the setup_*
    and open the tables back.
  */
  /*
    NOTE: We should reset whole table list here including all tables added
    by prelocking algorithm (it is not a problem for substatements since
    they have their own table list).
  */
  for (TABLE_LIST *tables= lex->query_tables;
       tables;
       tables= tables->next_global)
  {
    tables->reinit_before_use(thd);
  }
  /*
    Cleanup of the special case of DELETE t1, t2 FROM t1, t2, t3 ...
    (multi-delete).  We do a full clean up, although at the moment all we
    need to clean in the tables of MULTI-DELETE list is 'table' member.
  */
  for (TABLE_LIST *tables= (TABLE_LIST*) lex->auxiliary_table_list.first;
       tables;
       tables= tables->next_global)
  {
    tables->reinit_before_use(thd);
  }
  lex->current_select= &lex->select_lex;

  /* restore original list used in INSERT ... SELECT */
  if (lex->leaf_tables_insert)
    lex->select_lex.leaf_tables= lex->leaf_tables_insert;

  if (lex->result)
  {
    lex->result->cleanup();
    lex->result->set_thd(thd);
  }
  lex->allow_sum_func= 0;
  lex->in_sum_func= NULL;
  DBUG_VOID_RETURN;
}


/**
  Clears parameters from data left from previous execution or long data.

  @param stmt               prepared statement for which parameters should
                            be reset
*/

static void reset_stmt_params(Prepared_statement *stmt)
{
  Item_param **item= stmt->param_array;
  Item_param **end= item + stmt->param_count;
  for (;item < end ; ++item)
    (**item).reset();
}


/**
  COM_STMT_EXECUTE handler: execute a previously prepared statement.

    If there are any parameters, then replace parameter markers with the
    data supplied from the client, and then execute the statement.
    This function uses binary protocol to send a possible result set
    to the client.

  @param thd                current thread
  @param packet_arg         parameter types and data, if any
  @param packet_length      packet length, including the terminator character.

  @return
    none: in case of success OK packet or a result set is sent to the
    client, otherwise an error message is set in THD.
*/

void mysql_stmt_execute(THD *thd, char *packet_arg, uint packet_length)
{
  uchar *packet= (uchar*)packet_arg; // GCC 4.0.1 workaround
  ulong stmt_id= uint4korr(packet);
  ulong flags= (ulong) packet[4];
  /* Query text for binary, general or slow log, if any of them is open */
  String expanded_query;
#ifndef EMBEDDED_LIBRARY
  uchar *packet_end= packet + packet_length;
#endif
  Prepared_statement *stmt;
  bool error;
  DBUG_ENTER("mysql_stmt_execute");

  packet+= 9;                               /* stmt_id + 5 bytes of flags */

  /* First of all clear possible warnings from the previous command */
  mysql_reset_thd_for_next_command(thd);

  if (!(stmt= find_prepared_statement(thd, stmt_id, "mysql_stmt_execute")))
    DBUG_VOID_RETURN;

#if defined(ENABLED_PROFILING) && defined(COMMUNITY_SERVER)
  thd->profiling.set_query_source(stmt->query, stmt->query_length);
#endif
  DBUG_PRINT("exec_query", ("%s", stmt->query));
  DBUG_PRINT("info",("stmt: 0x%lx", (long) stmt));

  sp_cache_flush_obsolete(&thd->sp_proc_cache);
  sp_cache_flush_obsolete(&thd->sp_func_cache);

#ifndef EMBEDDED_LIBRARY
  if (stmt->param_count)
  {
    uchar *null_array= packet;
    if (setup_conversion_functions(stmt, &packet, packet_end) ||
        stmt->set_params(stmt, null_array, packet, packet_end,
                         &expanded_query))
      goto set_params_data_err;
  }
#else
  /*
    In embedded library we re-install conversion routines each time
    we set params, and also we don't need to parse packet.
    So we do it in one function.
  */
  if (stmt->param_count && stmt->set_params_data(stmt, &expanded_query))
    goto set_params_data_err;
#endif
  if (!(specialflag & SPECIAL_NO_PRIOR))
    my_pthread_setprio(pthread_self(),QUERY_PRIOR);

  /*
    If the free_list is not empty, we'll wrongly free some externally
    allocated items when cleaning up after validation of the prepared
    statement.
  */
  DBUG_ASSERT(thd->free_list == NULL);

  error= stmt->execute(&expanded_query,
                       test(flags & (ulong) CURSOR_TYPE_READ_ONLY));
  if (!(specialflag & SPECIAL_NO_PRIOR))
    my_pthread_setprio(pthread_self(), WAIT_PRIOR);
  DBUG_VOID_RETURN;

set_params_data_err:
  my_error(ER_WRONG_ARGUMENTS, MYF(0), "mysql_stmt_execute");
  reset_stmt_params(stmt);
  DBUG_VOID_RETURN;
}


/**
  SQLCOM_EXECUTE implementation.

    Execute prepared statement using parameter values from
    lex->prepared_stmt_params and send result to the client using
    text protocol. This is called from mysql_execute_command and
    therefore should behave like an ordinary query (e.g. not change
    global THD data, such as warning count, server status, etc).
    This function uses text protocol to send a possible result set.

  @param thd                thread handle

  @return
    none: in case of success, OK (or result set) packet is sent to the
    client, otherwise an error is set in THD
*/

void mysql_sql_stmt_execute(THD *thd)
{
  LEX *lex= thd->lex;
  Prepared_statement *stmt;
  LEX_STRING *name= &lex->prepared_stmt_name;
  /* Query text for binary, general or slow log, if any of them is open */
  String expanded_query;
  DBUG_ENTER("mysql_sql_stmt_execute");
  DBUG_PRINT("info", ("EXECUTE: %.*s\n", (int) name->length, name->str));

  if (!(stmt= (Prepared_statement*) thd->stmt_map.find_by_name(name)))
  {
    my_error(ER_UNKNOWN_STMT_HANDLER, MYF(0),
             name->length, name->str, "EXECUTE");
    DBUG_VOID_RETURN;
  }

  if (stmt->param_count != lex->prepared_stmt_params.elements)
  {
    my_error(ER_WRONG_ARGUMENTS, MYF(0), "EXECUTE");
    DBUG_VOID_RETURN;
  }

  DBUG_PRINT("info",("stmt: 0x%lx", (long) stmt));

  /*
    If the free_list is not empty, we'll wrongly free some externally
    allocated items when cleaning up after validation of the prepared
    statement.
  */
  DBUG_ASSERT(thd->free_list == NULL);

  if (stmt->set_params_from_vars(stmt, lex->prepared_stmt_params,
                                 &expanded_query))
    goto set_params_data_err;

  (void) stmt->execute(&expanded_query, FALSE);

  DBUG_VOID_RETURN;

set_params_data_err:
  my_error(ER_WRONG_ARGUMENTS, MYF(0), "EXECUTE");
  reset_stmt_params(stmt);
  DBUG_VOID_RETURN;
}


/**
  COM_STMT_FETCH handler: fetches requested amount of rows from cursor.

  @param thd                Thread handle
  @param packet             Packet from client (with stmt_id & num_rows)
  @param packet_length      Length of packet
*/

void mysql_stmt_fetch(THD *thd, char *packet, uint packet_length)
{
  /* assume there is always place for 8-16 bytes */
  ulong stmt_id= uint4korr(packet);
  ulong num_rows= uint4korr(packet+4);
  Prepared_statement *stmt;
  Statement stmt_backup;
  Server_side_cursor *cursor;
  DBUG_ENTER("mysql_stmt_fetch");

  /* First of all clear possible warnings from the previous command */
  mysql_reset_thd_for_next_command(thd);
  status_var_increment(thd->status_var.com_stmt_fetch);
  if (!(stmt= find_prepared_statement(thd, stmt_id, "mysql_stmt_fetch")))
    DBUG_VOID_RETURN;

  cursor= stmt->cursor;
  if (!cursor)
  {
    my_error(ER_STMT_HAS_NO_OPEN_CURSOR, MYF(0), stmt_id);
    DBUG_VOID_RETURN;
  }

  thd->stmt_arena= stmt;
  thd->set_n_backup_statement(stmt, &stmt_backup);

  if (!(specialflag & SPECIAL_NO_PRIOR))
    my_pthread_setprio(pthread_self(), QUERY_PRIOR);

  cursor->fetch(num_rows);

  if (!(specialflag & SPECIAL_NO_PRIOR))
    my_pthread_setprio(pthread_self(), WAIT_PRIOR);

  if (!cursor->is_open())
  {
    stmt->close_cursor();
    thd->cursor= 0;
    reset_stmt_params(stmt);
  }

  thd->restore_backup_statement(stmt, &stmt_backup);
  thd->stmt_arena= thd;

  DBUG_VOID_RETURN;
}


/**
  Reset a prepared statement in case there was a recoverable error.

    This function resets statement to the state it was right after prepare.
    It can be used to:
    - clear an error happened during mysql_stmt_send_long_data
    - cancel long data stream for all placeholders without
      having to call mysql_stmt_execute.
    - close an open cursor
    Sends 'OK' packet in case of success (statement was reset)
    or 'ERROR' packet (unrecoverable error/statement not found/etc).

  @param thd                Thread handle
  @param packet             Packet with stmt id
*/

void mysql_stmt_reset(THD *thd, char *packet)
{
  /* There is always space for 4 bytes in buffer */
  ulong stmt_id= uint4korr(packet);
  Prepared_statement *stmt;
  DBUG_ENTER("mysql_stmt_reset");

  /* First of all clear possible warnings from the previous command */
  mysql_reset_thd_for_next_command(thd);

  status_var_increment(thd->status_var.com_stmt_reset);
  if (!(stmt= find_prepared_statement(thd, stmt_id, "mysql_stmt_reset")))
    DBUG_VOID_RETURN;

  stmt->close_cursor();

  /*
    Clear parameters from data which could be set by
    mysql_stmt_send_long_data() call.
  */
  reset_stmt_params(stmt);

  stmt->state= Query_arena::PREPARED;

  general_log_print(thd, thd->command, NullS);

  my_ok(thd);

  DBUG_VOID_RETURN;
}


/**
  Delete a prepared statement from memory.

  @note
    we don't send any reply to this command.
*/

void mysql_stmt_close(THD *thd, char *packet)
{
  /* There is always space for 4 bytes in packet buffer */
  ulong stmt_id= uint4korr(packet);
  Prepared_statement *stmt;
  DBUG_ENTER("mysql_stmt_close");

  if (!(stmt= find_prepared_statement(thd, stmt_id, "mysql_stmt_close")))
    DBUG_VOID_RETURN;

  /*
    The only way currently a statement can be deallocated when it's
    in use is from within Dynamic SQL.
  */
  DBUG_ASSERT(! (stmt->flags & (uint) Prepared_statement::IS_IN_USE));
  (void) stmt->deallocate();
  general_log_print(thd, thd->command, NullS);

  thd->main_da.disable_status();

  DBUG_VOID_RETURN;
}


/**
  SQLCOM_DEALLOCATE implementation.

    Close an SQL prepared statement. As this can be called from Dynamic
    SQL, we should be careful to not close a statement that is currently
    being executed.

  @return
    none: OK packet is sent in case of success, otherwise an error
    message is set in THD
*/

void mysql_sql_stmt_close(THD *thd)
{
  Prepared_statement* stmt;
  LEX_STRING *name= &thd->lex->prepared_stmt_name;
  DBUG_PRINT("info", ("DEALLOCATE PREPARE: %.*s\n", (int) name->length,
                      name->str));

  if (! (stmt= (Prepared_statement*) thd->stmt_map.find_by_name(name)))
  {
    my_error(ER_UNKNOWN_STMT_HANDLER, MYF(0),
             name->length, name->str, "DEALLOCATE PREPARE");
    return;
  }

  if (stmt->deallocate() == 0)
    my_ok(thd);
}

/**
  Handle long data in pieces from client.

    Get a part of a long data. To make the protocol efficient, we are
    not sending any return packets here. If something goes wrong, then
    we will send the error on 'execute' We assume that the client takes
    care of checking that all parts are sent to the server. (No checking
    that we get a 'end of column' in the server is performed).

  @param thd                Thread handle
  @param packet             String to append
  @param packet_length      Length of string (including end \\0)
*/

void mysql_stmt_get_longdata(THD *thd, char *packet, ulong packet_length)
{
  ulong stmt_id;
  uint param_number;
  Prepared_statement *stmt;
  Item_param *param;
#ifndef EMBEDDED_LIBRARY
  char *packet_end= packet + packet_length;
#endif
  DBUG_ENTER("mysql_stmt_get_longdata");

  status_var_increment(thd->status_var.com_stmt_send_long_data);

  thd->main_da.disable_status();
#ifndef EMBEDDED_LIBRARY
  /* Minimal size of long data packet is 6 bytes */
  if (packet_length < MYSQL_LONG_DATA_HEADER)
  {
    my_error(ER_WRONG_ARGUMENTS, MYF(0), "mysql_stmt_send_long_data");
    DBUG_VOID_RETURN;
  }
#endif

  stmt_id= uint4korr(packet);
  packet+= 4;

  if (!(stmt=find_prepared_statement(thd, stmt_id,
                                     "mysql_stmt_send_long_data")))
    DBUG_VOID_RETURN;

  param_number= uint2korr(packet);
  packet+= 2;
#ifndef EMBEDDED_LIBRARY
  if (param_number >= stmt->param_count)
  {
    /* Error will be sent in execute call */
    stmt->state= Query_arena::ERROR;
    stmt->last_errno= ER_WRONG_ARGUMENTS;
    sprintf(stmt->last_error, ER(ER_WRONG_ARGUMENTS),
            "mysql_stmt_send_long_data");
    DBUG_VOID_RETURN;
  }
#endif

  param= stmt->param_array[param_number];

#ifndef EMBEDDED_LIBRARY
  if (param->set_longdata(packet, (ulong) (packet_end - packet)))
#else
  if (param->set_longdata(thd->extra_data, thd->extra_length))
#endif
  {
    stmt->state= Query_arena::ERROR;
    stmt->last_errno= ER_OUTOFMEMORY;
    sprintf(stmt->last_error, ER(ER_OUTOFMEMORY), 0);
  }

  general_log_print(thd, thd->command, NullS);

  DBUG_VOID_RETURN;
}


/***************************************************************************
 Select_fetch_protocol_binary
****************************************************************************/

Select_fetch_protocol_binary::Select_fetch_protocol_binary(THD *thd_arg)
  :protocol(thd_arg)
{}

bool Select_fetch_protocol_binary::send_fields(List<Item> &list, uint flags)
{
  bool rc;
  Protocol *save_protocol= thd->protocol;

  /*
    Protocol::send_fields caches the information about column types:
    this information is later used to send data. Therefore, the same
    dedicated Protocol object must be used for all operations with
    a cursor.
  */
  thd->protocol= &protocol;
  rc= select_send::send_fields(list, flags);
  thd->protocol= save_protocol;

  return rc;
}

bool Select_fetch_protocol_binary::send_eof()
{
  ::my_eof(thd);
  return FALSE;
}


bool
Select_fetch_protocol_binary::send_data(List<Item> &fields)
{
  Protocol *save_protocol= thd->protocol;
  bool rc;

  thd->protocol= &protocol;
  rc= select_send::send_data(fields);
  thd->protocol= save_protocol;
  return rc;
}

/***************************************************************************
 Prepared_statement
****************************************************************************/

Prepared_statement::Prepared_statement(THD *thd_arg, Protocol *protocol_arg)
  :Statement(&main_lex, &main_mem_root,
             INITIALIZED, ++thd_arg->statement_id_counter),
  thd(thd_arg),
  result(thd_arg),
  protocol(protocol_arg),
  param_array(0),
  param_count(0),
  last_errno(0),
  flags((uint) IS_IN_USE)
{
  init_sql_alloc(&main_mem_root, thd_arg->variables.query_alloc_block_size,
                  thd_arg->variables.query_prealloc_size);
  *last_error= '\0';
}


void Prepared_statement::setup_set_params()
{
  /*
    Note: BUG#25843 applies here too (query cache lookup uses thd->db, not
    db from "prepare" time).
  */
  if (query_cache_maybe_disabled(thd)) // we won't expand the query
    lex->safe_to_cache_query= FALSE;   // so don't cache it at Execution

  /*
    Decide if we have to expand the query (because we must write it to logs or
    because we want to look it up in the query cache) or not.
  */
  if (mysql_bin_log.is_open() && is_update_query(lex->sql_command) ||
      opt_log || opt_slow_log ||
      query_cache_is_cacheable_query(lex))
  {
    set_params_from_vars= insert_params_from_vars_with_log;
#ifndef EMBEDDED_LIBRARY
    set_params= insert_params_with_log;
#else
    set_params_data= emb_insert_params_with_log;
#endif
  }
  else
  {
    set_params_from_vars= insert_params_from_vars;
#ifndef EMBEDDED_LIBRARY
    set_params= insert_params;
#else
    set_params_data= emb_insert_params;
#endif
  }
}


/**
  Destroy this prepared statement, cleaning up all used memory
  and resources.

  This is called from ::deallocate() to handle COM_STMT_CLOSE and
  DEALLOCATE PREPARE or when THD ends and all prepared statements are freed.
*/

Prepared_statement::~Prepared_statement()
{
  DBUG_ENTER("Prepared_statement::~Prepared_statement");
  DBUG_PRINT("enter",("stmt: 0x%lx  cursor: 0x%lx",
                      (long) this, (long) cursor));
  delete cursor;
  /*
    We have to call free on the items even if cleanup is called as some items,
    like Item_param, don't free everything until free_items()
  */
  free_items();
  delete lex->result;
  free_root(&main_mem_root, MYF(0));
  DBUG_VOID_RETURN;
}


Query_arena::Type Prepared_statement::type() const
{
  return PREPARED_STATEMENT;
}


void Prepared_statement::cleanup_stmt()
{
  DBUG_ENTER("Prepared_statement::cleanup_stmt");
  DBUG_PRINT("enter",("stmt: 0x%lx", (long) this));

  DBUG_ASSERT(lex->sphead == 0);
  /* The order is important */
  lex->unit.cleanup();
  cleanup_items(free_list);
  thd->cleanup_after_query();
  close_thread_tables(thd);
  thd->rollback_item_tree_changes();

  DBUG_VOID_RETURN;
}


bool Prepared_statement::set_name(LEX_STRING *name_arg)
{
  name.length= name_arg->length;
  name.str= (char*) memdup_root(mem_root, name_arg->str, name_arg->length);
  return name.str == 0;
}

/**************************************************************************
  Common parts of mysql_[sql]_stmt_prepare, mysql_[sql]_stmt_execute.
  Essentially, these functions do all the magic of preparing/executing
  a statement, leaving network communication, input data handling and
  global THD state management to the caller.
***************************************************************************/

/**
  Parse statement text, validate the statement, and prepare it for execution.

    You should not change global THD state in this function, if at all
    possible: it may be called from any context, e.g. when executing
    a COM_* command, and SQLCOM_* command, or a stored procedure.

  @param packet             statement text
  @param packet_len

  @note
    Precondition:
    The caller must ensure that thd->change_list and thd->free_list
    is empty: this function will not back them up but will free
    in the end of its execution.

  @note
    Postcondition:
    thd->mem_root contains unused memory allocated during validation.
*/

bool Prepared_statement::prepare(const char *packet, uint packet_len)
{
  bool error;
  Statement stmt_backup;
  Query_arena *old_stmt_arena;
  DBUG_ENTER("Prepared_statement::prepare");
  /*
    If this is an SQLCOM_PREPARE, we also increase Com_prepare_sql.
    However, it seems handy if com_stmt_prepare is increased always,
    no matter what kind of prepare is processed.
  */
  status_var_increment(thd->status_var.com_stmt_prepare);

  /*
    alloc_query() uses thd->memroot && thd->query, so we should call
    both of backup_statement() and backup_query_arena() here.
  */
  thd->set_n_backup_statement(this, &stmt_backup);
  thd->set_n_backup_active_arena(this, &stmt_backup);

  if (alloc_query(thd, packet, packet_len))
  {
    thd->restore_backup_statement(this, &stmt_backup);
    thd->restore_active_arena(this, &stmt_backup);
    DBUG_RETURN(TRUE);
  }

  old_stmt_arena= thd->stmt_arena;
  thd->stmt_arena= this;

  Lex_input_stream lip(thd, thd->query, thd->query_length);
  lip.stmt_prepare_mode= TRUE;
  lex_start(thd);

  error= parse_sql(thd, &lip, NULL) ||
         thd->is_error() ||
         init_param_array(this);

  lex->set_trg_event_type_for_tables();

  /* Remember the current database. */

  if (thd->db && thd->db_length)
  {
    db= this->strmake(thd->db, thd->db_length);
    db_length= thd->db_length;
  }
  else
  {
    db= NULL;
    db_length= 0;
  }

  /*
    While doing context analysis of the query (in check_prepared_statement)
    we allocate a lot of additional memory: for open tables, JOINs, derived
    tables, etc.  Let's save a snapshot of current parse tree to the
    statement and restore original THD. In cases when some tree
    transformation can be reused on execute, we set again thd->mem_root from
    stmt->mem_root (see setup_wild for one place where we do that).
  */
  thd->restore_active_arena(this, &stmt_backup);

  /*
    If called from a stored procedure, ensure that we won't rollback
    external changes when cleaning up after validation.
  */
  DBUG_ASSERT(thd->change_list.is_empty());

  /* 
   The only case where we should have items in the thd->free_list is
   after stmt->set_params_from_vars(), which may in some cases create
   Item_null objects.
  */

  if (error == 0)
    error= check_prepared_statement(this, name.str != 0);

  /*
    Currently CREATE PROCEDURE/TRIGGER/EVENT are prohibited in prepared
    statements: ensure we have no memory leak here if by someone tries
    to PREPARE stmt FROM "CREATE PROCEDURE ..."
  */
  DBUG_ASSERT(lex->sphead == NULL || error != 0);
  if (lex->sphead)
  {
    delete lex->sphead;
    lex->sphead= NULL;
  }

  lex_end(lex);
  cleanup_stmt();
  thd->restore_backup_statement(this, &stmt_backup);
  thd->stmt_arena= old_stmt_arena;

  if (error == 0)
  {
    setup_set_params();
    init_stmt_after_parse(lex);
    state= Query_arena::PREPARED;
    flags&= ~ (uint) IS_IN_USE;

    /* 
      Log COM_EXECUTE to the general log. Note, that in case of SQL
      prepared statements this causes two records to be output:

      Query       PREPARE stmt from @user_variable
      Prepare     <statement SQL text>

      This is considered user-friendly, since in the
      second log entry we output the actual statement text.

      Do not print anything if this is an SQL prepared statement and
      we're inside a stored procedure (also called Dynamic SQL) --
      sub-statements inside stored procedures are not logged into
      the general log.
    */
    if (thd->spcont == NULL)
      general_log_write(thd, COM_STMT_PREPARE, query, query_length);
  }
  DBUG_RETURN(error);
}

/**
  Execute a prepared statement.

    You should not change global THD state in this function, if at all
    possible: it may be called from any context, e.g. when executing
    a COM_* command, and SQLCOM_* command, or a stored procedure.

  @param expanded_query     A query for binlogging which has all parameter
                            markers ('?') replaced with their actual values.
  @param open_cursor        True if an attempt to open a cursor should be made.
                            Currenlty used only in the binary protocol.

  @note
    Preconditions, postconditions.
    - See the comment for Prepared_statement::prepare().

  @retval
    FALSE	    ok
  @retval
    TRUE		Error
*/

bool Prepared_statement::execute(String *expanded_query, bool open_cursor)
{
  Statement stmt_backup;
  Query_arena *old_stmt_arena;
  bool error= TRUE;

  char saved_cur_db_name_buf[NAME_LEN+1];
  LEX_STRING saved_cur_db_name=
    { saved_cur_db_name_buf, sizeof(saved_cur_db_name_buf) };
  bool cur_db_changed;

  LEX_STRING stmt_db_name= { db, db_length };

  status_var_increment(thd->status_var.com_stmt_execute);

  /* Check if we got an error when sending long data */
  if (state == Query_arena::ERROR)
  {
    my_message(last_errno, last_error, MYF(0));
    return TRUE;
  }
  if (flags & (uint) IS_IN_USE)
  {
    my_error(ER_PS_NO_RECURSION, MYF(0));
    return TRUE;
  }

  /*
    For SHOW VARIABLES lex->result is NULL, as it's a non-SELECT
    command. For such queries we don't return an error and don't
    open a cursor -- the client library will recognize this case and
    materialize the result set.
    For SELECT statements lex->result is created in
    check_prepared_statement. lex->result->simple_select() is FALSE
    in INSERT ... SELECT and similar commands.
  */

  if (open_cursor && lex->result && lex->result->check_simple_select())
  {
    DBUG_PRINT("info",("Cursor asked for not SELECT stmt"));
    return TRUE;
  }

  /* In case the command has a call to SP which re-uses this statement name */
  flags|= IS_IN_USE;

  close_cursor();

  /*
    If the free_list is not empty, we'll wrongly free some externally
    allocated items when cleaning up after execution of this statement.
  */
  DBUG_ASSERT(thd->change_list.is_empty());

  /* 
   The only case where we should have items in the thd->free_list is
   after stmt->set_params_from_vars(), which may in some cases create
   Item_null objects.
  */

  thd->set_n_backup_statement(this, &stmt_backup);

  /*
    Change the current database (if needed).

    Force switching, because the database of the prepared statement may be
    NULL (prepared statements can be created while no current database
    selected).
  */

  if (mysql_opt_change_db(thd, &stmt_db_name, &saved_cur_db_name, TRUE,
                          &cur_db_changed))
    goto error;

  /* Allocate query. */

  if (expanded_query->length() &&
      alloc_query(thd, (char*) expanded_query->ptr(),
                  expanded_query->length()))
  {
    my_error(ER_OUTOFMEMORY, 0, expanded_query->length());
    goto error;
  }
  /*
    Expanded query is needed for slow logging, so we want thd->query
    to point at it even after we restore from backup. This is ok, as
    expanded query was allocated in thd->mem_root.
  */
  stmt_backup.query= thd->query;
  stmt_backup.query_length= thd->query_length;

  /*
    At first execution of prepared statement we may perform logical
    transformations of the query tree. Such changes should be performed
    on the parse tree of current prepared statement and new items should
    be allocated in its memory root. Set the appropriate pointer in THD
    to the arena of the statement.
  */
  old_stmt_arena= thd->stmt_arena;
  thd->stmt_arena= this;
  reinit_stmt_before_use(thd, lex);

  thd->protocol= protocol;                      /* activate stmt protocol */

  /* Go! */

  if (open_cursor)
    error= mysql_open_cursor(thd, (uint) ALWAYS_MATERIALIZED_CURSOR,
                             &result, &cursor);
  else
  {
    /*
      Try to find it in the query cache, if not, execute it.
      Note that multi-statements cannot exist here (they are not supported in
      prepared statements).
    */
    if (query_cache_send_result_to_client(thd, thd->query,
                                          thd->query_length) <= 0)
    {
      error= mysql_execute_command(thd);
    }
  }

  /*
    Restore the current database (if changed).

    Force switching back to the saved current database (if changed),
    because it may be NULL. In this case, mysql_change_db() would generate
    an error.
  */

  if (cur_db_changed)
    mysql_change_db(thd, &saved_cur_db_name, TRUE);

  thd->protocol= &thd->protocol_text;         /* use normal protocol */

  /* Assert that if an error, no cursor is open */
  DBUG_ASSERT(! (error && cursor));

  if (! cursor)
  {
    cleanup_stmt();
    reset_stmt_params(this);
  }

  thd->set_statement(&stmt_backup);
  thd->stmt_arena= old_stmt_arena;

  if (state == Query_arena::PREPARED)
    state= Query_arena::EXECUTED;

  /*
    Log COM_EXECUTE to the general log. Note, that in case of SQL
    prepared statements this causes two records to be output:

    Query       EXECUTE <statement name>
    Execute     <statement SQL text>

    This is considered user-friendly, since in the
    second log entry we output values of parameter markers.

    Do not print anything if this is an SQL prepared statement and
    we're inside a stored procedure (also called Dynamic SQL) --
    sub-statements inside stored procedures are not logged into
    the general log.
  */
  if (error == 0 && thd->spcont == NULL)
    general_log_write(thd, COM_STMT_EXECUTE, thd->query, thd->query_length);

error:
  flags&= ~ (uint) IS_IN_USE;
  return error;
}


/** Common part of DEALLOCATE PREPARE and mysql_stmt_close. */

bool Prepared_statement::deallocate()
{
  /* We account deallocate in the same manner as mysql_stmt_close */
  status_var_increment(thd->status_var.com_stmt_close);
  if (flags & (uint) IS_IN_USE)
  {
    my_error(ER_PS_NO_RECURSION, MYF(0));
    return TRUE;
  }
  /* Statement map calls delete stmt on erase */
  thd->stmt_map.erase(this);
  return FALSE;
}<|MERGE_RESOLUTION|>--- conflicted
+++ resolved
@@ -1450,17 +1450,10 @@
 */
 
 static bool
-<<<<<<< HEAD
 select_like_stmt_test_with_open(Prepared_statement *stmt,
                                 TABLE_LIST *tables,
-                                bool (*specific_prepare)(THD *thd),
+                                int (*specific_prepare)(THD *thd),
                                 ulong setup_tables_done_option)
-=======
-select_like_stmt_test_with_open_n_lock(Prepared_statement *stmt,
-                                       TABLE_LIST *tables,
-                                       int (*specific_prepare)(THD *thd),
-                                       ulong setup_tables_done_option)
->>>>>>> d4efe068
 {
   DBUG_ENTER("select_like_stmt_test_with_open");
 

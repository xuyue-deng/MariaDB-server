/* Copyright (c) 2010, 2015, Oracle and/or its affiliates.
   Copyright (c) 2011, 2021, MariaDB

   This program is free software; you can redistribute it and/or modify
   it under the terms of the GNU General Public License as published by
   the Free Software Foundation; version 2 of the License.

   This program is distributed in the hope that it will be useful,
   but WITHOUT ANY WARRANTY; without even the implied warranty of
   MERCHANTABILITY or FITNESS FOR A PARTICULAR PURPOSE.  See the
   GNU General Public License for more details.

   You should have received a copy of the GNU General Public License
   along with this program; if not, write to the Free Software
   Foundation, Inc., 51 Franklin St, Fifth Floor, Boston, MA 02110-1335  USA */

#include "mariadb.h"
#include "sql_class.h"                       // THD
#include "keycaches.h"                       // get_key_cache
#include "sql_base.h"                        // Open_table_context
#include "lock.h"                            // MYSQL_OPEN_*
#include "sql_handler.h"                     // mysql_ha_rm_tables
#include "partition_element.h"               // PART_ADMIN
#include "sql_partition.h"                   // set_part_state
#include "transaction.h"                     // trans_rollback_stmt
#include "sql_view.h"                        // view_checksum
#include "sql_table.h"                       // mysql_recreate_table
#include "debug_sync.h"                      // DEBUG_SYNC
#include "sp.h"                              // Sroutine_hash_entry
#include "sql_parse.h"                       // check_table_access
#include "strfunc.h"
#include "sql_admin.h"
#include "sql_statistics.h"
#include "wsrep_mysqld.h"
#ifdef WITH_WSREP
#include "wsrep_trans_observer.h"
#endif

const LEX_CSTRING msg_status= {STRING_WITH_LEN("status")};
const LEX_CSTRING msg_repair= { STRING_WITH_LEN("repair") };
const LEX_CSTRING msg_assign_to_keycache=
{ STRING_WITH_LEN("assign_to_keycache") };
const LEX_CSTRING msg_analyze= { STRING_WITH_LEN("analyze") };
const LEX_CSTRING msg_check= { STRING_WITH_LEN("check") };
const LEX_CSTRING msg_preload_keys= { STRING_WITH_LEN("preload_keys") };
const LEX_CSTRING msg_optimize= { STRING_WITH_LEN("optimize") };

/* Prepare, run and cleanup for mysql_recreate_table() */

static bool admin_recreate_table(THD *thd, TABLE_LIST *table_list,
                                 Recreate_info *recreate_info,
                                 bool table_copy)
{
  bool result_code;
  TABLE_LIST *save_next_global;
  DBUG_ENTER("admin_recreate_table");

  trans_rollback_stmt(thd);
  trans_rollback(thd);
  close_thread_tables(thd);
  thd->release_transactional_locks();

  /*
    table_list->table has been closed and freed. Do not reference
    uninitialized data. open_tables() could fail.
  */
  table_list->table= NULL;
  /* Same applies to MDL ticket. */
  table_list->mdl_request.ticket= NULL;

  DEBUG_SYNC(thd, "ha_admin_try_alter");
  tmp_disable_binlog(thd); // binlogging is done by caller if wanted
<<<<<<< HEAD
  /* Ignore if there is more than one table in the list */
  save_next_global= table_list->next_global;
  table_list->next_global= 0;
  result_code= (thd->open_temporary_tables(table_list) ||
                mysql_recreate_table(thd, table_list, recreate_info,
                                     table_copy));
  table_list->next_global= save_next_global;
=======
  result_code= (thd->check_and_open_tmp_table(table_list) ||
                mysql_recreate_table(thd, table_list, recreate_info, false));
>>>>>>> c4ed889b
  reenable_binlog(thd);
  /*
    mysql_recreate_table() can push OK or ERROR.
    Clear 'OK' status. If there is an error, keep it:
    we will store the error message in a result set row 
    and then clear.
  */
  if (thd->get_stmt_da()->is_ok())
    thd->get_stmt_da()->reset_diagnostics_area();
  table_list->table= NULL;
  DBUG_RETURN(result_code);
}


static int send_check_errmsg(THD *thd, TABLE_LIST* table,
			     const LEX_CSTRING *operator_name,
                             const char* errmsg)

{
  Protocol *protocol= thd->protocol;
  protocol->prepare_for_resend();
  protocol->store(table->alias.str, table->alias.length, system_charset_info);
  protocol->store(operator_name, system_charset_info);
  protocol->store(&error_clex_str, system_charset_info);
  protocol->store(errmsg, strlen(errmsg), system_charset_info);
  thd->clear_error();
  if (protocol->write())
    return -1;
  return 1;
}


static int prepare_for_repair(THD *thd, TABLE_LIST *table_list,
			      HA_CHECK_OPT *check_opt)
{
  int error= 0, create_error= 0;
  TABLE tmp_table, *table;
  TABLE_LIST *pos_in_locked_tables= 0;
  TABLE_SHARE *share= 0;
  bool has_mdl_lock= FALSE;
  char from[FN_REFLEN],tmp[FN_REFLEN+32];
  const char **ext;
  MY_STAT stat_info;
  Open_table_context ot_ctx(thd, (MYSQL_OPEN_IGNORE_FLUSH |
                                  MYSQL_OPEN_HAS_MDL_LOCK |
                                  MYSQL_LOCK_IGNORE_TIMEOUT));
  DBUG_ENTER("prepare_for_repair");

  if (!(check_opt->sql_flags & TT_USEFRM))
    DBUG_RETURN(0);

  if (!(table= table_list->table))
  {
    /*
      If the table didn't exist, we have a shared metadata lock
      on it that is left from mysql_admin_table()'s attempt to 
      open it. Release the shared metadata lock before trying to
      acquire the exclusive lock to satisfy MDL asserts and avoid
      deadlocks.
    */
    thd->release_transactional_locks();
    /*
      Attempt to do full-blown table open in mysql_admin_table() has failed.
      Let us try to open at least a .FRM for this table.
    */

    MDL_REQUEST_INIT(&table_list->mdl_request, MDL_key::TABLE,
                     table_list->db.str, table_list->table_name.str,
                     MDL_EXCLUSIVE, MDL_TRANSACTION);

    if (lock_table_names(thd, table_list, table_list->next_global,
                         thd->variables.lock_wait_timeout, 0))
      DBUG_RETURN(0);
    has_mdl_lock= TRUE;

    share= tdc_acquire_share(thd, table_list, GTS_TABLE);
    if (share == NULL)
      DBUG_RETURN(0);				// Can't open frm file

    if (open_table_from_share(thd, share, &empty_clex_str, 0, 0, 0,
                              &tmp_table, FALSE))
    {
      tdc_release_share(share);
      DBUG_RETURN(0);                           // Out of memory
    }
    table= &tmp_table;
  }

  /*
    REPAIR TABLE ... USE_FRM for temporary tables makes little sense.
  */
  if (table->s->tmp_table)
  {
    error= send_check_errmsg(thd, table_list, &msg_repair,
			     "Cannot repair temporary table from .frm file");
    goto end;
  }

  /*
    User gave us USE_FRM which means that the header in the index file is
    trashed.
    In this case we will try to fix the table the following way:
    - Rename the data file to a temporary name
    - Truncate the table
    - Replace the new data file with the old one
    - Run a normal repair using the new index file and the old data file
  */

  if (table->s->frm_version < FRM_VER_TRUE_VARCHAR &&
      table->s->varchar_fields)
  {
    error= send_check_errmsg(thd, table_list, &msg_repair,
                             "Failed repairing a very old .frm file as the "
                             "data file format has changed between versions. "
                             "Please dump the table in your old system with "
                             "mysqldump and read it into this system with "
                             "mysql or mysqlimport");
    goto end;
  }

  /*
    Check if this is a table type that stores index and data separately,
    like ISAM or MyISAM. We assume fixed order of engine file name
    extensions array. First element of engine file name extensions array
    is meta/index file extention. Second element - data file extention. 
  */
  ext= table->file->bas_ext();
  if (!ext[0] || !ext[1])
    goto end;					// No data file

  /* A MERGE table must not come here. */
  DBUG_ASSERT(table->file->ht->db_type != DB_TYPE_MRG_MYISAM);

  // Name of data file
  strxmov(from, table->s->normalized_path.str, ext[1], NullS);
  if (!mysql_file_stat(key_file_misc, from, &stat_info, MYF(0)))
    goto end;				// Can't use USE_FRM flag

  my_snprintf(tmp, sizeof(tmp), "%s-%lx_%llx",
	      from, current_pid, thd->thread_id);

  if (table_list->table)
  {
    /*
      Table was successfully open in mysql_admin_table(). Now we need
      to close it, but leave it protected by exclusive metadata lock.
    */
    pos_in_locked_tables= table->pos_in_locked_tables;
    if (wait_while_table_is_used(thd, table, HA_EXTRA_PREPARE_FOR_FORCED_CLOSE))
      goto end;
    /* Close table but don't remove from locked list */
    close_all_tables_for_name(thd, table_list->table->s,
                              HA_EXTRA_NOT_USED, NULL);
    table_list->table= 0;
  }
  else
  {
    /*
      Table open failed, maybe because we run out of memory.
      Close all open tables and relaese all MDL locks
    */
    tdc_release_share(share);
    share->tdc->flush(thd, true);
    share= 0;
  }

  /*
    After this point we have an exclusive metadata lock on our table
    in both cases when table was successfully open in mysql_admin_table()
    and when it was open in prepare_for_repair().
  */

  if (my_rename(from, tmp, MYF(MY_WME)))
  {
    error= send_check_errmsg(thd, table_list, &msg_repair,
			     "Failed renaming data file");
    goto end;
  }
  if (dd_recreate_table(thd, table_list->db.str, table_list->table_name.str))
    create_error= send_check_errmsg(thd, table_list, &msg_repair,
                                    "Failed generating table from .frm file");
  /*
    'FALSE' for 'using_transactions' means don't postpone
    invalidation till the end of a transaction, but do it
    immediately.
  */
  query_cache_invalidate3(thd, table_list, FALSE);
  if (mysql_file_rename(key_file_misc, tmp, from, MYF(MY_WME)))
  {
    error= send_check_errmsg(thd, table_list, &msg_repair,
			     "Failed restoring .MYD file");
    goto end;
  }
  if (create_error)
    goto end;

  if (thd->locked_tables_list.locked_tables())
  {
    if (thd->locked_tables_list.reopen_tables(thd, false))
      goto end;
    /* Restore the table in the table list with the new opened table */
    table_list->table= pos_in_locked_tables->table;
  }
  else
  {
    /*
      Now we should be able to open the partially repaired table
      to finish the repair in the handler later on.
    */
    if (open_table(thd, table_list, &ot_ctx))
    {
      error= send_check_errmsg(thd, table_list, &msg_repair,
                               "Failed to open partially repaired table");
      goto end;
    }
  }
  /*
    We have now fixed the table. However the frm file is still of old format.
    We cannot update the frm_file to FRM_VER_TRUE_VARCHAR as the new format
    are not compatible with the data.
  */

end:
  thd->locked_tables_list.unlink_all_closed_tables(thd, NULL, 0);
  if (table == &tmp_table)
  {
    closefrm(table);
    if (share)
      tdc_release_share(share);
  }
  /* In case of a temporary table there will be no metadata lock. */
  if (unlikely(error) && has_mdl_lock)
    thd->release_transactional_locks();

  DBUG_RETURN(error);
}


/**
  Check if a given error is something that could occur during
  open_and_lock_tables() that does not indicate table corruption.

  @param  sql_errno  Error number to check.

  @retval TRUE       Error does not indicate table corruption.
  @retval FALSE      Error could indicate table corruption.
*/

static inline bool table_not_corrupt_error(uint sql_errno)
{
  return (sql_errno == ER_NO_SUCH_TABLE ||
          sql_errno == ER_NO_SUCH_TABLE_IN_ENGINE ||
          sql_errno == ER_FILE_NOT_FOUND ||
          sql_errno == ER_LOCK_WAIT_TIMEOUT ||
          sql_errno == ER_LOCK_DEADLOCK ||
          sql_errno == ER_CANT_LOCK_LOG_TABLE ||
          sql_errno == ER_OPEN_AS_READONLY ||
          sql_errno == ER_WRONG_OBJECT);
}

#ifndef DBUG_OFF
// It is counter for debugging fail on second call of open_only_one_table
static int debug_fail_counter= 0;
#endif

static bool open_only_one_table(THD* thd, TABLE_LIST* table,
                                bool repair_table_use_frm,
                                bool is_view_operator_func)
{
  LEX *lex= thd->lex;
  SELECT_LEX *select= lex->first_select_lex();
  TABLE_LIST *save_next_global, *save_next_local;
  bool open_error;
  save_next_global= table->next_global;
  table->next_global= 0;
  save_next_local= table->next_local;
  table->next_local= 0;
  select->table_list.first= table;
  /*
    Time zone tables and SP tables can be add to lex->query_tables list,
    so it have to be prepared.
    TODO: Investigate if we can put extra tables into argument instead of
    using lex->query_tables
  */
  lex->query_tables= table;
  lex->query_tables_last= &table->next_global;
  lex->query_tables_own_last= 0;

  DBUG_EXECUTE_IF("fail_2call_open_only_one_table", {
                  if (debug_fail_counter)
                  {
                    open_error= TRUE;
                    goto dbug_err;
                  }
                  else
                    debug_fail_counter++;
                  });

  /*
    CHECK TABLE command is allowed for views as well. Check on alter flags
    to differentiate from ALTER TABLE...CHECK PARTITION on which view is not
    allowed.
  */
  if (lex->alter_info.partition_flags & ALTER_PARTITION_ADMIN ||
      !is_view_operator_func)
  {
    table->required_type= TABLE_TYPE_NORMAL;
    DBUG_ASSERT(lex->table_type != TABLE_TYPE_VIEW);
  }
  else if (lex->table_type == TABLE_TYPE_VIEW)
  {
    table->required_type= lex->table_type;
  }
  else if ((lex->table_type != TABLE_TYPE_VIEW) &&
           lex->sql_command == SQLCOM_REPAIR)
  {
    table->required_type= TABLE_TYPE_NORMAL;
  }

  if (lex->sql_command == SQLCOM_CHECK ||
      lex->sql_command == SQLCOM_REPAIR ||
      lex->sql_command == SQLCOM_ANALYZE ||
      lex->sql_command == SQLCOM_OPTIMIZE)
    thd->prepare_derived_at_open= TRUE;
  if (!thd->locked_tables_mode && repair_table_use_frm)
  {
    /*
      If we're not under LOCK TABLES and we're executing REPAIR TABLE
      USE_FRM, we need to ignore errors from open_and_lock_tables().
      REPAIR TABLE USE_FRM is a heavy weapon used when a table is
      critically damaged, so open_and_lock_tables() will most likely
      report errors. Those errors are not interesting for the user
      because it's already known that the table is badly damaged.
    */

    Diagnostics_area *da= thd->get_stmt_da();
    Warning_info tmp_wi(thd->query_id, false, true);

    da->push_warning_info(&tmp_wi);

    open_error= (thd->open_temporary_tables(table) ||
                 open_and_lock_tables(thd, table, TRUE, 0));

    da->pop_warning_info();
  }
  else
  {
    /*
      It's assumed that even if it is REPAIR TABLE USE_FRM, the table
      can be opened if we're under LOCK TABLES (otherwise LOCK TABLES
      would fail). Thus, the only errors we could have from
      open_and_lock_tables() are logical ones, like incorrect locking
      mode. It does make sense for the user to see such errors.
    */

    open_error= (thd->open_temporary_tables(table) ||
                 open_and_lock_tables(thd, table, TRUE, 0));
  }

#ifndef DBUG_OFF
dbug_err:
#endif

  thd->prepare_derived_at_open= FALSE;

  /*
    MERGE engine may adjust table->next_global chain, thus we have to
    append save_next_global after merge children.
  */
  if (save_next_global)
  {
    TABLE_LIST *table_list_iterator= table;
    while (table_list_iterator->next_global)
      table_list_iterator= table_list_iterator->next_global;
    table_list_iterator->next_global= save_next_global;
    save_next_global->prev_global= &table_list_iterator->next_global;
  }

  table->next_local= save_next_local;

  return open_error;
}

#ifdef WITH_WSREP
/** RAII class for temporarily disable wsrep_on in the connection. */
class Disable_wsrep_on_guard
{
 public:
  /**
    @param thd     - pointer to the context of connection in which
                     wsrep_on mode needs to be disabled.
    @param disable - true if wsrep_on should be disabled
  */
  explicit Disable_wsrep_on_guard(THD *thd, bool disable)
    : m_thd(thd), m_orig_wsrep_on(thd->variables.wsrep_on)
  {
    if (disable)
      thd->variables.wsrep_on= false;
  }

  ~Disable_wsrep_on_guard()
  {
    m_thd->variables.wsrep_on= m_orig_wsrep_on;
  }
 private:
  THD* m_thd;
  bool m_orig_wsrep_on;
};
#endif /* WITH_WSREP */


static void send_read_only_warning(THD *thd, const LEX_CSTRING *msg_status,
                                   const LEX_CSTRING *table_name)
{
  Protocol *protocol= thd->protocol;
  char buf[MYSQL_ERRMSG_SIZE];
  size_t length;
  length= my_snprintf(buf, sizeof(buf),
                      ER_THD(thd, ER_OPEN_AS_READONLY),
                      table_name->str);
  protocol->store(msg_status, system_charset_info);
  protocol->store(buf, length, system_charset_info);
}


/**
  Collect field names of result set that will be sent to a client

  @param      thd     Thread data object
  @param[out] fields  List of fields whose metadata should be collected for
                      sending to client
*/

void fill_check_table_metadata_fields(THD *thd, List<Item>* fields)
{
  Item *item;

  item= new (thd->mem_root) Item_empty_string(thd, "Table", NAME_CHAR_LEN * 2);
  item->set_maybe_null();
  fields->push_back(item, thd->mem_root);

  item= new (thd->mem_root) Item_empty_string(thd, "Op", 10);
  item->set_maybe_null();
  fields->push_back(item, thd->mem_root);

  item= new (thd->mem_root) Item_empty_string(thd, "Msg_type", 10);
  item->set_maybe_null();
  fields->push_back(item, thd->mem_root);

  item= new (thd->mem_root) Item_empty_string(thd, "Msg_text",
                                              SQL_ADMIN_MSG_TEXT_SIZE);
  item->set_maybe_null();
  fields->push_back(item, thd->mem_root);
}


/*
  RETURN VALUES
    FALSE Message sent to net (admin operation went ok)
    TRUE  Message should be sent by caller 
          (admin operation or network communication failed)
*/
static bool mysql_admin_table(THD* thd, TABLE_LIST* tables,
                              HA_CHECK_OPT* check_opt,
                              const LEX_CSTRING *operator_name,
                              thr_lock_type lock_type,
                              bool org_open_for_modify,
                              bool no_errors_from_open,
                              uint extra_open_options,
                              int (*prepare_func)(THD *, TABLE_LIST *,
                                                  HA_CHECK_OPT *),
                              int (handler::*operator_func)(THD *,
                                                            HA_CHECK_OPT *),
                              int (view_operator_func)(THD *, TABLE_LIST*,
                                                       HA_CHECK_OPT *),
                              bool is_cmd_replicated)
{
  TABLE_LIST *table;
  List<Item> field_list;
  Protocol *protocol= thd->protocol;
  LEX *lex= thd->lex;
  bool need_repair_or_alter= 0;
  wait_for_commit* suspended_wfc;
  bool is_table_modified= false;
  LEX_CUSTRING tabledef_version;
  DBUG_ENTER("mysql_admin_table");
  DBUG_PRINT("enter", ("extra_open_options: %u", extra_open_options));

#ifdef WITH_WSREP
  /*
    CACHE INDEX and LOAD INDEX INTO CACHE statements are
    local operations. Do not replicate them with Galera
  */
  const bool disable_wsrep_on= (WSREP(thd) &&
    (lex->sql_command == SQLCOM_ASSIGN_TO_KEYCACHE ||
     lex->sql_command == SQLCOM_PRELOAD_KEYS));

  Disable_wsrep_on_guard wsrep_on_guard(thd, disable_wsrep_on);
#endif /* WITH_WSREP */

  if (thd->transaction->xid_state.check_has_uncommitted_xa())
    DBUG_RETURN(TRUE);

  fill_check_table_metadata_fields(thd, &field_list);

  if (protocol->send_result_set_metadata(&field_list,
                            Protocol::SEND_NUM_ROWS | Protocol::SEND_EOF))
    DBUG_RETURN(TRUE);

  /*
    This function calls trans_commit() during its operation, but that does not
    imply that the operation is complete or binlogged. So we have to suspend
    temporarily the wakeup_subsequent_commits() calls (if used).
  */
  suspended_wfc= thd->suspend_subsequent_commits();

  mysql_ha_rm_tables(thd, tables);

  /*
    Close all temporary tables which were pre-open to simplify
    privilege checking. Clear all references to closed tables.
  */
  close_thread_tables(thd);
  for (table= tables; table; table= table->next_local)
    table->table= NULL;

  for (table= tables; table; table= table->next_local)
  {
    char table_name_buff[SAFE_NAME_LEN*2+2];
    LEX_CSTRING table_name= { table_name_buff, 0};
    char storage_engine_name[NAME_LEN];
    bool storage_engine_partitioned= 0;
    uchar tabledef_version_buff[MY_UUID_SIZE];
    const char *db= table->db.str;
    bool fatal_error=0;
    bool open_error= 0, recreate_used= 0;
    bool require_data_conversion= 0, require_alter_table= 0;
    bool collect_eis=  FALSE;
    bool open_for_modify= org_open_for_modify;
    Recreate_info recreate_info;
    int compl_result_code, result_code;

    compl_result_code= result_code= HA_ADMIN_FAILED;
    storage_engine_name[0]= 0;                  // Marker that's not used

    DBUG_PRINT("admin", ("table: '%s'.'%s'", db, table->table_name.str));
    DEBUG_SYNC(thd, "admin_command_kill_before_modify");

    table_name.length= strxmov(table_name_buff, db, ".", table->table_name.str,
                               NullS) - table_name_buff;
    thd->open_options|= extra_open_options;
    table->lock_type= lock_type;
    /*
      To make code safe for re-execution we need to reset type of MDL
      request as code below may change it.
      To allow concurrent execution of read-only operations we acquire
      weak metadata lock for them.
    */
    table->mdl_request.set_type(lex->sql_command == SQLCOM_REPAIR
                                ? MDL_SHARED_NO_READ_WRITE
                                : lock_type >= TL_FIRST_WRITE
                                ? MDL_SHARED_WRITE : MDL_SHARED_READ);
    if (thd->check_killed())
    {
      open_error= false;
      fatal_error= true;
      result_code= HA_ADMIN_FAILED;
      goto send_result;
    }

    /* open only one table from local list of command */
    while (1)
    {
      open_error= open_only_one_table(thd, table,
                                      no_errors_from_open,
                                      (view_operator_func != NULL));
      thd->open_options&= ~extra_open_options;

      /*
        If open_and_lock_tables() failed, close_thread_tables() will close
        the table and table->table can therefore be invalid.
      */
      if (unlikely(open_error))
        table->table= NULL;

      /*
        Under locked tables, we know that the table can be opened,
        so any errors opening the table are logical errors.
        In these cases it does not make sense to try to repair.
      */
      if (unlikely(open_error) && thd->locked_tables_mode)
      {
        result_code= HA_ADMIN_FAILED;
        goto send_result;
      }

      if (!table->table || table->mdl_request.type != MDL_SHARED_WRITE ||
          table->table->file->ha_table_flags() & HA_CONCURRENT_OPTIMIZE)
        break;

      trans_rollback_stmt(thd);
      trans_rollback(thd);
      close_thread_tables(thd);
      table->table= NULL;
      thd->release_transactional_locks();
      MDL_REQUEST_INIT(&table->mdl_request, MDL_key::TABLE, table->db.str,
                       table->table_name.str, MDL_SHARED_NO_READ_WRITE,
                       MDL_TRANSACTION);
    }

#ifdef WITH_PARTITION_STORAGE_ENGINE
      if (table->table)
      {
        /*
          Set up which partitions that should be processed
          if ALTER TABLE t ANALYZE/CHECK/OPTIMIZE/REPAIR PARTITION ..
          CACHE INDEX/LOAD INDEX for specified partitions
        */
        Alter_info *alter_info= &lex->alter_info;

        if (alter_info->partition_flags & ALTER_PARTITION_ADMIN)
        {
          if (!table->table->part_info)
          {
            my_error(ER_PARTITION_MGMT_ON_NONPARTITIONED, MYF(0));
            thd->resume_subsequent_commits(suspended_wfc);
            DBUG_RETURN(TRUE);
          }
          if (set_part_state(alter_info, table->table->part_info, PART_ADMIN))
          {
            char buff[FN_REFLEN + MYSQL_ERRMSG_SIZE];
            size_t length;
            DBUG_PRINT("admin", ("sending non existent partition error"));
            protocol->prepare_for_resend();
            protocol->store(&table_name, system_charset_info);
            protocol->store(operator_name, system_charset_info);
            protocol->store(&error_clex_str, system_charset_info);
            length= my_snprintf(buff, sizeof(buff), "%s",
                                ER_THD(thd, ER_PARTITION_DOES_NOT_EXIST));
            protocol->store(buff, length, system_charset_info);
            if(protocol->write())
              goto err;
            my_eof(thd);
            goto err;
          }
        }
      }
#endif
    DBUG_PRINT("admin", ("table: %p", table->table));

    if (table->schema_table)
    {
      result_code= HA_ADMIN_NOT_IMPLEMENTED;
      goto send_result;
    }

    if (prepare_func)
    {
      DBUG_PRINT("admin", ("calling prepare_func"));
      switch ((*prepare_func)(thd, table, check_opt)) {
      case  1:           // error, message written to net
        trans_rollback_stmt(thd);
        trans_rollback(thd);
        close_thread_tables(thd);
        thd->release_transactional_locks();
        DBUG_PRINT("admin", ("simple error, admin next table"));
        continue;
      case -1:           // error, message could be written to net
        /* purecov: begin inspected */
        DBUG_PRINT("admin", ("severe error, stop"));
        goto err;
        /* purecov: end */
      default:           // should be 0 otherwise
        DBUG_PRINT("admin", ("prepare_func succeeded"));
        ;
      }
    }

    /*
      CHECK/REPAIR TABLE command is only command where VIEW allowed here and
      this command use only temporary table method for VIEWs resolving =>
      there can't be VIEW tree substitition of join view => if opening table
      succeed then table->table will have real TABLE pointer as value (in
      case of join view substitution table->table can be 0, but here it is
      impossible)
    */
    if (!table->table)
    {
      DBUG_PRINT("admin", ("open table failed"));
      if (thd->get_stmt_da()->is_warning_info_empty())
        push_warning(thd, Sql_condition::WARN_LEVEL_WARN,
                     ER_CHECK_NO_SUCH_TABLE,
                     ER_THD(thd, ER_CHECK_NO_SUCH_TABLE));
      /* if it was a view will check md5 sum */
      if (table->view &&
          view_check(thd, table, check_opt) == HA_ADMIN_WRONG_CHECKSUM)
        push_warning(thd, Sql_condition::WARN_LEVEL_WARN,
                     ER_VIEW_CHECKSUM, ER_THD(thd, ER_VIEW_CHECKSUM));
      if (thd->get_stmt_da()->is_error() &&
          table_not_corrupt_error(thd->get_stmt_da()->sql_errno()))
        result_code= HA_ADMIN_FAILED;
      else
        /* Default failure code is corrupt table */
        result_code= HA_ADMIN_CORRUPT;
      goto send_result;
    }

    if (table->view)
    {
      DBUG_PRINT("admin", ("calling view_operator_func"));
      result_code= (*view_operator_func)(thd, table, check_opt);
      goto send_result;
    }

    if ((table->table->db_stat & HA_READ_ONLY) && open_for_modify &&
        operator_func != &handler::ha_analyze)
    {
      /* purecov: begin inspected */
      enum_sql_command save_sql_command= lex->sql_command;
      DBUG_PRINT("admin", ("sending error message"));
      protocol->prepare_for_resend();
      protocol->store(&table_name, system_charset_info);
      protocol->store(operator_name, system_charset_info);
      send_read_only_warning(thd, &error_clex_str, &table_name);
      trans_commit_stmt(thd);
      trans_commit(thd);
      close_thread_tables(thd);
      thd->release_transactional_locks();
      lex->reset_query_tables_list(FALSE);
      /*
        Restore Query_tables_list::sql_command value to make statement
        safe for re-execution.
      */
      lex->sql_command= save_sql_command;
      table->table=0;				// For query cache
      if (protocol->write())
	goto err;
      thd->get_stmt_da()->reset_diagnostics_area();
      continue;
      /* purecov: end */
    }

    /*
      Close all instances of the table to allow MyISAM "repair"
      (which is internally also used from "optimize") to rename files.
      @todo: This code does not close all instances of the table.
      It only closes instances in other connections, but if this
      connection has LOCK TABLE t1 a READ, t1 b WRITE,
      both t1 instances will be kept open.

      Note that this code is only executed for engines that request
      MDL_SHARED_NO_READ_WRITE lock (MDL_SHARED_WRITE cannot be upgraded)
      by *not* having HA_CONCURRENT_OPTIMIZE table_flag.
    */
    if (lock_type == TL_WRITE && table->mdl_request.type > MDL_SHARED_WRITE)
    {
      if (table->table->s->tmp_table)
        thd->close_unused_temporary_table_instances(table);
      else
      {
        /* Store information about table for ddl log */
        storage_engine_partitioned= table->table->file->partition_engine();
        strmake(storage_engine_name, table->table->file->real_table_type(),
                sizeof(storage_engine_name)-1);
        tabledef_version.str= tabledef_version_buff;
        if ((tabledef_version.length= table->table->s->tabledef_version.length))
          memcpy((char*) tabledef_version.str,
                 table->table->s->tabledef_version.str,
                 MY_UUID_SIZE);

        if (wait_while_table_is_used(thd, table->table, HA_EXTRA_NOT_USED))
          goto err;
        DEBUG_SYNC(thd, "after_admin_flush");
        /* Flush entries in the query cache involving this table. */
        query_cache_invalidate3(thd, table->table, 0);
        /*
          XXX: hack: switch off open_for_modify to skip the
          flush that is made later in the execution flow.
        */
        open_for_modify= 0;
      }
    }

    if (table->table->s->crashed && operator_func == &handler::ha_check)
    {
      /* purecov: begin inspected */
      DBUG_PRINT("admin", ("sending crashed warning"));
      protocol->prepare_for_resend();
      protocol->store(&table_name, system_charset_info);
      protocol->store(operator_name, system_charset_info);
      protocol->store(STRING_WITH_LEN("warning"), system_charset_info);
      protocol->store(STRING_WITH_LEN("Table is marked as crashed"),
                      system_charset_info);
      if (protocol->write())
        goto err;
      /* purecov: end */
    }

    if (operator_func == &handler::ha_repair)
    {
      handler *file= table->table->file;
      int check_for_upgrade= file->ha_check_for_upgrade(check_opt);
      require_data_conversion=
         check_for_upgrade == HA_ADMIN_NEEDS_DATA_CONVERSION;
      require_alter_table= check_for_upgrade == HA_ADMIN_NEEDS_ALTER;

      if (!(check_opt->sql_flags & (TT_USEFRM | TT_FORCE)))
      {
        if (require_data_conversion || require_alter_table)
        {
          /* We use extra_open_options to be able to open crashed tables */
          thd->open_options|= extra_open_options;
          result_code= (admin_recreate_table(thd, table, &recreate_info, 1) ?
                        HA_ADMIN_FAILED : HA_ADMIN_OK);
          recreate_used= 1;
          thd->open_options&= ~extra_open_options;
          goto send_result;
        }
        if (check_for_upgrade ||
            !(table->table->file->ha_table_flags() & HA_CAN_REPAIR))
        {
          /*
            If data upgrade is needed or repair is not implemented for the
            engine, run ALTER TABLE FORCE
          */
          need_repair_or_alter= 1;
        }
      }
    }
    result_code= compl_result_code= HA_ADMIN_OK;

    if (operator_func == &handler::ha_analyze)
    {
      TABLE *tab= table->table;

      if (lex->with_persistent_for_clause &&
          tab->s->table_category != TABLE_CATEGORY_USER)
      {
        compl_result_code= result_code= HA_ADMIN_INVALID;
      }

      /*
        The check for ALTER_PARTITION_ADMIN implements this logic:
        do not collect EITS STATS for this syntax:
          ALTER TABLE ... ANALYZE PARTITION p
        EITS statistics is global (not per-partition). Collecting global stats
        is much more expensive processing just one partition, so the most
        appropriate action is to just not collect EITS stats for this command.
      */
      collect_eis=
        (tab->s->table_category == TABLE_CATEGORY_USER && !tab->s->sequence &&
        !(lex->alter_info.partition_flags & ALTER_PARTITION_ADMIN) &&
         (check_eits_collection_allowed(thd) ||
          lex->with_persistent_for_clause));
    }

    if (result_code == HA_ADMIN_OK)
    {    
      DBUG_PRINT("admin", ("calling operator_func '%s'", operator_name->str));
      THD_STAGE_INFO(thd, stage_executing);
      result_code = (table->table->file->*operator_func)(thd, check_opt);
      THD_STAGE_INFO(thd, stage_sending_data);
      DBUG_PRINT("admin", ("operator_func returned: %d", result_code));
#ifdef WITH_PARTITION_STORAGE_ENGINE
      if (lex->alter_info.partition_flags & ALTER_PARTITION_ADMIN)
        set_part_state(&lex->alter_info, table->table->part_info, PART_NORMAL);
#endif
    }

    /* Note: compl_result_code can be different from result_code here */
    if (compl_result_code == HA_ADMIN_OK && collect_eis)
    {
      if (result_code == HA_ERR_TABLE_READONLY)
      {
        protocol->prepare_for_resend();
        protocol->store(&table_name, system_charset_info);
        protocol->store(operator_name, system_charset_info);
        send_read_only_warning(thd, &msg_status, &table_name);
        (void) protocol->write();
        result_code= HA_ADMIN_OK;
      }
      /*
        Here we close and reopen table in read mode because operation of
        collecting statistics is long and it will be better do not block
        the table completely.
        InnoDB will allow read/write and MyISAM read/insert.
      */
      trans_commit_stmt(thd);
      trans_commit(thd);
      thd->open_options|= extra_open_options;
      close_thread_tables(thd);
      table->table= NULL;
      thd->release_transactional_locks();
      MDL_REQUEST_INIT(&table->mdl_request, MDL_key::TABLE, table->db.str,
                       table->table_name.str, MDL_SHARED_NO_READ_WRITE,
                       MDL_TRANSACTION);
      table->mdl_request.set_type(MDL_SHARED_READ);

      table->lock_type= TL_READ;
      DBUG_ASSERT(view_operator_func == NULL);
      open_error= open_only_one_table(thd, table,
                                      no_errors_from_open, FALSE);
      thd->open_options&= ~extra_open_options;

      if (unlikely(!open_error))
      {
        TABLE *tab= table->table;
        Field **field_ptr= tab->field;
        MEM_ROOT_SAVEPOINT memroot_sv;

        if (!lex->column_list)
        {
          /* Fields we have to read from the engine */
          bitmap_clear_all(tab->read_set);
          /* Fields we want to have statistics for */
          bitmap_clear_all(&tab->has_value_set);

          for (uint fields= 0; *field_ptr; field_ptr++, fields++)
          {
            Field *field= *field_ptr;
            if (field->flags & LONG_UNIQUE_HASH_FIELD)
            {
              /*
                No point in doing statistic for hash fields that should be
                unique
              */
              continue;
            }
            /*
              Note that type() always return MYSQL_TYPE_BLOB for
              all blob types. Another function needs to be added
              if we in the future want to distingush between blob
              types here.
            */
            enum enum_field_types type= field->type();
            if ((type < MYSQL_TYPE_TINY_BLOB ||
                 type > MYSQL_TYPE_BLOB) &&
                field->field_length <= thd->variables.analyze_max_length)
            {
              field->register_field_in_read_map();
              bitmap_set_bit(&tab->has_value_set, field->field_index);
            }
            else
              push_warning_printf(thd, Sql_condition::WARN_LEVEL_WARN,
                                  ER_NO_EIS_FOR_FIELD,
                                  ER_THD(thd, ER_NO_EIS_FOR_FIELD),
                                  (*field_ptr)->field_name.str);
          }
        }
        else
        {
          int pos;
          LEX_STRING *column_name;
          List_iterator_fast<LEX_STRING> it(*lex->column_list);

          /* Fields we have to read from the engine */
          bitmap_clear_all(tab->read_set);
          /* Fields we want to have statistics for */
          bitmap_clear_all(&tab->has_value_set);

          while ((column_name= it++))
          {
            Field *field;
            enum enum_field_types type;
            if (tab->s->fieldnames.type_names == 0 ||
                (pos= find_type(&tab->s->fieldnames, column_name->str,
                                column_name->length, 1)) <= 0)
            {
              compl_result_code= result_code= HA_ADMIN_INVALID;
              break;
            }
            pos--;
            field= tab->field[pos];
            type= field->type();
            if (!(field->flags & LONG_UNIQUE_HASH_FIELD) &&
                (type < MYSQL_TYPE_TINY_BLOB ||
                 type > MYSQL_TYPE_BLOB))
            {
              field->register_field_in_read_map();
              bitmap_set_bit(&tab->has_value_set, field->field_index);
            }
            else
              push_warning_printf(thd, Sql_condition::WARN_LEVEL_WARN,
                                  ER_NO_EIS_FOR_FIELD,
                                  ER_THD(thd, ER_NO_EIS_FOR_FIELD),
                                  column_name->str);
          }
          tab->file->column_bitmaps_signal();
        }
        if (!lex->index_list)
          tab->keys_in_use_for_query.init(tab->s->keys);
        else
        {
          int pos;
          LEX_STRING *index_name;
          List_iterator_fast<LEX_STRING> it(*lex->index_list);
          tab->keys_in_use_for_query.clear_all();
          while ((index_name= it++))
          {
            if (tab->s->keynames.type_names == 0 ||
                (pos= find_type(&tab->s->keynames, index_name->str,
                                index_name->length, 1)) <= 0)
            {
              compl_result_code= result_code= HA_ADMIN_INVALID;
              break;
            }
            tab->keys_in_use_for_query.set_bit(--pos);
          }
        }
        /* Ensure that number of records are updated */
        tab->file->info(HA_STATUS_VARIABLE);
        root_make_savepoint(thd->mem_root, &memroot_sv);
        if (!(compl_result_code=
              alloc_statistics_for_table(thd, tab,
                                         &tab->has_value_set)) &&
            !(compl_result_code=
              collect_statistics_for_table(thd, tab)))
          compl_result_code= update_statistics_for_table(thd, tab);
        free_statistics_for_table(tab);
        root_free_to_savepoint(&memroot_sv);
      }
      else
        compl_result_code= HA_ADMIN_FAILED;

      if (compl_result_code)
        result_code= HA_ADMIN_FAILED;
      else
      {
        protocol->prepare_for_resend();
        protocol->store(&table_name, system_charset_info);
        protocol->store(operator_name, system_charset_info);
        protocol->store(&msg_status, system_charset_info);
	protocol->store(STRING_WITH_LEN("Engine-independent statistics collected"), 
                        system_charset_info);
        if (protocol->write())
          goto err;
      }
    }

    if (result_code == HA_ADMIN_NOT_IMPLEMENTED && need_repair_or_alter)
    {
      /*
        repair was not implemented and we need to upgrade the table
        to a new version so we recreate the table with ALTER TABLE
      */
      result_code= admin_recreate_table(thd, table, &recreate_info, 1);
      recreate_used= 1;
    }

send_result:
    lex->cleanup_after_one_table_open();
    thd->clear_error();  // these errors shouldn't get client

    if (recreate_info.records_duplicate())
    {
      protocol->prepare_for_resend();
      protocol->store(&table_name, system_charset_info);
      protocol->store(operator_name, system_charset_info);
      protocol->store(warning_level_names[Sql_condition::WARN_LEVEL_WARN].str,
                      warning_level_names[Sql_condition::WARN_LEVEL_WARN].length,
                      system_charset_info);
      char buf[80];
      size_t length= my_snprintf(buf, sizeof(buf),
                                 "Number of rows changed from %u to %u",
                                 (uint) recreate_info.records_processed(),
                                 (uint) recreate_info.records_copied());
      protocol->store(buf, length, system_charset_info);
      if (protocol->write())
        goto err;
    }

    {
      Diagnostics_area::Sql_condition_iterator it=
        thd->get_stmt_da()->sql_conditions();
      const Sql_condition *err;
      while ((err= it++))
      {
        const char *err_msg= err->get_message_text();
        protocol->prepare_for_resend();
        protocol->store(&table_name, system_charset_info);
        protocol->store(operator_name, system_charset_info);
        protocol->store(warning_level_names[err->get_level()].str,
                        warning_level_names[err->get_level()].length,
                        system_charset_info);
        protocol->store(err_msg, strlen(err_msg), system_charset_info);
        if (protocol->write())
          goto err;
      }
      thd->get_stmt_da()->clear_warning_info(thd->query_id);
    }

    /*
      Give a warning if REPAIR TABLE was used but table still needs an
      ALTER TABLE. This can only happen for old type tables where REPAIR
      was using FORCE to recover old data.
    */
    if (operator_func == &handler::ha_repair && ! recreate_used &&
        (require_data_conversion || require_alter_table))
    {
      char buf[MYSQL_ERRMSG_SIZE];
      if (result_code == HA_ADMIN_OK)
      {
        protocol->prepare_for_resend();
        protocol->store(&table_name, system_charset_info);
        protocol->store(operator_name, system_charset_info);
	protocol->store(STRING_WITH_LEN("note"), system_charset_info);
        protocol->store(STRING_WITH_LEN("Table data recovered"),system_charset_info);
        if (protocol->write())
          goto err;
      }
      my_snprintf(buf, sizeof(buf),
                  ER_THD(thd, ER_TABLE_NEEDS_REBUILD),
                  table_name.str);
      if (send_check_errmsg(thd, table, operator_name, buf) < 0)
        goto err;
      result_code= HA_ADMIN_FAILED;
    }

    protocol->prepare_for_resend();
    protocol->store(&table_name, system_charset_info);
    protocol->store(operator_name, system_charset_info);

send_result_message:

    DBUG_PRINT("info", ("result_code: %d", result_code));
    switch (result_code) {
    case HA_ADMIN_NOT_IMPLEMENTED:
      {
       char buf[MYSQL_ERRMSG_SIZE];
       size_t length=my_snprintf(buf, sizeof(buf),
                                 ER_THD(thd, ER_CHECK_NOT_IMPLEMENTED),
                                 operator_name->str);
	protocol->store(STRING_WITH_LEN("note"), system_charset_info);
	protocol->store(buf, length, system_charset_info);
      }
      break;

    case HA_ADMIN_NOT_BASE_TABLE:
      {
        char buf[MYSQL_ERRMSG_SIZE];
        size_t length= my_snprintf(buf, sizeof(buf),
                                   ER_THD(thd, ER_BAD_TABLE_ERROR),
                                   table_name.str);
        protocol->store(STRING_WITH_LEN("note"), system_charset_info);
        protocol->store(buf, length, system_charset_info);
      }
      break;

    case HA_ADMIN_OK:
      protocol->store(&msg_status, system_charset_info);
      protocol->store(STRING_WITH_LEN("OK"), system_charset_info);
      break;

    case HA_ADMIN_FAILED:
      protocol->store(&msg_status, system_charset_info);
      protocol->store(STRING_WITH_LEN("Operation failed"),
                      system_charset_info);
      break;

    case HA_ADMIN_REJECT:
      protocol->store(&msg_status, system_charset_info);
      protocol->store(STRING_WITH_LEN("Operation need committed state"),
                      system_charset_info);
      open_for_modify= FALSE;
      break;

    case HA_ADMIN_ALREADY_DONE:
      protocol->store(&msg_status, system_charset_info);
      protocol->store(STRING_WITH_LEN("Table is already up to date"),
                      system_charset_info);
      break;

    case HA_ADMIN_CORRUPT:
      protocol->store(&error_clex_str, system_charset_info);
      protocol->store(STRING_WITH_LEN("Corrupt"), system_charset_info);
      fatal_error=1;
      break;

    case HA_ADMIN_INVALID:
      protocol->store(&error_clex_str, system_charset_info);
      protocol->store(STRING_WITH_LEN("Invalid argument"),
                      system_charset_info);
      break;

    case HA_ADMIN_TRY_ALTER:
    {
      Alter_info *alter_info= &lex->alter_info;

      protocol->store(STRING_WITH_LEN("note"), system_charset_info);
      if (alter_info->partition_flags & ALTER_PARTITION_ADMIN)
      {
        protocol->store(STRING_WITH_LEN(
        "Table does not support optimize on partitions. All partitions "
        "will be rebuilt and analyzed."),system_charset_info);
      }
      else
      {
        protocol->store(STRING_WITH_LEN(
        "Table does not support optimize, doing recreate + analyze instead"),
        system_charset_info);
      }
      if (protocol->write())
        goto err;
      THD_STAGE_INFO(thd, stage_recreating_table);
      DBUG_PRINT("info", ("HA_ADMIN_TRY_ALTER, trying analyze..."));
      TABLE_LIST *save_next_local= table->next_local,
                 *save_next_global= table->next_global;
      table->next_local= table->next_global= 0;

      result_code= admin_recreate_table(thd, table, &recreate_info, 0);
      recreate_used= 1;
      trans_commit_stmt(thd);
      trans_commit(thd);
      close_thread_tables(thd);
      thd->release_transactional_locks();
      /* Clear references to TABLE and MDL_ticket after releasing them. */
      table->mdl_request.ticket= NULL;

      if (!result_code) // recreation went ok
      {
        /* Clear the ticket released above. */
        table->mdl_request.ticket= NULL;
        DEBUG_SYNC(thd, "ha_admin_open_ltable");
        table->mdl_request.set_type(MDL_SHARED_WRITE);
        if (!thd->open_temporary_tables(table) &&
            (table->table= open_ltable(thd, table, lock_type, 0)))
        {
          ulonglong save_flags;
          /* Store the original value of alter_info->flags */
          save_flags= alter_info->flags;

          /*
           Reset the ALTER_PARTITION_ADMIN bit in alter_info->flags
           to force analyze on all partitions.
          */
          alter_info->partition_flags &= ~(ALTER_PARTITION_ADMIN);
          result_code= table->table->file->ha_analyze(thd, check_opt);
          if (result_code == HA_ADMIN_ALREADY_DONE)
            result_code= HA_ADMIN_OK;
          else if (result_code)  // analyze failed
            table->table->file->print_error(result_code, MYF(0));
          alter_info->flags= save_flags;
        }
        else
          result_code= -1; // open failed
      }
      /* Start a new row for the final status row */
      protocol->prepare_for_resend();
      protocol->store(&table_name, system_charset_info);
      protocol->store(operator_name, system_charset_info);
      if (result_code) // either mysql_recreate_table or analyze failed
      {
        DBUG_ASSERT(thd->is_error());
        if (thd->is_error())
        {
          const char *err_msg= thd->get_stmt_da()->message();
          if (!thd->vio_ok())
          {
            sql_print_error("%s", err_msg);
          }
          else
          {
            /* Hijack the row already in-progress. */
            protocol->store(&error_clex_str, system_charset_info);
            protocol->store(err_msg, strlen(err_msg), system_charset_info);
            if (protocol->write())
              goto err;
            /* Start off another row for HA_ADMIN_FAILED */
            protocol->prepare_for_resend();
            protocol->store(&table_name, system_charset_info);
            protocol->store(operator_name, system_charset_info);
          }
          thd->clear_error();
        }
        /* Make sure this table instance is not reused after the operation. */
        if (table->table)
          table->table->mark_table_for_reopen();
      }
      result_code= result_code ? HA_ADMIN_FAILED : HA_ADMIN_OK;
      table->next_local= save_next_local;
      table->next_global= save_next_global;
      goto send_result_message;
    }
    case HA_ADMIN_WRONG_CHECKSUM:
    {
      protocol->store(STRING_WITH_LEN("note"), system_charset_info);
      protocol->store(ER_THD(thd, ER_VIEW_CHECKSUM),
                      strlen(ER_THD(thd, ER_VIEW_CHECKSUM)),
                      system_charset_info);
      break;
    }

    case HA_ADMIN_NEEDS_UPGRADE:
    case HA_ADMIN_NEEDS_DATA_CONVERSION:
    case HA_ADMIN_NEEDS_ALTER:
    {
      char buf[MYSQL_ERRMSG_SIZE];
      size_t length;
      const char *what_to_upgrade= table->view ? "VIEW" :
          table->table->file->ha_table_flags() & HA_CAN_REPAIR ? "TABLE" : 0;

      protocol->store(&error_clex_str, system_charset_info);
      if (what_to_upgrade && result_code == HA_ADMIN_NEEDS_UPGRADE)
        length= my_snprintf(buf, sizeof(buf),
                            ER_THD(thd, ER_TABLE_NEEDS_UPGRADE),
                            what_to_upgrade, table->table_name.str);
      else
        length= my_snprintf(buf, sizeof(buf),
                            ER_THD(thd, ER_TABLE_NEEDS_REBUILD),
                            table->table_name.str);
      protocol->store(buf, length, system_charset_info);
      fatal_error=1;
      break;
    }
    case HA_ERR_TABLE_READONLY:
    {
      send_read_only_warning(thd, &msg_status, &table_name);
      break;
    }
    default:				// Probably HA_ADMIN_INTERNAL_ERROR
      {
        char buf[MYSQL_ERRMSG_SIZE];
        size_t length=my_snprintf(buf, sizeof(buf),
                                "Unknown - internal error %d during operation",
                                result_code);
        protocol->store(&error_clex_str, system_charset_info);
        protocol->store(buf, length, system_charset_info);
        fatal_error=1;
        break;
      }
    }
    /*
      Admin commands acquire table locks and these locks are not detected by
      parallel replication deadlock detection-and-handling mechanism. Hence
      they must be marked as DDL so that they are not scheduled in parallel
      with conflicting DMLs resulting in deadlock.
    */
    thd->transaction->stmt.mark_executed_table_admin_cmd();

    if (table->table && !table->view)
    {
      /* Skip FLUSH TABLES if we are doing analyze */
      const bool skip_flush= (operator_func == &handler::ha_analyze);
      if (table->table->s->tmp_table)
      {
        /*
          If the table was not opened successfully, do not try to get
          status information. (Bug#47633)
        */
        if (open_for_modify && !open_error)
          table->table->file->info(HA_STATUS_CONST);
      }
      else if ((!skip_flush && open_for_modify) || fatal_error)
      {
        table->table->s->tdc->flush_unused(true);
        /*
          May be something modified. Consequently, we have to
          invalidate the query cache.
        */
        table->table= 0;                        // For query cache
        query_cache_invalidate3(thd, table, 0);
      }
      else if (collect_eis && skip_flush && compl_result_code == HA_ADMIN_OK)
      {
        TABLE_LIST *save_next_global= table->next_global;
        table->next_global= 0;
        read_statistics_for_tables(thd, table, true /* force_reload */);
        table->next_global= save_next_global;
      }
    }
    /* Error path, a admin command failed. */
    if (thd->transaction_rollback_request || fatal_error)
    {
      /*
        Unlikely, but transaction rollback was requested by one of storage
        engines (e.g. due to deadlock). Perform it.
      */
      if (trans_rollback_stmt(thd) || trans_rollback_implicit(thd))
        goto err;
    }
    else
    {
      if (trans_commit_stmt(thd))
        goto err;
      is_table_modified= true;
    }
    close_thread_tables(thd);

    if (storage_engine_name[0])
    {
      /* Table was changed (repair, optimize or something similar) */
      backup_log_info ddl_log;
      bzero(&ddl_log, sizeof(ddl_log));
      lex_string_set(&ddl_log.org_storage_engine_name,
                     storage_engine_name);
      ddl_log.query=            *operator_name;
      ddl_log.org_partitioned=  storage_engine_partitioned;
      ddl_log.org_database=     table->db;
      ddl_log.org_table=        table->table_name;
      ddl_log.org_table_id=     tabledef_version;
      backup_log_ddl(&ddl_log);
    }

    thd->release_transactional_locks();

    /*
      If it is CHECK TABLE v1, v2, v3, and v1, v2, v3 are views, we will run
      separate open_tables() for each CHECK TABLE argument.
      Right now we do not have a separate method to reset the prelocking
      state in the lex to the state after parsing, so each open will pollute
      this state: add elements to lex->srotuines_list, TABLE_LISTs to
      lex->query_tables. Below is a lame attempt to recover from this
      pollution.
      @todo: have a method to reset a prelocking context, or use separate
      contexts for each open.
    */
    for (Sroutine_hash_entry *rt=
           (Sroutine_hash_entry*)thd->lex->sroutines_list.first;
         rt; rt= rt->next)
      rt->mdl_request.ticket= NULL;

    if (protocol->write())
      goto err;
    DEBUG_SYNC(thd, "admin_command_kill_after_modify");
  }
  thd->resume_subsequent_commits(suspended_wfc);
  DBUG_EXECUTE_IF("inject_analyze_table_sleep", my_sleep(500000););
  if (is_table_modified && is_cmd_replicated &&
      (!opt_readonly || thd->slave_thread) && !thd->lex->no_write_to_binlog)
  {
    thd->get_stmt_da()->set_overwrite_status(true);
    auto res= write_bin_log(thd, true, thd->query(), thd->query_length());
    thd->get_stmt_da()->set_overwrite_status(false);
    if (res)
      goto err;
  }
  my_eof(thd);

  DBUG_RETURN(FALSE);

err:
  /* Make sure this table instance is not reused after the failure. */
  trans_rollback_stmt(thd);
  if (stmt_causes_implicit_commit(thd, CF_IMPLICIT_COMMIT_END))
    trans_rollback(thd);
  if (table && table->table)
  {
    table->table->mark_table_for_reopen();
    table->table= 0;
  }
  close_thread_tables(thd);			// Shouldn't be needed
  thd->release_transactional_locks();
  thd->resume_subsequent_commits(suspended_wfc);
  DBUG_RETURN(TRUE);
}


/*
  Assigned specified indexes for a table into key cache

  SYNOPSIS
    mysql_assign_to_keycache()
    thd		Thread object
    tables	Table list (one table only)

  RETURN VALUES
   FALSE ok
   TRUE  error
*/

bool mysql_assign_to_keycache(THD* thd, TABLE_LIST* tables,
			     const LEX_CSTRING *key_cache_name)
{
  HA_CHECK_OPT check_opt;
  KEY_CACHE *key_cache;
  DBUG_ENTER("mysql_assign_to_keycache");

  THD_STAGE_INFO(thd, stage_finding_key_cache);
  check_opt.init();
  mysql_mutex_lock(&LOCK_global_system_variables);
  if (!(key_cache= get_key_cache(key_cache_name)))
  {
    mysql_mutex_unlock(&LOCK_global_system_variables);
    my_error(ER_UNKNOWN_KEY_CACHE, MYF(0), key_cache_name->str);
    DBUG_RETURN(TRUE);
  }
  mysql_mutex_unlock(&LOCK_global_system_variables);
  if (!key_cache->key_cache_inited)
  {
    my_error(ER_UNKNOWN_KEY_CACHE, MYF(0), key_cache_name->str);
    DBUG_RETURN(true);
  }
  check_opt.key_cache= key_cache;
  DBUG_RETURN(mysql_admin_table(thd, tables, &check_opt,
                                &msg_assign_to_keycache, TL_READ_NO_INSERT, 0,
                                0, 0, 0,
                                &handler::assign_to_keycache, 0, false));
}


/*
  Preload specified indexes for a table into key cache

  SYNOPSIS
    mysql_preload_keys()
    thd		Thread object
    tables	Table list (one table only)

  RETURN VALUES
    FALSE ok
    TRUE  error
*/

bool mysql_preload_keys(THD* thd, TABLE_LIST* tables)
{
  DBUG_ENTER("mysql_preload_keys");
  /*
    We cannot allow concurrent inserts. The storage engine reads
    directly from the index file, bypassing the cache. It could read
    outdated information if parallel inserts into cache blocks happen.
  */
  DBUG_RETURN(mysql_admin_table(thd, tables, 0,
                                &msg_preload_keys, TL_READ_NO_INSERT,
                                0, 0, 0, 0,
                                &handler::preload_keys, 0, false));
}


bool Sql_cmd_analyze_table::execute(THD *thd)
{
  LEX *m_lex= thd->lex;
  TABLE_LIST *first_table= m_lex->first_select_lex()->table_list.first;
  bool res= TRUE;
  thr_lock_type lock_type = TL_READ_NO_INSERT;
  DBUG_ENTER("Sql_cmd_analyze_table::execute");

  if (check_table_access(thd, SELECT_ACL | INSERT_ACL, first_table,
                         FALSE, UINT_MAX, FALSE))
    goto error;
  if (thd->has_read_only_protection())
    goto error;

  WSREP_TO_ISOLATION_BEGIN_WRTCHK(NULL, NULL, first_table);
  res= mysql_admin_table(thd, first_table, &m_lex->check_opt,
                         &msg_analyze, lock_type, 1, 0, 0, 0,
                         &handler::ha_analyze, 0, true);
  m_lex->first_select_lex()->table_list.first= first_table;
  m_lex->query_tables= first_table;

#ifdef WITH_WSREP
 wsrep_error_label:
#endif /* WITH_WSREP */
error:
  DBUG_RETURN(res);
}


bool Sql_cmd_check_table::execute(THD *thd)
{
  LEX *m_lex= thd->lex;
  TABLE_LIST *first_table= m_lex->first_select_lex()->table_list.first;
  thr_lock_type lock_type = TL_READ_NO_INSERT;
  bool res= TRUE;
  DBUG_ENTER("Sql_cmd_check_table::execute");

  if (check_table_access(thd, SELECT_ACL, first_table,
                         TRUE, UINT_MAX, FALSE))
    goto error; /* purecov: inspected */

  res= mysql_admin_table(thd, first_table, &m_lex->check_opt, &msg_check,
                         lock_type, 0, 0, HA_OPEN_FOR_REPAIR, 0,
                         &handler::ha_check, &view_check, false);

  m_lex->first_select_lex()->table_list.first= first_table;
  m_lex->query_tables= first_table;

error:
  DBUG_RETURN(res);
}


bool Sql_cmd_optimize_table::execute(THD *thd)
{
  LEX *m_lex= thd->lex;
  TABLE_LIST *first_table= m_lex->first_select_lex()->table_list.first;
  bool res= TRUE;
  Recreate_info recreate_info;
  DBUG_ENTER("Sql_cmd_optimize_table::execute");

  if (check_table_access(thd, SELECT_ACL | INSERT_ACL, first_table,
                         FALSE, UINT_MAX, FALSE))
    goto error; /* purecov: inspected */

  WSREP_TO_ISOLATION_BEGIN_WRTCHK(NULL, NULL, first_table);
  res= (specialflag & SPECIAL_NO_NEW_FUNC) ?
    mysql_recreate_table(thd, first_table, &recreate_info,
                         false) :
    mysql_admin_table(thd, first_table, &m_lex->check_opt,
                      &msg_optimize, TL_WRITE, 1, 0, 0, 0,
                      &handler::ha_optimize, 0, true);
  m_lex->first_select_lex()->table_list.first= first_table;
  m_lex->query_tables= first_table;

#ifdef WITH_WSREP
wsrep_error_label:
#endif /* WITH_WSREP */
error:
  DBUG_RETURN(res);
}


bool Sql_cmd_repair_table::execute(THD *thd)
{
  LEX *m_lex= thd->lex;
  TABLE_LIST *first_table= m_lex->first_select_lex()->table_list.first;
  bool res= TRUE;
  DBUG_ENTER("Sql_cmd_repair_table::execute");

  if (check_table_access(thd, SELECT_ACL | INSERT_ACL, first_table,
                         FALSE, UINT_MAX, FALSE))
    goto error; /* purecov: inspected */
  WSREP_TO_ISOLATION_BEGIN_WRTCHK(NULL, NULL, first_table);
  res= mysql_admin_table(thd, first_table, &m_lex->check_opt, &msg_repair,
                         TL_WRITE, 1,
                         MY_TEST(m_lex->check_opt.sql_flags &
                                 (TT_USEFRM | TT_FORCE)),
                         HA_OPEN_FOR_REPAIR, &prepare_for_repair,
                         &handler::ha_repair, &view_repair, true);

  m_lex->first_select_lex()->table_list.first= first_table;
  m_lex->query_tables= first_table;

#ifdef WITH_WSREP
wsrep_error_label:
#endif /* WITH_WSREP */
error:
  DBUG_RETURN(res);
}<|MERGE_RESOLUTION|>--- conflicted
+++ resolved
@@ -70,18 +70,12 @@
 
   DEBUG_SYNC(thd, "ha_admin_try_alter");
   tmp_disable_binlog(thd); // binlogging is done by caller if wanted
-<<<<<<< HEAD
   /* Ignore if there is more than one table in the list */
   save_next_global= table_list->next_global;
   table_list->next_global= 0;
-  result_code= (thd->open_temporary_tables(table_list) ||
-                mysql_recreate_table(thd, table_list, recreate_info,
-                                     table_copy));
+  result_code= thd->check_and_open_tmp_table(table_list) ||
+               mysql_recreate_table(thd, table_list, recreate_info, table_copy);
   table_list->next_global= save_next_global;
-=======
-  result_code= (thd->check_and_open_tmp_table(table_list) ||
-                mysql_recreate_table(thd, table_list, recreate_info, false));
->>>>>>> c4ed889b
   reenable_binlog(thd);
   /*
     mysql_recreate_table() can push OK or ERROR.

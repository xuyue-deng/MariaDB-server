/*
   Copyright (c) 2002, 2016, Oracle and/or its affiliates.
   Copyright (c) 2011, 2024, MariaDB

   This program is free software; you can redistribute it and/or modify
   it under the terms of the GNU General Public License as published by
   the Free Software Foundation; version 2 of the License.

   This program is distributed in the hope that it will be useful,
   but WITHOUT ANY WARRANTY; without even the implied warranty of
   MERCHANTABILITY or FITNESS FOR A PARTICULAR PURPOSE.  See the
   GNU General Public License for more details.

   You should have received a copy of the GNU General Public License
   along with this program; if not, write to the Free Software
   Foundation, Inc., 51 Franklin St, Fifth Floor, Boston, MA 02110-1335  USA */

#include "sp_instr.h"

#include "opt_trace.h"    // class Opt_trace_start
#include "sql_array.h"    // class Dynamic_array
#include "sql_audit.h"    // mysql_audit_general
#include "sql_base.h"     // open_and_lock_tables
#include "sql_derived.h"  // mysql_handle_derived
#include "sp_head.h"      // class sp_head
#include "sql_parse.h"    // check_table_access
#include "sp_rcontext.h"  // class sp_rcontext
#include "sql_prepare.h"  // reinit_stmt_before_use
#include "transaction.h"  // trans_commit_stmt, trans_rollback_stmt, ...

/*
  Sufficient max length of printed destinations.
*/
static const int SP_STMT_PRINT_MAXLEN= 40;

static int cmp_rqp_locations(const void *a_, const void *b_)
{
  auto a= static_cast<Rewritable_query_parameter *const *>(a_);
  auto b= static_cast<Rewritable_query_parameter *const *>(b_);
  return (int)((*a)->pos_in_query - (*b)->pos_in_query);
}


<<<<<<< HEAD
static constexpr LEX_CSTRING cursor_str= {C_STRING_WITH_LEN("cursor")};

/*
  Print the instruction name with an array variable element:
  @param str [OUT]     The destination string
  @param cmd           The instruction name
  @param rcontext_name The name of the array rcontext
  @param array_name    The array name
  @param index_offest  The offset of the index variable.

  Example: "cclose SESSION.cursor[c@1]"
  - cclose is the command name
  - SESSION is the name of the cursor rcontext
  - c@1 is the index variable name and offset
*/
void sp_instr::print_cmd_and_array_element(String *str,
                                           const LEX_CSTRING &cmd,
                                           const LEX_CSTRING &rcontext_name,
                                           const LEX_CSTRING &array_name,
                                           uint index_offset) const
{
  const sp_variable *pv= m_ctx->find_variable(index_offset);
  size_t rsrv= cmd.length + 1/*space*/ +
               rcontext_name.length +
               array_name.length + 2/*[]*/ +
               (pv ? pv->name.length + 1/*@*/ + SP_INSTR_UINT_MAXLEN : 0);
  if (str->reserve(rsrv))
    return;
  str->qs_append(cmd.str, cmd.length);
  str->qs_append(' ');
  if (pv)
  {
    str->qs_append(&rcontext_name);
    str->qs_append(&array_name);
    str->qs_append('[');
    str->qs_append(&pv->name);
    str->qs_append('@');
    str->qs_append(pv->offset);
    str->qs_append(']');
  }
}

=======
/**
  Traverse the list of Item_param instances created on the fist parsing of
  SP instruction's statement and put them back into sp_inst_lex->free list
  for releasing them on deallocating statement's resources to avoid
  memory leaks.
*/

void
sp_lex_instr::put_back_item_params(THD *thd, LEX *lex,
                                   const List<Item_param>& param_values)
{
  /*
    Instance of Item_param must be ignored on re-parsing a statement
    of failed SP instruction, therefore lex->param_list must be empty.
    Instance of the class Item_param created on first (initial) parsing of
    Prepared Statement is used for whole its life.
  */
  DBUG_ASSERT(lex->param_list.is_empty());

  for (auto it= param_values.begin();
       it != param_values.end(); ++it)
  {
    /*
      Put retained instances of Item_param back into sp_lex_inst::free_list
      to avoid leaking them. Original ordering of Item_param objects
      are preserved since param_values contains items in reverse order.
    */
    Item_param *param_for_adding_to_free_list= it.operator->();

    Item *prev_head= free_list;
    free_list= param_for_adding_to_free_list;
    param_for_adding_to_free_list->next= prev_head;
  }
}


>>>>>>> b565b3e7
/*
  StoredRoutinesBinlogging
  This paragraph applies only to statement-based binlogging. Row-based
  binlogging does not need anything special like this.

  Top-down overview:

  1. Statements

  Statements that have is_update_query(stmt) == true are written into the
  binary log verbatim.
  Examples:
    UPDATE tbl SET tbl.x = spfunc_w_side_effects()
    UPDATE tbl SET tbl.x=1 WHERE spfunc_w_side_effect_that_returns_false(tbl.y)

  Statements that have is_update_query(stmt) == false (e.g. SELECTs) are not
  written into binary log. Instead we catch function calls the statement
  makes and write it into binary log separately (see #3).

  2. PROCEDURE calls

  CALL statements are not written into binary log. Instead
  * Any FUNCTION invocation (in SET, IF, WHILE, OPEN CURSOR and other SP
    instructions) is written into binlog separately.

  * Each statement executed in SP is binlogged separately, according to rules
    in #1, with the exception that we modify query string: we replace uses
    of SP local variables with NAME_CONST('spvar_name', <spvar-value>) calls.
    This substitution is done in subst_spvars().

  3. FUNCTION calls

  In sp_head::execute_function(), we check
   * If this function invocation is done from a statement that is written
     into the binary log.
   * If there were any attempts to write events to the binary log during
     function execution (grep for start_union_events and stop_union_events)

   If the answers are No and Yes, we write the function call into the binary
   log as "SELECT spfunc(<param1value>, <param2value>, ...)"


  4. Miscellaneous issues.

  4.1 User variables.

  When we call mysql_bin_log.write() for an SP statement, thd->user_var_events
  must hold set<{var_name, value}> pairs for all user variables used during
  the statement execution.
  This set is produced by tracking user variable reads during statement
  execution.

  For SPs, this has the following implications:
  1) thd->user_var_events may contain events from several SP statements and
     needs to be valid after exection of these statements was finished. In
     order to achieve that, we
     * Allocate user_var_events array elements on appropriate mem_root (grep
       for user_var_events_alloc).
     * Use is_query_in_union() to determine if user_var_event is created.

  2) We need to empty thd->user_var_events after we have wrote a function
     call. This is currently done by making
     reset_dynamic(&thd->user_var_events);
     calls in several different places. (TODO consider moving this into
     mysql_bin_log.write() function)

  4.2 Auto_increment storage in binlog

  As we may write two statements to binlog from one single logical statement
  (case of "SELECT func1(),func2()": it is binlogged as "SELECT func1()" and
  then "SELECT func2()"), we need to reset auto_increment binlog variables
  after each binlogged SELECT. Otherwise, the auto_increment value of the
  first SELECT would be used for the second too.
*/


/**
  Replace thd->query{_length} with a string that one can write to
  the binlog.

  The binlog-suitable string is produced by replacing references to SP local
  variables with NAME_CONST('sp_var_name', value) calls.

  @param thd        Current thread.
  @param instr      Instruction (we look for Item_splocal instances in
                    instr->free_list)
  @param query_str  Original query string

  @return
    - false  on success.
    thd->query{_length} either has been appropriately replaced or there
    is no need for replacements.
    - true   out of memory error.
*/

static bool
subst_spvars(THD *thd, sp_instr *instr, LEX_STRING *query_str)
{
  DBUG_ENTER("subst_spvars");

  Dynamic_array<Rewritable_query_parameter*> rewritables(PSI_INSTRUMENT_MEM);
  char *pbuf;
  StringBuffer<512> qbuf;
  Copy_query_with_rewrite acc(thd, query_str->str, query_str->length, &qbuf);

  /* Find rewritable Items used in this statement */
  for (Item *item= instr->free_list; item; item= item->next)
  {
    Rewritable_query_parameter *rqp= item->get_rewritable_query_parameter();
    if (rqp && rqp->pos_in_query)
      rewritables.append(rqp);
  }
  if (!rewritables.elements())
    DBUG_RETURN(false);

  rewritables.sort(cmp_rqp_locations);

  thd->query_name_consts= (uint)rewritables.elements();

  for (Rewritable_query_parameter **rqp= rewritables.front();
       rqp <= rewritables.back(); rqp++)
  {
    if (acc.append(*rqp))
      DBUG_RETURN(true);
  }
  if (acc.finalize())
    DBUG_RETURN(true);

  /*
    Allocate additional space at the end of the new query string for the
    query_cache_send_result_to_client function.

    The query buffer layout is:
       buffer :==
            <statement>   The input statement(s)
            '\0'          Terminating null char
            <length>      Length of following current database name 2
            <db_name>     Name of current database
            <flags>       Flags struct
  */
  size_t buf_len= (qbuf.length() + 1 + QUERY_CACHE_DB_LENGTH_SIZE +
                thd->db.length + QUERY_CACHE_FLAGS_SIZE + 1);
  if ((pbuf= (char *) alloc_root(thd->mem_root, buf_len)))
  {
    char *ptr= pbuf + qbuf.length();
    memcpy(pbuf, qbuf.ptr(), qbuf.length());
    *ptr= 0;
    int2store(ptr+1, thd->db.length);
  }
  else
    DBUG_RETURN(true);

  thd->set_query(pbuf, qbuf.length());

  DBUG_RETURN(false);
}

/**
  Prepare LEX and thread for execution of instruction, if requested open
  and lock LEX's tables, execute instruction's core function, perform
  cleanup afterwards.

  @param thd           thread context
  @param nextp         out - next instruction
  @param open_tables   if true then check read access to tables in LEX's table
                       list and open and lock them (used in instructions which
                       need to calculate some expression and don't execute
                       complete statement).
  @param instr         instruction for which we prepare context, and which core
                       function execute by calling its exec_core() method.
  @param rerun_the_same_instr  true in case the instruction is re-run after
                               a SQL statement associated with it has been
                               re-parsed.

  @note
    We are not saving/restoring some parts of THD which may need this because
    we do this once for whole routine execution in sp_head::execute().

  @return
    0/non-0 - Success/Failure
*/

int
sp_lex_keeper::reset_lex_and_exec_core(THD *thd, uint *nextp,
                                       bool open_tables, sp_instr* instr,
                                       bool rerun_the_same_instr)
{
  int res= 0;
  DBUG_ENTER("reset_lex_and_exec_core");

  /*
    The flag is saved at the entry to the following substatement.
    It's reset further in the common code part.
    It's merged with the saved parent's value at the exit of this func.
  */
  bool parent_modified_non_trans_table=
    thd->transaction->stmt.modified_non_trans_table;
  unsigned int parent_unsafe_rollback_flags=
    thd->transaction->stmt.m_unsafe_rollback_flags;
  thd->transaction->stmt.modified_non_trans_table= false;
  thd->transaction->stmt.m_unsafe_rollback_flags= 0;

  DBUG_ASSERT(!thd->derived_tables);
  DBUG_ASSERT(thd->Item_change_list::is_empty());
  /*
    Use our own lex.
    We should not save old value since it is saved/restored in
    sp_head::execute() when we are entering/leaving routine.
  */
  thd->lex= m_lex;

  /*
    If the instruction is re-run by a reason of metadata change, then re-use
    current query id rather than set a new one. Doing this way we retain
    warnings generated on running the SP instruction. If a new query id was set
    it would result in clearing all accumulated warnings in
      mysql_execute_command
    on calling
      thd->get_stmt_da()->opt_clear_warning_info(thd->query_id)
    since in this case Warning_info::m_warn_id != thd->query_id.

    @sa Warning_info::opt_clear()
  */
  if (!rerun_the_same_instr)
    thd->set_query_id(next_query_id());

  if (thd->locked_tables_mode <= LTM_LOCK_TABLES)
  {
    /*
      This statement will enter/leave prelocked mode on its own.
      Entering prelocked mode changes table list and related members
      of LEX, so we'll need to restore them.
    */
    if (lex_query_tables_own_last)
    {
      /*
        We've already entered/left prelocked mode with this statement.
        Attach the list of tables that need to be prelocked and mark m_lex
        as having such list attached.
      */
      *lex_query_tables_own_last= prelocking_tables;
      m_lex->mark_as_requiring_prelocking(lex_query_tables_own_last);
    }
  }

  reinit_stmt_before_use(thd, m_lex);

#ifndef EMBEDDED_LIBRARY
  /*
    If there was instruction which changed tracking state,
    the result of changed tracking state send to client in OK packed.
    So it changes result sent to client and probably can be different
    independent on query text. So we can't cache such results.
  */
  if ((thd->client_capabilities & CLIENT_SESSION_TRACK) &&
      (thd->server_status & SERVER_SESSION_STATE_CHANGED))
    thd->lex->safe_to_cache_query= 0;
#endif

  Opt_trace_start ots(thd);
  ots.init(thd, m_lex->query_tables, SQLCOM_SELECT, &m_lex->var_list,
           nullptr, 0, thd->variables.character_set_client);

  Json_writer_object trace_command(thd);
  Json_writer_array trace_command_steps(thd, "steps");
  if (open_tables)
    res= instr->exec_open_and_lock_tables(thd, m_lex->query_tables);

  if (likely(!res))
  {
    res= instr->exec_core(thd, nextp);
    DBUG_PRINT("info",("exec_core returned: %d", res));
  }

  /*
    Call after unit->cleanup() to close open table
    key read.
  */
  if (open_tables)
  {
    m_lex->unit.cleanup();
    /* Here we also commit or rollback the current statement. */
    if (! thd->in_sub_stmt)
    {
      thd->get_stmt_da()->set_overwrite_status(true);
      thd->is_error() ? trans_rollback_stmt(thd) : trans_commit_stmt(thd);
      thd->get_stmt_da()->set_overwrite_status(false);
    }
    close_thread_tables(thd);
    thd_proc_info(thd, 0);

    if (! thd->in_sub_stmt)
    {
      if (thd->transaction_rollback_request)
      {
        trans_rollback_implicit(thd);
        thd->release_transactional_locks();
      }
      else if (! thd->in_multi_stmt_transaction_mode())
        thd->release_transactional_locks();
      else
        thd->mdl_context.release_statement_locks();
    }
  }
  //TODO: why is this here if log_slow_query is in sp_instr_stmt::execute?
  delete_explain_query(m_lex);

  if (m_lex->query_tables_own_last)
  {
    /*
      We've entered and left prelocking mode when executing statement
      stored in m_lex.
      m_lex->query_tables(->next_global)* list now has a 'tail' - a list
      of tables that are added for prelocking. (If this is the first
      execution, the 'tail' was added by open_tables(), otherwise we've
      attached it above in this function).
      Now we'll save the 'tail', and detach it.
    */
    lex_query_tables_own_last= m_lex->query_tables_own_last;
    prelocking_tables= *lex_query_tables_own_last;
    *lex_query_tables_own_last= nullptr;
    m_lex->query_tables_last= m_lex->query_tables_own_last;
    m_lex->mark_as_requiring_prelocking(nullptr);
  }
  thd->rollback_item_tree_changes();
  /*
    Update the state of the active arena if no errors on
    open_tables stage.
  */
  if (likely(!res) || likely(!thd->is_error()))
    thd->stmt_arena->state= Query_arena::STMT_EXECUTED;

  /*
    Merge here with the saved parent's values
    what is needed from the substatement gained
  */
  thd->transaction->stmt.modified_non_trans_table |= parent_modified_non_trans_table;
  thd->transaction->stmt.m_unsafe_rollback_flags |= parent_unsafe_rollback_flags;

  TRANSACT_TRACKER(add_trx_state_from_thd(thd));

  /*
    Unlike for PS we should not call Item's destructors for newly created
    items after execution of each instruction in stored routine. This is
    because SP often create Item (like Item_int, Item_string etc...) when
    they want to store some value in local variable, pass return value and
    etc... So their life time should be longer than one instruction.

    cleanup_items() is called in sp_head::execute()
  */
  thd->lex->restore_set_statement_var();
  DBUG_RETURN(res || thd->is_error());
}


void sp_lex_keeper::free_lex(THD *thd)
{
  /*
    Currently, m_lex_resp == false for sp_instr_cursor_copy_struct instructions
    and in some cases for sp_instr_set instructions. For these classes
    free_lex() returns control flow immediately and doesn't change m_lex.
  */
  if (!m_lex_resp || !m_lex) return;

  /* Prevent endless recursion. */
  m_lex->sphead= nullptr;
  lex_end(m_lex);

  sp_lex_cursor* cursor_lex= m_lex->get_lex_for_cursor();
  if (cursor_lex == nullptr)
  {
    delete (st_lex_local *)m_lex;
    /*
      In case it is not sp_lex_cursor set thd->lex to the null value
      if it points to a LEX object we just deleted in order to avoid
      dangling pointers problem.
    */
    if (thd->lex == m_lex)
      thd->lex= nullptr;

    m_lex= nullptr;
    m_lex_resp= false;
  }
  else
  {
    /*
      sp_lex_cursor has references to items allocated on parsing a cursor
      declaration statement. These items are deleted on re-parsing a failing
      cursor declaration statement at the method
        sp_lex_instr::cleanup_before_parsing.
      Remove the reference to items that will be deleted from sp_lex_cursor
      in order to avoid dangling pointers problem.
    */
    cleanup_items(cursor_lex->free_list);
    cursor_lex->free_list= nullptr;
  }

  lex_query_tables_own_last= nullptr;
}


void sp_lex_keeper::set_lex(LEX *lex)
{
  m_lex= lex;
  m_lex_resp= true;
  m_lex->sp_lex_in_use= true;
}


int sp_lex_keeper::validate_lex_and_exec_core(THD *thd, uint *nextp,
                                              bool open_tables,
                                              sp_lex_instr* instr)
{
  Reprepare_observer reprepare_observer;
  bool rerun_the_same_instr= false;

  while (true)
  {
    if (instr->is_invalid() || m_lex->needs_reprepare)
    {
      thd->clear_error();
      free_lex(thd);
      LEX *lex= instr->parse_expr(thd, thd->spcont->m_sp, m_lex);

      if (!lex) return true;

      /*
        m_lex != nullptr in case it points to sp_lex_cursor.
      */
      if (m_lex == nullptr)
        set_lex(lex);

      m_first_execution= true;
      rerun_the_same_instr= true;
    }

    Reprepare_observer *stmt_reprepare_observer= nullptr;

    if (!m_first_execution &&
        ((sql_command_flags[m_lex->sql_command] & CF_REEXECUTION_FRAGILE) ||
         m_lex->sql_command == SQLCOM_END))
    {
      reprepare_observer.reset_reprepare_observer();
      stmt_reprepare_observer= &reprepare_observer;
    }

    Reprepare_observer *save_reprepare_observer= thd->m_reprepare_observer;
    thd->m_reprepare_observer= stmt_reprepare_observer;

    bool rc= reset_lex_and_exec_core(thd, nextp, open_tables, instr,
                                     rerun_the_same_instr);

    thd->m_reprepare_observer= save_reprepare_observer;

    m_first_execution= false;

    if (!rc)
      break;

    /*
      Raise the error upper level in case:
        - we got an error and Reprepare_observer is not set
        - a fatal error has been got
        - the current execution thread has been killed
        - an error different from ER_NEED_REPREPARE has been got.
    */
    if (stmt_reprepare_observer == nullptr ||
        thd->is_fatal_error ||
        thd->killed ||
        thd->get_stmt_da()->get_sql_errno() != ER_NEED_REPREPARE)
      return 1;

    if (!stmt_reprepare_observer->can_retry())
    {
      /*
        Reprepare_observer sets error status in DA but Sql_condition is not
        added. Please check Reprepare_observer::report_error(). Pushing
        Sql_condition for ER_NEED_REPREPARE here.
      */
      Diagnostics_area *da= thd->get_stmt_da();
      da->push_warning(thd, da->get_sql_errno(), da->get_sqlstate(),
                       Sql_state_errno_level::WARN_LEVEL_ERROR, da->message());
      return 1;
    }

    instr->invalidate();
  }

  return 0;
}


int sp_lex_keeper::cursor_reset_lex_and_exec_core(THD *thd, uint *nextp,
                                                  bool open_tables,
                                                  sp_lex_instr *instr)
{
  Query_arena *old_arena= thd->stmt_arena;
  /*
    Get the Query_arena from the cursor statement LEX, which contains
    the free_list of the query, so new items (if any) are stored in
    the right free_list, and we can cleanup after each cursor operation,
    e.g. open or cursor_copy_struct (for cursor%ROWTYPE variables).
  */
  thd->stmt_arena= m_lex->query_arena();
  int res= validate_lex_and_exec_core(thd, nextp, open_tables, instr);
  cleanup_items(thd->stmt_arena->free_list);
  thd->stmt_arena= old_arena;
  return res;
}

/*
  sp_instr class functions
*/

void sp_instr::print_fetch_into(String *str, List<sp_fetch_target> varlist)
{
  List_iterator_fast<sp_fetch_target> li(varlist);
  sp_fetch_target *pv;
  while ((pv= li++))
  {
    const LEX_CSTRING *prefix= pv->rcontext_handler()->get_name_prefix();
    if (str->reserve(pv->name.length + prefix->length + SP_INSTR_UINT_MAXLEN+2))
      return;
    str->qs_append(' ');
    str->qs_append(prefix);
    str->qs_append(&pv->name);
    str->qs_append('@');
    str->qs_append(pv->offset());
  }
}


int sp_instr::exec_open_and_lock_tables(THD *thd, TABLE_LIST *tables)
{
  int result;

  /*
    Check whenever we have access to tables for this statement
    and open and lock them before executing instructions core function.
  */
  if (thd->open_temporary_tables(tables) ||
      check_table_access(thd, SELECT_ACL, tables, false, UINT_MAX, false)
      || open_and_lock_tables(thd, tables, true, 0))
    result= -1;
  else
    result= 0;
  /* Prepare all derived tables/views to catch possible errors. */
  if (!result)
    result= mysql_handle_derived(thd->lex, DT_PREPARE) ? -1 : 0;

  return result;
}

uint sp_instr::get_cont_dest() const
{
  return (m_ip+1);
}


int sp_instr::exec_core(THD *thd, uint *nextp)
{
  DBUG_ASSERT(0);
  return 0;
}

void sp_lex_instr::get_query(String *sql_query) const
{
  LEX_CSTRING expr_query= get_expr_query();

  /*
    the expression string must me initialized in constructor of a derived class
  */
  DBUG_ASSERT(expr_query.str != null_clex_str.str &&
              expr_query.length != null_clex_str.length);

  /*
    Leave the method in case of empty query string.
  */
  if (!expr_query.length)
    return;

  sql_query->append(C_STRING_WITH_LEN("SELECT "));
  sql_query->append(expr_query);
}


List<Item_param>
sp_lex_instr::cleanup_before_parsing(enum_sp_type sp_type)
{
  Item *current= free_list;
  List<Item_param> param_values{};

  while (current)
  {
    Item *next= current->next;

    if (current->is_stored_routine_parameter())
      /*
        `current` points to an instance of the class Item_param.
        Place an instance of the class Item_param into the list `param_values`
        and skip the item in free_list (don't invoke the method delete_self()
        on it). Since the `free_list` stores items in reverse order of creation
        (that is the last created item is the one pointed by the `free_list`),
        place items in the list `param_values` using push_front to save
        original ordering of items
      */
      param_values.push_front((Item_param*)current);
    else
      current->delete_self();

    current= next;
  }

  free_list= nullptr;

  if (sp_type == SP_TYPE_TRIGGER)
    /*
      Some of deleted items can be referenced from the list
      m_cur_trigger_stmt_items. Clean up the list content to avoid
      dangling references.
    */
    m_cur_trigger_stmt_items.empty();

  return param_values;
}


/**
  Set up field object for every NEW/OLD item of the trigger.

  @param thd  current thread
  @param sp   sp_head object of the trigger
*/

bool sp_lex_instr::setup_table_fields_for_trigger(
  THD *thd, sp_head *sp,
  SQL_I_List<Item_trigger_field> *next_trig_items_list)
{
  bool result= false;

  DBUG_ASSERT(sp->m_trg);

  for (Item_trigger_field *trg_field= sp->m_cur_instr_trig_field_items.first;
       trg_field;
       trg_field= trg_field->next_trg_field)
  {
    trg_field->setup_field(thd, sp->m_trg->base->get_subject_table(),
                           &sp->m_trg->subject_table_grants);
    result= trg_field->fix_fields_if_needed(thd, (Item **)0);
  }

  /*
    Move the list of Item_trigger_field objects, that have just been
    filled in on parsing the trigger's statement, into the instruction list
    owned by SP instruction.
  */
  if (sp->m_cur_instr_trig_field_items.elements)
  {
    sp->m_cur_instr_trig_field_items.save_and_clear(
        &m_cur_trigger_stmt_items);
    m_cur_trigger_stmt_items.first->next_trig_field_list= next_trig_items_list;
  }

  return result;
}


/**
  Initialize a new memory root for re-parsing a failed SP instruction's
  statement or free a memory allocated on re-parsing of the failed statement
  and re-initialize it again so to avoid memory leaks on repeating a statement
  re-parsing.

  @param sphead  The stored program.
  @param[out] new_memroot_allocated  true in case a new memory root for
                                     re-parsing was created, else false meaning
                                     that already allocated memory root is
                                     reused

  @return false on success, true on error (OOM)
*/

bool sp_lex_instr::setup_memroot_for_reparsing(sp_head *sphead,
                                               bool *new_memroot_allocated)
{
  if (!m_mem_root_for_reparsing)
  {
    DBUG_EXECUTE_IF("sp_instr_reparsing_2nd_time", DBUG_ASSERT(0););
    /*
      Allocate a memory for SP-instruction's mem_root on a mem_root of sp_head.
      Since the method sp_lex_instr::setup_memroot_for_reparsing() is called
      on failing execution of SP-instruction by the reason of changes in data
      dictionary objects metadata, the sp_head mem_root protection flag could
      has been already set on first execution of the stored routine. Therefore,
      clear the flag
        ROOT_FLAG_READ_ONLY
      in case it is set before allocating a memory for SP instruction's
      mem_root on sp_head's mem_root and restore its original value once
      the memory for the SP-instruction's new_root allocated. Read only
      property for the stored routine's mem_root can be not set after first
      invocation of a stored routine in case it was completed with error.
      So, check the flag is set before resetting its value and restoring its
      original value on return.
    */
    MEM_ROOT *sphead_mem_root= sphead->get_main_mem_root();

#ifdef PROTECT_STATEMENT_MEMROOT
    const bool read_only_mem_root=
      (sphead_mem_root->flags & ROOT_FLAG_READ_ONLY);

    if (read_only_mem_root)
      sphead_mem_root->flags&= ~ROOT_FLAG_READ_ONLY;
#endif

    m_mem_root_for_reparsing=
      (MEM_ROOT*)alloc_root(sphead_mem_root, sizeof(MEM_ROOT));

#ifdef PROTECT_STATEMENT_MEMROOT
    if (read_only_mem_root)
      /*
        Restore original read only property of sp_head' s mem_root
        in case it was set
      */
      sphead_mem_root->flags|= ROOT_FLAG_READ_ONLY;
#endif

    if (!m_mem_root_for_reparsing)
      return true;

    *new_memroot_allocated= true;
  }
  else
  {
    DBUG_EXECUTE_IF("sp_instr_reparsing_1st_time", DBUG_ASSERT(0););
    /*
      Free a memory allocated on SP-instruction's mem_root to avoid
      memory leaks could take place on recompilation of SP-instruction's
      statement.
    */
    free_root(m_mem_root_for_reparsing, MYF(0));
    *new_memroot_allocated= false;
  }

  init_sql_alloc(key_memory_sp_head_main_root, m_mem_root_for_reparsing,
                 MEM_ROOT_BLOCK_SIZE, MEM_ROOT_PREALLOC, MYF(0));

  mem_root= m_mem_root_for_reparsing;

  return false;
}


LEX* sp_lex_instr::parse_expr(THD *thd, sp_head *sp, LEX *sp_instr_lex)
{
  String sql_query;

  get_query(&sql_query);

  if (sql_query.length() == 0)
  {
    /**
      The instruction has returned zero-length query string. That means, the
      re-preparation of the instruction is not possible. We should not come
      here in the normal case.
    */
    assert(false);
    my_error(ER_UNKNOWN_ERROR, MYF(0));
    return nullptr;
  }

  /*
    Remember a pointer to the next list of Item_trigger_field objects.
    The current list of Item_trigger_field objects is cleared up in the
    method cleanup_before_parsing().
  */
  SQL_I_List<Item_trigger_field> *saved_ptr_to_next_trg_items_list= nullptr;

  if (m_cur_trigger_stmt_items.elements)
    saved_ptr_to_next_trg_items_list=
      m_cur_trigger_stmt_items.first->next_trig_field_list;

  /*
    Clean up items owned by this SP instruction except instances of Item_param.
    `sp_statement_param_values` stores instances of the class Item_param
    associated with the SP instruction's statement before the statement
    has been re-parsed.
  */
  List<Item_param> sp_statement_param_values=
    cleanup_before_parsing(sp->m_handler->type());
  DBUG_ASSERT(mem_root != thd->mem_root);
  /*
    Back up the current free_list pointer and reset it to nullptr.
    Set thd->mem_root pointing to a mem_root of SP instruction being re-parsed.
    In that way any items created on parsing a statement of the current
    instruction is allocated on SP instruction's mem_root and placed on its own
    free_list that later assigned to the current sp_instr. We use the separate
    free list for every instruction since at least at one place in the source
    code (the function subst_spvars() to be accurate) we iterate along the
    list sp_instr->free_list on executing of every SP instruction.
  */
  Query_arena backup;
  /*
    A statement of SP instruction is going to be re-parsed, so reset
    SP arena's state to STMT_INITIALIZED_FOR_SP as its initial state.
  */
  state= STMT_INITIALIZED_FOR_SP;

  /*
    First, set up a men_root for the statement is going to re-compile.
  */
  bool mem_root_allocated;
  if (setup_memroot_for_reparsing(sp, &mem_root_allocated))
    return nullptr;

  /*
    and then set it as the current mem_root. Any memory allocations can take
    place on re-parsing the SP-instruction's statement will be performed on
    this mem_root.
  */
  thd->set_n_backup_active_arena(this, &backup);
  thd->free_list= nullptr;

  Parser_state parser_state;

  if (parser_state.init(thd, sql_query.c_ptr(), sql_query.length()))
    return nullptr;

  /*
    Direct the parser to handle the '?' symbol in special way, that is as
    a positional parameter inside a prepared statement.
  */
  parser_state.m_lip.stmt_prepare_mode= true;

  // Create a new LEX and initialize it.

  LEX *lex_saved= thd->lex;
  Item **cursor_free_list= nullptr;
  st_lex_local *lex_local= nullptr;

  /*
    sp_instr_lex != nullptr for cursor relating SP instructions (sp_instr_cpush,
    sp_instr_cursor_copy_struct) and in some cases for sp_instr_set.
  */
  if (sp_instr_lex == nullptr)
  {
    lex_local= new (thd->mem_root) st_lex_local;
    thd->lex= lex_local;

    lex_local->sp_statement_param_values= std::move(sp_statement_param_values);
    lex_local->param_values_it= lex_local->sp_statement_param_values.begin();
    lex_start(thd);
    if (sp->m_handler->type() == SP_TYPE_TRIGGER)
    {
      /*
        In case the trigger's statement being re-parsed, the correct trigger's
        context (trigger event type and action time) should be copied from
        trigger's sp_head to the new lex object.
      */
      thd->lex->trg_chistics.action_time=
        thd->spcont->m_sp->m_trg->action_time;
      thd->lex->trg_chistics.events= thd->spcont->m_sp->m_trg->events;
    }
  }
  else
  {
    sp_lex_cursor* cursor_lex= sp_instr_lex->get_lex_for_cursor();
    /*
      In case sp_instr_cursor_copy_struct instruction being re-parsed
      the items stored in free_list of sp_lex_cursor are not cleaned up
      since the class sp_instr_cursor_copy_struct don't pass ownership of
      lex object to sp_lex_keeper. So, clean up items stored in free_list of
      sp_lex_cursor explicitly. For sp_instr_cpush instruction items stored
      in free_list of sp_lex_cursor are cleaned up in the method free_lex()
      since sp_instr_cpush owns a lex object stored in its sp_lex_keeper
      data member. So, for the sp_instr_cpush instruction by the time we reach
      this block cursor_lex->free_list is already empty.
    */
    if (mem_root_allocated)
      /*
        If the new memory root for re-parsing has been just created,
        then delete every item from the free item list of sp_lex_cursor.
        In case the memory root for re-parsing is re-used from previous
        re-parsing of failed instruction, don't do anything since all memory
        allocated for items were already released on calling free_root
        inside the method sp_lex_instr::setup_memroot_for_reparsing
      */
      cursor_lex->free_items();

    /* Nullify free_list to don't have a dangling pointer */
    cursor_lex->free_list= nullptr;

    cursor_free_list= &cursor_lex->free_list;
    cursor_lex->mem_root= m_mem_root_for_reparsing;
    DBUG_ASSERT(thd->lex == sp_instr_lex);
    /*
      Adjust mem_root of the cursor's Query_arena to point the just created
      memory root allocated for re-parsing, else we would have the pointer to
      sp_head's memory_root that has already been marked as read_only after
      the first successful execution of the stored routine.
    */
    cursor_lex->query_arena()->mem_root= m_mem_root_for_reparsing;
    lex_start(thd);
  }

  thd->lex->sphead= sp;
  thd->lex->spcont= m_ctx;

  sql_digest_state *parent_digest= thd->m_digest;
  PSI_statement_locker *parent_locker= thd->m_statement_psi;

  thd->m_digest= nullptr;
  thd->m_statement_psi= nullptr;

  /*
    sp_head::m_tmp_query is set by parser on parsing every statement of
    a stored routine. Since here we re-parse failed statement outside stored
    routine context, this data member isn't set. In result, the assert
      DBUG_ASSERT(sphead->m_tmp_query <= start)
    is fired in the constructor of the class Query_fragment.
    To fix the assert failure, reset this data member to point to beginning of
    the current statement being parsed.
  */
  const char *m_tmp_query_bak= sp->m_tmp_query;
  sp->m_tmp_query= sql_query.c_ptr();

  /*
    Hint the parser that re-parsing of a failed SP instruction is in progress
    and instances of the class Item_param associated with SP instruction
    should be handled carefully (re-used on re-parsing the instruction's
    statement).
    @sa param_push_or_clone
    @sa LEX::add_placeholder
  */
  thd->reparsing_sp_stmt= true;
  bool parsing_failed= parse_sql(thd, &parser_state, nullptr);
  thd->reparsing_sp_stmt= false;

  sp->m_tmp_query= m_tmp_query_bak;
  thd->m_digest= parent_digest;
  thd->m_statement_psi= parent_locker;

  if (!parsing_failed)
  {
    thd->lex->set_trg_event_type_for_tables();
    adjust_sql_command(thd->lex);
    parsing_failed= on_after_expr_parsing(thd);

    if (sp->m_handler->type() == SP_TYPE_TRIGGER)
      setup_table_fields_for_trigger(thd, sp,
                                     saved_ptr_to_next_trg_items_list);

    if (cursor_free_list)
      /*
        Update sp_lex_cursor::free_list to point to a list of items
        just created on re-parsing the cursor's statement.
      */
      *cursor_free_list= thd->free_list;
    else
    {
      /*
        Assign the list of items created on re-parsing the statement to
        the current stored routine's instruction.
      */
      free_list= thd->free_list;

      put_back_item_params(thd, thd->lex,
                           lex_local->sp_statement_param_values);
    }

    thd->free_list= nullptr;
  }

  Query_arena old;
  thd->restore_active_arena(&old, &backup);

  LEX *expr_lex= thd->lex;
  thd->lex= lex_saved;

  return parsing_failed ? nullptr : expr_lex;
}


/*
  sp_instr_stmt class functions
*/

PSI_statement_info sp_instr_stmt::psi_info=
{ 0, "stmt", 0};

int
sp_instr_stmt::execute(THD *thd, uint *nextp)
{
  int res;
  bool save_enable_slow_log;
  const CSET_STRING query_backup= thd->query_string;
  Sub_statement_state backup_state;
  DBUG_ENTER("sp_instr_stmt::execute");
  DBUG_PRINT("info", ("command: %d", m_lex_keeper.sql_command()));

  MYSQL_SET_STATEMENT_TEXT(thd->m_statement_psi, m_query.str, static_cast<uint>(m_query.length));

#if defined(ENABLED_PROFILING)
  /* This s-p instr is profilable and will be captured. */
  thd->profiling.set_query_source(m_query.str, m_query.length);
#endif

  save_enable_slow_log= thd->enable_slow_log;
  thd->store_slow_query_state(&backup_state);

  if (!(res= alloc_query(thd, m_query.str, m_query.length)) &&
      !(res=subst_spvars(thd, this, &m_query)))
  {
    /*
      (the order of query cache and subst_spvars calls is irrelevant because
      queries with SP vars can't be cached)
    */
    general_log_write(thd, COM_QUERY, thd->query(), thd->query_length());

    if (query_cache_send_result_to_client(thd, thd->query(),
                                          thd->query_length()) <= 0)
    {
      thd->reset_slow_query_state(&backup_state);
      res= m_lex_keeper.validate_lex_and_exec_core(thd, nextp, false, this);
      bool log_slow= !res && thd->enable_slow_log;

      /* Finalize server status flags after executing a statement. */
      if (log_slow || thd->get_stmt_da()->is_eof() ||
          mysql_audit_general_enabled())
        thd->update_server_status();

      if (thd->get_stmt_da()->is_eof())
        thd->protocol->end_statement();

      query_cache_end_of_result(thd);

      mysql_audit_general(thd, MYSQL_AUDIT_GENERAL_STATUS,
                          thd->get_stmt_da()->is_error() ?
                                 thd->get_stmt_da()->sql_errno() : 0,
                          command_name[COM_QUERY].str);

      if (log_slow)
        log_slow_statement(thd);

      /*
        Restore enable_slow_log, that can be changed by a admin or call
        command
      */
      thd->enable_slow_log= save_enable_slow_log;

      /* Add the number of rows to thd for the 'call' statistics */
      thd->add_slow_query_state(&backup_state);
    }
    else
    {
      /* change statistics */
      enum_sql_command save_sql_command= thd->lex->sql_command;
      thd->lex->sql_command= SQLCOM_SELECT;
      status_var_increment(thd->status_var.com_stat[SQLCOM_SELECT]);
      thd->update_stats();
      thd->lex->sql_command= save_sql_command;
      *nextp= m_ip+1;
#ifdef PROTECT_STATEMENT_MEMROOT
      mark_as_qc_used();
#endif
    }
    thd->set_query(query_backup);
    thd->query_name_consts= 0;

    if (likely(!thd->is_error()))
    {
      res= 0;
      thd->get_stmt_da()->reset_diagnostics_area();
    }
  }

  DBUG_RETURN(res || thd->is_error());
}


void
sp_instr_stmt::print(String *str)
{
  size_t i, len;

  /* stmt CMD "..." */
  if (str->reserve(SP_STMT_PRINT_MAXLEN+SP_INSTR_UINT_MAXLEN+8))
    return;
  str->qs_append(STRING_WITH_LEN("stmt "));
  str->qs_append((uint)m_lex_keeper.sql_command());
  str->qs_append(STRING_WITH_LEN(" \""));
  len= m_query.length;
  /*
    Print the query string (but not too much of it), just to indicate which
    statement it is.
  */
  if (len > SP_STMT_PRINT_MAXLEN)
    len= SP_STMT_PRINT_MAXLEN-3;
  /* Copy the query string and replace '\n' with ' ' in the process */
  for (i= 0 ; i < len ; i++)
  {
    char c= m_query.str[i];
    if (c == '\n')
      c= ' ';
    str->qs_append(c);
  }
  if (m_query.length > SP_STMT_PRINT_MAXLEN)
    str->qs_append(STRING_WITH_LEN("...")); /* Indicate truncated string */
  str->qs_append('"');
}


int
sp_instr_stmt::exec_core(THD *thd, uint *nextp)
{
  MYSQL_QUERY_EXEC_START(thd->query(),
                         thd->thread_id,
                         thd->get_db(),
                         &thd->security_ctx->priv_user[0],
                         (char *)thd->security_ctx->host_or_ip,
                         3);
  int res= mysql_execute_command(thd);
  MYSQL_QUERY_EXEC_DONE(res);
  *nextp= m_ip+1;
  return res;
}


/*
  sp_instr_set class functions
*/

PSI_statement_info sp_instr_set::psi_info=
{ 0, "set", 0};

int
sp_instr_set::execute(THD *thd, uint *nextp)
{
  DBUG_ENTER("sp_instr_set::execute");
  DBUG_PRINT("info", ("offset: %u", m_offset));

  DBUG_RETURN(m_lex_keeper.validate_lex_and_exec_core(thd, nextp, true, this));
}


sp_rcontext *sp_instr_set::get_rcontext(THD *thd) const
{
  return m_rcontext_handler->get_rcontext(thd->spcont);
}


int
sp_instr_set::exec_core(THD *thd, uint *nextp)
{
  int res= get_rcontext(thd)->set_variable(thd, m_offset, &m_value);
  *nextp = m_ip+1;
  return res;
}

void
sp_instr_set::print(String *str)
{
  /* set name@offset ... */
  size_t rsrv = SP_INSTR_UINT_MAXLEN+6;
  sp_variable *var = m_ctx->find_variable(m_offset);
  const LEX_CSTRING *prefix= m_rcontext_handler->get_name_prefix();

  /* 'var' should always be non-null, but just in case... */
  if (var)
    rsrv+= var->name.length + prefix->length;
  if (str->reserve(rsrv))
    return;
  str->qs_append(STRING_WITH_LEN("set "));
  str->qs_append(prefix->str, prefix->length);
  if (var)
  {
    str->qs_append(&var->name);
    str->qs_append('@');
  }
  str->qs_append(m_offset);
  str->qs_append(' ');
  m_value->print(str, enum_query_type(QT_ORDINARY |
                                      QT_ITEM_ORIGINAL_FUNC_NULLIF));
}


int sp_instr_set_default_param::execute(THD *thd, uint *nextp)
{
  DBUG_ENTER("sp_instr_set_default_param::execute");
  DBUG_PRINT("info", ("offset: %u", m_offset));

  auto rctx= get_rcontext(thd);
  if (m_offset < rctx->get_inited_param_count())
  {
    // NOP
    *nextp= m_ip + 1;
    DBUG_RETURN(0);  
  }

  DBUG_RETURN(m_lex_keeper.validate_lex_and_exec_core(thd, nextp, true, this));
}


void
sp_instr_set_default_param::print(String *str)
{
  /* set name@offset ... */
  size_t rsrv = SP_INSTR_UINT_MAXLEN+20;
  sp_variable *var = m_ctx->find_variable(m_offset);
  const LEX_CSTRING *prefix= m_rcontext_handler->get_name_prefix();

  /* 'var' should always be non-null, but just in case... */
  if (var)
    rsrv+= var->name.length + prefix->length;
  if (str->reserve(rsrv))
    return;
  str->qs_append(STRING_WITH_LEN("set default param "));
  str->qs_append(prefix->str, prefix->length);
  if (var)
  {
    str->qs_append(&var->name);
    str->qs_append('@');
  }
  str->qs_append(m_offset);
  str->qs_append(' ');
  m_value->print(str, enum_query_type(QT_ORDINARY |
                                      QT_ITEM_ORIGINAL_FUNC_NULLIF));
}


/*
  sp_instr_set_field class functions
*/

int
sp_instr_set_row_field::exec_core(THD *thd, uint *nextp)
{
  int res= get_rcontext(thd)->set_variable_row_field(thd, m_offset,
                                                     m_field_offset,
                                                     &m_value);
  *nextp= m_ip + 1;
  return res;
}


void
sp_instr_set_row_field::print(String *str)
{
  /* set name@offset[field_offset] ... */
  size_t rsrv= SP_INSTR_UINT_MAXLEN + 6 + 6 + 3;
  sp_variable *var= m_ctx->find_variable(m_offset);
  const LEX_CSTRING *prefix= m_rcontext_handler->get_name_prefix();
  DBUG_ASSERT(var);
  DBUG_ASSERT(var->field_def.is_row());
  const Column_definition *def=
    var->field_def.row_field_definitions()->elem(m_field_offset);
  DBUG_ASSERT(def);

  rsrv+= var->name.length + def->field_name.length + prefix->length;
  if (str->reserve(rsrv))
    return;
  str->qs_append(STRING_WITH_LEN("set "));
  str->qs_append(prefix);
  str->qs_append(&var->name);
  str->qs_append('.');
  str->qs_append(&def->field_name);
  str->qs_append('@');
  str->qs_append(m_offset);
  str->qs_append('[');
  str->qs_append(m_field_offset);
  str->qs_append(']');
  str->qs_append(' ');
  m_value->print(str, enum_query_type(QT_ORDINARY |
                                      QT_ITEM_ORIGINAL_FUNC_NULLIF));
}


/*
  sp_instr_set_field_by_name class functions
*/

int
sp_instr_set_row_field_by_name::exec_core(THD *thd, uint *nextp)
{
  int res= get_rcontext(thd)->set_variable_row_field_by_name(thd, m_offset,
                                                             m_field_name,
                                                             &m_value);
  *nextp= m_ip + 1;
  return res;
}


void
sp_instr_set_row_field_by_name::print(String *str)
{
  /* set name.field@offset["field"] ... */
  size_t rsrv= SP_INSTR_UINT_MAXLEN + 6 + 6 + 3 + 2;
  sp_variable *var= m_ctx->find_variable(m_offset);
  const LEX_CSTRING *prefix= m_rcontext_handler->get_name_prefix();
  DBUG_ASSERT(var);
  DBUG_ASSERT(var->field_def.is_table_rowtype_ref() ||
              var->field_def.is_cursor_rowtype_ref());

  rsrv+= var->name.length + 2 * m_field_name.length + prefix->length;
  if (str->reserve(rsrv))
    return;
  str->qs_append(STRING_WITH_LEN("set "));
  str->qs_append(prefix);
  str->qs_append(&var->name);
  str->qs_append('.');
  str->qs_append(&m_field_name);
  str->qs_append('@');
  str->qs_append(m_offset);
  str->qs_append("[\"",2);
  str->qs_append(&m_field_name);
  str->qs_append("\"]",2);
  str->qs_append(' ');
  m_value->print(str, enum_query_type(QT_ORDINARY |
                                      QT_ITEM_ORIGINAL_FUNC_NULLIF));
}


/*
  sp_instr_set_trigger_field class functions
*/

PSI_statement_info sp_instr_set_trigger_field::psi_info=
{ 0, "set_trigger_field", 0};

int
sp_instr_set_trigger_field::execute(THD *thd, uint *nextp)
{
  DBUG_ENTER("sp_instr_set_trigger_field::execute");
  thd->count_cuted_fields= CHECK_FIELD_ERROR_FOR_NULL;
  DBUG_RETURN(m_lex_keeper.validate_lex_and_exec_core(thd, nextp, true, this));
}


int
sp_instr_set_trigger_field::exec_core(THD *thd, uint *nextp)
{
  Abort_on_warning_instant_set aws(thd, thd->is_strict_mode() && !thd->lex->ignore);
  const int res= (trigger_field->set_value(thd, &value) ? -1 : 0);
  *nextp = m_ip+1;
  return res;
}

void
sp_instr_set_trigger_field::print(String *str)
{
  str->append(STRING_WITH_LEN("set_trigger_field "));
  trigger_field->print(str, enum_query_type(QT_ORDINARY |
                                            QT_ITEM_ORIGINAL_FUNC_NULLIF));
  str->append(STRING_WITH_LEN(":="));
  value->print(str, enum_query_type(QT_ORDINARY |
                                    QT_ITEM_ORIGINAL_FUNC_NULLIF));
}


/*
 sp_instr_jump class functions
*/

PSI_statement_info sp_instr_jump::psi_info=
{ 0, "jump", 0};

int
sp_instr_jump::execute(THD *thd, uint *nextp)
{
  DBUG_ENTER("sp_instr_jump::execute");
  DBUG_PRINT("info", ("destination: %u", m_dest));

  *nextp= m_dest;
  DBUG_RETURN(0);
}

void
sp_instr_jump::print(String *str)
{
  /* jump dest */
  if (str->reserve(SP_INSTR_UINT_MAXLEN+5))
    return;
  str->qs_append(STRING_WITH_LEN("jump "));
  str->qs_append(m_dest);
}

uint
sp_instr_jump::opt_mark(sp_head *sp, List<sp_instr> *leads)
{
  m_dest= opt_shortcut_jump(sp, this);
  if (m_dest != m_ip+1)   /* Jumping to following instruction? */
    marked= 1;
  m_optdest= sp->get_instr(m_dest);
  return m_dest;
}

uint
sp_instr_jump::opt_shortcut_jump(sp_head *sp, sp_instr *start)
{
  uint dest= m_dest;
  sp_instr *i;

  while ((i= sp->get_instr(dest)))
  {
    uint ndest;

    if (start == i || this == i)
      break;
    ndest= i->opt_shortcut_jump(sp, start);
    if (ndest == dest)
      break;
    dest= ndest;
  }
  return dest;
}

void
sp_instr_jump::opt_move(uint dst, List<sp_instr_opt_meta> *bp)
{
  if (m_dest > m_ip)
    bp->push_back(this);      // Forward
  else if (m_optdest)
    m_dest= m_optdest->m_ip;  // Backward
  m_ip= dst;
}

bool sp_instr_set_trigger_field::on_after_expr_parsing(THD *thd)
{
  DBUG_ASSERT(thd->lex->current_select->item_list.elements == 1);

  Item *val= thd->lex->current_select->item_list.head();
  DBUG_ASSERT(val != nullptr);

  trigger_field = new (thd->mem_root)
    Item_trigger_field(thd, thd->lex->current_context(),
                       Item_trigger_field::NEW_ROW,
                       m_trigger_field_name, UPDATE_ACL, false);

  if (!val || !trigger_field)
    return true;

  thd->spcont->m_sp->m_cur_instr_trig_field_items.insert(
    trigger_field, &trigger_field->next_trg_field);

  value= val;

  return false;
}


/*
  sp_instr_destruct_variable class
*/
PSI_statement_info sp_instr_destruct_variable::psi_info=
{0, "destruct", 0};


void sp_instr_destruct_variable::print(String *str)
{
  const LEX_CSTRING instr_name= {STRING_WITH_LEN("destruct")};
  const sp_variable *spv= m_ctx->find_variable(m_offset);
  const LEX_CSTRING data_type= spv->type_handler()->name().lex_cstring();
  /* destruct datatype name@offset */
  size_t rsrv= instr_name.length + 1 +
               data_type.length + 1 +
               spv->name.length + 1 +
               SP_INSTR_UINT_MAXLEN;
  if (str->reserve(rsrv))
    return;
  str->qs_append(&instr_name);
  str->qs_append(' ');
  str->qs_append(&data_type);
  str->qs_append(' ');
  str->qs_append(&spv->name);
  str->qs_append('@');
  str->qs_append(spv->offset);
}


int sp_instr_destruct_variable::execute(THD *thd, uint *nextp)
{
  *nextp= m_ip + 1;
  thd->spcont->get_variable(m_offset)->
    field->expr_event_handler(thd, expr_event_t::DESTRUCT_OUT_OF_SCOPE);
  return 0;
}


/*
  sp_instr_jump_if_not class functions
*/

PSI_statement_info sp_instr_jump_if_not::psi_info=
{ 0, "jump_if_not", 0};

int
sp_instr_jump_if_not::execute(THD *thd, uint *nextp)
{
  DBUG_ENTER("sp_instr_jump_if_not::execute");
  DBUG_PRINT("info", ("destination: %u", m_dest));
  DBUG_RETURN(m_lex_keeper.validate_lex_and_exec_core(thd, nextp, true, this));
}


int
sp_instr_jump_if_not::exec_core(THD *thd, uint *nextp)
{
  Item *it;
  int res;

  it= thd->sp_prepare_func_item(&m_expr, 1);
  if (! it || it->check_type_can_return_bool({STRING_WITH_LEN("IF")}))
  {
    res= -1;
  }
  else
  {
    res= 0;
    if (! it->val_bool())
      *nextp = m_dest;
    else
      *nextp = m_ip+1;
  }

  return res;
}


void
sp_instr_jump_if_not::print(String *str)
{
  /* jump_if_not dest(cont) ... */
  if (str->reserve(2*SP_INSTR_UINT_MAXLEN+14+32)) // Add some for the expr. too
    return;
  str->qs_append(STRING_WITH_LEN("jump_if_not "));
  str->qs_append(m_dest);
  str->qs_append('(');
  str->qs_append(m_cont_dest);
  str->qs_append(STRING_WITH_LEN(") "));
  m_expr->print(str, enum_query_type(QT_ORDINARY |
                                     QT_ITEM_ORIGINAL_FUNC_NULLIF));
}


uint
sp_instr_jump_if_not::opt_mark(sp_head *sp, List<sp_instr> *leads)
{
  sp_instr *i;

  marked= 1;
  if ((i= sp->get_instr(m_dest)))
  {
    m_dest= i->opt_shortcut_jump(sp, this);
    m_optdest= sp->get_instr(m_dest);
  }
  sp->add_mark_lead(m_dest, leads);
  if ((i= sp->get_instr(m_cont_dest)))
  {
    m_cont_dest= i->opt_shortcut_jump(sp, this);
    m_cont_optdest= sp->get_instr(m_cont_dest);
  }
  sp->add_mark_lead(m_cont_dest, leads);
  return m_ip+1;
}

void
sp_instr_jump_if_not::opt_move(uint dst, List<sp_instr_opt_meta> *bp)
{
  /*
    cont. destinations may point backwards after shortcutting jumps
    during the mark phase. If it's still pointing forwards, only
    push this for backpatching if sp_instr_jump::opt_move() will not
    do it (i.e. if the m_dest points backwards).
   */
  if (m_cont_dest > m_ip)
  {                             // Forward
    if (m_dest < m_ip)
      bp->push_back(this);
  }
  else if (m_cont_optdest)
    m_cont_dest= m_cont_optdest->m_ip; // Backward

  /*
    Take care about m_dest and m_ip
  */
  if (m_dest > m_ip)
    bp->push_back(this);      // Forward
  else if (m_optdest)
    m_dest= m_optdest->m_ip;  // Backward
  m_ip= dst;
}


/*
  sp_instr_freturn class functions
*/

PSI_statement_info sp_instr_freturn::psi_info=
{ 0, "freturn", 0};

int
sp_instr_freturn::execute(THD *thd, uint *nextp)
{
  DBUG_ENTER("sp_instr_freturn::execute");
  DBUG_RETURN(m_lex_keeper.validate_lex_and_exec_core(thd, nextp, true, this));
}


int
sp_instr_freturn::exec_core(THD *thd, uint *nextp)
{
  /*
    RETURN is a "procedure statement" (in terms of the SQL standard).
    That means, Diagnostics Area should be clean before its execution.
  */

  if (!(thd->variables.sql_mode & MODE_ORACLE))
  {
    /*
      Don't clean warnings in ORACLE mode,
      as they are needed for SQLCODE and SQLERRM:
        BEGIN
          SELECT a INTO a FROM t1;
          RETURN 'No exception ' || SQLCODE || ' ' || SQLERRM;
        EXCEPTION WHEN NO_DATA_FOUND THEN
          RETURN 'Exception ' || SQLCODE || ' ' || SQLERRM;
        END;
    */
    Diagnostics_area *da= thd->get_stmt_da();
    da->clear_warning_info(da->warning_info_id());
  }

  /*
    Change <next instruction pointer>, so that this will be the last
    instruction in the stored function.
  */

  *nextp= UINT_MAX;

  /*
    Evaluate the value of return expression and store it in current runtime
    context.

    NOTE: It's necessary to evaluate result item right here, because we must
    do it in scope of execution the current context/block.
  */

  return thd->spcont->set_return_value(thd, &m_value);
}

void
sp_instr_freturn::print(String *str)
{
  /* freturn type expr... */
  if (str->reserve(1024+8+32)) // Add some for the expr. too
    return;
  str->qs_append(STRING_WITH_LEN("freturn "));
  LEX_CSTRING name= m_type_handler->name().lex_cstring();
  str->qs_append(&name);
  str->qs_append(' ');
  m_value->print(str, enum_query_type(QT_ORDINARY |
                                      QT_ITEM_ORIGINAL_FUNC_NULLIF));
}

/*
  sp_instr_preturn class functions
*/

PSI_statement_info sp_instr_preturn::psi_info=
{ 0, "preturn", 0};

int
sp_instr_preturn::execute(THD *thd, uint *nextp)
{
  DBUG_ENTER("sp_instr_preturn::execute");
  *nextp= UINT_MAX;
  DBUG_RETURN(0);
}

void
sp_instr_preturn::print(String *str)
{
  str->append(STRING_WITH_LEN("preturn"));
}

/*
  sp_instr_hpush_jump class functions
*/

PSI_statement_info sp_instr_hpush_jump::psi_info=
{ 0, "hpush_jump", 0};

int
sp_instr_hpush_jump::execute(THD *thd, uint *nextp)
{
  DBUG_ENTER("sp_instr_hpush_jump::execute");

  int ret= thd->spcont->push_handler(this);

  *nextp= m_dest;

  DBUG_RETURN(ret);
}


void
sp_instr_hpush_jump::print(String *str)
{
  /* hpush_jump dest fsize type */
  if (str->reserve(SP_INSTR_UINT_MAXLEN*2 + 21))
    return;

  str->qs_append(STRING_WITH_LEN("hpush_jump "));
  str->qs_append(m_dest);
  str->qs_append(' ');
  str->qs_append(m_frame);

  switch (m_handler->type) {
  case sp_handler::EXIT:
    str->qs_append(STRING_WITH_LEN(" EXIT"));
    break;
  case sp_handler::CONTINUE:
    str->qs_append(STRING_WITH_LEN(" CONTINUE"));
    break;
  default:
    // The handler type must be either CONTINUE or EXIT.
    DBUG_ASSERT(0);
  }
}


uint
sp_instr_hpush_jump::opt_mark(sp_head *sp, List<sp_instr> *leads)
{
  sp_instr *i;

  marked= 1;
  if ((i= sp->get_instr(m_dest)))
  {
    m_dest= i->opt_shortcut_jump(sp, this);
    m_optdest= sp->get_instr(m_dest);
  }
  sp->add_mark_lead(m_dest, leads);

  /*
    For continue handlers, all instructions in the scope of the handler
    are possible leads. For example, the instruction after freturn might
    be executed if the freturn triggers the condition handled by the
    continue handler.

    m_dest marks the start of the handler scope. It's added as a lead
    above, so we start on m_dest+1 here.
    m_opt_hpop is the hpop marking the end of the handler scope.
  */
  if (m_handler->type == sp_handler::CONTINUE)
  {
    for (uint scope_ip= m_dest+1; scope_ip <= m_opt_hpop; scope_ip++)
      sp->add_mark_lead(scope_ip, leads);
  }

  return m_ip+1;
}


/*
  sp_instr_hpop class functions
*/

PSI_statement_info sp_instr_hpop::psi_info=
{ 0, "hpop", 0};

int
sp_instr_hpop::execute(THD *thd, uint *nextp)
{
  DBUG_ENTER("sp_instr_hpop::execute");
  thd->spcont->pop_handlers(m_count);
  *nextp= m_ip+1;
  DBUG_RETURN(0);
}

void
sp_instr_hpop::print(String *str)
{
  /* hpop count */
  if (str->reserve(SP_INSTR_UINT_MAXLEN+5))
    return;
  str->qs_append(STRING_WITH_LEN("hpop "));
  str->qs_append(m_count);
}


/*
  sp_instr_hreturn class functions
*/

PSI_statement_info sp_instr_hreturn::psi_info=
{ 0, "hreturn", 0};

int
sp_instr_hreturn::execute(THD *thd, uint *nextp)
{
  DBUG_ENTER("sp_instr_hreturn::execute");

  uint continue_ip= thd->spcont->exit_handler(thd->get_stmt_da());

  *nextp= m_dest ? m_dest : continue_ip;

  DBUG_RETURN(0);
}


void
sp_instr_hreturn::print(String *str)
{
  /* hreturn framesize dest */
  if (str->reserve(SP_INSTR_UINT_MAXLEN*2 + 9))
    return;
  str->qs_append(STRING_WITH_LEN("hreturn "));
  if (m_dest)
  {
    // NOTE: this is legacy: hreturn instruction for EXIT handler
    // should print out 0 as frame index.
    str->qs_append(STRING_WITH_LEN("0 "));
    str->qs_append(m_dest);
  }
  else
  {
    str->qs_append(m_frame);
  }
}


uint
sp_instr_hreturn::opt_mark(sp_head *sp, List<sp_instr> *leads)
{
  marked= 1;

  if (m_dest)
  {
    /*
      This is an EXIT handler; next instruction step is in m_dest.
     */
    return m_dest;
  }

  /*
    This is a CONTINUE handler; next instruction step will come from
    the handler stack and not from opt_mark.
   */
  return UINT_MAX;
}


/*
  sp_instr_cpush class functions
*/

PSI_statement_info sp_instr_cpush::psi_info=
{ 0, "cpush", 0};

int
sp_instr_cpush::execute(THD *thd, uint *nextp)
{
  DBUG_ENTER("sp_instr_cpush::execute");

  sp_cursor::reset(thd);
  m_lex_keeper.disable_query_cache();
  thd->spcont->push_cursor(this);

  *nextp= m_ip+1;

  DBUG_RETURN(false);
}


int
sp_instr_cpush::exec_core(THD *thd, uint *nextp)
{
  sp_cursor *c = thd->spcont->get_cursor(m_cursor);
  return c ? c->open(thd) : true;
}

void
sp_instr_cpush::print(String *str)
{
  const LEX_CSTRING *cursor_name= m_ctx->find_cursor(m_cursor);

  /* cpush name@offset */
  size_t rsrv= SP_INSTR_UINT_MAXLEN+7;

  if (cursor_name)
    rsrv+= cursor_name->length;
  if (str->reserve(rsrv))
    return;
  str->qs_append(STRING_WITH_LEN("cpush "));
  if (cursor_name)
  {
    str->qs_append(cursor_name->str, cursor_name->length);
    str->qs_append('@');
  }
  str->qs_append(m_cursor);
}


/*
  sp_instr_cpop class functions
*/

PSI_statement_info sp_instr_cpop::psi_info=
{ 0, "cpop", 0};

int
sp_instr_cpop::execute(THD *thd, uint *nextp)
{
  DBUG_ENTER("sp_instr_cpop::execute");
  thd->spcont->pop_cursors(thd, m_count);
  *nextp= m_ip+1;
  DBUG_RETURN(0);
}


void
sp_instr_cpop::print(String *str)
{
  /* cpop count */
  if (str->reserve(SP_INSTR_UINT_MAXLEN+5))
    return;
  str->qs_append(STRING_WITH_LEN("cpop "));
  str->qs_append(m_count);
}


/*
  sp_instr_copen class functions
*/

/**
  @todo
    Assert that we either have an error or a cursor
*/

PSI_statement_info sp_instr_copen::psi_info=
{ 0, "copen", 0};

int
sp_instr_copen::execute(THD *thd, uint *nextp)
{
  DBUG_ENTER("sp_instr_copen::execute");
  /*
    We don't store a pointer to the cursor in the instruction to be
    able to reuse the same instruction among different threads in future.
  */
  sp_cursor *c= thd->spcont->get_cursor(m_cursor);
  int res;

  if (! c)
    res= -1;
  else
  {
    sp_lex_keeper *lex_keeper= c->get_lex_keeper();
    /*
      The expression
        sp_cursor *c= thd->spcont->get_cursor(m_cursor);
      that has run above returns an instance of the class sp_instr_cpush
      that was added former on handling the statement DECLARE CURSOR.
      The class sp_instr_cpush implements the pure virtual method
        sp_cursor::get_lex_keeper()
      so the following DBUG_ASSERT must be ok. This DBUG_ASSERT is added
      in order to catch possible future changes in execution flow that could
      break implicit relationship between sp_instr_copen and sp_instr_cpush.
    */
    DBUG_ASSERT(lex_keeper);
    /*
      Get a pointer to a SP instruction sp_instr_cpush that was instantiated
      on handling the statement DECLARE CURSOR. The pointer to sp_instr_cpush
      is passed to the method cursor_reset_lex_and_exec_core() finishing
      a process of cursor opening by calling the method
        sp_instr_cpush::exec_core
      that does a real work for cursor opening.
    */
    sp_instr_cpush *cpush_instr= c->get_push_instr();
    /*
      For the same goal as previous DBUG_ASSERT, this DBUG_ASSERT ensure that
      sp_inst_cpush has been already added to SP, that is the statement
      DECLARE CURSOR occurred before the statement OPEN cursor_name.
    */
    DBUG_ASSERT(cpush_instr);
    res= lex_keeper->cursor_reset_lex_and_exec_core(thd, nextp, false,
                                                    cpush_instr);

    *nextp= m_ip + 1;
  }
  DBUG_RETURN(res);
}


void
sp_instr_copen::print(String *str)
{
  const LEX_CSTRING *cursor_name= m_ctx->find_cursor(m_cursor);

  /* copen name@offset */
  size_t rsrv= SP_INSTR_UINT_MAXLEN+7;

  if (cursor_name)
    rsrv+= cursor_name->length;
  if (str->reserve(rsrv))
    return;
  str->qs_append(STRING_WITH_LEN("copen "));
  if (cursor_name)
  {
    str->qs_append(cursor_name->str, cursor_name->length);
    str->qs_append('@');
  }
  str->qs_append(m_cursor);
}


/*
  sp_instr_cclose class functions
*/

PSI_statement_info sp_instr_cclose::psi_info=
{ 0, "cclose", 0};

int
sp_instr_cclose::execute(THD *thd, uint *nextp)
{
  sp_cursor *c= thd->spcont->get_cursor(m_cursor);
  int res;
  DBUG_ENTER("sp_instr_cclose::execute");

  if (! c)
    res= -1;
  else
    res= c->close(thd);
  *nextp= m_ip+1;
  DBUG_RETURN(res);
}


void
sp_instr_cclose::print(String *str)
{
  const LEX_CSTRING *cursor_name= m_ctx->find_cursor(m_cursor);

  /* cclose name@offset */
  size_t rsrv= SP_INSTR_UINT_MAXLEN+8;

  if (cursor_name)
    rsrv+= cursor_name->length;
  if (str->reserve(rsrv))
    return;
  str->qs_append(STRING_WITH_LEN("cclose "));
  if (cursor_name)
  {
    str->qs_append(cursor_name->str, cursor_name->length);
    str->qs_append('@');
  }
  str->qs_append(m_cursor);
}


/*
  sp_instr_cfetch class functions
*/

PSI_statement_info sp_instr_cfetch::psi_info=
{ 0, "cfetch", 0};

int
sp_instr_cfetch::execute(THD *thd, uint *nextp)
{
  sp_cursor *c= thd->spcont->get_cursor(m_cursor);
  int res;
  DBUG_ENTER("sp_instr_cfetch::execute");

  res= c ? c->fetch(thd, &m_fetch_target_list, m_error_on_no_data) : -1;

  *nextp= m_ip+1;
  DBUG_RETURN(res);
}


void
sp_instr_cfetch::print(String *str)
{
  const LEX_CSTRING *cursor_name= m_ctx->find_cursor(m_cursor);

  /* cfetch name@offset vars... */
  size_t rsrv= SP_INSTR_UINT_MAXLEN+8;

  if (cursor_name)
    rsrv+= cursor_name->length;
  if (str->reserve(rsrv))
    return;
  str->qs_append(STRING_WITH_LEN("cfetch "));
  if (cursor_name)
  {
    str->qs_append(cursor_name->str, cursor_name->length);
    str->qs_append('@');
  }
  str->qs_append(m_cursor);
  print_fetch_into(str, m_fetch_target_list);
}

/*
  sp_instr_agg_cfetch class functions
*/

PSI_statement_info sp_instr_agg_cfetch::psi_info=
{ 0, "agg_cfetch", 0};

int
sp_instr_agg_cfetch::execute(THD *thd, uint *nextp)
{
  DBUG_ENTER("sp_instr_agg_cfetch::execute");
  int res= 0;
  if (!thd->spcont->instr_ptr)
  {
    *nextp= m_ip+1;
    thd->spcont->instr_ptr= m_ip + 1;
  }
  else if (!thd->spcont->pause_state)
    thd->spcont->pause_state= true;
  else
  {
    thd->spcont->pause_state= false;
    if (thd->server_status & SERVER_STATUS_LAST_ROW_SENT)
    {
      my_message(ER_SP_FETCH_NO_DATA,
                 ER_THD(thd, ER_SP_FETCH_NO_DATA), MYF(0));
      res= -1;
      thd->spcont->quit_func= true;
    }
    else
      *nextp= m_ip + 1;
  }
  DBUG_RETURN(res);
}

void
sp_instr_agg_cfetch::print(String *str)
{

  uint rsrv= SP_INSTR_UINT_MAXLEN+11;

  if (str->reserve(rsrv))
    return;
  str->qs_append(STRING_WITH_LEN("agg_cfetch"));
}

/*
  sp_instr_cursor_copy_struct class functions
*/

/**
  This methods processes cursor %ROWTYPE declarations, e.g.:
    CURSOR cur IS SELECT * FROM t1;
    rec cur%ROWTYPE;
  and does the following:
  - opens the cursor without copying data (materialization).
  - copies the cursor structure to the associated %ROWTYPE variable.
*/

PSI_statement_info sp_instr_cursor_copy_struct::psi_info=
{ 0, "cursor_copy_struct", 0};

int
sp_instr_cursor_copy_struct::exec_core(THD *thd, uint *nextp)
{
  DBUG_ENTER("sp_instr_cursor_copy_struct::exec_core");
  int ret= 0;
  Item_field_row *row= (Item_field_row*) thd->spcont->get_variable(m_var);
  DBUG_ASSERT(row->type_handler() == &type_handler_row);
  DBUG_ASSERT(row->field);
  DBUG_ASSERT(dynamic_cast<Field_row*>(row->field));

  /*
    Copy structure only once. If the cursor%ROWTYPE variable is declared
    inside a LOOP block, it gets its structure on the first loop iteration
    and remembers the structure for all consequent loop iterations.
    It we recreated the structure on every iteration, we would get
    potential memory leaks, and it would be less efficient.
  */
  if (!row->arguments())
  {
    sp_cursor tmp(thd, true);
    // Open the cursor without copying data
    if (!(ret= tmp.open(thd)))
    {
      Row_definition_list defs;
      /*
        Create row elements on the caller arena.
        It's the same arena that was used during sp_rcontext::create().
        This puts cursor%ROWTYPE elements on the same mem_root
        where explicit ROW elements and table%ROWTYPE reside:
        - tmp.export_structure() allocates new Spvar_definition instances
          and their components (such as TYPELIBs).
        - field->row_create_fields() creates a new Virtual_tmp_table instance
          with Field instances, one Field instance per a ROW member.
        - row->add_array_of_item_field() creates Item_field instances
          corresponding to Field instances.
        They all are created on the same mem_root.
      */
      Query_arena current_arena;
      thd->set_n_backup_active_arena(thd->spcont->callers_arena, &current_arena);
      ret= tmp.export_structure(thd, &defs) ||
           static_cast<Field_row*>(row->field)->row_create_fields(thd, &defs) ||
           row->add_array_of_item_field(thd, *row->field->virtual_tmp_table());
      thd->restore_active_arena(thd->spcont->callers_arena, &current_arena);
      tmp.close(thd);
    }
  }
  *nextp= m_ip + 1;
  DBUG_RETURN(ret);
}


int
sp_instr_cursor_copy_struct::execute(THD *thd, uint *nextp)
{
  DBUG_ENTER("sp_instr_cursor_copy_struct::execute");
  int ret= m_lex_keeper.cursor_reset_lex_and_exec_core(thd, nextp, false, this);
  DBUG_RETURN(ret);
}


void
sp_instr_cursor_copy_struct::print(String *str)
{
  sp_variable *var= m_ctx->find_variable(m_var);
  const LEX_CSTRING *name= m_ctx->find_cursor(m_cursor);
  str->append(STRING_WITH_LEN("cursor_copy_struct "));
  str->append(name);
  str->append(' ');
  str->append(&var->name);
  str->append('@');
  str->append_ulonglong(m_var);
}


/*
  sp_instr_copen_by_ref class functions.
  Handles the "OPEN sys_ref_cyrsor FOR stmt" statement.
*/

PSI_statement_info sp_instr_copen_by_ref::psi_info=
{ 0, "copen_by_ref", 0};


int
sp_instr_copen_by_ref::execute(THD *thd, uint *nextp)
{
  DBUG_ENTER("sp_instr_copen_by_ref::execute");
  m_lex_keeper.disable_query_cache();
  int res= m_lex_keeper.cursor_reset_lex_and_exec_core(thd, nextp, false, this);
  *nextp= m_ip + 1;
  DBUG_RETURN(res);
}


int sp_instr_copen_by_ref::exec_core(THD *thd, uint *nextp)
{
  DBUG_ENTER("sp_instr_copen_by_ref::exec_core");
  sp_cursor *cursor;
  if (thd->open_cursors_counter() < thd->variables.max_open_cursors)
  {
    // The limit allows to open new cursors
    if (!(cursor= m_deref_rcontext_handler->get_cursor_by_ref(thd,
                                                              *this, true)))
      DBUG_RETURN(-1); // EOM
    /*
      The sp_rcontext_addr part of "this" points to an initialized sp_cursor.
      It can be a newly added cursor, or an old one (closed or open).
      Two consequent OPEN (without a CLOSE in between) are allowed
      for SYS_REFCURSORs (unlike for static CURSORs).
      Close the first cursor automatically if it's open, e.g.:
        OPEN c FOR SELECT 1;
        OPEN c FOR SELECT 2; -- this closes "c" and opens it for the new query
    */
    cursor->reset_for_reopen(thd);
    DBUG_ASSERT(thd->lex == m_lex_keeper.lex());
    // TODO: check with DmitryS if hiding ROOT_FLAG_READ_ONLY is OK:
    auto flags_backup= thd->lex->query_arena()->mem_root->flags;
    thd->lex->query_arena()->mem_root->flags&= ~ROOT_FLAG_READ_ONLY;
    int rc= cursor->open(thd);
    thd->lex->query_arena()->mem_root->flags= flags_backup;
    DBUG_RETURN(rc);
  }

  /*
    The limit does not allow to create new open cursors.
    Only an existing cursor pointed by the sp_rcontext_addr part of
    "this" can be reused, and it must be open.
  */
  if (!(cursor= m_deref_rcontext_handler->get_cursor_by_ref(thd,
                                                            *this, false)) ||
      !cursor->is_open())
  {
    /*
      - The SYS_REFCURSOR variable pointed by the sp_rcontext_addr
        part of "this" is not linked to any session cursors.
      - Or it is linked, but the referenced session cursor is not open.
    */
    my_error(ER_TOO_MANY_OPEN_CURSORS, MYF(0),
             thd->variables.max_open_cursors);
    DBUG_RETURN(-1);
  }
  cursor->reset_for_reopen(thd);
  DBUG_RETURN(cursor->open(thd, false/*don't check max_open_cursors*/));
}


void
sp_instr_copen_by_ref::print(String *str)
{
  static constexpr LEX_CSTRING instr{STRING_WITH_LEN("copen")};
  print_cmd_and_array_element(str, instr,
                              m_deref_rcontext_handler->get_name_prefix()[0],
                              cursor_str, m_offset);
}


/*
  sp_instr_cclose_by_ref class functions
*/

PSI_statement_info sp_instr_cclose_by_ref::psi_info
{ 0, "cclose_by_ref", 0};

int
sp_instr_cclose_by_ref::execute(THD *thd, uint *nextp)
{
  DBUG_ENTER("sp_instr_cclose_by_ref::execute");
  sp_cursor *cursor= Sp_rcontext_handler::get_open_cursor_or_error(thd, *this);
  if (!cursor)
    DBUG_RETURN(-1);
  int res= cursor->close(thd);
  *nextp= m_ip + 1;
  DBUG_RETURN(res);
}


void
sp_instr_cclose_by_ref::print(String *str)
{
  static constexpr LEX_CSTRING instr{STRING_WITH_LEN("cclose")};
  print_cmd_and_array_element(str, instr,
                              m_deref_rcontext_handler->get_name_prefix()[0],
                              cursor_str, m_offset);
}


/*
  sp_instr_cfetch_by_ref class functions
*/

PSI_statement_info sp_instr_cfetch_by_ref::psi_info=
{ 0, "cfetch_by_ref", 0};

int
sp_instr_cfetch_by_ref::execute(THD *thd, uint *nextp)
{
  DBUG_ENTER("sp_instr_cfetch_by_ref::execute");
  sp_cursor *cursor= Sp_rcontext_handler::get_open_cursor_or_error(thd, *this);
  if (!cursor)
    DBUG_RETURN(-1);
  int res= cursor->fetch(thd, &m_fetch_target_list, m_error_on_no_data);
  *nextp= m_ip + 1;
  DBUG_RETURN(res);
}


void
sp_instr_cfetch_by_ref::print(String *str)
{
  static constexpr LEX_CSTRING instr= LEX_CSTRING{STRING_WITH_LEN("cfetch")};
  print_cmd_and_array_element(str, instr,
                              m_deref_rcontext_handler->get_name_prefix()[0],
                              cursor_str, m_offset);
  print_fetch_into(str, m_fetch_target_list);
}


/*
  sp_instr_error class functions
*/

PSI_statement_info sp_instr_error::psi_info=
{ 0, "error", 0};

int
sp_instr_error::execute(THD *thd, uint *nextp)
{
  DBUG_ENTER("sp_instr_error::execute");
  my_message(m_errcode, ER_THD(thd, m_errcode), MYF(0));
  WSREP_DEBUG("sp_instr_error: %s %d", ER_THD(thd, m_errcode), thd->is_error());
  *nextp= m_ip+1;
  DBUG_RETURN(-1);
}


void
sp_instr_error::print(String *str)
{
  /* error code */
  if (str->reserve(SP_INSTR_UINT_MAXLEN+6))
    return;
  str->qs_append(STRING_WITH_LEN("error "));
  str->qs_append(m_errcode);
}


/**************************************************************************
  sp_instr_set_case_expr class implementation
**************************************************************************/

PSI_statement_info sp_instr_set_case_expr::psi_info=
{ 0, "set_case_expr", 0};

int
sp_instr_set_case_expr::execute(THD *thd, uint *nextp)
{
  DBUG_ENTER("sp_instr_set_case_expr::execute");

  DBUG_RETURN(m_lex_keeper.validate_lex_and_exec_core(thd, nextp, true, this));
}


int
sp_instr_set_case_expr::exec_core(THD *thd, uint *nextp)
{
  int res= thd->spcont->set_case_expr(thd, m_case_expr_id, &m_case_expr);

  if (res && !thd->spcont->get_case_expr(m_case_expr_id))
  {
    /*
      Failed to evaluate the value, the case expression is still not
      initialized. Set to NULL so we can continue.
    */

    Item *null_item= new (thd->mem_root) Item_null(thd);

    if (!null_item ||
        thd->spcont->set_case_expr(thd, m_case_expr_id, &null_item))
    {
      /* If this also failed, we have to abort. */
      my_error(ER_OUT_OF_RESOURCES, MYF(ME_FATAL));
    }
  }
  else
    *nextp= m_ip+1;

  return res;
}


void
sp_instr_set_case_expr::print(String *str)
{
  /* set_case_expr (cont) id ... */
  str->reserve(2*SP_INSTR_UINT_MAXLEN+18+32); // Add some extra for expr too
  str->qs_append(STRING_WITH_LEN("set_case_expr ("));
  str->qs_append(m_cont_dest);
  str->qs_append(STRING_WITH_LEN(") "));
  str->qs_append(m_case_expr_id);
  str->qs_append(' ');
  m_case_expr->print(str, enum_query_type(QT_ORDINARY |
                                          QT_ITEM_ORIGINAL_FUNC_NULLIF));
}

uint
sp_instr_set_case_expr::opt_mark(sp_head *sp, List<sp_instr> *leads)
{
  sp_instr *i;

  marked= 1;
  if ((i= sp->get_instr(m_cont_dest)))
  {
    m_cont_dest= i->opt_shortcut_jump(sp, this);
    m_cont_optdest= sp->get_instr(m_cont_dest);
  }
  sp->add_mark_lead(m_cont_dest, leads);
  return m_ip+1;
}

void
sp_instr_set_case_expr::opt_move(uint dst, List<sp_instr_opt_meta> *bp)
{
  if (m_cont_dest > m_ip)
    bp->push_back(this);        // Forward
  else if (m_cont_optdest)
    m_cont_dest= m_cont_optdest->m_ip; // Backward
  m_ip= dst;
}<|MERGE_RESOLUTION|>--- conflicted
+++ resolved
@@ -41,7 +41,42 @@
 }
 
 
-<<<<<<< HEAD
+/**
+  Traverse the list of Item_param instances created on the fist parsing of
+  SP instruction's statement and put them back into sp_inst_lex->free list
+  for releasing them on deallocating statement's resources to avoid
+  memory leaks.
+*/
+
+void
+sp_lex_instr::put_back_item_params(THD *thd, LEX *lex,
+                                   const List<Item_param>& param_values)
+{
+  /*
+    Instance of Item_param must be ignored on re-parsing a statement
+    of failed SP instruction, therefore lex->param_list must be empty.
+    Instance of the class Item_param created on first (initial) parsing of
+    Prepared Statement is used for whole its life.
+  */
+  DBUG_ASSERT(lex->param_list.is_empty());
+
+  for (auto it= param_values.begin();
+       it != param_values.end(); ++it)
+  {
+    /*
+      Put retained instances of Item_param back into sp_lex_inst::free_list
+      to avoid leaking them. Original ordering of Item_param objects
+      are preserved since param_values contains items in reverse order.
+    */
+    Item_param *param_for_adding_to_free_list= it.operator->();
+
+    Item *prev_head= free_list;
+    free_list= param_for_adding_to_free_list;
+    param_for_adding_to_free_list->next= prev_head;
+  }
+}
+
+
 static constexpr LEX_CSTRING cursor_str= {C_STRING_WITH_LEN("cursor")};
 
 /*
@@ -84,44 +119,6 @@
   }
 }
 
-=======
-/**
-  Traverse the list of Item_param instances created on the fist parsing of
-  SP instruction's statement and put them back into sp_inst_lex->free list
-  for releasing them on deallocating statement's resources to avoid
-  memory leaks.
-*/
-
-void
-sp_lex_instr::put_back_item_params(THD *thd, LEX *lex,
-                                   const List<Item_param>& param_values)
-{
-  /*
-    Instance of Item_param must be ignored on re-parsing a statement
-    of failed SP instruction, therefore lex->param_list must be empty.
-    Instance of the class Item_param created on first (initial) parsing of
-    Prepared Statement is used for whole its life.
-  */
-  DBUG_ASSERT(lex->param_list.is_empty());
-
-  for (auto it= param_values.begin();
-       it != param_values.end(); ++it)
-  {
-    /*
-      Put retained instances of Item_param back into sp_lex_inst::free_list
-      to avoid leaking them. Original ordering of Item_param objects
-      are preserved since param_values contains items in reverse order.
-    */
-    Item_param *param_for_adding_to_free_list= it.operator->();
-
-    Item *prev_head= free_list;
-    free_list= param_for_adding_to_free_list;
-    param_for_adding_to_free_list->next= prev_head;
-  }
-}
-
-
->>>>>>> b565b3e7
 /*
   StoredRoutinesBinlogging
   This paragraph applies only to statement-based binlogging. Row-based

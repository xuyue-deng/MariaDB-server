/*
   Copyright (c) 2017, MariaDB Corporation, Alibaba Corporation
   Copyrgiht (c) 2020, MariaDB Corporation.

   This program is free software; you can redistribute it and/or modify
   it under the terms of the GNU General Public License as published by
   the Free Software Foundation; version 2 of the License.

   This program is distributed in the hope that it will be useful,
   but WITHOUT ANY WARRANTY; without even the implied warranty of
   MERCHANTABILITY or FITNESS FOR A PARTICULAR PURPOSE.  See the
   GNU General Public License for more details.

   You should have received a copy of the GNU General Public License
   along with this program; if not, write to the Free Software
   Foundation, Inc., 51 Franklin St, Fifth Floor, Boston, MA 02110-1301  USA
*/

#include "mariadb.h"
#include "sql_class.h"
#include "sql_list.h"
#include "sql_sequence.h"
#include "ha_sequence.h"
#include "sql_base.h"
#include "sql_table.h"                          // write_bin_log
#include "transaction.h"
#include "lock.h"
#include "sql_acl.h"
#ifdef WITH_WSREP
#include "wsrep_mysqld.h"
bool wsrep_check_sequence(THD* thd,
                          const sequence_definition *seq,
                          const bool used_engine);
#endif

#define MAX_AUTO_INCREMENT_VALUE 65535

/**
  Structure for SEQUENCE tables of a certain value type

  @param in  handler   The handler of a sequence value type

  @return              The sequence table structure given the value type
*/
Sequence_row_definition sequence_structure(const Type_handler* handler)
{
  /*
    We don't really care about src because it is unused in
    max_display_length_for_field().
  */
  const Conv_source src(handler, 0, system_charset_info);
  const uint32 len= handler->max_display_length_for_field(src) + 1;
  const LEX_CSTRING empty= {STRING_WITH_LEN("")};
  const uint flag_unsigned= handler->is_unsigned() ? UNSIGNED_FLAG : 0;
#define FNND (NOT_NULL_FLAG | NO_DEFAULT_VALUE_FLAG)
#define FNNDFU (NOT_NULL_FLAG | NO_DEFAULT_VALUE_FLAG | flag_unsigned)
  return {{{"next_not_cached_value", len, handler, empty, FNNDFU},
           {"minimum_value", len, handler, empty, FNNDFU},
           {"maximum_value", len, handler, empty, FNNDFU},
           {"start_value", len, handler,
            {STRING_WITH_LEN("start value when sequences is created or value "
                             "if RESTART is used")}, FNNDFU},
           {"increment", 21, &type_handler_slonglong,
            {STRING_WITH_LEN("increment value")}, FNND},
           {"cache_size", 21, &type_handler_ulonglong, empty,
            FNND | UNSIGNED_FLAG},
           {"cycle_option", 1, &type_handler_utiny,
            {STRING_WITH_LEN("0 if no cycles are allowed, 1 if the sequence "
                             "should begin a new cycle when maximum_value is "
                             "passed")}, FNND | UNSIGNED_FLAG},
           {"cycle_count", 21, &type_handler_slonglong,
            {STRING_WITH_LEN("How many cycles have been done")}, FNND},
           {NULL, 0, &type_handler_slonglong, {STRING_WITH_LEN("")}, 0}}};
#undef FNNDFU
#undef FNND
}

/**
  Whether a type is allowed as a sequence value type.

  @param in  type   The type to check

  @retval    true   allowed
             false  not allowed
*/
bool sequence_definition::is_allowed_value_type(enum_field_types type)
{
  switch (type)
  {
  case MYSQL_TYPE_TINY:
  case MYSQL_TYPE_SHORT:
  case MYSQL_TYPE_LONG:
  case MYSQL_TYPE_INT24:
  case MYSQL_TYPE_LONGLONG:
    return true;
  default:
    return false;
  }
}

/*
  Get the type handler for the value type of a sequence.
*/
Type_handler const *sequence_definition::value_type_handler()
{
  const Type_handler *handler=
    Type_handler::get_handler_by_field_type(value_type);
  return is_unsigned ? handler->type_handler_unsigned() : handler;
}

/*
  Get the upper bound for a sequence value type.
*/
longlong sequence_definition::value_type_max()
{
  /*
    Use value_type != MYSQL_TYPE_LONGLONG to avoid undefined behaviour
    https://stackoverflow.com/questions/9429156/by-left-shifting-can-a-number-be-set-to-zero
  */
  return is_unsigned && value_type != MYSQL_TYPE_LONGLONG ?
    ~(~0ULL << 8 * value_type_handler()->calc_pack_length(0)) :
    ~value_type_min();
}

/*
  Get the lower bound for a sequence value type.
*/
longlong sequence_definition::value_type_min() {
  return is_unsigned ? 0 :
    ~0ULL << (8 * value_type_handler()->calc_pack_length(0) - 1);
}

/**
  Truncate a Longlong_hybrid.
  
  If `original` is greater than value_type_max(), truncate down to
  value_type_max()

  If `original` is less than value_type_min(), truncate up to
  value_type_min()

  Whenever a truncation happens, the resulting value is just out of
  bounds for sequence values because value_type_max() is the maximum
  possible sequence value + 1, and the same applies to
  value_type_min().

  @param in  original   The value to truncate

  @return               The truncated value
*/
longlong sequence_definition::truncate_value(const Longlong_hybrid& original)
{
  if (is_unsigned)
    return original.to_ulonglong(value_type_max());
  if (original.is_unsigned_outside_of_signed_range())
    return value_type_max();
  const longlong value= original.value();
  return (value > value_type_max() ? value_type_max() :
          value < value_type_min() ? value_type_min() : value);
}

/**
  Check whether sequence values are valid.
  
  Sets default values for fields that are not used, according to Oracle spec.

  @param in   thd                 The connection
  @param in   set_reserved_until  Whether to set reserved_until to start
  
  @retval     false               valid
              true                invalid
*/
bool sequence_definition::check_and_adjust(THD *thd, bool set_reserved_until)
{
  DBUG_ENTER("sequence_definition::check_and_adjust");

  /* Easy error to detect. */
  if (!is_allowed_value_type(value_type) || cache < 0)
    DBUG_RETURN(TRUE);

  if (!(real_increment= increment))
    real_increment= global_system_variables.auto_increment_increment;

  /*
    If min_value is not set, in case of signed sequence, set it to
    value_type_min()+1 or 1, depending on real_increment, and in case
    of unsigned sequence, set it to value_type_min()+1
  */
  if (!(used_fields & seq_field_specified_min_value))
    min_value= real_increment < 0 || is_unsigned ? value_type_min()+1 : 1;
  else
  {
    min_value= truncate_value(min_value_from_parser);
    if ((is_unsigned &&
         (ulonglong) min_value <= (ulonglong) value_type_min()) ||
        (!is_unsigned && min_value <= value_type_min()))
    {
      push_warning_printf(
          thd, Sql_condition::WARN_LEVEL_NOTE, ER_TRUNCATED_WRONG_VALUE,
          ER_THD(thd, ER_TRUNCATED_WRONG_VALUE), "INTEGER", "MINVALUE");
      min_value= value_type_min() + 1;
    }
  }

  /*
    If max_value is not set, in case of signed sequence set it to
    value_type_max()-1 or -1, depending on real_increment, and in case
    of unsigned sequence, set it to value_type_max()-1
  */
  if (!(used_fields & seq_field_specified_max_value))
    max_value= real_increment > 0 || is_unsigned ? value_type_max()-1 : -1;
  else
  {
    max_value= truncate_value(max_value_from_parser);
    if ((is_unsigned &&
         (ulonglong) max_value >= (ulonglong) value_type_max()) ||
        (!is_unsigned && max_value >= value_type_max()))
    {
      push_warning_printf(
          thd, Sql_condition::WARN_LEVEL_NOTE, ER_TRUNCATED_WRONG_VALUE,
          ER_THD(thd, ER_TRUNCATED_WRONG_VALUE), "INTEGER", "MAXVALUE");
      max_value= value_type_max() - 1;
    }
  }

  if (!(used_fields & seq_field_used_start))
  {
    /* Use min_value or max_value for start depending on real_increment */
    start= real_increment < 0 ? max_value : min_value;
  } else
    /*
      If the supplied start value is out of range for the value type,
      instead of immediately reporting error, we truncate it to
      value_type_min or value_type_max depending on which side it is
      one. Whenever such truncation happens, the condition that
      max_value >= start >= min_value will be violated, and the error
      will be reported then.
    */
    start= truncate_value(start_from_parser);

  if (set_reserved_until)
    reserved_until= start;

  adjust_values(reserved_until);

  /* To ensure that cache * real_increment will never overflow */
  const longlong max_increment= (real_increment ?
                                 llabs(real_increment) :
                                 MAX_AUTO_INCREMENT_VALUE);

  /*
    To ensure that cache * real_increment will never overflow. See the
    calculation of add_to below in SEQUENCE::next_value(). We need
    this for unsigned too, because otherwise we will need to handle
    add_to as an equivalent of Longlong_hybrid type in
    SEQUENCE::increment_value().
  */
  if (cache >= (LONGLONG_MAX - max_increment) / max_increment)
    DBUG_RETURN(TRUE);

  if (is_unsigned && (ulonglong) max_value >= (ulonglong) start &&
      (ulonglong) max_value > (ulonglong) min_value &&
      (ulonglong) start >= (ulonglong) min_value &&
      ((real_increment > 0 &&
        (ulonglong) reserved_until >= (ulonglong) min_value) ||
       (real_increment < 0 &&
        (ulonglong) reserved_until <= (ulonglong) max_value)))
    DBUG_RETURN(FALSE);

  if (!is_unsigned && max_value >= start && max_value > min_value &&
      start >= min_value &&
      ((real_increment > 0 && reserved_until >= min_value) ||
       (real_increment < 0 && reserved_until <= max_value)))
    DBUG_RETURN(FALSE);

  DBUG_RETURN(TRUE);                           // Error
}


/*
  Read sequence values from a table
*/

void sequence_definition::read_fields(TABLE *table)
{
  MY_BITMAP *old_map= dbug_tmp_use_all_columns(table, &table->read_set);
  reserved_until= table->field[0]->val_int();
  min_value=      table->field[1]->val_int();
  max_value=      table->field[2]->val_int();
  start=          table->field[3]->val_int();
  increment=      table->field[4]->val_int();
  cache=          table->field[5]->val_int();
  cycle=          table->field[6]->val_int();
  round=          table->field[7]->val_int();
  value_type=     table->field[0]->type();
  is_unsigned=    table->field[0]->is_unsigned();
  min_value_from_parser= Longlong_hybrid(min_value, is_unsigned);
  max_value_from_parser= Longlong_hybrid(max_value, is_unsigned);
  start_from_parser= Longlong_hybrid(start, is_unsigned);
  dbug_tmp_restore_column_map(&table->read_set, old_map);
  used_fields= ~(uint) 0;
  print_dbug();
}


/*
  Store sequence into a table row
*/

void sequence_definition::store_fields(TABLE *table)
{
  MY_BITMAP *old_map= dbug_tmp_use_all_columns(table, &table->write_set);

  /* zero possible delete markers & null bits */
  memcpy(table->record[0], table->s->default_values, table->s->null_bytes);
  table->field[0]->store(reserved_until, is_unsigned);
  table->field[1]->store(min_value, is_unsigned);
  table->field[2]->store(max_value, is_unsigned);
  table->field[3]->store(start, is_unsigned);
  table->field[4]->store(increment, 0);
  table->field[5]->store(cache, 0);
  table->field[6]->store((longlong) cycle != 0, 0);
  table->field[7]->store((longlong) round, 1);

  dbug_tmp_restore_column_map(&table->write_set, old_map);
  print_dbug();
}


/*
  Check the sequence fields through seq_fields when creating a sequence.

  RETURN VALUES
    false       Success
    true        Failure
*/

bool check_sequence_fields(LEX *lex, List<Create_field> *fields,
                           const LEX_CSTRING db, const LEX_CSTRING table_name)
{
  Create_field *field;
  List_iterator_fast<Create_field> it(*fields);
  uint field_count;
  uint field_no;
  const char *reason;
  Sequence_row_definition row_structure;
  DBUG_ENTER("check_sequence_fields");

  field_count= fields->elements;
  if (!field_count)
  {
    reason= my_get_err_msg(ER_SEQUENCE_TABLE_HAS_WRONG_NUMBER_OF_COLUMNS);
    goto err;
  }
  if (!sequence_definition::is_allowed_value_type(
        fields->head()->type_handler()->field_type()))
  {
    reason= fields->head()->field_name.str;
    goto err;
  }
  row_structure= sequence_structure(fields->head()->type_handler());
  if (field_count != array_elements(row_structure.fields)-1)
  {
    reason= my_get_err_msg(ER_SEQUENCE_TABLE_HAS_WRONG_NUMBER_OF_COLUMNS);
    goto err;
  }
  if (lex->alter_info.key_list.elements > 0)
  {
    reason= my_get_err_msg(ER_SEQUENCE_TABLE_CANNOT_HAVE_ANY_KEYS);
    goto err;
  }
  if (lex->alter_info.check_constraint_list.elements > 0)
  {
    reason= my_get_err_msg(ER_SEQUENCE_TABLE_CANNOT_HAVE_ANY_CONSTRAINTS);
    goto err;
  }
  if (lex->alter_info.flags & ALTER_ORDER)
  {
    reason= my_get_err_msg(ER_SEQUENCE_TABLE_ORDER_BY);
    goto err;
  }

  for (field_no= 0; (field= it++); field_no++)
  {
    const Sequence_field_definition *field_def= &row_structure.fields[field_no];
    if (!field->field_name.streq(Lex_cstring_strlen(field_def->field_name)) ||
        field->flags != field_def->flags ||
        field->type_handler() != field_def->type_handler ||
        field->check_constraint || field->vcol_info)
    {
      reason= field->field_name.str;
      goto err;
    }
  }
  DBUG_RETURN(FALSE);

err:
  my_error(ER_SEQUENCE_INVALID_TABLE_STRUCTURE, MYF(0),
           db.str, table_name.str, reason);
  DBUG_RETURN(TRUE);
}


/*
  Create the fields for a SEQUENCE TABLE

  RETURN VALUES
    false       Success
    true        Failure (out of memory)
*/

bool sequence_definition::prepare_sequence_fields(List<Create_field> *fields,
                                                  bool alter)
{
  DBUG_ENTER("prepare_sequence_fields");
  const Sequence_row_definition row_def=
    sequence_structure(value_type_handler());

  for (const Sequence_field_definition *field_info= row_def.fields;
       field_info->field_name; field_info++)
  {
    Create_field *new_field;
    const Lex_ident_column field_name= Lex_cstring_strlen(field_info->
                                                            field_name);

    if (unlikely(!(new_field= new Create_field())))
      DBUG_RETURN(TRUE); /* purify inspected */

    new_field->field_name=  field_name;
    new_field->set_handler(field_info->type_handler);
    new_field->length=      field_info->length;
    new_field->char_length= field_info->length;
    new_field->comment=     field_info->comment;
    new_field->flags=       field_info->flags;
    if (alter)
      new_field->change =   field_name;
    if (unlikely(fields->push_back(new_field)))
      DBUG_RETURN(TRUE); /* purify inspected */
  }
  DBUG_RETURN(FALSE);
}

/*
  Initialize the sequence table record as part of CREATE SEQUENCE

  Store one row with sequence information.

  RETURN VALUES
    false       Success
    true        Failure. Error reported.

  NOTES
    This function is called as part of CREATE SEQUENCE. When called
    there are now active transactions and no open tables.
    There is also a MDL lock on the table.
*/

bool sequence_insert(THD *thd, LEX *lex, TABLE_LIST *org_table_list)
{
  int error;
  TABLE *table;
  Reprepare_observer *save_reprepare_observer;
  sequence_definition *seq= lex->create_info.seq_create_info;
  bool temporary_table= org_table_list->table != 0;
  /*
    seq is 0 if sequence was created with CREATE TABLE instead of
    CREATE SEQUENCE
  */
  bool create_new= !seq;
  Open_tables_backup open_tables_backup;
  Query_tables_list query_tables_list_backup;
  TABLE_LIST table_list;                        // For sequence table
  DBUG_ENTER("sequence_insert");
  DBUG_EXECUTE_IF("kill_query_on_sequence_insert",
                  thd->set_killed(KILL_QUERY););

  if (create_new && !(seq= new (thd->mem_root) sequence_definition))
    DBUG_RETURN(TRUE);

  /* If not temporary table */
  if (!temporary_table)
  {
    /*
      The following code works like open_system_tables_for_read()
      The idea is:
      - Copy the table_list object for the sequence that was created
      - Backup the current state of open tables and create a new
        environment for open tables without any tables opened
     - open the newly sequence table for write
     This is safe as the sequence table has a mdl lock thanks to the
     create sequence statement that is calling this function
    */

    table_list.init_one_table(&org_table_list->db,
                              &org_table_list->table_name, 
                              NULL, TL_WRITE_DEFAULT);
    table_list.updating=  1;
    table_list.open_strategy= TABLE_LIST::OPEN_IF_EXISTS;
    table_list.open_type= OT_BASE_ONLY;

    DBUG_ASSERT(!thd->locked_tables_mode ||
                (thd->variables.option_bits & OPTION_TABLE_LOCK));
    lex->reset_n_backup_query_tables_list(&query_tables_list_backup);
    thd->reset_n_backup_open_tables_state(&open_tables_backup);

    /*
      The FOR CREATE flag is needed to ensure that ha_open() doesn't try to
      read the not yet existing row in the sequence table
    */
    thd->open_options|= HA_OPEN_FOR_CREATE;
    /*
      We have to reset the reprepare observer to be able to open the
      table under prepared statements.
    */
    save_reprepare_observer= thd->m_reprepare_observer;
    thd->m_reprepare_observer= 0;
    lex->sql_command= SQLCOM_CREATE_SEQUENCE;
    error= open_and_lock_tables(thd, &table_list, FALSE,
                                MYSQL_LOCK_IGNORE_TIMEOUT |
                                MYSQL_OPEN_HAS_MDL_LOCK);
    thd->open_options&= ~HA_OPEN_FOR_CREATE;
    thd->m_reprepare_observer= save_reprepare_observer;
    if (unlikely(error))
    {
      lex->restore_backup_query_tables_list(&query_tables_list_backup);
      thd->restore_backup_open_tables_state(&open_tables_backup);
      DBUG_RETURN(error);
    }
    table= table_list.table;
  }
  else
    table= org_table_list->table;

  if (create_new)
  {
    seq->value_type= (*table->s->field)->type();
    seq->is_unsigned= (*table->s->field)->is_unsigned();
    /* We set reserved_until when creating a new sequence. */
    if (seq->check_and_adjust(thd, true))
      DBUG_RETURN(TRUE);
  }

  error= seq->write_initial_sequence(table);
  {
    uint save_unsafe_rollback_flags=
      thd->transaction->stmt.m_unsafe_rollback_flags;
    if (trans_commit_stmt(thd))
      error= 1;
    thd->transaction->stmt.m_unsafe_rollback_flags=
      save_unsafe_rollback_flags;
  }
  if (trans_commit_implicit(thd))
    error= 1;

  if (!temporary_table)
  {
    close_thread_tables(thd);
    lex->restore_backup_query_tables_list(&query_tables_list_backup);
    thd->restore_backup_open_tables_state(&open_tables_backup);

    /* OPTION_TABLE_LOCK was reset in trans_commit_implicit */
    if (thd->locked_tables_mode)
      thd->variables.option_bits|= OPTION_TABLE_LOCK;
  }
  DBUG_RETURN(error);
}


/* Create a SQUENCE object */

SEQUENCE::SEQUENCE() :all_values_used(0), initialized(SEQ_UNINTIALIZED)
{
  mysql_rwlock_init(key_LOCK_SEQUENCE, &mutex);
}

SEQUENCE::~SEQUENCE()
{
  mysql_rwlock_destroy(&mutex);
}

/*
  The following functions is to ensure that we when reserve new values
  trough sequence object sequence we have only one writer at at time.
  A sequence table can have many readers (trough normal SELECT's).

  We mark that we have a write lock in the table object so that
  ha_sequence::write_row() can check if we have a lock. If already locked, then
  ha_write() knows that we are running a sequence operation. If not, then
  ha_write() knows that it's an INSERT statement.
*/

void SEQUENCE::write_lock(TABLE *table)
{
  DBUG_ASSERT(((ha_sequence*) table->file)->is_locked() == 0);
  mysql_rwlock_wrlock(&mutex);
  ((ha_sequence*) table->file)->write_lock();
}
void SEQUENCE::write_unlock(TABLE *table)
{
  ((ha_sequence*) table->file)->unlock();
  mysql_rwlock_unlock(&mutex);
}
void SEQUENCE::read_lock(TABLE *table)
{
  if (!((ha_sequence*) table->file)->is_locked())
    mysql_rwlock_rdlock(&mutex);
}
void SEQUENCE::read_unlock(TABLE *table)
{
  if (!((ha_sequence*) table->file)->is_locked())
    mysql_rwlock_unlock(&mutex);
}

/**
   Read values from the sequence tables to table_share->sequence.
   This is called from ha_open() when the table is not yet locked
*/

int SEQUENCE::read_initial_values(TABLE *table)
{
  int error= 0;
  enum thr_lock_type save_lock_type;
  MDL_request mdl_request;                      // Empty constructor!
  DBUG_ENTER("SEQUENCE::read_initial_values");

  if (likely(initialized != SEQ_UNINTIALIZED))
    DBUG_RETURN(0);
  write_lock(table);
  if (likely(initialized == SEQ_UNINTIALIZED))
  {
    MYSQL_LOCK *lock;
    bool mdl_lock_used= 0;
    THD *thd= table->in_use;
    bool has_active_transaction= !thd->transaction->stmt.is_empty();
    /*
      There is already a mdl_ticket for this table. However, for list_fields
      the MDL lock is of type MDL_SHARED_HIGH_PRIO which is not usable
      for doing a table lock. Get a proper read lock to solve this.
    */
    if (table->mdl_ticket == 0)
    {
      MDL_request_list mdl_requests;
      mdl_lock_used= 1;
      /*
        This happens if first request is SHOW CREATE TABLE or LIST FIELDS
        where we don't have a mdl lock on the table
      */

      MDL_REQUEST_INIT(&mdl_request, MDL_key::TABLE, table->s->db.str,
                       table->s->table_name.str, MDL_SHARED_READ,
                       MDL_EXPLICIT);
      mdl_requests.push_front(&mdl_request);
      if (thd->mdl_context.acquire_locks(&mdl_requests,
                                         thd->variables.lock_wait_timeout))
      {
        write_unlock(table);
        DBUG_RETURN(HA_ERR_LOCK_WAIT_TIMEOUT);
      }
    }
    save_lock_type= table->reginfo.lock_type;
    table->reginfo.lock_type= TL_READ;
    if (!(lock= mysql_lock_tables(thd, &table, 1,
                                  MYSQL_LOCK_IGNORE_GLOBAL_READ_ONLY)))
    {
      if (mdl_lock_used)
        thd->mdl_context.release_lock(mdl_request.ticket);
      write_unlock(table);

      if (!has_active_transaction && !thd->transaction->stmt.is_empty() &&
          !thd->in_sub_stmt)
        trans_commit_stmt(thd);
      DBUG_RETURN(HA_ERR_LOCK_WAIT_TIMEOUT);
    }
    DBUG_ASSERT(table->reginfo.lock_type == TL_READ);
    if (likely(!(error= read_stored_values(table))))
      initialized= SEQ_READY_TO_USE;
    mysql_unlock_tables(thd, lock);
    if (mdl_lock_used)
      thd->mdl_context.release_lock(mdl_request.ticket);

    /* Reset value to default */
    table->reginfo.lock_type= save_lock_type;
    /*
      Doing mysql_lock_tables() may have started a read only transaction.
      If that happend, it's better that we commit it now, as a lot of
      code assumes that there is no active stmt transaction directly after
      open_tables().
      But we also don't want to commit the stmt transaction while in a
      substatement, see MDEV-15977.
    */
    if (!has_active_transaction && !thd->transaction->stmt.is_empty() &&
        !thd->in_sub_stmt)
      trans_commit_stmt(thd);
  }
  write_unlock(table);
  DBUG_RETURN(error);
}


/*
  This class is here to allow one to use import table space on sequences
*/

class Silence_table_space_errors : public Internal_error_handler
{
public:
  Silence_table_space_errors() {}
  ~Silence_table_space_errors() override = default;
  bool handle_condition(THD *thd,
                        uint sql_errno,
                        const char* sql_state,
                        Sql_condition::enum_warning_level *level,
                        const char* msg,
                        Sql_condition ** cond_hdl) override
  {
    if (sql_errno == ER_TABLESPACE_DISCARDED || HA_ERR_TABLESPACE_MISSING)
      return true;                              // Silence it
    return false;
  }
};


/*
  Do the actual reading of data from sequence table and
  update values in the sequence object.

  Called once from when table is opened
*/

int SEQUENCE::read_stored_values(TABLE *table)
{
  int error;
  Silence_table_space_errors error_handler;
  THD *thd= table->in_use;
  DBUG_ENTER("SEQUENCE::read_stored_values");

  thd->push_internal_handler(&error_handler);

  MY_BITMAP *save_read_set= tmp_use_all_columns(table, &table->read_set);
  error= table->file->ha_read_first_row(table->record[0], MAX_KEY);
  tmp_restore_column_map(&table->read_set, save_read_set);

  if (unlikely(error))
  {
    thd->pop_internal_handler();
    if (error == HA_ERR_TABLESPACE_MISSING && thd->tablespace_op)
      DBUG_RETURN(0);      // Ignore error for ALTER TABLESPACE
    table->file->print_error(error, MYF(0));
    DBUG_RETURN(error);
  }
  read_fields(table);
  adjust_values(reserved_until);

  all_values_used= 0;
  thd->pop_internal_handler();
  DBUG_RETURN(0);
}


/*
  Adjust values after reading a the stored state
*/

void sequence_definition::adjust_values(longlong next_value)
{
  next_free_value= next_value;
  if (!(real_increment= increment))
  {
    longlong offset= 0;
    longlong off, to_add;
    /* Use auto_increment_increment and auto_increment_offset */

    if ((real_increment= global_system_variables.auto_increment_increment)
        != 1)
      offset= (global_system_variables.auto_increment_offset %
               global_system_variables.auto_increment_increment);

    /*
      Ensure that next_free_value has the right offset, so that we can
      generate a serie by just adding real_increment. The goal is to
      adjust next_free_value upwards such that

      next_free_value % real_increment == offset
    */
    if (is_unsigned)
      off= (ulonglong) next_free_value % real_increment;
    else
      off= next_free_value % real_increment;
    if (off < 0)
      off+= real_increment;
    to_add= (real_increment + offset - off) % real_increment;

    /*
      Check if add will make next_free_value bigger than max_value,
      taken into account that next_free_value or max_value addition
      may overflow.

      0 <= to_add <= auto_increment_increment <= 65535 so we do not
      need to cast to_add.
    */
    if ((is_unsigned &&
         ((ulonglong) next_free_value > (ulonglong) max_value - to_add ||
          (ulonglong) next_free_value + to_add > (ulonglong) max_value ||
          (ulonglong) next_free_value > (ulonglong) max_value)) ||
        (!is_unsigned &&
         (next_free_value > (longlong) ((ulonglong) max_value - to_add) ||
          (longlong) ((ulonglong) next_free_value + to_add) > max_value ||
          next_free_value > max_value)))
      next_free_value= max_value+1;
    else
    {
      next_free_value=
        (longlong) ((ulonglong) next_free_value + (ulonglong) to_add);
      if (is_unsigned)
        DBUG_ASSERT((ulonglong) next_free_value % real_increment ==
                    (ulonglong) offset);
      else
        DBUG_ASSERT(llabs(next_free_value % real_increment) == offset);
    }
  }
}


/**
   Write initial sequence information for CREATE and ALTER to sequence table
*/

int sequence_definition::write_initial_sequence(TABLE *table)
{
  int error;
  MY_BITMAP *save_write_set;

  store_fields(table);
  /* Store the sequence values in table share */
  table->s->sequence->copy(this);
  /*
    Sequence values will be replicated as a statement
    like 'create sequence'. So disable row logging for this table & statement
  */
  table->file->row_logging= table->file->row_logging_init= 0;
  save_write_set= table->write_set;
  table->write_set= &table->s->all_set;
  table->s->sequence->initialized= SEQUENCE::SEQ_IN_PREPARE;
  error= table->file->ha_write_row(table->record[0]);
  table->s->sequence->initialized= SEQUENCE::SEQ_UNINTIALIZED;
  table->write_set= save_write_set;
  if (unlikely(error))
    table->file->print_error(error, MYF(0));
  else
  {
    /*
      Sequence structure is up to date and table has one row,
      sequence is now usable
    */
    table->s->sequence->initialized= SEQUENCE::SEQ_READY_TO_USE;
  }
  return error;
}


/**
   Store current sequence values into the sequence table
*/

int sequence_definition::write(TABLE *table, bool all_fields)
{
  int error;
  MY_BITMAP *save_rpl_write_set, *save_write_set, *save_read_set;
  DBUG_ASSERT(((ha_sequence*) table->file)->is_locked());

  save_rpl_write_set= table->rpl_write_set;
  if (likely(!all_fields))
  {
    /* Only write next_value and round to binary log */
    table->rpl_write_set= &table->def_rpl_write_set;
    bitmap_clear_all(table->rpl_write_set);
    bitmap_set_bit(table->rpl_write_set, NEXT_FIELD_NO);
    bitmap_set_bit(table->rpl_write_set, ROUND_FIELD_NO);
  }
  else
    table->rpl_write_set= &table->s->all_set;

  /* Update table */
  save_write_set= table->write_set;
  save_read_set=  table->read_set;
  table->read_set= table->write_set= &table->s->all_set;
  table->file->column_bitmaps_signal();
  store_fields(table);
  if (unlikely((error= table->file->ha_write_row(table->record[0]))))
    table->file->print_error(error, MYF(0));
  table->rpl_write_set= save_rpl_write_set;
  table->read_set=  save_read_set;
  table->write_set= save_write_set;
  table->file->column_bitmaps_signal();
  return error;
}


/**
   Get next value for sequence

   @param in   table  Sequence table
   @param in   second_round
                      1 if recursive call (out of values once)
   @param out  error  Set this to <> 0 in case of error
                      push_warning_printf(WARN_LEVEL_WARN) has been called


   @retval     0      Next number or error. Check error variable
               #      Next sequence number

   NOTES:
     Return next_free_value and increment next_free_value to next allowed
     value or reserved_value if out of range
     if next_free_value >= reserved_value reserve a new range by writing
     a record to the sequence table.

  The state of the variables:
    next_free_value contains next value to use. It may be
    bigger than max_value or less than min_value if end of sequence.
    reserved_until contains the last value written to the file. All
    values up to this one can be used.
    If next_free_value >= reserved_until we have to reserve new
    values from the sequence.
*/

longlong SEQUENCE::next_value(TABLE *table, bool second_round, int *error)
{
  longlong res_value, org_reserved_until, add_to;
  bool out_of_values;
  THD *thd= table->in_use;
  DBUG_ENTER("SEQUENCE::next_value");
  DBUG_ASSERT(thd);

  *error= 0;
  if (!second_round)
    write_lock(table);

  res_value= next_free_value;
  next_free_value= increment_value(next_free_value, real_increment);

  if (within_bound(res_value, reserved_until, reserved_until,
                    real_increment > 0))
  {
    write_unlock(table);
    DBUG_RETURN(res_value);
  }

  if (all_values_used)
    goto err;

  org_reserved_until= reserved_until;

  /*
    Out of cached values, reserve 'cache' new ones
    The cache value is checked on insert so the following can't
    overflow
  */
  add_to= cache ? real_increment * cache : real_increment;

  reserved_until= increment_value(reserved_until, add_to);
  out_of_values= !within_bound(res_value, max_value + 1, min_value - 1,
                                add_to > 0);
  if (out_of_values)
  {
    if (!cycle || second_round)
      goto err;
    round++;
    reserved_until= real_increment >0 ? min_value : max_value;
    adjust_values(reserved_until);              // Fix next_free_value
    /*
      We have to do everything again to ensure that the given range was
      not empty, which could happen if increment == 0
    */
    DBUG_RETURN(next_value(table, 1, error));
  }

  if (unlikely((*error= write(table,
                              (thd->variables.binlog_row_image !=
                               BINLOG_ROW_IMAGE_MINIMAL)))))
  {
    reserved_until= org_reserved_until;
    next_free_value= res_value;
  }

  write_unlock(table);
  DBUG_RETURN(res_value);

err:
  write_unlock(table);
  my_error(ER_SEQUENCE_RUN_OUT, MYF(0), table->s->db.str,
           table->s->table_name.str);
  *error= ER_SEQUENCE_RUN_OUT;
  all_values_used= 1;
  DBUG_RETURN(0);
}


/*
   The following functions is to detect if a table has been dropped
   and re-created since last call to PREVIOUS VALUE.

   This is needed as we don't delete dropped sequences from THD->sequence
   for DROP TABLE.
*/

bool SEQUENCE_LAST_VALUE::check_version(TABLE *table)
{
  DBUG_ASSERT(table->s->tabledef_version.length == MY_UUID_SIZE);
  return memcmp(table->s->tabledef_version.str, table_version,
                MY_UUID_SIZE) != 0;
}

void SEQUENCE_LAST_VALUE::set_version(TABLE *table)
{
  memcpy(table_version, table->s->tabledef_version.str, MY_UUID_SIZE);
}

/**
   Set the next value for sequence

   @param in   table       Sequence table
   @param in   next_val    Next free value
   @param in   next_round  Round for 'next_value' (in case of cycles)
   @param in   is_used     1 if next_val is already used

   @retval     0      ok, value adjusted
               -1     value was less than current value
               1      error when storing value

   @comment
   A new value is set only if "nextval,next_round" is less than
   "next_free_value,round". This is needed as in replication
   setvalue() calls may come out to the slave out-of-order.
   Storing only the highest value ensures that sequence object will always
   contain the highest used value when the slave is promoted to a master.
*/

int SEQUENCE::set_value(TABLE *table, longlong next_val, ulonglong next_round,
                         bool is_used)
{
  int error= -1;
  bool needs_to_be_stored= 0;
  longlong org_reserved_until=  reserved_until;
  longlong org_next_free_value= next_free_value;
  ulonglong org_round= round;
  THD *thd= table->in_use;
  DBUG_ENTER("SEQUENCE::set_value");
  DBUG_ASSERT(thd);

  write_lock(table);
  if (is_used)
    next_val= increment_value(next_val, real_increment);

  if (round > next_round)
    goto end;                                   // error = -1
  if (round == next_round)
  {
    if (within_bound(next_val, next_free_value, next_free_value,
                     real_increment > 0))
      goto end;                                 // error = -1
    if (next_val == next_free_value)
    {
      error= 0;
      goto end;
    }
  }
  else if (cycle == 0)
  {
    // round < next_round && no cycles, which is impossible
    my_error(ER_SEQUENCE_RUN_OUT, MYF(0), table->s->db.str,
             table->s->table_name.str);
    error= 1;
    goto end;
  }
  else
    needs_to_be_stored= 1;

  round= next_round;
  adjust_values(next_val);
  if (within_bound(reserved_until, next_free_value, next_free_value,
                   real_increment > 0) ||
      needs_to_be_stored)
  {
    reserved_until= next_free_value;
    if (write(table,
              thd->variables.binlog_row_image != BINLOG_ROW_IMAGE_MINIMAL))
    {
      reserved_until=  org_reserved_until;
      next_free_value= org_next_free_value;
      round= org_round;
      error= 1;
      goto end;
    }
  }
  error= 0;

end:
  write_unlock(table);
  DBUG_RETURN(error);
}

#if defined(HAVE_REPLICATION)
class wait_for_commit_raii
{
private:
  THD *m_thd;
  wait_for_commit *m_wfc;

public:
  wait_for_commit_raii(THD* thd) :
      m_thd(thd), m_wfc(thd->suspend_subsequent_commits())
    {}
  ~wait_for_commit_raii() { m_thd->resume_subsequent_commits(m_wfc); }
};
#endif

bool Sql_cmd_alter_sequence::execute(THD *thd)
{
  int error= 0;
  int trapped_errors= 0;
  LEX *lex= thd->lex;
  TABLE_LIST *first_table= lex->query_tables;
  TABLE *table;
  sequence_definition *new_seq= lex->create_info.seq_create_info;
  uint saved_used_fields= new_seq->used_fields;
  SEQUENCE *seq;
  No_such_table_error_handler no_such_table_handler;
  DBUG_ENTER("Sql_cmd_alter_sequence::execute");
  {
#if defined(HAVE_REPLICATION)
    /* No wakeup():s of subsequent commits is allowed in this function. */
    wait_for_commit_raii suspend_wfc(thd);
#endif

    if (check_access(thd, ALTER_ACL, first_table->db.str,
                     &first_table->grant.privilege,
                     &first_table->grant.m_internal,
                     0, 0))
      DBUG_RETURN(TRUE);                  /* purecov: inspected */

    if (check_grant(thd, ALTER_ACL, first_table, FALSE, 1, FALSE))
      DBUG_RETURN(TRUE);                  /* purecov: inspected */

#ifdef WITH_WSREP
    if (WSREP(thd) && wsrep_thd_is_local(thd))
    {
      const bool used_engine= lex->create_info.used_fields & HA_CREATE_USED_ENGINE;
      if (wsrep_check_sequence(thd, new_seq, used_engine))
        DBUG_RETURN(TRUE);

      if (wsrep_to_isolation_begin(thd, first_table->db.str,
                                   first_table->table_name.str,
                                   first_table))
      {
        DBUG_RETURN(TRUE);
      }
    }
#endif /* WITH_WSREP */

    if (if_exists())
      thd->push_internal_handler(&no_such_table_handler);
    error= open_and_lock_tables(thd, first_table, FALSE, 0);
    if (if_exists())
    {
      trapped_errors= no_such_table_handler.safely_trapped_errors();
      thd->pop_internal_handler();
    }
    if (unlikely(error))
    {
      if (trapped_errors)
      {
        StringBuffer<FN_REFLEN> tbl_name;
        tbl_name.append(&first_table->db);
        tbl_name.append('.');
        tbl_name.append(&first_table->table_name);
        push_warning_printf(thd, Sql_condition::WARN_LEVEL_NOTE,
                            ER_UNKNOWN_SEQUENCES,
                            ER_THD(thd, ER_UNKNOWN_SEQUENCES),
                            tbl_name.c_ptr_safe());
        my_ok(thd);
        DBUG_RETURN(FALSE);
      }
      DBUG_RETURN(TRUE);
    }

<<<<<<< HEAD
  if (new_seq->used_fields & seq_field_used_as)
  {
    /* This should have been prevented during parsing. */
    DBUG_ASSERT(!(new_seq->used_fields - seq_field_used_as));

    first_table->lock_type= TL_READ_NO_INSERT;
    first_table->mdl_request.set_type(MDL_SHARED_NO_WRITE);
    Alter_info alter_info;
    alter_info.flags= ALTER_CHANGE_COLUMN;
    if (new_seq->prepare_sequence_fields(&alter_info.create_list, true))
      DBUG_RETURN(TRUE);
    Table_specification_st create_info;
    create_info.init();
    create_info.alter_info= &alter_info;
    if (if_exists())
      thd->push_internal_handler(&no_such_table_handler);
    Recreate_info recreate_info;
    error= mysql_alter_table(thd, &null_clex_str, &null_clex_str,
                             &create_info, first_table, &recreate_info,
                             &alter_info, 0, (ORDER *) 0, 0, 0);
    if (if_exists())
    {
      trapped_errors= no_such_table_handler.safely_trapped_errors();
      thd->pop_internal_handler();
    }
    /* Do we need to store the sequence value in table share, like below? */
    DBUG_RETURN(error);
  }

  if (if_exists())
    thd->push_internal_handler(&no_such_table_handler);
  error= open_and_lock_tables(thd, first_table, FALSE, 0);
  if (if_exists())
  {
    trapped_errors= no_such_table_handler.safely_trapped_errors();
    thd->pop_internal_handler();
  }
  if (unlikely(error))
  {
    if (trapped_errors)
=======
    table= first_table->table;
    seq= table->s->sequence;

    seq->write_lock(table);
    new_seq->reserved_until= seq->reserved_until;

    /* Copy from old sequence those fields that the user didn't specified */
    if (!(new_seq->used_fields & seq_field_used_increment))
      new_seq->increment= seq->increment;
    if (!(new_seq->used_fields & seq_field_used_min_value))
      new_seq->min_value= seq->min_value;
    if (!(new_seq->used_fields & seq_field_used_max_value))
      new_seq->max_value= seq->max_value;
    if (!(new_seq->used_fields & seq_field_used_start))
      new_seq->start=          seq->start;
    if (!(new_seq->used_fields & seq_field_used_cache))
      new_seq->cache= seq->cache;
    if (!(new_seq->used_fields & seq_field_used_cycle))
      new_seq->cycle= seq->cycle;

    /* If we should restart from a new value */
    if (new_seq->used_fields & seq_field_used_restart)
>>>>>>> c4ed889b
    {
      if (!(new_seq->used_fields & seq_field_used_restart_value))
        new_seq->restart=      new_seq->start;
      new_seq->reserved_until= new_seq->restart;
    }

<<<<<<< HEAD
  table= first_table->table;
  seq= table->s->sequence;

  seq->write_lock(table);
  new_seq->reserved_until= seq->reserved_until;

  /* Copy from old sequence those fields that the user didn't specified */
  if (!(new_seq->used_fields & seq_field_used_increment))
    new_seq->increment= seq->increment;
  /*
    We need to assign to foo_from_parser so that things get handled
    properly in check_and_adjust() later
  */
  if (!(new_seq->used_fields & seq_field_used_min_value))
    new_seq->min_value_from_parser= Longlong_hybrid(seq->min_value, seq->is_unsigned);
  if (!(new_seq->used_fields & seq_field_used_max_value))
    new_seq->max_value_from_parser= Longlong_hybrid(seq->max_value, seq->is_unsigned);
  if (!(new_seq->used_fields & seq_field_used_start))
    new_seq->start_from_parser= Longlong_hybrid(seq->start, seq->is_unsigned);
  if (!(new_seq->used_fields & seq_field_used_cache))
    new_seq->cache= seq->cache;
  if (!(new_seq->used_fields & seq_field_used_cycle))
    new_seq->cycle= seq->cycle;
  /* This should have been prevented during parsing. */
  DBUG_ASSERT(!(new_seq->used_fields & seq_field_used_as));
  new_seq->value_type= seq->value_type;
  new_seq->is_unsigned= seq->is_unsigned;

  /* If we should restart from a new value */
  if (new_seq->used_fields & seq_field_used_restart)
  {
    if (!(new_seq->used_fields & seq_field_used_restart_value))
      new_seq->restart_from_parser=      new_seq->start_from_parser;
    /*
      Similar to start, we just need to truncate reserved_until and
      the errors will be reported in check_and_adjust if truncation
      happens on the wrong end.
    */
    new_seq->reserved_until=
      new_seq->truncate_value(new_seq->restart_from_parser);
  }

  /* Let check_and_adjust think all fields are used */
  new_seq->used_fields= ~0;
  if (new_seq->check_and_adjust(thd, 0))
  {
    my_error(ER_SEQUENCE_INVALID_DATA, MYF(0),
             first_table->db.str,
             first_table->table_name.str);
    error= 1;
=======
    /* Let check_and_adjust think all fields are used */
    new_seq->used_fields= ~0;
    if (new_seq->check_and_adjust(0))
    {
      my_error(ER_SEQUENCE_INVALID_DATA, MYF(0),
               first_table->db.str,
               first_table->table_name.str);
      error= 1;
      seq->write_unlock(table);
      goto end;
    }

    if (likely(!(error= new_seq->write(table, 1))))
    {
      /* Store the sequence values in table share */
      seq->copy(new_seq);
    }
    else
      table->file->print_error(error, MYF(0));
>>>>>>> c4ed889b
    seq->write_unlock(table);
    if (trans_commit_stmt(thd))
      error= 1;
    if (trans_commit_implicit(thd))
      error= 1;
    DBUG_EXECUTE_IF("hold_worker_on_schedule",
                    {
                      /* delay binlogging of a parent trx in rpl_parallel_seq */
                      my_sleep(100000);
                    });
  }
  if (likely(!error))
    error= write_bin_log(thd, 1, thd->query(), thd->query_length());
  if (likely(!error))
    my_ok(thd);

end:
  new_seq->used_fields= saved_used_fields;
  DBUG_RETURN(error);
}<|MERGE_RESOLUTION|>--- conflicted
+++ resolved
@@ -1158,6 +1158,35 @@
     }
 #endif /* WITH_WSREP */
 
+    if (new_seq->used_fields & seq_field_used_as)
+    {
+      /* This should have been prevented during parsing. */
+      DBUG_ASSERT(!(new_seq->used_fields - seq_field_used_as));
+
+      first_table->lock_type= TL_READ_NO_INSERT;
+      first_table->mdl_request.set_type(MDL_SHARED_NO_WRITE);
+      Alter_info alter_info;
+      alter_info.flags= ALTER_CHANGE_COLUMN;
+      if (new_seq->prepare_sequence_fields(&alter_info.create_list, true))
+        DBUG_RETURN(TRUE);
+      Table_specification_st create_info;
+      create_info.init();
+      create_info.alter_info= &alter_info;
+      if (if_exists())
+        thd->push_internal_handler(&no_such_table_handler);
+      Recreate_info recreate_info;
+      error= mysql_alter_table(thd, &null_clex_str, &null_clex_str,
+                               &create_info, first_table, &recreate_info,
+                               &alter_info, 0, (ORDER *) 0, 0, 0);
+      if (if_exists())
+      {
+        trapped_errors= no_such_table_handler.safely_trapped_errors();
+        thd->pop_internal_handler();
+      }
+      /* Do we need to store the sequence value in table share, like below? */
+      DBUG_RETURN(error);
+    }
+
     if (if_exists())
       thd->push_internal_handler(&no_such_table_handler);
     error= open_and_lock_tables(thd, first_table, FALSE, 0);
@@ -1184,48 +1213,6 @@
       DBUG_RETURN(TRUE);
     }
 
-<<<<<<< HEAD
-  if (new_seq->used_fields & seq_field_used_as)
-  {
-    /* This should have been prevented during parsing. */
-    DBUG_ASSERT(!(new_seq->used_fields - seq_field_used_as));
-
-    first_table->lock_type= TL_READ_NO_INSERT;
-    first_table->mdl_request.set_type(MDL_SHARED_NO_WRITE);
-    Alter_info alter_info;
-    alter_info.flags= ALTER_CHANGE_COLUMN;
-    if (new_seq->prepare_sequence_fields(&alter_info.create_list, true))
-      DBUG_RETURN(TRUE);
-    Table_specification_st create_info;
-    create_info.init();
-    create_info.alter_info= &alter_info;
-    if (if_exists())
-      thd->push_internal_handler(&no_such_table_handler);
-    Recreate_info recreate_info;
-    error= mysql_alter_table(thd, &null_clex_str, &null_clex_str,
-                             &create_info, first_table, &recreate_info,
-                             &alter_info, 0, (ORDER *) 0, 0, 0);
-    if (if_exists())
-    {
-      trapped_errors= no_such_table_handler.safely_trapped_errors();
-      thd->pop_internal_handler();
-    }
-    /* Do we need to store the sequence value in table share, like below? */
-    DBUG_RETURN(error);
-  }
-
-  if (if_exists())
-    thd->push_internal_handler(&no_such_table_handler);
-  error= open_and_lock_tables(thd, first_table, FALSE, 0);
-  if (if_exists())
-  {
-    trapped_errors= no_such_table_handler.safely_trapped_errors();
-    thd->pop_internal_handler();
-  }
-  if (unlikely(error))
-  {
-    if (trapped_errors)
-=======
     table= first_table->table;
     seq= table->s->sequence;
 
@@ -1235,81 +1222,42 @@
     /* Copy from old sequence those fields that the user didn't specified */
     if (!(new_seq->used_fields & seq_field_used_increment))
       new_seq->increment= seq->increment;
+    /*
+      We need to assign to foo_from_parser so that things get handled
+      properly in check_and_adjust() later
+    */
     if (!(new_seq->used_fields & seq_field_used_min_value))
-      new_seq->min_value= seq->min_value;
+      new_seq->min_value_from_parser= Longlong_hybrid(seq->min_value, seq->is_unsigned);
     if (!(new_seq->used_fields & seq_field_used_max_value))
-      new_seq->max_value= seq->max_value;
+      new_seq->max_value_from_parser= Longlong_hybrid(seq->max_value, seq->is_unsigned);
     if (!(new_seq->used_fields & seq_field_used_start))
-      new_seq->start=          seq->start;
+      new_seq->start_from_parser= Longlong_hybrid(seq->start, seq->is_unsigned);
     if (!(new_seq->used_fields & seq_field_used_cache))
       new_seq->cache= seq->cache;
     if (!(new_seq->used_fields & seq_field_used_cycle))
       new_seq->cycle= seq->cycle;
+    /* This should have been prevented during parsing. */
+    DBUG_ASSERT(!(new_seq->used_fields & seq_field_used_as));
+    new_seq->value_type= seq->value_type;
+    new_seq->is_unsigned= seq->is_unsigned;
 
     /* If we should restart from a new value */
     if (new_seq->used_fields & seq_field_used_restart)
->>>>>>> c4ed889b
     {
       if (!(new_seq->used_fields & seq_field_used_restart_value))
-        new_seq->restart=      new_seq->start;
-      new_seq->reserved_until= new_seq->restart;
-    }
-
-<<<<<<< HEAD
-  table= first_table->table;
-  seq= table->s->sequence;
-
-  seq->write_lock(table);
-  new_seq->reserved_until= seq->reserved_until;
-
-  /* Copy from old sequence those fields that the user didn't specified */
-  if (!(new_seq->used_fields & seq_field_used_increment))
-    new_seq->increment= seq->increment;
-  /*
-    We need to assign to foo_from_parser so that things get handled
-    properly in check_and_adjust() later
-  */
-  if (!(new_seq->used_fields & seq_field_used_min_value))
-    new_seq->min_value_from_parser= Longlong_hybrid(seq->min_value, seq->is_unsigned);
-  if (!(new_seq->used_fields & seq_field_used_max_value))
-    new_seq->max_value_from_parser= Longlong_hybrid(seq->max_value, seq->is_unsigned);
-  if (!(new_seq->used_fields & seq_field_used_start))
-    new_seq->start_from_parser= Longlong_hybrid(seq->start, seq->is_unsigned);
-  if (!(new_seq->used_fields & seq_field_used_cache))
-    new_seq->cache= seq->cache;
-  if (!(new_seq->used_fields & seq_field_used_cycle))
-    new_seq->cycle= seq->cycle;
-  /* This should have been prevented during parsing. */
-  DBUG_ASSERT(!(new_seq->used_fields & seq_field_used_as));
-  new_seq->value_type= seq->value_type;
-  new_seq->is_unsigned= seq->is_unsigned;
-
-  /* If we should restart from a new value */
-  if (new_seq->used_fields & seq_field_used_restart)
-  {
-    if (!(new_seq->used_fields & seq_field_used_restart_value))
-      new_seq->restart_from_parser=      new_seq->start_from_parser;
-    /*
-      Similar to start, we just need to truncate reserved_until and
-      the errors will be reported in check_and_adjust if truncation
-      happens on the wrong end.
-    */
-    new_seq->reserved_until=
-      new_seq->truncate_value(new_seq->restart_from_parser);
-  }
-
-  /* Let check_and_adjust think all fields are used */
-  new_seq->used_fields= ~0;
-  if (new_seq->check_and_adjust(thd, 0))
-  {
-    my_error(ER_SEQUENCE_INVALID_DATA, MYF(0),
-             first_table->db.str,
-             first_table->table_name.str);
-    error= 1;
-=======
+        new_seq->restart_from_parser=      new_seq->start_from_parser;
+      /*
+        Similar to start, we just need to truncate reserved_until and
+        the errors will be reported in check_and_adjust if truncation
+        happens on the wrong end.
+      */
+      new_seq->reserved_until=
+        new_seq->truncate_value(new_seq->restart_from_parser);
+    }
+
     /* Let check_and_adjust think all fields are used */
     new_seq->used_fields= ~0;
-    if (new_seq->check_and_adjust(0))
+    if (new_seq->check_and_adjust(thd, 0))
     {
       my_error(ER_SEQUENCE_INVALID_DATA, MYF(0),
                first_table->db.str,
@@ -1326,7 +1274,6 @@
     }
     else
       table->file->print_error(error, MYF(0));
->>>>>>> c4ed889b
     seq->write_unlock(table);
     if (trans_commit_stmt(thd))
       error= 1;

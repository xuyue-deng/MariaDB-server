--- conflicted
+++ resolved
@@ -1,9 +1,5 @@
-<<<<<<< HEAD
-/* Copyright 2008-2015 Codership Oy <http://www.codership.com>
+/* Copyright 2008-2021 Codership Oy <http://www.codership.com>
    Copyright (c) 2020, 2021, MariaDB
-=======
-/* Copyright 2008-2021 Codership Oy <http://www.codership.com>
->>>>>>> dc6bc85c
 
    This program is free software; you can redistribute it and/or modify
    it under the terms of the GNU General Public License as published by
@@ -2197,12 +2193,7 @@
 
   WSREP_DEBUG("TOI Begin: %s", wsrep_thd_query(thd));
 
-<<<<<<< HEAD
   if (wsrep_can_run_in_toi(thd, db, table, table_list, create_info) == false)
-=======
-  WSREP_DEBUG("TOI Begin for %s", wsrep_thd_query(thd));
-  if (wsrep_can_run_in_toi(thd, db, table, table_list) == false)
->>>>>>> dc6bc85c
   {
     WSREP_DEBUG("No TOI for %s", wsrep_thd_query(thd));
     return 1;
@@ -2286,10 +2277,7 @@
                  ret,
                  (thd->db.str ? thd->db.str : "(null)"),
                  wsrep_thd_query(thd));
-<<<<<<< HEAD
-=======
-
->>>>>>> dc6bc85c
+
       if (!thd->is_error())
       {
         my_error(ER_LOCK_DEADLOCK, MYF(0), "WSREP replication failed. Check "
@@ -2341,7 +2329,6 @@
 
   wsrep_gtid_server.signal_waiters(thd->wsrep_current_gtid_seqno, false);
 
-<<<<<<< HEAD
   if (wsrep_thd_is_local_toi(thd))
   {
     wsrep::mutable_buffer err;
@@ -2365,17 +2352,6 @@
       WSREP_WARN("TO isolation end failed for: %d, schema: %s, sql: %s",
                  ret, (thd->db.str ? thd->db.str : "(null)"), wsrep_thd_query(thd));
     }
-=======
-  if (!ret)
-  {
-    WSREP_DEBUG("TO END: %lld: %s",
-                client_state.toi_meta().seqno().get(), wsrep_thd_query(thd));
-  }
-  else
-  {
-    WSREP_WARN("TO isolation end failed for: %d, sql: %s",
-                ret, wsrep_thd_query(thd));
->>>>>>> dc6bc85c
   }
 }
 
@@ -2477,10 +2453,7 @@
     }
 
     switch (ret) {
-<<<<<<< HEAD
-    case 0: /* wsrep_TOI_begin should set toi mode */ break;
-=======
-    case 0: /* wsrep_TOI_begin sould set toi mode */
+    case 0: /* wsrep_TOI_begin should set toi mode */
       if (thd->variables.wsrep_OSU_method == WSREP_OSU_TOI)
       {
         /*
@@ -2491,7 +2464,6 @@
         thd->variables.lock_wait_timeout= LONG_TIMEOUT;
       }
       break;
->>>>>>> dc6bc85c
     case 1:
         /* TOI replication skipped, treat as success */
         ret= 0;
@@ -2512,12 +2484,8 @@
 
   if (wsrep_thd_is_local_toi(thd))
   {
-<<<<<<< HEAD
+    thd->variables.lock_wait_timeout= thd->variables.saved_lock_wait_timeout;
     DBUG_ASSERT(wsrep_OSU_method_get(thd) == WSREP_OSU_TOI);
-=======
-    thd->variables.lock_wait_timeout= thd->variables.saved_lock_wait_timeout;
-    DBUG_ASSERT(thd->variables.wsrep_OSU_method == WSREP_OSU_TOI);
->>>>>>> dc6bc85c
     wsrep_TOI_end(thd);
   }
   else if (wsrep_thd_is_in_rsu(thd))

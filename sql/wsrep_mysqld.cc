--- conflicted
+++ resolved
@@ -1,8 +1,4 @@
-<<<<<<< HEAD
-/* Copyright (c) 2008, 2024, Codership Oy <http://www.codership.com>
-=======
 /* Copyright (c) 2008, 2025, Codership Oy <http://www.codership.com>
->>>>>>> c01bff4a
    Copyright (c) 2020, 2025, MariaDB
 
    This program is free software; you can redistribute it and/or modify
@@ -2529,11 +2525,7 @@
       break;
     case DB_TYPE_ARIA:
       if (wsrep_check_mode(WSREP_MODE_REPLICATE_ARIA))
-<<<<<<< HEAD
-	return true;
-=======
         return true;
->>>>>>> c01bff4a
       break;
     case DB_TYPE_PARTITION_DB:
       /* In most cases this means we could not find out
@@ -3258,12 +3250,9 @@
                                const MDL_key *key)
 {
   THD *request_thd= requestor_ctx->get_thd();
-<<<<<<< HEAD
 
   /* Fallback to the non-wsrep behaviour */
   if (!WSREP(request_thd)) return;
-=======
->>>>>>> c01bff4a
 
   mysql_mutex_lock(&request_thd->LOCK_thd_data);
 
@@ -3271,12 +3260,6 @@
       wsrep_thd_is_applying(request_thd))
   {
     THD *granted_thd= ticket->get_ctx()->get_thd();
-<<<<<<< HEAD
-=======
-
-    const char* schema= key->db_name();
-    int schema_len= key->db_name_length();
->>>>>>> c01bff4a
 
     const char* schema= key->db_name();
     int schema_len= key->db_name_length();

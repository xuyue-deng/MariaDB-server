/* Copyright (C) 2004-2005 MySQL AB

   This program is free software; you can redistribute it and/or modify
   it under the terms of the GNU General Public License as published by
   the Free Software Foundation; version 2 of the License.

   This program is distributed in the hope that it will be useful,
   but WITHOUT ANY WARRANTY; without even the implied warranty of
   MERCHANTABILITY or FITNESS FOR A PARTICULAR PURPOSE.  See the
   GNU General Public License for more details.

   You should have received a copy of the GNU General Public License
   along with this program; if not, write to the Free Software
   Foundation, Inc., 59 Temple Place, Suite 330, Boston, MA  02111-1307 USA */


#define MYSQL_LEX 1
#include "mysql_priv.h"
#include "sp_head.h"
#include "sql_trigger.h"
#include "parse_file.h"

/*************************************************************************/

template <class T>
inline T *alloc_type(MEM_ROOT *m)
{
  return (T *) alloc_root(m, sizeof (T));
}

/*
  NOTE: Since alloc_type() is declared as inline, alloc_root() calls should
  be inlined by the compiler. So, implementation of alloc_root() is not
  needed. However, let's put the implementation in object file just in case
  of stupid MS or other old compilers.
*/

template LEX_STRING *alloc_type<LEX_STRING>(MEM_ROOT *m);
template ulonglong *alloc_type<ulonglong>(MEM_ROOT *m);

inline LEX_STRING *alloc_lex_string(MEM_ROOT *m)
{
  return alloc_type<LEX_STRING>(m);
}

/*************************************************************************/
/**
  Trigger_creation_ctx -- creation context of triggers.
*/

class Trigger_creation_ctx : public Stored_program_creation_ctx,
                             public Sql_alloc
{
public:
  static Trigger_creation_ctx *create(THD *thd,
                                      const char *db_name,
                                      const char *table_name,
                                      const LEX_STRING *client_cs_name,
                                      const LEX_STRING *connection_cl_name,
                                      const LEX_STRING *db_cl_name);

public:
  virtual Stored_program_creation_ctx *clone(MEM_ROOT *mem_root)
  {
    return new (mem_root) Trigger_creation_ctx(m_client_cs,
                                               m_connection_cl,
                                               m_db_cl);
  }

protected:
  virtual Object_creation_ctx *create_backup_ctx(THD *thd) const
  {
    return new Trigger_creation_ctx(thd);
  }

private:
  Trigger_creation_ctx(THD *thd)
    :Stored_program_creation_ctx(thd)
  { }

  Trigger_creation_ctx(CHARSET_INFO *client_cs,
                       CHARSET_INFO *connection_cl,
                       CHARSET_INFO *db_cl)
    :Stored_program_creation_ctx(client_cs, connection_cl, db_cl)
  { }
};

/**************************************************************************
  Trigger_creation_ctx implementation.
**************************************************************************/

Trigger_creation_ctx *
Trigger_creation_ctx::create(THD *thd,
                             const char *db_name,
                             const char *table_name,
                             const LEX_STRING *client_cs_name,
                             const LEX_STRING *connection_cl_name,
                             const LEX_STRING *db_cl_name)
{
  CHARSET_INFO *client_cs;
  CHARSET_INFO *connection_cl;
  CHARSET_INFO *db_cl;

  bool invalid_creation_ctx= FALSE;

  if (resolve_charset(client_cs_name->str,
                      thd->variables.character_set_client,
                      &client_cs))
  {
    sql_print_warning("Trigger for table '%s'.'%s': "
                      "invalid character_set_client value (%s).",
                      (const char *) db_name,
                      (const char *) table_name,
                      (const char *) client_cs_name->str);

    invalid_creation_ctx= TRUE;
  }

  if (resolve_collation(connection_cl_name->str,
                        thd->variables.collation_connection,
                        &connection_cl))
  {
    sql_print_warning("Trigger for table '%s'.'%s': "
                      "invalid collation_connection value (%s).",
                      (const char *) db_name,
                      (const char *) table_name,
                      (const char *) connection_cl_name->str);

    invalid_creation_ctx= TRUE;
  }

  if (resolve_collation(db_cl_name->str, NULL, &db_cl))
  {
    sql_print_warning("Trigger for table '%s'.'%s': "
                      "invalid database_collation value (%s).",
                      (const char *) db_name,
                      (const char *) table_name,
                      (const char *) db_cl_name->str);

    invalid_creation_ctx= TRUE;
  }

  if (invalid_creation_ctx)
  {
    push_warning_printf(thd,
                        MYSQL_ERROR::WARN_LEVEL_WARN,
                        ER_TRG_INVALID_CREATION_CTX,
                        ER(ER_TRG_INVALID_CREATION_CTX),
                        (const char *) db_name,
                        (const char *) table_name);
  }

  /*
    If we failed to resolve the database collation, load the default one
    from the disk.
  */

  if (!db_cl)
    db_cl= get_default_db_collation(thd, db_name);

  return new Trigger_creation_ctx(client_cs, connection_cl, db_cl);
}

/*************************************************************************/

static const LEX_STRING triggers_file_type=
  { C_STRING_WITH_LEN("TRIGGERS") };

const char * const TRG_EXT= ".TRG";

/**
  Table of .TRG file field descriptors.
  We have here only one field now because in nearest future .TRG
  files will be merged into .FRM files (so we don't need something
  like md5 or created fields).
*/
static File_option triggers_file_parameters[]=
{
  {
    { C_STRING_WITH_LEN("triggers") },
    my_offsetof(class Table_triggers_list, definitions_list),
    FILE_OPTIONS_STRLIST
  },
  {
    { C_STRING_WITH_LEN("sql_modes") },
    my_offsetof(class Table_triggers_list, definition_modes_list),
    FILE_OPTIONS_ULLLIST
  },
  {
    { C_STRING_WITH_LEN("definers") },
    my_offsetof(class Table_triggers_list, definers_list),
    FILE_OPTIONS_STRLIST
  },
  {
    { C_STRING_WITH_LEN("client_cs_names") },
    my_offsetof(class Table_triggers_list, client_cs_names),
    FILE_OPTIONS_STRLIST
  },
  {
    { C_STRING_WITH_LEN("connection_cl_names") },
    my_offsetof(class Table_triggers_list, connection_cl_names),
    FILE_OPTIONS_STRLIST
  },
  {
    { C_STRING_WITH_LEN("db_cl_names") },
    my_offsetof(class Table_triggers_list, db_cl_names),
    FILE_OPTIONS_STRLIST
  },
  { { 0, 0 }, 0, FILE_OPTIONS_STRING }
};

File_option sql_modes_parameters=
{
  { C_STRING_WITH_LEN("sql_modes") },
  my_offsetof(class Table_triggers_list, definition_modes_list),
  FILE_OPTIONS_ULLLIST
};

/**
  This must be kept up to date whenever a new option is added to the list
  above, as it specifies the number of required parameters of the trigger in
  .trg file.
*/

static const int TRG_NUM_REQUIRED_PARAMETERS= 6;

/*
  Structure representing contents of .TRN file which are used to support
  database wide trigger namespace.
*/

struct st_trigname
{
  LEX_STRING trigger_table;
};

static const LEX_STRING trigname_file_type=
  { C_STRING_WITH_LEN("TRIGGERNAME") };

const char * const TRN_EXT= ".TRN";

static File_option trigname_file_parameters[]=
{
  {
    { C_STRING_WITH_LEN("trigger_table")},
    offsetof(struct st_trigname, trigger_table),
    FILE_OPTIONS_ESTRING
  },
  { { 0, 0 }, 0, FILE_OPTIONS_STRING }
};


const LEX_STRING trg_action_time_type_names[]=
{
  { C_STRING_WITH_LEN("BEFORE") },
  { C_STRING_WITH_LEN("AFTER") }
};

const LEX_STRING trg_event_type_names[]=
{
  { C_STRING_WITH_LEN("INSERT") },
  { C_STRING_WITH_LEN("UPDATE") },
  { C_STRING_WITH_LEN("DELETE") }
};


class Handle_old_incorrect_sql_modes_hook: public Unknown_key_hook
{
private:
  char *path;
public:
  Handle_old_incorrect_sql_modes_hook(char *file_path)
    :path(file_path)
  {};
  virtual bool process_unknown_string(char *&unknown_key, uchar* base,
                                      MEM_ROOT *mem_root, char *end);
};


class Handle_old_incorrect_trigger_table_hook: public Unknown_key_hook
{
public:
  Handle_old_incorrect_trigger_table_hook(char *file_path,
                                          LEX_STRING *trigger_table_arg)
    :path(file_path), trigger_table_value(trigger_table_arg)
  {};
  virtual bool process_unknown_string(char *&unknown_key, uchar* base,
                                      MEM_ROOT *mem_root, char *end);
private:
  char *path;
  LEX_STRING *trigger_table_value;
};


/**
  Create or drop trigger for table.

  @param thd     current thread context (including trigger definition in LEX)
  @param tables  table list containing one table for which trigger is created.
  @param create  whenever we create (TRUE) or drop (FALSE) trigger

  @note
    This function is mainly responsible for opening and locking of table and
    invalidation of all its instances in table cache after trigger creation.
    Real work on trigger creation/dropping is done inside Table_triggers_list
    methods.

  @todo
    TODO: We should check if user has TRIGGER privilege for table here.
    Now we just require SUPER privilege for creating/dropping because
    we don't have proper privilege checking for triggers in place yet.

  @retval
    FALSE Success
  @retval
    TRUE  error
*/
bool mysql_create_or_drop_trigger(THD *thd, TABLE_LIST *tables, bool create)
{
  /*
    FIXME: The code below takes too many different paths depending on the
    'create' flag, so that the justification for a single function
    'mysql_create_or_drop_trigger', compared to two separate functions
    'mysql_create_trigger' and 'mysql_drop_trigger' is not apparent.
    This is a good candidate for a minor refactoring.
  */
  TABLE *table;
  bool result= TRUE;
  String stmt_query;
  bool need_start_waiting= FALSE;

  DBUG_ENTER("mysql_create_or_drop_trigger");

  /* Charset of the buffer for statement must be system one. */
  stmt_query.set_charset(system_charset_info);

  /*
    QQ: This function could be merged in mysql_alter_table() function
    But do we want this ?
  */

  /*
    Note that once we will have check for TRIGGER privilege in place we won't
    need second part of condition below, since check_access() function also
    checks that db is specified.
  */
  if (!thd->lex->spname->m_db.length || create && !tables->db_length)
  {
    my_error(ER_NO_DB_ERROR, MYF(0));
    DBUG_RETURN(TRUE);
  }

  /*
    We don't allow creating triggers on tables in the 'mysql' schema
  */
  if (create && !my_strcasecmp(system_charset_info, "mysql", tables->db))
  {
    my_error(ER_NO_TRIGGERS_ON_SYSTEM_SCHEMA, MYF(0));
    DBUG_RETURN(TRUE);
  }

  /*
    There is no DETERMINISTIC clause for triggers, so can't check it.
    But a trigger can in theory be used to do nasty things (if it supported
    DROP for example) so we do the check for privileges. For now there is
    already a stronger test right above; but when this stronger test will
    be removed, the test below will hold. Because triggers have the same
    nature as functions regarding binlogging: their body is implicitly
    binlogged, so they share the same danger, so trust_function_creators
    applies to them too.
  */
  if (!trust_function_creators && mysql_bin_log.is_open() &&
      !(thd->security_ctx->master_access & SUPER_ACL))
  {
    my_error(ER_BINLOG_CREATE_ROUTINE_NEED_SUPER, MYF(0));
    DBUG_RETURN(TRUE);
  }

  /*
    We don't want perform our operations while global read lock is held
    so we have to wait until its end and then prevent it from occurring
    again until we are done, unless we are under lock tables. (Acquiring
    LOCK_open is not enough because global read lock is held without holding
    LOCK_open).
  */
  if (!thd->locked_tables &&
      !(need_start_waiting= !wait_if_global_read_lock(thd, 0, 1)))
    DBUG_RETURN(TRUE);

  VOID(pthread_mutex_lock(&LOCK_open));

  if (!create)
  {
    bool if_exists= thd->lex->drop_if_exists;

    if (add_table_for_trigger(thd, thd->lex->spname, if_exists, & tables))
      goto end;

    if (!tables)
    {
      DBUG_ASSERT(if_exists);
      /*
        Since the trigger does not exist, there is no associated table,
        and therefore :
        - no TRIGGER privileges to check,
        - no trigger to drop,
        - no table to lock/modify,
        so the drop statement is successful.
      */
      result= FALSE;
      /* Still, we need to log the query ... */
      stmt_query.append(thd->query, thd->query_length);
      goto end;
    }
  }

  /*
    Check that the user has TRIGGER privilege on the subject table.
  */
  {
    bool err_status;
    TABLE_LIST **save_query_tables_own_last= thd->lex->query_tables_own_last;
    thd->lex->query_tables_own_last= 0;

    err_status= check_table_access(thd, TRIGGER_ACL, tables, 1, FALSE);

    thd->lex->query_tables_own_last= save_query_tables_own_last;

    if (err_status)
      goto end;
  }

  /* We should have only one table in table list. */
  DBUG_ASSERT(tables->next_global == 0);

  /* We do not allow creation of triggers on temporary tables. */
  if (create && find_temporary_table(thd, tables->db, tables->table_name))
  {
    my_error(ER_TRG_ON_VIEW_OR_TEMP_TABLE, MYF(0), tables->alias);
    goto end;
  }

  /* We also don't allow creation of triggers on views. */
  tables->required_type= FRMTYPE_TABLE;

  /* Keep consistent with respect to other DDL statements */
  mysql_ha_rm_tables(thd, tables, TRUE);

  if (thd->locked_tables)
  {
    /* Table must be write locked */
    if (name_lock_locked_table(thd, tables))
      goto end;
  }
  else
  {
    /* Grab the name lock and insert the placeholder*/
    if (lock_table_names(thd, tables))
      goto end;

    /* Convert the placeholder to a real table */
    if (reopen_name_locked_table(thd, tables, TRUE))
    {
      unlock_table_name(thd, tables);
      goto end;
    }
  }
  table= tables->table;

  if (!table->triggers)
  {
    if (!create)
    {
      my_error(ER_TRG_DOES_NOT_EXIST, MYF(0));
      goto end;
    }

    if (!(table->triggers= new (&table->mem_root) Table_triggers_list(table)))
      goto end;
  }

  result= (create ?
           table->triggers->create_trigger(thd, tables, &stmt_query):
           table->triggers->drop_trigger(thd, tables, &stmt_query));

  /* Under LOCK TABLES we must reopen the table to activate the trigger. */
  if (!result && thd->locked_tables)
  {
    /* Make table suitable for reopening */
    close_data_files_and_morph_locks(thd, tables->db, tables->table_name);
    thd->in_lock_tables= 1;
    if (reopen_tables(thd, 1, 1))
    {
      /* To be safe remove this table from the set of LOCKED TABLES */
      unlink_open_table(thd, tables->table, FALSE);

      /*
        Ignore reopen_tables errors for now. It's better not leave master/slave
        in a inconsistent state.
      */
      thd->clear_error();
    }
    thd->in_lock_tables= 0;
  }

end:

  if (!result)
  {
    write_bin_log(thd, TRUE, stmt_query.ptr(), stmt_query.length());
  }

  VOID(pthread_mutex_unlock(&LOCK_open));

  if (need_start_waiting)
    start_waiting_global_read_lock(thd);

  if (!result)
    my_ok(thd);

  DBUG_RETURN(result);
}


/**
  Create trigger for table.

  @param thd           current thread context (including trigger definition in
                       LEX)
  @param tables        table list containing one open table for which the
                       trigger is created.
  @param[out] stmt_query    after successful return, this string contains
                            well-formed statement for creation this trigger.

  @note
    - Assumes that trigger name is fully qualified.
    - NULL-string means the following LEX_STRING instance:
    { str = 0; length = 0 }.
    - In other words, definer_user and definer_host should contain
    simultaneously NULL-strings (non-SUID/old trigger) or valid strings
    (SUID/new trigger).

  @retval
    False   success
  @retval
    True    error
*/
bool Table_triggers_list::create_trigger(THD *thd, TABLE_LIST *tables,
                                         String *stmt_query)
{
  LEX *lex= thd->lex;
  TABLE *table= tables->table;
  char file_buff[FN_REFLEN], trigname_buff[FN_REFLEN];
  LEX_STRING file, trigname_file;
  LEX_STRING *trg_def;
  LEX_STRING definer_user;
  LEX_STRING definer_host;
  ulonglong *trg_sql_mode;
  char trg_definer_holder[USER_HOST_BUFF_SIZE];
  LEX_STRING *trg_definer;
  Item_trigger_field *trg_field;
  struct st_trigname trigname;
  LEX_STRING *trg_client_cs_name;
  LEX_STRING *trg_connection_cl_name;
  LEX_STRING *trg_db_cl_name;


  /* Trigger must be in the same schema as target table. */
  if (my_strcasecmp(table_alias_charset, table->s->db.str,
                    lex->spname->m_db.str))
  {
    my_error(ER_TRG_IN_WRONG_SCHEMA, MYF(0));
    return 1;
  }

  /* We don't allow creation of several triggers of the same type yet */
  if (bodies[lex->trg_chistics.event][lex->trg_chistics.action_time] != 0)
  {
    my_error(ER_NOT_SUPPORTED_YET, MYF(0),
             "multiple triggers with the same action time"
             " and event for one table");
    return 1;
  }

  if (!lex->definer)
  {
    /*
      DEFINER-clause is missing.

      If we are in slave thread, this means that we received CREATE TRIGGER
      from the master, that does not support definer in triggers. So, we
      should mark this trigger as non-SUID. Note that this does not happen
      when we parse triggers' definitions during opening .TRG file.
      LEX::definer is ignored in that case.

      Otherwise, we should use CURRENT_USER() as definer.

      NOTE: when CREATE TRIGGER statement is allowed to be executed in PS/SP,
      it will be required to create the definer below in persistent MEM_ROOT
      of PS/SP.
    */

    if (!thd->slave_thread)
    {
      if (!(lex->definer= create_default_definer(thd)))
        return 1;
    }
  }

  /*
    If the specified definer differs from the current user, we should check
    that the current user has SUPER privilege (in order to create trigger
    under another user one must have SUPER privilege).
  */
  
  if (lex->definer &&
      (strcmp(lex->definer->user.str, thd->security_ctx->priv_user) ||
       my_strcasecmp(system_charset_info,
                     lex->definer->host.str,
                     thd->security_ctx->priv_host)))
  {
    if (check_global_access(thd, SUPER_ACL))
    {
      my_error(ER_SPECIFIC_ACCESS_DENIED_ERROR, MYF(0), "SUPER");
      return TRUE;
    }
  }

  /*
    Let us check if all references to fields in old/new versions of row in
    this trigger are ok.

    NOTE: We do it here more from ease of use standpoint. We still have to
    do some checks on each execution. E.g. we can catch privilege changes
    only during execution. Also in near future, when we will allow access
    to other tables from trigger we won't be able to catch changes in other
    tables...

    Since we don't plan to access to contents of the fields it does not
    matter that we choose for both OLD and NEW values the same versions
    of Field objects here.
  */
  old_field= new_field= table->field;

  for (trg_field= (Item_trigger_field *)(lex->trg_table_fields.first);
       trg_field; trg_field= trg_field->next_trg_field)
  {
    /*
      NOTE: now we do not check privileges at CREATE TRIGGER time. This will
      be changed in the future.
    */
    trg_field->setup_field(thd, table, NULL);

    if (!trg_field->fixed &&
        trg_field->fix_fields(thd, (Item **)0))
      return 1;
  }

  /*
    Here we are creating file with triggers and save all triggers in it.
    sql_create_definition_file() files handles renaming and backup of older
    versions
  */
<<<<<<< HEAD
  file.length= build_table_filename(file_buff, FN_REFLEN - 1,
                                    tables->db, tables->table_name,
                                    TRG_EXT, 0);
  file.str= file_buff;
  trigname_file.length= build_table_filename(trigname_buff, FN_REFLEN-1,
                                             tables->db,
                                             lex->spname->m_name.str,
                                             TRN_EXT, 0);
=======
  strxnmov(dir_buff, FN_REFLEN, mysql_data_home, "/", tables->db, "/", NullS);
  dir.length= unpack_filename(dir_buff, dir_buff);
  dir.str= dir_buff;
  file.length= (uint) (strxnmov(file_buff, FN_REFLEN, tables->table_name,
                         triggers_file_ext, NullS) - file_buff);
  file.str= file_buff;
  trigname_file.length= (uint) (strxnmov(trigname_buff, FN_REFLEN,
                                 lex->spname->m_name.str,
                                 trigname_file_ext, NullS) - trigname_buff);
>>>>>>> 2b85c64d
  trigname_file.str= trigname_buff;

  /* Use the filesystem to enforce trigger namespace constraints. */
  if (!access(trigname_buff, F_OK))
  {
    my_error(ER_TRG_ALREADY_EXISTS, MYF(0));
    return 1;
  }

  trigname.trigger_table.str= tables->table_name;
  trigname.trigger_table.length= tables->table_name_length;

  if (sql_create_definition_file(NULL, &trigname_file, &trigname_file_type,
                                 (uchar*)&trigname, trigname_file_parameters))
    return 1;

  /*
    Soon we will invalidate table object and thus Table_triggers_list object
    so don't care about place to which trg_def->ptr points and other
    invariants (e.g. we don't bother to update names_list)

    QQ: Hmm... probably we should not care about setting up active thread
        mem_root too.
  */
  if (!(trg_def= alloc_lex_string(&table->mem_root)) ||
      definitions_list.push_back(trg_def, &table->mem_root) ||

      !(trg_sql_mode= alloc_type<ulonglong>(&table->mem_root)) ||
      definition_modes_list.push_back(trg_sql_mode, &table->mem_root) ||

      !(trg_definer= alloc_lex_string(&table->mem_root)) ||
      definers_list.push_back(trg_definer, &table->mem_root) ||

      !(trg_client_cs_name= alloc_lex_string(&table->mem_root)) ||
      client_cs_names.push_back(trg_client_cs_name, &table->mem_root) ||

      !(trg_connection_cl_name= alloc_lex_string(&table->mem_root)) ||
      connection_cl_names.push_back(trg_connection_cl_name, &table->mem_root) ||

      !(trg_db_cl_name= alloc_lex_string(&table->mem_root)) ||
      db_cl_names.push_back(trg_db_cl_name, &table->mem_root))
  {
    goto err_with_cleanup;
  }

  *trg_sql_mode= thd->variables.sql_mode;

#ifndef NO_EMBEDDED_ACCESS_CHECKS
  if (lex->definer && !is_acl_user(lex->definer->host.str,
                                   lex->definer->user.str))
  {
    push_warning_printf(thd,
                        MYSQL_ERROR::WARN_LEVEL_NOTE,
                        ER_NO_SUCH_USER,
                        ER(ER_NO_SUCH_USER),
                        lex->definer->user.str,
                        lex->definer->host.str);
  }
#endif /* NO_EMBEDDED_ACCESS_CHECKS */

  if (lex->definer)
  {
    /* SUID trigger. */

    definer_user= lex->definer->user;
    definer_host= lex->definer->host;

    trg_definer->str= trg_definer_holder;
    trg_definer->length= (uint) (strxmov(trg_definer->str, definer_user.str, "@",
                                 definer_host.str, NullS) - trg_definer->str);
  }
  else
  {
    /* non-SUID trigger. */

    definer_user.str= 0;
    definer_user.length= 0;

    definer_host.str= 0;
    definer_host.length= 0;

    trg_definer->str= (char*) "";
    trg_definer->length= 0;
  }

  /*
    Fill character set information:
      - client character set contains charset info only;
      - connection collation contains pair {character set, collation};
      - database collation contains pair {character set, collation};
  */

  lex_string_set(trg_client_cs_name, thd->charset()->csname);

  lex_string_set(trg_connection_cl_name,
                 thd->variables.collation_connection->name);

  lex_string_set(trg_db_cl_name,
                 get_default_db_collation(thd, tables->db)->name);

  /*
    Create well-formed trigger definition query. Original query is not
    appropriated, because definer-clause can be not truncated.
  */

  stmt_query->append(STRING_WITH_LEN("CREATE "));

  if (trg_definer)
  {
    /*
      Append definer-clause if the trigger is SUID (a usual trigger in
      new MySQL versions).
    */

    append_definer(thd, stmt_query, &definer_user, &definer_host);
  }

<<<<<<< HEAD
  LEX_STRING stmt_definition;
  stmt_definition.str= (char*) thd->lex->stmt_definition_begin;
  stmt_definition.length= thd->lex->stmt_definition_end
    - thd->lex->stmt_definition_begin;
  trim_whitespace(thd->charset(), & stmt_definition);

  stmt_query->append(stmt_definition.str, stmt_definition.length);
=======
  stmt_query->append(thd->lex->stmt_definition_begin,
                     (uint) ((char *) thd->lex->sphead->m_body_begin -
                     thd->lex->stmt_definition_begin +
                     thd->lex->sphead->m_body.length));
>>>>>>> 2b85c64d

  trg_def->str= stmt_query->c_ptr();
  trg_def->length= stmt_query->length();

  /* Create trigger definition file. */

  if (!sql_create_definition_file(NULL, &file, &triggers_file_type,
                                  (uchar*)this, triggers_file_parameters))
    return 0;

err_with_cleanup:
  my_delete(trigname_buff, MYF(MY_WME));
  return 1;
}


/**
  Deletes the .TRG file for a table.

  @param path         char buffer of size FN_REFLEN to be used
                      for constructing path to .TRG file.
  @param db           table's database name
  @param table_name   table's name

  @retval
    False   success
  @retval
    True    error
*/

static bool rm_trigger_file(char *path, const char *db,
                            const char *table_name)
{
  build_table_filename(path, FN_REFLEN-1, db, table_name, TRG_EXT, 0);
  return my_delete(path, MYF(MY_WME));
}


/**
  Deletes the .TRN file for a trigger.

  @param path         char buffer of size FN_REFLEN to be used
                      for constructing path to .TRN file.
  @param db           trigger's database name
  @param table_name   trigger's name

  @retval
    False   success
  @retval
    True    error
*/

static bool rm_trigname_file(char *path, const char *db,
                             const char *trigger_name)
{
  build_table_filename(path, FN_REFLEN - 1, db, trigger_name, TRN_EXT, 0);
  return my_delete(path, MYF(MY_WME));
}


/**
  Helper function that saves .TRG file for Table_triggers_list object.

  @param triggers    Table_triggers_list object for which file should be saved
  @param db          Name of database for subject table
  @param table_name  Name of subject table

  @retval
    FALSE  Success
  @retval
    TRUE   Error
*/

static bool save_trigger_file(Table_triggers_list *triggers, const char *db,
                              const char *table_name)
{
<<<<<<< HEAD
  char file_buff[FN_REFLEN];
  LEX_STRING file;
=======
  char dir_buff[FN_REFLEN], file_buff[FN_REFLEN];
  LEX_STRING dir, file;

  strxnmov(dir_buff, FN_REFLEN, mysql_data_home, "/", db, "/", NullS);
  dir.length= unpack_filename(dir_buff, dir_buff);
  dir.str= dir_buff;
  file.length= (uint) (strxnmov(file_buff, FN_REFLEN, table_name, triggers_file_ext,
                         NullS) - file_buff);
  file.str= file_buff;
>>>>>>> 2b85c64d

  file.length= build_table_filename(file_buff, FN_REFLEN - 1, db, table_name,
                                    TRG_EXT, 0);
  file.str= file_buff;
  return sql_create_definition_file(NULL, &file, &triggers_file_type,
                                    (uchar*)triggers, triggers_file_parameters);
}


/**
  Drop trigger for table.

  @param thd           current thread context
                       (including trigger definition in LEX)
  @param tables        table list containing one open table for which trigger
                       is dropped.
  @param[out] stmt_query    after successful return, this string contains
                            well-formed statement for creation this trigger.

  @todo
    Probably instead of removing .TRG file we should move
    to archive directory but this should be done as part of
    parse_file.cc functionality (because we will need it
    elsewhere).

  @retval
    False   success
  @retval
    True    error
*/
bool Table_triggers_list::drop_trigger(THD *thd, TABLE_LIST *tables,
                                       String *stmt_query)
{
  const char *sp_name= thd->lex->spname->m_name.str; // alias

  LEX_STRING *name;
  char path[FN_REFLEN];

  List_iterator_fast<LEX_STRING> it_name(names_list);

  List_iterator<ulonglong> it_mod(definition_modes_list);
  List_iterator<LEX_STRING> it_def(definitions_list);
  List_iterator<LEX_STRING> it_definer(definers_list);
  List_iterator<LEX_STRING> it_client_cs_name(client_cs_names);
  List_iterator<LEX_STRING> it_connection_cl_name(connection_cl_names);
  List_iterator<LEX_STRING> it_db_cl_name(db_cl_names);

  stmt_query->append(thd->query, thd->query_length);

  while ((name= it_name++))
  {
    it_def++;
    it_mod++;
    it_definer++;
    it_client_cs_name++;
    it_connection_cl_name++;
    it_db_cl_name++;

    if (my_strcasecmp(table_alias_charset, sp_name, name->str) == 0)
    {
      /*
        Again we don't care much about other things required for
        clean trigger removing since table will be reopened anyway.
      */
      it_def.remove();
      it_mod.remove();
      it_definer.remove();
      it_client_cs_name.remove();
      it_connection_cl_name.remove();
      it_db_cl_name.remove();

      if (definitions_list.is_empty())
      {
        /*
          TODO: Probably instead of removing .TRG file we should move
          to archive directory but this should be done as part of
          parse_file.cc functionality (because we will need it
          elsewhere).
        */
        if (rm_trigger_file(path, tables->db, tables->table_name))
          return 1;
      }
      else
      {
        if (save_trigger_file(this, tables->db, tables->table_name))
          return 1;
      }

      if (rm_trigname_file(path, tables->db, sp_name))
        return 1;
      return 0;
    }
  }

  my_message(ER_TRG_DOES_NOT_EXIST, ER(ER_TRG_DOES_NOT_EXIST), MYF(0));
  return 1;
}


Table_triggers_list::~Table_triggers_list()
{
  for (int i= 0; i < (int)TRG_EVENT_MAX; i++)
    for (int j= 0; j < (int)TRG_ACTION_MAX; j++)
      delete bodies[i][j];

  if (record1_field)
    for (Field **fld_ptr= record1_field; *fld_ptr; fld_ptr++)
      delete *fld_ptr;
}


/**
  Prepare array of Field objects referencing to TABLE::record[1] instead
  of record[0] (they will represent OLD.* row values in ON UPDATE trigger
  and in ON DELETE trigger which will be called during REPLACE execution).

  @param table   pointer to TABLE object for which we are creating fields.

  @retval
    False   success
  @retval
    True    error
*/
bool Table_triggers_list::prepare_record1_accessors(TABLE *table)
{
  Field **fld, **old_fld;

  if (!(record1_field= (Field **)alloc_root(&table->mem_root,
                                            (table->s->fields + 1) *
                                            sizeof(Field*))))
    return 1;

  for (fld= table->field, old_fld= record1_field; *fld; fld++, old_fld++)
  {
    /*
      QQ: it is supposed that it is ok to use this function for field
      cloning...
    */
    if (!(*old_fld= (*fld)->new_field(&table->mem_root, table,
                                      table == (*fld)->table)))
      return 1;
    (*old_fld)->move_field_offset((my_ptrdiff_t)(table->record[1] -
                                                 table->record[0]));
  }
  *old_fld= 0;

  return 0;
}


/**
  Adjust Table_triggers_list with new TABLE pointer.

  @param new_table   new pointer to TABLE instance
*/

void Table_triggers_list::set_table(TABLE *new_table)
{
  trigger_table= new_table;
  for (Field **field= new_table->triggers->record1_field ; *field ; field++)
  {
    (*field)->table= (*field)->orig_table= new_table;
    (*field)->table_name= &new_table->alias;
  }
}


/**
  Check whenever .TRG file for table exist and load all triggers it contains.

  @param thd          current thread context
  @param db           table's database name
  @param table_name   table's name
  @param table        pointer to table object
  @param names_only   stop after loading trigger names

  @todo
    A lot of things to do here e.g. how about other funcs and being
    more paranoical ?

  @todo
    This could be avoided if there is no triggers for UPDATE and DELETE.

  @retval
    False   success
  @retval
    True    error
*/

bool Table_triggers_list::check_n_load(THD *thd, const char *db,
                                       const char *table_name, TABLE *table,
                                       bool names_only)
{
  char path_buff[FN_REFLEN];
  LEX_STRING path;
  File_parser *parser;
  LEX_STRING save_db;

  DBUG_ENTER("Table_triggers_list::check_n_load");

  path.length= build_table_filename(path_buff, FN_REFLEN - 1,
                                    db, table_name, TRG_EXT, 0);
  path.str= path_buff;

  // QQ: should we analyze errno somehow ?
  if (access(path_buff, F_OK))
    DBUG_RETURN(0);

  /*
    File exists so we got to load triggers.
    FIXME: A lot of things to do here e.g. how about other funcs and being
    more paranoical ?
  */

  if ((parser= sql_parse_prepare(&path, &table->mem_root, 1)))
  {
    if (is_equal(&triggers_file_type, parser->type()))
    {
      Table_triggers_list *triggers=
        new (&table->mem_root) Table_triggers_list(table);
      Handle_old_incorrect_sql_modes_hook sql_modes_hook(path.str);

      if (!triggers)
        DBUG_RETURN(1);

      /*
        We don't have the following attributes in old versions of .TRG file, so
        we should initialize the list for safety:
          - sql_modes;
          - definers;
          - character sets (client, connection, database);
      */
      triggers->definition_modes_list.empty();
      triggers->definers_list.empty();
      triggers->client_cs_names.empty();
      triggers->connection_cl_names.empty();
      triggers->db_cl_names.empty();

      if (parser->parse((uchar*)triggers, &table->mem_root,
                        triggers_file_parameters,
                        TRG_NUM_REQUIRED_PARAMETERS,
                        &sql_modes_hook))
        DBUG_RETURN(1);

      List_iterator_fast<LEX_STRING> it(triggers->definitions_list);
      LEX_STRING *trg_create_str;
      ulonglong *trg_sql_mode;

      if (triggers->definition_modes_list.is_empty() &&
          !triggers->definitions_list.is_empty())
      {
        /*
          It is old file format => we should fill list of sql_modes.

          We use one mode (current) for all triggers, because we have not
          information about mode in old format.
        */
        if (!(trg_sql_mode= alloc_type<ulonglong>(&table->mem_root)))
        {
          DBUG_RETURN(1); // EOM
        }
        *trg_sql_mode= global_system_variables.sql_mode;
        while (it++)
        {
          if (triggers->definition_modes_list.push_back(trg_sql_mode,
                                                        &table->mem_root))
          {
            DBUG_RETURN(1); // EOM
          }
        }
        it.rewind();
      }

      if (triggers->definers_list.is_empty() &&
          !triggers->definitions_list.is_empty())
      {
        /*
          It is old file format => we should fill list of definers.

          If there is no definer information, we should not switch context to
          definer when checking privileges. I.e. privileges for such triggers
          are checked for "invoker" rather than for "definer".
        */

        LEX_STRING *trg_definer;

        if (!(trg_definer= alloc_lex_string(&table->mem_root)))
          DBUG_RETURN(1); // EOM

        trg_definer->str= (char*) "";
        trg_definer->length= 0;

        while (it++)
        {
          if (triggers->definers_list.push_back(trg_definer,
                                                &table->mem_root))
          {
            DBUG_RETURN(1); // EOM
          }
        }

        it.rewind();
      }

      if (!triggers->definitions_list.is_empty() &&
          (triggers->client_cs_names.is_empty() ||
           triggers->connection_cl_names.is_empty() ||
           triggers->db_cl_names.is_empty()))
      {
        /*
          It is old file format => we should fill lists of character sets.
        */

        LEX_STRING *trg_client_cs_name;
        LEX_STRING *trg_connection_cl_name;
        LEX_STRING *trg_db_cl_name;

        if (!triggers->client_cs_names.is_empty() ||
            !triggers->connection_cl_names.is_empty() ||
            !triggers->db_cl_names.is_empty())
        {
          my_error(ER_TRG_CORRUPTED_FILE, MYF(0),
                   (const char *) db,
                   (const char *) table_name);

          DBUG_RETURN(1); // EOM
        }

        push_warning_printf(thd, MYSQL_ERROR::WARN_LEVEL_WARN,
                            ER_TRG_NO_CREATION_CTX,
                            ER(ER_TRG_NO_CREATION_CTX),
                            (const char*) db,
                            (const char*) table_name);

        if (!(trg_client_cs_name= alloc_lex_string(&table->mem_root)) ||
            !(trg_connection_cl_name= alloc_lex_string(&table->mem_root)) ||
            !(trg_db_cl_name= alloc_lex_string(&table->mem_root)))
        {
          DBUG_RETURN(1); // EOM
        }

        /*
          Backward compatibility: assume that the query is in the current
          character set.
        */

        lex_string_set(trg_client_cs_name,
                       thd->variables.character_set_client->csname);

        lex_string_set(trg_connection_cl_name,
                       thd->variables.collation_connection->name);

        lex_string_set(trg_db_cl_name,
                       thd->variables.collation_database->name);

        while (it++)
        {
          if (triggers->client_cs_names.push_back(trg_client_cs_name,
                                                  &table->mem_root) ||

              triggers->connection_cl_names.push_back(trg_connection_cl_name,
                                                      &table->mem_root) ||

              triggers->db_cl_names.push_back(trg_db_cl_name,
                                              &table->mem_root))
          {
            DBUG_RETURN(1); // EOM
          }
        }

        it.rewind();
      }

      DBUG_ASSERT(triggers->definition_modes_list.elements ==
                  triggers->definitions_list.elements);
      DBUG_ASSERT(triggers->definers_list.elements ==
                  triggers->definitions_list.elements);
      DBUG_ASSERT(triggers->client_cs_names.elements ==
                  triggers->definitions_list.elements);
      DBUG_ASSERT(triggers->connection_cl_names.elements ==
                  triggers->definitions_list.elements);
      DBUG_ASSERT(triggers->db_cl_names.elements ==
                  triggers->definitions_list.elements);

      table->triggers= triggers;

      /*
        TODO: This could be avoided if there is no triggers
              for UPDATE and DELETE.
      */
      if (!names_only && triggers->prepare_record1_accessors(table))
        DBUG_RETURN(1);

      List_iterator_fast<ulonglong> itm(triggers->definition_modes_list);
      List_iterator_fast<LEX_STRING> it_definer(triggers->definers_list);
      List_iterator_fast<LEX_STRING> it_client_cs_name(triggers->client_cs_names);
      List_iterator_fast<LEX_STRING> it_connection_cl_name(triggers->connection_cl_names);
      List_iterator_fast<LEX_STRING> it_db_cl_name(triggers->db_cl_names);
      LEX *old_lex= thd->lex, lex;
      sp_rcontext *save_spcont= thd->spcont;
      ulong save_sql_mode= thd->variables.sql_mode;
      LEX_STRING *on_table_name;

      thd->lex= &lex;

      save_db.str= thd->db;
      save_db.length= thd->db_length;
      thd->reset_db((char*) db, (uint) strlen(db));
      while ((trg_create_str= it++))
      {
        trg_sql_mode= itm++;
        LEX_STRING *trg_definer= it_definer++;

        thd->variables.sql_mode= (ulong)*trg_sql_mode;

        Parser_state parser_state(thd,
                                  trg_create_str->str,
                                  trg_create_str->length);

        Trigger_creation_ctx *creation_ctx=
          Trigger_creation_ctx::create(thd,
                                       db,
                                       table_name,
                                       it_client_cs_name++,
                                       it_connection_cl_name++,
                                       it_db_cl_name++);

        lex_start(thd);
        thd->spcont= NULL;

        if (parse_sql(thd, & parser_state, creation_ctx))
        {
          /* Currently sphead is always deleted in case of a parse error */
          DBUG_ASSERT(lex.sphead == 0);
          goto err_with_lex_cleanup;
        }
        /*
          Not strictly necessary to invoke this method here, since we know
          that we've parsed CREATE TRIGGER and not an
          UPDATE/DELETE/INSERT/REPLACE/LOAD/CREATE TABLE, but we try to
          maintain the invariant that this method is called for each
          distinct statement, in case its logic is extended with other
          types of analyses in future.
        */
        lex.set_trg_event_type_for_tables();

        lex.sphead->set_info(0, 0, &lex.sp_chistics, (ulong) *trg_sql_mode);

        int event= lex.trg_chistics.event;
        int action_time= lex.trg_chistics.action_time;

        lex.sphead->set_creation_ctx(creation_ctx);
        triggers->bodies[event][action_time]= lex.sphead;

        if (!trg_definer->length)
        {
          /*
            This trigger was created/imported from the previous version of
            MySQL, which does not support triggers definers. We should emit
            warning here.
          */

          push_warning_printf(thd, MYSQL_ERROR::WARN_LEVEL_WARN,
                              ER_TRG_NO_DEFINER, ER(ER_TRG_NO_DEFINER),
                              (const char*) db,
                              (const char*) lex.sphead->m_name.str);

          /*
            Set definer to the '' to correct displaying in the information
            schema.
          */

          lex.sphead->set_definer((char*) "", 0);

          /*
            Triggers without definer information are executed under the
            authorization of the invoker.
          */

          lex.sphead->m_chistics->suid= SP_IS_NOT_SUID;
        }
        else
          lex.sphead->set_definer(trg_definer->str, trg_definer->length);

        if (triggers->names_list.push_back(&lex.sphead->m_name,
                                           &table->mem_root))
            goto err_with_lex_cleanup;

        if (!(on_table_name= alloc_lex_string(&table->mem_root)))
          goto err_with_lex_cleanup;

        on_table_name->str= (char*) lex.raw_trg_on_table_name_begin;
        on_table_name->length= lex.raw_trg_on_table_name_end
          - lex.raw_trg_on_table_name_begin;

        if (triggers->on_table_names_list.push_back(on_table_name, &table->mem_root))
          goto err_with_lex_cleanup;
#ifndef DBUG_OFF
        /*
          Let us check that we correctly update trigger definitions when we
          rename tables with triggers.
          
          In special cases like "RENAME TABLE `#mysql50#somename` TO `somename`"
          or "ALTER DATABASE `#mysql50#somename` UPGRADE DATA DIRECTORY NAME"
          we might be given table or database name with "#mysql50#" prefix (and
          trigger's definiton contains un-prefixed version of the same name).
          To remove this prefix we use check_n_cut_mysql50_prefix().
        */

        char fname[NAME_LEN + 1];
        DBUG_ASSERT((!my_strcasecmp(table_alias_charset, lex.query_tables->db, db) ||
                     (check_n_cut_mysql50_prefix(db, fname, sizeof(fname)) &&
                      !my_strcasecmp(table_alias_charset, lex.query_tables->db, fname))) &&
                    (!my_strcasecmp(table_alias_charset, lex.query_tables->table_name,
                                    table_name) ||
                     (check_n_cut_mysql50_prefix(table_name, fname, sizeof(fname)) &&
                      !my_strcasecmp(table_alias_charset, lex.query_tables->table_name, fname))));
#endif
        if (names_only)
        {
          lex_end(&lex);
          continue;
        }

        /*
          Gather all Item_trigger_field objects representing access to fields
          in old/new versions of row in trigger into lists containing all such
          objects for the triggers with same action and timing.
        */
        triggers->trigger_fields[lex.trg_chistics.event]
                                [lex.trg_chistics.action_time]=
          (Item_trigger_field *)(lex.trg_table_fields.first);
        /*
          Also let us bind these objects to Field objects in table being
          opened.

          We ignore errors here, because if even something is wrong we still
          will be willing to open table to perform some operations (e.g.
          SELECT)...
          Anyway some things can be checked only during trigger execution.
        */
        for (Item_trigger_field *trg_field=
               (Item_trigger_field *)(lex.trg_table_fields.first);
             trg_field;
             trg_field= trg_field->next_trg_field)
        {
          trg_field->setup_field(thd, table,
            &triggers->subject_table_grants[lex.trg_chistics.event]
                                           [lex.trg_chistics.action_time]);
        }

        lex_end(&lex);
      }
      thd->reset_db(save_db.str, save_db.length);
      thd->lex= old_lex;
      thd->spcont= save_spcont;
      thd->variables.sql_mode= save_sql_mode;

      DBUG_RETURN(0);

err_with_lex_cleanup:
      // QQ: anything else ?
      lex_end(&lex);
      thd->lex= old_lex;
      thd->spcont= save_spcont;
      thd->variables.sql_mode= save_sql_mode;
      thd->reset_db(save_db.str, save_db.length);
      DBUG_RETURN(1);
    }

    /*
      We don't care about this error message much because .TRG files will
      be merged into .FRM anyway.
    */
    my_error(ER_WRONG_OBJECT, MYF(0),
             table_name, TRG_EXT + 1, "TRIGGER");
    DBUG_RETURN(1);
  }

  DBUG_RETURN(1);
}


/**
  Obtains and returns trigger metadata.

  @param thd           current thread context
  @param event         trigger event type
  @param time_type     trigger action time
  @param trigger_name  returns name of trigger
  @param trigger_stmt  returns statement of trigger
  @param sql_mode      returns sql_mode of trigger
  @param definer       returns definer/creator of trigger. The caller is
                       responsible to allocate enough space for storing
                       definer information.

  @retval
    False   success
  @retval
    True    error
*/

bool Table_triggers_list::get_trigger_info(THD *thd, trg_event_type event,
                                           trg_action_time_type time_type,
                                           LEX_STRING *trigger_name,
                                           LEX_STRING *trigger_stmt,
                                           ulong *sql_mode,
                                           LEX_STRING *definer,
                                           LEX_STRING *client_cs_name,
                                           LEX_STRING *connection_cl_name,
                                           LEX_STRING *db_cl_name)
{
  sp_head *body;
  DBUG_ENTER("get_trigger_info");
  if ((body= bodies[event][time_type]))
  {
    Stored_program_creation_ctx *creation_ctx=
      bodies[event][time_type]->get_creation_ctx();

    *trigger_name= body->m_name;
    *trigger_stmt= body->m_body_utf8;
    *sql_mode= body->m_sql_mode;

    if (body->m_chistics->suid == SP_IS_NOT_SUID)
    {
      definer->str[0]= 0;
      definer->length= 0;
    }
    else
    {
      definer->length= (uint) (strxmov(definer->str, body->m_definer_user.str, "@",
                               body->m_definer_host.str, NullS) - definer->str);
    }

    lex_string_set(client_cs_name,
                   creation_ctx->get_client_cs()->csname);

    lex_string_set(connection_cl_name,
                   creation_ctx->get_connection_cl()->name);

    lex_string_set(db_cl_name,
                   creation_ctx->get_db_cl()->name);

    DBUG_RETURN(0);
  }
  DBUG_RETURN(1);
}


void Table_triggers_list::get_trigger_info(THD *thd,
                                           int trigger_idx,
                                           LEX_STRING *trigger_name,
                                           ulonglong *sql_mode,
                                           LEX_STRING *sql_original_stmt,
                                           LEX_STRING *client_cs_name,
                                           LEX_STRING *connection_cl_name,
                                           LEX_STRING *db_cl_name)
{
  List_iterator_fast<LEX_STRING> it_trigger_name(names_list);
  List_iterator_fast<ulonglong> it_sql_mode(definition_modes_list);
  List_iterator_fast<LEX_STRING> it_sql_orig_stmt(definitions_list);
  List_iterator_fast<LEX_STRING> it_client_cs_name(client_cs_names);
  List_iterator_fast<LEX_STRING> it_connection_cl_name(connection_cl_names);
  List_iterator_fast<LEX_STRING> it_db_cl_name(db_cl_names);

  for (int i = 0; i < trigger_idx; ++i)
  {
    it_trigger_name.next_fast();
    it_sql_mode.next_fast();
    it_sql_orig_stmt.next_fast();

    it_client_cs_name.next_fast();
    it_connection_cl_name.next_fast();
    it_db_cl_name.next_fast();
  }

  *trigger_name= *(it_trigger_name++);
  *sql_mode= *(it_sql_mode++);
  *sql_original_stmt= *(it_sql_orig_stmt++);

  *client_cs_name= *(it_client_cs_name++);
  *connection_cl_name= *(it_connection_cl_name++);
  *db_cl_name= *(it_db_cl_name++);
}


int Table_triggers_list::find_trigger_by_name(const LEX_STRING *trg_name)
{
  List_iterator_fast<LEX_STRING> it(names_list);

  for (int i = 0; ; ++i)
  {
    LEX_STRING *cur_name= it++;

    if (!cur_name)
      return -1;

    if (strcmp(cur_name->str, trg_name->str) == 0)
      return i;
  }
}

/**
  Find trigger's table from trigger identifier and add it to
  the statement table list.

  @param[in] thd       Thread context.
  @param[in] trg_name  Trigger name.
  @param[in] if_exists TRUE if SQL statement contains "IF EXISTS" clause.
                       That means a warning instead of error should be
                       thrown if trigger with given name does not exist.
  @param[out] table    Pointer to TABLE_LIST object for the
                       table trigger.

  @return Operation status
    @retval FALSE On success.
    @retval TRUE  Otherwise.
*/

bool add_table_for_trigger(THD *thd,
                           const sp_name *trg_name,
                           bool if_exists,
                           TABLE_LIST **table)
{
  LEX *lex= thd->lex;
  char trn_path_buff[FN_REFLEN];
  LEX_STRING trn_path= { trn_path_buff, 0 };
  LEX_STRING tbl_name;

  DBUG_ENTER("add_table_for_trigger");

  build_trn_path(thd, trg_name, &trn_path);

  if (check_trn_exists(&trn_path))
  {
    if (if_exists)
    {
      push_warning_printf(thd,
                          MYSQL_ERROR::WARN_LEVEL_NOTE,
                          ER_TRG_DOES_NOT_EXIST,
                          ER(ER_TRG_DOES_NOT_EXIST));

      *table= NULL;

      DBUG_RETURN(FALSE);
    }

    my_error(ER_TRG_DOES_NOT_EXIST, MYF(0));
    DBUG_RETURN(TRUE);
  }

  if (load_table_name_for_trigger(thd, trg_name, &trn_path, &tbl_name))
    DBUG_RETURN(TRUE);

  /* We need to reset statement table list to be PS/SP friendly. */
  lex->query_tables= 0;
  lex->query_tables_last= &lex->query_tables;

  *table= sp_add_to_query_tables(thd, lex, trg_name->m_db.str,
                                 tbl_name.str, TL_IGNORE);

  DBUG_RETURN(*table ? FALSE : TRUE);
}


/**
  Drop all triggers for table.

  @param thd      current thread context
  @param db       schema for table
  @param name     name for table

  @note
    The calling thread should hold the LOCK_open mutex;

  @retval
    False   success
  @retval
    True    error
*/

bool Table_triggers_list::drop_all_triggers(THD *thd, char *db, char *name)
{
  TABLE table;
  char path[FN_REFLEN];
  bool result= 0;
  DBUG_ENTER("drop_all_triggers");

  bzero(&table, sizeof(table));
  init_alloc_root(&table.mem_root, 8192, 0);

  if (Table_triggers_list::check_n_load(thd, db, name, &table, 1))
  {
    result= 1;
    goto end;
  }
  if (table.triggers)
  {
    LEX_STRING *trigger;
    List_iterator_fast<LEX_STRING> it_name(table.triggers->names_list);

    while ((trigger= it_name++))
    {
      if (rm_trigname_file(path, db, trigger->str))
      {
        /*
          Instead of immediately bailing out with error if we were unable
          to remove .TRN file we will try to drop other files.
        */
        result= 1;
        continue;
      }
    }

    if (rm_trigger_file(path, db, name))
    {
      result= 1;
      goto end;
    }
  }
end:
  if (table.triggers)
    delete table.triggers;
  free_root(&table.mem_root, MYF(0));
  DBUG_RETURN(result);
}


/**
  Update .TRG file after renaming triggers' subject table
  (change name of table in triggers' definitions).

  @param thd                 Thread context
  @param old_db_name         Old database of subject table
  @param new_db_name         New database of subject table
  @param old_table_name      Old subject table's name
  @param new_table_name      New subject table's name

  @retval
    FALSE  Success
  @retval
    TRUE   Failure
*/

bool
Table_triggers_list::change_table_name_in_triggers(THD *thd,
                                                   const char *old_db_name,
                                                   const char *new_db_name,
                                                   LEX_STRING *old_table_name,
                                                   LEX_STRING *new_table_name)
{
  char path_buff[FN_REFLEN];
  LEX_STRING *def, *on_table_name, new_def;
  ulong save_sql_mode= thd->variables.sql_mode;
  List_iterator_fast<LEX_STRING> it_def(definitions_list);
  List_iterator_fast<LEX_STRING> it_on_table_name(on_table_names_list);
  List_iterator_fast<ulonglong> it_mode(definition_modes_list);
  uint on_q_table_name_len, before_on_len;
  String buff;

  DBUG_ASSERT(definitions_list.elements == on_table_names_list.elements &&
              definitions_list.elements == definition_modes_list.elements);

  while ((def= it_def++))
  {
    on_table_name= it_on_table_name++;
    thd->variables.sql_mode= (ulong) *(it_mode++);

    /* Construct CREATE TRIGGER statement with new table name. */
    buff.length(0);
<<<<<<< HEAD

    /* WARNING: 'on_table_name' is supposed to point inside 'def' */
    DBUG_ASSERT(on_table_name->str > def->str);
    DBUG_ASSERT(on_table_name->str < (def->str + def->length));
    before_on_len= on_table_name->str - def->str;

=======
    before_on_len= (uint) (on_table_name->str - def->str);
>>>>>>> 2b85c64d
    buff.append(def->str, before_on_len);
    buff.append(STRING_WITH_LEN("ON "));
    append_identifier(thd, &buff, new_table_name->str, new_table_name->length);
    buff.append(STRING_WITH_LEN(" "));
    on_q_table_name_len= buff.length() - before_on_len;
    buff.append(on_table_name->str + on_table_name->length,
                def->length - (before_on_len + on_table_name->length));
    /*
      It is OK to allocate some memory on table's MEM_ROOT since this
      table instance will be thrown out at the end of rename anyway.
    */
    new_def.str= (char*) memdup_root(&trigger_table->mem_root, buff.ptr(),
                                     buff.length());
    new_def.length= buff.length();
    on_table_name->str= new_def.str + before_on_len;
    on_table_name->length= on_q_table_name_len;
    *def= new_def;
  }

  thd->variables.sql_mode= save_sql_mode;

  if (thd->is_fatal_error)
    return TRUE; /* OOM */

  if (save_trigger_file(this, new_db_name, new_table_name->str))
    return TRUE;
  if (rm_trigger_file(path_buff, old_db_name, old_table_name->str))
  {
    (void) rm_trigger_file(path_buff, new_db_name, new_table_name->str);
    return TRUE;
  }
  return FALSE;
}


/**
  Iterate though Table_triggers_list::names_list list and update
  .TRN files after renaming triggers' subject table.

  @param old_db_name         Old database of subject table
  @param new_db_name         New database of subject table
  @param new_table_name      New subject table's name
  @param stopper             Pointer to Table_triggers_list::names_list at
                             which we should stop updating.

  @retval
    0      Success
  @retval
    non-0  Failure, pointer to Table_triggers_list::names_list element
    for which update failed.
*/

LEX_STRING*
Table_triggers_list::change_table_name_in_trignames(const char *old_db_name,
                                                    const char *new_db_name,
                                                    LEX_STRING *new_table_name,
                                                    LEX_STRING *stopper)
{
  char trigname_buff[FN_REFLEN];
  struct st_trigname trigname;
  LEX_STRING trigname_file;
  LEX_STRING *trigger;
  List_iterator_fast<LEX_STRING> it_name(names_list);

  while ((trigger= it_name++) != stopper)
  {
<<<<<<< HEAD
    trigname_file.length= build_table_filename(trigname_buff, FN_REFLEN-1,
                                               new_db_name, trigger->str,
                                               TRN_EXT, 0);
=======
    trigname_file.length= (uint) (strxnmov(trigname_buff, FN_REFLEN, trigger->str,
                                   trigname_file_ext, NullS) - trigname_buff);
>>>>>>> 2b85c64d
    trigname_file.str= trigname_buff;

    trigname.trigger_table= *new_table_name;

    if (sql_create_definition_file(NULL, &trigname_file, &trigname_file_type,
                                   (uchar*)&trigname, trigname_file_parameters))
      return trigger;
      
    /* Remove stale .TRN file in case of database upgrade */
    if (old_db_name)
    {
      if (rm_trigname_file(trigname_buff, old_db_name, trigger->str))
      {
        (void) rm_trigname_file(trigname_buff, new_db_name, trigger->str);
        return trigger;
      }
    }
  }

  return 0;
}


/**
  Update .TRG and .TRN files after renaming triggers' subject table.

  @param[in,out] thd Thread context
  @param[in] db Old database of subject table
  @param[in] old_table Old name of subject table
  @param[in] new_db New database for subject table
  @param[in] new_table New name of subject table

  @note
    This method tries to leave trigger related files in consistent state,
    i.e. it either will complete successfully, or will fail leaving files
    in their initial state.
    Also this method assumes that subject table is not renamed to itself.
    This method needs to be called under an exclusive table name lock.

  @retval FALSE Success
  @retval TRUE  Error
*/

bool Table_triggers_list::change_table_name(THD *thd, const char *db,
                                            const char *old_table,
                                            const char *new_db,
                                            const char *new_table)
{
  TABLE table;
  bool result= 0;
  bool upgrading50to51= FALSE; 
  LEX_STRING *err_trigname;
  DBUG_ENTER("change_table_name");

  bzero(&table, sizeof(table));
  init_alloc_root(&table.mem_root, 8192, 0);

  /*
    This method interfaces the mysql server code protected by
    either LOCK_open mutex or with an exclusive table name lock.
    In the future, only an exclusive table name lock will be enough.
  */
#ifndef DBUG_OFF
  uchar key[MAX_DBKEY_LENGTH];
  uint key_length= (uint) (strmov(strmov((char*)&key[0], db)+1,
                    old_table)-(char*)&key[0])+1;

  if (!is_table_name_exclusively_locked_by_this_thread(thd, key, key_length))
    safe_mutex_assert_owner(&LOCK_open);
#endif

  DBUG_ASSERT(my_strcasecmp(table_alias_charset, db, new_db) ||
              my_strcasecmp(table_alias_charset, old_table, new_table));

  if (Table_triggers_list::check_n_load(thd, db, old_table, &table, TRUE))
  {
    result= 1;
    goto end;
  }
  if (table.triggers)
  {
<<<<<<< HEAD
    LEX_STRING old_table_name= { (char *) old_table, strlen(old_table) };
    LEX_STRING new_table_name= { (char *) new_table, strlen(new_table) };
=======
    LEX_STRING_WITH_INIT old_table_name(old_table, (uint) strlen(old_table));
    LEX_STRING_WITH_INIT new_table_name(new_table, (uint) strlen(new_table));
>>>>>>> 2b85c64d
    /*
      Since triggers should be in the same schema as their subject tables
      moving table with them between two schemas raises too many questions.
      (E.g. what should happen if in new schema we already have trigger
       with same name ?).
       
      In case of "ALTER DATABASE `#mysql50#db1` UPGRADE DATA DIRECTORY NAME"
      we will be given table name with "#mysql50#" prefix
      To remove this prefix we use check_n_cut_mysql50_prefix().
    */
    if (my_strcasecmp(table_alias_charset, db, new_db))
    {
      char dbname[NAME_LEN + 1];
      if (check_n_cut_mysql50_prefix(db, dbname, sizeof(dbname)) && 
          !my_strcasecmp(table_alias_charset, dbname, new_db))
      {
        upgrading50to51= TRUE;
      }
      else
      {
        my_error(ER_TRG_IN_WRONG_SCHEMA, MYF(0));
        result= 1;
        goto end;
      }
    }
    if (table.triggers->change_table_name_in_triggers(thd, db, new_db,
                                                      &old_table_name,
                                                      &new_table_name))
    {
      result= 1;
      goto end;
    }
    if ((err_trigname= table.triggers->change_table_name_in_trignames(
                                         upgrading50to51 ? db : NULL,
                                         new_db, &new_table_name, 0)))
    {
      /*
        If we were unable to update one of .TRN files properly we will
        revert all changes that we have done and report about error.
        We assume that we will be able to undo our changes without errors
        (we can't do much if there will be an error anyway).
      */
      (void) table.triggers->change_table_name_in_trignames(
                               upgrading50to51 ? new_db : NULL, db,
                               &old_table_name, err_trigname);
      (void) table.triggers->change_table_name_in_triggers(
                               thd, db, new_db,
                               &new_table_name, &old_table_name);
      result= 1;
      goto end;
    }
  }
  
end:
  delete table.triggers;
  free_root(&table.mem_root, MYF(0));
  DBUG_RETURN(result);
}


/**
  Execute trigger for given (event, time) pair.

  The operation executes trigger for the specified event (insert, update,
  delete) and time (after, before) if it is set.

  @param thd
  @param event
  @param time_type
  @param old_row_is_record1

  @return Error status.
    @retval FALSE on success.
    @retval TRUE  on error.
*/

bool Table_triggers_list::process_triggers(THD *thd,
                                           trg_event_type event,
                                           trg_action_time_type time_type,
                                           bool old_row_is_record1)
{
  bool err_status;
  Sub_statement_state statement_state;
  sp_head *sp_trigger= bodies[event][time_type];

  if (sp_trigger == NULL)
    return FALSE;

  if (old_row_is_record1)
  {
    old_field= record1_field;
    new_field= trigger_table->field;
  }
  else
  {
    new_field= record1_field;
    old_field= trigger_table->field;
  }
  /*
    This trigger must have been processed by the pre-locking
    algorithm.
  */
  DBUG_ASSERT(trigger_table->pos_in_table_list->trg_event_map &
              static_cast<uint>(1 << static_cast<int>(event)));

  thd->reset_sub_statement_state(&statement_state, SUB_STMT_TRIGGER);

  err_status=
    sp_trigger->execute_trigger(thd,
                                &trigger_table->s->db,
                                &trigger_table->s->table_name,
                                &subject_table_grants[event][time_type]);

  thd->restore_sub_statement_state(&statement_state);

  return err_status;
}


/**
  Mark fields of subject table which we read/set in its triggers
  as such.

  This method marks fields of subject table which are read/set in its
  triggers as such (by properly updating TABLE::read_set/write_set)
  and thus informs handler that values for these fields should be
  retrieved/stored during execution of statement.

  @param thd    Current thread context
  @param event  Type of event triggers for which we are going to inspect
*/

void Table_triggers_list::mark_fields_used(trg_event_type event)
{
  int action_time;
  Item_trigger_field *trg_field;

  for (action_time= 0; action_time < (int)TRG_ACTION_MAX; action_time++)
  {
    for (trg_field= trigger_fields[event][action_time]; trg_field;
         trg_field= trg_field->next_trg_field)
    {
      /* We cannot mark fields which does not present in table. */
      if (trg_field->field_idx != (uint)-1)
      {
        bitmap_set_bit(trigger_table->read_set, trg_field->field_idx);
        if (trg_field->get_settable_routine_parameter())
          bitmap_set_bit(trigger_table->write_set, trg_field->field_idx);
      }
    }
  }
  trigger_table->file->column_bitmaps_signal();
}


/**
  Trigger BUG#14090 compatibility hook.

  @param[in,out] unknown_key       reference on the line with unknown
    parameter and the parsing point
  @param[in]     base              base address for parameter writing
    (structure like TABLE)
  @param[in]     mem_root          MEM_ROOT for parameters allocation
  @param[in]     end               the end of the configuration

  @note
    NOTE: this hook process back compatibility for incorrectly written
    sql_modes parameter (see BUG#14090).

  @retval
    FALSE OK
  @retval
    TRUE  Error
*/

#define INVALID_SQL_MODES_LENGTH 13

bool
Handle_old_incorrect_sql_modes_hook::process_unknown_string(char *&unknown_key,
                                                            uchar* base,
                                                            MEM_ROOT *mem_root,
                                                            char *end)
{
  DBUG_ENTER("Handle_old_incorrect_sql_modes_hook::process_unknown_string");
  DBUG_PRINT("info", ("unknown key: %60s", unknown_key));

  if (unknown_key + INVALID_SQL_MODES_LENGTH + 1 < end &&
      unknown_key[INVALID_SQL_MODES_LENGTH] == '=' &&
      !memcmp(unknown_key, STRING_WITH_LEN("sql_modes")))
  {
    char *ptr= unknown_key + INVALID_SQL_MODES_LENGTH + 1;

    DBUG_PRINT("info", ("sql_modes affected by BUG#14090 detected"));
    push_warning_printf(current_thd,
                        MYSQL_ERROR::WARN_LEVEL_NOTE,
                        ER_OLD_FILE_FORMAT,
                        ER(ER_OLD_FILE_FORMAT),
                        (char *)path, "TRIGGER");
    if (get_file_options_ulllist(ptr, end, unknown_key, base,
                                 &sql_modes_parameters, mem_root))
    {
      DBUG_RETURN(TRUE);
    }
    /*
      Set parsing pointer to the last symbol of string (\n)
      1) to avoid problem with \0 in the junk after sql_modes
      2) to speed up skipping this line by parser.
    */
    unknown_key= ptr-1;
  }
  DBUG_RETURN(FALSE);
}

#define INVALID_TRIGGER_TABLE_LENGTH 15

/**
  Trigger BUG#15921 compatibility hook. For details see
  Handle_old_incorrect_sql_modes_hook::process_unknown_string().
*/
bool
Handle_old_incorrect_trigger_table_hook::
process_unknown_string(char *&unknown_key, uchar* base, MEM_ROOT *mem_root,
                       char *end)
{
  DBUG_ENTER("Handle_old_incorrect_trigger_table_hook::process_unknown_string");
  DBUG_PRINT("info", ("unknown key: %60s", unknown_key));

  if (unknown_key + INVALID_TRIGGER_TABLE_LENGTH + 1 < end &&
      unknown_key[INVALID_TRIGGER_TABLE_LENGTH] == '=' &&
      !memcmp(unknown_key, STRING_WITH_LEN("trigger_table")))
  {
    char *ptr= unknown_key + INVALID_TRIGGER_TABLE_LENGTH + 1;

    DBUG_PRINT("info", ("trigger_table affected by BUG#15921 detected"));
    push_warning_printf(current_thd,
                        MYSQL_ERROR::WARN_LEVEL_NOTE,
                        ER_OLD_FILE_FORMAT,
                        ER(ER_OLD_FILE_FORMAT),
                        (char *)path, "TRIGGER");

    if (!(ptr= parse_escaped_string(ptr, end, mem_root, trigger_table_value)))
    {
      my_error(ER_FPARSER_ERROR_IN_PARAMETER, MYF(0), "trigger_table",
               unknown_key);
      DBUG_RETURN(TRUE);
    }

    /* Set parsing pointer to the last symbol of string (\n). */
    unknown_key= ptr-1;
  }
  DBUG_RETURN(FALSE);
}


/**
  Contruct path to TRN-file.

  @param thd[in]        Thread context.
  @param trg_name[in]   Trigger name.
  @param trn_path[out]  Variable to store constructed path
*/

void build_trn_path(THD *thd, const sp_name *trg_name, LEX_STRING *trn_path)
{
  /* Construct path to the TRN-file. */

  trn_path->length= build_table_filename(trn_path->str,
                                         FN_REFLEN - 1,
                                         trg_name->m_db.str,
                                         trg_name->m_name.str,
                                         TRN_EXT,
                                         0);
}


/**
  Check if TRN-file exists.

  @return
    @retval TRUE  if TRN-file does not exist.
    @retval FALSE if TRN-file exists.
*/

bool check_trn_exists(const LEX_STRING *trn_path)
{
  return access(trn_path->str, F_OK) != 0;
}


/**
  Retrieve table name for given trigger.

  @param thd[in]        Thread context.
  @param trg_name[in]   Trigger name.
  @param trn_path[in]   Path to the corresponding TRN-file.
  @param tbl_name[out]  Variable to store retrieved table name.

  @return Error status.
    @retval FALSE on success.
    @retval TRUE  if table name could not be retrieved.
*/

bool load_table_name_for_trigger(THD *thd,
                                 const sp_name *trg_name,
                                 const LEX_STRING *trn_path,
                                 LEX_STRING *tbl_name)
{
  File_parser *parser;
  struct st_trigname trn_data;

  Handle_old_incorrect_trigger_table_hook trigger_table_hook(
                                          trn_path->str,
                                          &trn_data.trigger_table);

  DBUG_ENTER("load_table_name_for_trigger");

  /* Parse the TRN-file. */

  if (!(parser= sql_parse_prepare(trn_path, thd->mem_root, TRUE)))
    DBUG_RETURN(TRUE);

  if (!is_equal(&trigname_file_type, parser->type()))
  {
    my_error(ER_WRONG_OBJECT, MYF(0),
             trg_name->m_name.str,
             TRN_EXT + 1,
             "TRIGGERNAME");

    DBUG_RETURN(TRUE);
  }

  if (parser->parse((uchar*) &trn_data, thd->mem_root,
                    trigname_file_parameters, 1,
                    &trigger_table_hook))
    DBUG_RETURN(TRUE);

  /* Copy trigger table name. */

  *tbl_name= trn_data.trigger_table;

  /* That's all. */

  DBUG_RETURN(FALSE);
}<|MERGE_RESOLUTION|>--- conflicted
+++ resolved
@@ -661,7 +661,6 @@
     sql_create_definition_file() files handles renaming and backup of older
     versions
   */
-<<<<<<< HEAD
   file.length= build_table_filename(file_buff, FN_REFLEN - 1,
                                     tables->db, tables->table_name,
                                     TRG_EXT, 0);
@@ -670,17 +669,6 @@
                                              tables->db,
                                              lex->spname->m_name.str,
                                              TRN_EXT, 0);
-=======
-  strxnmov(dir_buff, FN_REFLEN, mysql_data_home, "/", tables->db, "/", NullS);
-  dir.length= unpack_filename(dir_buff, dir_buff);
-  dir.str= dir_buff;
-  file.length= (uint) (strxnmov(file_buff, FN_REFLEN, tables->table_name,
-                         triggers_file_ext, NullS) - file_buff);
-  file.str= file_buff;
-  trigname_file.length= (uint) (strxnmov(trigname_buff, FN_REFLEN,
-                                 lex->spname->m_name.str,
-                                 trigname_file_ext, NullS) - trigname_buff);
->>>>>>> 2b85c64d
   trigname_file.str= trigname_buff;
 
   /* Use the filesystem to enforce trigger namespace constraints. */
@@ -749,8 +737,8 @@
     definer_host= lex->definer->host;
 
     trg_definer->str= trg_definer_holder;
-    trg_definer->length= (uint) (strxmov(trg_definer->str, definer_user.str, "@",
-                                 definer_host.str, NullS) - trg_definer->str);
+    trg_definer->length= strxmov(trg_definer->str, definer_user.str, "@",
+                                 definer_host.str, NullS) - trg_definer->str;
   }
   else
   {
@@ -798,7 +786,6 @@
     append_definer(thd, stmt_query, &definer_user, &definer_host);
   }
 
-<<<<<<< HEAD
   LEX_STRING stmt_definition;
   stmt_definition.str= (char*) thd->lex->stmt_definition_begin;
   stmt_definition.length= thd->lex->stmt_definition_end
@@ -806,12 +793,6 @@
   trim_whitespace(thd->charset(), & stmt_definition);
 
   stmt_query->append(stmt_definition.str, stmt_definition.length);
-=======
-  stmt_query->append(thd->lex->stmt_definition_begin,
-                     (uint) ((char *) thd->lex->sphead->m_body_begin -
-                     thd->lex->stmt_definition_begin +
-                     thd->lex->sphead->m_body.length));
->>>>>>> 2b85c64d
 
   trg_def->str= stmt_query->c_ptr();
   trg_def->length= stmt_query->length();
@@ -888,20 +869,8 @@
 static bool save_trigger_file(Table_triggers_list *triggers, const char *db,
                               const char *table_name)
 {
-<<<<<<< HEAD
   char file_buff[FN_REFLEN];
   LEX_STRING file;
-=======
-  char dir_buff[FN_REFLEN], file_buff[FN_REFLEN];
-  LEX_STRING dir, file;
-
-  strxnmov(dir_buff, FN_REFLEN, mysql_data_home, "/", db, "/", NullS);
-  dir.length= unpack_filename(dir_buff, dir_buff);
-  dir.str= dir_buff;
-  file.length= (uint) (strxnmov(file_buff, FN_REFLEN, table_name, triggers_file_ext,
-                         NullS) - file_buff);
-  file.str= file_buff;
->>>>>>> 2b85c64d
 
   file.length= build_table_filename(file_buff, FN_REFLEN - 1, db, table_name,
                                     TRG_EXT, 0);
@@ -1309,7 +1278,7 @@
 
       save_db.str= thd->db;
       save_db.length= thd->db_length;
-      thd->reset_db((char*) db, (uint) strlen(db));
+      thd->reset_db((char*) db, strlen(db));
       while ((trg_create_str= it++))
       {
         trg_sql_mode= itm++;
@@ -1532,8 +1501,8 @@
     }
     else
     {
-      definer->length= (uint) (strxmov(definer->str, body->m_definer_user.str, "@",
-                               body->m_definer_host.str, NullS) - definer->str);
+      definer->length= strxmov(definer->str, body->m_definer_user.str, "@",
+                               body->m_definer_host.str, NullS) - definer->str;
     }
 
     lex_string_set(client_cs_name,
@@ -1759,7 +1728,7 @@
   List_iterator_fast<LEX_STRING> it_def(definitions_list);
   List_iterator_fast<LEX_STRING> it_on_table_name(on_table_names_list);
   List_iterator_fast<ulonglong> it_mode(definition_modes_list);
-  uint on_q_table_name_len, before_on_len;
+  size_t on_q_table_name_len, before_on_len;
   String buff;
 
   DBUG_ASSERT(definitions_list.elements == on_table_names_list.elements &&
@@ -1772,16 +1741,12 @@
 
     /* Construct CREATE TRIGGER statement with new table name. */
     buff.length(0);
-<<<<<<< HEAD
 
     /* WARNING: 'on_table_name' is supposed to point inside 'def' */
     DBUG_ASSERT(on_table_name->str > def->str);
     DBUG_ASSERT(on_table_name->str < (def->str + def->length));
     before_on_len= on_table_name->str - def->str;
 
-=======
-    before_on_len= (uint) (on_table_name->str - def->str);
->>>>>>> 2b85c64d
     buff.append(def->str, before_on_len);
     buff.append(STRING_WITH_LEN("ON "));
     append_identifier(thd, &buff, new_table_name->str, new_table_name->length);
@@ -1848,14 +1813,9 @@
 
   while ((trigger= it_name++) != stopper)
   {
-<<<<<<< HEAD
     trigname_file.length= build_table_filename(trigname_buff, FN_REFLEN-1,
                                                new_db_name, trigger->str,
                                                TRN_EXT, 0);
-=======
-    trigname_file.length= (uint) (strxnmov(trigname_buff, FN_REFLEN, trigger->str,
-                                   trigname_file_ext, NullS) - trigname_buff);
->>>>>>> 2b85c64d
     trigname_file.str= trigname_buff;
 
     trigname.trigger_table= *new_table_name;
@@ -1937,13 +1897,8 @@
   }
   if (table.triggers)
   {
-<<<<<<< HEAD
     LEX_STRING old_table_name= { (char *) old_table, strlen(old_table) };
     LEX_STRING new_table_name= { (char *) new_table, strlen(new_table) };
-=======
-    LEX_STRING_WITH_INIT old_table_name(old_table, (uint) strlen(old_table));
-    LEX_STRING_WITH_INIT new_table_name(new_table, (uint) strlen(new_table));
->>>>>>> 2b85c64d
     /*
       Since triggers should be in the same schema as their subject tables
       moving table with them between two schemas raises too many questions.

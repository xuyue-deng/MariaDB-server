/* Copyright (c) 2000, 2013, Oracle and/or its affiliates.
   Copyright (c) 2009, 2016, MariaDB

   This program is free software; you can redistribute it and/or modify
   it under the terms of the GNU General Public License as published by
   the Free Software Foundation; version 2 of the License.

   This program is distributed in the hope that it will be useful,
   but WITHOUT ANY WARRANTY; without even the implied warranty of
   MERCHANTABILITY or FITNESS FOR A PARTICULAR PURPOSE.  See the
   GNU General Public License for more details.

   You should have received a copy of the GNU General Public License
   along with this program; if not, write to the Free Software
   Foundation, Inc., 51 Franklin Street, Fifth Floor, Boston, MA  02110-1301, USA */


/**
  @file

  @brief
  This file defines all compare functions
*/

#ifdef USE_PRAGMA_IMPLEMENTATION
#pragma implementation				// gcc: Class implementation
#endif

#include <my_global.h>
#include "sql_priv.h"
#include <m_ctype.h>
#include "sql_select.h"
#include "sql_parse.h"                          // check_stack_overrun
#include "sql_time.h"                  // make_truncated_value_warning
#include "sql_base.h"                  // dynamic_column_error_message


/**
  find an temporal type (item) that others will be converted to
  for the purpose of comparison.

  this is the type that will be used in warnings like
  "Incorrect <<TYPE>> value".
*/
Item *find_date_time_item(Item **args, uint nargs, uint col)
{
  Item *date_arg= 0, **arg, **arg_end;
  for (arg= args, arg_end= args + nargs; arg != arg_end ; arg++)
  {
    Item *item= arg[0]->element_index(col);
    if (item->cmp_type() != TIME_RESULT)
      continue;
    if (item->field_type() == MYSQL_TYPE_DATETIME)
      return item;
    if (!date_arg)
      date_arg= item;
  }
  return date_arg;
}


/*
  Compare row signature of two expressions

  SYNOPSIS:
    cmp_row_type()
    item1          the first expression
    item2         the second expression

  DESCRIPTION
    The function checks that two expressions have compatible row signatures
    i.e. that the number of columns they return are the same and that if they
    are both row expressions then each component from the first expression has 
    a row signature compatible with the signature of the corresponding component
    of the second expression.

  RETURN VALUES
    1  type incompatibility has been detected
    0  otherwise
*/

static int cmp_row_type(Item* item1, Item* item2)
{
  uint n= item1->cols();
  if (item2->check_cols(n))
    return 1;
  for (uint i=0; i<n; i++)
  {
    if (item2->element_index(i)->check_cols(item1->element_index(i)->cols()) ||
        (item1->element_index(i)->result_type() == ROW_RESULT &&
         cmp_row_type(item1->element_index(i), item2->element_index(i))))
      return 1;
  }
  return 0;
}


/**
  Aggregates result types from the array of items.

  This method aggregates comparison handler from the array of items.
  The result handler is used later for comparison of values of these items.

  aggregate_for_comparison()
  funcname                      the function or operator name,
                                for error reporting
  items                         array of items to aggregate the type from
  nitems                        number of items in the array
  int_uint_as_dec               what to do when comparing INT to UINT:
                                set the comparison handler to decimal or int.

  @retval true  type incompatibility has been detected
  @retval false otherwise
*/

bool
Type_handler_hybrid_field_type::aggregate_for_comparison(const char *funcname,
                                                         Item **items,
                                                         uint nitems,
                                                         bool int_uint_as_dec)
{
  uint unsigned_count= items[0]->unsigned_flag;
  /*
    Convert sub-type to super-type (e.g. DATE to DATETIME, INT to BIGINT, etc).
    Otherwise Predicant_to_list_comparator will treat sub-types of the same
    super-type as different data types and won't be able to use bisection in
    many cases.
  */
  set_handler(items[0]->type_handler()->type_handler_for_comparison());
  for (uint i= 1 ; i < nitems ; i++)
  {
    unsigned_count+= items[i]->unsigned_flag;
    if (aggregate_for_comparison(items[i]->type_handler()->
                                 type_handler_for_comparison()))
    {
      /*
        For more precise error messages if aggregation failed on the first pair
        {items[0],items[1]}, use the name of items[0]->data_handler().
        Otherwise use the name of this->type_handler(), which is already a
        result of aggregation for items[0]..items[i-1].
      */
      my_error(ER_ILLEGAL_PARAMETER_DATA_TYPES2_FOR_OPERATION, MYF(0),
               i == 1 ? items[0]->type_handler()->name().ptr() :
                        type_handler()->name().ptr(),
               items[i]->type_handler()->name().ptr(),
               funcname);
      return true;
    }
    /*
      When aggregating types of two row expressions we have to check
      that they have the same cardinality and that each component
      of the first row expression has a compatible row signature with
      the signature of the corresponding component of the second row
      expression.
    */ 
    if (cmp_type() == ROW_RESULT && cmp_row_type(items[0], items[i]))
      return true;     // error found: invalid usage of rows
  }
  /**
    If all arguments are of INT type but have different unsigned_flag values,
    switch to DECIMAL_RESULT.
  */
  if (int_uint_as_dec &&
      cmp_type() == INT_RESULT &&
      unsigned_count != nitems && unsigned_count != 0)
    set_handler(&type_handler_newdecimal);
  return 0;
}


/*
  Collects different types for comparison of first item with each other items

  SYNOPSIS
    collect_cmp_types()
      items             Array of items to collect types from
      nitems            Number of items in the array
      skip_nulls        Don't collect types of NULL items if TRUE

  DESCRIPTION
    This function collects different result types for comparison of the first
    item in the list with each of the remaining items in the 'items' array.

  RETURN
    0 - if row type incompatibility has been detected (see cmp_row_type)
    Bitmap of collected types - otherwise
*/

static uint collect_cmp_types(Item **items, uint nitems, bool skip_nulls= FALSE)
{
  uint i;
  uint found_types;
  Item_result left_cmp_type= items[0]->cmp_type();
  DBUG_ASSERT(nitems > 1);
  found_types= 0;
  for (i= 1; i < nitems ; i++)
  {
    if (skip_nulls && items[i]->type() == Item::NULL_ITEM)
      continue; // Skip NULL constant items
    if ((left_cmp_type == ROW_RESULT ||
         items[i]->cmp_type() == ROW_RESULT) &&
        cmp_row_type(items[0], items[i]))
      return 0;
    found_types|= 1U << (uint) item_cmp_type(left_cmp_type, items[i]);
  }
  /*
   Even if all right-hand items are NULLs and we are skipping them all, we need
   at least one type bit in the found_type bitmask.
  */
  if (skip_nulls && !found_types)
    found_types= 1U << (uint) left_cmp_type;
  return found_types;
}


/*
  Test functions
  Most of these  returns 0LL if false and 1LL if true and
  NULL if some arg is NULL.
*/

longlong Item_func_not::val_int()
{
  DBUG_ASSERT(fixed == 1);
  bool value= args[0]->val_bool();
  null_value=args[0]->null_value;
  return ((!null_value && value == 0) ? 1 : 0);
}

void Item_func_not::print(String *str, enum_query_type query_type)
{
  str->append('!');
  args[0]->print_parenthesised(str, query_type, precedence());
}

/**
  special NOT for ALL subquery.
*/


longlong Item_func_not_all::val_int()
{
  DBUG_ASSERT(fixed == 1);
  bool value= args[0]->val_bool();

  /*
    return TRUE if there was records in underlying select in max/min
    optimization (ALL subquery)
  */
  if (empty_underlying_subquery())
    return 1;

  null_value= args[0]->null_value;
  return ((!null_value && value == 0) ? 1 : 0);
}


bool Item_func_not_all::empty_underlying_subquery()
{
  return ((test_sum_item && !test_sum_item->any_value()) ||
          (test_sub_item && !test_sub_item->any_value()));
}

void Item_func_not_all::print(String *str, enum_query_type query_type)
{
  if (show)
    Item_func::print(str, query_type);
  else
    args[0]->print(str, query_type);
}


/**
  Special NOP (No OPeration) for ALL subquery. It is like
  Item_func_not_all.

  @return
    (return TRUE if underlying subquery do not return rows) but if subquery
    returns some rows it return same value as argument (TRUE/FALSE).
*/

longlong Item_func_nop_all::val_int()
{
  DBUG_ASSERT(fixed == 1);
  longlong value= args[0]->val_int();

  /*
    return FALSE if there was records in underlying select in max/min
    optimization (SAME/ANY subquery)
  */
  if (empty_underlying_subquery())
    return 0;

  null_value= args[0]->null_value;
  return (null_value || value == 0) ? 0 : 1;
}


/**
  Convert a constant item to an int and replace the original item.

    The function converts a constant expression or string to an integer.
    On successful conversion the original item is substituted for the
    result of the item evaluation.
    This is done when comparing DATE/TIME of different formats and
    also when comparing bigint to strings (in which case strings
    are converted to bigints).

  @param  thd             thread handle
  @param  field           item will be converted using the type of this field
  @param[in,out] item     reference to the item to convert

  @note
    This function is called only at prepare stage.
    As all derived tables are filled only after all derived tables
    are prepared we do not evaluate items with subselects here because
    they can contain derived tables and thus we may attempt to use a
    table that has not been populated yet.

  @retval
    0  Can't convert item
  @retval
    1  Item was replaced with an integer version of the item
*/

static bool convert_const_to_int(THD *thd, Item_field *field_item,
                                  Item **item)
{
  Field *field= field_item->field;
  int result= 0;

  /*
    We don't need to convert an integer to an integer,
    pretend it's already converted.

    But we still convert it if it is compared with a Field_year,
    as YEAR(2) may change the value of an integer when converting it
    to an integer (say, 0 to 70).
  */
  if ((*item)->cmp_type() == INT_RESULT &&
      field_item->field_type() != MYSQL_TYPE_YEAR)
    return 1;

  if ((*item)->const_item() && !(*item)->is_expensive())
  {
    TABLE *table= field->table;
    sql_mode_t orig_sql_mode= thd->variables.sql_mode;
    enum_check_fields orig_count_cuted_fields= thd->count_cuted_fields;
    my_bitmap_map *old_maps[2];
    ulonglong UNINIT_VAR(orig_field_val); /* original field value if valid */

    LINT_INIT_STRUCT(old_maps);

    /* table->read_set may not be set if we come here from a CREATE TABLE */
    if (table && table->read_set)
      dbug_tmp_use_all_columns(table, old_maps, 
                               table->read_set, table->write_set);
    /* For comparison purposes allow invalid dates like 2000-01-32 */
    thd->variables.sql_mode= (orig_sql_mode & ~MODE_NO_ZERO_DATE) | 
                             MODE_INVALID_DATES;
    thd->count_cuted_fields= CHECK_FIELD_IGNORE;

    /*
      Store the value of the field/constant because the call to save_in_field
      below overrides that value. Don't save field value if no data has been
      read yet.
    */
    bool save_field_value= (field_item->const_item() ||
                            !(field->table->status & STATUS_NO_RECORD));
    if (save_field_value)
      orig_field_val= field->val_int();
    if (!(*item)->save_in_field(field, 1) && !field->is_null())
    {
      int field_cmp= 0;
      // If item is a decimal value, we must reject it if it was truncated.
      if (field->type() == MYSQL_TYPE_LONGLONG)
      {
        field_cmp= stored_field_cmp_to_item(thd, field, *item);
        DBUG_PRINT("info", ("convert_const_to_int %d", field_cmp));
      }

      if (0 == field_cmp)
      {
        Item *tmp= new (thd->mem_root) Item_int_with_ref(thd, field->val_int(), *item,
                                         MY_TEST(field->flags & UNSIGNED_FLAG));
        if (tmp)
          thd->change_item_tree(item, tmp);
        result= 1;					// Item was replaced
      }
    }
    /* Restore the original field value. */
    if (save_field_value)
    {
      result= field->store(orig_field_val, TRUE);
      /* orig_field_val must be a valid value that can be restored back. */
      DBUG_ASSERT(!result);
    }
    thd->variables.sql_mode= orig_sql_mode;
    thd->count_cuted_fields= orig_count_cuted_fields;
    if (table && table->read_set)
      dbug_tmp_restore_column_maps(table->read_set, table->write_set, old_maps);
  }
  return result;
}


/*
  Make a special case of compare with fields to get nicer comparisons
  of bigint numbers with constant string.
  This directly contradicts the manual (number and a string should
  be compared as doubles), but seems to provide more
  "intuitive" behavior in some cases (but less intuitive in others).
*/
void Item_func::convert_const_compared_to_int_field(THD *thd)
{
  DBUG_ASSERT(arg_count >= 2); // Item_func_nullif has arg_count == 3
  if (!thd->lex->is_ps_or_view_context_analysis())
  {
    int field;
    if (args[field= 0]->real_item()->type() == FIELD_ITEM ||
        args[field= 1]->real_item()->type() == FIELD_ITEM)
    {
      Item_field *field_item= (Item_field*) (args[field]->real_item());
      if ((field_item->field_type() ==  MYSQL_TYPE_LONGLONG ||
           field_item->field_type() ==  MYSQL_TYPE_YEAR))
        convert_const_to_int(thd, field_item, &args[!field]);
    }
  }
}


bool Item_func::setup_args_and_comparator(THD *thd, Arg_comparator *cmp)
{
  DBUG_ASSERT(arg_count >= 2); // Item_func_nullif has arg_count == 3

  if (args[0]->cmp_type() == STRING_RESULT &&
      args[1]->cmp_type() == STRING_RESULT)
  {
    DTCollation tmp;
    if (agg_arg_charsets_for_comparison(tmp, args, 2))
      return true;
    cmp->m_compare_collation= tmp.collation;
  }
  //  Convert constants when compared to int/year field
  DBUG_ASSERT(functype() != LIKE_FUNC);
  convert_const_compared_to_int_field(thd);

  return cmp->set_cmp_func(this, &args[0], &args[1], true);
}


void Item_bool_rowready_func2::fix_length_and_dec()
{
  max_length= 1;				     // Function returns 0 or 1

  /*
    As some compare functions are generated after sql_yacc,
    we have to check for out of memory conditions here
  */
  if (!args[0] || !args[1])
    return;
  setup_args_and_comparator(current_thd, &cmp);
}


/**
  Prepare the comparator (set the comparison function) for comparing
  items *a1 and *a2 in the context of 'type'.

  @param[in]      owner_arg  Item, peforming the comparison (e.g. Item_func_eq)
  @param[in,out]  a1         first argument to compare
  @param[in,out]  a2         second argument to compare
  @param[in]      type       type context to compare in

  Both *a1 and *a2 can be replaced by this method - typically by constant
  items, holding the cached converted value of the original (constant) item.
*/

int Arg_comparator::set_cmp_func(Item_func_or_sum *owner_arg,
                                 Item **a1, Item **a2)
{
  owner= owner_arg;
  set_null= set_null && owner_arg;
  a= a1;
  b= a2;
  Item *tmp_args[2]= {*a1, *a2};
  Type_handler_hybrid_field_type tmp;
  if (tmp.aggregate_for_comparison(owner_arg->func_name(), tmp_args, 2, false))
  {
    DBUG_ASSERT(current_thd->is_error());
    return 1;
  }
  m_compare_handler= tmp.type_handler();
  return m_compare_handler->set_comparator_func(this);
}


bool Arg_comparator::set_cmp_func_for_row_arguments()
{
  uint n= (*a)->cols();
  if (n != (*b)->cols())
  {
    my_error(ER_OPERAND_COLUMNS, MYF(0), n);
    comparators= 0;
    return true;
  }
  if (!(comparators= new Arg_comparator[n]))
    return true;
  for (uint i=0; i < n; i++)
  {
    if ((*a)->element_index(i)->cols() != (*b)->element_index(i)->cols())
    {
      my_error(ER_OPERAND_COLUMNS, MYF(0), (*a)->element_index(i)->cols());
      return true;
    }
    if (comparators[i].set_cmp_func(owner, (*a)->addr(i),
                                           (*b)->addr(i), set_null))
      return true;
  }
  return false;
}


bool Arg_comparator::set_cmp_func_row()
{
  func= is_owner_equal_func() ? &Arg_comparator::compare_e_row :
                                &Arg_comparator::compare_row;
  return set_cmp_func_for_row_arguments();
}


bool Arg_comparator::set_cmp_func_string()
{
  THD *thd= current_thd;
  func= is_owner_equal_func() ? &Arg_comparator::compare_e_string :
                                &Arg_comparator::compare_string;
  if (compare_type() == STRING_RESULT &&
      (*a)->result_type() == STRING_RESULT &&
      (*b)->result_type() == STRING_RESULT)
  {
    /*
      We must set cmp_collation here as we may be called from for an automatic
      generated item, like in natural join
    */
    if (owner->agg_arg_charsets_for_comparison(&m_compare_collation, a, b))
<<<<<<< HEAD
      return true;
=======
      return 1;

    if ((*a)->type() == Item::FUNC_ITEM &&
        ((Item_func *) (*a))->functype() == Item_func::JSON_EXTRACT_FUNC)
    {
      func= is_owner_equal_func() ? &Arg_comparator::compare_e_json_str:
                                    &Arg_comparator::compare_json_str;
      return 0;
    }
    else if ((*b)->type() == Item::FUNC_ITEM &&
             ((Item_func *) (*b))->functype() == Item_func::JSON_EXTRACT_FUNC)
    {
      func= is_owner_equal_func() ? &Arg_comparator::compare_e_json_str:
                                    &Arg_comparator::compare_str_json;
      return 0;
    }
  }
>>>>>>> 79d28533

    if ((*a)->type() == Item::FUNC_ITEM &&
        ((Item_func *) (*a))->functype() == Item_func::JSON_EXTRACT_FUNC)
    {
      func= is_owner_equal_func() ? &Arg_comparator::compare_e_json_str:
                                    &Arg_comparator::compare_json_str;
      return false;
    }
    else if ((*b)->type() == Item::FUNC_ITEM &&
             ((Item_func *) (*b))->functype() == Item_func::JSON_EXTRACT_FUNC)
    {
      func= is_owner_equal_func() ? &Arg_comparator::compare_e_json_str:
                                    &Arg_comparator::compare_str_json;
      return false;
    }
  }

  a= cache_converted_constant(thd, a, &a_cache, compare_type_handler());
  b= cache_converted_constant(thd, b, &b_cache, compare_type_handler());
  return false;
}


bool Arg_comparator::set_cmp_func_time()
{
  m_compare_collation= &my_charset_numeric;
  func= is_owner_equal_func() ? &Arg_comparator::compare_e_time :
                                &Arg_comparator::compare_time;
  return false;
}


bool Arg_comparator::set_cmp_func_datetime()
{
  m_compare_collation= &my_charset_numeric;
  func= is_owner_equal_func() ? &Arg_comparator::compare_e_datetime :
                                &Arg_comparator::compare_datetime;
  return false;
}


bool Arg_comparator::set_cmp_func_int()
{
  THD *thd= current_thd;
  func= is_owner_equal_func() ? &Arg_comparator::compare_e_int :
                                &Arg_comparator::compare_int_signed;
  if ((*a)->field_type() == MYSQL_TYPE_YEAR &&
      (*b)->field_type() == MYSQL_TYPE_YEAR)
  {
    func= is_owner_equal_func() ? &Arg_comparator::compare_e_datetime :
                                  &Arg_comparator::compare_datetime;
  }
  else if (func == &Arg_comparator::compare_int_signed)
  {
    if ((*a)->unsigned_flag)
      func= (((*b)->unsigned_flag)?
             &Arg_comparator::compare_int_unsigned :
             &Arg_comparator::compare_int_unsigned_signed);
    else if ((*b)->unsigned_flag)
      func= &Arg_comparator::compare_int_signed_unsigned;
  }
  else if (func== &Arg_comparator::compare_e_int)
  {
    if ((*a)->unsigned_flag ^ (*b)->unsigned_flag)
      func= &Arg_comparator::compare_e_int_diff_signedness;
  }
  a= cache_converted_constant(thd, a, &a_cache, compare_type_handler());
  b= cache_converted_constant(thd, b, &b_cache, compare_type_handler());
  return false;
}


bool Arg_comparator::set_cmp_func_real()
{
  if ((((*a)->result_type() == DECIMAL_RESULT && !(*a)->const_item() &&
        (*b)->result_type() == STRING_RESULT  &&  (*b)->const_item()) ||
      ((*b)->result_type() == DECIMAL_RESULT && !(*b)->const_item() &&
       (*a)->result_type() == STRING_RESULT  &&  (*a)->const_item())))
  {
    /*
     <non-const decimal expression> <cmp> <const string expression>
     or
     <const string expression> <cmp> <non-const decimal expression>

     Do comparison as decimal rather than float, in order not to lose precision.
    */
    m_compare_handler= &type_handler_newdecimal;
    return set_cmp_func_decimal();
  }

  THD *thd= current_thd;
  func= is_owner_equal_func() ? &Arg_comparator::compare_e_real :
                                &Arg_comparator::compare_real;
  if ((*a)->decimals < NOT_FIXED_DEC && (*b)->decimals < NOT_FIXED_DEC)
  {
    precision= 5 / log_10[MY_MAX((*a)->decimals, (*b)->decimals) + 1];
    if (func == &Arg_comparator::compare_real)
      func= &Arg_comparator::compare_real_fixed;
    else if (func == &Arg_comparator::compare_e_real)
      func= &Arg_comparator::compare_e_real_fixed;
  }
  a= cache_converted_constant(thd, a, &a_cache, compare_type_handler());
  b= cache_converted_constant(thd, b, &b_cache, compare_type_handler());
  return false;
}

<<<<<<< HEAD

bool Arg_comparator::set_cmp_func_decimal()
{
  THD *thd= current_thd;
  func= is_owner_equal_func() ? &Arg_comparator::compare_e_decimal :
                                &Arg_comparator::compare_decimal;
  a= cache_converted_constant(thd, a, &a_cache, compare_type_handler());
  b= cache_converted_constant(thd, b, &b_cache, compare_type_handler());
  return false;
=======
  a= cache_converted_constant(thd, a, &a_cache, m_compare_type);
  b= cache_converted_constant(thd, b, &b_cache, m_compare_type);
  return set_compare_func(owner_arg, m_compare_type);
>>>>>>> 79d28533
}


/**
  Convert and cache a constant.

  @param value      [in]  An item to cache
  @param cache_item [out] Placeholder for the cache item
  @param type       [in]  Comparison type

  @details
    When given item is a constant and its type differs from comparison type
    then cache its value to avoid type conversion of this constant on each
    evaluation. In this case the value is cached and the reference to the cache
    is returned.
    Original value is returned otherwise.

  @return cache item or original value.
*/

Item** Arg_comparator::cache_converted_constant(THD *thd_arg, Item **value,
                                                Item **cache_item,
                                                const Type_handler *handler)
{
  /*
    get_datetime_value creates Item_cache internally when comparing
    values for the first row.
    Arg_comparator::cache_converted_constant() is never called for TIME_RESULT.
  */
  DBUG_ASSERT(handler->cmp_type() != TIME_RESULT);
  /*
    Don't need cache if doing context analysis only.
  */
  if (!thd_arg->lex->is_ps_or_view_context_analysis() &&
      (*value)->const_item() &&
      handler->cmp_type() != (*value)->cmp_type())
  {
    Item_cache *cache= handler->Item_get_cache(thd_arg, *value);
    cache->setup(thd_arg, *value);
    *cache_item= cache;
    return cache_item;
  }
  return value;
}


/**
  Retrieves correct DATETIME value from given item.

  @param[in]     thd         thread handle
  @param[in,out] item_arg    item to retrieve DATETIME value from
  @param[in,out] cache_arg   pointer to place to store the caching item to
  @param[in]     warn_item   item for issuing the conversion warning
  @param[out]    is_null     TRUE <=> the item_arg is null

  @details
    Retrieves the correct DATETIME value from given item for comparison by the
    compare_datetime() function.

    If the value should be compared as time (TIME_RESULT), it's retrieved as
    MYSQL_TIME. Otherwise it's read as a number/string and converted to time.
    Constant items are cached, so the convertion is only done once for them.

    Note the f_type behavior: if the item can be compared as time, then
    f_type is this item's field_type(). Otherwise it's field_type() of
    warn_item (which is the other operand of the comparison operator).
    This logic provides correct string/number to date/time conversion
    depending on the other operand (when comparing a string with a date, it's
    parsed as a date, when comparing a string with a time it's parsed as a time)

    If the item is a constant it is replaced by the Item_cache_int, that
    holds the packed datetime value.

  @return
    MYSQL_TIME value, packed in a longlong, suitable for comparison.
*/

longlong
get_datetime_value(THD *thd, Item ***item_arg, Item **cache_arg,
                   enum_field_types f_type, bool *is_null)
{
  longlong UNINIT_VAR(value);
  Item *item= **item_arg;
  value= item->val_temporal_packed(f_type);
  if ((*is_null= item->null_value))
    return ~(ulonglong) 0;
  if (cache_arg && item->const_item() &&
      !(item->type() == Item::CACHE_ITEM && item->cmp_type() == TIME_RESULT))
  {
    if (!thd)
      thd= current_thd;
    const Type_handler *h= Type_handler::get_handler_by_field_type(f_type);
    Item_cache_temporal *cache= new (thd->mem_root) Item_cache_temporal(thd, h);
    cache->store_packed(value, item);
    *cache_arg= cache;
    *item_arg= cache_arg;
  }
  return value;
}


/*
  Compare items values as dates.

  SYNOPSIS
    Arg_comparator::compare_datetime()

  DESCRIPTION
    Compare items values as DATE/DATETIME for both EQUAL_FUNC and from other
    comparison functions. The correct DATETIME values are obtained
    with help of the get_datetime_value() function.

  RETURN
      -1   a < b or at least one item is null
       0   a == b
       1   a > b
*/

int Arg_comparator::compare_temporal(enum_field_types type)
{
  bool a_is_null, b_is_null;
  longlong a_value, b_value;

  if (set_null)
    owner->null_value= 1;

  /* Get DATE/DATETIME/TIME value of the 'a' item. */
  a_value= get_datetime_value(0, &a, &a_cache, type, &a_is_null);
  if (a_is_null)
    return -1;

  /* Get DATE/DATETIME/TIME value of the 'b' item. */
  b_value= get_datetime_value(0, &b, &b_cache, type, &b_is_null);
  if (b_is_null)
    return -1;

  /* Here we have two not-NULL values. */
  if (set_null)
    owner->null_value= 0;

  /* Compare values. */
  return a_value < b_value ? -1 : a_value > b_value ? 1 : 0;
}

int Arg_comparator::compare_e_temporal(enum_field_types type)
{
  bool a_is_null, b_is_null;
  longlong a_value, b_value;

  /* Get DATE/DATETIME/TIME value of the 'a' item. */
  a_value= get_datetime_value(0, &a, &a_cache, type, &a_is_null);

  /* Get DATE/DATETIME/TIME value of the 'b' item. */
  b_value= get_datetime_value(0, &b, &b_cache, type, &b_is_null);
  return a_is_null || b_is_null ? a_is_null == b_is_null
                                : a_value == b_value;
}

int Arg_comparator::compare_string()
{
  String *res1,*res2;
  if ((res1= (*a)->val_str(&value1)))
  {
    if ((res2= (*b)->val_str(&value2)))
    {
      if (set_null)
        owner->null_value= 0;
      return sortcmp(res1, res2, compare_collation());
    }
  }
  if (set_null)
    owner->null_value= 1;
  return -1;
}


/**
  Compare strings, but take into account that NULL == NULL.
*/


int Arg_comparator::compare_e_string()
{
  String *res1,*res2;
  res1= (*a)->val_str(&value1);
  res2= (*b)->val_str(&value2);
  if (!res1 || !res2)
    return MY_TEST(res1 == res2);
  return MY_TEST(sortcmp(res1, res2, compare_collation()) == 0);
}


int Arg_comparator::compare_real()
{
  /*
    Fix yet another manifestation of Bug#2338. 'Volatile' will instruct
    gcc to flush double values out of 80-bit Intel FPU registers before
    performing the comparison.
  */
  volatile double val1, val2;
  val1= (*a)->val_real();
  if (!(*a)->null_value)
  {
    val2= (*b)->val_real();
    if (!(*b)->null_value)
    {
      if (set_null)
        owner->null_value= 0;
      if (val1 < val2)	return -1;
      if (val1 == val2) return 0;
      return 1;
    }
  }
  if (set_null)
    owner->null_value= 1;
  return -1;
}

int Arg_comparator::compare_decimal()
{
  my_decimal decimal1;
  my_decimal *val1= (*a)->val_decimal(&decimal1);
  if (!(*a)->null_value)
  {
    my_decimal decimal2;
    my_decimal *val2= (*b)->val_decimal(&decimal2);
    if (!(*b)->null_value)
    {
      if (set_null)
        owner->null_value= 0;
      return my_decimal_cmp(val1, val2);
    }
  }
  if (set_null)
    owner->null_value= 1;
  return -1;
}

int Arg_comparator::compare_e_real()
{
  double val1= (*a)->val_real();
  double val2= (*b)->val_real();
  if ((*a)->null_value || (*b)->null_value)
    return MY_TEST((*a)->null_value && (*b)->null_value);
  return MY_TEST(val1 == val2);
}

int Arg_comparator::compare_e_decimal()
{
  my_decimal decimal1, decimal2;
  my_decimal *val1= (*a)->val_decimal(&decimal1);
  my_decimal *val2= (*b)->val_decimal(&decimal2);
  if ((*a)->null_value || (*b)->null_value)
    return MY_TEST((*a)->null_value && (*b)->null_value);
  return MY_TEST(my_decimal_cmp(val1, val2) == 0);
}


int Arg_comparator::compare_real_fixed()
{
  /*
    Fix yet another manifestation of Bug#2338. 'Volatile' will instruct
    gcc to flush double values out of 80-bit Intel FPU registers before
    performing the comparison.
  */
  volatile double val1, val2;
  val1= (*a)->val_real();
  if (!(*a)->null_value)
  {
    val2= (*b)->val_real();
    if (!(*b)->null_value)
    {
      if (set_null)
        owner->null_value= 0;
      if (val1 == val2 || fabs(val1 - val2) < precision)
        return 0;
      if (val1 < val2)
        return -1;
      return 1;
    }
  }
  if (set_null)
    owner->null_value= 1;
  return -1;
}


int Arg_comparator::compare_e_real_fixed()
{
  double val1= (*a)->val_real();
  double val2= (*b)->val_real();
  if ((*a)->null_value || (*b)->null_value)
    return MY_TEST((*a)->null_value && (*b)->null_value);
  return MY_TEST(val1 == val2 || fabs(val1 - val2) < precision);
}


int Arg_comparator::compare_int_signed()
{
  longlong val1= (*a)->val_int();
  if (!(*a)->null_value)
  {
    longlong val2= (*b)->val_int();
    if (!(*b)->null_value)
    {
      if (set_null)
        owner->null_value= 0;
      if (val1 < val2)	return -1;
      if (val1 == val2)   return 0;
      return 1;
    }
  }
  if (set_null)
    owner->null_value= 1;
  return -1;
}


/**
  Compare values as BIGINT UNSIGNED.
*/

int Arg_comparator::compare_int_unsigned()
{
  ulonglong val1= (*a)->val_int();
  if (!(*a)->null_value)
  {
    ulonglong val2= (*b)->val_int();
    if (!(*b)->null_value)
    {
      if (set_null)
        owner->null_value= 0;
      if (val1 < val2)	return -1;
      if (val1 == val2)   return 0;
      return 1;
    }
  }
  if (set_null)
    owner->null_value= 1;
  return -1;
}


/**
  Compare signed (*a) with unsigned (*B)
*/

int Arg_comparator::compare_int_signed_unsigned()
{
  longlong sval1= (*a)->val_int();
  if (!(*a)->null_value)
  {
    ulonglong uval2= (ulonglong)(*b)->val_int();
    if (!(*b)->null_value)
    {
      if (set_null)
        owner->null_value= 0;
      if (sval1 < 0 || (ulonglong)sval1 < uval2)
        return -1;
      if ((ulonglong)sval1 == uval2)
        return 0;
      return 1;
    }
  }
  if (set_null)
    owner->null_value= 1;
  return -1;
}


/**
  Compare unsigned (*a) with signed (*B)
*/

int Arg_comparator::compare_int_unsigned_signed()
{
  ulonglong uval1= (ulonglong)(*a)->val_int();
  if (!(*a)->null_value)
  {
    longlong sval2= (*b)->val_int();
    if (!(*b)->null_value)
    {
      if (set_null)
        owner->null_value= 0;
      if (sval2 < 0)
        return 1;
      if (uval1 < (ulonglong)sval2)
        return -1;
      if (uval1 == (ulonglong)sval2)
        return 0;
      return 1;
    }
  }
  if (set_null)
    owner->null_value= 1;
  return -1;
}


int Arg_comparator::compare_e_int()
{
  longlong val1= (*a)->val_int();
  longlong val2= (*b)->val_int();
  if ((*a)->null_value || (*b)->null_value)
    return MY_TEST((*a)->null_value && (*b)->null_value);
  return MY_TEST(val1 == val2);
}

/**
  Compare unsigned *a with signed *b or signed *a with unsigned *b.
*/
int Arg_comparator::compare_e_int_diff_signedness()
{
  longlong val1= (*a)->val_int();
  longlong val2= (*b)->val_int();
  if ((*a)->null_value || (*b)->null_value)
    return MY_TEST((*a)->null_value && (*b)->null_value);
  return (val1 >= 0) && MY_TEST(val1 == val2);
}

int Arg_comparator::compare_row()
{
  int res= 0;
  bool was_null= 0;
  (*a)->bring_value();
  (*b)->bring_value();

  if ((*a)->null_value || (*b)->null_value)
  {
    owner->null_value= 1;
    return -1;
  }

  uint n= (*a)->cols();
  for (uint i= 0; i<n; i++)
  {
    res= comparators[i].compare();
    /* Aggregate functions don't need special null handling. */
    if (owner->null_value && owner->type() == Item::FUNC_ITEM)
    {
      // NULL was compared
      switch (((Item_func*)owner)->functype()) {
      case Item_func::NE_FUNC:
        break; // NE never aborts on NULL even if abort_on_null is set
      case Item_func::LT_FUNC:
      case Item_func::LE_FUNC:
      case Item_func::GT_FUNC:
      case Item_func::GE_FUNC:
        return -1; // <, <=, > and >= always fail on NULL
      case Item_func::EQ_FUNC:
        if (((Item_func_eq*)owner)->abort_on_null)
          return -1; // We do not need correct NULL returning
        break;
      default:
        DBUG_ASSERT(0);
        break;
      }
      was_null= 1;
      owner->null_value= 0;
      res= 0;  // continue comparison (maybe we will meet explicit difference)
    }
    else if (res)
      return res;
  }
  if (was_null)
  {
    /*
      There was NULL(s) in comparison in some parts, but there was no
      explicit difference in other parts, so we have to return NULL.
    */
    owner->null_value= 1;
    return -1;
  }
  return 0;
}


int Arg_comparator::compare_e_row()
{
  (*a)->bring_value();
  (*b)->bring_value();
  uint n= (*a)->cols();
  for (uint i= 0; i<n; i++)
  {
    if (!comparators[i].compare())
      return 0;
  }
  return 1;
}


int Arg_comparator::compare_json_str()
{
  return compare_json_str_basic(*a, *b);
}


int Arg_comparator::compare_str_json()
{
  return -compare_json_str_basic(*b, *a);
}


int Arg_comparator::compare_e_json_str()
{
  return compare_e_json_str_basic(*a, *b);
}


int Arg_comparator::compare_e_str_json()
{
  return compare_e_json_str_basic(*b, *a);
}


void Item_func_truth::fix_length_and_dec()
{
  maybe_null= 0;
  null_value= 0;
  decimals= 0;
  max_length= 1;
}


void Item_func_truth::print(String *str, enum_query_type query_type)
{
  args[0]->print_parenthesised(str, query_type, precedence());
  str->append(STRING_WITH_LEN(" is "));
  if (! affirmative)
    str->append(STRING_WITH_LEN("not "));
  if (value)
    str->append(STRING_WITH_LEN("true"));
  else
    str->append(STRING_WITH_LEN("false"));
}


bool Item_func_truth::val_bool()
{
  bool val= args[0]->val_bool();
  if (args[0]->null_value)
  {
    /*
      NULL val IS {TRUE, FALSE} --> FALSE
      NULL val IS NOT {TRUE, FALSE} --> TRUE
    */
    return (! affirmative);
  }

  if (affirmative)
  {
    /* {TRUE, FALSE} val IS {TRUE, FALSE} value */
    return (val == value);
  }

  /* {TRUE, FALSE} val IS NOT {TRUE, FALSE} value */
  return (val != value);
}


longlong Item_func_truth::val_int()
{
  return (val_bool() ? 1 : 0);
}


bool Item_in_optimizer::is_top_level_item()
{
  return ((Item_in_subselect *)args[1])->is_top_level_item();
}


void Item_in_optimizer::fix_after_pullout(st_select_lex *new_parent, Item **ref)
{
  /* This will re-calculate attributes of our Item_in_subselect: */
  Item_bool_func::fix_after_pullout(new_parent, ref);

  /* Then, re-calculate not_null_tables_cache: */
  eval_not_null_tables(NULL);
}


bool Item_in_optimizer::eval_not_null_tables(void *opt_arg)
{
  not_null_tables_cache= 0;
  if (is_top_level_item())
  {
    /*
      It is possible to determine NULL-rejectedness of the left arguments
      of IN only if it is a top-level predicate.
    */
    not_null_tables_cache= args[0]->not_null_tables();
  }
  return FALSE;
}


bool Item_in_optimizer::fix_left(THD *thd)
{
  DBUG_ENTER("Item_in_optimizer::fix_left");
  /*
    Here we will store pointer on place of main storage of left expression.
    For usual IN (ALL/ANY) it is subquery left_expr.
    For other cases (MAX/MIN optimization, non-transformed EXISTS (10.0))
    it is args[0].
  */
  Item **ref0= args;
  if (args[1]->type() == Item::SUBSELECT_ITEM &&
      ((Item_subselect *)args[1])->is_in_predicate())
  {
    /*
       left_expr->fix_fields() may cause left_expr to be substituted for
       another item. (e.g. an Item_field may be changed into Item_ref). This
       transformation is undone at the end of statement execution (e.g. the
       Item_ref is deleted). However, Item_in_optimizer::args[0] may keep
       the pointer to the post-transformation item. Because of that, on the
       next execution we need to copy args[1]->left_expr again.
    */
    ref0= &(((Item_in_subselect *)args[1])->left_expr);
    args[0]= ((Item_in_subselect *)args[1])->left_expr;
  }
  if ((!(*ref0)->fixed && (*ref0)->fix_fields(thd, ref0)) ||
      (!cache && !(cache= (*ref0)->get_cache(thd))))
    DBUG_RETURN(1);
  /*
    During fix_field() expression could be substituted.
    So we copy changes before use
  */
  if (args[0] != (*ref0))
    args[0]= (*ref0);
  DBUG_PRINT("info", ("actual fix fields"));

  cache->setup(thd, args[0]);
  if (cache->cols() == 1)
  {
    DBUG_ASSERT(args[0]->type() != ROW_ITEM);
    /* 
      Note: there can be cases when used_tables()==0 && !const_item(). See
      Item_sum::update_used_tables for details.
    */
    if ((used_tables_cache= args[0]->used_tables()) || !args[0]->const_item())
      cache->set_used_tables(OUTER_REF_TABLE_BIT);
    else
      cache->set_used_tables(0);
  }
  else
  {
    uint n= cache->cols();
    for (uint i= 0; i < n; i++)
    {
      /* Check that the expression (part of row) do not contain a subquery */
      if (args[0]->element_index(i)->walk(&Item::is_subquery_processor, 0, 0))
      {
        my_error(ER_NOT_SUPPORTED_YET, MYF(0),
                 "SUBQUERY in ROW in left expression of IN/ALL/ANY");
        DBUG_RETURN(1);
      }
      Item *element=args[0]->element_index(i);
      if (element->used_tables() || !element->const_item())
      {
	((Item_cache *)cache->element_index(i))->
          set_used_tables(OUTER_REF_TABLE_BIT);
        cache->set_used_tables(OUTER_REF_TABLE_BIT);
      }
      else
	((Item_cache *)cache->element_index(i))->set_used_tables(0);
    }
    used_tables_cache= args[0]->used_tables();
  }
  eval_not_null_tables(NULL);
  with_sum_func= args[0]->with_sum_func;
  with_field= args[0]->with_field;
  if ((const_item_cache= args[0]->const_item()))
  {
    cache->store(args[0]);
    cache->cache_value();
  }
  if (args[1]->fixed)
  {
    /* to avoid overriding is called to update left expression */
    used_tables_and_const_cache_join(args[1]);
    with_sum_func= with_sum_func || args[1]->with_sum_func;
  }
  DBUG_RETURN(0);
}


bool Item_in_optimizer::fix_fields(THD *thd, Item **ref)
{
  DBUG_ASSERT(fixed == 0);
  Item_subselect *sub= 0;
  uint col;

  /*
     MAX/MIN optimization can convert the subquery into
     expr + Item_singlerow_subselect
   */
  if (args[1]->type() == Item::SUBSELECT_ITEM)
    sub= (Item_subselect *)args[1];

  if (fix_left(thd))
    return TRUE;
  if (args[0]->maybe_null)
    maybe_null=1;

  if (!args[1]->fixed && args[1]->fix_fields(thd, args+1))
    return TRUE;
  if (!invisible_mode() &&
      ((sub && ((col= args[0]->cols()) != sub->engine->cols())) ||
       (!sub && (args[1]->cols() != (col= 1)))))
  {
    my_error(ER_OPERAND_COLUMNS, MYF(0), col);
    return TRUE;
  }
  if (args[1]->maybe_null)
    maybe_null=1;
  with_subselect= 1;
  with_sum_func= with_sum_func || args[1]->with_sum_func;
  with_field= with_field || args[1]->with_field;
  used_tables_and_const_cache_join(args[1]);
  fixed= 1;
  return FALSE;
}

/**
  Check if Item_in_optimizer should work as a pass-through item for its 
  arguments.

  @note 
   Item_in_optimizer should work as pass-through for
    - subqueries that were processed by ALL/ANY->MIN/MAX rewrite
    - subqueries taht were originally EXISTS subqueries (and were coverted by
      the EXISTS->IN rewrite)

   When Item_in_optimizer is not not working as a pass-through, it
    - caches its "left argument", args[0].
    - makes adjustments to subquery item's return value for proper NULL
      value handling
*/

bool Item_in_optimizer::invisible_mode()
{
  /* MAX/MIN transformed or EXISTS->IN prepared => do nothing */
 return (args[1]->type() != Item::SUBSELECT_ITEM ||
         ((Item_subselect *)args[1])->substype() ==
         Item_subselect::EXISTS_SUBS);
}


/**
  Add an expression cache for this subquery if it is needed

  @param thd_arg         Thread handle

  @details
  The function checks whether an expression cache is needed for this item
  and if if so wraps the item into an item of the class
  Item_cache_wrapper with an appropriate expression cache set up there.

  @note
  used from Item::transform()

  @return
  new wrapper item if an expression cache is needed,
  this item - otherwise
*/

Item *Item_in_optimizer::expr_cache_insert_transformer(THD *thd, uchar *unused)
{
  DBUG_ENTER("Item_in_optimizer::expr_cache_insert_transformer");

  if (invisible_mode())
    DBUG_RETURN(this);

  if (expr_cache)
    DBUG_RETURN(expr_cache);

  if (args[1]->expr_cache_is_needed(thd) &&
      (expr_cache= set_expr_cache(thd)))
    DBUG_RETURN(expr_cache);

  DBUG_RETURN(this);
}



/**
    Collect and add to the list cache parameters for this Item.

    @param parameters    The list where to add parameters
*/

void Item_in_optimizer::get_cache_parameters(List<Item> &parameters)
{
  /* Add left expression to the list of the parameters of the subquery */
  if (!invisible_mode())
  {
    if (args[0]->cols() == 1)
      parameters.add_unique(args[0], &cmp_items);
    else
    {
      for (uint i= 0; i < args[0]->cols(); i++)
      {
        parameters.add_unique(args[0]->element_index(i), &cmp_items);
      }
    }
  }
  args[1]->get_cache_parameters(parameters);
}

/**
   The implementation of optimized \<outer expression\> [NOT] IN \<subquery\>
   predicates. The implementation works as follows.

   For the current value of the outer expression
   
   - If it contains only NULL values, the original (before rewrite by the
     Item_in_subselect rewrite methods) inner subquery is non-correlated and
     was previously executed, there is no need to re-execute it, and the
     previous return value is returned.

   - If it contains NULL values, check if there is a partial match for the
     inner query block by evaluating it. For clarity we repeat here the
     transformation previously performed on the sub-query. The expression

     <tt>
     ( oc_1, ..., oc_n ) 
     \<in predicate\>
     ( SELECT ic_1, ..., ic_n
       FROM \<table\>
       WHERE \<inner where\> 
     )
     </tt>

     was transformed into
     
     <tt>
     ( oc_1, ..., oc_n ) 
     \<in predicate\>
     ( SELECT ic_1, ..., ic_n 
       FROM \<table\> 
       WHERE \<inner where\> AND ... ( ic_k = oc_k OR ic_k IS NULL ) 
       HAVING ... NOT ic_k IS NULL
     )
     </tt>

     The evaluation will now proceed according to special rules set up
     elsewhere. These rules include:

     - The HAVING NOT \<inner column\> IS NULL conditions added by the
       aforementioned rewrite methods will detect whether they evaluated (and
       rejected) a NULL value and if so, will cause the subquery to evaluate
       to NULL. 

     - The added WHERE and HAVING conditions are present only for those inner
       columns that correspond to outer column that are not NULL at the moment.
     
     - If there is an eligible index for executing the subquery, the special
       access method "Full scan on NULL key" is employed which ensures that
       the inner query will detect if there are NULL values resulting from the
       inner query. This access method will quietly resort to table scan if it
       needs to find NULL values as well.

     - Under these conditions, the sub-query need only be evaluated in order to
       find out whether it produced any rows.
     
       - If it did, we know that there was a partial match since there are
         NULL values in the outer row expression.

       - If it did not, the result is FALSE or UNKNOWN. If at least one of the
         HAVING sub-predicates rejected a NULL value corresponding to an outer
         non-NULL, and hence the inner query block returns UNKNOWN upon
         evaluation, there was a partial match and the result is UNKNOWN.

   - If it contains no NULL values, the call is forwarded to the inner query
     block.

     @see Item_in_subselect::val_bool()
     @see Item_is_not_null_test::val_int()
*/

longlong Item_in_optimizer::val_int()
{
  bool tmp;
  DBUG_ASSERT(fixed == 1);
  cache->store(args[0]);
  cache->cache_value();
  DBUG_ENTER(" Item_in_optimizer::val_int");

  if (invisible_mode())
  {
    longlong res= args[1]->val_int();
    null_value= args[1]->null_value;
    DBUG_PRINT("info", ("pass trough"));
    DBUG_RETURN(res);
  }

  if (cache->null_value)
  {
     DBUG_PRINT("info", ("Left NULL..."));
    /*
      We're evaluating 
      "<outer_value_list> [NOT] IN (SELECT <inner_value_list>...)" 
      where one or more of the outer values is NULL. 
    */
    if (((Item_in_subselect*)args[1])->is_top_level_item())
    {
      /*
        We're evaluating a top level item, e.g. 
	"<outer_value_list> IN (SELECT <inner_value_list>...)",
	and in this case a NULL value in the outer_value_list means
        that the result shall be NULL/FALSE (makes no difference for
        top level items). The cached value is NULL, so just return
        NULL.
      */
      null_value= 1;
    }
    else
    {
      /*
	We're evaluating an item where a NULL value in either the
        outer or inner value list does not automatically mean that we
        can return NULL/FALSE. An example of such a query is
        "<outer_value_list> NOT IN (SELECT <inner_value_list>...)" 
        The result when there is at least one NULL value is: NULL if the
        SELECT evaluated over the non-NULL values produces at least
        one row, FALSE otherwise
      */
      Item_in_subselect *item_subs=(Item_in_subselect*)args[1]; 
      bool all_left_cols_null= true;
      const uint ncols= cache->cols();

      /*
        Turn off the predicates that are based on column compares for
        which the left part is currently NULL
      */
      for (uint i= 0; i < ncols; i++)
      {
        if (cache->element_index(i)->null_value)
          item_subs->set_cond_guard_var(i, FALSE);
        else 
          all_left_cols_null= false;
      }

      if (!item_subs->is_correlated && 
          all_left_cols_null && result_for_null_param != UNKNOWN)
      {
        /* 
           This is a non-correlated subquery, all values in the outer
           value list are NULL, and we have already evaluated the
           subquery for all NULL values: Return the same result we
           did last time without evaluating the subquery.
        */
        null_value= result_for_null_param;
      } 
      else 
      {
        /* The subquery has to be evaluated */
        (void) item_subs->val_bool_result();
        if (item_subs->engine->no_rows())
          null_value= item_subs->null_value;
        else
          null_value= TRUE;
        if (all_left_cols_null)
          result_for_null_param= null_value;
      }

      /* Turn all predicates back on */
      for (uint i= 0; i < ncols; i++)
        item_subs->set_cond_guard_var(i, TRUE);
    }
    DBUG_RETURN(0);
  }
  tmp= args[1]->val_bool_result();
  null_value= args[1]->null_value;
  DBUG_RETURN(tmp);
}


void Item_in_optimizer::keep_top_level_cache()
{
  cache->keep_array();
  save_cache= 1;
}


void Item_in_optimizer::cleanup()
{
  DBUG_ENTER("Item_in_optimizer::cleanup");
  Item_bool_func::cleanup();
  if (!save_cache)
    cache= 0;
  expr_cache= 0;
  DBUG_VOID_RETURN;
}


bool Item_in_optimizer::is_null()
{
  val_int();
  return null_value;
}


/**
  Transform an Item_in_optimizer and its arguments with a callback function.

  @param transformer the transformer callback function to be applied to the
         nodes of the tree of the object
  @param parameter to be passed to the transformer

  @detail
    Recursively transform the left and the right operand of this Item. The
    Right operand is an Item_in_subselect or its subclass. To avoid the
    creation of new Items, we use the fact the the left operand of the
    Item_in_subselect is the same as the one of 'this', so instead of
    transforming its operand, we just assign the left operand of the
    Item_in_subselect to be equal to the left operand of 'this'.
    The transformation is not applied further to the subquery operand
    if the IN predicate.

  @returns
    @retval pointer to the transformed item
    @retval NULL if an error occurred
*/

Item *Item_in_optimizer::transform(THD *thd, Item_transformer transformer,
                                   uchar *argument)
{
  Item *new_item;

  DBUG_ASSERT(!thd->stmt_arena->is_stmt_prepare());
  DBUG_ASSERT(arg_count == 2);

  /* Transform the left IN operand. */
  new_item= (*args)->transform(thd, transformer, argument);
  if (!new_item)
    return 0;
  /*
    THD::change_item_tree() should be called only if the tree was
    really transformed, i.e. when a new item has been created.
    Otherwise we'll be allocating a lot of unnecessary memory for
    change records at each execution.
  */
  if ((*args) != new_item)
    thd->change_item_tree(args, new_item);

  if (invisible_mode())
  {
    /* MAX/MIN transformed => pass through */
    new_item= args[1]->transform(thd, transformer, argument);
    if (!new_item)
      return 0;
    if (args[1] != new_item)
      thd->change_item_tree(args + 1, new_item);
  }
  else
  {
    /*
      Transform the right IN operand which should be an Item_in_subselect or a
      subclass of it. The left operand of the IN must be the same as the left
      operand of this Item_in_optimizer, so in this case there is no further
      transformation, we only make both operands the same.
      TODO: is it the way it should be?
    */
    DBUG_ASSERT((args[1])->type() == Item::SUBSELECT_ITEM &&
                (((Item_subselect*)(args[1]))->substype() ==
                 Item_subselect::IN_SUBS ||
                 ((Item_subselect*)(args[1]))->substype() ==
                 Item_subselect::ALL_SUBS ||
                 ((Item_subselect*)(args[1]))->substype() ==
                 Item_subselect::ANY_SUBS));

    Item_in_subselect *in_arg= (Item_in_subselect*)args[1];
    thd->change_item_tree(&in_arg->left_expr, args[0]);
  }
  return (this->*transformer)(thd, argument);
}


bool Item_in_optimizer::is_expensive_processor(void *arg)
{
  return args[0]->is_expensive_processor(arg) ||
         args[1]->is_expensive_processor(arg);
}


bool Item_in_optimizer::is_expensive()
{
  return args[0]->is_expensive() || args[1]->is_expensive();
}


longlong Item_func_eq::val_int()
{
  DBUG_ASSERT(fixed == 1);
  int value= cmp.compare();
  return value == 0 ? 1 : 0;
}


/** Same as Item_func_eq, but NULL = NULL. */

void Item_func_equal::fix_length_and_dec()
{
  Item_bool_rowready_func2::fix_length_and_dec();
  maybe_null=null_value=0;
}

longlong Item_func_equal::val_int()
{
  DBUG_ASSERT(fixed == 1);
  return cmp.compare();
}

longlong Item_func_ne::val_int()
{
  DBUG_ASSERT(fixed == 1);
  int value= cmp.compare();
  return value != 0 && !null_value ? 1 : 0;
}


longlong Item_func_ge::val_int()
{
  DBUG_ASSERT(fixed == 1);
  int value= cmp.compare();
  return value >= 0 ? 1 : 0;
}


longlong Item_func_gt::val_int()
{
  DBUG_ASSERT(fixed == 1);
  int value= cmp.compare();
  return value > 0 ? 1 : 0;
}

longlong Item_func_le::val_int()
{
  DBUG_ASSERT(fixed == 1);
  int value= cmp.compare();
  return value <= 0 && !null_value ? 1 : 0;
}


longlong Item_func_lt::val_int()
{
  DBUG_ASSERT(fixed == 1);
  int value= cmp.compare();
  return value < 0 && !null_value ? 1 : 0;
}


longlong Item_func_strcmp::val_int()
{
  DBUG_ASSERT(fixed == 1);
  String *a= args[0]->val_str(&value1);
  String *b= args[1]->val_str(&value2);
  if (!a || !b)
  {
    null_value=1;
    return 0;
  }
  int value= cmp_collation.sortcmp(a, b);
  null_value=0;
  return !value ? 0 : (value < 0 ? (longlong) -1 : (longlong) 1);
}


bool Item_func_opt_neg::eq(const Item *item, bool binary_cmp) const
{
  /* Assume we don't have rtti */
  if (this == item)
    return 1;
  if (item->type() != FUNC_ITEM)
    return 0;
  Item_func *item_func=(Item_func*) item;
  if (arg_count != item_func->argument_count() ||
      functype() != item_func->functype())
    return 0;
  if (negated != ((Item_func_opt_neg *) item_func)->negated)
    return 0;
  for (uint i=0; i < arg_count ; i++)
    if (!args[i]->eq(item_func->arguments()[i], binary_cmp))
      return 0;
  return 1;
}


void Item_func_interval::fix_length_and_dec()
{
  uint rows= row->cols();
  
  use_decimal_comparison= ((row->element_index(0)->result_type() ==
                            DECIMAL_RESULT) ||
                           (row->element_index(0)->result_type() ==
                            INT_RESULT));
  if (rows > 8)
  {
    bool not_null_consts= TRUE;

    for (uint i= 1; not_null_consts && i < rows; i++)
    {
      Item *el= row->element_index(i);
      not_null_consts&= el->const_item() && !el->is_null();
    }

    if (not_null_consts &&
        (intervals= (interval_range*) current_thd->alloc(sizeof(interval_range) *
                                                         (rows - 1))))
    {
      if (use_decimal_comparison)
      {
        for (uint i= 1; i < rows; i++)
        {
          Item *el= row->element_index(i);
          interval_range *range= intervals + (i-1);
          if ((el->result_type() == DECIMAL_RESULT) ||
              (el->result_type() == INT_RESULT))
          {
            range->type= DECIMAL_RESULT;
            range->dec.init();
            my_decimal *dec= el->val_decimal(&range->dec);
            if (dec != &range->dec)
            {
              range->dec= *dec;
            }
          }
          else
          {
            range->type= REAL_RESULT;
            range->dbl= el->val_real();
          }
        }
      }
      else
      {
        for (uint i= 1; i < rows; i++)
        {
          intervals[i-1].dbl= row->element_index(i)->val_real();
        }
      }
    }
  }
  maybe_null= 0;
  max_length= 2;
  used_tables_and_const_cache_join(row);
  not_null_tables_cache= row->not_null_tables();
  with_sum_func= with_sum_func || row->with_sum_func;
  with_field= with_field || row->with_field;
}


/**
  Execute Item_func_interval().

  @note
    If we are doing a decimal comparison, we are evaluating the first
    item twice.

  @return
    - -1 if null value,
    - 0 if lower than lowest
    - 1 - arg_count-1 if between args[n] and args[n+1]
    - arg_count if higher than biggest argument
*/

longlong Item_func_interval::val_int()
{
  DBUG_ASSERT(fixed == 1);
  double value;
  my_decimal dec_buf, *dec= NULL;
  uint i;

  if (use_decimal_comparison)
  {
    dec= row->element_index(0)->val_decimal(&dec_buf);
    if (row->element_index(0)->null_value)
      return -1;
    my_decimal2double(E_DEC_FATAL_ERROR, dec, &value);
  }
  else
  {
    value= row->element_index(0)->val_real();
    if (row->element_index(0)->null_value)
      return -1;
  }

  if (intervals)
  {					// Use binary search to find interval
    uint start,end;
    start= 0;
    end=   row->cols()-2;
    while (start != end)
    {
      uint mid= (start + end + 1) / 2;
      interval_range *range= intervals + mid;
      my_bool cmp_result;
      /*
        The values in the range intervall may have different types,
        Only do a decimal comparision of the first argument is a decimal
        and we are comparing against a decimal
      */
      if (dec && range->type == DECIMAL_RESULT)
        cmp_result= my_decimal_cmp(&range->dec, dec) <= 0;
      else
        cmp_result= (range->dbl <= value);
      if (cmp_result)
	start= mid;
      else
	end= mid - 1;
    }
    interval_range *range= intervals+start;
    return ((dec && range->type == DECIMAL_RESULT) ?
            my_decimal_cmp(dec, &range->dec) < 0 :
            value < range->dbl) ? 0 : start + 1;
  }

  for (i=1 ; i < row->cols() ; i++)
  {
    Item *el= row->element_index(i);
    if (use_decimal_comparison &&
        ((el->result_type() == DECIMAL_RESULT) ||
         (el->result_type() == INT_RESULT)))
    {
      my_decimal e_dec_buf, *e_dec= el->val_decimal(&e_dec_buf);
      /* Skip NULL ranges. */
      if (el->null_value)
        continue;
      if (my_decimal_cmp(e_dec, dec) > 0)
        return i - 1;
    }
    else 
    {
      double val= el->val_real();
      /* Skip NULL ranges. */
      if (el->null_value)
        continue;
      if (val > value)
        return i - 1;
    }
  }
  return i-1;
}


/**
  Perform context analysis of a BETWEEN item tree.

    This function performs context analysis (name resolution) and calculates
    various attributes of the item tree with Item_func_between as its root.
    The function saves in ref the pointer to the item or to a newly created
    item that is considered as a replacement for the original one.

  @param thd     reference to the global context of the query thread
  @param ref     pointer to Item* variable where pointer to resulting "fixed"
                 item is to be assigned

  @note
    Let T0(e)/T1(e) be the value of not_null_tables(e) when e is used on
    a predicate/function level. Then it's easy to show that:
    @verbatim
      T0(e BETWEEN e1 AND e2)     = union(T1(e),T1(e1),T1(e2))
      T1(e BETWEEN e1 AND e2)     = union(T1(e),intersection(T1(e1),T1(e2)))
      T0(e NOT BETWEEN e1 AND e2) = union(T1(e),intersection(T1(e1),T1(e2)))
      T1(e NOT BETWEEN e1 AND e2) = union(T1(e),intersection(T1(e1),T1(e2)))
    @endverbatim

  @retval
    0   ok
  @retval
    1   got error
*/


bool Item_func_between::eval_not_null_tables(void *opt_arg)
{
  if (Item_func_opt_neg::eval_not_null_tables(NULL))
    return 1;

  /* not_null_tables_cache == union(T1(e),T1(e1),T1(e2)) */
  if (pred_level && !negated)
    return 0;

  /* not_null_tables_cache == union(T1(e), intersection(T1(e1),T1(e2))) */
  not_null_tables_cache= (args[0]->not_null_tables() |
                          (args[1]->not_null_tables() &
                           args[2]->not_null_tables()));
  return 0;
}  


bool Item_func_between::count_sargable_conds(void *arg)
{
  SELECT_LEX *sel= (SELECT_LEX *) arg;
  sel->cond_count++;
  sel->between_count++;
  return 0;
}


void Item_func_between::fix_after_pullout(st_select_lex *new_parent, Item **ref)
{
  /* This will re-calculate attributes of the arguments */
  Item_func_opt_neg::fix_after_pullout(new_parent, ref);
  /* Then, re-calculate not_null_tables_cache according to our special rules */
  eval_not_null_tables(NULL);
}

void Item_func_between::fix_length_and_dec()
{
  max_length= 1;

  /*
    As some compare functions are generated after sql_yacc,
    we have to check for out of memory conditions here
  */
  if (!args[0] || !args[1] || !args[2])
    return;
  if (m_comparator.aggregate_for_comparison(Item_func_between::func_name(),
                                            args, 3, true))
  {
    DBUG_ASSERT(current_thd->is_error());
    return;
  }

  m_comparator.type_handler()->Item_func_between_fix_length_and_dec(this);
}


bool Item_func_between::fix_length_and_dec_numeric(THD *thd)
{
  /* See the comment about the similar block in Item_bool_func2 */
  if (args[0]->real_item()->type() == FIELD_ITEM &&
      !thd->lex->is_ps_or_view_context_analysis())
  {
    Item_field *field_item= (Item_field*) (args[0]->real_item());
    if (field_item->field_type() ==  MYSQL_TYPE_LONGLONG ||
        field_item->field_type() ==  MYSQL_TYPE_YEAR)
    {
      const bool cvt_arg1= convert_const_to_int(thd, field_item, &args[1]);
      const bool cvt_arg2= convert_const_to_int(thd, field_item, &args[2]);
      if (cvt_arg1 && cvt_arg2)
      {
        // Works for all types
        m_comparator.set_handler(&type_handler_longlong);
      }
    }
  }
  return false;
}


longlong Item_func_between::val_int_cmp_temporal()
{
  THD *thd= current_thd;
  longlong value, a, b;
  Item *cache, **ptr;
  bool value_is_null, a_is_null, b_is_null;

  ptr= &args[0];
  enum_field_types f_type= m_comparator.type_handler()->field_type();
  value= get_datetime_value(thd, &ptr, &cache, f_type, &value_is_null);
  if (ptr != &args[0])
    thd->change_item_tree(&args[0], *ptr);

  if ((null_value= value_is_null))
    return 0;

  ptr= &args[1];
  a= get_datetime_value(thd, &ptr, &cache, f_type, &a_is_null);
  if (ptr != &args[1])
    thd->change_item_tree(&args[1], *ptr);

  ptr= &args[2];
  b= get_datetime_value(thd, &ptr, &cache, f_type, &b_is_null);
  if (ptr != &args[2])
    thd->change_item_tree(&args[2], *ptr);

  if (!a_is_null && !b_is_null)
    return (longlong) ((value >= a && value <= b) != negated);
  if (a_is_null && b_is_null)
    null_value= true;
  else if (a_is_null)
    null_value= value <= b;			// not null if false range.
  else
    null_value= value >= a;
  return (longlong) (!null_value && negated);
}


longlong Item_func_between::val_int_cmp_string()
{
  String *value,*a,*b;
  value=args[0]->val_str(&value0);
  if ((null_value=args[0]->null_value))
    return 0;
  a= args[1]->val_str(&value1);
  b= args[2]->val_str(&value2);
  if (!args[1]->null_value && !args[2]->null_value)
    return (longlong) ((sortcmp(value,a,cmp_collation.collation) >= 0 &&
                        sortcmp(value,b,cmp_collation.collation) <= 0) !=
                       negated);
  if (args[1]->null_value && args[2]->null_value)
    null_value= true;
  else if (args[1]->null_value)
  {
    // Set to not null if false range.
    null_value= sortcmp(value,b,cmp_collation.collation) <= 0;
  }
  else
  {
    // Set to not null if false range.
    null_value= sortcmp(value,a,cmp_collation.collation) >= 0;
  }
  return (longlong) (!null_value && negated);
}


longlong Item_func_between::val_int_cmp_int()
{
  longlong value= args[0]->val_int(), a, b;
  if ((null_value= args[0]->null_value))
    return 0;					/* purecov: inspected */
  a= args[1]->val_int();
  b= args[2]->val_int();
  if (!args[1]->null_value && !args[2]->null_value)
    return (longlong) ((value >= a && value <= b) != negated);
  if (args[1]->null_value && args[2]->null_value)
    null_value= true;
  else if (args[1]->null_value)
  {
    null_value= value <= b;			// not null if false range.
  }
  else
  {
    null_value= value >= a;
  }
  return (longlong) (!null_value && negated);
}


longlong Item_func_between::val_int_cmp_decimal()
{
  my_decimal dec_buf, *dec= args[0]->val_decimal(&dec_buf),
             a_buf, *a_dec, b_buf, *b_dec;
  if ((null_value=args[0]->null_value))
    return 0;					/* purecov: inspected */
  a_dec= args[1]->val_decimal(&a_buf);
  b_dec= args[2]->val_decimal(&b_buf);
  if (!args[1]->null_value && !args[2]->null_value)
    return (longlong) ((my_decimal_cmp(dec, a_dec) >= 0 &&
                        my_decimal_cmp(dec, b_dec) <= 0) != negated);
  if (args[1]->null_value && args[2]->null_value)
    null_value= true;
  else if (args[1]->null_value)
    null_value= (my_decimal_cmp(dec, b_dec) <= 0);
  else
    null_value= (my_decimal_cmp(dec, a_dec) >= 0);
  return (longlong) (!null_value && negated);
}


longlong Item_func_between::val_int_cmp_real()
{
  double value= args[0]->val_real(),a,b;
  if ((null_value=args[0]->null_value))
    return 0;					/* purecov: inspected */
  a= args[1]->val_real();
  b= args[2]->val_real();
  if (!args[1]->null_value && !args[2]->null_value)
    return (longlong) ((value >= a && value <= b) != negated);
  if (args[1]->null_value && args[2]->null_value)
    null_value= true;
  else if (args[1]->null_value)
  {
    null_value= value <= b;			// not null if false range.
  }
  else
  {
    null_value= value >= a;
  }
  return (longlong) (!null_value && negated);
}


void Item_func_between::print(String *str, enum_query_type query_type)
{
  args[0]->print_parenthesised(str, query_type, precedence());
  if (negated)
    str->append(STRING_WITH_LEN(" not"));
  str->append(STRING_WITH_LEN(" between "));
  args[1]->print_parenthesised(str, query_type, precedence());
  str->append(STRING_WITH_LEN(" and "));
  args[2]->print_parenthesised(str, query_type, precedence());
}


double
Item_func_ifnull::real_op()
{
  DBUG_ASSERT(fixed == 1);
  double value= args[0]->val_real();
  if (!args[0]->null_value)
  {
    null_value=0;
    return value;
  }
  value= args[1]->val_real();
  if ((null_value=args[1]->null_value))
    return 0.0;
  return value;
}

longlong
Item_func_ifnull::int_op()
{
  DBUG_ASSERT(fixed == 1);
  longlong value=args[0]->val_int();
  if (!args[0]->null_value)
  {
    null_value=0;
    return value;
  }
  value=args[1]->val_int();
  if ((null_value=args[1]->null_value))
    return 0;
  return value;
}


my_decimal *Item_func_ifnull::decimal_op(my_decimal *decimal_value)
{
  DBUG_ASSERT(fixed == 1);
  my_decimal *value= args[0]->val_decimal(decimal_value);
  if (!args[0]->null_value)
  {
    null_value= 0;
    return value;
  }
  value= args[1]->val_decimal(decimal_value);
  if ((null_value= args[1]->null_value))
    return 0;
  return value;
}


String *
Item_func_ifnull::str_op(String *str)
{
  DBUG_ASSERT(fixed == 1);
  String *res  =args[0]->val_str(str);
  if (!args[0]->null_value)
  {
    null_value=0;
    res->set_charset(collation.collation);
    return res;
  }
  res=args[1]->val_str(str);
  if ((null_value=args[1]->null_value))
    return 0;
  res->set_charset(collation.collation);
  return res;
}


bool Item_func_ifnull::date_op(MYSQL_TIME *ltime, uint fuzzydate)
{
  DBUG_ASSERT(fixed == 1);
  if (!args[0]->get_date_with_conversion(ltime, fuzzydate & ~TIME_FUZZY_DATES))
    return (null_value= false);
  return (null_value= args[1]->get_date_with_conversion(ltime, fuzzydate & ~TIME_FUZZY_DATES));
}


/**
  Perform context analysis of an IF item tree.

    This function performs context analysis (name resolution) and calculates
    various attributes of the item tree with Item_func_if as its root.
    The function saves in ref the pointer to the item or to a newly created
    item that is considered as a replacement for the original one.

  @param thd     reference to the global context of the query thread
  @param ref     pointer to Item* variable where pointer to resulting "fixed"
                 item is to be assigned

  @note
    Let T0(e)/T1(e) be the value of not_null_tables(e) when e is used on
    a predicate/function level. Then it's easy to show that:
    @verbatim
      T0(IF(e,e1,e2)  = T1(IF(e,e1,e2))
      T1(IF(e,e1,e2)) = intersection(T1(e1),T1(e2))
    @endverbatim

  @retval
    0   ok
  @retval
    1   got error
*/

bool
Item_func_if::fix_fields(THD *thd, Item **ref)
{
  DBUG_ASSERT(fixed == 0);
  args[0]->top_level_item();

  if (Item_func::fix_fields(thd, ref))
    return 1;

  return 0;
}


bool
Item_func_if::eval_not_null_tables(void *opt_arg)
{
  if (Item_func::eval_not_null_tables(NULL))
    return 1;

  not_null_tables_cache= (args[1]->not_null_tables() &
                          args[2]->not_null_tables());

  return 0;
}


void Item_func_if::fix_after_pullout(st_select_lex *new_parent, Item **ref)
{
  /* This will re-calculate attributes of the arguments */
  Item_func::fix_after_pullout(new_parent, ref);
  /* Then, re-calculate not_null_tables_cache according to our special rules */
  eval_not_null_tables(NULL);
}


void Item_func_nullif::split_sum_func(THD *thd, Ref_ptr_array ref_pointer_array,
                                      List<Item> &fields, uint flags)
{
  if (m_cache)
  {
    flags|= SPLIT_SUM_SKIP_REGISTERED; // See Item_func::split_sum_func
    m_cache->split_sum_func2_example(thd, ref_pointer_array, fields, flags);
    args[1]->split_sum_func2(thd, ref_pointer_array, fields, &args[1], flags);
  }
  else
  {
    Item_func::split_sum_func(thd, ref_pointer_array, fields, flags);
  }
}


bool Item_func_nullif::walk(Item_processor processor,
                            bool walk_subquery, void *arg)
{
  /*
    No needs to iterate through args[2] when it's just a copy of args[0].
    See MDEV-9712 Performance degradation of nested NULLIF
  */
  uint tmp_count= arg_count == 2 || args[0] == args[2] ? 2 : 3;
  for (uint i= 0; i < tmp_count; i++)
  {
    if (args[i]->walk(processor, walk_subquery, arg))
      return true;
  }
  return (this->*processor)(arg);
}


void Item_func_nullif::update_used_tables()
{
  if (m_cache)
  {
    used_tables_and_const_cache_init();
    used_tables_and_const_cache_update_and_join(m_cache->get_example());
    used_tables_and_const_cache_update_and_join(arg_count, args);
  }
  else
  {
    /*
      MDEV-9712 Performance degradation of nested NULLIF
      No needs to iterate through args[2] when it's just a copy of args[0].
    */
    DBUG_ASSERT(arg_count == 3);
    used_tables_and_const_cache_init();
    used_tables_and_const_cache_update_and_join(args[0] == args[2] ? 2 : 3,
                                                args);
  }
}



void
Item_func_nullif::fix_length_and_dec()
{
  /*
    If this is the first invocation of fix_length_and_dec(), create the
    third argument as a copy of the first. This cannot be done before
    fix_fields(), because fix_fields() might replace items,
    for exampe NOT x --> x==0, or (SELECT 1) --> 1.
    See also class Item_func_nullif declaration.
  */
  if (arg_count == 2)
    args[arg_count++]= m_arg0 ? m_arg0 : args[0];

  THD *thd= current_thd;
  /*
    At prepared statement EXECUTE time, args[0] can already
    point to a different Item, created during PREPARE time fix_length_and_dec().
    For example, if character set conversion was needed, arguments can look
    like this:

      args[0]= > Item_func_conv_charset \
                                         l_expr
      args[2]= >------------------------/

    Otherwise (during PREPARE or convensional execution),
    args[0] and args[2] should still point to the same original l_expr.
  */
  DBUG_ASSERT(args[0] == args[2] || thd->stmt_arena->is_stmt_execute());
  if (args[0]->type() == SUM_FUNC_ITEM &&
      !thd->lex->is_ps_or_view_context_analysis())
  {
    /*
      NULLIF(l_expr, r_expr)

        is calculated in the way to return a result equal to:

      CASE WHEN l_expr = r_expr THEN NULL ELSE r_expr END.

      There's nothing special with r_expr, because it's referenced
      only by args[1] and nothing else.

      l_expr needs a special treatment, as it's referenced by both
      args[0] and args[2] initially.

      args[2] is used to return the value. Afrer all transformations
      (e.g. in fix_length_and_dec(), equal field propagation, etc)
      args[2] points to a an Item which preserves the exact data type and
      attributes (e.g. collation) of the original l_expr.
      It can point:
      - to the original l_expr
      - to an Item_cache pointing to l_expr
      - to a constant of the same data type with l_expr.

      args[0] is used for comparison. It can be replaced:

      - to Item_func_conv_charset by character set aggregation routines
      - to a constant Item by equal field propagation routines
        (in case of Item_field)

      The data type and/or the attributes of args[0] can differ from
      the data type and the attributes of the original l_expr, to make
      it comparable to args[1] (which points to r_expr or its replacement).

      For aggregate functions we have to wrap the original args[0]/args[2]
      into Item_cache (see MDEV-9181). In this case the Item_cache
      instance becomes the subject to character set conversion instead of
      the original args[0]/args[2], while the original args[0]/args[2] get
      hidden inside the cache.

      Some examples of what NULLIF can end up with after argument
      substitution (we don't mention args[1] in some cases for simplicity):

      1. l_expr is not an aggragate function:

        a. No conversion happened.
           args[0] and args[2] were not replaced to something else
           (i.e. neither by character set conversion, nor by propagation):

          args[1] > r_expr
          args[0] \
                    l_expr
          args[2] /

        b. Conversion of args[0] happened:

           CREATE OR REPLACE TABLE t1 (
             a CHAR(10) CHARACTER SET latin1,
             b CHAR(10) CHARACTER SET utf8);
           SELECT * FROM t1 WHERE NULLIF(a,b);

           args[1] > r_expr                          (Item_field for t1.b)
           args[0] > Item_func_conv_charset\
                                            l_expr   (Item_field for t1.a)
           args[2] > ----------------------/

        c. Conversion of args[1] happened:

          CREATE OR REPLACE TABLE t1 (
            a CHAR(10) CHARACTER SET utf8,
            b CHAR(10) CHARACTER SET latin1);
          SELECT * FROM t1 WHERE NULLIF(a,b);

          args[1] > Item_func_conv_charset -> r_expr (Item_field for t1.b)
          args[0] \
                   l_expr                            (Item_field for t1.a)
          args[2] /

        d. Conversion of only args[0] happened (by equal field proparation):

           CREATE OR REPLACE TABLE t1 (
             a CHAR(10),
             b CHAR(10));
           SELECT * FROM t1 WHERE NULLIF(a,b) AND a='a';

           args[1] > r_expr            (Item_field for t1.b)
           args[0] > Item_string('a')  (constant replacement for t1.a)
           args[2] > l_expr            (Item_field for t1.a)

        e. Conversion of both args[0] and args[2] happened
           (by equal field propagation):

           CREATE OR REPLACE TABLE t1 (a INT,b INT);
           SELECT * FROM t1 WHERE NULLIF(a,b) AND a=5;

           args[1] > r_expr         (Item_field for "b")
           args[0] \
                    Item_int (5)    (constant replacement for "a")
           args[2] /

      2. In case if l_expr is an aggregate function:

        a. No conversion happened:

          args[0] \
                   Item_cache > l_expr
          args[2] /

        b. Conversion of args[0] happened:

          args[0] > Item_func_conv_charset \
                                            Item_cache > l_expr
          args[2] >------------------------/

        c. Conversion of both args[0] and args[2] happened.
           (e.g. by equal expression propagation)
           TODO: check if it's possible (and add an example query if so).
    */
    m_cache= args[0]->cmp_type() == STRING_RESULT ?
             new (thd->mem_root) Item_cache_str_for_nullif(thd, args[0]) :
             args[0]->get_cache(thd);
    m_cache->setup(thd, args[0]);
    m_cache->store(args[0]);
    m_cache->set_used_tables(args[0]->used_tables());
    thd->change_item_tree(&args[0], m_cache);
    thd->change_item_tree(&args[2], m_cache);
  }
  set_handler(args[2]->type_handler());
  collation.set(args[2]->collation);
  decimals= args[2]->decimals;
  unsigned_flag= args[2]->unsigned_flag;
  fix_char_length(args[2]->max_char_length());
  maybe_null=1;
  m_arg0= args[0];
  setup_args_and_comparator(thd, &cmp);
  /*
    A special code for EXECUTE..PREPARE.

    If args[0] did not change, then we don't remember it, as it can point
    to a temporary Item object which will be destroyed between PREPARE
    and EXECUTE. EXECUTE time fix_length_and_dec() will correctly set args[2]
    from args[0] again.

    If args[0] changed, then it can be Item_func_conv_charset() for the
    original args[0], which was permanently installed during PREPARE time
    into the item tree as a wrapper for args[0], using change_item_tree(), i.e.

      NULLIF(latin1_field, 'a' COLLATE utf8_bin)

    was "rewritten" to:

      CASE WHEN CONVERT(latin1_field USING utf8) = 'a' COLLATE utf8_bin
        THEN NULL
        ELSE latin1_field

    - m_args0 points to Item_field corresponding to latin1_field
    - args[0] points to Item_func_conv_charset
    - args[0]->args[0] is equal to m_args0
    - args[1] points to Item_func_set_collation
    - args[2] points is eqial to m_args0

    In this case we remember and reuse m_arg0 during EXECUTE time as args[2].

    QQ: How to make sure that m_args0 does not point
    to something temporary which will be destoyed between PREPARE and EXECUTE.
    The condition below should probably be more strict and somehow check that:
    - change_item_tree() was called for the new args[0]
    - m_args0 is referenced from inside args[0], e.g. as a function argument,
      and therefore it is also something that won't be destroyed between
      PREPARE and EXECUTE.
    Any ideas?
  */
  if (args[0] == m_arg0)
    m_arg0= NULL;
}


void Item_func_nullif::print(String *str, enum_query_type query_type)
{
  /*
    NULLIF(a,b) is implemented according to the SQL standard as a short for
    CASE WHEN a=b THEN NULL ELSE a END

    The constructor of Item_func_nullif sets args[0] and args[2] to the
    same item "a", and sets args[1] to "b".

    If "this" is a part of a WHERE or ON condition, then:
    - the left "a" is a subject to equal field propagation with ANY_SUBST.
    - the right "a" is a subject to equal field propagation with IDENTITY_SUBST.
    Therefore, after equal field propagation args[0] and args[2] can point
    to different items.
  */
  if ((query_type & QT_ITEM_ORIGINAL_FUNC_NULLIF) || args[0] == args[2])
  {
    /*
      If QT_ITEM_ORIGINAL_FUNC_NULLIF is requested,
      that means we want the original NULLIF() representation,
      e.g. when we are in:
        SHOW CREATE {VIEW|FUNCTION|PROCEDURE}

      The original representation is possible only if
      args[0] and args[2] still point to the same Item.

      The caller must never pass call print() with QT_ITEM_ORIGINAL_FUNC_NULLIF
      if an expression has undergone some optimization
      (e.g. equal field propagation done in optimize_cond()) already and
      NULLIF() potentially has two different representations of "a":
      - one "a" for comparison
      - another "a" for the returned value!
    */
    DBUG_ASSERT(args[0] == args[2] || current_thd->lex->context_analysis_only);
    str->append(func_name());
    str->append('(');
    args[2]->print(str, query_type);
    str->append(',');
    args[1]->print(str, query_type);
    str->append(')');
  }
  else
  {
    /*
      args[0] and args[2] are different items.
      This is possible after WHERE optimization (equal fields propagation etc),
      e.g. in EXPLAIN EXTENDED or EXPLAIN FORMAT=JSON.
      As it's not possible to print as a function with 2 arguments any more,
      do it in the CASE style.
    */
    str->append(STRING_WITH_LEN("(case when "));
    args[0]->print(str, query_type);
    str->append(STRING_WITH_LEN(" = "));
    args[1]->print(str, query_type);
    str->append(STRING_WITH_LEN(" then NULL else "));
    args[2]->print(str, query_type);
    str->append(STRING_WITH_LEN(" end)"));
  }
}


int Item_func_nullif::compare()
{
  if (m_cache)
    m_cache->cache_value();
  return cmp.compare();
}

/**
  @note
  Note that we have to evaluate the first argument twice as the compare
  may have been done with a different type than return value
  @return
    NULL  if arguments are equal
  @return
    the first argument if not equal
*/

double
Item_func_nullif::real_op()
{
  DBUG_ASSERT(fixed == 1);
  double value;
  if (!compare())
  {
    null_value=1;
    return 0.0;
  }
  value= args[2]->val_real();
  null_value= args[2]->null_value;
  return value;
}

longlong
Item_func_nullif::int_op()
{
  DBUG_ASSERT(fixed == 1);
  longlong value;
  if (!compare())
  {
    null_value=1;
    return 0;
  }
  value= args[2]->val_int();
  null_value= args[2]->null_value;
  return value;
}

String *
Item_func_nullif::str_op(String *str)
{
  DBUG_ASSERT(fixed == 1);
  String *res;
  if (!compare())
  {
    null_value=1;
    return 0;
  }
  res= args[2]->val_str(str);
  null_value= args[2]->null_value;
  return res;
}


my_decimal *
Item_func_nullif::decimal_op(my_decimal * decimal_value)
{
  DBUG_ASSERT(fixed == 1);
  my_decimal *res;
  if (!compare())
  {
    null_value=1;
    return 0;
  }
  res= args[2]->val_decimal(decimal_value);
  null_value= args[2]->null_value;
  return res;
}


bool
Item_func_nullif::date_op(MYSQL_TIME *ltime, uint fuzzydate)
{
  DBUG_ASSERT(fixed == 1);
  if (!compare())
    return (null_value= true);
  return (null_value= args[2]->get_date(ltime, fuzzydate));
}


bool
Item_func_nullif::is_null()
{
  return (null_value= (!compare() ? 1 : args[2]->null_value));
}


Item_func_case::Item_func_case(THD *thd, List<Item> &list,
                               Item *first_expr_arg, Item *else_expr_arg):
  Item_func_case_expression(thd),
  Predicant_to_list_comparator(thd, list.elements/*QQ*/),
  first_expr_num(-1), else_expr_num(-1),
  m_found_types(0)
{
  ncases= list.elements;
  if (first_expr_arg)
  {
    first_expr_num= list.elements;
    list.push_back(first_expr_arg, thd->mem_root);
  }
  if (else_expr_arg)
  {
    else_expr_num= list.elements;
    list.push_back(else_expr_arg, thd->mem_root);
  }
  set_arguments(thd, list);
}

/**
    Find and return matching items for CASE or ELSE item if all compares
    are failed or NULL if ELSE item isn't defined.

  IMPLEMENTATION
    In order to do correct comparisons of the CASE expression (the expression
    between CASE and the first WHEN) with each WHEN expression several
    comparators are used. One for each result type. CASE expression can be
    evaluated up to # of different result types are used. To check whether
    the CASE expression already was evaluated for a particular result type
    a bit mapped variable value_added_map is used. Result types are mapped
    to it according to their int values i.e. STRING_RESULT is mapped to bit
    0, REAL_RESULT to bit 1, so on.

  @retval
    NULL  Nothing found and there is no ELSE expression defined
  @retval
    item  Found item or ELSE item if defined and all comparisons are
           failed
*/

Item *Item_func_case::find_item(String *str)
{
  if (first_expr_num == -1)
  {
    for (uint i=0 ; i < ncases ; i+=2)
    {
      // No expression between CASE and the first WHEN
      if (args[i]->val_bool())
	return args[i+1];
      continue;
    }
  }
  else
  {
    /* Compare every WHEN argument with it and return the first match */
    uint idx;
    if (!Predicant_to_list_comparator::cmp(this, &idx, NULL))
      return args[idx + 1];
  }
  // No, WHEN clauses all missed, return ELSE expression
  return else_expr_num != -1 ? args[else_expr_num] : 0;
}


String *Item_func_case::str_op(String *str)
{
  DBUG_ASSERT(fixed == 1);
  String *res;
  Item *item=find_item(str);

  if (!item)
  {
    null_value=1;
    return 0;
  }
  null_value= 0;
  if (!(res=item->val_str(str)))
    null_value= 1;
  return res;
}


longlong Item_func_case::int_op()
{
  DBUG_ASSERT(fixed == 1);
  char buff[MAX_FIELD_WIDTH];
  String dummy_str(buff,sizeof(buff),default_charset());
  Item *item=find_item(&dummy_str);
  longlong res;

  if (!item)
  {
    null_value=1;
    return 0;
  }
  res=item->val_int();
  null_value=item->null_value;
  return res;
}

double Item_func_case::real_op()
{
  DBUG_ASSERT(fixed == 1);
  char buff[MAX_FIELD_WIDTH];
  String dummy_str(buff,sizeof(buff),default_charset());
  Item *item=find_item(&dummy_str);
  double res;

  if (!item)
  {
    null_value=1;
    return 0;
  }
  res= item->val_real();
  null_value=item->null_value;
  return res;
}


my_decimal *Item_func_case::decimal_op(my_decimal *decimal_value)
{
  DBUG_ASSERT(fixed == 1);
  char buff[MAX_FIELD_WIDTH];
  String dummy_str(buff, sizeof(buff), default_charset());
  Item *item= find_item(&dummy_str);
  my_decimal *res;

  if (!item)
  {
    null_value=1;
    return 0;
  }

  res= item->val_decimal(decimal_value);
  null_value= item->null_value;
  return res;
}


bool Item_func_case::date_op(MYSQL_TIME *ltime, uint fuzzydate)
{
  DBUG_ASSERT(fixed == 1);
  char buff[MAX_FIELD_WIDTH];
  String dummy_str(buff, sizeof(buff), default_charset());
  Item *item= find_item(&dummy_str);
  if (!item)
    return (null_value= true);
  return (null_value= item->get_date_with_conversion(ltime, fuzzydate));
}


bool Item_func_case::fix_fields(THD *thd, Item **ref)
{
  /*
    buff should match stack usage from
    Item_func_case::val_int() -> Item_func_case::find_item()
  */
  uchar buff[MAX_FIELD_WIDTH*2+sizeof(String)*2+sizeof(String*)*2+sizeof(double)*2+sizeof(longlong)*2];

  if (!(arg_buffer= (Item**) thd->alloc(sizeof(Item*)*(ncases+1))))
    return TRUE;

  bool res= Item_func::fix_fields(thd, ref);
  /*
    Call check_stack_overrun after fix_fields to be sure that stack variable
    is not optimized away
  */
  if (check_stack_overrun(thd, STACK_MIN_SIZE, buff))
    return TRUE;				// Fatal error flag is set!
  return res;
}


/**
  Check if (*place) and new_value points to different Items and call
  THD::change_item_tree() if needed.

  This function is a workaround for implementation deficiency in
  Item_func_case. The problem there is that the 'args' attribute contains
  Items from different expressions.
 
  The function must not be used elsewhere and will be remove eventually.
*/

static void change_item_tree_if_needed(THD *thd,
                                       Item **place,
                                       Item *new_value)
{
  if (*place == new_value)
    return;

  thd->change_item_tree(place, new_value);
}


bool Item_func_case::prepare_predicant_and_values(THD *thd, uint *found_types)
{
  bool have_null= false;
  uint type_cnt;
  Type_handler_hybrid_field_type tmp;
  add_predicant(this, (uint) first_expr_num);
  for (uint i= 0 ; i < ncases / 2; i++)
  {
    if (add_value_skip_null("case..when", this, i * 2, &have_null))
      return true;
  }
  all_values_added(&tmp, &type_cnt, &m_found_types);
#ifndef DBUG_OFF
  Predicant_to_list_comparator::debug_print(thd);
#endif
  return false;
}


void Item_func_case::fix_length_and_dec()
{
  Item **agg= arg_buffer;
  uint nagg;
  THD *thd= current_thd;

  m_found_types= 0;
  if (else_expr_num == -1 || args[else_expr_num]->maybe_null)
    maybe_null= 1;

  /*
    Aggregate all THEN and ELSE expression types
    and collations when string result
  */
  
  for (nagg= 0 ; nagg < ncases/2 ; nagg++)
    agg[nagg]= args[nagg*2+1];
  
  if (else_expr_num != -1)
    agg[nagg++]= args[else_expr_num];

  if (aggregate_for_result(func_name(), agg, nagg, true))
    return;

  if (fix_attributes(agg, nagg))
    return;

  /*
    Copy all modified THEN and ELSE items back to args[] array.
    Some of the items might have been changed to Item_func_conv_charset.
  */
  for (nagg= 0 ; nagg < ncases / 2 ; nagg++)
    change_item_tree_if_needed(thd, &args[nagg * 2 + 1], agg[nagg]);

  if (else_expr_num != -1)
    change_item_tree_if_needed(thd, &args[else_expr_num], agg[nagg++]);

  /*
    Aggregate first expression and all WHEN expression types
    and collations when string comparison
  */
  if (first_expr_num != -1)
  {
    if (prepare_predicant_and_values(thd, &m_found_types))
    {
      /*
        If Predicant_to_list_comparator() fails to prepare components,
        it must put an error into the diagnostics area. This is needed
        to make fix_fields() catches such errors.
      */
      DBUG_ASSERT(thd->is_error());
      return;
    }

    agg[0]= args[first_expr_num];

    /*
      As the first expression and WHEN expressions
      are intermixed in args[] array THEN and ELSE items,
      extract the first expression and all WHEN expressions into 
      a temporary array, to process them easier.
    */
    for (nagg= 0; nagg < ncases/2 ; nagg++)
      agg[nagg+1]= args[nagg*2];
    nagg++;
    if (!(m_found_types= collect_cmp_types(agg, nagg)))
      return;

    if (m_found_types & (1U << STRING_RESULT))
    {
      /*
        If we'll do string comparison, we also need to aggregate
        character set and collation for first/WHEN items and
        install converters for some of them to cmp_collation when necessary.
        This is done because cmp_item compatators cannot compare
        strings in two different character sets.
        Some examples when we install converters:

        1. Converter installed for the first expression:

           CASE         latin1_item              WHEN utf16_item THEN ... END

        is replaced to:

           CASE CONVERT(latin1_item USING utf16) WHEN utf16_item THEN ... END

        2. Converter installed for the left WHEN item:

          CASE utf16_item WHEN         latin1_item              THEN ... END

        is replaced to:

           CASE utf16_item WHEN CONVERT(latin1_item USING utf16) THEN ... END
      */
      if (agg_arg_charsets_for_comparison(cmp_collation, agg, nagg))
        return;
      /*
        Now copy first expression and all WHEN expressions back to args[]
        arrray, because some of the items might have been changed to converters
        (e.g. Item_func_conv_charset, or Item_string for constants).
      */
      change_item_tree_if_needed(thd, &args[first_expr_num], agg[0]);

      for (nagg= 0; nagg < ncases / 2; nagg++)
        change_item_tree_if_needed(thd, &args[nagg * 2], agg[nagg + 1]);

    }

    if (make_unique_cmp_items(thd, cmp_collation.collation))
      return;
  }
}


Item* Item_func_case::propagate_equal_fields(THD *thd, const Context &ctx, COND_EQUAL *cond)
{
  const Type_handler *first_expr_cmp_handler;
  if (first_expr_num == -1)
  {
    // None of the arguments are in a comparison context
    Item_args::propagate_equal_fields(thd, Context_identity(), cond);
    return this;
  }

  first_expr_cmp_handler= args[first_expr_num]->type_handler_for_comparison();
  for (uint i= 0; i < arg_count; i++)
  {
    /*
      Even "i" values cover items that are in a comparison context:
        CASE x0 WHEN x1 .. WHEN x2 .. WHEN x3 ..
      Odd "i" values cover items that are not in comparison:
        CASE ... THEN y1 ... THEN y2 ... THEN y3 ... ELSE y4 END
    */
    Item *new_item= 0;
    if ((int) i == first_expr_num) // Then CASE (the switch) argument
    {
      /*
        Cannot replace the CASE (the switch) argument if
        there are multiple comparison types were found, or found a single
        comparison type that is not equal to args[0]->cmp_type().

        - Example: multiple comparison types, can't propagate:
            WHERE CASE str_column
                  WHEN 'string' THEN TRUE
                  WHEN 1 THEN TRUE
                  ELSE FALSE END;

        - Example: a single incompatible comparison type, can't propagate:
            WHERE CASE str_column
                  WHEN DATE'2001-01-01' THEN TRUE
                  ELSE FALSE END;

        - Example: a single incompatible comparison type, can't propagate:
            WHERE CASE str_column
                  WHEN 1 THEN TRUE
                  ELSE FALSE END;

        - Example: a single compatible comparison type, ok to propagate:
            WHERE CASE str_column
                  WHEN 'str1' THEN TRUE
                  WHEN 'str2' THEN TRUE
                  ELSE FALSE END;
      */
      if (m_found_types == (1UL << first_expr_cmp_handler->cmp_type()))
        new_item= args[i]->propagate_equal_fields(thd,
                                                  Context(
                                                    ANY_SUBST,
                                                    first_expr_cmp_handler,
                                                    cmp_collation.collation),
                                                  cond);
    }
    else if ((i % 2) == 0) // WHEN arguments
    {
      /*
        These arguments are in comparison.
        Allow invariants of the same value during propagation.
        Note, as we pass ANY_SUBST, none of the WHEN arguments will be
        replaced to zero-filled constants (only IDENTITY_SUBST allows this).
        Such a change for WHEN arguments would require rebuilding cmp_items.
      */
      Type_handler_hybrid_field_type tmp(first_expr_cmp_handler);
      if (!tmp.aggregate_for_comparison(args[i]->type_handler_for_comparison()))
        new_item= args[i]->propagate_equal_fields(thd,
                                                  Context(
                                                    ANY_SUBST,
                                                    tmp.type_handler(),
                                                    cmp_collation.collation),
                                                  cond);
    }
    else // THEN and ELSE arguments (they are not in comparison)
    {
      new_item= args[i]->propagate_equal_fields(thd, Context_identity(), cond);
    }
    if (new_item && new_item != args[i])
      thd->change_item_tree(&args[i], new_item);
  }
  return this;
}


/**
  @todo
    Fix this so that it prints the whole CASE expression
*/

void Item_func_case::print(String *str, enum_query_type query_type)
{
  str->append(STRING_WITH_LEN("case "));
  if (first_expr_num != -1)
  {
    args[first_expr_num]->print_parenthesised(str, query_type, precedence());
    str->append(' ');
  }
  for (uint i=0 ; i < ncases ; i+=2)
  {
    str->append(STRING_WITH_LEN("when "));
    args[i]->print_parenthesised(str, query_type, precedence());
    str->append(STRING_WITH_LEN(" then "));
    args[i+1]->print_parenthesised(str, query_type, precedence());
    str->append(' ');
  }
  if (else_expr_num != -1)
  {
    str->append(STRING_WITH_LEN("else "));
    args[else_expr_num]->print_parenthesised(str, query_type, precedence());
    str->append(' ');
  }
  str->append(STRING_WITH_LEN("end"));
}


/**
  Coalesce - return first not NULL argument.
*/

String *Item_func_coalesce::str_op(String *str)
{
  DBUG_ASSERT(fixed == 1);
  null_value=0;
  for (uint i=0 ; i < arg_count ; i++)
  {
    String *res;
    if ((res=args[i]->val_str(str)))
      return res;
  }
  null_value=1;
  return 0;
}

longlong Item_func_coalesce::int_op()
{
  DBUG_ASSERT(fixed == 1);
  null_value=0;
  for (uint i=0 ; i < arg_count ; i++)
  {
    longlong res=args[i]->val_int();
    if (!args[i]->null_value)
      return res;
  }
  null_value=1;
  return 0;
}

double Item_func_coalesce::real_op()
{
  DBUG_ASSERT(fixed == 1);
  null_value=0;
  for (uint i=0 ; i < arg_count ; i++)
  {
    double res= args[i]->val_real();
    if (!args[i]->null_value)
      return res;
  }
  null_value=1;
  return 0;
}


bool Item_func_coalesce::date_op(MYSQL_TIME *ltime,uint fuzzydate)
{
  DBUG_ASSERT(fixed == 1);
  for (uint i= 0; i < arg_count; i++)
  {
    if (!args[i]->get_date_with_conversion(ltime, fuzzydate & ~TIME_FUZZY_DATES))
      return (null_value= false);
  }
  return (null_value= true);
}


my_decimal *Item_func_coalesce::decimal_op(my_decimal *decimal_value)
{
  DBUG_ASSERT(fixed == 1);
  null_value= 0;
  for (uint i= 0; i < arg_count; i++)
  {
    my_decimal *res= args[i]->val_decimal(decimal_value);
    if (!args[i]->null_value)
      return res;
  }
  null_value=1;
  return 0;
}


/****************************************************************************
 Classes and function for the IN operator
****************************************************************************/

/*
  Determine which of the signed longlong arguments is bigger

  SYNOPSIS
    cmp_longs()
      a_val     left argument
      b_val     right argument

  DESCRIPTION
    This function will compare two signed longlong arguments
    and will return -1, 0, or 1 if left argument is smaller than,
    equal to or greater than the right argument.

  RETURN VALUE
    -1          left argument is smaller than the right argument.
    0           left argument is equal to the right argument.
    1           left argument is greater than the right argument.
*/
static inline int cmp_longs (longlong a_val, longlong b_val)
{
  return a_val < b_val ? -1 : a_val == b_val ? 0 : 1;
}


/*
  Determine which of the unsigned longlong arguments is bigger

  SYNOPSIS
    cmp_ulongs()
      a_val     left argument
      b_val     right argument

  DESCRIPTION
    This function will compare two unsigned longlong arguments
    and will return -1, 0, or 1 if left argument is smaller than,
    equal to or greater than the right argument.

  RETURN VALUE
    -1          left argument is smaller than the right argument.
    0           left argument is equal to the right argument.
    1           left argument is greater than the right argument.
*/
static inline int cmp_ulongs (ulonglong a_val, ulonglong b_val)
{
  return a_val < b_val ? -1 : a_val == b_val ? 0 : 1;
}


/*
  Compare two integers in IN value list format (packed_longlong) 

  SYNOPSIS
    cmp_longlong()
      cmp_arg   an argument passed to the calling function (my_qsort2)
      a         left argument
      b         right argument

  DESCRIPTION
    This function will compare two integer arguments in the IN value list
    format and will return -1, 0, or 1 if left argument is smaller than,
    equal to or greater than the right argument.
    It's used in sorting the IN values list and finding an element in it.
    Depending on the signedness of the arguments cmp_longlong() will
    compare them as either signed (using cmp_longs()) or unsigned (using
    cmp_ulongs()).

  RETURN VALUE
    -1          left argument is smaller than the right argument.
    0           left argument is equal to the right argument.
    1           left argument is greater than the right argument.
*/
int cmp_longlong(void *cmp_arg, 
                 in_longlong::packed_longlong *a,
                 in_longlong::packed_longlong *b)
{
  if (a->unsigned_flag != b->unsigned_flag)
  { 
    /* 
      One of the args is unsigned and is too big to fit into the 
      positive signed range. Report no match.
    */  
    if ((a->unsigned_flag && ((ulonglong) a->val) > (ulonglong) LONGLONG_MAX)
        ||
        (b->unsigned_flag && ((ulonglong) b->val) > (ulonglong) LONGLONG_MAX))
      return a->unsigned_flag ? 1 : -1;
    /*
      Although the signedness differs both args can fit into the signed 
      positive range. Make them signed and compare as usual.
    */  
    return cmp_longs(a->val, b->val);
  }
  if (a->unsigned_flag)
    return cmp_ulongs((ulonglong) a->val, (ulonglong) b->val);
  return cmp_longs(a->val, b->val);
}

static int cmp_double(void *cmp_arg, double *a,double *b)
{
  return *a < *b ? -1 : *a == *b ? 0 : 1;
}

static int cmp_row(void *cmp_arg, cmp_item_row *a, cmp_item_row *b)
{
  return a->compare(b);
}


static int cmp_decimal(void *cmp_arg, my_decimal *a, my_decimal *b)
{
  /*
    We need call of fixing buffer pointer, because fast sort just copy
    decimal buffers in memory and pointers left pointing on old buffer place
  */
  a->fix_buffer_pointer();
  b->fix_buffer_pointer();
  return my_decimal_cmp(a, b);
}


bool in_vector::find(Item *item)
{
  uchar *result=get_value(item);
  if (!result || !used_count)
    return false;				// Null value

  uint start,end;
  start=0; end=used_count-1;
  while (start != end)
  {
    uint mid=(start+end+1)/2;
    int res;
    if ((res=(*compare)(collation, base+mid*size, result)) == 0)
      return true;
    if (res < 0)
      start=mid;
    else
      end=mid-1;
  }
  return ((*compare)(collation, base+start*size, result) == 0);
}

in_string::in_string(THD *thd, uint elements, qsort2_cmp cmp_func,
                     CHARSET_INFO *cs)
  :in_vector(thd, elements, sizeof(String), cmp_func, cs),
   tmp(buff, sizeof(buff), &my_charset_bin)
{}

in_string::~in_string()
{
  if (base)
  {
    // base was allocated on THD::mem_root => following is OK
    for (uint i=0 ; i < count ; i++)
      ((String*) base)[i].free();
  }
}

void in_string::set(uint pos,Item *item)
{
  String *str=((String*) base)+pos;
  String *res=item->val_str(str);
  if (res && res != str)
  {
    if (res->uses_buffer_owned_by(str))
      res->copy();
    if (item->type() == Item::FUNC_ITEM)
      str->copy(*res);
    else
      *str= *res;
  }
  if (!str->charset())
  {
    CHARSET_INFO *cs;
    if (!(cs= item->collation.collation))
      cs= &my_charset_bin;		// Should never happen for STR items
    str->set_charset(cs);
  }
}


uchar *in_string::get_value(Item *item)
{
  return (uchar*) item->val_str(&tmp);
}

Item *in_string::create_item(THD *thd)
{
  return new (thd->mem_root) Item_string_for_in_vector(thd, collation);
}


in_row::in_row(THD *thd, uint elements, Item * item)
{
  base= (char*) new (thd->mem_root) cmp_item_row[count= elements];
  size= sizeof(cmp_item_row);
  compare= (qsort2_cmp) cmp_row;
  /*
    We need to reset these as otherwise we will call sort() with
    uninitialized (even if not used) elements
  */
  used_count= elements;
  collation= 0;
}

in_row::~in_row()
{
  if (base)
    delete [] (cmp_item_row*) base;
}

uchar *in_row::get_value(Item *item)
{
  tmp.store_value(item);
  if (item->is_null())
    return 0;
  return (uchar *)&tmp;
}

void in_row::set(uint pos, Item *item)
{
  DBUG_ENTER("in_row::set");
  DBUG_PRINT("enter", ("pos: %u  item: 0x%lx", pos, (ulong) item));
  ((cmp_item_row*) base)[pos].store_value_by_template(current_thd, &tmp, item);
  DBUG_VOID_RETURN;
}

in_longlong::in_longlong(THD *thd, uint elements)
  :in_vector(thd, elements, sizeof(packed_longlong),
             (qsort2_cmp) cmp_longlong, 0)
{}

void in_longlong::set(uint pos,Item *item)
{
  struct packed_longlong *buff= &((packed_longlong*) base)[pos];
  
  buff->val= item->val_int();
  buff->unsigned_flag= item->unsigned_flag;
}

uchar *in_longlong::get_value(Item *item)
{
  tmp.val= item->val_int();
  if (item->null_value)
    return 0;
  tmp.unsigned_flag= item->unsigned_flag;
  return (uchar*) &tmp;
}

Item *in_longlong::create_item(THD *thd)
{ 
  /* 
     We're created a signed INT, this may not be correct in 
     general case (see BUG#19342).
  */
  return new (thd->mem_root) Item_int(thd, (longlong)0);
}


void in_datetime::set(uint pos,Item *item)
{
  struct packed_longlong *buff= &((packed_longlong*) base)[pos];

  buff->val= item->val_datetime_packed();
  buff->unsigned_flag= 1L;
}

void in_time::set(uint pos,Item *item)
{
  struct packed_longlong *buff= &((packed_longlong*) base)[pos];

  buff->val= item->val_time_packed();
  buff->unsigned_flag= 1L;
}

uchar *in_temporal::get_value_internal(Item *item, enum_field_types f_type)
{
  bool is_null;
  Item **tmp_item= lval_cache ? &lval_cache : &item;
  tmp.val= get_datetime_value(0, &tmp_item, &lval_cache, f_type, &is_null);
  if (item->null_value)
    return 0;
  tmp.unsigned_flag= 1L;
  return (uchar*) &tmp;
}

Item *in_temporal::create_item(THD *thd)
{ 
  return new (thd->mem_root) Item_datetime(thd);
}


in_double::in_double(THD *thd, uint elements)
  :in_vector(thd, elements, sizeof(double), (qsort2_cmp) cmp_double, 0)
{}

void in_double::set(uint pos,Item *item)
{
  ((double*) base)[pos]= item->val_real();
}

uchar *in_double::get_value(Item *item)
{
  tmp= item->val_real();
  if (item->null_value)
    return 0;					/* purecov: inspected */
  return (uchar*) &tmp;
}

Item *in_double::create_item(THD *thd)
{ 
  return new (thd->mem_root) Item_float(thd, 0.0, 0);
}


in_decimal::in_decimal(THD *thd, uint elements)
  :in_vector(thd, elements, sizeof(my_decimal), (qsort2_cmp) cmp_decimal, 0)
{}


void in_decimal::set(uint pos, Item *item)
{
  /* as far as 'item' is constant, we can store reference on my_decimal */
  my_decimal *dec= ((my_decimal *)base) + pos;
  dec->len= DECIMAL_BUFF_LENGTH;
  dec->fix_buffer_pointer();
  my_decimal *res= item->val_decimal(dec);
  /* if item->val_decimal() is evaluated to NULL then res == 0 */ 
  if (!item->null_value && res != dec)
    my_decimal2decimal(res, dec);
}


uchar *in_decimal::get_value(Item *item)
{
  my_decimal *result= item->val_decimal(&val);
  if (item->null_value)
    return 0;
  return (uchar *)result;
}

Item *in_decimal::create_item(THD *thd)
{ 
  return new (thd->mem_root) Item_decimal(thd, 0, FALSE);
}


bool Predicant_to_list_comparator::alloc_comparators(THD *thd, uint nargs)
{
  size_t nbytes= sizeof(Predicant_to_value_comparator) * nargs;
  if (!(m_comparators= (Predicant_to_value_comparator *) thd->alloc(nbytes)))
    return true;
  memset(m_comparators, 0, nbytes);
  return false;
}


bool Predicant_to_list_comparator::add_value(const char *funcname,
                                             Item_args *args,
                                             uint value_index)
{
  DBUG_ASSERT(m_predicant_index < args->argument_count());
  DBUG_ASSERT(value_index < args->argument_count());
  Type_handler_hybrid_field_type tmp;
  Item *tmpargs[2];
  tmpargs[0]= args->arguments()[m_predicant_index];
  tmpargs[1]= args->arguments()[value_index];
  if (tmp.aggregate_for_comparison(funcname, tmpargs, 2, true))
  {
    DBUG_ASSERT(current_thd->is_error());
    return true;
  }
  m_comparators[m_comparator_count].m_handler= tmp.type_handler();
  m_comparators[m_comparator_count].m_arg_index= value_index;
  m_comparator_count++;
  return false;
}


bool Predicant_to_list_comparator::add_value_skip_null(const char *funcname,
                                                       Item_args *args,
                                                       uint value_index,
                                                       bool *nulls_found)
{
  /*
    Skip explicit NULL constant items.
    Using real_item() to correctly detect references to explicit NULLs
    in HAVING clause, e.g. in this example "b" is skipped:
      SELECT a,NULL AS b FROM t1 GROUP BY a HAVING 'A' IN (b,'A');
  */
  if (args->arguments()[value_index]->real_item()->type() == Item::NULL_ITEM)
  {
    *nulls_found= true;
    return false;
  }
  return add_value(funcname, args, value_index);
}


void Predicant_to_list_comparator::
       detect_unique_handlers(Type_handler_hybrid_field_type *compatible,
                              uint *unique_count,
                              uint *found_types)
{
  *unique_count= 0;
  *found_types= 0;
  for (uint i= 0; i < m_comparator_count; i++)
  {
    uint idx;
    if (find_handler(&idx, m_comparators[i].m_handler, i))
    {
      m_comparators[i].m_handler_index= i; // New unique handler
      (*unique_count)++;
      (*found_types)|= 1U << m_comparators[i].m_handler->cmp_type();
      compatible->set_handler(m_comparators[i].m_handler);
    }
    else
    {
      m_comparators[i].m_handler_index= idx; // Non-unique handler
    }
  }
}


bool Predicant_to_list_comparator::make_unique_cmp_items(THD *thd,
                                                         CHARSET_INFO *cs)
{
  for (uint i= 0; i < m_comparator_count; i++)
  {
    if (m_comparators[i].m_handler &&                   // Skip implicit NULLs
        m_comparators[i].m_handler_index == i && // Skip non-unuque
        !(m_comparators[i].m_cmp_item=
          m_comparators[i].m_handler->make_cmp_item(thd, cs)))
       return true;
  }
  return false;
}


cmp_item* cmp_item_sort_string::make_same()
{
  return new cmp_item_sort_string_in_static(cmp_charset);
}

cmp_item* cmp_item_int::make_same()
{
  return new cmp_item_int();
}

cmp_item* cmp_item_real::make_same()
{
  return new cmp_item_real();
}

cmp_item* cmp_item_row::make_same()
{
  return new cmp_item_row();
}


cmp_item_row::~cmp_item_row()
{
  DBUG_ENTER("~cmp_item_row");
  DBUG_PRINT("enter",("this: 0x%lx", (long) this));
  if (comparators)
  {
    for (uint i= 0; i < n; i++)
    {
      if (comparators[i])
	delete comparators[i];
    }
  }
  DBUG_VOID_RETURN;
}


bool cmp_item_row::alloc_comparators(THD *thd, uint cols)
{
  if (comparators)
  {
    DBUG_ASSERT(cols == n);
    return false;
  }
  return
    !(comparators= (cmp_item **) thd->calloc(sizeof(cmp_item *) * (n= cols)));
}


void cmp_item_row::store_value(Item *item)
{
  DBUG_ENTER("cmp_item_row::store_value");
  THD *thd= current_thd;
  if (!alloc_comparators(thd, item->cols()))
  {
    item->bring_value();
    item->null_value= 0;
    for (uint i=0; i < n; i++)
    {
      if (!comparators[i])
      {
        /**
          Comparators for the row elements that have temporal data types
          are installed at initialization time by prepare_comparators().
          Here we install comparators for the other data types.
          There is a bug in the below code. See MDEV-11511.
          When performing:
           (predicant0,predicant1) IN ((value00,value01),(value10,value11))
          It uses only the data type and the collation of the predicant
          elements only. It should be fixed to aggregate the data type and
          the collation for all elements at the N-th positions of the
          predicate and all values:
          - predicate0, value00, value01
          - predicate1, value10, value11
        */
        Item *elem= item->element_index(i);
        const Type_handler *handler= elem->type_handler();
        DBUG_ASSERT(elem->cmp_type() != TIME_RESULT);
        if (!(comparators[i]=
              handler->make_cmp_item(thd, elem->collation.collation)))
	  break;					// new failed
      }
      comparators[i]->store_value(item->element_index(i));
      item->null_value|= item->element_index(i)->null_value;
    }
  }
  DBUG_VOID_RETURN;
}


void cmp_item_row::store_value_by_template(THD *thd, cmp_item *t, Item *item)
{
  cmp_item_row *tmpl= (cmp_item_row*) t;
  if (tmpl->n != item->cols())
  {
    my_error(ER_OPERAND_COLUMNS, MYF(0), tmpl->n);
    return;
  }
  n= tmpl->n;
  if ((comparators= (cmp_item **) thd->alloc(sizeof(cmp_item *)*n)))
  {
    item->bring_value();
    item->null_value= 0;
    for (uint i=0; i < n; i++)
    {
      if (!(comparators[i]= tmpl->comparators[i]->make_same()))
	break;					// new failed
      comparators[i]->store_value_by_template(thd, tmpl->comparators[i],
					      item->element_index(i));
      item->null_value|= item->element_index(i)->null_value;
    }
  }
}


int cmp_item_row::cmp(Item *arg)
{
  arg->null_value= 0;
  if (arg->cols() != n)
  {
    my_error(ER_OPERAND_COLUMNS, MYF(0), n);
    return 1;
  }
  bool was_null= 0;
  arg->bring_value();
  for (uint i=0; i < n; i++)
  {
    const int rc= comparators[i]->cmp(arg->element_index(i));
    switch (rc)
    {
    case UNKNOWN:
      was_null= true;
      break;
    case TRUE:
      return TRUE;
    case FALSE:
      break;                                    // elements #i are equal
    }
    arg->null_value|= arg->element_index(i)->null_value;
  }
  return was_null ? UNKNOWN : FALSE;
}


int cmp_item_row::compare(cmp_item *c)
{
  cmp_item_row *l_cmp= (cmp_item_row *) c;
  for (uint i=0; i < n; i++)
  {
    int res;
    if ((res= comparators[i]->compare(l_cmp->comparators[i])))
      return res;
  }
  return 0;
}


void cmp_item_decimal::store_value(Item *item)
{
  my_decimal *val= item->val_decimal(&value);
  /* val may be zero if item is nnull */
  if (val && val != &value)
    my_decimal2decimal(val, &value);
  m_null_value= item->null_value;
}


int cmp_item_decimal::cmp(Item *arg)
{
  my_decimal tmp_buf, *tmp= arg->val_decimal(&tmp_buf);
  return (m_null_value || arg->null_value) ?
    UNKNOWN : (my_decimal_cmp(&value, tmp) != 0);
}


int cmp_item_decimal::compare(cmp_item *arg)
{
  cmp_item_decimal *l_cmp= (cmp_item_decimal*) arg;
  return my_decimal_cmp(&value, &l_cmp->value);
}


cmp_item* cmp_item_decimal::make_same()
{
  return new cmp_item_decimal();
}


void cmp_item_temporal::store_value_internal(Item *item,
                                             enum_field_types f_type)
{
  bool is_null;
  Item **tmp_item= lval_cache ? &lval_cache : &item;
  value= get_datetime_value(0, &tmp_item, &lval_cache, f_type, &is_null);
  m_null_value= item->null_value;
}


int cmp_item_datetime::cmp(Item *arg)
{
  const bool rc= value != arg->val_datetime_packed();
  return (m_null_value || arg->null_value) ? UNKNOWN : rc;
}


int cmp_item_time::cmp(Item *arg)
{
  const bool rc= value != arg->val_time_packed();
  return (m_null_value || arg->null_value) ? UNKNOWN : rc;
}


int cmp_item_temporal::compare(cmp_item *ci)
{
  cmp_item_temporal *l_cmp= (cmp_item_temporal *)ci;
  return (value < l_cmp->value) ? -1 : ((value == l_cmp->value) ? 0 : 1);
}


cmp_item *cmp_item_datetime::make_same()
{
  return new cmp_item_datetime();
}


cmp_item *cmp_item_time::make_same()
{
  return new cmp_item_time();
}


bool Item_func_in::count_sargable_conds(void *arg)
{
  ((SELECT_LEX*) arg)->cond_count++;
  return 0;
}


bool Item_func_in::list_contains_null()
{
  Item **arg,**arg_end;
  for (arg= args + 1, arg_end= args+arg_count; arg != arg_end ; arg++)
  {
    if ((*arg)->null_inside())
      return 1;
  }
  return 0;
}


/**
  Perform context analysis of an IN item tree.

    This function performs context analysis (name resolution) and calculates
    various attributes of the item tree with Item_func_in as its root.
    The function saves in ref the pointer to the item or to a newly created
    item that is considered as a replacement for the original one.

  @param thd     reference to the global context of the query thread
  @param ref     pointer to Item* variable where pointer to resulting "fixed"
                 item is to be assigned

  @note
    Let T0(e)/T1(e) be the value of not_null_tables(e) when e is used on
    a predicate/function level. Then it's easy to show that:
    @verbatim
      T0(e IN(e1,...,en))     = union(T1(e),intersection(T1(ei)))
      T1(e IN(e1,...,en))     = union(T1(e),intersection(T1(ei)))
      T0(e NOT IN(e1,...,en)) = union(T1(e),union(T1(ei)))
      T1(e NOT IN(e1,...,en)) = union(T1(e),intersection(T1(ei)))
    @endverbatim

  @retval
    0   ok
  @retval
    1   got error
*/

bool
Item_func_in::fix_fields(THD *thd, Item **ref)
{

  if (Item_func_opt_neg::fix_fields(thd, ref))
    return 1;

  return 0;
}


bool
Item_func_in::eval_not_null_tables(void *opt_arg)
{
  Item **arg, **arg_end;

  if (Item_func_opt_neg::eval_not_null_tables(NULL))
    return 1;

  /* not_null_tables_cache == union(T1(e),union(T1(ei))) */
  if (pred_level && negated)
    return 0;

  /* not_null_tables_cache = union(T1(e),intersection(T1(ei))) */
  not_null_tables_cache= ~(table_map) 0;
  for (arg= args + 1, arg_end= args + arg_count; arg != arg_end; arg++)
    not_null_tables_cache&= (*arg)->not_null_tables();
  not_null_tables_cache|= (*args)->not_null_tables();
  return 0;
}


void Item_func_in::fix_after_pullout(st_select_lex *new_parent, Item **ref)
{
  /* This will re-calculate attributes of the arguments */
  Item_func_opt_neg::fix_after_pullout(new_parent, ref);
  /* Then, re-calculate not_null_tables_cache according to our special rules */
  eval_not_null_tables(NULL);
}


bool Item_func_in::prepare_predicant_and_values(THD *thd, uint *found_types)
{
  uint type_cnt;
  have_null= false;

  add_predicant(this, 0);
  for (uint i= 1 ; i < arg_count; i++)
  {
    if (add_value_skip_null(Item_func_in::func_name(), this, i, &have_null))
      return true;
  }
  all_values_added(&m_comparator, &type_cnt, found_types);
  arg_types_compatible= type_cnt < 2;

#ifndef DBUG_OFF
  Predicant_to_list_comparator::debug_print(thd);
#endif
  return false;
}


void Item_func_in::fix_length_and_dec()
{
  THD *thd= current_thd;
  uint found_types;
  m_comparator.set_handler(type_handler_varchar.type_handler_for_comparison());
  max_length= 1;

  if (prepare_predicant_and_values(thd, &found_types))
  {
    DBUG_ASSERT(thd->is_error()); // Must set error
    return;
  }

  if (arg_types_compatible) // Bisection condition #1
  {
    m_comparator.type_handler()->
      Item_func_in_fix_comparator_compatible_types(thd, this);
  }
  else
  {
    DBUG_ASSERT(m_comparator.cmp_type() != ROW_RESULT);
    fix_for_scalar_comparison_using_cmp_items(thd, found_types);
  }

  DBUG_EXECUTE_IF("Item_func_in",
                  push_warning_printf(thd, Sql_condition::WARN_LEVEL_NOTE,
                  ER_UNKNOWN_ERROR, "DBUG: types_compatible=%s bisect=%s",
                  arg_types_compatible ? "yes" : "no",
                  array != NULL ? "yes" : "no"););
}


/**
  Populate Item_func_in::array with constant not-NULL arguments and sort them.

  Sets "have_null" to true if some of the values appeared to be NULL.
  Note, explicit NULLs were found during prepare_predicant_and_values().
  So "have_null" can already be true before the fix_in_vector() call.
  Here we additionally catch implicit NULLs.
*/
void Item_func_in::fix_in_vector()
{
  DBUG_ASSERT(array);
  uint j=0;
  for (uint i=1 ; i < arg_count ; i++)
  {
    array->set(j,args[i]);
    if (!args[i]->null_value)
      j++; // include this cell in the array.
    else
    {
      /*
        We don't put NULL values in array, to avoid erronous matches in
        bisection.
      */
      have_null= 1;
    }
  }
  if ((array->used_count= j))
    array->sort();
}


/**
  Convert all items in <in value list> to INT.

  IN must compare INT columns and constants as int values (the same
  way as equality does).
  So we must check here if the column on the left and all the constant
  values on the right can be compared as integers and adjust the
  comparison type accordingly.

  See the comment about the similar block in Item_bool_func2
*/
bool Item_func_in::value_list_convert_const_to_int(THD *thd)
{
  if (args[0]->real_item()->type() == FIELD_ITEM &&
      !thd->lex->is_view_context_analysis())
  {
    Item_field *field_item= (Item_field*) (args[0]->real_item());
    if (field_item->field_type() == MYSQL_TYPE_LONGLONG ||
        field_item->field_type() == MYSQL_TYPE_YEAR)
    {
      bool all_converted= TRUE;
      Item **arg, **arg_end;
      for (arg=args+1, arg_end=args+arg_count; arg != arg_end ; arg++)
      {
         if (!convert_const_to_int(thd, field_item, &arg[0]))
          all_converted= FALSE;
      }
      if (all_converted)
        m_comparator.set_handler(&type_handler_longlong);
    }
  }
  return thd->is_fatal_error; // Catch errrors in convert_const_to_int
}


/**
  Historically this code installs comparators at initialization time
  for temporal ROW elements only. All other comparators are installed later,
  during the first store_value(). This causes the bug MDEV-11511.
  See also comments in cmp_item_row::store_value().
*/
bool cmp_item_row::prepare_comparators(THD *thd, Item **args, uint arg_count)
{
  for (uint col= 0; col < n; col++)
  {
    Item *date_arg= find_date_time_item(args, arg_count, col);
    if (date_arg)
    {
      // TODO: do like the scalar comparators do
      const Type_handler *h= date_arg->type_handler();
      comparators[col]= h->field_type() == MYSQL_TYPE_TIME ?
                        (cmp_item *) new (thd->mem_root) cmp_item_time() :
                        (cmp_item *) new (thd->mem_root) cmp_item_datetime();
      if (!comparators[col])
        return true;
    }
  }
  return false;
}


bool Item_func_in::fix_for_row_comparison_using_bisection(THD *thd)
{
  uint cols= args[0]->cols();
  if (!(array= new (thd->mem_root) in_row(thd, arg_count-1, 0)))
    return true;
  cmp_item_row *cmp= &((in_row*)array)->tmp;
  if (cmp->alloc_comparators(thd, cols) ||
      cmp->prepare_comparators(thd, args, arg_count))
    return true;
  /*
    Only DATETIME items comparators were initialized.
    Call store_value() to setup others.
  */
  cmp->store_value(args[0]);
  if (thd->is_fatal_error)            // OOM
    return true;
  fix_in_vector();
  return false;
}


/**
  This method is called for scalar data types when bisection is not possible,
    for example:
  - Some of args[1..arg_count] are not constants.
  - args[1..arg_count] are constants, but pairs {args[0],args[1..arg_count]}
    are compared by different data types, e.g.:
      WHERE decimal_expr IN (1, 1e0)
    The pair {args[0],args[1]} is compared by type_handler_decimal.
    The pair {args[0],args[2]} is compared by type_handler_double.
*/
bool Item_func_in::fix_for_scalar_comparison_using_cmp_items(THD *thd,
                                                             uint found_types)
{
  if (found_types & (1U << STRING_RESULT) &&
      agg_arg_charsets_for_comparison(cmp_collation, args, arg_count))
    return true;
  if (make_unique_cmp_items(thd, cmp_collation.collation))
    return true;
  return false;
}


/**
  This method is called for the ROW data type when bisection is not possible.
*/
bool Item_func_in::fix_for_row_comparison_using_cmp_items(THD *thd)
{
  if (make_unique_cmp_items(thd, cmp_collation.collation))
    return true;
  DBUG_ASSERT(get_comparator_type_handler(0) == &type_handler_row);
  DBUG_ASSERT(get_comparator_cmp_item(0));
  cmp_item_row *cmp_row= (cmp_item_row*) get_comparator_cmp_item(0);
  return cmp_row->alloc_comparators(thd, args[0]->cols()) ||
         cmp_row->prepare_comparators(thd, args, arg_count);
}


void Item_func_in::print(String *str, enum_query_type query_type)
{
  args[0]->print_parenthesised(str, query_type, precedence());
  if (negated)
    str->append(STRING_WITH_LEN(" not"));
  str->append(STRING_WITH_LEN(" in ("));
  print_args(str, 1, query_type);
  str->append(STRING_WITH_LEN(")"));
}


/*
  Evaluate the function and return its value.

  SYNOPSIS
    val_int()

  DESCRIPTION
    Evaluate the function and return its value.

  IMPLEMENTATION
    If the array object is defined then the value of the function is
    calculated by means of this array.
    Otherwise several cmp_item objects are used in order to do correct
    comparison of left expression and an expression from the values list.
    One cmp_item object correspond to one used comparison type. Left
    expression can be evaluated up to number of different used comparison
    types. A bit mapped variable value_added_map is used to check whether
    the left expression already was evaluated for a particular result type.
    Result types are mapped to it according to their integer values i.e.
    STRING_RESULT is mapped to bit 0, REAL_RESULT to bit 1, so on.

  RETURN
    Value of the function
*/

longlong Item_func_in::val_int()
{
  DBUG_ASSERT(fixed == 1);
  if (array)
  {
    bool tmp=array->find(args[0]);
    /*
      NULL on left -> UNKNOWN.
      Found no match, and NULL on right -> UNKNOWN.
      NULL on right can never give a match, as it is not stored in
      array.
      See also the 'bisection_possible' variable in fix_length_and_dec().
    */
    null_value=args[0]->null_value || (!tmp && have_null);
    return (longlong) (!null_value && tmp != negated);
  }

  if ((null_value= args[0]->real_item()->type() == NULL_ITEM))
    return 0;

  null_value= have_null;
  uint idx;
  if (!Predicant_to_list_comparator::cmp(this, &idx, &null_value))
  {
    null_value= false;
    return (longlong) (!negated);
  }
  return (longlong) (!null_value && negated);
}


longlong Item_func_bit_or::val_int()
{
  DBUG_ASSERT(fixed == 1);
  ulonglong arg1= (ulonglong) args[0]->val_int();
  if (args[0]->null_value)
  {
    null_value=1; /* purecov: inspected */
    return 0; /* purecov: inspected */
  }
  ulonglong arg2= (ulonglong) args[1]->val_int();
  if (args[1]->null_value)
  {
    null_value=1;
    return 0;
  }
  null_value=0;
  return (longlong) (arg1 | arg2);
}


longlong Item_func_bit_and::val_int()
{
  DBUG_ASSERT(fixed == 1);
  ulonglong arg1= (ulonglong) args[0]->val_int();
  if (args[0]->null_value)
  {
    null_value=1; /* purecov: inspected */
    return 0; /* purecov: inspected */
  }
  ulonglong arg2= (ulonglong) args[1]->val_int();
  if (args[1]->null_value)
  {
    null_value=1; /* purecov: inspected */
    return 0; /* purecov: inspected */
  }
  null_value=0;
  return (longlong) (arg1 & arg2);
}

Item_cond::Item_cond(THD *thd, Item_cond *item)
  :Item_bool_func(thd, item),
   abort_on_null(item->abort_on_null),
   and_tables_cache(item->and_tables_cache)
{
  /*
    item->list will be copied by copy_andor_arguments() call
  */
}


Item_cond::Item_cond(THD *thd, Item *i1, Item *i2):
  Item_bool_func(thd), abort_on_null(0)
{
  list.push_back(i1, thd->mem_root);
  list.push_back(i2, thd->mem_root);
}


Item *Item_cond_and::copy_andor_structure(THD *thd)
{
  Item_cond_and *item;
  if ((item= new (thd->mem_root) Item_cond_and(thd, this)))
    item->copy_andor_arguments(thd, this);
  return item;
}


void Item_cond::copy_andor_arguments(THD *thd, Item_cond *item)
{
  List_iterator_fast<Item> li(item->list);
  while (Item *it= li++)
    list.push_back(it->copy_andor_structure(thd), thd->mem_root);
}


bool
Item_cond::fix_fields(THD *thd, Item **ref)
{
  DBUG_ASSERT(fixed == 0);
  List_iterator<Item> li(list);
  Item *item;
  uchar buff[sizeof(char*)];			// Max local vars in function
  not_null_tables_cache= 0;
  used_tables_and_const_cache_init();

  /*
    and_table_cache is the value that Item_cond_or() returns for
    not_null_tables()
  */
  and_tables_cache= ~(table_map) 0;

  if (check_stack_overrun(thd, STACK_MIN_SIZE, buff))
    return TRUE;				// Fatal error flag is set!
  /*
    The following optimization reduces the depth of an AND-OR tree.
    E.g. a WHERE clause like
      F1 AND (F2 AND (F2 AND F4))
    is parsed into a tree with the same nested structure as defined
    by braces. This optimization will transform such tree into
      AND (F1, F2, F3, F4).
    Trees of OR items are flattened as well:
      ((F1 OR F2) OR (F3 OR F4))   =>   OR (F1, F2, F3, F4)
    Items for removed AND/OR levels will dangle until the death of the
    entire statement.
    The optimization is currently prepared statements and stored procedures
    friendly as it doesn't allocate any memory and its effects are durable
    (i.e. do not depend on PS/SP arguments).
  */
  while ((item=li++))
  {
    while (item->type() == Item::COND_ITEM &&
	   ((Item_cond*) item)->functype() == functype() &&
           !((Item_cond*) item)->list.is_empty())
    {						// Identical function
      li.replace(((Item_cond*) item)->list);
      ((Item_cond*) item)->list.empty();
      item= *li.ref();				// new current item
    }
    if (abort_on_null)
      item->top_level_item();

    /*
      replace degraded condition:
        was:    <field>
        become: <field> = 1
    */
    Item::Type type= item->type();
    if (type == Item::FIELD_ITEM || type == Item::REF_ITEM)
    {
      Query_arena backup, *arena;
      Item *new_item;
      arena= thd->activate_stmt_arena_if_needed(&backup);
      if ((new_item= new (thd->mem_root) Item_func_ne(thd, item, new (thd->mem_root) Item_int(thd, 0, 1))))
        li.replace(item= new_item);
      if (arena)
        thd->restore_active_arena(arena, &backup);
    }

    // item can be substituted in fix_fields
    if ((!item->fixed &&
	 item->fix_fields(thd, li.ref())) ||
	(item= *li.ref())->check_cols(1))
      return TRUE; /* purecov: inspected */
    used_tables_cache|=     item->used_tables();
    if (item->const_item())
    {
      if (!item->is_expensive() && !cond_has_datetime_is_null(item) && 
          item->val_int() == 0)
      {
        /* 
          This is "... OR false_cond OR ..." 
          In this case, false_cond has no effect on cond_or->not_null_tables()
        */
      }
      else
      {
        /* 
          This is  "... OR const_cond OR ..."
          In this case, cond_or->not_null_tables()=0, because the condition
          const_cond might evaluate to true (regardless of whether some tables
          were NULL-complemented).
        */
        and_tables_cache= (table_map) 0;
      }
    }
    else
    {
      table_map tmp_table_map= item->not_null_tables();
      not_null_tables_cache|= tmp_table_map;
      and_tables_cache&= tmp_table_map;

      const_item_cache= FALSE;
    } 
  
    with_sum_func=	    with_sum_func || item->with_sum_func;
    with_field=             with_field || item->with_field;
    with_subselect|=        item->has_subquery();
    if (item->maybe_null)
      maybe_null=1;
  }
  fix_length_and_dec();
  fixed= 1;
  return FALSE;
}


bool
Item_cond::eval_not_null_tables(void *opt_arg)
{
  Item *item;
  List_iterator<Item> li(list);
  not_null_tables_cache= (table_map) 0;
  and_tables_cache= ~(table_map) 0;
  while ((item=li++))
  {
    table_map tmp_table_map;
    if (item->const_item())
    {
      if (!item->is_expensive() && !cond_has_datetime_is_null(item) && 
          item->val_int() == 0)
      {
        /* 
          This is "... OR false_cond OR ..." 
          In this case, false_cond has no effect on cond_or->not_null_tables()
        */
      }
      else
      {
        /* 
          This is  "... OR const_cond OR ..."
          In this case, cond_or->not_null_tables()=0, because the condition
          some_cond_or might be true regardless of what tables are 
          NULL-complemented.
        */
        and_tables_cache= (table_map) 0;
      }
    }
    else
    {
      tmp_table_map= item->not_null_tables();
      not_null_tables_cache|= tmp_table_map;
      and_tables_cache&= tmp_table_map;
    }
  }
  return 0;
}


void Item_cond::fix_after_pullout(st_select_lex *new_parent, Item **ref)
{
  List_iterator<Item> li(list);
  Item *item;

  used_tables_and_const_cache_init();

  and_tables_cache= ~(table_map) 0; // Here and below we do as fix_fields does
  not_null_tables_cache= 0;

  while ((item=li++))
  {
    table_map tmp_table_map;
    item->fix_after_pullout(new_parent, li.ref());
    item= *li.ref();
    used_tables_and_const_cache_join(item);

    if (item->const_item())
      and_tables_cache= (table_map) 0;
    else
    {
      tmp_table_map= item->not_null_tables();
      not_null_tables_cache|= tmp_table_map;
      and_tables_cache&= tmp_table_map;
      const_item_cache= FALSE;
    }  
  }
}


bool Item_cond::walk(Item_processor processor, bool walk_subquery, void *arg)
{
  List_iterator_fast<Item> li(list);
  Item *item;
  while ((item= li++))
    if (item->walk(processor, walk_subquery, arg))
      return 1;
  return Item_func::walk(processor, walk_subquery, arg);
}

/**
  Transform an Item_cond object with a transformer callback function.
  
    The function recursively applies the transform method to each
     member item of the condition list.
    If the call of the method for a member item returns a new item
    the old item is substituted for a new one.
    After this the transformer is applied to the root node
    of the Item_cond object. 
     
  @param transformer   the transformer callback function to be applied to
                       the nodes of the tree of the object
  @param arg           parameter to be passed to the transformer

  @return
    Item returned as the result of transformation of the root node 
*/

Item *Item_cond::transform(THD *thd, Item_transformer transformer, uchar *arg)
{
  DBUG_ASSERT(!thd->stmt_arena->is_stmt_prepare());

  List_iterator<Item> li(list);
  Item *item;
  while ((item= li++))
  {
    Item *new_item= item->transform(thd, transformer, arg);
    if (!new_item)
      return 0;

    /*
      THD::change_item_tree() should be called only if the tree was
      really transformed, i.e. when a new item has been created.
      Otherwise we'll be allocating a lot of unnecessary memory for
      change records at each execution.
    */
    if (new_item != item)
      thd->change_item_tree(li.ref(), new_item);
  }
  return Item_func::transform(thd, transformer, arg);
}


/**
  Compile Item_cond object with a processor and a transformer
  callback functions.
  
    First the function applies the analyzer to the root node of
    the Item_func object. Then if the analyzer succeeeds (returns TRUE)
    the function recursively applies the compile method to member
    item of the condition list.
    If the call of the method for a member item returns a new item
    the old item is substituted for a new one.
    After this the transformer is applied to the root node
    of the Item_cond object. 
     
  @param analyzer      the analyzer callback function to be applied to the
                       nodes of the tree of the object
  @param[in,out] arg_p parameter to be passed to the analyzer
  @param transformer   the transformer callback function to be applied to the
                       nodes of the tree of the object
  @param arg_t         parameter to be passed to the transformer

  @return
    Item returned as the result of transformation of the root node 
*/

Item *Item_cond::compile(THD *thd, Item_analyzer analyzer, uchar **arg_p,
                         Item_transformer transformer, uchar *arg_t)
{
  if (!(this->*analyzer)(arg_p))
    return 0;
  
  List_iterator<Item> li(list);
  Item *item;
  while ((item= li++))
  {
    /* 
      The same parameter value of arg_p must be passed
      to analyze any argument of the condition formula.
    */   
    uchar *arg_v= *arg_p;
    Item *new_item= item->compile(thd, analyzer, &arg_v, transformer, arg_t);
    if (new_item && new_item != item)
      thd->change_item_tree(li.ref(), new_item);
  }
  return Item_func::transform(thd, transformer, arg_t);
}


Item *Item_cond::propagate_equal_fields(THD *thd,
                                        const Context &ctx,
                                        COND_EQUAL *cond)
{
  DBUG_ASSERT(!thd->stmt_arena->is_stmt_prepare());
  DBUG_ASSERT(arg_count == 0);
  List_iterator<Item> li(list);
  Item *item;
  while ((item= li++))
  {
    /*
      The exact value of the second parameter to propagate_equal_fields()
      is not important at this point. Item_func derivants will create and
      pass their own context to the arguments.
    */
    Item *new_item= item->propagate_equal_fields(thd, Context_boolean(), cond);
    if (new_item && new_item != item)
      thd->change_item_tree(li.ref(), new_item);
  }
  return this;
}

void Item_cond::traverse_cond(Cond_traverser traverser,
                              void *arg, traverse_order order)
{
  List_iterator<Item> li(list);
  Item *item;

  switch(order) {
  case(PREFIX):
    (*traverser)(this, arg);
    while ((item= li++))
    {
      item->traverse_cond(traverser, arg, order);
    }
    (*traverser)(NULL, arg);
    break;
  case(POSTFIX):
    while ((item= li++))
    {
      item->traverse_cond(traverser, arg, order);
    }
    (*traverser)(this, arg);
  }
}

/**
  Move SUM items out from item tree and replace with reference.

  The split is done to get an unique item for each SUM function
  so that we can easily find and calculate them.
  (Calculation done by update_sum_func() and copy_sum_funcs() in
  sql_select.cc)

  @param thd			Thread handler
  @param ref_pointer_array	Pointer to array of reference fields
  @param fields		All fields in select

  @note
    This function is run on all expression (SELECT list, WHERE, HAVING etc)
    that have or refer (HAVING) to a SUM expression.
*/

void Item_cond::split_sum_func(THD *thd, Ref_ptr_array ref_pointer_array,
                               List<Item> &fields, uint flags)
{
  List_iterator<Item> li(list);
  Item *item;
  while ((item= li++))
    item->split_sum_func2(thd, ref_pointer_array, fields, li.ref(),
                          flags | SPLIT_SUM_SKIP_REGISTERED);
}


table_map
Item_cond::used_tables() const
{						// This caches used_tables
  return used_tables_cache;
}


void Item_cond::print(String *str, enum_query_type query_type)
{
  List_iterator_fast<Item> li(list);
  Item *item;
  if ((item=li++))
    item->print_parenthesised(str, query_type, precedence());
  while ((item=li++))
  {
    str->append(' ');
    str->append(func_name());
    str->append(' ');
    item->print_parenthesised(str, query_type, precedence());
  }
}


void Item_cond::neg_arguments(THD *thd)
{
  List_iterator<Item> li(list);
  Item *item;
  while ((item= li++))		/* Apply not transformation to the arguments */
  {
    Item *new_item= item->neg_transformer(thd);
    if (!new_item)
    {
      if (!(new_item= new (thd->mem_root) Item_func_not(thd, item)))
	return;					// Fatal OEM error
    }
    (void) li.replace(new_item);
  }
}


/**
  @brief
    Building clone for Item_cond
    
  @param thd        thread handle
  @param mem_root   part of the memory for the clone   

  @details
    This method gets copy of the current item and also 
    build clones for its elements. For this elements 
    build_copy is called again.
      
   @retval
     clone of the item
     0 if an error occured
*/ 

Item *Item_cond::build_clone(THD *thd, MEM_ROOT *mem_root)
{
  List_iterator_fast<Item> li(list);
  Item *item;
  Item_cond *copy= (Item_cond *) get_copy(thd, mem_root);
  if (!copy)
    return 0;
  copy->list.empty();
  while ((item= li++))
  {
    Item *arg_clone= item->build_clone(thd, mem_root);
    if (!arg_clone)
      return 0;
    if (copy->list.push_back(arg_clone, mem_root))
      return 0;
  }
  return copy;
}


void Item_cond_and::mark_as_condition_AND_part(TABLE_LIST *embedding)
{
  List_iterator<Item> li(list);
  Item *item;
  while ((item=li++))
  {
    item->mark_as_condition_AND_part(embedding);
  }
}

/**
  Evaluation of AND(expr, expr, expr ...).

  @note
    abort_if_null is set for AND expressions for which we don't care if the
    result is NULL or 0. This is set for:
    - WHERE clause
    - HAVING clause
    - IF(expression)

  @retval
    1  If all expressions are true
  @retval
    0  If all expressions are false or if we find a NULL expression and
       'abort_on_null' is set.
  @retval
    NULL if all expression are either 1 or NULL
*/


longlong Item_cond_and::val_int()
{
  DBUG_ASSERT(fixed == 1);
  List_iterator_fast<Item> li(list);
  Item *item;
  null_value= 0;
  while ((item=li++))
  {
    if (!item->val_bool())
    {
      if (abort_on_null || !(null_value= item->null_value))
	return 0;				// return FALSE
    }
  }
  return null_value ? 0 : 1;
}


longlong Item_cond_or::val_int()
{
  DBUG_ASSERT(fixed == 1);
  List_iterator_fast<Item> li(list);
  Item *item;
  null_value=0;
  while ((item=li++))
  {
    if (item->val_bool())
    {
      null_value=0;
      return 1;
    }
    if (item->null_value)
      null_value=1;
  }
  return 0;
}

Item *Item_cond_or::copy_andor_structure(THD *thd)
{
  Item_cond_or *item;
  if ((item= new (thd->mem_root) Item_cond_or(thd, this)))
    item->copy_andor_arguments(thd, this);
  return item;
}


/**
  Create an AND expression from two expressions.

  @param a	expression or NULL
  @param b    	expression.
  @param org_item	Don't modify a if a == *org_item.
                        If a == NULL, org_item is set to point at b,
                        to ensure that future calls will not modify b.

  @note
    This will not modify item pointed to by org_item or b
    The idea is that one can call this in a loop and create and
    'and' over all items without modifying any of the original items.

  @retval
    NULL	Error
  @retval
    Item
*/

Item *and_expressions(THD *thd, Item *a, Item *b, Item **org_item)
{
  if (!a)
    return (*org_item= (Item*) b);
  if (a == *org_item)
  {
    Item_cond *res;
    if ((res= new (thd->mem_root) Item_cond_and(thd, a, (Item*) b)))
    {
      res->used_tables_cache= a->used_tables() | b->used_tables();
      res->not_null_tables_cache= a->not_null_tables() | b->not_null_tables();
    }
    return res;
  }
  if (((Item_cond_and*) a)->add((Item*) b, thd->mem_root))
    return 0;
  ((Item_cond_and*) a)->used_tables_cache|= b->used_tables();
  ((Item_cond_and*) a)->not_null_tables_cache|= b->not_null_tables();
  return a;
}


bool Item_func_null_predicate::count_sargable_conds(void *arg)
{
  ((SELECT_LEX*) arg)->cond_count++;
  return 0;
}


longlong Item_func_isnull::val_int()
{
  DBUG_ASSERT(fixed == 1);
  if (const_item() && !args[0]->maybe_null)
    return 0;
  return args[0]->is_null() ? 1: 0;
}


void Item_func_isnull::print(String *str, enum_query_type query_type)
{
  args[0]->print_parenthesised(str, query_type, precedence());
  str->append(STRING_WITH_LEN(" is null"));
}


longlong Item_is_not_null_test::val_int()
{
  DBUG_ASSERT(fixed == 1);
  DBUG_ENTER("Item_is_not_null_test::val_int");
  if (const_item() && !args[0]->maybe_null)
    DBUG_RETURN(1);
  if (args[0]->is_null())
  {
    DBUG_PRINT("info", ("null"));
    owner->was_null|= 1;
    DBUG_RETURN(0);
  }
  else
    DBUG_RETURN(1);
}

/**
  Optimize case of not_null_column IS NULL.
*/
void Item_is_not_null_test::update_used_tables()
{
  if (!args[0]->maybe_null)
    used_tables_cache= 0;			/* is always true */
  else
    args[0]->update_used_tables();
}


longlong Item_func_isnotnull::val_int()
{
  DBUG_ASSERT(fixed == 1);
  return args[0]->is_null() ? 0 : 1;
}


void Item_func_isnotnull::print(String *str, enum_query_type query_type)
{
  args[0]->print_parenthesised(str, query_type, precedence());
  str->append(STRING_WITH_LEN(" is not null"));
}


bool Item_bool_func2::count_sargable_conds(void *arg)
{
  ((SELECT_LEX*) arg)->cond_count++;
  return 0;
}

void Item_func_like::print(String *str, enum_query_type query_type)
{
  args[0]->print_parenthesised(str, query_type, precedence());
  str->append(' ');
  if (negated)
    str->append(STRING_WITH_LEN(" not "));
  str->append(func_name());
  str->append(' ');
  args[1]->print_parenthesised(str, query_type, precedence());
  if (escape_used_in_parsing)
  {
    str->append(STRING_WITH_LEN(" escape "));
    escape_item->print(str, query_type);
  }
}


longlong Item_func_like::val_int()
{
  DBUG_ASSERT(fixed == 1);
  String* res= args[0]->val_str(&cmp_value1);
  if (args[0]->null_value)
  {
    null_value=1;
    return 0;
  }
  String* res2= args[1]->val_str(&cmp_value2);
  if (args[1]->null_value)
  {
    null_value=1;
    return 0;
  }
  null_value=0;
  if (canDoTurboBM)
    return turboBM_matches(res->ptr(), res->length()) ? !negated : negated;
  return my_wildcmp(cmp_collation.collation,
		    res->ptr(),res->ptr()+res->length(),
		    res2->ptr(),res2->ptr()+res2->length(),
		    escape,wild_one,wild_many) ? negated : !negated;
}


/**
  We can optimize a where if first character isn't a wildcard
*/

bool Item_func_like::with_sargable_pattern() const
{
  if (negated)
    return false;

  if (!args[1]->const_item() || args[1]->is_expensive())
    return false;

  String* res2= args[1]->val_str((String *) &cmp_value2);
  if (!res2)
    return false;

  if (!res2->length()) // Can optimize empty wildcard: column LIKE ''
    return true;

  DBUG_ASSERT(res2->ptr());
  char first= res2->ptr()[0];
  return first != wild_many && first != wild_one;
}


SEL_TREE *Item_func_like::get_mm_tree(RANGE_OPT_PARAM *param, Item **cond_ptr)
{
  MEM_ROOT *tmp_root= param->mem_root;
  param->thd->mem_root= param->old_root;
  bool sargable_pattern= with_sargable_pattern();
  param->thd->mem_root= tmp_root;
  return sargable_pattern ?
    Item_bool_func2::get_mm_tree(param, cond_ptr) :
    Item_func::get_mm_tree(param, cond_ptr);
}


bool fix_escape_item(THD *thd, Item *escape_item, String *tmp_str,
                     bool escape_used_in_parsing, CHARSET_INFO *cmp_cs,
                     int *escape)
{
  if (!escape_item->const_during_execution())
  {
    my_error(ER_WRONG_ARGUMENTS,MYF(0),"ESCAPE");
    return TRUE;
  }
  
  if (escape_item->const_item())
  {
    /* If we are on execution stage */
    String *escape_str= escape_item->val_str(tmp_str);
    if (escape_str)
    {
      const char *escape_str_ptr= escape_str->ptr();
      if (escape_used_in_parsing && (
             (((thd->variables.sql_mode & MODE_NO_BACKSLASH_ESCAPES) &&
                escape_str->numchars() != 1) ||
               escape_str->numchars() > 1)))
      {
        my_error(ER_WRONG_ARGUMENTS,MYF(0),"ESCAPE");
        return TRUE;
      }

      if (use_mb(cmp_cs))
      {
        CHARSET_INFO *cs= escape_str->charset();
        my_wc_t wc;
        int rc= cs->cset->mb_wc(cs, &wc,
                                (const uchar*) escape_str_ptr,
                                (const uchar*) escape_str_ptr +
                                escape_str->length());
        *escape= (int) (rc > 0 ? wc : '\\');
      }
      else
      {
        /*
          In the case of 8bit character set, we pass native
          code instead of Unicode code as "escape" argument.
          Convert to "cs" if charset of escape differs.
        */
        uint32 unused;
        if (escape_str->needs_conversion(escape_str->length(),
                                         escape_str->charset(),cmp_cs,&unused))
        {
          char ch;
          uint errors;
          uint32 cnvlen= copy_and_convert(&ch, 1, cmp_cs, escape_str_ptr,
                                          escape_str->length(),
                                          escape_str->charset(), &errors);
          *escape= cnvlen ? ch : '\\';
        }
        else
          *escape= escape_str_ptr ? *escape_str_ptr : '\\';
      }
    }
    else
      *escape= '\\';
  }

  return FALSE;
}


bool Item_func_like::fix_fields(THD *thd, Item **ref)
{
  DBUG_ASSERT(fixed == 0);
  if (Item_bool_func2::fix_fields(thd, ref) ||
      escape_item->fix_fields(thd, &escape_item) ||
      fix_escape_item(thd, escape_item, &cmp_value1, escape_used_in_parsing,
                      cmp_collation.collation, &escape))
    return TRUE;

  if (escape_item->const_item())
  {
    /*
      We could also do boyer-more for non-const items, but as we would have to
      recompute the tables for each row it's not worth it.
    */
    if (args[1]->const_item() && !use_strnxfrm(collation.collation) &&
        !args[1]->is_expensive())
    {
      String* res2= args[1]->val_str(&cmp_value2);
      if (!res2)
        return FALSE;				// Null argument
      
      const size_t len   = res2->length();
      const char*  first = res2->ptr();
      const char*  last  = first + len - 1;
      /*
        len must be > 2 ('%pattern%')
        heuristic: only do TurboBM for pattern_len > 2
      */
      
      if (len > MIN_TURBOBM_PATTERN_LEN + 2 &&
          *first == wild_many &&
          *last  == wild_many)
      {
        const char* tmp = first + 1;
        for (; *tmp != wild_many && *tmp != wild_one && *tmp != escape; tmp++) ;
        canDoTurboBM = (tmp == last) && !use_mb(args[0]->collation.collation);
      }
      if (canDoTurboBM)
      {
        pattern_len = (int) len - 2;
        pattern     = thd->strmake(first + 1, pattern_len);
        DBUG_PRINT("info", ("Initializing pattern: '%s'", first));
        int *suff = (int*) thd->alloc((int) (sizeof(int)*
                                      ((pattern_len + 1)*2+
                                      alphabet_size)));
        bmGs      = suff + pattern_len + 1;
        bmBc      = bmGs + pattern_len + 1;
        turboBM_compute_good_suffix_shifts(suff);
        turboBM_compute_bad_character_shifts();
        DBUG_PRINT("info",("done"));
      }
      use_sampling= (len > 2 && (*first == wild_many || *first == wild_one));
    }
  }
  return FALSE;
}


void Item_func_like::cleanup()
{
  canDoTurboBM= FALSE;
  Item_bool_func2::cleanup();
}


bool Item_func_like::find_selective_predicates_list_processor(void *arg)
{
  find_selective_predicates_list_processor_data *data=
    (find_selective_predicates_list_processor_data *) arg;
  if (use_sampling && used_tables() == data->table->map)
  {
    THD *thd= data->table->in_use;
    COND_STATISTIC *stat;
    Item *arg0;
    if (!(stat= (COND_STATISTIC *) thd->alloc(sizeof(COND_STATISTIC))))
      return TRUE;
    stat->cond= this;
    arg0= args[0]->real_item();
    if (args[1]->const_item() && arg0->type() == FIELD_ITEM)
      stat->field_arg= ((Item_field *)arg0)->field;
    else
      stat->field_arg= NULL;
    data->list.push_back(stat, thd->mem_root);
  }
  return FALSE;
}


int Regexp_processor_pcre::default_regex_flags()
{
  return default_regex_flags_pcre(current_thd);
}

void Regexp_processor_pcre::set_recursion_limit(THD *thd)
{
  long stack_used;
  DBUG_ASSERT(thd == current_thd);
  stack_used= available_stack_size(thd->thread_stack, &stack_used);
  m_pcre_extra.match_limit_recursion=
    (my_thread_stack_size - stack_used)/my_pcre_frame_size;
}


/**
  Convert string to lib_charset, if needed.
*/
String *Regexp_processor_pcre::convert_if_needed(String *str, String *converter)
{
  if (m_conversion_is_needed)
  {
    uint dummy_errors;
    if (converter->copy(str->ptr(), str->length(), str->charset(),
                        m_library_charset, &dummy_errors))
      return NULL;
    str= converter;
  }
  return str;
}


/**
  @brief Compile regular expression.

  @param[in]    pattern        the pattern to compile from.
  @param[in]    send_error     send error message if any.

  @details Make necessary character set conversion then 
  compile regular expression passed in the args[1].

  @retval    false  success.
  @retval    true   error occurred.
 */

bool Regexp_processor_pcre::compile(String *pattern, bool send_error)
{
  const char *pcreErrorStr;
  int pcreErrorOffset;

  if (is_compiled())
  {
    if (!stringcmp(pattern, &m_prev_pattern))
      return false;
    cleanup();
    m_prev_pattern.copy(*pattern);
  }

  if (!(pattern= convert_if_needed(pattern, &pattern_converter)))
    return true;

  m_pcre= pcre_compile(pattern->c_ptr_safe(), m_library_flags,
                       &pcreErrorStr, &pcreErrorOffset, NULL);

  if (m_pcre == NULL)
  {
    if (send_error)
    {
      char buff[MAX_FIELD_WIDTH];
      my_snprintf(buff, sizeof(buff), "%s at offset %d", pcreErrorStr, pcreErrorOffset);
      my_error(ER_REGEXP_ERROR, MYF(0), buff);
    }
    return true;
  }
  return false;
}


bool Regexp_processor_pcre::compile(Item *item, bool send_error)
{
  char buff[MAX_FIELD_WIDTH];
  String tmp(buff, sizeof(buff), &my_charset_bin);
  String *pattern= item->val_str(&tmp);
  if (item->null_value || compile(pattern, send_error))
    return true;
  return false;
}


/**
  Send a warning explaining an error code returned by pcre_exec().
*/
void Regexp_processor_pcre::pcre_exec_warn(int rc) const
{
  char buf[64];
  const char *errmsg= NULL;
  THD *thd= current_thd;

  /*
    Make a descriptive message only for those pcre_exec() error codes
    that can actually happen in MariaDB.
  */
  switch (rc)
  {
  case PCRE_ERROR_NULL:
    errmsg= "pcre_exec: null arguement passed";
    break;
  case PCRE_ERROR_BADOPTION:
    errmsg= "pcre_exec: bad option";
    break;
  case PCRE_ERROR_BADMAGIC:
    errmsg= "pcre_exec: bad magic - not a compiled regex";
    break;
  case PCRE_ERROR_UNKNOWN_OPCODE:
    errmsg= "pcre_exec: error in compiled regex";
    break;
  case PCRE_ERROR_NOMEMORY:
    errmsg= "pcre_exec: Out of memory";
    break;
  case PCRE_ERROR_NOSUBSTRING:
    errmsg= "pcre_exec: no substring";
    break;
  case PCRE_ERROR_MATCHLIMIT:
    errmsg= "pcre_exec: match limit exceeded";
    break;
  case PCRE_ERROR_CALLOUT:
    errmsg= "pcre_exec: callout error";
    break;
  case PCRE_ERROR_BADUTF8:
    errmsg= "pcre_exec: Invalid utf8 byte sequence in the subject string";
    break;
  case PCRE_ERROR_BADUTF8_OFFSET:
    errmsg= "pcre_exec: Started at invalid location within utf8 byte sequence";
    break;
  case PCRE_ERROR_PARTIAL:
    errmsg= "pcre_exec: partial match";
    break;
  case PCRE_ERROR_INTERNAL:
    errmsg= "pcre_exec: internal error";
    break;
  case PCRE_ERROR_BADCOUNT:
    errmsg= "pcre_exec: ovesize is negative";
    break;
  case PCRE_ERROR_RECURSIONLIMIT:
    my_snprintf(buf, sizeof(buf), "pcre_exec: recursion limit of %ld exceeded",
                m_pcre_extra.match_limit_recursion);
    errmsg= buf;
    break;
  case PCRE_ERROR_BADNEWLINE:
    errmsg= "pcre_exec: bad newline options";
    break;
  case PCRE_ERROR_BADOFFSET:
    errmsg= "pcre_exec: start offset negative or greater than string length";
    break;
  case PCRE_ERROR_SHORTUTF8:
    errmsg= "pcre_exec: ended in middle of utf8 sequence";
    break;
  case PCRE_ERROR_JIT_STACKLIMIT:
    errmsg= "pcre_exec: insufficient stack memory for JIT compile";
    break;
  case PCRE_ERROR_RECURSELOOP:
    errmsg= "pcre_exec: Recursion loop detected";
    break;
  case PCRE_ERROR_BADMODE:
    errmsg= "pcre_exec: compiled pattern passed to wrong bit library function";
    break;
  case PCRE_ERROR_BADENDIANNESS:
    errmsg= "pcre_exec: compiled pattern passed to wrong endianness processor";
    break;
  case PCRE_ERROR_JIT_BADOPTION:
    errmsg= "pcre_exec: bad jit option";
    break;
  case PCRE_ERROR_BADLENGTH:
    errmsg= "pcre_exec: negative length";
    break;
  default:
    /*
      As other error codes should normally not happen,
      we just report the error code without textual description
      of the code.
    */
    my_snprintf(buf, sizeof(buf), "pcre_exec: Internal error (%d)", rc);
    errmsg= buf;
  }
  push_warning_printf(thd, Sql_condition::WARN_LEVEL_WARN,
                      ER_REGEXP_ERROR, ER_THD(thd, ER_REGEXP_ERROR), errmsg);
}


/**
  Call pcre_exec() and send a warning if pcre_exec() returned with an error.
*/
int Regexp_processor_pcre::pcre_exec_with_warn(const pcre *code,
                                               const pcre_extra *extra,
                                               const char *subject,
                                               int length, int startoffset,
                                               int options, int *ovector,
                                               int ovecsize)
{
  int rc= pcre_exec(code, extra, subject, length,
                    startoffset, options, ovector, ovecsize);
  DBUG_EXECUTE_IF("pcre_exec_error_123", rc= -123;);
  if (rc < PCRE_ERROR_NOMATCH)
    pcre_exec_warn(rc);
  return rc;
}


bool Regexp_processor_pcre::exec(const char *str, int length, int offset)
{
  m_pcre_exec_rc= pcre_exec_with_warn(m_pcre, &m_pcre_extra, str, length, offset, 0,
                                      m_SubStrVec, array_elements(m_SubStrVec));
  return false;
}


bool Regexp_processor_pcre::exec(String *str, int offset,
                                  uint n_result_offsets_to_convert)
{
  if (!(str= convert_if_needed(str, &subject_converter)))
    return true;
  m_pcre_exec_rc= pcre_exec_with_warn(m_pcre, &m_pcre_extra,
                                      str->c_ptr_safe(), str->length(),
                                      offset, 0,
                                      m_SubStrVec, array_elements(m_SubStrVec));
  if (m_pcre_exec_rc > 0)
  {
    uint i;
    for (i= 0; i < n_result_offsets_to_convert; i++)
    {
      /*
        Convert byte offset into character offset.
      */
      m_SubStrVec[i]= (int) str->charset()->cset->numchars(str->charset(),
                                                           str->ptr(),
                                                           str->ptr() +
                                                           m_SubStrVec[i]);
    }
  }
  return false;
}


bool Regexp_processor_pcre::exec(Item *item, int offset,
                                uint n_result_offsets_to_convert)
{
  char buff[MAX_FIELD_WIDTH];
  String tmp(buff,sizeof(buff),&my_charset_bin);
  String *res= item->val_str(&tmp);
  if (item->null_value)
    return true;
  return exec(res, offset, n_result_offsets_to_convert);
}


void Regexp_processor_pcre::fix_owner(Item_func *owner,
                                      Item *subject_arg,
                                      Item *pattern_arg)
{
  if (!is_compiled() && pattern_arg->const_item())
  {
    if (compile(pattern_arg, true))
    {
      owner->maybe_null= 1; // Will always return NULL
      return;
    }
    set_const(true);
    owner->maybe_null= subject_arg->maybe_null;
  }
  else
    owner->maybe_null= 1;
}


void
Item_func_regex::fix_length_and_dec()
{
  Item_bool_func::fix_length_and_dec();

  if (agg_arg_charsets_for_comparison(cmp_collation, args, 2))
    return;

  re.init(cmp_collation.collation, 0);
  re.fix_owner(this, args[0], args[1]);
}


longlong Item_func_regex::val_int()
{
  DBUG_ASSERT(fixed == 1);
  if ((null_value= re.recompile(args[1])))
    return 0;

  if ((null_value= re.exec(args[0], 0, 0)))
    return 0;

  return re.match();
}


void
Item_func_regexp_instr::fix_length_and_dec()
{
  if (agg_arg_charsets_for_comparison(cmp_collation, args, 2))
    return;

  re.init(cmp_collation.collation, 0);
  re.fix_owner(this, args[0], args[1]);
  max_length= MY_INT32_NUM_DECIMAL_DIGITS; // See also Item_func_locate
}


longlong Item_func_regexp_instr::val_int()
{
  DBUG_ASSERT(fixed == 1);
  if ((null_value= re.recompile(args[1])))
    return 0;

  if ((null_value= re.exec(args[0], 0, 1)))
    return 0;

  return re.match() ? re.subpattern_start(0) + 1 : 0;
}


#ifdef LIKE_CMP_TOUPPER
#define likeconv(cs,A) (uchar) (cs)->toupper(A)
#else
#define likeconv(cs,A) (uchar) (cs)->sort_order[(uchar) (A)]
#endif


/**
  Precomputation dependent only on pattern_len.
*/

void Item_func_like::turboBM_compute_suffixes(int *suff)
{
  const int   plm1 = pattern_len - 1;
  int            f = 0;
  int            g = plm1;
  int *const splm1 = suff + plm1;
  CHARSET_INFO	*cs= cmp_collation.collation;

  *splm1 = pattern_len;

  if (!cs->sort_order)
  {
    int i;
    for (i = pattern_len - 2; i >= 0; i--)
    {
      int tmp = *(splm1 + i - f);
      if (g < i && tmp < i - g)
	suff[i] = tmp;
      else
      {
	if (i < g)
	  g = i; // g = MY_MIN(i, g)
	f = i;
	while (g >= 0 && pattern[g] == pattern[g + plm1 - f])
	  g--;
	suff[i] = f - g;
      }
    }
  }
  else
  {
    int i;
    for (i = pattern_len - 2; 0 <= i; --i)
    {
      int tmp = *(splm1 + i - f);
      if (g < i && tmp < i - g)
	suff[i] = tmp;
      else
      {
	if (i < g)
	  g = i; // g = MY_MIN(i, g)
	f = i;
	while (g >= 0 &&
	       likeconv(cs, pattern[g]) == likeconv(cs, pattern[g + plm1 - f]))
	  g--;
	suff[i] = f - g;
      }
    }
  }
}


/**
  Precomputation dependent only on pattern_len.
*/

void Item_func_like::turboBM_compute_good_suffix_shifts(int *suff)
{
  turboBM_compute_suffixes(suff);

  int *end = bmGs + pattern_len;
  int *k;
  for (k = bmGs; k < end; k++)
    *k = pattern_len;

  int tmp;
  int i;
  int j          = 0;
  const int plm1 = pattern_len - 1;
  for (i = plm1; i > -1; i--)
  {
    if (suff[i] == i + 1)
    {
      for (tmp = plm1 - i; j < tmp; j++)
      {
	int *tmp2 = bmGs + j;
	if (*tmp2 == pattern_len)
	  *tmp2 = tmp;
      }
    }
  }

  int *tmp2;
  for (tmp = plm1 - i; j < tmp; j++)
  {
    tmp2 = bmGs + j;
    if (*tmp2 == pattern_len)
      *tmp2 = tmp;
  }

  tmp2 = bmGs + plm1;
  for (i = 0; i <= pattern_len - 2; i++)
    *(tmp2 - suff[i]) = plm1 - i;
}


/**
   Precomputation dependent on pattern_len.
*/

void Item_func_like::turboBM_compute_bad_character_shifts()
{
  int *i;
  int *end = bmBc + alphabet_size;
  int j;
  const int plm1 = pattern_len - 1;
  CHARSET_INFO	*cs= cmp_collation.collation;

  for (i = bmBc; i < end; i++)
    *i = pattern_len;

  if (!cs->sort_order)
  {
    for (j = 0; j < plm1; j++)
      bmBc[(uint) (uchar) pattern[j]] = plm1 - j;
  }
  else
  {
    for (j = 0; j < plm1; j++)
      bmBc[(uint) likeconv(cs,pattern[j])] = plm1 - j;
  }
}


/**
  Search for pattern in text.

  @return
    returns true/false for match/no match
*/

bool Item_func_like::turboBM_matches(const char* text, int text_len) const
{
  register int bcShift;
  register int turboShift;
  int shift = pattern_len;
  int j     = 0;
  int u     = 0;
  CHARSET_INFO	*cs= cmp_collation.collation;

  const int plm1=  pattern_len - 1;
  const int tlmpl= text_len - pattern_len;

  /* Searching */
  if (!cs->sort_order)
  {
    while (j <= tlmpl)
    {
      register int i= plm1;
      while (i >= 0 && pattern[i] == text[i + j])
      {
	i--;
	if (i == plm1 - shift)
	  i-= u;
      }
      if (i < 0)
	return 1;

      register const int v = plm1 - i;
      turboShift = u - v;
      bcShift    = bmBc[(uint) (uchar) text[i + j]] - plm1 + i;
      shift      = MY_MAX(turboShift, bcShift);
      shift      = MY_MAX(shift, bmGs[i]);
      if (shift == bmGs[i])
	u = MY_MIN(pattern_len - shift, v);
      else
      {
	if (turboShift < bcShift)
	  shift = MY_MAX(shift, u + 1);
	u = 0;
      }
      j+= shift;
    }
    return 0;
  }
  else
  {
    while (j <= tlmpl)
    {
      register int i = plm1;
      while (i >= 0 && likeconv(cs,pattern[i]) == likeconv(cs,text[i + j]))
      {
	i--;
	if (i == plm1 - shift)
	  i-= u;
      }
      if (i < 0)
	return 1;

      register const int v = plm1 - i;
      turboShift = u - v;
      bcShift    = bmBc[(uint) likeconv(cs, text[i + j])] - plm1 + i;
      shift      = MY_MAX(turboShift, bcShift);
      shift      = MY_MAX(shift, bmGs[i]);
      if (shift == bmGs[i])
	u = MY_MIN(pattern_len - shift, v);
      else
      {
	if (turboShift < bcShift)
	  shift = MY_MAX(shift, u + 1);
	u = 0;
      }
      j+= shift;
    }
    return 0;
  }
}


/**
  Make a logical XOR of the arguments.

  If either operator is NULL, return NULL.

  @todo
    (low priority) Change this to be optimized as: @n
    A XOR B   ->  (A) == 1 AND (B) <> 1) OR (A <> 1 AND (B) == 1) @n
    To be able to do this, we would however first have to extend the MySQL
    range optimizer to handle OR better.

  @note
    As we don't do any index optimization on XOR this is not going to be
    very fast to use.
*/

longlong Item_func_xor::val_int()
{
  DBUG_ASSERT(fixed == 1);
  int result= 0;
  null_value= false;
  for (uint i= 0; i < arg_count; i++)
  {
    result^= (args[i]->val_int() != 0);
    if (args[i]->null_value)
    {
      null_value= true;
      return 0;
    }
  }
  return result;
}

/**
  Apply NOT transformation to the item and return a new one.


    Transform the item using next rules:
    @verbatim
       a AND b AND ...    -> NOT(a) OR NOT(b) OR ...
       a OR b OR ...      -> NOT(a) AND NOT(b) AND ...
       NOT(a)             -> a
       a = b              -> a != b
       a != b             -> a = b
       a < b              -> a >= b
       a >= b             -> a < b
       a > b              -> a <= b
       a <= b             -> a > b
       IS NULL(a)         -> IS NOT NULL(a)
       IS NOT NULL(a)     -> IS NULL(a)
    @endverbatim

  @param thd		thread handler

  @return
    New item or
    NULL if we cannot apply NOT transformation (see Item::neg_transformer()).
*/

Item *Item_func_not::neg_transformer(THD *thd)	/* NOT(x)  ->  x */
{
  return args[0];
}


bool Item_func_not::fix_fields(THD *thd, Item **ref)
{
  args[0]->under_not(this);
  if (args[0]->type() == FIELD_ITEM)
  {
    /* replace  "NOT <field>" with "<field> == 0" */
    Query_arena backup, *arena;
    Item *new_item;
    bool rc= TRUE;
    arena= thd->activate_stmt_arena_if_needed(&backup);
    if ((new_item= new (thd->mem_root) Item_func_eq(thd, args[0], new (thd->mem_root) Item_int(thd, 0, 1))))
    {
      new_item->name= name;
      rc= (*ref= new_item)->fix_fields(thd, ref);
    }
    if (arena)
      thd->restore_active_arena(arena, &backup);
    return rc;
  }
  return Item_func::fix_fields(thd, ref);
}


Item *Item_bool_rowready_func2::neg_transformer(THD *thd)
{
  Item *item= negated_item(thd);
  return item;
}

/**
  XOR can be negated by negating one of the operands:

  NOT (a XOR b)  => (NOT a) XOR b
                 => a       XOR (NOT b)

  @param thd     Thread handle
  @return        New negated item
*/
Item *Item_func_xor::neg_transformer(THD *thd)
{
  Item *neg_operand;
  Item_func_xor *new_item;
  if ((neg_operand= args[0]->neg_transformer(thd)))
    // args[0] has neg_tranformer
    new_item= new(thd->mem_root) Item_func_xor(thd, neg_operand, args[1]);
  else if ((neg_operand= args[1]->neg_transformer(thd)))
    // args[1] has neg_tranformer
    new_item= new(thd->mem_root) Item_func_xor(thd, args[0], neg_operand);
  else
  {
    neg_operand= new(thd->mem_root) Item_func_not(thd, args[0]);
    new_item= new(thd->mem_root) Item_func_xor(thd, neg_operand, args[1]);
  }
  return new_item;
}


/**
  a IS NULL  ->  a IS NOT NULL.
*/
Item *Item_func_isnull::neg_transformer(THD *thd)
{
  Item *item= new (thd->mem_root) Item_func_isnotnull(thd, args[0]);
  return item;
}


/**
  a IS NOT NULL  ->  a IS NULL.
*/
Item *Item_func_isnotnull::neg_transformer(THD *thd)
{
  Item *item= new (thd->mem_root) Item_func_isnull(thd, args[0]);
  return item;
}


Item *Item_cond_and::neg_transformer(THD *thd)	/* NOT(a AND b AND ...)  -> */
					/* NOT a OR NOT b OR ... */
{
  neg_arguments(thd);
  Item *item= new (thd->mem_root) Item_cond_or(thd, list);
  return item;
}


Item *Item_cond_or::neg_transformer(THD *thd)	/* NOT(a OR b OR ...)  -> */
					/* NOT a AND NOT b AND ... */
{
  neg_arguments(thd);
  Item *item= new (thd->mem_root) Item_cond_and(thd, list);
  return item;
}


Item *Item_func_nop_all::neg_transformer(THD *thd)
{
  /* "NOT (e $cmp$ ANY (SELECT ...)) -> e $rev_cmp$" ALL (SELECT ...) */
  Item_func_not_all *new_item= new (thd->mem_root) Item_func_not_all(thd, args[0]);
  Item_allany_subselect *allany= (Item_allany_subselect*)args[0];
  allany->create_comp_func(FALSE);
  allany->all= !allany->all;
  allany->upper_item= new_item;
  return new_item;
}

Item *Item_func_not_all::neg_transformer(THD *thd)
{
  /* "NOT (e $cmp$ ALL (SELECT ...)) -> e $rev_cmp$" ANY (SELECT ...) */
  Item_func_nop_all *new_item= new (thd->mem_root) Item_func_nop_all(thd, args[0]);
  Item_allany_subselect *allany= (Item_allany_subselect*)args[0];
  allany->all= !allany->all;
  allany->create_comp_func(TRUE);
  allany->upper_item= new_item;
  return new_item;
}

Item *Item_func_eq::negated_item(THD *thd) /* a = b  ->  a != b */
{
  return new (thd->mem_root) Item_func_ne(thd, args[0], args[1]);
}


Item *Item_func_ne::negated_item(THD *thd) /* a != b  ->  a = b */
{
  return new (thd->mem_root) Item_func_eq(thd, args[0], args[1]);
}


Item *Item_func_lt::negated_item(THD *thd) /* a < b  ->  a >= b */
{
  return new (thd->mem_root) Item_func_ge(thd, args[0], args[1]);
}


Item *Item_func_ge::negated_item(THD *thd) /* a >= b  ->  a < b */
{
  return new (thd->mem_root) Item_func_lt(thd, args[0], args[1]);
}


Item *Item_func_gt::negated_item(THD *thd) /* a > b  ->  a <= b */
{
  return new (thd->mem_root) Item_func_le(thd, args[0], args[1]);
}


Item *Item_func_le::negated_item(THD *thd) /* a <= b  ->  a > b */
{
  return new (thd->mem_root) Item_func_gt(thd, args[0], args[1]);
}

/**
  just fake method, should never be called.
*/
Item *Item_bool_rowready_func2::negated_item(THD *thd)
{
  DBUG_ASSERT(0);
  return 0;
}


/**
  Construct a minimal multiple equality item

  @param f1               the first equal item
  @param f2               the second equal item
  @param with_const_item  TRUE if the first item is constant

  @details
  The constructor builds a new item equal object for the equality f1=f2.
  One of the equal items can be constant. If this is the case it is passed
  always as the first parameter and the parameter with_const_item serves
  as an indicator of this case.
  Currently any non-constant parameter items must point to an item of the
  of the type Item_field or Item_direct_view_ref(Item_field). 
*/

Item_equal::Item_equal(THD *thd, const Type_handler *handler,
                       Item *f1, Item *f2, bool with_const_item):
  Item_bool_func(thd), eval_item(0), cond_false(0), cond_true(0),
  context_field(NULL), link_equal_fields(FALSE),
  m_compare_handler(handler),
  m_compare_collation(f2->collation.collation)
{
  const_item_cache= 0;
  with_const= with_const_item;
  equal_items.push_back(f1, thd->mem_root);
  equal_items.push_back(f2, thd->mem_root);
  upper_levels= NULL;
}


/**
  Copy constructor for a multiple equality
  
  @param item_equal   source item for the constructor

  @details
  The function creates a copy of an Item_equal object.
  This constructor is used when an item belongs to a multiple equality
  of an upper level (an upper AND/OR level or an upper level of a nested
  outer join).
*/

Item_equal::Item_equal(THD *thd, Item_equal *item_equal):
  Item_bool_func(thd), eval_item(0), cond_false(0), cond_true(0),
  context_field(NULL), link_equal_fields(FALSE),
  m_compare_handler(item_equal->m_compare_handler),
  m_compare_collation(item_equal->m_compare_collation)
{
  const_item_cache= 0;
  List_iterator_fast<Item> li(item_equal->equal_items);
  Item *item;
  while ((item= li++))
  {
    equal_items.push_back(item, thd->mem_root);
  }
  with_const= item_equal->with_const;
  cond_false= item_equal->cond_false;
  upper_levels= item_equal->upper_levels;
}


/**
  @brief
  Add a constant item to the Item_equal object

  @param[in]  c  the constant to add
  @param[in]  f  item from the list equal_items the item c is equal to
                 (this parameter is optional)

  @details
  The method adds the constant item c to the equal_items list. If the list
  doesn't have any constant item yet the item c is just put in the front
  the list. Otherwise the value of c is compared with the value of the
  constant item from equal_items. If they are not equal cond_false is set
  to TRUE. This serves as an indicator that this Item_equal is always FALSE.
*/

void Item_equal::add_const(THD *thd, Item *c)
{
  if (cond_false)
    return;
  if (!with_const)
  {
    with_const= TRUE;
    equal_items.push_front(c, thd->mem_root);
    return;
  }
  Item *const_item= get_const();
  switch (Item_equal::compare_type_handler()->cmp_type()) {
  case TIME_RESULT:
    {
      enum_field_types f_type= context_field->field_type();
      longlong value0= c->val_temporal_packed(f_type);
      longlong value1= const_item->val_temporal_packed(f_type);
      cond_false= c->null_value || const_item->null_value || value0 != value1;
      break;
    }
  case STRING_RESULT:
    {
      String *str1, *str2;
      /*
        Suppose we have an expression (with a string type field) like this:
          WHERE field=const1 AND field=const2 ...

        For all pairs field=constXXX we know that:

        - Item_func_eq::fix_length_and_dec() performed collation and character
        set aggregation and added character set converters when needed.
        Note, the case like:
          WHERE field=const1 COLLATE latin1_bin AND field=const2
        is not handled here, because the field would be replaced to
        Item_func_set_collation, which cannot get into Item_equal.
        So all constXXX that are handled by Item_equal
        already have compatible character sets with "field".

        - Also, Field_str::test_if_equality_guarantees_uniqueness() guarantees
        that the comparison collation of all equalities handled by Item_equal
        match the the collation of the field.

        Therefore, at Item_equal::add_const() time all constants constXXX
        should be directly comparable to each other without an additional
        character set conversion.
        It's safe to do val_str() for "const_item" and "c" and compare
        them according to the collation of the *field*.

        So in a script like this:
          CREATE TABLE t1 (a VARCHAR(10) COLLATE xxx);
          INSERT INTO t1 VALUES ('a'),('A');
          SELECT * FROM t1 WHERE a='a' AND a='A';
        Item_equal::add_const() effectively rewrites the condition to:
          SELECT * FROM t1 WHERE a='a' AND 'a' COLLATE xxx='A';
        and then to:
          SELECT * FROM t1 WHERE a='a'; // if the two constants were equal
                                        // e.g. in case of latin1_swedish_ci
        or to:
          SELECT * FROM t1 WHERE FALSE; // if the two constants were not equal
                                        // e.g. in case of latin1_bin

        Note, both "const_item" and "c" can return NULL, e.g.:
          SELECT * FROM t1 WHERE a=NULL    AND a='const';
          SELECT * FROM t1 WHERE a='const' AND a=NULL;
          SELECT * FROM t1 WHERE a='const' AND a=(SELECT MAX(a) FROM t2)
      */
      cond_false= !(str1= const_item->val_str(&cmp_value1)) ||
                  !(str2= c->val_str(&cmp_value2)) ||
                  !str1->eq(str2, compare_collation());
      break;
    }
  default:
    {
      Item_func_eq *func= new (thd->mem_root) Item_func_eq(thd, c, const_item);
      if (func->set_cmp_func())
        return;
      func->quick_fix_field();
      cond_false= !func->val_int();
    }
  }
  if (with_const && equal_items.elements == 1)
    cond_true= TRUE;
  if (cond_false || cond_true)
    const_item_cache= 1;
}


/**
  @brief
  Check whether a field is referred to in the multiple equality

  @param field   field whose occurrence is to be checked

  @details
  The function checks whether field is referred to by one of the
  items from the equal_items list.

  @retval
    1       if multiple equality contains a reference to field
  @retval
    0       otherwise    
*/

bool Item_equal::contains(Field *field)
{
  Item_equal_fields_iterator it(*this);
  while (it++)
  {
    if (field->eq(it.get_curr_field()))
        return 1;
  }
  return 0;
}


/**
  @brief
  Join members of another Item_equal object
  
  @param item    multiple equality whose members are to be joined

  @details
  The function actually merges two multiple equalities. After this operation
  the Item_equal object additionally contains the field items of another item of
  the type Item_equal.
  If the optional constant items are not equal the cond_false flag is set to TRUE.

  @notes
  The function is called for any equality f1=f2 such that f1 and f2 are items
  of the type Item_field or Item_direct_view_ref(Item_field), and, f1->field is
  referred to in the list this->equal_items, while the list item->equal_items
  contains a reference to f2->field.  
*/

void Item_equal::merge(THD *thd, Item_equal *item)
{
  Item *c= item->get_const();
  if (c)
    item->equal_items.pop();
  equal_items.append(&item->equal_items);
  if (c)
  {
    /* 
      The flag cond_false will be set to TRUE after this if 
      the multiple equality already contains a constant and its 
      value is not equal to the value of c.
    */
    add_const(thd, c);
  }
  cond_false|= item->cond_false;
} 


/**
  @brief
  Merge members of another Item_equal object into this one
  
  @param item         multiple equality whose members are to be merged
  @param save_merged  keep the list of equalities in 'item' intact
                      (e.g. for other merges)

  @details
  If the Item_equal 'item' happens to have some elements of the list
  of equal items belonging to 'this' object then the function merges
  the equal items from 'item' into this list.
  If both lists contains constants and they are different then
  the value of the cond_false flag is set to TRUE.

  @retval
    1    the lists of equal items in 'item' and 'this' contain common elements 
  @retval
    0    otherwise 

  @notes
  The method 'merge' just joins the list of equal items belonging to 'item'
  to the list of equal items belonging to this object assuming that the lists
  are disjoint. It would be more correct to call the method 'join'.
  The method 'merge_into_with_check' really merges two lists of equal items if
  they have common members.  
*/
  
bool Item_equal::merge_with_check(THD *thd, Item_equal *item, bool save_merged)
{
  bool intersected= FALSE;
  Item_equal_fields_iterator_slow fi(*item);
  
  while (fi++)
  {
    if (contains(fi.get_curr_field()))
    {
      intersected= TRUE;
      if (!save_merged)
        fi.remove();
    }
  }
  if (intersected)
  {
    if (!save_merged)
      merge(thd, item);
    else
    {
      Item *c= item->get_const();
      if (c)
        add_const(thd, c);
      if (!cond_false)
      {
        Item *item;
        fi.rewind();
        while ((item= fi++))
	{
          if (!contains(fi.get_curr_field()))
            add(item, thd->mem_root);
        }
      }
    }         
  }
  return intersected;
}


/**
  @brief
  Merge this object into a list of Item_equal objects 
  
  @param list                 the list of Item_equal objects to merge into
  @param save_merged          keep the list of equalities in 'this' intact
                              (e.g. for other merges)
  @param only_intersected     do not merge if there are no common members
                              in any of Item_equal objects from the list
                              and this Item_equal

  @details
  If the list of equal items from 'this' object contains common members
  with the lists of equal items belonging to Item_equal objects from 'list'
  then all involved Item_equal objects e1,...,ek are merged into one 
  Item equal that replaces e1,...,ek in the 'list'. Otherwise, in the case
  when the value of the parameter only_if_intersected is false, this
  Item_equal is joined to the 'list'.
*/

void Item_equal::merge_into_list(THD *thd, List<Item_equal> *list,
                                 bool save_merged,
                                 bool only_intersected)
{
  Item_equal *item;
  List_iterator<Item_equal> it(*list);
  Item_equal *merge_into= NULL;
  while((item= it++))
  {
    if (!merge_into)
    {
      if (item->merge_with_check(thd, this, save_merged))
        merge_into= item;
    }
    else
    {
      if (merge_into->merge_with_check(thd, item, false))
        it.remove();
    }
  }
  if (!only_intersected && !merge_into)
    list->push_back(this, thd->mem_root);
}


/**
  @brief
  Order equal items of the  multiple equality according to a sorting criteria

  @param compare      function to compare items from the equal_items list
  @param arg          context extra parameter for the cmp function

  @details
  The function performs ordering of the items from the equal_items list
  according to the criteria determined by the cmp callback parameter.
  If cmp(item1,item2,arg)<0 than item1 must be placed after item2.

  @notes
  The function sorts equal items by the bubble sort algorithm.
  The list of field items is looked through and whenever two neighboring
  members follow in a wrong order they are swapped. This is performed
  again and again until we get all members in a right order.
*/

void Item_equal::sort(Item_field_cmpfunc compare, void *arg)
{
  bubble_sort<Item>(&equal_items, compare, arg);
}


/**
  @brief
  Check appearance of new constant items in the multiple equality object

  @details
  The function checks appearance of new constant items among the members
  of the equal_items list. Each new constant item is compared with
  the constant item from the list if there is any. If there is none the first
  new constant item is placed at the very beginning of the list and
  with_const is set to TRUE. If it happens that the compared constant items
  are unequal then the flag cond_false is set to TRUE.

  @notes 
  Currently this function is called only after substitution of constant tables.
*/

void Item_equal::update_const(THD *thd)
{
  List_iterator<Item> it(equal_items);
  if (with_const)
    it++;
  Item *item;
  while ((item= it++))
  {
    if (item->const_item() && !item->is_expensive() &&
        /*
          Don't propagate constant status of outer-joined column.
          Such a constant status here is a result of:
            a) empty outer-joined table: in this case such a column has a
               value of NULL; but at the same time other arguments of
               Item_equal don't have to be NULLs and the value of the whole
               multiple equivalence expression doesn't have to be NULL or FALSE
               because of the outer join nature;
          or
            b) outer-joined table contains only 1 row: the result of
               this column is equal to a row field value *or* NULL.
          Both values are inacceptable as Item_equal constants.
        */
        !item->is_outer_field())
    {
      if (item == equal_items.head())
        with_const= TRUE;
      else
      {
        it.remove();
        add_const(thd, item);
      }
    } 
  }
}


/**
  @brief
  Fix fields in a completely built multiple equality

  @param  thd     currently not used thread handle 
  @param  ref     not used

  @details
  This function is called once the multiple equality has been built out of 
  the WHERE/ON condition and no new members are expected to be added to the
  equal_items list anymore.
  As any implementation of the virtual fix_fields method the function
  calculates the cached values of not_null_tables_cache, used_tables_cache,
  const_item_cache and calls fix_length_and_dec().
  Additionally the function sets a reference to the Item_equal object in
  the non-constant items of the equal_items list unless such a reference has
  been already set.

  @notes 
  Currently this function is called only in the function
  build_equal_items_for_cond.
  
  @retval
  FALSE   always
*/

bool Item_equal::fix_fields(THD *thd, Item **ref)
{ 
  DBUG_ASSERT(fixed == 0);
  Item_equal_fields_iterator it(*this);
  Item *item;
  Field *first_equal_field= NULL;
  Field *last_equal_field= NULL;
  Field *prev_equal_field= NULL;
  not_null_tables_cache= used_tables_cache= 0;
  const_item_cache= 0;
  while ((item= it++))
  {
    table_map tmp_table_map;
    used_tables_cache|= item->used_tables();
    tmp_table_map= item->not_null_tables();
    not_null_tables_cache|= tmp_table_map;
    DBUG_ASSERT(!item->with_sum_func && !item->with_subselect);
    if (item->maybe_null)
      maybe_null= 1;
    if (!item->get_item_equal())
      item->set_item_equal(this);
    if (link_equal_fields && item->real_item()->type() == FIELD_ITEM)
    {
      last_equal_field= ((Item_field *) (item->real_item()))->field;
      if (!prev_equal_field)
        first_equal_field= last_equal_field;
      else
        prev_equal_field->next_equal_field= last_equal_field;
      prev_equal_field= last_equal_field;         
    }
  }
  if (prev_equal_field && last_equal_field != first_equal_field)
    last_equal_field->next_equal_field= first_equal_field;
  fix_length_and_dec();
  fixed= 1;
  return FALSE;
}


/**
  Update the value of the used table attribute and other attributes
 */

void Item_equal::update_used_tables()
{
  not_null_tables_cache= used_tables_cache= 0;
  if ((const_item_cache= cond_false || cond_true))
    return;
  Item_equal_fields_iterator it(*this);
  Item *item;
  const_item_cache= 1;
  while ((item= it++))
  {
    item->update_used_tables();
    used_tables_cache|= item->used_tables();
    /* see commentary at Item_equal::update_const() */
    const_item_cache&= item->const_item() && !item->is_outer_field();
  }
}


bool Item_equal::count_sargable_conds(void *arg)
{
  SELECT_LEX *sel= (SELECT_LEX *) arg;
  uint m= equal_items.elements;
  sel->cond_count+= m*(m-1);
  return 0;
}


/**
  @brief
  Evaluate multiple equality

  @details
  The function evaluate multiple equality to a boolean value.
  The function ignores non-constant items from the equal_items list.
  The function returns 1 if all constant items from the list are equal. 
  It returns 0 if there are unequal constant items in the list or 
  one of the constant items is evaluated to NULL. 
  
  @notes 
  Currently this function can be called only at the optimization
  stage after the constant table substitution, since all Item_equals
  are eliminated before the execution stage.
  
  @retval
     0     multiple equality is always FALSE or NULL
     1     otherwise
*/

longlong Item_equal::val_int()
{
  if (cond_false)
    return 0;
  if (cond_true)
    return 1;
  Item *item= get_const();
  Item_equal_fields_iterator it(*this);
  if (!item)
    item= it++;
  eval_item->store_value(item);
  if ((null_value= item->null_value))
    return 0;
  while ((item= it++))
  {
    Field *field= it.get_curr_field();
    /* Skip fields of tables that has not been read yet */
    if (!field->table->status || (field->table->status & STATUS_NULL_ROW))
    {
      const int rc= eval_item->cmp(item);
      if ((rc == TRUE) || (null_value= (rc == UNKNOWN)))
        return 0;
    }
  }
  return 1;
}


void Item_equal::fix_length_and_dec()
{
  Item *item= get_first(NO_PARTICULAR_TAB, NULL);
  const Type_handler *handler= item->type_handler();
  eval_item= handler->make_cmp_item(current_thd, item->collation.collation);
}


bool Item_equal::walk(Item_processor processor, bool walk_subquery, void *arg)
{
  Item *item;
  Item_equal_fields_iterator it(*this);
  while ((item= it++))
  {
    if (item->walk(processor, walk_subquery, arg))
      return 1;
  }
  return Item_func::walk(processor, walk_subquery, arg);
}


Item *Item_equal::transform(THD *thd, Item_transformer transformer, uchar *arg)
{
  DBUG_ASSERT(!thd->stmt_arena->is_stmt_prepare());

  Item *item;
  Item_equal_fields_iterator it(*this);
  while ((item= it++))
  {
    Item *new_item= item->transform(thd, transformer, arg);
    if (!new_item)
      return 0;

    /*
      THD::change_item_tree() should be called only if the tree was
      really transformed, i.e. when a new item has been created.
      Otherwise we'll be allocating a lot of unnecessary memory for
      change records at each execution.
    */
    if (new_item != item)
      thd->change_item_tree((Item **) it.ref(), new_item);
  }
  return Item_func::transform(thd, transformer, arg);
}


void Item_equal::print(String *str, enum_query_type query_type)
{
  if (cond_false)
  {
    str->append('0');
    return;
  }
  str->append(func_name());
  str->append('(');
  List_iterator_fast<Item> it(equal_items);
  Item *item;
  item= it++;
  item->print(str, query_type);
  while ((item= it++))
  {
    str->append(',');
    str->append(' ');
    item->print(str, query_type);
  }
  str->append(')');
}


/*
  @brief Get the first equal field of multiple equality.
  @param[in] field   the field to get equal field to

  @details Get the first field of multiple equality that is equal to the
  given field. In order to make semi-join materialization strategy work
  correctly we can't propagate equal fields from upper select to a
  materialized semi-join.
  Thus the fields is returned according to following rules:

  1) If the given field belongs to a semi-join then the first field in
     multiple equality which belong to the same semi-join is returned.
     Otherwise NULL is returned.
  2) If the given field doesn't belong to a semi-join then
     the first field in the multiple equality that doesn't belong to any
     semi-join is returned.
     If all fields in the equality are belong to semi-join(s) then NULL
     is returned.
  3) If no field is given then the first field in the multiple equality
     is returned without regarding whether it belongs to a semi-join or not.

  @retval Found first field in the multiple equality.
  @retval 0 if no field found.
*/

Item* Item_equal::get_first(JOIN_TAB *context, Item *field_item)
{
  Item_equal_fields_iterator it(*this);
  Item *item;
  if (!field_item)
    return (it++);
  Field *field= ((Item_field *) (field_item->real_item()))->field;

  /*
    Of all equal fields, return the first one we can use. Normally, this is the
    field which belongs to the table that is the first in the join order.

    There is one exception to this: When semi-join materialization strategy is
    used, and the given field belongs to a table within the semi-join nest, we
    must pick the first field in the semi-join nest.

    Example: suppose we have a join order:

       ot1 ot2  SJ-Mat(it1  it2  it3)  ot3

    and equality ot2.col = it1.col = it2.col
    If we're looking for best substitute for 'it2.col', we should pick it1.col
    and not ot2.col.
    
    eliminate_item_equal() also has code that deals with equality substitution
    in presense of SJM nests.
  */

  TABLE_LIST *emb_nest;
  if (context != NO_PARTICULAR_TAB)
    emb_nest= context->emb_sj_nest;
  else
    emb_nest= field->table->pos_in_table_list->embedding;

  if (emb_nest && emb_nest->sj_mat_info && emb_nest->sj_mat_info->is_used)
  {
    /*
      It's a field from an materialized semi-join. We can substitute it for
       - a constant item 
       - a field from the same semi-join
       Find the first of such items:
    */
    while ((item= it++))
    {
      if (item->const_item() || 
          it.get_curr_field()->table->pos_in_table_list->embedding == emb_nest)
      {
        /*
          If we found given field then return NULL to avoid unnecessary
          substitution.
        */
        return (item != field_item) ? item : NULL;
      }
    }
  }
  else
  {
    /*
      The field is not in SJ-Materialization nest. We must return the first
      field in the join order. The field may be inside a semi-join nest, i.e 
      a join order may look like this:

          SJ-Mat(it1  it2)  ot1  ot2

      where we're looking what to substitute ot2.col for. In this case we must 
      still return it1.col, here's a proof why:

      First let's note that either it1.col or it2.col participates in 
      subquery's IN-equality. It can't be otherwise, because materialization is
      only applicable to uncorrelated subqueries, so the only way we could
      infer "it1.col=ot1.col" is from the IN-equality. Ok, so IN-eqality has 
      it1.col or it2.col on its inner side. it1.col is first such item in the
      join order, so it's not possible for SJ-Mat to be
      SJ-Materialization-lookup, it is SJ-Materialization-Scan. The scan part
      of this strategy will unpack value of it1.col=it2.col into it1.col
      (that's the first equal item inside the subquery), and we'll be able to
      get it from there. qed.
    */

    return equal_items.head();
  }
  // Shouldn't get here.
  DBUG_ASSERT(0);
  return NULL;
}


longlong Item_func_dyncol_check::val_int()
{
  char buff[STRING_BUFFER_USUAL_SIZE];
  String tmp(buff, sizeof(buff), &my_charset_bin);
  DYNAMIC_COLUMN col;
  String *str;
  enum enum_dyncol_func_result rc;

  str= args[0]->val_str(&tmp);
  if (args[0]->null_value)
    goto null;
  col.length= str->length();
  /* We do not change the string, so could do this trick */
  col.str= (char *)str->ptr();
  rc= mariadb_dyncol_check(&col);
  if (rc < 0 && rc != ER_DYNCOL_FORMAT)
  {
    dynamic_column_error_message(rc);
    goto null;
  }
  null_value= FALSE;
  return rc == ER_DYNCOL_OK;

null:
  null_value= TRUE;
  return 0;
}

longlong Item_func_dyncol_exists::val_int()
{
  char buff[STRING_BUFFER_USUAL_SIZE], nmstrbuf[11];
  String tmp(buff, sizeof(buff), &my_charset_bin),
         nmbuf(nmstrbuf, sizeof(nmstrbuf), system_charset_info);
  DYNAMIC_COLUMN col;
  String *str;
  LEX_STRING buf, *name= NULL;
  ulonglong num= 0;
  enum enum_dyncol_func_result rc;

  if (args[1]->result_type() == INT_RESULT)
    num= args[1]->val_int();
  else
  {
    String *nm= args[1]->val_str(&nmbuf);
    if (!nm || args[1]->null_value)
    {
      null_value= 1;
      return 1;
    }
    if (my_charset_same(nm->charset(), &my_charset_utf8_general_ci))
    {
      buf.str= (char *) nm->ptr();
      buf.length= nm->length();
    }
    else
    {
      uint strlen= nm->length() * my_charset_utf8_general_ci.mbmaxlen + 1;
      uint dummy_errors;
      buf.str= (char *) current_thd->alloc(strlen);
      if (buf.str)
      {
        buf.length=
          copy_and_convert(buf.str, strlen, &my_charset_utf8_general_ci,
                           nm->ptr(), nm->length(), nm->charset(),
                           &dummy_errors);
      }
      else
        buf.length= 0;
    }
    name= &buf;
  }
  str= args[0]->val_str(&tmp);
  if (args[0]->null_value || args[1]->null_value || num > UINT_MAX16)
    goto null;
  col.length= str->length();
  /* We do not change the string, so could do this trick */
  col.str= (char *)str->ptr();
  rc= ((name == NULL) ?
       mariadb_dyncol_exists_num(&col, (uint) num) :
       mariadb_dyncol_exists_named(&col, name));
  if (rc < 0)
  {
    dynamic_column_error_message(rc);
    goto null;
  }
  null_value= FALSE;
  return rc == ER_DYNCOL_YES;

null:
  null_value= TRUE;
  return 0;
}


Item_bool_rowready_func2 *Eq_creator::create(THD *thd, Item *a, Item *b) const
{
  return new(thd->mem_root) Item_func_eq(thd, a, b);
}


Item_bool_rowready_func2* Eq_creator::create_swap(THD *thd, Item *a, Item *b) const
{
  return new(thd->mem_root) Item_func_eq(thd, b, a);
}


Item_bool_rowready_func2* Ne_creator::create(THD *thd, Item *a, Item *b) const
{
  return new(thd->mem_root) Item_func_ne(thd, a, b);
}


Item_bool_rowready_func2* Ne_creator::create_swap(THD *thd, Item *a, Item *b) const
{
  return new(thd->mem_root) Item_func_ne(thd, b, a);
}


Item_bool_rowready_func2* Gt_creator::create(THD *thd, Item *a, Item *b) const
{
  return new(thd->mem_root) Item_func_gt(thd, a, b);
}


Item_bool_rowready_func2* Gt_creator::create_swap(THD *thd, Item *a, Item *b) const
{
  return new(thd->mem_root) Item_func_lt(thd, b, a);
}


Item_bool_rowready_func2* Lt_creator::create(THD *thd, Item *a, Item *b) const
{
  return new(thd->mem_root) Item_func_lt(thd, a, b);
}


Item_bool_rowready_func2* Lt_creator::create_swap(THD *thd, Item *a, Item *b) const
{
  return new(thd->mem_root) Item_func_gt(thd, b, a);
}


Item_bool_rowready_func2* Ge_creator::create(THD *thd, Item *a, Item *b) const
{
  return new(thd->mem_root) Item_func_ge(thd, a, b);
}


Item_bool_rowready_func2* Ge_creator::create_swap(THD *thd, Item *a, Item *b) const
{
  return new(thd->mem_root) Item_func_le(thd, b, a);
}


Item_bool_rowready_func2* Le_creator::create(THD *thd, Item *a, Item *b) const
{
  return new(thd->mem_root) Item_func_le(thd, a, b);
}


Item_bool_rowready_func2* Le_creator::create_swap(THD *thd, Item *a, Item *b) const
{
  return new(thd->mem_root) Item_func_ge(thd, b, a);
}<|MERGE_RESOLUTION|>--- conflicted
+++ resolved
@@ -543,10 +543,7 @@
       generated item, like in natural join
     */
     if (owner->agg_arg_charsets_for_comparison(&m_compare_collation, a, b))
-<<<<<<< HEAD
       return true;
-=======
-      return 1;
 
     if ((*a)->type() == Item::FUNC_ITEM &&
         ((Item_func *) (*a))->functype() == Item_func::JSON_EXTRACT_FUNC)
@@ -561,23 +558,6 @@
       func= is_owner_equal_func() ? &Arg_comparator::compare_e_json_str:
                                     &Arg_comparator::compare_str_json;
       return 0;
-    }
-  }
->>>>>>> 79d28533
-
-    if ((*a)->type() == Item::FUNC_ITEM &&
-        ((Item_func *) (*a))->functype() == Item_func::JSON_EXTRACT_FUNC)
-    {
-      func= is_owner_equal_func() ? &Arg_comparator::compare_e_json_str:
-                                    &Arg_comparator::compare_json_str;
-      return false;
-    }
-    else if ((*b)->type() == Item::FUNC_ITEM &&
-             ((Item_func *) (*b))->functype() == Item_func::JSON_EXTRACT_FUNC)
-    {
-      func= is_owner_equal_func() ? &Arg_comparator::compare_e_json_str:
-                                    &Arg_comparator::compare_str_json;
-      return false;
     }
   }
 
@@ -670,8 +650,6 @@
   return false;
 }
 
-<<<<<<< HEAD
-
 bool Arg_comparator::set_cmp_func_decimal()
 {
   THD *thd= current_thd;
@@ -680,11 +658,6 @@
   a= cache_converted_constant(thd, a, &a_cache, compare_type_handler());
   b= cache_converted_constant(thd, b, &b_cache, compare_type_handler());
   return false;
-=======
-  a= cache_converted_constant(thd, a, &a_cache, m_compare_type);
-  b= cache_converted_constant(thd, b, &b_cache, m_compare_type);
-  return set_compare_func(owner_arg, m_compare_type);
->>>>>>> 79d28533
 }
 
 

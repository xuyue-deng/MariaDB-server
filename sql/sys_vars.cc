/* Copyright (c) 2002, 2015, Oracle and/or its affiliates.
   Copyright (c) 2012, 2022, MariaDB Corporation.

   This program is free software; you can redistribute it and/or modify
   it under the terms of the GNU General Public License as published by
   the Free Software Foundation; version 2 of the License.

   This program is distributed in the hope that it will be useful,
   but WITHOUT ANY WARRANTY; without even the implied warranty of
   MERCHANTABILITY or FITNESS FOR A PARTICULAR PURPOSE.  See the
   GNU General Public License for more details.

   You should have received a copy of the GNU General Public License
   along with this program; if not, write to the Free Software
   Foundation, Inc., 51 Franklin St, Fifth Floor, Boston, MA 02110-1335  USA */

/**
  @file
  Definitions of all server's session or global variables.

  How to add new variables:

  1. copy one of the existing variables, and edit the declaration.
  2. if you need special behavior on assignment or additional checks
     use ON_CHECK and ON_UPDATE callbacks.
  3. *Don't* add new Sys_var classes or uncle Occam will come
     with his razor to haunt you at nights

  Note - all storage engine variables (for example myisam_whatever)
  should go into the corresponding storage engine sources
  (for example in storage/myisam/ha_myisam.cc) !
*/

#include "sql_plugin.h"
#include "sql_priv.h"
#include "sql_class.h"                          // set_var.h: THD
#include "sys_vars.inl"
#include "my_sys.h"

#include "events.h"
#include "slave.h"
#include "rpl_mi.h"
#include "rpl_filter.h"
#include "transaction.h"
#include "mysqld.h"
#include "lock.h"
#include "sql_time.h"                       // known_date_time_formats
#include "sql_acl.h" // mysql_user_table_is_in_short_password_format
#include "derror.h"  // read_texts
#include "sql_base.h"                           // close_cached_tables
#include "hostname.h"                           // host_cache_size
#include <myisam.h>
#include "debug_sync.h"                         // DEBUG_SYNC
#include "sql_show.h"
#include "opt_trace_context.h"
#include "log_event.h"
#include "optimizer_defaults.h"

#ifdef WITH_PERFSCHEMA_STORAGE_ENGINE
#include "../storage/perfschema/pfs_server.h"
#endif /* WITH_PERFSCHEMA_STORAGE_ENGINE */
#include "threadpool.h"
#include "sql_repl.h"
#include "opt_range.h"
#include "rpl_parallel.h"
#include "semisync_master.h"
#include "semisync_slave.h"
#include <ssl_compat.h>
#ifdef WITH_WSREP
#include "wsrep_mysqld.h"
#endif

#define PCRE2_STATIC 1             /* Important on Windows */
#include "pcre2.h"                 /* pcre2 header file */

/*
  The rule for this file: everything should be 'static'. When a sys_var
  variable or a function from this file is - in very rare cases - needed
  elsewhere it should be explicitly declared 'export' here to show that it's
  not a mistakenly forgotten 'static' keyword.
*/
#define export /* not static */

#ifdef WITH_PERFSCHEMA_STORAGE_ENGINE

static Sys_var_mybool Sys_pfs_enabled(
       "performance_schema", "Enable the performance schema",
       PARSED_EARLY READ_ONLY GLOBAL_VAR(pfs_param.m_enabled),
       CMD_LINE(OPT_ARG), DEFAULT(FALSE));

static Sys_var_long Sys_pfs_events_waits_history_long_size(
       "performance_schema_events_waits_history_long_size",
       "Number of rows in EVENTS_WAITS_HISTORY_LONG."
       " Use 0 to disable, -1 for automated sizing",
       PARSED_EARLY READ_ONLY GLOBAL_VAR(pfs_param.m_events_waits_history_long_sizing),
       CMD_LINE(REQUIRED_ARG), VALID_RANGE(-1, 1024*1024),
       DEFAULT(PFS_AUTOSCALE_VALUE), BLOCK_SIZE(1));

static Sys_var_long Sys_pfs_events_waits_history_size(
       "performance_schema_events_waits_history_size",
       "Number of rows per thread in EVENTS_WAITS_HISTORY."
       " Use 0 to disable, -1 for automated sizing",
       PARSED_EARLY READ_ONLY GLOBAL_VAR(pfs_param.m_events_waits_history_sizing),
       CMD_LINE(REQUIRED_ARG), VALID_RANGE(-1, 1024),
       DEFAULT(PFS_AUTOSCALE_VALUE), BLOCK_SIZE(1));

static Sys_var_ulong Sys_pfs_max_cond_classes(
       "performance_schema_max_cond_classes",
       "Maximum number of condition instruments",
       PARSED_EARLY READ_ONLY GLOBAL_VAR(pfs_param.m_cond_class_sizing),
       CMD_LINE(REQUIRED_ARG), VALID_RANGE(0, 256),
       DEFAULT(PFS_MAX_COND_CLASS), BLOCK_SIZE(1));

static Sys_var_long Sys_pfs_max_cond_instances(
       "performance_schema_max_cond_instances",
       "Maximum number of instrumented condition objects."
       " Use 0 to disable, -1 for automated sizing",
       PARSED_EARLY READ_ONLY GLOBAL_VAR(pfs_param.m_cond_sizing),
       CMD_LINE(REQUIRED_ARG), VALID_RANGE(-1, 1024*1024),
       DEFAULT(PFS_AUTOSCALE_VALUE), BLOCK_SIZE(1));

static Sys_var_long Sys_pfs_max_program_instances(
       "performance_schema_max_program_instances",
       "Maximum number of instrumented programs."
       " Use 0 to disable, -1 for automated scaling",
       PARSED_EARLY READ_ONLY GLOBAL_VAR(pfs_param.m_program_sizing),
       CMD_LINE(REQUIRED_ARG), VALID_RANGE(-1, 1024*1024),
       DEFAULT(PFS_AUTOSCALE_VALUE), BLOCK_SIZE(1));

static Sys_var_long Sys_pfs_max_prepared_stmt_instances(
       "performance_schema_max_prepared_statements_instances",
       "Maximum number of instrumented prepared statements."
       " Use 0 to disable, -1 for automated scaling",
       PARSED_EARLY READ_ONLY GLOBAL_VAR(pfs_param.m_prepared_stmt_sizing),
       CMD_LINE(REQUIRED_ARG), VALID_RANGE(-1, 1024*1024),
       DEFAULT(PFS_AUTOSCALE_VALUE), BLOCK_SIZE(1));

static Sys_var_ulong Sys_pfs_max_file_classes(
       "performance_schema_max_file_classes",
       "Maximum number of file instruments",
       PARSED_EARLY READ_ONLY GLOBAL_VAR(pfs_param.m_file_class_sizing),
       CMD_LINE(REQUIRED_ARG), VALID_RANGE(0, 256),
       DEFAULT(PFS_MAX_FILE_CLASS), BLOCK_SIZE(1));

static Sys_var_ulong Sys_pfs_max_file_handles(
       "performance_schema_max_file_handles",
       "Maximum number of opened instrumented files",
       PARSED_EARLY READ_ONLY GLOBAL_VAR(pfs_param.m_file_handle_sizing),
       CMD_LINE(REQUIRED_ARG), VALID_RANGE(0, 1024*1024),
       DEFAULT(PFS_MAX_FILE_HANDLE), BLOCK_SIZE(1));

static Sys_var_long Sys_pfs_max_file_instances(
       "performance_schema_max_file_instances",
       "Maximum number of instrumented files."
       " Use 0 to disable, -1 for automated sizing",
       PARSED_EARLY READ_ONLY GLOBAL_VAR(pfs_param.m_file_sizing),
       CMD_LINE(REQUIRED_ARG), VALID_RANGE(-1, 1024*1024),
       DEFAULT(PFS_AUTOSCALE_VALUE), BLOCK_SIZE(1));

static Sys_var_long Sys_pfs_max_sockets(
       "performance_schema_max_socket_instances",
       "Maximum number of opened instrumented sockets."
       " Use 0 to disable, -1 for automated sizing",
       PARSED_EARLY READ_ONLY GLOBAL_VAR(pfs_param.m_socket_sizing),
       CMD_LINE(REQUIRED_ARG), VALID_RANGE(-1, 1024*1024),
       DEFAULT(PFS_AUTOSCALE_VALUE), BLOCK_SIZE(1));

static Sys_var_ulong Sys_pfs_max_socket_classes(
       "performance_schema_max_socket_classes",
       "Maximum number of socket instruments",
       PARSED_EARLY READ_ONLY GLOBAL_VAR(pfs_param.m_socket_class_sizing),
       CMD_LINE(REQUIRED_ARG), VALID_RANGE(0, 256),
       DEFAULT(PFS_MAX_SOCKET_CLASS), BLOCK_SIZE(1));

static Sys_var_ulong Sys_pfs_max_mutex_classes(
       "performance_schema_max_mutex_classes",
       "Maximum number of mutex instruments",
       PARSED_EARLY READ_ONLY GLOBAL_VAR(pfs_param.m_mutex_class_sizing),
       CMD_LINE(REQUIRED_ARG), VALID_RANGE(0, 256),
       DEFAULT(PFS_MAX_MUTEX_CLASS), BLOCK_SIZE(1));

static Sys_var_long Sys_pfs_max_mutex_instances(
       "performance_schema_max_mutex_instances",
       "Maximum number of instrumented MUTEX objects."
       " Use 0 to disable, -1 for automated sizing",
       PARSED_EARLY READ_ONLY GLOBAL_VAR(pfs_param.m_mutex_sizing),
       CMD_LINE(REQUIRED_ARG), VALID_RANGE(-1, 100*1024*1024),
       DEFAULT(PFS_AUTOSCALE_VALUE), BLOCK_SIZE(1));

static Sys_var_ulong Sys_pfs_max_rwlock_classes(
       "performance_schema_max_rwlock_classes",
       "Maximum number of rwlock instruments",
       PARSED_EARLY READ_ONLY GLOBAL_VAR(pfs_param.m_rwlock_class_sizing),
       CMD_LINE(REQUIRED_ARG), VALID_RANGE(0, 256),
       DEFAULT(PFS_MAX_RWLOCK_CLASS), BLOCK_SIZE(1));

static Sys_var_long Sys_pfs_max_rwlock_instances(
       "performance_schema_max_rwlock_instances",
       "Maximum number of instrumented RWLOCK objects."
       " Use 0 to disable, -1 for automated sizing",
       PARSED_EARLY READ_ONLY GLOBAL_VAR(pfs_param.m_rwlock_sizing),
       CMD_LINE(REQUIRED_ARG), VALID_RANGE(-1, 100*1024*1024),
       DEFAULT(PFS_AUTOSCALE_VALUE), BLOCK_SIZE(1));

static Sys_var_long Sys_pfs_max_table_handles(
       "performance_schema_max_table_handles",
       "Maximum number of opened instrumented tables."
       " Use 0 to disable, -1 for automated sizing",
       PARSED_EARLY READ_ONLY GLOBAL_VAR(pfs_param.m_table_sizing),
       CMD_LINE(REQUIRED_ARG), VALID_RANGE(-1, 1024*1024),
       DEFAULT(PFS_AUTOSCALE_VALUE), BLOCK_SIZE(1));

static Sys_var_long Sys_pfs_max_table_instances(
       "performance_schema_max_table_instances",
       "Maximum number of instrumented tables."
       " Use 0 to disable, -1 for automated sizing",
       PARSED_EARLY READ_ONLY GLOBAL_VAR(pfs_param.m_table_share_sizing),
       CMD_LINE(REQUIRED_ARG), VALID_RANGE(-1, 1024*1024),
       DEFAULT(PFS_AUTOSCALE_VALUE), BLOCK_SIZE(1));

static Sys_var_long Sys_pfs_max_table_lock_stat(
       "performance_schema_max_table_lock_stat",
       "Maximum number of lock statistics for instrumented tables."
         " Use 0 to disable, -1 for automated scaling",
       PARSED_EARLY READ_ONLY GLOBAL_VAR(pfs_param.m_table_lock_stat_sizing),
       CMD_LINE(REQUIRED_ARG), VALID_RANGE(-1, 1024*1024),
       DEFAULT(PFS_AUTOSCALE_VALUE), BLOCK_SIZE(1));

static Sys_var_long Sys_pfs_max_index_stat(
       "performance_schema_max_index_stat",
       "Maximum number of index statistics for instrumented tables."
         " Use 0 to disable, -1 for automated scaling",
       PARSED_EARLY READ_ONLY GLOBAL_VAR(pfs_param.m_index_stat_sizing),
       CMD_LINE(REQUIRED_ARG), VALID_RANGE(-1, 1024*1024),
       DEFAULT(PFS_AUTOSCALE_VALUE), BLOCK_SIZE(1));

static Sys_var_ulong Sys_pfs_max_thread_classes(
       "performance_schema_max_thread_classes",
       "Maximum number of thread instruments",
       PARSED_EARLY READ_ONLY GLOBAL_VAR(pfs_param.m_thread_class_sizing),
       CMD_LINE(REQUIRED_ARG), VALID_RANGE(0, 256),
       DEFAULT(PFS_MAX_THREAD_CLASS), BLOCK_SIZE(1));

static Sys_var_long Sys_pfs_max_thread_instances(
       "performance_schema_max_thread_instances",
       "Maximum number of instrumented threads."
       " Use 0 to disable, -1 for automated sizing",
       PARSED_EARLY READ_ONLY GLOBAL_VAR(pfs_param.m_thread_sizing),
       CMD_LINE(REQUIRED_ARG), VALID_RANGE(-1, 1024*1024),
       DEFAULT(PFS_AUTOSCALE_VALUE), BLOCK_SIZE(1));

static Sys_var_long Sys_pfs_setup_actors_size(
       "performance_schema_setup_actors_size",
       "Maximum number of rows in SETUP_ACTORS",
       PARSED_EARLY READ_ONLY GLOBAL_VAR(pfs_param.m_setup_actor_sizing),
       CMD_LINE(REQUIRED_ARG), VALID_RANGE(-1, 1024),
       DEFAULT(PFS_AUTOSCALE_VALUE), BLOCK_SIZE(1));

static Sys_var_long Sys_pfs_setup_objects_size(
       "performance_schema_setup_objects_size",
       "Maximum number of rows in SETUP_OBJECTS",
       PARSED_EARLY READ_ONLY GLOBAL_VAR(pfs_param.m_setup_object_sizing),
       CMD_LINE(REQUIRED_ARG), VALID_RANGE(-1, 1024*1024),
       DEFAULT(PFS_AUTOSCALE_VALUE), BLOCK_SIZE(1));

static Sys_var_long Sys_pfs_accounts_size(
       "performance_schema_accounts_size",
       "Maximum number of instrumented user@host accounts."
       " Use 0 to disable, -1 for automated sizing",
       PARSED_EARLY READ_ONLY GLOBAL_VAR(pfs_param.m_account_sizing),
       CMD_LINE(REQUIRED_ARG), VALID_RANGE(-1, 1024*1024),
       DEFAULT(PFS_AUTOSCALE_VALUE), BLOCK_SIZE(1));

static Sys_var_long Sys_pfs_hosts_size(
       "performance_schema_hosts_size",
       "Maximum number of instrumented hosts."
       " Use 0 to disable, -1 for automated sizing",
       PARSED_EARLY READ_ONLY GLOBAL_VAR(pfs_param.m_host_sizing),
       CMD_LINE(REQUIRED_ARG), VALID_RANGE(-1, 1024*1024),
       DEFAULT(PFS_AUTOSCALE_VALUE), BLOCK_SIZE(1));

static Sys_var_long Sys_pfs_users_size(
       "performance_schema_users_size",
       "Maximum number of instrumented users."
       " Use 0 to disable, -1 for automated sizing",
       PARSED_EARLY READ_ONLY GLOBAL_VAR(pfs_param.m_user_sizing),
       CMD_LINE(REQUIRED_ARG), VALID_RANGE(-1, 1024*1024),
       DEFAULT(PFS_AUTOSCALE_VALUE), BLOCK_SIZE(1));

static Sys_var_ulong Sys_pfs_max_stage_classes(
       "performance_schema_max_stage_classes",
       "Maximum number of stage instruments",
       PARSED_EARLY READ_ONLY GLOBAL_VAR(pfs_param.m_stage_class_sizing),
       CMD_LINE(REQUIRED_ARG), VALID_RANGE(0, 256),
       DEFAULT(PFS_MAX_STAGE_CLASS), BLOCK_SIZE(1));

static Sys_var_long Sys_pfs_events_stages_history_long_size(
       "performance_schema_events_stages_history_long_size",
       "Number of rows in EVENTS_STAGES_HISTORY_LONG."
       " Use 0 to disable, -1 for automated sizing",
       PARSED_EARLY READ_ONLY GLOBAL_VAR(pfs_param.m_events_stages_history_long_sizing),
       CMD_LINE(REQUIRED_ARG), VALID_RANGE(-1, 1024*1024),
       DEFAULT(PFS_AUTOSCALE_VALUE), BLOCK_SIZE(1));

static Sys_var_long Sys_pfs_events_stages_history_size(
       "performance_schema_events_stages_history_size",
       "Number of rows per thread in EVENTS_STAGES_HISTORY."
       " Use 0 to disable, -1 for automated sizing",
       PARSED_EARLY READ_ONLY GLOBAL_VAR(pfs_param.m_events_stages_history_sizing),
       CMD_LINE(REQUIRED_ARG), VALID_RANGE(-1, 1024),
       DEFAULT(PFS_AUTOSCALE_VALUE), BLOCK_SIZE(1));

/**
  Variable performance_schema_max_statement_classes.
  The default number of statement classes is the sum of:
  - SQLCOM_END for all regular "statement/sql/...",
  - SP_PSI_STATEMENT_INFO_COUNT for "statement/sp/...".
  - (COM_END - mariadb gap) for all regular "statement/com/...",
  - 1 for "statement/com/new_packet", for unknown enum_server_command
  - 1 for "statement/com/Error", for invalid enum_server_command
  - 1 for "statement/sql/error", for invalid enum_sql_command
  - 1 for "statement/rpl/relay_log", for replicated statements.
  - 1 for "statement/scheduler/event", for scheduled events.
*/
static Sys_var_ulong Sys_pfs_max_statement_classes(
       "performance_schema_max_statement_classes",
       "Maximum number of statement instruments",
       PARSED_EARLY READ_ONLY GLOBAL_VAR(pfs_param.m_statement_class_sizing),
       CMD_LINE(REQUIRED_ARG), VALID_RANGE(0, 256),
       DEFAULT((ulong) SQLCOM_END + SP_PSI_STATEMENT_INFO_COUNT +
               (ulong) (COM_END -(COM_MDB_GAP_END - COM_MDB_GAP_BEG + 1)) + 5),
       BLOCK_SIZE(1));

static Sys_var_long Sys_pfs_events_statements_history_long_size(
       "performance_schema_events_statements_history_long_size",
       "Number of rows in EVENTS_STATEMENTS_HISTORY_LONG."
       " Use 0 to disable, -1 for automated sizing",
       PARSED_EARLY READ_ONLY GLOBAL_VAR(pfs_param.m_events_statements_history_long_sizing),
       CMD_LINE(REQUIRED_ARG), VALID_RANGE(-1, 1024*1024),
       DEFAULT(PFS_AUTOSCALE_VALUE), BLOCK_SIZE(1));

static Sys_var_long Sys_pfs_events_statements_history_size(
       "performance_schema_events_statements_history_size",
       "Number of rows per thread in EVENTS_STATEMENTS_HISTORY."
       " Use 0 to disable, -1 for automated sizing",
       PARSED_EARLY READ_ONLY GLOBAL_VAR(pfs_param.m_events_statements_history_sizing),
       CMD_LINE(REQUIRED_ARG), VALID_RANGE(-1, 1024),
       DEFAULT(PFS_AUTOSCALE_VALUE), BLOCK_SIZE(1));

static Sys_var_ulong Sys_pfs_statement_stack_size(
       "performance_schema_max_statement_stack",
       "Number of rows per thread in EVENTS_STATEMENTS_CURRENT",
       PARSED_EARLY READ_ONLY GLOBAL_VAR(pfs_param.m_statement_stack_sizing),
       CMD_LINE(REQUIRED_ARG), VALID_RANGE(1, 256),
       DEFAULT(PFS_STATEMENTS_STACK_SIZE), BLOCK_SIZE(1));

static Sys_var_ulong Sys_pfs_max_memory_classes(
       "performance_schema_max_memory_classes",
       "Maximum number of memory pool instruments",
       PARSED_EARLY READ_ONLY GLOBAL_VAR(pfs_param.m_memory_class_sizing),
       CMD_LINE(REQUIRED_ARG), VALID_RANGE(0, 1024),
       DEFAULT(PFS_MAX_MEMORY_CLASS), BLOCK_SIZE(1));

static Sys_var_long Sys_pfs_digest_size(
       "performance_schema_digests_size",
       "Size of the statement digest."
       " Use 0 to disable, -1 for automated sizing",
       PARSED_EARLY READ_ONLY GLOBAL_VAR(pfs_param.m_digest_sizing),
       CMD_LINE(REQUIRED_ARG), VALID_RANGE(-1, 1024*1024),
       DEFAULT(PFS_AUTOSCALE_VALUE), BLOCK_SIZE(1));

static Sys_var_long Sys_pfs_events_transactions_history_long_size(
       "performance_schema_events_transactions_history_long_size",
       "Number of rows in EVENTS_TRANSACTIONS_HISTORY_LONG."
       " Use 0 to disable, -1 for automated sizing",
       PARSED_EARLY READ_ONLY GLOBAL_VAR(pfs_param.m_events_transactions_history_long_sizing),
       CMD_LINE(REQUIRED_ARG), VALID_RANGE(-1, 1024*1024),
       DEFAULT(PFS_AUTOSIZE_VALUE), BLOCK_SIZE(1));

static Sys_var_long Sys_pfs_events_transactions_history_size(
       "performance_schema_events_transactions_history_size",
       "Number of rows per thread in EVENTS_TRANSACTIONS_HISTORY."
       " Use 0 to disable, -1 for automated sizing",
       PARSED_EARLY READ_ONLY GLOBAL_VAR(pfs_param.m_events_transactions_history_sizing),
       CMD_LINE(REQUIRED_ARG), VALID_RANGE(-1, 1024),
       DEFAULT(PFS_AUTOSIZE_VALUE), BLOCK_SIZE(1));

static Sys_var_long Sys_pfs_max_digest_length(
       "performance_schema_max_digest_length",
       "Maximum length considered for digest text, when stored in"
       " performance_schema tables",
       PARSED_EARLY READ_ONLY GLOBAL_VAR(pfs_param.m_max_digest_length),
       CMD_LINE(REQUIRED_ARG), VALID_RANGE(0, 1024 * 1024),
       DEFAULT(1024), BLOCK_SIZE(1));

static Sys_var_long Sys_pfs_connect_attrs_size(
       "performance_schema_session_connect_attrs_size",
       "Size of session attribute string buffer per thread."
       " Use 0 to disable, -1 for automated sizing",
       PARSED_EARLY READ_ONLY
       GLOBAL_VAR(pfs_param.m_session_connect_attrs_sizing),
       CMD_LINE(REQUIRED_ARG), VALID_RANGE(-1, 1024 * 1024),
       DEFAULT(PFS_AUTOSCALE_VALUE), BLOCK_SIZE(1));

static Sys_var_long Sys_pfs_max_metadata_locks(
       "performance_schema_max_metadata_locks",
       "Maximum number of metadata locks."
       " Use 0 to disable, -1 for automated scaling",
       PARSED_EARLY READ_ONLY GLOBAL_VAR(pfs_param.m_metadata_lock_sizing),
       CMD_LINE(REQUIRED_ARG), VALID_RANGE(-1, 100*1024*1024),
       DEFAULT(PFS_AUTOSCALE_VALUE), BLOCK_SIZE(1));

static Sys_var_long Sys_pfs_max_sql_text_length(
       "performance_schema_max_sql_text_length",
       "Maximum length of displayed sql text",
       PARSED_EARLY READ_ONLY GLOBAL_VAR(pfs_param.m_max_sql_text_length),
       CMD_LINE(REQUIRED_ARG), VALID_RANGE(0, 1024 * 1024),
       DEFAULT(1024), BLOCK_SIZE(1));

#endif /* WITH_PERFSCHEMA_STORAGE_ENGINE */

#ifdef WITH_WSREP

/*
  We need to keep the original values set by the user, as they will
  be lost if wsrep_auto_increment_control set to 'ON':
*/
static bool update_auto_increment_increment (sys_var *self, THD *thd, enum_var_type type)
{
  if (type == OPT_GLOBAL)
    global_system_variables.saved_auto_increment_increment=
      global_system_variables.auto_increment_increment;
  else
    thd->variables.saved_auto_increment_increment=
      thd->variables.auto_increment_increment;
  return false;
}

#endif /* WITH_WSREP */


static Sys_var_charset_collation_map Sys_character_set_collations(
       "character_set_collations",
       "Overrides for character set default collations",
       SESSION_VAR(character_set_collations),
       NO_CMD_LINE, NOT_IN_BINLOG);


static Sys_var_double Sys_analyze_sample_percentage(
       "analyze_sample_percentage",
       "Percentage of rows from the table ANALYZE TABLE will sample "
       "to collect table statistics. Set to 0 to let MariaDB decide "
       "what percentage of rows to sample",
       SESSION_VAR(sample_percentage),
       CMD_LINE(REQUIRED_ARG), VALID_RANGE(0, 100),
       DEFAULT(100));

static Sys_var_ulong Sys_auto_increment_increment(
       "auto_increment_increment",
       "Auto-increment columns are incremented by this",
       SESSION_VAR(auto_increment_increment),
       CMD_LINE(OPT_ARG),
       VALID_RANGE(1, 65535), DEFAULT(1), BLOCK_SIZE(1),
#ifdef WITH_WSREP
       NO_MUTEX_GUARD, IN_BINLOG, ON_CHECK(0),
       ON_UPDATE(update_auto_increment_increment));
#else
       NO_MUTEX_GUARD, IN_BINLOG);
#endif /* WITH_WSREP */

#ifdef WITH_WSREP

/*
  We need to keep the original values set by the user, as they will
  be lost if wsrep_auto_increment_control set to 'ON':
*/
static bool update_auto_increment_offset (sys_var *self, THD *thd, enum_var_type type)
{
  if (type == OPT_GLOBAL)
    global_system_variables.saved_auto_increment_offset=
      global_system_variables.auto_increment_offset;
  else
    thd->variables.saved_auto_increment_offset=
      thd->variables.auto_increment_offset;
  return false;
}

#endif /* WITH_WSREP */

static Sys_var_ulong Sys_auto_increment_offset(
       "auto_increment_offset",
       "Offset added to Auto-increment columns. Used when "
       "auto-increment-increment != 1",
       SESSION_VAR(auto_increment_offset),
       CMD_LINE(OPT_ARG),
       VALID_RANGE(1, 65535), DEFAULT(1), BLOCK_SIZE(1),
#ifdef WITH_WSREP
       NO_MUTEX_GUARD, IN_BINLOG, ON_CHECK(0),
       ON_UPDATE(update_auto_increment_offset));
#else
       NO_MUTEX_GUARD, IN_BINLOG);
#endif /* WITH_WSREP */

static Sys_var_mybool Sys_automatic_sp_privileges(
       "automatic_sp_privileges",
       "Creating and dropping stored procedures alters ACLs",
       GLOBAL_VAR(sp_automatic_privileges),
       CMD_LINE(OPT_ARG), DEFAULT(TRUE));

static Sys_var_ulong Sys_back_log(
       "back_log", "The number of outstanding connection requests "
       "MariaDB can have. This comes into play when the main MariaDB thread "
       "gets many connection requests in a very short time",
       AUTO_SET READ_ONLY GLOBAL_VAR(back_log), CMD_LINE(REQUIRED_ARG),
       VALID_RANGE(0, 65535), DEFAULT(150), BLOCK_SIZE(1));

static Sys_var_charptr_fscs Sys_basedir(
       "basedir", "Path to installation directory. All paths are "
       "usually resolved relative to this",
       READ_ONLY GLOBAL_VAR(mysql_home_ptr), CMD_LINE(REQUIRED_ARG, 'b'),
       DEFAULT(0));

static Sys_var_charptr_fscs Sys_my_bind_addr(
       "bind_address", "IP address to bind to. Several addresses may be "
       "specified, separated by a comma (,)",
       READ_ONLY GLOBAL_VAR(my_bind_addr_str), CMD_LINE(REQUIRED_ARG),
       DEFAULT(0));

static Sys_var_vers_asof Sys_vers_asof_timestamp(
       "system_versioning_asof", "Default value for the FOR SYSTEM_TIME AS OF clause",
       SESSION_VAR(vers_asof_timestamp.type), NO_CMD_LINE,
       DEFAULT(SYSTEM_TIME_UNSPECIFIED));

static const char *vers_alter_history_keywords[]= {"ERROR", "KEEP", NullS};
static Sys_var_enum Sys_vers_alter_history(
       "system_versioning_alter_history", "Versioning ALTER TABLE mode. "
       "ERROR: Fail ALTER with error; " /* TODO: fail only when history non-empty */
       "KEEP: Keep historical system rows and subject them to ALTER",
       SESSION_VAR(vers_alter_history), CMD_LINE(REQUIRED_ARG),
       vers_alter_history_keywords, DEFAULT(VERS_ALTER_HISTORY_ERROR));

static Sys_var_on_access_global<Sys_var_ulonglong,
                                PRIV_SET_SYSTEM_GLOBAL_VAR_BINLOG_CACHE_SIZE>
Sys_binlog_cache_size(
       "binlog_cache_size", "The size of the transactional cache for "
       "updates to transactional engines for the binary log. "
       "If you often use transactions containing many statements, "
       "you can increase this to get more performance",
       GLOBAL_VAR(binlog_cache_size),
       CMD_LINE(REQUIRED_ARG),
       VALID_RANGE(IO_SIZE, SIZE_T_MAX), DEFAULT(32768), BLOCK_SIZE(IO_SIZE));

static Sys_var_on_access_global<Sys_var_ulonglong,
                                PRIV_SET_SYSTEM_GLOBAL_VAR_BINLOG_FILE_CACHE_SIZE>
Sys_binlog_file_cache_size(
       "binlog_file_cache_size", 
       "The size of file cache for the binary log", 
       GLOBAL_VAR(binlog_file_cache_size),
       CMD_LINE(REQUIRED_ARG),
       VALID_RANGE(IO_SIZE*2, SIZE_T_MAX), DEFAULT(IO_SIZE*4), BLOCK_SIZE(IO_SIZE));

static Sys_var_on_access_global<Sys_var_ulonglong,
                             PRIV_SET_SYSTEM_GLOBAL_VAR_BINLOG_STMT_CACHE_SIZE>
Sys_binlog_stmt_cache_size(
       "binlog_stmt_cache_size", "The size of the statement cache for "
       "updates to non-transactional engines for the binary log. "
       "If you often use statements updating a great number of rows, "
       "you can increase this to get more performance",
       GLOBAL_VAR(binlog_stmt_cache_size),
       CMD_LINE(REQUIRED_ARG),
       VALID_RANGE(IO_SIZE, SIZE_T_MAX), DEFAULT(32768), BLOCK_SIZE(IO_SIZE));

/*
  Some variables like @sql_log_bin and @binlog_format change how/if binlogging
  is done. We must not change them inside a running transaction or statement,
  otherwise the event group eventually written to the binlog may become
  incomplete or otherwise garbled.

  This function does the appropriate check.

  It returns true if an error is caused by incorrect usage, false if ok.
*/
static bool
error_if_in_trans_or_substatement(THD *thd, int in_substatement_error,
                                  int in_transaction_error)
{
  if (unlikely(thd->in_sub_stmt))
  {
    my_error(in_substatement_error, MYF(0));
    return true;
  }

  if (unlikely(thd->in_active_multi_stmt_transaction()))
  {
    my_error(in_transaction_error, MYF(0));
    return true;
  }

  return false;
}

bool check_has_super(sys_var *self, THD *thd, set_var *var)
{
  DBUG_ASSERT(self->scope() != sys_var::GLOBAL);// don't abuse check_has_super()
#ifndef NO_EMBEDDED_ACCESS_CHECKS
  if (!(thd->security_ctx->master_access &
        PRIV_SET_RESTRICTED_SESSION_SYSTEM_VARIABLE))
  {
    my_error(ER_SPECIFIC_ACCESS_DENIED_ERROR, MYF(0), "SUPER");
    return true;
  }
#endif
  return false;
}

static Sys_var_bit Sys_core_file("core_file", "Write core on crashes",
          READ_ONLY GLOBAL_VAR(test_flags), CMD_LINE(OPT_ARG),
          TEST_CORE_ON_SIGNAL, DEFAULT(IF_WIN(TRUE,FALSE)));

static bool binlog_format_check(sys_var *self, THD *thd, set_var *var)
{
  /*
    MariaDB Galera does not support STATEMENT or MIXED binlog format currently.
  */
  if ((WSREP(thd) || opt_support_flashback) &&
      var->save_result.ulonglong_value != BINLOG_FORMAT_ROW)
  {
    // Push a warning to the error log.
    push_warning_printf(thd, Sql_condition::WARN_LEVEL_WARN, ER_UNKNOWN_ERROR,
                        "MariaDB Galera and flashback do not support binlog format: %s",
                        binlog_format_names[var->save_result.ulonglong_value]);
    /*
      We allow setting up binlog_format other then ROW for session scope when
      wsrep/flasback is enabled.This is done because of 2 reasons
      1. User might want to run pt-table-checksum.
      2. SuperUser knows what is doing :-)

      For refrence:- MDEV-7322
    */
    if (var->type == OPT_GLOBAL)
    {
      if (WSREP(thd))
        WSREP_ERROR("MariaDB Galera does not support binlog format: %s",
                    binlog_format_names[var->save_result.ulonglong_value]);
      else
        my_error(ER_FLASHBACK_NOT_SUPPORTED,MYF(0),"binlog_format",
                 binlog_format_names[var->save_result.ulonglong_value]);
      return true;
    }
  }

  if (var->type == OPT_GLOBAL)
    return false;

  /*
     If RBR and open temporary tables, their CREATE TABLE may not be in the
     binlog, so we can't toggle to SBR in this connection.

     If binlog_format=MIXED, there are open temporary tables, and an unsafe
     statement is executed, then subsequent statements are logged in row
     format and hence changes to temporary tables may be lost. So we forbid
     switching @@SESSION.binlog_format from MIXED to STATEMENT when there are
     open temp tables and we are logging in row format.
  */
  if (thd->has_thd_temporary_tables() &&
      var->type == OPT_SESSION &&
      var->save_result.ulonglong_value == BINLOG_FORMAT_STMT &&
      ((thd->variables.binlog_format == BINLOG_FORMAT_MIXED &&
        thd->is_current_stmt_binlog_format_row()) ||
       thd->variables.binlog_format == BINLOG_FORMAT_ROW))
  {
    my_error(ER_TEMP_TABLE_PREVENTS_SWITCH_OUT_OF_RBR, MYF(0));
    return true;
  }

  if (unlikely(error_if_in_trans_or_substatement(thd,
                                                 ER_STORED_FUNCTION_PREVENTS_SWITCH_BINLOG_FORMAT,
                                                 ER_INSIDE_TRANSACTION_PREVENTS_SWITCH_BINLOG_FORMAT)))
    return true;

  return false;
}

static bool fix_binlog_format_after_update(sys_var *self, THD *thd,
                                           enum_var_type type)
{
  if (type == OPT_SESSION)
    thd->reset_current_stmt_binlog_format_row();
  return false;
}

static Sys_var_on_access<Sys_var_enum,
                         PRIV_SET_SYSTEM_VAR_BINLOG_FORMAT,
                         PRIV_SET_SYSTEM_VAR_BINLOG_FORMAT>
Sys_binlog_format(
       "binlog_format", "The binary logging format the master will "
       "use: ROW for row-based binary logging (safer), STATEMENT "
       "for statement-based binary logging (smaller binary logs), MIXED "
       "for statement-based binary logging when it's safe with fall back "
       "to row-based otherwise",
       SESSION_VAR(binlog_format), CMD_LINE(REQUIRED_ARG, OPT_BINLOG_FORMAT),
       binlog_format_names, DEFAULT(BINLOG_FORMAT_MIXED),
       NO_MUTEX_GUARD, NOT_IN_BINLOG, ON_CHECK(binlog_format_check),
       ON_UPDATE(fix_binlog_format_after_update));

static bool binlog_direct_check(sys_var *self, THD *thd, set_var *var)
{
  if (var->type == OPT_GLOBAL)
    return false;

  if (unlikely(error_if_in_trans_or_substatement(thd,
                                                 ER_STORED_FUNCTION_PREVENTS_SWITCH_BINLOG_DIRECT,
                                                 ER_INSIDE_TRANSACTION_PREVENTS_SWITCH_BINLOG_DIRECT)))
     return true;

  return false;
}

static Sys_var_on_access<Sys_var_mybool,
                PRIV_SET_SYSTEM_VAR_BINLOG_DIRECT_NON_TRANSACTIONAL_UPDATES,
                PRIV_SET_SYSTEM_VAR_BINLOG_DIRECT_NON_TRANSACTIONAL_UPDATES>
Sys_binlog_direct(
       "binlog_direct_non_transactional_updates",
       "Causes updates to non-transactional engines using statement format to "
       "be written directly to binary log. Before using this option make sure "
       "that there are no dependencies between transactional and "
       "non-transactional tables such as in the statement INSERT INTO t_myisam "
       "SELECT * FROM t_innodb; otherwise, slaves may diverge from the master",
       SESSION_VAR(binlog_direct_non_trans_update),
       CMD_LINE(OPT_ARG), DEFAULT(FALSE),
       NO_MUTEX_GUARD, NOT_IN_BINLOG, ON_CHECK(binlog_direct_check));

static bool deprecated_explicit_defaults_for_timestamp(sys_var *self, THD *thd,
                                                       set_var *var)
{
  if (var->value && var->save_result.ulonglong_value == 0)
    warn_deprecated<1100>(thd, "explicit_defaults_for_timestamp=0");
  return false;
}
static Sys_var_bit Sys_explicit_defaults_for_timestamp(
       "explicit_defaults_for_timestamp",
       "This option causes CREATE TABLE to create all TIMESTAMP columns "
       "as NULL with DEFAULT NULL attribute, Without this option, "
       "TIMESTAMP columns are NOT NULL and have implicit DEFAULT clauses",
       SESSION_VAR(option_bits), CMD_LINE(OPT_ARG),
       OPTION_EXPLICIT_DEF_TIMESTAMP, DEFAULT(TRUE), NO_MUTEX_GUARD, IN_BINLOG,
       ON_CHECK(deprecated_explicit_defaults_for_timestamp));

static Sys_var_ulonglong Sys_bulk_insert_buff_size(
       "bulk_insert_buffer_size", "Size of tree cache used in bulk "
       "insert optimization. Note that this is a limit per thread",
       SESSION_VAR(bulk_insert_buff_size), CMD_LINE(REQUIRED_ARG),
       VALID_RANGE(0, SIZE_T_MAX), DEFAULT(8192*1024), BLOCK_SIZE(1));

static Sys_var_charptr_fscs Sys_character_sets_dir(
       "character_sets_dir", "Directory where character sets are",
       READ_ONLY GLOBAL_VAR(charsets_dir), CMD_LINE(REQUIRED_ARG),
       DEFAULT(0));

static bool check_engine_supports_temporary(sys_var *self, THD *thd, set_var *var)
{
  plugin_ref plugin= var->save_result.plugin;
  if (!plugin)
    return false;
  DBUG_ASSERT(plugin);
  handlerton *hton= plugin_hton(plugin);
  DBUG_ASSERT(hton);
  if (ha_check_storage_engine_flag(hton, HTON_TEMPORARY_NOT_SUPPORTED))
  {
    my_error(ER_ILLEGAL_HA_CREATE_OPTION, MYF(0), hton_name(hton)->str,
             "TEMPORARY");
    return true;
  }
  return false;
}

static bool check_not_null(sys_var *self, THD *thd, set_var *var)
{
  return var->value && var->value->is_null();
}
static bool check_charset(sys_var *self, THD *thd, set_var *var)
{
  if (!var->value)
    return false;

  char buff[STRING_BUFFER_USUAL_SIZE];
  if (var->value->result_type() == STRING_RESULT)
  {
    String str(buff, sizeof(buff), system_charset_info), *res;
    if (!(res= var->value->val_str(&str)))
      var->save_result.ptr= NULL;
    else
    {
      ErrConvString err(res); /* Get utf8 '\0' terminated string */
      myf utf8_flag= thd->get_utf8_flag();
      Lex_cstring csname= err.lex_cstring();
      if (!(var->save_result.ptr= get_charset_by_csname(csname.str,
                                                             MY_CS_PRIMARY,
                                                             MYF(utf8_flag))) &&
          !(var->save_result.ptr= get_old_charset_by_name(csname)))
      {
        my_error(ER_UNKNOWN_CHARACTER_SET, MYF(0), err.ptr());
        return true;
      }
    }
  }
  else // INT_RESULT
  {
    int csno= (int)var->value->val_int();
    CHARSET_INFO *cs;
    if ((var->save_result.ptr= cs= get_charset(csno, MYF(0))))
    {
      /*
        Backward compatibility: pre MDEV-30824 servers
        can write non-default collation IDs to binary log:
          SET character_set_client=83; -- utf8mb3_bin
        Convert a non-default collation to the compiled default collation,
        e.g. utf8mb3_bin to utf8mb3_general_ci, but only if
        - THD is a slave thread or
        - is processing a mysqlbinlog output.
      */
      if ((cs->state & MY_CS_PRIMARY) ||
          ((thd->variables.pseudo_slave_mode || thd->slave_thread) &&
           (var->save_result.ptr=
             Lex_exact_charset_opt_extended_collate(cs, true).
               find_compiled_default_collation())))
        return false;
    }
    my_error(ER_UNKNOWN_CHARACTER_SET, MYF(0), llstr(csno, buff));
    return true;
  }
  return false;
}
static bool check_charset_not_null(sys_var *self, THD *thd, set_var *var)
{
  return check_charset(self, thd, var) || check_not_null(self, thd, var);
}
static Sys_var_struct Sys_character_set_system(
       "character_set_system", "The character set used by the server "
       "for storing identifiers",
       READ_ONLY GLOBAL_VAR(system_charset_info_for_i_s), NO_CMD_LINE,
       offsetof(CHARSET_INFO, cs_name.str), DEFAULT(0));

static Sys_var_charset Sys_character_set_server(
       "character_set_server", "The default character set",
       SESSION_VAR(collation_server), NO_CMD_LINE,
       offsetof(CHARSET_INFO, cs_name.str), DEFAULT(&default_charset_info),
       NO_MUTEX_GUARD, IN_BINLOG, ON_CHECK(check_charset_not_null));

static bool check_charset_db(sys_var *self, THD *thd, set_var *var)
{
  if (check_charset_not_null(self, thd, var))
    return true;
  if (!var->value) // = DEFAULT
    var->save_result.ptr= thd->db_charset;
  return false;
}
static Sys_var_charset Sys_character_set_database(
       "character_set_database",
       "The character set used by the default database",
       SESSION_VAR(collation_database), NO_CMD_LINE,
       offsetof(CHARSET_INFO, cs_name.str), DEFAULT(&default_charset_info),
       NO_MUTEX_GUARD, IN_BINLOG, ON_CHECK(check_charset_db));

static bool check_cs_client(sys_var *self, THD *thd, set_var *var)
{
  if (check_charset_not_null(self, thd, var))
    return true;

  // Currently, UCS-2 cannot be used as a client character set
  if (!is_supported_parser_charset((CHARSET_INFO *)(var->save_result.ptr)))
    return true;

  return false;
}
static bool fix_thd_charset(sys_var *self, THD *thd, enum_var_type type)
{
  if (type == OPT_SESSION)
    thd->update_charset();
  return false;
}

static Sys_var_charset Sys_character_set_client(
       "character_set_client", "The character set for statements "
       "that arrive from the client",
       NO_SET_STMT SESSION_VAR(character_set_client), NO_CMD_LINE,
       offsetof(CHARSET_INFO, cs_name.str), DEFAULT(&default_charset_info),
       NO_MUTEX_GUARD, IN_BINLOG, ON_CHECK(check_cs_client),
       ON_UPDATE(fix_thd_charset));
// for check changing
export sys_var *Sys_character_set_client_ptr= &Sys_character_set_client;

static Sys_var_charset Sys_character_set_connection(
       "character_set_connection", "The character set used for "
       "literals that do not have a character set introducer and for "
       "number-to-string conversion",
       NO_SET_STMT SESSION_VAR(collation_connection), NO_CMD_LINE,
       offsetof(CHARSET_INFO, cs_name.str), DEFAULT(&default_charset_info),
       NO_MUTEX_GUARD, IN_BINLOG, ON_CHECK(check_charset_not_null),
       ON_UPDATE(fix_thd_charset));
// for check changing
export sys_var *Sys_character_set_connection_ptr= &Sys_character_set_connection;

static Sys_var_charset Sys_character_set_results(
       "character_set_results", "The character set used for returning "
       "query results to the client",
       SESSION_VAR(character_set_results), NO_CMD_LINE,
       offsetof(CHARSET_INFO, cs_name.str), DEFAULT(&default_charset_info),
       NO_MUTEX_GUARD, NOT_IN_BINLOG, ON_CHECK(check_charset));
// for check changing
export sys_var *Sys_character_set_results_ptr= &Sys_character_set_results;

static Sys_var_struct Sys_character_set_filesystem(
       "character_set_filesystem", "The filesystem character set",
       NO_SET_STMT SESSION_VAR(character_set_filesystem), NO_CMD_LINE,
       offsetof(CHARSET_INFO, cs_name.str), DEFAULT(&character_set_filesystem),
       NO_MUTEX_GUARD, NOT_IN_BINLOG, ON_CHECK(check_charset_not_null),
       ON_UPDATE(fix_thd_charset));

static const char *completion_type_names[]= {"NO_CHAIN", "CHAIN", "RELEASE", 0};
static Sys_var_enum Sys_completion_type(
       "completion_type", "The transaction completion type",
       SESSION_VAR(completion_type), CMD_LINE(REQUIRED_ARG),
       completion_type_names, DEFAULT(0));

static bool check_collation_not_null(sys_var *self, THD *thd, set_var *var)
{
  if (!var->value)
    return false;
  myf utf8_flag= thd->get_utf8_flag();
  char buff[STRING_BUFFER_USUAL_SIZE];
  if (var->value->result_type() == STRING_RESULT)
  {
    String str(buff, sizeof(buff), system_charset_info), *res;
    if (!(res= var->value->val_str(&str)))
      var->save_result.ptr= NULL;
    else
    {
      ErrConvString err(res); /* Get utf8 '\0'-terminated string */
      if (!(var->save_result.ptr= get_charset_by_name(err.ptr(), MYF(utf8_flag))))
      {
        my_error(ER_UNKNOWN_COLLATION, MYF(0), err.ptr());
        return true;
      }
    }
  }
  else // INT_RESULT
  {
    int csno= (int)var->value->val_int();
    if (!(var->save_result.ptr= get_charset(csno, MYF(0))))
    {
      my_error(ER_UNKNOWN_COLLATION, MYF(0), llstr(csno, buff));
      return true;
    }
  }
  return check_not_null(self, thd, var);
}
static Sys_var_struct Sys_collation_connection(
       "collation_connection", "The collation of the connection "
       "character set",
       NO_SET_STMT SESSION_VAR(collation_connection), NO_CMD_LINE,
       offsetof(CHARSET_INFO, coll_name.str), DEFAULT(&default_charset_info),
       NO_MUTEX_GUARD, IN_BINLOG, ON_CHECK(check_collation_not_null),
       ON_UPDATE(fix_thd_charset));

static bool check_collation_db(sys_var *self, THD *thd, set_var *var)
{
  if (check_collation_not_null(self, thd, var))
    return true;
  if (!var->value) // = DEFAULT
    var->save_result.ptr= thd->db_charset;
  return false;
}
static Sys_var_struct Sys_collation_database(
       "collation_database", "The collation of the database "
       "character set",
       SESSION_VAR(collation_database), NO_CMD_LINE,
       offsetof(CHARSET_INFO, coll_name.str), DEFAULT(&default_charset_info),
       NO_MUTEX_GUARD, IN_BINLOG, ON_CHECK(check_collation_db));

static Sys_var_struct Sys_collation_server(
       "collation_server", "The server default collation",
       SESSION_VAR(collation_server), NO_CMD_LINE,
       offsetof(CHARSET_INFO, coll_name.str), DEFAULT(&default_charset_info),
       NO_MUTEX_GUARD, IN_BINLOG, ON_CHECK(check_collation_not_null));

static Sys_var_uint Sys_column_compression_threshold(
       "column_compression_threshold",
       "Minimum column data length eligible for compression",
       SESSION_VAR(column_compression_threshold), CMD_LINE(REQUIRED_ARG),
       VALID_RANGE(0, UINT_MAX), DEFAULT(100), BLOCK_SIZE(1));

static Sys_var_uint Sys_column_compression_zlib_level(
       "column_compression_zlib_level",
       "zlib compression level (1 gives best speed, 9 gives best compression)",
       SESSION_VAR(column_compression_zlib_level), CMD_LINE(REQUIRED_ARG),
       VALID_RANGE(0, 9), DEFAULT(6), BLOCK_SIZE(1));

/*
  Note that names must correspond to zlib strategy definition. So that we can
  pass column_compression_zlib_strategy directly to deflateInit2().
*/
static const char *column_compression_zlib_strategy_names[]=
{ "DEFAULT_STRATEGY", "FILTERED", "HUFFMAN_ONLY", "RLE", "FIXED", 0 };

static Sys_var_enum Sys_column_compression_zlib_strategy(
       "column_compression_zlib_strategy",
       "The strategy parameter is used to tune the compression algorithm. Use "
       "the value DEFAULT_STRATEGY for normal data, FILTERED for data produced "
       "by a filter (or predictor), HUFFMAN_ONLY to force Huffman encoding "
       "only (no string match), or RLE to limit match distances to one "
       "(run-length encoding). Filtered data consists mostly of small values "
       "with a somewhat random distribution. In this case, the compression "
       "algorithm is tuned to compress them better. The effect of FILTERED is "
       "to force more Huffman coding and less string matching; it is somewhat "
       "intermediate between DEFAULT_STRATEGY and HUFFMAN_ONLY. RLE is "
       "designed to be almost as fast as HUFFMAN_ONLY, but give better "
       "compression for PNG image data. The strategy parameter only affects "
       "the compression ratio but not the correctness of the compressed output "
       "even if it is not set appropriately. FIXED prevents the use of dynamic "
       "Huffman codes, allowing for a simpler decoder for special "
       "applications",
       SESSION_VAR(column_compression_zlib_strategy), CMD_LINE(REQUIRED_ARG),
       column_compression_zlib_strategy_names, DEFAULT(0));

static Sys_var_mybool Sys_column_compression_zlib_wrap(
       "column_compression_zlib_wrap",
       "Generate zlib header and trailer and compute adler32 check value. "
       "It can be used with storage engines that don't provide data integrity "
       "verification to detect data corruption",
       SESSION_VAR(column_compression_zlib_wrap), CMD_LINE(OPT_ARG),
       DEFAULT(FALSE));

static const char *concurrent_insert_names[]= {"NEVER", "AUTO", "ALWAYS", 0};
static Sys_var_enum Sys_concurrent_insert(
       "concurrent_insert", "Use concurrent insert with MyISAM",
       GLOBAL_VAR(myisam_concurrent_insert), CMD_LINE(OPT_ARG),
       concurrent_insert_names, DEFAULT(1));

static Sys_var_on_access_global<Sys_var_ulong,
                                PRIV_SET_SYSTEM_GLOBAL_VAR_CONNECT_TIMEOUT>
Sys_connect_timeout(
       "connect_timeout",
       "The number of seconds the MariaDB server is waiting for a connect "
       "packet before responding with 'Bad handshake'",
       GLOBAL_VAR(connect_timeout), CMD_LINE(REQUIRED_ARG),
       VALID_RANGE(2, LONG_TIMEOUT), DEFAULT(CONNECT_TIMEOUT), BLOCK_SIZE(1));

static Sys_var_charptr_fscs Sys_datadir(
       "datadir", "Path to the database root directory",
       READ_ONLY GLOBAL_VAR(mysql_real_data_home_ptr),
       CMD_LINE(REQUIRED_ARG, 'h'), DEFAULT(mysql_real_data_home));

#ifndef DBUG_OFF
static Sys_var_dbug Sys_dbug(
       "debug", "Built-in DBUG debugger", sys_var::SESSION,
       CMD_LINE(OPT_ARG, '#'), DEFAULT(""), NO_MUTEX_GUARD, NOT_IN_BINLOG,
       ON_CHECK(check_has_super));

static Sys_var_dbug Sys_debug_dbug(
       "debug_dbug", "Built-in DBUG debugger. Alias for --debug", sys_var::SESSION,
       CMD_LINE(OPT_ARG, '#'), DEFAULT(""), NO_MUTEX_GUARD, NOT_IN_BINLOG,
       ON_CHECK(check_has_super));
#endif

/**
  @todo
    When updating myisam_delay_key_write, we should do a 'flush tables'
    of all MyISAM tables to ensure that they are reopen with the
    new attribute.
*/
export bool fix_delay_key_write(sys_var *self, THD *thd, enum_var_type type)
{
  switch (delay_key_write_options) {
  case DELAY_KEY_WRITE_NONE:
    myisam_delay_key_write=0;
    ha_open_options&= ~HA_OPEN_DELAY_KEY_WRITE;
    break;
  case DELAY_KEY_WRITE_ON:
    myisam_delay_key_write=1;
    ha_open_options&= ~HA_OPEN_DELAY_KEY_WRITE;
    break;
  case DELAY_KEY_WRITE_ALL:
    myisam_delay_key_write=1;
    ha_open_options|= HA_OPEN_DELAY_KEY_WRITE;
    break;
  }
#ifdef WITH_ARIA_STORAGE_ENGINE
  maria_delay_key_write= myisam_delay_key_write;
#endif
  return false;
}
static const char *delay_key_write_names[]= { "OFF", "ON", "ALL", NullS };
static Sys_var_enum Sys_delay_key_write(
       "delay_key_write", "Specifies how MyISAM tables handles CREATE "
       "TABLE DELAY_KEY_WRITE. If set to ON, the default, any DELAY KEY "
       "WRITEs are honored. The key buffer is then flushed only when the "
       "table closes, speeding up writes. MyISAM tables should be "
       "automatically checked upon startup in this case, and "
       "--external locking should not be used, as it can lead to index "
       "corruption. If set to OFF, DELAY KEY WRITEs are ignored, while if "
       "set to ALL, all new opened tables are treated as if created with "
       "DELAY KEY WRITEs enabled",
       GLOBAL_VAR(delay_key_write_options), CMD_LINE(OPT_ARG),
       delay_key_write_names, DEFAULT(DELAY_KEY_WRITE_ON),
       NO_MUTEX_GUARD, NOT_IN_BINLOG, ON_CHECK(0),
       ON_UPDATE(fix_delay_key_write));

static Sys_var_ulong Sys_delayed_insert_limit(
       "delayed_insert_limit",
       "After inserting delayed_insert_limit rows, the INSERT DELAYED "
       "handler will check if there are any SELECT statements pending. "
       "If so, it allows these to execute before continuing",
       GLOBAL_VAR(delayed_insert_limit), CMD_LINE(REQUIRED_ARG),
       VALID_RANGE(1, UINT_MAX), DEFAULT(DELAYED_LIMIT), BLOCK_SIZE(1));

static Sys_var_ulong Sys_delayed_insert_timeout(
       "delayed_insert_timeout",
       "How long a INSERT DELAYED thread should wait for INSERT statements "
       "before terminating",
       GLOBAL_VAR(delayed_insert_timeout), CMD_LINE(REQUIRED_ARG),
       VALID_RANGE(1, LONG_TIMEOUT), DEFAULT(DELAYED_WAIT_TIMEOUT),
       BLOCK_SIZE(1));

static Sys_var_ulong Sys_delayed_queue_size(
       "delayed_queue_size",
       "What size queue (in rows) should be allocated for handling INSERT "
       "DELAYED. If the queue becomes full, any client that does INSERT "
       "DELAYED will wait until there is room in the queue again",
       GLOBAL_VAR(delayed_queue_size), CMD_LINE(REQUIRED_ARG),
       VALID_RANGE(1, UINT_MAX), DEFAULT(DELAYED_QUEUE_SIZE), BLOCK_SIZE(1));

#ifdef HAVE_EVENT_SCHEDULER
static const char *event_scheduler_names[]= { "OFF", "ON", "DISABLED",
                                              "ORIGINAL", NullS };
static bool event_scheduler_check(sys_var *self, THD *thd, set_var *var)
{
  if (Events::opt_event_scheduler == Events::EVENTS_DISABLED)
  {
    my_error(ER_OPTION_PREVENTS_STATEMENT, MYF(0),
             opt_noacl ? "--skip-grant-tables" : "--event-scheduler=DISABLED");
    return true;
  }
  /* DISABLED is only accepted on the command line */
  if (var->save_result.ulonglong_value == Events::EVENTS_DISABLED)
    return true;
  return false;
}

static bool event_scheduler_update(sys_var *self, THD *thd, enum_var_type type)
{
  int err_no= 0;
  bool ret;
  uint opt_event_scheduler_value= Events::opt_event_scheduler;
  mysql_mutex_unlock(&LOCK_global_system_variables);
  /*
    Events::start() is heavyweight. In particular it creates a new THD,
    which takes LOCK_global_system_variables internally.
    Thus we have to release it here.
    We need to re-take it before returning, though.

    Note that since we release LOCK_global_system_variables before calling
    start/stop, there is a possibility that the server variable
    can become out of sync with the real event scheduler state.

    This can happen with two concurrent statments if the first gets
    interrupted after start/stop but before retaking
    LOCK_global_system_variables. However, this problem should be quite
    rare and it's difficult to avoid it without opening up possibilities
    for deadlocks. See bug#51160.
  */

  /* EVENTS_ORIGINAL means we should revert back to the startup state */
  if (opt_event_scheduler_value == Events::EVENTS_ORIGINAL)
  {
    opt_event_scheduler_value= Events::opt_event_scheduler=
      Events::startup_state;
  }
 
  /*
    If the scheduler was not properly inited (because of wrong system tables),
    try to init it again. This is needed for mysql_upgrade to work properly if
    the event tables where upgraded.
  */
  if (!Events::inited && (Events::init(thd, 0) || !Events::inited))
    ret= 1;
  else
    ret= opt_event_scheduler_value == Events::EVENTS_ON ?
      Events::start(&err_no) :
      Events::stop();
  mysql_mutex_lock(&LOCK_global_system_variables);
  if (ret)
  {
    Events::opt_event_scheduler= Events::EVENTS_OFF;
    my_error(ER_EVENT_SET_VAR_ERROR, MYF(0), err_no);
  }
  return ret;
}

static Sys_var_enum Sys_event_scheduler(
       "event_scheduler", "Enable the event scheduler. Possible values are "
       "ON, OFF, and DISABLED (keep the event scheduler completely "
       "deactivated, it cannot be activated run-time)",
       GLOBAL_VAR(Events::opt_event_scheduler), CMD_LINE(OPT_ARG),
       event_scheduler_names, DEFAULT(Events::EVENTS_OFF),
       NO_MUTEX_GUARD, NOT_IN_BINLOG,
       ON_CHECK(event_scheduler_check), ON_UPDATE(event_scheduler_update));
#endif

static bool copy_to_expire_logs_days(sys_var *, THD *,
                                     enum_var_type type)
{
  expire_logs_days= binlog_expire_logs_seconds / (double)(24 * 60 * 60);
  return false;
}

static bool copy_to_binlog_expire_logs_seconds(sys_var *, THD *,
                                               enum_var_type type)
{
  binlog_expire_logs_seconds= (ulong)(expire_logs_days * 24 * 60 * 60);
  return false;
}

static Sys_var_on_access_global<Sys_var_double,
                                PRIV_SET_SYSTEM_GLOBAL_VAR_EXPIRE_LOGS_DAYS>
Sys_expire_logs_days(
       "expire_logs_days",
       "If non-zero, binary logs will be purged after expire_logs_days "
       "days; It and binlog_expire_logs_seconds are linked, such that "
       "changes in one are converted into the other, presentable as a "
       "decimal value with 1/1000000 of the day precision; possible "
       "purges happen at startup and at binary log rotation",
       GLOBAL_VAR(expire_logs_days),
       CMD_LINE(REQUIRED_ARG, OPT_EXPIRE_LOGS_DAYS), VALID_RANGE(0, 99),
       DEFAULT(0), NO_MUTEX_GUARD, NOT_IN_BINLOG, ON_CHECK(0),
       ON_UPDATE(copy_to_binlog_expire_logs_seconds));

static Sys_var_on_access_global<Sys_var_ulong,
                                PRIV_SET_SYSTEM_GLOBAL_VAR_EXPIRE_LOGS_DAYS>
Sys_binlog_expire_logs_seconds(
       "binlog_expire_logs_seconds",
       "If non-zero, binary logs will be purged after "
       "binlog_expire_logs_seconds seconds; It and expire_logs_days are "
       "linked, such that changes in one are converted into the other. "
       "Possible purges happen at startup and at binary log rotation",
       GLOBAL_VAR(binlog_expire_logs_seconds),
       CMD_LINE(REQUIRED_ARG, OPT_BINLOG_EXPIRE_LOGS_SECONDS),
       VALID_RANGE(0, 8553600), DEFAULT(0), BLOCK_SIZE(1), NO_MUTEX_GUARD,
       NOT_IN_BINLOG, ON_CHECK(0), ON_UPDATE(copy_to_expire_logs_days));


static bool update_binlog_space_limit(sys_var *, THD *,
                                      enum_var_type type)
{
#ifdef HAVE_REPLICATION
  /* Refresh summary of binlog sizes */
  mysql_bin_log.lock_index();
  binlog_space_limit= internal_binlog_space_limit;
  slave_connections_needed_for_purge=
    internal_slave_connections_needed_for_purge;

  if (opt_bin_log)
  {
    if (binlog_space_limit)
      mysql_bin_log.count_binlog_space();
    /* Inform can_purge_log() that it should do a recheck of log_in_use() */
    sending_new_binlog_file++;
     mysql_bin_log.unlock_index();
    mysql_bin_log.purge(1);
    return 0;
  }
  mysql_bin_log.unlock_index();
#endif
  return 0;
}

static Sys_var_on_access_global<Sys_var_ulonglong,
                                PRIV_SET_SYSTEM_GLOBAL_VAR_MAX_BINLOG_CACHE_SIZE>
Sys_max_binlog_total_size(
      "max_binlog_total_size",
      "Maximum space to use for all binary logs. Extra logs are deleted on "
      "server start, log rotation, FLUSH LOGS or when writing to binlog. "
      "Default is 0, which means no size restrictions. "
      "See also slave_connections_needed_for_purge",
      GLOBAL_VAR(internal_binlog_space_limit), CMD_LINE(REQUIRED_ARG),
      VALID_RANGE(0, ULONGLONG_MAX), DEFAULT(0), BLOCK_SIZE(1),
      NO_MUTEX_GUARD, NOT_IN_BINLOG, ON_CHECK(0),
      ON_UPDATE(update_binlog_space_limit));

static Sys_var_on_access_global<Sys_var_ulonglong,
                                PRIV_SET_SYSTEM_GLOBAL_VAR_MAX_BINLOG_CACHE_SIZE>
Sys_binlog_space_limit(
      "binlog_space_limit",
      "Alias for max_binlog_total_size. Compatibility with Percona server",
      GLOBAL_VAR(internal_binlog_space_limit), CMD_LINE(REQUIRED_ARG),
      VALID_RANGE(0, ULONGLONG_MAX), DEFAULT(0), BLOCK_SIZE(1),
      NO_MUTEX_GUARD, NOT_IN_BINLOG, ON_CHECK(0),
      ON_UPDATE(update_binlog_space_limit));

static Sys_var_on_access_global<Sys_var_uint,
                                PRIV_SET_SYSTEM_GLOBAL_VAR_MAX_BINLOG_CACHE_SIZE>
Sys_slave_connections_needed_for_purge(
      "slave_connections_needed_for_purge",
      "Minimum number of connected slaves required for automatic binary "
      "log purge with max_binlog_total_size, binlog_expire_logs_seconds "
      "or binlog_expire_logs_days",
       GLOBAL_VAR(internal_slave_connections_needed_for_purge),
       CMD_LINE(REQUIRED_ARG),
       VALID_RANGE(0, UINT_MAX), DEFAULT(1), BLOCK_SIZE(1),
       NO_MUTEX_GUARD, NOT_IN_BINLOG, ON_CHECK(0),
       ON_UPDATE(update_binlog_space_limit));

static Sys_var_mybool Sys_flush(
       "flush", "Flush MyISAM tables to disk between SQL commands",
       GLOBAL_VAR(myisam_flush),
       CMD_LINE(OPT_ARG), DEFAULT(FALSE));

static Sys_var_ulong Sys_flush_time(
       "flush_time",
       "A dedicated thread is created to flush all tables at the "
       "given interval",
       GLOBAL_VAR(flush_time),
       CMD_LINE(REQUIRED_ARG), VALID_RANGE(0, LONG_TIMEOUT),
       DEFAULT(0), BLOCK_SIZE(1));

static bool check_ftb_syntax(sys_var *self, THD *thd, set_var *var)
{
  return ft_boolean_check_syntax_string((uchar*)
                      (var->save_result.string_value.str),
                      var->save_result.string_value.length,
                      self->charset(thd));
}
static bool query_cache_flush(sys_var *self, THD *thd, enum_var_type type)
{
#ifdef HAVE_QUERY_CACHE
  query_cache.flush();
#endif /* HAVE_QUERY_CACHE */
  return false;
}
/// @todo make SESSION_VAR (usability enhancement and a fix for a race condition)
static Sys_var_charptr Sys_ft_boolean_syntax(
       "ft_boolean_syntax", "List of operators for "
       "MATCH ... AGAINST ( ... IN BOOLEAN MODE)",
       GLOBAL_VAR(ft_boolean_syntax),
       CMD_LINE(REQUIRED_ARG),
       DEFAULT(DEFAULT_FTB_SYNTAX), NO_MUTEX_GUARD,
       NOT_IN_BINLOG, ON_CHECK(check_ftb_syntax), ON_UPDATE(query_cache_flush));

static Sys_var_ulong Sys_ft_max_word_len(
       "ft_max_word_len",
       "The maximum length of the word to be included in a FULLTEXT index. "
       "Note: FULLTEXT indexes must be rebuilt after changing this variable",
       READ_ONLY GLOBAL_VAR(ft_max_word_len), CMD_LINE(REQUIRED_ARG),
       VALID_RANGE(10, HA_FT_MAXCHARLEN), DEFAULT(HA_FT_MAXCHARLEN),
       BLOCK_SIZE(1));

static Sys_var_ulong Sys_ft_min_word_len(
       "ft_min_word_len",
       "The minimum length of the word to be included in a FULLTEXT index. "
       "Note: FULLTEXT indexes must be rebuilt after changing this variable",
       READ_ONLY GLOBAL_VAR(ft_min_word_len), CMD_LINE(REQUIRED_ARG),
       VALID_RANGE(1, HA_FT_MAXCHARLEN), DEFAULT(4), BLOCK_SIZE(1));

/// @todo make it an updatable SESSION_VAR
static Sys_var_ulong Sys_ft_query_expansion_limit(
       "ft_query_expansion_limit",
       "Number of best matches to use for query expansion",
       READ_ONLY GLOBAL_VAR(ft_query_expansion_limit),
       CMD_LINE(REQUIRED_ARG),
       VALID_RANGE(0, 1000), DEFAULT(20), BLOCK_SIZE(1));

static Sys_var_charptr_fscs Sys_ft_stopword_file(
       "ft_stopword_file",
       "Use stopwords from this file instead of built-in list",
       READ_ONLY GLOBAL_VAR(ft_stopword_file), CMD_LINE(REQUIRED_ARG),
       DEFAULT(0));

static Sys_var_mybool Sys_ignore_builtin_innodb(
       "ignore_builtin_innodb",
       "Disable initialization of builtin InnoDB plugin",
       READ_ONLY GLOBAL_VAR(opt_ignore_builtin_innodb),
       CMD_LINE(OPT_ARG), DEFAULT(FALSE));

static bool check_init_string(sys_var *self, THD *thd, set_var *var)
{
  if (var->save_result.string_value.str == 0)
  {
    var->save_result.string_value.str= const_cast<char*>("");
    var->save_result.string_value.length= 0;
  }
  return false;
}
static PolyLock_rwlock PLock_sys_init_connect(&LOCK_sys_init_connect);

static Sys_var_on_access_global<Sys_var_lexstring,
                                PRIV_SET_SYSTEM_GLOBAL_VAR_INIT_CONNECT>
Sys_init_connect(
       "init_connect", "Command(s) that are executed for each "
       "new connection (unless the user has SUPER privilege)",
       GLOBAL_VAR(opt_init_connect), CMD_LINE(REQUIRED_ARG),
       DEFAULT(""), &PLock_sys_init_connect, NOT_IN_BINLOG,
       ON_CHECK(check_init_string));

#ifdef HAVE_REPLICATION
static bool check_master_connection(sys_var *self, THD *thd, set_var *var)
{
  LEX_CSTRING tmp;
  tmp.str= var->save_result.string_value.str;
  tmp.length= var->save_result.string_value.length;
  if (!tmp.str || check_master_connection_name(&tmp))
    return true;

  return false;
}

static Sys_var_lexstring Sys_default_master_connection(
       "default_master_connection",
       "Master connection to use for all slave variables and slave commands",
       SESSION_ONLY(default_master_connection), NO_CMD_LINE, DEFAULT(""),
       NO_MUTEX_GUARD, NOT_IN_BINLOG, ON_CHECK(check_master_connection));
#endif

static Sys_var_charptr_fscs Sys_init_file(
       "init_file", "Read SQL commands from this file at startup",
       READ_ONLY GLOBAL_VAR(opt_init_file),
#ifdef DISABLE_GRANT_OPTIONS
       NO_CMD_LINE,
#else
       CMD_LINE(REQUIRED_ARG),
#endif
       DEFAULT(0));

static PolyLock_rwlock PLock_sys_init_slave(&LOCK_sys_init_slave);
static Sys_var_on_access_global<Sys_var_lexstring,
                                PRIV_SET_SYSTEM_GLOBAL_VAR_INIT_SLAVE>
Sys_init_slave(
       "init_slave", "Command(s) that are executed by a slave server "
       "each time the SQL thread starts", GLOBAL_VAR(opt_init_slave),
       CMD_LINE(REQUIRED_ARG),
       DEFAULT(""), &PLock_sys_init_slave,
       NOT_IN_BINLOG, ON_CHECK(check_init_string));

static Sys_var_ulong Sys_interactive_timeout(
       "interactive_timeout",
       "The number of seconds the server waits for activity on an interactive "
       "connection before closing it",
       NO_SET_STMT SESSION_VAR(net_interactive_timeout),
       CMD_LINE(REQUIRED_ARG),
       VALID_RANGE(1, LONG_TIMEOUT), DEFAULT(NET_WAIT_TIMEOUT), BLOCK_SIZE(1));

static Sys_var_ulonglong Sys_join_buffer_size(
       "join_buffer_size",
       "The size of the buffer that is used for joins",
       SESSION_VAR(join_buff_size), CMD_LINE(REQUIRED_ARG),
       VALID_RANGE(128, SIZE_T_MAX), DEFAULT(256*1024), BLOCK_SIZE(128));

static Sys_var_keycache Sys_key_buffer_size(
       "key_buffer_size", "The size of the buffer used for "
       "index blocks for MyISAM tables. Increase this to get faster index "
       "handling",
       KEYCACHE_VAR(param_buff_size),
       CMD_LINE(REQUIRED_ARG, OPT_KEY_BUFFER_SIZE),
       VALID_RANGE(0, SIZE_T_MAX), DEFAULT(KEY_CACHE_SIZE),
       BLOCK_SIZE(IO_SIZE), NO_MUTEX_GUARD, NOT_IN_BINLOG, ON_CHECK(0),
       ON_UPDATE(update_buffer_size));

static Sys_var_keycache Sys_key_cache_block_size(
       "key_cache_block_size", "The default size of key cache blocks",
       KEYCACHE_VAR(param_block_size),
       CMD_LINE(REQUIRED_ARG, OPT_KEY_CACHE_BLOCK_SIZE),
       VALID_RANGE(512, 1024*16), DEFAULT(KEY_CACHE_BLOCK_SIZE),
       BLOCK_SIZE(512), NO_MUTEX_GUARD, NOT_IN_BINLOG, ON_CHECK(0),
       ON_UPDATE(resize_keycache));

static Sys_var_keycache Sys_key_cache_division_limit(
       "key_cache_division_limit",
       "The minimum percentage of warm blocks in key cache",
       KEYCACHE_VAR(param_division_limit),
       CMD_LINE(REQUIRED_ARG, OPT_KEY_CACHE_DIVISION_LIMIT),
       VALID_RANGE(1, 100), DEFAULT(100),
       BLOCK_SIZE(1), NO_MUTEX_GUARD, NOT_IN_BINLOG, ON_CHECK(0),
       ON_UPDATE(change_keycache_param));

static Sys_var_keycache Sys_key_cache_age_threshold(
       "key_cache_age_threshold", "This characterizes the number of "
       "hits a hot block has to be untouched until it is considered aged "
       "enough to be downgraded to a warm block. This specifies the "
       "percentage ratio of that number of hits to the total number of "
       "blocks in key cache",
       KEYCACHE_VAR(param_age_threshold),
       CMD_LINE(REQUIRED_ARG, OPT_KEY_CACHE_AGE_THRESHOLD),
       VALID_RANGE(100, UINT_MAX), DEFAULT(300),
       BLOCK_SIZE(100), NO_MUTEX_GUARD, NOT_IN_BINLOG, ON_CHECK(0),
       ON_UPDATE(change_keycache_param));

static Sys_var_keycache Sys_key_cache_file_hash_size(
       "key_cache_file_hash_size",
       "Number of hash buckets for open and changed files.  If you have a lot of MyISAM "
       "files open you should increase this for faster flush of changes. A good "
       "value is probably 1/10 of number of possible open MyISAM files",
       KEYCACHE_VAR(changed_blocks_hash_size),
       CMD_LINE(REQUIRED_ARG, OPT_KEY_CACHE_CHANGED_BLOCKS_HASH_SIZE),
       VALID_RANGE(128, 16384), DEFAULT(512),
       BLOCK_SIZE(1), NO_MUTEX_GUARD, NOT_IN_BINLOG, ON_CHECK(0),
       ON_UPDATE(resize_keycache));

static Sys_var_mybool Sys_large_files_support(
       "large_files_support",
       "Whether mariadbd was compiled with options for large file support",
       READ_ONLY GLOBAL_VAR(opt_large_files),
       CMD_LINE_HELP_ONLY, DEFAULT(sizeof(my_off_t) > 4));

static Sys_var_uint Sys_large_page_size(
       "large_page_size",
       UNUSED_HELP,
       READ_ONLY GLOBAL_VAR(opt_large_page_size), NO_CMD_LINE,
       VALID_RANGE(0, UINT_MAX), DEFAULT(0), BLOCK_SIZE(1),
       NO_MUTEX_GUARD, NOT_IN_BINLOG, ON_CHECK(0), ON_UPDATE(0),
       DEPRECATED_NO_REPLACEMENT(1005));

static Sys_var_mybool Sys_large_pages(
       "large_pages", "Enable support for large pages",
       READ_ONLY GLOBAL_VAR(opt_large_pages),
       CMD_LINE(OPT_ARG), DEFAULT(FALSE));

static Sys_var_charptr_fscs Sys_language(
       "lc_messages_dir", "Directory where error messages are",
       READ_ONLY GLOBAL_VAR(lc_messages_dir_ptr), CMD_LINE(REQUIRED_ARG, 'L'),
       DEFAULT(0));

static Sys_var_mybool Sys_local_infile(
       "local_infile", "Enable LOAD DATA LOCAL INFILE",
       GLOBAL_VAR(opt_local_infile), CMD_LINE(OPT_ARG), DEFAULT(TRUE));

static Sys_var_ulong Sys_lock_wait_timeout(
       "lock_wait_timeout",
       "Timeout in seconds to wait for a lock before returning an error",
       SESSION_VAR(lock_wait_timeout), CMD_LINE(REQUIRED_ARG),
       VALID_RANGE(0, LONG_TIMEOUT), DEFAULT(24 * 60 * 60), BLOCK_SIZE(1));

#ifdef HAVE_MLOCKALL
static Sys_var_mybool Sys_locked_in_memory(
       "locked_in_memory",
       "Whether mariadbd process was locked in memory with --memlock",
       READ_ONLY GLOBAL_VAR(locked_in_memory), NO_CMD_LINE, DEFAULT(FALSE));
#endif

/* this says NO_CMD_LINE, as command-line option takes a string, not a bool */
static Sys_var_mybool Sys_log_bin(
       "log_bin", "Whether the binary log is enabled",
       READ_ONLY GLOBAL_VAR(opt_bin_log), NO_CMD_LINE, DEFAULT(FALSE));

static Sys_var_on_access_global<Sys_var_mybool,
                            PRIV_SET_SYSTEM_GLOBAL_VAR_LOG_BIN_COMPRESS>
Sys_log_bin_compress(
  "log_bin_compress", "Whether the binary log can be compressed",
  GLOBAL_VAR(opt_bin_log_compress), CMD_LINE(OPT_ARG), DEFAULT(FALSE));

/* the min length is 10, means that Begin/Commit/Rollback would never be compressed!   */
static Sys_var_on_access_global<Sys_var_uint,
                            PRIV_SET_SYSTEM_GLOBAL_VAR_LOG_BIN_COMPRESS_MIN_LEN>
Sys_log_bin_compress_min_len(
  "log_bin_compress_min_len",
  "Minimum length of sql statement (in statement mode) or record (in row mode) "
  "that can be compressed",
  GLOBAL_VAR(opt_bin_log_compress_min_len),
  CMD_LINE(OPT_ARG), VALID_RANGE(10, 1024), DEFAULT(256), BLOCK_SIZE(1));

static Sys_var_on_access_global<Sys_var_mybool,
                    PRIV_SET_SYSTEM_GLOBAL_VAR_LOG_BIN_TRUST_FUNCTION_CREATORS>
Sys_trust_function_creators(
       "log_bin_trust_function_creators",
       "If set to FALSE (the default), then when --log-bin is used, creation "
       "of a stored function (or trigger) is allowed only to users having the "
       "SUPER privilege and only if this stored function (trigger) may not "
       "break binary logging. Note that if ALL connections to this server "
       "ALWAYS use row-based binary logging, the security issues do not "
       "exist and the binary logging cannot break, so you can safely set "
       "this to TRUE",
       GLOBAL_VAR(trust_function_creators),
       CMD_LINE(OPT_ARG), DEFAULT(FALSE));

static Sys_var_charptr_fscs Sys_log_error(
       "log_error",
       "Log errors to file (instead of stdout).  If file name is not specified "
       "then 'datadir'/'log-basename'.err or the 'pid-file' path with extension "
       ".err is used",
       READ_ONLY GLOBAL_VAR(log_error_file_ptr),
       CMD_LINE(OPT_ARG, OPT_LOG_ERROR),
       DEFAULT(disabled_my_option));

static Sys_var_bit Sys_log_queries_not_using_indexes(
       "log_queries_not_using_indexes",
       "Log queries that are executed without benefit of any index to the "
       "slow log if it is open. Same as log_slow_filter='not_using_index'",
       SESSION_VAR(log_slow_filter), CMD_LINE(OPT_ARG), QPLAN_NOT_USING_INDEX,
       DEFAULT(FALSE));

static Sys_var_bit Sys_log_slow_admin_statements(
       "log_slow_admin_statements",
       "Log slow OPTIMIZE, ANALYZE, ALTER and other administrative statements "
       "to the slow log if it is open.  Resets or sets the option 'admin' in "
       "log_slow_filter",
       SESSION_VAR(log_slow_disabled_statements),
       CMD_LINE(OPT_ARG), REVERSE(LOG_SLOW_DISABLE_ADMIN), DEFAULT(TRUE),
       0, NOT_IN_BINLOG, ON_CHECK(0), ON_UPDATE(0),
       DEPRECATED(1100, "log_slow_filter"));

static Sys_var_bit Sys_log_slow_slave_statements(
       "log_slow_slave_statements",
       "Log slow statements executed by slave thread to the slow log if it is "
       "open. Resets or sets the option 'slave' in "
       "log_slow_disabled_statements",
       SESSION_VAR(log_slow_disabled_statements),
       CMD_LINE(OPT_ARG), REVERSE(LOG_SLOW_DISABLE_SLAVE), DEFAULT(TRUE));

static Sys_var_ulong Sys_log_warnings(
       "log_warnings",
       "Log some non-critical warnings to the error log. "
       "Value can be between 0 and 11. Higher values mean more verbosity",
       SESSION_VAR(log_warnings),
       CMD_LINE(OPT_ARG, 'W'),
       VALID_RANGE(0, UINT_MAX), DEFAULT(2), BLOCK_SIZE(1));

static bool update_cached_long_query_time(sys_var *self, THD *thd,
                                          enum_var_type type)
{
  if (type == OPT_SESSION)
    thd->variables.long_query_time=
      double2ulonglong(thd->variables.long_query_time_double * 1e6);
  else
    global_system_variables.long_query_time=
      double2ulonglong(global_system_variables.long_query_time_double * 1e6);
  return false;
}

static Sys_var_double Sys_long_query_time(
       "long_query_time",
       "Alias for log_slow_query_time. "
       "Log all queries that have taken more than long_query_time seconds "
       "to execute to the slow query log file. The argument will be treated "
       "as a decimal value with microsecond precision",
       SESSION_VAR(long_query_time_double),
       CMD_LINE(REQUIRED_ARG), VALID_RANGE(0, LONG_TIMEOUT), DEFAULT(10),
       NO_MUTEX_GUARD, NOT_IN_BINLOG, ON_CHECK(0),
       ON_UPDATE(update_cached_long_query_time));

static Sys_var_double Sys_log_slow_query_time(
       "log_slow_query_time",
       "Log all queries that have taken more than log_slow_query_time seconds "
       "to execute to the slow query log file. The argument will be treated "
       "as a decimal value with microsecond precision",
       SESSION_VAR(long_query_time_double),
       CMD_LINE(REQUIRED_ARG), VALID_RANGE(0, LONG_TIMEOUT), DEFAULT(10),
       NO_MUTEX_GUARD, NOT_IN_BINLOG, ON_CHECK(0),
       ON_UPDATE(update_cached_long_query_time));

static bool update_cached_max_statement_time(sys_var *self, THD *thd,
                                         enum_var_type type)
{
  if (type == OPT_SESSION)
    thd->variables.max_statement_time=
      double2ulonglong(thd->variables.max_statement_time_double * 1e6);
  else
    global_system_variables.max_statement_time=
      double2ulonglong(global_system_variables.max_statement_time_double * 1e6);
  return false;
}

static Sys_var_double Sys_max_statement_time(
       "max_statement_time",
       "A query that has taken more than max_statement_time seconds "
       "will be aborted. The argument will be treated as a decimal value "
       "with microsecond precision. A value of 0 (default) means no timeout",
       SESSION_VAR(max_statement_time_double),
       CMD_LINE(REQUIRED_ARG), VALID_RANGE(0, LONG_TIMEOUT), DEFAULT(0),
       NO_MUTEX_GUARD, NOT_IN_BINLOG, ON_CHECK(0),
       ON_UPDATE(update_cached_max_statement_time));

static bool fix_low_prio_updates(sys_var *self, THD *thd, enum_var_type type)
{
  if (type == OPT_SESSION)
    thd->update_lock_default= (thd->variables.low_priority_updates ?
                               TL_WRITE_LOW_PRIORITY : TL_WRITE);
  else
    thr_upgraded_concurrent_insert_lock=
      (global_system_variables.low_priority_updates ?
       TL_WRITE_LOW_PRIORITY : TL_WRITE);
  return false;
}
static Sys_var_mybool Sys_low_priority_updates(
       "low_priority_updates",
       "INSERT/DELETE/UPDATE has lower priority than selects",
       SESSION_VAR(low_priority_updates),
       CMD_LINE(OPT_ARG),
       DEFAULT(FALSE), NO_MUTEX_GUARD, NOT_IN_BINLOG, ON_CHECK(0),
       ON_UPDATE(fix_low_prio_updates));

static Sys_var_mybool Sys_lower_case_file_system(
       "lower_case_file_system",
       "Case sensitivity of file names on the file system where the "
       "data directory is located",
       READ_ONLY GLOBAL_VAR(lower_case_file_system),
       CMD_LINE_HELP_ONLY,
       DEFAULT(FALSE));

static Sys_var_uint Sys_lower_case_table_names(
       "lower_case_table_names",
       "If set to 1 table names are stored in lowercase on disk and table "
       "names will be case-insensitive.  Should be set to 2 if you are using "
       "a case insensitive file system",
       READ_ONLY GLOBAL_VAR(lower_case_table_names),
       CMD_LINE(OPT_ARG, OPT_LOWER_CASE_TABLE_NAMES),
       VALID_RANGE(0, 2),
#ifdef FN_NO_CASE_SENSE
    DEFAULT(1),
#else
    DEFAULT(0),
#endif
       BLOCK_SIZE(1));

static bool session_readonly(sys_var *self, THD *thd, set_var *var)
{
  if (var->type == OPT_GLOBAL)
    return false;
  my_error(ER_VARIABLE_IS_READONLY, MYF(0), "SESSION",
           self->name.str, "GLOBAL");
  return true;
}

static bool check_max_allowed_packet(sys_var *self, THD *thd,  set_var *var)
{
  longlong val;
  if (session_readonly(self, thd, var))
    return true;

  val= var->save_result.ulonglong_value;
  if (val < (longlong) global_system_variables.net_buffer_length)
  {
    push_warning_printf(thd, Sql_condition::WARN_LEVEL_WARN,
                        WARN_OPTION_BELOW_LIMIT,
                        ER_THD(thd, WARN_OPTION_BELOW_LIMIT),
                        "max_allowed_packet", "net_buffer_length");
  }
  return false;
}


static Sys_var_ulong Sys_max_allowed_packet(
       "max_allowed_packet",
       "Max packet length to send to or receive from the server",
       SESSION_VAR(max_allowed_packet), CMD_LINE(REQUIRED_ARG),
       VALID_RANGE(1024, 1024*1024*1024), DEFAULT(16*1024*1024),
       BLOCK_SIZE(1024), NO_MUTEX_GUARD, NOT_IN_BINLOG,
       ON_CHECK(check_max_allowed_packet));

static Sys_var_on_access_global<Sys_var_ulong,
                            PRIV_SET_SYSTEM_GLOBAL_VAR_SLAVE_MAX_ALLOWED_PACKET>
Sys_slave_max_allowed_packet(
       "slave_max_allowed_packet",
       "The maximum packet length to sent successfully from the master to slave",
       GLOBAL_VAR(slave_max_allowed_packet), CMD_LINE(REQUIRED_ARG),
       VALID_RANGE(1024, MAX_MAX_ALLOWED_PACKET),
       DEFAULT(MAX_MAX_ALLOWED_PACKET), BLOCK_SIZE(1024));

static Sys_var_on_access_global<Sys_var_ulonglong,
                              PRIV_SET_SYSTEM_GLOBAL_VAR_MAX_BINLOG_CACHE_SIZE>
Sys_max_binlog_cache_size(
       "max_binlog_cache_size",
       "Sets the total size of the transactional cache",
       GLOBAL_VAR(max_binlog_cache_size), CMD_LINE(REQUIRED_ARG),
       VALID_RANGE(IO_SIZE, SIZE_T_MAX),
       DEFAULT((SIZE_T_MAX/IO_SIZE)*IO_SIZE), BLOCK_SIZE(IO_SIZE));

static Sys_var_on_access_global<Sys_var_ulonglong,
                       PRIV_SET_SYSTEM_GLOBAL_VAR_MAX_BINLOG_STMT_CACHE_SIZE>
Sys_max_binlog_stmt_cache_size(
       "max_binlog_stmt_cache_size",
       "Sets the total size of the statement cache",
       GLOBAL_VAR(max_binlog_stmt_cache_size), CMD_LINE(REQUIRED_ARG),
       VALID_RANGE(IO_SIZE, SIZE_T_MAX),
       DEFAULT((SIZE_T_MAX/IO_SIZE)*IO_SIZE), BLOCK_SIZE(IO_SIZE));

static bool fix_max_binlog_size(sys_var *self, THD *thd, enum_var_type type)
{
  mysql_bin_log.set_max_size(max_binlog_size);
  return false;
}
static Sys_var_on_access_global<Sys_var_ulong,
                                PRIV_SET_SYSTEM_GLOBAL_VAR_MAX_BINLOG_SIZE>
Sys_max_binlog_size(
       "max_binlog_size",
       "Binary log will be rotated automatically when the size exceeds this "
       "value",
       GLOBAL_VAR(max_binlog_size), CMD_LINE(REQUIRED_ARG),
       VALID_RANGE(IO_SIZE, 1024*1024L*1024L), DEFAULT(1024*1024L*1024L),
       BLOCK_SIZE(IO_SIZE), NO_MUTEX_GUARD, NOT_IN_BINLOG, ON_CHECK(0),
       ON_UPDATE(fix_max_binlog_size));

static bool fix_max_connections(sys_var *self, THD *thd, enum_var_type type)
{
  return false;
}

// Default max_connections of 151 is larger than Apache's default max
// children, to avoid "too many connections" error in a common setup
static Sys_var_on_access_global<Sys_var_ulong,
                                PRIV_SET_SYSTEM_GLOBAL_VAR_MAX_CONNECTIONS>
Sys_max_connections(
       "max_connections", "The number of simultaneous clients allowed",
       PARSED_EARLY GLOBAL_VAR(max_connections), CMD_LINE(REQUIRED_ARG),
       VALID_RANGE(10, 100000),
       DEFAULT(MAX_CONNECTIONS_DEFAULT), BLOCK_SIZE(1), NO_MUTEX_GUARD,
       NOT_IN_BINLOG, ON_CHECK(0), ON_UPDATE(fix_max_connections));

static Sys_var_uint Sys_default_password_lifetime(
       "default_password_lifetime",
       "This defines the global password expiration policy. 0 means "
       "automatic password expiration is disabled. If the value is a "
       "positive integer N, the passwords must be changed every N days. This "
       "behavior can be overridden using the password expiration options in "
       "ALTER USER",
       GLOBAL_VAR(default_password_lifetime), CMD_LINE(REQUIRED_ARG),
       VALID_RANGE(0, UINT_MAX), DEFAULT(0), BLOCK_SIZE(1));

static Sys_var_on_access_global<Sys_var_mybool,
                     PRIV_SET_SYSTEM_GLOBAL_VAR_DISCONNECT_ON_EXPIRED_PASSWORD>
Sys_disconnect_on_expired_password(
       "disconnect_on_expired_password",
       "This variable controls how the server handles clients that are not "
       "aware of the sandbox mode. If enabled, the server disconnects the "
       "client, otherwise the server puts the client in a sandbox mode",
       GLOBAL_VAR(disconnect_on_expired_password), CMD_LINE(OPT_ARG),
       DEFAULT(FALSE));

static Sys_var_on_access_global<Sys_var_ulong,
                                PRIV_SET_SYSTEM_GLOBAL_VAR_MAX_CONNECT_ERRORS>
Sys_max_connect_errors(
       "max_connect_errors",
       "If there is more than this number of interrupted connections from "
       "a host this host will be blocked from further connections",
       GLOBAL_VAR(max_connect_errors), CMD_LINE(REQUIRED_ARG),
       VALID_RANGE(1, UINT_MAX), DEFAULT(MAX_CONNECT_ERRORS),
       BLOCK_SIZE(1));

static Sys_var_on_access_global<Sys_var_uint,
                                PRIV_SET_SYSTEM_GLOBAL_VAR_MAX_PASSWORD_ERRORS>
Sys_max_password_errors(
       "max_password_errors",
       "If there is more than this number of failed connect attempts "
       "due to invalid password, user will be blocked from further connections until FLUSH_PRIVILEGES",
       GLOBAL_VAR(max_password_errors), CMD_LINE(REQUIRED_ARG),
       VALID_RANGE(1, UINT_MAX), DEFAULT(UINT_MAX),
       BLOCK_SIZE(1));

static Sys_var_uint Sys_max_digest_length(
       "max_digest_length", "Maximum length considered for digest text",
       READ_ONLY GLOBAL_VAR(max_digest_length),
       CMD_LINE(REQUIRED_ARG),
       VALID_RANGE(0, 1024 * 1024), DEFAULT(1024), BLOCK_SIZE(1));

static bool check_max_delayed_threads(sys_var *self, THD *thd, set_var *var)
{
  return var->type != OPT_GLOBAL &&
         var->save_result.ulonglong_value != 0 &&
         var->save_result.ulonglong_value !=
                           global_system_variables.max_insert_delayed_threads;
}

static Sys_var_ulong Sys_max_insert_delayed_threads(
       "max_insert_delayed_threads",
       "Alias for max_delayed_threads. "
       "Don't start more than this number of threads to handle INSERT "
       "DELAYED statements. If set to zero INSERT DELAYED will be not used",
       SESSION_VAR(max_insert_delayed_threads),
       NO_CMD_LINE, VALID_RANGE(0, 16384), DEFAULT(20),
       BLOCK_SIZE(1), NO_MUTEX_GUARD, NOT_IN_BINLOG,
       ON_CHECK(check_max_delayed_threads), ON_UPDATE(fix_max_connections));

static Sys_var_ulong Sys_max_delayed_threads(
       "max_delayed_threads",
       "Don't start more than this number of threads to handle INSERT "
       "DELAYED statements. If set to zero INSERT DELAYED will be not used",
       SESSION_VAR(max_insert_delayed_threads),
       CMD_LINE(REQUIRED_ARG), VALID_RANGE(0, 16384), DEFAULT(20),
       BLOCK_SIZE(1), NO_MUTEX_GUARD, NOT_IN_BINLOG,
       ON_CHECK(check_max_delayed_threads), ON_UPDATE(fix_max_connections));

static Sys_var_ulong Sys_max_error_count(
       "max_error_count",
       "Max number of errors/warnings to store for a statement",
       SESSION_VAR(max_error_count), CMD_LINE(REQUIRED_ARG),
       VALID_RANGE(0, 65535), DEFAULT(DEFAULT_ERROR_COUNT), BLOCK_SIZE(1));

static Sys_var_ulonglong Sys_max_heap_table_size(
       "max_heap_table_size",
       "Don't allow creation of heap tables bigger than this",
       SESSION_VAR(max_heap_table_size), CMD_LINE(REQUIRED_ARG),
       VALID_RANGE(16384, SIZE_T_MAX), DEFAULT(16*1024*1024),
       BLOCK_SIZE(1024));

static ulong mdl_locks_cache_size;
static Sys_var_ulong Sys_metadata_locks_cache_size(
       "metadata_locks_cache_size", UNUSED_HELP,
       READ_ONLY GLOBAL_VAR(mdl_locks_cache_size), CMD_LINE(REQUIRED_ARG),
       VALID_RANGE(1, 1024*1024), DEFAULT(1024),
       BLOCK_SIZE(1), NO_MUTEX_GUARD, NOT_IN_BINLOG, ON_CHECK(0), ON_UPDATE(0),
       DEPRECATED(1105, ""));

static ulong mdl_locks_hash_partitions;
static Sys_var_ulong Sys_metadata_locks_hash_instances(
      "metadata_locks_hash_instances", UNUSED_HELP,
       READ_ONLY GLOBAL_VAR(mdl_locks_hash_partitions), CMD_LINE(REQUIRED_ARG),
       VALID_RANGE(1, 1024), DEFAULT(8),
       BLOCK_SIZE(1), NO_MUTEX_GUARD, NOT_IN_BINLOG, ON_CHECK(0), ON_UPDATE(0),
       DEPRECATED(1105, ""));

static Sys_var_on_access_session<Sys_var_ulonglong,
                                 PRIV_SET_SYSTEM_SESSION_VAR_PSEUDO_THREAD_ID>
Sys_pseudo_thread_id(
       "pseudo_thread_id",
       "This variable is for internal server use",
       SESSION_ONLY(pseudo_thread_id),
       NO_CMD_LINE, VALID_RANGE(0, ULONGLONG_MAX), DEFAULT(0),
       BLOCK_SIZE(1), NO_MUTEX_GUARD, IN_BINLOG);

static bool
check_gtid_domain_id(sys_var *self, THD *thd, set_var *var)
{
  if (var->type != OPT_GLOBAL &&
      error_if_in_trans_or_substatement(thd,
          ER_STORED_FUNCTION_PREVENTS_SWITCH_GTID_DOMAIN_ID_SEQ_NO,
          ER_INSIDE_TRANSACTION_PREVENTS_SWITCH_GTID_DOMAIN_ID_SEQ_NO))
    return true;

  return false;
}


static Sys_var_on_access<Sys_var_uint,
                         PRIV_SET_SYSTEM_GLOBAL_VAR_GTID_DOMAIN_ID,
                         PRIV_SET_SYSTEM_SESSION_VAR_GTID_DOMAIN_ID>
Sys_gtid_domain_id(
       "gtid_domain_id",
       "Used with global transaction ID to identify logically independent "
       "replication streams. When events can propagate through multiple "
       "parallel paths (for example multiple masters), each independent "
       "source server must use a distinct domain_id. For simple tree-shaped "
       "replication topologies, it can be left at its default, 0",
       SESSION_VAR(gtid_domain_id),
       CMD_LINE(REQUIRED_ARG), VALID_RANGE(0, UINT_MAX32), DEFAULT(0),
       BLOCK_SIZE(1), NO_MUTEX_GUARD, NOT_IN_BINLOG,
       ON_CHECK(check_gtid_domain_id));


/*
  Check that setting gtid_seq_no isn't done inside a transaction, and (in
  gtid_strict_mode) doesn't create an out-of-order GTID sequence.

  Setting gtid_seq_no to DEFAULT or 0 means we 'reset' it so that the value
  doesn't affect the GTID of the next event group written to the binlog.
*/
static bool check_gtid_seq_no(sys_var *self, THD *thd, set_var *var)
{
  uint32 domain_id, server_id;
  uint64 seq_no;

  if (unlikely(error_if_in_trans_or_substatement(thd,
                                                 ER_STORED_FUNCTION_PREVENTS_SWITCH_GTID_DOMAIN_ID_SEQ_NO,
                                                 ER_INSIDE_TRANSACTION_PREVENTS_SWITCH_GTID_DOMAIN_ID_SEQ_NO)))
    return true;

  DBUG_EXECUTE_IF("ignore_set_gtid_seq_no_check", return false;);
  if (var->value && opt_gtid_strict_mode && opt_bin_log)
  {
    domain_id= thd->variables.gtid_domain_id;
    server_id= thd->variables.server_id;
    seq_no= (uint64)var->value->val_uint();
    if (seq_no != 0 &&
        mysql_bin_log.check_strict_gtid_sequence(domain_id, server_id, seq_no))
      return true;
  }

  return false;
}


static Sys_var_on_access_session<Sys_var_ulonglong,
                                PRIV_SET_SYSTEM_SESSION_VAR_GTID_SEQ_NO>
Sys_gtid_seq_no(
       "gtid_seq_no",
       "Internal server usage, for replication with global transaction id. "
       "When set, next event group logged to the binary log will use this "
       "sequence number, not generate a new one, thus allowing to preserve "
       "master's GTID in slave's binlog",
       SESSION_ONLY(gtid_seq_no),
       NO_CMD_LINE, VALID_RANGE(0, ULONGLONG_MAX), DEFAULT(0),
       BLOCK_SIZE(1), NO_MUTEX_GUARD, NOT_IN_BINLOG,
       ON_CHECK(check_gtid_seq_no));


#ifdef HAVE_REPLICATION
static unsigned char opt_gtid_binlog_pos_dummy;
static Sys_var_gtid_binlog_pos Sys_gtid_binlog_pos(
       "gtid_binlog_pos", "Last GTID logged to the binary log, per replication "
       "domain",
       READ_ONLY GLOBAL_VAR(opt_gtid_binlog_pos_dummy), NO_CMD_LINE);


const uchar *
Sys_var_gtid_binlog_pos::global_value_ptr(THD *thd,
                                          const LEX_CSTRING *base) const
{
  char buf[128];
  String str(buf, sizeof(buf), system_charset_info);
  char *p;

  str.length(0);
  if ((opt_bin_log && mysql_bin_log.append_state_pos(&str)) ||
      !(p= thd->strmake(str.ptr(), str.length())))
  {
    my_error(ER_OUT_OF_RESOURCES, MYF(0));
    return NULL;
  }

  return (uchar *)p;
}


static unsigned char opt_gtid_current_pos_dummy;
static Sys_var_gtid_current_pos Sys_gtid_current_pos(
       "gtid_current_pos", "Current GTID position of the server. Per "
       "replication domain, this is either the last GTID replicated by a "
       "slave thread, or the GTID logged to the binary log, whichever is "
       "most recent",
       READ_ONLY GLOBAL_VAR(opt_gtid_current_pos_dummy), NO_CMD_LINE);


const uchar *
Sys_var_gtid_current_pos::global_value_ptr(THD *thd,
                                           const LEX_CSTRING *base) const
{
  String str;
  char *p;

  str.length(0);
  if (rpl_append_gtid_state(&str, true) ||
      !(p= thd->strmake(str.ptr(), str.length())))
  {
    my_error(ER_OUT_OF_RESOURCES, MYF(0));
    return NULL;
  }

  return (uchar *)p;
}


bool
Sys_var_gtid_slave_pos::do_check(THD *thd, set_var *var)
{
  String str, *res;

  DBUG_ASSERT(var->type == OPT_GLOBAL);

  if (rpl_load_gtid_slave_state(thd))
  {
    my_error(ER_CANNOT_LOAD_SLAVE_GTID_STATE, MYF(0), "mysql",
             rpl_gtid_slave_state_table_name.str);
    return true;
  }

  if (give_error_if_slave_running(0))
    return true;
  if (!(res= var->value->val_str(&str)))
    return true;
  if (thd->in_active_multi_stmt_transaction())
  {
    my_error(ER_CANT_DO_THIS_DURING_AN_TRANSACTION, MYF(0));
    return true;
  }
  if (rpl_gtid_pos_check(thd, &((*res)[0]), res->length()))
    return true;

  if (!(var->save_result.string_value.str=
        thd->strmake(res->ptr(), res->length())))
  {
    my_error(ER_OUT_OF_RESOURCES, MYF(0));
    return true;
  }
  var->save_result.string_value.length= res->length();
  return false;
}


bool
Sys_var_gtid_slave_pos::global_update(THD *thd, set_var *var)
{
  bool err;

  DBUG_ASSERT(var->type == OPT_GLOBAL);

  if (!var->value)
  {
    my_error(ER_NO_DEFAULT, MYF(0), var->var->name.str);
    return true;
  }

  mysql_mutex_unlock(&LOCK_global_system_variables);
  mysql_mutex_lock(&LOCK_active_mi);
  if (give_error_if_slave_running(1))
    err= true;
  else
    err= rpl_gtid_pos_update(thd, var->save_result.string_value.str,
                             var->save_result.string_value.length);
  mysql_mutex_unlock(&LOCK_active_mi);
  mysql_mutex_lock(&LOCK_global_system_variables);
  return err;
}


const uchar *
Sys_var_gtid_slave_pos::global_value_ptr(THD *thd,
                                         const LEX_CSTRING *base) const
{
  String str;
  char *p;

  str.length(0);
  /*
    If the mysql.rpl_slave_pos table could not be loaded, then we cannot
    easily automatically try to reload it here - we may be inside a statement
    that already has tables locked and so opening more tables is problematic.

    But if the table is not loaded (eg. missing mysql_upgrade_db or some such),
    then the slave state must be empty anyway.
  */
  if ((rpl_global_gtid_slave_state->loaded &&
       rpl_append_gtid_state(&str, false)) ||
      !(p= thd->strmake(str.ptr(), str.length())))
  {
    my_error(ER_OUT_OF_RESOURCES, MYF(0));
    return NULL;
  }

  return (uchar *)p;
}


static unsigned char opt_gtid_slave_pos_dummy;
static Sys_var_gtid_slave_pos Sys_gtid_slave_pos(
       "gtid_slave_pos",
       "The list of global transaction IDs that were last replicated on the "
       "server, one for each replication domain",
       GLOBAL_VAR(opt_gtid_slave_pos_dummy), NO_CMD_LINE);


static Sys_var_on_access_global<Sys_var_mybool,
                                PRIV_SET_SYSTEM_GLOBAL_VAR_GTID_STRICT_MODE>
Sys_gtid_strict_mode(
       "gtid_strict_mode",
       "Enforce strict seq_no ordering of events in the binary log. Slave "
       "stops with an error if it encounters an event that would cause it to "
       "generate an out-of-order binlog if executed. "
       "When ON the same server-id semisync-replicated transactions that "
       "duplicate existing ones in binlog are ignored without error "
       "and slave interruption",
       GLOBAL_VAR(opt_gtid_strict_mode),
       CMD_LINE(OPT_ARG), DEFAULT(FALSE));


struct gtid_binlog_state_data { rpl_gtid *list; uint32 list_len; };

bool
Sys_var_gtid_binlog_state::do_check(THD *thd, set_var *var)
{
  String str, *res;
  struct gtid_binlog_state_data *data;
  rpl_gtid *list;
  uint32 list_len;

  DBUG_ASSERT(var->type == OPT_GLOBAL);

  if (!(res= var->value->val_str(&str)))
    return true;
  if (thd->in_active_multi_stmt_transaction())
  {
    my_error(ER_CANT_DO_THIS_DURING_AN_TRANSACTION, MYF(0));
    return true;
  }
  if (!mysql_bin_log.is_open())
  {
    my_error(ER_FLUSH_MASTER_BINLOG_CLOSED, MYF(0));
    return true;
  }
  if (!mysql_bin_log.is_empty_state())
  {
    my_error(ER_BINLOG_MUST_BE_EMPTY, MYF(0));
    return true;
  }
  if (res->length() == 0)
  {
    list= NULL;
    list_len= 0;
  }
  else if (!(list= gtid_parse_string_to_list(res->ptr(), res->length(),
                                             &list_len)))
  {
    my_error(ER_INCORRECT_GTID_STATE, MYF(0));
    return true;
  }
  if (!(data= (gtid_binlog_state_data *)my_malloc(PSI_INSTRUMENT_ME,
                                                  sizeof(*data), MYF(0))))
  {
    my_free(list);
    my_error(ER_OUT_OF_RESOURCES, MYF(0));
    return true;
  }
  data->list= list;
  data->list_len= list_len;
  var->save_result.ptr= data;
  return false;
}


bool
Sys_var_gtid_binlog_state::global_update(THD *thd, set_var *var)
{
  bool res;

  DBUG_ASSERT(var->type == OPT_GLOBAL);

  if (!var->value)
  {
    my_error(ER_NO_DEFAULT, MYF(0), var->var->name.str);
    return true;
  }

  struct gtid_binlog_state_data *data=
    (struct gtid_binlog_state_data *)var->save_result.ptr;
  mysql_mutex_unlock(&LOCK_global_system_variables);
  res= (reset_master(thd, data->list, data->list_len, 0) != 0);
  mysql_mutex_lock(&LOCK_global_system_variables);
  my_free(data->list);
  my_free(data);
  return res;
}


const uchar *
Sys_var_gtid_binlog_state::global_value_ptr(THD *thd,
                                            const LEX_CSTRING *base) const
{
  char buf[512];
  String str(buf, sizeof(buf), system_charset_info);
  char *p;

  str.length(0);
  if ((opt_bin_log && mysql_bin_log.append_state(&str)) ||
      !(p= thd->strmake(str.ptr(), str.length())))
  {
    my_error(ER_OUT_OF_RESOURCES, MYF(0));
    return NULL;
  }

  return (uchar *)p;
}


static unsigned char opt_gtid_binlog_state_dummy;
static Sys_var_gtid_binlog_state Sys_gtid_binlog_state(
       "gtid_binlog_state",
       "The internal GTID state of the binlog, used to keep track of all "
       "GTIDs ever logged to the binlog",
       GLOBAL_VAR(opt_gtid_binlog_state_dummy), NO_CMD_LINE);


static Sys_var_last_gtid Sys_last_gtid(
       "last_gtid", "The GTID of the last commit (if binlogging was enabled), "
       "or the empty string if none",
       READ_ONLY sys_var::ONLY_SESSION, NO_CMD_LINE);

export sys_var *Sys_last_gtid_ptr= &Sys_last_gtid; // for check changing


const uchar *
Sys_var_last_gtid::session_value_ptr(THD *thd, const LEX_CSTRING *base) const
{
  char buf[10+1+10+1+20+1];
  String str(buf, sizeof(buf), system_charset_info);
  char *p;
  bool first= true;

  str.length(0);
  rpl_gtid gtid= thd->get_last_commit_gtid();
  if ((gtid.seq_no > 0 &&
       rpl_slave_state_tostring_helper(&str, &gtid, &first)) ||
      !(p= thd->strmake(str.ptr(), str.length())))
  {
    my_error(ER_OUT_OF_RESOURCES, MYF(0));
    return NULL;
  }

  return (uchar *)p;
}


static Sys_var_on_access_global<Sys_var_uint,
                            PRIV_SET_SYSTEM_GLOBAL_VAR_GTID_CLEANUP_BATCH_SIZE>
Sys_gtid_cleanup_batch_size(
       "gtid_cleanup_batch_size",
       "Normally does not need tuning. How many old rows must accumulate in "
       "the mysql.gtid_slave_pos table before a background job will be run to "
       "delete them. Can be increased to reduce number of commits if "
       "using many different engines with --gtid_pos_auto_engines, or to "
       "reduce CPU overhead if using a huge number of different "
       "gtid_domain_ids. Can be decreased to reduce number of old rows in the "
       "table",
       GLOBAL_VAR(opt_gtid_cleanup_batch_size), CMD_LINE(REQUIRED_ARG),
       VALID_RANGE(0,2147483647), DEFAULT(64), BLOCK_SIZE(1));


static bool
check_slave_parallel_threads(sys_var *self, THD *thd, set_var *var)
{
  return give_error_if_slave_running(0);
}

static bool
fix_slave_parallel_threads(sys_var *self, THD *thd, enum_var_type type)
{
  bool err;

  mysql_mutex_unlock(&LOCK_global_system_variables);
  err= give_error_if_slave_running(0);
  mysql_mutex_lock(&LOCK_global_system_variables);

  return err;
}


static Sys_var_on_access_global<Sys_var_ulong,
                             PRIV_SET_SYSTEM_GLOBAL_VAR_SLAVE_PARALLEL_THREADS>
Sys_slave_parallel_threads(
       "slave_parallel_threads",
       "If non-zero, number of threads to spawn to apply in parallel events "
       "on the slave that were group-committed on the master or were logged "
       "with GTID in different replication domains. Note that these threads "
       "are in addition to the IO and SQL threads, which are always created "
       "by a replication slave",
       GLOBAL_VAR(opt_slave_parallel_threads), CMD_LINE(REQUIRED_ARG),
       VALID_RANGE(0,16383), DEFAULT(0), BLOCK_SIZE(1), NO_MUTEX_GUARD,
       NOT_IN_BINLOG, ON_CHECK(check_slave_parallel_threads),
       ON_UPDATE(fix_slave_parallel_threads));

/* Alias for @@slave_parallel_threads to match what MySQL 5.7 uses. */
static Sys_var_on_access_global<Sys_var_ulong,
                              PRIV_SET_SYSTEM_GLOBAL_VAR_SLAVE_PARALLEL_WORKERS>
Sys_slave_parallel_workers(
       "slave_parallel_workers",
       "Alias for slave_parallel_threads",
       GLOBAL_VAR(opt_slave_parallel_threads), CMD_LINE(REQUIRED_ARG),
       VALID_RANGE(0,16383), DEFAULT(0), BLOCK_SIZE(1), NO_MUTEX_GUARD,
       NOT_IN_BINLOG, ON_CHECK(check_slave_parallel_threads),
       ON_UPDATE(fix_slave_parallel_threads));


static bool
check_slave_domain_parallel_threads(sys_var *self, THD *thd, set_var *var)
{
  return give_error_if_slave_running(0);
}

static bool
fix_slave_domain_parallel_threads(sys_var *self, THD *thd, enum_var_type type)
{
  bool running;

  mysql_mutex_unlock(&LOCK_global_system_variables);
  running= give_error_if_slave_running(0);
  mysql_mutex_lock(&LOCK_global_system_variables);

  return running;
}


static Sys_var_on_access_global<Sys_var_ulong,
                       PRIV_SET_SYSTEM_GLOBAL_VAR_SLAVE_DOMAIN_PARALLEL_THREADS>
Sys_slave_domain_parallel_threads(
       "slave_domain_parallel_threads",
       "Maximum number of parallel threads to use on slave for events in a "
       "single replication domain. When using multiple domains, this can be "
       "used to limit a single domain from grabbing all threads and thus "
       "stalling other domains. The default of 0 means to allow a domain to "
       "grab as many threads as it wants, up to the value of "
       "slave_parallel_threads",
       GLOBAL_VAR(opt_slave_domain_parallel_threads), CMD_LINE(REQUIRED_ARG),
       VALID_RANGE(0,16383), DEFAULT(0), BLOCK_SIZE(1), NO_MUTEX_GUARD,
       NOT_IN_BINLOG, ON_CHECK(check_slave_domain_parallel_threads),
       ON_UPDATE(fix_slave_domain_parallel_threads));


static Sys_var_on_access_global<Sys_var_ulong,
                           PRIV_SET_SYSTEM_GLOBAL_VAR_SLAVE_PARALLEL_MAX_QUEUED>
Sys_slave_parallel_max_queued(
       "slave_parallel_max_queued",
       "Limit on how much memory SQL threads should use per parallel "
       "replication thread when reading ahead in the relay log looking for "
       "opportunities for parallel replication. Only used when "
       "--slave-parallel-threads > 0",
       GLOBAL_VAR(opt_slave_parallel_max_queued), CMD_LINE(REQUIRED_ARG),
       VALID_RANGE(0,2147483647), DEFAULT(131072), BLOCK_SIZE(1));


bool
Sys_var_slave_parallel_mode::global_update(THD *thd, set_var *var)
{
  enum_slave_parallel_mode new_value=
    (enum_slave_parallel_mode)var->save_result.ulonglong_value;
  LEX_CSTRING *base_name= &var->base;
  Master_info *mi;
  bool res= false;

  if (!base_name->length)
    base_name= &thd->variables.default_master_connection;

  mysql_mutex_unlock(&LOCK_global_system_variables);
  mysql_mutex_lock(&LOCK_active_mi);

  mi= master_info_index->
    get_master_info(base_name, !base_name->length ?
                    Sql_condition::WARN_LEVEL_ERROR :
                    Sql_condition::WARN_LEVEL_WARN);

  if (mi)
  {
    if (mi->rli.slave_running)
    {
      my_error(ER_SLAVE_MUST_STOP, MYF(0),
               (int) mi->connection_name.length, mi->connection_name.str);
      res= true;
    }
    else
    {
      mi->parallel_mode= new_value;
      if (!base_name->length)
      {
        /* Use as default value for new connections */
        opt_slave_parallel_mode= new_value;
      }
    }
  }

  mysql_mutex_unlock(&LOCK_active_mi);
  mysql_mutex_lock(&LOCK_global_system_variables);

  return res;
}


const uchar *
Sys_var_slave_parallel_mode::global_value_ptr(THD *thd,
                                              const
                                              LEX_CSTRING *base_name) const
{
  Master_info *mi;
  enum_slave_parallel_mode val=
    (enum_slave_parallel_mode)opt_slave_parallel_mode;

  if (!base_name->length)
    base_name= &thd->variables.default_master_connection;

  mysql_mutex_unlock(&LOCK_global_system_variables);
  mysql_mutex_lock(&LOCK_active_mi);

  mi= master_info_index->
    get_master_info(base_name, !base_name->length ?
                    Sql_condition::WARN_LEVEL_ERROR :
                    Sql_condition::WARN_LEVEL_WARN);
  if (mi)
    val= mi->parallel_mode;

  mysql_mutex_unlock(&LOCK_active_mi);
  mysql_mutex_lock(&LOCK_global_system_variables);
  if (!mi)
    return 0;

  return valptr(thd, val);
}


/* The order here must match enum_slave_parallel_mode in mysqld.h. */
static const char *slave_parallel_mode_names[] = {
  "none", "minimal", "conservative", "optimistic", "aggressive", NULL
};
export TYPELIB slave_parallel_mode_typelib = {
  array_elements(slave_parallel_mode_names)-1,
  "",
  slave_parallel_mode_names,
  NULL
};

static Sys_var_on_access_global<Sys_var_slave_parallel_mode,
                                PRIV_SET_SYSTEM_GLOBAL_VAR_SLAVE_PARALLEL_MODE>
Sys_slave_parallel_mode(
       "slave_parallel_mode",
       "Controls what transactions are applied in parallel when using "
       "--slave-parallel-threads. Possible values: \"optimistic\" tries to "
       "apply most transactional DML in parallel, and handles any conflicts "
       "with rollback and retry. \"conservative\" limits parallelism in an "
       "effort to avoid any conflicts. \"aggressive\" tries to maximise the "
       "parallelism, possibly at the cost of increased conflict rate. "
       "\"minimal\" only parallelizes the commit steps of transactions. "
       "\"none\" disables parallel apply completely",
       GLOBAL_VAR(opt_slave_parallel_mode), NO_CMD_LINE,
       slave_parallel_mode_names, DEFAULT(SLAVE_PARALLEL_OPTIMISTIC));


static Sys_var_bit Sys_skip_parallel_replication(
       "skip_parallel_replication",
       "If set when a transaction is written to the binlog, parallel apply of "
       "that transaction will be avoided on a slave where slave_parallel_mode "
       "is not \"aggressive\". Can be used to avoid unnecessary rollback and "
       "retry for transactions that are likely to cause a conflict if "
       "replicated in parallel",
       SESSION_ONLY(option_bits), NO_CMD_LINE, OPTION_RPL_SKIP_PARALLEL,
       DEFAULT(FALSE));

static Sys_var_mybool Sys_binlog_alter_two_phase(
       "binlog_alter_two_phase",
       "When set, split ALTER at binary logging into 2 statements: "
       "START ALTER and COMMIT/ROLLBACK ALTER",
       SESSION_VAR(binlog_alter_two_phase), CMD_LINE(OPT_ARG),
       DEFAULT(FALSE));

static bool
check_gtid_ignore_duplicates(sys_var *self, THD *thd, set_var *var)
{
  return give_error_if_slave_running(0);
}

static bool
fix_gtid_ignore_duplicates(sys_var *self, THD *thd, enum_var_type type)
{
  bool running;

  mysql_mutex_unlock(&LOCK_global_system_variables);
  running= give_error_if_slave_running(0);
  mysql_mutex_lock(&LOCK_global_system_variables);

  return running;
}


static Sys_var_on_access_global<Sys_var_mybool,
                              PRIV_SET_SYSTEM_GLOBAL_VAR_GTID_IGNORE_DUPLICATES>
Sys_gtid_ignore_duplicates(
       "gtid_ignore_duplicates",
       "When set, different master connections in multi-source replication are "
       "allowed to receive and process event groups with the same GTID (when "
       "using GTID mode). Only one will be applied, any others will be "
       "ignored. Within a given replication domain, just the sequence number "
       "will be used to decide whether a given GTID has been already applied; "
       "this means it is the responsibility of the user to ensure that GTID "
       "sequence numbers are strictly increasing",
       GLOBAL_VAR(opt_gtid_ignore_duplicates), CMD_LINE(OPT_ARG),
       DEFAULT(FALSE), NO_MUTEX_GUARD,
       NOT_IN_BINLOG, ON_CHECK(check_gtid_ignore_duplicates),
       ON_UPDATE(fix_gtid_ignore_duplicates));

static bool
update_slave_max_statement_time(sys_var *self, THD *thd, enum_var_type type)
{
  slave_max_statement_time=
    double2ulonglong(slave_max_statement_time_double * 1e6);

  return false;
}

static Sys_var_on_access_global<
    Sys_var_double, PRIV_SET_SYSTEM_GLOBAL_VAR_SLAVE_MAX_STATEMENT_TIME>
    Sys_slave_max_statement_time(
        "slave_max_statement_time",
        "A query that has taken more than slave_max_statement_time seconds to "
        "run on the slave will be aborted. The argument will be treated as a "
        "decimal value with microsecond precision. A value of 0 (default) "
        "means no timeout",
        GLOBAL_VAR(slave_max_statement_time_double), CMD_LINE(REQUIRED_ARG),
        VALID_RANGE(0, LONG_TIMEOUT), DEFAULT(0), NO_MUTEX_GUARD,
        NOT_IN_BINLOG, ON_CHECK(0), ON_UPDATE(update_slave_max_statement_time));
#endif


static Sys_var_on_access_global<Sys_var_ulong,
                           PRIV_SET_SYSTEM_GLOBAL_VAR_BINLOG_COMMIT_WAIT_COUNT>
Sys_binlog_commit_wait_count(
       "binlog_commit_wait_count",
       "If non-zero, binlog write will wait at most binlog_commit_wait_usec "
       "microseconds for at least this many commits to queue up for group "
       "commit to the binlog. This can reduce I/O on the binlog and provide "
       "increased opportunity for parallel apply on the slave, but too high "
       "a value will decrease commit throughput",
       GLOBAL_VAR(opt_binlog_commit_wait_count), CMD_LINE(REQUIRED_ARG),
       VALID_RANGE(0, ULONG_MAX), DEFAULT(0), BLOCK_SIZE(1));


static Sys_var_on_access_global<Sys_var_ulong,
                            PRIV_SET_SYSTEM_GLOBAL_VAR_BINLOG_COMMIT_WAIT_USEC>
Sys_binlog_commit_wait_usec(
       "binlog_commit_wait_usec",
       "Maximum time, in microseconds, to wait for more commits to queue up "
       "for binlog group commit. Only takes effect if the value of "
       "binlog_commit_wait_count is non-zero",
       GLOBAL_VAR(opt_binlog_commit_wait_usec), CMD_LINE(REQUIRED_ARG),
       VALID_RANGE(0, ULONG_MAX), DEFAULT(100000), BLOCK_SIZE(1));


static bool fix_max_join_size(sys_var *self, THD *thd, enum_var_type type)
{
  SV *sv= type == OPT_GLOBAL ? &global_system_variables : &thd->variables;
  if (sv->max_join_size == HA_POS_ERROR)
    sv->option_bits|= OPTION_BIG_SELECTS;
  else
    sv->option_bits&= ~OPTION_BIG_SELECTS;
  return false;
}
static Sys_var_harows Sys_max_join_size(
       "max_join_size",
       "Joins that are probably going to read more than max_join_size "
       "records return an error",
       SESSION_VAR(max_join_size), CMD_LINE(REQUIRED_ARG),
       VALID_RANGE(1, HA_POS_ERROR), DEFAULT(HA_POS_ERROR), BLOCK_SIZE(1),
       NO_MUTEX_GUARD, NOT_IN_BINLOG, ON_CHECK(0),
       ON_UPDATE(fix_max_join_size));

static Sys_var_ulong Sys_max_seeks_for_key(
       "max_seeks_for_key",
       "Limit assumed max number of seeks when looking up rows based on a key",
       SESSION_VAR(max_seeks_for_key), CMD_LINE(REQUIRED_ARG),
       VALID_RANGE(1, UINT_MAX), DEFAULT(UINT_MAX), BLOCK_SIZE(1));

static Sys_var_ulong Sys_max_length_for_sort_data(
       "max_length_for_sort_data",
       "Max number of bytes in sorted records",
       SESSION_VAR(max_length_for_sort_data), CMD_LINE(REQUIRED_ARG),
       VALID_RANGE(4, 8192*1024L), DEFAULT(1024), BLOCK_SIZE(1));

static PolyLock_mutex PLock_prepared_stmt_count(&LOCK_prepared_stmt_count);
static Sys_var_uint Sys_max_prepared_stmt_count(
       "max_prepared_stmt_count",
       "Maximum number of prepared statements in the server",
       GLOBAL_VAR(max_prepared_stmt_count), CMD_LINE(REQUIRED_ARG),
       VALID_RANGE(0, UINT_MAX32), DEFAULT(16382), BLOCK_SIZE(1),
       &PLock_prepared_stmt_count);

static Sys_var_ulong Sys_max_recursive_iterations(
       "max_recursive_iterations",
       "Maximum number of iterations when executing recursive queries",
       SESSION_VAR(max_recursive_iterations), CMD_LINE(OPT_ARG),
       VALID_RANGE(0, UINT_MAX), DEFAULT(1000), BLOCK_SIZE(1));

static Sys_var_ulong Sys_max_sort_length(
       "max_sort_length",
       "The number of bytes to use when sorting BLOB or TEXT values (only "
       "the first max_sort_length bytes of each value are used; the rest "
       "are ignored)",
       SESSION_VAR(max_sort_length), CMD_LINE(REQUIRED_ARG),
       VALID_RANGE(64, 8192*1024L), DEFAULT(1024), BLOCK_SIZE(1));

static Sys_var_ulong Sys_max_sp_recursion_depth(
       "max_sp_recursion_depth",
       "Maximum stored procedure recursion depth",
       SESSION_VAR(max_sp_recursion_depth), CMD_LINE(OPT_ARG),
       VALID_RANGE(0, 255), DEFAULT(0), BLOCK_SIZE(1));


static bool if_checking_enabled(sys_var *self, THD *thd,  set_var *var)
{
  if (session_readonly(self, thd, var))
    return true;
  
  if (!max_user_connections_checking)
  {
    my_error(ER_OPTION_PREVENTS_STATEMENT, MYF(0), "--max-user-connections=0");
    return true;
  }

  return false;
}
// non-standard session_value_ptr() here
static Sys_var_max_user_conn Sys_max_user_connections(
       "max_user_connections",
       "The maximum number of active connections for a single user "
       "(0 = no limit)",
       SESSION_VAR(max_user_connections), CMD_LINE(REQUIRED_ARG),
       VALID_RANGE(-1, INT_MAX), DEFAULT(0), BLOCK_SIZE(1), NO_MUTEX_GUARD,
       NOT_IN_BINLOG, ON_CHECK(if_checking_enabled));

static Sys_var_ulong Sys_max_write_lock_count(
       "max_write_lock_count",
       "After this many write locks, allow some read locks to run in between",
       GLOBAL_VAR(max_write_lock_count), CMD_LINE(REQUIRED_ARG),
       VALID_RANGE(1, UINT_MAX), DEFAULT(UINT_MAX), BLOCK_SIZE(1));

static Sys_var_ulong Sys_min_examined_row_limit(
       "min_examined_row_limit",
       "Alias for log_slow_min_examined_row_limit. "
       "Don't write queries to slow log that examine fewer rows "
       "than that",
       SESSION_VAR(min_examined_row_limit), CMD_LINE(REQUIRED_ARG),
       VALID_RANGE(0, UINT_MAX), DEFAULT(0), BLOCK_SIZE(1));

static Sys_var_ulong Sys_log_slow_min_examined_row_limit(
       "log_slow_min_examined_row_limit",
       "Don't write queries to slow log that examine fewer rows "
       "than that",
       SESSION_VAR(min_examined_row_limit), CMD_LINE(REQUIRED_ARG),
       VALID_RANGE(0, UINT_MAX), DEFAULT(0), BLOCK_SIZE(1));

#ifdef _WIN32
static Sys_var_mybool Sys_named_pipe(
       "named_pipe", "Enable the named pipe (NT)",
       READ_ONLY GLOBAL_VAR(opt_enable_named_pipe), CMD_LINE(OPT_ARG),
       DEFAULT(FALSE));
#endif


static bool check_net_buffer_length(sys_var *self, THD *thd,  set_var *var)
{
  longlong val;
  if (session_readonly(self, thd, var))
    return true;

  val= var->save_result.ulonglong_value;
  if (val > (longlong) global_system_variables.max_allowed_packet)
  {
    push_warning_printf(thd, Sql_condition::WARN_LEVEL_WARN,
                        WARN_OPTION_BELOW_LIMIT,
                        ER_THD(thd, WARN_OPTION_BELOW_LIMIT),
                        "max_allowed_packet", "net_buffer_length");
  }
  return false;
}
static Sys_var_ulong Sys_net_buffer_length(
       "net_buffer_length",
       "Buffer length for TCP/IP and socket communication",
       SESSION_VAR(net_buffer_length), CMD_LINE(REQUIRED_ARG),
       VALID_RANGE(1024, 1024*1024), DEFAULT(16384), BLOCK_SIZE(1024),
       NO_MUTEX_GUARD, NOT_IN_BINLOG, ON_CHECK(check_net_buffer_length));

static bool fix_net_read_timeout(sys_var *self, THD *thd, enum_var_type type)
{
  if (type != OPT_GLOBAL)
    my_net_set_read_timeout(&thd->net, thd->variables.net_read_timeout);
  return false;
}
static Sys_var_ulong Sys_net_read_timeout(
       "net_read_timeout",
       "Number of seconds to wait for more data from a connection before "
       "aborting the read",
       SESSION_VAR(net_read_timeout), CMD_LINE(REQUIRED_ARG),
       VALID_RANGE(1, LONG_TIMEOUT), DEFAULT(NET_READ_TIMEOUT), BLOCK_SIZE(1),
       NO_MUTEX_GUARD, NOT_IN_BINLOG, ON_CHECK(0),
       ON_UPDATE(fix_net_read_timeout));

static bool fix_net_write_timeout(sys_var *self, THD *thd, enum_var_type type)
{
  if (type != OPT_GLOBAL)
    my_net_set_write_timeout(&thd->net, thd->variables.net_write_timeout);
  return false;
}
static Sys_var_ulong Sys_net_write_timeout(
       "net_write_timeout",
       "Number of seconds to wait for a block to be written to a connection "
       "before aborting the write",
       SESSION_VAR(net_write_timeout), CMD_LINE(REQUIRED_ARG),
       VALID_RANGE(1, LONG_TIMEOUT), DEFAULT(NET_WRITE_TIMEOUT), BLOCK_SIZE(1),
       NO_MUTEX_GUARD, NOT_IN_BINLOG, ON_CHECK(0),
       ON_UPDATE(fix_net_write_timeout));

static bool fix_net_retry_count(sys_var *self, THD *thd, enum_var_type type)
{
  if (type != OPT_GLOBAL)
    thd->net.retry_count=thd->variables.net_retry_count;
  return false;
}
static Sys_var_ulong Sys_net_retry_count(
       "net_retry_count",
       "If a read on a communication port is interrupted, retry this "
       "many times before giving up",
       SESSION_VAR(net_retry_count), CMD_LINE(REQUIRED_ARG),
       VALID_RANGE(1, UINT_MAX), DEFAULT(MYSQLD_NET_RETRY_COUNT),
       BLOCK_SIZE(1), NO_MUTEX_GUARD, NOT_IN_BINLOG, ON_CHECK(0),
       ON_UPDATE(fix_net_retry_count));

static bool set_old_mode (sys_var *self, THD *thd, enum_var_type type)
{
  if (thd->variables.old_mode)
  {
    thd->variables.old_behavior|= (OLD_MODE_NO_PROGRESS_INFO |
                                   OLD_MODE_IGNORE_INDEX_ONLY_FOR_JOIN |
                                   OLD_MODE_COMPAT_5_1_CHECKSUM);
  }
  else
  {
    thd->variables.old_behavior&= ~(OLD_MODE_NO_PROGRESS_INFO|
                                    OLD_MODE_IGNORE_INDEX_ONLY_FOR_JOIN |
                                    OLD_MODE_COMPAT_5_1_CHECKSUM);
  }

  return false;
}

static Sys_var_mybool Sys_old_mode(
       "old", "Use compatible behavior from previous MariaDB version",
       SESSION_VAR(old_mode), CMD_LINE(OPT_ARG), DEFAULT(FALSE), 0, NOT_IN_BINLOG, ON_CHECK(0),
       ON_UPDATE(set_old_mode), DEPRECATED(1009, "old_mode"));

static Sys_var_mybool Sys_opt_allow_suspicious_udfs(
       "allow_suspicious_udfs",
       "Allows use of user-defined functions (UDFs) consisting of only one symbol xxx() without corresponding xxx_init() or xxx_deinit(). That also means that one can load any function from any library, for example exit() from libc.so",
       READ_ONLY GLOBAL_VAR(opt_allow_suspicious_udfs),
       CMD_LINE(OPT_ARG), DEFAULT(FALSE));

#ifndef DISABLE_GRANT_OPTIONS
static Sys_var_mybool Sys_skip_grant_tables(
       "skip_grant_tables",
       "Start without grant tables. This gives all users FULL ACCESS to all tables",
       READ_ONLY GLOBAL_VAR(opt_noacl),
       CMD_LINE(OPT_ARG), DEFAULT(FALSE));
#endif

static const char *alter_algorithm_modes[]= {"DEFAULT", "COPY", "INPLACE",
"NOCOPY", "INSTANT", NULL};


static bool variable_is_ignored(sys_var *self, THD *thd, set_var *var)
{
  var->save_result.longlong_value= 0;
  return false;
}

static Sys_var_enum Sys_alter_algorithm(
	"alter_algorithm",
        UNUSED_HELP,
	SESSION_VAR(alter_algorithm_unused),
        CMD_LINE(OPT_ARG, OPT_REMOVED_OPTION),
	alter_algorithm_modes, DEFAULT(0),
        NO_MUTEX_GUARD, NOT_IN_BINLOG,
        ON_CHECK(variable_is_ignored), ON_UPDATE(0),
        DEPRECATED(1105,""));


static bool check_old_passwords(sys_var *self, THD *thd, set_var *var)
{
  return mysql_user_table_is_in_short_password_format;
}
static Sys_var_mybool Sys_old_passwords(
       "old_passwords",
       "Use old password encryption method (needed for 4.0 and older clients)",
       SESSION_VAR(old_passwords), CMD_LINE(OPT_ARG),
       DEFAULT(FALSE), NO_MUTEX_GUARD, NOT_IN_BINLOG,
       ON_CHECK(check_old_passwords));
export sys_var *Sys_old_passwords_ptr= &Sys_old_passwords; // for sql_acl.cc

static Sys_var_ulong Sys_open_files_limit(
       "open_files_limit",
       "If this is not 0, then mariadbd will use this value to reserve file "
       "descriptors to use with setrlimit(). If this value is 0 or autoset "
       "then mariadbd will reserve max_connections*5 or max_connections + "
       "table_cache*2 (whichever is larger) number of file descriptors",
       AUTO_SET READ_ONLY GLOBAL_VAR(open_files_limit), CMD_LINE(REQUIRED_ARG),
       VALID_RANGE(0, OS_FILE_LIMIT), DEFAULT(0), BLOCK_SIZE(1));

/// @todo change to enum
static Sys_var_ulong Sys_optimizer_prune_level(
       "optimizer_prune_level",
       "Controls the heuristic(s) applied during query optimization to prune "
       "less-promising partial plans from the optimizer search space. "
       "Meaning: 0 - do not apply any heuristic, thus perform exhaustive "
       "search: 1 - prune plans based on cost and number of retrieved rows "
       "eq_ref: 2 - prune also if we find an eq_ref chain",
       SESSION_VAR(optimizer_prune_level), CMD_LINE(REQUIRED_ARG),
       VALID_RANGE(0, 2), DEFAULT(2), BLOCK_SIZE(1));

static Sys_var_ulong Sys_optimizer_selectivity_sampling_limit(
       "optimizer_selectivity_sampling_limit",
       "Controls number of record samples to check condition selectivity",
       SESSION_VAR(optimizer_selectivity_sampling_limit),
       CMD_LINE(REQUIRED_ARG),
       VALID_RANGE(SELECTIVITY_SAMPLING_THRESHOLD, UINT_MAX),
       DEFAULT(SELECTIVITY_SAMPLING_LIMIT), BLOCK_SIZE(1));

static Sys_var_ulong Sys_optimizer_use_condition_selectivity(
       "optimizer_use_condition_selectivity",
       "Controls selectivity of which conditions the optimizer takes into "
       "account to calculate cardinality of a partial join when it searches "
       "for the best execution plan "
       "Meaning: "
       "1 - use selectivity of index backed range conditions to calculate "
       "the cardinality of a partial join if the last joined table is "
       "accessed by full table scan or an index scan, "
       "2 - use selectivity of index backed range conditions to calculate "
       "the cardinality of a partial join in any case, "
       "3 - additionally always use selectivity of range conditions that are "
       "not backed by any index to calculate the cardinality of a partial join, "
       "4 - use histograms to calculate selectivity of range conditions that "
       "are not backed by any index to calculate the cardinality of "
       "a partial join. "
       "5 - additionally use selectivity of certain non-range predicates "
       "calculated on record samples",
       SESSION_VAR(optimizer_use_condition_selectivity), CMD_LINE(REQUIRED_ARG),
       VALID_RANGE(1, 5), DEFAULT(4), BLOCK_SIZE(1));

static Sys_var_ulong Sys_optimizer_search_depth(
       "optimizer_search_depth",
       "Maximum depth of search performed by the query optimizer. Values "
       "larger than the number of relations in a query result in better "
       "query plans, but take longer to compile a query. Values smaller "
       "than the number of tables in a relation result in faster "
       "optimization, but may produce very bad query plans. If set to 0, "
       "the system will automatically pick a reasonable value",
       SESSION_VAR(optimizer_search_depth), CMD_LINE(REQUIRED_ARG),
       VALID_RANGE(0, MAX_TABLES+1), DEFAULT(MAX_TABLES+1), BLOCK_SIZE(1));

static Sys_var_ulong Sys_optimizer_extra_pruning_depth(
       "optimizer_extra_pruning_depth",
       "If the optimizer needs to enumerate join prefix of this size or "
       "larger, then it will try aggressively prune away the search space",
       SESSION_VAR(optimizer_extra_pruning_depth), CMD_LINE(REQUIRED_ARG),
       VALID_RANGE(0, MAX_TABLES+1), DEFAULT(8), BLOCK_SIZE(1));

/* this is used in the sigsegv handler */
export const char *optimizer_switch_names[]=
{
  "index_merge","index_merge_union","index_merge_sort_union",
  "index_merge_intersection","index_merge_sort_intersection",
  "index_condition_pushdown",
  "derived_merge", "derived_with_keys",
  "firstmatch","loosescan","materialization","in_to_exists","semijoin",
  "partial_match_rowid_merge",
  "partial_match_table_scan",
  "subquery_cache",
  "mrr",
  "mrr_cost_based",
  "mrr_sort_keys",
  "outer_join_with_cache",
  "semijoin_with_cache",
  "join_cache_incremental",
  "join_cache_hashed",
  "join_cache_bka",
  "optimize_join_buffer_size",
  "table_elimination",
  "extended_keys",
  "exists_to_in",
  "orderby_uses_equalities",
  "condition_pushdown_for_derived",
  "split_materialized",
  "condition_pushdown_for_subquery",
  "rowid_filter",
  "condition_pushdown_from_having",
  "not_null_range_scan",
  "hash_join_cardinality",
  "cset_narrowing",
  "sargable_casefold",
  "default",
  NullS
};
static bool check_legal_optimizer_switch(sys_var *self, THD *thd,
                                         set_var *var)
{
  if (var->save_result.ulonglong_value & (OPTIMIZER_SWITCH_MATERIALIZATION |
                                          OPTIMIZER_SWITCH_IN_TO_EXISTS))
  {
    return false;
  }
  my_error(ER_ILLEGAL_SUBQUERY_OPTIMIZER_SWITCHES, MYF(0));
  return true;
}
static Sys_var_flagset Sys_optimizer_switch(
       "optimizer_switch",
       "Fine-tune the optimizer behavior",
       SESSION_VAR(optimizer_switch), CMD_LINE(REQUIRED_ARG),
       optimizer_switch_names, DEFAULT(OPTIMIZER_SWITCH_DEFAULT),
       NO_MUTEX_GUARD, NOT_IN_BINLOG, ON_CHECK(check_legal_optimizer_switch));

static Sys_var_flagset Sys_optimizer_trace(
    "optimizer_trace",
    "Controls tracing of the Optimizer:"
    " optimizer_trace=option=val[,option=val...], where option is one of"
    " {enabled}"
    " and val is one of {on, off, default}",
    SESSION_VAR(optimizer_trace), CMD_LINE(REQUIRED_ARG),
    Opt_trace_context::flag_names, DEFAULT(Opt_trace_context::FLAG_DEFAULT));
    // @see set_var::is_var_optimizer_trace()
export sys_var *Sys_optimizer_trace_ptr = &Sys_optimizer_trace;

static Sys_var_ulong Sys_optimizer_trace_max_mem_size(
    "optimizer_trace_max_mem_size",
    "Maximum allowed size of an optimizer trace",
    SESSION_VAR(optimizer_trace_max_mem_size), CMD_LINE(REQUIRED_ARG),
    VALID_RANGE(0, ULONG_MAX), DEFAULT(1024 * 1024), BLOCK_SIZE(1));

static Sys_var_ulong Sys_optimizer_adjust_secondary_key_costs(
    "optimizer_adjust_secondary_key_costs",
    UNUSED_HELP,
    SESSION_VAR(optimizer_adjust_secondary_key_costs), CMD_LINE(REQUIRED_ARG),
    VALID_RANGE(0, 2), DEFAULT(0), BLOCK_SIZE(1),
    NO_MUTEX_GUARD, NOT_IN_BINLOG, ON_CHECK(0), ON_UPDATE(0),
    DEPRECATED(1100, ""));

static Sys_var_charptr_fscs Sys_pid_file(
       "pid_file", "Pid file used by mariadbd-safe",
       READ_ONLY GLOBAL_VAR(pidfile_name_ptr), CMD_LINE(REQUIRED_ARG),
       DEFAULT(0));

static Sys_var_charptr_fscs Sys_plugin_dir(
       "plugin_dir", "Directory for plugins",
       READ_ONLY GLOBAL_VAR(opt_plugin_dir_ptr), CMD_LINE(REQUIRED_ARG),
       DEFAULT(0));

static Sys_var_uint Sys_port(
       "port",
       "Port number to use for connection or 0 to default to, "
       "my.cnf, $MYSQL_TCP_PORT, "
#if MYSQL_PORT_DEFAULT == 0
       "/etc/services, "
#endif
       "built-in default (" STRINGIFY_ARG(MYSQL_PORT) "), whatever comes first",
       READ_ONLY GLOBAL_VAR(mysqld_port), CMD_LINE(REQUIRED_ARG, 'P'),
       VALID_RANGE(0, UINT_MAX16), DEFAULT(0), BLOCK_SIZE(1));

static Sys_var_ulong Sys_preload_buff_size(
       "preload_buffer_size",
       "The size of the buffer that is allocated when preloading indexes",
       SESSION_VAR(preload_buff_size), CMD_LINE(REQUIRED_ARG),
       VALID_RANGE(1024, 1024*1024*1024), DEFAULT(32768), BLOCK_SIZE(1));

static Sys_var_uint Sys_protocol_version(
       "protocol_version",
       "The version of the client/server protocol used by the MariaDB server",
       READ_ONLY GLOBAL_VAR(protocol_version), CMD_LINE_HELP_ONLY,
       VALID_RANGE(0, ~0U), DEFAULT(PROTOCOL_VERSION), BLOCK_SIZE(1));

static Sys_var_proxy_user Sys_proxy_user(
       "proxy_user", "The proxy user account name used when logging in");

static Sys_var_external_user Sys_exterenal_user(
       "external_user", "The external user account used when logging in");

static Sys_var_ulong Sys_read_buff_size(
       "read_buffer_size",
       "Each thread that does a sequential scan allocates a buffer of "
       "this size for each table it scans. If you do many sequential scans, "
       "you may want to increase this value",
       SESSION_VAR(read_buff_size), CMD_LINE(REQUIRED_ARG),
       VALID_RANGE(IO_SIZE*2, INT_MAX32), DEFAULT(128*1024),
       BLOCK_SIZE(IO_SIZE));

static bool check_read_only(sys_var *self, THD *thd, set_var *var)
{
  /* Prevent self dead-lock */
  if (thd->locked_tables_mode || thd->in_active_multi_stmt_transaction() ||
      thd->current_backup_stage != BACKUP_FINISHED)
  {
    my_error(ER_LOCK_OR_ACTIVE_TRANSACTION, MYF(0));
    return true;
  }
  return false;
}

static bool fix_read_only(sys_var *self, THD *thd, enum_var_type type)
{
  bool result= true;
  my_bool new_read_only= read_only; // make a copy before releasing a mutex
  DBUG_ENTER("sys_var_opt_readonly::update");

  if (read_only == FALSE || read_only == opt_readonly)
  {
    opt_readonly= read_only;
    DBUG_RETURN(false);
  }

  if (check_read_only(self, thd, 0)) // just in case
    goto end;

  if (thd->global_read_lock.is_acquired())
  {
    /*
      This connection already holds the global read lock.
      This can be the case with:
      - FLUSH TABLES WITH READ LOCK
      - SET GLOBAL READ_ONLY = 1
    */
    opt_readonly= read_only;
    DBUG_RETURN(false);
  }

  /*
    READ_ONLY=1 prevents write locks from being taken on tables and
    blocks transactions from committing. We therefore should make sure
    that no such events occur while setting the read_only variable.
    This is a 2 step process:
    [1] lock_global_read_lock()
      Prevents connections from obtaining new write locks on
      tables. Note that we can still have active rw transactions.
    [2] make_global_read_lock_block_commit()
      Prevents transactions from committing.
  */

  read_only= opt_readonly;
  mysql_mutex_unlock(&LOCK_global_system_variables);

  if (thd->global_read_lock.lock_global_read_lock(thd))
    goto end_with_mutex_unlock;

  if ((result= thd->global_read_lock.make_global_read_lock_block_commit(thd)))
    goto end_with_read_lock;

  /* Change the opt_readonly system variable, safe because the lock is held */
  opt_readonly= new_read_only;
  result= false;

 end_with_read_lock:
  /* Release the lock */
  thd->global_read_lock.unlock_global_read_lock(thd);
 end_with_mutex_unlock:
  mysql_mutex_lock(&LOCK_global_system_variables);
 end:
  read_only= opt_readonly;
  DBUG_RETURN(result);
}


/**
  The read_only boolean is always equal to the opt_readonly boolean except
  during fix_read_only(); when that function is entered, opt_readonly is
  the pre-update value and read_only is the post-update value.
  fix_read_only() compares them and runs needed operations for the
  transition (especially when transitioning from false to true) and
  synchronizes both booleans in the end.
*/
static Sys_var_on_access_global<Sys_var_mybool,
                                PRIV_SET_SYSTEM_GLOBAL_VAR_READ_ONLY>
Sys_readonly(
       "read_only",
       "Make all non-temporary tables read-only, with the exception for "
       "replication (slave) threads and users with the 'READ ONLY ADMIN' "
       "privilege",
       GLOBAL_VAR(read_only), CMD_LINE(OPT_ARG), DEFAULT(FALSE),
       NO_MUTEX_GUARD, NOT_IN_BINLOG,
       ON_CHECK(check_read_only), ON_UPDATE(fix_read_only));

// Small lower limit to be able to test MRR
static Sys_var_ulong Sys_read_rnd_buff_size(
       "read_rnd_buffer_size",
       "When reading rows in sorted order after a sort, the rows are read "
       "through this buffer to avoid a disk seeks",
       SESSION_VAR(read_rnd_buff_size), CMD_LINE(REQUIRED_ARG),
       VALID_RANGE(1, INT_MAX32), DEFAULT(256*1024), BLOCK_SIZE(1));

static Sys_var_ulong Sys_div_precincrement(
       "div_precision_increment", "Precision of the result of '/' "
       "operator will be increased on that value",
       SESSION_VAR(div_precincrement), CMD_LINE(REQUIRED_ARG),
       VALID_RANGE(0, DECIMAL_MAX_SCALE), DEFAULT(4), BLOCK_SIZE(1));

static Sys_var_uint Sys_eq_range_index_dive_limit(
       "eq_range_index_dive_limit",
       "The optimizer will use existing index statistics instead of "
       "doing index dives for equality ranges if the number of equality "
       "ranges for the index is larger than or equal to this number. "
       "If set to 0, index dives are always used",
       SESSION_VAR(eq_range_index_dive_limit), CMD_LINE(REQUIRED_ARG),
       VALID_RANGE(0, UINT_MAX32), DEFAULT(200),
       BLOCK_SIZE(1));

static Sys_var_ulong Sys_range_alloc_block_size(
       "range_alloc_block_size",
       "Allocation block size for storing ranges during optimization",
       SESSION_VAR(range_alloc_block_size), CMD_LINE(REQUIRED_ARG),
       VALID_RANGE(RANGE_ALLOC_BLOCK_SIZE, UINT_MAX),
       DEFAULT(RANGE_ALLOC_BLOCK_SIZE), BLOCK_SIZE(1024));

static bool fix_thd_mem_root(sys_var *self, THD *thd, enum_var_type type)
{
  if (type != OPT_GLOBAL)
    reset_root_defaults(thd->mem_root,
                        thd->variables.query_alloc_block_size,
                        thd->variables.query_prealloc_size);
  return false;
}
static Sys_var_ulong Sys_query_alloc_block_size(
       "query_alloc_block_size",
       "Allocation block size for query parsing and execution",
       SESSION_VAR(query_alloc_block_size), CMD_LINE(REQUIRED_ARG),
       VALID_RANGE(1024, UINT_MAX), DEFAULT(QUERY_ALLOC_BLOCK_SIZE),
       BLOCK_SIZE(1024), NO_MUTEX_GUARD, NOT_IN_BINLOG, ON_CHECK(0),
       ON_UPDATE(fix_thd_mem_root));

static Sys_var_ulong Sys_query_prealloc_size(
       "query_prealloc_size",
       "Persistent buffer for query parsing and execution",
       SESSION_VAR(query_prealloc_size), CMD_LINE(REQUIRED_ARG),
       VALID_RANGE(1024, UINT_MAX),
       DEFAULT(QUERY_ALLOC_PREALLOC_SIZE),
       BLOCK_SIZE(1024), NO_MUTEX_GUARD, NOT_IN_BINLOG, ON_CHECK(0),
       ON_UPDATE(fix_thd_mem_root));

// this has to be NO_CMD_LINE as the command-line option has a different name
static Sys_var_mybool Sys_skip_external_locking(
       "skip_external_locking", "Don't use system (external) locking",
       READ_ONLY GLOBAL_VAR(my_disable_locking), NO_CMD_LINE, DEFAULT(TRUE));

static Sys_var_mybool Sys_skip_networking(
       "skip_networking", "Don't allow connection with TCP/IP",
       READ_ONLY GLOBAL_VAR(opt_disable_networking), CMD_LINE(OPT_ARG),
       DEFAULT(FALSE));

static Sys_var_mybool Sys_skip_name_resolve(
       "skip_name_resolve",
       "Don't resolve hostnames. All hostnames are IP's or 'localhost'",
       READ_ONLY GLOBAL_VAR(opt_skip_name_resolve),
       CMD_LINE(OPT_ARG),
       DEFAULT(FALSE));

static Sys_var_mybool Sys_skip_show_database(
       "skip_show_database", "Don't allow 'SHOW DATABASE' commands",
       READ_ONLY GLOBAL_VAR(opt_skip_show_db), CMD_LINE(OPT_ARG),
       DEFAULT(FALSE));

static Sys_var_charptr_fscs Sys_socket(
       "socket", "Socket file to use for connection",
       READ_ONLY GLOBAL_VAR(mysqld_unix_port), CMD_LINE(REQUIRED_ARG),
       DEFAULT(0));

static Sys_var_ulonglong Sys_thread_stack(
       "thread_stack", "The stack size for each thread",
       READ_ONLY GLOBAL_VAR(my_thread_stack_size), CMD_LINE(REQUIRED_ARG),
       VALID_RANGE(128*1024, ULONGLONG_MAX), DEFAULT(DEFAULT_THREAD_STACK),
       BLOCK_SIZE(1024));

static Sys_var_charptr_fscs Sys_tmpdir(
       "tmpdir", "Path for temporary files. Several paths may "
       "be specified, separated by a "
#if defined(_WIN32)
       "semicolon (;)"
#else
       "colon (:)"
#endif
       ", in this case they are used in a round-robin fashion",
       READ_ONLY GLOBAL_VAR(opt_mysql_tmpdir), CMD_LINE(REQUIRED_ARG, 't'),
       DEFAULT(0));

static bool fix_trans_mem_root(sys_var *self, THD *thd, enum_var_type type)
{
  if (type != OPT_GLOBAL)
    reset_root_defaults(&thd->transaction->mem_root,
                        thd->variables.trans_alloc_block_size,
                        thd->variables.trans_prealloc_size);
  return false;
}
static Sys_var_ulong Sys_trans_alloc_block_size(
       "transaction_alloc_block_size",
       "Allocation block size for transactions to be stored in binary log",
       SESSION_VAR(trans_alloc_block_size), CMD_LINE(REQUIRED_ARG),
       VALID_RANGE(1024, 128 * 1024 * 1024), DEFAULT(TRANS_ALLOC_BLOCK_SIZE),
       BLOCK_SIZE(1024), NO_MUTEX_GUARD, NOT_IN_BINLOG, ON_CHECK(0),
       ON_UPDATE(fix_trans_mem_root));

static Sys_var_ulong Sys_trans_prealloc_size(
       "transaction_prealloc_size",
       "Persistent buffer for transactions to be stored in binary log",
       SESSION_VAR(trans_prealloc_size), CMD_LINE(REQUIRED_ARG),
       VALID_RANGE(1024, 128 * 1024 * 1024), DEFAULT(TRANS_ALLOC_PREALLOC_SIZE),
       BLOCK_SIZE(1024), NO_MUTEX_GUARD, NOT_IN_BINLOG, ON_CHECK(0),
       ON_UPDATE(fix_trans_mem_root));

static const char *thread_handling_names[]=
{
  "one-thread-per-connection", "no-threads",
#ifdef HAVE_POOL_OF_THREADS
  "pool-of-threads",
#endif
  0
};

#if defined (_WIN32) && defined (HAVE_POOL_OF_THREADS)
/* Windows is using OS threadpool, so we're pretty sure it works well */
#define DEFAULT_THREAD_HANDLING 2
#else
#define DEFAULT_THREAD_HANDLING 0
#endif

static Sys_var_enum Sys_thread_handling(
       "thread_handling",
       "Define threads usage for handling queries",
       READ_ONLY GLOBAL_VAR(thread_handling), CMD_LINE(REQUIRED_ARG),
       thread_handling_names, 
       DEFAULT(DEFAULT_THREAD_HANDLING)
 );

#ifdef HAVE_QUERY_CACHE
static bool fix_query_cache_size(sys_var *self, THD *thd, enum_var_type type)
{
  size_t new_cache_size= query_cache.resize((size_t)query_cache_size);
  /*
     Note: query_cache_size is a global variable reflecting the
     requested cache size. See also query_cache_size_arg
  */
  if (query_cache_size != new_cache_size)
    push_warning_printf(current_thd, Sql_condition::WARN_LEVEL_WARN,
                        ER_WARN_QC_RESIZE, ER_THD(thd, ER_WARN_QC_RESIZE),
                        query_cache_size, (ulong)new_cache_size);

  query_cache_size= new_cache_size;

  return false;
}

static bool fix_query_cache_limit(sys_var *self, THD *thd, enum_var_type type)
{
  query_cache.result_size_limit(query_cache_limit);
  return false;
}
static Sys_var_ulonglong Sys_query_cache_size(
       "query_cache_size",
       "The memory allocated to store results from old queries",
       GLOBAL_VAR(query_cache_size), CMD_LINE(REQUIRED_ARG),
       VALID_RANGE(0, ULONG_MAX), DEFAULT(1024*1024), BLOCK_SIZE(1024),
       NO_MUTEX_GUARD, NOT_IN_BINLOG, NULL,
       ON_UPDATE(fix_query_cache_size));

static Sys_var_ulong Sys_query_cache_limit(
       "query_cache_limit",
       "Don't cache results that are bigger than this",
       GLOBAL_VAR(query_cache_limit), CMD_LINE(REQUIRED_ARG),
       VALID_RANGE(0, UINT_MAX), DEFAULT(1024*1024), BLOCK_SIZE(1),
       NO_MUTEX_GUARD, NOT_IN_BINLOG, ON_CHECK(0),
       ON_UPDATE(fix_query_cache_limit));

static bool fix_qcache_min_res_unit(sys_var *self, THD *thd, enum_var_type type)
{
  query_cache_min_res_unit=
    (ulong)query_cache.set_min_res_unit(query_cache_min_res_unit);
  return false;
}
static Sys_var_ulong Sys_query_cache_min_res_unit(
       "query_cache_min_res_unit",
       "The minimum size for blocks allocated by the query cache",
       GLOBAL_VAR(query_cache_min_res_unit), CMD_LINE(REQUIRED_ARG),
       VALID_RANGE(0, UINT_MAX), DEFAULT(QUERY_CACHE_MIN_RESULT_DATA_SIZE),
       BLOCK_SIZE(8), NO_MUTEX_GUARD, NOT_IN_BINLOG, ON_CHECK(0),
       ON_UPDATE(fix_qcache_min_res_unit));

static const char *query_cache_type_names[]= { "OFF", "ON", "DEMAND", 0 };

static bool check_query_cache_type(sys_var *self, THD *thd, set_var *var)
{
  if (query_cache.is_disable_in_progress())
  {
    my_error(ER_QUERY_CACHE_IS_DISABLED, MYF(0));
    return true;
  }

  if (var->type != OPT_GLOBAL && global_system_variables.query_cache_type == 0)
  {
    if (var->value)
    {
      if (var->save_result.ulonglong_value != 0)
      {
        my_error(ER_QUERY_CACHE_IS_GLOBALY_DISABLED, MYF(0));
        return true;
      }
    }
  }
  return false;
}


static bool fix_query_cache_type(sys_var *self, THD *thd, enum_var_type type)
{
  if (type != OPT_GLOBAL)
    return false;

  if (global_system_variables.query_cache_type != 0 &&
      query_cache.is_disabled())
  {
    /* if disabling in progress variable will not be set */
    DBUG_ASSERT(!query_cache.is_disable_in_progress());
    /* Enable query cache because it was disabled */
    fix_query_cache_size(0, thd, type);
  }
  else if (global_system_variables.query_cache_type == 0)
    query_cache.disable_query_cache(thd);
  return false;
}
static Sys_var_enum Sys_query_cache_type(
       "query_cache_type",
       "OFF = Don't cache or retrieve results. ON = Cache all results "
       "except SELECT SQL_NO_CACHE ... queries. DEMAND = Cache only "
       "SELECT SQL_CACHE ... queries",
       NO_SET_STMT SESSION_VAR(query_cache_type), CMD_LINE(REQUIRED_ARG),
       query_cache_type_names, DEFAULT(0), NO_MUTEX_GUARD, NOT_IN_BINLOG,
       ON_CHECK(check_query_cache_type),
       ON_UPDATE(fix_query_cache_type));

static Sys_var_mybool Sys_query_cache_wlock_invalidate(
       "query_cache_wlock_invalidate",
       "Invalidate queries in query cache on LOCK for write",
       SESSION_VAR(query_cache_wlock_invalidate), CMD_LINE(OPT_ARG),
       DEFAULT(FALSE));
#endif /* HAVE_QUERY_CACHE */

static Sys_var_on_access_global<Sys_var_mybool,
                                PRIV_SET_SYSTEM_GLOBAL_VAR_SECURE_AUTH>
Sys_secure_auth(
       "secure_auth",
       "Disallow authentication for accounts that have old (pre-4.1) "
       "passwords",
       GLOBAL_VAR(opt_secure_auth), CMD_LINE(OPT_ARG, OPT_SECURE_AUTH),
       DEFAULT(TRUE), NO_MUTEX_GUARD, NOT_IN_BINLOG, ON_CHECK(0), ON_UPDATE(0),
       DEPRECATED(1006, ""));

static bool check_require_secure_transport(sys_var *self, THD *thd, set_var *var)
{
#ifndef _WIN32
  /*
    Always allow require_secure_transport to be enabled on
    Linux, because it always has Unix domain sockets that are secure:
  */
  return false;
#else
  /*
    Check SSL is enabled before turning require_secure_transport ON,
    otherwise no connections will be allowed on Windows:
  */
  if (!var->save_result.ulonglong_value)
    return false;
  if (opt_use_ssl || opt_enable_named_pipe)
    return false;
  /* reject if SSL is disabled: */
  my_error(ER_NO_SECURE_TRANSPORTS_CONFIGURED, MYF(0));
  return true;
#endif
}

static Sys_var_mybool Sys_require_secure_transport(
  "require_secure_transport",
  "When this option is enabled, connections attempted using insecure "
  "transport will be rejected. Secure transports are SSL/TLS, "
  "Unix sockets or named pipes",
  GLOBAL_VAR(opt_require_secure_transport),
  CMD_LINE(OPT_ARG),
  DEFAULT(FALSE),
  NO_MUTEX_GUARD, NOT_IN_BINLOG,
  ON_CHECK(check_require_secure_transport), ON_UPDATE(0));

static Sys_var_charptr_fscs Sys_secure_file_priv(
       "secure_file_priv",
       "Limit LOAD DATA, SELECT ... OUTFILE, and LOAD_FILE() to files "
       "within specified directory",
       PREALLOCATED READ_ONLY GLOBAL_VAR(opt_secure_file_priv),
       CMD_LINE(REQUIRED_ARG, OPT_SEQURE_FILE_PRIV), DEFAULT(0));

static bool check_server_id(sys_var *self, THD *thd, set_var *var)
{
#ifdef WITH_WSREP
  if (WSREP_ON && WSREP_PROVIDER_EXISTS && !wsrep_new_cluster && wsrep_gtid_mode)
  {
    push_warning(thd, Sql_condition::WARN_LEVEL_WARN,
                 ER_WRONG_VALUE_FOR_VAR,
                 "Can't change server_id because wsrep and wsrep_gtid_mode is set."
                 " You can set server_id only with wsrep_new_cluster. ");
    return true;
  }
#endif /* WITH_WSREP */
  return false;
}

static bool fix_server_id(sys_var *self, THD *thd, enum_var_type type)
{
  if (type == OPT_GLOBAL)
  {
    thd->variables.server_id= global_system_variables.server_id;
    /*
      Historically, server_id was a global variable that is exported to
      plugins. Now it is a session variable, and lives in the
      global_system_variables struct, but we still need to export the
      value for reading to plugins for backwards compatibility reasons.
    */
    ::server_id= global_system_variables.server_id;
  }
  return false;
}
static Sys_var_on_access<Sys_var_ulong,
                         PRIV_SET_SYSTEM_GLOBAL_VAR_SERVER_ID,
                         PRIV_SET_SYSTEM_SESSION_VAR_SERVER_ID>
Sys_server_id(
       "server_id",
       "Uniquely identifies the server instance in the community of "
       "replication partners",
       SESSION_VAR(server_id), CMD_LINE(REQUIRED_ARG, OPT_SERVER_ID),
       VALID_RANGE(1, UINT_MAX32), DEFAULT(1), BLOCK_SIZE(1), NO_MUTEX_GUARD,
       NOT_IN_BINLOG, ON_CHECK(check_server_id), ON_UPDATE(fix_server_id));

char *server_uid_ptr= &server_uid[0];

static Sys_var_charptr Sys_server_uid(
      "server_uid", "Automatically calculated server unique id hash",
       READ_ONLY GLOBAL_VAR(server_uid_ptr),
       CMD_LINE_HELP_ONLY,
       DEFAULT(server_uid));

static Sys_var_on_access_global<Sys_var_mybool,
                          PRIV_SET_SYSTEM_GLOBAL_VAR_SLAVE_COMPRESSED_PROTOCOL>
Sys_slave_compressed_protocol(
       "slave_compressed_protocol",
       "Use compression on master/slave protocol",
       GLOBAL_VAR(opt_slave_compressed_protocol), CMD_LINE(OPT_ARG),
       DEFAULT(FALSE));

#ifdef HAVE_REPLICATION
static const char *slave_exec_mode_names[]= {"STRICT", "IDEMPOTENT", 0};
static Sys_var_on_access_global<Sys_var_enum,
                                PRIV_SET_SYSTEM_GLOBAL_VAR_SLAVE_EXEC_MODE>
Slave_exec_mode(
       "slave_exec_mode",
       "How replication events should be executed. Legal values "
       "are STRICT (default) and IDEMPOTENT. In IDEMPOTENT mode, "
       "replication will not stop for operations that are idempotent. "
       "For example, in row based replication attempts to delete rows that "
       "doesn't exist will be ignored. "
       "In STRICT mode, replication will stop on any unexpected difference "
       "between the master and the slave",
       GLOBAL_VAR(slave_exec_mode_options), CMD_LINE(REQUIRED_ARG),
       slave_exec_mode_names, DEFAULT(SLAVE_EXEC_MODE_STRICT));

static Sys_var_on_access_global<Sys_var_enum,
                                PRIV_SET_SYSTEM_GLOBAL_VAR_SLAVE_DDL_EXEC_MODE>
Slave_ddl_exec_mode(
       "slave_ddl_exec_mode",
       "How replication events should be executed. Legal values "
       "are STRICT and IDEMPOTENT (default). In IDEMPOTENT mode, "
       "replication will not stop for DDL operations that are idempotent. "
       "This means that CREATE TABLE is treated as CREATE TABLE OR REPLACE and "
       "DROP TABLE is treated as DROP TABLE IF EXISTS",
       GLOBAL_VAR(slave_ddl_exec_mode_options), CMD_LINE(REQUIRED_ARG),
       slave_exec_mode_names, DEFAULT(SLAVE_EXEC_MODE_IDEMPOTENT));

static const char *slave_run_triggers_for_rbr_names[]=
  {"NO", "YES", "LOGGING", "ENFORCE", 0};
static Sys_var_on_access_global<Sys_var_enum,
                          PRIV_SET_SYSTEM_GLOBAL_VAR_SLAVE_RUN_TRIGGERS_FOR_RBR>
Slave_run_triggers_for_rbr(
       "slave_run_triggers_for_rbr",
       "Modes for how triggers in row-base replication on slave side will be "
       "executed. Legal values are NO (default), YES, LOGGING and ENFORCE. NO means "
       "that trigger for RBR will not be running on slave. YES and LOGGING "
       "means that triggers will be running on slave, if there was not "
       "triggers running on the master for the statement. LOGGING also means "
       "results of that the executed triggers work will be written to "
       "the binlog. ENFORCE means that triggers will always be run on the slave, "
       "even if there are triggers on the master. ENFORCE implies LOGGING",
       GLOBAL_VAR(slave_run_triggers_for_rbr), CMD_LINE(REQUIRED_ARG),
       slave_run_triggers_for_rbr_names,
       DEFAULT(SLAVE_RUN_TRIGGERS_FOR_RBR_NO));

static const char *slave_type_conversions_name[]= {"ALL_LOSSY", "ALL_NON_LOSSY", 0};
static Sys_var_on_access_global<Sys_var_set,
                              PRIV_SET_SYSTEM_GLOBAL_VAR_SLAVE_TYPE_CONVERSIONS>
Slave_type_conversions(
       "slave_type_conversions",
       "Set of slave type conversions that are enabled."
       " If the variable is empty, no conversions are"
       " allowed and it is expected that the types match exactly",
       GLOBAL_VAR(slave_type_conversions_options), CMD_LINE(REQUIRED_ARG),
       slave_type_conversions_name,
       DEFAULT(0));

static Sys_var_on_access_global<Sys_var_mybool,
                           PRIV_SET_SYSTEM_GLOBAL_VAR_SLAVE_SQL_VERIFY_CHECKSUM>
Sys_slave_sql_verify_checksum(
       "slave_sql_verify_checksum",
       "Force checksum verification of replication events after reading them "
       "from relay log. Note: Events are always checksum-verified by slave on "
       "receiving them from the network before writing them to the relay log",
       GLOBAL_VAR(opt_slave_sql_verify_checksum), CMD_LINE(OPT_ARG),
       DEFAULT(TRUE));

static Sys_var_on_access_global<Sys_var_mybool,
                              PRIV_SET_SYSTEM_GLOBAL_VAR_MASTER_VERIFY_CHECKSUM>
Sys_master_verify_checksum(
       "master_verify_checksum",
       "Force checksum verification of logged events in the binary log before "
       "sending them to slaves or printing them in the output of "
       "SHOW BINLOG EVENTS",
       GLOBAL_VAR(opt_master_verify_checksum), CMD_LINE(OPT_ARG),
       DEFAULT(FALSE));


static Sys_var_on_access_global<Sys_var_mybool,
                           PRIV_SET_SYSTEM_GLOBAL_VAR_BINLOG_LEGACY_EVENT_POS>
Sys_binlog_legacy_event_pos(
       "binlog_legacy_event_pos",
       "Fill in the end_log_pos field of _all_ events in the binlog, even when "
       "doing so costs performance. Can be used in case some old application needs "
       "it for backwards compatibility. Setting this option can hurt binlog "
       "scalability",
       GLOBAL_VAR(opt_binlog_legacy_event_pos), CMD_LINE(OPT_ARG),
       DEFAULT(FALSE));


/* These names must match RPL_SKIP_XXX #defines in slave.h. */
static const char *replicate_events_marked_for_skip_names[]= {
  "REPLICATE", "FILTER_ON_SLAVE", "FILTER_ON_MASTER", 0
};

bool
Sys_var_replicate_events_marked_for_skip::global_update(THD *thd, set_var *var)
{
  bool result= true;                            // Assume error
  DBUG_ENTER("Sys_var_replicate_events_marked_for_skip::global_update");

  mysql_mutex_unlock(&LOCK_global_system_variables);
  if (!give_error_if_slave_running(0))
    result= Sys_var_enum::global_update(thd, var);
  mysql_mutex_lock(&LOCK_global_system_variables);
  DBUG_RETURN(result);
}

static Sys_var_on_access_global<Sys_var_replicate_events_marked_for_skip,
                   PRIV_SET_SYSTEM_GLOBAL_VAR_REPLICATE_EVENTS_MARKED_FOR_SKIP>
Replicate_events_marked_for_skip
   ("replicate_events_marked_for_skip",
   "Whether the slave should replicate events that were created with "
   "@@skip_replication=1 on the master. Default REPLICATE (no events are "
   "skipped). Other values are FILTER_ON_SLAVE (events will be sent by the "
   "master but ignored by the slave) and FILTER_ON_MASTER (events marked with "
   "@@skip_replication=1 will be filtered on the master and never be sent to "
   "the slave)",
   GLOBAL_VAR(opt_replicate_events_marked_for_skip), CMD_LINE(REQUIRED_ARG),
   replicate_events_marked_for_skip_names, DEFAULT(RPL_SKIP_REPLICATE));

/* new options for semisync */

static bool fix_rpl_semi_sync_master_enabled(sys_var *self, THD *thd,
                                             enum_var_type type)
{
  mysql_mutex_unlock(&LOCK_global_system_variables);
  mysql_mutex_lock(&repl_semisync_master.LOCK_rpl_semi_sync_master_enabled);
  if (rpl_semi_sync_master_enabled)
  {
    if (repl_semisync_master.enable_master() != 0)
      rpl_semi_sync_master_enabled= false;
    else if (ack_receiver.start())
    {
      repl_semisync_master.disable_master();
      rpl_semi_sync_master_enabled= false;
    }
  }
  else
  {
    repl_semisync_master.disable_master();
    ack_receiver.stop();
  }
  mysql_mutex_unlock(&repl_semisync_master.LOCK_rpl_semi_sync_master_enabled);
  mysql_mutex_lock(&LOCK_global_system_variables);
  return false;
}

static bool fix_rpl_semi_sync_master_timeout(sys_var *self, THD *thd,
                                             enum_var_type type)
{
  repl_semisync_master.set_wait_timeout(rpl_semi_sync_master_timeout);
  return false;
}

static bool fix_rpl_semi_sync_master_trace_level(sys_var *self, THD *thd,
                                                 enum_var_type type)
{
  repl_semisync_master.set_trace_level(rpl_semi_sync_master_trace_level);
  ack_receiver.set_trace_level(rpl_semi_sync_master_trace_level);
  return false;
}

static bool fix_rpl_semi_sync_master_wait_point(sys_var *self, THD *thd,
                                                enum_var_type type)
{
  repl_semisync_master.set_wait_point(rpl_semi_sync_master_wait_point);
  return false;
}

static Sys_var_on_access_global<Sys_var_mybool,
                        PRIV_SET_SYSTEM_GLOBAL_VAR_RPL_SEMI_SYNC_MASTER_ENABLED>
Sys_semisync_master_enabled(
       "rpl_semi_sync_master_enabled",
       "Enable semi-synchronous replication master (disabled by default)",
       GLOBAL_VAR(rpl_semi_sync_master_enabled),
       CMD_LINE(OPT_ARG), DEFAULT(FALSE),
       NO_MUTEX_GUARD, NOT_IN_BINLOG, ON_CHECK(0),
       ON_UPDATE(fix_rpl_semi_sync_master_enabled));

static Sys_var_on_access_global<Sys_var_ulong,
                        PRIV_SET_SYSTEM_GLOBAL_VAR_RPL_SEMI_SYNC_MASTER_TIMEOUT>
Sys_semisync_master_timeout(
       "rpl_semi_sync_master_timeout",
       "The timeout value (in ms) for semi-synchronous replication in the "
       "master",
       GLOBAL_VAR(rpl_semi_sync_master_timeout),
       CMD_LINE(REQUIRED_ARG),
       VALID_RANGE(0,~0L),DEFAULT(10000),BLOCK_SIZE(1),
       NO_MUTEX_GUARD, NOT_IN_BINLOG, ON_CHECK(0),
       ON_UPDATE(fix_rpl_semi_sync_master_timeout));

static Sys_var_on_access_global<Sys_var_mybool,
                  PRIV_SET_SYSTEM_GLOBAL_VAR_RPL_SEMI_SYNC_MASTER_WAIT_NO_SLAVE>
Sys_semisync_master_wait_no_slave(
       "rpl_semi_sync_master_wait_no_slave",
       "Wait until timeout when no semi-synchronous replication slave is "
       "available",
       GLOBAL_VAR(rpl_semi_sync_master_wait_no_slave),
       CMD_LINE(OPT_ARG), DEFAULT(TRUE),
       NO_MUTEX_GUARD, NOT_IN_BINLOG, ON_CHECK(0));

static Sys_var_on_access_global<Sys_var_ulong,
                    PRIV_SET_SYSTEM_GLOBAL_VAR_RPL_SEMI_SYNC_MASTER_TRACE_LEVEL>
Sys_semisync_master_trace_level(
       "rpl_semi_sync_master_trace_level",
       "The tracing level for semi-sync replication",
       GLOBAL_VAR(rpl_semi_sync_master_trace_level),
       CMD_LINE(REQUIRED_ARG),
       VALID_RANGE(0,~0L),DEFAULT(32),BLOCK_SIZE(1),
       NO_MUTEX_GUARD, NOT_IN_BINLOG, ON_CHECK(0),
       ON_UPDATE(fix_rpl_semi_sync_master_trace_level));

static const char *repl_semisync_wait_point[]=
{"AFTER_SYNC", "AFTER_COMMIT", NullS};

static Sys_var_on_access_global<Sys_var_enum,
                     PRIV_SET_SYSTEM_GLOBAL_VAR_RPL_SEMI_SYNC_MASTER_WAIT_POINT>
Sys_semisync_master_wait_point(
       "rpl_semi_sync_master_wait_point",
       "Should transaction wait for semi-sync ack after having synced binlog, "
       "or after having committed in storage engine",
       GLOBAL_VAR(rpl_semi_sync_master_wait_point), CMD_LINE(REQUIRED_ARG),
       repl_semisync_wait_point, DEFAULT(1),
       NO_MUTEX_GUARD, NOT_IN_BINLOG,ON_CHECK(0),
       ON_UPDATE(fix_rpl_semi_sync_master_wait_point));

static bool fix_rpl_semi_sync_slave_trace_level(sys_var *self, THD *thd,
                                                enum_var_type type)
{
  repl_semisync_slave.set_trace_level(rpl_semi_sync_slave_trace_level);
  return false;
}

static bool fix_rpl_semi_sync_slave_delay_master(sys_var *self, THD *thd,
                                                 enum_var_type type)
{
  repl_semisync_slave.set_delay_master(rpl_semi_sync_slave_delay_master);
  return false;
}

static bool fix_rpl_semi_sync_slave_kill_conn_timeout(sys_var *self, THD *thd,
                                                      enum_var_type type)
{
  repl_semisync_slave.
    set_kill_conn_timeout(rpl_semi_sync_slave_kill_conn_timeout);
  return false;
}

static Sys_var_on_access_global<Sys_var_mybool,
                         PRIV_SET_SYSTEM_GLOBAL_VAR_RPL_SEMI_SYNC_SLAVE_ENABLED>
Sys_semisync_slave_enabled(
       "rpl_semi_sync_slave_enabled",
       "Enable semi-synchronous replication slave (disabled by default)",
       GLOBAL_VAR(global_rpl_semi_sync_slave_enabled),
       CMD_LINE(OPT_ARG), DEFAULT(FALSE),
       NO_MUTEX_GUARD, NOT_IN_BINLOG, ON_CHECK(0));

static Sys_var_on_access_global<Sys_var_ulong,
                    PRIV_SET_SYSTEM_GLOBAL_VAR_RPL_SEMI_SYNC_SLAVE_TRACE_LEVEL>
Sys_semisync_slave_trace_level(
       "rpl_semi_sync_slave_trace_level",
       "The tracing level for semi-sync replication",
       GLOBAL_VAR(rpl_semi_sync_slave_trace_level),
       CMD_LINE(REQUIRED_ARG),
       VALID_RANGE(0,~0L),DEFAULT(32),BLOCK_SIZE(1),
       NO_MUTEX_GUARD, NOT_IN_BINLOG, ON_CHECK(0),
       ON_UPDATE(fix_rpl_semi_sync_slave_trace_level));

static Sys_var_on_access_global<Sys_var_mybool,
                    PRIV_SET_SYSTEM_GLOBAL_VAR_RPL_SEMI_SYNC_SLAVE_DELAY_MASTER>
Sys_semisync_slave_delay_master(
       "rpl_semi_sync_slave_delay_master",
       "Only write master info file when ack is needed",
       GLOBAL_VAR(rpl_semi_sync_slave_delay_master),
       CMD_LINE(OPT_ARG), DEFAULT(FALSE),
       NO_MUTEX_GUARD, NOT_IN_BINLOG, ON_CHECK(0),
       ON_UPDATE(fix_rpl_semi_sync_slave_delay_master));

static Sys_var_on_access_global<Sys_var_uint,
               PRIV_SET_SYSTEM_GLOBAL_VAR_RPL_SEMI_SYNC_SLAVE_KILL_CONN_TIMEOUT>
Sys_semisync_slave_kill_conn_timeout(
       "rpl_semi_sync_slave_kill_conn_timeout",
       "Timeout for the MariaDB connection used to kill the slave io_thread's "
       "connection on master. This timeout comes into play when stop slave "
       "is executed",
       GLOBAL_VAR(rpl_semi_sync_slave_kill_conn_timeout),
       CMD_LINE(OPT_ARG),
       VALID_RANGE(0, UINT_MAX), DEFAULT(5), BLOCK_SIZE(1),
       NO_MUTEX_GUARD, NOT_IN_BINLOG, ON_CHECK(0),
       ON_UPDATE(fix_rpl_semi_sync_slave_kill_conn_timeout));
#endif /* HAVE_REPLICATION */

static Sys_var_on_access_global<Sys_var_ulong,
                                PRIV_SET_SYSTEM_GLOBAL_VAR_SLOW_LAUNCH_TIME>
Sys_slow_launch_time(
       "slow_launch_time",
       "If creating the thread takes longer than this value (in seconds), "
       "the Slow_launch_threads counter will be incremented",
       GLOBAL_VAR(slow_launch_time), CMD_LINE(REQUIRED_ARG),
       VALID_RANGE(0, LONG_TIMEOUT), DEFAULT(2), BLOCK_SIZE(1));

static Sys_var_ulonglong Sys_sort_buffer(
       "sort_buffer_size",
       "Each thread that needs to do a sort allocates a buffer of this size",
       SESSION_VAR(sortbuff_size), CMD_LINE(REQUIRED_ARG),
       VALID_RANGE(MIN_SORT_MEMORY, SIZE_T_MAX), DEFAULT(MAX_SORT_MEMORY),
       BLOCK_SIZE(1));

export sql_mode_t expand_sql_mode(sql_mode_t sql_mode)
{
  if (sql_mode & MODE_ANSI)
  {
    /*
      Note that we don't set
      MODE_NO_KEY_OPTIONS | MODE_NO_TABLE_OPTIONS | MODE_NO_FIELD_OPTIONS
      to allow one to get full use of MySQL in this mode.

      MODE_ONLY_FULL_GROUP_BY was removed from ANSI mode because it is
      currently overly restrictive (see BUG#8510).
    */
    sql_mode|= (MODE_REAL_AS_FLOAT | MODE_PIPES_AS_CONCAT | MODE_ANSI_QUOTES |
                MODE_IGNORE_SPACE);
  }
  if (sql_mode & MODE_ORACLE)
    sql_mode|= (MODE_PIPES_AS_CONCAT | MODE_ANSI_QUOTES |
                MODE_IGNORE_SPACE |
                MODE_NO_KEY_OPTIONS | MODE_NO_TABLE_OPTIONS |
                MODE_NO_FIELD_OPTIONS | MODE_NO_AUTO_CREATE_USER |
                MODE_SIMULTANEOUS_ASSIGNMENT);
  if (sql_mode & MODE_MSSQL)
    sql_mode|= (MODE_PIPES_AS_CONCAT | MODE_ANSI_QUOTES |
                MODE_IGNORE_SPACE |
                MODE_NO_KEY_OPTIONS | MODE_NO_TABLE_OPTIONS |
                MODE_NO_FIELD_OPTIONS);
  if (sql_mode & MODE_POSTGRESQL)
    sql_mode|= (MODE_PIPES_AS_CONCAT | MODE_ANSI_QUOTES |
                MODE_IGNORE_SPACE |
                MODE_NO_KEY_OPTIONS | MODE_NO_TABLE_OPTIONS |
                MODE_NO_FIELD_OPTIONS);
  if (sql_mode & MODE_DB2)
    sql_mode|= (MODE_PIPES_AS_CONCAT | MODE_ANSI_QUOTES |
                MODE_IGNORE_SPACE |
                MODE_NO_KEY_OPTIONS | MODE_NO_TABLE_OPTIONS |
                MODE_NO_FIELD_OPTIONS);
  if (sql_mode & MODE_MAXDB)
    sql_mode|= (MODE_PIPES_AS_CONCAT | MODE_ANSI_QUOTES |
                MODE_IGNORE_SPACE |
                MODE_NO_KEY_OPTIONS | MODE_NO_TABLE_OPTIONS |
                MODE_NO_FIELD_OPTIONS | MODE_NO_AUTO_CREATE_USER);
  if (sql_mode & MODE_MYSQL40)
    sql_mode|= MODE_HIGH_NOT_PRECEDENCE;
  if (sql_mode & MODE_MYSQL323)
    sql_mode|= MODE_HIGH_NOT_PRECEDENCE;
  if (sql_mode & MODE_TRADITIONAL)
    sql_mode|= (MODE_STRICT_TRANS_TABLES | MODE_STRICT_ALL_TABLES |
                MODE_NO_ZERO_IN_DATE | MODE_NO_ZERO_DATE |
                MODE_ERROR_FOR_DIVISION_BY_ZERO | MODE_NO_AUTO_CREATE_USER |
                MODE_NO_ENGINE_SUBSTITUTION);
  return sql_mode;
}
static bool check_sql_mode(sys_var *self, THD *thd, set_var *var)
{
  var->save_result.ulonglong_value=
    (ulonglong) expand_sql_mode(var->save_result.ulonglong_value);
  return false;
}
static bool fix_sql_mode(sys_var *self, THD *thd, enum_var_type type)
{
  if (type != OPT_GLOBAL)
  {
    /* Update thd->server_status */
    if (thd->variables.sql_mode & MODE_NO_BACKSLASH_ESCAPES)
      thd->server_status|= SERVER_STATUS_NO_BACKSLASH_ESCAPES;
    else
      thd->server_status&= ~SERVER_STATUS_NO_BACKSLASH_ESCAPES;
    if (thd->variables.sql_mode & MODE_ANSI_QUOTES)
      thd->server_status|= SERVER_STATUS_ANSI_QUOTES;
    else
      thd->server_status&= ~SERVER_STATUS_ANSI_QUOTES;
  }
  return false;
}
/*
  WARNING: When adding new SQL modes don't forget to update the
  tables definitions that stores it's value (ie: mysql.event, mysql.proc)
*/
static const char *sql_mode_names[]=
{
  "REAL_AS_FLOAT", "PIPES_AS_CONCAT", "ANSI_QUOTES", "IGNORE_SPACE",
  "IGNORE_BAD_TABLE_OPTIONS",
  "ONLY_FULL_GROUP_BY", "NO_UNSIGNED_SUBTRACTION", "NO_DIR_IN_CREATE",
  "POSTGRESQL", "ORACLE", "MSSQL", "DB2", "MAXDB", "NO_KEY_OPTIONS",
  "NO_TABLE_OPTIONS", "NO_FIELD_OPTIONS", "MYSQL323", "MYSQL40", "ANSI",
  "NO_AUTO_VALUE_ON_ZERO", "NO_BACKSLASH_ESCAPES", "STRICT_TRANS_TABLES",
  "STRICT_ALL_TABLES", "NO_ZERO_IN_DATE", "NO_ZERO_DATE",
  "ALLOW_INVALID_DATES", "ERROR_FOR_DIVISION_BY_ZERO", "TRADITIONAL",
  "NO_AUTO_CREATE_USER", "HIGH_NOT_PRECEDENCE", "NO_ENGINE_SUBSTITUTION",
  "PAD_CHAR_TO_FULL_LENGTH", "EMPTY_STRING_IS_NULL", "SIMULTANEOUS_ASSIGNMENT",
  "TIME_ROUND_FRACTIONAL",
  0
};


const char *sql_mode_string_representation(uint bit_number)
{
  DBUG_ASSERT(bit_number < array_elements(sql_mode_names));
  return sql_mode_names[bit_number];
}


export bool sql_mode_string_representation(THD *thd, sql_mode_t sql_mode,
                                           LEX_CSTRING *ls)
{
  set_to_string(thd, ls, sql_mode, sql_mode_names);
  return ls->str == 0;
}
/*
  sql_mode should *not* be IN_BINLOG: even though it is written to the binlog,
  the slave ignores the MODE_NO_DIR_IN_CREATE variable, so slave's value
  differs from master's (see log_event.cc: Query_log_event::do_apply_event()).
*/
static Sys_var_set Sys_sql_mode(
       "sql_mode",
       "Sets the sql mode",
       SESSION_VAR(sql_mode), CMD_LINE(REQUIRED_ARG),
       sql_mode_names,
       DEFAULT(MODE_STRICT_TRANS_TABLES |
               MODE_ERROR_FOR_DIVISION_BY_ZERO |
               MODE_NO_ENGINE_SUBSTITUTION |
               MODE_NO_AUTO_CREATE_USER),
       NO_MUTEX_GUARD, NOT_IN_BINLOG,
       ON_CHECK(check_sql_mode), ON_UPDATE(fix_sql_mode));

static const char *old_mode_names[]=
{
  "NO_DUP_KEY_WARNINGS_WITH_IGNORE",    // 0: deprecated since 11.3
  "NO_PROGRESS_INFO",                   // 1: deprecated since 11.3
  "ZERO_DATE_TIME_CAST",                // 2: deprecated since 11.3
  "UTF8_IS_UTF8MB3",                    // 3: on by default
  "IGNORE_INDEX_ONLY_FOR_JOIN",         // 4: deprecated since 11.3
  "COMPAT_5_1_CHECKSUM",                // 5: deprecated since 11.3
  "NO_NULL_COLLATION_IDS",              // 6: deprecated since 11.3
  "LOCK_ALTER_TABLE_COPY",              // 7: deprecated since 11.3
  "OLD_FLUSH_STATUS",                   // 8: deprecated since 11.5
  0
};

void old_mode_deprecated_warnings(ulonglong v)
{
  v &= ~OLD_MODE_DEFAULT_VALUE;
  for (uint i=0; old_mode_names[i]; i++)
    if ((1ULL<<i) & v)
      sql_print_warning("--old-mode='%s' is deprecated and will be "
                        "removed in a future release", old_mode_names[i]);
}

static bool old_mode_deprecated(sys_var *self, THD *thd, set_var *var)
{
  ulonglong v= var->save_result.ulonglong_value & ~OLD_MODE_DEFAULT_VALUE;
  uint i= 0;
  for (; i <= 7; i++)
    if ((1ULL<<i) & v)
      warn_deprecated<1103>(thd, old_mode_names[i]);
  for (; i <= 8; i++)
    if ((1ULL<<i) & v)
      warn_deprecated<1105>(thd, old_mode_names[i]);
  return false;
}

static Sys_var_set Sys_old_behavior(
       "old_mode",
       "Used to emulate old behavior from earlier MariaDB or MySQL versions",
       SESSION_VAR(old_behavior), CMD_LINE(REQUIRED_ARG),
       old_mode_names, DEFAULT(OLD_MODE_DEFAULT_VALUE),
       NO_MUTEX_GUARD, NOT_IN_BINLOG, ON_CHECK(old_mode_deprecated));

#if defined(HAVE_OPENSSL) && !defined(EMBEDDED_LIBRARY)
#define SSL_OPT(X) CMD_LINE(REQUIRED_ARG,X)
#else
#define SSL_OPT(X) NO_CMD_LINE
#endif

static Sys_var_charptr_fscs Sys_ssl_ca(
       "ssl_ca",
       "CA file in PEM format (check OpenSSL docs, implies --ssl)",
       READ_ONLY GLOBAL_VAR(opt_ssl_ca), SSL_OPT(OPT_SSL_CA),
       DEFAULT(0));

static Sys_var_charptr_fscs Sys_ssl_capath(
       "ssl_capath",
       "CA directory (check OpenSSL docs, implies --ssl)",
       READ_ONLY GLOBAL_VAR(opt_ssl_capath), SSL_OPT(OPT_SSL_CAPATH),
       DEFAULT(0));

static Sys_var_charptr_fscs Sys_ssl_cert(
       "ssl_cert", "X509 cert in PEM format (implies --ssl)",
       READ_ONLY GLOBAL_VAR(opt_ssl_cert), SSL_OPT(OPT_SSL_CERT),
       DEFAULT(0));

static Sys_var_charptr_fscs Sys_ssl_cipher(
       "ssl_cipher", "SSL cipher to use (implies --ssl)",
       READ_ONLY GLOBAL_VAR(opt_ssl_cipher), SSL_OPT(OPT_SSL_CIPHER),
       DEFAULT(0));

static Sys_var_charptr_fscs Sys_ssl_key(
       "ssl_key", "X509 key in PEM format (implies --ssl)",
       READ_ONLY GLOBAL_VAR(opt_ssl_key), SSL_OPT(OPT_SSL_KEY),
       DEFAULT(0));

static Sys_var_charptr_fscs Sys_ssl_crl(
       "ssl_crl",
       "CRL file in PEM format (check OpenSSL docs, implies --ssl)",
       READ_ONLY GLOBAL_VAR(opt_ssl_crl), SSL_OPT(OPT_SSL_CRL),
       DEFAULT(0));

static Sys_var_charptr_fscs Sys_ssl_crlpath(
       "ssl_crlpath",
       "CRL directory (check OpenSSL docs, implies --ssl)",
       READ_ONLY GLOBAL_VAR(opt_ssl_crlpath), SSL_OPT(OPT_SSL_CRLPATH),
       DEFAULT(0));

static const char *tls_version_names[]=
{
  "TLSv1.0",
  "TLSv1.1",
  "TLSv1.2",
  "TLSv1.3",
  0
};

export bool tls_version_string_representation(THD *thd, sql_mode_t sql_mode,
                                              LEX_CSTRING *ls)
{
  set_to_string(thd, ls, tls_version, tls_version_names);
  return ls->str == 0;
}

static Sys_var_set Sys_tls_version(
       "tls_version",
       "TLS protocol version for secure connections",
       READ_ONLY GLOBAL_VAR(tls_version), CMD_LINE(REQUIRED_ARG),
       tls_version_names,
       DEFAULT(VIO_TLSv1_2 | VIO_TLSv1_3));

static Sys_var_mybool Sys_standard_compliant_cte(
       "standard_compliant_cte",
       "Allow only CTEs compliant to SQL standard",
       SESSION_VAR(only_standard_compliant_cte), CMD_LINE(OPT_ARG),
       DEFAULT(TRUE));


// why ENUM and not BOOL ?
static const char *updatable_views_with_limit_names[]= {"NO", "YES", 0};
static Sys_var_enum Sys_updatable_views_with_limit(
       "updatable_views_with_limit",
       "YES = Don't issue an error message (warning only) if a VIEW without "
       "presence of a key of the underlying table is used in queries with a "
       "LIMIT clause for updating. NO = Prohibit update of a VIEW, which "
       "does not contain a key of the underlying table and the query uses "
       "a LIMIT clause (usually get from GUI tools)",
       SESSION_VAR(updatable_views_with_limit), CMD_LINE(REQUIRED_ARG),
       updatable_views_with_limit_names, DEFAULT(TRUE));

static Sys_var_mybool Sys_sync_frm(
       "sync_frm", "Sync .frm files to disk on creation",
       GLOBAL_VAR(opt_sync_frm), CMD_LINE(OPT_ARG),
       DEFAULT(TRUE));

static char *system_time_zone_ptr;
static Sys_var_charptr Sys_system_time_zone(
       "system_time_zone", "The server system time zone",
       READ_ONLY GLOBAL_VAR(system_time_zone_ptr),
       CMD_LINE_HELP_ONLY,
       DEFAULT(system_time_zone));

/*
  If One use views with prepared statements this should be bigger than
  table_open_cache (now we allow 2 times bigger value)
*/
static Sys_var_ulong Sys_table_def_size(
       "table_definition_cache",
       "The number of cached table definitions",
       GLOBAL_VAR(tdc_size), CMD_LINE(REQUIRED_ARG),
       VALID_RANGE(TABLE_DEF_CACHE_MIN, 2*1024*1024),
       DEFAULT(TABLE_DEF_CACHE_DEFAULT), BLOCK_SIZE(1));


static bool fix_table_open_cache(sys_var *, THD *, enum_var_type)
{
  mysql_mutex_unlock(&LOCK_global_system_variables);
  tc_purge();
  mysql_mutex_lock(&LOCK_global_system_variables);
  return false;
}

/* Check the table_definition_cache comment if makes changes */
static Sys_var_ulong Sys_table_cache_size(
       "table_open_cache", "The number of cached open tables",
       GLOBAL_VAR(tc_size), CMD_LINE(REQUIRED_ARG),
       VALID_RANGE(10, 1024*1024), DEFAULT(TABLE_OPEN_CACHE_DEFAULT),
       BLOCK_SIZE(1), NO_MUTEX_GUARD, NOT_IN_BINLOG, ON_CHECK(0),
       ON_UPDATE(fix_table_open_cache));

static Sys_var_uint Sys_table_cache_instances(
       "table_open_cache_instances", "Maximum number of table cache instances",
       READ_ONLY GLOBAL_VAR(tc_instances), CMD_LINE(REQUIRED_ARG),
       VALID_RANGE(1, 64), DEFAULT(8), BLOCK_SIZE(1));

static Sys_var_ulong Sys_thread_cache_size(
       "thread_cache_size",
       "How many threads we should keep in a cache for reuse. These are freed after 5 minutes of idle time",
       GLOBAL_VAR(thread_cache_size), CMD_LINE(REQUIRED_ARG),
       VALID_RANGE(0, 16384), DEFAULT(256), BLOCK_SIZE(1));

#ifdef HAVE_POOL_OF_THREADS
static bool fix_tp_max_threads(sys_var *, THD *, enum_var_type)
{
  tp_set_max_threads(threadpool_max_threads);
  return false;
}


#ifdef _WIN32
static bool fix_tp_min_threads(sys_var *, THD *, enum_var_type)
{
  tp_set_min_threads(threadpool_min_threads);
  return false;
}
#endif

static bool check_threadpool_size(sys_var *self, THD *thd, set_var *var)
{

#ifdef _WIN32
  if (threadpool_mode != TP_MODE_GENERIC)
    return false;
#endif

  ulonglong v= var->save_result.ulonglong_value;
  if (v > threadpool_max_size)
  {
    var->save_result.ulonglong_value= threadpool_max_size;
    return throw_bounds_warning(thd, self->name.str, true, true, v);
  }
  return false;
}


static bool fix_threadpool_size(sys_var*, THD*, enum_var_type)
{
  tp_set_threadpool_size(threadpool_size);
  return false;
}


static bool fix_threadpool_stall_limit(sys_var*, THD*, enum_var_type)
{
  tp_set_threadpool_stall_limit(threadpool_stall_limit);
  return false;
}

#ifdef _WIN32
static Sys_var_on_access_global<Sys_var_uint,
                                PRIV_SET_SYSTEM_GLOBAL_VAR_THREAD_POOL>
Sys_threadpool_min_threads(
  "thread_pool_min_threads",
  "Minimum number of threads in the thread pool",
  GLOBAL_VAR(threadpool_min_threads), CMD_LINE(REQUIRED_ARG),
  VALID_RANGE(1, 256), DEFAULT(1), BLOCK_SIZE(1),
  NO_MUTEX_GUARD, NOT_IN_BINLOG, ON_CHECK(0),
  ON_UPDATE(fix_tp_min_threads)
  );

static const char *threadpool_mode_names[]={ "windows", "generic", 0 };
static Sys_var_on_access_global<Sys_var_enum,
                                PRIV_SET_SYSTEM_GLOBAL_VAR_THREAD_POOL>
Sys_threadpool_mode(
  "thread_pool_mode",
  "Chose implementation of the threadpool",
  READ_ONLY GLOBAL_VAR(threadpool_mode), CMD_LINE(REQUIRED_ARG),
  threadpool_mode_names, DEFAULT(TP_MODE_WINDOWS)
  );
#endif

static const char *threadpool_priority_names[]={ "high", "low", "auto", 0 };
static Sys_var_on_access_global<Sys_var_enum,
                                PRIV_SET_SYSTEM_GLOBAL_VAR_THREAD_POOL>
Sys_thread_pool_priority(
  "thread_pool_priority",
  "Threadpool priority. High priority connections usually start executing "
  "earlier than low priority. If priority set to 'auto', the the actual "
  "priority(low or high) is determined based on whether or not connection "
  "is inside transaction",
  SESSION_VAR(threadpool_priority), CMD_LINE(REQUIRED_ARG),
  threadpool_priority_names, DEFAULT(TP_PRIORITY_AUTO));

static Sys_var_on_access_global<Sys_var_uint,
                                PRIV_SET_SYSTEM_GLOBAL_VAR_THREAD_POOL>
Sys_threadpool_idle_thread_timeout(
  "thread_pool_idle_timeout",
  "Timeout in seconds for an idle thread in the thread pool. "
  "Worker thread will be shut down after timeout",
  GLOBAL_VAR(threadpool_idle_timeout), CMD_LINE(REQUIRED_ARG),
  VALID_RANGE(1, UINT_MAX), DEFAULT(60), BLOCK_SIZE(1)
);
static Sys_var_on_access_global<Sys_var_uint,
                                PRIV_SET_SYSTEM_GLOBAL_VAR_THREAD_POOL>
Sys_threadpool_oversubscribe(
  "thread_pool_oversubscribe",
  "How many additional active worker threads in a group are allowed",
  GLOBAL_VAR(threadpool_oversubscribe), CMD_LINE(REQUIRED_ARG),
  VALID_RANGE(1, 1000), DEFAULT(3), BLOCK_SIZE(1)
);
static Sys_var_on_access_global<Sys_var_uint,
                                PRIV_SET_SYSTEM_GLOBAL_VAR_THREAD_POOL>
Sys_threadpool_size(
 "thread_pool_size",
 "Number of thread groups in the pool. "
 "This parameter is roughly equivalent to maximum number of concurrently "
 "executing threads (threads in a waiting state do not count as executing)",
  GLOBAL_VAR(threadpool_size), CMD_LINE(REQUIRED_ARG),
  VALID_RANGE(1, MAX_THREAD_GROUPS), DEFAULT(8), BLOCK_SIZE(1),
  NO_MUTEX_GUARD, NOT_IN_BINLOG, ON_CHECK(check_threadpool_size),
  ON_UPDATE(fix_threadpool_size)
);
static Sys_var_on_access_global<Sys_var_uint,
                                PRIV_SET_SYSTEM_GLOBAL_VAR_THREAD_POOL>
Sys_threadpool_stall_limit(
 "thread_pool_stall_limit",
 "Maximum query execution time in milliseconds, "
 "before an executing non-yielding thread is considered stalled. "
 "If a worker thread is stalled, additional worker thread "
 "may be created to handle remaining clients",
  GLOBAL_VAR(threadpool_stall_limit), CMD_LINE(REQUIRED_ARG),
  VALID_RANGE(1, UINT_MAX), DEFAULT(DEFAULT_THREADPOOL_STALL_LIMIT), BLOCK_SIZE(1),
  NO_MUTEX_GUARD, NOT_IN_BINLOG, ON_CHECK(0), 
  ON_UPDATE(fix_threadpool_stall_limit)
);

static Sys_var_on_access_global<Sys_var_uint,
                                PRIV_SET_SYSTEM_GLOBAL_VAR_THREAD_POOL>
Sys_threadpool_max_threads(
  "thread_pool_max_threads",
  "Maximum allowed number of worker threads in the thread pool",
   GLOBAL_VAR(threadpool_max_threads), CMD_LINE(REQUIRED_ARG),
   VALID_RANGE(1, 65536), DEFAULT(65536), BLOCK_SIZE(1),
   NO_MUTEX_GUARD, NOT_IN_BINLOG, ON_CHECK(0), 
   ON_UPDATE(fix_tp_max_threads)
);

static Sys_var_on_access_global<Sys_var_uint,
                                PRIV_SET_SYSTEM_GLOBAL_VAR_THREAD_POOL>
Sys_threadpool_threadpool_prio_kickup_timer(
 "thread_pool_prio_kickup_timer",
 "The number of milliseconds before a dequeued low-priority statement is moved to the high-priority queue",
  GLOBAL_VAR(threadpool_prio_kickup_timer), CMD_LINE(REQUIRED_ARG),
  VALID_RANGE(0, UINT_MAX), DEFAULT(1000), BLOCK_SIZE(1)
);

static Sys_var_on_access_global<Sys_var_mybool,
                                PRIV_SET_SYSTEM_GLOBAL_VAR_THREAD_POOL>
Sys_threadpool_exact_stats(
  "thread_pool_exact_stats",
  "If set to 1, provides better statistics in information_schema threadpool tables",
  GLOBAL_VAR(threadpool_exact_stats), CMD_LINE(OPT_ARG), DEFAULT(FALSE),
    NO_MUTEX_GUARD, NOT_IN_BINLOG
);

static Sys_var_on_access_global<Sys_var_mybool,
                                PRIV_SET_SYSTEM_GLOBAL_VAR_THREAD_POOL>
Sys_threadpool_dedicated_listener(
  "thread_pool_dedicated_listener",
  "If set to 1,listener thread will not pick up queries",
  GLOBAL_VAR(threadpool_dedicated_listener), CMD_LINE(OPT_ARG), DEFAULT(FALSE),
  NO_MUTEX_GUARD, NOT_IN_BINLOG
);
#endif /* HAVE_POOL_OF_THREADS */

/**
  Can't change the 'next' transaction_isolation if we are already in a
  transaction.
*/

static bool check_tx_isolation(sys_var *self, THD *thd, set_var *var)
{
  if (var->type == OPT_DEFAULT && thd->in_active_multi_stmt_transaction())
  {
    DBUG_ASSERT(thd->in_multi_stmt_transaction_mode());
    my_error(ER_CANT_CHANGE_TX_CHARACTERISTICS, MYF(0));
    return TRUE;
  }
  return FALSE;
}

// NO_CMD_LINE - different name of the option
static Sys_var_tx_isolation Sys_tx_isolation(
       "tx_isolation", "Default transaction isolation level",
       SESSION_VAR(tx_isolation), NO_CMD_LINE,
       tx_isolation_names, DEFAULT(ISO_REPEATABLE_READ),
       NO_MUTEX_GUARD, NOT_IN_BINLOG, ON_CHECK(check_tx_isolation),
       ON_UPDATE(0), DEPRECATED(1101, "transaction_isolation"));

static Sys_var_tx_isolation Sys_transaction_isolation(
       "transaction_isolation", "Default transaction isolation level",
       SESSION_VAR(tx_isolation), NO_CMD_LINE,
       tx_isolation_names, DEFAULT(ISO_REPEATABLE_READ),
       NO_MUTEX_GUARD, NOT_IN_BINLOG, ON_CHECK(check_tx_isolation));


/**
  Can't change the transaction_read_only state if we are already in a
  transaction.
*/

static bool check_tx_read_only(sys_var *self, THD *thd, set_var *var)
{
  if (var->type == OPT_DEFAULT && thd->in_active_multi_stmt_transaction())
  {
    DBUG_ASSERT(thd->in_multi_stmt_transaction_mode());
    my_error(ER_CANT_CHANGE_TX_CHARACTERISTICS, MYF(0));
    return true;
  }
  return false;
}


bool Sys_var_tx_read_only::session_update(THD *thd, set_var *var)
{
  if (var->type == OPT_SESSION && Sys_var_mybool::session_update(thd, var))
    return true;
  if (var->type == OPT_DEFAULT || !thd->in_active_multi_stmt_transaction())
  {
    // @see Sys_var_tx_isolation::session_update() above for the rules.
    thd->tx_read_only= var->save_result.ulonglong_value;

#ifndef EMBEDDED_LIBRARY
    if (thd->variables.session_track_transaction_info > TX_TRACK_NONE)
    {
      if (var->type == OPT_DEFAULT)
        thd->session_tracker.transaction_info.set_read_flags(thd,
                            thd->tx_read_only ? TX_READ_ONLY : TX_READ_WRITE);
      else
        thd->session_tracker.transaction_info.set_read_flags(thd,
                            TX_READ_INHERIT);
    }
#endif //EMBEDDED_LIBRARY
  }
  return false;
}

// NO_CMD_LINE - different name of the option
static Sys_var_tx_read_only Sys_tx_read_only(
       "tx_read_only", "Default transaction access mode. If set to OFF, "
       "the default, access is read/write. If set to ON, access is read-only. "
       "The SET TRANSACTION statement can also change the value of this variable. "
       "See SET TRANSACTION and START TRANSACTION",
       SESSION_VAR(tx_read_only), NO_CMD_LINE, DEFAULT(0),
       NO_MUTEX_GUARD, NOT_IN_BINLOG, ON_CHECK(check_tx_read_only),
       ON_UPDATE(0), DEPRECATED(1101, "transaction_read_only"));

static Sys_var_tx_read_only Sys_transaction_read_only(
       "transaction_read_only", "Default transaction access mode. If set to OFF, "
       "the default, access is read/write. If set to ON, access is read-only. "
       "The SET TRANSACTION statement can also change the value of this variable. "
       "See SET TRANSACTION and START TRANSACTION",
       SESSION_VAR(tx_read_only), NO_CMD_LINE, DEFAULT(0),
       NO_MUTEX_GUARD, NOT_IN_BINLOG, ON_CHECK(check_tx_read_only));

static Sys_var_ulonglong Sys_tmp_table_size(
       "tmp_table_size",
       "Alias for tmp_memory_table_size. "
       "If an internal in-memory temporary table exceeds this size, MariaDB "
       "will automatically convert it to an on-disk MyISAM or Aria table",
       SESSION_VAR(tmp_memory_table_size), CMD_LINE(REQUIRED_ARG),
       VALID_RANGE(0, (ulonglong)~(intptr)0), DEFAULT(16*1024*1024),
       BLOCK_SIZE(1));

static Sys_var_ulonglong Sys_tmp_memory_table_size(
       "tmp_memory_table_size",
       "If an internal in-memory temporary table exceeds this size, MariaDB "
       "will automatically convert it to an on-disk MyISAM or Aria table. "
       "Same as tmp_table_size",
       SESSION_VAR(tmp_memory_table_size), CMD_LINE(REQUIRED_ARG),
       VALID_RANGE(0, (ulonglong)~(intptr)0), DEFAULT(16*1024*1024),
       BLOCK_SIZE(1));

static Sys_var_ulonglong Sys_tmp_disk_table_size(
       "tmp_disk_table_size",
       "Max size for data for an internal temporary on-disk MyISAM or Aria table",
       SESSION_VAR(tmp_disk_table_size), CMD_LINE(REQUIRED_ARG),
       VALID_RANGE(1024, (ulonglong)~(intptr)0),
       DEFAULT((ulonglong)~(intptr)0), BLOCK_SIZE(1));

static Sys_var_charptr Sys_version(
       "version", "Server version number. It may also include a suffix "
       "with configuration or build information. -debug indicates "
       "debugging support was enabled on the server, and -log indicates "
       "at least one of the binary log, general log or slow query log are "
       "enabled, for example 10.1.1-MariaDB-mariadb1precise-log",
       READ_ONLY GLOBAL_VAR(server_version_ptr),
       CMD_LINE_HELP_ONLY,
       DEFAULT(server_version));

static char *server_version_comment_ptr;
static Sys_var_charptr Sys_version_comment(
       "version_comment", "Value of the COMPILATION_COMMENT option "
       "specified by CMake when building MariaDB, for example "
       "mariadb.org binary distribution",
       READ_ONLY GLOBAL_VAR(server_version_comment_ptr),
       CMD_LINE_HELP_ONLY,
       DEFAULT(MYSQL_COMPILATION_COMMENT));

static char *server_version_compile_machine_ptr;
static Sys_var_charptr Sys_version_compile_machine(
       "version_compile_machine", "The machine type or architecture "
       "MariaDB was built on, for example i686",
       READ_ONLY GLOBAL_VAR(server_version_compile_machine_ptr),
       CMD_LINE_HELP_ONLY, DEFAULT(DEFAULT_MACHINE));

static char *server_version_compile_os_ptr;
static Sys_var_charptr Sys_version_compile_os(
       "version_compile_os", "Operating system that MariaDB was built "
       "on, for example debian-linux-gnu",
       READ_ONLY GLOBAL_VAR(server_version_compile_os_ptr),
       CMD_LINE_HELP_ONLY,
       DEFAULT(SYSTEM_TYPE));

#include <source_revision.h>
static char *server_version_source_revision;
static Sys_var_charptr Sys_version_source_revision(
       "version_source_revision", "Source control revision id for MariaDB source code",
       READ_ONLY GLOBAL_VAR(server_version_source_revision),
       CMD_LINE_HELP_ONLY,
       DEFAULT(SOURCE_REVISION));

static char *malloc_library;
static Sys_var_charptr Sys_malloc_library(
       "version_malloc_library", "Version of the used malloc library",
       READ_ONLY GLOBAL_VAR(malloc_library), CMD_LINE_HELP_ONLY,
       DEFAULT(guess_malloc_library()));

static char *ssl_library;
static Sys_var_charptr Sys_ssl_library(
       "version_ssl_library", "Version of the used SSL library",
       READ_ONLY GLOBAL_VAR(ssl_library), CMD_LINE_HELP_ONLY,
       DEFAULT(SSL_LIBRARY));

static Sys_var_ulong Sys_net_wait_timeout(
       "wait_timeout",
       "The number of seconds the server waits for activity on a "
       "connection before closing it",
       NO_SET_STMT SESSION_VAR(net_wait_timeout), CMD_LINE(REQUIRED_ARG),
       VALID_RANGE(1, IF_WIN(INT_MAX32/1000, LONG_TIMEOUT)),
       DEFAULT(NET_WAIT_TIMEOUT), BLOCK_SIZE(1));

static Sys_var_uint Sys_idle_transaction_timeout(
       "idle_transaction_timeout",
       "The number of seconds the server waits for idle transaction",
       SESSION_VAR(idle_transaction_timeout), CMD_LINE(REQUIRED_ARG),
       VALID_RANGE(0, IF_WIN(INT_MAX32/1000, LONG_TIMEOUT)),
       DEFAULT(0), BLOCK_SIZE(1));

static Sys_var_uint Sys_idle_readonly_transaction_timeout(
       "idle_readonly_transaction_timeout",
       "The number of seconds the server waits for read-only idle transaction",
       SESSION_VAR(idle_readonly_transaction_timeout), CMD_LINE(REQUIRED_ARG),
       VALID_RANGE(0, IF_WIN(INT_MAX32/1000, LONG_TIMEOUT)),
       DEFAULT(0), BLOCK_SIZE(1));

static Sys_var_uint Sys_idle_write_transaction_timeout(
       "idle_write_transaction_timeout",
       "The number of seconds the server waits for write idle transaction",
       SESSION_VAR(idle_write_transaction_timeout), CMD_LINE(REQUIRED_ARG),
       VALID_RANGE(0, IF_WIN(INT_MAX32/1000, LONG_TIMEOUT)),
       DEFAULT(0), BLOCK_SIZE(1));

static Sys_var_plugin Sys_default_storage_engine(
       "default_storage_engine", "The default storage engine for new tables",
       SESSION_VAR(table_plugin), NO_CMD_LINE,
       MYSQL_STORAGE_ENGINE_PLUGIN, DEFAULT(&default_storage_engine),
       NO_MUTEX_GUARD, NOT_IN_BINLOG, ON_CHECK(check_not_null));

static Sys_var_plugin Sys_storage_engine(
       "storage_engine", "Alias for @@default_storage_engine. Deprecated",
       SESSION_VAR(table_plugin), NO_CMD_LINE,
       MYSQL_STORAGE_ENGINE_PLUGIN, DEFAULT(&default_storage_engine),
       NO_MUTEX_GUARD, NOT_IN_BINLOG, ON_CHECK(check_not_null), ON_UPDATE(0),
       DEPRECATED(1005, "default_storage_engine"));

static Sys_var_plugin Sys_default_tmp_storage_engine(
       "default_tmp_storage_engine", "The default storage engine for user-created temporary tables",
       SESSION_VAR(tmp_table_plugin), NO_CMD_LINE,
       MYSQL_STORAGE_ENGINE_PLUGIN, DEFAULT(&default_tmp_storage_engine),
       NO_MUTEX_GUARD, NOT_IN_BINLOG, ON_CHECK(check_engine_supports_temporary));

static Sys_var_plugin Sys_enforce_storage_engine(
       "enforce_storage_engine", "Force the use of a storage engine for new tables",
       SESSION_VAR(enforced_table_plugin),
       NO_CMD_LINE, MYSQL_STORAGE_ENGINE_PLUGIN,
       DEFAULT(&enforced_storage_engine), NO_MUTEX_GUARD, NOT_IN_BINLOG,
       ON_CHECK(check_has_super));


#ifdef HAVE_REPLICATION
/*
  Check
   1. Value for gtid_pos_auto_engines is not NULL.
   2. No slave SQL thread is running.
*/
static bool
check_gtid_pos_auto_engines(sys_var *self, THD *thd, set_var *var)
{
  bool running;
  bool err= false;

  DBUG_ASSERT(var->type == OPT_GLOBAL);
  if (var->value && var->value->is_null())
    err= true;
  else
  {
    running= give_error_if_slave_running(false);
    if (running)
      err= true;
  }
  return err;
}


static Sys_var_on_access_global<Sys_var_pluginlist,
                               PRIV_SET_SYSTEM_GLOBAL_VAR_GTID_POS_AUTO_ENGINES>
Sys_gtid_pos_auto_engines(
       "gtid_pos_auto_engines",
       "List of engines for which a dedicated mysql.gtid_slave_pos_ENGINE "
       "table is created automatically, if a transaction using that engine "
       "is replicated. This helps to avoid cross-engine "
       "transactions, as would be the case when user tables and "
       "mysql.gtid_slave_pos were created in different transactional engines",
       GLOBAL_VAR(opt_gtid_pos_auto_plugins), NO_CMD_LINE,
       DEFAULT(&gtid_pos_auto_engines),
       NO_MUTEX_GUARD, NOT_IN_BINLOG, ON_CHECK(check_gtid_pos_auto_engines));
#endif


#if defined(ENABLED_DEBUG_SYNC)
/*
  Variable can be set for the session only.

  This could be changed later. Then we need to have a global array of
  actions in addition to the thread local ones. SET GLOBAL would
  manage the global array, SET [SESSION] the local array. A sync point
  would need to look for a local and a global action. Setting and
  executing of global actions need to be protected by a mutex.

  The purpose of global actions could be to allow synchronizing with
  connectionless threads that cannot execute SET statements.
*/
static Sys_var_debug_sync Sys_debug_sync(
       "debug_sync", "Debug Sync Facility",
       NO_SET_STMT sys_var::ONLY_SESSION, NO_CMD_LINE,
       DEFAULT(0), NO_MUTEX_GUARD, NOT_IN_BINLOG, ON_CHECK(check_has_super));
#endif /* defined(ENABLED_DEBUG_SYNC) */

static bool fix_autocommit(sys_var *self, THD *thd, enum_var_type type)
{
  if (type == OPT_GLOBAL)
  {
    if (global_system_variables.option_bits & OPTION_AUTOCOMMIT)
      global_system_variables.option_bits&= ~OPTION_NOT_AUTOCOMMIT;
    else
      global_system_variables.option_bits|= OPTION_NOT_AUTOCOMMIT;
    return false;
  }

  if (test_all_bits(thd->variables.option_bits,
                    (OPTION_AUTOCOMMIT | OPTION_NOT_AUTOCOMMIT)))
  {
    // activating autocommit
    if (trans_commit_stmt(thd) || trans_commit(thd))
    {
      thd->variables.option_bits&= ~OPTION_AUTOCOMMIT;
      thd->release_transactional_locks();
      WSREP_DEBUG("autocommit, MDL TRX lock released: %lld",
                  (longlong) thd->thread_id);
      return true;
    }
    /*
      Don't close thread tables or release metadata locks: if we do so, we
      risk releasing locks/closing tables of expressions used to assign
      other variables, as in:
      set @var=my_stored_function1(), @@autocommit=1, @var2=(select MY_MAX(a)
      from my_table), ...
      The locks will be released at statement end anyway, as SET
      statement that assigns autocommit is marked to commit
      transaction implicitly at the end (@sa stmt_causes_implicitcommit()).
    */
    thd->variables.option_bits&=
                 ~(OPTION_BEGIN | OPTION_BINLOG_THIS_TRX | OPTION_NOT_AUTOCOMMIT |
                   OPTION_GTID_BEGIN);
    thd->transaction->all.modified_non_trans_table= false;
    thd->transaction->all.m_unsafe_rollback_flags&= ~THD_TRANS::DID_WAIT;
    thd->server_status|= SERVER_STATUS_AUTOCOMMIT;
    return false;
  }

  if ((thd->variables.option_bits &
       (OPTION_AUTOCOMMIT |OPTION_NOT_AUTOCOMMIT)) == 0)
  {
    // disabling autocommit
    thd->transaction->all.modified_non_trans_table= false;
    thd->transaction->all.m_unsafe_rollback_flags&= ~THD_TRANS::DID_WAIT;
    thd->server_status&= ~SERVER_STATUS_AUTOCOMMIT;
    thd->variables.option_bits|= OPTION_NOT_AUTOCOMMIT;
    return false;
  }

  return false; // autocommit value wasn't changed
}

static Sys_var_bit Sys_autocommit(
       "autocommit", "If set to 1, the default, all queries are committed "
       "immediately. If set to 0, they are only committed upon a COMMIT "
       "statement, or rolled back with a ROLLBACK statement. If autocommit is "
       "set to 0, and then changed to 1, all open transactions are immediately "
       "committed",
       NO_SET_STMT SESSION_VAR(option_bits), NO_CMD_LINE,
       OPTION_AUTOCOMMIT, DEFAULT(TRUE),
       NO_MUTEX_GUARD, NOT_IN_BINLOG, ON_CHECK(0), ON_UPDATE(fix_autocommit));
export sys_var *Sys_autocommit_ptr= &Sys_autocommit; // for sql_yacc.yy

static Sys_var_mybool Sys_big_tables(
       "big_tables", "Old variable, which if set to 1, allows large result sets "
       "by saving all temporary sets to disk, avoiding 'table full' errors. No "
       "longer needed, as the server now handles this automatically",
       SESSION_VAR(big_tables), CMD_LINE(OPT_ARG), DEFAULT(FALSE),
       NO_MUTEX_GUARD, NOT_IN_BINLOG, ON_CHECK(0), ON_UPDATE(0),
       DEPRECATED_NO_REPLACEMENT(1005));

static Sys_var_bit Sys_big_selects(
       "sql_big_selects", "If set to 0, MariaDB will not perform large SELECTs."
       " See max_join_size for details. If max_join_size is set to anything but "
       "DEFAULT, sql_big_selects is automatically set to 0. If sql_big_selects "
       "is again set, max_join_size will be ignored",
       SESSION_VAR(option_bits), NO_CMD_LINE, OPTION_BIG_SELECTS,
       DEFAULT(FALSE));

static Sys_var_bit Sys_log_off(
       "sql_log_off", "If set to 1 (0 is the default), no logging to the general "
       "query log is done for the client. Only clients with the SUPER privilege "
       "can update this variable",
       NO_SET_STMT SESSION_VAR(option_bits), NO_CMD_LINE, OPTION_LOG_OFF,
       DEFAULT(FALSE), NO_MUTEX_GUARD, NOT_IN_BINLOG,
       ON_CHECK(check_has_super));

/**
  This function sets the session variable thd->variables.sql_log_bin 
  to reflect changes to @@session.sql_log_bin.

  @param[IN] self   A pointer to the sys_var, i.e. Sys_log_binlog.
  @param[IN] type   The type either session or global.

  @return @c FALSE.
*/
static bool fix_sql_log_bin_after_update(sys_var *self, THD *thd,
                                         enum_var_type type)
{
  DBUG_ASSERT(type == OPT_SESSION);

  thd->set_binlog_bit();

  return FALSE;
}

static bool check_session_only_variable(sys_var *self, THD *,set_var *var)
{
  if (unlikely(var->type == OPT_GLOBAL))
  {
    my_error(ER_INCORRECT_GLOBAL_LOCAL_VAR, MYF(0), self->name.str, "SESSION");
    return true;
  }
  return false;
}

/**
  This function checks if the sql_log_bin can be changed,
  what is possible if:
    - the user is a super user;
    - the set is not called from within a function/trigger;
    - there is no on-going transaction.

  @param[IN] self   A pointer to the sys_var, i.e. Sys_log_binlog.
  @param[IN] var    A pointer to the set_var created by the parser.

  @return @c FALSE if the change is allowed, otherwise @c TRUE.
*/
static bool check_sql_log_bin(sys_var *self, THD *thd, set_var *var)
{
  if (check_session_only_variable(self, thd, var))
    return true;

  if (unlikely(error_if_in_trans_or_substatement(thd,
                                                 ER_STORED_FUNCTION_PREVENTS_SWITCH_SQL_LOG_BIN,
                                                 ER_INSIDE_TRANSACTION_PREVENTS_SWITCH_SQL_LOG_BIN)))
    return true;

  return false;
}

static Sys_var_on_access<Sys_var_mybool,
                         PRIV_SET_SYSTEM_VAR_SQL_LOG_BIN,
                         PRIV_SET_SYSTEM_VAR_SQL_LOG_BIN>
Sys_sql_log_bin(
       "sql_log_bin", "If set to 0 (1 is the default), no logging to the binary "
       "log is done for the client. Only clients with the SUPER privilege can "
       "update this variable. Can have unintended consequences if set globally, "
       "see SET SQL_LOG_BIN. Starting MariaDB 10.1.7, this variable does not "
       "affect the replication of events in a Galera cluster",
       SESSION_VAR(sql_log_bin), NO_CMD_LINE, DEFAULT(TRUE),
       NO_MUTEX_GUARD, NOT_IN_BINLOG, ON_CHECK(check_sql_log_bin),
       ON_UPDATE(fix_sql_log_bin_after_update));

static Sys_var_bit Sys_sql_warnings(
       "sql_warnings", "If set to 1, single-row INSERTs will produce a string "
       "containing warning information if a warning occurs",
       SESSION_VAR(option_bits), NO_CMD_LINE, OPTION_WARNINGS,
       DEFAULT(FALSE));

static Sys_var_bit Sys_sql_notes(
       "sql_notes",
       "If set to 1, the default, warning_count is incremented "
       "each time a Note warning is encountered. If set to 0, Note warnings "
       "are not recorded. mysqldump has outputs to set this variable to 0 so "
       "that no unnecessary increments occur when data is reloaded. "
       "See also note_verbosity, which allows one to define with notes are "
       "sent",
       SESSION_VAR(option_bits), NO_CMD_LINE, OPTION_SQL_NOTES,
       DEFAULT(TRUE),
       NO_MUTEX_GUARD, NOT_IN_BINLOG, ON_CHECK(0), ON_UPDATE(0),
       DEPRECATED(1103, "note_verbosity"));

static Sys_var_bit Sys_auto_is_null(
       "sql_auto_is_null", "If set to 1, the query SELECT * FROM table_name WHERE "
       "auto_increment_column IS NULL will return an auto-increment that has just "
       "been successfully inserted, the same as the LAST_INSERT_ID() function. Some"
       " ODBC programs make use of this IS NULL comparison",
       SESSION_VAR(option_bits), NO_CMD_LINE, OPTION_AUTO_IS_NULL,
       DEFAULT(FALSE), NO_MUTEX_GUARD, IN_BINLOG);

static Sys_var_bit Sys_if_exists(
      "sql_if_exists", "If set to 1 adds an implicate IF EXISTS to ALTER, RENAME and DROP of TABLES, VIEWS, FUNCTIONS and PACKAGES",
       SESSION_VAR(option_bits), NO_CMD_LINE, OPTION_IF_EXISTS,
       DEFAULT(FALSE), NO_MUTEX_GUARD, IN_BINLOG);

static Sys_var_bit Sys_safe_updates(
       "sql_safe_updates", "If set to 1, UPDATEs and DELETEs need either a key in "
       "the WHERE clause, or a LIMIT clause, or else they will aborted. Prevents "
       "the common mistake of accidentally deleting or updating every row in a table",
       SESSION_VAR(option_bits), CMD_LINE(OPT_ARG), OPTION_SAFE_UPDATES,
       DEFAULT(FALSE));

static Sys_var_bit Sys_buffer_results(
       "sql_buffer_result", "If set to 1 (0 is default), results from SELECT "
       "statements are always placed into temporary tables. This can help the "
       "server when it takes a long time to send the results to the client by "
       "allowing the table locks to be freed early",
       SESSION_VAR(option_bits), NO_CMD_LINE, OPTION_BUFFER_RESULT,
       DEFAULT(FALSE));

static Sys_var_bit Sys_quote_show_create(
       "sql_quote_show_create", "If set to 1, the default, the server will "
       "quote identifiers for SHOW CREATE DATABASE, SHOW CREATE TABLE and "
       "SHOW CREATE VIEW statements. Quoting is disabled if set to 0. Enable "
       "to ensure replications works when identifiers require quoting",
       SESSION_VAR(option_bits), NO_CMD_LINE, OPTION_QUOTE_SHOW_CREATE,
       DEFAULT(TRUE));

static Sys_var_bit Sys_foreign_key_checks(
       "foreign_key_checks", "If set to 1 (the default) foreign key constraints"
       " (including ON UPDATE and ON DELETE behavior) InnoDB tables are checked,"
       " while if set to 0, they are not checked. 0 is not recommended for normal "
       "use, though it can be useful in situations where you know the data is "
       "consistent, but want to reload data in a different order from that that "
       "specified by parent/child relationships. Setting this variable to 1 does "
       "not retrospectively check for inconsistencies introduced while set to 0",
       SESSION_VAR(option_bits), NO_CMD_LINE,
       REVERSE(OPTION_NO_FOREIGN_KEY_CHECKS),
       DEFAULT(TRUE), NO_MUTEX_GUARD, IN_BINLOG);

static Sys_var_bit Sys_unique_checks(
       "unique_checks", "If set to 1, the default, secondary indexes in InnoDB "
       "tables are performed. If set to 0, storage engines can (but are not "
       "required to) assume that duplicate keys are not present in input data. "
       "Set to 0 to speed up imports of large tables to InnoDB. The storage "
       "engine will still issue a duplicate key error if it detects one, even "
       "if set to 0",
       SESSION_VAR(option_bits), NO_CMD_LINE,
       REVERSE(OPTION_RELAXED_UNIQUE_CHECKS),
       DEFAULT(TRUE), NO_MUTEX_GUARD, IN_BINLOG);

static Sys_var_bit Sys_no_check_constraint(
       "check_constraint_checks", "check_constraint_checks",
       SESSION_VAR(option_bits), NO_CMD_LINE,
       REVERSE(OPTION_NO_CHECK_CONSTRAINT_CHECKS),
       DEFAULT(TRUE), NO_MUTEX_GUARD, IN_BINLOG);

#ifdef ENABLED_PROFILING
static bool update_profiling(sys_var *self, THD *thd, enum_var_type type)
{
  if (type == OPT_SESSION)
    thd->profiling.reset();
  return false;
}

static Sys_var_bit Sys_profiling(
       "profiling", "If set to 1 (0 is default), statement profiling will be "
       "enabled. See SHOW PROFILES and SHOW PROFILE",
       NO_SET_STMT SESSION_VAR(option_bits), NO_CMD_LINE, OPTION_PROFILING,
       DEFAULT(FALSE), NO_MUTEX_GUARD, NOT_IN_BINLOG, ON_CHECK(0),
       ON_UPDATE(update_profiling));

static Sys_var_ulong Sys_profiling_history_size(
       "profiling_history_size", "Number of statements about which profiling "
       "information is maintained. If set to 0, no profiles are stored. "
       "See SHOW PROFILES",
       NO_SET_STMT SESSION_VAR(profiling_history_size), CMD_LINE(REQUIRED_ARG),
       VALID_RANGE(0, 100), DEFAULT(15), BLOCK_SIZE(1));
#endif

/*
  When this is set by a connection, binlogged events will be marked with a
  corresponding flag. The slave can be configured to not replicate events
  so marked.
  In the binlog dump thread on the master, this variable is re-used for a
  related purpose: The slave sets this flag when connecting to the master to
  request that the master filter out (ie. not send) any events with the flag
  set, thus saving network traffic on events that would be ignored by the
  slave anyway.
*/
static bool check_skip_replication(sys_var *self, THD *thd, set_var *var)
{
  /*
    We must not change @@skip_replication in the middle of a transaction or
    statement, as that could result in only part of the transaction / statement
    being replicated.
    (This would be particularly serious if we were to replicate eg.
    Rows_log_event without Table_map_log_event or transactional updates without
    the COMMIT).
  */
  if (unlikely(error_if_in_trans_or_substatement(thd,
                                                 ER_STORED_FUNCTION_PREVENTS_SWITCH_SKIP_REPLICATION,
                                                 ER_INSIDE_TRANSACTION_PREVENTS_SWITCH_SKIP_REPLICATION)))
    return 1;

  return 0;
}

static Sys_var_bit Sys_skip_replication(
       "skip_replication", "Changes are logged into the binary log with the "
       "@@skip_replication flag set. Such events will not be replicated by "
       "slaves that run with --replicate-events-marked-for-skip set different "
       "from its default of REPLICATE. See Selectively skipping replication "
       "of binlog events for more information",
       NO_SET_STMT SESSION_ONLY(option_bits),
       NO_CMD_LINE, OPTION_SKIP_REPLICATION,
       DEFAULT(FALSE), NO_MUTEX_GUARD, NOT_IN_BINLOG,
       ON_CHECK(check_skip_replication));

static Sys_var_harows Sys_select_limit(
       "sql_select_limit",
       "The maximum number of rows to return from SELECT statements",
       SESSION_VAR(select_limit), NO_CMD_LINE,
       VALID_RANGE(0, HA_POS_ERROR), DEFAULT(HA_POS_ERROR), BLOCK_SIZE(1));

static const char *secure_timestamp_levels[]= {"NO", "SUPER", "REPLICATION", "YES", 0};

bool is_set_timestamp_forbidden(THD *thd)
{
  switch (opt_secure_timestamp) {
  case SECTIME_NO:
    return false;
  case SECTIME_SUPER:
    return check_global_access(thd, SUPER_ACL | BINLOG_REPLAY_ACL);
  case SECTIME_REPL:
    return check_global_access(thd, BINLOG_REPLAY_ACL);
  case SECTIME_YES:
    break;
  }
  char buf[1024];
  strxnmov(buf, sizeof(buf)-1, "--secure-timestamp=",
           secure_timestamp_levels[opt_secure_timestamp], NULL);
  my_error(ER_OPTION_PREVENTS_STATEMENT, MYF(0), buf);
  return true;
}

bool Sys_var_timestamp::on_check_access_session(THD *thd) const
{
  return is_set_timestamp_forbidden(thd);
}
static Sys_var_timestamp Sys_timestamp(
       "timestamp", "Set the time for this client",
       sys_var::ONLY_SESSION, NO_CMD_LINE,
       VALID_RANGE(0, TIMESTAMP_MAX_VALUE),
       NO_MUTEX_GUARD, IN_BINLOG);

static bool update_last_insert_id(THD *thd, set_var *var)
{
  if (!var->value)
  {
    my_error(ER_NO_DEFAULT, MYF(0), var->var->name.str);
    return true;
  }
  thd->first_successful_insert_id_in_prev_stmt=
    var->save_result.ulonglong_value;
  return false;
}
static ulonglong read_last_insert_id(THD *thd)
{
  return (ulonglong) thd->read_first_successful_insert_id_in_prev_stmt();
}
static Sys_var_session_special Sys_last_insert_id(
       "last_insert_id", "The value to be returned from LAST_INSERT_ID()",
       sys_var::ONLY_SESSION, NO_CMD_LINE,
       VALID_RANGE(0, ULONGLONG_MAX), BLOCK_SIZE(1),
       NO_MUTEX_GUARD, IN_BINLOG, ON_CHECK(0),
       ON_UPDATE(update_last_insert_id), ON_READ(read_last_insert_id));

// alias for last_insert_id(), Sybase-style
static Sys_var_session_special Sys_identity(
       "identity", "Synonym for the last_insert_id variable",
       sys_var::ONLY_SESSION, NO_CMD_LINE,
       VALID_RANGE(0, ULONGLONG_MAX), BLOCK_SIZE(1),
       NO_MUTEX_GUARD, IN_BINLOG, ON_CHECK(0),
       ON_UPDATE(update_last_insert_id), ON_READ(read_last_insert_id));

/*
  insert_id should *not* be marked as written to the binlog (i.e., it
  should *not* be IN_BINLOG), because we want any statement that
  refers to insert_id explicitly to be unsafe.  (By "explicitly", we
  mean using @@session.insert_id, whereas insert_id is used
  "implicitly" when NULL value is inserted into an auto_increment
  column).

  We want statements referring explicitly to @@session.insert_id to be
  unsafe, because insert_id is modified internally by the slave sql
  thread when NULL values are inserted in an AUTO_INCREMENT column.
  This modification interfers with the value of the
  @@session.insert_id variable if @@session.insert_id is referred
  explicitly by an insert statement (as is seen by executing "SET
  @@session.insert_id=0; CREATE TABLE t (a INT, b INT KEY
  AUTO_INCREMENT); INSERT INTO t(a) VALUES (@@session.insert_id);" in
  statement-based logging mode: t will be different on master and
  slave).
*/
static bool update_insert_id(THD *thd, set_var *var)
{
  /*
    If we set the insert_id to the DEFAULT or 0
    it means we 'reset' it so it's value doesn't
    affect the INSERT.
  */
  if (!var->value ||
      var->save_result.ulonglong_value == 0)
    thd->auto_inc_intervals_forced.empty();
  else
    thd->force_one_auto_inc_interval(var->save_result.ulonglong_value);
  return false;
}

static ulonglong read_insert_id(THD *thd)
{
  return thd->auto_inc_intervals_forced.minimum();
}


static Sys_var_session_special Sys_insert_id(
       "insert_id", "The value to be used by the following INSERT "
       "or ALTER TABLE statement when inserting an AUTO_INCREMENT value",
       sys_var::ONLY_SESSION, NO_CMD_LINE,
       VALID_RANGE(0, ULONGLONG_MAX), BLOCK_SIZE(1),
       NO_MUTEX_GUARD, NOT_IN_BINLOG, ON_CHECK(0),
       ON_UPDATE(update_insert_id), ON_READ(read_insert_id));

static bool update_rand_seed1(THD *thd, set_var *var)
{
  if (!var->value)
  {
    my_error(ER_NO_DEFAULT, MYF(0), var->var->name.str);
    return true;
  }
  thd->rand.seed1= (ulong) var->save_result.ulonglong_value;
  return false;
}
static ulonglong read_rand_seed1(THD *thd)
{
  return thd->rand.seed1;
}
static Sys_var_session_special Sys_rand_seed1(
       "rand_seed1", "Sets the internal state of the RAND() "
       "generator for replication purposes",
       sys_var::ONLY_SESSION, NO_CMD_LINE,
       VALID_RANGE(0, ULONG_MAX), BLOCK_SIZE(1),
       NO_MUTEX_GUARD, IN_BINLOG, ON_CHECK(0),
       ON_UPDATE(update_rand_seed1), ON_READ(read_rand_seed1));

static bool update_rand_seed2(THD *thd, set_var *var)
{
  if (!var->value)
  {
    my_error(ER_NO_DEFAULT, MYF(0), var->var->name.str);
    return true;
  }
  thd->rand.seed2= (ulong) var->save_result.ulonglong_value;
  return false;
}
static ulonglong read_rand_seed2(THD *thd)
{
  return thd->rand.seed2;
}
static Sys_var_session_special Sys_rand_seed2(
       "rand_seed2", "Sets the internal state of the RAND() "
       "generator for replication purposes",
       sys_var::ONLY_SESSION, NO_CMD_LINE,
       VALID_RANGE(0, ULONG_MAX), BLOCK_SIZE(1),
       NO_MUTEX_GUARD, IN_BINLOG, ON_CHECK(0),
       ON_UPDATE(update_rand_seed2), ON_READ(read_rand_seed2));

static ulonglong read_error_count(THD *thd)
{
  return thd->get_stmt_da()->error_count();
}
// this really belongs to the SHOW STATUS
static Sys_var_session_special Sys_error_count(
       "error_count", "The number of errors that resulted from the "
       "last statement that generated messages",
       READ_ONLY sys_var::ONLY_SESSION, NO_CMD_LINE,
       VALID_RANGE(0, ULONGLONG_MAX), BLOCK_SIZE(1), NO_MUTEX_GUARD,
       NOT_IN_BINLOG, ON_CHECK(0), ON_UPDATE(0), ON_READ(read_error_count));

static ulonglong read_warning_count(THD *thd)
{
  return thd->get_stmt_da()->warn_count();
}
// this really belongs to the SHOW STATUS
static Sys_var_session_special Sys_warning_count(
       "warning_count", "The number of errors, warnings, and notes "
       "that resulted from the last statement that generated messages",
       READ_ONLY sys_var::ONLY_SESSION, NO_CMD_LINE,
       VALID_RANGE(0, ULONGLONG_MAX), BLOCK_SIZE(1), NO_MUTEX_GUARD,
       NOT_IN_BINLOG, ON_CHECK(0), ON_UPDATE(0), ON_READ(read_warning_count));

static Sys_var_ulong Sys_default_week_format(
       "default_week_format",
       "The default week format used by WEEK() functions",
       SESSION_VAR(default_week_format), CMD_LINE(REQUIRED_ARG),
       VALID_RANGE(0, 7), DEFAULT(0), BLOCK_SIZE(1));

static Sys_var_uint Sys_group_concat_max_len(
       "group_concat_max_len",
       "The maximum length of the result of function GROUP_CONCAT()",
       SESSION_VAR(group_concat_max_len), CMD_LINE(REQUIRED_ARG),
       VALID_RANGE(4, UINT_MAX32), DEFAULT(1024*1024), BLOCK_SIZE(1));

static char *glob_hostname_ptr;
static Sys_var_charptr Sys_hostname(
       "hostname", "Server host name",
       READ_ONLY GLOBAL_VAR(glob_hostname_ptr), NO_CMD_LINE,
       DEFAULT(glob_hostname));

#ifndef EMBEDDED_LIBRARY
static Sys_var_charptr Sys_repl_report_host(
       "report_host",
       "Hostname or IP of the slave to be reported to the master during "
       "slave registration. Will appear in the output of SHOW SLAVE HOSTS. "
       "Leave unset if you do not want the slave to register itself with the "
       "master. Note that it is not sufficient for the master to simply read "
       "the IP of the slave off the socket once the slave connects. Due to "
       "NAT and other routing issues, that IP may not be valid for connecting "
       "to the slave from the master or other hosts",
       READ_ONLY GLOBAL_VAR(report_host), CMD_LINE(REQUIRED_ARG),
       DEFAULT(0));

static Sys_var_charptr Sys_repl_report_user(
       "report_user",
       "The account user name of the slave to be reported to the master "
       "during slave registration",
       READ_ONLY GLOBAL_VAR(report_user), CMD_LINE(REQUIRED_ARG),
       DEFAULT(0));

static Sys_var_charptr Sys_repl_report_password(
       "report_password",
       "The account password of the slave to be reported to the master "
       "during slave registration",
       READ_ONLY GLOBAL_VAR(report_password), CMD_LINE(REQUIRED_ARG),
       DEFAULT(0));

static Sys_var_uint Sys_repl_report_port(
       "report_port",
       "Port for connecting to slave reported to the master during slave "
       "registration. Set it only if the slave is listening on a non-default "
       "port or if you have a special tunnel from the master or other clients "
       "to the slave. If not sure, leave this option unset",
       READ_ONLY GLOBAL_VAR(report_port), CMD_LINE(REQUIRED_ARG),
       VALID_RANGE(0, UINT_MAX), DEFAULT(0), BLOCK_SIZE(1));
#endif

static Sys_var_mybool Sys_keep_files_on_create(
       "keep_files_on_create",
       "Don't overwrite stale .MYD and .MYI even if no directory is specified",
       SESSION_VAR(keep_files_on_create), CMD_LINE(OPT_ARG),
       DEFAULT(FALSE),
       NO_MUTEX_GUARD, NOT_IN_BINLOG, ON_CHECK(0), ON_UPDATE(0),
       DEPRECATED_NO_REPLACEMENT(1008));

static char *license;
static Sys_var_charptr Sys_license(
       "license", "The type of license the server has",
       READ_ONLY GLOBAL_VAR(license), NO_CMD_LINE,
       DEFAULT(STRINGIFY_ARG(LICENSE)));

#include <proxy_protocol.h>
char *my_proxy_protocol_networks;
static bool check_proxy_protocol_networks(sys_var *, THD *, set_var *var)
{
  if (!var->value)
    return false;
  return !proxy_protocol_networks_valid(var->save_result.string_value.str);
}


static bool fix_proxy_protocol_networks(sys_var *, THD *, enum_var_type)
{
  return (bool)set_proxy_protocol_networks(my_proxy_protocol_networks);
}


static Sys_var_on_access_global<Sys_var_charptr_fscs,
                            PRIV_SET_SYSTEM_GLOBAL_VAR_PROXY_PROTOCOL_NETWORKS>
Sys_proxy_protocol_networks(
    "proxy_protocol_networks", "Enable proxy protocol for these source "
    "networks. The syntax is a comma separated list of IPv4 and IPv6 "
    "networks. If the network doesn't contain mask, it is considered to be "
    "a single host. \"*\" represents all networks and must be the only "
    "directive on the line. String \"localhost\" represents non-TCP local "
    "connections (Unix domain socket, Windows named pipe or shared memory)",
    GLOBAL_VAR(my_proxy_protocol_networks), CMD_LINE(REQUIRED_ARG),
    DEFAULT(""), NO_MUTEX_GUARD, NOT_IN_BINLOG,
    ON_CHECK(check_proxy_protocol_networks), ON_UPDATE(fix_proxy_protocol_networks));


static bool check_log_path(sys_var *self, THD *thd, set_var *var)
{
  if (!var->value)
    return false; // DEFAULT is ok

  if (!var->save_result.string_value.str)
    return true;

  LEX_STRING *val= &var->save_result.string_value;

  if (val->length > FN_REFLEN)
  { // path is too long
    my_error(ER_PATH_LENGTH, MYF(0), self->name.str);
    return true;
  }

  char path[FN_REFLEN];
  size_t path_length= unpack_filename(path, val->str);

  if (!path_length)
    return true;

  if (!is_filename_allowed(var->save_result.string_value.str, 
                           var->save_result.string_value.length, TRUE))
  {
     my_error(ER_WRONG_VALUE_FOR_VAR, MYF(0), 
              self->name.str, var->save_result.string_value.str);
     return true;
  }

  static const LEX_CSTRING my_cnf= { STRING_WITH_LEN("my.cnf") };
  static const LEX_CSTRING my_ini= { STRING_WITH_LEN("my.ini") };
  if (path_length >= my_cnf.length)
  {
    if (strcasecmp(path + path_length - my_cnf.length, my_cnf.str) == 0)
      return true; // log file name ends with "my.cnf"
    DBUG_ASSERT(my_cnf.length == my_ini.length);
    if (strcasecmp(path + path_length - my_ini.length, my_ini.str) == 0)
      return true; // log file name ends with "my.ini"
  }

  MY_STAT f_stat;

  if (my_stat(path, &f_stat, MYF(0)))
  {
    if (!MY_S_ISREG(f_stat.st_mode) || !(f_stat.st_mode & MY_S_IWRITE))
      return true; // not a regular writable file
    return false;
  }

  (void) dirname_part(path, val->str, &path_length);

  if (val->length - path_length >= FN_LEN)
  { // filename is too long
      my_error(ER_PATH_LENGTH, MYF(0), self->name.str);
      return true;
  }

  if (!path_length) // no path is good path (remember, relative to datadir)
    return false;

  if (my_access(path, (F_OK|W_OK)))
    return true; // directory is not writable

  return false;
}
static bool fix_log(char** logname, const char* default_logname,
                    const char*ext, bool enabled, void (*reopen)(char*))
{
  if (!*logname) // SET ... = DEFAULT
  {
    make_default_log_name(logname, ext, false);
    if (!*logname)
      return true;
  }
  logger.lock_exclusive();
  mysql_mutex_unlock(&LOCK_global_system_variables);
  if (enabled)
    reopen(*logname);
  logger.unlock();
  mysql_mutex_lock(&LOCK_global_system_variables);
  return false;
}
static void reopen_general_log(char* name)
{
  logger.get_log_file_handler()->close(0);
  logger.get_log_file_handler()->open_query_log(name);
}
static bool fix_general_log_file(sys_var *self, THD *thd, enum_var_type type)
{
  return fix_log(&opt_logname,  opt_log_basename, ".log", opt_log,
                 reopen_general_log);
}
static Sys_var_charptr_fscs Sys_general_log_path(
       "general_log_file", "Log connections and queries to given file",
       PREALLOCATED GLOBAL_VAR(opt_logname), CMD_LINE(REQUIRED_ARG),
       DEFAULT(0), NO_MUTEX_GUARD, NOT_IN_BINLOG,
       ON_CHECK(check_log_path), ON_UPDATE(fix_general_log_file));

static void reopen_slow_log(char* name)
{
  logger.get_slow_log_file_handler()->close(0);
  logger.get_slow_log_file_handler()->open_slow_log(name);
}
static bool fix_slow_log_file(sys_var *self, THD *thd, enum_var_type type)
{
  return fix_log(&opt_slow_logname, opt_log_basename, "-slow.log",
                 global_system_variables.sql_log_slow, reopen_slow_log);
}

static Sys_var_charptr_fscs Sys_slow_log_path(
       "slow_query_log_file",
       "Alias for log_slow_query_file. "
       "Log slow queries to given log file. "
       "Defaults logging to 'hostname'-slow.log. Must be enabled to activate "
       "other slow log options",
       PREALLOCATED GLOBAL_VAR(opt_slow_logname), CMD_LINE(REQUIRED_ARG),
       DEFAULT(0), NO_MUTEX_GUARD, NOT_IN_BINLOG,
       ON_CHECK(check_log_path), ON_UPDATE(fix_slow_log_file));

static Sys_var_charptr_fscs Sys_log_slow_query_file_name(
       "log_slow_query_file", "Log slow queries to given log file. "
       "Defaults logging to 'hostname'-slow.log. Must be enabled to activate "
       "other slow log options",
       PREALLOCATED GLOBAL_VAR(opt_slow_logname), CMD_LINE(REQUIRED_ARG),
       DEFAULT(0), NO_MUTEX_GUARD, NOT_IN_BINLOG,
       ON_CHECK(check_log_path), ON_UPDATE(fix_slow_log_file));

static Sys_var_have Sys_have_compress(
       "have_compress", "If the zlib compression library is accessible to the "
       "server, this will be set to YES, otherwise it will be NO. The COMPRESS() "
       "and UNCOMPRESS() functions will only be available if set to YES",
       READ_ONLY GLOBAL_VAR(have_compress), NO_CMD_LINE);

static Sys_var_have Sys_have_crypt(
       "have_crypt", "If the crypt() system call is available this variable will "
       "be set to YES, otherwise it will be set to NO. If set to NO, the "
       "ENCRYPT() function cannot be used",
       READ_ONLY GLOBAL_VAR(have_crypt), NO_CMD_LINE);

static Sys_var_have Sys_have_dlopen(
       "have_dynamic_loading", "If the server supports dynamic loading of plugins, "
       "will be set to YES, otherwise will be set to NO",
       READ_ONLY GLOBAL_VAR(have_dlopen), NO_CMD_LINE);

static Sys_var_have Sys_have_geometry(
       "have_geometry", "If the server supports spatial data types, will be set to "
       "YES, otherwise will be set to NO",
       READ_ONLY GLOBAL_VAR(have_geometry), NO_CMD_LINE);

static Sys_var_have Sys_have_openssl(
       "have_openssl", "Comparing have_openssl with have_ssl will indicate whether "
       "YaSSL or openssl was used. If YaSSL, have_ssl will be YES, but have_openssl "
       "will be NO",
       READ_ONLY GLOBAL_VAR(have_openssl), NO_CMD_LINE);

static Sys_var_have Sys_have_profiling(
       "have_profiling", "If statement profiling is available, will be set to YES, "
       "otherwise will be set to NO. See SHOW PROFILES and SHOW PROFILE",
       READ_ONLY GLOBAL_VAR(have_profiling), NO_CMD_LINE);

static Sys_var_have Sys_have_query_cache(
       "have_query_cache", "If the server supports the query cache, will be set to "
       "YES, otherwise will be set to NO",
       READ_ONLY GLOBAL_VAR(have_query_cache), NO_CMD_LINE);

static Sys_var_have Sys_have_rtree_keys(
       "have_rtree_keys", "If RTREE indexes (used for spatial indexes) "
       "are available, will be set to YES, otherwise will be set to NO",
       READ_ONLY GLOBAL_VAR(have_rtree_keys), NO_CMD_LINE);

static Sys_var_have Sys_have_ssl(
       "have_ssl", "If the server supports secure connections, will be set to YES, "
       "otherwise will be set to NO. If set to DISABLED, the server was compiled with "
       "TLS support, but was not started with TLS support (see the mariadbd options). "
       "See also have_openssl",
       READ_ONLY GLOBAL_VAR(have_ssl), NO_CMD_LINE);

static Sys_var_have Sys_have_symlink(
       "have_symlink", "If symbolic link support is enabled, will be set to YES, "
       "otherwise will be set to NO. Required for the INDEX DIRECTORY and DATA "
       "DIRECTORY table options (see CREATE TABLE) and Windows symlink support. "
       "Will be set to DISABLED if the server is started with the "
       "--skip-symbolic-links option",
       READ_ONLY GLOBAL_VAR(have_symlink), NO_CMD_LINE);

#if defined __SANITIZE_ADDRESS__ || defined WITH_UBSAN || __has_feature(memory_sanitizer)

# ifdef __SANITIZE_ADDRESS__
#  ifdef WITH_UBSAN
#   define SANITIZER_MODE "ASAN,UBSAN"
#  else
#   define SANITIZER_MODE "ASAN"
#  endif
# elif defined WITH_UBSAN
#  define SANITIZER_MODE "UBSAN"
# else
#  define SANITIZER_MODE "MSAN"
# endif

static char *have_sanitizer;
static Sys_var_charptr Sys_have_santitizer(
       "have_sanitizer",
       "If the server is compiled with sanitize (compiler option), this "
       "variable is set to the sanitizer mode used. Possible values are "
       "ASAN (Address sanitizer) or UBSAN (The Undefined Behavior Sanitizer)",
        READ_ONLY GLOBAL_VAR(have_sanitizer), NO_CMD_LINE,
       DEFAULT(SANITIZER_MODE));
#endif /* defined(__SANITIZE_ADDRESS__) || defined(WITH_UBSAN) */

static bool fix_log_state(sys_var *self, THD *thd, enum_var_type type);

static Sys_var_mybool Sys_general_log(
       "general_log", "Log connections and queries to a table or log file. "
       "Defaults logging to a file 'hostname'.log or a table mysql.general_log"
       " if --log-output=TABLE is used",
       GLOBAL_VAR(opt_log), CMD_LINE(OPT_ARG),
       DEFAULT(FALSE), NO_MUTEX_GUARD, NOT_IN_BINLOG, ON_CHECK(0),
       ON_UPDATE(fix_log_state));

static Sys_var_mybool Sys_slow_query_log(
       "slow_query_log",
       "Alias for log_slow_query. "
       "Log slow queries to a table or log file. Defaults logging to a file "
       "'hostname'-slow.log or a table mysql.slow_log if --log-output=TABLE is "
       "used. Must be enabled to activate other slow log options",
       SESSION_VAR(sql_log_slow), CMD_LINE(OPT_ARG),
       DEFAULT(FALSE), NO_MUTEX_GUARD, NOT_IN_BINLOG,
       ON_CHECK(0), ON_UPDATE(fix_log_state));

static Sys_var_mybool Sys_log_slow_query(
       "log_slow_query",
       "Log slow queries to a table or log file. Defaults logging to a file "
       "'hostname'-slow.log or a table mysql.slow_log if --log-output=TABLE is "
       "used. Must be enabled to activate other slow log options",
       SESSION_VAR(sql_log_slow), CMD_LINE(OPT_ARG),
       DEFAULT(FALSE), NO_MUTEX_GUARD, NOT_IN_BINLOG,
       ON_CHECK(0), ON_UPDATE(fix_log_state));

static bool fix_log_state(sys_var *self, THD *thd, enum_var_type type)
{
  bool res;
  my_bool *UNINIT_VAR(newvalptr), newval, UNINIT_VAR(oldval);
  uint UNINIT_VAR(log_type);

  if (type != OPT_GLOBAL)
    return 0;

  if (self == &Sys_general_log)
  {
    newvalptr= &opt_log;
    oldval=    logger.get_log_file_handler()->is_open();
    log_type=  QUERY_LOG_GENERAL;
  }
  else
  {
    DBUG_ASSERT(self == &Sys_slow_query_log || self == &Sys_log_slow_query);
    newvalptr= &global_system_variables.sql_log_slow;
    oldval=    logger.get_slow_log_file_handler()->is_open();
    log_type=  QUERY_LOG_SLOW;
  }

  newval= *newvalptr;
  if (oldval == newval)
    return false;

  *newvalptr= oldval; // [de]activate_log_handler works that way (sigh)

  mysql_mutex_unlock(&LOCK_global_system_variables);
  if (!newval)
  {
    logger.deactivate_log_handler(thd, log_type);
    res= false;
  }
  else
    res= logger.activate_log_handler(thd, log_type);
  mysql_mutex_lock(&LOCK_global_system_variables);
  return res;
}


static bool check_not_empty_set(sys_var *self, THD *thd, set_var *var)
{
  return var->save_result.ulonglong_value == 0;
}
static bool fix_log_output(sys_var *self, THD *thd, enum_var_type type)
{
  logger.lock_exclusive();
  logger.init_slow_log(log_output_options);
  logger.init_general_log(log_output_options);
  logger.unlock();
  return false;
}

static const char *log_output_names[] = { "NONE", "FILE", "TABLE", NULL};

static Sys_var_set Sys_log_output(
       "log_output", "How logs should be written",
       GLOBAL_VAR(log_output_options), CMD_LINE(REQUIRED_ARG),
       log_output_names, DEFAULT(LOG_FILE), NO_MUTEX_GUARD, NOT_IN_BINLOG,
       ON_CHECK(check_not_empty_set), ON_UPDATE(fix_log_output));

#ifdef HAVE_REPLICATION
static Sys_var_mybool Sys_log_slave_updates(
       "log_slave_updates", "Tells the slave to log the updates from "
       "the slave thread to the binary log. You will need to turn it on if "
       "you plan to daisy-chain the slaves",
       READ_ONLY GLOBAL_VAR(opt_log_slave_updates), CMD_LINE(OPT_ARG),
       DEFAULT(0));

static Sys_var_charptr_fscs Sys_relay_log(
       "relay_log", "The location and name to use for relay logs",
       READ_ONLY GLOBAL_VAR(opt_relay_logname), CMD_LINE(REQUIRED_ARG),
       DEFAULT(0));

/*
  Uses NO_CMD_LINE since the --relay-log-index option set
  opt_relaylog_index_name variable and computes a value for the
  relay_log_index variable.
*/
static Sys_var_charptr_fscs Sys_relay_log_index(
       "relay_log_index", "The location and name to use for the file "
       "that keeps a list of the last relay logs",
       READ_ONLY GLOBAL_VAR(relay_log_index), NO_CMD_LINE,
       DEFAULT(0));

/*
  Uses NO_CMD_LINE since the --log-bin-index option set
  opt_binlog_index_name variable and computes a value for the
  log_bin_index variable.
*/
static Sys_var_charptr_fscs Sys_binlog_index(
       "log_bin_index", "File that holds the names for last binary log files",
       READ_ONLY GLOBAL_VAR(log_bin_index), NO_CMD_LINE,
       DEFAULT(0));

static Sys_var_charptr_fscs Sys_relay_log_basename(
       "relay_log_basename",
       "The full path of the relay log file names, excluding the extension",
       READ_ONLY GLOBAL_VAR(relay_log_basename), NO_CMD_LINE,
       DEFAULT(0));

static Sys_var_charptr_fscs Sys_log_bin_basename(
       "log_bin_basename",
       "The full path of the binary log file names, excluding the extension",
       READ_ONLY GLOBAL_VAR(log_bin_basename), NO_CMD_LINE,
       DEFAULT(0));

static Sys_var_charptr_fscs Sys_relay_log_info_file(
       "relay_log_info_file", "The location and name of the file that "
       "remembers where the SQL replication thread is in the relay logs",
       READ_ONLY GLOBAL_VAR(relay_log_info_file), CMD_LINE(REQUIRED_ARG),
       DEFAULT(0));

static Sys_var_on_access_global<Sys_var_mybool,
                                PRIV_SET_SYSTEM_GLOBAL_VAR_RELAY_LOG_PURGE>
Sys_relay_log_purge(
       "relay_log_purge", "if disabled - do not purge relay logs. "
       "if enabled - purge them as soon as they are no more needed",
       GLOBAL_VAR(relay_log_purge), CMD_LINE(OPT_ARG), DEFAULT(TRUE));

static Sys_var_on_access_global<Sys_var_mybool,
                                PRIV_SET_SYSTEM_GLOBAL_VAR_RELAY_LOG_RECOVERY>
Sys_relay_log_recovery(
       "relay_log_recovery", "Enables automatic relay log recovery "
       "right after the database startup, which means that the IO Thread "
       "starts re-fetching from the master right after the last transaction "
       "processed",
       GLOBAL_VAR(relay_log_recovery), CMD_LINE(OPT_ARG), DEFAULT(FALSE));


bool Sys_var_rpl_filter::global_update(THD *thd, set_var *var)
{
  bool result= true;                            // Assume error
  LEX_CSTRING *base_name= &var->base;

  if (!base_name->length)
    base_name= &thd->variables.default_master_connection;

  mysql_mutex_unlock(&LOCK_global_system_variables);

  if (Master_info *mi= get_master_info(base_name, !var->base.length ?
                                       Sql_condition::WARN_LEVEL_ERROR :
                                       Sql_condition::WARN_LEVEL_WARN))
  {
    if (mi->rli.slave_running)
    {
      my_error(ER_SLAVE_MUST_STOP, MYF(0), 
               (int) mi->connection_name.length,
               mi->connection_name.str);
      result= true;
    }
    else
    {
      result= set_filter_value(var->save_result.string_value.str, mi);
    }
    mi->release();
  }

  mysql_mutex_lock(&LOCK_global_system_variables);
  return result;
}

bool Sys_var_rpl_filter::set_filter_value(const char *value, Master_info *mi)
{
  bool status= true;
  Rpl_filter* rpl_filter= mi->rpl_filter;

  /* Proctect against other threads */
  mysql_mutex_lock(&LOCK_active_mi);
  switch (opt_id) {
  case OPT_REPLICATE_REWRITE_DB:
    status= rpl_filter->set_rewrite_db(value);
    break;
  case OPT_REPLICATE_DO_DB:
    status= rpl_filter->set_do_db(value);
    break;
  case OPT_REPLICATE_DO_TABLE:
    status= rpl_filter->set_do_table(value);
    break;
  case OPT_REPLICATE_IGNORE_DB:
    status= rpl_filter->set_ignore_db(value);
    break;
  case OPT_REPLICATE_IGNORE_TABLE:
    status= rpl_filter->set_ignore_table(value);
    break;
  case OPT_REPLICATE_WILD_DO_TABLE:
    status= rpl_filter->set_wild_do_table(value);
    break;
  case OPT_REPLICATE_WILD_IGNORE_TABLE:
    status= rpl_filter->set_wild_ignore_table(value);
    break;
  }
  mysql_mutex_unlock(&LOCK_active_mi);
  return status;
}

const uchar *
Sys_var_rpl_filter::global_value_ptr(THD *thd,
                                     const LEX_CSTRING *base_name) const
{
  char buf[256];
  String tmp(buf, sizeof(buf), &my_charset_bin);
  uchar *ret;
  Master_info *mi;
  Rpl_filter *rpl_filter;

  mysql_mutex_unlock(&LOCK_global_system_variables);
  mi= get_master_info(base_name, !base_name->length ?
                      Sql_condition::WARN_LEVEL_ERROR :
                      Sql_condition::WARN_LEVEL_WARN);

  if (!mi)
  {
    mysql_mutex_lock(&LOCK_global_system_variables);
    return 0;
  }

  rpl_filter= mi->rpl_filter;

  mysql_mutex_lock(&LOCK_active_mi);
  switch (opt_id) {
  case OPT_REPLICATE_REWRITE_DB:
    rpl_filter->get_rewrite_db(&tmp);
    break;
  case OPT_REPLICATE_DO_DB:
    rpl_filter->get_do_db(&tmp);
    break;
  case OPT_REPLICATE_DO_TABLE:
    rpl_filter->get_do_table(&tmp);
    break;
  case OPT_REPLICATE_IGNORE_DB:
    rpl_filter->get_ignore_db(&tmp);
    break;
  case OPT_REPLICATE_IGNORE_TABLE:
    rpl_filter->get_ignore_table(&tmp);
    break;
  case OPT_REPLICATE_WILD_DO_TABLE:
    rpl_filter->get_wild_do_table(&tmp);
    break;
  case OPT_REPLICATE_WILD_IGNORE_TABLE:
    rpl_filter->get_wild_ignore_table(&tmp);
    break;
  }
  mysql_mutex_unlock(&LOCK_active_mi);
  mysql_mutex_lock(&LOCK_global_system_variables);

  mi->release();

  ret= (uchar *) thd->strmake(tmp.ptr(), tmp.length());

  return ret;
}

const uchar *
Sys_var_binlog_filter::global_value_ptr(THD *thd,
                                        const LEX_CSTRING *base_name) const
{
  char buf[256];
  String tmp(buf, sizeof(buf), &my_charset_bin);
  uchar *ret;

  tmp.length(0);

  switch (opt_id) {
  case OPT_BINLOG_DO_DB:
    binlog_filter->get_do_db(&tmp);
    break;
  case OPT_BINLOG_IGNORE_DB:
    binlog_filter->get_ignore_db(&tmp);
    break;
  }

  ret= (uchar *) thd->strmake(tmp.ptr(), tmp.length());

  return ret;
}

static Sys_var_rpl_filter Sys_replicate_do_db(
       "replicate_do_db", OPT_REPLICATE_DO_DB,
       "Tell the slave to restrict replication to updates of tables "
       "whose names appear in the comma-separated list. For "
       "statement-based replication, only the default database (that "
       "is, the one selected by USE) is considered, not any explicitly "
       "mentioned tables in the query. For row-based replication, the "
       "actual names of table(s) being updated are checked",
       PRIV_SET_SYSTEM_GLOBAL_VAR_REPLICATE_DO_DB);

static Sys_var_binlog_filter Sys_binlog_do_db(
      "binlog_do_db", OPT_BINLOG_DO_DB,
      "Tells the primary it should log updates for the specified database, "
      "and exclude all others not explicitly mentioned",
      PRIV_SET_SYSTEM_GLOBAL_VAR_BINLOG_DO_DB);

static Sys_var_rpl_filter Sys_replicate_rewrite_db(
       "replicate_rewrite_db", OPT_REPLICATE_REWRITE_DB,
       "Tells the slave to replicate binlog events "
       "into a different database than their original target on the master. "
       "Example: replicate-rewrite-db=master_db_name->slave_db_name",
       PRIV_SET_SYSTEM_GLOBAL_VAR_REPLICATE_REWRITE_DB);

static Sys_var_rpl_filter Sys_replicate_do_table(
       "replicate_do_table", OPT_REPLICATE_DO_TABLE,
       "Tells the slave to restrict replication to tables in the "
       "comma-separated list",
       PRIV_SET_SYSTEM_GLOBAL_VAR_REPLICATE_DO_TABLE);

static Sys_var_rpl_filter Sys_replicate_ignore_db(
       "replicate_ignore_db", OPT_REPLICATE_IGNORE_DB,
       "Tell the slave to restrict replication to updates of tables "
       "whose names do not appear in the comma-separated list. For "
       "statement-based replication, only the default database (that "
       "is, the one selected by USE) is considered, not any explicitly "
       "mentioned tables in the query. For row-based replication, the "
       "actual names of table(s) being updated are checked",
       PRIV_SET_SYSTEM_GLOBAL_VAR_REPLICATE_IGNORE_DB);

static Sys_var_binlog_filter Sys_binlog_ignore_db(
      "binlog_ignore_db", OPT_BINLOG_IGNORE_DB,
      "Tells the primary that updates to the given database should not be logged to the binary log",
      PRIV_SET_SYSTEM_GLOBAL_VAR_BINLOG_IGNORE_DB);

static Sys_var_rpl_filter Sys_replicate_ignore_table(
       "replicate_ignore_table", OPT_REPLICATE_IGNORE_TABLE,
       "Tells the slave thread not to replicate any statement that "
       "updates the specified table, even if any other tables might be "
       "updated by the same statement",
       PRIV_SET_SYSTEM_GLOBAL_VAR_REPLICATE_IGNORE_TABLE);

static Sys_var_rpl_filter Sys_replicate_wild_do_table(
       "replicate_wild_do_table", OPT_REPLICATE_WILD_DO_TABLE,
       "Tells the slave thread to restrict replication to statements "
       "where any of the updated tables match the specified database "
       "and table name patterns",
       PRIV_SET_SYSTEM_GLOBAL_VAR_REPLICATE_WILD_DO_TABLE);

static Sys_var_rpl_filter Sys_replicate_wild_ignore_table(
       "replicate_wild_ignore_table", OPT_REPLICATE_WILD_IGNORE_TABLE,
       "Tells the slave thread to not replicate to the tables that "
       "match the given wildcard pattern",
       PRIV_SET_SYSTEM_GLOBAL_VAR_REPLICATE_WILD_IGNORE_TABLE);

static Sys_var_charptr_fscs Sys_slave_load_tmpdir(
       "slave_load_tmpdir", "The location where the slave should put "
       "its temporary files when replicating a LOAD DATA INFILE command",
       READ_ONLY GLOBAL_VAR(slave_load_tmpdir), CMD_LINE(REQUIRED_ARG),
       DEFAULT(0));

static Sys_var_ulong Sys_opt_binlog_rows_event_max_size(
      "binlog_row_event_max_size",
      "The maximum size of a row-based binary log event in bytes. Rows will be "
      "grouped into events smaller than this size if possible. "
      "The value has to be a multiple of 256",
      READ_ONLY GLOBAL_VAR(opt_binlog_rows_event_max_size), CMD_LINE(REQUIRED_ARG),
      VALID_RANGE(256, UINT_MAX32 - (UINT_MAX32 % 256)), DEFAULT(8192),
      BLOCK_SIZE(256));

static Sys_var_on_access_global<Sys_var_uint,
                                PRIV_SET_SYSTEM_GLOBAL_VAR_SLAVE_NET_TIMEOUT>
Sys_slave_net_timeout(
       "slave_net_timeout", "Number of seconds to wait for more data "
       "from any master/slave connection before aborting the read",
       GLOBAL_VAR(slave_net_timeout), CMD_LINE(REQUIRED_ARG),
       VALID_RANGE(1, LONG_TIMEOUT), DEFAULT(SLAVE_NET_TIMEOUT), BLOCK_SIZE(1));


/*
  Access a multi_source variable
  Return 0 + warning if it doesn't exist
*/

ulonglong Sys_var_multi_source_ulonglong::
get_master_info_ulonglong_value(THD *thd) const
{
  Master_info *mi;
  ulonglong res= 0;                                  // Default value
  mysql_mutex_unlock(&LOCK_global_system_variables);
  if ((mi= get_master_info(&thd->variables.default_master_connection,
                           Sql_condition::WARN_LEVEL_WARN)))
  {
    res= (mi->*mi_accessor_func)();
    mi->release();
  }
  mysql_mutex_lock(&LOCK_global_system_variables);
  return res;
}
  

bool update_multi_source_variable(sys_var *self_var, THD *thd,
                                  enum_var_type type)
{
  Sys_var_multi_source_ulonglong *self= (Sys_var_multi_source_ulonglong*) self_var;
  bool result= true;
  Master_info *mi;

  if (type == OPT_GLOBAL)
    mysql_mutex_unlock(&LOCK_global_system_variables);
  if ((mi= (get_master_info(&thd->variables.default_master_connection,
                            Sql_condition::WARN_LEVEL_ERROR))))
  {
    mysql_mutex_lock(&mi->rli.run_lock);
    mysql_mutex_lock(&mi->rli.data_lock);
    result= self->update_variable(thd, mi);
    mysql_mutex_unlock(&mi->rli.data_lock);
    mysql_mutex_unlock(&mi->rli.run_lock);
    mi->release();
  }
  if (type == OPT_GLOBAL)
    mysql_mutex_lock(&LOCK_global_system_variables);
  return result;
}

static bool update_slave_skip_counter(sys_var *self, THD *thd, Master_info *mi)
{
  if (mi->rli.slave_running)
  {
    my_error(ER_SLAVE_MUST_STOP, MYF(0), (int) mi->connection_name.length,
             mi->connection_name.str);
    return true;
  }
  if (mi->using_gtid != Master_info::USE_GTID_NO && mi->using_parallel())
  {
    ulong domain_count;
    mysql_mutex_lock(&rpl_global_gtid_slave_state->LOCK_slave_state);
    domain_count= rpl_global_gtid_slave_state->count();
    mysql_mutex_unlock(&rpl_global_gtid_slave_state->LOCK_slave_state);
    if (domain_count > 1)
    {
      /*
        With domain-based parallel replication, the slave position is
        multi-dimensional, so the relay log position is not very meaningful.
        It might not even correspond to the next GTID to execute in _any_
        domain (the case after error stop). So slave_skip_counter will most
        likely not do what the user intends. Instead give an error, with a
        suggestion to instead set @@gtid_slave_pos past the point of error;
        this works reliably also in the case of multiple domains.
      */
      my_error(ER_SLAVE_SKIP_NOT_IN_GTID, MYF(0));
      return true;
    }
  }

  /* The value was stored temporarily in thd */
  mi->rli.slave_skip_counter= thd->variables.slave_skip_counter;
  return false;
}

static Sys_var_multi_source_ulonglong Sys_slave_skip_counter(
       "sql_slave_skip_counter", "Skip the next N events from the master log",
       SESSION_VAR(slave_skip_counter), NO_CMD_LINE,
       &Master_info::get_slave_skip_counter,
       VALID_RANGE(0, UINT_MAX), DEFAULT(0), BLOCK_SIZE(1),
       ON_UPDATE(update_slave_skip_counter));

static bool update_max_relay_log_size(sys_var *self, THD *thd, Master_info *mi)
{
  mi->rli.max_relay_log_size= thd->variables.max_relay_log_size;
  mi->rli.relay_log.set_max_size((ulong)mi->rli.max_relay_log_size);
  return false;
}

static Sys_var_multi_source_ulonglong Sys_max_relay_log_size(
       "max_relay_log_size",
       "relay log will be rotated automatically when the size exceeds this "
       "value.  If 0 at startup, it's set to max_binlog_size",
       SESSION_VAR(max_relay_log_size), CMD_LINE(REQUIRED_ARG),
       &Master_info::get_max_relay_log_size,
       VALID_RANGE(0, 1024L*1024*1024), DEFAULT(0), BLOCK_SIZE(IO_SIZE),
       ON_UPDATE(update_max_relay_log_size));

static Sys_var_charptr Sys_slave_skip_errors(
       "slave_skip_errors", "Tells the slave thread to continue "
       "replication when a query event returns an error from the "
       "provided list",
       READ_ONLY GLOBAL_VAR(opt_slave_skip_errors), CMD_LINE(REQUIRED_ARG),
       DEFAULT(0));

static Sys_var_on_access_global<Sys_var_ulonglong,
                            PRIV_SET_SYSTEM_GLOBAL_VAR_READ_BINLOG_SPEED_LIMIT>
Sys_read_binlog_speed_limit(
       "read_binlog_speed_limit", "Maximum speed(KB/s) to read binlog from"
       " master (0 = no limit)",
       GLOBAL_VAR(opt_read_binlog_speed_limit), CMD_LINE(REQUIRED_ARG),
       VALID_RANGE(0, ULONG_MAX), DEFAULT(0), BLOCK_SIZE(1));

static Sys_var_charptr Sys_slave_transaction_retry_errors(
       "slave_transaction_retry_errors", "Tells the slave thread to retry "
       "transaction for replication when a query event returns an error from "
       "the provided list. Deadlock error, elapsed lock wait timeout, "
       "net read error, net read timeout, net write error, net write timeout, "
       "connect error and 2 types of lost connection error are automatically "
       "added to this list",
       READ_ONLY GLOBAL_VAR(opt_slave_transaction_retry_errors), CMD_LINE(REQUIRED_ARG),
       DEFAULT(0));

static Sys_var_ulonglong Sys_relay_log_space_limit(
       "relay_log_space_limit", "Maximum space to use for all relay logs",
       READ_ONLY GLOBAL_VAR(relay_log_space_limit), CMD_LINE(REQUIRED_ARG),
       VALID_RANGE(0, ULONGLONG_MAX), DEFAULT(0), BLOCK_SIZE(1));

static Sys_var_on_access_global<Sys_var_uint,
                                PRIV_SET_SYSTEM_GLOBAL_VAR_SYNC_RELAY_LOG>
Sys_sync_relaylog_period(
       "sync_relay_log", "Synchronously flush relay log to disk after "
       "every #th event. Use 0 to disable synchronous flushing",
       GLOBAL_VAR(sync_relaylog_period), CMD_LINE(REQUIRED_ARG),
       VALID_RANGE(0, UINT_MAX), DEFAULT(10000), BLOCK_SIZE(1));

static Sys_var_on_access_global<Sys_var_uint,
                                PRIV_SET_SYSTEM_GLOBAL_VAR_SYNC_RELAY_LOG_INFO>
Sys_sync_relayloginfo_period(
       "sync_relay_log_info", "Synchronously flush relay log info "
       "to disk after every #th transaction. Use 0 to disable "
       "synchronous flushing",
       GLOBAL_VAR(sync_relayloginfo_period), CMD_LINE(REQUIRED_ARG),
       VALID_RANGE(0, UINT_MAX), DEFAULT(10000), BLOCK_SIZE(1));
#endif

static Sys_var_on_access_global<Sys_var_uint,
                                PRIV_SET_SYSTEM_GLOBAL_VAR_SYNC_BINLOG>
Sys_sync_binlog_period(
       "sync_binlog", "Synchronously flush binary log to disk after "
       "every #th event. Use 0 (default) to disable synchronous flushing",
       GLOBAL_VAR(sync_binlog_period), CMD_LINE(REQUIRED_ARG),
       VALID_RANGE(0, UINT_MAX), DEFAULT(0), BLOCK_SIZE(1));

static Sys_var_on_access_global<Sys_var_uint,
                                PRIV_SET_SYSTEM_GLOBAL_VAR_SYNC_MASTER_INFO>
Sys_sync_masterinfo_period(
       "sync_master_info", "Synchronously flush master info to disk "
       "after every #th event. Use 0 to disable synchronous flushing",
       GLOBAL_VAR(sync_masterinfo_period), CMD_LINE(REQUIRED_ARG),
       VALID_RANGE(0, UINT_MAX), DEFAULT(10000), BLOCK_SIZE(1));

#ifdef HAVE_REPLICATION
static Sys_var_ulong Sys_slave_trans_retries(
       "slave_transaction_retries", "Number of times the slave SQL "
       "thread will retry a transaction in case it failed with a deadlock, "
       "elapsed lock wait timeout or listed in "
       "slave_transaction_retry_errors, before giving up and stopping",
       GLOBAL_VAR(slave_trans_retries), CMD_LINE(REQUIRED_ARG),
       VALID_RANGE(0, UINT_MAX), DEFAULT(10), BLOCK_SIZE(1));

static Sys_var_on_access_global<Sys_var_ulong,
                    PRIV_SET_SYSTEM_GLOBAL_VAR_SLAVE_TRANSACTION_RETRY_INTERVAL>
Sys_slave_trans_retry_interval(
       "slave_transaction_retry_interval", "Interval of the slave SQL "
       "thread will retry a transaction in case it failed with a deadlock "
       "or elapsed lock wait timeout or listed in "
       "slave_transaction_retry_errors",
       GLOBAL_VAR(slave_trans_retry_interval), CMD_LINE(REQUIRED_ARG),
       VALID_RANGE(0, 3600), DEFAULT(0), BLOCK_SIZE(1));
#endif

static bool check_locale(sys_var *self, THD *thd, set_var *var)
{
  if (!var->value)
    return false;

  MY_LOCALE *locale;
  char buff[STRING_BUFFER_USUAL_SIZE];
  if (var->value->result_type() == INT_RESULT)
  {
    int lcno= (int)var->value->val_int();
    if (!(locale= my_locale_by_number(lcno)))
    {
      my_error(ER_UNKNOWN_LOCALE, MYF(0), llstr(lcno, buff));
      return true;
    }
    if (check_not_null(self, thd, var))
      return true;
  }
  else // STRING_RESULT
  {
    String str(buff, sizeof(buff), system_charset_info), *res;
    if (!(res=var->value->val_str(&str)))
      return true;
    else if (!(locale= my_locale_by_name(res->to_lex_cstring())))
    {
      ErrConvString err(res);
      my_error(ER_UNKNOWN_LOCALE, MYF(0), err.ptr());
      return true;
    }
  }

  var->save_result.ptr= locale;

  if (!locale->errmsgs->errmsgs)
  {
    bool res;
    mysql_mutex_lock(&LOCK_error_messages);
    res= (!locale->errmsgs->errmsgs &&
          read_texts(ERRMSG_FILE, locale->errmsgs->language,
                     &locale->errmsgs->errmsgs));
    mysql_mutex_unlock(&LOCK_error_messages);
    if (res)
    {
      push_warning_printf(thd, Sql_condition::WARN_LEVEL_WARN, ER_UNKNOWN_ERROR,
                          "Can't process error message file for locale '%s'",
                          locale->name);
      return true;
    }
  }
  status_var_increment(thd->status_var.feature_locale);
  return false;
}

static bool update_locale(sys_var *self, THD* thd, enum_var_type type)
{
  /* Cache pointer to error messages */
  if (type == OPT_SESSION)
    thd->variables.errmsgs= thd->variables.lc_messages->errmsgs->errmsgs;
  else
    global_system_variables.errmsgs=
      global_system_variables.lc_messages->errmsgs->errmsgs;
  return false;
}
  
static Sys_var_struct Sys_lc_messages(
       "lc_messages", "Set the language used for the error messages",
       SESSION_VAR(lc_messages), NO_CMD_LINE,
       offsetof(MY_LOCALE, name), DEFAULT(&my_default_lc_messages),
       NO_MUTEX_GUARD, NOT_IN_BINLOG, ON_CHECK(check_locale), ON_UPDATE(update_locale));

static Sys_var_struct Sys_lc_time_names(
       "lc_time_names", "Set the language used for the month "
       "names and the days of the week",
       SESSION_VAR(lc_time_names), NO_CMD_LINE,
       offsetof(MY_LOCALE, name), DEFAULT(&my_default_lc_time_names),
       NO_MUTEX_GUARD, IN_BINLOG, ON_CHECK(check_locale));

static Sys_var_tz Sys_time_zone(
       "time_zone", "The current time zone, used to initialize the time "
       "zone for a client when it connects. Set to SYSTEM by default, in "
       "which the client uses the system time zone value",
       SESSION_VAR(time_zone), NO_CMD_LINE,
       DEFAULT(&default_tz), NO_MUTEX_GUARD, IN_BINLOG);

#ifdef WITH_WSREP
#include "wsrep_var.h"
#include "wsrep_sst.h"
#include "wsrep_binlog.h"

static Sys_var_charptr_fscs Sys_wsrep_provider(
       "wsrep_provider", "Path to replication provider library",
       PREALLOCATED READ_ONLY GLOBAL_VAR(wsrep_provider), CMD_LINE(REQUIRED_ARG),
       DEFAULT(WSREP_NONE),
       NO_MUTEX_GUARD, NOT_IN_BINLOG,
       ON_CHECK(wsrep_provider_check), ON_UPDATE(wsrep_provider_update));

static Sys_var_charptr Sys_wsrep_provider_options(
       "wsrep_provider_options", "Semicolon (;) separated list of wsrep "
       "options (see wsrep_provider_options documentation)",
       PREALLOCATED GLOBAL_VAR(wsrep_provider_options), 
       CMD_LINE(REQUIRED_ARG),
       DEFAULT(""), NO_MUTEX_GUARD, NOT_IN_BINLOG,
       ON_CHECK(wsrep_provider_options_check), 
       ON_UPDATE(wsrep_provider_options_update));

static Sys_var_charptr_fscs Sys_wsrep_data_home_dir(
       "wsrep_data_home_dir", "home directory for wsrep provider",
       READ_ONLY GLOBAL_VAR(wsrep_data_home_dir), CMD_LINE(REQUIRED_ARG),
       DEFAULT(mysql_real_data_home));

static Sys_var_charptr Sys_wsrep_cluster_name(
       "wsrep_cluster_name", "Name for the cluster",
       PREALLOCATED GLOBAL_VAR(wsrep_cluster_name), CMD_LINE(REQUIRED_ARG),
       DEFAULT(WSREP_CLUSTER_NAME),
       NO_MUTEX_GUARD, NOT_IN_BINLOG,
       ON_CHECK(wsrep_cluster_name_check),
       ON_UPDATE(wsrep_cluster_name_update));

static Sys_var_charptr Sys_wsrep_cluster_address (
       "wsrep_cluster_address", "Address to initially connect to cluster",
       PREALLOCATED GLOBAL_VAR(wsrep_cluster_address), 
       CMD_LINE(REQUIRED_ARG),
       DEFAULT(""),
       NO_MUTEX_GUARD, NOT_IN_BINLOG,
       ON_CHECK(wsrep_cluster_address_check), 
       ON_UPDATE(wsrep_cluster_address_update));

static Sys_var_charptr Sys_wsrep_node_name (
       "wsrep_node_name", "Name of this node. This name can be used in "
       "wsrep_sst_donor as a preferred donor. Note that multiple nodes "
       "in a cluster can have the same name",
       PREALLOCATED GLOBAL_VAR(wsrep_node_name), CMD_LINE(REQUIRED_ARG),
       DEFAULT(glob_hostname), NO_MUTEX_GUARD, NOT_IN_BINLOG,
       wsrep_node_name_check, wsrep_node_name_update);

static Sys_var_charptr Sys_wsrep_node_address (
       "wsrep_node_address", "Specifies the node's network address, in "
       "the format ip address[:port]. Used in situations where autoguessing "
       "is not reliable. As of MariaDB 10.1.8, supports IPv6",
       PREALLOCATED GLOBAL_VAR(wsrep_node_address), CMD_LINE(REQUIRED_ARG),
       DEFAULT(""),
       NO_MUTEX_GUARD, NOT_IN_BINLOG,
       ON_CHECK(wsrep_node_address_check),
       ON_UPDATE(wsrep_node_address_update));

static Sys_var_charptr Sys_wsrep_node_incoming_address(
       "wsrep_node_incoming_address", "Client connection address",
       PREALLOCATED GLOBAL_VAR(wsrep_node_incoming_address),CMD_LINE(REQUIRED_ARG),
       DEFAULT(WSREP_NODE_INCOMING_AUTO));

static Sys_var_ulong Sys_wsrep_slave_threads(
       "wsrep_slave_threads", "Number of slave appliers to launch",
       GLOBAL_VAR(wsrep_slave_threads), CMD_LINE(REQUIRED_ARG),
       VALID_RANGE(1, 512), DEFAULT(1), BLOCK_SIZE(1),
       NO_MUTEX_GUARD, NOT_IN_BINLOG,
       ON_CHECK(0),
       ON_UPDATE(wsrep_slave_threads_update));

static Sys_var_charptr Sys_wsrep_dbug_option(
       "wsrep_dbug_option", "DBUG options to provider library",
       GLOBAL_VAR(wsrep_dbug_option),CMD_LINE(REQUIRED_ARG),
       DEFAULT(""));

static const char *wsrep_debug_names[]=
{ "NONE", "SERVER", "TRANSACTION", "STREAMING", "CLIENT", NullS };
static Sys_var_enum Sys_wsrep_debug(
       "wsrep_debug", "WSREP debug level logging",
       GLOBAL_VAR(wsrep_debug), CMD_LINE(REQUIRED_ARG),
       wsrep_debug_names, DEFAULT(0),
       NO_MUTEX_GUARD, NOT_IN_BINLOG,
       ON_CHECK(0), ON_UPDATE(wsrep_debug_update));

static Sys_var_mybool Sys_wsrep_convert_LOCK_to_trx(
       "wsrep_convert_LOCK_to_trx", "To convert locking sessions "
       "into transactions",
       GLOBAL_VAR(wsrep_convert_LOCK_to_trx), 
       CMD_LINE(OPT_ARG), DEFAULT(FALSE));

static Sys_var_ulong Sys_wsrep_retry_autocommit(
      "wsrep_retry_autocommit", "Max number of times to retry "
      "a failed autocommit statement",
       SESSION_VAR(wsrep_retry_autocommit), CMD_LINE(REQUIRED_ARG),
       VALID_RANGE(0, 10000), DEFAULT(1), BLOCK_SIZE(1));

static bool update_wsrep_auto_increment_control (sys_var *self, THD *thd, enum_var_type type)
{
  if (wsrep_auto_increment_control)
  {
    /*
      The variables that control auto increment shall be calculated
      automatically based on the size of the cluster. This usually done
      within the wsrep_view_handler_cb callback. However, if the user
      manually sets the value of wsrep_auto_increment_control to 'ON',
      then we should to re-calculate these variables again (because
      these values may be required before wsrep_view_handler_cb will
      be re-invoked, which is rarely invoked if the cluster stays in
      the stable state):
    */
    global_system_variables.auto_increment_increment=
       wsrep_cluster_size ? wsrep_cluster_size : 1;
    global_system_variables.auto_increment_offset=
       wsrep_local_index >= 0 ? wsrep_local_index + 1 : 1;
    thd->variables.auto_increment_increment=
      global_system_variables.auto_increment_increment;
    thd->variables.auto_increment_offset=
      global_system_variables.auto_increment_offset;
  }
  else
  {
    /*
      We must restore the last values of the variables that
      are explicitly specified by the user:
    */
    global_system_variables.auto_increment_increment=
      global_system_variables.saved_auto_increment_increment;
    global_system_variables.auto_increment_offset=
      global_system_variables.saved_auto_increment_offset;
    thd->variables.auto_increment_increment=
      thd->variables.saved_auto_increment_increment;
    thd->variables.auto_increment_offset=
      thd->variables.saved_auto_increment_offset;
  }
  return false;
}

static Sys_var_mybool Sys_wsrep_auto_increment_control(
       "wsrep_auto_increment_control", "To automatically control the "
       "assignment of autoincrement variables",
       GLOBAL_VAR(wsrep_auto_increment_control), 
       CMD_LINE(OPT_ARG), DEFAULT(TRUE),
       NO_MUTEX_GUARD, NOT_IN_BINLOG, ON_CHECK(0),
       ON_UPDATE(update_wsrep_auto_increment_control));

static Sys_var_mybool Sys_wsrep_drupal_282555_workaround(
       "wsrep_drupal_282555_workaround", "Enable a workaround to handle the "
       "cases where inserting a DEFAULT value into an auto-increment column "
       "could fail with duplicate key error",
       GLOBAL_VAR(wsrep_drupal_282555_workaround),
       CMD_LINE(OPT_ARG), DEFAULT(FALSE));

static Sys_var_charptr sys_wsrep_sst_method(
       "wsrep_sst_method", "State snapshot transfer method",
       GLOBAL_VAR(wsrep_sst_method),CMD_LINE(REQUIRED_ARG),
       DEFAULT(WSREP_SST_DEFAULT), NO_MUTEX_GUARD, NOT_IN_BINLOG,
       ON_CHECK(wsrep_sst_method_check));

static Sys_var_charptr Sys_wsrep_sst_receive_address( 
       "wsrep_sst_receive_address", "Address where node is waiting for "
       "SST contact", 
       GLOBAL_VAR(wsrep_sst_receive_address),CMD_LINE(REQUIRED_ARG),
       DEFAULT(WSREP_SST_ADDRESS_AUTO), NO_MUTEX_GUARD,
       NOT_IN_BINLOG,
       ON_CHECK(wsrep_sst_receive_address_check),
       ON_UPDATE(wsrep_sst_receive_address_update)); 

static Sys_var_charptr Sys_wsrep_sst_auth(
       "wsrep_sst_auth", "Authentication for SST connection",
       PREALLOCATED GLOBAL_VAR(wsrep_sst_auth), CMD_LINE(REQUIRED_ARG),
       DEFAULT(NULL), NO_MUTEX_GUARD,
       NOT_IN_BINLOG,
       ON_CHECK(wsrep_sst_auth_check),
       ON_UPDATE(wsrep_sst_auth_update)); 

static Sys_var_charptr Sys_wsrep_sst_donor(
       "wsrep_sst_donor", "preferred donor node for the SST",
       GLOBAL_VAR(wsrep_sst_donor),CMD_LINE(REQUIRED_ARG),
       DEFAULT(""), NO_MUTEX_GUARD, NOT_IN_BINLOG,
       ON_CHECK(wsrep_sst_donor_check),
       ON_UPDATE(wsrep_sst_donor_update)); 

static Sys_var_mybool Sys_wsrep_sst_donor_rejects_queries(
       "wsrep_sst_donor_rejects_queries", "Reject client queries "
       "when donating state snapshot transfer", 
       GLOBAL_VAR(wsrep_sst_donor_rejects_queries), 
       CMD_LINE(OPT_ARG), DEFAULT(FALSE));

static Sys_var_mybool Sys_wsrep_on (
       "wsrep_on", "To enable wsrep replication",
       SESSION_VAR(wsrep_on), 
       CMD_LINE(OPT_ARG), DEFAULT(FALSE),
       NO_MUTEX_GUARD, NOT_IN_BINLOG,
       ON_CHECK(wsrep_on_check),
       ON_UPDATE(wsrep_on_update));

static Sys_var_charptr Sys_wsrep_start_position (
       "wsrep_start_position", "global transaction position to start from",
       PREALLOCATED GLOBAL_VAR(wsrep_start_position), 
       CMD_LINE(REQUIRED_ARG),
       DEFAULT(WSREP_START_POSITION_ZERO),
       NO_MUTEX_GUARD, NOT_IN_BINLOG,
       ON_CHECK(wsrep_start_position_check), 
       ON_UPDATE(wsrep_start_position_update));

static Sys_var_ulong Sys_wsrep_max_ws_size (
       "wsrep_max_ws_size", "Max write set size (bytes)",
       GLOBAL_VAR(wsrep_max_ws_size), CMD_LINE(REQUIRED_ARG),
       VALID_RANGE(1024, WSREP_MAX_WS_SIZE), DEFAULT(WSREP_MAX_WS_SIZE),
       BLOCK_SIZE(1), NO_MUTEX_GUARD, NOT_IN_BINLOG,
       ON_CHECK(wsrep_max_ws_size_check), ON_UPDATE(wsrep_max_ws_size_update));

static Sys_var_ulong Sys_wsrep_max_ws_rows (
       "wsrep_max_ws_rows", "Max number of rows in write set",
       GLOBAL_VAR(wsrep_max_ws_rows), CMD_LINE(REQUIRED_ARG),
       VALID_RANGE(0, 1048576), DEFAULT(0), BLOCK_SIZE(1));

static Sys_var_charptr Sys_wsrep_notify_cmd(
       "wsrep_notify_cmd", "",
       READ_ONLY GLOBAL_VAR(wsrep_notify_cmd), CMD_LINE(REQUIRED_ARG),
       DEFAULT(""));

static Sys_var_charptr_fscs Sys_wsrep_status_file(
       "wsrep_status_file", "wsrep status output filename",
       READ_ONLY GLOBAL_VAR(wsrep_status_file), CMD_LINE(REQUIRED_ARG),
       DEFAULT(""));

static Sys_var_mybool Sys_wsrep_certify_nonPK(
       "wsrep_certify_nonPK", "Certify tables with no primary key",
       GLOBAL_VAR(wsrep_certify_nonPK), 
       CMD_LINE(OPT_ARG), DEFAULT(TRUE));

static const char *wsrep_certification_rules_names[]= { "strict", "optimized", NullS };
static Sys_var_enum Sys_wsrep_certification_rules(
       "wsrep_certification_rules",
       "Certification rules to use in the cluster. Possible values are: "
       "\"strict\": stricter rules that could result in more certification "
       "failures. "
       "\"optimized\": relaxed rules that allow more concurrency and "
       "cause less certification failures",
       GLOBAL_VAR(wsrep_certification_rules), CMD_LINE(REQUIRED_ARG),
       wsrep_certification_rules_names, DEFAULT(WSREP_CERTIFICATION_RULES_STRICT),
       NO_MUTEX_GUARD, NOT_IN_BINLOG, ON_CHECK(0),
       ON_UPDATE(0));

static Sys_var_uint Sys_wsrep_sync_wait(
       "wsrep_sync_wait", "Ensure \"synchronous\" read view before executing "
       "an operation of the type specified by bitmask: 1 - READ(includes "
       "SELECT, SHOW and BEGIN/START TRANSACTION); 2 - UPDATE and DELETE; 4 - "
       "INSERT and REPLACE",
       SESSION_VAR(wsrep_sync_wait), CMD_LINE(OPT_ARG),
       VALID_RANGE(WSREP_SYNC_WAIT_NONE, WSREP_SYNC_WAIT_MAX),
       DEFAULT(WSREP_SYNC_WAIT_NONE), BLOCK_SIZE(1),
       NO_MUTEX_GUARD, NOT_IN_BINLOG);

static const char *wsrep_mode_names[]=
{
  "STRICT_REPLICATION",
  "BINLOG_ROW_FORMAT_ONLY",
  "REQUIRED_PRIMARY_KEY",
  "REPLICATE_MYISAM",
  "REPLICATE_ARIA",
  "DISALLOW_LOCAL_GTID",
  "BF_ABORT_MARIABACKUP",
  NullS
};
static Sys_var_set Sys_wsrep_mode(
       "wsrep_mode",
       "Set of WSREP features that are enabled",
       GLOBAL_VAR(wsrep_mode), CMD_LINE(REQUIRED_ARG),
       wsrep_mode_names,
       DEFAULT(0),
       NO_MUTEX_GUARD, NOT_IN_BINLOG,
       ON_CHECK(wsrep_mode_check));

static const char *wsrep_OSU_method_names[]= { "TOI", "RSU", NullS };
static Sys_var_enum Sys_wsrep_OSU_method(
       "wsrep_OSU_method", "Method for Online Schema Upgrade",
       SESSION_VAR(wsrep_OSU_method), CMD_LINE(OPT_ARG),
       wsrep_OSU_method_names, DEFAULT(WSREP_OSU_TOI));

static PolyLock_mutex PLock_wsrep_desync(&LOCK_wsrep_desync);
static Sys_var_mybool Sys_wsrep_desync (
       "wsrep_desync", "To desynchronize the node from the cluster",
       GLOBAL_VAR(wsrep_desync),
       CMD_LINE(OPT_ARG), DEFAULT(FALSE),
       &PLock_wsrep_desync, NOT_IN_BINLOG,
       ON_CHECK(wsrep_desync_check),
       ON_UPDATE(wsrep_desync_update));

static const char *wsrep_reject_queries_names[]= { "NONE", "ALL", "ALL_KILL", NullS };
static Sys_var_enum Sys_wsrep_reject_queries(
       "wsrep_reject_queries", "Variable to set to reject queries",
       GLOBAL_VAR(wsrep_reject_queries), CMD_LINE(OPT_ARG),
       wsrep_reject_queries_names, DEFAULT(WSREP_REJECT_NONE),
       NO_MUTEX_GUARD, NOT_IN_BINLOG, ON_CHECK(0),
       ON_UPDATE(wsrep_reject_queries_update));

static const char *wsrep_binlog_format_names[]=
       {"MIXED", "STATEMENT", "ROW", "NONE", NullS};
static Sys_var_enum Sys_wsrep_forced_binlog_format(
       "wsrep_forced_binlog_format", "binlog format to take effect over user's choice",
       GLOBAL_VAR(wsrep_forced_binlog_format), CMD_LINE(REQUIRED_ARG),
       wsrep_binlog_format_names, DEFAULT(BINLOG_FORMAT_UNSPEC));

static Sys_var_mybool Sys_wsrep_recover_datadir(
       "wsrep_recover", "Recover database state after crash and exit",
       READ_ONLY GLOBAL_VAR(wsrep_recovery),
       CMD_LINE(OPT_ARG), DEFAULT(FALSE));

static Sys_var_mybool Sys_wsrep_log_conflicts(
       "wsrep_log_conflicts", "To log multi-master conflicts",
       GLOBAL_VAR(wsrep_log_conflicts), CMD_LINE(OPT_ARG), DEFAULT(FALSE));

static Sys_var_ulong Sys_wsrep_mysql_replication_bundle(
      "wsrep_mysql_replication_bundle",
      "Number of replication events that are grouped together",
       GLOBAL_VAR(wsrep_mysql_replication_bundle), CMD_LINE(REQUIRED_ARG),
       VALID_RANGE(0, 1000), DEFAULT(0), BLOCK_SIZE(1));

static Sys_var_mybool Sys_wsrep_slave_FK_checks(
       "wsrep_slave_FK_checks", "Should slave thread do "
       "foreign key constraint checks",
       GLOBAL_VAR(wsrep_slave_FK_checks), 
       CMD_LINE(OPT_ARG), DEFAULT(TRUE));

static Sys_var_mybool Sys_wsrep_slave_UK_checks(
       "wsrep_slave_UK_checks", "Should slave thread do "
       "secondary index uniqueness checks",
       GLOBAL_VAR(wsrep_slave_UK_checks), 
       CMD_LINE(OPT_ARG), DEFAULT(FALSE));

static Sys_var_mybool Sys_wsrep_restart_slave(
       "wsrep_restart_slave", "Should MariaDB slave be restarted automatically, when node joins back to cluster",
       GLOBAL_VAR(wsrep_restart_slave), CMD_LINE(OPT_ARG), DEFAULT(FALSE));

static Sys_var_ulonglong Sys_wsrep_trx_fragment_size(
      "wsrep_trx_fragment_size",
      "Size of transaction fragments for streaming replication (measured in "
      "units of 'wsrep_trx_fragment_unit')",
      SESSION_VAR(wsrep_trx_fragment_size), CMD_LINE(REQUIRED_ARG),
      VALID_RANGE(0, WSREP_MAX_WS_SIZE), DEFAULT(0), BLOCK_SIZE(1),
      NO_MUTEX_GUARD, NOT_IN_BINLOG,
      ON_CHECK(wsrep_trx_fragment_size_check),
      ON_UPDATE(wsrep_trx_fragment_size_update));

extern const char *wsrep_fragment_units[];

static Sys_var_enum Sys_wsrep_trx_fragment_unit(
      "wsrep_trx_fragment_unit",
      "Unit for streaming replication transaction fragments' size: bytes, "
      "rows, statements",
      SESSION_VAR(wsrep_trx_fragment_unit), CMD_LINE(REQUIRED_ARG),
      wsrep_fragment_units,
      DEFAULT(WSREP_FRAG_BYTES),
      NO_MUTEX_GUARD, NOT_IN_BINLOG,
      ON_CHECK(0),
      ON_UPDATE(wsrep_trx_fragment_unit_update));

extern const char *wsrep_SR_store_types[];
static Sys_var_enum Sys_wsrep_SR_store(
       "wsrep_SR_store", "Storage for streaming replication fragments",
       READ_ONLY GLOBAL_VAR(wsrep_SR_store_type), CMD_LINE(REQUIRED_ARG),
       wsrep_SR_store_types, DEFAULT(WSREP_SR_STORE_TABLE));

static Sys_var_mybool Sys_wsrep_dirty_reads(
       "wsrep_dirty_reads",
       "Allow reads even when the node is not in the primary component",
       SESSION_VAR(wsrep_dirty_reads), CMD_LINE(OPT_ARG),
       DEFAULT(FALSE));

static Sys_var_uint Sys_wsrep_ignore_apply_errors (
       "wsrep_ignore_apply_errors", "Ignore replication errors",
       GLOBAL_VAR(wsrep_ignore_apply_errors), CMD_LINE(REQUIRED_ARG),
       VALID_RANGE(WSREP_IGNORE_ERRORS_NONE, WSREP_IGNORE_ERRORS_MAX),
       DEFAULT(7), BLOCK_SIZE(1));

static Sys_var_uint Sys_wsrep_gtid_domain_id(
       "wsrep_gtid_domain_id", "When wsrep_gtid_mode is set, this value is "
       "used as gtid_domain_id for galera transactions and also copied to the "
       "joiner nodes during state transfer. It is ignored, otherwise",
       GLOBAL_VAR(wsrep_gtid_domain_id), CMD_LINE(REQUIRED_ARG),
       VALID_RANGE(0, UINT_MAX32), DEFAULT(0), BLOCK_SIZE(1),
       NO_MUTEX_GUARD, NOT_IN_BINLOG, ON_CHECK(0),
       ON_UPDATE(wsrep_gtid_domain_id_update));

static Sys_var_ulonglong Sys_wsrep_gtid_seq_no(
       "wsrep_gtid_seq_no",
       "Internal server usage, manually set WSREP GTID seqno",
       SESSION_ONLY(wsrep_gtid_seq_no),
       NO_CMD_LINE, VALID_RANGE(0, ULONGLONG_MAX), DEFAULT(0),
       BLOCK_SIZE(1), NO_MUTEX_GUARD, NOT_IN_BINLOG,
       ON_CHECK(wsrep_gtid_seq_no_check));

static Sys_var_mybool Sys_wsrep_gtid_mode(
       "wsrep_gtid_mode", "Automatically update the (joiner) node's "
       "wsrep_gtid_domain_id value with that of donor's (received during "
       "state transfer) and use it in place of gtid_domain_id for all galera "
       "transactions. When OFF (default), wsrep_gtid_domain_id is simply "
       "ignored (backward compatibility)",
       GLOBAL_VAR(wsrep_gtid_mode), CMD_LINE(OPT_ARG), DEFAULT(FALSE));

static char *wsrep_patch_version_ptr;
static Sys_var_charptr Sys_wsrep_patch_version(
       "wsrep_patch_version", "Wsrep patch version, for example wsrep_25.10",
       READ_ONLY GLOBAL_VAR(wsrep_patch_version_ptr), CMD_LINE_HELP_ONLY,
       DEFAULT(WSREP_PATCH_VERSION));


static Sys_var_charptr Sys_wsrep_allowlist(
       "wsrep_allowlist", "Allowed IP addresses split by comma delimiter",
       READ_ONLY GLOBAL_VAR(wsrep_allowlist), CMD_LINE(REQUIRED_ARG),
       DEFAULT(""));

#endif /* WITH_WSREP */

static bool fix_host_cache_size(sys_var *, THD *, enum_var_type)
{
  hostname_cache_resize((uint) host_cache_size);
  return false;
}

static Sys_var_ulong Sys_host_cache_size(
       "host_cache_size",
       "How many host names should be cached to avoid resolving",
       AUTO_SET GLOBAL_VAR(host_cache_size),
       CMD_LINE(REQUIRED_ARG), VALID_RANGE(0, 65536),
       DEFAULT(HOST_CACHE_SIZE), BLOCK_SIZE(1),
       NO_MUTEX_GUARD, NOT_IN_BINLOG, ON_CHECK(0),
       ON_UPDATE(fix_host_cache_size));

vio_keepalive_opts opt_vio_keepalive;

static Sys_var_int Sys_keepalive_time(
       "tcp_keepalive_time",
       "Timeout, in seconds, with no activity until the first TCP keep-alive "
       "packet is sent. If set to 0, system dependent default is used",
       AUTO_SET GLOBAL_VAR(opt_vio_keepalive.idle),
       CMD_LINE(REQUIRED_ARG), VALID_RANGE(0, INT_MAX32/1000), DEFAULT(0),
       BLOCK_SIZE(1));

static Sys_var_int Sys_keepalive_interval(
       "tcp_keepalive_interval",
       "The interval, in seconds, between when successive keep-alive packets "
       "are sent if no acknowledgement is received. If set to 0, system "
       "dependent default is used",
       AUTO_SET GLOBAL_VAR(opt_vio_keepalive.interval),
       CMD_LINE(REQUIRED_ARG), VALID_RANGE(0, INT_MAX32/1000), DEFAULT(0),
       BLOCK_SIZE(1));

static Sys_var_int Sys_keepalive_probes(
       "tcp_keepalive_probes",
       "The number of unacknowledged probes to send before considering the "
       "connection dead and notifying the application layer. "
       "If set to 0, system dependent default is used",
       AUTO_SET GLOBAL_VAR(opt_vio_keepalive.probes),
       CMD_LINE(REQUIRED_ARG), VALID_RANGE(0, INT_MAX32/1000), DEFAULT(0),
       BLOCK_SIZE(1));


static bool update_tcp_nodelay(sys_var *self, THD *thd,
  enum_var_type type)
{
  DBUG_ASSERT(thd);

  Vio *vio = thd->net.vio;
  if (vio)
    return (MY_TEST(vio_nodelay(vio, thd->variables.tcp_nodelay)));

  return false;
}

static Sys_var_mybool Sys_tcp_nodelay(
       "tcp_nodelay",
       "Set option TCP_NODELAY (disable Nagle's algorithm) on socket",
       SESSION_VAR(tcp_nodelay), CMD_LINE(OPT_ARG),
       DEFAULT(TRUE),NO_MUTEX_GUARD, NOT_IN_BINLOG,
       ON_CHECK(check_session_only_variable),
       ON_UPDATE(update_tcp_nodelay));

static Sys_var_charptr_fscs Sys_ignore_db_dirs(
       "ignore_db_dirs",
       "Specifies a directory to add to the ignore list when collecting "
       "database names from the datadir. Put a blank argument to reset "
       "the list accumulated so far",
       READ_ONLY GLOBAL_VAR(opt_ignore_db_dirs), 
       CMD_LINE(REQUIRED_ARG, OPT_IGNORE_DB_DIRECTORY),
       DEFAULT(0));

static Sys_var_ulong Sys_sp_cache_size(
       "stored_program_cache",
       "The soft upper limit for number of cached stored routines for "
       "one connection",
       GLOBAL_VAR(stored_program_cache_size), CMD_LINE(REQUIRED_ARG),
       VALID_RANGE(0, 512 * 1024), DEFAULT(256), BLOCK_SIZE(1));

export const char *plugin_maturity_names[]=
{ "unknown", "experimental", "alpha", "beta", "gamma", "stable", 0 };
static Sys_var_enum Sys_plugin_maturity(
       "plugin_maturity",
       "The lowest desirable plugin maturity. "
       "Plugins less mature than that will not be installed or loaded",
       READ_ONLY GLOBAL_VAR(plugin_maturity), CMD_LINE(REQUIRED_ARG),
       plugin_maturity_names,
       DEFAULT(SERVER_MATURITY_LEVEL > 0 ?
               SERVER_MATURITY_LEVEL - 1 : SERVER_MATURITY_LEVEL));

static Sys_var_ulong Sys_deadlock_search_depth_short(
       "deadlock_search_depth_short",
       "Short search depth for the two-step deadlock detection",
       SESSION_VAR(wt_deadlock_search_depth_short), CMD_LINE(REQUIRED_ARG),
       VALID_RANGE(0, 32), DEFAULT(4), BLOCK_SIZE(1));

static Sys_var_ulong Sys_deadlock_search_depth_long(
       "deadlock_search_depth_long",
       "Long search depth for the two-step deadlock detection",
       SESSION_VAR(wt_deadlock_search_depth_long), CMD_LINE(REQUIRED_ARG),
       VALID_RANGE(0, 33), DEFAULT(15), BLOCK_SIZE(1));

static Sys_var_ulong Sys_deadlock_timeout_depth_short(
       "deadlock_timeout_short",
       "Short timeout for the two-step deadlock detection (in microseconds)",
       SESSION_VAR(wt_timeout_short), CMD_LINE(REQUIRED_ARG),
       VALID_RANGE(0, UINT_MAX), DEFAULT(10000), BLOCK_SIZE(1));

static Sys_var_ulong Sys_deadlock_timeout_depth_long(
       "deadlock_timeout_long",
       "Long timeout for the two-step deadlock detection (in microseconds)",
       SESSION_VAR(wt_timeout_long), CMD_LINE(REQUIRED_ARG),
       VALID_RANGE(0, UINT_MAX), DEFAULT(50000000), BLOCK_SIZE(1));

static Sys_var_uint Sys_extra_port(
       "extra_port",
       "Extra port number to use for tcp connections in a "
       "one-thread-per-connection manner. 0 means don't use another port",
       READ_ONLY GLOBAL_VAR(mysqld_extra_port), CMD_LINE(REQUIRED_ARG),
       VALID_RANGE(0, UINT_MAX16), DEFAULT(0), BLOCK_SIZE(1));

static Sys_var_on_access_global<Sys_var_ulong,
                              PRIV_SET_SYSTEM_GLOBAL_VAR_EXTRA_MAX_CONNECTIONS>
Sys_extra_max_connections(
       "extra_max_connections", "The number of connections on extra-port",
       GLOBAL_VAR(extra_max_connections), CMD_LINE(REQUIRED_ARG),
       VALID_RANGE(1, 100000), DEFAULT(1), BLOCK_SIZE(1), NO_MUTEX_GUARD,
       NOT_IN_BINLOG, ON_CHECK(0), ON_UPDATE(fix_max_connections));

#ifdef SAFE_MUTEX
static Sys_var_mybool Sys_mutex_deadlock_detector(
       "debug_mutex_deadlock_detector", "Enable checking of wrong mutex usage",
       READ_ONLY GLOBAL_VAR(safe_mutex_deadlock_detector),
       CMD_LINE(OPT_ARG), DEFAULT(TRUE));
#endif

static Sys_var_keycache Sys_key_cache_segments(
       "key_cache_segments", "The number of segments in a key cache",
       KEYCACHE_VAR(param_partitions),
       CMD_LINE(REQUIRED_ARG, OPT_KEY_CACHE_PARTITIONS),
       VALID_RANGE(0, MAX_KEY_CACHE_PARTITIONS),
       DEFAULT(DEFAULT_KEY_CACHE_PARTITIONS),
       BLOCK_SIZE(1), NO_MUTEX_GUARD, NOT_IN_BINLOG, ON_CHECK(0),
       ON_UPDATE(repartition_keycache));

static const char *log_slow_filter_names[]= 
{
  "admin", "filesort", "filesort_on_disk", "filesort_priority_queue",
  "full_join", "full_scan", "not_using_index", "query_cache",
  "query_cache_miss", "tmp_table", "tmp_table_on_disk", 0
};


static Sys_var_set Sys_log_slow_filter(
       "log_slow_filter",
<<<<<<< HEAD
       "Log only certain types of queries to the slow log. If variable "
       "is empty all kinds of queries are logged.  All types are bound by "
       "slow_query_time, except 'not_using_index' which is always logged "
       "if enabled",
       SESSION_VAR(log_slow_filter), CMD_LINE(REQUIRED_ARG),
=======
       "Log only certain types of queries to the slow log. If variable empty all kind of queries are logged.  All types are bound by slow_query_time, except 'not_using_index' which is always logged if enabled",
       SESSION_VAR(log_slow_filter), CMD_LINE(REQUIRED_ARG,
                                              OPT_LOG_SLOW_FILTER),
>>>>>>> 5fb07d94
       log_slow_filter_names,
       /* by default we log all queries except 'not_using_index' */
       DEFAULT(my_set_bits(array_elements(log_slow_filter_names)-1) &
               ~QPLAN_NOT_USING_INDEX));

static const char *log_slow_disabled_statements_names[]=
{ "admin", "call", "slave", "sp", 0 };

static const char *log_disabled_statements_names[]=
{ "slave", "sp", 0 };

static Sys_var_set Sys_log_slow_disabled_statements(
       "log_slow_disabled_statements",
       "Don't log certain types of statements to slow log",
       SESSION_VAR(log_slow_disabled_statements), CMD_LINE(REQUIRED_ARG),
       log_slow_disabled_statements_names,
       DEFAULT(LOG_SLOW_DISABLE_SP));

static Sys_var_set Sys_log_disabled_statements(
       "log_disabled_statements",
       "Don't log certain types of statements to general log",
       SESSION_VAR(log_disabled_statements), CMD_LINE(REQUIRED_ARG),
       log_disabled_statements_names,
       DEFAULT(LOG_DISABLE_SP),
       NO_MUTEX_GUARD, NOT_IN_BINLOG, ON_CHECK(check_has_super));

#define NOT_SUPPORTED_YET -2
#ifndef PCRE2_EXTENDED_MORE
#define PCRE2_EXTENDED_MORE NOT_SUPPORTED_YET
#endif

static const char *default_regex_flags_names[]= 
{
  "DOTALL",    // (?s)  . matches anything including NL
  "DUPNAMES",  // (?J)  Allow duplicate names for subpatterns
  "EXTENDED",  // (?x)  Ignore white space and # comments
  "EXTENDED_MORE",//(?xx)  Ignore white space and # comments inside cheracter
  "EXTRA",     // means nothing since PCRE2
  "MULTILINE", // (?m)  ^ and $ match newlines within data
  "UNGREEDY",  // (?U)  Invert greediness of quantifiers
  0
};
static const int default_regex_flags_to_pcre[]=
{
  PCRE2_DOTALL,
  PCRE2_DUPNAMES,
  PCRE2_EXTENDED,
  PCRE2_EXTENDED_MORE,
  -1, /* EXTRA flag not available since PCRE2 */
  PCRE2_MULTILINE,
  PCRE2_UNGREEDY,
  0
};
int default_regex_flags_pcre(THD *thd)
{
  ulonglong src= thd->variables.default_regex_flags;
  int i, res;
  for (i= res= 0; default_regex_flags_to_pcre[i]; i++)
  {
    if (src & (1ULL << i))
    {
      if (default_regex_flags_to_pcre[i] < 0)
      {
        const char *msg= default_regex_flags_to_pcre[i] == NOT_SUPPORTED_YET
          ? "Your version of PCRE2 does not support the %s flag. Ignored."
          : "PCRE2 doesn't support the %s flag. Ignored.";
        push_warning_printf(thd, Sql_condition::WARN_LEVEL_WARN,
                          ER_UNKNOWN_ERROR, msg, default_regex_flags_names[i]);
        continue;
      }
      res|= default_regex_flags_to_pcre[i];
    }
  }
  return res;
}
static Sys_var_set Sys_default_regex_flags(
       "default_regex_flags",
       "Default flags for the regex library",
       SESSION_VAR(default_regex_flags), CMD_LINE(REQUIRED_ARG),
       default_regex_flags_names,
       DEFAULT(0));

static Sys_var_ulong Sys_log_slow_rate_limit(
       "log_slow_rate_limit",
       "Write to slow log every #th slow query. Set to 1 to log everything. "
       "Increase it to reduce the size of the slow or the performance impact "
       "of slow logging",
       SESSION_VAR(log_slow_rate_limit), CMD_LINE(REQUIRED_ARG),
       VALID_RANGE(1, UINT_MAX), DEFAULT(1), BLOCK_SIZE(1));

/*
  Full is not needed below anymore as one can set all bits with '= ALL', but
  we need it for compatiblity with earlier versions.
*/
static const char *log_slow_verbosity_names[]=
{ "innodb", "query_plan", "explain", "engine", "warnings", "full", 0};

static Sys_var_set Sys_log_slow_verbosity(
       "log_slow_verbosity",
       "Verbosity level for the slow log",
       SESSION_VAR(log_slow_verbosity), CMD_LINE(REQUIRED_ARG),
       log_slow_verbosity_names, DEFAULT(LOG_SLOW_VERBOSITY_INIT));

static Sys_var_ulong Sys_log_slow_max_warnings(
       "log_slow_max_warnings",
       "Max numbers of warnings printed to slow query log per statement",
       SESSION_VAR(log_slow_max_warnings), CMD_LINE(REQUIRED_ARG),
       VALID_RANGE(0, 1000), DEFAULT(10), BLOCK_SIZE(1));

static const char *note_verbosity_names[]=
{ "basic", "unusable_keys", "explain", 0};

static Sys_var_set Sys_note_verbosity(
       "note_verbosity",
       "Verbosity level for note-warnings given to the user. "
       "See also @@sql_notes",
       SESSION_VAR(note_verbosity), CMD_LINE(REQUIRED_ARG),
       note_verbosity_names, DEFAULT(NOTE_VERBOSITY_NORMAL |
                                     NOTE_VERBOSITY_EXPLAIN));

static Sys_var_ulong Sys_join_cache_level(
       "join_cache_level",
       "Controls what join operations can be executed with join buffers. Odd "
       "numbers are used for plain join buffers while even numbers are used "
       "for linked buffers",
       SESSION_VAR(join_cache_level), CMD_LINE(REQUIRED_ARG),
       VALID_RANGE(0, 8), DEFAULT(2), BLOCK_SIZE(1));

static Sys_var_ulong Sys_mrr_buffer_size(
       "mrr_buffer_size",
       "Size of buffer to use when using MRR with range access",
       SESSION_VAR(mrr_buff_size), CMD_LINE(REQUIRED_ARG),
       VALID_RANGE(IO_SIZE*2, INT_MAX32), DEFAULT(256*1024), BLOCK_SIZE(1));

static Sys_var_ulong Sys_rowid_merge_buff_size(
       "rowid_merge_buff_size",
       "The size of the buffers used [NOT] IN evaluation via partial matching",
       SESSION_VAR(rowid_merge_buff_size), CMD_LINE(REQUIRED_ARG),
       VALID_RANGE(0, LONG_MAX), DEFAULT(8*1024*1024),
       BLOCK_SIZE(1));

static Sys_var_mybool Sys_userstat(
       "userstat",
       "Enables statistics gathering for USER_STATISTICS, CLIENT_STATISTICS, "
       "INDEX_STATISTICS and TABLE_STATISTICS tables in the INFORMATION_SCHEMA",
       GLOBAL_VAR(opt_userstat_running),
       CMD_LINE(OPT_ARG), DEFAULT(FALSE));

static Sys_var_on_access<Sys_var_mybool,
                         PRIV_SET_SYSTEM_VAR_BINLOG_ANNOTATE_ROW_EVENTS,
                         PRIV_SET_SYSTEM_VAR_BINLOG_ANNOTATE_ROW_EVENTS>
Sys_binlog_annotate_row_events(
       "binlog_annotate_row_events",
       "Tells the master to annotate RBR events with the statement that "
       "caused these events",
       SESSION_VAR(binlog_annotate_row_events), CMD_LINE(OPT_ARG),
       DEFAULT(TRUE));

#ifdef HAVE_REPLICATION
static Sys_var_mybool Sys_replicate_annotate_row_events(
       "replicate_annotate_row_events",
       "Tells the slave to write annotate rows events received from the master "
       "to its own binary log. Ignored if log_slave_updates is not set",
       READ_ONLY GLOBAL_VAR(opt_replicate_annotate_row_events),
       CMD_LINE(OPT_ARG), DEFAULT(TRUE));
#endif

static Sys_var_ulonglong Sys_join_buffer_space_limit(
       "join_buffer_space_limit",
       "The limit of the space for all join buffers used by a query",
       SESSION_VAR(join_buff_space_limit), CMD_LINE(REQUIRED_ARG),
       VALID_RANGE(2048, ULONGLONG_MAX), DEFAULT(16*128*1024),
       BLOCK_SIZE(2048));

static Sys_var_ulong Sys_progress_report_time(
       "progress_report_time",
       "Seconds between sending progress reports to the client for "
       "time-consuming statements. Set to 0 to disable progress reporting",
       SESSION_VAR(progress_report_time), CMD_LINE(REQUIRED_ARG),
       VALID_RANGE(0, UINT_MAX), DEFAULT(5), BLOCK_SIZE(1));

const char *use_stat_tables_modes[] =
           {"NEVER", "COMPLEMENTARY", "PREFERABLY",
           "COMPLEMENTARY_FOR_QUERIES", "PREFERABLY_FOR_QUERIES", 0};
static Sys_var_enum Sys_optimizer_use_stat_tables(
       "use_stat_tables",
       "Specifies how to use system statistics tables",
       SESSION_VAR(use_stat_tables), CMD_LINE(REQUIRED_ARG),
       use_stat_tables_modes, DEFAULT(4));

static Sys_var_ulong Sys_histogram_size(
       "histogram_size",
       "Number of bytes used for a histogram. "
       "If set to 0, no histograms are created by ANALYZE",
       SESSION_VAR(histogram_size), CMD_LINE(REQUIRED_ARG),
       VALID_RANGE(0, 255), DEFAULT(254), BLOCK_SIZE(1));

extern const char *histogram_types[];
static Sys_var_enum Sys_histogram_type(
       "histogram_type",
       "Specifies type of the histograms created by ANALYZE. "
       "Possible values are: "
       "SINGLE_PREC_HB - single precision height-balanced, "
       "DOUBLE_PREC_HB - double precision height-balanced, "
       "JSON_HB - height-balanced, stored as JSON",
       SESSION_VAR(histogram_type), CMD_LINE(REQUIRED_ARG),
       histogram_types, DEFAULT(2));

static Sys_var_mybool Sys_query_cache_strip_comments(
       "query_cache_strip_comments",
       "Strip all comments from a query before storing it "
       "in the query cache",
       SESSION_VAR(query_cache_strip_comments), CMD_LINE(OPT_ARG),
       DEFAULT(FALSE));

static ulonglong in_transaction(THD *thd)
{
  return MY_TEST(thd->in_active_multi_stmt_transaction());
}
static Sys_var_session_special Sys_in_transaction(
       "in_transaction", "Whether there is an active transaction",
       READ_ONLY sys_var::ONLY_SESSION, NO_CMD_LINE,
       VALID_RANGE(0, 1), BLOCK_SIZE(1), NO_MUTEX_GUARD,
       NOT_IN_BINLOG, ON_CHECK(0), ON_UPDATE(0), ON_READ(in_transaction));

#ifndef DBUG_OFF
static Sys_var_ulong Sys_debug_binlog_fsync_sleep(
       "debug_binlog_fsync_sleep",
       "Extra sleep (in microseconds) to add to binlog fsync(), for debugging",
       GLOBAL_VAR(opt_binlog_dbug_fsync_sleep),
       CMD_LINE(REQUIRED_ARG),
       VALID_RANGE(0, UINT_MAX), DEFAULT(0), BLOCK_SIZE(1));
#endif

static Sys_var_harows Sys_expensive_subquery_limit(
       "expensive_subquery_limit",
       "The maximum number of rows a subquery may examine in order to be "
       "executed during optimization and used for constant optimization",
       SESSION_VAR(expensive_subquery_limit), CMD_LINE(REQUIRED_ARG),
       VALID_RANGE(0, HA_POS_ERROR), DEFAULT(100), BLOCK_SIZE(1));

static Sys_var_mybool Sys_encrypt_tmp_disk_tables(
       "encrypt_tmp_disk_tables",
       "Encrypt temporary on-disk tables (created as part of query execution)",
       GLOBAL_VAR(encrypt_tmp_disk_tables),
       CMD_LINE(OPT_ARG), DEFAULT(FALSE));

static Sys_var_mybool Sys_encrypt_tmp_files(
       "encrypt_tmp_files",
       "Encrypt temporary files (created for filesort, binary log cache, etc)",
       READ_ONLY GLOBAL_VAR(encrypt_tmp_files),
       CMD_LINE(OPT_ARG), DEFAULT(FALSE));

static Sys_var_mybool Sys_binlog_encryption(
       "encrypt_binlog", "Encrypt binary logs (including relay logs)",
       READ_ONLY GLOBAL_VAR(encrypt_binlog), CMD_LINE(OPT_ARG),
       DEFAULT(FALSE));

static const char *binlog_row_image_names[]=
{
  "MINIMAL", "NOBLOB", "FULL", "FULL_NODUP", NullS
};
static Sys_var_on_access<Sys_var_enum,
                         PRIV_SET_SYSTEM_VAR_BINLOG_ROW_IMAGE,
                         PRIV_SET_SYSTEM_VAR_BINLOG_ROW_IMAGE>
Sys_binlog_row_image(
       "binlog_row_image",
       "Controls whether rows should be logged in 'FULL', 'FULL_NODUP', "
       "'NOBLOB' or 'MINIMAL' formats. 'FULL', means that all columns in the "
       "before and after image are logged. 'FULL_NODUP', means that all "
       "columns are logged in before image, but only changed columns or all "
       "columns of inserted record are logged in after image, "
       "'NOBLOB', means that MariaDB avoids logging "
       "blob columns whenever possible (eg, blob column was not changed or "
       "is not part of primary key). 'MINIMAL', means that a PK equivalent (PK "
       "columns or full row if there is no PK in the table) is logged in the "
       "before image, and only changed columns are logged in the after image",
       SESSION_VAR(binlog_row_image), CMD_LINE(REQUIRED_ARG),
       binlog_row_image_names, DEFAULT(BINLOG_ROW_IMAGE_FULL));

static const char *binlog_row_metadata_names[]= {"NO_LOG", "MINIMAL", "FULL", NullS};
static Sys_var_on_access_global<Sys_var_enum,
                                PRIV_SET_SYSTEM_GLOBAL_VAR_BINLOG_ROW_METADATA>
Sys_binlog_row_metadata(
       "binlog_row_metadata",
       "Controls whether metadata is logged using FULL , MINIMAL format and "
       "NO_LOG. FULL causes all metadata to be logged; MINIMAL means that only "
       "metadata actually required by slave is logged; NO_LOG NO metadata will "
       "be logged",
       GLOBAL_VAR(binlog_row_metadata), CMD_LINE(REQUIRED_ARG),
       binlog_row_metadata_names, DEFAULT(Table_map_log_event::BINLOG_ROW_METADATA_NO_LOG),
       NO_MUTEX_GUARD, NOT_IN_BINLOG, ON_CHECK(NULL),
       ON_UPDATE(NULL));


static Sys_var_on_access_global<Sys_var_mybool,
                           PRIV_SET_SYSTEM_GLOBAL_VAR_BINLOG_GTID_INDEX>
Sys_binlog_gtid_index(
       "binlog_gtid_index",
       "Enable the creation of a GTID index for every binlog file, and the use "
       "of such index for speeding up GTID lookup in the binlog",
       GLOBAL_VAR(opt_binlog_gtid_index), CMD_LINE(OPT_ARG),
       DEFAULT(TRUE));


static Sys_var_on_access_global<Sys_var_uint,
                        PRIV_SET_SYSTEM_GLOBAL_VAR_BINLOG_GTID_INDEX_PAGE_SIZE>
Sys_binlog_gtid_index_page_size(
       "binlog_gtid_index_page_size",
       "Page size to use for the binlog GTID index",
       GLOBAL_VAR(opt_binlog_gtid_index_page_size), CMD_LINE(REQUIRED_ARG),
       VALID_RANGE(64, 1<<24), DEFAULT(4096), BLOCK_SIZE(1));


static Sys_var_on_access_global<Sys_var_uint,
                        PRIV_SET_SYSTEM_GLOBAL_VAR_BINLOG_GTID_INDEX_SPAN_MIN>
Sys_binlog_gtid_index_span_min(
       "binlog_gtid_index_span_min",
       "Control sparseness of the binlog GTID index. If set to N, at most one "
       "index record will be added for every N bytes of binlog file written, "
       "to reduce the size of the index. Normally does not need tuning",
       GLOBAL_VAR(opt_binlog_gtid_index_span_min), CMD_LINE(REQUIRED_ARG),
       VALID_RANGE(1, 1024*1024L*1024L), DEFAULT(65536), BLOCK_SIZE(1));


static bool check_pseudo_slave_mode(sys_var *self, THD *thd, set_var *var)
{
  longlong previous_val= thd->variables.pseudo_slave_mode;
  longlong val= (longlong) var->save_result.ulonglong_value;
  bool rli_fake= false;

#ifndef EMBEDDED_LIBRARY
  rli_fake= thd->rli_fake ? true : false;
#endif

  if (rli_fake)
  {
    if (!val)
    {
#ifndef EMBEDDED_LIBRARY
      delete thd->rli_fake;
      thd->rli_fake= NULL;
      delete thd->rgi_fake;
      thd->rgi_fake= NULL;
#endif
    }
    else if (previous_val && val)
      goto ineffective;
    else if (!previous_val && val)
      push_warning(thd, Sql_condition::WARN_LEVEL_WARN,
                   ER_WRONG_VALUE_FOR_VAR,
                   "'pseudo_slave_mode' is already ON.");
  }
  else
  {
    if (!previous_val && !val)
      goto ineffective;
    else if (previous_val && !val)
      push_warning(thd, Sql_condition::WARN_LEVEL_WARN,
                   ER_WRONG_VALUE_FOR_VAR,
                   "Slave applier execution mode not active, "
                   "statement ineffective.");
  }
  goto end;

ineffective:
  push_warning(thd, Sql_condition::WARN_LEVEL_WARN,
               ER_WRONG_VALUE_FOR_VAR,
               "'pseudo_slave_mode' change was ineffective.");

end:
  return FALSE;
}
static Sys_var_mybool Sys_pseudo_slave_mode(
       "pseudo_slave_mode",
       "SET pseudo_slave_mode= 0,1 are commands that mysqlbinlog "
       "adds to beginning and end of binary log dumps. While zero "
       "value indeed disables, the actual enabling of the slave "
       "applier execution mode is done implicitly when a "
       "Format_description_event is sent through the session",
       SESSION_ONLY(pseudo_slave_mode), NO_CMD_LINE, DEFAULT(FALSE),
       NO_MUTEX_GUARD, NOT_IN_BINLOG, ON_CHECK(check_pseudo_slave_mode));

static Sys_var_mybool Sys_mysql56_temporal_format(
       "mysql56_temporal_format",
       "Use MySQL-5.6 (instead of MariaDB-5.3) format for TIME, DATETIME, TIMESTAMP columns",
       GLOBAL_VAR(opt_mysql56_temporal_format),
       CMD_LINE(OPT_ARG), DEFAULT(TRUE));

static Sys_var_mybool Sys_strict_password_validation(
       "strict_password_validation",
       "When password validation plugins are enabled, reject passwords "
       "that cannot be validated (passwords specified as a hash)",
       GLOBAL_VAR(strict_password_validation),
       CMD_LINE(OPT_ARG), DEFAULT(TRUE));

#ifdef HAVE_MMAP
static Sys_var_ulong Sys_log_tc_size(
       "log_tc_size",
       "Size of transaction coordinator log",
       READ_ONLY GLOBAL_VAR(opt_tc_log_size),
       CMD_LINE(REQUIRED_ARG),
       VALID_RANGE(my_getpagesize() * 3, ULONG_MAX),
       DEFAULT(my_getpagesize() * 6), BLOCK_SIZE(my_getpagesize()));
#endif

static Sys_var_ulonglong Sys_max_session_mem_used(
       "max_session_mem_used", "Amount of memory a single user session "
       "is allowed to allocate. This limits the value of the "
       "session variable MEM_USED", SESSION_VAR(max_mem_used),
       CMD_LINE(REQUIRED_ARG), VALID_RANGE(8192,  ULONGLONG_MAX),
       DEFAULT(LONGLONG_MAX), BLOCK_SIZE(1));

#ifndef EMBEDDED_LIBRARY
/**
 Validate a redirect_url string.

 A valid string is either empty, or of the format mysql://host[:port],
 where host is an arbitrary string without any colon ':'.

 @param  str    A string to validate
 @param  len    Length of the string
 @retval false  The string is valid
 @retval true   The string is invalid
*/
export bool validate_redirect_url(char *str, size_t len)
{
  LEX_CSTRING mysql_prefix= {STRING_WITH_LEN("mysql://")};
  LEX_CSTRING maria_prefix= {STRING_WITH_LEN("mariadb://")};
  /* Empty string is valid */
  if (len == 0)
    return false;
  const char* end= str + len;
  if (!strncmp(str, mysql_prefix.str, mysql_prefix.length))
    str+= mysql_prefix.length;
  else if (!strncmp(str, maria_prefix.str, maria_prefix.length))
    str+= maria_prefix.length;
  else
    return true;
  /* Host name cannot be empty */
  if (str == end)
    return true;
  /* Find the colon, if any */
  while (str < end && *str != ':')
    str++;
  /* Found colon */
  if (str < end)
  {
    /* Should have at least one number after the colon */
    if (str + 1 == end)
      return true;
    int p= 0;
    while (str < end && isdigit(*++str))
      if ((p= p * 10 + (*str - '0')) > 65535)
        return true;
    /* Should be all numbers after the colon */
    if (str < end)
      return true;
  }
  return false;
}

static bool sysvar_validate_redirect_url(sys_var *self, THD *thd,
                                         set_var *var)
{
  /* NULL is invalid. */
  if (check_not_null(self, thd, var))
    return true;
  char *str= var->save_result.string_value.str;
  size_t len= var->save_result.string_value.length;
  return validate_redirect_url(str, len);
}

static Sys_var_charptr Sys_redirect_url(
       "redirect_url",
       "URL of another server to redirect clients to. "
       "Empty string means no redirection",
       SESSION_VAR(redirect_url), CMD_LINE(REQUIRED_ARG), DEFAULT(""),
       NO_MUTEX_GUARD, NOT_IN_BINLOG, ON_CHECK(sysvar_validate_redirect_url));

static Sys_var_sesvartrack Sys_track_session_sys_vars(
       "session_track_system_variables",
       "Track changes in registered system variables",
       CMD_LINE(REQUIRED_ARG),
       DEFAULT("autocommit,character_set_client,character_set_connection,"
       "character_set_results,redirect_url,time_zone"));

static bool update_session_track_schema(sys_var *self, THD *thd,
                                        enum_var_type type)
{
  DBUG_ENTER("update_session_track_schema");
  DBUG_RETURN(thd->session_tracker.current_schema.update(thd, NULL));
}

static Sys_var_mybool Sys_session_track_schema(
       "session_track_schema",
       "Track changes to the default schema",
       SESSION_VAR(session_track_schema),
       CMD_LINE(OPT_ARG), DEFAULT(TRUE),
       NO_MUTEX_GUARD, NOT_IN_BINLOG,
       ON_CHECK(0),
       ON_UPDATE(update_session_track_schema));


static bool update_session_track_tx_info(sys_var *self, THD *thd,
                                         enum_var_type type)
{
  DBUG_ENTER("update_session_track_tx_info");
  DBUG_RETURN(thd->session_tracker.transaction_info.update(thd, NULL));
}

static const char *session_track_transaction_info_names[]=
  { "OFF", "STATE", "CHARACTERISTICS", NullS };

static Sys_var_enum Sys_session_track_transaction_info(
       "session_track_transaction_info",
       "Track changes to the transaction attributes. OFF to disable; "
       "STATE to track just transaction state (Is there an active transaction? "
       "Does it have any data? etc.); CHARACTERISTICS to track transaction "
       "state and report all statements needed to start a transaction with "
       "the same characteristics (isolation level, read only/read write, "
       "snapshot - but not any work done / data modified within the "
       "transaction)",
       SESSION_VAR(session_track_transaction_info),
       CMD_LINE(REQUIRED_ARG), session_track_transaction_info_names,
       DEFAULT(0), NO_MUTEX_GUARD, NOT_IN_BINLOG, ON_CHECK(0),
       ON_UPDATE(update_session_track_tx_info));


static bool update_session_track_state_change(sys_var *self, THD *thd,
                                              enum_var_type type)
{
  DBUG_ENTER("update_session_track_state_change");
  DBUG_RETURN(thd->session_tracker.state_change.update(thd, NULL));
}

static Sys_var_mybool Sys_session_track_state_change(
       "session_track_state_change",
       "Track changes to the session state",
       SESSION_VAR(session_track_state_change),
       CMD_LINE(OPT_ARG), DEFAULT(FALSE),
       NO_MUTEX_GUARD, NOT_IN_BINLOG,
       ON_CHECK(0),
       ON_UPDATE(update_session_track_state_change));


#ifdef USER_VAR_TRACKING
static bool update_session_track_user_variables(sys_var *self, THD *thd,
                                                enum_var_type type)
{
  return thd->session_tracker.user_variables.update(thd, 0);
}

static Sys_var_mybool Sys_session_track_user_variables(
       "session_track_user_variables",
       "Track changes to user variables",
       SESSION_VAR(session_track_user_variables),
       CMD_LINE(OPT_ARG), DEFAULT(FALSE),
       NO_MUTEX_GUARD, NOT_IN_BINLOG,
       ON_CHECK(0),
       ON_UPDATE(update_session_track_user_variables));
#endif // USER_VAR_TRACKING

#endif //EMBEDDED_LIBRARY

static Sys_var_enum Sys_secure_timestamp(
       "secure_timestamp", "Restricts direct setting of a session "
       "timestamp. Possible levels are: YES - timestamp cannot deviate from "
       "the system clock, REPLICATION - replication thread can adjust "
       "timestamp to match the master's, SUPER - a user with this "
       "privilege and a replication thread can adjust timestamp, NO - "
       "historical behavior, anyone can modify session timestamp",
       READ_ONLY GLOBAL_VAR(opt_secure_timestamp), CMD_LINE(REQUIRED_ARG),
       secure_timestamp_levels, DEFAULT(SECTIME_NO));

static Sys_var_ulonglong Sys_max_rowid_filter_size(
       "max_rowid_filter_size",
       "The maximum size of the container of a rowid filter",
       SESSION_VAR(max_rowid_filter_size), CMD_LINE(REQUIRED_ARG),
       VALID_RANGE(1024, (ulonglong)~(intptr)0), DEFAULT(128*1024),
       BLOCK_SIZE(1));

static Sys_var_bit Sys_system_versioning_insert_history(
       "system_versioning_insert_history",
       "Allows direct inserts into ROW_START and ROW_END columns if "
       "secure_timestamp allows changing @@timestamp",
       SESSION_VAR(option_bits), CMD_LINE(OPT_ARG),
       OPTION_INSERT_HISTORY, DEFAULT(FALSE),
       NO_MUTEX_GUARD, IN_BINLOG);

/* Default limit 1T */
static Sys_var_ulonglong Sys_max_tmp_space_usage(
       "max_tmp_session_space_usage",
       "The maximum total size of temporary file and temporary table usage. "
       "A value of 0 disables this feature",
       SESSION_VAR(max_tmp_space_usage), CMD_LINE(REQUIRED_ARG),
       VALID_RANGE(0, ULONGLONG_MAX), DEFAULT(1ULL << 40),
       BLOCK_SIZE(65536));

static Sys_var_ulonglong Sys_max_total_tmp_space_usage(
       "max_tmp_total_space_usage",
       "The maximum total size of all temporary file and temporary table "
       "usage over all connections. "
       "A value of 0 disables this feature",
       GLOBAL_VAR(global_max_tmp_space_usage), CMD_LINE(REQUIRED_ARG),
       VALID_RANGE(0, ULONGLONG_MAX), DEFAULT(1ULL << 40),
       BLOCK_SIZE(65536));

/* Optimizer variables */

static Sys_var_uint Sys_in_subquery_conversion_threshold(
       "in_predicate_conversion_threshold",
       "The minimum number of scalar elements in the value list of "
       "IN predicate that triggers its conversion to IN subquery. Set to "
       "0 to disable the conversion",
       SESSION_VAR(in_subquery_conversion_threshold), CMD_LINE(REQUIRED_ARG),
       VALID_RANGE(0, UINT_MAX), DEFAULT(IN_SUBQUERY_CONVERSION_THRESHOLD),
       BLOCK_SIZE(1));

static Sys_var_ulong Sys_optimizer_max_sel_arg_weight(
       "optimizer_max_sel_arg_weight",
       "The maximum weight of the SEL_ARG graph. Set to 0 for no limit",
       SESSION_VAR(optimizer_max_sel_arg_weight), CMD_LINE(REQUIRED_ARG),
       VALID_RANGE(0, UINT_MAX), DEFAULT(SEL_ARG::MAX_WEIGHT), BLOCK_SIZE(1));

static Sys_var_ulong Sys_optimizer_max_sel_args(
       "optimizer_max_sel_args",
       "The maximum number of SEL_ARG objects created when optimizing a range. "
       "If more objects would be needed, the range will not be used by the "
       "optimizer",
       SESSION_VAR(optimizer_max_sel_args), CMD_LINE(REQUIRED_ARG),
       VALID_RANGE(0, UINT_MAX), DEFAULT(SEL_ARG::DEFAULT_MAX_SEL_ARGS), BLOCK_SIZE(1));

static Sys_var_engine_optimizer_cost Sys_optimizer_disk_read_ratio(
  "optimizer_disk_read_ratio",
  "Chance that we have to do a disk read to find a row or index entry from "
  "the engine cache (cache_misses/total_cache_requests).  0.0 means that "
  "everything is cached and 1.0 means that nothing is expected to be in the "
  "engine cache",
  COST_VAR(disk_read_ratio),
  CMD_LINE(REQUIRED_ARG, OPT_COSTS_DISK_READ_RATIO),
  VALID_RANGE(0.0, 1.0), DEFAULT(DEFAULT_DISK_READ_RATIO), COST_ADJUST(1));

static Sys_var_engine_optimizer_cost Sys_optimizer_key_lookup_cost(
  "optimizer_key_lookup_cost",
  "Cost for finding a key based on a key value",
  COST_VAR(key_lookup_cost),
  CMD_LINE(REQUIRED_ARG, OPT_COSTS_KEY_LOOKUP_COST),
  VALID_RANGE(0, 1000), DEFAULT(DEFAULT_KEY_LOOKUP_COST), COST_ADJUST(1000));

static Sys_var_engine_optimizer_cost Sys_optimizer_row_lookup_cost(
  "optimizer_row_lookup_cost",
  "Cost of finding a row based on a rowid or a clustered key",
  COST_VAR(row_lookup_cost),
  CMD_LINE(REQUIRED_ARG, OPT_COSTS_ROW_LOOKUP_COST),
  VALID_RANGE(0, 1000), DEFAULT(DEFAULT_ROW_LOOKUP_COST), COST_ADJUST(1000));

static Sys_var_engine_optimizer_cost Sys_optimizer_disk_read_cost(
  "optimizer_disk_read_cost",
  "Cost of reading a block of IO_SIZE (4096) from a disk (in usec)",
  COST_VAR(disk_read_cost),
  CMD_LINE(REQUIRED_ARG, OPT_COSTS_DISK_READ_COST),
  VALID_RANGE(0, 10000), DEFAULT(DEFAULT_DISK_READ_COST), COST_ADJUST(1000));

static Sys_var_engine_optimizer_cost Sys_optimizer_key_copy_cost(
  "optimizer_key_copy_cost",
  "Cost of finding the next key in the engine and copying it to the SQL "
  "layer",
  COST_VAR(key_copy_cost),
  CMD_LINE(REQUIRED_ARG, OPT_COSTS_KEY_COPY_COST),
  VALID_RANGE(0, 1000), DEFAULT(DEFAULT_KEY_COPY_COST), COST_ADJUST(1000));

static Sys_var_engine_optimizer_cost Sys_optimizer_index_block_copy_cost(
  "optimizer_index_block_copy_cost",
  "Cost of copying a key block from the cache to internal storage as part of "
  "an index scan",
  COST_VAR(index_block_copy_cost),
  CMD_LINE(REQUIRED_ARG, OPT_COSTS_INDEX_BLOCK_COPY_COST),
  VALID_RANGE(0, 1000), DEFAULT(DEFAULT_INDEX_BLOCK_COPY_COST), COST_ADJUST(1000));

static Sys_var_engine_optimizer_cost Sys_optimizer_row_next_find_cost(
  "optimizer_row_next_find_cost",
  "Cost of finding the next row when scanning the table",
  COST_VAR(row_next_find_cost),
  CMD_LINE(REQUIRED_ARG, OPT_COSTS_ROW_NEXT_FIND_COST),
  VALID_RANGE(0, 1000), DEFAULT(DEFAULT_ROW_NEXT_FIND_COST), COST_ADJUST(1000));

static Sys_var_engine_optimizer_cost Sys_optimizer_key_next_find_cost(
  "optimizer_key_next_find_cost",
  "Cost of finding the next key and rowid when using filters",
  COST_VAR(key_next_find_cost),
  CMD_LINE(REQUIRED_ARG, OPT_COSTS_KEY_NEXT_FIND_COST),
  VALID_RANGE(0, 1000), DEFAULT(DEFAULT_KEY_NEXT_FIND_COST), COST_ADJUST(1000));

static Sys_var_engine_optimizer_cost Sys_optimizer_row_copy_cost(
  "optimizer_row_copy_cost",
  "Cost of copying a row from the engine or the join cache to the SQL layer",
  COST_VAR(row_copy_cost),
  CMD_LINE(REQUIRED_ARG, OPT_COSTS_ROW_COPY_COST),
  VALID_RANGE(0, 1000), DEFAULT(DEFAULT_ROW_COPY_COST), COST_ADJUST(1000));

static Sys_var_engine_optimizer_cost Sys_optimizer_key_cmp_cost(
  "optimizer_key_compare_cost",
  "Cost of checking a key against the end key condition",
  COST_VAR(key_cmp_cost),
  CMD_LINE(REQUIRED_ARG, OPT_COSTS_KEY_CMP_COST),
  VALID_RANGE(0, 1000), DEFAULT(DEFAULT_KEY_COMPARE_COST), COST_ADJUST(1000));

static Sys_var_engine_optimizer_cost Sys_optimizer_rowid_cmp_cost(
  "optimizer_rowid_compare_cost",
  "Cost of comparing two rowid's",
  COST_VAR(rowid_cmp_cost),
  CMD_LINE(REQUIRED_ARG, OPT_COSTS_ROWID_CMP_COST),
  VALID_RANGE(0, 1000), DEFAULT(DEFAULT_ROWID_COMPARE_COST), COST_ADJUST(1000));

static Sys_var_engine_optimizer_cost Sys_optimizer_rowid_copy_cost(
  "optimizer_rowid_copy_cost",
  "Cost of copying a rowid",
  COST_VAR(rowid_copy_cost),
  CMD_LINE(REQUIRED_ARG, OPT_COSTS_ROWID_COPY_COST),
  VALID_RANGE(0, 1000), DEFAULT(DEFAULT_ROWID_COPY_COST), COST_ADJUST(1000));

/* The following costs are stored in THD and handler */

static Sys_var_optimizer_cost Sys_optimizer_where_cost(
  "optimizer_where_cost",
  "Cost of checking the row against the WHERE clause. Increasing this will "
  "have the optimizer to prefer plans with less row combinations",
  SESSION_VAR(optimizer_where_cost),
  CMD_LINE(REQUIRED_ARG),
  VALID_RANGE(0, 100000), DEFAULT(DEFAULT_WHERE_COST), COST_ADJUST(1000));

static Sys_var_optimizer_cost Sys_optimizer_scan_cost(
  "optimizer_scan_setup_cost",
  "Extra cost added to TABLE and INDEX scans to get optimizer to prefer "
  "index lookups",
  SESSION_VAR(optimizer_scan_setup_cost),
  CMD_LINE(REQUIRED_ARG),
  VALID_RANGE(0, 100000000), DEFAULT(DEFAULT_TABLE_SCAN_SETUP_COST),
  COST_ADJUST(1000));

extern const char *block_encryption_mode_values[];
static Sys_var_enum Sys_block_encryption_mode(
  "block_encryption_mode", "Default block encryption mode for "
  "AES_ENCRYPT() and AES_DECRYPT() functions",
  SESSION_VAR(block_encryption_mode), CMD_LINE(REQUIRED_ARG),
  block_encryption_mode_values, DEFAULT(0));<|MERGE_RESOLUTION|>--- conflicted
+++ resolved
@@ -6623,17 +6623,12 @@
 
 static Sys_var_set Sys_log_slow_filter(
        "log_slow_filter",
-<<<<<<< HEAD
        "Log only certain types of queries to the slow log. If variable "
        "is empty all kinds of queries are logged.  All types are bound by "
        "slow_query_time, except 'not_using_index' which is always logged "
        "if enabled",
-       SESSION_VAR(log_slow_filter), CMD_LINE(REQUIRED_ARG),
-=======
-       "Log only certain types of queries to the slow log. If variable empty all kind of queries are logged.  All types are bound by slow_query_time, except 'not_using_index' which is always logged if enabled",
        SESSION_VAR(log_slow_filter), CMD_LINE(REQUIRED_ARG,
                                               OPT_LOG_SLOW_FILTER),
->>>>>>> 5fb07d94
        log_slow_filter_names,
        /* by default we log all queries except 'not_using_index' */
        DEFAULT(my_set_bits(array_elements(log_slow_filter_names)-1) &

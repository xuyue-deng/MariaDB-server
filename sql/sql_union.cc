/* Copyright (c) 2000, 2017, Oracle and/or its affiliates.
   Copyright (c) 2010, 2017, Corporation

   This program is free software; you can redistribute it and/or modify
   it under the terms of the GNU General Public License as published by
   the Free Software Foundation; version 2 of the License.

   This program is distributed in the hope that it will be useful,
   but WITHOUT ANY WARRANTY; without even the implied warranty of
   MERCHANTABILITY or FITNESS FOR A PARTICULAR PURPOSE.  See the
   GNU General Public License for more details.

   You should have received a copy of the GNU General Public License
   along with this program; if not, write to the Free Software
   Foundation, Inc., 51 Franklin St, Fifth Floor, Boston, MA 02110-1301  USA */


/*
  UNION  of select's
  UNION's  were introduced by Monty and Sinisa <sinisa@mysql.com>
*/

#include "mariadb.h"
#include "sql_priv.h"
#include "unireg.h"
#include "sql_union.h"
#include "sql_select.h"
#include "sql_cursor.h"
#include "sql_base.h"                           // fill_record
#include "filesort.h"                           // filesort_free_buffers
#include "sql_view.h"
#include "sql_cte.h"

bool mysql_union(THD *thd, LEX *lex, select_result *result,
                 SELECT_LEX_UNIT *unit, ulong setup_tables_done_option)
{
  DBUG_ENTER("mysql_union");
  bool res;
  if (!(res= unit->prepare(unit->derived, result, SELECT_NO_UNLOCK |
                           setup_tables_done_option)))
    res= unit->exec();
  res|= unit->cleanup();
  DBUG_RETURN(res);
}


/***************************************************************************
** store records in temporary table for UNION
***************************************************************************/

int select_unit::prepare(List<Item> &list, SELECT_LEX_UNIT *u)
{
  unit= u;
  return 0;
}

/**
  This called by SELECT_LEX_UNIT::exec when select changed
*/

void select_unit::change_select()
{
  uint current_select_number= thd->lex->current_select->select_number;
  DBUG_ENTER("select_unit::change_select");
  DBUG_PRINT("enter", ("select in unit change: %u -> %u",
                       curr_sel, current_select_number));
  DBUG_ASSERT(curr_sel != current_select_number);
  curr_sel= current_select_number;
  /* New SELECT processing starts */
  DBUG_ASSERT(table->file->inited == 0);
  step= thd->lex->current_select->linkage;
  switch (step)
  {
  case INTERSECT_TYPE:
    intersect_mark->value= prev_step= curr_step;
    curr_step= current_select_number;
    break;
  case EXCEPT_TYPE:
    break;
  default:
    step= UNION_TYPE;
    break;
  }
  DBUG_VOID_RETURN;
}
/**
  Fill temporary tables for UNION/EXCEPT/INTERSECT

  @Note
UNION:
  just add records to the table (with 'counter' field first if INTERSECT
  present in the sequence).
EXCEPT:
  looks for the record in the table (with 'counter' field first if
  INTERSECT present in the sequence) and delete it if found
INTESECT:
  looks for the same record with 'counter' field of previous operation,
  put as a 'counter' number of the current SELECT.
    We scan the table and remove all records which marked with not last
  'counter' after processing all records in send_eof and only if it last
  SELECT of sequence of INTERSECTS.

  @param values          List of record items to process.

  @retval  0 - OK
  @retval -1 - duplicate
  @retval  1 - error
*/
int select_unit::send_data(List<Item> &values)
{
  int rc;
  int not_reported_error= 0;
  if (unit->offset_limit_cnt)
  {						// using limit offset,count
    unit->offset_limit_cnt--;
    return 0;
  }
  if (thd->killed == ABORT_QUERY)
    return 0;
  if (table->no_rows_with_nulls)
    table->null_catch_flags= CHECK_ROW_FOR_NULLS_TO_REJECT;
  if (intersect_mark)
  {
    fill_record(thd, table, table->field + 1, values, TRUE, FALSE);
    table->field[0]->store((ulonglong) curr_step, 1);
  }
  else
    fill_record(thd, table, table->field, values, TRUE, FALSE);
  if (unlikely(thd->is_error()))
  {
    rc= 1;
    goto end;
  }
  if (table->no_rows_with_nulls)
  {
    table->null_catch_flags&= ~CHECK_ROW_FOR_NULLS_TO_REJECT;
    if (table->null_catch_flags)
    {
      rc= 0;
      goto end;
    }
  }

  // select_unit::change_select() change step & Co correctly for each SELECT
  switch (step)
  {
    case UNION_TYPE:
    {
      if (unlikely((write_err=
                    table->file->ha_write_tmp_row(table->record[0]))))
      {
        if (write_err == HA_ERR_FOUND_DUPP_KEY)
        {
          /*
            Inform upper level that we found a duplicate key, that should not
            be counted as part of limit
          */
          rc= -1;
          goto end;
        }
        bool is_duplicate= FALSE;
        /* create_internal_tmp_table_from_heap will generate error if needed */
        if (table->file->is_fatal_error(write_err, HA_CHECK_DUP) &&
            create_internal_tmp_table_from_heap(thd, table,
                                                tmp_table_param.start_recinfo,
                                                &tmp_table_param.recinfo,
                                                write_err, 1, &is_duplicate))
        {
          rc= 1;
          goto end;
        }

        if (is_duplicate)
        {
          rc= -1;
          goto end;
        }
      }
      break;
    }
    case EXCEPT_TYPE:
    {
      int find_res;
      /*
        The temporary table uses very first index or constrain for
        checking unique constrain.
      */
      if (!(find_res= table->file->find_unique_row(table->record[0], 0)))
      {
        DBUG_ASSERT(!table->triggers);
        table->status|= STATUS_DELETED;
        not_reported_error= table->file->ha_delete_tmp_row(table->record[0]);
        rc= MY_TEST(not_reported_error);
        goto end;
      }
      else
      {
        if ((rc= not_reported_error= (find_res != 1)))
          goto end;
      }
      break;
    }
    case INTERSECT_TYPE:
    {
      int find_res;
      /*
        The temporary table uses very first index or constrain for
        checking unique constrain.
      */
      if (!(find_res= table->file->find_unique_row(table->record[0], 0)))
      {
        DBUG_ASSERT(!table->triggers);
        if (table->field[0]->val_int() != prev_step)
        {
          rc= 0;
          goto end;
        }
        store_record(table, record[1]);
        table->field[0]->store(curr_step, 0);
        not_reported_error= table->file->ha_update_tmp_row(table->record[1],
                                                            table->record[0]);
        rc= MY_TEST(not_reported_error);
        DBUG_ASSERT(rc != HA_ERR_RECORD_IS_THE_SAME);
        goto end;
      }
      else
      {
        if ((rc= not_reported_error= (find_res != 1)))
          goto end;
      }
      break;
    }
    default:
      DBUG_ASSERT(0);
  }
  rc= 0;

end:
  if (unlikely(not_reported_error))
  {
    DBUG_ASSERT(rc);
    table->file->print_error(not_reported_error, MYF(0));
  }
  return rc;
}

bool select_unit::send_eof()
{
  if (step != INTERSECT_TYPE ||
      (thd->lex->current_select->next_select() &&
       thd->lex->current_select->next_select()->linkage == INTERSECT_TYPE))
  {
    /*
      it is not INTESECT or next SELECT in the sequence is INTERSECT so no
      need filtering (the last INTERSECT in this sequence of intersects will
      filter).
    */
    return 0;
  }

  /*
    It is last select in the sequence of INTERSECTs so we should filter out
    all records except marked with actual counter.

   TODO: as optimization for simple case this could be moved to
   'fake_select' WHERE condition
  */
  handler *file= table->file;
  int error;

  if (unlikely(file->ha_rnd_init_with_error(1)))
    return 1;

  do
  {
    if (unlikely(error= file->ha_rnd_next(table->record[0])))
    {
      if (error == HA_ERR_END_OF_FILE)
      {
        error= 0;
        break;
      }
      break;
    }
    if (table->field[0]->val_int() != curr_step)
      error= file->ha_delete_tmp_row(table->record[0]);
  } while (likely(!error));
  file->ha_rnd_end();

  if (unlikely(error))
    table->file->print_error(error, MYF(0));

  return(MY_TEST(error));
}


int select_union_recursive::send_data(List<Item> &values)
{
  int rc= select_unit::send_data(values);

  if (rc == 0 &&
      write_err != HA_ERR_FOUND_DUPP_KEY &&
      write_err != HA_ERR_FOUND_DUPP_UNIQUE)
  { 
    int err;
    if ((err= incr_table->file->ha_write_tmp_row(table->record[0])))
    {
      bool is_duplicate;
      rc= create_internal_tmp_table_from_heap(thd, incr_table,
                                              tmp_table_param.start_recinfo, 
                                              &tmp_table_param.recinfo,
					      err, 1, &is_duplicate);
    }
  }
  
  return rc;
}


bool select_unit::flush()
{
  int error;
  if (unlikely((error=table->file->extra(HA_EXTRA_NO_CACHE))))
  {
    table->file->print_error(error, MYF(0));
    return 1;
  }
  return 0;
}


/*
  Create a temporary table to store the result of select_union.

  SYNOPSIS
    select_unit::create_result_table()
      thd                thread handle
      column_types       a list of items used to define columns of the
                         temporary table
      is_union_distinct  if set, the temporary table will eliminate
                         duplicates on insert
      options            create options
      table_alias        name of the temporary table
      bit_fields_as_long convert bit fields to ulonglong
      create_table       whether to physically create result table
      keep_row_order     keep rows in order as they were inserted
      hidden             number of hidden fields (for INTERSECT)

  DESCRIPTION
    Create a temporary table that is used to store the result of a UNION,
    derived table, or a materialized cursor.

  RETURN VALUE
    0                    The table has been created successfully.
    1                    create_tmp_table failed.
*/

bool
select_unit::create_result_table(THD *thd_arg, List<Item> *column_types,
                                  bool is_union_distinct, ulonglong options,
                                 const LEX_CSTRING *alias,
                                  bool bit_fields_as_long, bool create_table,
                                  bool keep_row_order,
                                  uint hidden)
{
  DBUG_ASSERT(table == 0);
  tmp_table_param.init();
  tmp_table_param.field_count= column_types->elements;
  tmp_table_param.bit_fields_as_long= bit_fields_as_long;
  tmp_table_param.hidden_field_count= hidden;

  if (! (table= create_tmp_table(thd_arg, &tmp_table_param, *column_types,
                                 (ORDER*) 0, is_union_distinct, 1,
                                 options, HA_POS_ERROR, alias,
                                 !create_table, keep_row_order)))
    return TRUE;

  table->keys_in_use_for_query.clear_all();
  for (uint i=0; i < table->s->fields; i++)
    table->field[i]->flags &= ~(PART_KEY_FLAG | PART_INDIRECT_KEY_FLAG);

  if (create_table)
  {
    table->file->extra(HA_EXTRA_WRITE_CACHE);
    table->file->extra(HA_EXTRA_IGNORE_DUP_KEY);
  }
  return FALSE;
}

bool
select_union_recursive::create_result_table(THD *thd_arg,
                                            List<Item> *column_types,
                                            bool is_union_distinct,
                                            ulonglong options,
                                            const LEX_CSTRING *alias,
                                            bool bit_fields_as_long,
                                            bool create_table,
                                            bool keep_row_order,
                                            uint hidden)
{
  if (select_unit::create_result_table(thd_arg, column_types,
                                       is_union_distinct, options,
                                       &empty_clex_str, bit_fields_as_long,
                                       create_table, keep_row_order,
                                       hidden))
    return true;
  
  if (! (incr_table= create_tmp_table(thd_arg, &tmp_table_param, *column_types,
                                      (ORDER*) 0, false, 1,
                                      options, HA_POS_ERROR, &empty_clex_str,
                                      true, keep_row_order)))
    return true;

  incr_table->keys_in_use_for_query.clear_all();
  for (uint i=0; i < table->s->fields; i++)
    incr_table->field[i]->flags &= ~(PART_KEY_FLAG | PART_INDIRECT_KEY_FLAG);

  TABLE *rec_table= 0;
  if (! (rec_table= create_tmp_table(thd_arg, &tmp_table_param, *column_types,
                                     (ORDER*) 0, false, 1,
                                     options, HA_POS_ERROR, alias,
                                     true, keep_row_order)))
    return true;

  rec_table->keys_in_use_for_query.clear_all();
  for (uint i=0; i < table->s->fields; i++)
    rec_table->field[i]->flags &= ~(PART_KEY_FLAG | PART_INDIRECT_KEY_FLAG);

  if (rec_tables.push_back(rec_table))
    return true;

  return false;
}


/**
  Reset and empty the temporary table that stores the materialized query
  result.

  @note The cleanup performed here is exactly the same as for the two temp
  tables of JOIN - exec_tmp_table_[1 | 2].
*/

void select_unit::cleanup()
{
  table->file->extra(HA_EXTRA_RESET_STATE);
  table->file->ha_delete_all_rows();
}


void select_union_recursive::cleanup()
{
  if (table)
  {
    select_unit::cleanup();
    free_tmp_table(thd, table);
  }

  if (incr_table)
  {
    if (incr_table->is_created())
    {
      incr_table->file->extra(HA_EXTRA_RESET_STATE);
      incr_table->file->ha_delete_all_rows();
    }
    free_tmp_table(thd, incr_table);
  }

  List_iterator<TABLE> it(rec_tables);
  TABLE *tab;
  while ((tab= it++))
  {
    if (tab->is_created())
    {
      tab->file->extra(HA_EXTRA_RESET_STATE);
      tab->file->ha_delete_all_rows();
    }
    /* 
      The table will be closed later in close_thread_tables(),
      because it might be used in the statements like
      ANALYZE WITH r AS (...) SELECT * from r
      where r is defined through recursion. 
    */
    tab->next= thd->rec_tables;
    thd->rec_tables= tab;
  }
}


/**
  Replace the current result with new_result and prepare it.  

  @param new_result New result pointer

  @retval FALSE Success
  @retval TRUE  Error
*/

bool select_union_direct::change_result(select_result *new_result)
{
  result= new_result;
  return (result->prepare(unit->types, unit) || result->prepare2(NULL));
}


bool select_union_direct::postponed_prepare(List<Item> &types)
{
  if (result != NULL)
    return (result->prepare(types, unit) || result->prepare2(NULL));
  else
    return false;
}


bool select_union_direct::send_result_set_metadata(List<Item> &list, uint flags)
{
  if (done_send_result_set_metadata)
    return false;
  done_send_result_set_metadata= true;

  /*
    Set global offset and limit to be used in send_data(). These can
    be variables in prepared statements or stored programs, so they
    must be reevaluated for each execution.
   */
  offset= unit->global_parameters()->get_offset();
  limit= unit->global_parameters()->get_limit();
  if (limit + offset >= limit)
    limit+= offset;
  else
    limit= HA_POS_ERROR; /* purecov: inspected */

  return result->send_result_set_metadata(unit->types, flags);
}


int select_union_direct::send_data(List<Item> &items)
{
  if (!limit)
    return false;
  limit--;
  if (offset)
  {
    offset--;
    return false;
  }

  send_records++;
  fill_record(thd, table, table->field, items, true, false);
  if (unlikely(thd->is_error()))
    return true; /* purecov: inspected */

  return result->send_data(unit->item_list);
}


bool select_union_direct::initialize_tables (JOIN *join)
{
  if (done_initialize_tables)
    return false;
  done_initialize_tables= true;

  return result->initialize_tables(join);
}


bool select_union_direct::send_eof()
{
  // Reset for each SELECT_LEX, so accumulate here
  limit_found_rows+= thd->limit_found_rows;

  if (unit->thd->lex->current_select == last_select_lex)
  {
    thd->limit_found_rows= limit_found_rows;

    // Reset and make ready for re-execution
    done_send_result_set_metadata= false;
    done_initialize_tables= false;

    return result->send_eof();
  }
  else
    return false;
}


/*
  initialization procedures before fake_select_lex preparation()

  SYNOPSIS
    st_select_lex_unit::init_prepare_fake_select_lex()
    thd		- thread handler
    first_execution - TRUE at the first execution of the union 

  RETURN
    options of SELECT
*/

void
st_select_lex_unit::init_prepare_fake_select_lex(THD *thd_arg,
                                                  bool first_execution) 
{
  thd_arg->lex->current_select= fake_select_lex;
  fake_select_lex->table_list.link_in_list(&result_table_list,
                                           &result_table_list.next_local);
  fake_select_lex->context.table_list= 
    fake_select_lex->context.first_name_resolution_table= 
    fake_select_lex->get_table_list();
  /*
    The flag fake_select_lex->first_execution indicates whether this is
    called at the first execution of the statement, while first_execution
    shows whether this is called at the first execution of the union that
    may form just a subselect.
  */    
  if (!fake_select_lex->first_execution && first_execution)
  {
    for (ORDER *order= global_parameters()->order_list.first;
         order;
         order= order->next)
      order->item= &order->item_ptr;
  }
  for (ORDER *order= global_parameters()->order_list.first;
       order;
       order=order->next)
  {
    (*order->item)->walk(&Item::change_context_processor, 0,
                         &fake_select_lex->context);
    (*order->item)->walk(&Item::set_fake_select_as_master_processor, 0,
                         fake_select_lex);
  }
}


bool st_select_lex_unit::prepare_join(THD *thd_arg, SELECT_LEX *sl,
                                      select_result *tmp_result,
                                      ulong additional_options,
                                      bool is_union_select)
{
  DBUG_ENTER("st_select_lex_unit::prepare_join");
  TABLE_LIST *derived= sl->master_unit()->derived;
  bool can_skip_order_by;
  sl->options|=  SELECT_NO_UNLOCK;
  JOIN *join= new JOIN(thd_arg, sl->item_list,
                       (sl->options | thd_arg->variables.option_bits |
                        additional_options),
                       tmp_result);
  if (!join)
    DBUG_RETURN(true);

  thd_arg->lex->current_select= sl;

  can_skip_order_by= is_union_select && !(sl->braces && sl->explicit_limit);

  saved_error= join->prepare(sl->table_list.first,
                             sl->with_wild,
                             (derived && derived->merged ? NULL : sl->where),
                             (can_skip_order_by ? 0 :
                              sl->order_list.elements) +
                             sl->group_list.elements,
                             can_skip_order_by ?
                             NULL : sl->order_list.first,
                             can_skip_order_by,
                             sl->group_list.first,
                             sl->having,
                             (is_union_select ? NULL :
                              thd_arg->lex->proc_list.first),
                             sl, this);

  /* There are no * in the statement anymore (for PS) */
  sl->with_wild= 0;
  last_procedure= join->procedure;

  if (unlikely(saved_error || (saved_error= thd_arg->is_fatal_error)))
    DBUG_RETURN(true);
  /*
    Remove all references from the select_lex_units to the subqueries that
    are inside the ORDER BY clause.
  */
  if (can_skip_order_by)
  {
    for (ORDER *ord= (ORDER *)sl->order_list.first; ord; ord= ord->next)
    {
      (*ord->item)->walk(&Item::eliminate_subselect_processor, FALSE, NULL);
    }
  }
  DBUG_RETURN(false);
}


/**
  Aggregate data type handlers for the "count" leftmost UNION parts.
*/
bool st_select_lex_unit::join_union_type_handlers(THD *thd_arg,
                                                  Type_holder *holders,
                                                  uint count)
{
  DBUG_ENTER("st_select_lex_unit::join_union_type_handlers");
  SELECT_LEX *first_sl= first_select(), *sl= first_sl;
  for (uint i= 0; i < count ; sl= sl->next_select(), i++)
  {
    Item *item;
    List_iterator_fast<Item> it(sl->item_list);
    for (uint pos= 0; (item= it++); pos++)
    {
      const Type_handler *item_type_handler= item->real_type_handler();
      if (sl == first_sl)
        holders[pos].set_handler(item_type_handler);
      else
      {
        DBUG_ASSERT(first_sl->item_list.elements == sl->item_list.elements);
        if (holders[pos].aggregate_for_result(item_type_handler))
        {
          my_error(ER_ILLEGAL_PARAMETER_DATA_TYPES2_FOR_OPERATION, MYF(0),
                   holders[pos].type_handler()->name().ptr(),
                   item_type_handler->name().ptr(),
                   "UNION");
          DBUG_RETURN(true);
        }
      }
    }
  }
  DBUG_RETURN(false);
}


/**
  Aggregate data type attributes for the "count" leftmost UNION parts.
*/
bool st_select_lex_unit::join_union_type_attributes(THD *thd_arg,
                                                    Type_holder *holders,
                                                    uint count)
{
  DBUG_ENTER("st_select_lex_unit::join_union_type_attributes");
  SELECT_LEX *sl, *first_sl= first_select();
  uint item_pos;
  for (uint pos= 0; pos < first_sl->item_list.elements; pos++)
  {
    if (holders[pos].alloc_arguments(thd_arg, count))
      DBUG_RETURN(true);
  }
  for (item_pos= 0, sl= first_sl ;
       item_pos < count;
       sl= sl->next_select(), item_pos++)
  {
    Item *item_tmp;
    List_iterator_fast<Item> itx(sl->item_list);
    for (uint holder_pos= 0 ; (item_tmp= itx++); holder_pos++)
    {
      /*
        If the outer query has a GROUP BY clause, an outer reference to this
        query block may have been wrapped in a Item_outer_ref, which has not
        been fixed yet. An Item_type_holder must be created based on a fixed
        Item, so use the inner Item instead.
      */
      DBUG_ASSERT(item_tmp->fixed ||
                  (item_tmp->type() == Item::REF_ITEM &&
                   ((Item_ref *)(item_tmp))->ref_type() ==
                   Item_ref::OUTER_REF));
      if (!item_tmp->fixed)
        item_tmp= item_tmp->real_item();
      holders[holder_pos].add_argument(item_tmp);
    }
  }
  for (uint pos= 0; pos < first_sl->item_list.elements; pos++)
  {
    if (holders[pos].aggregate_attributes(thd_arg))
      DBUG_RETURN(true);
  }
  DBUG_RETURN(false);
}


/**
  Join data types for the leftmost "count" UNION parts
  and store corresponding Item_type_holder's into "types".
*/
bool st_select_lex_unit::join_union_item_types(THD *thd_arg,
                                               List<Item> &types,
                                               uint count)
{
  DBUG_ENTER("st_select_lex_unit::join_union_select_list_types");
  SELECT_LEX *first_sl= first_select();
  Type_holder *holders;

  if (!(holders= new (thd_arg->mem_root)
                 Type_holder[first_sl->item_list.elements]) ||
     join_union_type_handlers(thd_arg, holders, count) ||
     join_union_type_attributes(thd_arg, holders, count))
    DBUG_RETURN(true);

  bool is_recursive= with_element && with_element->is_recursive;
  types.empty();
  List_iterator_fast<Item> it(first_sl->item_list);
  Item *item_tmp;
  for (uint pos= 0; (item_tmp= it++); pos++)
  {
    /*
      SQL standard requires forced nullability only for
      recursive columns. However type aggregation in our
      implementation so far does not differentiate between
      recursive and non-recursive columns of a recursive CTE.
      TODO: this should be fixed.
    */
    bool pos_maybe_null= is_recursive ? true : holders[pos].get_maybe_null();

    /* Error's in 'new' will be detected after loop */
    types.push_back(new (thd_arg->mem_root)
                    Item_type_holder(thd_arg,
                                     item_tmp,
                                     holders[pos].type_handler(),
                                     &holders[pos]/*Type_all_attributes*/,
                                     pos_maybe_null));
  }
  if (unlikely(thd_arg->is_fatal_error))
    DBUG_RETURN(true); // out of memory
  DBUG_RETURN(false);
}


bool st_select_lex_unit::prepare(TABLE_LIST *derived_arg,
                                 select_result *sel_result,
                                 ulong additional_options)
{
  SELECT_LEX *lex_select_save= thd->lex->current_select;
  SELECT_LEX *sl, *first_sl= first_select();
  bool is_recursive= with_element && with_element->is_recursive;
  bool is_rec_result_table_created= false;
  uint union_part_count= 0;
  select_result *tmp_result;
  bool is_union_select;
  bool have_except= FALSE, have_intersect= FALSE;
  bool instantiate_tmp_table= false;
  bool single_tvc= !first_sl->next_select() && first_sl->tvc;
  DBUG_ENTER("st_select_lex_unit::prepare");
  DBUG_ASSERT(thd == current_thd);

  if (is_recursive && (sl= first_sl->next_select()))
  {
    SELECT_LEX *next_sl;
    for ( ; ; sl= next_sl)
    {
      next_sl= sl->next_select();
      if (!next_sl)
        break;
      if (next_sl->with_all_modifier != sl->with_all_modifier)
      {
        my_error(ER_NOT_SUPPORTED_YET, MYF(0),
         "mix of ALL and DISTINCT UNION operations in recursive CTE spec");
        DBUG_RETURN(TRUE);
      }
    }
  }

  describe= additional_options & SELECT_DESCRIBE;

  /*
    Save fake_select_lex in case we don't need it for anything but
    global parameters.
  */
  if (saved_fake_select_lex == NULL) // Don't overwrite on PS second prepare
    saved_fake_select_lex= fake_select_lex;

  /*
    result object should be reassigned even if preparing already done for
    max/min subquery (ALL/ANY optimization)
  */
  result= sel_result;

  if (prepared)
  {
    if (describe)
    {
      /* fast reinit for EXPLAIN */
      for (sl= first_sl; sl; sl= sl->next_select())
      {
	if (sl->tvc)
	{
	  sl->tvc->result= result;
	  if (result->prepare(sl->item_list, this))
	    DBUG_RETURN(TRUE);
	  sl->tvc->select_options|= SELECT_DESCRIBE;
	}
	else
	{
	  sl->join->result= result;
	  select_limit_cnt= HA_POS_ERROR;
	  offset_limit_cnt= 0;
	  if (!sl->join->procedure &&
	      result->prepare(sl->join->fields_list, this))
	  {
	    DBUG_RETURN(TRUE);
	  }
	  sl->join->select_options|= SELECT_DESCRIBE;
	  sl->join->reinit();
	}
      }
    }
    DBUG_RETURN(FALSE);
  }
  prepared= 1;
  saved_error= FALSE;
  
  thd->lex->current_select= sl= first_sl;
  found_rows_for_union= first_sl->options & OPTION_FOUND_ROWS;
  is_union_select= is_unit_op() || fake_select_lex || single_tvc;

  for (SELECT_LEX *s= first_sl; s; s= s->next_select())
  {
    switch (s->linkage)
    {
    case INTERSECT_TYPE:
      have_intersect= TRUE;
      break;
    case EXCEPT_TYPE:
      have_except= TRUE;
      break;
    default:
      break;
    }
  }
  /* Global option */

  if (is_union_select || is_recursive)
  {
    if ((is_unit_op() && !union_needs_tmp_table() &&
        !have_except && !have_intersect) || single_tvc)
    {
      SELECT_LEX *last= first_select();
      while (last->next_select())
        last= last->next_select();
      if (!(tmp_result= union_result=
              new (thd->mem_root) select_union_direct(thd, sel_result,
                                                          last)))
        goto err; /* purecov: inspected */
      fake_select_lex= NULL;
      instantiate_tmp_table= false;
    }
    else
    {
      if (!is_recursive)
	union_result= new (thd->mem_root) select_unit(thd);
      else
      {
        with_element->rec_result=
          new (thd->mem_root) select_union_recursive(thd);
        union_result=  with_element->rec_result;
        if (fake_select_lex)
	{
          if (fake_select_lex->order_list.first ||
              fake_select_lex->explicit_limit)
          {
	    my_error(ER_NOT_SUPPORTED_YET, MYF(0),
                     "global ORDER_BY/LIMIT in recursive CTE spec");
	    goto err;
          }
          fake_select_lex->cleanup();
          fake_select_lex= NULL;
        }
      }
      if (!(tmp_result= union_result))
        goto err; /* purecov: inspected */
      instantiate_tmp_table= true;
    }
  }
  else
    tmp_result= sel_result;

  sl->context.resolve_in_select_list= TRUE;

  if (!is_union_select && !is_recursive)
  {
    if (sl->tvc)
    {
      if (sl->tvc->prepare(thd, sl, tmp_result, this))
	goto err;
    }
    else if (prepare_join(thd, first_sl, tmp_result, additional_options,
                     is_union_select))
      goto err;
    types= first_sl->item_list;
    goto cont;
  }
 
  for (;sl; sl= sl->next_select(), union_part_count++)
  {
    if (sl->tvc)
    {
      if (sl->tvc->prepare(thd, sl, tmp_result, this))
	goto err;
    }
    else if (prepare_join(thd, sl, tmp_result, additional_options,
                          is_union_select))
      goto err;

    /*
      setup_tables_done_option should be set only for very first SELECT,
      because it protect from secont setup_tables call for select-like non
      select commands (DELETE/INSERT/...) and they use only very first
      SELECT (for union it can be only INSERT ... SELECT).
    */
    additional_options&= ~OPTION_SETUP_TABLES_DONE;

    /*
      Use items list of underlaid select for derived tables to preserve
      information about fields lengths and exact types
    */
    if (sl == first_sl)
    {
      if (with_element)
      {
        if (with_element->rename_columns_of_derived_unit(thd, this))
          goto err;
        if (check_duplicate_names(thd, sl->item_list, 0))
          goto err;
      }
    }
    else
    {
      if (first_sl->item_list.elements != sl->item_list.elements)
      {
        my_message(ER_WRONG_NUMBER_OF_COLUMNS_IN_SELECT,
                   ER_THD(thd, ER_WRONG_NUMBER_OF_COLUMNS_IN_SELECT),
                   MYF(0));
        goto err;
      }
    }
    if (is_recursive)
    {
      if (!with_element->is_anchor(sl))
        sl->uncacheable|= UNCACHEABLE_UNITED;
      if (!is_rec_result_table_created &&
          (!sl->next_select() ||
           sl->next_select() == with_element->first_recursive))
      {
        ulonglong create_options;
        create_options= (first_sl->options | thd->variables.option_bits |
                         TMP_TABLE_ALL_COLUMNS);
        // Join data types for all non-recursive parts of a recursive UNION
        if (join_union_item_types(thd, types, union_part_count + 1))
          goto err;
        if (union_result->create_result_table(thd, &types,
                                              MY_TEST(union_distinct),
                                              create_options,
                                              &derived_arg->alias, false,
                                              instantiate_tmp_table, false,
                                              0))
          goto err;
<<<<<<< HEAD
        if (!derived_arg->table)
          derived_arg->table= derived_arg->derived_result->table=
            with_element->rec_result->rec_tables.head();
=======
        if (!derived->table)
        {
          derived->table= with_element->rec_result->rec_tables.head();
          if (derived->derived_result)
            derived->derived_result->table= derived->table;
        }
>>>>>>> 157d3c3b
        with_element->mark_as_with_prepared_anchor();
        is_rec_result_table_created= true;
      }
    }      
  }
  // In case of a non-recursive UNION, join data types for all UNION parts.
  if (!is_recursive && join_union_item_types(thd, types, union_part_count))
    goto err;

cont:
  /*
    If the query is using select_union_direct, we have postponed
    preparation of the underlying select_result until column types
    are known.
  */
  if (union_result != NULL && union_result->postponed_prepare(types))
    DBUG_RETURN(true);

  if (is_union_select)
  {
    /*
      Check that it was possible to aggregate
      all collations together for UNION.
    */
    List_iterator_fast<Item> tp(types);
    Item *type;
    ulonglong create_options;
    uint save_tablenr= 0;
    table_map save_map= 0;
    uint save_maybe_null= 0;

    while ((type= tp++))
    {
      if (type->cmp_type() == STRING_RESULT &&
          type->collation.derivation == DERIVATION_NONE)
      {
        my_error(ER_CANT_AGGREGATE_NCOLLATIONS, MYF(0), "UNION");
        goto err;
      }
    }
    
    /*
      Disable the usage of fulltext searches in the last union branch.
      This is a temporary 5.x limitation because of the way the fulltext
      search functions are handled by the optimizer.
      This is manifestation of the more general problems of "taking away"
      parts of a SELECT statement post-fix_fields(). This is generally not
      doable since various flags are collected in various places (e.g. 
      SELECT_LEX) that carry information about the presence of certain 
      expressions or constructs in the parts of the query.
      When part of the query is taken away it's not clear how to "divide" 
      the meaning of these accumulated flags and what to carry over to the
      recipient query (SELECT_LEX).
    */
    if (global_parameters()->ftfunc_list->elements && 
        global_parameters()->order_list.elements &&
        global_parameters() != fake_select_lex)
    {
      ORDER *ord;
      Item_func::Functype ft=  Item_func::FT_FUNC;
      for (ord= global_parameters()->order_list.first; ord; ord= ord->next)
        if ((*ord->item)->walk (&Item::find_function_processor, FALSE, &ft))
        {
          my_error (ER_CANT_USE_OPTION_HERE, MYF(0), "MATCH()");
          goto err;
        }
    }


    create_options= (first_sl->options | thd->variables.option_bits |
                     TMP_TABLE_ALL_COLUMNS);
    /*
      Force the temporary table to be a MyISAM table if we're going to use
      fullext functions (MATCH ... AGAINST .. IN BOOLEAN MODE) when reading
      from it (this should be removed in 5.2 when fulltext search is moved 
      out of MyISAM).
    */
    if (global_parameters()->ftfunc_list->elements)
      create_options= create_options | TMP_TABLE_FORCE_MYISAM;

    if (!is_recursive)
    {
      uint hidden= 0;
      if (have_intersect)
      {
        hidden= 1;
        if (!intersect_mark)
        {
          /*
            For intersect we add a hidden column first that contains
            the current select number of the time when the row was
            added to the temporary table
          */

          Query_arena *arena, backup_arena;
          arena= thd->activate_stmt_arena_if_needed(&backup_arena);

          intersect_mark= new (thd->mem_root) Item_int(thd, 0);

          if (arena)
            thd->restore_active_arena(arena, &backup_arena);

          if (!intersect_mark)
            goto err;
        }
        else
          intersect_mark->value= 0; //reset
        types.push_front(union_result->intersect_mark= intersect_mark);
        union_result->intersect_mark->name.str= "___";
        union_result->intersect_mark->name.length= 3;
      }
      bool error=
        union_result->create_result_table(thd, &types,
                                          MY_TEST(union_distinct),
                                          create_options, &empty_clex_str, false,
                                          instantiate_tmp_table, false,
                                          hidden);
      if (intersect_mark)
        types.pop();
      if (unlikely(error))
        goto err;
    }
    if (fake_select_lex && !fake_select_lex->first_cond_optimization)
    {
      save_tablenr= result_table_list.tablenr_exec;
      save_map= result_table_list.map_exec;
      save_maybe_null= result_table_list.maybe_null_exec;
    }
    bzero((char*) &result_table_list, sizeof(result_table_list));
    result_table_list.db.str= (char*) "";
    result_table_list.db.length= 0;
    result_table_list.table_name.str= result_table_list.alias.str= "union";
    result_table_list.table_name.length= result_table_list.alias.length= sizeof("union")-1;
    result_table_list.table= table= union_result->table;
    if (fake_select_lex && !fake_select_lex->first_cond_optimization)
    {
      result_table_list.tablenr_exec= save_tablenr;
      result_table_list.map_exec= save_map;
      result_table_list.maybe_null_exec= save_maybe_null;
    }

    thd->lex->current_select= lex_select_save;
    if (!item_list.elements)
    {
      Query_arena *arena, backup_arena;

      arena= thd->activate_stmt_arena_if_needed(&backup_arena);
      
      saved_error= table->fill_item_list(&item_list);
      // Item_list is inherited from 'types', so there could be the counter
      if (intersect_mark)
        item_list.pop(); // remove intersect counter

      if (arena)
        thd->restore_active_arena(arena, &backup_arena);

      if (unlikely(saved_error))
        goto err;

      if (fake_select_lex != NULL &&
          (thd->stmt_arena->is_stmt_prepare() ||
           (thd->lex->context_analysis_only & CONTEXT_ANALYSIS_ONLY_VIEW)))
      {
        /* Validate the global parameters of this union */

	init_prepare_fake_select_lex(thd, TRUE);
        /* Should be done only once (the only item_list per statement) */
        DBUG_ASSERT(fake_select_lex->join == 0);
	if (!(fake_select_lex->join= new JOIN(thd, item_list, thd->variables.option_bits,
					      result)))
	{
	  fake_select_lex->table_list.empty();
	  DBUG_RETURN(TRUE);
	}

        /*
          Fake st_select_lex should have item list for correct ref_array
          allocation.
        */
	fake_select_lex->item_list= item_list;

	thd->lex->current_select= fake_select_lex;

        /*
          We need to add up n_sum_items in order to make the correct
          allocation in setup_ref_array().
        */
        fake_select_lex->n_child_sum_items+= global_parameters()->n_sum_items;

	saved_error= fake_select_lex->join->
	  prepare(fake_select_lex->table_list.first,
		  0, 0,
                  global_parameters()->order_list.elements, // og_num
                  global_parameters()->order_list.first,    // order
                  false, NULL, NULL, NULL,
		  fake_select_lex, this);
	fake_select_lex->table_list.empty();
      }
    }
    else
    {
      /*
        We're in execution of a prepared statement or stored procedure:
        reset field items to point at fields from the created temporary table.
      */
      table->reset_item_list(&item_list, intersect_mark ? 1 : 0);
    }
  }

  thd->lex->current_select= lex_select_save;

  DBUG_RETURN(saved_error || thd->is_fatal_error);

err:
  thd->lex->current_select= lex_select_save;
  (void) cleanup();
  DBUG_RETURN(TRUE);
}


/**
  Run optimization phase.

  @return FALSE unit successfully passed optimization phase.
  @return TRUE an error occur.
*/
bool st_select_lex_unit::optimize()
{
  SELECT_LEX *lex_select_save= thd->lex->current_select;
  SELECT_LEX *select_cursor=first_select();
  DBUG_ENTER("st_select_lex_unit::optimize");

  if (optimized && !uncacheable && !describe)
    DBUG_RETURN(FALSE);

  if (with_element && with_element->is_recursive && optimize_started)
    DBUG_RETURN(FALSE);
  optimize_started= true;

  if (uncacheable || !item || !item->assigned() || describe)
  {
    if (item)
      item->reset_value_registration();
    if (optimized && item)
    {
      if (item->assigned())
      {
        item->assigned(0); // We will reinit & rexecute unit
        item->reset();
      }
      if (table->is_created())
      {
        table->file->ha_delete_all_rows();
        table->file->info(HA_STATUS_VARIABLE);
      }
      /* re-enabling indexes for next subselect iteration */
      if (union_distinct && table->file->ha_enable_indexes(HA_KEY_SWITCH_ALL))
      {
        DBUG_ASSERT(0);
      }
    }
    for (SELECT_LEX *sl= select_cursor; sl; sl= sl->next_select())
    {
      if (sl->tvc)
      {
	sl->tvc->select_options=
          (select_limit_cnt == HA_POS_ERROR || sl->braces) ?
          sl->options & ~OPTION_FOUND_ROWS : sl->options | found_rows_for_union;
	if (sl->tvc->optimize(thd))
        {
          thd->lex->current_select= lex_select_save;
          DBUG_RETURN(TRUE);
        }
        if (derived)
	  sl->increase_derived_records(sl->tvc->get_records());
	continue;
      }
      thd->lex->current_select= sl;

      if (optimized)
	saved_error= sl->join->reinit();
      else
      {
        set_limit(sl);
	if (sl == global_parameters() || describe)
	{
	  offset_limit_cnt= 0;
	  /*
	    We can't use LIMIT at this stage if we are using ORDER BY for the
	    whole query
	  */
	  if (sl->order_list.first || describe)
	    select_limit_cnt= HA_POS_ERROR;
        }

        /*
          When using braces, SQL_CALC_FOUND_ROWS affects the whole query:
          we don't calculate found_rows() per union part.
          Otherwise, SQL_CALC_FOUND_ROWS should be done on all sub parts.
        */
        sl->join->select_options=
          (select_limit_cnt == HA_POS_ERROR || sl->braces) ?
          sl->options & ~OPTION_FOUND_ROWS : sl->options | found_rows_for_union;

	saved_error= sl->join->optimize();
      }

      if (unlikely(saved_error))
      {
	thd->lex->current_select= lex_select_save;
	DBUG_RETURN(saved_error);
      }
    }
  }
  optimized= 1;

  thd->lex->current_select= lex_select_save;
  DBUG_RETURN(saved_error);
}


bool st_select_lex_unit::exec()
{
  SELECT_LEX *lex_select_save= thd->lex->current_select;
  SELECT_LEX *select_cursor=first_select();
  ulonglong add_rows=0;
  ha_rows examined_rows= 0;
  bool first_execution= !executed;
  DBUG_ENTER("st_select_lex_unit::exec");
  bool was_executed= executed;

  if (executed && !uncacheable && !describe)
    DBUG_RETURN(FALSE);
  executed= 1;
  if (!(uncacheable & ~UNCACHEABLE_EXPLAIN) && item &&
      !item->with_recursive_reference)
    item->make_const();
  
  saved_error= optimize();
  
  create_explain_query_if_not_exists(thd->lex, thd->mem_root);

  if (!saved_error && !was_executed)
    save_union_explain(thd->lex->explain);

  if (unlikely(saved_error))
    DBUG_RETURN(saved_error);

  if (union_result)
  {
    union_result->init();
    if (uncacheable & UNCACHEABLE_DEPENDENT &&
        union_result->table && union_result->table->is_created())
    {
      union_result->table->file->ha_delete_all_rows();
      union_result->table->file->ha_enable_indexes(HA_KEY_SWITCH_ALL);
    }
  }

  if (uncacheable || !item || !item->assigned() || describe)
  {
    if (!fake_select_lex && !(with_element && with_element->is_recursive))
      union_result->cleanup();
    for (SELECT_LEX *sl= select_cursor; sl; sl= sl->next_select())
    {
      ha_rows records_at_start= 0;
      thd->lex->current_select= sl;
      if (union_result)
        union_result->change_select();
      if (fake_select_lex)
      {
        if (sl != &thd->lex->select_lex)
          fake_select_lex->uncacheable|= sl->uncacheable;
        else
          fake_select_lex->uncacheable= 0;
      }

      {
        set_limit(sl);
	if (sl == global_parameters() || describe)
	{
	  offset_limit_cnt= 0;
	  /*
	    We can't use LIMIT at this stage if we are using ORDER BY for the
	    whole query
	  */
	  if (sl->order_list.first || describe)
	    select_limit_cnt= HA_POS_ERROR;
        }

        /*
          When using braces, SQL_CALC_FOUND_ROWS affects the whole query:
          we don't calculate found_rows() per union part.
          Otherwise, SQL_CALC_FOUND_ROWS should be done on all sub parts.
        */
	if (sl->tvc)
	{
	  sl->tvc->select_options=
             (select_limit_cnt == HA_POS_ERROR || sl->braces) ?
             sl->options & ~OPTION_FOUND_ROWS : sl->options | found_rows_for_union;
	  saved_error= sl->tvc->optimize(thd);
	}
	else
	{
          sl->join->select_options= 
            (select_limit_cnt == HA_POS_ERROR || sl->braces) ?
            sl->options & ~OPTION_FOUND_ROWS : sl->options | found_rows_for_union;
	  saved_error= sl->join->optimize();
	}
      }
      if (likely(!saved_error))
      {
	records_at_start= table->file->stats.records;
	if (sl->tvc)
	  sl->tvc->exec(sl);
	else
	  sl->join->exec();
        if (sl == union_distinct && !(with_element && with_element->is_recursive))
	{
          // This is UNION DISTINCT, so there should be a fake_select_lex
          DBUG_ASSERT(fake_select_lex != NULL);
	  if (unlikely(table->file->ha_disable_indexes(HA_KEY_SWITCH_ALL)))
	    DBUG_RETURN(TRUE);
	  table->no_keyread=1;
	}
	if (!sl->tvc)
	  saved_error= sl->join->error;
	offset_limit_cnt= (ha_rows)(sl->offset_limit ?
                                    sl->offset_limit->val_uint() :
                                    0);
	if (likely(!saved_error))
	{
	  examined_rows+= thd->get_examined_row_count();
          thd->set_examined_row_count(0);
	  if (union_result->flush())
	  {
	    thd->lex->current_select= lex_select_save;
	    DBUG_RETURN(1);
	  }
	}
      }
      if (unlikely(saved_error))
      {
	thd->lex->current_select= lex_select_save;
	DBUG_RETURN(saved_error);
      }
      if (fake_select_lex != NULL)
      {
        /* Needed for the following test and for records_at_start in next loop */
        int error= table->file->info(HA_STATUS_VARIABLE);
        if (unlikely(error))
        {
          table->file->print_error(error, MYF(0));
          DBUG_RETURN(1);
        }
      }
      if (found_rows_for_union && !sl->braces && 
          select_limit_cnt != HA_POS_ERROR)
      {
	/*
	  This is a union without braces. Remember the number of rows that
	  could also have been part of the result set.
	  We get this from the difference of between total number of possible
	  rows and actual rows added to the temporary table.
	*/
	add_rows+= (ulonglong) (thd->limit_found_rows - (ulonglong)
			      ((table->file->stats.records -  records_at_start)));
      }
      if (thd->killed == ABORT_QUERY)
      {
        /*
          Stop execution of the remaining queries in the UNIONS, and produce
          the current result.
        */
        push_warning_printf(thd, Sql_condition::WARN_LEVEL_WARN,
                            ER_QUERY_EXCEEDED_ROWS_EXAMINED_LIMIT,
                            ER_THD(thd, ER_QUERY_EXCEEDED_ROWS_EXAMINED_LIMIT),
                            thd->accessed_rows_and_keys,
                            thd->lex->limit_rows_examined->val_uint());
        thd->reset_killed();
        break;
      }
    }
  }

  DBUG_EXECUTE_IF("show_explain_probe_union_read", 
                   dbug_serve_apcs(thd, 1););
  {
    List<Item_func_match> empty_list;
    empty_list.empty();
    /*
      Disable LIMIT ROWS EXAMINED in order to produce the possibly incomplete
      result of the UNION without interruption due to exceeding the limit.
    */
    thd->lex->limit_rows_examined_cnt= ULONGLONG_MAX;

    // Check if EOM
    if (fake_select_lex != NULL && likely(!thd->is_fatal_error))
    {
       /* Send result to 'result' */
       saved_error= true;

      set_limit(global_parameters());
      init_prepare_fake_select_lex(thd, first_execution);
      JOIN *join= fake_select_lex->join;
      saved_error= false;
      if (!join)
      {
	/*
	  allocate JOIN for fake select only once (prevent
	  mysql_select automatic allocation)
          TODO: The above is nonsense. mysql_select() will not allocate the
          join if one already exists. There must be some other reason why we
          don't let it allocate the join. Perhaps this is because we need
          some special parameter values passed to join constructor?
	*/
	if (unlikely(!(fake_select_lex->join=
                       new JOIN(thd, item_list, fake_select_lex->options,
                                result))))
	{
	  fake_select_lex->table_list.empty();
	  goto err;
	}
        fake_select_lex->join->no_const_tables= TRUE;

        /*
          Fake st_select_lex should have item list for correct ref_array
          allocation.
        */
        fake_select_lex->item_list= item_list;

        /*
          We need to add up n_sum_items in order to make the correct
          allocation in setup_ref_array().
          Don't add more sum_items if we have already done JOIN::prepare
          for this (with a different join object)
        */
        if (fake_select_lex->ref_pointer_array.is_null())
          fake_select_lex->n_child_sum_items+= global_parameters()->n_sum_items;
        
        if (!was_executed)
          save_union_explain_part2(thd->lex->explain);

        saved_error= mysql_select(thd,
                              &result_table_list,
                              0, item_list, NULL,
				  global_parameters()->order_list.elements,
				  global_parameters()->order_list.first,
                              NULL, NULL, NULL,
                              fake_select_lex->options | SELECT_NO_UNLOCK,
                              result, this, fake_select_lex);
      }
      else
      {
        if (describe)
        {
          /*
            In EXPLAIN command, constant subqueries that do not use any
            tables are executed two times:
             - 1st time is a real evaluation to get the subquery value
             - 2nd time is to produce EXPLAIN output rows.
            1st execution sets certain members (e.g. select_result) to perform
            subquery execution rather than EXPLAIN line production. In order 
            to reset them back, we re-do all of the actions (yes it is ugly):
          */ // psergey-todo: is the above really necessary anymore?? 
	  join->init(thd, item_list, fake_select_lex->options, result);
          saved_error= mysql_select(thd,
                                &result_table_list,
                                0, item_list, NULL,
				    global_parameters()->order_list.elements,
				    global_parameters()->order_list.first,
                                NULL, NULL, NULL,
                                fake_select_lex->options | SELECT_NO_UNLOCK,
                                result, this, fake_select_lex);
        }
        else
        {
          join->join_examined_rows= 0;
          saved_error= join->reinit();
          join->exec();
        }
      }

      fake_select_lex->table_list.empty();
      if (likely(!saved_error))
      {
	thd->limit_found_rows = (ulonglong)table->file->stats.records + add_rows;
        thd->inc_examined_row_count(examined_rows);
      }
      /*
	Mark for slow query log if any of the union parts didn't use
	indexes efficiently
      */
    }
  }
  thd->lex->current_select= lex_select_save;
err:
  thd->lex->set_limit_rows_examined();
  DBUG_RETURN(saved_error);
}


/**
  @brief
    Execute the union of the specification of a recursive with table 

  @details
    The method is performed only for the units that are specifications
    if recursive with table T. If the specification contains an anchor
    part then the first call of this method executes only this part
    while the following calls execute the recursive part. If there are
    no anchors each call executes the whole unit.
    Before the excution the method cleans up the temporary table 
    to where the new rows of the recursive table are sent.
    After the execution the unit these rows are copied to the 
    temporary tables created for recursive references of T. 
    If the specification if T is restricted (standards compliant)
    then these temporary tables are cleaned up before new rows
    are copied into them.  

  @retval
    false   on success
    true    on failure
*/

bool st_select_lex_unit::exec_recursive()
{
  st_select_lex *lex_select_save= thd->lex->current_select;
  st_select_lex *start= with_element->first_recursive;
  TABLE *incr_table= with_element->rec_result->incr_table;
  st_select_lex *end= NULL;
  bool is_unrestricted= with_element->is_unrestricted();
  List_iterator_fast<TABLE> li(with_element->rec_result->rec_tables);
  TMP_TABLE_PARAM *tmp_table_param= &with_element->rec_result->tmp_table_param;
  ha_rows examined_rows= 0;
  bool was_executed= executed;
  TABLE *rec_table;

  DBUG_ENTER("st_select_lex_unit::exec_recursive");

  executed= 1;
  create_explain_query_if_not_exists(thd->lex, thd->mem_root);
  if (!was_executed)
    save_union_explain(thd->lex->explain);

  if (with_element->level == 0)
  {
    if (!incr_table->is_created() &&
        instantiate_tmp_table(incr_table,
                              tmp_table_param->keyinfo,
                              tmp_table_param->start_recinfo,
                              &tmp_table_param->recinfo,
                              0))
      DBUG_RETURN(1);
    incr_table->file->extra(HA_EXTRA_WRITE_CACHE);
    incr_table->file->extra(HA_EXTRA_IGNORE_DUP_KEY);
    start= first_select();
    if (with_element->with_anchor)
      end= with_element->first_recursive;
  }
  else if (unlikely((saved_error= incr_table->file->ha_delete_all_rows())))
    goto err;

  for (st_select_lex *sl= start ; sl != end; sl= sl->next_select())
  {
    if (with_element->level)
    {
      for (TABLE_LIST *derived= with_element->derived_with_rec_ref.first;
           derived;
           derived= derived->next_with_rec_ref)
      {
        if (derived->is_materialized_derived())
	{
          if (derived->table->is_created())
            derived->table->file->ha_delete_all_rows();
          derived->table->reginfo.join_tab->preread_init_done= false;
        }
      }
    }
    thd->lex->current_select= sl;
    set_limit(sl);
    if (sl->tvc)
      sl->tvc->exec(sl);
    else
    {
      sl->join->exec();
      saved_error= sl->join->error;
    }
    if (likely(!saved_error))
    {
       examined_rows+= thd->get_examined_row_count();
       thd->set_examined_row_count(0);
       if (unlikely(union_result->flush()))
       {
	 thd->lex->current_select= lex_select_save;
	 DBUG_RETURN(1);
       }
    }
    if (unlikely(saved_error))
    {
      thd->lex->current_select= lex_select_save;
      goto err;
      
    }
  }

  thd->inc_examined_row_count(examined_rows);

  incr_table->file->info(HA_STATUS_VARIABLE);
  if (with_element->level && incr_table->file->stats.records == 0)
    with_element->set_as_stabilized();
  else
    with_element->level++;

  while ((rec_table= li++))
  {
    saved_error=
      incr_table->insert_all_rows_into_tmp_table(thd, rec_table,
                                                 tmp_table_param,
                                                 !is_unrestricted);
    if (!with_element->rec_result->first_rec_table_to_update)
      with_element->rec_result->first_rec_table_to_update= rec_table;
    if (with_element->level == 1 && rec_table->reginfo.join_tab)
      rec_table->reginfo.join_tab->preread_init_done= true;
  }
  for (Item_subselect *sq= with_element->sq_with_rec_ref.first;
       sq;
       sq= sq->next_with_rec_ref)
  {
    sq->reset();
    sq->engine->force_reexecution();
  }   

  thd->lex->current_select= lex_select_save;
err:
  thd->lex->set_limit_rows_examined();
  DBUG_RETURN(saved_error);    
}


bool st_select_lex_unit::cleanup()
{
  bool error= 0;
  DBUG_ENTER("st_select_lex_unit::cleanup");

  if (cleaned)
  {
    DBUG_RETURN(FALSE);
  }
  /*
    When processing a PS/SP or an EXPLAIN command cleanup of a unit can
    be performed immediately when the unit is reached in the cleanup
    traversal initiated by the cleanup of the main unit.
  */
  if (!thd->stmt_arena->is_stmt_prepare() && !thd->lex->describe &&
      with_element && with_element->is_recursive && union_result)
  {
    select_union_recursive *result= with_element->rec_result;
    if (++result->cleanup_count == with_element->rec_outer_references)
    {
      /*
        Perform cleanup for with_element and for all with elements
        mutually recursive with it.
      */
      cleaned= 1;
      with_element->get_next_mutually_recursive()->spec->cleanup();
    }
    else
    {
      /*
        Just increment by 1 cleanup_count for with_element and
        for all with elements mutually recursive with it.
      */
      With_element *with_elem= with_element;
      while ((with_elem= with_elem->get_next_mutually_recursive()) !=
             with_element)
        with_elem->rec_result->cleanup_count++;
      DBUG_RETURN(FALSE);
    }
  }
  cleaned= 1;

  for (SELECT_LEX *sl= first_select(); sl; sl= sl->next_select())
    error|= sl->cleanup();
     
  if (fake_select_lex)
  {
    error|= fake_select_lex->cleanup();
    /*
      There are two cases when we should clean order items:
      1. UNION with SELECTs which all enclosed into braces
        in this case global_parameters == fake_select_lex
      2. UNION where last SELECT is not enclosed into braces
        in this case global_parameters == 'last select'
      So we should use global_parameters->order_list for
      proper order list clean up.
      Note: global_parameters and fake_select_lex are always
            initialized for UNION
    */
    DBUG_ASSERT(global_parameters());
    if (global_parameters()->order_list.elements)
    {
      ORDER *ord;
      for (ord= global_parameters()->order_list.first; ord; ord= ord->next)
        (*ord->item)->walk (&Item::cleanup_processor, 0, 0);
    }
  }

  if (with_element && with_element->is_recursive)
  {
    if (union_result)
    {
      ((select_union_recursive *) union_result)->cleanup();
      delete union_result;
      union_result= 0;
    }
    with_element->mark_as_cleaned();
  }
  else
  {
    if (union_result)
    {
      delete union_result;
      union_result=0; // Safety
      if (table)
        free_tmp_table(thd, table);
      table= 0; // Safety
    }
  }

  DBUG_RETURN(error);
}


void st_select_lex_unit::reinit_exec_mechanism()
{
  prepared= optimized= optimized_2= executed= 0;
  optimize_started= 0;
  if (with_element && with_element->is_recursive)
    with_element->reset_recursive_for_exec();
}


/**
  Change the select_result object used to return the final result of
  the unit, replacing occurences of old_result with new_result.

  @param new_result New select_result object
  @param old_result Old select_result object

  @retval false Success
  @retval true  Error
*/

bool st_select_lex_unit::change_result(select_result_interceptor *new_result,
                                       select_result_interceptor *old_result)
{
  for (SELECT_LEX *sl= first_select(); sl; sl= sl->next_select())
  {
    if (sl->join)
      if (sl->join->change_result(new_result, old_result))
	return true; /* purecov: inspected */
  }
  /*
    If there were a fake_select_lex->join, we would have to change the
    result of that also, but change_result() is called before such an
    object is created.
  */
  DBUG_ASSERT(fake_select_lex == NULL || fake_select_lex->join == NULL);
  return false;
}

/*
  Get column type information for this unit.

  SYNOPSIS
    st_select_lex_unit::get_column_types()
      @param for_cursor if true return the list the fields
                        retrieved by the cursor

  DESCRIPTION
    For a single-select the column types are taken
    from the list of selected items. For a union this function
    assumes that st_select_lex_unit::prepare has been called
    and returns the type holders that were created for unioned
    column types of all selects.

  NOTES
    The implementation of this function should be in sync with
    st_select_lex_unit::prepare()
*/

List<Item> *st_select_lex_unit::get_column_types(bool for_cursor)
{
  SELECT_LEX *sl= first_select();
  bool is_procedure= !sl->tvc && sl->join->procedure ;

  if (is_procedure)
  {
    /* Types for "SELECT * FROM t1 procedure analyse()"
       are generated during execute */
    return &sl->join->procedure_fields_list;
  }


  if (is_unit_op())
  {
    DBUG_ASSERT(prepared);
    /* Types are generated during prepare */
    return &types;
  }

  return for_cursor ? sl->join->fields :  &sl->item_list;
}


static void cleanup_order(ORDER *order)
{
  for (; order; order= order->next)
    order->counter_used= 0;
}


bool st_select_lex::cleanup()
{
  bool error= FALSE;
  DBUG_ENTER("st_select_lex::cleanup()");

  cleanup_order(order_list.first);
  cleanup_order(group_list.first);
  cleanup_ftfuncs(this);

  if (join)
  {
    DBUG_ASSERT((st_select_lex*)join->select_lex == this);
    error= join->destroy();
    delete join;
    join= 0;
  }
  for (SELECT_LEX_UNIT *lex_unit= first_inner_unit(); lex_unit ;
       lex_unit= lex_unit->next_unit())
  {
    error= (bool) ((uint) error | (uint) lex_unit->cleanup());
  }
  inner_refs_list.empty();
  exclude_from_table_unique_test= FALSE;
  hidden_bit_fields= 0;
  DBUG_RETURN(error);
}


void st_select_lex::cleanup_all_joins(bool full)
{
  SELECT_LEX_UNIT *unit;
  SELECT_LEX *sl;
  DBUG_ENTER("st_select_lex::cleanup_all_joins");

  if (join)
    join->cleanup(full);

  for (unit= first_inner_unit(); unit; unit= unit->next_unit())
    for (sl= unit->first_select(); sl; sl= sl->next_select())
      sl->cleanup_all_joins(full);
  DBUG_VOID_RETURN;
}


/**
  Set exclude_from_table_unique_test for selects of this unit and all
  underlying selects.

  @note used to exclude materialized derived tables (views) from unique
  table check.
*/

void st_select_lex_unit::set_unique_exclude()
{
  for (SELECT_LEX *sl= first_select(); sl; sl= sl->next_select())
  {
    sl->exclude_from_table_unique_test= TRUE;
    for (SELECT_LEX_UNIT *unit= sl->first_inner_unit();
         unit;
         unit= unit->next_unit())
    {
      unit->set_unique_exclude();
    }
  }
}<|MERGE_RESOLUTION|>--- conflicted
+++ resolved
@@ -1045,18 +1045,12 @@
                                               instantiate_tmp_table, false,
                                               0))
           goto err;
-<<<<<<< HEAD
         if (!derived_arg->table)
-          derived_arg->table= derived_arg->derived_result->table=
-            with_element->rec_result->rec_tables.head();
-=======
-        if (!derived->table)
         {
-          derived->table= with_element->rec_result->rec_tables.head();
-          if (derived->derived_result)
-            derived->derived_result->table= derived->table;
+          derived_arg->table= with_element->rec_result->rec_tables.head();
+          if (derived_arg->derived_result)
+            derived_arg->derived_result->table= derived_arg->table;
         }
->>>>>>> 157d3c3b
         with_element->mark_as_with_prepared_anchor();
         is_rec_result_table_created= true;
       }

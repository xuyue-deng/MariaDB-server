--- conflicted
+++ resolved
@@ -63,43 +63,23 @@
   {
     static LEX_CSTRING names[17]=
     {
-<<<<<<< HEAD
-      {STRING_WITH_LEN("HA_NOSAME")},
-      {STRING_WITH_LEN("HA_PACK_KEY")},
-      {STRING_WITH_LEN("HA_SPACE_PACK_USED")},
-      {STRING_WITH_LEN("HA_VAR_LENGTH_KEY")},
-      {STRING_WITH_LEN("HA_AUTO_KEY")},
-      {STRING_WITH_LEN("HA_BINARY_PACK_KEY")},
-      {STRING_WITH_LEN("HA_NULL_PART_KEY")},
-      {STRING_WITH_LEN("HA_FULLTEXT")},
-      {STRING_WITH_LEN("HA_UNIQUE_CHECK")},
-      {STRING_WITH_LEN("HA_SORT_ALLOWS_SAME")},
-      {STRING_WITH_LEN("HA_SPATIAL")},
-      {STRING_WITH_LEN("HA_NULL_ARE_EQUAL")},
-      {STRING_WITH_LEN("HA_GENERATED_KEY")},
-      {STRING_WITH_LEN("HA_USES_COMMENT")},
-      {STRING_WITH_LEN("HA_USES_PARSER")},
-      {STRING_WITH_LEN("HA_USES_BLOCK_SIZE")},
-      {STRING_WITH_LEN("HA_KEY_HAS_PART_KEY_SEG")}
-=======
-      "HA_NOSAME",               // 1
-      "HA_PACK_KEY",             // 2 - used in both HA_KEYSEG and KEY/MI_KEYDEF
-      "HA_SPACE_PACK_USED",      // 4
-      "HA_VAR_LENGTH_KEY",       // 8
-      "HA_AUTO_KEY",             // 16
-      "HA_BINARY_PACK_KEY",      // 32
-      "HA_NULL_PART_KEY",        // 64
-      "HA_FULLTEXT",             // 128
-      "HA_UNIQUE_CHECK",         // 256
-      "HA_SORT_ALLOWS_SAME",     // 512
-      "HA_SPATIAL",              // 1024
-      "HA_NULL_ARE_EQUAL",       // 2048
-      "HA_USES_COMMENT",         // 4096
-      "HA_GENERATED_KEY",        // 8192
-      "HA_USES_PARSER",          // 16384
-      "HA_USES_BLOCK_SIZE",      // 32768
-      "HA_KEY_HAS_PART_KEY_SEG"  // 65536
->>>>>>> 977c385d
+      {STRING_WITH_LEN("HA_NOSAME")},             // 1
+      {STRING_WITH_LEN("HA_PACK_KEY")},           // 2; also in HA_KEYSEG
+      {STRING_WITH_LEN("HA_SPACE_PACK_USED")},    // 4
+      {STRING_WITH_LEN("HA_VAR_LENGTH_KEY")},     // 8
+      {STRING_WITH_LEN("HA_AUTO_KEY")},           // 16
+      {STRING_WITH_LEN("HA_BINARY_PACK_KEY")},    // 32
+      {STRING_WITH_LEN("HA_NULL_PART_KEY")},      // 64
+      {STRING_WITH_LEN("HA_FULLTEXT")},           // 128
+      {STRING_WITH_LEN("HA_UNIQUE_CHECK")},       // 256
+      {STRING_WITH_LEN("HA_SORT_ALLOWS_SAME")},   // 512
+      {STRING_WITH_LEN("HA_SPATIAL")},            // 1024
+      {STRING_WITH_LEN("HA_NULL_ARE_EQUAL")},     // 2048
+      {STRING_WITH_LEN("HA_USES_COMMENT")},       // 4096
+      {STRING_WITH_LEN("HA_GENERATED_KEY")},      // 8192
+      {STRING_WITH_LEN("HA_USES_PARSER")},        // 16384
+      {STRING_WITH_LEN("HA_USES_BLOCK_SIZE")},    // 32768
+      {STRING_WITH_LEN("HA_KEY_HAS_PART_KEY_SEG")}// 65536
     };
     return append_flag32_names((uint) flags, names, array_elements(names));
   }
@@ -108,9 +88,8 @@
   {
     static LEX_CSTRING names[]=
     {
-<<<<<<< HEAD
       {STRING_WITH_LEN("HA_SPACE_PACK")},      // 1
-      {STRING_WITH_LEN("??? 2 ???")},          // 2
+      {STRING_WITH_LEN("HA_PACK_KEY")},        // 2; also in KEY/MI/KEY_DEF
       {STRING_WITH_LEN("HA_PART_KEY_SEG")},    // 4
       {STRING_WITH_LEN("HA_VAR_LENGTH_PART")}, // 8
       {STRING_WITH_LEN("HA_NULL_PART")},       // 16
@@ -121,20 +100,6 @@
       {STRING_WITH_LEN("??? 512 ???")},        // 512
       {STRING_WITH_LEN("HA_BIT_PART")},        // 1024
       {STRING_WITH_LEN("HA_CAN_MEMCMP")}       // 2048
-=======
-      "HA_SPACE_PACK",      // 1
-      "HA_PACK_KEY",        // 2 - used in both HA_KEYSEG and KEY/MI_KEYDEF
-      "HA_PART_KEY_SEG",    // 4
-      "HA_VAR_LENGTH_PART", // 8
-      "HA_NULL_PART",       // 16
-      "HA_BLOB_PART",       // 32
-      "HA_SWAP_KEY",        // 64
-      "HA_REVERSE_SORT",    // 128
-      "HA_NO_SORT",         // 256
-      "??? 512 ???",        // 512
-      "HA_BIT_PART",        // 1024
-      "HA_CAN_MEMCMP"       // 2048
->>>>>>> 977c385d
     };
     return append_flag32_names(flags, names, array_elements(names));
   }

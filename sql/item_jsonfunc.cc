--- conflicted
+++ resolved
@@ -810,16 +810,12 @@
     js_len= value_len;
   }
 
-<<<<<<< HEAD
-  return st_append_json(res, json_cs, js, js_len);
-=======
   if (st_append_json(res, json_cs, js, js_len))
   {
     *error= 1;
     return true;
   }
   return false;
->>>>>>> 053f9bcb
 }
 
 

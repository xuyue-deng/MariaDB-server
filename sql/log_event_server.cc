/*
   Copyright (c) 2000, 2019, Oracle and/or its affiliates.
   Copyright (c) 2009, 2022, MariaDB

   This program is free software; you can redistribute it and/or modify
   it under the terms of the GNU General Public License as published by
   the Free Software Foundation; version 2 of the License.

   This program is distributed in the hope that it will be useful,
   but WITHOUT ANY WARRANTY; without even the implied warranty of
   MERCHANTABILITY or FITNESS FOR A PARTICULAR PURPOSE.  See the
   GNU General Public License for more details.

   You should have received a copy of the GNU General Public License
   along with this program; if not, write to the Free Software
   Foundation, Inc., 51 Franklin St, Fifth Floor, Boston, MA 02110-1335  USA */


#include "mariadb.h"
#include "sql_priv.h"

#ifdef MYSQL_CLIENT
#error MYSQL_CLIENT must not be defined here
#endif

#ifndef MYSQL_SERVER
#error MYSQL_SERVER must be defined here
#endif

#include "unireg.h"
#include "log_event.h"
#include "sql_base.h"                           // close_thread_tables
#include "sql_cache.h"                       // QUERY_CACHE_FLAGS_SIZE
#include "sql_locale.h" // MY_LOCALE, my_locale_by_number, my_locale_en_US
#include "key.h"        // key_copy
#include "lock.h"       // mysql_unlock_tables
#include "sql_parse.h"  // mysql_test_parse_for_slave
#include "tztime.h"     // struct Time_zone
#include "sql_load.h"   // mysql_load
#include "sql_db.h"     // load_db_opt_by_name
#include "slave.h"
#include "rpl_rli.h"
#include "rpl_mi.h"
#include "rpl_filter.h"
#include "rpl_record.h"
#include "transaction.h"
#include <my_dir.h>
#include "sql_show.h"    // append_identifier
#include "debug_sync.h"  // debug_sync
#include <mysql/psi/mysql_statement.h>
#include <strfunc.h>
#include "compat56.h"
#include "wsrep_mysqld.h"
#include "sql_insert.h"
#include "sql_table.h"
#include <mysql/service_wsrep.h>

#include <my_bitmap.h>
#include "rpl_utility.h"
#include "rpl_constants.h"
#include "sql_digest.h"
#include "zlib.h"


#define log_cs  &my_charset_latin1


#if defined(HAVE_REPLICATION)
static int rows_event_stmt_cleanup(rpl_group_info *rgi, THD* thd);

static const char *HA_ERR(int i)
{
  /* 
    This function should only be called in case of an error
    was detected 
   */
  DBUG_ASSERT(i != 0);
  switch (i) {
  case HA_ERR_KEY_NOT_FOUND: return "HA_ERR_KEY_NOT_FOUND";
  case HA_ERR_FOUND_DUPP_KEY: return "HA_ERR_FOUND_DUPP_KEY";
  case HA_ERR_RECORD_CHANGED: return "HA_ERR_RECORD_CHANGED";
  case HA_ERR_WRONG_INDEX: return "HA_ERR_WRONG_INDEX";
  case HA_ERR_CRASHED: return "HA_ERR_CRASHED";
  case HA_ERR_WRONG_IN_RECORD: return "HA_ERR_WRONG_IN_RECORD";
  case HA_ERR_OUT_OF_MEM: return "HA_ERR_OUT_OF_MEM";
  case HA_ERR_NOT_A_TABLE: return "HA_ERR_NOT_A_TABLE";
  case HA_ERR_WRONG_COMMAND: return "HA_ERR_WRONG_COMMAND";
  case HA_ERR_OLD_FILE: return "HA_ERR_OLD_FILE";
  case HA_ERR_NO_ACTIVE_RECORD: return "HA_ERR_NO_ACTIVE_RECORD";
  case HA_ERR_RECORD_DELETED: return "HA_ERR_RECORD_DELETED";
  case HA_ERR_RECORD_FILE_FULL: return "HA_ERR_RECORD_FILE_FULL";
  case HA_ERR_INDEX_FILE_FULL: return "HA_ERR_INDEX_FILE_FULL";
  case HA_ERR_END_OF_FILE: return "HA_ERR_END_OF_FILE";
  case HA_ERR_UNSUPPORTED: return "HA_ERR_UNSUPPORTED";
  case HA_ERR_TO_BIG_ROW: return "HA_ERR_TO_BIG_ROW";
  case HA_WRONG_CREATE_OPTION: return "HA_WRONG_CREATE_OPTION";
  case HA_ERR_FOUND_DUPP_UNIQUE: return "HA_ERR_FOUND_DUPP_UNIQUE";
  case HA_ERR_UNKNOWN_CHARSET: return "HA_ERR_UNKNOWN_CHARSET";
  case HA_ERR_WRONG_MRG_TABLE_DEF: return "HA_ERR_WRONG_MRG_TABLE_DEF";
  case HA_ERR_CRASHED_ON_REPAIR: return "HA_ERR_CRASHED_ON_REPAIR";
  case HA_ERR_CRASHED_ON_USAGE: return "HA_ERR_CRASHED_ON_USAGE";
  case HA_ERR_LOCK_WAIT_TIMEOUT: return "HA_ERR_LOCK_WAIT_TIMEOUT";
  case HA_ERR_LOCK_TABLE_FULL: return "HA_ERR_LOCK_TABLE_FULL";
  case HA_ERR_READ_ONLY_TRANSACTION: return "HA_ERR_READ_ONLY_TRANSACTION";
  case HA_ERR_LOCK_DEADLOCK: return "HA_ERR_LOCK_DEADLOCK";
  case HA_ERR_CANNOT_ADD_FOREIGN: return "HA_ERR_CANNOT_ADD_FOREIGN";
  case HA_ERR_NO_REFERENCED_ROW: return "HA_ERR_NO_REFERENCED_ROW";
  case HA_ERR_ROW_IS_REFERENCED: return "HA_ERR_ROW_IS_REFERENCED";
  case HA_ERR_NO_SAVEPOINT: return "HA_ERR_NO_SAVEPOINT";
  case HA_ERR_NON_UNIQUE_BLOCK_SIZE: return "HA_ERR_NON_UNIQUE_BLOCK_SIZE";
  case HA_ERR_NO_SUCH_TABLE: return "HA_ERR_NO_SUCH_TABLE";
  case HA_ERR_TABLE_EXIST: return "HA_ERR_TABLE_EXIST";
  case HA_ERR_NO_CONNECTION: return "HA_ERR_NO_CONNECTION";
  case HA_ERR_NULL_IN_SPATIAL: return "HA_ERR_NULL_IN_SPATIAL";
  case HA_ERR_TABLE_DEF_CHANGED: return "HA_ERR_TABLE_DEF_CHANGED";
  case HA_ERR_NO_PARTITION_FOUND: return "HA_ERR_NO_PARTITION_FOUND";
  case HA_ERR_RBR_LOGGING_FAILED: return "HA_ERR_RBR_LOGGING_FAILED";
  case HA_ERR_DROP_INDEX_FK: return "HA_ERR_DROP_INDEX_FK";
  case HA_ERR_FOREIGN_DUPLICATE_KEY: return "HA_ERR_FOREIGN_DUPLICATE_KEY";
  case HA_ERR_TABLE_NEEDS_UPGRADE: return "HA_ERR_TABLE_NEEDS_UPGRADE";
  case HA_ERR_TABLE_READONLY: return "HA_ERR_TABLE_READONLY";
  case HA_ERR_AUTOINC_READ_FAILED: return "HA_ERR_AUTOINC_READ_FAILED";
  case HA_ERR_AUTOINC_ERANGE: return "HA_ERR_AUTOINC_ERANGE";
  case HA_ERR_GENERIC: return "HA_ERR_GENERIC";
  case HA_ERR_RECORD_IS_THE_SAME: return "HA_ERR_RECORD_IS_THE_SAME";
  case HA_ERR_LOGGING_IMPOSSIBLE: return "HA_ERR_LOGGING_IMPOSSIBLE";
  case HA_ERR_CORRUPT_EVENT: return "HA_ERR_CORRUPT_EVENT";
  case HA_ERR_ROWS_EVENT_APPLY : return "HA_ERR_ROWS_EVENT_APPLY";
  case HA_ERR_PARTITION_LIST : return "HA_ERR_PARTITION_LIST";
  }
  return "No Error!";
}


/*
  Return true if an error caught during event execution is a temporary error
  that will cause automatic retry of the event group during parallel
  replication, false otherwise.

  In parallel replication, conflicting transactions can occasionally cause
  deadlocks; such errors are handled automatically by rolling back re-trying
  the transactions, so should not pollute the error log.
*/
bool
is_parallel_retry_error(rpl_group_info *rgi, int err)
{
  if (!rgi->is_parallel_exec)
    return false;
  if (rgi->speculation == rpl_group_info::SPECULATE_OPTIMISTIC)
    return true;
  if (rgi->killed_for_retry &&
      (err == ER_QUERY_INTERRUPTED || err == ER_CONNECTION_KILLED))
    return true;
  return has_temporary_error(rgi->thd);
}

/**
  Accumulate a Diagnostics_area's errors and warnings into an output buffer

    @param errbuf       The output buffer to write error messages
    @param errbuf_size  The size of the output buffer
    @param da           The Diagnostics_area to check for errors
*/
static void inline aggregate_da_errors(char *errbuf, size_t errbuf_size,
                                       Diagnostics_area *da)
{
  const char *errbuf_end= errbuf + errbuf_size;
  char *slider;
  Diagnostics_area::Sql_condition_iterator it= da->sql_conditions();
  const Sql_condition *err;
  size_t len;
  for (err= it++, slider= errbuf; err && slider < errbuf_end - 1;
       slider += len, err= it++)
  {
    len= my_snprintf(slider, errbuf_end - slider,
                     " %s, Error_code: %d;", err->get_message_text(),
                     err->get_sql_errno());
  }
}


/**
   Error reporting facility for Rows_log_event::do_apply_event

   @param level     error, warning or info
   @param ha_error  HA_ERR_ code
   @param rli       pointer to the active Relay_log_info instance
   @param thd       pointer to the slave thread's thd
   @param table     pointer to the event's table object
   @param type      the type of the event
   @param log_name  the master binlog file name
   @param pos       the master binlog file pos (the next after the event)

*/
static void inline slave_rows_error_report(enum loglevel level, int ha_error,
                                           rpl_group_info *rgi, THD *thd,
                                           TABLE *table, const char * type,
                                           const char *log_name, my_off_t pos)
{
  const char *handler_error= (ha_error ? HA_ERR(ha_error) : NULL);
  char buff[MAX_SLAVE_ERRMSG];
  Relay_log_info const *rli= rgi->rli;
  buff[0]= 0;
  int errcode= thd->is_error() ? thd->get_stmt_da()->sql_errno() : 0;

  /*
    In parallel replication, deadlocks or other temporary errors can happen
    occasionally in normal operation, they will be handled correctly and
    automatically by re-trying the transactions. So do not pollute the error
    log with messages about them.
  */
  if (is_parallel_retry_error(rgi, errcode))
    return;

  aggregate_da_errors(buff, sizeof(buff), thd->get_stmt_da());

  if (ha_error != 0 && !thd->killed)
    rli->report(level, errcode, rgi->gtid_info(),
                "Could not execute %s event on table %s.%s;"
                "%s handler error %s; "
                "the event's master log %s, end_log_pos %llu",
                type, table->s->db.str, table->s->table_name.str,
                buff, handler_error == NULL ? "<unknown>" : handler_error,
                log_name, pos);
  else
    rli->report(level, errcode, rgi->gtid_info(),
                "Could not execute %s event on table %s.%s;"
                "%s the event's master log %s, end_log_pos %llu",
                type, table->s->db.str, table->s->table_name.str,
                buff, log_name, pos);
}
#endif

#if defined(HAVE_REPLICATION)
static void set_thd_db(THD *thd, Rpl_filter *rpl_filter,
                       const char *db, uint32 db_len)
{
  char lcase_db_buf[NAME_LEN +1];
  LEX_CSTRING new_db;
  new_db.length= db_len;
  if (lower_case_table_names == 1)
  {
    strmov(lcase_db_buf, db);
    my_casedn_str(system_charset_info, lcase_db_buf);
    new_db.str= lcase_db_buf;
  }
  else
    new_db.str= db;
  /* TODO WARNING this makes rewrite_db respect lower_case_table_names values
   * for more info look MDEV-17446 */
  new_db.str= rpl_filter->get_rewrite_db(new_db.str, &new_db.length);
  thd->set_db(&new_db);
}
#endif


#if defined(HAVE_REPLICATION)

inline int idempotent_error_code(int err_code)
{
  int ret= 0;

  switch (err_code)
  {
    case 0:
      ret= 1;
    break;
    /*
      The following list of "idempotent" errors
      means that an error from the list might happen
      because of idempotent (more than once)
      applying of a binlog file.
      Notice, that binlog has a  ddl operation its
      second applying may cause

      case HA_ERR_TABLE_DEF_CHANGED:
      case HA_ERR_CANNOT_ADD_FOREIGN:

      which are not included into to the list.

      Note that HA_ERR_RECORD_DELETED is not in the list since
      do_exec_row() should not return that error code.
    */
    case HA_ERR_RECORD_CHANGED:
    case HA_ERR_KEY_NOT_FOUND:
    case HA_ERR_END_OF_FILE:
    case HA_ERR_FOUND_DUPP_KEY:
    case HA_ERR_FOUND_DUPP_UNIQUE:
    case HA_ERR_FOREIGN_DUPLICATE_KEY:
    case HA_ERR_NO_REFERENCED_ROW:
    case HA_ERR_ROW_IS_REFERENCED:
      ret= 1;
    break;
    default:
      ret= 0;
    break;
  }
  return (ret);
}

/**
  Ignore error code specified on command line.
*/

inline int ignored_error_code(int err_code)
{
  if (use_slave_mask && bitmap_is_set(&slave_error_mask, err_code))
  {
    statistic_increment(slave_skipped_errors, LOCK_status);
    return 1;
  }
  return err_code == ER_SLAVE_IGNORED_TABLE;
}

/*
  This function converts an engine's error to a server error.
   
  If the thread does not have an error already reported, it tries to 
  define it by calling the engine's method print_error. However, if a 
  mapping is not found, it uses the ER_UNKNOWN_ERROR and prints out a 
  warning message.
*/ 
int convert_handler_error(int error, THD* thd, TABLE *table)
{
  uint actual_error= (thd->is_error() ? thd->get_stmt_da()->sql_errno() :
                           0);

  if (actual_error == 0)
  {
    table->file->print_error(error, MYF(0));
    actual_error= (thd->is_error() ? thd->get_stmt_da()->sql_errno() :
                        ER_UNKNOWN_ERROR);
    if (actual_error == ER_UNKNOWN_ERROR)
      if (global_system_variables.log_warnings)
        sql_print_warning("Unknown error detected %d in handler", error);
  }

  return (actual_error);
}

inline bool concurrency_error_code(int error)
{
  switch (error)
  {
  case ER_LOCK_WAIT_TIMEOUT:
  case ER_LOCK_DEADLOCK:
  case ER_XA_RBDEADLOCK:
    return TRUE;
  default: 
    return (FALSE);
  }
}

inline bool unexpected_error_code(int unexpected_error)
{
  switch (unexpected_error) 
  {
  case ER_NET_READ_ERROR:
  case ER_NET_ERROR_ON_WRITE:
  case ER_QUERY_INTERRUPTED:
  case ER_STATEMENT_TIMEOUT:
  case ER_CONNECTION_KILLED:
  case ER_SERVER_SHUTDOWN:
  case ER_NEW_ABORTING_CONNECTION:
    return(TRUE);
  default:
    return(FALSE);
  }
}


/**
  Create a prefix for the temporary files that is to be used for
  load data file name for this master

  @param name	           Store prefix of name here
  @param connection_name   Connection name
 
  @return pointer to end of name

  @description
  We assume that FN_REFLEN is big enough to hold
  MAX_CONNECTION_NAME * MAX_FILENAME_MBWIDTH characters + 2 numbers +
  a short extension.

  The resulting file name has the following parts, each separated with a '-'
  - PREFIX_SQL_LOAD (SQL_LOAD-)
  - If a connection name is given (multi-master setup):
    - Add an extra '-' to mark that this is a multi-master file
    - connection name in lower case, converted to safe file characters.
    (see create_logfile_name_with_suffix()).
  - server_id
  - A last '-' (after server_id).
*/

static char *load_data_tmp_prefix(char *name,
                                  LEX_CSTRING *connection_name)
{
  name= strmov(name, PREFIX_SQL_LOAD);
  if (connection_name->length)
  {
    uint buf_length;
    uint errors;
    /* Add marker that this is a multi-master-file */
    *name++='-';
    /* Convert connection_name to a safe filename */
    buf_length= strconvert(system_charset_info, connection_name->str, FN_REFLEN,
                           &my_charset_filename, name, FN_REFLEN, &errors);
    name+= buf_length;
    *name++= '-';
  }
  name= int10_to_str(global_system_variables.server_id, name, 10);
  *name++ = '-';
  *name= '\0';                                  // For testing prefixes
  return name;
}


/**
  Creates a temporary name for LOAD DATA INFILE

  @param buf		      Store new filename here
  @param file_id	      File_id (part of file name)
  @param event_server_id      Event_id (part of file name)
  @param ext		      Extension for file name

  @return
    Pointer to start of extension
*/

static char *slave_load_file_stem(char *buf, uint file_id,
                                  int event_server_id, const char *ext,
                                  LEX_CSTRING *connection_name)
{
  char *res;
  res= buf+ unpack_dirname(buf, slave_load_tmpdir);
  to_unix_path(buf);
  buf= load_data_tmp_prefix(res, connection_name);
  buf= int10_to_str(event_server_id, buf, 10);
  *buf++ = '-';
  res= int10_to_str(file_id, buf, 10);
  strmov(res, ext);                             // Add extension last
  return res;                                   // Pointer to extension
}
#endif


#if defined(HAVE_REPLICATION)

/**
  Delete all temporary files used for SQL_LOAD.
*/

static void cleanup_load_tmpdir(LEX_CSTRING *connection_name)
{
  MY_DIR *dirp;
  FILEINFO *file;
  size_t i;
  char dir[FN_REFLEN], fname[FN_REFLEN];
  char prefbuf[31 + MAX_CONNECTION_NAME* MAX_FILENAME_MBWIDTH + 1];
  DBUG_ENTER("cleanup_load_tmpdir");

  unpack_dirname(dir, slave_load_tmpdir);
  if (!(dirp=my_dir(dir, MYF(MY_WME))))
    return;

  /* 
     When we are deleting temporary files, we should only remove
     the files associated with the server id of our server.
     We don't use event_server_id here because since we've disabled
     direct binlogging of Create_file/Append_file/Exec_load events
     we cannot meet Start_log event in the middle of events from one 
     LOAD DATA.
  */

  load_data_tmp_prefix(prefbuf, connection_name);
  DBUG_PRINT("enter", ("dir: '%s'  prefix: '%s'", dir, prefbuf));

  for (i=0 ; i < dirp->number_of_files; i++)
  {
    file=dirp->dir_entry+i;
    if (is_prefix(file->name, prefbuf))
    {
      fn_format(fname,file->name,slave_load_tmpdir,"",MY_UNPACK_FILENAME);
      mysql_file_delete(key_file_misc, fname, MYF(0));
    }
  }

  my_dirend(dirp);
  DBUG_VOID_RETURN;
}
#endif


/**
  Append a version of the 'str' string suitable for use in a query to
  the 'to' string.  To generate a correct escaping, the character set
  information in 'csinfo' is used.
*/

int append_query_string(CHARSET_INFO *csinfo, String *to,
                        const char *str, size_t len, bool no_backslash)
{
  char *beg, *ptr;
  my_bool overflow;
  uint32 const orig_len= to->length();
  if (to->reserve(orig_len + len * 2 + 4))
    return 1;

  beg= (char*) to->ptr() + to->length();
  ptr= beg;
  if (csinfo->escape_with_backslash_is_dangerous)
    ptr= str_to_hex(ptr, str, len);
  else
  {
    *ptr++= '\'';
    if (!no_backslash)
    {
      ptr+= escape_string_for_mysql(csinfo, ptr, 0, str, len, &overflow);
    }
    else
    {
      const char *frm_str= str;

      for (; frm_str < (str + len); frm_str++)
      {
        /* Using '' way to represent "'" */
        if (*frm_str == '\'')
          *ptr++= *frm_str;

        *ptr++= *frm_str;
      }
    }

    *ptr++= '\'';
  }
  to->length((uint32)(orig_len + ptr - beg));
  return 0;
}


/**************************************************************************
	Log_event methods (= the parent class of all events)
**************************************************************************/

Log_event::Log_event(THD* thd_arg, uint16 flags_arg, bool using_trans)
  :log_pos(0), temp_buf(0), exec_time(0),
   slave_exec_mode(SLAVE_EXEC_MODE_STRICT),
   checksum_alg(BINLOG_CHECKSUM_ALG_UNDEF), thd(thd_arg)
{
  server_id=	thd->variables.server_id;
  when=         thd->start_time;
  when_sec_part=thd->start_time_sec_part;

  if (using_trans)
    cache_type= Log_event::EVENT_TRANSACTIONAL_CACHE;
  else
    cache_type= Log_event::EVENT_STMT_CACHE;
  flags= flags_arg |
    (thd->variables.option_bits & OPTION_SKIP_REPLICATION ?
     LOG_EVENT_SKIP_REPLICATION_F : 0);
}

/**
  This minimal constructor is for when you are not even sure that there
  is a valid THD. For example in the server when we are shutting down or
  flushing logs after receiving a SIGHUP (then we must write a Rotate to
  the binlog but we have no THD, so we need this minimal constructor).
*/

Log_event::Log_event()
  :temp_buf(0), exec_time(0), flags(0), cache_type(EVENT_INVALID_CACHE),
   slave_exec_mode(SLAVE_EXEC_MODE_STRICT),
   checksum_alg(BINLOG_CHECKSUM_ALG_UNDEF), thd(0)
{
  server_id=	global_system_variables.server_id;
  /*
    We can't call my_time() here as this would cause a call before
    my_init() is called
  */
  when=         0;
  when_sec_part=0;
  log_pos=	0;
}



#ifdef HAVE_REPLICATION

int Log_event::do_update_pos(rpl_group_info *rgi)
{
  Relay_log_info *rli= rgi->rli;
  DBUG_ENTER("Log_event::do_update_pos");

  DBUG_ASSERT(rli);
  DBUG_ASSERT(!rli->belongs_to_client());

  /*
    In parallel execution, delay position update for the events that are
    not part of event groups (format description, rotate, and such) until
    the actual event execution reaches that point.
  */
  if (!rgi->is_parallel_exec || is_group_event(get_type_code()))
    rli->stmt_done(log_pos, thd, rgi);

  DBUG_RETURN(0);                                  // Cannot fail currently
}


Log_event::enum_skip_reason
Log_event::do_shall_skip(rpl_group_info *rgi)
{
  Relay_log_info *rli= rgi->rli;
  DBUG_PRINT("info", ("ev->server_id: %lu, ::server_id: %lu,"
                      " rli->replicate_same_server_id: %d,"
                      " rli->slave_skip_counter: %llu",
                      (ulong) server_id,
                      (ulong) global_system_variables.server_id,
                      rli->replicate_same_server_id,
                      rli->slave_skip_counter));
  if ((server_id == global_system_variables.server_id &&
       !(rli->replicate_same_server_id || (flags &  LOG_EVENT_ACCEPT_OWN_F))) ||
      (rli->slave_skip_counter == 1 && rli->is_in_group()) ||
      (flags & LOG_EVENT_SKIP_REPLICATION_F &&
       opt_replicate_events_marked_for_skip != RPL_SKIP_REPLICATE))
    return EVENT_SKIP_IGNORE;
  if (rli->slave_skip_counter > 0)
    return EVENT_SKIP_COUNT;
  return EVENT_SKIP_NOT;
}


/*
  Log_event::pack_info()
*/

void Log_event::pack_info(Protocol *protocol)
{
  protocol->store("", 0, &my_charset_bin);
}


/**
  Only called by SHOW BINLOG EVENTS
*/
int Log_event::net_send(Protocol *protocol, const char* log_name, my_off_t pos)
{
  const char *p= strrchr(log_name, FN_LIBCHAR);
  const char *event_type;
  if (p)
    log_name = p + 1;

  protocol->prepare_for_resend();
  protocol->store(log_name, strlen(log_name), &my_charset_bin);
  protocol->store((ulonglong) pos);
  event_type = get_type_str();
  protocol->store(event_type, strlen(event_type), &my_charset_bin);
  protocol->store((uint32) server_id);
  protocol->store((ulonglong) log_pos);
  pack_info(protocol);
  return protocol->write();
}
#endif /* HAVE_REPLICATION */


/**
  init_show_field_list() prepares the column names and types for the
  output of SHOW BINLOG EVENTS; it is used only by SHOW BINLOG
  EVENTS.
*/

void Log_event::init_show_field_list(THD *thd, List<Item>* field_list)
{
  MEM_ROOT *mem_root= thd->mem_root;
  field_list->push_back(new (mem_root)
                        Item_empty_string(thd, "Log_name", 20),
                        mem_root);
  field_list->push_back(new (mem_root)
                        Item_return_int(thd, "Pos",
                                        MY_INT64_NUM_DECIMAL_DIGITS,
                                        MYSQL_TYPE_LONGLONG),
                        mem_root);
  field_list->push_back(new (mem_root)
                        Item_empty_string(thd, "Event_type", 20),
                        mem_root);
  field_list->push_back(new (mem_root)
                        Item_return_int(thd, "Server_id", 10,
                                        MYSQL_TYPE_LONG),
                        mem_root);
  field_list->push_back(new (mem_root)
                        Item_return_int(thd, "End_log_pos",
                                        MY_INT64_NUM_DECIMAL_DIGITS,
                                        MYSQL_TYPE_LONGLONG),
                        mem_root);
  field_list->push_back(new (mem_root) Item_empty_string(thd, "Info", 20),
                        mem_root);
}

/**
   A decider of whether to trigger checksum computation or not.
   To be invoked in Log_event::write() stack.
   The decision is positive 

    S,M) if it's been marked for checksumming with @c checksum_alg
    
    M) otherwise, if @@global.binlog_checksum is not NONE and the event is 
       directly written to the binlog file.
       The to-be-cached event decides at @c write_cache() time.

   Otherwise the decision is negative.

   @note   A side effect of the method is altering Log_event::checksum_alg
           it the latter was undefined at calling.

   @return true   Checksum should be used. Log_event::checksum_alg is set.
   @return false  No checksum
*/

my_bool Log_event::need_checksum()
{
  my_bool ret;
  DBUG_ENTER("Log_event::need_checksum");

  /* 
     few callers of Log_event::write 
     (incl FD::write, FD constructing code on the slave side, Rotate relay log
     and Stop event) 
     provides their checksum alg preference through Log_event::checksum_alg.
  */
  if (checksum_alg != BINLOG_CHECKSUM_ALG_UNDEF)
    ret= checksum_alg != BINLOG_CHECKSUM_ALG_OFF;
  else
  {
    ret= binlog_checksum_options && cache_type == Log_event::EVENT_NO_CACHE;
    checksum_alg= ret ? (enum_binlog_checksum_alg)binlog_checksum_options
                      : BINLOG_CHECKSUM_ALG_OFF;
  }
  /*
    FD calls the methods before data_written has been calculated.
    The following invariant claims if the current is not the first
    call (and therefore data_written is not zero) then `ret' must be
    TRUE. It may not be null because FD is always checksummed.
  */
  
  DBUG_ASSERT(get_type_code() != FORMAT_DESCRIPTION_EVENT || ret ||
              data_written == 0);

  DBUG_ASSERT(!ret || 
              ((checksum_alg == binlog_checksum_options ||
               /* 
                  Stop event closes the relay-log and its checksum alg
                  preference is set by the caller can be different
                  from the server's binlog_checksum_options.
               */
               get_type_code() == STOP_EVENT ||
               /* 
                  Rotate:s can be checksummed regardless of the server's
                  binlog_checksum_options. That applies to both
                  the local RL's Rotate and the master's Rotate
                  which IO thread instantiates via queue_binlog_ver_3_event.
               */
               get_type_code() == ROTATE_EVENT ||
               get_type_code() == START_ENCRYPTION_EVENT ||
               /* FD is always checksummed */
               get_type_code() == FORMAT_DESCRIPTION_EVENT) && 
               checksum_alg != BINLOG_CHECKSUM_ALG_OFF));

  DBUG_ASSERT(checksum_alg != BINLOG_CHECKSUM_ALG_UNDEF);

  DBUG_ASSERT(((get_type_code() != ROTATE_EVENT &&
                get_type_code() != STOP_EVENT) ||
               get_type_code() != FORMAT_DESCRIPTION_EVENT) ||
              cache_type == Log_event::EVENT_NO_CACHE);

  DBUG_RETURN(ret);
}

int Log_event_writer::write_internal(const uchar *pos, size_t len)
{
  DBUG_ASSERT(!ctx || encrypt_or_write == &Log_event_writer::encrypt_and_write);
  if (my_b_safe_write(file, pos, len))
  {
    DBUG_PRINT("error", ("write to log failed: %d", my_errno));
    return 1;
  }
  bytes_written+= len;
  return 0;
}

/*
  as soon as encryption produces the first output block, write event_len
  where it should be in a valid event header
*/
int Log_event_writer::maybe_write_event_len(uchar *pos, size_t len)
{
  if (len && event_len)
  {
    DBUG_ASSERT(len >= EVENT_LEN_OFFSET);
    if (write_internal(pos + EVENT_LEN_OFFSET - 4, 4))
      return 1;
    int4store(pos + EVENT_LEN_OFFSET - 4, event_len);
    event_len= 0;
  }
  return 0;
}

int Log_event_writer::encrypt_and_write(const uchar *pos, size_t len)
{
  uchar *dst;
  size_t dstsize;
  uint dstlen;
  int res;                                      // Safe as res is always set
  DBUG_ASSERT(ctx);

  if (!len)
    return 0;

  dstsize= encryption_encrypted_length((uint)len, ENCRYPTION_KEY_SYSTEM_DATA,
                                       crypto->key_version);
  if (!(dst= (uchar*)my_safe_alloca(dstsize)))
    return 1;

  if (encryption_ctx_update(ctx, pos, (uint)len, dst, &dstlen))
  {
    res= 1;
    goto err;
  }

  if (maybe_write_event_len(dst, dstlen))
  {
    res= 1;
    goto err;
  }

  res= write_internal(dst, dstlen);

err:
  my_safe_afree(dst, dstsize);
  return res;
}

int Log_event_writer::write_header(uchar *pos, size_t len)
{
  DBUG_ENTER("Log_event_writer::write_header");
  /*
    recording checksum of FD event computed with dropped
    possibly active LOG_EVENT_BINLOG_IN_USE_F flag.
    Similar step at verication: the active flag is dropped before
    checksum computing.
  */
  if (checksum_len)
  {
    uchar save=pos[FLAGS_OFFSET];
    pos[FLAGS_OFFSET]&= ~LOG_EVENT_BINLOG_IN_USE_F;
    crc= my_checksum(0, pos, len);
    pos[FLAGS_OFFSET]= save;
  }

  if (ctx)
  {
    uchar iv[BINLOG_IV_LENGTH];
    crypto->set_iv(iv, (uint32)my_b_safe_tell(file));
    if (encryption_ctx_init(ctx, crypto->key, crypto->key_length,
           iv, sizeof(iv), ENCRYPTION_FLAG_ENCRYPT | ENCRYPTION_FLAG_NOPAD,
           ENCRYPTION_KEY_SYSTEM_DATA, crypto->key_version))
      DBUG_RETURN(1);

    DBUG_ASSERT(len >= LOG_EVENT_HEADER_LEN);
    event_len= uint4korr(pos + EVENT_LEN_OFFSET);
    DBUG_ASSERT(event_len >= len);
    memcpy(pos + EVENT_LEN_OFFSET, pos, 4);
    pos+= 4;
    len-= 4;
  }
  DBUG_RETURN((this->*encrypt_or_write)(pos, len));
}

int Log_event_writer::write_data(const uchar *pos, size_t len)
{
  DBUG_ENTER("Log_event_writer::write_data");

  if (!len)
    DBUG_RETURN(0);

  if (checksum_len)
    crc= my_checksum(crc, pos, len);

  DBUG_RETURN((this->*encrypt_or_write)(pos, len));
}

int Log_event_writer::write_footer()
{
  DBUG_ENTER("Log_event_writer::write_footer");
  if (checksum_len)
  {
    uchar checksum_buf[BINLOG_CHECKSUM_LEN];
    int4store(checksum_buf, crc);
    if ((this->*encrypt_or_write)(checksum_buf, BINLOG_CHECKSUM_LEN))
      DBUG_RETURN(ER_ERROR_ON_WRITE);
  }
  if (ctx)
  {
    uint dstlen;
    uchar dst[MY_AES_BLOCK_SIZE*2];
    if (encryption_ctx_finish(ctx, dst, &dstlen))
      DBUG_RETURN(1);
    if (maybe_write_event_len(dst, dstlen) || write_internal(dst, dstlen))
      DBUG_RETURN(ER_ERROR_ON_WRITE);
  }
  DBUG_RETURN(0);
}

/*
  Log_event::write_header()
*/

bool Log_event::write_header(size_t event_data_length)
{
  uchar header[LOG_EVENT_HEADER_LEN];
  ulong now;
  DBUG_ENTER("Log_event::write_header");
  DBUG_PRINT("enter", ("filepos: %lld  length: %zu type: %d",
                       (longlong) writer->pos(), event_data_length,
                       (int) get_type_code()));

  writer->checksum_len= need_checksum() ? BINLOG_CHECKSUM_LEN : 0;

  /* Store number of bytes that will be written by this event */
  data_written= event_data_length + sizeof(header) + writer->checksum_len;

  /*
    log_pos != 0 if this is relay-log event. In this case we should not
    change the position
  */

  if (is_artificial_event())
  {
    /*
      Artificial events are automatically generated and do not exist
      in master's binary log, so log_pos should be set to 0.
    */
    log_pos= 0;
  }
  else  if (!log_pos)
  {
    /*
      Calculate the position of where the next event will start
      (end of this event, that is).
    */

    log_pos= writer->pos() + data_written;
    
    DBUG_EXECUTE_IF("dbug_master_binlog_over_2GB", log_pos += (1ULL <<31););
  }

  now= get_time();                               // Query start time

  /*
    Header will be of size LOG_EVENT_HEADER_LEN for all events, except for
    FORMAT_DESCRIPTION_EVENT and ROTATE_EVENT, where it will be
    LOG_EVENT_MINIMAL_HEADER_LEN (remember these 2 have a frozen header,
    because we read them before knowing the format).
  */

  int4store(header, now);              // timestamp
  header[EVENT_TYPE_OFFSET]= get_type_code();
  int4store(header+ SERVER_ID_OFFSET, server_id);
  int4store(header+ EVENT_LEN_OFFSET, data_written);
  int4store(header+ LOG_POS_OFFSET, log_pos);
  int2store(header + FLAGS_OFFSET, flags);

  bool ret= writer->write_header(header, sizeof(header));
  DBUG_RETURN(ret);
}



#if defined(HAVE_REPLICATION)
inline Log_event::enum_skip_reason
Log_event::continue_group(rpl_group_info *rgi)
{
  if (rgi->rli->slave_skip_counter == 1)
    return Log_event::EVENT_SKIP_IGNORE;
  return Log_event::do_shall_skip(rgi);
}
#endif

/**************************************************************************
	Query_log_event methods
**************************************************************************/

#if defined(HAVE_REPLICATION)

/**
  This (which is used only for SHOW BINLOG EVENTS) could be updated to
  print SET @@session_var=. But this is not urgent, as SHOW BINLOG EVENTS is
  only an information, it does not produce suitable queries to replay (for
  example it does not print LOAD DATA INFILE).
  @todo
    show the catalog ??
*/

void Query_log_event::pack_info(Protocol *protocol)
{
  // TODO: show the catalog ??
  char buf_mem[1024];
  String buf(buf_mem, sizeof(buf_mem), system_charset_info);
  buf.real_alloc(9 + db_len + q_len);
  if (!(flags & LOG_EVENT_SUPPRESS_USE_F)
      && db && db_len)
  {
    buf.append(STRING_WITH_LEN("use "));
    append_identifier(protocol->thd, &buf, db, db_len);
    buf.append(STRING_WITH_LEN("; "));
  }

  DBUG_ASSERT(!flags2 || flags2_inited);

  if (flags2 & (OPTION_NO_FOREIGN_KEY_CHECKS | OPTION_AUTO_IS_NULL |
                OPTION_RELAXED_UNIQUE_CHECKS |
                OPTION_NO_CHECK_CONSTRAINT_CHECKS |
                OPTION_IF_EXISTS |
                OPTION_INSERT_HISTORY))
  {
    buf.append(STRING_WITH_LEN("set "));
    if (flags2 & OPTION_NO_FOREIGN_KEY_CHECKS)
      buf.append(STRING_WITH_LEN("foreign_key_checks=1, "));
    if (flags2 & OPTION_AUTO_IS_NULL)
      buf.append(STRING_WITH_LEN("sql_auto_is_null, "));
    if (flags2 & OPTION_RELAXED_UNIQUE_CHECKS)
      buf.append(STRING_WITH_LEN("unique_checks=1, "));
    if (flags2 & OPTION_NO_CHECK_CONSTRAINT_CHECKS)
      buf.append(STRING_WITH_LEN("check_constraint_checks=1, "));
    if (flags2 & OPTION_IF_EXISTS)
      buf.append(STRING_WITH_LEN("@@sql_if_exists=1, "));
    if (flags2 & OPTION_INSERT_HISTORY)
      buf.append(STRING_WITH_LEN("@@system_versioning_insert_history=1, "));
    buf[buf.length()-2]=';';
  }
  if (query && q_len)
    buf.append(query, q_len);
  protocol->store(&buf);
}
#endif


/**
  Utility function for the next method (Query_log_event::write()) .
*/
static void store_str_with_code_and_len(uchar **dst, const char *src,
                                        uint len, uint code)
{
  /*
    only 1 byte to store the length of catalog, so it should not
    surpass 255
  */
  DBUG_ASSERT(len <= 255);
  DBUG_ASSERT(src);
  *((*dst)++)= (uchar) code;
  *((*dst)++)= (uchar) len;
  bmove(*dst, src, len);
  (*dst)+= len;
}


/**
  Query_log_event::write().

  @note
    In this event we have to modify the header to have the correct
    EVENT_LEN_OFFSET as we don't yet know how many status variables we
    will print!
*/

bool Query_log_event::write()
{
  uchar buf[QUERY_HEADER_LEN + MAX_SIZE_LOG_EVENT_STATUS];
  uchar *start, *start_of_status;
  ulong event_length;

  if (!query)
    return 1;                                   // Something wrong with event

  /*
    We want to store the thread id:
    (- as an information for the user when he reads the binlog)
    - if the query uses temporary table: for the slave SQL thread to know to
    which master connection the temp table belongs.
    Now imagine we (write()) are called by the slave SQL thread (we are
    logging a query executed by this thread; the slave runs with
    --log-slave-updates). Then this query will be logged with
    thread_id=the_thread_id_of_the_SQL_thread. Imagine that 2 temp tables of
    the same name were created simultaneously on the master (in the master
    binlog you have
    CREATE TEMPORARY TABLE t; (thread 1)
    CREATE TEMPORARY TABLE t; (thread 2)
    ...)
    then in the slave's binlog there will be
    CREATE TEMPORARY TABLE t; (thread_id_of_the_slave_SQL_thread)
    CREATE TEMPORARY TABLE t; (thread_id_of_the_slave_SQL_thread)
    which is bad (same thread id!).

    To avoid this, we log the thread's thread id EXCEPT for the SQL
    slave thread for which we log the original (master's) thread id.
    Now this moves the bug: what happens if the thread id on the
    master was 10 and when the slave replicates the query, a
    connection number 10 is opened by a normal client on the slave,
    and updates a temp table of the same name? We get a problem
    again. To avoid this, in the handling of temp tables (sql_base.cc)
    we use thread_id AND server_id.  TODO when this is merged into
    4.1: in 4.1, slave_proxy_id has been renamed to pseudo_thread_id
    and is a session variable: that's to make mysqlbinlog work with
    temp tables. We probably need to introduce

    SET PSEUDO_SERVER_ID
    for mysqlbinlog in 4.1. mysqlbinlog would print:
    SET PSEUDO_SERVER_ID=
    SET PSEUDO_THREAD_ID=
    for each query using temp tables.
  */
  int4store(buf + Q_THREAD_ID_OFFSET, slave_proxy_id);
  int4store(buf + Q_EXEC_TIME_OFFSET, exec_time);
  buf[Q_DB_LEN_OFFSET] = (char) db_len;
  int2store(buf + Q_ERR_CODE_OFFSET, error_code);

  /*
    You MUST always write status vars in increasing order of code. This
    guarantees that a slightly older slave will be able to parse those he
    knows.
  */
  start_of_status= start= buf+QUERY_HEADER_LEN;
  if (flags2_inited)
  {
    *start++= Q_FLAGS2_CODE;
    int4store(start, flags2);
    start+= 4;
  }
  if (sql_mode_inited)
  {
    *start++= Q_SQL_MODE_CODE;
    int8store(start, (ulonglong)sql_mode);
    start+= 8;
  }
  if (catalog_len) // i.e. this var is inited (false for 4.0 events)
  {
    store_str_with_code_and_len(&start,
                                catalog, catalog_len, (uint) Q_CATALOG_NZ_CODE);
    /*
      In 5.0.x where x<4 masters we used to store the end zero here. This was
      a waste of one byte so we don't do it in x>=4 masters. We change code to
      Q_CATALOG_NZ_CODE, because re-using the old code would make x<4 slaves
      of this x>=4 master segfault (expecting a zero when there is
      none). Remaining compatibility problems are: the older slave will not
      find the catalog; but it is will not crash, and it's not an issue
      that it does not find the catalog as catalogs were not used in these
      older MySQL versions (we store it in binlog and read it from relay log
      but do nothing useful with it). What is an issue is that the older slave
      will stop processing the Q_* blocks (and jumps to the db/query) as soon
      as it sees unknown Q_CATALOG_NZ_CODE; so it will not be able to read
      Q_AUTO_INCREMENT*, Q_CHARSET and so replication will fail silently in
      various ways. Documented that you should not mix alpha/beta versions if
      they are not exactly the same version, with example of 5.0.3->5.0.2 and
      5.0.4->5.0.3. If replication is from older to new, the new will
      recognize Q_CATALOG_CODE and have no problem.
    */
  }
  if (auto_increment_increment != 1 || auto_increment_offset != 1)
  {
    *start++= Q_AUTO_INCREMENT;
    int2store(start, auto_increment_increment);
    int2store(start+2, auto_increment_offset);
    start+= 4;
  }

  if (thd && (thd->used & THD::CHARACTER_SET_COLLATIONS_USED))
  {
    *start++= Q_CHARACTER_SET_COLLATIONS;
    size_t len= thd->variables.character_set_collations.to_binary((char*)start);
    start+= len;
  }

  if (charset_inited)
  {
    *start++= Q_CHARSET_CODE;
    memcpy(start, charset, 6);
    start+= 6;
  }
  if (time_zone_len)
  {
    /* In the TZ sys table, column Name is of length 64 so this should be ok */
    DBUG_ASSERT(time_zone_len <= MAX_TIME_ZONE_NAME_LENGTH);
    store_str_with_code_and_len(&start,
                                time_zone_str, time_zone_len, Q_TIME_ZONE_CODE);
  }
  if (lc_time_names_number)
  {
    DBUG_ASSERT(lc_time_names_number <= 0xFFFF);
    *start++= Q_LC_TIME_NAMES_CODE;
    int2store(start, lc_time_names_number);
    start+= 2;
  }
  if (charset_database_number)
  {
    DBUG_ASSERT(charset_database_number <= 0xFFFF);
    *start++= Q_CHARSET_DATABASE_CODE;
    int2store(start, charset_database_number);
    start+= 2;
  }
  if (table_map_for_update)
  {
    *start++= Q_TABLE_MAP_FOR_UPDATE_CODE;
    int8store(start, table_map_for_update);
    start+= 8;
  }
  if (thd && thd->need_binlog_invoker())
  {
    LEX_CSTRING user;
    LEX_CSTRING host;
    memset(&user, 0, sizeof(user));
    memset(&host, 0, sizeof(host));

    if (thd->slave_thread && thd->has_invoker())
    {
      /* user will be null, if master is older than this patch */
      user= thd->get_invoker_user();
      host= thd->get_invoker_host();
    }
    else
    {
      Security_context *ctx= thd->security_ctx;

      if (thd->need_binlog_invoker() == THD::INVOKER_USER)
      {
        user.str= ctx->priv_user;
        host.str= ctx->priv_host;
        host.length= strlen(host.str);
      }
      else
      {
        user.str= ctx->priv_role;
        host= empty_clex_str;
      }
      user.length= strlen(user.str);
    }

    if (user.length > 0)
    {
      *start++= Q_INVOKER;

      /*
        Store user length and user. The max length of use is 16, so 1 byte is
        enough to store the user's length.
       */
      *start++= (uchar)user.length;
      memcpy(start, user.str, user.length);
      start+= user.length;

      /*
        Store host length and host. The max length of host is 60, so 1 byte is
        enough to store the host's length.
       */
      *start++= (uchar)host.length;
      memcpy(start, host.str, host.length);
      start+= host.length;
    }
  }

  if (thd && (thd->used & THD::QUERY_START_SEC_PART_USED))
  {
    *start++= Q_HRNOW;
    get_time();
    int3store(start, when_sec_part);
    start+= 3;
  }

  /* xid's is used with ddl_log handling */
  if (thd && thd->binlog_xid)
  {
    *start++= Q_XID;
    int8store(start, thd->binlog_xid);
    start+= 8;
  }

  if (gtid_flags_extra)
  {
    *start++= Q_GTID_FLAGS3;
    *start++= gtid_flags_extra;
    if (gtid_flags_extra &
        (Gtid_log_event::FL_COMMIT_ALTER_E1 |
         Gtid_log_event::FL_ROLLBACK_ALTER_E1))
    {
      int8store(start, sa_seq_no);
      start+= 8;
    }
  }


  /*
    NOTE: When adding new status vars, please don't forget to update
    the MAX_SIZE_LOG_EVENT_STATUS in log_event.h and update the function
    code_name() in this file.

    Here there could be code like
    if (command-line-option-which-says-"log_this_variable" && inited)
    {
    *start++= Q_THIS_VARIABLE_CODE;
    int4store(start, this_variable);
    start+= 4;
    }
  */
  
  /* Store length of status variables */
  status_vars_len= (uint) (start-start_of_status);
  DBUG_ASSERT(status_vars_len <= MAX_SIZE_LOG_EVENT_STATUS);
  int2store(buf + Q_STATUS_VARS_LEN_OFFSET, status_vars_len);

  /*
    Calculate length of whole event
    The "1" below is the \0 in the db's length
  */
  event_length= ((uint) (start-buf) + get_post_header_size_for_derived() +
                 db_len + 1 + q_len);

  return write_header(event_length) ||
         write_data(buf, QUERY_HEADER_LEN) ||
         write_post_header_for_derived() ||
         write_data(start_of_status, (uint) status_vars_len) ||
         write_data(db, db_len + 1) ||
         write_data(query, q_len) ||
         write_footer();
}

bool Query_compressed_log_event::write()
{
  uchar *buffer;
  uint32 alloc_size, compressed_size;
  bool ret= true;

  compressed_size= alloc_size= binlog_get_compress_len(q_len);
  buffer= (uchar*) my_safe_alloca(alloc_size);
  if (buffer &&
      !binlog_buf_compress((uchar*) query, buffer, q_len, &compressed_size))
  {
    /*
      Write the compressed event. We have to temporarily store the event
      in query and q_len as Query_log_event::write() uses these.
    */
    const char *query_tmp= query;
    uint32 q_len_tmp= q_len;
    query= (char*) buffer;
    q_len= compressed_size;
    ret= Query_log_event::write();
    query= query_tmp;
    q_len= q_len_tmp;
  }
  my_safe_afree(buffer, alloc_size);
  return ret;
}


/**
  The simplest constructor that could possibly work.  This is used for
  creating static objects that have a special meaning and are invisible
  to the log.  
*/
Query_log_event::Query_log_event()
  :Log_event(), data_buf(0)
{
  memset(&user, 0, sizeof(user));
  memset(&host, 0, sizeof(host));
}


/*
  SYNOPSIS
    Query_log_event::Query_log_event()
      thd_arg           - thread handle
      query_arg         - array of char representing the query
      query_length      - size of the  `query_arg' array
      using_trans       - there is a modified transactional table
      direct            - Don't cache statement
      suppress_use      - suppress the generation of 'USE' statements
      errcode           - the error code of the query
      
  DESCRIPTION
  Creates an event for binlogging
  The value for `errcode' should be supplied by caller.
*/
Query_log_event::Query_log_event(THD* thd_arg, const char* query_arg,
                                 size_t query_length, bool using_trans,
				 bool direct, bool suppress_use, int errcode)

  :Log_event(thd_arg,
             ((thd_arg->used & THD::THREAD_SPECIFIC_USED)
              ? LOG_EVENT_THREAD_SPECIFIC_F : 0) |
             (suppress_use ? LOG_EVENT_SUPPRESS_USE_F : 0),
	     using_trans),
   data_buf(0), query(query_arg), catalog(thd_arg->catalog),
   q_len((uint32) query_length),
   thread_id(thd_arg->thread_id),
   /* save the original thread id; we already know the server id */
   slave_proxy_id((ulong)thd_arg->variables.pseudo_thread_id),
   flags2_inited(1), sql_mode_inited(1), charset_inited(1), flags2(0),
   sql_mode(thd_arg->variables.sql_mode),
   auto_increment_increment(thd_arg->variables.auto_increment_increment),
   auto_increment_offset(thd_arg->variables.auto_increment_offset),
   lc_time_names_number(thd_arg->variables.lc_time_names->number),
   charset_database_number(0),
   table_map_for_update((ulonglong)thd_arg->table_map_for_update),
   gtid_flags_extra(thd_arg->get_binlog_flags_for_alter()),
   sa_seq_no(0)
{
  /* status_vars_len is set just before writing the event */

  time_t end_time;

#ifdef WITH_WSREP
  /*
    If Query_log_event will contain non trans keyword (not BEGIN, COMMIT,
    SAVEPOINT or ROLLBACK) we disable PA for this transaction.
    Note that here WSREP(thd) might not be true e.g. when wsrep_shcema
    is created we create tables with thd->variables.wsrep_on=false
    to avoid replicating wsrep_schema tables to other nodes.
   */
  if (WSREP_ON && !is_trans_keyword())
  {
    thd->wsrep_PA_safe= false;
  }
#endif /* WITH_WSREP */

  memset(&user, 0, sizeof(user));
  memset(&host, 0, sizeof(host));
  error_code= errcode;

  end_time= my_time(0);
  exec_time = (ulong) (end_time  - thd_arg->start_time);
  /**
    @todo this means that if we have no catalog, then it is replicated
    as an existing catalog of length zero. is that safe? /sven
  */
  catalog_len = (catalog) ? (uint32) strlen(catalog) : 0;

  if (!(db= thd->db.str))
    db= "";
  db_len= (uint32) strlen(db);
  if (thd_arg->variables.collation_database != thd_arg->db_charset)
    charset_database_number= thd_arg->variables.collation_database->number;
  
  /*
    We only replicate over the bits of flags2 that we need: the rest
    are masked out by "& OPTIONS_WRITTEN_TO_BINLOG".

    We also force AUTOCOMMIT=1.  Rationale (cf. BUG#29288): After
    fixing BUG#26395, we always write BEGIN and COMMIT around all
    transactions (even single statements in autocommit mode).  This is
    so that replication from non-transactional to transactional table
    and error recovery from XA to non-XA table should work as
    expected.  The BEGIN/COMMIT are added in log.cc. However, there is
    one exception: MyISAM bypasses log.cc and writes directly to the
    binlog.  So if autocommit is off, master has MyISAM, and slave has
    a transactional engine, then the slave will just see one long
    never-ending transaction.  The only way to bypass explicit
    BEGIN/COMMIT in the binlog is by using a non-transactional table.
    So setting AUTOCOMMIT=1 will make this work as expected.

    Note: explicitly replicate AUTOCOMMIT=1 from master. We do not
    assume AUTOCOMMIT=1 on slave; the slave still reads the state of
    the autocommit flag as written by the master to the binlog. This
    behavior may change after WL#4162 has been implemented.
  */
  flags2= (uint32) (thd_arg->variables.option_bits &
                    (OPTIONS_WRITTEN_TO_BIN_LOG & ~OPTION_NOT_AUTOCOMMIT));
  DBUG_ASSERT(thd_arg->variables.character_set_client->number < 256*256);
  DBUG_ASSERT(thd_arg->variables.collation_connection->number < 256*256);
  DBUG_ASSERT(thd_arg->variables.collation_server->number < 256*256);
  DBUG_ASSERT(thd_arg->variables.character_set_client->mbminlen == 1);
  int2store(charset, thd_arg->variables.character_set_client->number);
  int2store(charset+2, thd_arg->variables.collation_connection->number);
  int2store(charset+4, thd_arg->variables.collation_server->number);
  if (thd_arg->used & THD::TIME_ZONE_USED)
  {
    /*
      Note that our event becomes dependent on the Time_zone object
      representing the time zone. Fortunately such objects are never deleted
      or changed during mysqld's lifetime.
    */
    time_zone_len= thd_arg->variables.time_zone->get_name()->length();
    time_zone_str= thd_arg->variables.time_zone->get_name()->ptr();
  }
  else
    time_zone_len= 0;

  LEX *lex= thd->lex;
  /*
    Defines that the statement will be written directly to the binary log
    without being wrapped by a BEGIN...COMMIT. Otherwise, the statement
    will be written to either the trx-cache or stmt-cache.

    Note that a cache will not be used if the parameter direct is TRUE.
  */
  bool use_cache= FALSE;
  /*
    TRUE defines that the trx-cache must be used and by consequence the
    use_cache is TRUE.

    Note that a cache will not be used if the parameter direct is TRUE.
  */
  bool trx_cache= FALSE;
  cache_type= Log_event::EVENT_INVALID_CACHE;

  if (!direct)
  {
    switch (lex->sql_command)
    {
      case SQLCOM_DROP_TABLE:
      case SQLCOM_DROP_SEQUENCE:
        use_cache= (lex->tmp_table() && thd->in_multi_stmt_transaction_mode());
        break;

      case SQLCOM_CREATE_TABLE:
      case SQLCOM_CREATE_SEQUENCE:
        /*
           If we are using CREATE ... SELECT or if we are a slave
           executing BEGIN...COMMIT (generated by CREATE...SELECT) we
           have to use the transactional cache to ensure we don't
           calculate any checksum for the CREATE part.
         */
        trx_cache= (lex->first_select_lex()->item_list.elements &&
            thd->is_current_stmt_binlog_format_row()) ||
          (thd->variables.option_bits & OPTION_GTID_BEGIN);
        use_cache= (lex->tmp_table() &&
            thd->in_multi_stmt_transaction_mode()) || trx_cache;
        break;
      case SQLCOM_SET_OPTION:
        if (lex->autocommit)
          use_cache= trx_cache= FALSE;
        else
          use_cache= TRUE;
        break;
      case SQLCOM_RELEASE_SAVEPOINT:
      case SQLCOM_ROLLBACK_TO_SAVEPOINT:
      case SQLCOM_SAVEPOINT:
      case SQLCOM_XA_END:
        use_cache= trx_cache= TRUE;
        break;
      default:
        use_cache= (gtid_flags_extra) ? false : sqlcom_can_generate_row_events(thd);
        break;
    }
  }

  if (gtid_flags_extra & (Gtid_log_event::FL_COMMIT_ALTER_E1 |
                          Gtid_log_event::FL_ROLLBACK_ALTER_E1))
      sa_seq_no= thd_arg->get_binlog_start_alter_seq_no();

  if (!use_cache || direct)
  {
    cache_type= Log_event::EVENT_NO_CACHE;
  }
  else if (using_trans || trx_cache || stmt_has_updated_trans_table(thd) ||
           thd->lex->is_mixed_stmt_unsafe(thd->in_multi_stmt_transaction_mode(),
                                          thd->variables.binlog_direct_non_trans_update,
                                          trans_has_updated_trans_table(thd),
                                          thd->tx_isolation))
    cache_type= Log_event::EVENT_TRANSACTIONAL_CACHE;
  else
    cache_type= Log_event::EVENT_STMT_CACHE;
  DBUG_ASSERT(cache_type != Log_event::EVENT_INVALID_CACHE);
  DBUG_PRINT("info",("Query_log_event has flags2: %lu  sql_mode: %llu  cache_tye: %d",
                     (ulong) flags2, sql_mode, cache_type));
}

Query_compressed_log_event::Query_compressed_log_event(THD* thd_arg, const char* query_arg,
    ulong query_length, bool using_trans,
    bool direct, bool suppress_use, int errcode)
    :Query_log_event(thd_arg, query_arg, query_length, using_trans, direct,
                     suppress_use, errcode),
     query_buf(0)
{

}


#if defined(HAVE_REPLICATION)

int Query_log_event::do_apply_event(rpl_group_info *rgi)
{
  return do_apply_event(rgi, query, q_len);
}

/**
   Compare if two errors should be regarded as equal.
   This is to handle the case when you can get slightly different errors
   on master and slave for the same thing.
   @param
   expected_error	Error we got on master
   actual_error		Error we got on slave

   @return
   1 Errors are equal
   0 Errors are different
*/

bool test_if_equal_repl_errors(int expected_error, int actual_error)
{
  if (expected_error == actual_error)
    return 1;
  switch (expected_error) {
  case ER_DUP_ENTRY:
  case ER_DUP_ENTRY_WITH_KEY_NAME:
  case ER_DUP_KEY:
  case ER_AUTOINC_READ_FAILED:
    return (actual_error == ER_DUP_ENTRY ||
            actual_error == ER_DUP_ENTRY_WITH_KEY_NAME ||
            actual_error == ER_DUP_KEY ||
            actual_error == ER_AUTOINC_READ_FAILED ||
            actual_error == HA_ERR_AUTOINC_ERANGE);
  case ER_UNKNOWN_TABLE:
    return actual_error == ER_IT_IS_A_VIEW;
  default:
    break;
  }
  return 0;
}


static start_alter_info *get_new_start_alter_info(THD *thd)
{
  /*
   Why on global memory ?- So that process_commit/rollback_alter should not get
   error when spawned threads exits too early.
   */
  start_alter_info *info;
  if (!(info= (start_alter_info *)my_malloc(PSI_INSTRUMENT_ME,
                                      sizeof(start_alter_info), MYF(MY_WME))))
  {
    sql_print_error("Failed to allocate memory for ddl log free list");
    return 0;
  }
  info->sa_seq_no= 0;
  info->domain_id= 0;
  info->direct_commit_alter= false;
  info->state= start_alter_state::INVALID;
  mysql_cond_init(0, &info->start_alter_cond, NULL);
  info->error= 0;

  return info;
}


/*
  Perform necessary actions for two-phase-logged ALTER parts, to
  return

  0  when the event's query proceeds normal parsing and execution
  1  when the event skips parsing and execution
  -1 as error.
*/
int Query_log_event::handle_split_alter_query_log_event(rpl_group_info *rgi,
                                                        bool &skip_error_check)
{
  int rc= 0;

  rgi->gtid_ev_flags_extra= gtid_flags_extra;
  if (gtid_flags_extra & Gtid_log_event::FL_START_ALTER_E1)
  {
    //No Slave, Normal Slave, Start Alter under Worker 1 will simple binlog and exit
    if(!rgi->rpt || rgi->reserved_start_alter_thread || WSREP(thd))
    {
      rc= 1;
      /*
       We will just write the binlog and move to next event , because COMMIT
       Alter will take care of actual work
      */
      rgi->reserved_start_alter_thread= false;
      thd->lex->sql_command= SQLCOM_ALTER_TABLE;
      Write_log_with_flags wlwf(thd, Gtid_log_event::FL_START_ALTER_E1,
                                true /* wsrep to isolation end */);
#ifdef WITH_WSREP
      if (WSREP(thd) && wsrep_thd_is_local(thd) &&
          // no need to supply other than db in this case
          wsrep_to_isolation_begin(thd, db, NULL,NULL,NULL,NULL,NULL))
        return -1;
#endif
      if (write_bin_log(thd, false, thd->query(), thd->query_length()))
        return -1;

      my_ok(thd);
      return rc;
    }
    if (!rgi->sa_info)
      rgi->sa_info= get_new_start_alter_info(thd);
    else
    {
      /* Not send Start-Alter into query execution when it's to rollback */
      mysql_mutex_lock(&rgi->rli->mi->start_alter_lock);
      if (rgi->sa_info->state == start_alter_state::ROLLBACK_ALTER)
        mysql_cond_broadcast(&rgi->sa_info->start_alter_cond);
      mysql_mutex_unlock(&rgi->rli->mi->start_alter_lock);
    }

    return rc;
  }

  bool is_CA= (gtid_flags_extra & Gtid_log_event::FL_COMMIT_ALTER_E1) ? true : false;
  if (is_CA)
  {
    DBUG_EXECUTE_IF("rpl_slave_stop_CA_before_binlog",
    {
      // the awake comes from STOP-SLAVE running driver (sql) thread
      debug_sync_set_action(thd,
                            STRING_WITH_LEN("now WAIT_FOR proceed_CA_1"));
    });
  }
  start_alter_info *info=NULL;
  Master_info *mi= NULL;

  rgi->gtid_ev_sa_seq_no= sa_seq_no;
  // is set for both the direct execution and the write to binlog
  thd->set_binlog_start_alter_seq_no(sa_seq_no);
  mi= rgi->rli->mi;
  mysql_mutex_lock(&mi->start_alter_list_lock);
  {
    List_iterator<start_alter_info> info_iterator(mi->start_alter_list);
    while ((info= info_iterator++))
    {
      if(info->sa_seq_no == rgi->gtid_ev_sa_seq_no &&
         info->domain_id == rgi->current_gtid.domain_id)
      {
        info_iterator.remove();
        break;
      }
    }
  }
  mysql_mutex_unlock(&mi->start_alter_list_lock);

  if (!info)
  {
    if (is_CA)
    {
      /*
        error handeling, direct_commit_alter is turned on, so that we dont
        wait for master reply in mysql_alter_table (in wait_for_master)
      */
      rgi->direct_commit_alter= true;
#ifdef WITH_WSREP
      if (WSREP(thd))
        thd->set_binlog_flags_for_alter(Gtid_log_event::FL_COMMIT_ALTER_E1);
#endif
      goto cleanup;
    }
    else
    {
      //Just write the binlog because there is nothing to be done
      goto write_binlog;
    }
  }

  mysql_mutex_lock(&mi->start_alter_lock);
  if (info->state != start_alter_state::COMPLETED)
  {
    if (is_CA)
      info->state= start_alter_state::COMMIT_ALTER;
    else
      info->state= start_alter_state::ROLLBACK_ALTER;
    mysql_cond_broadcast(&info->start_alter_cond);
    mysql_mutex_unlock(&mi->start_alter_lock);
    /*
      Wait till Start Alter worker has changed the state to ::COMPLETED
      when start alter worker reaches the old code write_bin_log(), it will
      change state to COMMITTED.
      COMMITTED and `direct_commit_alter == true` at the same time indicates
      the query needs re-execution by the CA running thread.
    */
    mysql_mutex_lock(&mi->start_alter_lock);

    DBUG_ASSERT(info->state == start_alter_state::COMPLETED ||
                !info->direct_commit_alter);

    while(info->state != start_alter_state::COMPLETED)
      mysql_cond_wait(&info->start_alter_cond, &mi->start_alter_lock);
  }
  else
  {
    // SA has completed and left being kicked out by deadlock or ftwrl
    DBUG_ASSERT(info->direct_commit_alter);
  }
  mysql_mutex_unlock(&mi->start_alter_lock);

  if (info->direct_commit_alter)
  {
    rgi->direct_commit_alter= true; // execute the query as if there was no SA
    if (is_CA)
      goto cleanup;
  }

write_binlog:
  rc= 1;

  if(!is_CA)
  {
    if(((info && info->error) || error_code) &&
       global_system_variables.log_warnings > 2)
    {
      sql_print_information("Query '%s' having %d error code on master "
                            "is rolled back%s", query, error_code,
                            !(info && info->error) ? "." : ";");
      if (info && info->error)
        sql_print_information("its execution on slave %sproduced %d error.",
                              info->error == error_code ? "re":"", info->error);
    }
  }
  {
    thd->lex->sql_command= SQLCOM_ALTER_TABLE;
    Write_log_with_flags wlwf(thd, is_CA ? Gtid_log_event::FL_COMMIT_ALTER_E1 :
                              Gtid_log_event::FL_ROLLBACK_ALTER_E1,
                              true);
#ifdef WITH_WSREP
    if (WSREP(thd) && wsrep_thd_is_local(thd) &&
        wsrep_to_isolation_begin(thd, db, NULL,NULL,NULL,NULL,NULL))
      rc= -1;
#endif
    if (rc != -1 &&
        write_bin_log(thd, false, thd->query(), thd->query_length()))
      rc= -1;
  }

  if (!thd->is_error())
  {
    skip_error_check= true;
    my_ok(thd);
  }

cleanup:
  if (info)
  {
    mysql_cond_destroy(&info->start_alter_cond);
    my_free(info);
  }
  return rc;
}


/**
  @todo
  Compare the values of "affected rows" around here. Something
  like:
  @code
     if ((uint32) affected_in_event != (uint32) affected_on_slave)
     {
     sql_print_error("Slave: did not get the expected number of affected \
     rows running query from master - expected %d, got %d (this numbers \
     should have matched modulo 4294967296).", 0, ...);
     thd->query_error = 1;
     }
  @endcode
  We may also want an option to tell the slave to ignore "affected"
  mismatch. This mismatch could be implemented with a new ER_ code, and
  to ignore it you would use --slave-skip-errors...
*/
int Query_log_event::do_apply_event(rpl_group_info *rgi,
                                    const char *query_arg, uint32 q_len_arg)
{
  int expected_error,actual_error= 0;
  Schema_specification_st db_options;
  uint64 sub_id= 0;
  void *hton= NULL;
  rpl_gtid gtid;
  Relay_log_info const *rli= rgi->rli;
  Rpl_filter *rpl_filter= rli->mi->rpl_filter;
  bool current_stmt_is_commit;
  bool skip_error_check= false;
  DBUG_ENTER("Query_log_event::do_apply_event");

  /*
    Colleagues: please never free(thd->catalog) in MySQL. This would
    lead to bugs as here thd->catalog is a part of an alloced block,
    not an entire alloced block (see
    Query_log_event::do_apply_event()). Same for thd->db.  Thank
    you.
  */
  thd->catalog= catalog_len ? (char *) catalog : (char *)"";
  rgi->start_alter_ev= this;

  size_t valid_len= Well_formed_prefix(system_charset_info,
                                       db, db_len, NAME_LEN).length();

  if (valid_len != db_len)
  {
    rli->report(ERROR_LEVEL, ER_SLAVE_FATAL_ERROR,
                ER_THD(thd, ER_SLAVE_FATAL_ERROR),
                "Invalid database name in Query event.");
    thd->is_slave_error= true;
    goto end;
  }

  set_thd_db(thd, rpl_filter, db, db_len);

  /*
    Setting the character set and collation of the current database thd->db.
   */
  load_db_opt_by_name(thd, thd->db.str, &db_options);
  if (db_options.default_table_charset)
    thd->db_charset= db_options.default_table_charset;
  thd->variables.auto_increment_increment= auto_increment_increment;
  thd->variables.auto_increment_offset=    auto_increment_offset;

  DBUG_PRINT("info", ("log_pos: %lu", (ulong) log_pos));

  thd->clear_error(1);
  current_stmt_is_commit= is_commit();

  DBUG_ASSERT(!current_stmt_is_commit || !rgi->tables_to_lock);
  rgi->slave_close_thread_tables(thd);

  /*
    Note:   We do not need to execute reset_one_shot_variables() if this
            db_ok() test fails.
    Reason: The db stored in binlog events is the same for SET and for
            its companion query.  If the SET is ignored because of
            db_ok(), the companion query will also be ignored, and if
            the companion query is ignored in the db_ok() test of
            ::do_apply_event(), then the companion SET also have so
            we don't need to reset_one_shot_variables().
  */
  if (is_trans_keyword() || rpl_filter->db_ok(thd->db.str))
  {
    bool is_rb_alter= gtid_flags_extra & Gtid_log_event::FL_ROLLBACK_ALTER_E1;

    thd->set_time(when, when_sec_part);
    thd->set_query_and_id((char*)query_arg, q_len_arg,
                          thd->charset(), next_query_id());
    thd->variables.pseudo_thread_id= thread_id;		// for temp tables
    DBUG_PRINT("query",("%s", thd->query()));

    if (unlikely(!(expected_error= !is_rb_alter ? error_code : 0)) ||
        ignored_error_code(expected_error) ||
        !unexpected_error_code(expected_error))
    {
      thd->slave_expected_error= expected_error;
      if (flags2_inited)
      {
        ulonglong mask= flags2_inited;
        thd->variables.option_bits= (flags2 & mask) |
                                    (thd->variables.option_bits & ~mask);
      }
      /*
        else, we are in a 3.23/4.0 binlog; we previously received a
        Rotate_log_event which reset thd->variables.option_bits and
        sql_mode etc, so nothing to do.
      */
      /*
        We do not replicate MODE_NO_DIR_IN_CREATE. That is, if the master is a
        slave which runs with SQL_MODE=MODE_NO_DIR_IN_CREATE, this should not
        force us to ignore the dir too. Imagine you are a ring of machines, and
        one has a disk problem so that you temporarily need
        MODE_NO_DIR_IN_CREATE on this machine; you don't want it to propagate
        elsewhere (you don't want all slaves to start ignoring the dirs).
      */
      if (sql_mode_inited)
        thd->variables.sql_mode=
          (sql_mode_t) ((thd->variables.sql_mode & MODE_NO_DIR_IN_CREATE) |
                        (sql_mode & ~(sql_mode_t) MODE_NO_DIR_IN_CREATE));

      size_t cslen= thd->variables.character_set_collations.from_binary(
                                      character_set_collations.str,
                                      character_set_collations.length);
      if (cslen != character_set_collations.length)
      {
        // Fatal: either a broken even, or an unknown collation ID
        thd->variables.character_set_collations.init();
        goto compare_errors; // QQ: report an error here?
      }

      if (charset_inited)
      {
        rpl_sql_thread_info *sql_info= thd->system_thread_info.rpl_sql_info;
        if (thd->slave_thread && sql_info->cached_charset_compare(charset))
        {
          /* Verify that we support the charsets found in the event. */
          if (!(thd->variables.character_set_client=
                get_charset(uint2korr(charset), MYF(MY_WME))) ||
              !(thd->variables.collation_connection=
                get_charset(uint2korr(charset+2), MYF(MY_WME))) ||
              !(thd->variables.collation_server=
                get_charset(uint2korr(charset+4), MYF(MY_WME))))
          {
            /*
              We updated the thd->variables with nonsensical values (0). Let's
              set them to something safe (i.e. which avoids crash), and we'll
              stop with EE_UNKNOWN_CHARSET in compare_errors (unless set to
              ignore this error).
            */
            set_slave_thread_default_charset(thd, rgi);
            goto compare_errors;
          }
          thd->update_charset(); // for the charset change to take effect
          /*
            Reset thd->query_string.cs to the newly set value.
            Note, there is a small flaw here. For a very short time frame
            if the new charset is different from the old charset and
            if another thread executes "SHOW PROCESSLIST" after
            the above thd->set_query_and_id() and before this thd->set_query(),
            and if the current query has some non-ASCII characters,
            the another thread may see some '?' marks in the PROCESSLIST
            result. This should be acceptable now. This is a reminder
            to fix this if any refactoring happens here sometime.
          */
          thd->set_query((char*) query_arg, q_len_arg, thd->charset());
        }
      }
      if (time_zone_len)
      {
        String tmp(time_zone_str, time_zone_len, &my_charset_bin);
        if (!(thd->variables.time_zone= my_tz_find(thd, &tmp)))
        {
          my_error(ER_UNKNOWN_TIME_ZONE, MYF(0), tmp.c_ptr());
          thd->variables.time_zone= global_system_variables.time_zone;
          goto compare_errors;
        }
      }
      if (lc_time_names_number)
      {
        if (!(thd->variables.lc_time_names=
              my_locale_by_number(lc_time_names_number)))
        {
          my_printf_error(ER_UNKNOWN_ERROR,
                      "Unknown locale: '%d'", MYF(0), lc_time_names_number);
          thd->variables.lc_time_names= &my_locale_en_US;
          goto compare_errors;
        }
      }
      else
        thd->variables.lc_time_names= &my_locale_en_US;
      if (charset_database_number)
      {
        CHARSET_INFO *cs;
        if (!(cs= get_charset(charset_database_number, MYF(0))))
        {
          char buf[20];
          int10_to_str((int) charset_database_number, buf, -10);
          my_error(ER_UNKNOWN_COLLATION, MYF(0), buf);
          goto compare_errors;
        }
        thd->variables.collation_database= cs;
      }
      else
        thd->variables.collation_database= thd->db_charset;

      {
        const CHARSET_INFO *cs= thd->charset();
        /*
          We cannot ask for parsing a statement using a character set
          without state_maps (parser internal data).
        */
        if (!cs->state_map)
        {
          rli->report(ERROR_LEVEL, ER_SLAVE_FATAL_ERROR,
                      ER_THD(thd, ER_SLAVE_FATAL_ERROR),
                      "character_set cannot be parsed");
          thd->is_slave_error= true;
          goto end;
        }
      }

      /*
        Record any GTID in the same transaction, so slave state is
        transactionally consistent.
      */
      if (current_stmt_is_commit)
      {
        thd->variables.option_bits&= ~OPTION_GTID_BEGIN;
        if (rgi->gtid_pending)
        {
          sub_id= rgi->gtid_sub_id;
          rgi->gtid_pending= false;

          gtid= rgi->current_gtid;
          if (unlikely(rpl_global_gtid_slave_state->record_gtid(thd, &gtid,
                                                                sub_id,
                                                                true, false,
                                                                &hton)))
          {
            int errcode= thd->get_stmt_da()->sql_errno();
            if (!is_parallel_retry_error(rgi, errcode))
              rli->report(ERROR_LEVEL, ER_CANNOT_UPDATE_GTID_STATE,
                          rgi->gtid_info(),
                          "Error during COMMIT: failed to update GTID state in "
                        "%s.%s: %d: %s",
                          "mysql", rpl_gtid_slave_state_table_name.str,
                          errcode,
                          thd->get_stmt_da()->message());
            sub_id= 0;
            thd->is_slave_error= 1;
            goto end;
          }
        }
      }

      thd->table_map_for_update= (table_map)table_map_for_update;
      thd->set_invoker(&user, &host);
      /*
        Flag if we need to rollback the statement transaction on
        slave if it by chance succeeds.
        If we expected a non-zero error code and get nothing and,
        it is a concurrency issue or ignorable issue, effects
        of the statement should be rolled back.
      */
      if (unlikely(expected_error) &&
          (ignored_error_code(expected_error) ||
           concurrency_error_code(expected_error)))
      {
        thd->variables.option_bits|= OPTION_MASTER_SQL_ERROR;
        thd->variables.option_bits&= ~OPTION_GTID_BEGIN;
      }

      int sa_result= 0;
      bool is_2p_alter= gtid_flags_extra &
        (Gtid_log_event::FL_START_ALTER_E1 |
         Gtid_log_event::FL_COMMIT_ALTER_E1 |
         Gtid_log_event::FL_ROLLBACK_ALTER_E1);
      if (is_2p_alter)
        sa_result= handle_split_alter_query_log_event(rgi, skip_error_check);
      if (sa_result == 0)
      {
        /* Execute the query (note that we bypass dispatch_command()) */
        Parser_state parser_state;
        if (!parser_state.init(thd, thd->query(), thd->query_length()))
        {
          DBUG_ASSERT(thd->m_digest == NULL);
          thd->m_digest= & thd->m_digest_state;
          DBUG_ASSERT(thd->m_statement_psi == NULL);
          thd->m_statement_psi= MYSQL_START_STATEMENT(&thd->m_statement_state,
                                                      stmt_info_rpl.m_key,
                                                      thd->db.str, thd->db.length,
                                                      thd->charset(), NULL);
          THD_STAGE_INFO(thd, stage_starting);
          MYSQL_SET_STATEMENT_TEXT(thd->m_statement_psi, thd->query(), thd->query_length());
          if (thd->m_digest != NULL)
            thd->m_digest->reset(thd->m_token_array, max_digest_length);

          if (thd->slave_thread)
          {
            /*
              To be compatible with previous releases, the slave thread uses the global
              log_slow_disabled_statements value, wich can be changed dynamically, so we
              have to set the sql_log_slow respectively.
            */
            thd->variables.sql_log_slow= !MY_TEST(global_system_variables.log_slow_disabled_statements & LOG_SLOW_DISABLE_SLAVE);
          }
          mysql_parse(thd, thd->query(), thd->query_length(), &parser_state);
          /* Finalize server status flags after executing a statement. */
          thd->update_server_status();
          log_slow_statement(thd);
          thd->lex->restore_set_statement_var();

          /*
            When THD::slave_expected_error gets reset inside execution stack
            that is the case of to be ignored event. In this case the expected
            error must change to the reset value as well.
          */
          expected_error= thd->slave_expected_error;
        }
      }
      else if (sa_result == -1)
      {
        rli->report(ERROR_LEVEL, expected_error, rgi->gtid_info(),
                          "TODO start alter error");
        thd->is_slave_error= 1;
        goto end;
      }
      thd->variables.option_bits&= ~OPTION_MASTER_SQL_ERROR;
      if (is_2p_alter && !rgi->is_parallel_exec)
      {
        rgi->gtid_ev_flags_extra= 0;
        rgi->direct_commit_alter= 0;
        rgi->gtid_ev_sa_seq_no= 0;
      }
    }
    else
    {
      /*
        The query got a really bad error on the master (thread killed etc),
        which could be inconsistent. Parse it to test the table names: if the
        replicate-*-do|ignore-table rules say "this query must be ignored" then
        we exit gracefully; otherwise we warn about the bad error and tell DBA
        to check/fix it.
      */
      if (mysql_test_parse_for_slave(thd, thd->query(), thd->query_length()))
        thd->clear_error(1);
      else
      {
        rli->report(ERROR_LEVEL, expected_error, rgi->gtid_info(),
                          "\
Query partially completed on the master (error on master: %d) \
and was aborted. There is a chance that your master is inconsistent at this \
point. If you are sure that your master is ok, run this query manually on the \
slave and then restart the slave with SET GLOBAL SQL_SLAVE_SKIP_COUNTER=1; \
START SLAVE; . Query: '%s'", expected_error, thd->query());
        thd->is_slave_error= 1;
      }
      goto end;
    }

    /* If the query was not ignored, it is printed to the general log */
    if (likely(!thd->is_error()) ||
        thd->get_stmt_da()->sql_errno() != ER_SLAVE_IGNORED_TABLE)
      general_log_write(thd, COM_QUERY, thd->query(), thd->query_length());
    else
    {
      /*
        Bug#54201: If we skip an INSERT query that uses auto_increment, then we
        should reset any @@INSERT_ID set by an Intvar_log_event associated with
        the query; otherwise the @@INSERT_ID will linger until the next INSERT
        that uses auto_increment and may affect extra triggers on the slave etc.

        We reset INSERT_ID unconditionally; it is probably cheaper than
        checking if it is necessary.
      */
      thd->auto_inc_intervals_forced.empty();
    }

compare_errors:
    /*
      In the slave thread, we may sometimes execute some DROP / * 40005
      TEMPORARY * / TABLE that come from parts of binlogs (likely if we
      use RESET SLAVE or CHANGE MASTER TO), while the temporary table
      has already been dropped. To ignore such irrelevant "table does
      not exist errors", we silently clear the error if TEMPORARY was used.
    */
    if ((thd->lex->sql_command == SQLCOM_DROP_TABLE ||
         thd->lex->sql_command == SQLCOM_DROP_SEQUENCE) &&
        thd->lex->tmp_table() &&
        thd->is_error() && thd->get_stmt_da()->sql_errno() == ER_BAD_TABLE_ERROR &&
        !expected_error)
      thd->get_stmt_da()->reset_diagnostics_area();
    /*
      If we expected a non-zero error code, and we don't get the same error
      code, and it should be ignored or is related to a concurrency issue.
    */
    actual_error= thd->is_error() ? thd->get_stmt_da()->sql_errno() :
                     skip_error_check? expected_error : 0;
    DBUG_PRINT("info",("expected_error: %d  sql_errno: %d",
                       expected_error, actual_error));

    if ((unlikely(expected_error) &&
         !test_if_equal_repl_errors(expected_error, actual_error) &&
         !concurrency_error_code(expected_error)) &&
        !ignored_error_code(actual_error) &&
        !ignored_error_code(expected_error))
    {
      rli->report(ERROR_LEVEL, 0, rgi->gtid_info(),
                  "Query caused different errors on master and slave.     "
                  "Error on master: message (format)='%s' error code=%d ; "
                  "Error on slave: actual message='%s', error code=%d. "
                  "Default database: '%s'. Query: '%s'",
                  ER_THD(thd, expected_error),
                  expected_error,
                  actual_error ? thd->get_stmt_da()->message() : "no error",
                  actual_error,
                  safe_str(db), query_arg);
      thd->is_slave_error= 1;
    }
    /*
      If we get the same error code as expected and it is not a concurrency
      issue, or should be ignored.
    */
    else if ((test_if_equal_repl_errors(expected_error, actual_error) &&
              !concurrency_error_code(expected_error)) ||
             ignored_error_code(actual_error))
    {
      DBUG_PRINT("info",("error ignored"));
      thd->clear_error(1);
      if (actual_error == ER_QUERY_INTERRUPTED ||
          actual_error == ER_CONNECTION_KILLED)
        thd->reset_killed();
    }
    /*
      Other cases: mostly we expected no error and get one.
    */
    else if (unlikely(thd->is_slave_error || thd->is_fatal_error))
    {
      if (!is_parallel_retry_error(rgi, actual_error))
        rli->report(ERROR_LEVEL, actual_error, rgi->gtid_info(),
                    "Error '%s' on query. Default database: '%s'. Query: '%s'",
                    (actual_error ? thd->get_stmt_da()->message() :
                     "unexpected success or fatal error"),
                    thd->get_db(), query_arg);
      thd->is_slave_error= 1;
#ifdef WITH_WSREP
      if (wsrep_thd_is_toi(thd) && wsrep_must_ignore_error(thd))
      {
        thd->clear_error(1);
        thd->killed= NOT_KILLED;
        thd->wsrep_has_ignored_error= true;
      }
#endif /* WITH_WSREP */
    }

    /*
      TODO: compare the values of "affected rows" around here. Something
      like:
      if ((uint32) affected_in_event != (uint32) affected_on_slave)
      {
      sql_print_error("Slave: did not get the expected number of affected \
      rows running query from master - expected %d, got %d (this numbers \
      should have matched modulo 4294967296).", 0, ...);
      thd->is_slave_error = 1;
      }
      We may also want an option to tell the slave to ignore "affected"
      mismatch. This mismatch could be implemented with a new ER_ code, and
      to ignore it you would use --slave-skip-errors...

      To do the comparison we need to know the value of "affected" which the
      above mysql_parse() computed. And we need to know the value of
      "affected" in the master's binlog. Both will be implemented later. The
      important thing is that we now have the format ready to log the values
      of "affected" in the binlog. So we can release 5.0.0 before effectively
      logging "affected" and effectively comparing it.
    */
  } /* End of if (db_ok(... */

  {
    /**
      The following failure injecion works in cooperation with tests
      setting @@global.debug= 'd,stop_slave_middle_group'.
      The sql thread receives the killed status and will proceed
      to shutdown trying to finish incomplete events group.
    */
    DBUG_EXECUTE_IF("stop_slave_middle_group",
                    if (!current_stmt_is_commit && is_begin() == 0)
                    {
                      if (thd->transaction->all.modified_non_trans_table)
                        const_cast<Relay_log_info*>(rli)->abort_slave= 1;
                    };);
  }

end:
  if (unlikely(sub_id && !thd->is_slave_error))
    rpl_global_gtid_slave_state->update_state_hash(sub_id, &gtid, hton, rgi);

  /*
    Probably we have set thd->query, thd->db, thd->catalog to point to places
    in the data_buf of this event. Now the event is going to be deleted
    probably, so data_buf will be freed, so the thd->... listed above will be
    pointers to freed memory.
    So we must set them to 0, so that those bad pointers values are not later
    used. Note that "cleanup" queries like automatic DROP TEMPORARY TABLE
    don't suffer from these assignments to 0 as DROP TEMPORARY
    TABLE uses the db.table syntax.
  */
  thd->catalog= 0;
  thd->set_db(&null_clex_str);    /* will free the current database */
  thd->reset_query();
  DBUG_PRINT("info", ("end: query= 0"));

  /* Mark the statement completed. */
  MYSQL_END_STATEMENT(thd->m_statement_psi, thd->get_stmt_da());
  thd->m_statement_psi= NULL;
  thd->m_digest= NULL;

  /*
    As a disk space optimization, future masters will not log an event for
    LAST_INSERT_ID() if that function returned 0 (and thus they will be able
    to replace the THD::stmt_depends_on_first_successful_insert_id_in_prev_stmt
    variable by (THD->first_successful_insert_id_in_prev_stmt > 0) ; with the
    resetting below we are ready to support that.
  */
  thd->first_successful_insert_id_in_prev_stmt_for_binlog= 0;
  thd->first_successful_insert_id_in_prev_stmt= 0;
  thd->stmt_depends_on_first_successful_insert_id_in_prev_stmt= 0;
  free_root(thd->mem_root,MYF(MY_KEEP_PREALLOC));
  DBUG_RETURN(thd->is_slave_error);
}

Log_event::enum_skip_reason
Query_log_event::do_shall_skip(rpl_group_info *rgi)
{
  Relay_log_info *rli= rgi->rli;
  DBUG_ENTER("Query_log_event::do_shall_skip");
  DBUG_PRINT("debug", ("query: '%s'  q_len: %d", query, q_len));
  DBUG_ASSERT(query && q_len > 0);
  DBUG_ASSERT(thd == rgi->thd);

  /*
    An event skipped due to @@skip_replication must not be counted towards the
    number of events to be skipped due to @@sql_slave_skip_counter.
  */
  if (flags & LOG_EVENT_SKIP_REPLICATION_F &&
      opt_replicate_events_marked_for_skip != RPL_SKIP_REPLICATE)
    DBUG_RETURN(Log_event::EVENT_SKIP_IGNORE);

  if (rli->slave_skip_counter > 0)
  {
    if (is_begin())
    {
      thd->variables.option_bits|= OPTION_BEGIN | OPTION_GTID_BEGIN;
      DBUG_RETURN(Log_event::continue_group(rgi));
    }

    if (is_commit() || is_rollback())
    {
      thd->variables.option_bits&= ~(OPTION_BEGIN | OPTION_GTID_BEGIN);
      DBUG_RETURN(Log_event::EVENT_SKIP_COUNT);
    }
  }
#ifdef WITH_WSREP
  else if (WSREP(thd) && wsrep_mysql_replication_bundle &&
           opt_slave_domain_parallel_threads == 0 &&
           thd->wsrep_mysql_replicated > 0 &&
           (is_begin() || is_commit()))
  {
    if (++thd->wsrep_mysql_replicated < (int)wsrep_mysql_replication_bundle)
    {
      WSREP_DEBUG("skipping wsrep commit %d", thd->wsrep_mysql_replicated);
      DBUG_RETURN(Log_event::EVENT_SKIP_IGNORE);
    }
    else
    {
      thd->wsrep_mysql_replicated = 0;
    }
  }
#endif /* WITH_WSREP */
  DBUG_RETURN(Log_event::do_shall_skip(rgi));
}


bool
Query_log_event::peek_is_commit_rollback(const uchar *event_start,
                                         size_t event_len,
                                         enum enum_binlog_checksum_alg
                                         checksum_alg)
{
  if (checksum_alg == BINLOG_CHECKSUM_ALG_CRC32)
  {
    if (event_len > BINLOG_CHECKSUM_LEN)
      event_len-= BINLOG_CHECKSUM_LEN;
    else
      event_len= 0;
  }
  else
    DBUG_ASSERT(checksum_alg == BINLOG_CHECKSUM_ALG_UNDEF ||
                checksum_alg == BINLOG_CHECKSUM_ALG_OFF);

  if (event_len < LOG_EVENT_HEADER_LEN + QUERY_HEADER_LEN || event_len < 9)
    return false;
  return !memcmp(event_start + (event_len-7), "\0COMMIT", 7) ||
         !memcmp(event_start + (event_len-9), "\0ROLLBACK", 9);
}

/***************************************************************************
       Format_description_log_event methods
****************************************************************************/

void Format_description_log_event::pack_info(Protocol *protocol)
{
  char buf[12 + ST_SERVER_VER_LEN + 14 + 22], *pos;
  pos= strmov(buf, "Server ver: ");
  pos= strmov(pos, server_version);
  pos= strmov(pos, ", Binlog ver: ");
  pos= int10_to_str(binlog_version, pos, 10);
  protocol->store(buf, (uint) (pos-buf), &my_charset_bin);
}
#endif /* defined(HAVE_REPLICATION) */

bool Format_description_log_event::write()
{
  bool ret;
  bool no_checksum;
  /*
    We don't call Start_log_event_v::write() because this would make 2
    my_b_safe_write().
  */
  uchar buff[START_V3_HEADER_LEN+1];
  size_t rec_size= sizeof(buff) + BINLOG_CHECKSUM_ALG_DESC_LEN +
                   number_of_event_types;
  int2store(buff + ST_BINLOG_VER_OFFSET,binlog_version);
  memcpy((char*) buff + ST_SERVER_VER_OFFSET,server_version,ST_SERVER_VER_LEN);
  if (!dont_set_created)
    created= get_time();
  int4store(buff + ST_CREATED_OFFSET,created);
  buff[ST_COMMON_HEADER_LEN_OFFSET]= common_header_len;
  /*
    if checksum is requested
    record the checksum-algorithm descriptor next to
    post_header_len vector which will be followed by the checksum value.
    Master is supposed to trigger checksum computing by binlog_checksum_options,
    slave does it via marking the event according to
    FD_queue checksum_alg value.
  */
  compile_time_assert(BINLOG_CHECKSUM_ALG_DESC_LEN == 1);
#ifdef DBUG_ASSERT_EXISTS
  data_written= 0; // to prepare for need_checksum assert
#endif
  uint8 checksum_byte= (uint8)
    (need_checksum() ? checksum_alg : BINLOG_CHECKSUM_ALG_OFF);
  /* 
     FD of checksum-aware server is always checksum-equipped, (V) is in,
     regardless of @@global.binlog_checksum policy.
     Thereby a combination of (A) == 0, (V) != 0 means
     it's the checksum-aware server's FD event that heads checksum-free binlog
     file. 
     Here 0 stands for checksumming OFF to evaluate (V) as 0 is that case.
     A combination of (A) != 0, (V) != 0 denotes FD of the checksum-aware server
     heading the checksummed binlog.
     (A), (V) presence in FD of the checksum-aware server makes the event
     1 + 4 bytes bigger comparing to the former FD.
  */

  if ((no_checksum= (checksum_alg == BINLOG_CHECKSUM_ALG_OFF)))
  {
    checksum_alg= BINLOG_CHECKSUM_ALG_CRC32;  // Forcing (V) room to fill anyway
  }
  ret= write_header(rec_size) ||
       write_data(buff, sizeof(buff)) ||
       write_data(post_header_len, number_of_event_types) ||
       write_data(&checksum_byte, sizeof(checksum_byte)) ||
       write_footer();
  if (no_checksum)
    checksum_alg= BINLOG_CHECKSUM_ALG_OFF;
  return ret;
}

#if defined(HAVE_REPLICATION)
/*
 Auxiliary function to conduct cleanup of unfinished two-phase logged ALTERs.
*/
static void check_and_remove_stale_alter(Relay_log_info *rli)
{
  Master_info *mi= rli->mi;
  start_alter_info *info=NULL;

  mysql_mutex_lock(&mi->start_alter_list_lock);
  List_iterator<start_alter_info> info_iterator(mi->start_alter_list);
  while ((info= info_iterator++))
  {
    DBUG_ASSERT(info->state == start_alter_state::REGISTERED);

    sql_print_warning("ALTER query started at %u-%u-%llu could not "
                      "be completed because of unexpected master server "
                      "or its binlog change", info->sa_seq_no, // todo:gtid
                      0, 0);
    info_iterator.remove();
    mysql_mutex_lock(&mi->start_alter_lock);
    info->state= start_alter_state::ROLLBACK_ALTER;
    mysql_mutex_unlock(&mi->start_alter_lock);
    mysql_cond_broadcast(&info->start_alter_cond);
    mysql_mutex_lock(&mi->start_alter_lock);
    while(info->state != start_alter_state::COMPLETED)
      mysql_cond_wait(&info->start_alter_cond, &mi->start_alter_lock);
    mysql_mutex_unlock(&mi->start_alter_lock);
    mysql_cond_destroy(&info->start_alter_cond);
    my_free(info);
  }
  mysql_mutex_unlock(&mi->start_alter_list_lock);
}

int Format_description_log_event::do_apply_event(rpl_group_info *rgi)
{
  int ret= 0;
  Relay_log_info *rli= rgi->rli;
  DBUG_ENTER("Format_description_log_event::do_apply_event");

  /*
    As a transaction NEVER spans on 2 or more binlogs:
    if we have an active transaction at this point, the master died
    while writing the transaction to the binary log, i.e. while
    flushing the binlog cache to the binlog. XA guarantees that master has
    rolled back. So we roll back.
    Note: this event could be sent by the master to inform us of the
    format of its binlog; in other words maybe it is not at its
    original place when it comes to us; we'll know this by checking
    log_pos ("artificial" events have log_pos == 0).
  */
  if (!is_artificial_event() && created && !thd->rli_fake && !thd->rgi_fake)
  {
    // check_and_remove stale Start Alter:s
    if (flags & LOG_EVENT_BINLOG_IN_USE_F)
      check_and_remove_stale_alter(rli);
    if (thd->transaction->all.ha_list)
    {
      /* This is not an error (XA is safe), just an information */
      rli->report(INFORMATION_LEVEL, 0, NULL,
                  "Rolling back unfinished transaction (no COMMIT "
                  "or ROLLBACK in relay log). A probable cause is that "
                  "the master died while writing the transaction to "
                  "its binary log, thus rolled back too.");
      rgi->cleanup_context(thd, 1);
    }
  }

  /*
    If this event comes from ourselves, there is no cleaning task to perform,
    we don't do cleanup (this was just to update the log's description event).
  */
  if (server_id != (uint32) global_system_variables.server_id)
  {
    /*
      If the event was not requested by the slave i.e. the master sent
      it while the slave asked for a position >4, the event will make
      rli->group_master_log_pos advance. Say that the slave asked for
      position 1000, and the Format_desc event's end is 96. Then in
      the beginning of replication rli->group_master_log_pos will be
      0, then 96, then jump to first really asked event (which is
      >96). So this is ok.
    */
    switch (binlog_version)
    {
    case 4:
      if (created)
      {
        rli->close_temporary_tables();

        /* The following is only false if we get here with a BINLOG statement */
        if (rli->mi)
          cleanup_load_tmpdir(&rli->mi->cmp_connection_name);
      }
      break;
    default:
      rli->report(ERROR_LEVEL, ER_SLAVE_FATAL_ERROR,
                  ER_THD(thd, ER_SLAVE_FATAL_ERROR),
                  "Binlog version not supported");
      ret= 1;
    }
  }

  if (!ret)
  {
    /* Save the information describing this binlog */
    copy_crypto_data(rli->relay_log.description_event_for_exec);
    delete rli->relay_log.description_event_for_exec;
    rli->relay_log.description_event_for_exec= this;
  }

  DBUG_RETURN(ret);
}

int Format_description_log_event::do_update_pos(rpl_group_info *rgi)
{
  if (server_id == (uint32) global_system_variables.server_id)
  {
    /*
      We only increase the relay log position if we are skipping
      events and do not touch any group_* variables, nor flush the
      relay log info.  If there is a crash, we will have to re-skip
      the events again, but that is a minor issue.

      If we do not skip stepping the group log position (and the
      server id was changed when restarting the server), it might well
      be that we start executing at a position that is invalid, e.g.,
      at a Rows_log_event or a Query_log_event preceeded by a
      Intvar_log_event instead of starting at a Table_map_log_event or
      the Intvar_log_event respectively.
     */
    rgi->inc_event_relay_log_pos();
    return 0;
  }
  else
  {
    return Log_event::do_update_pos(rgi);
  }
}

Log_event::enum_skip_reason
Format_description_log_event::do_shall_skip(rpl_group_info *rgi)
{
  return Log_event::EVENT_SKIP_NOT;
}

#endif


#if defined(HAVE_REPLICATION)
int Start_encryption_log_event::do_apply_event(rpl_group_info* rgi)
{
  return rgi->rli->relay_log.description_event_for_exec->start_decryption(this);
}

int Start_encryption_log_event::do_update_pos(rpl_group_info *rgi)
{
  /*
    master never sends Start_encryption_log_event, any SELE that a slave
    might see was created locally in MYSQL_BIN_LOG::open() on the slave
  */
  rgi->inc_event_relay_log_pos();
  return 0;
}

#endif


/**************************************************************************
  Rotate_log_event methods
**************************************************************************/

#if defined(HAVE_REPLICATION)
void Rotate_log_event::pack_info(Protocol *protocol)
{
  StringBuffer<256> tmp(log_cs);
  tmp.length(0);
  tmp.append(new_log_ident, ident_len);
  tmp.append(STRING_WITH_LEN(";pos="));
  tmp.append_ulonglong(pos);
  protocol->store(tmp.ptr(), tmp.length(), &my_charset_bin);
}
#endif


Rotate_log_event::Rotate_log_event(const char* new_log_ident_arg,
                                   uint ident_len_arg, ulonglong pos_arg,
                                   uint flags_arg)
  :Log_event(), new_log_ident(new_log_ident_arg),
   pos(pos_arg),ident_len(ident_len_arg ? ident_len_arg :
                          (uint) strlen(new_log_ident_arg)), flags(flags_arg)
{
  DBUG_ENTER("Rotate_log_event::Rotate_log_event(...,flags)");
  DBUG_PRINT("enter",("new_log_ident: %s  pos: %llu  flags: %lu", new_log_ident_arg,
                      pos_arg, (ulong) flags));
  cache_type= EVENT_NO_CACHE;
  if (flags & DUP_NAME)
    new_log_ident= my_strndup(PSI_INSTRUMENT_ME, new_log_ident_arg, ident_len, MYF(MY_WME));
  if (flags & RELAY_LOG)
    set_relay_log_event();
  DBUG_VOID_RETURN;
}


bool Rotate_log_event::write()
{
  char buf[ROTATE_HEADER_LEN];
  int8store(buf + R_POS_OFFSET, pos);
  return (write_header(ROTATE_HEADER_LEN + ident_len) ||
          write_data(buf, ROTATE_HEADER_LEN) ||
          write_data(new_log_ident, (uint) ident_len) ||
          write_footer());
}


#if defined(HAVE_REPLICATION)

/*
  Got a rotate log event from the master.

  This is mainly used so that we can later figure out the logname and
  position for the master.

  We can't rotate the slave's BINlog as this will cause infinitive rotations
  in a A -> B -> A setup.
  The NOTES below is a wrong comment which will disappear when 4.1 is merged.

  This must only be called from the Slave SQL thread, since it calls
  Relay_log_info::flush().

  @retval
    0	ok
    1   error
*/
int Rotate_log_event::do_update_pos(rpl_group_info *rgi)
{
  int error= 0;
  Relay_log_info *rli= rgi->rli;
  DBUG_ENTER("Rotate_log_event::do_update_pos");

  DBUG_PRINT("info", ("server_id=%lu; ::server_id=%lu",
                      (ulong) this->server_id, (ulong) global_system_variables.server_id));
  DBUG_PRINT("info", ("new_log_ident: %s", this->new_log_ident));
  DBUG_PRINT("info", ("pos: %llu", this->pos));

  /*
    If we are in a transaction or in a group: the only normal case is
    when the I/O thread was copying a big transaction, then it was
    stopped and restarted: we have this in the relay log:

    BEGIN
    ...
    ROTATE (a fake one)
    ...
    COMMIT or ROLLBACK

    In that case, we don't want to touch the coordinates which
    correspond to the beginning of the transaction.  Starting from
    5.0.0, there also are some rotates from the slave itself, in the
    relay log, which shall not change the group positions.

    In parallel replication, rotate event is executed out-of-band with normal
    events, so we cannot update group_master_log_name or _pos here, it will
    be updated with the next normal event instead.
  */
  if ((server_id != global_system_variables.server_id ||
       rli->replicate_same_server_id) &&
      !is_relay_log_event() &&
      !rli->is_in_group() &&
      !rgi->is_parallel_exec)
  {
    mysql_mutex_lock(&rli->data_lock);
    DBUG_PRINT("info", ("old group_master_log_name: '%s'  "
                        "old group_master_log_pos: %lu",
                        rli->group_master_log_name,
                        (ulong) rli->group_master_log_pos));
    memcpy(rli->group_master_log_name, new_log_ident, ident_len+1);
    rli->notify_group_master_log_name_update();
    rli->inc_group_relay_log_pos(pos, rgi, TRUE /* skip_lock */);
    DBUG_PRINT("info", ("new group_master_log_name: '%s'  "
                        "new group_master_log_pos: %lu",
                        rli->group_master_log_name,
                        (ulong) rli->group_master_log_pos));
    mysql_mutex_unlock(&rli->data_lock);
    rpl_global_gtid_slave_state->record_and_update_gtid(thd, rgi);
    error= rli->flush();
    
    /*
      Reset thd->variables.option_bits and sql_mode etc, because this could
      be the signal of a master's downgrade from 5.0 to 4.0.
      However, no need to reset description_event_for_exec: indeed, if the next
      master is 5.0 (even 5.0.1) we will soon get a Format_desc; if the next
      master is 4.0 then the events are in the slave's format (conversion).
    */
    set_slave_thread_options(thd);
    set_slave_thread_default_charset(thd, rgi);
    thd->variables.sql_mode= global_system_variables.sql_mode;
    thd->variables.auto_increment_increment=
      thd->variables.auto_increment_offset= 1;
  }
  else
    rgi->inc_event_relay_log_pos();

  DBUG_RETURN(error);
}


Log_event::enum_skip_reason
Rotate_log_event::do_shall_skip(rpl_group_info *rgi)
{
  enum_skip_reason reason= Log_event::do_shall_skip(rgi);

  switch (reason) {
  case Log_event::EVENT_SKIP_NOT:
  case Log_event::EVENT_SKIP_COUNT:
    return Log_event::EVENT_SKIP_NOT;

  case Log_event::EVENT_SKIP_IGNORE:
    return Log_event::EVENT_SKIP_IGNORE;
  }
  DBUG_ASSERT(0);
  return Log_event::EVENT_SKIP_NOT;             // To keep compiler happy
}

#endif


/**************************************************************************
  Binlog_checkpoint_log_event methods
**************************************************************************/

#if defined(HAVE_REPLICATION)
void Binlog_checkpoint_log_event::pack_info(Protocol *protocol)
{
  protocol->store(binlog_file_name, binlog_file_len, &my_charset_bin);
}


Log_event::enum_skip_reason
Binlog_checkpoint_log_event::do_shall_skip(rpl_group_info *rgi)
{
  enum_skip_reason reason= Log_event::do_shall_skip(rgi);
  if (reason == EVENT_SKIP_COUNT)
    reason= EVENT_SKIP_NOT;
  return reason;
}
#endif


Binlog_checkpoint_log_event::Binlog_checkpoint_log_event(
        const char *binlog_file_name_arg,
        uint binlog_file_len_arg)
  :Log_event(),
   binlog_file_name(my_strndup(PSI_INSTRUMENT_ME, binlog_file_name_arg, binlog_file_len_arg,
                               MYF(MY_WME))),
   binlog_file_len(binlog_file_len_arg)
{
  cache_type= EVENT_NO_CACHE;
}


bool Binlog_checkpoint_log_event::write()
{
  uchar buf[BINLOG_CHECKPOINT_HEADER_LEN];
  int4store(buf, binlog_file_len);
  return write_header(BINLOG_CHECKPOINT_HEADER_LEN + binlog_file_len) ||
         write_data(buf, BINLOG_CHECKPOINT_HEADER_LEN) ||
         write_data(binlog_file_name, binlog_file_len) ||
         write_footer();
}


/**************************************************************************
        Global transaction ID stuff
**************************************************************************/

Gtid_log_event::Gtid_log_event(THD *thd_arg, uint64 seq_no_arg,
                               uint32 domain_id_arg, bool standalone,
                               uint16 flags_arg, bool is_transactional,
                               uint64 commit_id_arg, bool has_xid,
                               bool ro_1pc)
  : Log_event(thd_arg, flags_arg, is_transactional),
    seq_no(seq_no_arg), commit_id(commit_id_arg), domain_id(domain_id_arg),
    flags2((standalone ? FL_STANDALONE : 0) |
           (commit_id_arg ? FL_GROUP_COMMIT_ID : 0)),
    flags_extra(0), extra_engines(0)
{
  cache_type= Log_event::EVENT_NO_CACHE;
  bool is_tmp_table= thd_arg->lex->stmt_accessed_temp_table();
  if (thd_arg->transaction->stmt.trans_did_wait() ||
      thd_arg->transaction->all.trans_did_wait())
    flags2|= FL_WAITED;
  if (thd_arg->transaction->stmt.trans_did_ddl() ||
      thd_arg->transaction->stmt.has_created_dropped_temp_table() ||
      thd_arg->transaction->stmt.trans_executed_admin_cmd() ||
      thd_arg->transaction->all.trans_did_ddl() ||
      thd_arg->transaction->all.has_created_dropped_temp_table() ||
      thd_arg->transaction->all.trans_executed_admin_cmd())
    flags2|= FL_DDL;
  else if (is_transactional && !is_tmp_table &&
           !(thd_arg->transaction->all.modified_non_trans_table &&
             thd->variables.binlog_direct_non_trans_update == 0 &&
             !thd->is_current_stmt_binlog_format_row()))
    flags2|= FL_TRANSACTIONAL;
  if (!(thd_arg->variables.option_bits & OPTION_RPL_SKIP_PARALLEL))
    flags2|= FL_ALLOW_PARALLEL;
  /* Preserve any DDL or WAITED flag in the slave's binlog. */
  if (thd_arg->rgi_slave)
    flags2|= (thd_arg->rgi_slave->gtid_ev_flags2 & (FL_DDL|FL_WAITED));

  XID_STATE &xid_state= thd->transaction->xid_state;
  if (is_transactional)
  {
    if (xid_state.is_explicit_XA() &&
        (thd->lex->sql_command == SQLCOM_XA_PREPARE ||
         xid_state.get_state_code() == XA_PREPARED))
    {
      DBUG_ASSERT(!(thd->lex->sql_command == SQLCOM_XA_COMMIT &&
                    thd->lex->xa_opt == XA_ONE_PHASE));

      flags2|= thd->lex->sql_command == SQLCOM_XA_PREPARE ?
        FL_PREPARED_XA : FL_COMPLETED_XA;
      xid.set(xid_state.get_xid());
    }
    /* count non-zero extra recoverable engines; total = extra + 1 */
    if (has_xid)
    {
      DBUG_ASSERT(ha_count_rw_2pc(thd_arg,
                                  thd_arg->in_multi_stmt_transaction_mode()));

      extra_engines=
        ha_count_rw_2pc(thd_arg, thd_arg->in_multi_stmt_transaction_mode()) - 1;
    }
    else if (ro_1pc)
    {
      extra_engines= UCHAR_MAX;
    }
    else if (thd->lex->sql_command == SQLCOM_XA_PREPARE)
    {
      DBUG_ASSERT(thd_arg->in_multi_stmt_transaction_mode());

      uint8 count= ha_count_rw_2pc(thd_arg, true);
      extra_engines= count > 1 ? 0 : UCHAR_MAX;
    }
    if (extra_engines > 0)
      flags_extra|= FL_EXTRA_MULTI_ENGINE_E1;
  }
  if (thd->get_binlog_flags_for_alter())
  {
    flags_extra |= thd->get_binlog_flags_for_alter();
    if (flags_extra & (FL_COMMIT_ALTER_E1 | FL_ROLLBACK_ALTER_E1))
      sa_seq_no= thd->get_binlog_start_alter_seq_no();
    flags2|= FL_DDL;
  }

  DBUG_ASSERT(thd_arg->lex->sql_command != SQLCOM_CREATE_SEQUENCE ||
              (flags2 & FL_DDL) || thd_arg->in_multi_stmt_transaction_mode());
}


/*
  Used to record GTID while sending binlog to slave, without having to
  fully contruct every Gtid_log_event() needlessly.
*/
bool
Gtid_log_event::peek(const uchar *event_start, size_t event_len,
                     enum enum_binlog_checksum_alg checksum_alg,
                     uint32 *domain_id, uint32 *server_id, uint64 *seq_no,
                     uchar *flags2, const Format_description_log_event *fdev)
{
  const uchar *p;

  if (checksum_alg == BINLOG_CHECKSUM_ALG_CRC32)
  {
    if (event_len > BINLOG_CHECKSUM_LEN)
      event_len-= BINLOG_CHECKSUM_LEN;
    else
      event_len= 0;
  }
  else
    DBUG_ASSERT(checksum_alg == BINLOG_CHECKSUM_ALG_UNDEF ||
                checksum_alg == BINLOG_CHECKSUM_ALG_OFF);

  if (event_len < (uint32)fdev->common_header_len + GTID_HEADER_LEN)
    return true;
  *server_id= uint4korr(event_start + SERVER_ID_OFFSET);
  p= event_start + fdev->common_header_len;
  *seq_no= uint8korr(p);
  p+= 8;
  *domain_id= uint4korr(p);
  p+= 4;
  *flags2= *p;
  return false;
}


bool
Gtid_log_event::write()
{
  uchar buf[GTID_HEADER_LEN+2+sizeof(XID) + /* flags_extra: */ 1+4];
  size_t write_len= 13;

  int8store(buf, seq_no);
  int4store(buf+8, domain_id);
  buf[12]= flags2;
  if (flags2 & FL_GROUP_COMMIT_ID)
  {
    DBUG_ASSERT(write_len + 8 == GTID_HEADER_LEN + 2);

    int8store(buf+write_len, commit_id);
    write_len= GTID_HEADER_LEN + 2;
  }

  if (flags2 & (FL_PREPARED_XA | FL_COMPLETED_XA))
  {
    int4store(&buf[write_len],   xid.formatID);
    buf[write_len +4]=   (uchar) xid.gtrid_length;
    buf[write_len +4+1]= (uchar) xid.bqual_length;
    write_len+= 6;
    long data_length= xid.bqual_length + xid.gtrid_length;
    memcpy(buf+write_len, xid.data, data_length);
    write_len+= data_length;
  }
  if (flags_extra > 0)
  {
    buf[write_len]= flags_extra;
    write_len++;
  }
  if (flags_extra & FL_EXTRA_MULTI_ENGINE_E1)
  {
    buf[write_len]= extra_engines;
    write_len++;
  }

  if (flags_extra & (FL_COMMIT_ALTER_E1 | FL_ROLLBACK_ALTER_E1))
  {
    int8store(buf + write_len, sa_seq_no);
    write_len+= 8;
  }

  if (write_len < GTID_HEADER_LEN)
  {
    bzero(buf+write_len, GTID_HEADER_LEN-write_len);
    write_len= GTID_HEADER_LEN;
  }
  return write_header(write_len) ||
         write_data(buf, write_len) ||
         write_footer();
}


/*
  Replace a GTID event with either a BEGIN event, dummy event, or nothing, as
  appropriate to work with old slave that does not know global transaction id.

  The need_dummy_event argument is an IN/OUT argument. It is passed as TRUE
  if slave has capability lower than MARIA_SLAVE_CAPABILITY_TOLERATE_HOLES.
  It is returned TRUE if we return a BEGIN (or dummy) event to be sent to the
  slave, FALSE if event should be skipped completely.
*/
int
Gtid_log_event::make_compatible_event(String *packet, bool *need_dummy_event,
                                      ulong ev_offset,
                                      enum enum_binlog_checksum_alg checksum_alg)
{
  uchar flags2;
  if (packet->length() - ev_offset < LOG_EVENT_HEADER_LEN + GTID_HEADER_LEN)
    return 1;
  flags2= (*packet)[ev_offset + LOG_EVENT_HEADER_LEN + 12];
  if (flags2 & FL_STANDALONE)
  {
    if (*need_dummy_event)
      return Query_log_event::dummy_event(packet, ev_offset, checksum_alg);
    return 0;
  }

  *need_dummy_event= true;
  return Query_log_event::begin_event(packet, ev_offset, checksum_alg);
}


#ifdef HAVE_REPLICATION
void
Gtid_log_event::pack_info(Protocol *protocol)
{
  char buf[6+5+10+1+10+1+20+1+4+20+1+ ser_buf_size+5 /* sprintf */];
  char *p;
  p = strmov(buf, (flags2 & FL_STANDALONE  ? "GTID " :
                   flags2 & FL_PREPARED_XA ? "XA START " : "BEGIN GTID "));
  if (flags2 & FL_PREPARED_XA)
  {
    p+= sprintf(p, "%s GTID ", xid.serialize());
  }
  p= longlong10_to_str(domain_id, p, 10);
  *p++= '-';
  p= longlong10_to_str(server_id, p, 10);
  *p++= '-';
  p= longlong10_to_str(seq_no, p, 10);
  if (flags2 & FL_GROUP_COMMIT_ID)
  {
    p= strmov(p, " cid=");
    p= longlong10_to_str(commit_id, p, 10);
  }
  if (flags_extra & FL_START_ALTER_E1)
  {
    p= strmov(p, " START ALTER");
  }
  if (flags_extra & FL_COMMIT_ALTER_E1)
  {
    p= strmov(p, " COMMIT ALTER id=");
    p= longlong10_to_str(sa_seq_no, p, 10);
  }
  if (flags_extra & FL_ROLLBACK_ALTER_E1)
  {
    p= strmov(p, " ROLLBACK ALTER id=");
    p= longlong10_to_str(sa_seq_no, p, 10);
  }

  protocol->store(buf, p-buf, &my_charset_bin);
}

static char gtid_begin_string[] = "BEGIN";

int
Gtid_log_event::do_apply_event(rpl_group_info *rgi)
{
  ulonglong bits= thd->variables.option_bits;
  thd->variables.server_id= this->server_id;
  thd->variables.gtid_domain_id= this->domain_id;
  thd->variables.gtid_seq_no= this->seq_no;
  rgi->gtid_ev_flags2= flags2;

  rgi->gtid_ev_flags_extra= flags_extra;
  rgi->gtid_ev_sa_seq_no= sa_seq_no;
  thd->reset_for_next_command();

  if (opt_gtid_strict_mode && opt_bin_log && opt_log_slave_updates)
  {
    if (mysql_bin_log.check_strict_gtid_sequence(this->domain_id,
                                                 this->server_id, this->seq_no))
      return 1;
  }

  DBUG_ASSERT((bits & OPTION_GTID_BEGIN) == 0);

  Master_info *mi=rgi->rli->mi;
  switch (flags2 & (FL_DDL | FL_TRANSACTIONAL))
  {
    case FL_TRANSACTIONAL:
      mi->total_trans_groups++;
      break;
    case FL_DDL:
      mi->total_ddl_groups++;
    break;
    default:
      mi->total_non_trans_groups++;
  }

  if (flags2 & FL_STANDALONE)
    return 0;

  /* Execute this like a BEGIN query event. */
  bits|= OPTION_GTID_BEGIN;
  if (flags2 & FL_ALLOW_PARALLEL)
    bits&= ~(ulonglong)OPTION_RPL_SKIP_PARALLEL;
  else
    bits|= (ulonglong)OPTION_RPL_SKIP_PARALLEL;
  thd->variables.option_bits= bits;
  DBUG_PRINT("info", ("Set OPTION_GTID_BEGIN"));
  thd->is_slave_error= 0;

  char buf_xa[sizeof("XA START") + 1 + ser_buf_size];
  if (flags2 & FL_PREPARED_XA)
  {
    const char fmt[]= "XA START %s";

    thd->lex->xid= &xid;
    thd->lex->xa_opt= XA_NONE;
    sprintf(buf_xa, fmt, xid.serialize());
    thd->set_query_and_id(buf_xa, static_cast<uint32>(strlen(buf_xa)),
                          &my_charset_bin, next_query_id());
    thd->lex->sql_command= SQLCOM_XA_START;
    if (trans_xa_start(thd))
    {
      DBUG_PRINT("error", ("trans_xa_start() failed"));
      thd->is_slave_error= 1;
    }
  }
  else
  {
    thd->set_query_and_id(gtid_begin_string, sizeof(gtid_begin_string)-1,
                          &my_charset_bin, next_query_id());
    thd->lex->sql_command= SQLCOM_BEGIN;
    if (trans_begin(thd, 0))
    {
      DBUG_PRINT("error", ("trans_begin() failed"));
      thd->is_slave_error= 1;
    }
  }
  status_var_increment(thd->status_var.com_stat[thd->lex->sql_command]);
  thd->update_stats();

  if (likely(!thd->is_slave_error))
    general_log_write(thd, COM_QUERY, thd->query(), thd->query_length());

  thd->reset_query();
  free_root(thd->mem_root,MYF(MY_KEEP_PREALLOC));
  return thd->is_slave_error;
}


int
Gtid_log_event::do_update_pos(rpl_group_info *rgi)
{
  rgi->inc_event_relay_log_pos();
  return 0;
}


Log_event::enum_skip_reason
Gtid_log_event::do_shall_skip(rpl_group_info *rgi)
{
  Relay_log_info *rli= rgi->rli;
  /*
    An event skipped due to @@skip_replication must not be counted towards the
    number of events to be skipped due to @@sql_slave_skip_counter.
  */
  if (flags & LOG_EVENT_SKIP_REPLICATION_F &&
      opt_replicate_events_marked_for_skip != RPL_SKIP_REPLICATE)
    return Log_event::EVENT_SKIP_IGNORE;

  if (rli->slave_skip_counter > 0)
  {
    if (!(flags2 & FL_STANDALONE))
    {
      thd->variables.option_bits|= OPTION_BEGIN;
      DBUG_ASSERT(rgi->rli->get_flag(Relay_log_info::IN_TRANSACTION));
    }
    return Log_event::continue_group(rgi);
  }
  return Log_event::do_shall_skip(rgi);
}


#endif  /* HAVE_REPLICATION */



Gtid_list_log_event::Gtid_list_log_event(rpl_binlog_state *gtid_set,
                                         uint32 gl_flags_)
  : count(gtid_set->count()), gl_flags(gl_flags_), list(0), sub_id_list(0)
{
  cache_type= EVENT_NO_CACHE;
  /* Failure to allocate memory will be caught by is_valid() returning false. */
  if (count < (1<<28) &&
      (list = (rpl_gtid *)my_malloc(PSI_INSTRUMENT_ME,
                           count * sizeof(*list) + (count == 0), MYF(MY_WME))))
    gtid_set->get_gtid_list(list, count);
}


Gtid_list_log_event::Gtid_list_log_event(slave_connection_state *gtid_set,
                                         uint32 gl_flags_)
  : count(gtid_set->count()), gl_flags(gl_flags_), list(0), sub_id_list(0)
{
  cache_type= EVENT_NO_CACHE;
  /* Failure to allocate memory will be caught by is_valid() returning false. */
  if (count < (1<<28) &&
      (list = (rpl_gtid *)my_malloc(PSI_INSTRUMENT_ME,
                          count * sizeof(*list) + (count == 0), MYF(MY_WME))))
  {
    gtid_set->get_gtid_list(list, count);
#if defined(HAVE_REPLICATION)
    if (gl_flags & FLAG_IGN_GTIDS)
    {
      uint32 i;

      if (!(sub_id_list= (uint64 *)my_malloc(PSI_INSTRUMENT_ME,
                                         count * sizeof(uint64), MYF(MY_WME))))
      {
        my_free(list);
        list= NULL;
        return;
      }
      for (i= 0; i < count; ++i)
      {
        if (!(sub_id_list[i]=
              rpl_global_gtid_slave_state->next_sub_id(list[i].domain_id)))
        {
          my_free(list);
          my_free(sub_id_list);
          list= NULL;
          sub_id_list= NULL;
          return;
        }
      }
    }
#endif
  }
}


#if defined(HAVE_REPLICATION)
bool
Gtid_list_log_event::to_packet(String *packet)
{
  uint32 i;
  uchar *p;
  uint32 needed_length;

  DBUG_ASSERT(count < 1<<28);

  needed_length= packet->length() + get_data_size();
  if (packet->reserve(needed_length))
    return true;
  p= (uchar *)packet->ptr() + packet->length();;
  packet->length(needed_length);
  int4store(p, (count & ((1<<28)-1)) | gl_flags);
  p += 4;
  /* Initialise the padding for empty Gtid_list. */
  if (count == 0)
    int2store(p, 0);
  for (i= 0; i < count; ++i)
  {
    int4store(p, list[i].domain_id);
    int4store(p+4, list[i].server_id);
    int8store(p+8, list[i].seq_no);
    p += 16;
  }

  return false;
}


bool
Gtid_list_log_event::write()
{
  char buf[128];
  String packet(buf, sizeof(buf), system_charset_info);

  packet.length(0);
  if (to_packet(&packet))
    return true;
  return write_header(get_data_size()) ||
         write_data(packet.ptr(), packet.length()) ||
         write_footer();
}


int
Gtid_list_log_event::do_apply_event(rpl_group_info *rgi)
{
  Relay_log_info *rli= const_cast<Relay_log_info*>(rgi->rli);
  int ret;
  if (gl_flags & FLAG_IGN_GTIDS)
  {
    void *hton= NULL;
    uint32 i;

    for (i= 0; i < count; ++i)
    {
      if ((ret= rpl_global_gtid_slave_state->record_gtid(thd, &list[i],
                                                         sub_id_list[i],
                                                         false, false, &hton)))
        return ret;
      rpl_global_gtid_slave_state->update_state_hash(sub_id_list[i], &list[i],
                                                     hton, NULL);
    }
  }
  ret= Log_event::do_apply_event(rgi);
  if (rli->until_condition == Relay_log_info::UNTIL_GTID &&
      (gl_flags & FLAG_UNTIL_REACHED))
  {
    char str_buf[128];
    String str(str_buf, sizeof(str_buf), system_charset_info);
    rli->until_gtid_pos.to_string(&str);
    sql_print_information("Slave SQL thread stops because it reached its"
                          " UNTIL master_gtid_pos %s", str.c_ptr_safe());
    rli->abort_slave= true;
    rli->stop_for_until= true;
  }
  free_root(thd->mem_root, MYF(MY_KEEP_PREALLOC));
  return ret;
}


Log_event::enum_skip_reason
Gtid_list_log_event::do_shall_skip(rpl_group_info *rgi)
{
  enum_skip_reason reason= Log_event::do_shall_skip(rgi);
  if (reason == EVENT_SKIP_COUNT)
    reason= EVENT_SKIP_NOT;
  return reason;
}


void
Gtid_list_log_event::pack_info(Protocol *protocol)
{
  char buf_mem[1024];
  String buf(buf_mem, sizeof(buf_mem), system_charset_info);
  uint32 i;
  bool first;

  /*
    For output consistency and ease of reading, we sort the GTID list in
    ascending order
  */
  qsort(list, count, sizeof(rpl_gtid), compare_glle_gtids);

  buf.length(0);
  buf.append(STRING_WITH_LEN("["));
  first= true;
  for (i= 0; i < count; ++i)
    rpl_slave_state_tostring_helper(&buf, &list[i], &first);
  buf.append(STRING_WITH_LEN("]"));

  protocol->store(&buf);
}
#endif  /* HAVE_REPLICATION */



/**************************************************************************
	Intvar_log_event methods
**************************************************************************/

#if defined(HAVE_REPLICATION)
void Intvar_log_event::pack_info(Protocol *protocol)
{
  char buf[256], *pos;
  pos= strmake(buf, get_var_type_name(), sizeof(buf)-23);
  *pos++= '=';
  pos= longlong10_to_str(val, pos, -10);
  protocol->store(buf, (uint) (pos-buf), &my_charset_bin);
}
#endif


bool Intvar_log_event::write()
{
  uchar buf[9];
  buf[I_TYPE_OFFSET]= (uchar) type;
  int8store(buf + I_VAL_OFFSET, val);
  return write_header(sizeof(buf)) ||
         write_data(buf, sizeof(buf)) ||
         write_footer();
}


#if defined(HAVE_REPLICATION)

/*
  Intvar_log_event::do_apply_event()
*/

int Intvar_log_event::do_apply_event(rpl_group_info *rgi)
{
  DBUG_ENTER("Intvar_log_event::do_apply_event");
  if (rgi->deferred_events_collecting)
  {
    DBUG_PRINT("info",("deferring event"));
    DBUG_RETURN(rgi->deferred_events->add(this));
  }

  switch (type) {
  case LAST_INSERT_ID_EVENT:
    thd->first_successful_insert_id_in_prev_stmt= val;
    DBUG_PRINT("info",("last_insert_id_event: %ld", (long) val));
    break;
  case INSERT_ID_EVENT:
    thd->force_one_auto_inc_interval(val);
    break;
  }
  DBUG_RETURN(0);
}

int Intvar_log_event::do_update_pos(rpl_group_info *rgi)
{
  rgi->inc_event_relay_log_pos();
  return 0;
}


Log_event::enum_skip_reason
Intvar_log_event::do_shall_skip(rpl_group_info *rgi)
{
  /*
    It is a common error to set the slave skip counter to 1 instead of
    2 when recovering from an insert which used a auto increment,
    rand, or user var.  Therefore, if the slave skip counter is 1, we
    just say that this event should be skipped by ignoring it, meaning
    that we do not change the value of the slave skip counter since it
    will be decreased by the following insert event.
  */
  return continue_group(rgi);
}

#endif


/**************************************************************************
  Rand_log_event methods
**************************************************************************/

#if defined(HAVE_REPLICATION)
void Rand_log_event::pack_info(Protocol *protocol)
{
  char buf1[256], *pos;
  pos= strmov(buf1,"rand_seed1=");
  pos= int10_to_str((long) seed1, pos, 10);
  pos= strmov(pos, ",rand_seed2=");
  pos= int10_to_str((long) seed2, pos, 10);
  protocol->store(buf1, (uint) (pos-buf1), &my_charset_bin);
}
#endif


bool Rand_log_event::write()
{
  uchar buf[16];
  int8store(buf + RAND_SEED1_OFFSET, seed1);
  int8store(buf + RAND_SEED2_OFFSET, seed2);
  return write_header(sizeof(buf)) ||
         write_data(buf, sizeof(buf)) ||
         write_footer();
}


#if defined(HAVE_REPLICATION)
int Rand_log_event::do_apply_event(rpl_group_info *rgi)
{
  if (rgi->deferred_events_collecting)
    return rgi->deferred_events->add(this);

  thd->rand.seed1= (ulong) seed1;
  thd->rand.seed2= (ulong) seed2;
  return 0;
}

int Rand_log_event::do_update_pos(rpl_group_info *rgi)
{
  rgi->inc_event_relay_log_pos();
  return 0;
}


Log_event::enum_skip_reason
Rand_log_event::do_shall_skip(rpl_group_info *rgi)
{
  /*
    It is a common error to set the slave skip counter to 1 instead of
    2 when recovering from an insert which used a auto increment,
    rand, or user var.  Therefore, if the slave skip counter is 1, we
    just say that this event should be skipped by ignoring it, meaning
    that we do not change the value of the slave skip counter since it
    will be decreased by the following insert event.
  */
  return continue_group(rgi);
}

/**
   Exec deferred Int-, Rand- and User- var events prefixing
   a Query-log-event event.

   @param thd THD handle

   @return false on success, true if a failure in an event applying occurred.
*/
bool slave_execute_deferred_events(THD *thd)
{
  bool res= false;
  rpl_group_info *rgi= thd->rgi_slave;

  DBUG_ASSERT(rgi && (!rgi->deferred_events_collecting || rgi->deferred_events));

  if (!rgi->deferred_events_collecting || rgi->deferred_events->is_empty())
    return res;

  res= rgi->deferred_events->execute(rgi);
  rgi->deferred_events->rewind();

  return res;
}

#endif /* HAVE_REPLICATION */


/**************************************************************************
  Xid_apply_log_event methods
**************************************************************************/

#if defined(HAVE_REPLICATION)

int Xid_apply_log_event::do_record_gtid(THD *thd, rpl_group_info *rgi,
                                        bool in_trans, void **out_hton,
                                        bool force_err)
{
  int err= 0;
  Relay_log_info const *rli= rgi->rli;

  rgi->gtid_pending= false;
  err= rpl_global_gtid_slave_state->record_gtid(thd, &rgi->current_gtid,
                                                rgi->gtid_sub_id,
                                                in_trans, false, out_hton);

  if (unlikely(err))
  {
    int ec= thd->get_stmt_da()->sql_errno();
    /*
      Do not report an error if this is really a kill due to a deadlock.
      In this case, the transaction will be re-tried instead. Unless force_err
      is set, as in the case of XA PREPARE, as the GTID state is updated as a
      separate transaction, and if that fails, we should not retry but exit in
      error immediately.
    */
    if (!is_parallel_retry_error(rgi, ec) || force_err)
    {
      char buff[MAX_SLAVE_ERRMSG];
      buff[0]= 0;
      aggregate_da_errors(buff, sizeof(buff), thd->get_stmt_da());

      if (force_err)
        thd->clear_error();

      rli->report(ERROR_LEVEL, ER_CANNOT_UPDATE_GTID_STATE, rgi->gtid_info(),
                  "Error during XID COMMIT: failed to update GTID state in "
                  "%s.%s: %d: %s the event's master log %s, end_log_pos %llu",
                  "mysql", rpl_gtid_slave_state_table_name.str, ec,
                  buff, RPL_LOG_NAME, log_pos);
    }
    thd->is_slave_error= 1;
  }

  return err;
}

static bool wsrep_must_replay(THD *thd)
{
#ifdef WITH_WSREP
  mysql_mutex_lock(&thd->LOCK_thd_data);
  bool res= WSREP(thd) && thd->wsrep_trx().state() == wsrep::transaction::s_must_replay;
  mysql_mutex_unlock(&thd->LOCK_thd_data);
  return res;
#else
  return false;
#endif
}


int Xid_apply_log_event::do_apply_event(rpl_group_info *rgi)
{
  bool res;
  int err;
  uint64 sub_id= 0;
  void *hton= NULL;
  rpl_gtid gtid;

  /*
    An instance of this class such as XID_EVENT works like a COMMIT
    statement. It updates mysql.gtid_slave_pos with the GTID of the
    current transaction.
    Therefore, it acts much like a normal SQL statement, so we need to do
    THD::reset_for_next_command() as if starting a new statement.

    XA_PREPARE_LOG_EVENT also updates the gtid table *but* the update gets
    committed as separate "autocommit" transaction.
  */
  thd->reset_for_next_command();
  /*
    Record any GTID in the same transaction, so slave state is transactionally
    consistent.
  */
#ifdef WITH_WSREP
  thd->wsrep_affected_rows= 0;
#endif

  if (rgi->gtid_pending)
  {
    sub_id= rgi->gtid_sub_id;
    gtid= rgi->current_gtid;

    if (!thd->transaction->xid_state.is_explicit_XA())
    {
      if ((err= do_record_gtid(thd, rgi, true /* in_trans */, &hton)))
        return err;

      DBUG_EXECUTE_IF("gtid_fail_after_record_gtid",
                      {
                        my_error(ER_ERROR_DURING_COMMIT, MYF(0),
                                 HA_ERR_WRONG_COMMAND);
                        thd->is_slave_error= 1;
                        return 1;
                      });
    }
  }

  general_log_print(thd, COM_QUERY, get_query());
  thd->variables.option_bits&= ~OPTION_GTID_BEGIN;
  res= do_commit();
  if (!res && rgi->gtid_pending)
  {
    DBUG_ASSERT(!thd->transaction->xid_state.is_explicit_XA());

    if ((err= do_record_gtid(thd, rgi, false, &hton, true)))
      return err;
  }

  if (sub_id && (!res || wsrep_must_replay(thd)))
    rpl_global_gtid_slave_state->update_state_hash(sub_id, &gtid, hton, rgi);
  /*
    Increment the global status commit count variable
  */
  enum enum_sql_command cmd= !thd->transaction->xid_state.is_explicit_XA()
    ? SQLCOM_COMMIT : SQLCOM_XA_PREPARE;
  status_var_increment(thd->status_var.com_stat[cmd]);

  return res;
}

Log_event::enum_skip_reason
Xid_apply_log_event::do_shall_skip(rpl_group_info *rgi)
{
  DBUG_ENTER("Xid_apply_log_event::do_shall_skip");
  if (rgi->rli->slave_skip_counter > 0)
  {
    DBUG_ASSERT(!rgi->rli->get_flag(Relay_log_info::IN_TRANSACTION));
    thd->variables.option_bits&= ~(OPTION_BEGIN | OPTION_GTID_BEGIN);
    DBUG_RETURN(Log_event::EVENT_SKIP_COUNT);
  }
#ifdef WITH_WSREP
  else if (wsrep_mysql_replication_bundle && WSREP(thd) &&
           opt_slave_domain_parallel_threads == 0)
  {
    if (++thd->wsrep_mysql_replicated < (int)wsrep_mysql_replication_bundle)
    {
      WSREP_DEBUG("skipping wsrep commit %d", thd->wsrep_mysql_replicated);
      DBUG_RETURN(Log_event::EVENT_SKIP_IGNORE);
    }
    else
    {
      thd->wsrep_mysql_replicated = 0;
    }
  }
#endif
  DBUG_RETURN(Log_event::do_shall_skip(rgi));
}
#endif /* HAVE_REPLICATION */

/**************************************************************************
  Xid_log_event methods
**************************************************************************/

#if defined(HAVE_REPLICATION)
void Xid_log_event::pack_info(Protocol *protocol)
{
  char buf[128], *pos;
  pos= strmov(buf, "COMMIT /* xid=");
  pos= longlong10_to_str(xid, pos, 10);
  pos= strmov(pos, " */");
  protocol->store(buf, (uint) (pos-buf), &my_charset_bin);
}


int Xid_log_event::do_commit()
{
  bool res;
  res= trans_commit(thd); /* Automatically rolls back on error. */
  thd->release_transactional_locks();
  return res;
}
#endif


bool Xid_log_event::write()
{
  DBUG_EXECUTE_IF("do_not_write_xid", return 0;);
  return write_header(sizeof(xid)) ||
         write_data((uchar*)&xid, sizeof(xid)) ||
         write_footer();
}

/**************************************************************************
  XA_prepare_log_event methods
**************************************************************************/

#if defined(HAVE_REPLICATION)
void XA_prepare_log_event::pack_info(Protocol *protocol)
{
  char query[sizeof("XA COMMIT ONE PHASE") + 1 + ser_buf_size];

  sprintf(query,
          (one_phase ? "XA COMMIT %s ONE PHASE" :  "XA PREPARE %s"),
          m_xid.serialize());

  protocol->store(query, strlen(query), &my_charset_bin);
}


int XA_prepare_log_event::do_commit()
{
  int res;
  xid_t xid;
  xid.set(m_xid.formatID,
          m_xid.data, m_xid.gtrid_length,
          m_xid.data + m_xid.gtrid_length, m_xid.bqual_length);

  thd->lex->xid= &xid;
  if (!one_phase)
  {
    if ((res= thd->wait_for_prior_commit()))
      return res;

    thd->lex->sql_command= SQLCOM_XA_PREPARE;
    res= trans_xa_prepare(thd);
  }
  else
    res= trans_xa_commit(thd);

  return res;
}
#endif // HAVE_REPLICATION


bool XA_prepare_log_event::write()
{
  uchar data[1 + 4 + 4 + 4]= {one_phase,};
  uint8 one_phase_byte= one_phase;

  int4store(data+1, static_cast<XID*>(xid)->formatID);
  int4store(data+(1+4), static_cast<XID*>(xid)->gtrid_length);
  int4store(data+(1+4+4), static_cast<XID*>(xid)->bqual_length);

  DBUG_ASSERT(xid_subheader_no_data == sizeof(data) - 1);

  return write_header(sizeof(one_phase_byte) + xid_subheader_no_data +
                      static_cast<XID*>(xid)->gtrid_length +
                      static_cast<XID*>(xid)->bqual_length) ||
         write_data(data, sizeof(data)) ||
         write_data((uchar*) static_cast<XID*>(xid)->data,
                     static_cast<XID*>(xid)->gtrid_length +
                     static_cast<XID*>(xid)->bqual_length) ||
         write_footer();
}


/**************************************************************************
  User_var_log_event methods
**************************************************************************/

#if defined(HAVE_REPLICATION)
static bool
user_var_append_name_part(THD *thd, String *buf,
                          const char *name, size_t name_len,
                          const LEX_CSTRING &data_type_name)
{
  return buf->append('@') ||
    append_identifier(thd, buf, name, name_len) ||
    buf->append('=') ||
    (data_type_name.length &&
     (buf->append(STRING_WITH_LEN("/*")) ||
      buf->append(data_type_name.str, data_type_name.length) ||
      buf->append(STRING_WITH_LEN("*/"))));
}

void User_var_log_event::pack_info(Protocol* protocol)
{
  if (is_null)
  {
    char buf_mem[FN_REFLEN+7];
    String buf(buf_mem, sizeof(buf_mem), system_charset_info);
    buf.length(0);
    if (user_var_append_name_part(protocol->thd, &buf, name, name_len,
                                  m_data_type_name) ||
        buf.append(NULL_clex_str))
      return;
    protocol->store(buf.ptr(), buf.length(), &my_charset_bin);
  }
  else
  {
    switch (m_type) {
    case REAL_RESULT:
    {
      double real_val;
      char buf2[MY_GCVT_MAX_FIELD_WIDTH+1];
      char buf_mem[FN_REFLEN + MY_GCVT_MAX_FIELD_WIDTH + 1];
      String buf(buf_mem, sizeof(buf_mem), system_charset_info);
      float8get(real_val, val);
      buf.length(0);
      if (user_var_append_name_part(protocol->thd, &buf, name, name_len,
                                    m_data_type_name) ||
          buf.append(buf2, my_gcvt(real_val, MY_GCVT_ARG_DOUBLE,
                                   MY_GCVT_MAX_FIELD_WIDTH, buf2, NULL)))
        return;
      protocol->store(buf.ptr(), buf.length(), &my_charset_bin);
      break;
    }
    case INT_RESULT:
    {
      char buf2[22];
      char buf_mem[FN_REFLEN + 22];
      String buf(buf_mem, sizeof(buf_mem), system_charset_info);
      buf.length(0);
      if (user_var_append_name_part(protocol->thd, &buf, name, name_len,
                                    m_data_type_name) ||
          buf.append(buf2,
                 longlong10_to_str(uint8korr(val), buf2,
                   (is_unsigned() ? 10 : -10))-buf2))
        return;
      protocol->store(buf.ptr(), buf.length(), &my_charset_bin);
      break;
    }
    case DECIMAL_RESULT:
    {
      char buf_mem[FN_REFLEN + DECIMAL_MAX_STR_LENGTH];
      String buf(buf_mem, sizeof(buf_mem), system_charset_info);
      char buf2[DECIMAL_MAX_STR_LENGTH+1];
      String str(buf2, sizeof(buf2), &my_charset_bin);
      buf.length(0);
      my_decimal((const uchar *) (val + 2), val[0], val[1]).to_string(&str);
      if (user_var_append_name_part(protocol->thd, &buf, name, name_len,
                                    m_data_type_name) ||
          buf.append(str))
        return;
      protocol->store(buf.ptr(), buf.length(), &my_charset_bin);

      break;
    }
    case STRING_RESULT:
    {
      /* 15 is for 'COLLATE' and other chars */
      char buf_mem[FN_REFLEN + 512 + 1 + 15 +
                   MY_CS_CHARACTER_SET_NAME_SIZE +
                   MY_CS_COLLATION_NAME_SIZE];
      String buf(buf_mem, sizeof(buf_mem), system_charset_info);
      CHARSET_INFO *cs;
      buf.length(0);
      if (!(cs= get_charset(m_charset_number, MYF(0))))
      {
        if (buf.append(STRING_WITH_LEN("???")))
          return;
      }
      else
      {
        size_t old_len;
        char *beg, *end;
        if (user_var_append_name_part(protocol->thd, &buf, name, name_len,
                                      m_data_type_name) ||
            buf.append('_') ||
            buf.append(cs->cs_name) ||
            buf.append(' '))
          return;
        old_len= buf.length();
        if (buf.reserve(old_len + val_len * 2 + 3 + sizeof(" COLLATE ") +
                        MY_CS_COLLATION_NAME_SIZE))
          return;
        beg= const_cast<char *>(buf.ptr()) + old_len;
        end= str_to_hex(beg, val, val_len);
        buf.length(old_len + (end - beg));
        if (buf.append(STRING_WITH_LEN(" COLLATE ")) ||
            buf.append(cs->coll_name))
          return;
      }
      protocol->store(buf.ptr(), buf.length(), &my_charset_bin);
      break;
    }
    case ROW_RESULT:
    default:
      DBUG_ASSERT(0);
      return;
    }
  }
}
#endif // HAVE_REPLICATION


bool User_var_log_event::write()
{
  char buf[UV_NAME_LEN_SIZE];
  char buf1[UV_VAL_IS_NULL + UV_VAL_TYPE_SIZE + 
	    UV_CHARSET_NUMBER_SIZE + UV_VAL_LEN_SIZE];
  uchar buf2[MY_MAX(8, DECIMAL_MAX_FIELD_SIZE + 2)], *pos= buf2;
  uint unsigned_len= 0;
  uint buf1_length;
  size_t event_length;

  int4store(buf, name_len);
  
  if ((buf1[0]= is_null))
  {
    buf1_length= 1;
    val_len= 0;                                 // Length of 'pos'
  }    
  else
  {
    buf1[1]= m_type;
    int4store(buf1 + 2, m_charset_number);

    switch (m_type) {
    case REAL_RESULT:
      float8store(buf2, *(double*) val);
      break;
    case INT_RESULT:
      int8store(buf2, *(longlong*) val);
      unsigned_len= 1;
      break;
    case DECIMAL_RESULT:
    {
      my_decimal *dec= (my_decimal *)val;
      dec->fix_buffer_pointer();
      buf2[0]= (char)(dec->intg + dec->frac);
      buf2[1]= (char)dec->frac;
      decimal2bin((decimal_t*)val, buf2+2, buf2[0], buf2[1]);
      val_len= decimal_bin_size(buf2[0], buf2[1]) + 2;
      break;
    }
    case STRING_RESULT:
      pos= (uchar*) val;
      break;
    case ROW_RESULT:
    default:
      DBUG_ASSERT(0);
      return 0;
    }
    int4store(buf1 + 2 + UV_CHARSET_NUMBER_SIZE, val_len);
    buf1_length= 10;
  }

  uchar data_type_name_chunk_signature= (uchar) CHUNK_DATA_TYPE_NAME;
  uint data_type_name_chunk_signature_length= m_data_type_name.length ? 1 : 0;
  uchar data_type_name_length_length= m_data_type_name.length ? 1 : 0;

  /* Length of the whole event */
  event_length= sizeof(buf)+ name_len + buf1_length + val_len + unsigned_len +
                data_type_name_chunk_signature_length +
                data_type_name_length_length +
                (uint) m_data_type_name.length;

  uchar unsig= m_is_unsigned ? CHUNK_UNSIGNED : CHUNK_SIGNED;
  uchar data_type_name_length= (uchar) m_data_type_name.length;
  return write_header(event_length) ||
         write_data(buf, sizeof(buf))   ||
         write_data(name, name_len)     ||
         write_data(buf1, buf1_length) ||
         write_data(pos, val_len) ||
         write_data(&unsig, unsigned_len) ||
         write_data(&data_type_name_chunk_signature,
                    data_type_name_chunk_signature_length) ||
         write_data(&data_type_name_length, data_type_name_length_length) ||
         write_data(m_data_type_name.str, (uint) m_data_type_name.length) ||
         write_footer();
}


#if defined(HAVE_REPLICATION)
int User_var_log_event::do_apply_event(rpl_group_info *rgi)
{
  Item *it= 0;
  CHARSET_INFO *charset;
  DBUG_ENTER("User_var_log_event::do_apply_event");
  query_id_t sav_query_id= 0; /* memorize orig id when deferred applying */

  if (rgi->deferred_events_collecting)
  {
    set_deferred(current_thd->query_id);
    DBUG_RETURN(rgi->deferred_events->add(this));
  }
  else if (is_deferred())
  {
    sav_query_id= current_thd->query_id;
    current_thd->query_id= query_id; /* recreating original time context */
  }

  if (!(charset= get_charset(m_charset_number, MYF(MY_WME))))
  {
    rgi->rli->report(ERROR_LEVEL, ER_SLAVE_FATAL_ERROR,
                ER_THD(thd, ER_SLAVE_FATAL_ERROR),
                "Invalid character set for User var event");
    DBUG_RETURN(1);
  }
  LEX_CSTRING user_var_name;
  user_var_name.str= name;
  user_var_name.length= name_len;
  double real_val;
  longlong int_val;

  if (is_null)
  {
    it= new (thd->mem_root) Item_null(thd);
  }
  else
  {
    switch (m_type) {
    case REAL_RESULT:
      if (val_len != 8)
      {
        rgi->rli->report(ERROR_LEVEL, ER_SLAVE_FATAL_ERROR,
                    ER_THD(thd, ER_SLAVE_FATAL_ERROR),
                    "Invalid variable length at User var event");
        return 1;
      }
      float8get(real_val, val);
      it= new (thd->mem_root) Item_float(thd, real_val, 0);
      val= (char*) &real_val;		// Pointer to value in native format
      val_len= 8;
      break;
    case INT_RESULT:
      if (val_len != 8)
      {
        rgi->rli->report(ERROR_LEVEL, ER_SLAVE_FATAL_ERROR,
                    ER_THD(thd, ER_SLAVE_FATAL_ERROR),
                    "Invalid variable length at User var event");
        return 1;
      }
      int_val= (longlong) uint8korr(val);
      it= new (thd->mem_root) Item_int(thd, int_val);
      val= (char*) &int_val;		// Pointer to value in native format
      val_len= 8;
      break;
    case DECIMAL_RESULT:
    {
      if (val_len < 3)
      {
        rgi->rli->report(ERROR_LEVEL, ER_SLAVE_FATAL_ERROR,
                    ER_THD(thd, ER_SLAVE_FATAL_ERROR),
                    "Invalid variable length at User var event");
        return 1;
      }
      Item_decimal *dec= new (thd->mem_root) Item_decimal(thd, (uchar*) val+2, val[0], val[1]);
      it= dec;
      val= (char *)dec->val_decimal(NULL);
      val_len= sizeof(my_decimal);
      break;
    }
    case STRING_RESULT:
      it= new (thd->mem_root) Item_string(thd, val, (uint)val_len, charset);
      break;
    case ROW_RESULT:
    default:
      DBUG_ASSERT(0);
      DBUG_RETURN(0);
    }
  }

  Item_func_set_user_var *e= new (thd->mem_root) Item_func_set_user_var(thd, &user_var_name, it);
  /*
    Item_func_set_user_var can't substitute something else on its place =>
    0 can be passed as last argument (reference on item)

    Fix_fields() can fail, in which case a call of update_hash() might
    crash the server, so if fix fields fails, we just return with an
    error.
  */
  if (e->fix_fields(thd, 0))
    DBUG_RETURN(1);

  const Type_handler *th= Type_handler::handler_by_log_event_data_type(thd,
                                                                       *this);
  e->update_hash((void*) val, val_len, th, charset);

  if (!is_deferred())
    free_root(thd->mem_root, 0);
  else
    current_thd->query_id= sav_query_id; /* restore current query's context */

  DBUG_RETURN(0);
}

int User_var_log_event::do_update_pos(rpl_group_info *rgi)
{
  rgi->inc_event_relay_log_pos();
  return 0;
}

Log_event::enum_skip_reason
User_var_log_event::do_shall_skip(rpl_group_info *rgi)
{
  /*
    It is a common error to set the slave skip counter to 1 instead
    of 2 when recovering from an insert which used a auto increment,
    rand, or user var.  Therefore, if the slave skip counter is 1, we
    just say that this event should be skipped by ignoring it, meaning
    that we do not change the value of the slave skip counter since it
    will be decreased by the following insert event.
  */
  return continue_group(rgi);
}
#endif // HAVE_REPLICATION


#ifdef HAVE_REPLICATION

/**************************************************************************
	Stop_log_event methods
**************************************************************************/

/*
  The master stopped.  We used to clean up all temporary tables but
  this is useless as, as the master has shut down properly, it has
  written all DROP TEMPORARY TABLE (prepared statements' deletion is
  TODO only when we binlog prep stmts).  We used to clean up
  slave_load_tmpdir, but this is useless as it has been cleared at the
  end of LOAD DATA INFILE.  So we have nothing to do here.  The place were we
  must do this cleaning is in Format_description_log_event::do_apply_event(),
  not here. Because if we come here, the master was sane.

  This must only be called from the Slave SQL thread, since it calls
  Relay_log_info::flush().
*/

int Stop_log_event::do_update_pos(rpl_group_info *rgi)
{
  int error= 0;
  Relay_log_info *rli= rgi->rli;
  DBUG_ENTER("Stop_log_event::do_update_pos");
  /*
    We do not want to update master_log pos because we get a rotate event
    before stop, so by now group_master_log_name is set to the next log.
    If we updated it, we will have incorrect master coordinates and this
    could give false triggers in MASTER_POS_WAIT() that we have reached
    the target position when in fact we have not.
  */
  if (rli->get_flag(Relay_log_info::IN_TRANSACTION))
    rgi->inc_event_relay_log_pos();
  else if (!rgi->is_parallel_exec)
  {
    rpl_global_gtid_slave_state->record_and_update_gtid(thd, rgi);
    rli->inc_group_relay_log_pos(0, rgi);
    if (rli->flush())
      error= 1;
  }
  DBUG_RETURN(error);
}

#endif /* HAVE_REPLICATION */


/**************************************************************************
	Append_block_log_event methods
**************************************************************************/

Append_block_log_event::Append_block_log_event(THD *thd_arg,
                                               const char *db_arg,
					       uchar *block_arg,
					       uint block_len_arg,
					       bool using_trans)
  :Log_event(thd_arg,0, using_trans), block(block_arg),
   block_len(block_len_arg), file_id(thd_arg->file_id), db(db_arg)
{
}


bool Append_block_log_event::write()
{
  uchar buf[APPEND_BLOCK_HEADER_LEN];
  int4store(buf + AB_FILE_ID_OFFSET, file_id);
  return write_header(APPEND_BLOCK_HEADER_LEN + block_len) ||
         write_data(buf, APPEND_BLOCK_HEADER_LEN) ||
         write_data(block, block_len) ||
         write_footer();
}


#if defined(HAVE_REPLICATION)
void Append_block_log_event::pack_info(Protocol *protocol)
{
  char buf[256];
  uint length;
  length= (uint) sprintf(buf, ";file_id=%u;block_len=%u", file_id, block_len);
  protocol->store(buf, length, &my_charset_bin);
}


/*
  Append_block_log_event::get_create_or_append()
*/

int Append_block_log_event::get_create_or_append() const
{
  return 0; /* append to the file, fail if not exists */
}

/*
  Append_block_log_event::do_apply_event()
*/

int Append_block_log_event::do_apply_event(rpl_group_info *rgi)
{
  char fname[FN_REFLEN];
  int fd;
  int error = 1;
  Relay_log_info const *rli= rgi->rli;
  DBUG_ENTER("Append_block_log_event::do_apply_event");

  THD_STAGE_INFO(thd, stage_making_temp_file_append_before_load_data);
  slave_load_file_stem(fname, file_id, server_id, ".data",
                       &rli->mi->cmp_connection_name);
  if (get_create_or_append())
  {
    /*
      Usually lex_start() is called by mysql_parse(), but we need it here
      as the present method does not call mysql_parse().
    */
    lex_start(thd);
    thd->reset_for_next_command();
    /* old copy may exist already */
    mysql_file_delete(key_file_log_event_data, fname, MYF(0));
    if ((fd= mysql_file_create(key_file_log_event_data,
                               fname, CREATE_MODE,
                               O_WRONLY | O_BINARY | O_EXCL | O_NOFOLLOW,
                               MYF(MY_WME))) < 0)
    {
      rli->report(ERROR_LEVEL, my_errno, rgi->gtid_info(),
                  "Error in %s event: could not create file '%s'",
                  get_type_str(), fname);
      goto err;
    }
  }
  else if ((fd= mysql_file_open(key_file_log_event_data,
                                fname,
                                O_WRONLY | O_APPEND | O_BINARY | O_NOFOLLOW,
                                MYF(MY_WME))) < 0)
  {
    rli->report(ERROR_LEVEL, my_errno, rgi->gtid_info(),
                "Error in %s event: could not open file '%s'",
                get_type_str(), fname);
    goto err;
  }

  DBUG_EXECUTE_IF("remove_slave_load_file_before_write",
                  {
                    my_delete(fname, MYF(0));
                  });

  if (mysql_file_write(fd, (uchar*) block, block_len, MYF(MY_WME+MY_NABP)))
  {
    rli->report(ERROR_LEVEL, my_errno, rgi->gtid_info(),
                "Error in %s event: write to '%s' failed",
                get_type_str(), fname);
    goto err;
  }
  error=0;

err:
  if (fd >= 0)
    mysql_file_close(fd, MYF(0));
  DBUG_RETURN(error);
}
#endif // HAVE_REPLICATION


/**************************************************************************
	Delete_file_log_event methods
**************************************************************************/

Delete_file_log_event::Delete_file_log_event(THD *thd_arg, const char* db_arg,
					     bool using_trans)
  :Log_event(thd_arg, 0, using_trans), file_id(thd_arg->file_id), db(db_arg)
{
}


bool Delete_file_log_event::write()
{
 uchar buf[DELETE_FILE_HEADER_LEN];
 int4store(buf + DF_FILE_ID_OFFSET, file_id);
 return write_header(sizeof(buf)) ||
        write_data(buf, sizeof(buf)) ||
        write_footer();
}


#if defined(HAVE_REPLICATION)
void Delete_file_log_event::pack_info(Protocol *protocol)
{
  char buf[64];
  uint length;
  length= (uint) sprintf(buf, ";file_id=%u", (uint) file_id);
  protocol->store(buf, (int32) length, &my_charset_bin);
}
#endif


#if defined(HAVE_REPLICATION)
int Delete_file_log_event::do_apply_event(rpl_group_info *rgi)
{
  char fname[FN_REFLEN+10];
  Relay_log_info const *rli= rgi->rli;
  char *ext= slave_load_file_stem(fname, file_id, server_id, ".data",
                                  &rli->mi->cmp_connection_name);
  mysql_file_delete(key_file_log_event_data, fname, MYF(MY_WME));
  strmov(ext, ".info");
  mysql_file_delete(key_file_log_event_info, fname, MYF(MY_WME));
  return 0;
}
#endif /* defined(HAVE_REPLICATION) */


/**************************************************************************
	Begin_load_query_log_event methods
**************************************************************************/

Begin_load_query_log_event::
Begin_load_query_log_event(THD* thd_arg, const char* db_arg, uchar* block_arg,
                           uint block_len_arg, bool using_trans)
  :Append_block_log_event(thd_arg, db_arg, block_arg, block_len_arg,
                          using_trans)
{
   file_id= thd_arg->file_id= mysql_bin_log.next_file_id();
}


#if defined( HAVE_REPLICATION)
int Begin_load_query_log_event::get_create_or_append() const
{
  return 1; /* create the file */
}


Log_event::enum_skip_reason
Begin_load_query_log_event::do_shall_skip(rpl_group_info *rgi)
{
  /*
    If the slave skip counter is 1, then we should not start executing
    on the next event.
  */
  return continue_group(rgi);
}
#endif /* defined( HAVE_REPLICATION) */


/**************************************************************************
	Execute_load_query_log_event methods
**************************************************************************/

Execute_load_query_log_event::
Execute_load_query_log_event(THD *thd_arg, const char* query_arg,
                             ulong query_length_arg, uint fn_pos_start_arg,
                             uint fn_pos_end_arg,
                             enum_load_dup_handling dup_handling_arg,
                             bool using_trans, bool direct, bool suppress_use,
                             int errcode):
  Query_log_event(thd_arg, query_arg, query_length_arg, using_trans, direct,
                  suppress_use, errcode),
  file_id(thd_arg->file_id), fn_pos_start(fn_pos_start_arg),
  fn_pos_end(fn_pos_end_arg), dup_handling(dup_handling_arg)
{
}


bool
Execute_load_query_log_event::write_post_header_for_derived()
{
  uchar buf[EXECUTE_LOAD_QUERY_EXTRA_HEADER_LEN];
  int4store(buf, file_id);
  int4store(buf + 4, fn_pos_start);
  int4store(buf + 4 + 4, fn_pos_end);
  *(buf + 4 + 4 + 4)= (uchar) dup_handling;
  return write_data(buf, EXECUTE_LOAD_QUERY_EXTRA_HEADER_LEN);
}


#if defined(HAVE_REPLICATION)
void Execute_load_query_log_event::pack_info(Protocol *protocol)
{
  char buf_mem[1024];
  String buf(buf_mem, sizeof(buf_mem), system_charset_info);
  buf.real_alloc(9 + db_len + q_len + 10 + 21);
  if (db && db_len)
  {
    if (buf.append(STRING_WITH_LEN("use ")) ||
        append_identifier(protocol->thd, &buf, db, db_len) ||
        buf.append(STRING_WITH_LEN("; ")))
      return;
  }
  if (query && q_len && buf.append(query, q_len))
    return;
  if (buf.append(STRING_WITH_LEN(" ;file_id=")) ||
      buf.append_ulonglong(file_id))
    return;
  protocol->store(buf.ptr(), buf.length(), &my_charset_bin);
}


int
Execute_load_query_log_event::do_apply_event(rpl_group_info *rgi)
{
  char *p;
  char *buf;
  char *fname;
  char *fname_end;
  int error;
  Relay_log_info const *rli= rgi->rli;

  buf= (char*) my_malloc(PSI_INSTRUMENT_ME, q_len + 1 -
     (fn_pos_end - fn_pos_start) + (FN_REFLEN + 10) + 10 + 8 + 5, MYF(MY_WME));

  DBUG_EXECUTE_IF("LOAD_DATA_INFILE_has_fatal_error", my_free(buf); buf= NULL;);

  /* Replace filename and LOCAL keyword in query before executing it */
  if (buf == NULL)
  {
    rli->report(ERROR_LEVEL, ER_SLAVE_FATAL_ERROR, rgi->gtid_info(),
                ER_THD(rgi->thd, ER_SLAVE_FATAL_ERROR), "Not enough memory");
    return 1;
  }

  p= buf;
  memcpy(p, query, fn_pos_start);
  p+= fn_pos_start;
  fname= (p= strmake(p, STRING_WITH_LEN(" INFILE \'")));
  p= slave_load_file_stem(p, file_id, server_id, ".data",
                          &rli->mi->cmp_connection_name);
  fname_end= p= strend(p);                      // Safer than p=p+5
  *(p++)='\'';
  switch (dup_handling) {
  case LOAD_DUP_IGNORE:
    p= strmake(p, STRING_WITH_LEN(" IGNORE"));
    break;
  case LOAD_DUP_REPLACE:
    p= strmake(p, STRING_WITH_LEN(" REPLACE"));
    break;
  default:
    /* Ordinary load data */
    break;
  }
  p= strmake(p, STRING_WITH_LEN(" INTO "));
  p= strmake(p, query+fn_pos_end, q_len-fn_pos_end);

  error= Query_log_event::do_apply_event(rgi, buf, (uint32)(p-buf));

  /* Forging file name for deletion in same buffer */
  *fname_end= 0;

  /*
    If there was an error the slave is going to stop, leave the
    file so that we can re-execute this event at START SLAVE.
  */
  if (unlikely(!error))
    mysql_file_delete(key_file_log_event_data, fname, MYF(MY_WME));

  my_free(buf);
  return error;
}
#endif // HAVE_REPLICATION


/**************************************************************************
	sql_ex_info methods
**************************************************************************/

static bool write_str(Log_event_writer *writer, const char *str, uint length)
{
  uchar tmp[1];
  tmp[0]= (uchar) length;
  return (writer->write_data(tmp, sizeof(tmp)) ||
	  writer->write_data((uchar*) str, length));
}

bool sql_ex_info::write_data(Log_event_writer *writer)
{
  if (new_format())
  {
    return write_str(writer, field_term, field_term_len) ||
	   write_str(writer, enclosed,   enclosed_len) ||
	   write_str(writer, line_term,  line_term_len) ||
	   write_str(writer, line_start, line_start_len) ||
	   write_str(writer, escaped,    escaped_len) ||
	   writer->write_data((uchar*) &opt_flags, 1);
  }
  else
  {
    uchar old_ex[7];
    old_ex[0]= *field_term;
    old_ex[1]= *enclosed;
    old_ex[2]= *line_term;
    old_ex[3]= *line_start;
    old_ex[4]= *escaped;
    old_ex[5]=  opt_flags;
    old_ex[6]=  empty_flags;
    return writer->write_data(old_ex, sizeof(old_ex));
  }
}



/**************************************************************************
	Rows_log_event member functions
**************************************************************************/

Rows_log_event::Rows_log_event(THD *thd_arg, TABLE *tbl_arg,
                               ulonglong table_id,
                               MY_BITMAP const *cols, bool is_transactional,
                               Log_event_type event_type)
  : Log_event(thd_arg, 0, is_transactional),
    m_row_count(0),
    m_table(tbl_arg),
    m_table_id(table_id),
    m_width(tbl_arg ? tbl_arg->s->fields : 1),
    m_rows_buf(0), m_rows_cur(0), m_rows_end(0), m_flags(0),
    m_type(event_type), m_extra_row_data(0)
#ifdef HAVE_REPLICATION
    , m_curr_row(NULL), m_curr_row_end(NULL),
    m_key(NULL), m_key_info(NULL), m_key_nr(0),
    master_had_triggers(0)
#endif
{
  /*
    We allow a special form of dummy event when the table, and cols
    are null and the table id is UINT32_MAX.  This is a temporary
    solution, to be able to terminate a started statement in the
    binary log: the extraneous events will be removed in the future.
   */
  DBUG_ASSERT((tbl_arg && tbl_arg->s &&
               (table_id & MAX_TABLE_MAP_ID) != UINT32_MAX) ||
              (!tbl_arg && !cols && (table_id & MAX_TABLE_MAP_ID) == UINT32_MAX));

  if (thd_arg->variables.option_bits & OPTION_NO_FOREIGN_KEY_CHECKS)
    set_flags(NO_FOREIGN_KEY_CHECKS_F);
  if (thd_arg->variables.option_bits & OPTION_RELAXED_UNIQUE_CHECKS)
    set_flags(RELAXED_UNIQUE_CHECKS_F);
  if (thd_arg->variables.option_bits & OPTION_NO_CHECK_CONSTRAINT_CHECKS)
    set_flags(NO_CHECK_CONSTRAINT_CHECKS_F);
  /* if my_bitmap_init fails, caught in is_valid() */
  if (likely(!my_bitmap_init(&m_cols,
                             m_width <= sizeof(m_bitbuf)*8 ? m_bitbuf : NULL,
                             m_width)))
  {
    /* Cols can be zero if this is a dummy binrows event */
    if (likely(cols != NULL))
      bitmap_copy(&m_cols, cols);
  }
}


int Rows_log_event::do_add_row_data(uchar *row_data, size_t length)
{
  /*
    When the table has a primary key, we would probably want, by default, to
    log only the primary key value instead of the entire "before image". This
    would save binlog space. TODO
  */
  DBUG_ENTER("Rows_log_event::do_add_row_data");
  DBUG_PRINT("enter", ("row_data:%p  length: %lu", row_data,
                       (ulong) length));

  /*
    If length is zero, there is nothing to write, so we just
    return. Note that this is not an optimization, since calling
    realloc() with size 0 means free().
   */
  if (length == 0)
  {
    m_row_count++;
    DBUG_RETURN(0);
  }

  /*
    Don't print debug messages when running valgrind since they can
    trigger false warnings.
   */
#ifndef HAVE_valgrind
  DBUG_DUMP("row_data", row_data, MY_MIN(length, 32));
#endif

  DBUG_ASSERT(m_rows_buf <= m_rows_cur);
  DBUG_ASSERT(!m_rows_buf || (m_rows_end && m_rows_buf < m_rows_end));
  DBUG_ASSERT(m_rows_cur <= m_rows_end);

  /* The cast will always work since m_rows_cur <= m_rows_end */
  if (static_cast<size_t>(m_rows_end - m_rows_cur) <= length)
  {
    size_t const block_size= 1024;
    size_t cur_size= m_rows_cur - m_rows_buf;
    DBUG_EXECUTE_IF("simulate_too_big_row_case1",
                     cur_size= UINT_MAX32 - (block_size * 10);
                     length= UINT_MAX32 - (block_size * 10););
    DBUG_EXECUTE_IF("simulate_too_big_row_case2",
                     cur_size= UINT_MAX32 - (block_size * 10);
                     length= block_size * 10;);
    DBUG_EXECUTE_IF("simulate_too_big_row_case3",
                     cur_size= block_size * 10;
                     length= UINT_MAX32 - (block_size * 10););
    DBUG_EXECUTE_IF("simulate_too_big_row_case4",
                     cur_size= UINT_MAX32 - (block_size * 10);
                     length= (block_size * 10) - block_size + 1;);
    size_t remaining_space= UINT_MAX32 - cur_size;
    /* Check that the new data fits within remaining space and we can add
       block_size without wrapping.
     */
    if (cur_size > UINT_MAX32 || length > remaining_space ||
        ((length + block_size) > remaining_space))
    {
      sql_print_error("The row data is greater than 4GB, which is too big to "
                      "write to the binary log.");
      DBUG_RETURN(ER_BINLOG_ROW_LOGGING_FAILED);
    }
    size_t const new_alloc= 
        block_size * ((cur_size + length + block_size - 1) / block_size);

    uchar* const new_buf= (uchar*)my_realloc(PSI_INSTRUMENT_ME, m_rows_buf,
                                    new_alloc, MYF(MY_ALLOW_ZERO_PTR|MY_WME));
    if (unlikely(!new_buf))
      DBUG_RETURN(HA_ERR_OUT_OF_MEM);

    /* If the memory moved, we need to move the pointers */
    if (new_buf != m_rows_buf)
    {
      m_rows_buf= new_buf;
      m_rows_cur= m_rows_buf + cur_size;
    }

    /*
       The end pointer should always be changed to point to the end of
       the allocated memory.
    */
    m_rows_end= m_rows_buf + new_alloc;
  }

  DBUG_ASSERT(m_rows_cur + length <= m_rows_end);
  memcpy(m_rows_cur, row_data, length);
  m_rows_cur+= length;
  m_row_count++;
  DBUG_RETURN(0);
}


#if defined(HAVE_REPLICATION)

/**
  Restores empty table list as it was before trigger processing.

  @note We have a lot of ASSERTS that check the lists when we close tables.
  There was the same problem with MERGE MYISAM tables and so here we try to
  go the same way.
*/
inline void restore_empty_query_table_list(LEX *lex)
{
  if (lex->first_not_own_table())
      (*lex->first_not_own_table()->prev_global)= NULL;
  lex->query_tables= NULL;
  lex->query_tables_last= &lex->query_tables;
}


int Rows_log_event::do_apply_event(rpl_group_info *rgi)
{
  DBUG_ASSERT(rgi);
  Relay_log_info const *rli= rgi->rli;
  TABLE* table;
  DBUG_ENTER("Rows_log_event::do_apply_event(Relay_log_info*)");
  int error= 0;
  LEX *lex= thd->lex;
  uint8 new_trg_event_map= get_trg_event_map();
  /*
    If m_table_id == UINT32_MAX, then we have a dummy event that does not
    contain any data.  In that case, we just remove all tables in the
    tables_to_lock list, close the thread tables, and return with
    success.
   */
  if (m_table_id == UINT32_MAX)
  {
    /*
       This one is supposed to be set: just an extra check so that
       nothing strange has happened.
     */
    DBUG_ASSERT(get_flags(STMT_END_F));

    rgi->slave_close_thread_tables(thd);
    thd->clear_error();
    DBUG_RETURN(0);
  }

  /*
    'thd' has been set by exec_relay_log_event(), just before calling
    do_apply_event(). We still check here to prevent future coding
    errors.
  */
  DBUG_ASSERT(rgi->thd == thd);

  /*
    Where a Query_log_event can rely on the normal command execution logic to
    set/reset the slave thread's timer; a Rows_log_event update needs to set
    the timer itself
  */
  thd->set_query_timer();

  /*
    If there are no tables open, this must be the first row event seen
    after the table map events. We should then open and lock all tables
    used in the transaction and proceed with execution of the actual event.
  */
  if (!thd->open_tables)
  {
    /*
      Lock_tables() reads the contents of thd->lex, so they must be
      initialized.

      We also call the THD::reset_for_next_command(), since this
      is the logical start of the next "statement". Note that this
      call might reset the value of current_stmt_binlog_format, so
      we need to do any changes to that value after this function.
    */
    delete_explain_query(thd->lex);
    lex_start(thd);
    thd->reset_for_next_command();
    /*
      The current statement is just about to begin and 
      has not yet modified anything. Note, all.modified is reset
      by THD::reset_for_next_command().
    */
    thd->transaction->stmt.modified_non_trans_table= FALSE;
    thd->transaction->stmt.m_unsafe_rollback_flags&= ~THD_TRANS::DID_WAIT;
    /*
      This is a row injection, so we flag the "statement" as
      such. Note that this code is called both when the slave does row
      injections and when the BINLOG statement is used to do row
      injections.
    */
    thd->lex->set_stmt_row_injection();

    /*
      There are a few flags that are replicated with each row event.
      Make sure to set/clear them before executing the main body of
      the event.
    */
    if (get_flags(NO_FOREIGN_KEY_CHECKS_F))
        thd->variables.option_bits|= OPTION_NO_FOREIGN_KEY_CHECKS;
    else
        thd->variables.option_bits&= ~OPTION_NO_FOREIGN_KEY_CHECKS;

    if (get_flags(RELAXED_UNIQUE_CHECKS_F))
        thd->variables.option_bits|= OPTION_RELAXED_UNIQUE_CHECKS;
    else
        thd->variables.option_bits&= ~OPTION_RELAXED_UNIQUE_CHECKS;

    if (get_flags(NO_CHECK_CONSTRAINT_CHECKS_F))
      thd->variables.option_bits|= OPTION_NO_CHECK_CONSTRAINT_CHECKS;
    else
      thd->variables.option_bits&= ~OPTION_NO_CHECK_CONSTRAINT_CHECKS;

    /* A small test to verify that objects have consistent types */
    DBUG_ASSERT(sizeof(thd->variables.option_bits) == sizeof(OPTION_RELAXED_UNIQUE_CHECKS));

    DBUG_EXECUTE_IF("rows_log_event_before_open_table",
                    {
                      const char action[] = "now SIGNAL before_open_table WAIT_FOR go_ahead_sql";
                      DBUG_ASSERT(!debug_sync_set_action(thd, STRING_WITH_LEN(action)));
                    };);


    /*
      Trigger's procedures work with global table list. So we have to add
      rgi->tables_to_lock content there to get trigger's in the list.

      Then restore_empty_query_table_list() restore the list as it was
    */
    DBUG_ASSERT(lex->query_tables == NULL);
    if ((lex->query_tables= rgi->tables_to_lock))
      rgi->tables_to_lock->prev_global= &lex->query_tables;

    for (TABLE_LIST *tables= rgi->tables_to_lock; tables;
         tables= tables->next_global)
    {
      if (slave_run_triggers_for_rbr)
      {
        tables->trg_event_map= new_trg_event_map;
        lex->query_tables_last= &tables->next_global;
      }
      else
      {
        tables->slave_fk_event_map= new_trg_event_map;
        lex->query_tables_last= &tables->next_global;
      }
    }

    /*
      It is needed to set_time():
      1) it continues the property that "Time" in SHOW PROCESSLIST shows how
      much slave is behind
      2) it will be needed when we allow replication from a table with no
      TIMESTAMP column to a table with one.
      So we call set_time(), like in SBR. Presently it changes nothing.
      3) vers_set_hist_part() requires proper query time.
    */
    thd->set_time(when, when_sec_part);

    if (unlikely(open_and_lock_tables(thd, rgi->tables_to_lock, FALSE, 0)))
    {
#ifdef WITH_WSREP
      if (WSREP(thd))
      {
        WSREP_WARN("BF applier failed to open_and_lock_tables: %u, fatal: %d "
                   "wsrep = (exec_mode: %d conflict_state: %d seqno: %lld)",
                    thd->get_stmt_da()->sql_errno(),
                    thd->is_fatal_error,
                    thd->wsrep_cs().mode(),
                    thd->wsrep_trx().state(),
                    (long long) wsrep_thd_trx_seqno(thd));
      }
#endif /* WITH_WSREP */
      if (thd->is_error() &&
          !is_parallel_retry_error(rgi, error= thd->get_stmt_da()->sql_errno()))
      {
        /*
          Error reporting borrowed from Query_log_event with many excessive
          simplifications.
          We should not honour --slave-skip-errors at this point as we are
          having severe errors which should not be skipped.
        */
        rli->report(ERROR_LEVEL, error, rgi->gtid_info(),
                    "Error executing row event: '%s'",
                    (error ? thd->get_stmt_da()->message() :
                     "unexpected success or fatal error"));
        thd->is_slave_error= 1;
      }
      /* remove trigger's tables */
      goto err;
    }

    /*
      When the open and locking succeeded, we check all tables to
      ensure that they still have the correct type.
    */

    {
      DBUG_PRINT("debug", ("Checking compatibility of tables to lock - tables_to_lock: %p",
                           rgi->tables_to_lock));

      /**
        When using RBR and MyISAM MERGE tables the base tables that make
        up the MERGE table can be appended to the list of tables to lock.
  
        Thus, we just check compatibility for those that tables that have
        a correspondent table map event (ie, those that are actually going
        to be accessed while applying the event). That's why the loop stops
        at rli->tables_to_lock_count .

        NOTE: The base tables are added here are removed when 
              close_thread_tables is called.
       */
      TABLE_LIST *table_list_ptr= rgi->tables_to_lock;
      for (uint i=0 ; table_list_ptr && (i < rgi->tables_to_lock_count);
           table_list_ptr= table_list_ptr->next_global, i++)
      {
        /*
          Below if condition takes care of skipping base tables that
          make up the MERGE table (which are added by open_tables()
          call). They are added next to the merge table in the list.
          For eg: If RPL_TABLE_LIST is t3->t1->t2 (where t1 and t2
          are base tables for merge table 't3'), open_tables will modify
          the list by adding t1 and t2 again immediately after t3 in the
          list (*not at the end of the list*). New table_to_lock list will
          look like t3->t1'->t2'->t1->t2 (where t1' and t2' are TABLE_LIST
          objects added by open_tables() call). There is no flag(or logic) in
          open_tables() that can skip adding these base tables to the list.
          So the logic here should take care of skipping them.

          tables_to_lock_count logic will take care of skipping base tables
          that are added at the end of the list.
          For eg: If RPL_TABLE_LIST is t1->t2->t3, open_tables will modify
          the list into t1->t2->t3->t1'->t2'. t1' and t2' will be skipped
          because tables_to_lock_count logic in this for loop.
        */
        if (table_list_ptr->parent_l)
          continue;
        /*
          We can use a down cast here since we know that every table added
          to the tables_to_lock is a RPL_TABLE_LIST (or child table which is
          skipped above).
        */
        RPL_TABLE_LIST *ptr= static_cast<RPL_TABLE_LIST*>(table_list_ptr);
        DBUG_ASSERT(ptr->m_tabledef_valid);
        TABLE *conv_table;
        if (!ptr->m_tabledef.compatible_with(thd, rgi, ptr->table, &conv_table))
        {
          DBUG_PRINT("debug", ("Table: %s.%s is not compatible with master",
                               ptr->table->s->db.str,
                               ptr->table->s->table_name.str));
          /*
            We should not honour --slave-skip-errors at this point as we are
            having severe errors which should not be skiped.
          */
          thd->is_slave_error= 1;
          /* remove trigger's tables */
          error= ERR_BAD_TABLE_DEF;
          goto err;
        }
        DBUG_PRINT("debug", ("Table: %s.%s is compatible with master"
                             " - conv_table: %p",
                             ptr->table->s->db.str,
                             ptr->table->s->table_name.str, conv_table));
        ptr->m_conv_table= conv_table;
      }
    }

    /*
      ... and then we add all the tables to the table map and but keep
      them in the tables to lock list.

      We also invalidate the query cache for all the tables, since
      they will now be changed.

      TODO [/Matz]: Maybe the query cache should not be invalidated
      here? It might be that a table is not changed, even though it
      was locked for the statement.  We do know that each
      Rows_log_event contain at least one row, so after processing one
      Rows_log_event, we can invalidate the query cache for the
      associated table.
     */
    TABLE_LIST *ptr= rgi->tables_to_lock;
    for (uint i=0 ;  ptr && (i < rgi->tables_to_lock_count); ptr= ptr->next_global, i++)
    {
      /*
        Please see comment in above 'for' loop to know the reason
        for this if condition
      */
      if (ptr->parent_l)
        continue;
      rgi->m_table_map.set_table(ptr->table_id, ptr->table);
      /*
        Following is passing flag about triggers on the server. The problem was
        to pass it between table map event and row event. I do it via extended
        TABLE_LIST (RPL_TABLE_LIST) but row event uses only TABLE so I need to
        find somehow the corresponding TABLE_LIST.
      */
      if (m_table_id == ptr->table_id)
      {
        ptr->table->master_had_triggers=
          ((RPL_TABLE_LIST*)ptr)->master_had_triggers;
      }
    }

    /*
      Moved invalidation right before the call to rows_event_stmt_cleanup(),
      to avoid query cache being polluted with stale entries,
      Query cache is not invalidated on wsrep applier here
    */
    if (!(WSREP(thd) && wsrep_thd_is_applying(thd)))
      query_cache.invalidate_locked_for_write(thd, rgi->tables_to_lock);
  }

  table= m_table= rgi->m_table_map.get_table(m_table_id);

  DBUG_PRINT("debug", ("m_table:%p, m_table_id: %llu%s",
                       m_table, m_table_id,
                       table && master_had_triggers ?
                       " (master had triggers)" : ""));
  if (table)
  {
    Rows_log_event::Db_restore_ctx restore_ctx(this);
    master_had_triggers= table->master_had_triggers;
    bool transactional_table= table->file->has_transactions_and_rollback();
    table->file->prepare_for_insert(get_general_type_code() != WRITE_ROWS_EVENT);

    /*
      table == NULL means that this table should not be replicated
      (this was set up by Table_map_log_event::do_apply_event()
      which tested replicate-* rules).
    */

     if (m_width == table->s->fields && bitmap_is_set_all(&m_cols))
      set_flags(COMPLETE_ROWS_F);

    Rpl_table_data rpl_data= *(RPL_TABLE_LIST*)table->pos_in_table_list;

    /* 
      Set tables write and read sets.
      
      Read_set contains all slave columns (in case we are going to fetch
      a complete record from slave)
      
      Write_set equals the m_cols bitmap sent from master but it can be 
      longer if slave has extra columns. 
     */ 

    DBUG_PRINT_BITSET("debug", "Setting table's read_set from: %s", &m_cols);
    
    bitmap_set_all(table->read_set);
    bitmap_set_all(table->write_set);
    table->rpl_write_set= table->write_set;

    if (rpl_data.copy_fields)
      /* always full rows, all bits set */;
    else
    if (get_general_type_code() == WRITE_ROWS_EVENT)
      bitmap_copy(table->write_set, &m_cols); // for sequences
    else // If online alter, leave all columns set (i.e. skip intersects)
    if (!thd->slave_thread || !table->s->online_alter_binlog)
    {
      bitmap_intersect(table->read_set,&m_cols);
      if (get_general_type_code() == UPDATE_ROWS_EVENT)
        bitmap_intersect(table->write_set, &m_cols_ai);
      table->mark_columns_per_binlog_row_image();
      if (table->vfield)
        table->mark_virtual_columns_for_write(0);
    }

    if (table->versioned())
    {
      bitmap_set_bit(table->read_set, table->s->vers.start_fieldno);
      bitmap_set_bit(table->write_set, table->s->vers.start_fieldno);
      bitmap_set_bit(table->read_set, table->s->vers.end_fieldno);
      bitmap_set_bit(table->write_set, table->s->vers.end_fieldno);
    }
    m_table->mark_columns_per_binlog_row_image();

    if (!rpl_data.is_online_alter())
      this->slave_exec_mode= (enum_slave_exec_mode)slave_exec_mode_options;

    // Do event specific preparations 
    error= do_before_row_operations(rgi);

    /*
      Bug#56662 Assertion failed: next_insert_id == 0, file handler.cc
      Don't allow generation of auto_increment value when processing
      rows event by setting 'MODE_NO_AUTO_VALUE_ON_ZERO'. The exception
      to this rule happens when the auto_inc column exists on some
      extra columns on the slave. In that case, do not force
      MODE_NO_AUTO_VALUE_ON_ZERO.
    */
    sql_mode_t saved_sql_mode= thd->variables.sql_mode;
    if (!is_auto_inc_in_extra_columns())
      thd->variables.sql_mode= (rpl_data.copy_fields ? saved_sql_mode : 0)
                               | MODE_NO_AUTO_VALUE_ON_ZERO;

    // row processing loop

    /* 
      set the initial time of this ROWS statement if it was not done
      before in some other ROWS event. 
     */
    rgi->set_row_stmt_start_timestamp();

    THD_STAGE_INFO(thd, stage_executing);
    do
    {
      DBUG_ASSERT(table->in_use);

      error= do_exec_row(rgi);

      if (unlikely(error))
        DBUG_PRINT("info", ("error: %s", HA_ERR(error)));
      DBUG_ASSERT(error != HA_ERR_RECORD_DELETED);

      if (unlikely(error))
      {
        int actual_error= convert_handler_error(error, thd, table);
        bool idempotent_error= (idempotent_error_code(error) &&
                               (slave_exec_mode == SLAVE_EXEC_MODE_IDEMPOTENT));
        bool ignored_error= (idempotent_error == 0 ?
                             ignored_error_code(actual_error) : 0);

#ifdef WITH_WSREP
        if (WSREP(thd) && wsrep_thd_is_applying(thd) &&
            wsrep_ignored_error_code(this, actual_error))
        {
          idempotent_error= true;
          thd->wsrep_has_ignored_error= true;
        }
#endif /* WITH_WSREP */
        if (idempotent_error || ignored_error)
        {
          if (global_system_variables.log_warnings)
            slave_rows_error_report(WARNING_LEVEL, error, rgi, thd, table,
                                    get_type_str(),
                                    RPL_LOG_NAME, log_pos);
          thd->clear_error(1);
          error= 0;
          if (idempotent_error == 0)
            break;
        }
      }

      /*
       If m_curr_row_end  was not set during event execution (e.g., because
       of errors) we can't proceed to the next row. If the error is transient
       (i.e., error==0 at this point) we must call unpack_current_row() to set 
       m_curr_row_end.
      */ 
   
      DBUG_PRINT("info", ("curr_row: %p; curr_row_end: %p; rows_end:%p",
                          m_curr_row, m_curr_row_end, m_rows_end));

      if (!m_curr_row_end && likely(!error))
        error= unpack_current_row(rgi);

      m_curr_row= m_curr_row_end;
 
      if (likely(error == 0) && !transactional_table)
        thd->transaction->all.modified_non_trans_table=
          thd->transaction->stmt.modified_non_trans_table= TRUE;
      if (likely(error == 0))
      {
        m_row_count++;
        error= thd->killed_errno();
        if (error && !thd->is_error())
          my_error(error, MYF(0));
      }
    } // row processing loop
    while (error == 0 && (m_curr_row != m_rows_end));

    thd->inc_examined_row_count(m_row_count);

    /*
      Restore the sql_mode after the rows event is processed.
    */
    thd->variables.sql_mode= saved_sql_mode;

    {/**
         The following failure injecion works in cooperation with tests 
         setting @@global.debug= 'd,stop_slave_middle_group'.
         The sql thread receives the killed status and will proceed 
         to shutdown trying to finish incomplete events group.
     */
      DBUG_EXECUTE_IF("stop_slave_middle_group",
                      if (thd->transaction->all.modified_non_trans_table)
                        const_cast<Relay_log_info*>(rli)->abort_slave= 1;);
    }

    if (unlikely(error= do_after_row_operations(error)) &&
        ignored_error_code(convert_handler_error(error, thd, table)))
    {

      if (global_system_variables.log_warnings)
        slave_rows_error_report(WARNING_LEVEL, error, rgi, thd, table,
                                get_type_str(),
                                RPL_LOG_NAME, log_pos);
      thd->clear_error(1);
      error= 0;
    }

    if (unlikely(error))
    {
      if (rpl_data.is_online_alter())
        goto err;
      slave_rows_error_report(ERROR_LEVEL, error, rgi, thd, table,
                              get_type_str(),
                              RPL_LOG_NAME, log_pos);
      /*
        @todo We should probably not call
        reset_current_stmt_binlog_format_row() from here.
  
        Note: this applies to log_event_old.cc too.
        /Sven
      */
      thd->reset_current_stmt_binlog_format_row();
      thd->is_slave_error= 1;
      /* remove trigger's tables */
      goto err;
    }
  } // if (table)

  DBUG_ASSERT(error == 0);

  /*
    Remove trigger's tables. In case of ONLINE ALTER TABLE, event doesn't own
    the table (hence, no tables are locked), and therefore no cleanup should be
    done after each event.
  */
  if (rgi->tables_to_lock_count)
    restore_empty_query_table_list(thd->lex);

  if (WSREP(thd) && wsrep_thd_is_applying(thd))
    query_cache_invalidate_locked_for_write(thd, rgi->tables_to_lock);

  if (get_flags(STMT_END_F))
  {
    if (unlikely((error= rows_event_stmt_cleanup(rgi, thd))))
      slave_rows_error_report(ERROR_LEVEL, thd->is_error() ? 0 : error,
                              rgi, thd, table, get_type_str(),
                              RPL_LOG_NAME, log_pos);
    if (thd->slave_thread)
      free_root(thd->mem_root, MYF(MY_KEEP_PREALLOC));
  }

  thd->reset_query_timer();
  DBUG_RETURN(error);

err:
  if (rgi->tables_to_lock_count)
  {
    restore_empty_query_table_list(thd->lex);
    rgi->slave_close_thread_tables(thd);
  }
  thd->reset_query_timer();
  DBUG_RETURN(error);
}

Log_event::enum_skip_reason
Rows_log_event::do_shall_skip(rpl_group_info *rgi)
{
  /*
    If the slave skip counter is 1 and this event does not end a
    statement, then we should not start executing on the next event.
    Otherwise, we defer the decision to the normal skipping logic.
  */
  if (rgi->rli->slave_skip_counter == 1 && !get_flags(STMT_END_F))
    return Log_event::EVENT_SKIP_IGNORE;
  else
    return Log_event::do_shall_skip(rgi);
}

/**
   The function is called at Rows_log_event statement commit time,
   normally from Rows_log_event::do_update_pos() and possibly from
   Query_log_event::do_apply_event() of the COMMIT.
   The function commits the last statement for engines, binlog and
   releases resources have been allocated for the statement.
  
   @retval  0         Ok.
   @retval  non-zero  Error at the commit.
 */

static int rows_event_stmt_cleanup(rpl_group_info *rgi, THD * thd)
{
  int error;
  DBUG_ENTER("rows_event_stmt_cleanup");

  {
    /*
      This is the end of a statement or transaction, so close (and
      unlock) the tables we opened when processing the
      Table_map_log_event starting the statement.

      OBSERVER.  This will clear *all* mappings, not only those that
      are open for the table. There is not good handle for on-close
      actions for tables.

      NOTE. Even if we have no table ('table' == 0) we still need to be
      here, so that we increase the group relay log position. If we didn't, we
      could have a group relay log position which lags behind "forever"
      (assume the last master's transaction is ignored by the slave because of
      replicate-ignore rules).
    */
    error= thd->binlog_flush_pending_rows_event(TRUE);

    /*
      If this event is not in a transaction, the call below will, if some
      transactional storage engines are involved, commit the statement into
      them and flush the pending event to binlog.
      If this event is in a transaction, the call will do nothing, but a
      Xid_log_event will come next which will, if some transactional engines
      are involved, commit the transaction and flush the pending event to the
      binlog.
      If there was a deadlock the transaction should have been rolled back
      already. So there should be no need to rollback the transaction.
    */
    DBUG_ASSERT(! thd->transaction_rollback_request);
    error|= (int)(error ? trans_rollback_stmt(thd) : trans_commit_stmt(thd));

    /*
      Now what if this is not a transactional engine? we still need to
      flush the pending event to the binlog; we did it with
      thd->binlog_flush_pending_rows_event(). Note that we imitate
      what is done for real queries: a call to
      ha_autocommit_or_rollback() (sometimes only if involves a
      transactional engine), and a call to be sure to have the pending
      event flushed.
    */

    /*
      @todo We should probably not call
      reset_current_stmt_binlog_format_row() from here.

      Note: this applies to log_event_old.cc too

      Btw, the previous comment about transactional engines does not
      seem related to anything that happens here.
      /Sven
    */
    thd->reset_current_stmt_binlog_format_row();

    /*
      Reset modified_non_trans_table that we have set in
      rows_log_event::do_apply_event()
    */
    if (!thd->in_multi_stmt_transaction_mode())
    {
      thd->transaction->all.modified_non_trans_table= 0;
      thd->transaction->all.m_unsafe_rollback_flags&= ~THD_TRANS::DID_WAIT;
    }

    rgi->cleanup_context(thd, 0);
  }
  DBUG_RETURN(error);
}

/**
   The method either increments the relay log position or
   commits the current statement and increments the master group 
   possition if the event is STMT_END_F flagged and
   the statement corresponds to the autocommit query (i.e replicated
   without wrapping in BEGIN/COMMIT)

   @retval 0         Success
   @retval non-zero  Error in the statement commit
 */
int
Rows_log_event::do_update_pos(rpl_group_info *rgi)
{
  Relay_log_info *rli= rgi->rli;
  int error= 0;
  DBUG_ENTER("Rows_log_event::do_update_pos");

  DBUG_PRINT("info", ("flags: %s",
                      get_flags(STMT_END_F) ? "STMT_END_F " : ""));

  if (get_flags(STMT_END_F))
  {
    /*
      Indicate that a statement is finished.
      Step the group log position if we are not in a transaction,
      otherwise increase the event log position.
    */
    error= rli->stmt_done(log_pos, thd, rgi);
    /*
      Clear any errors in thd->net.last_err*. It is not known if this is
      needed or not. It is believed that any errors that may exist in
      thd->net.last_err* are allowed. Examples of errors are "key not
      found", which is produced in the test case rpl_row_conflicts.test
    */
    thd->clear_error();
  }
  else
  {
    rgi->inc_event_relay_log_pos();
  }

  DBUG_RETURN(error);
}

#endif /* defined(HAVE_REPLICATION) */


bool Rows_log_event::write_data_header()
{
  uchar buf[ROWS_HEADER_LEN_V2];        // No need to init the buffer
  DBUG_ASSERT(m_table_id != UINT32_MAX);
  DBUG_EXECUTE_IF("old_row_based_repl_4_byte_map_id_master",
                  {
                    int4store(buf + 0, (ulong) m_table_id);
                    int2store(buf + 4, m_flags);
                    return (write_data(buf, 6));
                  });
  int6store(buf + RW_MAPID_OFFSET, m_table_id);
  int2store(buf + RW_FLAGS_OFFSET, m_flags);
  return write_data(buf, ROWS_HEADER_LEN_V1);
}

bool Rows_log_event::write_data_body()
{
  /*
     Note that this should be the number of *bits*, not the number of
     bytes.
  */
  uchar sbuf[MAX_INT_WIDTH];
  my_ptrdiff_t const data_size= m_rows_cur - m_rows_buf;
  bool res= false;
  uchar *const sbuf_end= net_store_length(sbuf, (size_t) m_width);
  uint bitmap_size= no_bytes_in_export_map(&m_cols);
  uchar *bitmap;
  DBUG_ASSERT(static_cast<size_t>(sbuf_end - sbuf) <= sizeof(sbuf));

  DBUG_DUMP("m_width", sbuf, (size_t) (sbuf_end - sbuf));
  res= res || write_data(sbuf, (size_t) (sbuf_end - sbuf));

  bitmap= (uchar*) my_alloca(bitmap_size);
  bitmap_export(bitmap, &m_cols);

  DBUG_DUMP("m_cols", bitmap, bitmap_size);
  res= res || write_data(bitmap, bitmap_size);
  /*
    TODO[refactor write]: Remove the "down cast" here (and elsewhere).
   */
  if (get_general_type_code() == UPDATE_ROWS_EVENT)
  {
    DBUG_ASSERT(m_cols.n_bits == m_cols_ai.n_bits);
    bitmap_export(bitmap, &m_cols_ai);

    DBUG_DUMP("m_cols_ai", bitmap, bitmap_size);
    res= res || write_data(bitmap, bitmap_size);
  }
  DBUG_DUMP("rows", m_rows_buf, data_size);
  res= res || write_data(m_rows_buf, (size_t) data_size);
  my_afree(bitmap);

  return res;
}


bool Rows_log_event::write_compressed()
{
  uchar *m_rows_buf_tmp= m_rows_buf;
  uchar *m_rows_cur_tmp= m_rows_cur;
  bool ret= true;
  uint32 comlen, alloc_size;
  comlen= alloc_size= binlog_get_compress_len((uint32)(m_rows_cur_tmp -
                                                       m_rows_buf_tmp));
  m_rows_buf= (uchar*) my_safe_alloca(alloc_size);
  if(m_rows_buf &&
     !binlog_buf_compress(m_rows_buf_tmp, m_rows_buf,
                          (uint32)(m_rows_cur_tmp - m_rows_buf_tmp), &comlen))
  {
    m_rows_cur= comlen + m_rows_buf;
    ret= Log_event::write();
  }
  my_safe_afree(m_rows_buf, alloc_size);
  m_rows_buf= m_rows_buf_tmp;
  m_rows_cur= m_rows_cur_tmp;
  return ret;
}


#if defined(HAVE_REPLICATION)
void Rows_log_event::pack_info(Protocol *protocol)
{
  char buf[256];
  char const *const flagstr=
    get_flags(STMT_END_F) ? " flags: STMT_END_F" : "";
  size_t bytes= my_snprintf(buf, sizeof(buf),
                               "table_id: %llu%s", m_table_id, flagstr);
  protocol->store(buf, bytes, &my_charset_bin);
}
#endif


/**************************************************************************
	Annotate_rows_log_event member functions
**************************************************************************/

Annotate_rows_log_event::Annotate_rows_log_event(THD *thd,
                                                 bool using_trans,
                                                 bool direct)
  : Log_event(thd, 0, using_trans),
    m_save_thd_query_txt(0),
    m_save_thd_query_len(0),
    m_saved_thd_query(false),
    m_used_query_txt(0)
{
  m_query_txt= thd->query();
  m_query_len= thd->query_length();
  if (direct)
    cache_type= Log_event::EVENT_NO_CACHE;
}


bool Annotate_rows_log_event::write_data_header()
{ 
  return 0;
}


bool Annotate_rows_log_event::write_data_body()
{
  return write_data(m_query_txt, m_query_len);
}


#if defined(HAVE_REPLICATION)
void Annotate_rows_log_event::pack_info(Protocol* protocol)
{
  if (m_query_txt && m_query_len)
    protocol->store(m_query_txt, m_query_len, &my_charset_bin);
}
#endif


#if defined(HAVE_REPLICATION)
int Annotate_rows_log_event::do_apply_event(rpl_group_info *rgi)
{
  rgi->free_annotate_event();
  m_save_thd_query_txt= thd->query();
  m_save_thd_query_len= thd->query_length();
  m_saved_thd_query= true;
  m_used_query_txt= 1;
  thd->set_query(m_query_txt, m_query_len);
  return 0;
}
#endif


#if defined(HAVE_REPLICATION)
int Annotate_rows_log_event::do_update_pos(rpl_group_info *rgi)
{
  rgi->inc_event_relay_log_pos();
  return 0;
}
#endif


#if defined(HAVE_REPLICATION)
Log_event::enum_skip_reason
Annotate_rows_log_event::do_shall_skip(rpl_group_info *rgi)
{
  return continue_group(rgi);
}
#endif

/**************************************************************************
	Table_map_log_event member functions and support functions
**************************************************************************/

/**
  Save the field metadata based on the real_type of the field.
  The metadata saved depends on the type of the field. Some fields
  store a single byte for pack_length() while others store two bytes
  for field_length (max length).
  
  @retval  0  Ok.

  @todo
  We may want to consider changing the encoding of the information.
  Currently, the code attempts to minimize the number of bytes written to 
  the tablemap. There are at least two other alternatives; 1) using 
  net_store_length() to store the data allowing it to choose the number of
  bytes that are appropriate thereby making the code much easier to 
  maintain (only 1 place to change the encoding), or 2) use a fixed number
  of bytes for each field. The problem with option 1 is that net_store_length()
  will use one byte if the value < 251, but 3 bytes if it is > 250. Thus,
  for fields like CHAR which can be no larger than 255 characters, the method
  will use 3 bytes when the value is > 250. Further, every value that is
  encoded using 2 parts (e.g., pack_length, field_length) will be numerically
  > 250 therefore will use 3 bytes for eah value. The problem with option 2
  is less wasteful for space but does waste 1 byte for every field that does
  not encode 2 parts. 
*/
int Table_map_log_event::save_field_metadata()
{
  DBUG_ENTER("Table_map_log_event::save_field_metadata");
  int index= 0;
  Binlog_type_info *info;
  for (unsigned int i= 0 ; i < m_table->s->fields ; i++)
  {
    DBUG_PRINT("debug", ("field_type: %d", m_coltype[i]));
    info= binlog_type_info_array + i;
    int2store(&m_field_metadata[index], info->m_metadata);
    index+= info->m_metadata_size;
    DBUG_EXECUTE_IF("inject_invalid_blob_size",
                    {
                      if (m_coltype[i] == MYSQL_TYPE_BLOB)
                        m_field_metadata[index-1] = 5;
                    });
  }
  DBUG_RETURN(index);
}


/*
  Constructor used to build an event for writing to the binary log.
  Mats says tbl->s lives longer than this event so it's ok to copy pointers
  (tbl->s->db etc) and not pointer content.
 */
Table_map_log_event::Table_map_log_event(THD *thd, TABLE *tbl, ulonglong tid,
                                         bool is_transactional)
  : Log_event(thd, 0, is_transactional),
    m_table(tbl),
    m_dbnam(tbl->s->db.str),
    m_dblen(m_dbnam ? tbl->s->db.length : 0),
    m_tblnam(tbl->s->table_name.str),
    m_tbllen(tbl->s->table_name.length),
    m_colcnt(tbl->s->fields),
    m_memory(NULL),
    m_table_id(tid),
    m_flags(TM_BIT_LEN_EXACT_F),
    m_data_size(0),
    m_field_metadata(0),
    m_field_metadata_size(0),
    m_null_bits(0),
    m_meta_memory(NULL),
    m_optional_metadata_len(0),
    m_optional_metadata(NULL)
{
  uchar cbuf[MAX_INT_WIDTH];
  uchar *cbuf_end;
  DBUG_ENTER("Table_map_log_event::Table_map_log_event(TABLE)");
  DBUG_ASSERT(m_table_id != UINT32_MAX);
  /*
    In TABLE_SHARE, "db" and "table_name" are 0-terminated (see this comment in
    table.cc / alloc_table_share():
      Use the fact the key is db/0/table_name/0
    As we rely on this let's assert it.
  */
  DBUG_ASSERT((tbl->s->db.str == 0) ||
              (tbl->s->db.str[tbl->s->db.length] == 0));
  DBUG_ASSERT(tbl->s->table_name.str[tbl->s->table_name.length] == 0);

  binlog_type_info_array= (Binlog_type_info *)thd->alloc(m_table->s->fields *
                                                   sizeof(Binlog_type_info));
  for (uint i= 0; i <  m_table->s->fields; i++)
    binlog_type_info_array[i]= m_table->field[i]->binlog_type_info();

  m_data_size=  TABLE_MAP_HEADER_LEN;
  DBUG_EXECUTE_IF("old_row_based_repl_4_byte_map_id_master", m_data_size= 6;);
  m_data_size+= m_dblen + 2;	// Include length and terminating \0
  m_data_size+= m_tbllen + 2;	// Include length and terminating \0
  cbuf_end= net_store_length(cbuf, (size_t) m_colcnt);
  DBUG_ASSERT(static_cast<size_t>(cbuf_end - cbuf) <= sizeof(cbuf));
  m_data_size+= (cbuf_end - cbuf) + m_colcnt;	// COLCNT and column types

  if (tbl->triggers)
    m_flags|= TM_BIT_HAS_TRIGGERS_F;

  /* If malloc fails, caught in is_valid() */
  if ((m_memory= (uchar*) my_malloc(PSI_INSTRUMENT_ME, m_colcnt, MYF(MY_WME))))
  {
    m_coltype= reinterpret_cast<uchar*>(m_memory);
    for (unsigned int i= 0 ; i < m_table->s->fields ; ++i)
      m_coltype[i]= binlog_type_info_array[i].m_type_code;
    DBUG_EXECUTE_IF("inject_invalid_column_type", m_coltype[1]= 230;);
  }

  /*
    Calculate a bitmap for the results of maybe_null() for all columns.
    The bitmap is used to determine when there is a column from the master
    that is not on the slave and is null and thus not in the row data during
    replication.
  */
  uint num_null_bytes= (m_table->s->fields + 7) / 8;
  m_data_size+= num_null_bytes;
  m_meta_memory= (uchar *)my_multi_malloc(PSI_INSTRUMENT_ME, MYF(MY_WME),
                                 &m_null_bits, num_null_bytes,
                                 &m_field_metadata, (m_colcnt * 2),
                                 NULL);

  bzero(m_field_metadata, (m_colcnt * 2));

  /*
    Create an array for the field metadata and store it.
  */
  m_field_metadata_size= save_field_metadata();
  DBUG_ASSERT(m_field_metadata_size <= (m_colcnt * 2));

  /*
    Now set the size of the data to the size of the field metadata array
    plus one or three bytes (see pack.c:net_store_length) for number of 
    elements in the field metadata array.
  */
  if (m_field_metadata_size < 251)
    m_data_size+= m_field_metadata_size + 1; 
  else
    m_data_size+= m_field_metadata_size + 3; 

  bzero(m_null_bits, num_null_bytes);
  for (unsigned int i= 0 ; i < m_table->s->fields ; ++i)
    if (m_table->field[i]->maybe_null())
      m_null_bits[(i / 8)]+= 1 << (i % 8);

  init_metadata_fields();
  m_data_size+= m_metadata_buf.length();

  DBUG_VOID_RETURN;
}


/*
  Return value is an error code, one of:

      -1     Failure to open table   [from open_tables()]
       0     Success
       1     No room for more tables [from set_table()]
       2     Out of memory           [from set_table()]
       3     Wrong table definition
       4     Daisy-chaining RBR with SBR not possible
 */

#if defined(HAVE_REPLICATION)

enum enum_tbl_map_status
{
  /* no duplicate identifier found */
  OK_TO_PROCESS= 0,

  /* this table map must be filtered out */
  FILTERED_OUT= 1,

  /* identifier mapping table with different properties */
  SAME_ID_MAPPING_DIFFERENT_TABLE= 2,
  
  /* a duplicate identifier was found mapping the same table */
  SAME_ID_MAPPING_SAME_TABLE= 3
};

/*
  Checks if this table map event should be processed or not. First
  it checks the filtering rules, and then looks for duplicate identifiers
  in the existing list of rli->tables_to_lock.

  It checks that there hasn't been any corruption by verifying that there
  are no duplicate entries with different properties.

  In some cases, some binary logs could get corrupted, showing several
  tables mapped to the same table_id, 0 (see: BUG#56226). Thus we do this
  early sanity check for such cases and avoid that the server crashes 
  later.

  In some corner cases, the master logs duplicate table map events, i.e.,
  same id, same database name, same table name (see: BUG#37137). This is
  different from the above as it's the same table that is mapped again 
  to the same identifier. Thus we cannot just check for same ids and 
  assume that the event is corrupted we need to check every property. 

  NOTE: in the event that BUG#37137 ever gets fixed, this extra check 
        will still be valid because we would need to support old binary 
        logs anyway.

  @param rli The relay log info reference.
  @param table_list A list element containing the table to check against.
  @return OK_TO_PROCESS 
            if there was no identifier already in rli->tables_to_lock 
            
          FILTERED_OUT
            if the event is filtered according to the filtering rules

          SAME_ID_MAPPING_DIFFERENT_TABLE 
            if the same identifier already maps a different table in 
            rli->tables_to_lock

          SAME_ID_MAPPING_SAME_TABLE 
            if the same identifier already maps the same table in 
            rli->tables_to_lock.
*/
static enum_tbl_map_status
check_table_map(rpl_group_info *rgi, RPL_TABLE_LIST *table_list)
{
  DBUG_ENTER("check_table_map");
  enum_tbl_map_status res= OK_TO_PROCESS;
  Relay_log_info *rli= rgi->rli;
  if ((rgi->thd->slave_thread /* filtering is for slave only */ ||
        IF_WSREP((WSREP(rgi->thd) && rgi->thd->wsrep_applier), 0)) &&
      (!rli->mi->rpl_filter->db_ok(table_list->db.str) ||
       (rli->mi->rpl_filter->is_on() && !rli->mi->rpl_filter->tables_ok("", table_list))))
    res= FILTERED_OUT;
  else
  {
    RPL_TABLE_LIST *ptr= static_cast<RPL_TABLE_LIST*>(rgi->tables_to_lock);
    for(uint i=0 ; ptr && (i< rgi->tables_to_lock_count); 
        ptr= static_cast<RPL_TABLE_LIST*>(ptr->next_local), i++)
    {
      if (ptr->table_id == table_list->table_id)
      {

        if (cmp(&ptr->db, &table_list->db) ||
            cmp(&ptr->alias, &table_list->table_name) ||
            ptr->lock_type != TL_WRITE) // the ::do_apply_event always sets TL_WRITE
          res= SAME_ID_MAPPING_DIFFERENT_TABLE;
        else
          res= SAME_ID_MAPPING_SAME_TABLE;

        break;
      }
    }
  }

  DBUG_PRINT("debug", ("check of table map ended up with: %u", res));

  DBUG_RETURN(res);
}

table_def Table_map_log_event::get_table_def()
{
  return table_def(m_coltype, m_colcnt,
                   m_field_metadata, m_field_metadata_size,
                   m_null_bits, m_flags);
}

int Table_map_log_event::do_apply_event(rpl_group_info *rgi)
{
  RPL_TABLE_LIST *table_list;
  char *db_mem, *tname_mem, *ptr;
  size_t dummy_len, db_mem_length, tname_mem_length;
  void *memory;
  Rpl_filter *filter;
  Relay_log_info const *rli= rgi->rli;
  DBUG_ENTER("Table_map_log_event::do_apply_event(Relay_log_info*)");

  /* Step the query id to mark what columns that are actually used. */
  thd->set_query_id(next_query_id());

  if (!(memory= my_multi_malloc(PSI_INSTRUMENT_ME, MYF(MY_WME),
                                &table_list, (uint) sizeof(RPL_TABLE_LIST),
                                &db_mem, (uint) NAME_LEN + 1,
                                &tname_mem, (uint) NAME_LEN + 1,
                                NullS)))
    DBUG_RETURN(HA_ERR_OUT_OF_MEM);

  db_mem_length= strmov(db_mem, m_dbnam) - db_mem;
  tname_mem_length= strmov(tname_mem, m_tblnam) - tname_mem;
  if (lower_case_table_names)
  {
    my_casedn_str(files_charset_info, (char*)tname_mem);
    my_casedn_str(files_charset_info, (char*)db_mem);
  }

  /* call from mysql_client_binlog_statement() will not set rli->mi */
  filter= rgi->thd->slave_thread ? rli->mi->rpl_filter : global_rpl_filter;

  /* rewrite rules changed the database */
  if (((ptr= (char*) filter->get_rewrite_db(db_mem, &dummy_len)) != db_mem))
    db_mem_length= strmov(db_mem, ptr) - db_mem;

  LEX_CSTRING tmp_db_name=  {db_mem, db_mem_length };
  LEX_CSTRING tmp_tbl_name= {tname_mem, tname_mem_length };

  /*
    The memory allocated by the table_def structure (i.e., not the
    memory allocated *for* the table_def structure) is released
    inside rpl_group_info::clear_tables_to_lock() by calling the
    table_def destructor explicitly.
  */
  new(table_list) RPL_TABLE_LIST(&tmp_db_name, &tmp_tbl_name, TL_WRITE,
                                 get_table_def(),
                                 m_flags & TM_BIT_HAS_TRIGGERS_F);

  table_list->table_id= DBUG_IF("inject_tblmap_same_id_maps_diff_table") ?
                                         0: m_table_id;
  table_list->required_type= TABLE_TYPE_NORMAL;
  table_list->open_type= OT_BASE_ONLY;
  DBUG_ASSERT(table_list->updating);

  DBUG_PRINT("debug", ("table: %s is mapped to %llu",
                       table_list->table_name.str,
                       table_list->table_id));
  DBUG_PRINT("debug", ("table->master_had_triggers=%d",
                       (int)table_list->master_had_triggers));

  enum_tbl_map_status tblmap_status= check_table_map(rgi, table_list);
  if (tblmap_status == OK_TO_PROCESS)
  {
    DBUG_ASSERT(thd->lex->query_tables != table_list);

    /*
      We record in the slave's information that the table should be
      locked by linking the table into the list of tables to lock.
    */
    table_list->next_global= table_list->next_local= rgi->tables_to_lock;
    rgi->tables_to_lock= table_list;
    rgi->tables_to_lock_count++;
    /* 'memory' is freed in clear_tables_to_lock */
  }
  else  // FILTERED_OUT, SAME_ID_MAPPING_*
  {
    /*
      If mapped already but with different properties, we raise an
      error.
      If mapped already but with same properties we skip the event.
      If filtered out we skip the event.

      In all three cases, we need to free the memory previously 
      allocated.
     */
    if (tblmap_status == SAME_ID_MAPPING_DIFFERENT_TABLE)
    {
      /*
        Something bad has happened. We need to stop the slave as strange things
        could happen if we proceed: slave crash, wrong table being updated, ...
        As a consequence we push an error in this case.
       */

      char buf[256];

      my_snprintf(buf, sizeof(buf), 
                  "Found table map event mapping table id %llu which "
                  "was already mapped but with different settings.",
                  table_list->table_id);

      if (thd->slave_thread)
        rli->report(ERROR_LEVEL, ER_SLAVE_FATAL_ERROR, rgi->gtid_info(),
                    ER_THD(thd, ER_SLAVE_FATAL_ERROR), buf);
      else
        /* 
          For the cases in which a 'BINLOG' statement is set to 
          execute in a user session 
         */
        my_error(ER_SLAVE_FATAL_ERROR, MYF(0), buf);
    }

    table_list->~RPL_TABLE_LIST();
    my_free(memory);
  }

  DBUG_RETURN(tblmap_status == SAME_ID_MAPPING_DIFFERENT_TABLE);
}

Log_event::enum_skip_reason
Table_map_log_event::do_shall_skip(rpl_group_info *rgi)
{
  /*
    If the slave skip counter is 1, then we should not start executing
    on the next event.
  */
  return continue_group(rgi);
}

int Table_map_log_event::do_update_pos(rpl_group_info *rgi)
{
  rgi->inc_event_relay_log_pos();
  return 0;
}

#endif /* defined(HAVE_REPLICATION) */

bool Table_map_log_event::write_data_header()
{
  DBUG_ASSERT(m_table_id != UINT32_MAX);
  uchar buf[TABLE_MAP_HEADER_LEN];
  DBUG_EXECUTE_IF("old_row_based_repl_4_byte_map_id_master",
                  {
                    int4store(buf + 0, (ulong) m_table_id);
                    int2store(buf + 4, m_flags);
                    return (write_data(buf, 6));
                  });
  int6store(buf + TM_MAPID_OFFSET, m_table_id);
  int2store(buf + TM_FLAGS_OFFSET, m_flags);
  return write_data(buf, TABLE_MAP_HEADER_LEN);
}

bool Table_map_log_event::write_data_body()
{
  DBUG_ASSERT(m_dbnam != NULL);
  DBUG_ASSERT(m_tblnam != NULL);
  /* We use only one byte per length for storage in event: */
  DBUG_ASSERT(m_dblen <= MY_MIN(NAME_LEN, 255));
  DBUG_ASSERT(m_tbllen <= MY_MIN(NAME_LEN, 255));

  uchar const dbuf[]= { (uchar) m_dblen };
  uchar const tbuf[]= { (uchar) m_tbllen };

  uchar cbuf[MAX_INT_WIDTH];
  uchar *const cbuf_end= net_store_length(cbuf, (size_t) m_colcnt);
  DBUG_ASSERT(static_cast<size_t>(cbuf_end - cbuf) <= sizeof(cbuf));

  /*
    Store the size of the field metadata.
  */
  uchar mbuf[MAX_INT_WIDTH];
  uchar *const mbuf_end= net_store_length(mbuf, m_field_metadata_size);

  return write_data(dbuf,      sizeof(dbuf)) ||
         write_data(m_dbnam,   m_dblen+1) ||
         write_data(tbuf,      sizeof(tbuf)) ||
         write_data(m_tblnam,  m_tbllen+1) ||
         write_data(cbuf, (size_t) (cbuf_end - cbuf)) ||
         write_data(m_coltype, m_colcnt) ||
         write_data(mbuf, (size_t) (mbuf_end - mbuf)) ||
         write_data(m_field_metadata, m_field_metadata_size),
         write_data(m_null_bits, (m_colcnt + 7) / 8) ||
         write_data((const uchar*) m_metadata_buf.ptr(),
                                  m_metadata_buf.length());
 }

/**
   stores an integer into packed format.

   @param[out] str_buf  a buffer where the packed integer will be stored.
   @param[in] length  the integer will be packed.
 */
static inline
void store_compressed_length(String &str_buf, ulonglong length)
{
  // Store Type and packed length
  uchar buf[4];
  uchar *buf_ptr = net_store_length(buf, length);

  str_buf.append(reinterpret_cast<char *>(buf), buf_ptr-buf);
}

/**
  Write data into str_buf with Type|Length|Value(TLV) format.

  @param[out] str_buf a buffer where the field is stored.
  @param[in] type  type of the field
  @param[in] length  length of the field value
  @param[in] value  value of the field
*/
static inline
bool write_tlv_field(String &str_buf,
                     enum Table_map_log_event::Optional_metadata_field_type
                     type, uint length, const uchar *value)
{
  /* type is stored in one byte, so it should never bigger than 255. */
  DBUG_ASSERT(static_cast<int>(type) <= 255);
  str_buf.append((char) type);
  store_compressed_length(str_buf, length);
  return str_buf.append(reinterpret_cast<const char *>(value), length);
}

/**
  Write data into str_buf with Type|Length|Value(TLV) format.

  @param[out] str_buf a buffer where the field is stored.
  @param[in] type  type of the field
  @param[in] value  value of the field
*/
static inline
bool write_tlv_field(String &str_buf,
                     enum Table_map_log_event::Optional_metadata_field_type
                     type, const String &value)
{
  return write_tlv_field(str_buf, type, value.length(),
                         reinterpret_cast<const uchar *>(value.ptr()));
}

static inline bool is_character_field(Binlog_type_info *info_array, Field *field)
{
  Binlog_type_info *info= info_array + field->field_index;
  if (!info->m_cs)
    return 0;
  if (info->m_set_typelib || info->m_enum_typelib)
    return 0;
  return 1;
}

static inline bool is_enum_or_set_field(Binlog_type_info *info_array, Field *field) {
  Binlog_type_info *info= info_array + field->field_index;
  if (info->m_set_typelib || info->m_enum_typelib)
    return 1;
  return 0;
}


void Table_map_log_event::init_metadata_fields()
{
  DBUG_ENTER("init_metadata_fields");
  DBUG_EXECUTE_IF("simulate_no_optional_metadata", DBUG_VOID_RETURN;);

  if (binlog_row_metadata == BINLOG_ROW_METADATA_NO_LOG)
    DBUG_VOID_RETURN;
  if (init_signedness_field() ||
      init_charset_field(&is_character_field, DEFAULT_CHARSET,
                         COLUMN_CHARSET) ||
      init_geometry_type_field())
  {
    m_metadata_buf.length(0);
    DBUG_VOID_RETURN;
  }

  if (binlog_row_metadata == BINLOG_ROW_METADATA_FULL)
  {
    if ((!DBUG_IF("dont_log_column_name") && init_column_name_field()) ||
        init_charset_field(&is_enum_or_set_field, ENUM_AND_SET_DEFAULT_CHARSET,
                           ENUM_AND_SET_COLUMN_CHARSET) ||
        init_set_str_value_field() ||
        init_enum_str_value_field() ||
        init_primary_key_field())
      m_metadata_buf.length(0);
  }
  DBUG_VOID_RETURN;
}

bool Table_map_log_event::init_signedness_field()
{
  /* use it to store signed flags, each numeric column take a bit. */
  StringBuffer<128> buf;
  unsigned char flag= 0;
  unsigned char mask= 0x80;
  Binlog_type_info *info;

  for (unsigned int i= 0 ; i < m_table->s->fields ; ++i)
  {
    info= binlog_type_info_array + i;
    if (info->m_signedness != Binlog_type_info::SIGN_NOT_APPLICABLE)
    {
      if (info->m_signedness == Binlog_type_info::SIGN_UNSIGNED)
        flag|= mask;
      mask >>= 1;

      // 8 fields are tested, store the result and clear the flag.
      if (mask == 0)
      {
        buf.append(flag);
        flag= 0;
        mask= 0x80;
      }
    }
  }

  // Stores the signedness flags of last few columns
  if (mask != 0x80)
    buf.append(flag);

  // The table has no numeric column, so don't log SIGNEDNESS field
  if (buf.is_empty())
    return false;

  return write_tlv_field(m_metadata_buf, SIGNEDNESS, buf);
}

bool Table_map_log_event::init_charset_field(
    bool (* include_type)(Binlog_type_info *, Field *),
    Optional_metadata_field_type default_charset_type,
    Optional_metadata_field_type column_charset_type)
{
  DBUG_EXECUTE_IF("simulate_init_charset_field_error", return true;);

  std::map<uint, uint> collation_map;
  // For counting characters columns
  uint char_col_cnt= 0;

  /* Find the collation number used by most fields */
  for (unsigned int i= 0 ; i < m_table->s->fields ; ++i)
  {
    if ((*include_type)(binlog_type_info_array, m_table->field[i]))
    {
      collation_map[binlog_type_info_array[i].m_cs->number]++;
      char_col_cnt++;
    }
  }

  if (char_col_cnt == 0)
    return false;

  /* Find the most used collation */
  uint most_used_collation= 0;
  uint most_used_count= 0;
  for (std::map<uint, uint>::iterator it= collation_map.begin();
       it != collation_map.end(); it++)
  {
    if (it->second > most_used_count)
    {
      most_used_count= it->second;
      most_used_collation= it->first;
    }
  }

  /*
    Comparing length of COLUMN_CHARSET field and COLUMN_CHARSET_WITH_DEFAULT
    field to decide which field should be logged.

    Length of COLUMN_CHARSET = character column count * collation id size.
    Length of COLUMN_CHARSET_WITH_DEFAULT =
     default collation_id size + count of columns not use default charset *
     (column index size + collation id size)

    Assume column index just uses 1 byte and collation number also uses 1 byte.
  */
  if (char_col_cnt * 1 < (1 + (char_col_cnt - most_used_count) * 2))
  {
    StringBuffer<512> buf;

    /*
      Stores character set information into COLUMN_CHARSET format,
      character sets of all columns are stored one by one.
      -----------------------------------------
      | Charset number | .... |Charset number |
      -----------------------------------------
    */
    for (unsigned int i= 0 ; i < m_table->s->fields ; ++i)
    {
      if (include_type(binlog_type_info_array, m_table->field[i]))
        store_compressed_length(buf, binlog_type_info_array[i].m_cs->number);
    }
    return write_tlv_field(m_metadata_buf, column_charset_type, buf);
  }
  else
  {
    StringBuffer<512> buf;
    uint char_column_index= 0;
    uint default_collation= most_used_collation;

    /*
      Stores character set information into DEFAULT_CHARSET format,
      First stores the default character set, and then stores the character
      sets different to default character with their column index one by one.
      --------------------------------------------------------
      | Default Charset | Col Index | Charset number | ...   |
      --------------------------------------------------------
    */

    // Store the default collation number
    store_compressed_length(buf, default_collation);

    for (unsigned int i= 0 ; i < m_table->s->fields ; ++i)
    {
      if (include_type(binlog_type_info_array, m_table->field[i]))
      {
        CHARSET_INFO *cs= binlog_type_info_array[i].m_cs;
        DBUG_ASSERT(cs);
        if (cs->number != default_collation)
        {
          store_compressed_length(buf, char_column_index);
          store_compressed_length(buf, cs->number);
        }
        char_column_index++;
      }
    }
    return write_tlv_field(m_metadata_buf, default_charset_type, buf);
  }
}

bool Table_map_log_event::init_column_name_field()
{
  StringBuffer<2048> buf;

  for (unsigned int i= 0 ; i < m_table->s->fields ; ++i)
  {
    size_t len= m_table->field[i]->field_name.length;

    store_compressed_length(buf, len);
    buf.append(m_table->field[i]->field_name.str, len);
  }
  return write_tlv_field(m_metadata_buf, COLUMN_NAME, buf);
}

bool Table_map_log_event::init_set_str_value_field()
{
  StringBuffer<1024> buf;
  TYPELIB *typelib;

  /*
    SET string values are stored in the same format:
    ----------------------------------------------
    | Value number | value1 len | value 1|  .... |  // first SET column
    ----------------------------------------------
    | Value number | value1 len | value 1|  .... |  // second SET column
    ----------------------------------------------
   */
  for (unsigned int i= 0 ; i < m_table->s->fields ; ++i)
  {
    if ((typelib= binlog_type_info_array[i].m_set_typelib))
    {
      store_compressed_length(buf, typelib->count);
      for (unsigned int i= 0; i < typelib->count; i++)
      {
        store_compressed_length(buf, typelib->type_lengths[i]);
        buf.append(typelib->type_names[i], typelib->type_lengths[i]);
      }
    }
  }
  if (buf.length() > 0)
    return write_tlv_field(m_metadata_buf, SET_STR_VALUE, buf);
  return false;
}

bool Table_map_log_event::init_enum_str_value_field()
{
  StringBuffer<1024> buf;
  TYPELIB *typelib;

  /* ENUM is same to SET columns, see comment in init_set_str_value_field */
  for (unsigned int i= 0 ; i < m_table->s->fields ; ++i)
  {
    if ((typelib= binlog_type_info_array[i].m_enum_typelib))
    {
      store_compressed_length(buf, typelib->count);
      for (unsigned int i= 0; i < typelib->count; i++)
      {
        store_compressed_length(buf, typelib->type_lengths[i]);
        buf.append(typelib->type_names[i], typelib->type_lengths[i]);
      }
    }
  }

  if (buf.length() > 0)
    return write_tlv_field(m_metadata_buf, ENUM_STR_VALUE, buf);
  return false;
}

bool Table_map_log_event::init_geometry_type_field()
{
  StringBuffer<256> buf;
  uint geom_type;

  /* Geometry type of geometry columns is stored one by one as packed length */
  for (unsigned int i= 0 ; i < m_table->s->fields ; ++i)
  {
    if (binlog_type_info_array[i].m_type_code == MYSQL_TYPE_GEOMETRY)
    {
      geom_type= binlog_type_info_array[i].m_geom_type;
      DBUG_EXECUTE_IF("inject_invalid_geometry_type", geom_type= 100;);
      store_compressed_length(buf, geom_type);
    }
  }

  if (buf.length() > 0)
    return write_tlv_field(m_metadata_buf, GEOMETRY_TYPE, buf);
  return false;
}

bool Table_map_log_event::init_primary_key_field()
{
  DBUG_EXECUTE_IF("simulate_init_primary_key_field_error", return true;);

  if (unlikely(m_table->s->primary_key == MAX_KEY))
    return false;

  // If any key column uses prefix like KEY(c1(10)) */
  bool has_prefix= false;
  KEY *pk= m_table->key_info + m_table->s->primary_key;

  DBUG_ASSERT(pk->user_defined_key_parts > 0);

  /* Check if any key column uses prefix */
  for (uint i= 0; i < pk->user_defined_key_parts; i++)
  {
    KEY_PART_INFO *key_part= pk->key_part+i;
    if (key_part->length != m_table->field[key_part->fieldnr-1]->key_length())
    {
      has_prefix= true;
      break;
    }
  }

  StringBuffer<128> buf;

  if (!has_prefix)
  {
    /* Index of PK columns are stored one by one. */
    for (uint i= 0; i < pk->user_defined_key_parts; i++)
    {
      KEY_PART_INFO *key_part= pk->key_part+i;
      store_compressed_length(buf, key_part->fieldnr-1);
    }
    return write_tlv_field(m_metadata_buf, SIMPLE_PRIMARY_KEY, buf);
  }
  else
  {
    /* Index of PK columns are stored with a prefix length one by one. */
    for (uint i= 0; i < pk->user_defined_key_parts; i++)
    {
      KEY_PART_INFO *key_part= pk->key_part+i;
      size_t prefix= 0;

      store_compressed_length(buf, key_part->fieldnr-1);

      // Store character length but not octet length
      if (key_part->length != m_table->field[key_part->fieldnr-1]->key_length())
        prefix= key_part->length / key_part->field->charset()->mbmaxlen;
      store_compressed_length(buf, prefix);
    }
    return write_tlv_field(m_metadata_buf, PRIMARY_KEY_WITH_PREFIX, buf);
  }
}

#if defined(HAVE_REPLICATION)
/*
  Print some useful information for the SHOW BINARY LOG information
  field.
 */

void Table_map_log_event::pack_info(Protocol *protocol)
{
    char buf[256];
    size_t bytes= my_snprintf(buf, sizeof(buf),
                              "table_id: %llu (%s.%s)",
                              m_table_id, m_dbnam, m_tblnam);
    protocol->store(buf, bytes, &my_charset_bin);
}
#endif


/**************************************************************************
	Write_rows_log_event member functions
**************************************************************************/

/*
  Constructor used to build an event for writing to the binary log.
 */
Write_rows_log_event::Write_rows_log_event(THD *thd_arg, TABLE *tbl_arg,
                                           ulonglong tid_arg,
                                           bool is_transactional)
  :Rows_log_event(thd_arg, tbl_arg, tid_arg, tbl_arg->rpl_write_set,
                  is_transactional, WRITE_ROWS_EVENT_V1)
{
}

Write_rows_compressed_log_event::Write_rows_compressed_log_event(
                                           THD *thd_arg,
                                           TABLE *tbl_arg,
                                           ulonglong tid_arg,
                                           bool is_transactional)
  : Write_rows_log_event(thd_arg, tbl_arg, tid_arg, is_transactional)
{
  m_type = WRITE_ROWS_COMPRESSED_EVENT_V1;
}

bool Write_rows_compressed_log_event::write()
{
  return Rows_log_event::write_compressed();
}


#if defined(HAVE_REPLICATION)
int 
Write_rows_log_event::do_before_row_operations(const rpl_group_info *)
{
  int error= 0;

  /*
    Increment the global status insert count variable
  */
  if (get_flags(STMT_END_F))
    status_var_increment(thd->status_var.com_stat[SQLCOM_INSERT]);

  /**
     todo: to introduce a property for the event (handler?) which forces
     applying the event in the replace (idempotent) fashion.
  */
  if (slave_exec_mode == SLAVE_EXEC_MODE_IDEMPOTENT)
  {
    /*
      We are using REPLACE semantics and not INSERT IGNORE semantics
      when writing rows, that is: new rows replace old rows.  We need to
      inform the storage engine that it should use this behaviour.
    */
    
    /* Tell the storage engine that we are using REPLACE semantics. */
    thd->lex->duplicates= DUP_REPLACE;
    
    /*
      Pretend we're executing a REPLACE command: this is needed for
      InnoDB since it is not (properly) checking the lex->duplicates flag.
    */
    thd->lex->sql_command= SQLCOM_REPLACE;
    /* 
       Do not raise the error flag in case of hitting to an unique attribute
    */
    m_table->file->extra(HA_EXTRA_IGNORE_DUP_KEY);
    /* 
       The following is needed in case if we have AFTER DELETE triggers.
    */
    m_table->file->extra(HA_EXTRA_WRITE_CAN_REPLACE);
    m_table->file->extra(HA_EXTRA_IGNORE_NO_KEY);
  }
  if (m_table->triggers && do_invoke_trigger())
    m_table->prepare_triggers_for_insert_stmt_or_event();

  /* Honor next number column if present */
  m_table->next_number_field= m_table->found_next_number_field;
  /*
   * Fixed Bug#45999, In RBR, Store engine of Slave auto-generates new
   * sequence numbers for auto_increment fields if the values of them are 0.
   * If generateing a sequence number is decided by the values of
   * table->auto_increment_field_not_null and SQL_MODE(if includes
   * MODE_NO_AUTO_VALUE_ON_ZERO) in update_auto_increment function.
   * SQL_MODE of slave sql thread is always consistency with master's.
   * In RBR, auto_increment fields never are NULL, except if the auto_inc
   * column exists only on the slave side (i.e., in an extra column
   * on the slave's table).
   */
  if (!is_auto_inc_in_extra_columns())
    m_table->auto_increment_field_not_null= TRUE;
  else
  {
    /*
      Here we have checked that there is an extra field
      on this server's table that has an auto_inc column.

      Mark that the auto_increment field is null and mark
      the read and write set bits.

      (There can only be one AUTO_INC column, it is always
       indexed and it cannot have a DEFAULT value).
    */
    m_table->auto_increment_field_not_null= FALSE;
    m_table->mark_auto_increment_column(true);
  }

  return error;
}

int 
Write_rows_log_event::do_after_row_operations(int error)
{
  int local_error= 0;

  /**
    Clear the write_set bit for auto_inc field that only
    existed on the destination table as an extra column.
   */
  if (is_auto_inc_in_extra_columns())
  {
    bitmap_clear_bit(m_table->rpl_write_set,
                     m_table->next_number_field->field_index);
    bitmap_clear_bit(m_table->read_set,
                     m_table->next_number_field->field_index);

    if (get_flags(STMT_END_F))
      m_table->file->ha_release_auto_increment();
  }
  m_table->next_number_field=0;
  m_table->auto_increment_field_not_null= FALSE;
  if (slave_exec_mode == SLAVE_EXEC_MODE_IDEMPOTENT)
  {
    m_table->file->extra(HA_EXTRA_NO_IGNORE_DUP_KEY);
    m_table->file->extra(HA_EXTRA_WRITE_CANNOT_REPLACE);
    /*
      resetting the extra with 
      table->file->extra(HA_EXTRA_NO_IGNORE_NO_KEY); 
      fires bug#27077
      explanation: file->reset() performs this duty
      ultimately. Still todo: fix
    */
  }
  if (unlikely((local_error= m_table->file->ha_end_bulk_insert())))
  {
    m_table->file->print_error(local_error, MYF(0));
  }
  return error? error : local_error;
}

bool Rows_log_event::process_triggers(trg_event_type event,
                                      trg_action_time_type time_type,
                                      bool old_row_is_record1)
{
  bool result;
  DBUG_ENTER("Rows_log_event::process_triggers");
  m_table->triggers->mark_fields_used(event);
  if (slave_run_triggers_for_rbr == SLAVE_RUN_TRIGGERS_FOR_RBR_YES)
  {
    result= m_table->triggers->process_triggers(thd, event,
                                                time_type,
                                                old_row_is_record1);
  }
  else
    result= m_table->triggers->process_triggers(thd, event,
                                                time_type,
                                                old_row_is_record1);

  DBUG_RETURN(result);
}
/*
  Check if there are more UNIQUE keys after the given key.
*/
static int
last_uniq_key(TABLE *table, uint keyno)
{
  while (++keyno < table->s->keys)
    if (table->key_info[keyno].flags & HA_NOSAME)
      return 0;
  return 1;
}

/**
   Check if an error is a duplicate key error.

   This function is used to check if an error code is one of the
   duplicate key error, i.e., and error code for which it is sensible
   to do a <code>get_dup_key()</code> to retrieve the duplicate key.

   @param errcode The error code to check.

   @return <code>true</code> if the error code is such that
   <code>get_dup_key()</code> will return true, <code>false</code>
   otherwise.
 */
bool
is_duplicate_key_error(int errcode)
{
  switch (errcode)
  {
  case HA_ERR_FOUND_DUPP_KEY:
  case HA_ERR_FOUND_DUPP_UNIQUE:
    return true;
  }
  return false;
}

/**
  Write the current row into event's table.

  The row is located in the row buffer, pointed by @c m_curr_row member.
  Number of columns of the row is stored in @c m_width member (it can be 
  different from the number of columns in the table to which we insert). 
  Bitmap @c m_cols indicates which columns are present in the row. It is assumed 
  that event's table is already open and pointed by @c m_table.

  If the same record already exists in the table it can be either overwritten 
  or an error is reported depending on the value of @c overwrite flag 
  (error reporting not yet implemented). Note that the matching record can be
  different from the row we insert if we use primary keys to identify records in
  the table.

  The row to be inserted can contain values only for selected columns. The 
  missing columns are filled with default values using @c prepare_record() 
  function. If a matching record is found in the table and @c overwritte is
  true, the missing columns are taken from it.

  @param  rli   Relay log info (needed for row unpacking).
  @param  overwrite  
                Shall we overwrite if the row already exists or signal 
                error (currently ignored).

  @returns Error code on failure, 0 on success.

  This method, if successful, sets @c m_curr_row_end pointer to point at the
  next row in the rows buffer. This is done when unpacking the row to be 
  inserted.

  @note If a matching record is found, it is either updated using 
  @c ha_update_row() or first deleted and then new record written.
*/ 

int Rows_log_event::write_row(rpl_group_info *rgi, const bool overwrite)
{
  DBUG_ENTER("write_row");
  DBUG_ASSERT(m_table != NULL);
  DBUG_ASSERT(thd != NULL);

  TABLE *table= m_table;  // pointer to event's table
  int error;
  int UNINIT_VAR(keynum);
  const bool invoke_triggers= (m_table->triggers && do_invoke_trigger());
  auto_afree_ptr<char> key(NULL);

  prepare_record(table, m_width, true);

  /* unpack row into table->record[0] */
  if (unlikely((error= unpack_current_row(rgi))))
  {
    table->file->print_error(error, MYF(0));
    DBUG_RETURN(error);
  }

  if (m_curr_row == m_rows_buf && !invoke_triggers && !table->s->long_unique_table)
  {
    /*
       This table has no triggers so we can do bulk insert.

       This is the first row to be inserted, we estimate the rows with
       the size of the first row and use that value to initialize
       storage engine for bulk insertion.
    */
    /* this is the first row to be inserted, we estimate the rows with
       the size of the first row and use that value to initialize
       storage engine for bulk insertion */
    DBUG_ASSERT(!(m_curr_row > m_curr_row_end));
    ha_rows estimated_rows= 0;
    if (m_curr_row < m_curr_row_end)
      estimated_rows= (m_rows_end - m_curr_row) / (m_curr_row_end - m_curr_row);
    else if (m_curr_row == m_curr_row_end)
      estimated_rows= 1;

    table->file->ha_start_bulk_insert(estimated_rows);
  }

  /*
    Explicitly set the auto_inc to null to make sure that
    it gets an auto_generated value.
  */
  if (is_auto_inc_in_extra_columns())
    m_table->next_number_field->set_null();
  
  DBUG_DUMP("record[0]", table->record[0], table->s->reclength);
  DBUG_PRINT_BITSET("debug", "rpl_write_set: %s", table->rpl_write_set);
  DBUG_PRINT_BITSET("debug", "read_set:      %s", table->read_set);

  if (table->s->long_unique_table)
    table->update_virtual_fields(table->file, VCOL_UPDATE_FOR_WRITE);

  if (invoke_triggers &&
      unlikely(process_triggers(TRG_EVENT_INSERT, TRG_ACTION_BEFORE, TRUE)))
  {
    DBUG_RETURN(HA_ERR_GENERIC); // in case if error is not set yet
  }

  // Handle INSERT.
  if (table->versioned(VERS_TIMESTAMP))
  {
    ulong sec_part;
    // Check whether a row came from unversioned table and fix vers fields.
    if (table->vers_start_field()->get_timestamp(&sec_part) == 0 && sec_part == 0)
      table->vers_update_fields();
  }

  /* 
    Try to write record. If a corresponding record already exists in the table,
    we try to change it using ha_update_row() if possible. Otherwise we delete
    it and repeat the whole process again. 

    TODO: Add safety measures against infinite looping. 
   */

<<<<<<< HEAD
  if (unlikely(table->s->sequence))
=======
  DBUG_EXECUTE_IF("write_row_inject_sleep_before_ha_write_row",
                  my_sleep(20000););
  if (table->s->sequence)
>>>>>>> 683fbced
    error= update_sequence();
  else while (unlikely(error= table->file->ha_write_row(table->record[0])))
  {
    if (error == HA_ERR_LOCK_DEADLOCK || error == HA_ERR_LOCK_WAIT_TIMEOUT ||
        (keynum= table->file->get_dup_key(error)) < 0 || !overwrite)
    {
      DBUG_PRINT("info",("get_dup_key returns %d)", keynum));
      /*
        Deadlock, waiting for lock or just an error from the handler
        such as HA_ERR_FOUND_DUPP_KEY when overwrite is false.
        Retrieval of the duplicate key number may fail
        - either because the error was not "duplicate key" error
        - or because the information which key is not available
      */
      table->file->print_error(error, MYF(0));
      DBUG_RETURN(error);
    }
    /*
       We need to retrieve the old row into record[1] to be able to
       either update or delete the offending record.  We either:

       - use rnd_pos() with a row-id (available as dupp_row) to the
         offending row, if that is possible (MyISAM and Blackhole), or else

       - use index_read_idx() with the key that is duplicated, to
         retrieve the offending row.
     */
    if (table->file->ha_table_flags() & HA_DUPLICATE_POS)
    {
      DBUG_PRINT("info",("Locating offending record using rnd_pos()"));

      if ((error= table->file->ha_rnd_init_with_error(0)))
      {
        DBUG_RETURN(error);
      }

      error= table->file->ha_rnd_pos(table->record[1], table->file->dup_ref);
      if (unlikely(error))
      {
        DBUG_PRINT("info",("rnd_pos() returns error %d",error));
        table->file->print_error(error, MYF(0));
        DBUG_RETURN(error);
      }
      table->file->ha_rnd_end();
    }
    else
    {
      DBUG_PRINT("info",("Locating offending record using index_read_idx()"));

      if (table->file->extra(HA_EXTRA_FLUSH_CACHE))
      {
        DBUG_PRINT("info",("Error when setting HA_EXTRA_FLUSH_CACHE"));
        DBUG_RETURN(my_errno);
      }

      if (key.get() == NULL)
      {
        key.assign(static_cast<char*>(my_alloca(table->s->max_unique_length)));
        if (key.get() == NULL)
        {
          DBUG_PRINT("info",("Can't allocate key buffer"));
          DBUG_RETURN(ENOMEM);
        }
      }

      key_copy((uchar*)key.get(), table->record[0], table->key_info + keynum,
               0);
      error= table->file->ha_index_read_idx_map(table->record[1], keynum,
                                                (const uchar*)key.get(),
                                                HA_WHOLE_KEY,
                                                HA_READ_KEY_EXACT);
      if (unlikely(error))
      {
        DBUG_PRINT("info",("index_read_idx() returns %s", HA_ERR(error)));
        table->file->print_error(error, MYF(0));
        DBUG_RETURN(error);
      }
    }

    /*
       Now, record[1] should contain the offending row.  That
       will enable us to update it or, alternatively, delete it (so
       that we can insert the new row afterwards).
    */
    if (table->s->long_unique_table)
    {
      /* same as for REPLACE/ODKU */
      table->move_fields(table->field, table->record[1], table->record[0]);
      table->update_virtual_fields(table->file, VCOL_UPDATE_FOR_REPLACE);
      table->move_fields(table->field, table->record[0], table->record[1]);
    }

    /*
      If row is incomplete we will use the record found to fill 
      missing columns.  
    */
    if (!get_flags(COMPLETE_ROWS_F))
    {
      restore_record(table,record[1]);
      error= unpack_current_row(rgi);
      if (table->s->long_unique_table)
        table->update_virtual_fields(table->file, VCOL_UPDATE_FOR_WRITE);
    }

    DBUG_PRINT("debug",("preparing for update: before and after image"));
    DBUG_DUMP("record[1] (before)", table->record[1], table->s->reclength);
    DBUG_DUMP("record[0] (after)", table->record[0], table->s->reclength);

    /*
       REPLACE is defined as either INSERT or DELETE + INSERT.  If
       possible, we can replace it with an UPDATE, but that will not
       work on InnoDB if FOREIGN KEY checks are necessary.

       I (Matz) am not sure of the reason for the last_uniq_key()
       check as, but I'm guessing that it's something along the
       following lines.

       Suppose that we got the duplicate key to be a key that is not
       the last unique key for the table and we perform an update:
       then there might be another key for which the unique check will
       fail, so we're better off just deleting the row and inserting
       the correct row.

       Additionally we don't use UPDATE if rbr triggers should be invoked -
       when triggers are used we want a simple and predictable execution path.
     */
    if (last_uniq_key(table, keynum) && !invoke_triggers &&
        !table->file->referenced_by_foreign_key())
    {
      DBUG_PRINT("info",("Updating row using ha_update_row()"));
      error= table->file->ha_update_row(table->record[1],
                                       table->record[0]);
      switch (error) {

      case HA_ERR_RECORD_IS_THE_SAME:
        DBUG_PRINT("info",("ignoring HA_ERR_RECORD_IS_THE_SAME error from"
                           " ha_update_row()"));
        error= 0;

      case 0:
        break;

      default:
        DBUG_PRINT("info",("ha_update_row() returns error %d",error));
        table->file->print_error(error, MYF(0));
      }

      DBUG_RETURN(error);
    }
    else
    {
      DBUG_PRINT("info",("Deleting offending row and trying to write new one again"));
      if (invoke_triggers &&
          unlikely(process_triggers(TRG_EVENT_DELETE, TRG_ACTION_BEFORE,
                                    TRUE)))
        error= HA_ERR_GENERIC; // in case if error is not set yet
      else
      {
        if (unlikely((error= table->file->ha_delete_row(table->record[1]))))
        {
          DBUG_PRINT("info",("ha_delete_row() returns error %d",error));
          table->file->print_error(error, MYF(0));
          DBUG_RETURN(error);
        }
        if (invoke_triggers &&
            unlikely(process_triggers(TRG_EVENT_DELETE, TRG_ACTION_AFTER,
                                      TRUE)))
          DBUG_RETURN(HA_ERR_GENERIC); // in case if error is not set yet
      }
      /* Will retry ha_write_row() with the offending row removed. */
    }
  }

  if (invoke_triggers &&
      unlikely(process_triggers(TRG_EVENT_INSERT, TRG_ACTION_AFTER, TRUE)))
    error= HA_ERR_GENERIC; // in case if error is not set yet

  DBUG_RETURN(error);
}


int Rows_log_event::update_sequence()
{
  TABLE *table= m_table;  // pointer to event's table
  bool old_master= false;
  int err= 0;

  if (!bitmap_is_set(table->rpl_write_set, MIN_VALUE_FIELD_NO) ||
      (
#if defined(WITH_WSREP)
       ! WSREP(thd) &&
#endif
       !(table->in_use->rgi_slave->gtid_ev_flags2 & Gtid_log_event::FL_DDL) &&
       !(old_master=
         rpl_master_has_bug(thd->rgi_slave->rli,
                            29621, FALSE, FALSE, FALSE, TRUE))))
  {
    /* This event come from a setval function executed on the master.
       Update the sequence next_number and round, like we do with setval()
    */
    MY_BITMAP *old_map= dbug_tmp_use_all_columns(table,
                                                 &table->read_set);
    longlong nextval= table->field[NEXT_FIELD_NO]->val_int();
    longlong round= table->field[ROUND_FIELD_NO]->val_int();
    dbug_tmp_restore_column_map(&table->read_set, old_map);

    return table->s->sequence->set_value(table, nextval, round, 0) > 0;
  }
  if (old_master && !WSREP(thd) && thd->rgi_slave->is_parallel_exec)
  {
    DBUG_ASSERT(thd->rgi_slave->parallel_entry);
    /*
      With parallel replication enabled, we can't execute alongside any other
      transaction in which we may depend, so we force retry to release
      the server layer table lock for possible prior in binlog order
      same table transactions.
    */
    if (thd->rgi_slave->parallel_entry->last_committed_sub_id <
        thd->rgi_slave->wait_commit_sub_id)
    {
      err= ER_LOCK_DEADLOCK;
      my_error(err, MYF(0));
    }
  }
  /*
    Update all fields in table and update the active sequence, like with
    ALTER SEQUENCE
  */
  return err == 0 ? table->file->ha_write_row(table->record[0]) : err;
}


#endif


#if defined(HAVE_REPLICATION)

int
Write_rows_log_event::do_exec_row(rpl_group_info *rgi)
{
  DBUG_ASSERT(m_table != NULL);
  const char *tmp= thd->get_proc_info();
  char *message, msg[128];
  const LEX_CSTRING &table_name= m_table->s->table_name;
  const char quote_char=
    get_quote_char_for_identifier(thd, table_name.str, table_name.length);
  my_snprintf(msg, sizeof msg,
              "Write_rows_log_event::write_row() on table %c%.*s%c",
              quote_char, int(table_name.length), table_name.str, quote_char);
  message= msg;
  int error;

#ifdef WSREP_PROC_INFO
  my_snprintf(thd->wsrep_info, sizeof(thd->wsrep_info) - 1,
              "Write_rows_log_event::write_row(%lld) on table %c%.*s%c",
              (long long) wsrep_thd_trx_seqno(thd), quote_char,
              int(table_name.length), table_name.str, quote_char);
  message= thd->wsrep_info;
#endif /* WSREP_PROC_INFO */

  thd_proc_info(thd, message);
  error= write_row(rgi, slave_exec_mode == SLAVE_EXEC_MODE_IDEMPOTENT);
  thd_proc_info(thd, tmp);

  if (unlikely(error) && unlikely(!thd->is_error()))
  {
    DBUG_ASSERT(0);
    my_error(ER_UNKNOWN_ERROR, MYF(0));
  }

  return error;
}

#endif /* defined(HAVE_REPLICATION) */


#if defined(HAVE_REPLICATION)
uint8 Write_rows_log_event::get_trg_event_map() const
{
  return trg2bit(TRG_EVENT_INSERT) | trg2bit(TRG_EVENT_UPDATE) |
         trg2bit(TRG_EVENT_DELETE);
}
#endif

/**************************************************************************
	Delete_rows_log_event member functions
**************************************************************************/

#if defined(HAVE_REPLICATION)
/**
  @brief Compares table->record[0] and table->record[1]

  @returns true if different.
*/
static bool record_compare(TABLE *table, bool vers_from_plain= false)
{
  bool result= false;
  bool all_values_set= bitmap_is_set_all(&table->has_value_set);

  /**
    Compare full record only if:
    - all fields were given values
    - there are no blob fields (otherwise we would also need 
      to compare blobs contents as well);
    - there are no varchar fields (otherwise we would also need
      to compare varchar contents as well);
    - there are no null fields, otherwise NULLed fields 
      contents (i.e., the don't care bytes) may show arbitrary 
      values, depending on how each engine handles internally.
    */
  if ((table->s->blob_fields + 
       table->s->varchar_fields + 
       table->s->null_fields) == 0
      && all_values_set)
  {
    result= cmp_record(table, record[1]);
    goto record_compare_exit;
  }

  /* Compare null bits */
  if (all_values_set && memcmp(table->null_flags,
                               table->null_flags + table->s->rec_buff_length,
                               table->s->null_bytes))
    goto record_compare_differ;                         // Diff in NULL value

  /* Compare fields */
  for (Field **ptr=table->field ; *ptr ; ptr++)
  {
    Field *f= *ptr;
    /*
      If the table is versioned, don't compare using the version if there is a
      primary key. If there isn't a primary key, we need the version to
      identify the correct record if there are duplicate rows in the data set.
      However, if the primary server is unversioned (vers_from_plain is true),
      then we implicitly use row_end as the primary key on our side. This is
      because the implicit row_end value will be set to the maximum value for
      the latest row update (which is what we care about).
    */
    if (table->versioned() && f->vers_sys_field() &&
        (table->s->primary_key < MAX_KEY ||
         (vers_from_plain && table->vers_start_field() == f)))
      continue;

    /*
      We only compare fields that exist on the master (or in ONLINE
      ALTER case, that were in the original table).
    */
    if (!all_values_set)
    {
      if (!f->has_explicit_value() &&
          /* Don't skip row_end if replicating unversioned -> versioned */
          !(vers_from_plain && table->vers_end_field() == f))
        continue;
      if (f->is_null() != f->is_null(table->s->rec_buff_length))
        goto record_compare_differ;
    }

    if (!f->is_null() && !f->vcol_info &&
        f->cmp_binary_offset(table->s->rec_buff_length))
      goto record_compare_differ;
  }

record_compare_exit:
  return result;
record_compare_differ:
  return true;
}
/**
  Traverses default item expr of a field, and underlying field's default values.
  If it is an extra field and has no value replicated, then its default expr
  should be also checked.
 */
class Rpl_key_part_checker: public Field_enumerator
{
  bool online_alter;
  Field *next_number_field;
  bool field_usable;
public:


  void visit_field(Item_field *item) override
  {
    if (!field_usable)
      return;
    field_usable= check_field(item->field);
  }

  bool check_field(Field *f)
  {
    if (f->has_explicit_value())
      return true;

    if ((!f->vcol_info && !online_alter) || f == next_number_field)
      return false;

    Virtual_column_info *computed= f->vcol_info ? f->vcol_info
                                   : f->default_value;

    if (computed == NULL)
      return true; // No DEFAULT, or constant DEFAULT

    // Deterministic DEFAULT or vcol expression
    return !(computed->flags & VCOL_NOT_STRICTLY_DETERMINISTIC)
           && !computed->expr->walk(&Item::enumerate_field_refs_processor,
                                    false, this)
           && field_usable;
  }

  Rpl_key_part_checker(bool online_alter, Field *next_number_field):
    online_alter(online_alter), next_number_field(next_number_field),
    field_usable(true) {}
};


/**
  Newly added fields with non-deterministic defaults (i.e. DEFAULT(RANDOM()),
  CURRENT_TIMESTAMP, AUTO_INCREMENT) should be excluded from key search.
  Basically we exclude all the default-filled fields based on
  has_explicit_value bitmap.
*/
uint Rows_log_event::find_key_parts(const KEY *key) const
{
  RPL_TABLE_LIST *tl= (RPL_TABLE_LIST*)m_table->pos_in_table_list;
  const bool online_alter= tl->m_online_alter_copy_fields;
  uint p;

  if (!m_table->s->keys_in_use.is_set(uint(key - m_table->key_info)))
    return 0;

  if (!online_alter)
  {
    if (m_cols.n_bits >= m_table->s->fields) // replicated more than slave has
      return key->user_defined_key_parts;
    if (m_table->s->virtual_fields == 0)
    {
      for (p= 0; p < key->user_defined_key_parts; p++)
        if (key->key_part[p].fieldnr > m_cols.n_bits) // extra
          break;
      return p;
    }
  }

  Rpl_key_part_checker key_part_checker(online_alter,
                                        m_table->found_next_number_field);
  for (p= 0; p < key->user_defined_key_parts; p++)
  {
    if (!key_part_checker.check_field(key->key_part[p].field))
      break;
  }
  return p;
}


/**
  Find the best key to use when locating the row in @c find_row().

  A primary key is preferred if it exists; otherwise a unique index is
  preferred. Else we pick the index with the smalles rec_per_key value.

  If a suitable key is found, set @c m_key, @c m_key_nr, @c m_key_info,
  and @c m_usable_key_parts member fields appropriately.

  @returns Error code on failure, 0 on success.
*/
int Rows_log_event::find_key(const rpl_group_info *rgi)
{
  DBUG_ASSERT(m_table);
  RPL_TABLE_LIST *tl= (RPL_TABLE_LIST*)m_table->pos_in_table_list;
  uint i, best_key_nr= 0, best_usable_key_parts= 0;
  KEY *key;
  ulong UNINIT_VAR(best_rec_per_key), tmp;
  DBUG_ENTER("Rows_log_event::find_key");

  if ((best_key_nr= tl->cached_key_nr) != ~0U)
  {
    DBUG_ASSERT(best_key_nr <= MAX_KEY); // use the cached value
    best_usable_key_parts= tl->cached_usable_key_parts;
  }
  else
  {
    best_key_nr= MAX_KEY;

    /*
      if the source (in the row event) and destination (in m_table) records
      don't have the same structure, some keys below might be unusable
      for find_row().

      If it's a replication and slave table (m_table) has less columns
      than the master's - easy, all keys are usable.

      If slave's table has more columns, but none of them are generated -
      then any column beyond m_cols.n_bits makes an index unusable.

      If slave's table has generated columns or it's the online alter table
      where arbitrary structure conversion is possible (in the replication case
      one table must be a prefix of the other, see table_def::compatible_with)
      we cannot deduce what destination columns will be affected by m_cols,
      we have to actually unpack one row and examine has_explicit_value()
    */

    if (tl->m_online_alter_copy_fields ||
        (m_cols.n_bits < m_table->s->fields &&
         m_table->s->virtual_fields))
    {
      const uchar *curr_row_end= m_curr_row_end;
      Check_level_instant_set clis(m_table->in_use, CHECK_FIELD_IGNORE);
      if (int err= unpack_row(rgi, m_table, m_width, m_curr_row, &m_cols,
                              &curr_row_end, &m_master_reclength, m_rows_end))
        DBUG_RETURN(err);
    }

    /*
      Keys are sorted so that any primary key is first, followed by unique keys,
      followed by any other. So we will automatically pick the primary key if
      it exists.
    */
    for (i= 0, key= m_table->key_info; i < m_table->s->keys; i++, key++)
    {
      uint usable_key_parts= find_key_parts(key);
      if (usable_key_parts == 0)
        continue;
      /*
        We cannot use a unique key with NULL-able columns to uniquely identify
        a row (but we can still select it for range scan below if nothing better
        is available).
      */
      if ((key->flags & (HA_NOSAME | HA_NULL_PART_KEY)) == HA_NOSAME &&
           usable_key_parts == key->user_defined_key_parts)
      {
        best_key_nr= i;
        best_usable_key_parts= usable_key_parts;
        break;
      }
      /*
        We can only use a non-unique key if it allows range scans (ie. skip
        FULLTEXT indexes and such).
      */
      uint last_part= usable_key_parts - 1;
      DBUG_PRINT("info", ("Index %s rec_per_key[%u]= %lu",
                          key->name.str, last_part, key->rec_per_key[last_part]));
      if (!(m_table->file->index_flags(i, last_part, 1) & HA_READ_NEXT))
        continue;

      tmp= key->rec_per_key[last_part];
      if (best_key_nr == MAX_KEY || (tmp > 0 && tmp < best_rec_per_key))
      {
        best_key_nr= i;
        best_usable_key_parts= usable_key_parts;
        best_rec_per_key= tmp;
      }
    }
    tl->cached_key_nr= best_key_nr;
    tl->cached_usable_key_parts= best_usable_key_parts;
  }

  m_key_nr= best_key_nr;
  m_usable_key_parts= best_usable_key_parts;
  if (best_key_nr == MAX_KEY)
    m_key_info= NULL;
  else
  {
    m_key_info= m_table->key_info + best_key_nr;

    if (!use_pk_position())
    {
      // Allocate buffer for key searches
      m_key= (uchar *) my_malloc(PSI_INSTRUMENT_ME, m_key_info->key_length, MYF(MY_WME));
      if (m_key == NULL)
        DBUG_RETURN(HA_ERR_OUT_OF_MEM);
    }
  }

  DBUG_EXECUTE_IF("rpl_report_chosen_key",
                  push_warning_printf(m_table->in_use,
                                      Sql_condition::WARN_LEVEL_NOTE,
                                      ER_UNKNOWN_ERROR, "Key chosen: %d",
                                      m_key_nr == MAX_KEY ?
                                      -1 : m_key_nr););

  DBUG_RETURN(0);
}


/* 
  Check if we are already spending too much time on this statement.
  if we are, warn user that it might be because table does not have
  a PK, but only if the warning was not printed before for this STMT.

  @param type          The event type code.
  @param table_name    The name of the table that the slave is 
                       operating.
  @param is_index_scan States whether the slave is doing an index scan 
                       or not.
  @param rli           The relay metadata info.
*/
static inline 
void issue_long_find_row_warning(Log_event_type type, 
                                 const char *table_name,
                                 bool is_index_scan,
                                 rpl_group_info *rgi)
{
  if ((global_system_variables.log_warnings > 1 && 
       !rgi->is_long_find_row_note_printed()))
  {
    ulonglong now= microsecond_interval_timer();
    ulonglong stmt_ts= rgi->get_row_stmt_start_timestamp();
    
    DBUG_EXECUTE_IF("inject_long_find_row_note", 
                    stmt_ts-=(LONG_FIND_ROW_THRESHOLD*2*HRTIME_RESOLUTION););

    longlong delta= (now - stmt_ts)/HRTIME_RESOLUTION;

    if (delta > LONG_FIND_ROW_THRESHOLD)
    {
      rgi->set_long_find_row_note_printed();
      const char* evt_type= LOG_EVENT_IS_DELETE_ROW(type) ? " DELETE" : "n UPDATE";
      const char* scan_type= is_index_scan ? "scanning an index" : "scanning the table";

      sql_print_information("The slave is applying a ROW event on behalf of a%s statement "
                            "on table %s and is currently taking a considerable amount "
                            "of time (%lld seconds). This is due to the fact that it is %s "
                            "while looking up records to be processed. Consider adding a "
                            "primary key (or unique key) to the table to improve "
                            "performance.",
                            evt_type, table_name, (long) delta, scan_type);
    }
  }
}


/*
  HA_ERR_KEY_NOT_FOUND is a fatal error normally, but it's an expected
  error in speculate optimistic mode, so use something non-fatal instead
*/
static int row_not_found_error(rpl_group_info *rgi)
{
  return rgi->speculation != rpl_group_info::SPECULATE_OPTIMISTIC
         ? HA_ERR_KEY_NOT_FOUND : HA_ERR_RECORD_CHANGED;
}

<<<<<<< HEAD
bool Rows_log_event::use_pk_position() const
{
  return m_table->file->ha_table_flags() & HA_PRIMARY_KEY_REQUIRED_FOR_POSITION
      && m_table->s->primary_key < MAX_KEY
      && m_key_nr == m_table->s->primary_key
      && m_usable_key_parts == m_table->key_info->user_defined_key_parts;
=======
static int end_of_file_error(rpl_group_info *rgi)
{
  return rgi->speculation != rpl_group_info::SPECULATE_OPTIMISTIC
         ? HA_ERR_END_OF_FILE : HA_ERR_RECORD_CHANGED;
>>>>>>> 683fbced
}

/**
  Locate the current row in event's table.

  The current row is pointed by @c m_curr_row. Member @c m_width tells
  how many columns are there in the row (this can be differnet from
  the number of columns in the table). It is assumed that event's
  table is already open and pointed by @c m_table.

  If a corresponding record is found in the table it is stored in 
  @c m_table->record[0]. Note that when record is located based on a primary 
  key, it is possible that the record found differs from the row being located.

  If no key is specified or table does not have keys, a table scan is used to 
  find the row. In that case the row should be complete and contain values for
  all columns. However, it can still be shorter than the table, i.e. the table 
  can contain extra columns not present in the row. It is also possible that 
  the table has fewer columns than the row being located. 

  @returns Error code on failure, 0 on success. 
  
  @post In case of success @c m_table->record[0] contains the record found. 
  Also, the internal "cursor" of the table is positioned at the record found.

  @note If the engine allows random access of the records, a combination of
  @c position() and @c rnd_pos() will be used. 

  Note that one MUST call ha_index_or_rnd_end() after this function if
  it returns 0 as we must leave the row position in the handler intact
  for any following update/delete command.
*/

int Rows_log_event::find_row(rpl_group_info *rgi)
{
  DBUG_ENTER("Rows_log_event::find_row");

  DBUG_ASSERT(m_table);
  DBUG_ASSERT(m_table->in_use != NULL);

  TABLE *table= m_table;
  int error= 0;
  bool is_table_scan= false, is_index_scan= false;
  Check_level_instant_set clis(table->in_use, CHECK_FIELD_IGNORE);

  /*
    rpl_row_tabledefs.test specifies that
    if the extra field on the slave does not have a default value
    and this is okay with Delete or Update events.
    Todo: fix wl3228 hld that requires defauls for all types of events
  */
  
  prepare_record(table, m_width, FALSE);
  error= unpack_current_row(rgi);

  m_vers_from_plain= false;
  if (table->versioned())
  {
    Field *row_end= table->vers_end_field();
    DBUG_ASSERT(table->read_set);
    // check whether master table is unversioned
    if (row_end->val_int() == 0)
    {
      // Plain source table may have a PRIMARY KEY. And row_end is always
      // a part of PRIMARY KEY. Set it to max value for engine to find it in
      // index. Needed for an UPDATE/DELETE cases.
      table->vers_end_field()->set_max();
      m_vers_from_plain= true;
    }
  }

  DBUG_PRINT("info",("looking for the following record"));
  DBUG_DUMP("record[0]", table->record[0], table->s->reclength);

  if (use_pk_position())
  {
    /*
      Use a more efficient method to fetch the record given by
      table->record[0] if the engine allows it.  We first compute a
      row reference using the position() member function (it will be
      stored in table->file->ref) and the use rnd_pos() to position
      the "cursor" (i.e., record[0] in this case) at the correct row.

      TODO: Add a check that the correct record has been fetched by
      comparing with the original record. Take into account that the
      record on the master and slave can be of different
      length. Something along these lines should work:

      ADD>>>  store_record(table,record[1]);
              int error= table->file->ha_rnd_pos(table->record[0],
              table->file->ref);
      ADD>>>  DBUG_ASSERT(memcmp(table->record[1], table->record[0],
                                 table->s->reclength) == 0);

    */
    DBUG_PRINT("info",("locating record using primary key (position)"));

    error= table->file->ha_rnd_pos_by_record(table->record[0]);
    if (unlikely(error))
    {
      DBUG_PRINT("info",("rnd_pos returns error %d",error));
      if (error == HA_ERR_KEY_NOT_FOUND)
        error= row_not_found_error(rgi);
      table->file->print_error(error, MYF(0));
    }
    DBUG_RETURN(error);
  }

  // We can't use position() - try other methods.
  
  /*
    Save copy of the record in table->record[1]. It might be needed 
    later if linear search is used to find exact match.
   */ 
  store_record(table,record[1]);    

  if (m_key_info)
  {
    DBUG_PRINT("info",("locating record using key #%u [%s] (index_read)",
                       m_key_nr, m_key_info->name.str));
    /* We use this to test that the correct key is used in test cases. */
    DBUG_EXECUTE_IF("slave_crash_if_wrong_index",
                    if(0 != strcmp(m_key_info->name.str,"expected_key")) abort(););

    /* The key is active: search the table using the index */
    if (!table->file->inited &&
        (error= table->file->ha_index_init(m_key_nr, FALSE)))
    {
      DBUG_PRINT("info",("ha_index_init returns error %d",error));
      table->file->print_error(error, MYF(0));
      goto end;
    }

    /* Fill key data for the row */

    DBUG_ASSERT(m_key);
    key_copy(m_key, table->record[0], m_key_info, 0);

    /*
      Don't print debug messages when running valgrind since they can
      trigger false warnings.
     */
#ifndef HAVE_valgrind
    DBUG_DUMP("key data", m_key, m_key_info->key_length);
#endif

    /*
      We need to set the null bytes to ensure that the filler bit are
      all set when returning.  There are storage engines that just set
      the necessary bits on the bytes and don't set the filler bits
      correctly.
    */
    if (table->s->null_bytes > 0)
      table->record[0][table->s->null_bytes - 1]|=
        256U - (1U << table->s->last_null_bit_pos);

    const enum ha_rkey_function find_flag=
      m_usable_key_parts == m_key_info->user_defined_key_parts
      ? HA_READ_KEY_EXACT : HA_READ_KEY_OR_NEXT;
    error= table->file->ha_index_read_map(table->record[0], m_key,
                                          make_keypart_map(m_usable_key_parts),
                                          find_flag);
    if (unlikely(error))
    {
      DBUG_PRINT("info",("no record matching the key found in the table"));
      if (error == HA_ERR_KEY_NOT_FOUND)
        error= row_not_found_error(rgi);
      table->file->print_error(error, MYF(0));
      table->file->ha_index_end();
      goto end;
    }

  /*
    Don't print debug messages when running valgrind since they can
    trigger false warnings.
   */
#ifndef HAVE_valgrind
    DBUG_PRINT("info",("found first matching record")); 
    DBUG_DUMP("record[0]", table->record[0], table->s->reclength);
#endif
    /*
      Below is a minor "optimization".  If the key (i.e., key number
      0) has the HA_NOSAME flag set, we know that we have found the
      correct record (since there can be no duplicates); otherwise, we
      have to compare the record with the one found to see if it is
      the correct one.

      CAVEAT! This behaviour is essential for the replication of,
      e.g., the mysql.proc table since the correct record *shall* be
      found using the primary key *only*.  There shall be no
      comparison of non-PK columns to decide if the correct record is
      found.  I can see no scenario where it would be incorrect to
      chose the row to change only using a PK or an UNNI.
    */
    if (find_flag == HA_READ_KEY_EXACT && table->key_info->flags & HA_NOSAME)
    {
      /* Unique does not have non nullable part */
      if (!(table->key_info->flags & HA_NULL_PART_KEY))
      {
        error= 0;
        goto end;
      }
      else
      {
        KEY *keyinfo= table->key_info;
        /*
          Unique has nullable part. We need to check if there is any
          field in the BI image that is null and part of UNNI.
        */
        bool null_found= FALSE;
        for (uint i=0; i < keyinfo->user_defined_key_parts && !null_found; i++)
        {
          uint fieldnr= keyinfo->key_part[i].fieldnr - 1;
          Field **f= table->field+fieldnr;
          null_found= (*f)->is_null();
        }

        if (!null_found)
        {
          error= 0;
          goto end;
        }

        /* else fall through to index scan */
      }
    }

    is_index_scan=true;

    /*
      In case key is not unique, we still have to iterate over records found
      and find the one which is identical to the row given. A copy of the 
      record we are looking for is stored in record[1].
     */ 
    DBUG_PRINT("info",("non-unique index, scanning it to find matching record")); 
    /* We use this to test that the correct key is used in test cases. */
    DBUG_EXECUTE_IF("slave_crash_if_index_scan", abort(););

    while (record_compare(table, m_vers_from_plain))
    {
      while ((error= table->file->ha_index_next(table->record[0])))
      {
        DBUG_PRINT("info",("no record matching the given row found"));
        if (error == HA_ERR_END_OF_FILE)
          error= end_of_file_error(rgi);
        table->file->print_error(error, MYF(0));
        table->file->ha_index_end();
        goto end;
      }
    }
  }
  else
  {
    DBUG_PRINT("info",("locating record using table scan (rnd_next)"));
    /* We use this to test that the correct key is used in test cases. */
    DBUG_EXECUTE_IF("slave_crash_if_table_scan", abort(););

    /* We don't have a key: search the table using rnd_next() */
    if (unlikely((error= table->file->ha_rnd_init_with_error(1))))
    {
      DBUG_PRINT("info",("error initializing table scan"
                         " (ha_rnd_init returns %d)",error));
      goto end;
    }

    is_table_scan= true;

    /* Continue until we find the right record or have made a full loop */
    do
    {
      if (unlikely((error= table->file->ha_rnd_next(table->record[0]))))
        DBUG_PRINT("info", ("error: %s", HA_ERR(error)));
      switch (error) {

      case 0:
        DBUG_DUMP("record found", table->record[0], table->s->reclength);
        break;

      case HA_ERR_END_OF_FILE:
        error= end_of_file_error(rgi);
        DBUG_PRINT("info", ("Record not found"));
        table->file->ha_rnd_end();
        goto end;

      default:
        DBUG_PRINT("info", ("Failed to get next record"
                            " (rnd_next returns %d)",error));
        table->file->print_error(error, MYF(0));
        table->file->ha_rnd_end();
        goto end;
      }
    }
    while (record_compare(table, m_vers_from_plain));
    
    /* 
      Note: above record_compare will take into accout all record fields 
      which might be incorrect in case a partial row was given in the event
     */

    DBUG_ASSERT(error == HA_ERR_END_OF_FILE || error == 0);
  }

end:
  if (is_table_scan || is_index_scan)
    issue_long_find_row_warning(get_general_type_code(), m_table->alias.c_ptr(), 
                                is_index_scan, rgi);
  DBUG_RETURN(error);
}

#endif

/*
  Constructor used to build an event for writing to the binary log.
 */

Delete_rows_log_event::Delete_rows_log_event(THD *thd_arg, TABLE *tbl_arg,
                                             ulonglong tid,
                                             bool is_transactional)
  : Rows_log_event(thd_arg, tbl_arg, tid, tbl_arg->read_set, is_transactional,
                   DELETE_ROWS_EVENT_V1)
{
}

Delete_rows_compressed_log_event::Delete_rows_compressed_log_event(
                                           THD *thd_arg, TABLE *tbl_arg,
                                           ulonglong tid_arg,
                                           bool is_transactional)
  : Delete_rows_log_event(thd_arg, tbl_arg, tid_arg, is_transactional)
{
  m_type= DELETE_ROWS_COMPRESSED_EVENT_V1;
}

bool Delete_rows_compressed_log_event::write()
{
  return Rows_log_event::write_compressed();    
}


#if defined(HAVE_REPLICATION)

int 
Delete_rows_log_event::do_before_row_operations(const rpl_group_info *rgi)
{
  /*
    Increment the global status delete count variable
   */
  if (get_flags(STMT_END_F))
    status_var_increment(thd->status_var.com_stat[SQLCOM_DELETE]);

  if (do_invoke_trigger())
    m_table->prepare_triggers_for_delete_stmt_or_event();

  return find_key(rgi);
}

int 
Delete_rows_log_event::do_after_row_operations(int error)
{
  m_table->file->ha_index_or_rnd_end();
  my_free(m_key);
  m_key= NULL;
  m_key_info= NULL;

  return error;
}

int Delete_rows_log_event::do_exec_row(rpl_group_info *rgi)
{
  int error;
  const char *tmp= thd->get_proc_info();
  char *message, msg[128];
  const LEX_CSTRING &table_name= m_table->s->table_name;
  const char quote_char=
    get_quote_char_for_identifier(thd, table_name.str, table_name.length);
  my_snprintf(msg, sizeof msg,
              "Delete_rows_log_event::find_row() on table %c%.*s%c",
              quote_char, int(table_name.length), table_name.str, quote_char);
  message= msg;
  const bool invoke_triggers= (m_table->triggers && do_invoke_trigger());
  DBUG_ASSERT(m_table != NULL);

#ifdef WSREP_PROC_INFO
  my_snprintf(thd->wsrep_info, sizeof(thd->wsrep_info) - 1,
              "Delete_rows_log_event::find_row(%lld) on table %c%.*s%c",
              (long long) wsrep_thd_trx_seqno(thd), quote_char,
              int(table_name.length), table_name.str,
              quote_char);
  message= thd->wsrep_info;
#endif /* WSREP_PROC_INFO */

  thd_proc_info(thd, message);
  if (likely(!(error= find_row(rgi))))
  {
    /*
      Delete the record found, located in record[0]
    */
    my_snprintf(msg, sizeof msg,
                "Delete_rows_log_event::ha_delete_row() on table %c%.*s%c",
                quote_char, int(table_name.length), table_name.str,
                quote_char);
    message= msg;
#ifdef WSREP_PROC_INFO
    snprintf(thd->wsrep_info, sizeof(thd->wsrep_info) - 1,
             "Delete_rows_log_event::ha_delete_row(%lld) on table %c%.*s%c",
             (long long) wsrep_thd_trx_seqno(thd), quote_char,
             int(table_name.length), table_name.str, quote_char);
    message= thd->wsrep_info;
#endif
    thd_proc_info(thd, message);

    if (invoke_triggers &&
        unlikely(process_triggers(TRG_EVENT_DELETE, TRG_ACTION_BEFORE, FALSE)))
      error= HA_ERR_GENERIC; // in case if error is not set yet
    if (likely(!error))
    {
      if (m_vers_from_plain && m_table->versioned(VERS_TIMESTAMP))
      {
        Field *end= m_table->vers_end_field();
        store_record(m_table, record[1]);
        end->set_time();
        error= m_table->file->ha_update_row(m_table->record[1],
                                            m_table->record[0]);
      }
      else
      {
        error= m_table->file->ha_delete_row(m_table->record[0]);
      }
    }
    if (invoke_triggers && likely(!error) &&
        unlikely(process_triggers(TRG_EVENT_DELETE, TRG_ACTION_AFTER, FALSE)))
      error= HA_ERR_GENERIC; // in case if error is not set yet
    m_table->file->ha_index_or_rnd_end();
  }
  thd_proc_info(thd, tmp);
  return error;
}

#endif /* defined(HAVE_REPLICATION) */

#if defined(HAVE_REPLICATION)
uint8 Delete_rows_log_event::get_trg_event_map() const
{
  return trg2bit(TRG_EVENT_DELETE);
}
#endif

/**************************************************************************
	Update_rows_log_event member functions
**************************************************************************/

/*
  Constructor used to build an event for writing to the binary log.
 */
Update_rows_log_event::Update_rows_log_event(THD *thd_arg, TABLE *tbl_arg,
                                             ulonglong tid,
                                             bool is_transactional)
: Rows_log_event(thd_arg, tbl_arg, tid, tbl_arg->read_set, is_transactional,
                 UPDATE_ROWS_EVENT_V1)
{
  init(tbl_arg->rpl_write_set);
}

Update_rows_compressed_log_event::
Update_rows_compressed_log_event(THD *thd_arg, TABLE *tbl_arg,
                                 ulonglong tid, bool is_transactional)
: Update_rows_log_event(thd_arg, tbl_arg, tid, is_transactional)
{
  m_type = UPDATE_ROWS_COMPRESSED_EVENT_V1;
}

bool Update_rows_compressed_log_event::write()
{
  return Rows_log_event::write_compressed();
}

void Update_rows_log_event::init(MY_BITMAP const *cols)
{
  /* if my_bitmap_init fails, caught in is_valid() */
  if (likely(!my_bitmap_init(&m_cols_ai,
                          m_width <= sizeof(m_bitbuf_ai)*8 ? m_bitbuf_ai : NULL,
                          m_width)))
  {
    /* Cols can be zero if this is a dummy binrows event */
    if (likely(cols != NULL))
      bitmap_copy(&m_cols_ai, cols);
  }
}


#if defined(HAVE_REPLICATION)

int 
Update_rows_log_event::do_before_row_operations(const rpl_group_info *rgi)
{
  /*
    Increment the global status update count variable
  */
  if (get_flags(STMT_END_F))
    status_var_increment(thd->status_var.com_stat[SQLCOM_UPDATE]);

  int err;
  if ((err= find_key(rgi)))
    return err;

  if (do_invoke_trigger())
    m_table->prepare_triggers_for_update_stmt_or_event();

  return 0;
}

int 
Update_rows_log_event::do_after_row_operations(int error)
{
  /*error= ToDo:find out what this should really be, this triggers close_scan in nbd, returning error?*/
  m_table->file->ha_index_or_rnd_end();
  my_free(m_key); // Free for multi_malloc
  m_key= NULL;
  m_key_info= NULL;

  return error;
}

int
Update_rows_log_event::do_exec_row(rpl_group_info *rgi)
{
  const bool invoke_triggers= (m_table->triggers && do_invoke_trigger());
  const char *tmp= thd->get_proc_info();
  DBUG_ASSERT(m_table != NULL);
  char *message, msg[128];
  const LEX_CSTRING &table_name= m_table->s->table_name;
  const char quote_char=
    get_quote_char_for_identifier(thd, table_name.str, table_name.length);
  my_snprintf(msg, sizeof msg,
              "Update_rows_log_event::find_row() on table %c%.*s%c",
              quote_char, int(table_name.length), table_name.str, quote_char);
  message= msg;

#ifdef WSREP_PROC_INFO
  my_snprintf(thd->wsrep_info, sizeof(thd->wsrep_info) - 1,
              "Update_rows_log_event::find_row(%lld) on table %c%.*s%c",
              (long long) wsrep_thd_trx_seqno(thd), quote_char,
              int(table_name.length), table_name.str,
              quote_char);
  message= thd->wsrep_info;
#endif /* WSREP_PROC_INFO */

  thd_proc_info(thd, message);

  int error= find_row(rgi);
  if (unlikely(error))
  {
    /*
      We need to read the second image in the event of error to be
      able to skip to the next pair of updates
    */
    if ((m_curr_row= m_curr_row_end))
      unpack_current_row(rgi, &m_cols_ai);
    thd_proc_info(thd, tmp);
    return error;
  }

  const bool history_change= m_table->versioned() ?
    !m_table->vers_end_field()->is_max() : false;
  TABLE_LIST *tl= m_table->pos_in_table_list;
  uint8 trg_event_map_save= tl->trg_event_map;

  /*
    This is the situation after locating BI:

    ===|=== before image ====|=== after image ===|===
       ^                     ^
       m_curr_row            m_curr_row_end

    BI found in the table is stored in record[0]. We copy it to record[1]
    and unpack AI to record[0].
   */

  store_record(m_table,record[1]);

  m_curr_row= m_curr_row_end;
  my_snprintf(msg, sizeof msg,
              "Update_rows_log_event::unpack_current_row() on table %c%.*s%c",
              quote_char, int(table_name.length), table_name.str, quote_char);
  message= msg;
#ifdef WSREP_PROC_INFO
  my_snprintf(thd->wsrep_info, sizeof(thd->wsrep_info) - 1,
              "Update_rows_log_event::unpack_current_row(%lld) on table %c%.*s%c",
              (long long) wsrep_thd_trx_seqno(thd), quote_char,
              int(table_name.length), table_name.str, quote_char);
  message= thd->wsrep_info;
#endif /* WSREP_PROC_INFO */

  /* this also updates m_curr_row_end */
  thd_proc_info(thd, message);
  if (unlikely((error= unpack_current_row(rgi, &m_cols_ai))))
    goto err;
  if (m_table->s->long_unique_table)
    m_table->update_virtual_fields(m_table->file, VCOL_UPDATE_FOR_WRITE);

  /*
    Now we have the right row to update.  The old row (the one we're
    looking for) is in record[1] and the new row is in record[0].
  */
#ifndef HAVE_valgrind
  /*
    Don't print debug messages when running valgrind since they can
    trigger false warnings.
   */
  DBUG_PRINT("info",("Updating row in table"));
  DBUG_DUMP("old record", m_table->record[1], m_table->s->reclength);
  DBUG_DUMP("new values", m_table->record[0], m_table->s->reclength);
#endif

  my_snprintf(msg, sizeof msg,
              "Update_rows_log_event::ha_update_row() on table %c%.*s%c",
              quote_char, int(table_name.length), table_name.str, quote_char);
  message= msg;
#ifdef WSREP_PROC_INFO
  my_snprintf(thd->wsrep_info, sizeof(thd->wsrep_info) - 1,
              "Update_rows_log_event::ha_update_row(%lld) on table %c%.*s%c",
              (long long) wsrep_thd_trx_seqno(thd), quote_char,
              int(table_name.length), table_name.str, quote_char);
  message= thd->wsrep_info;
#endif /* WSREP_PROC_INFO */

  thd_proc_info(thd, message);
  if (invoke_triggers &&
      unlikely(process_triggers(TRG_EVENT_UPDATE, TRG_ACTION_BEFORE, TRUE)))
  {
    error= HA_ERR_GENERIC; // in case if error is not set yet
    goto err;
  }

  if (m_table->versioned())
  {
    if (m_vers_from_plain && m_table->versioned(VERS_TIMESTAMP))
      m_table->vers_update_fields();
    if (!history_change && !m_table->vers_end_field()->is_max())
    {
      tl->trg_event_map|= trg2bit(TRG_EVENT_DELETE);
    }
  }
  error= m_table->file->ha_update_row(m_table->record[1], m_table->record[0]);
  tl->trg_event_map= trg_event_map_save;
  if (unlikely(error == HA_ERR_RECORD_IS_THE_SAME))
    error= 0;
  if (m_vers_from_plain && m_table->versioned(VERS_TIMESTAMP))
  {
    store_record(m_table, record[2]);
    error= vers_insert_history_row(m_table);
    restore_record(m_table, record[2]);
  }

  if (invoke_triggers && likely(!error) &&
      unlikely(process_triggers(TRG_EVENT_UPDATE, TRG_ACTION_AFTER, TRUE)))
    error= HA_ERR_GENERIC; // in case if error is not set yet


err:
  thd_proc_info(thd, tmp);
  m_table->file->ha_index_or_rnd_end();
  return error;
}

#endif /* defined(HAVE_REPLICATION) */


#if defined(HAVE_REPLICATION)
uint8 Update_rows_log_event::get_trg_event_map() const
{
  return trg2bit(TRG_EVENT_UPDATE);
}
#endif


void Incident_log_event::pack_info(Protocol *protocol)
{
  char buf[256];
  size_t bytes;
  if (m_message.length > 0)
    bytes= my_snprintf(buf, sizeof(buf), "#%d (%s)",
                       m_incident, description());
  else
    bytes= my_snprintf(buf, sizeof(buf), "#%d (%s): %s",
                       m_incident, description(), m_message.str);
  protocol->store(buf, bytes, &my_charset_bin);
}


#if defined(WITH_WSREP)
/*
  read the first event from (*buf). The size of the (*buf) is (*buf_len).
  At the end (*buf) is shitfed to point to the following event or NULL and
  (*buf_len) will be changed to account just being read bytes of the 1st event.
*/
#define WSREP_MAX_ALLOWED_PACKET 1024*1024*1024 // current protocol max

Log_event* wsrep_read_log_event(
  char **arg_buf, size_t *arg_buf_len,
  const Format_description_log_event *description_event)
{
  uchar *head= (uchar*) (*arg_buf);
  uint data_len = uint4korr(head + EVENT_LEN_OFFSET);
  const char *error= 0;
  Log_event *res=  0;
  DBUG_ENTER("wsrep_read_log_event");

  if (data_len > WSREP_MAX_ALLOWED_PACKET)
  {
    error = "Event too big";
    goto err;
  }

  res= Log_event::read_log_event(head, data_len, &error, description_event,
                                 false);

err:
  if (!res)
  {
    DBUG_ASSERT(error != 0);
    sql_print_error("Error in Log_event::read_log_event(): "
                    "'%s', data_len: %u, event_type: %d",
		    error, data_len, (int) head[EVENT_TYPE_OFFSET]);
  }
  (*arg_buf)+= data_len;
  (*arg_buf_len)-= data_len;
  DBUG_RETURN(res);
}
#endif


#if defined(HAVE_REPLICATION)
int Incident_log_event::do_apply_event(rpl_group_info *rgi)
{
  Relay_log_info const *rli= rgi->rli;
  DBUG_ENTER("Incident_log_event::do_apply_event");

  if (ignored_error_code(ER_SLAVE_INCIDENT))
  {
    DBUG_PRINT("info", ("Ignoring Incident"));
    DBUG_RETURN(0);
  }

  rli->report(ERROR_LEVEL, ER_SLAVE_INCIDENT, NULL,
              ER_THD(rgi->thd, ER_SLAVE_INCIDENT),
              description(),
              m_message.length > 0 ? m_message.str : "<none>");
  DBUG_RETURN(1);
}
#endif


bool
Incident_log_event::write_data_header()
{
  DBUG_ENTER("Incident_log_event::write_data_header");
  DBUG_PRINT("enter", ("m_incident: %d", m_incident));
  uchar buf[sizeof(int16)];
  int2store(buf, (int16) m_incident);
  DBUG_RETURN(write_data(buf, sizeof(buf)));
}

bool
Incident_log_event::write_data_body()
{
  uchar tmp[1];
  DBUG_ENTER("Incident_log_event::write_data_body");
  tmp[0]= (uchar) m_message.length;
  DBUG_RETURN(write_data(tmp, sizeof(tmp)) ||
              write_data(m_message.str, m_message.length));
}


/* Pack info for its unrecognized ignorable event */
void Ignorable_log_event::pack_info(Protocol *protocol)
{
  char buf[256];
  size_t bytes;
  bytes= my_snprintf(buf, sizeof(buf), "# Ignorable event type %d (%s)",
                     number, description);
  protocol->store(buf, bytes, &my_charset_bin);
}


#if defined(HAVE_REPLICATION)
Heartbeat_log_event::Heartbeat_log_event(const uchar *buf, uint event_len,
                    const Format_description_log_event* description_event)
  :Log_event(buf, description_event)
{
  uint8 header_size= description_event->common_header_len;
  if (log_pos == 0)
  {
    log_pos= uint8korr(buf + header_size);
    log_ident= buf + header_size + HB_SUB_HEADER_LEN;
    ident_len= event_len - (header_size + HB_SUB_HEADER_LEN);
  }
  else
  {
    log_ident= buf + header_size;
    ident_len = event_len - header_size;
  }
}
#endif


/**
   Check if we should write event to the relay log

   This is used to skip events that is only supported by MySQL

   Return:
   0 ok
   1 Don't write event
*/

bool event_that_should_be_ignored(const uchar *buf)
{
  uint event_type= buf[EVENT_TYPE_OFFSET];
  if (event_type == GTID_LOG_EVENT ||
      event_type == ANONYMOUS_GTID_LOG_EVENT ||
      event_type == PREVIOUS_GTIDS_LOG_EVENT ||
      event_type == TRANSACTION_CONTEXT_EVENT ||
      event_type == VIEW_CHANGE_EVENT ||
      (uint2korr(buf + FLAGS_OFFSET) & LOG_EVENT_IGNORABLE_F))
    return 1;
  return 0;
}<|MERGE_RESOLUTION|>--- conflicted
+++ resolved
@@ -6794,13 +6794,9 @@
     TODO: Add safety measures against infinite looping. 
    */
 
-<<<<<<< HEAD
-  if (unlikely(table->s->sequence))
-=======
   DBUG_EXECUTE_IF("write_row_inject_sleep_before_ha_write_row",
                   my_sleep(20000););
   if (table->s->sequence)
->>>>>>> 683fbced
     error= update_sequence();
   else while (unlikely(error= table->file->ha_write_row(table->record[0])))
   {
@@ -7441,19 +7437,18 @@
          ? HA_ERR_KEY_NOT_FOUND : HA_ERR_RECORD_CHANGED;
 }
 
-<<<<<<< HEAD
 bool Rows_log_event::use_pk_position() const
 {
   return m_table->file->ha_table_flags() & HA_PRIMARY_KEY_REQUIRED_FOR_POSITION
       && m_table->s->primary_key < MAX_KEY
       && m_key_nr == m_table->s->primary_key
       && m_usable_key_parts == m_table->key_info->user_defined_key_parts;
-=======
+}
+
 static int end_of_file_error(rpl_group_info *rgi)
 {
   return rgi->speculation != rpl_group_info::SPECULATE_OPTIMISTIC
          ? HA_ERR_END_OF_FILE : HA_ERR_RECORD_CHANGED;
->>>>>>> 683fbced
 }
 
 /**

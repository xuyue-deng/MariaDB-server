--- conflicted
+++ resolved
@@ -431,11 +431,8 @@
     ha_share= NULL;                             // Safety
   }
 
-<<<<<<< HEAD
+  delete_stat_values_for_table_share(this);
   delete sequence;
-=======
-  delete_stat_values_for_table_share(this);
->>>>>>> dcbd51ce
   free_root(&stats_cb.mem_root, MYF(0));
   stats_cb.stats_can_be_read= FALSE;
   stats_cb.stats_is_read= FALSE;
@@ -3126,7 +3123,6 @@
 {
   enum open_frm_error error;
   uint records, i, bitmap_size, bitmap_count;
-  size_t tmp_length;
   const char *tmp_alias;
   bool error_reported= FALSE;
   uchar *record, *bitmaps;
@@ -3155,19 +3151,14 @@
   init_sql_alloc(&outparam->mem_root, "table", TABLE_ALLOC_BLOCK_SIZE, 0,
                  MYF(0));
 
-<<<<<<< HEAD
-  if (outparam->alias.copy(alias->str, alias->length, table_alias_charset))
-=======
   /*
     We have to store the original alias in mem_root as constraints and virtual
     functions may store pointers to it
   */
-  tmp_length= strlen(alias);
-  if (!(tmp_alias= strmake_root(&outparam->mem_root, alias, tmp_length)))
->>>>>>> dcbd51ce
+  if (!(tmp_alias= strmake_root(&outparam->mem_root, alias->str, alias->length)))
     goto err;
 
-  outparam->alias.set(tmp_alias, tmp_length, table_alias_charset);
+  outparam->alias.set(tmp_alias, alias->length, table_alias_charset);
   outparam->quick_keys.init();
   outparam->covering_keys.init();
   outparam->intersect_keys.init();
@@ -4602,13 +4593,8 @@
                                    s->table_name.str,
                                    tl->alias.str);
   /* Fix alias if table name changes. */
-<<<<<<< HEAD
-  if (strcmp(alias.c_ptr(), tl->alias.str))
+  if (!alias.alloced_length() || strcmp(alias.c_ptr(), tl->alias.str))
     alias.copy(tl->alias.str, tl->alias.length, alias.charset());
-=======
-  if (!alias.alloced_length() || strcmp(alias.c_ptr(), tl->alias))
-    alias.copy(tl->alias, strlen(tl->alias), alias.charset());
->>>>>>> dcbd51ce
 
   tablenr= thd->current_tablenr++;
   used_fields= 0;
@@ -8708,7 +8694,6 @@
 {
   static bool can_write[]= { false, false, true, true, false, true };
   return can_write[opt];
-<<<<<<< HEAD
 }
 
 enum TR_table::enabled TR_table::use_transaction_registry= TR_table::MAYBE;
@@ -9157,6 +9142,4 @@
       return true;
   }
   return false;
-=======
->>>>>>> dcbd51ce
 }
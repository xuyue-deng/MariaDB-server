--- conflicted
+++ resolved
@@ -3855,31 +3855,6 @@
 }
 
 
-<<<<<<< HEAD
-bool
-Virtual_column_info::is_equivalent(THD *thd, TABLE_SHARE *share, TABLE_SHARE *vcol_share,
-                                  const Virtual_column_info* vcol, bool &error) const
-{
-  error= true;
-  Item *cmp_expr= vcol->expr->build_clone(thd);
-  if (!cmp_expr)
-    return false;
-  Item::func_processor_rename_table param;
-  param.old_db=    Lex_ident_db(vcol_share->db);
-  param.old_table= Lex_ident_table(vcol_share->table_name);
-  param.new_db=    Lex_ident_db(share->db);
-  param.new_table= Lex_ident_table(share->table_name);
-  cmp_expr->walk(&Item::rename_table_processor, &param, WALK_SUBQUERY);
-
-  error= false;
-  return type_handler()  == vcol->type_handler()
-      && is_stored() == vcol->is_stored()
-      && expr->eq(cmp_expr, true);
-}
-
-=======
->>>>>>> 5eeccca5
-
 class Vcol_expr_context
 {
   bool inited;

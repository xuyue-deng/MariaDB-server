--- conflicted
+++ resolved
@@ -48,13 +48,9 @@
 #include "sql_db.h"              // get_default_db_collation
 #include "sql_update.h"          // class Sql_cmd_update
 #include "sql_delete.h"          // class Sql_cmd_delete
-<<<<<<< HEAD
 #include "rpl_rli.h"             // class rpl_group_info
 #include "rpl_mi.h"              // class Master_info
 #include "vector_mhnsw.h"
-=======
-
->>>>>>> aa6a2e6b
 
 #ifdef WITH_WSREP
 #include "wsrep_schema.h"
@@ -803,10 +799,7 @@
   KEY_PART_INFO *key_part= NULL;
   ulong *rec_per_key= NULL;
   DBUG_ASSERT(keyinfo == first_keyinfo);
-<<<<<<< HEAD
   DBUG_ASSERT(share->keys == 0);
-=======
->>>>>>> aa6a2e6b
 
   if (!keys)
   {  
@@ -891,21 +884,12 @@
     {
       if (strpos + (new_frm_ver >= 1 ? 9 : 7) >= frm_image_end)
         return 1;
-<<<<<<< HEAD
       if (keyinfo->algorithm != HA_KEY_ALG_LONG_HASH &&
           keyinfo->algorithm != HA_KEY_ALG_VECTOR)
         rec_per_key++;
       key_part->fieldnr=  (uint16) (uint2korr(strpos) & FIELD_NR_MASK);
       key_part->offset=   (uint) uint2korr(strpos+2)-1;
       key_part->key_type= (uint) uint2korr(strpos+5);
-=======
-      if (!(keyinfo->algorithm == HA_KEY_ALG_LONG_HASH))
-        rec_per_key++;
-      key_part->fieldnr=	(uint16) (uint2korr(strpos) & FIELD_NR_MASK);
-      key_part->offset= (uint) uint2korr(strpos+2)-1;
-      key_part->key_type=	(uint) uint2korr(strpos+5);
-      // key_part->field=	(Field*) 0;	// Will be fixed later
->>>>>>> aa6a2e6b
       if (new_frm_ver >= 1)
       {
 	key_part->key_part_flag= *(strpos+4);
@@ -943,12 +927,9 @@
       share->ext_key_parts++;
     }
 
-<<<<<<< HEAD
     if (keyinfo->algorithm != HA_KEY_ALG_VECTOR)
       share->keys++;
 
-=======
->>>>>>> aa6a2e6b
     if (i && share->use_ext_keys && !((keyinfo->flags & HA_NOSAME)))
     {
       /* Reserve place for extended key parts */
@@ -3229,11 +3210,8 @@
           if (handler_file->index_flags(key, i, 1) & HA_READ_ORDER)
           {
             field->part_of_sortkey.set_bit(key);
-<<<<<<< HEAD
             sort_keys_in_use.set_bit(key);
           }
-=======
->>>>>>> aa6a2e6b
 
           if (i < keyinfo->user_defined_key_parts)
             field->part_of_key_not_clustered.set_bit(key);
@@ -3304,11 +3282,7 @@
     if (primary_key < MAX_KEY &&
 	(share->keys_in_use.is_set(primary_key)))
     {
-<<<<<<< HEAD
       keyinfo= share->key_info + primary_key;
-=======
-      DBUG_ASSERT(share->primary_key == primary_key);
->>>>>>> aa6a2e6b
       /*
 	If we are using an integer as the primary key then allow the user to
 	refer to it as '_rowid'
@@ -4246,24 +4220,14 @@
     KEY	*key_info, *key_info_end;
     KEY_PART_INFO *key_part;
 
-<<<<<<< HEAD
     if (!multi_alloc_root(root, &key_info, share->total_keys*sizeof(KEY),
                           &key_part, share->ext_key_parts*sizeof(KEY_PART_INFO),
-=======
-    if (!multi_alloc_root(root, &key_info, share->keys*sizeof(KEY),
-                          &key_part,
-                          share->ext_key_parts*sizeof(KEY_PART_INFO),
->>>>>>> aa6a2e6b
                           NullS))
       return 1;
 
     outparam->key_info= key_info;
 
-<<<<<<< HEAD
     memcpy(key_info, share->key_info, sizeof(*key_info)*share->total_keys);
-=======
-    memcpy(key_info, share->key_info, sizeof(*key_info)*share->keys);
->>>>>>> aa6a2e6b
     memcpy(key_part, key_info->key_part,
            sizeof(*key_part)*share->ext_key_parts);
 
@@ -5386,29 +5350,18 @@
   returns 1 on error
 */
 
-<<<<<<< HEAD
 bool Lex_ident_table::check_name(const LEX_CSTRING &str,
                                  bool disallow_path_chars)
 {
   if (!disallow_path_chars &&
       (disallow_path_chars= check_mysql50_prefix(str.str)))
-=======
-bool check_table_name(const char *name, size_t length, bool disallow_path_chars)
-{
-  if (!disallow_path_chars &&
-      (disallow_path_chars= check_mysql50_prefix(name)))
->>>>>>> aa6a2e6b
   {
     return check_body(str.str + MYSQL50_TABLE_NAME_PREFIX_LENGTH,
                       str.length - MYSQL50_TABLE_NAME_PREFIX_LENGTH,
                       disallow_path_chars);
   }
 
-<<<<<<< HEAD
   return check_body(str.str, str.length, disallow_path_chars);
-=======
-  return Lex_ident_fs::check_body(name, length, disallow_path_chars);
->>>>>>> aa6a2e6b
 }
 
 
@@ -5462,7 +5415,6 @@
   @returns false - on success (valid)
   @returns true - on error (invalid)
 */
-<<<<<<< HEAD
 bool Lex_ident_db::check_name(const LEX_CSTRING &str)
 {
   DBUG_ASSERT(str.str);
@@ -5475,20 +5427,6 @@
   }
   return db_name_is_in_ignore_db_dirs_list(str.str) ||
          check_body(str.str, str.length, false);
-=======
-bool Lex_ident_fs::check_db_name() const
-{
-  DBUG_ASSERT(str);
-  if (check_mysql50_prefix(str))
-  {
-    Lex_ident_fs name(Lex_cstring(str + MYSQL50_TABLE_NAME_PREFIX_LENGTH,
-                                  length - MYSQL50_TABLE_NAME_PREFIX_LENGTH));
-    return db_name_is_in_ignore_db_dirs_list(name.str) ||
-           check_body(name.str, name.length, true);
-  }
-  return db_name_is_in_ignore_db_dirs_list(str) ||
-         check_body(str, length, false);
->>>>>>> aa6a2e6b
 }
 
 
@@ -5499,19 +5437,11 @@
   @returns false - on success (valid)
   @returns true - on error (invalid)
 */
-<<<<<<< HEAD
 bool Lex_ident_db::check_name_with_error(const LEX_CSTRING &str)
 {
   if (!check_name(str))
     return false;
   my_error(ER_WRONG_DB_NAME ,MYF(0), safe_str(str.str));
-=======
-bool Lex_ident_fs::check_db_name_with_error() const
-{
-  if (!check_db_name())
-    return false;
-  my_error(ER_WRONG_DB_NAME ,MYF(0), safe_str(str));
->>>>>>> aa6a2e6b
   return true;
 }
 
@@ -8814,10 +8744,7 @@
 
   set_if_bigger(s->max_key_length, keyinfo->key_length);
   s->keys++;
-<<<<<<< HEAD
   s->total_keys++;
-=======
->>>>>>> aa6a2e6b
   s->ext_key_parts+= keyinfo->ext_key_parts;
   s->key_parts+= keyinfo->user_defined_key_parts;
   return FALSE;
@@ -8852,7 +8779,6 @@
   if (key_to_save != -1)
   {
     new_bitmap.set_bit(saved_keys);
-<<<<<<< HEAD
 
     KEY tmp_buff= key_info[saved_keys];
     key_info[saved_keys]= key_info[key_to_save];
@@ -8861,16 +8787,6 @@
     saved_keys++;
   }
 
-=======
-
-    KEY tmp_buff= key_info[saved_keys];
-    key_info[saved_keys]= key_info[key_to_save];
-    key_info[key_to_save]= tmp_buff;
-    key_parts= key_info[saved_keys].user_defined_key_parts;
-    saved_keys++;
-  }
-
->>>>>>> aa6a2e6b
   /*
     Now, move all unique keys to the front.
   */
@@ -8887,11 +8803,7 @@
     }
   }
   *map_to_update= new_bitmap;
-<<<<<<< HEAD
   s->total_keys= s->keys= saved_keys;
-=======
-  s->keys= saved_keys;
->>>>>>> aa6a2e6b
   s->key_parts= s->ext_key_parts= key_parts;
 }
 
@@ -11121,11 +11033,7 @@
 {
   TRASH_ALLOC((void*)&opt_range_keys, sizeof(opt_range_keys));
   TRASH_ALLOC((void*)opt_range, s->keys * sizeof(*opt_range));
-<<<<<<< HEAD
   TRASH_ALLOC(const_key_parts, s->total_keys * sizeof(*const_key_parts));
-=======
-  TRASH_ALLOC(const_key_parts, s->keys * sizeof(*const_key_parts));
->>>>>>> aa6a2e6b
 }
 
 

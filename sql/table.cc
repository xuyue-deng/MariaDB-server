--- conflicted
+++ resolved
@@ -1626,15 +1626,9 @@
     else
     {
       strxmov(buff, share->normalized_path.str, reg_ext, NullS);
-      my_error(ER_FILE_NOT_FOUND, errortype, buff, db_errno);
-    }
-<<<<<<< HEAD
-=======
-    else
-      my_error((my_errno == EMFILE) ? ER_CANT_OPEN_FILE : ER_FILE_NOT_FOUND, 
-               errortype,
-               fn_format(buff, name, form_dev, reg_ext, 0), my_errno);
->>>>>>> 4a88fe7b
+      my_error((db_errno == EMFILE) ? ER_CANT_OPEN_FILE : ER_FILE_NOT_FOUND,
+               errortype, buff, db_errno);
+    }
     break;
   case 2:
   {

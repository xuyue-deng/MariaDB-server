/*
   Copyright (c) 2000, 2011, Oracle and/or its affiliates.
   Copyright (c) 2008-2011 Monty Program Ab

   This program is free software; you can redistribute it and/or modify
   it under the terms of the GNU General Public License as published by
   the Free Software Foundation; version 2 of the License.

   This program is distributed in the hope that it will be useful,
   but WITHOUT ANY WARRANTY; without even the implied warranty of
   MERCHANTABILITY or FITNESS FOR A PARTICULAR PURPOSE.  See the
   GNU General Public License for more details.

   You should have received a copy of the GNU General Public License
   along with this program; if not, write to the Free Software
   Foundation, Inc., 59 Temple Place, Suite 330, Boston, MA  02111-1307  USA */


/* Some general useful functions */

#include "my_global.h"                          /* NO_EMBEDDED_ACCESS_CHECKS */
#include "sql_priv.h"
#include "unireg.h"                    // REQUIRED: for other includes
#include "table.h"
#include "frm_crypt.h"           // get_crypt_for_frm
#include "key.h"                                // find_ref_key
#include "sql_table.h"                          // build_table_filename,
                                                // primary_key_name
#include "sql_trigger.h"
#include "sql_parse.h"                          // free_items
#include "strfunc.h"                            // unhex_type2
#include "sql_partition.h"       // mysql_unpack_partition,
                                 // fix_partition_func, partition_info
#include "sql_acl.h"             // *_ACL, acl_getroot_no_password
#include "sql_base.h"            // release_table_share
#include "create_options.h"
#include <m_ctype.h>
#include "my_md5.h"
#include "my_bit.h"
#include "sql_select.h"
#include "sql_derived.h"
#include "mdl.h"                 // MDL_wait_for_graph_visitor

/* INFORMATION_SCHEMA name */
LEX_STRING INFORMATION_SCHEMA_NAME= {C_STRING_WITH_LEN("information_schema")};

/* PERFORMANCE_SCHEMA name */
LEX_STRING PERFORMANCE_SCHEMA_DB_NAME= {C_STRING_WITH_LEN("performance_schema")};

/* MYSQL_SCHEMA name */
LEX_STRING MYSQL_SCHEMA_NAME= {C_STRING_WITH_LEN("mysql")};

/* GENERAL_LOG name */
LEX_STRING GENERAL_LOG_NAME= {C_STRING_WITH_LEN("general_log")};

/* SLOW_LOG name */
LEX_STRING SLOW_LOG_NAME= {C_STRING_WITH_LEN("slow_log")};

/* 
  Keyword added as a prefix when parsing the defining expression for a
  virtual column read from the column definition saved in the frm file
*/
LEX_STRING parse_vcol_keyword= { C_STRING_WITH_LEN("PARSE_VCOL_EXPR ") };

	/* Functions defined in this file */

void open_table_error(TABLE_SHARE *share, int error, int db_errno,
                      myf errortype, int errarg);
static int open_binary_frm(THD *thd, TABLE_SHARE *share,
                           uchar *head, File file);
static void fix_type_pointers(const char ***array, TYPELIB *point_to_type,
			      uint types, char **names);
static uint find_field(Field **fields, uchar *record, uint start, uint length);

inline bool is_system_table_name(const char *name, uint length);

static ulong get_form_pos(File file, uchar *head);

/**************************************************************************
  Object_creation_ctx implementation.
**************************************************************************/

Object_creation_ctx *Object_creation_ctx::set_n_backup(THD *thd)
{
  Object_creation_ctx *backup_ctx;
  DBUG_ENTER("Object_creation_ctx::set_n_backup");

  backup_ctx= create_backup_ctx(thd);
  change_env(thd);

  DBUG_RETURN(backup_ctx);
}

void Object_creation_ctx::restore_env(THD *thd, Object_creation_ctx *backup_ctx)
{
  if (!backup_ctx)
    return;

  backup_ctx->change_env(thd);

  delete backup_ctx;
}

/**************************************************************************
  Default_object_creation_ctx implementation.
**************************************************************************/

Default_object_creation_ctx::Default_object_creation_ctx(THD *thd)
  : m_client_cs(thd->variables.character_set_client),
    m_connection_cl(thd->variables.collation_connection)
{ }

Default_object_creation_ctx::Default_object_creation_ctx(
  CHARSET_INFO *client_cs, CHARSET_INFO *connection_cl)
  : m_client_cs(client_cs),
    m_connection_cl(connection_cl)
{ }

Object_creation_ctx *
Default_object_creation_ctx::create_backup_ctx(THD *thd) const
{
  return new Default_object_creation_ctx(thd);
}

void Default_object_creation_ctx::change_env(THD *thd) const
{
  thd->variables.character_set_client= m_client_cs;
  thd->variables.collation_connection= m_connection_cl;

  thd->update_charset();
}

/**************************************************************************
  View_creation_ctx implementation.
**************************************************************************/

View_creation_ctx *View_creation_ctx::create(THD *thd)
{
  View_creation_ctx *ctx= new (thd->mem_root) View_creation_ctx(thd);

  return ctx;
}

/*************************************************************************/

View_creation_ctx * View_creation_ctx::create(THD *thd,
                                              TABLE_LIST *view)
{
  View_creation_ctx *ctx= new (thd->mem_root) View_creation_ctx(thd);

  /* Throw a warning if there is NULL cs name. */

  if (!view->view_client_cs_name.str ||
      !view->view_connection_cl_name.str)
  {
    push_warning_printf(thd, MYSQL_ERROR::WARN_LEVEL_NOTE,
                        ER_VIEW_NO_CREATION_CTX,
                        ER(ER_VIEW_NO_CREATION_CTX),
                        (const char *) view->db,
                        (const char *) view->table_name);

    ctx->m_client_cs= system_charset_info;
    ctx->m_connection_cl= system_charset_info;

    return ctx;
  }

  /* Resolve cs names. Throw a warning if there is unknown cs name. */

  bool invalid_creation_ctx;

  invalid_creation_ctx= resolve_charset(view->view_client_cs_name.str,
                                        system_charset_info,
                                        &ctx->m_client_cs);

  invalid_creation_ctx= resolve_collation(view->view_connection_cl_name.str,
                                          system_charset_info,
                                          &ctx->m_connection_cl) ||
                        invalid_creation_ctx;

  if (invalid_creation_ctx)
  {
    sql_print_warning("View '%s'.'%s': there is unknown charset/collation "
                      "names (client: '%s'; connection: '%s').",
                      (const char *) view->db,
                      (const char *) view->table_name,
                      (const char *) view->view_client_cs_name.str,
                      (const char *) view->view_connection_cl_name.str);

    push_warning_printf(thd, MYSQL_ERROR::WARN_LEVEL_NOTE,
                        ER_VIEW_INVALID_CREATION_CTX,
                        ER(ER_VIEW_INVALID_CREATION_CTX),
                        (const char *) view->db,
                        (const char *) view->table_name);
  }

  return ctx;
}

/*************************************************************************/

/* Get column name from column hash */

static uchar *get_field_name(Field **buff, size_t *length,
                             my_bool not_used __attribute__((unused)))
{
  *length= (uint) strlen((*buff)->field_name);
  return (uchar*) (*buff)->field_name;
}


/*
  Returns pointer to '.frm' extension of the file name.

  SYNOPSIS
    fn_rext()
    name       file name

  DESCRIPTION
    Checks file name part starting with the rightmost '.' character,
    and returns it if it is equal to '.frm'. 

  TODO
    It is a good idea to get rid of this function modifying the code
    to garantee that the functions presently calling fn_rext() always
    get arguments in the same format: either with '.frm' or without '.frm'.

  RETURN VALUES
    Pointer to the '.frm' extension. If there is no extension,
    or extension is not '.frm', pointer at the end of file name.
*/

char *fn_rext(char *name)
{
  char *res= strrchr(name, '.');
  if (res && !strcmp(res, reg_ext))
    return res;
  return name + strlen(name);
}

TABLE_CATEGORY get_table_category(const LEX_STRING *db, const LEX_STRING *name)
{
  DBUG_ASSERT(db != NULL);
  DBUG_ASSERT(name != NULL);

  if (is_infoschema_db(db->str, db->length))
    return TABLE_CATEGORY_INFORMATION;

  if ((db->length == PERFORMANCE_SCHEMA_DB_NAME.length) &&
      (my_strcasecmp(system_charset_info,
                     PERFORMANCE_SCHEMA_DB_NAME.str,
                     db->str) == 0))
    return TABLE_CATEGORY_PERFORMANCE;

  if ((db->length == MYSQL_SCHEMA_NAME.length) &&
      (my_strcasecmp(system_charset_info,
                     MYSQL_SCHEMA_NAME.str,
                     db->str) == 0))
  {
    if (is_system_table_name(name->str, name->length))
      return TABLE_CATEGORY_SYSTEM;

    if ((name->length == GENERAL_LOG_NAME.length) &&
        (my_strcasecmp(system_charset_info,
                       GENERAL_LOG_NAME.str,
                       name->str) == 0))
      return TABLE_CATEGORY_LOG;

    if ((name->length == SLOW_LOG_NAME.length) &&
        (my_strcasecmp(system_charset_info,
                       SLOW_LOG_NAME.str,
                       name->str) == 0))
      return TABLE_CATEGORY_LOG;
  }

  return TABLE_CATEGORY_USER;
}


/*
  Allocate a setup TABLE_SHARE structure

  SYNOPSIS
    alloc_table_share()
    TABLE_LIST		Take database and table name from there
    key			Table cache key (db \0 table_name \0...)
    key_length		Length of key

  RETURN
    0  Error (out of memory)
    #  Share
*/

TABLE_SHARE *alloc_table_share(TABLE_LIST *table_list, char *key,
                               uint key_length)
{
  MEM_ROOT mem_root;
  TABLE_SHARE *share;
  char *key_buff, *path_buff;
  char path[FN_REFLEN];
  uint path_length;
  DBUG_ENTER("alloc_table_share");
  DBUG_PRINT("enter", ("table: '%s'.'%s'",
                       table_list->db, table_list->table_name));

  path_length= build_table_filename(path, sizeof(path) - 1,
                                    table_list->db,
                                    table_list->table_name, "", 0);
  init_sql_alloc(&mem_root, TABLE_ALLOC_BLOCK_SIZE, 0);
  if (multi_alloc_root(&mem_root,
                       &share, sizeof(*share),
                       &key_buff, key_length,
                       &path_buff, path_length + 1,
                       NULL))
  {
    bzero((char*) share, sizeof(*share));

    share->set_table_cache_key(key_buff, key, key_length);

    share->path.str= path_buff;
    share->path.length= path_length;
    strmov(share->path.str, path);
    share->normalized_path.str=    share->path.str;
    share->normalized_path.length= path_length;

    share->version=       refresh_version;

    /*
      Since alloc_table_share() can be called without any locking (for
      example, ha_create_table... functions), we do not assign a table
      map id here.  Instead we assign a value that is not used
      elsewhere, and then assign a table map id inside open_table()
      under the protection of the LOCK_open mutex.
    */
    share->table_map_id= ~0UL;
    share->cached_row_logging_check= -1;

    share->used_tables.empty();
    share->free_tables.empty();
    share->m_flush_tickets.empty();

    memcpy((char*) &share->mem_root, (char*) &mem_root, sizeof(mem_root));
    mysql_mutex_init(key_TABLE_SHARE_LOCK_ha_data,
                     &share->LOCK_ha_data, MY_MUTEX_INIT_FAST);
  }
  DBUG_RETURN(share);
}


/*
  Initialize share for temporary tables

  SYNOPSIS
    init_tmp_table_share()
    thd         thread handle
    share	Share to fill
    key		Table_cache_key, as generated from create_table_def_key.
		must start with db name.    
    key_length	Length of key
    table_name	Table name
    path	Path to file (possible in lower case) without .frm

  NOTES
    This is different from alloc_table_share() because temporary tables
    don't have to be shared between threads or put into the table def
    cache, so we can do some things notable simpler and faster

    If table is not put in thd->temporary_tables (happens only when
    one uses OPEN TEMPORARY) then one can specify 'db' as key and
    use key_length= 0 as neither table_cache_key or key_length will be used).
*/

void init_tmp_table_share(THD *thd, TABLE_SHARE *share, const char *key,
                          uint key_length, const char *table_name,
                          const char *path)
{
  DBUG_ENTER("init_tmp_table_share");
  DBUG_PRINT("enter", ("table: '%s'.'%s'", key, table_name));

  bzero((char*) share, sizeof(*share));
  init_sql_alloc(&share->mem_root, TABLE_ALLOC_BLOCK_SIZE, 0);
  share->table_category=         TABLE_CATEGORY_TEMPORARY;
  share->tmp_table=              INTERNAL_TMP_TABLE;
  share->db.str=                 (char*) key;
  share->db.length=		 strlen(key);
  share->table_cache_key.str=    (char*) key;
  share->table_cache_key.length= key_length;
  share->table_name.str=         (char*) table_name;
  share->table_name.length=      strlen(table_name);
  share->path.str=               (char*) path;
  share->normalized_path.str=    (char*) path;
  share->path.length= share->normalized_path.length= strlen(path);
  share->frm_version= 		 FRM_VER_TRUE_VARCHAR;

  share->cached_row_logging_check= -1;

  /*
    table_map_id is also used for MERGE tables to suppress repeated
    compatibility checks.
  */
  share->table_map_id= (ulong) thd->query_id;

  share->used_tables.empty();
  share->free_tables.empty();
  share->m_flush_tickets.empty();

  DBUG_VOID_RETURN;
}


/**
  Release resources (plugins) used by the share and free its memory.
  TABLE_SHARE is self-contained -- it's stored in its own MEM_ROOT.
  Free this MEM_ROOT.
*/

void TABLE_SHARE::destroy()
{
  uint idx;
  KEY *info_it;

  /* The mutex is initialized only for shares that are part of the TDC */
  if (tmp_table == NO_TMP_TABLE)
    mysql_mutex_destroy(&LOCK_ha_data);
  my_hash_free(&name_hash);

  plugin_unlock(NULL, db_plugin);
  db_plugin= NULL;

  /* Release fulltext parsers */
  info_it= key_info;
  for (idx= keys; idx; idx--, info_it++)
  {
    if (info_it->flags & HA_USES_PARSER)
    {
      plugin_unlock(NULL, info_it->parser);
      info_it->flags= 0;
    }
  }
  if (ha_data_destroy)
  {
    ha_data_destroy(ha_data);
    ha_data_destroy= NULL;
  }
#ifdef WITH_PARTITION_STORAGE_ENGINE
  if (ha_part_data_destroy)
  {
    ha_part_data_destroy(ha_part_data);
    ha_part_data_destroy= NULL;
  }
#endif /* WITH_PARTITION_STORAGE_ENGINE */
  /*
    Make a copy since the share is allocated in its own root,
    and free_root() updates its argument after freeing the memory.
  */
  MEM_ROOT own_root= mem_root;
  free_root(&own_root, MYF(0));
}

/*
  Free table share and memory used by it

  SYNOPSIS
    free_table_share()
    share		Table share
*/

void free_table_share(TABLE_SHARE *share)
{
  DBUG_ENTER("free_table_share");
  DBUG_PRINT("enter", ("table: %s.%s", share->db.str, share->table_name.str));
  DBUG_ASSERT(share->ref_count == 0);

  if (share->m_flush_tickets.is_empty())
  {
    /*
      No threads are waiting for this share to be flushed (the
      share is not old, is for a temporary table, or just nobody
      happens to be waiting for it). Destroy it.
    */
    share->destroy();
  }
  else
  {
    Wait_for_flush_list::Iterator it(share->m_flush_tickets);
    Wait_for_flush *ticket;
    /*
      We're about to iterate over a list that is used
      concurrently. Make sure this never happens without a lock.
    */
    mysql_mutex_assert_owner(&LOCK_open);

    while ((ticket= it++))
      (void) ticket->get_ctx()->m_wait.set_status(MDL_wait::GRANTED);
    /*
      If there are threads waiting for this share to be flushed,
      the last one to receive the notification will destroy the
      share. At this point the share is removed from the table
      definition cache, so is OK to proceed here without waiting
      for this thread to do the work.
    */
  }
  DBUG_VOID_RETURN;
}


/**
  Return TRUE if a table name matches one of the system table names.
  Currently these are:

  help_category, help_keyword, help_relation, help_topic,
  proc, event
  time_zone, time_zone_leap_second, time_zone_name, time_zone_transition,
  time_zone_transition_type

  This function trades accuracy for speed, so may return false
  positives. Presumably mysql.* database is for internal purposes only
  and should not contain user tables.
*/

inline bool is_system_table_name(const char *name, uint length)
{
  CHARSET_INFO *ci= system_charset_info;

  return (
          /* mysql.proc table */
          (length == 4 &&
           my_tolower(ci, name[0]) == 'p' && 
           my_tolower(ci, name[1]) == 'r' &&
           my_tolower(ci, name[2]) == 'o' &&
           my_tolower(ci, name[3]) == 'c') ||

          (length > 4 &&
           (
            /* one of mysql.help* tables */
            (my_tolower(ci, name[0]) == 'h' &&
             my_tolower(ci, name[1]) == 'e' &&
             my_tolower(ci, name[2]) == 'l' &&
             my_tolower(ci, name[3]) == 'p') ||

            /* one of mysql.time_zone* tables */
            (my_tolower(ci, name[0]) == 't' &&
             my_tolower(ci, name[1]) == 'i' &&
             my_tolower(ci, name[2]) == 'm' &&
             my_tolower(ci, name[3]) == 'e') ||

            /* one of mysql.*_stat tables */
            (my_tolower(ci, name[length-4]) == 's' &&
             my_tolower(ci, name[length-3]) == 't' &&
             my_tolower(ci, name[length-2]) == 'a' &&
             my_tolower(ci, name[length-1]) == 't') ||
           
            /* mysql.event table */
            (my_tolower(ci, name[0]) == 'e' &&
             my_tolower(ci, name[1]) == 'v' &&
             my_tolower(ci, name[2]) == 'e' &&
             my_tolower(ci, name[3]) == 'n' &&
             my_tolower(ci, name[4]) == 't')
            )
           )
         );
}


/**
  Check if a string contains path elements
*/  

static bool has_disabled_path_chars(const char *str)
{
  for (; *str; str++)
  {
    switch (*str) {
      case FN_EXTCHAR:
      case '/':
      case '\\':
      case '~':
      case '@':
        return TRUE;
    }
  }
  return FALSE;
}


/*
  Read table definition from a binary / text based .frm file
  
  SYNOPSIS
  open_table_def()
  thd		Thread handler
  share		Fill this with table definition
  db_flags	Bit mask of the following flags: OPEN_VIEW

  NOTES
    This function is called when the table definition is not cached in
    table_def_cache
    The data is returned in 'share', which is alloced by
    alloc_table_share().. The code assumes that share is initialized.

  RETURN VALUES
   0	ok
   1	Error (see open_table_error)
   2    Error (see open_table_error)
   3    Wrong data in .frm file
   4    Error (see open_table_error)
   5    Error (see open_table_error: charset unavailable)
   6    Unknown .frm version
*/

int open_table_def(THD *thd, TABLE_SHARE *share, uint db_flags)
{
  int error, table_type;
  bool error_given;
  File file;
  uchar head[64];
  char	path[FN_REFLEN];
  MEM_ROOT **root_ptr, *old_root;
  DBUG_ENTER("open_table_def");
  DBUG_PRINT("enter", ("table: '%s'.'%s'  path: '%s'", share->db.str,
                       share->table_name.str, share->normalized_path.str));

  error= 1;
  error_given= 0;

  strxmov(path, share->normalized_path.str, reg_ext, NullS);
  if ((file= mysql_file_open(key_file_frm,
                             path, O_RDONLY | O_SHARE, MYF(0))) < 0)
  {
    /*
      We don't try to open 5.0 unencoded name, if
      - non-encoded name contains '@' signs, 
        because '@' can be misinterpreted.
        It is not clear if '@' is escape character in 5.1,
        or a normal character in 5.0.
        
      - non-encoded db or table name contain "#mysql50#" prefix.
        This kind of tables must have been opened only by the
        mysql_file_open() above.
    */
    if (has_disabled_path_chars(share->table_name.str) ||
        has_disabled_path_chars(share->db.str) ||
        !strncmp(share->db.str, MYSQL50_TABLE_NAME_PREFIX,
                 MYSQL50_TABLE_NAME_PREFIX_LENGTH) ||
        !strncmp(share->table_name.str, MYSQL50_TABLE_NAME_PREFIX,
                 MYSQL50_TABLE_NAME_PREFIX_LENGTH))
      goto err_not_open;

    /* Try unencoded 5.0 name */
    uint length;
    strxnmov(path, sizeof(path)-1,
             mysql_data_home, "/", share->db.str, "/",
             share->table_name.str, reg_ext, NullS);
    length= unpack_filename(path, path) - reg_ext_length;
    /*
      The following is a safety test and should never fail
      as the old file name should never be longer than the new one.
    */
    DBUG_ASSERT(length <= share->normalized_path.length);
    /*
      If the old and the new names have the same length,
      then table name does not have tricky characters,
      so no need to check the old file name.
    */
    if (length == share->normalized_path.length ||
        ((file= mysql_file_open(key_file_frm,
                                path, O_RDONLY | O_SHARE, MYF(0))) < 0))
      goto err_not_open;

    /* Unencoded 5.0 table name found */
    path[length]= '\0'; // Remove .frm extension
    strmov(share->normalized_path.str, path);
    share->normalized_path.length= length;
  }

  error= 4;
  if (mysql_file_read(file, head, 64, MYF(MY_NABP)))
    goto err;

  if (head[0] == (uchar) 254 && head[1] == 1)
  {
    if (head[2] == FRM_VER || head[2] == FRM_VER+1 ||
        (head[2] >= FRM_VER+3 && head[2] <= FRM_VER+4))
    {
      /* Open view only */
      if (db_flags & OPEN_VIEW_ONLY)
      {
        error_given= 1;
        goto err;
      }
      table_type= 1;
    }
    else
    {
      error= 6;                                 // Unkown .frm version
      goto err;
    }
  }
  else if (memcmp(head, STRING_WITH_LEN("TYPE=")) == 0)
  {
    error= 5;
    if (memcmp(head+5,"VIEW",4) == 0)
    {
      share->is_view= 1;
      if (db_flags & OPEN_VIEW)
        error= 0;
    }
    goto err;
  }
  else
    goto err;

  /* No handling of text based files yet */
  if (table_type == 1)
  {
    root_ptr= my_pthread_getspecific_ptr(MEM_ROOT**, THR_MALLOC);
    old_root= *root_ptr;
    *root_ptr= &share->mem_root;
    error= open_binary_frm(thd, share, head, file);
    *root_ptr= old_root;
    error_given= 1;
  }

  share->table_category= get_table_category(& share->db, & share->table_name);

  if (!error)
    thd->status_var.opened_shares++;

err:
  mysql_file_close(file, MYF(MY_WME));

err_not_open:
  if (error && !error_given)
  {
    share->error= error;
    open_table_error(share, error, (share->open_errno= my_errno), 0);
  }

  DBUG_RETURN(error);
}


/*
  Read data from a binary .frm file from MySQL 3.23 - 5.0 into TABLE_SHARE
*/

static int open_binary_frm(THD *thd, TABLE_SHARE *share, uchar *head,
                           File file)
{
  int error, errarg= 0;
  uint new_frm_ver, field_pack_length, new_field_pack_flag;
  uint interval_count, interval_parts, read_length, int_length;
  uint db_create_options, keys, key_parts, n_length;
  uint key_info_length, com_length, null_bit_pos;
  uint extra_rec_buf_length;
  uint i,j;
  bool use_hash;
  char *keynames, *names, *comment_pos;
  uchar forminfo[288];
  uchar *record;
<<<<<<< HEAD
  uchar *disk_buff, *strpos, *null_flags, *null_pos;
  ulong pos, record_offset;
  ulong *rec_per_key= NULL;
  ulong rec_buff_length;
=======
  uchar *disk_buff, *strpos, *null_flags, *null_pos, *options;
  uchar *buff= 0;
  ulong pos, record_offset, *rec_per_key, rec_buff_length;
  double *read_avg_frequency= 0;
  double *write_avg_frequency= 0;
>>>>>>> 09944f37
  handler *handler_file= 0;
  KEY	*keyinfo;
  KEY_PART_INFO *key_part= NULL;
  SQL_CRYPT *crypted=0;
  Field  **field_ptr, *reg_field;
  const char **interval_array;
  enum legacy_db_type legacy_db_type;
  my_bitmap_map *bitmaps;
  bool null_bits_are_used;
  uint vcol_screen_length, UNINIT_VAR(options_len);
  char *vcol_screen_pos;
  uchar *UNINIT_VAR(options);
  uchar *extra_segment_buff= 0;
  KEY first_keyinfo;
  uint len;
  KEY_PART_INFO *first_key_part= NULL;
  uint ext_key_parts= 0;
  uint first_key_parts= 0;
  keyinfo= &first_keyinfo;
  share->ext_key_parts= 0;
  DBUG_ENTER("open_binary_frm");

  new_field_pack_flag= head[27];
  new_frm_ver= (head[2] - FRM_VER);
  field_pack_length= new_frm_ver < 2 ? 11 : 17;
  disk_buff= 0;

  error= 3;
  /* Position of the form in the form file. */
  if (!(pos= get_form_pos(file, head)))
    goto err;                                   /* purecov: inspected */

  mysql_file_seek(file,pos,MY_SEEK_SET,MYF(0));
  if (mysql_file_read(file, forminfo,288,MYF(MY_NABP)))
    goto err;
  share->frm_version= head[2];
  /*
    Check if .frm file created by MySQL 5.0. In this case we want to
    display CHAR fields as CHAR and not as VARCHAR.
    We do it this way as we want to keep the old frm version to enable
    MySQL 4.1 to read these files.
  */
  if (share->frm_version == FRM_VER_TRUE_VARCHAR -1 && head[33] == 5)
    share->frm_version= FRM_VER_TRUE_VARCHAR;

#ifdef WITH_PARTITION_STORAGE_ENGINE
  if (*(head+61) &&
      !(share->default_part_db_type= 
        ha_checktype(thd, (enum legacy_db_type) (uint) *(head+61), 1, 0)))
    goto err;
  DBUG_PRINT("info", ("default_part_db_type = %u", head[61]));
#endif
  legacy_db_type= (enum legacy_db_type) (uint) *(head+3);
  DBUG_ASSERT(share->db_plugin == NULL);
  /*
    if the storage engine is dynamic, no point in resolving it by its
    dynamically allocated legacy_db_type. We will resolve it later by name.
  */
  if (legacy_db_type > DB_TYPE_UNKNOWN && 
      legacy_db_type < DB_TYPE_FIRST_DYNAMIC)
    share->db_plugin= ha_lock_engine(NULL, 
                                     ha_checktype(thd, legacy_db_type, 0, 0));
  share->db_create_options= db_create_options= uint2korr(head+30);
  share->db_options_in_use= share->db_create_options;
  share->mysql_version= uint4korr(head+51);
  share->null_field_first= 0;
  if (!head[32])				// New frm file in 3.23
  {
    share->avg_row_length= uint4korr(head+34);
    share->transactional= (ha_choice) (head[39] & 3);
    share->page_checksum= (ha_choice) ((head[39] >> 2) & 3);
    share->row_type= (row_type) head[40];
    share->table_charset= get_charset((((uint) head[41]) << 8) + 
                                        (uint) head[38],MYF(0));
    share->null_field_first= 1;
  }
  if (!share->table_charset)
  {
    /* unknown charset in head[38] or pre-3.23 frm */
    if (use_mb(default_charset_info))
    {
      /* Warn that we may be changing the size of character columns */
      sql_print_warning("'%s' had no or invalid character set, "
                        "and default character set is multi-byte, "
                        "so character column sizes may have changed",
                        share->path.str);
    }
    share->table_charset= default_charset_info;
  }
  share->db_record_offset= 1;
  if (db_create_options & HA_OPTION_LONG_BLOB_PTR)
    share->blob_ptr_size= portable_sizeof_char_ptr;
  error=4;
  share->max_rows= uint4korr(head+18);
  share->min_rows= uint4korr(head+22);

  /* Read keyinformation */
  key_info_length= (uint) uint2korr(head+28);
  mysql_file_seek(file, (ulong) uint2korr(head+6), MY_SEEK_SET, MYF(0));
  if (read_string(file,(uchar**) &disk_buff,key_info_length))
    goto err;                                   /* purecov: inspected */
  if (disk_buff[0] & 0x80)
  {
    share->keys=      keys=      (disk_buff[1] << 7) | (disk_buff[0] & 0x7f);
    share->key_parts= key_parts= uint2korr(disk_buff+2);
  }
  else
  {
    share->keys=      keys=      disk_buff[0];
    share->key_parts= key_parts= disk_buff[1];
  }
  share->keys_for_keyread.init(0);
  share->keys_in_use.init(keys);

  /*
    At this point we don't have enough information read from the frm file
    to get a proper handlerton for the interesting engine in order to get
    properties of this engine.
  */   
  /* Currently only InnoDB can use extended keys */
  share->set_use_ext_keys_flag(legacy_db_type == DB_TYPE_INNODB);

  len= (uint) uint2korr(disk_buff+4);
  if (!keys)
  {  
    if (!(keyinfo = (KEY*) alloc_root(&share->mem_root, len)))
      goto err;
    bzero((char*) keyinfo, len);
    key_part= reinterpret_cast<KEY_PART_INFO*> (keyinfo+keys);
  }
  strpos= disk_buff+6;

<<<<<<< HEAD
  /*
    If share->use_ext_keys is set to TRUE we assume that any key
    can be extended by the components of the primary key whose
    definition is read first from the frm file.
    For each key only those fields of the assumed primary key are
    added that are not included in the proper key definition. 
    If after all it turns out that there is no primary key the
    added components are removed from each key.

    When in the future we support others schemes of extending of
    secondary keys with components of the primary key we'll have
    to change the type of this flag for an enumeration type.                 
  */   

=======
  if (!(rec_per_key= (ulong*) alloc_root(&share->mem_root,
                                         sizeof(ulong)*key_parts)))
    goto err;
  if (!(read_avg_frequency= (double*) alloc_root(&share->mem_root,
                                                 sizeof(double)*key_parts)))
    goto err;
  if (!(write_avg_frequency= (double*) alloc_root(&share->mem_root,
                                                  sizeof(double)*key_parts)))
    goto err;
  
>>>>>>> 09944f37
  for (i=0 ; i < keys ; i++, keyinfo++)
  {
    if (new_frm_ver >= 3)
    {
      keyinfo->flags=	   (uint) uint2korr(strpos) ^ HA_NOSAME;
      keyinfo->key_length= (uint) uint2korr(strpos+2);
      keyinfo->key_parts=  (uint) strpos[4];
      keyinfo->algorithm=  (enum ha_key_alg) strpos[5];
      keyinfo->block_size= uint2korr(strpos+6);
      strpos+=8;
    }
    else
    {
      keyinfo->flags=	 ((uint) strpos[0]) ^ HA_NOSAME;
      keyinfo->key_length= (uint) uint2korr(strpos+1);
      keyinfo->key_parts=  (uint) strpos[3];
      keyinfo->algorithm= HA_KEY_ALG_UNDEF;
      strpos+=4;
    }

    if (i == 0)
    {
      ext_key_parts= key_parts +
	             (share->use_ext_keys ? first_keyinfo.key_parts*(keys-1) : 0); 
    
      n_length=keys * sizeof(KEY) + ext_key_parts * sizeof(KEY_PART_INFO);
      if (!(keyinfo= (KEY*) alloc_root(&share->mem_root,
				       n_length + len)))
        goto err;                                   /* purecov: inspected */
      bzero((char*) keyinfo,n_length);
      share->key_info= keyinfo;
      key_part= reinterpret_cast<KEY_PART_INFO*> (keyinfo + keys);

      if (!(rec_per_key= (ulong*) alloc_root(&share->mem_root,
                                             sizeof(ulong) * ext_key_parts)))
        goto err;
      first_key_part= key_part;
      first_key_parts= first_keyinfo.key_parts;
      keyinfo->flags= first_keyinfo.flags;
      keyinfo->key_length= first_keyinfo.key_length;
      keyinfo->key_parts= first_keyinfo.key_parts;
      keyinfo->algorithm= first_keyinfo.algorithm;
      if (new_frm_ver >= 3)
        keyinfo->block_size= first_keyinfo.block_size;
    }

    keyinfo->key_part=	 key_part;
    keyinfo->rec_per_key= rec_per_key;
    keyinfo->read_stat.avg_frequency= read_avg_frequency;
    keyinfo->write_stat.avg_frequency= write_avg_frequency; 
    for (j=keyinfo->key_parts ; j-- ; key_part++)
    {
      *rec_per_key++=0;
      *read_avg_frequency++= 0;
      *write_avg_frequency++= 0;
      key_part->fieldnr=	(uint16) (uint2korr(strpos) & FIELD_NR_MASK);
      key_part->offset= (uint) uint2korr(strpos+2)-1;
      key_part->key_type=	(uint) uint2korr(strpos+5);
      // key_part->field=	(Field*) 0;	// Will be fixed later
      if (new_frm_ver >= 1)
      {
	key_part->key_part_flag= *(strpos+4);
	key_part->length=	(uint) uint2korr(strpos+7);
	strpos+=9;
      }
      else
      {
	key_part->length=	*(strpos+4);
	key_part->key_part_flag=0;
	if (key_part->length > 128)
	{
	  key_part->length&=127;		/* purecov: inspected */
	  key_part->key_part_flag=HA_REVERSE_SORT; /* purecov: inspected */
	}
	strpos+=7;
      }
      key_part->store_length=key_part->length;
    }
    keyinfo->ext_key_parts= keyinfo->key_parts;
    keyinfo->ext_key_flags= keyinfo->flags;
    keyinfo->ext_key_part_map= 0;
    if (share->use_ext_keys && i)
    {
      keyinfo->ext_key_flags= keyinfo->flags | HA_NOSAME;
      keyinfo->ext_key_part_map= 0;
      for (j= 0; 
           j < first_key_parts && keyinfo->ext_key_parts < MAX_REF_PARTS;
           j++)
      {
        uint key_parts= keyinfo->key_parts;
        KEY_PART_INFO* curr_key_part= keyinfo->key_part;
        KEY_PART_INFO* curr_key_part_end= curr_key_part+key_parts;
        for ( ; curr_key_part < curr_key_part_end; curr_key_part++)
        {
          if (curr_key_part->fieldnr == first_key_part[j].fieldnr)
            break;
        }
        if (curr_key_part == curr_key_part_end)
        {
          *key_part++= first_key_part[j];
          *rec_per_key++= 0;
          keyinfo->ext_key_parts++;
          keyinfo->ext_key_part_map|= 1 << j;
        }
      } 
    }
    share->ext_key_parts+= keyinfo->ext_key_parts;  
  }
  keynames=(char*) key_part;
  strpos+= (strmov(keynames, (char *) strpos) - keynames)+1;

  //reading index comments
  for (keyinfo= share->key_info, i=0; i < keys; i++, keyinfo++)
  {
    if (keyinfo->flags & HA_USES_COMMENT)
    {
      keyinfo->comment.length= uint2korr(strpos);
      keyinfo->comment.str= strmake_root(&share->mem_root, (char*) strpos+2,
                                         keyinfo->comment.length);
      strpos+= 2 + keyinfo->comment.length;
    } 
    DBUG_ASSERT(test(keyinfo->flags & HA_USES_COMMENT) == 
               (keyinfo->comment.length > 0));
  }

  share->reclength = uint2korr((head+16));
  share->stored_rec_length= share->reclength;
  if (*(head+26) == 1)
    share->system= 1;				/* one-record-database */
#ifdef HAVE_CRYPTED_FRM
  else if (*(head+26) == 2)
  {
    crypted= get_crypt_for_frm();
    share->crypted= 1;
  }
#endif

  record_offset= (ulong) (uint2korr(head+6)+
                          ((uint2korr(head+14) == 0xffff ?
                            uint4korr(head+47) : uint2korr(head+14))));
 
  if ((n_length= uint4korr(head+55)))
  {
    /* Read extra data segment */
    uchar *next_chunk, *buff_end;
    DBUG_PRINT("info", ("extra segment size is %u bytes", n_length));
    if (!(extra_segment_buff= (uchar*) my_malloc(n_length + 1, MYF(MY_WME))))
      goto err;
    next_chunk= extra_segment_buff;
    if (mysql_file_pread(file, extra_segment_buff,
                         n_length, record_offset + share->reclength,
                         MYF(MY_NABP)))
    {
      goto err;
    }
    share->connect_string.length= uint2korr(next_chunk);
    if (!(share->connect_string.str= strmake_root(&share->mem_root,
                                                  (char*) next_chunk + 2,
                                                  share->connect_string.
                                                  length)))
    {
      goto err;
    }
    next_chunk+= share->connect_string.length + 2;
    buff_end= extra_segment_buff + n_length;
    if (next_chunk + 2 < buff_end)
    {
      uint str_db_type_length= uint2korr(next_chunk);
      LEX_STRING name;
      name.str= (char*) next_chunk + 2;
      name.length= str_db_type_length;

      plugin_ref tmp_plugin= ha_resolve_by_name(thd, &name);
      if (tmp_plugin != NULL && !plugin_equals(tmp_plugin, share->db_plugin))
      {
        if (legacy_db_type > DB_TYPE_UNKNOWN &&
            legacy_db_type < DB_TYPE_FIRST_DYNAMIC &&
            legacy_db_type != ha_legacy_type(
                plugin_data(tmp_plugin, handlerton *)))
        {
          /* bad file, legacy_db_type did not match the name */
          goto err;
        }
        /*
          tmp_plugin is locked with a local lock.
          we unlock the old value of share->db_plugin before
          replacing it with a globally locked version of tmp_plugin
        */
        plugin_unlock(NULL, share->db_plugin);
        share->db_plugin= my_plugin_lock(NULL, tmp_plugin);
        DBUG_PRINT("info", ("setting dbtype to '%.*s' (%d)",
                            str_db_type_length, next_chunk + 2,
                            ha_legacy_type(share->db_type())));
      }
#ifdef WITH_PARTITION_STORAGE_ENGINE
      else if (str_db_type_length == 9 &&
               !strncmp((char *) next_chunk + 2, "partition", 9))
      {
        /*
          Use partition handler
          tmp_plugin is locked with a local lock.
          we unlock the old value of share->db_plugin before
          replacing it with a globally locked version of tmp_plugin
        */
        /* Check if the partitioning engine is ready */
        if (!plugin_is_ready(&name, MYSQL_STORAGE_ENGINE_PLUGIN))
        {
          error= 8;
          my_error(ER_OPTION_PREVENTS_STATEMENT, MYF(0),
                   "--skip-partition");
          goto err;
        }
        plugin_unlock(NULL, share->db_plugin);
        share->db_plugin= ha_lock_engine(NULL, partition_hton);
        DBUG_PRINT("info", ("setting dbtype to '%.*s' (%d)",
                            str_db_type_length, next_chunk + 2,
                            ha_legacy_type(share->db_type())));
      }
#endif
      else if (!tmp_plugin)
      {
        /* purecov: begin inspected */
        error= 8;
        name.str[name.length]=0;
        my_error(ER_UNKNOWN_STORAGE_ENGINE, MYF(0), name.str);
        goto err;
        /* purecov: end */
      }
      next_chunk+= str_db_type_length + 2;
    }
    if (next_chunk + 5 < buff_end)
    {
      uint32 partition_info_str_len = uint4korr(next_chunk);
#ifdef WITH_PARTITION_STORAGE_ENGINE
      if ((share->partition_info_buffer_size=
             share->partition_info_str_len= partition_info_str_len))
      {
        if (!(share->partition_info_str= (char*)
              memdup_root(&share->mem_root, next_chunk + 4,
                          partition_info_str_len + 1)))
        {
          goto err;
        }
      }
#else
      if (partition_info_str_len)
      {
        DBUG_PRINT("info", ("WITH_PARTITION_STORAGE_ENGINE is not defined"));
        goto err;
      }
#endif
      next_chunk+= 5 + partition_info_str_len;
    }
    if (share->mysql_version >= 50110 && next_chunk < buff_end)
    {
      /* New auto_partitioned indicator introduced in 5.1.11 */
#ifdef WITH_PARTITION_STORAGE_ENGINE
      share->auto_partitioned= *next_chunk;
#endif
      next_chunk++;
    }
    keyinfo= share->key_info;
    for (i= 0; i < keys; i++, keyinfo++)
    {
      if (keyinfo->flags & HA_USES_PARSER)
      {
        LEX_STRING parser_name;
        if (next_chunk >= buff_end)
        {
          DBUG_PRINT("error",
                     ("fulltext key uses parser that is not defined in .frm"));
          goto err;
        }
        parser_name.str= (char*) next_chunk;
        parser_name.length= strlen((char*) next_chunk);
        next_chunk+= parser_name.length + 1;
        keyinfo->parser= my_plugin_lock_by_name(NULL, &parser_name,
                                                MYSQL_FTPARSER_PLUGIN);
        if (! keyinfo->parser)
        {
          my_error(ER_PLUGIN_IS_NOT_LOADED, MYF(0), parser_name.str);
          goto err;
        }
      }
    }

    if (forminfo[46] == (uchar)255)
    {
      //reading long table comment
      if (next_chunk + 2 > buff_end)
      {
          DBUG_PRINT("error",
                     ("long table comment is not defined in .frm"));
          goto err;
      }
      share->comment.length = uint2korr(next_chunk);
      if (! (share->comment.str= strmake_root(&share->mem_root,
             (char*)next_chunk + 2, share->comment.length)))
      {
          goto err;
      }
      next_chunk+= 2 + share->comment.length;
    }

    DBUG_ASSERT(next_chunk <= buff_end);

    if (share->db_create_options & HA_OPTION_TEXT_CREATE_OPTIONS)
    {
      /*
        store options position, but skip till the time we will
        know number of fields
      */
      options_len= uint4korr(next_chunk);
      options= next_chunk + 4;
      next_chunk+= options_len + 4;
    }
    DBUG_ASSERT(next_chunk <= buff_end);
  }
  share->key_block_size= uint2korr(head+62);

  error=4;
  extra_rec_buf_length= uint2korr(head+59);
  rec_buff_length= ALIGN_SIZE(share->reclength + 1 + extra_rec_buf_length);
  share->rec_buff_length= rec_buff_length;
  if (!(record= (uchar *) alloc_root(&share->mem_root,
                                     rec_buff_length)))
    goto err;                          /* purecov: inspected */
  share->default_values= record;
  if (mysql_file_pread(file, record, (size_t) share->reclength,
                       record_offset, MYF(MY_NABP)))
    goto err;                          /* purecov: inspected */

  mysql_file_seek(file, pos+288, MY_SEEK_SET, MYF(0));
#ifdef HAVE_CRYPTED_FRM
  if (crypted)
  {
    crypted->decode((char*) forminfo+256,288-256);
    if (sint2korr(forminfo+284) != 0)		// Should be 0
      goto err;                        // Wrong password
  }
#endif

  share->fields= uint2korr(forminfo+258);
  pos= uint2korr(forminfo+260);   /* Length of all screens */
  n_length= uint2korr(forminfo+268);
  interval_count= uint2korr(forminfo+270);
  interval_parts= uint2korr(forminfo+272);
  int_length= uint2korr(forminfo+274);
  share->null_fields= uint2korr(forminfo+282);
  com_length= uint2korr(forminfo+284);
  vcol_screen_length= uint2korr(forminfo+286);
  share->vfields= 0;
  share->stored_fields= share->fields;
  if (forminfo[46] != (uchar)255)
  {
    share->comment.length=  (int) (forminfo[46]);
    share->comment.str= strmake_root(&share->mem_root, (char*) forminfo+47,
                                     share->comment.length);
  }

  DBUG_PRINT("info",("i_count: %d  i_parts: %d  index: %d  n_length: %d  int_length: %d  com_length: %d  vcol_screen_length: %d", interval_count,interval_parts, share->keys,n_length,int_length, com_length, vcol_screen_length));


  if (!(field_ptr = (Field **)
	alloc_root(&share->mem_root,
		   (uint) ((share->fields+1)*sizeof(Field*)+
			   interval_count*sizeof(TYPELIB)+
			   (share->fields+interval_parts+
			    keys+3)*sizeof(char *)+
			   (n_length+int_length+com_length+
			       vcol_screen_length)))))
    goto err;                           /* purecov: inspected */

  share->field= field_ptr;
  read_length=(uint) (share->fields * field_pack_length +
		      pos+ (uint) (n_length+int_length+com_length+
		                   vcol_screen_length));
  if (read_string(file,(uchar**) &disk_buff,read_length))
    goto err;                           /* purecov: inspected */
#ifdef HAVE_CRYPTED_FRM
  if (crypted)
  {
    crypted->decode((char*) disk_buff,read_length);
    delete crypted;
    crypted=0;
  }
#endif
  strpos= disk_buff+pos;

  share->intervals= (TYPELIB*) (field_ptr+share->fields+1);
  interval_array= (const char **) (share->intervals+interval_count);
  names= (char*) (interval_array+share->fields+interval_parts+keys+3);
  if (!interval_count)
    share->intervals= 0;			// For better debugging
  memcpy((char*) names, strpos+(share->fields*field_pack_length),
	 (uint) (n_length+int_length));
  comment_pos= names+(n_length+int_length);
  memcpy(comment_pos, disk_buff+read_length-com_length-vcol_screen_length, 
         com_length);
  vcol_screen_pos= names+(n_length+int_length+com_length);
  memcpy(vcol_screen_pos, disk_buff+read_length-vcol_screen_length, 
         vcol_screen_length);

  fix_type_pointers(&interval_array, &share->fieldnames, 1, &names);
  if (share->fieldnames.count != share->fields)
    goto err;
  fix_type_pointers(&interval_array, share->intervals, interval_count,
		    &names);

  {
    /* Set ENUM and SET lengths */
    TYPELIB *interval;
    for (interval= share->intervals;
         interval < share->intervals + interval_count;
         interval++)
    {
      uint count= (uint) (interval->count + 1) * sizeof(uint);
      if (!(interval->type_lengths= (uint *) alloc_root(&share->mem_root,
                                                        count)))
        goto err;
      for (count= 0; count < interval->count; count++)
      {
        char *val= (char*) interval->type_names[count];
        interval->type_lengths[count]= strlen(val);
      }
      interval->type_lengths[count]= 0;
    }
  }

  if (keynames)
    fix_type_pointers(&interval_array, &share->keynames, 1, &keynames);

 /* Allocate handler */
  if (!(handler_file= get_new_handler(share, thd->mem_root,
                                      share->db_type())))
    goto err;

  record= share->default_values-1;              /* Fieldstart = 1 */
  null_bits_are_used= share->null_fields != 0;
  if (share->null_field_first)
  {
    null_flags= null_pos= (uchar*) record+1;
    null_bit_pos= (db_create_options & HA_OPTION_PACK_RECORD) ? 0 : 1;
    /*
      null_bytes below is only correct under the condition that
      there are no bit fields.  Correct values is set below after the
      table struct is initialized
    */
    share->null_bytes= (share->null_fields + null_bit_pos + 7) / 8;
  }
#ifndef WE_WANT_TO_SUPPORT_VERY_OLD_FRM_FILES
  else
  {
    share->null_bytes= (share->null_fields+7)/8;
    null_flags= null_pos= (uchar*) (record + 1 +share->reclength -
                                    share->null_bytes);
    null_bit_pos= 0;
  }
#endif

  use_hash= share->fields >= MAX_FIELDS_BEFORE_HASH;
  if (use_hash)
    use_hash= !my_hash_init(&share->name_hash,
                            system_charset_info,
                            share->fields,0,0,
                            (my_hash_get_key) get_field_name,0,0);

  for (i=0 ; i < share->fields; i++, strpos+=field_pack_length, field_ptr++)
  {
    uint pack_flag, interval_nr, unireg_type, recpos, field_length;
    uint vcol_info_length=0;
    uint vcol_expr_length=0;
    enum_field_types field_type;
    CHARSET_INFO *charset=NULL;
    Field::geometry_type geom_type= Field::GEOM_GEOMETRY;
    LEX_STRING comment;
    Virtual_column_info *vcol_info= 0;
    bool fld_stored_in_db= TRUE;

    if (new_frm_ver >= 3)
    {
      /* new frm file in 4.1 */
      field_length= uint2korr(strpos+3);
      recpos=	    uint3korr(strpos+5);
      pack_flag=    uint2korr(strpos+8);
      unireg_type=  (uint) strpos[10];
      interval_nr=  (uint) strpos[12];
      uint comment_length=uint2korr(strpos+15);
      field_type=(enum_field_types) (uint) strpos[13];

      /* charset and geometry_type share the same byte in frm */
      if (field_type == MYSQL_TYPE_GEOMETRY)
      {
#ifdef HAVE_SPATIAL
	geom_type= (Field::geometry_type) strpos[14];
	charset= &my_charset_bin;
#else
	error= 4;  // unsupported field type
	goto err;
#endif
      }
      else
      {
        uint csid= strpos[14] + (((uint) strpos[11]) << 8);
        if (!csid)
          charset= &my_charset_bin;
        else if (!(charset= get_charset(csid, MYF(0))))
        {
          error= 5; // Unknown or unavailable charset
          errarg= (int) csid;
          goto err;
        }
      }

      if ((uchar)field_type == (uchar)MYSQL_TYPE_VIRTUAL)
      {
        DBUG_ASSERT(interval_nr); // Expect non-null expression
        /* 
          The interval_id byte in the .frm file stores the length of the
          expression statement for a virtual column.
        */
        vcol_info_length= interval_nr;
        interval_nr= 0;
      }

      if (!comment_length)
      {
	comment.str= (char*) "";
	comment.length=0;
      }
      else
      {
	comment.str=    (char*) comment_pos;
	comment.length= comment_length;
	comment_pos+=   comment_length;
      }

      if (vcol_info_length)
      {
        /*
          Get virtual column data stored in the .frm file as follows:
          byte 1      = 1 (always 1 to allow for future extensions)
          byte 2      = sql_type
          byte 3      = flags (as of now, 0 - no flags, 1 - field is physically stored)
          byte 4-...  = virtual column expression (text data)
        */
        vcol_info= new Virtual_column_info();
        if ((uint)vcol_screen_pos[0] != 1)
        {
          error= 4;
          goto err;
        }
        field_type= (enum_field_types) (uchar) vcol_screen_pos[1];
        fld_stored_in_db= (bool) (uint) vcol_screen_pos[2];
        vcol_expr_length= vcol_info_length-(uint)FRM_VCOL_HEADER_SIZE;
        if (!(vcol_info->expr_str.str=
              (char *)memdup_root(&share->mem_root,
                                  vcol_screen_pos+(uint)FRM_VCOL_HEADER_SIZE,
                                  vcol_expr_length)))
          goto err;
        vcol_info->expr_str.length= vcol_expr_length;
        vcol_screen_pos+= vcol_info_length;
        share->vfields++;
      }
    }
    else
    {
      field_length= (uint) strpos[3];
      recpos=	    uint2korr(strpos+4),
      pack_flag=    uint2korr(strpos+6);
      pack_flag&=   ~FIELDFLAG_NO_DEFAULT;     // Safety for old files
      unireg_type=  (uint) strpos[8];
      interval_nr=  (uint) strpos[10];

      /* old frm file */
      field_type= (enum_field_types) f_packtype(pack_flag);
      if (f_is_binary(pack_flag))
      {
        /*
          Try to choose the best 4.1 type:
          - for 4.0 "CHAR(N) BINARY" or "VARCHAR(N) BINARY" 
            try to find a binary collation for character set.
          - for other types (e.g. BLOB) just use my_charset_bin. 
        */
        if (!f_is_blob(pack_flag))
        {
          // 3.23 or 4.0 string
          if (!(charset= get_charset_by_csname(share->table_charset->csname,
                                               MY_CS_BINSORT, MYF(0))))
            charset= &my_charset_bin;
        }
        else
          charset= &my_charset_bin;
      }
      else
        charset= share->table_charset;
      bzero((char*) &comment, sizeof(comment));
    }

    if (interval_nr && charset->mbminlen > 1)
    {
      /* Unescape UCS2 intervals from HEX notation */
      TYPELIB *interval= share->intervals + interval_nr - 1;
      unhex_type2(interval);
    }
    
#ifndef TO_BE_DELETED_ON_PRODUCTION
    if (field_type == MYSQL_TYPE_NEWDECIMAL && !share->mysql_version)
    {
      /*
        Fix pack length of old decimal values from 5.0.3 -> 5.0.4
        The difference is that in the old version we stored precision
        in the .frm table while we now store the display_length
      */
      uint decimals= f_decimals(pack_flag);
      field_length= my_decimal_precision_to_length(field_length,
                                                   decimals,
                                                   f_is_dec(pack_flag) == 0);
      sql_print_error("Found incompatible DECIMAL field '%s' in %s; "
                      "Please do \"ALTER TABLE '%s' FORCE\" to fix it!",
                      share->fieldnames.type_names[i], share->table_name.str,
                      share->table_name.str);
      push_warning_printf(thd, MYSQL_ERROR::WARN_LEVEL_WARN,
                          ER_CRASHED_ON_USAGE,
                          "Found incompatible DECIMAL field '%s' in %s; "
                          "Please do \"ALTER TABLE '%s' FORCE\" to fix it!",
                          share->fieldnames.type_names[i],
                          share->table_name.str,
                          share->table_name.str);
      share->crashed= 1;                        // Marker for CHECK TABLE
    }
#endif

    *field_ptr= reg_field=
      make_field(share, record+recpos,
		 (uint32) field_length,
		 null_pos, null_bit_pos,
		 pack_flag,
		 field_type,
		 charset,
		 geom_type,
		 (Field::utype) MTYP_TYPENR(unireg_type),
		 (interval_nr ?
		  share->intervals+interval_nr-1 :
		  (TYPELIB*) 0),
		 share->fieldnames.type_names[i]);
    if (!reg_field)				// Not supported field type
    {
      error= 4;
      goto err;			/* purecov: inspected */
    }

    reg_field->field_index= i;
    reg_field->comment=comment;
    reg_field->vcol_info= vcol_info;
    reg_field->stored_in_db= fld_stored_in_db;
    if (field_type == MYSQL_TYPE_BIT && !f_bit_as_char(pack_flag))
    {
      null_bits_are_used= 1;
      if ((null_bit_pos+= field_length & 7) > 7)
      {
        null_pos++;
        null_bit_pos-= 8;
      }
    }
    if (!(reg_field->flags & NOT_NULL_FLAG))
    {
      if (!(null_bit_pos= (null_bit_pos + 1) & 7))
        null_pos++;
    }
    if (f_no_default(pack_flag))
      reg_field->flags|= NO_DEFAULT_VALUE_FLAG;

    if (reg_field->unireg_check == Field::NEXT_NUMBER)
      share->found_next_number_field= field_ptr;
    if (share->timestamp_field == reg_field)
      share->timestamp_field_offset= i;

    if (use_hash)
    {
      if (my_hash_insert(&share->name_hash,
                         (uchar*) field_ptr))
      {
        /*
          Set return code 8 here to indicate that an error has
          occurred but that the error message already has been
          sent (OOM).
        */
        error= 8; 
        goto err;
      }
    }
    if (!reg_field->stored_in_db)
    {
      share->stored_fields--;
      if (share->stored_rec_length>=recpos)
        share->stored_rec_length= recpos-1;
    }
  }
  *field_ptr=0;					// End marker
  /* Sanity checks: */
  DBUG_ASSERT(share->fields>=share->stored_fields);
  DBUG_ASSERT(share->reclength>=share->stored_rec_length);

  /* Fix key->name and key_part->field */
  if (key_parts)
  {
    uint add_first_key_parts= 0;
    uint primary_key=(uint) (find_type(primary_key_name, &share->keynames,
                                       FIND_TYPE_NO_PREFIX) - 1);
    longlong ha_option= handler_file->ha_table_flags();
    keyinfo= share->key_info;

    if (share->use_ext_keys)
    { 
      if (primary_key >= MAX_KEY)
      {
        add_first_key_parts= 0;
        share->set_use_ext_keys_flag(FALSE);
      }
      else
      {
        add_first_key_parts= first_key_parts;
        /* 
          Do not add components of the primary key starting from
          the major component defined over the beginning of a field.
	*/
	for (i= 0; i < first_key_parts; i++)
	{
          uint fieldnr= keyinfo[0].key_part[i].fieldnr;
          if (share->field[fieldnr-1]->key_length() !=
              keyinfo[0].key_part[i].length)
	  {
            add_first_key_parts= i;
            break;
          }
        }
      }   
    }

    for (uint key=0 ; key < share->keys ; key++,keyinfo++)
    {
      uint usable_parts= 0;
      keyinfo->name=(char*) share->keynames.type_names[key];
      keyinfo->name_length= strlen(keyinfo->name);
      keyinfo->cache_name=
        (uchar*) alloc_root(&share->mem_root,
                            share->table_cache_key.length+
                            keyinfo->name_length + 1);
      if (keyinfo->cache_name)           // If not out of memory
      {
        uchar *pos= keyinfo->cache_name;
        memcpy(pos, share->table_cache_key.str, share->table_cache_key.length);
        memcpy(pos + share->table_cache_key.length, keyinfo->name,
               keyinfo->name_length+1);
      }

      if (ext_key_parts > share->key_parts && key)
      {
        KEY_PART_INFO *new_key_part= (keyinfo-1)->key_part +
                                     (keyinfo-1)->ext_key_parts;

        /* 
          Do not extend the key that contains a component
          defined over the beginning of a field.
	*/ 
        for (i= 0; i < keyinfo->key_parts; i++)
	{
          uint fieldnr= keyinfo->key_part[i].fieldnr;
          if (share->field[fieldnr-1]->key_length() !=
              keyinfo->key_part[i].length)
	  {
            add_first_key_parts= 0;
            break;
          }
        }

        if (add_first_key_parts < keyinfo->ext_key_parts-keyinfo->key_parts)
	{
          share->ext_key_parts-= keyinfo->ext_key_parts;
          key_part_map ext_key_part_map= keyinfo->ext_key_part_map;
          keyinfo->ext_key_parts= keyinfo->key_parts;
          keyinfo->ext_key_flags= keyinfo->flags;
	  keyinfo->ext_key_part_map= 0; 
          for (i= 0; i < add_first_key_parts; i++)
	  {
            if (ext_key_part_map & 1<<i)
	    {
              keyinfo->ext_key_part_map|= 1<<i;
	      keyinfo->ext_key_parts++;
            }
          }
          share->ext_key_parts+= keyinfo->ext_key_parts;
        }
        if (new_key_part != keyinfo->key_part)
	{
          memmove(new_key_part, keyinfo->key_part,
                  sizeof(KEY_PART_INFO) * keyinfo->ext_key_parts);
          keyinfo->key_part= new_key_part;
        }
      }
    
      /* Fix fulltext keys for old .frm files */
      if (share->key_info[key].flags & HA_FULLTEXT)
	share->key_info[key].algorithm= HA_KEY_ALG_FULLTEXT;

      if (primary_key >= MAX_KEY && (keyinfo->flags & HA_NOSAME))
      {
	/*
	  If the UNIQUE key doesn't have NULL columns and is not a part key
	  declare this as a primary key.
	*/
	primary_key=key;
        key_part= keyinfo->key_part;
	for (i=0 ; i < keyinfo->key_parts ;i++)
	{
	  uint fieldnr= key_part[i].fieldnr;
	  if (!fieldnr ||
	      share->field[fieldnr-1]->null_ptr ||
	      share->field[fieldnr-1]->key_length() !=
	      key_part[i].length)
	  {
	    primary_key=MAX_KEY;		// Can't be used
	    break;
	  }
	}
      }

      key_part= keyinfo->key_part;
      uint key_parts= share->use_ext_keys ? keyinfo->ext_key_parts :
	                                    keyinfo->key_parts;
      for (i=0; i < key_parts; key_part++, i++)
      {
        Field *field;
	if (new_field_pack_flag <= 1)
	  key_part->fieldnr= (uint16) find_field(share->field,
                                                 share->default_values,
                                                 (uint) key_part->offset,
                                                 (uint) key_part->length);
	if (!key_part->fieldnr)
        {
          error= 4;                             // Wrong file
          goto err;
        }
        field= key_part->field= share->field[key_part->fieldnr-1];
        key_part->type= field->key_type();
        if (field->null_ptr)
        {
          key_part->null_offset=(uint) ((uchar*) field->null_ptr -
                                        share->default_values);
          key_part->null_bit= field->null_bit;
          key_part->store_length+=HA_KEY_NULL_LENGTH;
          keyinfo->flags|=HA_NULL_PART_KEY;
          keyinfo->key_length+= HA_KEY_NULL_LENGTH;
        }
        if (field->type() == MYSQL_TYPE_BLOB ||
            field->real_type() == MYSQL_TYPE_VARCHAR ||
            field->type() == MYSQL_TYPE_GEOMETRY)
        {
          if (field->type() == MYSQL_TYPE_BLOB ||
              field->type() == MYSQL_TYPE_GEOMETRY)
            key_part->key_part_flag|= HA_BLOB_PART;
          else
            key_part->key_part_flag|= HA_VAR_LENGTH_PART;
          key_part->store_length+=HA_KEY_BLOB_LENGTH;
          keyinfo->key_length+= HA_KEY_BLOB_LENGTH;
        }
        if (field->type() == MYSQL_TYPE_BIT)
          key_part->key_part_flag|= HA_BIT_PART;

        if (i == 0 && key != primary_key)
          field->flags |= (((keyinfo->flags & HA_NOSAME) &&
                           (keyinfo->key_parts == 1)) ?
                           UNIQUE_KEY_FLAG : MULTIPLE_KEY_FLAG);
        if (i == 0)
          field->key_start.set_bit(key);
        if (field->key_length() == key_part->length &&
            !(field->flags & BLOB_FLAG))
        {
          if (handler_file->index_flags(key, i, 0) & HA_KEYREAD_ONLY)
          {
            share->keys_for_keyread.set_bit(key);
            field->part_of_key.set_bit(key);
            if (i < keyinfo->key_parts)
              field->part_of_key_not_clustered.set_bit(key);
          }
          if (handler_file->index_flags(key, i, 1) & HA_READ_ORDER)
            field->part_of_sortkey.set_bit(key);
        }
        if (!(key_part->key_part_flag & HA_REVERSE_SORT) &&
            usable_parts == i)
          usable_parts++;			// For FILESORT
        field->flags|= PART_KEY_FLAG;
        if (key == primary_key)
        {
          field->flags|= PRI_KEY_FLAG;
          /*
            If this field is part of the primary key and all keys contains
            the primary key, then we can use any key to find this column
          */
          if (ha_option & HA_PRIMARY_KEY_IN_READ_INDEX)
          {
            if (field->key_length() == key_part->length &&
                !(field->flags & BLOB_FLAG))
              field->part_of_key= share->keys_in_use;
            if (field->part_of_sortkey.is_set(key))
              field->part_of_sortkey= share->keys_in_use;
          }
        }
        if (field->key_length() != key_part->length)
        {
#ifndef TO_BE_DELETED_ON_PRODUCTION
          if (field->type() == MYSQL_TYPE_NEWDECIMAL)
          {
            /*
              Fix a fatal error in decimal key handling that causes crashes
              on Innodb. We fix it by reducing the key length so that
              InnoDB never gets a too big key when searching.
              This allows the end user to do an ALTER TABLE to fix the
              error.
            */
            keyinfo->key_length-= (key_part->length - field->key_length());
            key_part->store_length-= (uint16)(key_part->length -
                                              field->key_length());
            key_part->length= (uint16)field->key_length();
            sql_print_error("Found wrong key definition in %s; "
                            "Please do \"ALTER TABLE '%s' FORCE \" to fix it!",
                            share->table_name.str,
                            share->table_name.str);
            push_warning_printf(thd, MYSQL_ERROR::WARN_LEVEL_WARN,
                                ER_CRASHED_ON_USAGE,
                                "Found wrong key definition in %s; "
                                "Please do \"ALTER TABLE '%s' FORCE\" to fix "
                                "it!",
                                share->table_name.str,
                                share->table_name.str);
            share->crashed= 1;                // Marker for CHECK TABLE
            continue;
          }
#endif
          key_part->key_part_flag|= HA_PART_KEY_SEG;
        }
        if (field->real_maybe_null())
          key_part->key_part_flag|= HA_NULL_PART;
        /*
          Sometimes we can compare key parts for equality with memcmp.
          But not always.
        */
        if (!(key_part->key_part_flag & (HA_BLOB_PART | HA_VAR_LENGTH_PART |
                                         HA_BIT_PART)) &&
            key_part->type != HA_KEYTYPE_FLOAT &&
            key_part->type == HA_KEYTYPE_DOUBLE)
          key_part->key_part_flag|= HA_CAN_MEMCMP;
      }
      keyinfo->usable_key_parts= usable_parts; // Filesort

      set_if_bigger(share->max_key_length,keyinfo->key_length+
                    keyinfo->key_parts);
      share->total_key_length+= keyinfo->key_length;
      /*
        MERGE tables do not have unique indexes. But every key could be
        an unique index on the underlying MyISAM table. (Bug #10400)
      */
      if ((keyinfo->flags & HA_NOSAME) ||
          (ha_option & HA_ANY_INDEX_MAY_BE_UNIQUE))
        set_if_bigger(share->max_unique_length,keyinfo->key_length);
    }
    if (primary_key < MAX_KEY &&
	(share->keys_in_use.is_set(primary_key)))
    {
      share->primary_key= primary_key;
      /*
	If we are using an integer as the primary key then allow the user to
	refer to it as '_rowid'
      */
      if (share->key_info[primary_key].key_parts == 1)
      {
	Field *field= share->key_info[primary_key].key_part[0].field;
	if (field && field->result_type() == INT_RESULT)
        {
          /* note that fieldnr here (and rowid_field_offset) starts from 1 */
	  share->rowid_field_offset= (share->key_info[primary_key].key_part[0].
                                      fieldnr);
        }
      }
    }
    else
      share->primary_key = MAX_KEY; // we do not have a primary key
  }
  else
    share->primary_key= MAX_KEY;
  my_free(disk_buff);
  disk_buff=0;
  if (new_field_pack_flag <= 1)
  {
    /* Old file format with default as not null */
    uint null_length= (share->null_fields+7)/8;
    bfill(share->default_values + (null_flags - (uchar*) record),
          null_length, 255);
  }

  if (share->db_create_options & HA_OPTION_TEXT_CREATE_OPTIONS)
  {
    DBUG_ASSERT(options_len);
    if (engine_table_options_frm_read(options, options_len, share))
      goto err;
  }
  if (parse_engine_table_options(thd, handler_file->partition_ht(), share))
    goto err;

  if (share->found_next_number_field)
  {
    reg_field= *share->found_next_number_field;
    if ((int) (share->next_number_index= (uint)
	       find_ref_key(share->key_info, share->keys,
                            share->default_values, reg_field,
			    &share->next_number_key_offset,
                            &share->next_number_keypart)) < 0)
    {
      /* Wrong field definition */
      error= 4;
      goto err;
    }
    else
      reg_field->flags |= AUTO_INCREMENT_FLAG;
  }

  if (share->blob_fields)
  {
    Field **ptr;
    uint k, *save;

    /* Store offsets to blob fields to find them fast */
    if (!(share->blob_field= save=
	  (uint*) alloc_root(&share->mem_root,
                             (uint) (share->blob_fields* sizeof(uint)))))
      goto err;
    for (k=0, ptr= share->field ; *ptr ; ptr++, k++)
    {
      if ((*ptr)->flags & BLOB_FLAG)
	(*save++)= k;
    }
  }

  /*
    the correct null_bytes can now be set, since bitfields have been taken
    into account
  */
  share->null_bytes= (null_pos - (uchar*) null_flags +
                      (null_bit_pos + 7) / 8);
  share->last_null_bit_pos= null_bit_pos;
  share->null_bytes_for_compare= null_bits_are_used ? share->null_bytes : 0;
  share->can_cmp_whole_record= (share->blob_fields == 0 &&
                                share->varchar_fields == 0);

  share->column_bitmap_size= bitmap_buffer_size(share->fields);

  if (!(bitmaps= (my_bitmap_map*) alloc_root(&share->mem_root,
                                             share->column_bitmap_size)))
    goto err;
  bitmap_init(&share->all_set, bitmaps, share->fields, FALSE);
  bitmap_set_all(&share->all_set);

  delete handler_file;
#ifndef DBUG_OFF
  if (use_hash)
    (void) my_hash_check(&share->name_hash);
#endif
  my_free(extra_segment_buff);
  DBUG_RETURN (0);

 err:
  share->error= error;
  share->open_errno= my_errno;
  share->errarg= errarg;
  my_free(disk_buff);
  my_free(extra_segment_buff);
  delete crypted;
  delete handler_file;
  my_hash_free(&share->name_hash);
  if (share->ha_data_destroy)
  {
    share->ha_data_destroy(share->ha_data);
    share->ha_data_destroy= NULL;
  }
#ifdef WITH_PARTITION_STORAGE_ENGINE
  if (share->ha_part_data_destroy)
  {
    share->ha_part_data_destroy(share->ha_part_data);
    share->ha_data_destroy= NULL;
  }
#endif /* WITH_PARTITION_STORAGE_ENGINE */

  open_table_error(share, error, share->open_errno, errarg);
  DBUG_RETURN(error);
} /* open_binary_frm */

/*
  @brief
    Clear GET_FIXED_FIELDS_FLAG in all fields of a table

  @param
    table     The table for whose fields the flags are to be cleared

  @note
    This routine is used for error handling purposes.

  @return
    none
*/

static void clear_field_flag(TABLE *table)
{
  Field **ptr;
  DBUG_ENTER("clear_field_flag");

  for (ptr= table->field; *ptr; ptr++)
    (*ptr)->flags&= (~GET_FIXED_FIELDS_FLAG);
  DBUG_VOID_RETURN;
}


/*
  @brief 
    Perform semantic analysis of the defining expression for a virtual column

  @param
    thd           The thread object
  @param
    table         The table containing the virtual column
  @param
    vcol_field    The virtual field whose defining expression is to be analyzed

  @details
    The function performs semantic analysis of the defining expression for
    the virtual column vcol_field. The expression is used to compute the
    values of this column.

  @note
   The function exploits the fact  that the fix_fields method sets the flag 
   GET_FIXED_FIELDS_FLAG for all fields in the item tree.
   This flag must always be unset before returning from this function
   since it is used for other purposes as well.
 
  @retval
    TRUE           An error occurred, something was wrong with the function
  @retval
    FALSE          Otherwise
*/

bool fix_vcol_expr(THD *thd,
                   TABLE *table,
                   Field *vcol_field)
{
  Virtual_column_info *vcol_info= vcol_field->vcol_info;
  Item* func_expr= vcol_info->expr_item;
  bool result= TRUE;
  TABLE_LIST tables;
  int error;
  const char *save_where;
  Field **ptr, *field;
  enum_mark_columns save_mark_used_columns= thd->mark_used_columns;
  DBUG_ASSERT(func_expr);
  DBUG_ENTER("fix_vcol_expr");

  thd->mark_used_columns= MARK_COLUMNS_NONE;

  save_where= thd->where;
  thd->where= "virtual column function";

  /* Fix fields referenced to by the virtual column function */
  error= func_expr->fix_fields(thd, (Item**)0);

  if (unlikely(error))
  {
    DBUG_PRINT("info", 
    ("Field in virtual column expression does not belong to the table"));
    goto end;
  }
  thd->where= save_where;
  if (unlikely(func_expr->result_type() == ROW_RESULT))
  {
     my_error(ER_ROW_EXPR_FOR_VCOL, MYF(0));
     goto end;
  }
#ifdef PARANOID
  /*
    Walk through the Item tree checking if all items are valid
   to be part of the virtual column
  */
  error= func_expr->walk(&Item::check_vcol_func_processor, 0, NULL);
  if (error)
  {
    my_error(ER_VIRTUAL_COLUMN_FUNCTION_IS_NOT_ALLOWED, MYF(0), field_name);
    goto end;
  }
#endif
  if (unlikely(func_expr->const_item()))
  {
    my_error(ER_CONST_EXPR_IN_VCOL, MYF(0));
    goto end;
  }
  /* Ensure that this virtual column is not based on another virtual field. */
  ptr= table->field;
  while ((field= *(ptr++))) 
  {
    if ((field->flags & GET_FIXED_FIELDS_FLAG) &&
        (field->vcol_info))
    {
      my_error(ER_VCOL_BASED_ON_VCOL, MYF(0));
      goto end;
    }
  }
  result= FALSE;

end:

  /* Clear GET_FIXED_FIELDS_FLAG for the fields of the table */
  clear_field_flag(table);

  table->get_fields_in_item_tree= FALSE;
  thd->mark_used_columns= save_mark_used_columns;
  table->map= 0; //Restore old value
 
 DBUG_RETURN(result);
}

/*
  @brief
    Unpack the definition of a virtual column from its linear representation

  @parm
    thd                  The thread object
  @param
    table                The table containing the virtual column
  @param
    field                The field for the virtual
  @param  
    vcol_expr            The string representation of the defining expression
  @param[out]
    error_reported       The flag to inform the caller that no other error
                         messages are to be generated

  @details
    The function takes string representation 'vcol_expr' of the defining
    expression for the virtual field 'field' of the table 'table' and
    parses it, building an item object for it. The pointer to this item is
    placed into in field->vcol_info.expr_item. After this the function performs
    semantic analysis of the item by calling the the function fix_vcol_expr.
    Since the defining expression is part of the table definition the item for
    it is created in table->memroot within the special arena TABLE::expr_arena.

  @note
    Before passing 'vcol_expr" to the parser the function embraces it in 
    parenthesis and prepands it a special keyword.
  
   @retval
    FALSE           If a success
   @retval
    TRUE            Otherwise
*/
bool unpack_vcol_info_from_frm(THD *thd,
                               TABLE *table,
                               Field *field,
                               LEX_STRING *vcol_expr,
                               bool *error_reported)
{
  bool rc;
  char *vcol_expr_str;
  int str_len;
  CHARSET_INFO *old_character_set_client;
  Query_arena *backup_stmt_arena_ptr;
  Query_arena backup_arena;
  Query_arena *vcol_arena= 0;
  Parser_state parser_state;
  LEX *old_lex= thd->lex;
  LEX lex;
  DBUG_ENTER("unpack_vcol_info_from_frm");
  DBUG_ASSERT(vcol_expr);

  old_character_set_client= thd->variables.character_set_client;
  backup_stmt_arena_ptr= thd->stmt_arena;

  /* 
    Step 1: Construct the input string for the parser.
    The string to be parsed has to be of the following format:
    "PARSE_VCOL_EXPR (<expr_string_from_frm>)".
  */
  
  if (!(vcol_expr_str= (char*) alloc_root(&table->mem_root,
                                          vcol_expr->length + 
                                            parse_vcol_keyword.length + 3)))
  {
    DBUG_RETURN(TRUE);
  }
  memcpy(vcol_expr_str,
         (char*) parse_vcol_keyword.str,
         parse_vcol_keyword.length);
  str_len= parse_vcol_keyword.length;
  memcpy(vcol_expr_str + str_len, "(", 1);
  str_len++;
  memcpy(vcol_expr_str + str_len, 
         (char*) vcol_expr->str, 
         vcol_expr->length);
  str_len+= vcol_expr->length;
  memcpy(vcol_expr_str + str_len, ")", 1);
  str_len++;
  memcpy(vcol_expr_str + str_len, "\0", 1);
  str_len++;

  if (parser_state.init(thd, vcol_expr_str, str_len))
    goto err;

  /* 
    Step 2: Setup thd for parsing.
  */
  vcol_arena= table->expr_arena;
  if (!vcol_arena)
  {
    /*
      We need to use CONVENTIONAL_EXECUTION here to ensure that
      any new items created by fix_fields() are not reverted.
    */
    Query_arena expr_arena(&table->mem_root,
                           Query_arena::STMT_CONVENTIONAL_EXECUTION);
    if (!(vcol_arena= (Query_arena *) alloc_root(&table->mem_root,
                                                 sizeof(Query_arena))))
      goto err;
    *vcol_arena= expr_arena;
    table->expr_arena= vcol_arena;
  }
  thd->set_n_backup_active_arena(vcol_arena, &backup_arena);
  thd->stmt_arena= vcol_arena;

  if (init_lex_with_single_table(thd, table, &lex))
    goto err;

  thd->lex->parse_vcol_expr= TRUE;

  /* 
    Step 3: Use the parser to build an Item object from vcol_expr_str.
  */
  if (parse_sql(thd, &parser_state, NULL))
  {
    goto err;
  }
  /* From now on use vcol_info generated by the parser. */
  field->vcol_info= thd->lex->vcol_info;

  /* Validate the Item tree. */
  if (fix_vcol_expr(thd, table, field))
  {
    *error_reported= TRUE;
    field->vcol_info= 0;
    goto err;
  }
  rc= FALSE;
  goto end;

err:
  rc= TRUE;
  thd->free_items();
end:
  thd->stmt_arena= backup_stmt_arena_ptr;
  if (vcol_arena)
    thd->restore_active_arena(vcol_arena, &backup_arena);
  end_lex_with_single_table(thd, table, old_lex);
  thd->variables.character_set_client= old_character_set_client;

  DBUG_RETURN(rc);
}

/*
  Read data from a binary .frm file from MySQL 3.23 - 5.0 into TABLE_SHARE
*/

/*
  Open a table based on a TABLE_SHARE

  SYNOPSIS
    open_table_from_share()
    thd			Thread handler
    share		Table definition
    alias       	Alias for table
    db_stat		open flags (for example HA_OPEN_KEYFILE|
    			HA_OPEN_RNDFILE..) can be 0 (example in
                        ha_example_table)
    prgflag   		READ_ALL etc..
    ha_open_flags	HA_OPEN_ABORT_IF_LOCKED etc..
    outparam       	result table

  RETURN VALUES
   0	ok
   1	Error (see open_table_error)
   2    Error (see open_table_error)
   3    Wrong data in .frm file
   4    Error (see open_table_error)
   5    Error (see open_table_error: charset unavailable)
   7    Table definition has changed in engine
*/

int open_table_from_share(THD *thd, TABLE_SHARE *share, const char *alias,
                          uint db_stat, uint prgflag, uint ha_open_flags,
                          TABLE *outparam, bool is_create_table)
{
  int error;
  uint records, i, bitmap_size;
  bool error_reported= FALSE;
  uchar *record, *bitmaps;
  Field **field_ptr, **vfield_ptr;
  uint8 save_context_analysis_only= thd->lex->context_analysis_only;
  DBUG_ENTER("open_table_from_share");
  DBUG_PRINT("enter",("name: '%s.%s'  form: 0x%lx", share->db.str,
                      share->table_name.str, (long) outparam));

  thd->lex->context_analysis_only&= ~CONTEXT_ANALYSIS_ONLY_VIEW; // not a view

  error= 1;
  bzero((char*) outparam, sizeof(*outparam));
  outparam->in_use= thd;
  outparam->s= share;
  outparam->db_stat= db_stat;
  outparam->write_row_record= NULL;

  init_sql_alloc(&outparam->mem_root, TABLE_ALLOC_BLOCK_SIZE, 0);

  if (outparam->alias.copy(alias, strlen(alias), table_alias_charset))
    goto err;
  outparam->quick_keys.init();
  outparam->covering_keys.init();
  outparam->merge_keys.init();
  outparam->keys_in_use_for_query.init();

  /* Allocate handler */
  outparam->file= 0;
  if (!(prgflag & OPEN_FRM_FILE_ONLY))
  {
    if (!(outparam->file= get_new_handler(share, &outparam->mem_root,
                                          share->db_type())))
      goto err;
  }
  else
  {
    DBUG_ASSERT(!db_stat);
  }

  error= 4;
  outparam->reginfo.lock_type= TL_UNLOCK;
  outparam->current_lock= F_UNLCK;
  records=0;
  if ((db_stat & HA_OPEN_KEYFILE) || (prgflag & DELAYED_OPEN))
    records=1;
  if (prgflag & (READ_ALL+EXTRA_RECORD))
    records++;

  if (!(record= (uchar*) alloc_root(&outparam->mem_root,
                                   share->rec_buff_length * records)))
    goto err;                                   /* purecov: inspected */

  if (records == 0)
  {
    /* We are probably in hard repair, and the buffers should not be used */
    outparam->record[0]= outparam->record[1]= share->default_values;
  }
  else
  {
    outparam->record[0]= record;
    if (records > 1)
      outparam->record[1]= record+ share->rec_buff_length;
    else
      outparam->record[1]= outparam->record[0];   // Safety
  }

#ifdef HAVE_valgrind
  /*
    We need this because when we read var-length rows, we are not updating
    bytes after end of varchar
  */
  if (records > 1)
  {
    memcpy(outparam->record[0], share->default_values, share->rec_buff_length);
    memcpy(outparam->record[1], share->default_values, share->null_bytes);
    if (records > 2)
      memcpy(outparam->record[1], share->default_values,
             share->rec_buff_length);
  }
#endif

  if (!(field_ptr = (Field **) alloc_root(&outparam->mem_root,
                                          (uint) ((share->fields+1)*
                                                  sizeof(Field*)))))
    goto err;                                   /* purecov: inspected */

  outparam->field= field_ptr;

  record= (uchar*) outparam->record[0]-1;	/* Fieldstart = 1 */
  if (share->null_field_first)
    outparam->null_flags= (uchar*) record+1;
  else
    outparam->null_flags= (uchar*) (record+ 1+ share->reclength -
                                    share->null_bytes);

  /* Setup copy of fields from share, but use the right alias and record */
  for (i=0 ; i < share->fields; i++, field_ptr++)
  {
    if (!((*field_ptr)= share->field[i]->clone(&outparam->mem_root, outparam)))
      goto err;
  }
  (*field_ptr)= 0;                              // End marker

  if (share->found_next_number_field)
    outparam->found_next_number_field=
      outparam->field[(uint) (share->found_next_number_field - share->field)];
  if (share->timestamp_field)
    outparam->timestamp_field= (Field_timestamp*) outparam->field[share->timestamp_field_offset];


  /* Fix key->name and key_part->field */
  if (share->key_parts)
  {
    KEY	*key_info, *key_info_end;
    KEY_PART_INFO *key_part;
    uint n_length;
    n_length= share->keys*sizeof(KEY) + share->ext_key_parts*sizeof(KEY_PART_INFO);
    if (!(key_info= (KEY*) alloc_root(&outparam->mem_root, n_length)))
      goto err;
    outparam->key_info= key_info;
    key_part= (reinterpret_cast<KEY_PART_INFO*>(key_info+share->keys));

    memcpy(key_info, share->key_info, sizeof(*key_info)*share->keys);
    memcpy(key_part, share->key_info[0].key_part, (sizeof(*key_part) *
                                                   share->ext_key_parts));

    for (key_info_end= key_info + share->keys ;
         key_info < key_info_end ;
         key_info++)
    {
      KEY_PART_INFO *key_part_end;

      key_info->table= outparam;
      key_info->key_part= key_part;

      key_part_end= key_part + (share->use_ext_keys ? key_info->ext_key_parts :
			                              key_info->key_parts) ;      
      for ( ; key_part < key_part_end; key_part++)
      {
        Field *field= key_part->field= outparam->field[key_part->fieldnr - 1];

        if (field->key_length() != key_part->length &&
            !(field->flags & BLOB_FLAG))
        {
          /*
            We are using only a prefix of the column as a key:
            Create a new field for the key part that matches the index
          */
          field= key_part->field=field->new_field(&outparam->mem_root,
                                                  outparam, 0);
          field->field_length= key_part->length;
        }
      }
      if (!share->use_ext_keys)
	key_part+= key_info->ext_key_parts - key_info->key_parts;
    }
  }

  /*
    Process virtual columns, if any.
  */
  if (!(vfield_ptr = (Field **) alloc_root(&outparam->mem_root,
                                          (uint) ((share->vfields+1)*
                                                  sizeof(Field*)))))
    goto err;

  outparam->vfield= vfield_ptr;
  
  for (field_ptr= outparam->field; *field_ptr; field_ptr++)
  {
    if ((*field_ptr)->vcol_info)
    {
      if (unpack_vcol_info_from_frm(thd,
                                    outparam,
                                    *field_ptr,
                                    &(*field_ptr)->vcol_info->expr_str,
                                    &error_reported))
      {
        error= 4; // in case no error is reported
        goto err;
      }
      *(vfield_ptr++)= *field_ptr;
    }
  }
  *vfield_ptr= 0;                              // End marker

#ifdef WITH_PARTITION_STORAGE_ENGINE
  if (share->partition_info_str_len && outparam->file)
  {
  /*
    In this execution we must avoid calling thd->change_item_tree since
    we might release memory before statement is completed. We do this
    by changing to a new statement arena. As part of this arena we also
    set the memory root to be the memory root of the table since we
    call the parser and fix_fields which both can allocate memory for
    item objects. We keep the arena to ensure that we can release the
    free_list when closing the table object.
    SEE Bug #21658
  */

    Query_arena *backup_stmt_arena_ptr= thd->stmt_arena;
    Query_arena backup_arena;
    Query_arena part_func_arena(&outparam->mem_root,
                                Query_arena::STMT_INITIALIZED);
    thd->set_n_backup_active_arena(&part_func_arena, &backup_arena);
    thd->stmt_arena= &part_func_arena;
    bool tmp;
    bool work_part_info_used;

    tmp= mysql_unpack_partition(thd, share->partition_info_str,
                                share->partition_info_str_len,
                                outparam, is_create_table,
                                share->default_part_db_type,
                                &work_part_info_used);
    if (tmp)
    {
      thd->stmt_arena= backup_stmt_arena_ptr;
      thd->restore_active_arena(&part_func_arena, &backup_arena);
      goto partititon_err;
    }
    outparam->part_info->is_auto_partitioned= share->auto_partitioned;
    DBUG_PRINT("info", ("autopartitioned: %u", share->auto_partitioned));
    /* we should perform the fix_partition_func in either local or
       caller's arena depending on work_part_info_used value
    */
    if (!work_part_info_used)
      tmp= fix_partition_func(thd, outparam, is_create_table);
    thd->stmt_arena= backup_stmt_arena_ptr;
    thd->restore_active_arena(&part_func_arena, &backup_arena);
    if (!tmp)
    {
      if (work_part_info_used)
        tmp= fix_partition_func(thd, outparam, is_create_table);
    }
    outparam->part_info->item_free_list= part_func_arena.free_list;
partititon_err:
    if (tmp)
    {
      if (is_create_table)
      {
        /*
          During CREATE/ALTER TABLE it is ok to receive errors here.
          It is not ok if it happens during the opening of an frm
          file as part of a normal query.
        */
        error_reported= TRUE;
      }
      goto err;
    }
  }
#endif

  /* Check virtual columns against table's storage engine. */
  if (share->vfields && 
        (outparam->file && 
          !(outparam->file->ha_table_flags() & HA_CAN_VIRTUAL_COLUMNS)))
  {
    my_error(ER_UNSUPPORTED_ENGINE_FOR_VIRTUAL_COLUMNS, MYF(0),
             plugin_name(share->db_plugin)->str);
    error_reported= TRUE;
    goto err;
  }

  /* Allocate bitmaps */

  bitmap_size= share->column_bitmap_size;
  if (!(bitmaps= (uchar*) alloc_root(&outparam->mem_root, bitmap_size*5)))
    goto err;
  bitmap_init(&outparam->def_read_set,
              (my_bitmap_map*) bitmaps, share->fields, FALSE);
  bitmap_init(&outparam->def_write_set,
              (my_bitmap_map*) (bitmaps+bitmap_size), share->fields, FALSE);
  bitmap_init(&outparam->def_vcol_set,
              (my_bitmap_map*) (bitmaps+bitmap_size*2), share->fields, FALSE);
  bitmap_init(&outparam->tmp_set,
              (my_bitmap_map*) (bitmaps+bitmap_size*3), share->fields, FALSE);
  bitmap_init(&outparam->eq_join_set,
              (my_bitmap_map*) (bitmaps+bitmap_size*4), share->fields, FALSE);
  outparam->default_column_bitmaps();

  /* The table struct is now initialized;  Open the table */
  error= 2;
  if (db_stat)
  {
    int ha_err;
    if ((ha_err= (outparam->file->
                  ha_open(outparam, share->normalized_path.str,
                          (db_stat & HA_READ_ONLY ? O_RDONLY : O_RDWR),
                          (db_stat & HA_OPEN_TEMPORARY ? HA_OPEN_TMP_TABLE :
                           ((db_stat & HA_WAIT_IF_LOCKED) ||
                            (specialflag & SPECIAL_WAIT_IF_LOCKED)) ?
                           HA_OPEN_WAIT_IF_LOCKED :
                           (db_stat & (HA_ABORT_IF_LOCKED | HA_GET_INFO)) ?
                          HA_OPEN_ABORT_IF_LOCKED :
                           HA_OPEN_IGNORE_IF_LOCKED) | ha_open_flags))))
    {
      /* Set a flag if the table is crashed and it can be auto. repaired */
      share->crashed= ((ha_err == HA_ERR_CRASHED_ON_USAGE) &&
                       outparam->file->auto_repair() &&
                       !(ha_open_flags & HA_OPEN_FOR_REPAIR));

      switch (ha_err)
      {
        case HA_ERR_NO_SUCH_TABLE:
	  /*
            The table did not exists in storage engine, use same error message
            as if the .frm file didn't exist
          */
	  error= 1;
	  my_errno= ENOENT;
          break;
        case EMFILE:
	  /*
            Too many files opened, use same error message as if the .frm
            file can't open
           */
          DBUG_PRINT("error", ("open file: %s failed, too many files opened (errno: %d)", 
		  share->normalized_path.str, ha_err));
	  error= 1;
	  my_errno= EMFILE;
          break;
        default:
          outparam->file->print_error(ha_err, MYF(0));
          error_reported= TRUE;
          if (ha_err == HA_ERR_TABLE_DEF_CHANGED)
            error= 7;
          break;
      }
      goto err;                                 /* purecov: inspected */
    }
  }

#if defined(HAVE_valgrind) && !defined(DBUG_OFF)
  bzero((char*) bitmaps, bitmap_size*3);
#endif

  outparam->no_replicate= outparam->file &&
                          test(outparam->file->ha_table_flags() &
                               HA_HAS_OWN_BINLOGGING);
  thd->status_var.opened_tables++;

  thd->lex->context_analysis_only= save_context_analysis_only;
  DBUG_RETURN (0);

 err:
  if (! error_reported)
    open_table_error(share, error, my_errno, 0);
  delete outparam->file;
#ifdef WITH_PARTITION_STORAGE_ENGINE
  if (outparam->part_info)
    free_items(outparam->part_info->item_free_list);
#endif
  outparam->file= 0;				// For easier error checking
  outparam->db_stat=0;
  thd->lex->context_analysis_only= save_context_analysis_only;
  free_root(&outparam->mem_root, MYF(0));       // Safe to call on bzero'd root
  outparam->alias.free();
  DBUG_RETURN (error);
}


/*
  Free information allocated by openfrm

  SYNOPSIS
    closefrm()
    table		TABLE object to free
    free_share		Is 1 if we also want to free table_share
*/

int closefrm(register TABLE *table, bool free_share)
{
  int error=0;
  DBUG_ENTER("closefrm");
  DBUG_PRINT("enter", ("table: 0x%lx", (long) table));

  if (table->db_stat)
  {
    if (table->s->deleting)
      table->file->extra(HA_EXTRA_PREPARE_FOR_DROP);
    error=table->file->ha_close();
  }
  table->alias.free();
  if (table->expr_arena)
    table->expr_arena->free_items();
  if (table->field)
  {
    for (Field **ptr=table->field ; *ptr ; ptr++)
    {
      delete *ptr;
    }
    table->field= 0;
  }
  delete table->file;
  table->file= 0;				/* For easier errorchecking */
#ifdef WITH_PARTITION_STORAGE_ENGINE
  if (table->part_info)
  {
    free_items(table->part_info->item_free_list);
    table->part_info->item_free_list= 0;
    table->part_info= 0;
  }
#endif
  if (free_share)
  {
    if (table->s->tmp_table == NO_TMP_TABLE)
      release_table_share(table->s);
    else
      free_table_share(table->s);
  }
  free_root(&table->mem_root, MYF(0));
  DBUG_RETURN(error);
}


/* Deallocate temporary blob storage */

void free_blobs(register TABLE *table)
{
  uint *ptr, *end;
  for (ptr= table->s->blob_field, end=ptr + table->s->blob_fields ;
       ptr != end ;
       ptr++)
  {
    /*
      Reduced TABLE objects which are used by row-based replication for
      type conversion might have some fields missing. Skip freeing BLOB
      buffers for such missing fields.
    */
    if (table->field[*ptr])
      ((Field_blob*) table->field[*ptr])->free();
  }
}


/**
  Reclaim temporary blob storage which is bigger than 
  a threshold.
 
  @param table A handle to the TABLE object containing blob fields
  @param size The threshold value.
 
*/

void free_field_buffers_larger_than(TABLE *table, uint32 size)
{
  uint *ptr, *end;
  for (ptr= table->s->blob_field, end=ptr + table->s->blob_fields ;
       ptr != end ;
       ptr++)
  {
    Field_blob *blob= (Field_blob*) table->field[*ptr];
    if (blob->get_field_buffer_size() > size)
        blob->free();
  }
}

/**
  Find where a form starts.

  @param head The start of the form file.

  @remark If formname is NULL then only formnames is read.

  @retval The form position.
*/

static ulong get_form_pos(File file, uchar *head)
{
  uchar *pos, *buf;
  uint names, length;
  ulong ret_value=0;
  DBUG_ENTER("get_form_pos");

  names= uint2korr(head+8);

  if (!(names= uint2korr(head+8)))
    DBUG_RETURN(0);

  length= uint2korr(head+4);

  mysql_file_seek(file, 64L, MY_SEEK_SET, MYF(0));

  if (!(buf= (uchar*) my_malloc(length+names*4, MYF(MY_WME))))
    DBUG_RETURN(0);

  if (mysql_file_read(file, buf, length+names*4, MYF(MY_NABP)))
  {
    my_free(buf);
    DBUG_RETURN(0);
  }

  pos= buf+length;
  ret_value= uint4korr(pos);

  my_free(buf);

  DBUG_RETURN(ret_value);
}


/*
  Read string from a file with malloc

  NOTES:
    We add an \0 at end of the read string to make reading of C strings easier
*/

int read_string(File file, uchar**to, size_t length)
{
  DBUG_ENTER("read_string");

  my_free(*to);
  if (!(*to= (uchar*) my_malloc(length+1,MYF(MY_WME))) ||
      mysql_file_read(file, *to, length, MYF(MY_NABP)))
  {
     my_free(*to);                            /* purecov: inspected */
    *to= 0;                                   /* purecov: inspected */
    DBUG_RETURN(1);                           /* purecov: inspected */
  }
  *((char*) *to+length)= '\0';
  DBUG_RETURN (0);
} /* read_string */


	/* Add a new form to a form file */

ulong make_new_entry(File file, uchar *fileinfo, TYPELIB *formnames,
		     const char *newname)
{
  uint i,bufflength,maxlength,n_length,length,names;
  ulong endpos,newpos;
  uchar buff[IO_SIZE];
  uchar *pos;
  DBUG_ENTER("make_new_entry");

  length=(uint) strlen(newname)+1;
  n_length=uint2korr(fileinfo+4);
  maxlength=uint2korr(fileinfo+6);
  names=uint2korr(fileinfo+8);
  newpos=uint4korr(fileinfo+10);

  if (64+length+n_length+(names+1)*4 > maxlength)
  {						/* Expand file */
    newpos+=IO_SIZE;
    int4store(fileinfo+10,newpos);
    /* Copy from file-end */
    endpos= (ulong) mysql_file_seek(file, 0L, MY_SEEK_END, MYF(0));
    bufflength= (uint) (endpos & (IO_SIZE-1));	/* IO_SIZE is a power of 2 */

    while (endpos > maxlength)
    {
      mysql_file_seek(file, (ulong) (endpos-bufflength), MY_SEEK_SET, MYF(0));
      if (mysql_file_read(file, buff, bufflength, MYF(MY_NABP+MY_WME)))
	DBUG_RETURN(0L);
      mysql_file_seek(file, (ulong) (endpos-bufflength+IO_SIZE), MY_SEEK_SET,
                      MYF(0));
      if ((mysql_file_write(file, buff, bufflength, MYF(MY_NABP+MY_WME))))
	DBUG_RETURN(0);
      endpos-=bufflength; bufflength=IO_SIZE;
    }
    bzero(buff,IO_SIZE);			/* Null new block */
    mysql_file_seek(file, (ulong) maxlength, MY_SEEK_SET, MYF(0));
    if (mysql_file_write(file, buff, bufflength, MYF(MY_NABP+MY_WME)))
	DBUG_RETURN(0L);
    maxlength+=IO_SIZE;				/* Fix old ref */
    int2store(fileinfo+6,maxlength);
    for (i=names, pos= (uchar*) *formnames->type_names+n_length-1; i-- ;
	 pos+=4)
    {
      endpos=uint4korr(pos)+IO_SIZE;
      int4store(pos,endpos);
    }
  }

  if (n_length == 1 )
  {						/* First name */
    length++;
    (void) strxmov((char*) buff,"/",newname,"/",NullS);
  }
  else
    (void) strxmov((char*) buff,newname,"/",NullS); /* purecov: inspected */
  mysql_file_seek(file, 63L+(ulong) n_length, MY_SEEK_SET, MYF(0));
  if (mysql_file_write(file, buff, (size_t) length+1, MYF(MY_NABP+MY_WME)) ||
      (names && mysql_file_write(file,
                                 (uchar*) (*formnames->type_names+n_length-1),
                                 names*4, MYF(MY_NABP+MY_WME))) ||
      mysql_file_write(file, fileinfo+10, 4, MYF(MY_NABP+MY_WME)))
    DBUG_RETURN(0L); /* purecov: inspected */

  int2store(fileinfo+8,names+1);
  int2store(fileinfo+4,n_length+length);
  (void) mysql_file_chsize(file, newpos, 0, MYF(MY_WME));/* Append file with '\0' */
  DBUG_RETURN(newpos);
} /* make_new_entry */


	/* error message when opening a form file */

void open_table_error(TABLE_SHARE *share, int error, int db_errno, int errarg)
{
  int err_no;
  char buff[FN_REFLEN];
  myf errortype= ME_ERROR+ME_WAITTANG;          // Write fatals error to log
  DBUG_ENTER("open_table_error");

  switch (error) {
  case 7:
  case 1:
    /*
      Test if file didn't exists. We have to also test for EINVAL as this
      may happen on windows when opening a file with a not legal file name
    */
    if (db_errno == ENOENT || db_errno == EINVAL)
      my_error(ER_NO_SUCH_TABLE, MYF(0), share->db.str, share->table_name.str);
    else
    {
      strxmov(buff, share->normalized_path.str, reg_ext, NullS);
      my_error((db_errno == EMFILE) ? ER_CANT_OPEN_FILE : ER_FILE_NOT_FOUND,
               errortype, buff, db_errno);
    }
    break;
  case 2:
  {
    handler *file= 0;
    const char *datext= "";
    
    if (share->db_type() != NULL)
    {
      if ((file= get_new_handler(share, current_thd->mem_root,
                                 share->db_type())))
      {
        if (!(datext= *file->bas_ext()))
          datext= "";
      }
    }
    err_no= (db_errno == ENOENT) ? ER_FILE_NOT_FOUND : (db_errno == EAGAIN) ?
      ER_FILE_USED : ER_CANT_OPEN_FILE;
    strxmov(buff, share->normalized_path.str, datext, NullS);
    my_error(err_no,errortype, buff, db_errno);
    delete file;
    break;
  }
  case 5:
  {
    const char *csname= get_charset_name((uint) errarg);
    char tmp[10];
    if (!csname || csname[0] =='?')
    {
      my_snprintf(tmp, sizeof(tmp), "#%d", errarg);
      csname= tmp;
    }
    my_printf_error(ER_UNKNOWN_COLLATION,
                    "Unknown collation '%s' in table '%-.64s' definition", 
                    MYF(0), csname, share->table_name.str);
    break;
  }
  case 6:
    strxmov(buff, share->normalized_path.str, reg_ext, NullS);
    my_printf_error(ER_NOT_FORM_FILE,
                    "Table '%-.64s' was created with a different version "
                    "of MySQL and cannot be read", 
                    MYF(0), buff);
    break;
  case 8:
    break;
  default:				/* Better wrong error than none */
  case 4:
    strxmov(buff, share->normalized_path.str, reg_ext, NullS);
    my_error(ER_NOT_FORM_FILE, errortype, buff);
    break;
  }
  DBUG_VOID_RETURN;
} /* open_table_error */


	/*
	** fix a str_type to a array type
	** typeparts separated with some char. differents types are separated
	** with a '\0'
	*/

static void
fix_type_pointers(const char ***array, TYPELIB *point_to_type, uint types,
		  char **names)
{
  char *type_name, *ptr;
  char chr;

  ptr= *names;
  while (types--)
  {
    point_to_type->name=0;
    point_to_type->type_names= *array;

    if ((chr= *ptr))			/* Test if empty type */
    {
      while ((type_name=strchr(ptr+1,chr)) != NullS)
      {
	*((*array)++) = ptr+1;
	*type_name= '\0';		/* End string */
	ptr=type_name;
      }
      ptr+=2;				/* Skip end mark and last 0 */
    }
    else
      ptr++;
    point_to_type->count= (uint) (*array - point_to_type->type_names);
    point_to_type++;
    *((*array)++)= NullS;		/* End of type */
  }
  *names=ptr;				/* Update end */
  return;
} /* fix_type_pointers */


TYPELIB *typelib(MEM_ROOT *mem_root, List<String> &strings)
{
  TYPELIB *result= (TYPELIB*) alloc_root(mem_root, sizeof(TYPELIB));
  if (!result)
    return 0;
  result->count=strings.elements;
  result->name="";
  uint nbytes= (sizeof(char*) + sizeof(uint)) * (result->count + 1);
  if (!(result->type_names= (const char**) alloc_root(mem_root, nbytes)))
    return 0;
  result->type_lengths= (uint*) (result->type_names + result->count + 1);
  List_iterator<String> it(strings);
  String *tmp;
  for (uint i=0; (tmp=it++) ; i++)
  {
    result->type_names[i]= tmp->ptr();
    result->type_lengths[i]= tmp->length();
  }
  result->type_names[result->count]= 0;		// End marker
  result->type_lengths[result->count]= 0;
  return result;
}


/*
 Search after a field with given start & length
 If an exact field isn't found, return longest field with starts
 at right position.
 
 NOTES
   This is needed because in some .frm fields 'fieldnr' was saved wrong

 RETURN
   0  error
   #  field number +1
*/

static uint find_field(Field **fields, uchar *record, uint start, uint length)
{
  Field **field;
  uint i, pos;

  pos= 0;
  for (field= fields, i=1 ; *field ; i++,field++)
  {
    if ((*field)->offset(record) == start)
    {
      if ((*field)->key_length() == length)
	return (i);
      if (!pos || fields[pos-1]->pack_length() <
	  (*field)->pack_length())
	pos= i;
    }
  }
  return (pos);
}


	/* Check that the integer is in the internal */

int set_zone(register int nr, int min_zone, int max_zone)
{
  if (nr<=min_zone)
    return (min_zone);
  if (nr>=max_zone)
    return (max_zone);
  return (nr);
} /* set_zone */

	/* Adjust number to next larger disk buffer */

ulong next_io_size(register ulong pos)
{
  reg2 ulong offset;
  if ((offset= pos & (IO_SIZE-1)))
    return pos-offset+IO_SIZE;
  return pos;
} /* next_io_size */


/*
  Store an SQL quoted string.

  SYNOPSIS  
    append_unescaped()
    res		result String
    pos		string to be quoted
    length	it's length

  NOTE
    This function works correctly with utf8 or single-byte charset strings.
    May fail with some multibyte charsets though.
*/

void append_unescaped(String *res, const char *pos, uint length)
{
  const char *end= pos+length;
  res->append('\'');

  for (; pos != end ; pos++)
  {
#if defined(USE_MB) && MYSQL_VERSION_ID < 40100
    uint mblen;
    if (use_mb(default_charset_info) &&
        (mblen= my_ismbchar(default_charset_info, pos, end)))
    {
      res->append(pos, mblen);
      pos+= mblen;
      continue;
    }
#endif

    switch (*pos) {
    case 0:				/* Must be escaped for 'mysql' */
      res->append('\\');
      res->append('0');
      break;
    case '\n':				/* Must be escaped for logs */
      res->append('\\');
      res->append('n');
      break;
    case '\r':
      res->append('\\');		/* This gives better readability */
      res->append('r');
      break;
    case '\\':
      res->append('\\');		/* Because of the sql syntax */
      res->append('\\');
      break;
    case '\'':
      res->append('\'');		/* Because of the sql syntax */
      res->append('\'');
      break;
    default:
      res->append(*pos);
      break;
    }
  }
  res->append('\'');
}


	/* Create a .frm file */

File create_frm(THD *thd, const char *name, const char *db,
                const char *table, uint reclength, uchar *fileinfo,
  		HA_CREATE_INFO *create_info, uint keys, KEY *key_info)
{
  register File file;
  ulong length;
  uchar fill[IO_SIZE];
  int create_flags= O_RDWR | O_TRUNC;
  ulong key_comment_total_bytes= 0;
  uint i;
  DBUG_ENTER("create_frm");

  if (create_info->options & HA_LEX_CREATE_TMP_TABLE)
    create_flags|= O_EXCL | O_NOFOLLOW;

  /* Fix this when we have new .frm files;  Current limit is 4G rows (TODO) */
  if (create_info->max_rows > UINT_MAX32)
    create_info->max_rows= UINT_MAX32;
  if (create_info->min_rows > UINT_MAX32)
    create_info->min_rows= UINT_MAX32;

  if ((file= mysql_file_create(key_file_frm,
                               name, CREATE_MODE, create_flags, MYF(0))) >= 0)
  {
    uint key_length, tmp_key_length, tmp, csid;
    bzero((char*) fileinfo,64);
    /* header */
    fileinfo[0]=(uchar) 254;
    fileinfo[1]= 1;
    fileinfo[2]= FRM_VER+3+ test(create_info->varchar);

    fileinfo[3]= (uchar) ha_legacy_type(
          ha_checktype(thd,ha_legacy_type(create_info->db_type),0,0));
    fileinfo[4]=1;
    int2store(fileinfo+6,IO_SIZE);		/* Next block starts here */
    /*
      Keep in sync with pack_keys() in unireg.cc
      For each key:
      8 bytes for the key header
      9 bytes for each key-part (MAX_REF_PARTS)
      NAME_LEN bytes for the name
      1 byte for the NAMES_SEP_CHAR (before the name)
      For all keys:
      6 bytes for the header
      1 byte for the NAMES_SEP_CHAR (after the last name)
      9 extra bytes (padding for safety? alignment?)
    */
    for (i= 0; i < keys; i++)
    {
      DBUG_ASSERT(test(key_info[i].flags & HA_USES_COMMENT) == 
                 (key_info[i].comment.length > 0));
      if (key_info[i].flags & HA_USES_COMMENT)
        key_comment_total_bytes += 2 + key_info[i].comment.length;
    }

    key_length= keys * (8 + MAX_REF_PARTS * 9 + NAME_LEN + 1) + 16
                + key_comment_total_bytes;

    length= next_io_size((ulong) (IO_SIZE+key_length+reclength+
                                  create_info->extra_size));
    int4store(fileinfo+10,length);
    tmp_key_length= (key_length < 0xffff) ? key_length : 0xffff;
    int2store(fileinfo+14,tmp_key_length);
    int2store(fileinfo+16,reclength);
    int4store(fileinfo+18,create_info->max_rows);
    int4store(fileinfo+22,create_info->min_rows);
    /* fileinfo[26] is set in mysql_create_frm() */
    fileinfo[27]=2;				// Use long pack-fields
    /* fileinfo[28 & 29] is set to key_info_length in mysql_create_frm() */
    create_info->table_options|=HA_OPTION_LONG_BLOB_PTR; // Use portable blob pointers
    int2store(fileinfo+30,create_info->table_options);
    fileinfo[32]=0;				// No filename anymore
    fileinfo[33]=5;                             // Mark for 5.0 frm file
    int4store(fileinfo+34,create_info->avg_row_length);
    csid= (create_info->default_table_charset ?
           create_info->default_table_charset->number : 0);
    fileinfo[38]= (uchar) csid;
    fileinfo[39]= (uchar) ((uint) create_info->transactional |
                           ((uint) create_info->page_checksum << 2));
    fileinfo[40]= (uchar) create_info->row_type;
    /* Next few bytes where for RAID support */
    fileinfo[41]= (uchar) (csid >> 8);
    fileinfo[42]= 0;
    fileinfo[43]= 0;
    fileinfo[44]= 0;
    fileinfo[45]= 0;
    fileinfo[46]= 0;
    int4store(fileinfo+47, key_length);
    tmp= MYSQL_VERSION_ID;          // Store to avoid warning from int4store
    int4store(fileinfo+51, tmp);
    int4store(fileinfo+55, create_info->extra_size);
    /*
      59-60 is reserved for extra_rec_buf_length,
      61 for default_part_db_type
    */
    int2store(fileinfo+62, create_info->key_block_size);
    bzero(fill,IO_SIZE);
    for (; length > IO_SIZE ; length-= IO_SIZE)
    {
      if (mysql_file_write(file, fill, IO_SIZE, MYF(MY_WME | MY_NABP)))
      {
        (void) mysql_file_close(file, MYF(0));
        (void) mysql_file_delete(key_file_frm, name, MYF(0));
	return(-1);
      }
    }
  }
  else
  {
    if (my_errno == ENOENT)
      my_error(ER_BAD_DB_ERROR,MYF(0),db);
    else
      my_error(ER_CANT_CREATE_TABLE,MYF(0),table,my_errno);
  }
  DBUG_RETURN(file);
} /* create_frm */


void update_create_info_from_table(HA_CREATE_INFO *create_info, TABLE *table)
{
  TABLE_SHARE *share= table->s;
  DBUG_ENTER("update_create_info_from_table");

  create_info->max_rows= share->max_rows;
  create_info->min_rows= share->min_rows;
  create_info->table_options= share->db_create_options;
  create_info->avg_row_length= share->avg_row_length;
  create_info->row_type= share->row_type;
  create_info->default_table_charset= share->table_charset;
  create_info->table_charset= 0;
  create_info->comment= share->comment;
  create_info->transactional= share->transactional;
  create_info->page_checksum= share->page_checksum;
  create_info->option_list= share->option_list;

  DBUG_VOID_RETURN;
}

int
rename_file_ext(const char * from,const char * to,const char * ext)
{
  char from_b[FN_REFLEN],to_b[FN_REFLEN];
  (void) strxmov(from_b,from,ext,NullS);
  (void) strxmov(to_b,to,ext,NullS);
  return (mysql_file_rename(key_file_frm, from_b, to_b, MYF(MY_WME)));
}


/*
  Allocate string field in MEM_ROOT and return it as String

  SYNOPSIS
    get_field()
    mem   	MEM_ROOT for allocating
    field 	Field for retrieving of string
    res         result String

  RETURN VALUES
    1   string is empty
    0	all ok
*/

bool get_field(MEM_ROOT *mem, Field *field, String *res)
{
  char buff[MAX_FIELD_WIDTH], *to;
  String str(buff,sizeof(buff),&my_charset_bin);
  uint length;

  field->val_str(&str);
  if (!(length= str.length()))
  {
    res->length(0);
    return 1;
  }
  if (!(to= strmake_root(mem, str.ptr(), length)))
    length= 0;                                  // Safety fix
  res->set(to, length, ((Field_str*)field)->charset());
  return 0;
}


/*
  Allocate string field in MEM_ROOT and return it as NULL-terminated string

  SYNOPSIS
    get_field()
    mem   	MEM_ROOT for allocating
    field 	Field for retrieving of string

  RETURN VALUES
    NullS  string is empty
    #      pointer to NULL-terminated string value of field
*/

char *get_field(MEM_ROOT *mem, Field *field)
{
  char buff[MAX_FIELD_WIDTH], *to;
  String str(buff,sizeof(buff),&my_charset_bin);
  uint length;

  field->val_str(&str);
  length= str.length();
  if (!length || !(to= (char*) alloc_root(mem,length+1)))
    return NullS;
  memcpy(to,str.ptr(),(uint) length);
  to[length]=0;
  return to;
}

/*
  DESCRIPTION
    given a buffer with a key value, and a map of keyparts
    that are present in this value, returns the length of the value
*/
uint calculate_key_len(TABLE *table, uint key, const uchar *buf,
                       key_part_map keypart_map)
{
  /* works only with key prefixes */
  DBUG_ASSERT(((keypart_map + 1) & keypart_map) == 0);

  KEY *key_info= table->s->key_info+key;
  KEY_PART_INFO *key_part= key_info->key_part;
  KEY_PART_INFO *end_key_part= key_part + table->actual_n_key_parts(key_info);
  uint length= 0;

  while (key_part < end_key_part && keypart_map)
  {
    length+= key_part->store_length;
    keypart_map >>= 1;
    key_part++;
  }
  return length;
}

/*
  Check if database name is valid

  SYNPOSIS
    check_db_name()
    org_name		Name of database and length

  NOTES
    If lower_case_table_names is set then database is converted to lower case

  RETURN
    0	ok
    1   error
*/

bool check_db_name(LEX_STRING *org_name)
{
  char *name= org_name->str;
  uint name_length= org_name->length;
  bool check_for_path_chars;

  if ((check_for_path_chars= check_mysql50_prefix(name)))
  {
    name+= MYSQL50_TABLE_NAME_PREFIX_LENGTH;
    name_length-= MYSQL50_TABLE_NAME_PREFIX_LENGTH;
  }

  if (!name_length || name_length > NAME_LEN)
    return 1;

  if (lower_case_table_names && name != any_db)
    my_casedn_str(files_charset_info, name);

  return check_table_name(name, name_length, check_for_path_chars);
}


/*
  Allow anything as a table name, as long as it doesn't contain an
  ' ' at the end
  returns 1 on error
*/

bool check_table_name(const char *name, size_t length, bool check_for_path_chars)
{
  // name length in symbols
  size_t name_length= 0;
  const char *end= name+length;


  if (!check_for_path_chars &&
      (check_for_path_chars= check_mysql50_prefix(name)))
  {
    name+= MYSQL50_TABLE_NAME_PREFIX_LENGTH;
    length-= MYSQL50_TABLE_NAME_PREFIX_LENGTH;
  }

  if (!length || length > NAME_LEN)
    return 1;
#if defined(USE_MB) && defined(USE_MB_IDENT)
  bool last_char_is_space= FALSE;
#else
  if (name[length-1]==' ')
    return 1;
#endif

  while (name != end)
  {
#if defined(USE_MB) && defined(USE_MB_IDENT)
    last_char_is_space= my_isspace(system_charset_info, *name);
    if (use_mb(system_charset_info))
    {
      int len=my_ismbchar(system_charset_info, name, end);
      if (len)
      {
        name+= len;
        name_length++;
        continue;
      }
    }
#endif
    if (check_for_path_chars &&
        (*name == '/' || *name == '\\' || *name == '~' || *name == FN_EXTCHAR))
      return 1;
    name++;
    name_length++;
  }
#if defined(USE_MB) && defined(USE_MB_IDENT)
  return last_char_is_space || (name_length > NAME_CHAR_LEN);
#else
  return FALSE;
#endif
}


bool check_column_name(const char *name)
{
  // name length in symbols
  size_t name_length= 0;
  bool last_char_is_space= TRUE;

  while (*name)
  {
#if defined(USE_MB) && defined(USE_MB_IDENT)
    last_char_is_space= my_isspace(system_charset_info, *name);
    if (use_mb(system_charset_info))
    {
      int len=my_ismbchar(system_charset_info, name, 
                          name+system_charset_info->mbmaxlen);
      if (len)
      {
        name += len;
        name_length++;
        continue;
      }
    }
#else
    last_char_is_space= *name==' ';
#endif
    if (*name == NAMES_SEP_CHAR)
      return 1;
    name++;
    name_length++;
  }
  /* Error if empty or too long column name */
  return last_char_is_space || (name_length > NAME_CHAR_LEN);
}


/**
  Checks whether a table is intact. Should be done *just* after the table has
  been opened.

  @param[in] table             The table to check
  @param[in] table_f_count     Expected number of columns in the table
  @param[in] table_def         Expected structure of the table (column name
                               and type)

  @retval  FALSE  OK
  @retval  TRUE   There was an error. An error message is output
                  to the error log.  We do not push an error
                  message into the error stack because this
                  function is currently only called at start up,
                  and such errors never reach the user.
*/

bool
Table_check_intact::check(TABLE *table, const TABLE_FIELD_DEF *table_def)
{
  uint i;
  my_bool error= FALSE;
  const TABLE_FIELD_TYPE *field_def= table_def->field;
  DBUG_ENTER("table_check_intact");
  DBUG_PRINT("info",("table: %s  expected_count: %d",
                     table->alias.c_ptr(), table_def->count));

  /* Whether the table definition has already been validated. */
  if (table->s->table_field_def_cache == table_def)
    DBUG_RETURN(FALSE);

  if (table->s->fields != table_def->count)
  {
    DBUG_PRINT("info", ("Column count has changed, checking the definition"));

    /* previous MySQL version */
    if (MYSQL_VERSION_ID > table->s->mysql_version)
    {
      report_error(ER_COL_COUNT_DOESNT_MATCH_PLEASE_UPDATE,
                   ER(ER_COL_COUNT_DOESNT_MATCH_PLEASE_UPDATE),
                   table->alias.c_ptr(), table_def->count, table->s->fields,
                   static_cast<int>(table->s->mysql_version),
                   MYSQL_VERSION_ID);
      DBUG_RETURN(TRUE);
    }
    else if (MYSQL_VERSION_ID == table->s->mysql_version)
    {
      report_error(ER_COL_COUNT_DOESNT_MATCH_CORRUPTED,
                   ER(ER_COL_COUNT_DOESNT_MATCH_CORRUPTED),
                   table->alias.c_ptr(),
                   table_def->count, table->s->fields);
      DBUG_RETURN(TRUE);
    }
    /*
      Something has definitely changed, but we're running an older
      version of MySQL with new system tables.
      Let's check column definitions. If a column was added at
      the end of the table, then we don't care much since such change
      is backward compatible.
    */
  }
  char buffer[1024];
  for (i=0 ; i < table_def->count; i++, field_def++)
  {
    String sql_type(buffer, sizeof(buffer), system_charset_info);
    sql_type.length(0);
    /* Allocate min 256 characters at once */
    sql_type.extra_allocation(256);
    if (i < table->s->fields)
    {
      Field *field= table->field[i];

      if (strncmp(field->field_name, field_def->name.str,
                  field_def->name.length))
      {
        /*
          Name changes are not fatal, we use ordinal numbers to access columns.
          Still this can be a sign of a tampered table, output an error
          to the error log.
        */
        report_error(0, "Incorrect definition of table %s.%s: "
                     "expected column '%s' at position %d, found '%s'.",
                     table->s->db.str, table->alias.c_ptr(),
                     field_def->name.str, i,
                     field->field_name);
      }
      field->sql_type(sql_type);
      /*
        Generally, if column types don't match, then something is
        wrong.

        However, we only compare column definitions up to the
        length of the original definition, since we consider the
        following definitions compatible:

        1. DATETIME and DATETIM
        2. INT(11) and INT(11
        3. SET('one', 'two') and SET('one', 'two', 'more')

        For SETs or ENUMs, if the same prefix is there it's OK to
        add more elements - they will get higher ordinal numbers and
        the new table definition is backward compatible with the
        original one.
       */
      if (strncmp(sql_type.c_ptr_safe(), field_def->type.str,
                  field_def->type.length - 1))
      {
        report_error(0, "Incorrect definition of table %s.%s: "
                     "expected column '%s' at position %d to have type "
                     "%s, found type %s.", table->s->db.str,
                     table->alias.c_ptr(),
                     field_def->name.str, i, field_def->type.str,
                     sql_type.c_ptr_safe());
        error= TRUE;
      }
      else if (field_def->cset.str && !field->has_charset())
      {
        report_error(0, "Incorrect definition of table %s.%s: "
                     "expected the type of column '%s' at position %d "
                     "to have character set '%s' but the type has no "
                     "character set.", table->s->db.str,
                     table->alias.c_ptr(),
                     field_def->name.str, i, field_def->cset.str);
        error= TRUE;
      }
      else if (field_def->cset.str &&
               strcmp(field->charset()->csname, field_def->cset.str))
      {
        report_error(0, "Incorrect definition of table %s.%s: "
                     "expected the type of column '%s' at position %d "
                     "to have character set '%s' but found "
                     "character set '%s'.", table->s->db.str,
                     table->alias.c_ptr(),
                     field_def->name.str, i, field_def->cset.str,
                     field->charset()->csname);
        error= TRUE;
      }
    }
    else
    {
      report_error(0, "Incorrect definition of table %s.%s: "
                   "expected column '%s' at position %d to have type %s "
                   " but the column is not found.",
                   table->s->db.str, table->alias.c_ptr(),
                   field_def->name.str, i, field_def->type.str);
      error= TRUE;
    }
  }

  if (! error)
    table->s->table_field_def_cache= table_def;

  DBUG_RETURN(error);
}


/**
  Traverse portion of wait-for graph which is reachable through edge
  represented by this flush ticket in search for deadlocks.

  @retval TRUE  A deadlock is found. A victim is remembered
                by the visitor.
  @retval FALSE Success, no deadlocks.
*/

bool Wait_for_flush::accept_visitor(MDL_wait_for_graph_visitor *gvisitor)
{
  return m_share->visit_subgraph(this, gvisitor);
}


uint Wait_for_flush::get_deadlock_weight() const
{
  return m_deadlock_weight;
}


/**
  Traverse portion of wait-for graph which is reachable through this
  table share in search for deadlocks.

  @param waiting_ticket  Ticket representing wait for this share.
  @param dvisitor        Deadlock detection visitor.

  @retval TRUE  A deadlock is found. A victim is remembered
                by the visitor.
  @retval FALSE No deadlocks, it's OK to begin wait.
*/

bool TABLE_SHARE::visit_subgraph(Wait_for_flush *wait_for_flush,
                                 MDL_wait_for_graph_visitor *gvisitor)
{
  TABLE *table;
  MDL_context *src_ctx= wait_for_flush->get_ctx();
  bool result= TRUE;

  /*
    To protect used_tables list from being concurrently modified
    while we are iterating through it we acquire LOCK_open.
    This does not introduce deadlocks in the deadlock detector
    because we won't try to acquire LOCK_open while
    holding a write-lock on MDL_lock::m_rwlock.
  */
  if (gvisitor->m_lock_open_count++ == 0)
    mysql_mutex_lock(&LOCK_open);

  I_P_List_iterator <TABLE, TABLE_share> tables_it(used_tables);

  /*
    In case of multiple searches running in parallel, avoid going
    over the same loop twice and shortcut the search.
    Do it after taking the lock to weed out unnecessary races.
  */
  if (src_ctx->m_wait.get_status() != MDL_wait::EMPTY)
  {
    result= FALSE;
    goto end;
  }

  if (gvisitor->enter_node(src_ctx))
    goto end;

  while ((table= tables_it++))
  {
    if (gvisitor->inspect_edge(&table->in_use->mdl_context))
    {
      goto end_leave_node;
    }
  }

  tables_it.rewind();
  while ((table= tables_it++))
  {
    if (table->in_use->mdl_context.visit_subgraph(gvisitor))
    {
      goto end_leave_node;
    }
  }

  result= FALSE;

end_leave_node:
  gvisitor->leave_node(src_ctx);

end:
  if (gvisitor->m_lock_open_count-- == 1)
    mysql_mutex_unlock(&LOCK_open);

  return result;
}


/**
  Wait until the subject share is removed from the table
  definition cache and make sure it's destroyed.

  @param mdl_context     MDL context for thread which is going to wait.
  @param abstime         Timeout for waiting as absolute time value.
  @param deadlock_weight Weight of this wait for deadlock detector.

  @pre LOCK_open is write locked, the share is used (has
       non-zero reference count), is marked for flush and
       this connection does not reference the share.
       LOCK_open will be unlocked temporarily during execution.

  @retval FALSE - Success.
  @retval TRUE  - Error (OOM, deadlock, timeout, etc...).
*/

bool TABLE_SHARE::wait_for_old_version(THD *thd, struct timespec *abstime,
                                       uint deadlock_weight)
{
  MDL_context *mdl_context= &thd->mdl_context;
  Wait_for_flush ticket(mdl_context, this, deadlock_weight);
  MDL_wait::enum_wait_status wait_status;

  mysql_mutex_assert_owner(&LOCK_open);
  /*
    We should enter this method only when share's version is not
    up to date and the share is referenced. Otherwise our
    thread will never be woken up from wait.
  */
  DBUG_ASSERT(version != refresh_version && ref_count != 0);

  m_flush_tickets.push_front(&ticket);

  mdl_context->m_wait.reset_status();

  mysql_mutex_unlock(&LOCK_open);

  mdl_context->will_wait_for(&ticket);

  mdl_context->find_deadlock();

  wait_status= mdl_context->m_wait.timed_wait(thd, abstime, TRUE,
                                              "Waiting for table flush");

  mdl_context->done_waiting_for();

  mysql_mutex_lock(&LOCK_open);

  m_flush_tickets.remove(&ticket);

  if (m_flush_tickets.is_empty() && ref_count == 0)
  {
    /*
      If our thread was the last one using the share,
      we must destroy it here.
    */
    destroy();
  }

  /*
    In cases when our wait was aborted by KILL statement,
    a deadlock or a timeout, the share might still be referenced,
    so we don't delete it. Note, that we can't determine this
    condition by checking wait_status alone, since, for example,
    a timeout can happen after all references to the table share
    were released, but before the share is removed from the
    cache and we receive the notification. This is why
    we first destroy the share, and then look at
    wait_status.
  */
  switch (wait_status)
  {
  case MDL_wait::GRANTED:
    return FALSE;
  case MDL_wait::VICTIM:
    my_error(ER_LOCK_DEADLOCK, MYF(0));
    return TRUE;
  case MDL_wait::TIMEOUT:
    my_error(ER_LOCK_WAIT_TIMEOUT, MYF(0));
    return TRUE;
  case MDL_wait::KILLED:
    return TRUE;
  default:
    DBUG_ASSERT(0);
    return TRUE;
  }
}


/**
  Initialize TABLE instance (newly created, or coming either from table
  cache or THD::temporary_tables list) and prepare it for further use
  during statement execution. Set the 'alias' attribute from the specified
  TABLE_LIST element. Remember the TABLE_LIST element in the
  TABLE::pos_in_table_list member.

  @param thd  Thread context.
  @param tl   TABLE_LIST element.
*/

void TABLE::init(THD *thd, TABLE_LIST *tl)
{
  DBUG_ASSERT(s->ref_count > 0 || s->tmp_table != NO_TMP_TABLE);

  if (thd->lex->need_correct_ident())
    alias_name_used= my_strcasecmp(table_alias_charset,
                                   s->table_name.str,
                                   tl->alias);
  /* Fix alias if table name changes. */
  if (strcmp(alias.c_ptr(), tl->alias))
    alias.copy(tl->alias, strlen(tl->alias), alias.charset());

  tablenr= thd->current_tablenr++;
  used_fields= 0;
  const_table= 0;
  null_row= 0;
  maybe_null= 0;
  force_index= 0;
  force_index_order= 0;
  force_index_group= 0;
  status= STATUS_NO_RECORD;
  insert_values= 0;
  fulltext_searched= 0;
  file->ha_start_of_new_statement();
  reginfo.impossible_range= 0;
  created= TRUE;

  /* Catch wrong handling of the auto_increment_field_not_null. */
  DBUG_ASSERT(!auto_increment_field_not_null);
  auto_increment_field_not_null= FALSE;

  if (timestamp_field)
    timestamp_field_type= timestamp_field->get_auto_set_type();

  pos_in_table_list= tl;

  clear_column_bitmaps();

  DBUG_ASSERT(key_read == 0);

  /* mark the record[0] uninitialized */
  TRASH(record[0], s->reclength);

  /*
    Initialize the null marker bits, to ensure that if we are doing a read
    of only selected columns (like in keyread), all null markers are
    initialized.
  */
  memset(record[0], 255, s->null_bytes); 
  memset(record[1], 255, s->null_bytes); 

  /* Tables may be reused in a sub statement. */
  DBUG_ASSERT(!file->extra(HA_EXTRA_IS_ATTACHED_CHILDREN));
}


/*
  Create Item_field for each column in the table.

  SYNPOSIS
    TABLE::fill_item_list()
      item_list          a pointer to an empty list used to store items

  DESCRIPTION
    Create Item_field object for each column in the table and
    initialize it with the corresponding Field. New items are
    created in the current THD memory root.

  RETURN VALUE
    0                    success
    1                    out of memory
*/

bool TABLE::fill_item_list(List<Item> *item_list) const
{
  /*
    All Item_field's created using a direct pointer to a field
    are fixed in Item_field constructor.
  */
  for (Field **ptr= field; *ptr; ptr++)
  {
    Item_field *item= new Item_field(*ptr);
    if (!item || item_list->push_back(item))
      return TRUE;
  }
  return FALSE;
}

/*
  Reset an existing list of Item_field items to point to the
  Fields of this table.

  SYNPOSIS
    TABLE::fill_item_list()
      item_list          a non-empty list with Item_fields

  DESCRIPTION
    This is a counterpart of fill_item_list used to redirect
    Item_fields to the fields of a newly created table.
    The caller must ensure that number of items in the item_list
    is the same as the number of columns in the table.
*/

void TABLE::reset_item_list(List<Item> *item_list) const
{
  List_iterator_fast<Item> it(*item_list);
  for (Field **ptr= field; *ptr; ptr++)
  {
    Item_field *item_field= (Item_field*) it++;
    DBUG_ASSERT(item_field != 0);
    item_field->reset_field(*ptr);
  }
}

/*
  calculate md5 of query

  SYNOPSIS
    TABLE_LIST::calc_md5()
    buffer	buffer for md5 writing
*/

void  TABLE_LIST::calc_md5(char *buffer)
{
  uchar digest[16];
  MY_MD5_HASH(digest, (uchar *) select_stmt.str, select_stmt.length);
  sprintf((char *) buffer,
	    "%02x%02x%02x%02x%02x%02x%02x%02x%02x%02x%02x%02x%02x%02x%02x%02x",
	    digest[0], digest[1], digest[2], digest[3],
	    digest[4], digest[5], digest[6], digest[7],
	    digest[8], digest[9], digest[10], digest[11],
	    digest[12], digest[13], digest[14], digest[15]);
}


/**
  @brief
  Create field translation for mergeable derived table/view.

  @param thd  Thread handle

  @details
  Create field translation for mergeable derived table/view.

  @return FALSE ok.
  @return TRUE an error occur.
*/

bool TABLE_LIST::create_field_translation(THD *thd)
{
  Item *item;
  Field_translator *transl;
  SELECT_LEX *select= get_single_select();
  List_iterator_fast<Item> it(select->item_list);
  uint field_count= 0;
  Query_arena *arena= thd->stmt_arena, backup;
  bool res= FALSE;

  used_items.empty();

  if (field_translation)
  {
    /*
      Update items in the field translation aftet view have been prepared.
      It's needed because some items in the select list, like IN subselects,
      might be substituted for optimized ones.
    */
    if (is_view() && get_unit()->prepared && !field_translation_updated)
    {
      while ((item= it++))
      {
        field_translation[field_count++].item= item;
      }
      field_translation_updated= TRUE;
    }

    return FALSE;
  }

  if (arena->is_conventional())
    arena= 0;                                   // For easier test
  else
    thd->set_n_backup_active_arena(arena, &backup);

  /* Create view fields translation table */

  if (!(transl=
        (Field_translator*)(thd->stmt_arena->
                            alloc(select->item_list.elements *
                                  sizeof(Field_translator)))))
  {
    res= TRUE;
    goto exit;
  }

  while ((item= it++))
  {
    transl[field_count].name= item->name;
    transl[field_count++].item= item;
  }
  field_translation= transl;
  field_translation_end= transl + field_count;

exit:
  if (arena)
    thd->restore_active_arena(arena, &backup);

  return res;
}


/**
  @brief
  Create field translation for mergeable derived table/view.

  @param thd  Thread handle

  @details
  Create field translation for mergeable derived table/view.

  @return FALSE ok.
  @return TRUE an error occur.
*/

bool TABLE_LIST::setup_underlying(THD *thd)
{
  DBUG_ENTER("TABLE_LIST::setup_underlying");

  if (!view || (!field_translation && merge_underlying_list))
  {
    SELECT_LEX *select= get_single_select();
    
    if (create_field_translation(thd))
      DBUG_RETURN(TRUE);

    /* full text function moving to current select */
    if (select->ftfunc_list->elements)
    {
      Item_func_match *ifm;
      SELECT_LEX *current_select= thd->lex->current_select;
      List_iterator_fast<Item_func_match>
        li(*(select_lex->ftfunc_list));
      while ((ifm= li++))
        current_select->ftfunc_list->push_front(ifm);
    }
  }
  DBUG_RETURN(FALSE);
}


/*
   Prepare where expression of derived table/view

  SYNOPSIS
    TABLE_LIST::prep_where()
    thd             - thread handler
    conds           - condition of this JOIN
    no_where_clause - do not build WHERE or ON outer qwery do not need it
                      (it is INSERT), we do not need conds if this flag is set

  NOTE: have to be called befor CHECK OPTION preparation, because it makes
  fix_fields for view WHERE clause

  RETURN
    FALSE - OK
    TRUE  - error
*/

bool TABLE_LIST::prep_where(THD *thd, Item **conds,
                               bool no_where_clause)
{
  DBUG_ENTER("TABLE_LIST::prep_where");

  for (TABLE_LIST *tbl= merge_underlying_list; tbl; tbl= tbl->next_local)
  {
    if (tbl->is_view_or_derived() &&
        tbl->prep_where(thd, conds, no_where_clause))
    {
      DBUG_RETURN(TRUE);
    }
  }

  if (where)
  {
    if (where->fixed)
      where->update_used_tables();
    if (!where->fixed && where->fix_fields(thd, &where))
    {
      DBUG_RETURN(TRUE);
    }

    /*
      check that it is not VIEW in which we insert with INSERT SELECT
      (in this case we can't add view WHERE condition to main SELECT_LEX)
    */
    if (!no_where_clause && !where_processed)
    {
      TABLE_LIST *tbl= this;
      Query_arena *arena= thd->stmt_arena, backup;
      arena= thd->activate_stmt_arena_if_needed(&backup);  // For easier test

      /* Go up to join tree and try to find left join */
      for (; tbl; tbl= tbl->embedding)
      {
        if (tbl->outer_join)
        {
          /*
            Store WHERE condition to ON expression for outer join, because
            we can't use WHERE to correctly execute left joins on VIEWs and
            this expression will not be moved to WHERE condition (i.e. will
            be clean correctly for PS/SP)
          */
          tbl->on_expr= and_conds(tbl->on_expr,
                                  where->copy_andor_structure(thd));
          break;
        }
      }
      if (tbl == 0)
      {
        if (*conds && !(*conds)->fixed)
	  (*conds)->fix_fields(thd, conds);
        *conds= and_conds(*conds, where->copy_andor_structure(thd));
        if (*conds && !(*conds)->fixed)
          (*conds)->fix_fields(thd, conds);        
      }
      if (arena)
        thd->restore_active_arena(arena, &backup);
      where_processed= TRUE;
    }
  }

  DBUG_RETURN(FALSE);
}

/**
  Check that table/view is updatable and if it has single
  underlying tables/views it is also updatable

  @return Result of the check.
*/

bool TABLE_LIST::single_table_updatable()
{
  if (!updatable)
    return false;
  if (view_tables && view_tables->elements == 1)
  {
    /*
      We need to check deeply only single table views. Multi-table views
      will be turned to multi-table updates and then checked by leaf tables
    */
    return view_tables->head()->single_table_updatable();
  }
  return true;
}


/*
  Merge ON expressions for a view

  SYNOPSIS
    merge_on_conds()
    thd             thread handle
    table           table for the VIEW
    is_cascaded     TRUE <=> merge ON expressions from underlying views

  DESCRIPTION
    This function returns the result of ANDing the ON expressions
    of the given view and all underlying views. The ON expressions
    of the underlying views are added only if is_cascaded is TRUE.

  RETURN
    Pointer to the built expression if there is any.
    Otherwise and in the case of a failure NULL is returned.
*/

static Item *
merge_on_conds(THD *thd, TABLE_LIST *table, bool is_cascaded)
{
  DBUG_ENTER("merge_on_conds");

  Item *cond= NULL;
  DBUG_PRINT("info", ("alias: %s", table->alias));
  if (table->on_expr)
    cond= table->on_expr->copy_andor_structure(thd);
  if (!table->view)
    DBUG_RETURN(cond);
  for (TABLE_LIST *tbl= (TABLE_LIST*)table->view->select_lex.table_list.first;
       tbl;
       tbl= tbl->next_local)
  {
    if (tbl->view && !is_cascaded)
      continue;
    cond= and_conds(cond, merge_on_conds(thd, tbl, is_cascaded));
  }
  DBUG_RETURN(cond);
}


/*
  Prepare check option expression of table

  SYNOPSIS
    TABLE_LIST::prep_check_option()
    thd             - thread handler
    check_opt_type  - WITH CHECK OPTION type (VIEW_CHECK_NONE,
                      VIEW_CHECK_LOCAL, VIEW_CHECK_CASCADED)
                      we use this parameter instead of direct check of
                      effective_with_check to change type of underlying
                      views to VIEW_CHECK_CASCADED if outer view have
                      such option and prevent processing of underlying
                      view check options if outer view have just
                      VIEW_CHECK_LOCAL option.

  NOTE
    This method builds check option condition to use it later on
    every call (usual execution or every SP/PS call).
    This method have to be called after WHERE preparation
    (TABLE_LIST::prep_where)

  RETURN
    FALSE - OK
    TRUE  - error
*/

bool TABLE_LIST::prep_check_option(THD *thd, uint8 check_opt_type)
{
  DBUG_ENTER("TABLE_LIST::prep_check_option");
  bool is_cascaded= check_opt_type == VIEW_CHECK_CASCADED;
  TABLE_LIST *merge_underlying_list= view->select_lex.get_table_list();
  for (TABLE_LIST *tbl= merge_underlying_list; tbl; tbl= tbl->next_local)
  {
    /* see comment of check_opt_type parameter */
    if (tbl->view && tbl->prep_check_option(thd, (is_cascaded ?
                                                  VIEW_CHECK_CASCADED :
                                                  VIEW_CHECK_NONE)))
      DBUG_RETURN(TRUE);
  }

  if (check_opt_type && !check_option_processed)
  {
    Query_arena *arena= thd->stmt_arena, backup;
    arena= thd->activate_stmt_arena_if_needed(&backup);  // For easier test

    if (where)
    {
      check_option= where->copy_andor_structure(thd);
    }
    if (is_cascaded)
    {
      for (TABLE_LIST *tbl= merge_underlying_list; tbl; tbl= tbl->next_local)
      {
        if (tbl->check_option)
          check_option= and_conds(check_option, tbl->check_option);
      }
    }
    check_option= and_conds(check_option,
                            merge_on_conds(thd, this, is_cascaded));

    if (arena)
      thd->restore_active_arena(arena, &backup);
    check_option_processed= TRUE;

  }

  if (check_option)
  {
    const char *save_where= thd->where;
    thd->where= "check option";
    if ((!check_option->fixed &&
         check_option->fix_fields(thd, &check_option)) ||
        check_option->check_cols(1))
    {
      DBUG_RETURN(TRUE);
    }
    thd->where= save_where;
  }
  DBUG_RETURN(FALSE);
}


/**
  Hide errors which show view underlying table information. 
  There are currently two mechanisms at work that handle errors for views,
  this one and a more general mechanism based on an Internal_error_handler,
  see Show_create_error_handler. The latter handles errors encountered during
  execution of SHOW CREATE VIEW, while the machanism using this method is
  handles SELECT from views. The two methods should not clash.

  @param[in,out]  thd     thread handler

  @pre This method can be called only if there is an error.
*/

void TABLE_LIST::hide_view_error(THD *thd)
{
  if (thd->killed || thd->get_internal_handler())
    return;
  /* Hide "Unknown column" or "Unknown function" error */
  DBUG_ASSERT(thd->is_error());

  if (thd->stmt_da->sql_errno() == ER_BAD_FIELD_ERROR ||
      thd->stmt_da->sql_errno() == ER_SP_DOES_NOT_EXIST ||
      thd->stmt_da->sql_errno() == ER_FUNC_INEXISTENT_NAME_COLLISION ||
      thd->stmt_da->sql_errno() == ER_PROCACCESS_DENIED_ERROR ||
      thd->stmt_da->sql_errno() == ER_COLUMNACCESS_DENIED_ERROR ||
      thd->stmt_da->sql_errno() == ER_TABLEACCESS_DENIED_ERROR ||
      thd->stmt_da->sql_errno() == ER_TABLE_NOT_LOCKED ||
      thd->stmt_da->sql_errno() == ER_NO_SUCH_TABLE)
  {
    TABLE_LIST *top= top_table();
    thd->clear_error();
    my_error(ER_VIEW_INVALID, MYF(0), top->view_db.str, top->view_name.str);
  }
  else if (thd->stmt_da->sql_errno() == ER_NO_DEFAULT_FOR_FIELD)
  {
    TABLE_LIST *top= top_table();
    thd->clear_error();
    // TODO: make correct error message
    my_error(ER_NO_DEFAULT_FOR_VIEW_FIELD, MYF(0),
             top->view_db.str, top->view_name.str);
  }
}


/*
  Find underlying base tables (TABLE_LIST) which represent given
  table_to_find (TABLE)

  SYNOPSIS
    TABLE_LIST::find_underlying_table()
    table_to_find table to find

  RETURN
    0  table is not found
    found table reference
*/

TABLE_LIST *TABLE_LIST::find_underlying_table(TABLE *table_to_find)
{
  /* is this real table and table which we are looking for? */
  if (table == table_to_find && view == 0)
    return this;
  if (!view)
    return 0;

  for (TABLE_LIST *tbl= view->select_lex.get_table_list();
       tbl;
       tbl= tbl->next_local)
  {
    TABLE_LIST *result;
    if ((result= tbl->find_underlying_table(table_to_find)))
      return result;
  }
  return 0;
}

/*
  cleanup items belonged to view fields translation table

  SYNOPSIS
    TABLE_LIST::cleanup_items()
*/

void TABLE_LIST::cleanup_items()
{
  if (!field_translation)
    return;

  for (Field_translator *transl= field_translation;
       transl < field_translation_end;
       transl++)
    transl->item->walk(&Item::cleanup_processor, 0, 0);
}


/*
  check CHECK OPTION condition

  SYNOPSIS
    TABLE_LIST::view_check_option()
    ignore_failure ignore check option fail

  RETURN
    VIEW_CHECK_OK     OK
    VIEW_CHECK_ERROR  FAILED
    VIEW_CHECK_SKIP   FAILED, but continue
*/

int TABLE_LIST::view_check_option(THD *thd, bool ignore_failure)
{
  if (check_option && check_option->val_int() == 0)
  {
    TABLE_LIST *main_view= top_table();
    if (ignore_failure)
    {
      push_warning_printf(thd, MYSQL_ERROR::WARN_LEVEL_WARN,
                          ER_VIEW_CHECK_FAILED, ER(ER_VIEW_CHECK_FAILED),
                          main_view->view_db.str, main_view->view_name.str);
      return(VIEW_CHECK_SKIP);
    }
    my_error(ER_VIEW_CHECK_FAILED, MYF(0), main_view->view_db.str,
             main_view->view_name.str);
    return(VIEW_CHECK_ERROR);
  }
  return(VIEW_CHECK_OK);
}


/*
  Find table in underlying tables by mask and check that only this
  table belong to given mask

  SYNOPSIS
    TABLE_LIST::check_single_table()
    table_arg	reference on variable where to store found table
		(should be 0 on call, to find table, or point to table for
		unique test)
    map         bit mask of tables
    view_arg    view for which we are looking table

  RETURN
    FALSE table not found or found only one
    TRUE  found several tables
*/

bool TABLE_LIST::check_single_table(TABLE_LIST **table_arg,
                                       table_map map,
                                       TABLE_LIST *view_arg)
{
  if (!select_lex)
    return FALSE;
  DBUG_ASSERT(is_merged_derived());
  for (TABLE_LIST *tbl= get_single_select()->get_table_list();
       tbl;
       tbl= tbl->next_local)
  {
    if (tbl->table)
    {
      if (tbl->table->map & map)
      {
	if (*table_arg)
	  return TRUE;
        *table_arg= tbl;
        tbl->check_option= view_arg->check_option;
      }
    }
    else if (tbl->check_single_table(table_arg, map, view_arg))
      return TRUE;
  }
  return FALSE;
}


/*
  Set insert_values buffer

  SYNOPSIS
    set_insert_values()
    mem_root   memory pool for allocating

  RETURN
    FALSE - OK
    TRUE  - out of memory
*/

bool TABLE_LIST::set_insert_values(MEM_ROOT *mem_root)
{
  if (table)
  {
    if (!table->insert_values &&
        !(table->insert_values= (uchar *)alloc_root(mem_root,
                                                   table->s->rec_buff_length)))
      return TRUE;
  }
  else
  {
    DBUG_ASSERT(is_view_or_derived() && is_merged_derived());
    for (TABLE_LIST *tbl= (TABLE_LIST*)view->select_lex.table_list.first;
         tbl;
         tbl= tbl->next_local)
      if (tbl->set_insert_values(mem_root))
        return TRUE;
  }
  return FALSE;
}


/*
  Test if this is a leaf with respect to name resolution.

  SYNOPSIS
    TABLE_LIST::is_leaf_for_name_resolution()

  DESCRIPTION
    A table reference is a leaf with respect to name resolution if
    it is either a leaf node in a nested join tree (table, view,
    schema table, subquery), or an inner node that represents a
    NATURAL/USING join, or a nested join with materialized join
    columns.

  RETURN
    TRUE if a leaf, FALSE otherwise.
*/
bool TABLE_LIST::is_leaf_for_name_resolution()
{
  return (is_merged_derived() || is_natural_join || is_join_columns_complete ||
          !nested_join);
}


/*
  Retrieve the first (left-most) leaf in a nested join tree with
  respect to name resolution.

  SYNOPSIS
    TABLE_LIST::first_leaf_for_name_resolution()

  DESCRIPTION
    Given that 'this' is a nested table reference, recursively walk
    down the left-most children of 'this' until we reach a leaf
    table reference with respect to name resolution.

  IMPLEMENTATION
    The left-most child of a nested table reference is the last element
    in the list of children because the children are inserted in
    reverse order.

  RETURN
    If 'this' is a nested table reference - the left-most child of
      the tree rooted in 'this',
    else return 'this'
*/

TABLE_LIST *TABLE_LIST::first_leaf_for_name_resolution()
{
  TABLE_LIST *cur_table_ref;
  NESTED_JOIN *cur_nested_join;
  LINT_INIT(cur_table_ref);

  if (is_leaf_for_name_resolution())
    return this;
  DBUG_ASSERT(nested_join);

  for (cur_nested_join= nested_join;
       cur_nested_join;
       cur_nested_join= cur_table_ref->nested_join)
  {
    List_iterator_fast<TABLE_LIST> it(cur_nested_join->join_list);
    cur_table_ref= it++;
    /*
      If the current nested join is a RIGHT JOIN, the operands in
      'join_list' are in reverse order, thus the first operand is
      already at the front of the list. Otherwise the first operand
      is in the end of the list of join operands.
    */
    if (!(cur_table_ref->outer_join & JOIN_TYPE_RIGHT))
    {
      TABLE_LIST *next;
      while ((next= it++))
        cur_table_ref= next;
    }
    if (cur_table_ref->is_leaf_for_name_resolution())
      break;
  }
  return cur_table_ref;
}


/*
  Retrieve the last (right-most) leaf in a nested join tree with
  respect to name resolution.

  SYNOPSIS
    TABLE_LIST::last_leaf_for_name_resolution()

  DESCRIPTION
    Given that 'this' is a nested table reference, recursively walk
    down the right-most children of 'this' until we reach a leaf
    table reference with respect to name resolution.

  IMPLEMENTATION
    The right-most child of a nested table reference is the first
    element in the list of children because the children are inserted
    in reverse order.

  RETURN
    - If 'this' is a nested table reference - the right-most child of
      the tree rooted in 'this',
    - else - 'this'
*/

TABLE_LIST *TABLE_LIST::last_leaf_for_name_resolution()
{
  TABLE_LIST *cur_table_ref= this;
  NESTED_JOIN *cur_nested_join;

  if (is_leaf_for_name_resolution())
    return this;
  DBUG_ASSERT(nested_join);

  for (cur_nested_join= nested_join;
       cur_nested_join;
       cur_nested_join= cur_table_ref->nested_join)
  {
    cur_table_ref= cur_nested_join->join_list.head();
    /*
      If the current nested is a RIGHT JOIN, the operands in
      'join_list' are in reverse order, thus the last operand is in the
      end of the list.
    */
    if ((cur_table_ref->outer_join & JOIN_TYPE_RIGHT))
    {
      List_iterator_fast<TABLE_LIST> it(cur_nested_join->join_list);
      TABLE_LIST *next;
      cur_table_ref= it++;
      while ((next= it++))
        cur_table_ref= next;
    }
    if (cur_table_ref->is_leaf_for_name_resolution())
      break;
  }
  return cur_table_ref;
}


/*
  Register access mode which we need for underlying tables

  SYNOPSIS
    register_want_access()
    want_access          Acess which we require
*/

void TABLE_LIST::register_want_access(ulong want_access)
{
  /* Remove SHOW_VIEW_ACL, because it will be checked during making view */
  want_access&= ~SHOW_VIEW_ACL;
  if (belong_to_view)
  {
    grant.want_privilege= want_access;
    if (table)
      table->grant.want_privilege= want_access;
  }
  if (!view)
    return;
  for (TABLE_LIST *tbl= view->select_lex.get_table_list();
       tbl;
       tbl= tbl->next_local)
    tbl->register_want_access(want_access);
}


/*
  Load security context information for this view

  SYNOPSIS
    TABLE_LIST::prepare_view_securety_context()
    thd                  [in] thread handler

  RETURN
    FALSE  OK
    TRUE   Error
*/

#ifndef NO_EMBEDDED_ACCESS_CHECKS
bool TABLE_LIST::prepare_view_securety_context(THD *thd)
{
  DBUG_ENTER("TABLE_LIST::prepare_view_securety_context");
  DBUG_PRINT("enter", ("table: %s", alias));

  DBUG_ASSERT(!prelocking_placeholder && view);
  if (view_suid)
  {
    DBUG_PRINT("info", ("This table is suid view => load contest"));
    DBUG_ASSERT(view && view_sctx);
    if (acl_getroot(view_sctx, definer.user.str, definer.host.str,
                                definer.host.str, thd->db))
    {
      if ((thd->lex->sql_command == SQLCOM_SHOW_CREATE) ||
          (thd->lex->sql_command == SQLCOM_SHOW_FIELDS))
      {
        push_warning_printf(thd, MYSQL_ERROR::WARN_LEVEL_NOTE, 
                            ER_NO_SUCH_USER, 
                            ER(ER_NO_SUCH_USER),
                            definer.user.str, definer.host.str);
      }
      else
      {
        if (thd->security_ctx->master_access & SUPER_ACL)
        {
          my_error(ER_NO_SUCH_USER, MYF(0), definer.user.str, definer.host.str);

        }
        else
        {
          if (thd->password == 2)
            my_error(ER_ACCESS_DENIED_NO_PASSWORD_ERROR, MYF(0),
                     thd->security_ctx->priv_user,
                     thd->security_ctx->priv_host);
          else
            my_error(ER_ACCESS_DENIED_ERROR, MYF(0),
                     thd->security_ctx->priv_user,
                     thd->security_ctx->priv_host,
                     (thd->password ?  ER(ER_YES) : ER(ER_NO)));
        }
        DBUG_RETURN(TRUE);
      }
    }
  }
  DBUG_RETURN(FALSE);
}
#endif


/*
  Find security context of current view

  SYNOPSIS
    TABLE_LIST::find_view_security_context()
    thd                  [in] thread handler

*/

#ifndef NO_EMBEDDED_ACCESS_CHECKS
Security_context *TABLE_LIST::find_view_security_context(THD *thd)
{
  Security_context *sctx;
  TABLE_LIST *upper_view= this;
  DBUG_ENTER("TABLE_LIST::find_view_security_context");

  DBUG_ASSERT(view);
  while (upper_view && !upper_view->view_suid)
  {
    DBUG_ASSERT(!upper_view->prelocking_placeholder);
    upper_view= upper_view->referencing_view;
  }
  if (upper_view)
  {
    DBUG_PRINT("info", ("Securety context of view %s will be used",
                        upper_view->alias));
    sctx= upper_view->view_sctx;
    DBUG_ASSERT(sctx);
  }
  else
  {
    DBUG_PRINT("info", ("Current global context will be used"));
    sctx= thd->security_ctx;
  }
  DBUG_RETURN(sctx);
}
#endif


/*
  Prepare security context and load underlying tables priveleges for view

  SYNOPSIS
    TABLE_LIST::prepare_security()
    thd                  [in] thread handler

  RETURN
    FALSE  OK
    TRUE   Error
*/

bool TABLE_LIST::prepare_security(THD *thd)
{
  List_iterator_fast<TABLE_LIST> tb(*view_tables);
  TABLE_LIST *tbl;
  DBUG_ENTER("TABLE_LIST::prepare_security");
#ifndef NO_EMBEDDED_ACCESS_CHECKS
  Security_context *save_security_ctx= thd->security_ctx;

  DBUG_ASSERT(!prelocking_placeholder);
  if (prepare_view_securety_context(thd))
    DBUG_RETURN(TRUE);
  thd->security_ctx= find_view_security_context(thd);
  while ((tbl= tb++))
  {
    DBUG_ASSERT(tbl->referencing_view);
    char *local_db, *local_table_name;
    if (tbl->view)
    {
      local_db= tbl->view_db.str;
      local_table_name= tbl->view_name.str;
    }
    else
    {
      local_db= tbl->db;
      local_table_name= tbl->table_name;
    }
    fill_effective_table_privileges(thd, &tbl->grant, local_db,
                                    local_table_name);
    if (tbl->table)
      tbl->table->grant= grant;
  }
  thd->security_ctx= save_security_ctx;
#else
  while ((tbl= tb++))
    tbl->grant.privilege= ~NO_ACCESS;
#endif
  DBUG_RETURN(FALSE);
}

#ifndef DBUG_OFF
void TABLE_LIST::set_check_merged()
{
  DBUG_ASSERT(derived);
  /*
    It is not simple to check all, but at least this should be checked:
    this select is not excluded or the exclusion came from above.
  */
  DBUG_ASSERT(!derived->first_select()->exclude_from_table_unique_test ||
              derived->outer_select()->
              exclude_from_table_unique_test);
}
#endif

void TABLE_LIST::set_check_materialized()
{
  DBUG_ASSERT(derived);
  if (!derived->first_select()->exclude_from_table_unique_test)
    derived->set_unique_exclude();
  else
  {
    /*
      The subtree should be already excluded
    */
    DBUG_ASSERT(!derived->first_select()->first_inner_unit() ||
                derived->first_select()->first_inner_unit()->first_select()->
                exclude_from_table_unique_test);
  }
}


Natural_join_column::Natural_join_column(Field_translator *field_param,
                                         TABLE_LIST *tab)
{
  DBUG_ASSERT(tab->field_translation);
  view_field= field_param;
  table_field= NULL;
  table_ref= tab;
  is_common= FALSE;
}


Natural_join_column::Natural_join_column(Item_field *field_param,
                                         TABLE_LIST *tab)
{
  DBUG_ASSERT(tab->table == field_param->field->table);
  table_field= field_param;
  view_field= NULL;
  table_ref= tab;
  is_common= FALSE;
}


const char *Natural_join_column::name()
{
  if (view_field)
  {
    DBUG_ASSERT(table_field == NULL);
    return view_field->name;
  }

  return table_field->field_name;
}


Item *Natural_join_column::create_item(THD *thd)
{
  if (view_field)
  {
    DBUG_ASSERT(table_field == NULL);
    return create_view_field(thd, table_ref, &view_field->item,
                             view_field->name);
  }
  return table_field;
}


Field *Natural_join_column::field()
{
  if (view_field)
  {
    DBUG_ASSERT(table_field == NULL);
    return NULL;
  }
  return table_field->field;
}


const char *Natural_join_column::table_name()
{
  DBUG_ASSERT(table_ref);
  return table_ref->alias;
}


const char *Natural_join_column::db_name()
{
  if (view_field)
    return table_ref->view_db.str;

  /*
    Test that TABLE_LIST::db is the same as TABLE_SHARE::db to
    ensure consistency. An exception are I_S schema tables, which
    are inconsistent in this respect.
  */
  DBUG_ASSERT(!strcmp(table_ref->db,
                      table_ref->table->s->db.str) ||
              (table_ref->schema_table &&
               is_infoschema_db(table_ref->table->s->db.str,
                                table_ref->table->s->db.length)) ||
               table_ref->is_materialized_derived());
  return table_ref->db;
}


GRANT_INFO *Natural_join_column::grant()
{
/*  if (view_field)
    return &(table_ref->grant);
  return &(table_ref->table->grant);*/
  /*
    Have to check algorithm because merged derived also has
    field_translation.
  */
//if (table_ref->effective_algorithm == DTYPE_ALGORITHM_MERGE)
  if (table_ref->is_merged_derived())
    return &(table_ref->grant);
  return &(table_ref->table->grant);
}


void Field_iterator_view::set(TABLE_LIST *table)
{
  DBUG_ASSERT(table->field_translation);
  view= table;
  ptr= table->field_translation;
  array_end= table->field_translation_end;
}


const char *Field_iterator_table::name()
{
  return (*ptr)->field_name;
}


Item *Field_iterator_table::create_item(THD *thd)
{
  SELECT_LEX *select= thd->lex->current_select;

  Item_field *item= new Item_field(thd, &select->context, *ptr);
  if (item && thd->variables.sql_mode & MODE_ONLY_FULL_GROUP_BY &&
      !thd->lex->in_sum_func && select->cur_pos_in_select_list != UNDEF_POS)
  {
    select->non_agg_fields.push_back(item);
    item->marker= select->cur_pos_in_select_list;
    select->set_non_agg_field_used(true);
  }
  return item;
}


const char *Field_iterator_view::name()
{
  return ptr->name;
}


Item *Field_iterator_view::create_item(THD *thd)
{
  return create_view_field(thd, view, &ptr->item, ptr->name);
}

Item *create_view_field(THD *thd, TABLE_LIST *view, Item **field_ref,
                        const char *name)
{
  bool save_wrapper= thd->lex->select_lex.no_wrap_view_item;
  Item *field= *field_ref;
  DBUG_ENTER("create_view_field");

  if (view->schema_table_reformed)
  {
    /*
      Translation table items are always Item_fields and already fixed
      ('mysql_schema_table' function). So we can return directly the
      field. This case happens only for 'show & where' commands.
    */
    DBUG_ASSERT(field && field->fixed);
    DBUG_RETURN(field);
  }

  DBUG_ASSERT(field);
  thd->lex->current_select->no_wrap_view_item= TRUE;
  if (!field->fixed)
  {
    if (field->fix_fields(thd, field_ref))
    {
      thd->lex->current_select->no_wrap_view_item= save_wrapper;
      DBUG_RETURN(0);
    }
    field= *field_ref;
  }
  thd->lex->current_select->no_wrap_view_item= save_wrapper;
  if (save_wrapper)
  {
    DBUG_RETURN(field);
  }
  Item *item= new Item_direct_view_ref(&view->view->select_lex.context,
                                       field_ref, view->alias,
                                       name, view);
  /*
    Force creation of nullable item for the result tmp table for outer joined
    views/derived tables.
  */
  if (view->table && view->table->maybe_null)
    item->maybe_null= TRUE;
  /* Save item in case we will need to fall back to materialization. */
  view->used_items.push_back(item);
  DBUG_RETURN(item);
}


void Field_iterator_natural_join::set(TABLE_LIST *table_ref)
{
  DBUG_ASSERT(table_ref->join_columns);
  column_ref_it.init(*(table_ref->join_columns));
  cur_column_ref= column_ref_it++;
}


void Field_iterator_natural_join::next()
{
  cur_column_ref= column_ref_it++;
  DBUG_ASSERT(!cur_column_ref || ! cur_column_ref->table_field ||
              cur_column_ref->table_ref->table ==
              cur_column_ref->table_field->field->table);
}


void Field_iterator_table_ref::set_field_iterator()
{
  DBUG_ENTER("Field_iterator_table_ref::set_field_iterator");
  /*
    If the table reference we are iterating over is a natural join, or it is
    an operand of a natural join, and TABLE_LIST::join_columns contains all
    the columns of the join operand, then we pick the columns from
    TABLE_LIST::join_columns, instead of the  orginial container of the
    columns of the join operator.
  */
  if (table_ref->is_join_columns_complete)
  {
    /* Necesary, but insufficient conditions. */
    DBUG_ASSERT(table_ref->is_natural_join ||
                table_ref->nested_join ||
                (table_ref->join_columns &&
                 /* This is a merge view. */
                 ((table_ref->field_translation &&
                   table_ref->join_columns->elements ==
                   (ulong)(table_ref->field_translation_end -
                           table_ref->field_translation)) ||
                  /* This is stored table or a tmptable view. */
                  (!table_ref->field_translation &&
                   table_ref->join_columns->elements ==
                   table_ref->table->s->fields))));
    field_it= &natural_join_it;
    DBUG_PRINT("info",("field_it for '%s' is Field_iterator_natural_join",
                       table_ref->alias));
  }
  /* This is a merge view, so use field_translation. */
  else if (table_ref->field_translation)
  {
    DBUG_ASSERT(table_ref->is_merged_derived());
    field_it= &view_field_it;
    DBUG_PRINT("info", ("field_it for '%s' is Field_iterator_view",
                        table_ref->alias));
  }
  /* This is a base table or stored view. */
  else
  {
    DBUG_ASSERT(table_ref->table || table_ref->view);
    field_it= &table_field_it;
    DBUG_PRINT("info", ("field_it for '%s' is Field_iterator_table",
                        table_ref->alias));
  }
  field_it->set(table_ref);
  DBUG_VOID_RETURN;
}


void Field_iterator_table_ref::set(TABLE_LIST *table)
{
  DBUG_ASSERT(table);
  first_leaf= table->first_leaf_for_name_resolution();
  last_leaf=  table->last_leaf_for_name_resolution();
  DBUG_ASSERT(first_leaf && last_leaf);
  table_ref= first_leaf;
  set_field_iterator();
}


void Field_iterator_table_ref::next()
{
  /* Move to the next field in the current table reference. */
  field_it->next();
  /*
    If all fields of the current table reference are exhausted, move to
    the next leaf table reference.
  */
  if (field_it->end_of_fields() && table_ref != last_leaf)
  {
    table_ref= table_ref->next_name_resolution_table;
    DBUG_ASSERT(table_ref);
    set_field_iterator();
  }
}


const char *Field_iterator_table_ref::get_table_name()
{
  if (table_ref->view)
    return table_ref->view_name.str;
  else if (table_ref->is_natural_join)
    return natural_join_it.column_ref()->table_name();

  DBUG_ASSERT(!strcmp(table_ref->table_name,
                      table_ref->table->s->table_name.str));
  return table_ref->table_name;
}


const char *Field_iterator_table_ref::get_db_name()
{
  if (table_ref->view)
    return table_ref->view_db.str;
  else if (table_ref->is_natural_join)
    return natural_join_it.column_ref()->db_name();

  /*
    Test that TABLE_LIST::db is the same as TABLE_SHARE::db to
    ensure consistency. An exception are I_S schema tables, which
    are inconsistent in this respect.
  */
  DBUG_ASSERT(!strcmp(table_ref->db, table_ref->table->s->db.str) ||
              (table_ref->schema_table &&
               is_infoschema_db(table_ref->table->s->db.str,
                                table_ref->table->s->db.length)));

  return table_ref->db;
}


GRANT_INFO *Field_iterator_table_ref::grant()
{
  if (table_ref->view)
    return &(table_ref->grant);
  else if (table_ref->is_natural_join)
    return natural_join_it.column_ref()->grant();
  return &(table_ref->table->grant);
}


/*
  Create new or return existing column reference to a column of a
  natural/using join.

  SYNOPSIS
    Field_iterator_table_ref::get_or_create_column_ref()
    parent_table_ref  the parent table reference over which the
                      iterator is iterating

  DESCRIPTION
    Create a new natural join column for the current field of the
    iterator if no such column was created, or return an already
    created natural join column. The former happens for base tables or
    views, and the latter for natural/using joins. If a new field is
    created, then the field is added to 'parent_table_ref' if it is
    given, or to the original table referene of the field if
    parent_table_ref == NULL.

  NOTES
    This method is designed so that when a Field_iterator_table_ref
    walks through the fields of a table reference, all its fields
    are created and stored as follows:
    - If the table reference being iterated is a stored table, view or
      natural/using join, store all natural join columns in a list
      attached to that table reference.
    - If the table reference being iterated is a nested join that is
      not natural/using join, then do not materialize its result
      fields. This is OK because for such table references
      Field_iterator_table_ref iterates over the fields of the nested
      table references (recursively). In this way we avoid the storage
      of unnecessay copies of result columns of nested joins.

  RETURN
    #     Pointer to a column of a natural join (or its operand)
    NULL  No memory to allocate the column
*/

Natural_join_column *
Field_iterator_table_ref::get_or_create_column_ref(THD *thd, TABLE_LIST *parent_table_ref)
{
  Natural_join_column *nj_col;
  bool is_created= TRUE;
  uint field_count;
  TABLE_LIST *add_table_ref= parent_table_ref ?
                             parent_table_ref : table_ref;
  LINT_INIT(field_count);

  if (field_it == &table_field_it)
  {
    /* The field belongs to a stored table. */
    Field *tmp_field= table_field_it.field();
    Item_field *tmp_item=
      new Item_field(thd, &thd->lex->current_select->context, tmp_field);
    if (!tmp_item)
      return NULL;
    nj_col= new Natural_join_column(tmp_item, table_ref);
    field_count= table_ref->table->s->fields;
  }
  else if (field_it == &view_field_it)
  {
    /* The field belongs to a merge view or information schema table. */
    Field_translator *translated_field= view_field_it.field_translator();
    nj_col= new Natural_join_column(translated_field, table_ref);
    field_count= table_ref->field_translation_end -
                 table_ref->field_translation;
  }
  else
  {
    /*
      The field belongs to a NATURAL join, therefore the column reference was
      already created via one of the two constructor calls above. In this case
      we just return the already created column reference.
    */
    DBUG_ASSERT(table_ref->is_join_columns_complete);
    is_created= FALSE;
    nj_col= natural_join_it.column_ref();
    DBUG_ASSERT(nj_col);
  }
  DBUG_ASSERT(!nj_col->table_field ||
              nj_col->table_ref->table == nj_col->table_field->field->table);

  /*
    If the natural join column was just created add it to the list of
    natural join columns of either 'parent_table_ref' or to the table
    reference that directly contains the original field.
  */
  if (is_created)
  {
    /* Make sure not all columns were materialized. */
    DBUG_ASSERT(!add_table_ref->is_join_columns_complete);
    if (!add_table_ref->join_columns)
    {
      /* Create a list of natural join columns on demand. */
      if (!(add_table_ref->join_columns= new List<Natural_join_column>))
        return NULL;
      add_table_ref->is_join_columns_complete= FALSE;
    }
    add_table_ref->join_columns->push_back(nj_col);
    /*
      If new fields are added to their original table reference, mark if
      all fields were added. We do it here as the caller has no easy way
      of knowing when to do it.
      If the fields are being added to parent_table_ref, then the caller
      must take care to mark when all fields are created/added.
    */
    if (!parent_table_ref &&
        add_table_ref->join_columns->elements == field_count)
      add_table_ref->is_join_columns_complete= TRUE;
  }

  return nj_col;
}


/*
  Return an existing reference to a column of a natural/using join.

  SYNOPSIS
    Field_iterator_table_ref::get_natural_column_ref()

  DESCRIPTION
    The method should be called in contexts where it is expected that
    all natural join columns are already created, and that the column
    being retrieved is a Natural_join_column.

  RETURN
    #     Pointer to a column of a natural join (or its operand)
    NULL  No memory to allocate the column
*/

Natural_join_column *
Field_iterator_table_ref::get_natural_column_ref()
{
  Natural_join_column *nj_col;

  DBUG_ASSERT(field_it == &natural_join_it);
  /*
    The field belongs to a NATURAL join, therefore the column reference was
    already created via one of the two constructor calls above. In this case
    we just return the already created column reference.
  */
  nj_col= natural_join_it.column_ref();
  DBUG_ASSERT(nj_col &&
              (!nj_col->table_field ||
               nj_col->table_ref->table == nj_col->table_field->field->table));
  return nj_col;
}

/*****************************************************************************
  Functions to handle column usage bitmaps (read_set, write_set etc...)
*****************************************************************************/

/* Reset all columns bitmaps */

void TABLE::clear_column_bitmaps()
{
  /*
    Reset column read/write usage. It's identical to:
    bitmap_clear_all(&table->def_read_set);
    bitmap_clear_all(&table->def_write_set);
    bitmap_clear_all(&table->def_vcol_set);
  */
  bzero((char*) def_read_set.bitmap, s->column_bitmap_size*3);
  column_bitmaps_set(&def_read_set, &def_write_set, &def_vcol_set);
}


/*
  Tell handler we are going to call position() and rnd_pos() later.
  
  NOTES:
  This is needed for handlers that uses the primary key to find the
  row. In this case we have to extend the read bitmap with the primary
  key fields.
*/

void TABLE::prepare_for_position()
{
  DBUG_ENTER("TABLE::prepare_for_position");

  if ((file->ha_table_flags() & HA_PRIMARY_KEY_IN_READ_INDEX) &&
      s->primary_key < MAX_KEY)
  {
    mark_columns_used_by_index_no_reset(s->primary_key, read_set);
    /* signal change */
    file->column_bitmaps_signal();
  }
  DBUG_VOID_RETURN;
}


/*
  Mark that only fields from one key is used

  NOTE:
    This changes the bitmap to use the tmp bitmap
    After this, you can't access any other columns in the table until
    bitmaps are reset, for example with TABLE::clear_column_bitmaps()
    or TABLE::restore_column_maps_after_mark_index()
*/

void TABLE::mark_columns_used_by_index(uint index)
{
  MY_BITMAP *bitmap= &tmp_set;
  DBUG_ENTER("TABLE::mark_columns_used_by_index");

  enable_keyread();
  bitmap_clear_all(bitmap);
  mark_columns_used_by_index_no_reset(index, bitmap);
  column_bitmaps_set(bitmap, bitmap);
  DBUG_VOID_RETURN;
}


/*
  Add fields used by a specified index to the table's read_set.

  NOTE:
    The original state can be restored with
    restore_column_maps_after_mark_index().
*/

void TABLE::add_read_columns_used_by_index(uint index)
{
  MY_BITMAP *bitmap= &tmp_set;
  DBUG_ENTER("TABLE::add_read_columns_used_by_index");

  enable_keyread();
  bitmap_copy(bitmap, read_set);
  mark_columns_used_by_index_no_reset(index, bitmap);
  column_bitmaps_set(bitmap, write_set);
  DBUG_VOID_RETURN;
}


/*
  Restore to use normal column maps after key read

  NOTES
    This reverse the change done by mark_columns_used_by_index

  WARNING
    For this to work, one must have the normal table maps in place
    when calling mark_columns_used_by_index
*/

void TABLE::restore_column_maps_after_mark_index()
{
  DBUG_ENTER("TABLE::restore_column_maps_after_mark_index");

  disable_keyread();
  default_column_bitmaps();
  file->column_bitmaps_signal();
  DBUG_VOID_RETURN;
}


/*
  mark columns used by key, but don't reset other fields
*/

void TABLE::mark_columns_used_by_index_no_reset(uint index,
                                                   MY_BITMAP *bitmap)
{
  KEY_PART_INFO *key_part= key_info[index].key_part;
  KEY_PART_INFO *key_part_end= (key_part +
                                key_info[index].key_parts);
  for (;key_part != key_part_end; key_part++)
  {
    bitmap_set_bit(bitmap, key_part->fieldnr-1);
    if (key_part->field->vcol_info &&
        key_part->field->vcol_info->expr_item)
      key_part->field->vcol_info->
               expr_item->walk(&Item::register_field_in_bitmap, 
                               1, (uchar *) bitmap);
  }
}


/*
  Mark auto-increment fields as used fields in both read and write maps

  NOTES
    This is needed in insert & update as the auto-increment field is
    always set and sometimes read.
*/

void TABLE::mark_auto_increment_column()
{
  DBUG_ASSERT(found_next_number_field);
  /*
    We must set bit in read set as update_auto_increment() is using the
    store() to check overflow of auto_increment values
  */
  bitmap_set_bit(read_set, found_next_number_field->field_index);
  bitmap_set_bit(write_set, found_next_number_field->field_index);
  if (s->next_number_keypart)
    mark_columns_used_by_index_no_reset(s->next_number_index, read_set);
  file->column_bitmaps_signal();
}


/*
  Mark columns needed for doing an delete of a row

  DESCRIPTON
    Some table engines don't have a cursor on the retrieve rows
    so they need either to use the primary key or all columns to
    be able to delete a row.

    If the engine needs this, the function works as follows:
    - If primary key exits, mark the primary key columns to be read.
    - If not, mark all columns to be read

    If the engine has HA_REQUIRES_KEY_COLUMNS_FOR_DELETE, we will
    mark all key columns as 'to-be-read'. This allows the engine to
    loop over the given record to find all keys and doesn't have to
    retrieve the row again.
*/

void TABLE::mark_columns_needed_for_delete()
{
  if (triggers)
    triggers->mark_fields_used(TRG_EVENT_DELETE);
  if (file->ha_table_flags() & HA_REQUIRES_KEY_COLUMNS_FOR_DELETE)
  {
    Field **reg_field;
    for (reg_field= field ; *reg_field ; reg_field++)
    {
      if ((*reg_field)->flags & PART_KEY_FLAG)
        bitmap_set_bit(read_set, (*reg_field)->field_index);
    }
    file->column_bitmaps_signal();
  }
  if (file->ha_table_flags() & HA_PRIMARY_KEY_REQUIRED_FOR_DELETE)
  {
    /*
      If the handler has no cursor capabilites, we have to read either
      the primary key, the hidden primary key or all columns to be
      able to do an delete
    */
    if (s->primary_key == MAX_KEY)
      file->use_hidden_primary_key();
    else
    {
      mark_columns_used_by_index_no_reset(s->primary_key, read_set);
      file->column_bitmaps_signal();
    }
  }
}


/*
  Mark columns needed for doing an update of a row

  DESCRIPTON
    Some engines needs to have all columns in an update (to be able to
    build a complete row). If this is the case, we mark all not
    updated columns to be read.

    If this is no the case, we do like in the delete case and mark
    if neeed, either the primary key column or all columns to be read.
    (see mark_columns_needed_for_delete() for details)

    If the engine has HA_REQUIRES_KEY_COLUMNS_FOR_DELETE, we will
    mark all USED key columns as 'to-be-read'. This allows the engine to
    loop over the given record to find all changed keys and doesn't have to
    retrieve the row again.
*/

void TABLE::mark_columns_needed_for_update()
{
  DBUG_ENTER("mark_columns_needed_for_update");
  if (triggers)
    triggers->mark_fields_used(TRG_EVENT_UPDATE);
  if (file->ha_table_flags() & HA_REQUIRES_KEY_COLUMNS_FOR_DELETE)
  {
    /* Mark all used key columns for read */
    Field **reg_field;
    for (reg_field= field ; *reg_field ; reg_field++)
    {
      /* Merge keys is all keys that had a column refered to in the query */
      if (merge_keys.is_overlapping((*reg_field)->part_of_key))
        bitmap_set_bit(read_set, (*reg_field)->field_index);
    }
    file->column_bitmaps_signal();
  }
  if (file->ha_table_flags() & HA_PRIMARY_KEY_REQUIRED_FOR_DELETE)
  {
    /*
      If the handler has no cursor capabilites, we have to read either
      the primary key, the hidden primary key or all columns to be
      able to do an update
    */
    if (s->primary_key == MAX_KEY)
      file->use_hidden_primary_key();
    else
    {
      mark_columns_used_by_index_no_reset(s->primary_key, read_set);
      file->column_bitmaps_signal();
    }
  }
  /* Mark all virtual columns needed for update */
  mark_virtual_columns_for_write(FALSE);
  DBUG_VOID_RETURN;
}


/*
  Mark columns the handler needs for doing an insert

  For now, this is used to mark fields used by the trigger
  as changed.
*/

void TABLE::mark_columns_needed_for_insert()
{
  if (triggers)
  {
    /*
      We don't need to mark columns which are used by ON DELETE and
      ON UPDATE triggers, which may be invoked in case of REPLACE or
      INSERT ... ON DUPLICATE KEY UPDATE, since before doing actual
      row replacement or update write_record() will mark all table
      fields as used.
    */
    triggers->mark_fields_used(TRG_EVENT_INSERT);
  }
  if (found_next_number_field)
    mark_auto_increment_column();
  /* Mark virtual columns for insert */
  mark_virtual_columns_for_write(TRUE);
}


/*
   @brief Mark a column as virtual used by the query

   @param field           the field for the column to be marked

   @details
     The function marks the column for 'field' as virtual (computed)
     in the bitmap vcol_set.
     If the column is marked for the first time the expression to compute
     the column is traversed and all columns that are occurred there are
     marked in the read_set of the table.

   @retval
     TRUE       if column is marked for the first time
   @retval
     FALSE      otherwise
*/

bool TABLE::mark_virtual_col(Field *field)
{
  bool res;
  DBUG_ASSERT(field->vcol_info);
  if (!(res= bitmap_fast_test_and_set(vcol_set, field->field_index)))
  {
    Item *vcol_item= field->vcol_info->expr_item;
    DBUG_ASSERT(vcol_item);
    vcol_item->walk(&Item::register_field_in_read_map, 1, (uchar *) 0);
  }
  return res;
}


/* 
  @brief Mark virtual columns for update/insert commands
    
  @param insert_fl    <-> virtual columns are marked for insert command 

  @details
    The function marks virtual columns used in a update/insert commands
    in the vcol_set bitmap.
    For an insert command a virtual column is always marked in write_set if
    it is a stored column.
    If a virtual column is from  write_set it is always marked in vcol_set.
    If a stored virtual column is not from write_set but it is computed
    through columns from write_set it is also marked in vcol_set, and,
    besides, it is added to write_set. 

  @return       void

  @note
    Let table t1 have columns a,b,c and let column c be a stored virtual 
    column computed through columns a and b. Then for the query
      UPDATE t1 SET a=1
    column c will be placed into vcol_set and into write_set while
    column b will be placed into read_set.
    If column c was a virtual column, but not a stored virtual column
    then it would not be added to any of the sets. Column b would not
    be added to read_set either.           
*/

void TABLE::mark_virtual_columns_for_write(bool insert_fl)
{
  Field **vfield_ptr, *tmp_vfield;
  bool bitmap_updated= FALSE;

  if (!vfield)
    return;

  if (!vfield)
    return;

  for (vfield_ptr= vfield; *vfield_ptr; vfield_ptr++)
  {
    tmp_vfield= *vfield_ptr;
    if (bitmap_is_set(write_set, tmp_vfield->field_index))
      bitmap_updated= mark_virtual_col(tmp_vfield);
    else if (tmp_vfield->stored_in_db)
    {
      bool mark_fl= insert_fl;
      if (!mark_fl)
      {
        MY_BITMAP *save_read_set;
        Item *vcol_item= tmp_vfield->vcol_info->expr_item;
        DBUG_ASSERT(vcol_item);
        bitmap_clear_all(&tmp_set);
        save_read_set= read_set;
        read_set= &tmp_set;
        vcol_item->walk(&Item::register_field_in_read_map, 1, (uchar *) 0);
        read_set= save_read_set;
        bitmap_intersect(&tmp_set, write_set);
        mark_fl= !bitmap_is_clear_all(&tmp_set);
      }
      if (mark_fl)
      {
        bitmap_set_bit(write_set, tmp_vfield->field_index);
        mark_virtual_col(tmp_vfield);
        bitmap_updated= TRUE;
      }
    } 
  }
  if (bitmap_updated)
    file->column_bitmaps_signal();
}


/**
  @brief
  Allocate space for keys

  @param key_count  number of keys to allocate additionally

  @details
  The function allocates memory  to fit additionally 'key_count' keys 
  for this table.

  @return FALSE   space was successfully allocated
  @return TRUE    an error occur
*/

bool TABLE::alloc_keys(uint key_count)
{
  key_info= (KEY*) alloc_root(&mem_root, sizeof(KEY)*(s->keys+key_count));
  if (s->keys)
    memmove(key_info, s->key_info, sizeof(KEY)*s->keys);
  s->key_info= key_info;
  max_keys= s->keys+key_count;
  return !(key_info);
}


void TABLE::create_key_part_by_field(KEY *keyinfo,
                                     KEY_PART_INFO *key_part_info,
                                     Field *field, uint fieldnr)
{   
  field->flags|= PART_KEY_FLAG;
  key_part_info->null_bit= field->null_bit;
  key_part_info->null_offset= (uint) (field->null_ptr -
                                      (uchar*) record[0]);
  key_part_info->field= field;
  key_part_info->fieldnr= fieldnr;
  key_part_info->offset= field->offset(record[0]);
  key_part_info->length=   (uint16) field->pack_length();
  keyinfo->key_length+= key_part_info->length;
  key_part_info->key_part_flag= 0;
  /* TODO:
    The below method of computing the key format length of the
    key part is a copy/paste from opt_range.cc, and table.cc.
    This should be factored out, e.g. as a method of Field.
    In addition it is not clear if any of the Field::*_length
    methods is supposed to compute the same length. If so, it
    might be reused.
  */
  key_part_info->store_length= key_part_info->length;

  if (field->real_maybe_null())
  {
    key_part_info->store_length+= HA_KEY_NULL_LENGTH;
    keyinfo->key_length+= HA_KEY_NULL_LENGTH;
  }
  if (field->type() == MYSQL_TYPE_BLOB || 
      field->type() == MYSQL_TYPE_GEOMETRY ||
      field->real_type() == MYSQL_TYPE_VARCHAR)
  {
    key_part_info->store_length+= HA_KEY_BLOB_LENGTH;
    keyinfo->key_length+= HA_KEY_BLOB_LENGTH; // ???
    key_part_info->key_part_flag|=
      field->type() == MYSQL_TYPE_BLOB ? HA_BLOB_PART: HA_VAR_LENGTH_PART;
  }

  key_part_info->type=     (uint8) field->key_type();
  key_part_info->key_type =
    ((ha_base_keytype) key_part_info->type == HA_KEYTYPE_TEXT ||
    (ha_base_keytype) key_part_info->type == HA_KEYTYPE_VARTEXT1 ||
    (ha_base_keytype) key_part_info->type == HA_KEYTYPE_VARTEXT2) ?
    0 : FIELDFLAG_BINARY;
}


/**
  @brief
  Add one key to a temporary table

  @param key            the number of the key
  @param key_parts      number of components of the key
  @param next_field_no  the call-back function that returns the number of
                        the field used as the next component of the key
  @param arg            the argument for the above function
  @param unique         TRUE <=> it is a unique index

  @details
  The function adds a new key to the table that is assumed to be a temporary
  table. At each its invocation the call-back function must return
  the number of the field that is used as the next component of this key.

  @return FALSE is a success
  @return TRUE if a failure

*/

bool TABLE::add_tmp_key(uint key, uint key_parts,
                        uint (*next_field_no) (uchar *), uchar *arg,
                        bool unique)
{
  DBUG_ASSERT(key < max_keys);

  char buf[NAME_CHAR_LEN];
  KEY* keyinfo;
  Field **reg_field;
  uint i;
  bool key_start= TRUE;
  KEY_PART_INFO* key_part_info=
      (KEY_PART_INFO*) alloc_root(&mem_root, sizeof(KEY_PART_INFO)*key_parts);
  if (!key_part_info)
    return TRUE;
  keyinfo= key_info + key;
  keyinfo->key_part= key_part_info;
  keyinfo->usable_key_parts= keyinfo->key_parts = key_parts;
  keyinfo->ext_key_parts= keyinfo->key_parts;
  keyinfo->key_length=0;
  keyinfo->algorithm= HA_KEY_ALG_UNDEF;
  keyinfo->flags= HA_GENERATED_KEY;
  keyinfo->ext_key_flags= keyinfo->flags;
  if (unique)
    keyinfo->flags|= HA_NOSAME;
  sprintf(buf, "key%i", key);
  if (!(keyinfo->name= strdup_root(&mem_root, buf)))
    return TRUE;
  keyinfo->rec_per_key= (ulong*) alloc_root(&mem_root,
                                            sizeof(ulong)*key_parts);
  if (!keyinfo->rec_per_key)
    return TRUE;
  bzero(keyinfo->rec_per_key, sizeof(ulong)*key_parts);

  for (i= 0; i < key_parts; i++)
  {
    uint fld_idx= next_field_no(arg); 
    reg_field= field + fld_idx;
    if (key_start)
      (*reg_field)->key_start.set_bit(key);
    (*reg_field)->part_of_key.set_bit(key);
    create_key_part_by_field(keyinfo, key_part_info, *reg_field, fld_idx+1);
    key_start= FALSE;
    key_part_info++;
  }

  set_if_bigger(s->max_key_length, keyinfo->key_length);
  s->keys++;
  return FALSE;
}

/*
  @brief
  Drop all indexes except specified one.

  @param key_to_save the key to save

  @details
  Drop all indexes on this table except 'key_to_save'. The saved key becomes
  key #0. Memory occupied by key parts of dropped keys are freed.
  If the 'key_to_save' is negative then all keys are freed.
*/

void TABLE::use_index(int key_to_save)
{
  uint i= 1;
  DBUG_ASSERT(!created && key_to_save < (int)s->keys);
  if (key_to_save >= 0)
    /* Save the given key. */
    memmove(key_info, key_info + key_to_save, sizeof(KEY));
  else
    /* Drop all keys; */
    i= 0;

  s->keys= i;
}

/*
  Return TRUE if the table is filled at execution phase 
  
  (and so, the optimizer must not do anything that depends on the contents of
   the table, like range analysis or constant table detection)
*/

bool TABLE::is_filled_at_execution()
{ 
  return test(pos_in_table_list->jtbm_subselect || 
              pos_in_table_list->is_active_sjm());
}


/**
  @brief
  Get actual number of key components

  @param keyinfo

  @details
  The function calculates actual number of key components, possibly including
  components of extended keys, taken into consideration by the optimizer for the
  key described by the parameter keyinfo.

  @return number of considered key components
*/ 

uint TABLE::actual_n_key_parts(KEY *keyinfo)
{
  return optimizer_flag(in_use, OPTIMIZER_SWITCH_EXTENDED_KEYS) ?
           keyinfo->ext_key_parts : keyinfo->key_parts;
}

 
/**
  @brief
  Get actual key flags for a table key 

  @param keyinfo

  @details
  The function finds out actual key flags taken into consideration by the
  optimizer for the key described by the parameter keyinfo.

  @return actual key flags
*/ 

ulong TABLE::actual_key_flags(KEY *keyinfo)
{
  return optimizer_flag(in_use, OPTIMIZER_SWITCH_EXTENDED_KEYS) ?
           keyinfo->ext_key_flags : keyinfo->flags;
} 


/*
  Cleanup this table for re-execution.

  SYNOPSIS
    TABLE_LIST::reinit_before_use()
*/

void TABLE_LIST::reinit_before_use(THD *thd)
{
  /*
    Reset old pointers to TABLEs: they are not valid since the tables
    were closed in the end of previous prepare or execute call.
  */
  table= 0;
  /* Reset is_schema_table_processed value(needed for I_S tables */
  schema_table_state= NOT_PROCESSED;

  TABLE_LIST *embedded; /* The table at the current level of nesting. */
  TABLE_LIST *parent_embedding= this; /* The parent nested table reference. */
  do
  {
    embedded= parent_embedding;
    if (embedded->prep_on_expr)
      embedded->on_expr= embedded->prep_on_expr->copy_andor_structure(thd);
    parent_embedding= embedded->embedding;
  }
  while (parent_embedding &&
         parent_embedding->nested_join->join_list.head() == embedded);

  mdl_request.ticket= NULL;
}


/*
  Return subselect that contains the FROM list this table is taken from

  SYNOPSIS
    TABLE_LIST::containing_subselect()
 
  RETURN
    Subselect item for the subquery that contains the FROM list
    this table is taken from if there is any
    0 - otherwise

*/

Item_subselect *TABLE_LIST::containing_subselect()
{    
  return (select_lex ? select_lex->master_unit()->item : 0);
}

/*
  Compiles the tagged hints list and fills up the bitmasks.

  SYNOPSIS
    process_index_hints()
      table         the TABLE to operate on.

  DESCRIPTION
    The parser collects the index hints for each table in a "tagged list" 
    (TABLE_LIST::index_hints). Using the information in this tagged list
    this function sets the members TABLE::keys_in_use_for_query,
    TABLE::keys_in_use_for_group_by, TABLE::keys_in_use_for_order_by,
    TABLE::force_index, TABLE::force_index_order,
    TABLE::force_index_group and TABLE::covering_keys.

    Current implementation of the runtime does not allow mixing FORCE INDEX
    and USE INDEX, so this is checked here. Then the FORCE INDEX list 
    (if non-empty) is appended to the USE INDEX list and a flag is set.

    Multiple hints of the same kind are processed so that each clause 
    is applied to what is computed in the previous clause.
    For example:
        USE INDEX (i1) USE INDEX (i2)
    is equivalent to
        USE INDEX (i1,i2)
    and means "consider only i1 and i2".
        
    Similarly
        USE INDEX () USE INDEX (i1)
    is equivalent to
        USE INDEX (i1)
    and means "consider only the index i1"

    It is OK to have the same index several times, e.g. "USE INDEX (i1,i1)" is
    not an error.
        
    Different kind of hints (USE/FORCE/IGNORE) are processed in the following
    order:
      1. All indexes in USE (or FORCE) INDEX are added to the mask.
      2. All IGNORE INDEX

    e.g. "USE INDEX i1, IGNORE INDEX i1, USE INDEX i1" will not use i1 at all
    as if we had "USE INDEX i1, USE INDEX i1, IGNORE INDEX i1".

    As an optimization if there is a covering index, and we have 
    IGNORE INDEX FOR GROUP/ORDER, and this index is used for the JOIN part, 
    then we have to ignore the IGNORE INDEX FROM GROUP/ORDER.

  RETURN VALUE
    FALSE                no errors found
    TRUE                 found and reported an error.
*/
bool TABLE_LIST::process_index_hints(TABLE *tbl)
{
  /* initialize the result variables */
  tbl->keys_in_use_for_query= tbl->keys_in_use_for_group_by= 
    tbl->keys_in_use_for_order_by= tbl->s->keys_in_use;

  /* index hint list processing */
  if (index_hints)
  {
    key_map index_join[INDEX_HINT_FORCE + 1];
    key_map index_order[INDEX_HINT_FORCE + 1];
    key_map index_group[INDEX_HINT_FORCE + 1];
    Index_hint *hint;
    int type;
    bool have_empty_use_join= FALSE, have_empty_use_order= FALSE, 
         have_empty_use_group= FALSE;
    List_iterator <Index_hint> iter(*index_hints);

    /* initialize temporary variables used to collect hints of each kind */
    for (type= INDEX_HINT_IGNORE; type <= INDEX_HINT_FORCE; type++)
    {
      index_join[type].clear_all();
      index_order[type].clear_all();
      index_group[type].clear_all();
    }

    /* iterate over the hints list */
    while ((hint= iter++))
    {
      uint pos;

      /* process empty USE INDEX () */
      if (hint->type == INDEX_HINT_USE && !hint->key_name.str)
      {
        if (hint->clause & INDEX_HINT_MASK_JOIN)
        {
          index_join[hint->type].clear_all();
          have_empty_use_join= TRUE;
        }
        if (hint->clause & INDEX_HINT_MASK_ORDER)
        {
          index_order[hint->type].clear_all();
          have_empty_use_order= TRUE;
        }
        if (hint->clause & INDEX_HINT_MASK_GROUP)
        {
          index_group[hint->type].clear_all();
          have_empty_use_group= TRUE;
        }
        continue;
      }

      /* 
        Check if an index with the given name exists and get his offset in 
        the keys bitmask for the table 
      */
      if (tbl->s->keynames.type_names == 0 ||
          (pos= find_type(&tbl->s->keynames, hint->key_name.str,
                          hint->key_name.length, 1)) <= 0)
      {
        my_error(ER_KEY_DOES_NOT_EXITS, MYF(0), hint->key_name.str, alias);
        return 1;
      }

      pos--;

      /* add to the appropriate clause mask */
      if (hint->clause & INDEX_HINT_MASK_JOIN)
        index_join[hint->type].set_bit (pos);
      if (hint->clause & INDEX_HINT_MASK_ORDER)
        index_order[hint->type].set_bit (pos);
      if (hint->clause & INDEX_HINT_MASK_GROUP)
        index_group[hint->type].set_bit (pos);
    }

    /* cannot mix USE INDEX and FORCE INDEX */
    if ((!index_join[INDEX_HINT_FORCE].is_clear_all() ||
         !index_order[INDEX_HINT_FORCE].is_clear_all() ||
         !index_group[INDEX_HINT_FORCE].is_clear_all()) &&
        (!index_join[INDEX_HINT_USE].is_clear_all() ||  have_empty_use_join ||
         !index_order[INDEX_HINT_USE].is_clear_all() || have_empty_use_order ||
         !index_group[INDEX_HINT_USE].is_clear_all() || have_empty_use_group))
    {
      my_error(ER_WRONG_USAGE, MYF(0), index_hint_type_name[INDEX_HINT_USE],
               index_hint_type_name[INDEX_HINT_FORCE]);
      return 1;
    }

    /* process FORCE INDEX as USE INDEX with a flag */
    if (!index_order[INDEX_HINT_FORCE].is_clear_all())
    {
      tbl->force_index_order= TRUE;
      index_order[INDEX_HINT_USE].merge(index_order[INDEX_HINT_FORCE]);
    }

    if (!index_group[INDEX_HINT_FORCE].is_clear_all())
    {
      tbl->force_index_group= TRUE;
      index_group[INDEX_HINT_USE].merge(index_group[INDEX_HINT_FORCE]);
    }

    /*
      TODO: get rid of tbl->force_index (on if any FORCE INDEX is specified) and
      create tbl->force_index_join instead.
      Then use the correct force_index_XX instead of the global one.
    */
    if (!index_join[INDEX_HINT_FORCE].is_clear_all() ||
        tbl->force_index_group || tbl->force_index_order)
    {
      tbl->force_index= TRUE;
      index_join[INDEX_HINT_USE].merge(index_join[INDEX_HINT_FORCE]);
    }

    /* apply USE INDEX */
    if (!index_join[INDEX_HINT_USE].is_clear_all() || have_empty_use_join)
      tbl->keys_in_use_for_query.intersect(index_join[INDEX_HINT_USE]);
    if (!index_order[INDEX_HINT_USE].is_clear_all() || have_empty_use_order)
      tbl->keys_in_use_for_order_by.intersect (index_order[INDEX_HINT_USE]);
    if (!index_group[INDEX_HINT_USE].is_clear_all() || have_empty_use_group)
      tbl->keys_in_use_for_group_by.intersect (index_group[INDEX_HINT_USE]);

    /* apply IGNORE INDEX */
    tbl->keys_in_use_for_query.subtract (index_join[INDEX_HINT_IGNORE]);
    tbl->keys_in_use_for_order_by.subtract (index_order[INDEX_HINT_IGNORE]);
    tbl->keys_in_use_for_group_by.subtract (index_group[INDEX_HINT_IGNORE]);
  }

  /* make sure covering_keys don't include indexes disabled with a hint */
  tbl->covering_keys.intersect(tbl->keys_in_use_for_query);
  return 0;
}


size_t max_row_length(TABLE *table, const uchar *data)
{
  TABLE_SHARE *table_s= table->s;
  size_t length= table_s->reclength + 2 * table_s->fields;
  uint *const beg= table_s->blob_field;
  uint *const end= beg + table_s->blob_fields;

  for (uint *ptr= beg ; ptr != end ; ++ptr)
  {
    Field_blob* const blob= (Field_blob*) table->field[*ptr];
    length+= blob->get_length((const uchar*)
                              (data + blob->offset(table->record[0]))) +
      HA_KEY_BLOB_LENGTH;
  }
  return length;
}


/**
   Helper function which allows to allocate metadata lock request
   objects for all elements of table list.
*/

void init_mdl_requests(TABLE_LIST *table_list)
{
  for ( ; table_list ; table_list= table_list->next_global)
    table_list->mdl_request.init(MDL_key::TABLE,
                                 table_list->db, table_list->table_name,
                                 table_list->lock_type >= TL_WRITE_ALLOW_WRITE ?
                                 MDL_SHARED_WRITE : MDL_SHARED_READ,
                                 MDL_TRANSACTION);
}


/**
  Update TABLE::const_key_parts for single table UPDATE/DELETE query

  @param conds               WHERE clause expression

  @retval TRUE   error (OOM)
  @retval FALSE  success

  @note
    Set const_key_parts bits if key fields are equal to constants in
    the WHERE expression.
*/

bool TABLE::update_const_key_parts(COND *conds)
{
  bzero((char*) const_key_parts, sizeof(key_part_map) * s->keys);

  if (conds == NULL)
    return FALSE;

  for (uint index= 0; index < s->keys; index++)
  {
    KEY_PART_INFO *keyinfo= key_info[index].key_part;
    KEY_PART_INFO *keyinfo_end= keyinfo + key_info[index].key_parts;

    for (key_part_map part_map= (key_part_map)1; 
        keyinfo < keyinfo_end;
        keyinfo++, part_map<<= 1)
    {
      if (const_expression_in_where(conds, NULL, keyinfo->field))
        const_key_parts[index]|= part_map;
    }
  }
  return FALSE;
}

/**
  Test if the order list consists of simple field expressions

  @param order                Linked list of ORDER BY arguments

  @return TRUE if @a order is empty or consist of simple field expressions
*/

bool is_simple_order(ORDER *order)
{
  for (ORDER *ord= order; ord; ord= ord->next)
  {
    if (ord->item[0]->real_item()->type() != Item::FIELD_ITEM)
      return FALSE;
  }
  return TRUE;
}

/*
  @brief Compute values for virtual columns used in query

  @param  thd              Thread handle
  @param  table            The TABLE object
  @param  for_write        Requests to compute only fields needed for write   
  
  @details
    The function computes the values of the virtual columns of the table and
    stores them in the table record buffer.
    Only fields from vcol_set are computed, and, when the flag for_write is not
    set to TRUE, a virtual field is computed only if it's not stored.
    The flag for_write is set to TRUE for row insert/update operations. 
 
  @retval
    0    Success
  @retval
    >0   Error occurred when storing a virtual field value
*/

int update_virtual_fields(THD *thd, TABLE *table, bool for_write)
{
  DBUG_ENTER("update_virtual_fields");
  Field **vfield_ptr, *vfield;
  int error __attribute__ ((unused))= 0;
  if (!table || !table->vfield)
    DBUG_RETURN(0);

  thd->reset_arena_for_cached_items(table->expr_arena);
  /* Iterate over virtual fields in the table */
  for (vfield_ptr= table->vfield; *vfield_ptr; vfield_ptr++)
  {
    vfield= (*vfield_ptr);
    DBUG_ASSERT(vfield->vcol_info && vfield->vcol_info->expr_item);
    /* Only update those fields that are marked in the vcol_set bitmap */
    if (bitmap_is_set(table->vcol_set, vfield->field_index) &&
        (for_write || !vfield->stored_in_db))
    {
      /* Compute the actual value of the virtual fields */
      error= vfield->vcol_info->expr_item->save_in_field(vfield, 0);
      DBUG_PRINT("info", ("field '%s' - updated", vfield->field_name));
    }
    else
    {
      DBUG_PRINT("info", ("field '%s' - skipped", vfield->field_name));
    }
  }
  thd->reset_arena_for_cached_items(0);
  DBUG_RETURN(0);
}

/*
  @brief Reset const_table flag

  @detail
  Reset const_table flag for this table. If this table is a merged derived
  table/view the flag is recursively reseted for all tables of the underlying
  select.
*/

void TABLE_LIST::reset_const_table()
{
  table->const_table= 0;
  if (is_merged_derived())
  {
    SELECT_LEX *select_lex= get_unit()->first_select();
    TABLE_LIST *tl;
    List_iterator<TABLE_LIST> ti(select_lex->leaf_tables);
    while ((tl= ti++))
      tl->reset_const_table();
  }
}


/*
  @brief Run derived tables/view handling phases on underlying select_lex.

  @param lex    LEX for this thread
  @param phases derived tables/views handling phases to run
                (set of DT_XXX constants)
  @details
  This function runs this derived table through specified 'phases'.
  Underlying tables of this select are handled prior to this derived.
  'lex' is passed as an argument to called functions.

  @return TRUE on error
  @return FALSE ok
*/

bool TABLE_LIST::handle_derived(LEX *lex, uint phases)
{
  SELECT_LEX_UNIT *unit= get_unit();
  if (unit)
  {
    for (SELECT_LEX *sl= unit->first_select(); sl; sl= sl->next_select())
      if (sl->handle_derived(lex, phases))
        return TRUE;
    return mysql_handle_single_derived(lex, this, phases);
  }
  return FALSE;
}


/**
  @brief
  Return unit of this derived table/view

  @return reference to a unit  if it's a derived table/view.
  @return 0                    when it's not a derived table/view.
*/

st_select_lex_unit *TABLE_LIST::get_unit()
{
  return (view ? &view->unit : derived);
}


/**
  @brief
  Return select_lex of this derived table/view

  @return select_lex of this derived table/view.
  @return 0          when it's not a derived table.
*/

st_select_lex *TABLE_LIST::get_single_select()
{
  SELECT_LEX_UNIT *unit= get_unit();
  return (unit ? unit->first_select() : 0);
}


/**
  @brief
  Attach a join table list as a nested join to this TABLE_LIST.

  @param join_list join table list to attach

  @details
  This function wraps 'join_list' into a nested_join of this table, thus
  turning it to a nested join leaf.
*/

void TABLE_LIST::wrap_into_nested_join(List<TABLE_LIST> &join_list)
{
  TABLE_LIST *tl;
  /*
    Walk through derived table top list and set 'embedding' to point to
    the nesting table.
  */
  nested_join->join_list.empty();
  List_iterator_fast<TABLE_LIST> li(join_list);
  nested_join->join_list= join_list;
  while ((tl= li++))
  {
    tl->embedding= this;
    tl->join_list= &nested_join->join_list;
  }
}


/**
  @brief
  Initialize this derived table/view

  @param thd  Thread handle

  @details
  This function makes initial preparations of this derived table/view for
  further processing:
    if it's a derived table this function marks it either as mergeable or
      materializable
    creates temporary table for name resolution purposes
    creates field translation for mergeable derived table/view

  @return TRUE  an error occur
  @return FALSE ok
*/

bool TABLE_LIST::init_derived(THD *thd, bool init_view)
{
  SELECT_LEX *first_select= get_single_select();
  SELECT_LEX_UNIT *unit= get_unit();

  if (!unit)
    return FALSE;
  /*
    Check whether we can merge this derived table into main select.
    Depending on the result field translation will or will not
    be created.
  */
  TABLE_LIST *first_table= (TABLE_LIST *) first_select->table_list.first;
  if (first_select->table_list.elements > 1 ||
      (first_table && first_table->is_multitable()))
    set_multitable();

  unit->derived= this;
  if (init_view && !view)
  {
    /* This is all what we can do for a derived table for now. */
    set_derived();
  }

  if (!is_view())
  {
    /* A subquery might be forced to be materialized due to a side-effect. */
    if (!is_materialized_derived() && first_select->is_mergeable() &&
        optimizer_flag(thd, OPTIMIZER_SWITCH_DERIVED_MERGE) &&
        !(thd->lex->sql_command == SQLCOM_UPDATE_MULTI ||
          thd->lex->sql_command == SQLCOM_DELETE_MULTI))
      set_merged_derived();
    else
      set_materialized_derived();
  }
  /*
    Derived tables/view are materialized prior to UPDATE, thus we can skip
    them from table uniqueness check
  */
  if (is_materialized_derived())
  {
    set_check_materialized();
  }

  /*
    Create field translation for mergeable derived tables/views.
    For derived tables field translation can be created only after
    unit is prepared so all '*' are get unrolled.
  */
  if (is_merged_derived())
  {
    if (is_view() || unit->prepared)
      create_field_translation(thd);
  }

  return FALSE;
}


/**
  @brief
  Retrieve number of rows in the table

  @details
  Retrieve number of rows in the table referred by this TABLE_LIST and
  store it in the table's stats.records variable. If this TABLE_LIST refers
  to a materialized derived table/view then the estimated number of rows of
  the derived table/view is used instead.

  @return 0          ok
  @return non zero   error
*/

int TABLE_LIST::fetch_number_of_rows()
{
  int error= 0;
  if (jtbm_subselect)
    return 0;
  if (is_materialized_derived() && !fill_me)

  {
    table->file->stats.records= ((select_union*)derived->result)->records;
    set_if_bigger(table->file->stats.records, 2);
  }
  else
    error= table->file->info(HA_STATUS_VARIABLE | HA_STATUS_NO_LOCK);
  return error;
}

/*
  Procedure of keys generation for result tables of materialized derived
  tables/views.

  A key is generated for each equi-join pair derived table-another table.
  Each generated key consists of fields of derived table used in equi-join.
  Example:

    SELECT * FROM (SELECT * FROM t1 GROUP BY 1) tt JOIN
                  t1 ON tt.f1=t1.f3 and tt.f2.=t1.f4;
  In this case for the derived table tt one key will be generated. It will
  consist of two parts f1 and f2.
  Example:

    SELECT * FROM (SELECT * FROM t1 GROUP BY 1) tt JOIN
                  t1 ON tt.f1=t1.f3 JOIN
                  t2 ON tt.f2=t2.f4;
  In this case for the derived table tt two keys will be generated.
  One key over f1 field, and another key over f2 field.
  Currently optimizer may choose to use only one such key, thus the second
  one will be dropped after range optimizer is finished.
  See also JOIN::drop_unused_derived_keys function.
  Example:

    SELECT * FROM (SELECT * FROM t1 GROUP BY 1) tt JOIN
                  t1 ON tt.f1=a_function(t1.f3);
  In this case for the derived table tt one key will be generated. It will
  consist of one field - f1.
*/



/*
  @brief
  Change references to underlying items of a merged derived table/view
  for fields in derived table's result table.

  @return FALSE ok
  @return TRUE  Out of memory
*/
bool TABLE_LIST::change_refs_to_fields()
{
  List_iterator<Item> li(used_items);
  Item_direct_ref *ref;
  Field_iterator_view field_it;
  THD *thd= table->in_use;
  DBUG_ASSERT(is_merged_derived());

  if (!used_items.elements)
    return FALSE;

  materialized_items= (Item**)thd->calloc(sizeof(void*) * table->s->fields);

  while ((ref= (Item_direct_ref*)li++))
  {
    uint idx;
    Item *orig_item= *ref->ref;
    field_it.set(this);
    for (idx= 0; !field_it.end_of_fields(); field_it.next(), idx++)
    {
      if (field_it.item() == orig_item)
        break;
    }
    DBUG_ASSERT(!field_it.end_of_fields());
    if (!materialized_items[idx])
    {
      materialized_items[idx]= new Item_field(table->field[idx]);
      if (!materialized_items[idx])
        return TRUE;
    }
    ref->ref= materialized_items + idx;
  }

  return FALSE;
}


uint TABLE_SHARE::actual_n_key_parts(THD *thd)
{
  return use_ext_keys &&
         optimizer_flag(thd, OPTIMIZER_SWITCH_EXTENDED_KEYS) ?
           ext_key_parts : key_parts;
}  


/*****************************************************************************
** Instansiate templates
*****************************************************************************/

#ifdef HAVE_EXPLICIT_TEMPLATE_INSTANTIATION
template class List<String>;
template class List_iterator<String>;
#endif<|MERGE_RESOLUTION|>--- conflicted
+++ resolved
@@ -758,18 +758,12 @@
   char *keynames, *names, *comment_pos;
   uchar forminfo[288];
   uchar *record;
-<<<<<<< HEAD
   uchar *disk_buff, *strpos, *null_flags, *null_pos;
-  ulong pos, record_offset;
+  ulong pos, record_offset; 
   ulong *rec_per_key= NULL;
   ulong rec_buff_length;
-=======
-  uchar *disk_buff, *strpos, *null_flags, *null_pos, *options;
-  uchar *buff= 0;
-  ulong pos, record_offset, *rec_per_key, rec_buff_length;
   double *read_avg_frequency= 0;
   double *write_avg_frequency= 0;
->>>>>>> 09944f37
   handler *handler_file= 0;
   KEY	*keyinfo;
   KEY_PART_INFO *key_part= NULL;
@@ -902,7 +896,6 @@
   }
   strpos= disk_buff+6;
 
-<<<<<<< HEAD
   /*
     If share->use_ext_keys is set to TRUE we assume that any key
     can be extended by the components of the primary key whose
@@ -917,18 +910,6 @@
     to change the type of this flag for an enumeration type.                 
   */   
 
-=======
-  if (!(rec_per_key= (ulong*) alloc_root(&share->mem_root,
-                                         sizeof(ulong)*key_parts)))
-    goto err;
-  if (!(read_avg_frequency= (double*) alloc_root(&share->mem_root,
-                                                 sizeof(double)*key_parts)))
-    goto err;
-  if (!(write_avg_frequency= (double*) alloc_root(&share->mem_root,
-                                                  sizeof(double)*key_parts)))
-    goto err;
-  
->>>>>>> 09944f37
   for (i=0 ; i < keys ; i++, keyinfo++)
   {
     if (new_frm_ver >= 3)
@@ -964,6 +945,14 @@
 
       if (!(rec_per_key= (ulong*) alloc_root(&share->mem_root,
                                              sizeof(ulong) * ext_key_parts)))
+        goto err;
+      if (!(read_avg_frequency= (double*) alloc_root(&share->mem_root,
+                                                     sizeof(double) *
+                                                     ext_key_parts)))
+        goto err;
+      if (!(write_avg_frequency= (double*) alloc_root(&share->mem_root,
+                                                      sizeof(double) * 
+                                                      ext_key_parts)))
         goto err;
       first_key_part= key_part;
       first_key_parts= first_keyinfo.key_parts;

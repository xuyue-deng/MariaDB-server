--- conflicted
+++ resolved
@@ -1403,19 +1403,16 @@
   static Log_event* read_log_event(IO_CACHE* file,
                                    const Format_description_log_event
                                    *description_event,
-                                   my_bool crc_check,
-<<<<<<< HEAD
+                                   my_bool crc_check, my_bool print_errors,
                                    size_t max_allowed_packet);
   static Log_event* read_log_event(IO_CACHE* file,
                                    const Format_description_log_event
                                    *description_event,
-                                   my_bool crc_check)
-  {
-    return read_log_event(file, description_event, crc_check, get_max_packet());
-  }
-=======
-                                   my_bool print_errors= 1);
->>>>>>> d470ed68
+                                   my_bool crc_check, my_bool print_errors= 1)
+  {
+    return read_log_event(file, description_event, crc_check, print_errors,
+                          get_max_packet());
+  }
 
   /**
     Reads an event from a binlog or relay log. Used by the dump thread

/* Copyright (c) 2000, 2014, Oracle and/or its affiliates.
   Copyright (c) 2009, 2020, MariaDB Corporation.

   This program is free software; you can redistribute it and/or modify
   it under the terms of the GNU General Public License as published by
   the Free Software Foundation; version 2 of the License.

   This program is distributed in the hope that it will be useful,
   but WITHOUT ANY WARRANTY; without even the implied warranty of
   MERCHANTABILITY or FITNESS FOR A PARTICULAR PURPOSE.  See the
   GNU General Public License for more details.

   You should have received a copy of the GNU General Public License
   along with this program; if not, write to the Free Software
   Foundation, Inc., 51 Franklin St, Fifth Floor, Boston, MA 02110-1335  USA */

/**
  @addtogroup Replication
  @{

  @file
  
  @brief Binary log event definitions.  This includes generic code
  common to all types of log events, as well as specific code for each
  type of log event.
*/


#ifndef _log_event_h
#define _log_event_h

#if defined(USE_PRAGMA_INTERFACE) && defined(MYSQL_SERVER)
#pragma interface			/* gcc class implementation */
#endif

#include <my_bitmap.h>
#include "rpl_constants.h"
#include <vector>
#include <string>
#include <functional>
#include <memory>
#include <map>

#ifdef MYSQL_CLIENT
#include "sql_const.h"
#include "rpl_utility.h"
#include "hash.h"
#include "rpl_tblmap.h"
#include "sql_string.h"
#endif

#ifdef MYSQL_SERVER
#include "rpl_record.h"
#include "rpl_reporting.h"
#include "sql_class.h"                          /* THD */
#endif

#include "rpl_gtid.h"

#include "log_event_data_type.h"

/* Forward declarations */
#ifndef MYSQL_CLIENT
class String;
#endif

#define PREFIX_SQL_LOAD "SQL_LOAD-"
#define LONG_FIND_ROW_THRESHOLD 60 /* seconds */

/**
   Either assert or return an error.

   In debug build, the condition will be checked, but in non-debug
   builds, the error code given will be returned instead.

   @param COND   Condition to check
   @param ERRNO  Error number to return in non-debug builds
*/
#ifdef DBUG_OFF
#define ASSERT_OR_RETURN_ERROR(COND, ERRNO) \
  do { if (!(COND)) return ERRNO; } while (0)
#else
#define ASSERT_OR_RETURN_ERROR(COND, ERRNO) \
  DBUG_ASSERT(COND)
#endif

#define LOG_READ_EOF    -1
#define LOG_READ_BOGUS  -2
#define LOG_READ_IO     -3
#define LOG_READ_MEM    -5
#define LOG_READ_TRUNC  -6
#define LOG_READ_TOO_LARGE -7
#define LOG_READ_CHECKSUM_FAILURE -8
#define LOG_READ_DECRYPT -9

#define LOG_EVENT_OFFSET 4

/*
   3 is MySQL 4.x; 4 is MySQL 5.0.0.
   Compared to version 3, version 4 has:
   - a different Start_log_event, which includes info about the binary log
   (sizes of headers); this info is included for better compatibility if the
   master's MySQL version is different from the slave's.
   - all events have a unique ID (the triplet (server_id, timestamp at server
   start, other) to be sure an event is not executed more than once in a
   multimaster setup, example:
                M1
              /   \
             v     v
             M2    M3
             \     /
              v   v
                S
   if a query is run on M1, it will arrive twice on S, so we need that S
   remembers the last unique ID it has processed, to compare and know if the
   event should be skipped or not. Example of ID: we already have the server id
   (4 bytes), plus:
   timestamp_when_the_master_started (4 bytes), a counter (a sequence number
   which increments every time we write an event to the binlog) (3 bytes).
   Q: how do we handle when the counter is overflowed and restarts from 0 ?

   - Query and Load (Create or Execute) events may have a more precise
     timestamp (with microseconds), number of matched/affected/warnings rows
   and fields of session variables: SQL_MODE,
   FOREIGN_KEY_CHECKS, UNIQUE_CHECKS, SQL_AUTO_IS_NULL, the collations and
   charsets, the PASSWORD() version (old/new/...).
*/
#define BINLOG_VERSION    4

/*
 We could have used SERVER_VERSION_LENGTH, but this introduces an
 obscure dependency - if somebody decided to change SERVER_VERSION_LENGTH
 this would break the replication protocol
*/
#define ST_SERVER_VER_LEN 50

/*
  These are flags and structs to handle all the LOAD DATA INFILE options (LINES
  TERMINATED etc).
*/

/*
  These are flags and structs to handle all the LOAD DATA INFILE options (LINES
  TERMINATED etc).
  DUMPFILE_FLAG is probably useless (DUMPFILE is a clause of SELECT, not of LOAD
  DATA).
*/
#define DUMPFILE_FLAG		0x1
#define OPT_ENCLOSED_FLAG	0x2
#define REPLACE_FLAG		0x4
#define IGNORE_FLAG		0x8

#define FIELD_TERM_EMPTY	0x1
#define ENCLOSED_EMPTY		0x2
#define LINE_TERM_EMPTY		0x4
#define LINE_START_EMPTY	0x8
#define ESCAPED_EMPTY		0x10

#define NUM_LOAD_DELIM_STRS 5

/*****************************************************************************

  MySQL Binary Log

  This log consists of events.  Each event has a fixed-length header,
  possibly followed by a variable length data body.

  The data body consists of an optional fixed length segment (post-header)
  and  an optional variable length segment.

  See the #defines below for the format specifics.

  The events which really update data are Query_log_event,
  Execute_load_query_log_event and old Load_log_event and
  Execute_load_log_event events (Execute_load_query is used together with
  Begin_load_query and Append_block events to replicate LOAD DATA INFILE.
  Create_file/Append_block/Execute_load (which includes Load_log_event)
  were used to replicate LOAD DATA before the 5.0.3).

 ****************************************************************************/

#define LOG_EVENT_HEADER_LEN 19     /* the fixed header length */
#define OLD_HEADER_LEN       13     /* the fixed header length in 3.23 */
/*
   Fixed header length, where 4.x and 5.0 agree. That is, 5.0 may have a longer
   header (it will for sure when we have the unique event's ID), but at least
   the first 19 bytes are the same in 4.x and 5.0. So when we have the unique
   event's ID, LOG_EVENT_HEADER_LEN will be something like 26, but
   LOG_EVENT_MINIMAL_HEADER_LEN will remain 19.
*/
#define LOG_EVENT_MINIMAL_HEADER_LEN 19

/* event-specific post-header sizes */
// where 3.23, 4.x and 5.0 agree
#define QUERY_HEADER_MINIMAL_LEN     (4 + 4 + 1 + 2)
// where 5.0 differs: 2 for len of N-bytes vars.
#define QUERY_HEADER_LEN     (QUERY_HEADER_MINIMAL_LEN + 2)
#define STOP_HEADER_LEN      0
#define LOAD_HEADER_LEN      (4 + 4 + 4 + 1 +1 + 4)
#define SLAVE_HEADER_LEN     0
#define START_V3_HEADER_LEN     (2 + ST_SERVER_VER_LEN + 4)
#define ROTATE_HEADER_LEN    8 // this is FROZEN (the Rotate post-header is frozen)
#define INTVAR_HEADER_LEN      0
#define CREATE_FILE_HEADER_LEN 4
#define APPEND_BLOCK_HEADER_LEN 4
#define EXEC_LOAD_HEADER_LEN   4
#define DELETE_FILE_HEADER_LEN 4
#define NEW_LOAD_HEADER_LEN    LOAD_HEADER_LEN
#define RAND_HEADER_LEN        0
#define USER_VAR_HEADER_LEN    0
#define FORMAT_DESCRIPTION_HEADER_LEN (START_V3_HEADER_LEN+1+LOG_EVENT_TYPES)
#define XID_HEADER_LEN         0
#define BEGIN_LOAD_QUERY_HEADER_LEN APPEND_BLOCK_HEADER_LEN
#define ROWS_HEADER_LEN_V1     8
#define TABLE_MAP_HEADER_LEN   8
#define EXECUTE_LOAD_QUERY_EXTRA_HEADER_LEN (4 + 4 + 4 + 1)
#define EXECUTE_LOAD_QUERY_HEADER_LEN  (QUERY_HEADER_LEN + EXECUTE_LOAD_QUERY_EXTRA_HEADER_LEN)
#define INCIDENT_HEADER_LEN    2
#define HEARTBEAT_HEADER_LEN   0
#define IGNORABLE_HEADER_LEN   0
#define ROWS_HEADER_LEN_V2    10
#define ANNOTATE_ROWS_HEADER_LEN  0
#define BINLOG_CHECKPOINT_HEADER_LEN 4
#define GTID_HEADER_LEN       19
#define GTID_LIST_HEADER_LEN   4
#define START_ENCRYPTION_HEADER_LEN 0
#define XA_PREPARE_HEADER_LEN 0

/* 
  Max number of possible extra bytes in a replication event compared to a
  packet (i.e. a query) sent from client to master;
  First, an auxiliary log_event status vars estimation:
*/
#define MAX_SIZE_LOG_EVENT_STATUS (1 + 4          /* type, flags2 */   + \
                                   1 + 8          /* type, sql_mode */ + \
                                   1 + 1 + 255    /* type, length, catalog */ + \
                                   1 + 4          /* type, auto_increment */ + \
                                   1 + 6          /* type, charset */ + \
                                   1 + 1 + 255    /* type, length, time_zone */ + \
                                   1 + 2          /* type, lc_time_names_number */ + \
                                   1 + 2          /* type, charset_database_number */ + \
                                   1 + 8          /* type, table_map_for_update */ + \
                                   1 + 4          /* type, master_data_written */ + \
                                   1 + 3          /* type, sec_part of NOW() */ + \
                                   1 + 16 + 1 + 60/* type, user_len, user, host_len, host */)
#define MAX_LOG_EVENT_HEADER   ( /* in order of Query_log_event::write */ \
  LOG_EVENT_HEADER_LEN + /* write_header */ \
  QUERY_HEADER_LEN     + /* write_data */   \
  EXECUTE_LOAD_QUERY_EXTRA_HEADER_LEN + /*write_post_header_for_derived */ \
  MAX_SIZE_LOG_EVENT_STATUS + /* status */ \
  NAME_LEN + 1)

/*
  The new option is added to handle large packets that are sent from the master 
  to the slave. It is used to increase the thd(max_allowed) for both the
  DUMP thread on the master and the SQL/IO thread on the slave. 
*/
#define MAX_MAX_ALLOWED_PACKET (1024*1024*1024)

/* 
   Event header offsets; 
   these point to places inside the fixed header.
*/

#define EVENT_TYPE_OFFSET    4
#define SERVER_ID_OFFSET     5
#define EVENT_LEN_OFFSET     9
#define LOG_POS_OFFSET       13
#define FLAGS_OFFSET         17

/* start event post-header (for v3 and v4) */

#define ST_BINLOG_VER_OFFSET  0
#define ST_SERVER_VER_OFFSET  2
#define ST_CREATED_OFFSET     (ST_SERVER_VER_OFFSET + ST_SERVER_VER_LEN)
#define ST_COMMON_HEADER_LEN_OFFSET (ST_CREATED_OFFSET + 4)

/* slave event post-header (this event is never written) */

#define SL_MASTER_PORT_OFFSET   8
#define SL_MASTER_POS_OFFSET    0
#define SL_MASTER_HOST_OFFSET   10

/* query event post-header */

#define Q_THREAD_ID_OFFSET	0
#define Q_EXEC_TIME_OFFSET	4
#define Q_DB_LEN_OFFSET		8
#define Q_ERR_CODE_OFFSET	9
#define Q_STATUS_VARS_LEN_OFFSET 11
#define Q_DATA_OFFSET		QUERY_HEADER_LEN
/* these are codes, not offsets; not more than 256 values (1 byte). */
#define Q_FLAGS2_CODE           0
#define Q_SQL_MODE_CODE         1
/*
  Q_CATALOG_CODE is catalog with end zero stored; it is used only by MySQL
  5.0.x where 0<=x<=3. We have to keep it to be able to replicate these
  old masters.
*/
#define Q_CATALOG_CODE          2
#define Q_AUTO_INCREMENT	3
#define Q_CHARSET_CODE          4
#define Q_TIME_ZONE_CODE        5
/*
  Q_CATALOG_NZ_CODE is catalog withOUT end zero stored; it is used by MySQL
  5.0.x where x>=4. Saves one byte in every Query_log_event in binlog,
  compared to Q_CATALOG_CODE. The reason we didn't simply re-use
  Q_CATALOG_CODE is that then a 5.0.3 slave of this 5.0.x (x>=4) master would
  crash (segfault etc) because it would expect a 0 when there is none.
*/
#define Q_CATALOG_NZ_CODE       6

#define Q_LC_TIME_NAMES_CODE    7

#define Q_CHARSET_DATABASE_CODE 8

#define Q_TABLE_MAP_FOR_UPDATE_CODE 9

#define Q_MASTER_DATA_WRITTEN_CODE 10

#define Q_INVOKER 11

#define Q_HRNOW 128
#define Q_XID   129

/* Intvar event post-header */

/* Intvar event data */
#define I_TYPE_OFFSET        0
#define I_VAL_OFFSET         1

/* Rand event data */
#define RAND_SEED1_OFFSET 0
#define RAND_SEED2_OFFSET 8

/* User_var event data */
#define UV_VAL_LEN_SIZE        4
#define UV_VAL_IS_NULL         1
#define UV_VAL_TYPE_SIZE       1
#define UV_NAME_LEN_SIZE       4
#define UV_CHARSET_NUMBER_SIZE 4

/* Load event post-header */
#define L_THREAD_ID_OFFSET   0
#define L_EXEC_TIME_OFFSET   4
#define L_SKIP_LINES_OFFSET  8
#define L_TBL_LEN_OFFSET     12
#define L_DB_LEN_OFFSET      13
#define L_NUM_FIELDS_OFFSET  14
#define L_SQL_EX_OFFSET      18
#define L_DATA_OFFSET        LOAD_HEADER_LEN

/* Rotate event post-header */
#define R_POS_OFFSET       0
#define R_IDENT_OFFSET     8

/* CF to DF handle LOAD DATA INFILE */

/* CF = "Create File" */
#define CF_FILE_ID_OFFSET  0
#define CF_DATA_OFFSET     CREATE_FILE_HEADER_LEN

/* AB = "Append Block" */
#define AB_FILE_ID_OFFSET  0
#define AB_DATA_OFFSET     APPEND_BLOCK_HEADER_LEN

/* EL = "Execute Load" */
#define EL_FILE_ID_OFFSET  0

/* DF = "Delete File" */
#define DF_FILE_ID_OFFSET  0

/* TM = "Table Map" */
#define TM_MAPID_OFFSET    0
#define TM_FLAGS_OFFSET    6

/* RW = "RoWs" */
#define RW_MAPID_OFFSET    0
#define RW_FLAGS_OFFSET    6
#define RW_VHLEN_OFFSET    8
#define RW_V_TAG_LEN       1
#define RW_V_EXTRAINFO_TAG 0

/* ELQ = "Execute Load Query" */
#define ELQ_FILE_ID_OFFSET QUERY_HEADER_LEN
#define ELQ_FN_POS_START_OFFSET ELQ_FILE_ID_OFFSET + 4
#define ELQ_FN_POS_END_OFFSET ELQ_FILE_ID_OFFSET + 8
#define ELQ_DUP_HANDLING_OFFSET ELQ_FILE_ID_OFFSET + 12

/* 4 bytes which all binlogs should begin with */
#define BINLOG_MAGIC        (const uchar*) "\xfe\x62\x69\x6e"

/*
  The 2 flags below were useless :
  - the first one was never set
  - the second one was set in all Rotate events on the master, but not used for
  anything useful.
  So they are now removed and their place may later be reused for other
  flags. Then one must remember that Rotate events in 4.x have
  LOG_EVENT_FORCED_ROTATE_F set, so one should not rely on the value of the
  replacing flag when reading a Rotate event.
  I keep the defines here just to remember what they were.
*/
#ifdef TO_BE_REMOVED
#define LOG_EVENT_TIME_F            0x1
#define LOG_EVENT_FORCED_ROTATE_F   0x2
#endif

/*
   This flag only makes sense for Format_description_log_event. It is set
   when the event is written, and *reset* when a binlog file is
   closed (yes, it's the only case when MySQL modifies already written
   part of binlog).  Thus it is a reliable indicator that binlog was
   closed correctly.  (Stop_log_event is not enough, there's always a
   small chance that mysqld crashes in the middle of insert and end of
   the binlog would look like a Stop_log_event).

   This flag is used to detect a restart after a crash, and to provide
   "unbreakable" binlog. The problem is that on a crash storage engines
   rollback automatically, while binlog does not.  To solve this we use this
   flag and automatically append ROLLBACK to every non-closed binlog (append
   virtually, on reading, file itself is not changed). If this flag is found,
   mysqlbinlog simply prints "ROLLBACK" Replication master does not abort on
   binlog corruption, but takes it as EOF, and replication slave forces a
   rollback in this case.

   Note, that old binlogs does not have this flag set, so we get a
   a backward-compatible behaviour.
*/

#define LOG_EVENT_BINLOG_IN_USE_F       0x1

/**
  @def LOG_EVENT_THREAD_SPECIFIC_F

  If the query depends on the thread (for example: TEMPORARY TABLE).
  Currently this is used by mysqlbinlog to know it must print
  SET @@PSEUDO_THREAD_ID=xx; before the query (it would not hurt to print it
  for every query but this would be slow).
*/
#define LOG_EVENT_THREAD_SPECIFIC_F 0x4

/**
  @def LOG_EVENT_SUPPRESS_USE_F

  Suppress the generation of 'USE' statements before the actual
  statement. This flag should be set for any events that does not need
  the current database set to function correctly. Most notable cases
  are 'CREATE DATABASE' and 'DROP DATABASE'.

  This flags should only be used in exceptional circumstances, since
  it introduce a significant change in behaviour regarding the
  replication logic together with the flags --binlog-do-db and
  --replicated-do-db.
 */
#define LOG_EVENT_SUPPRESS_USE_F    0x8

/*
  Note: this is a place holder for the flag
  LOG_EVENT_UPDATE_TABLE_MAP_VERSION_F (0x10), which is not used any
  more, please do not reused this value for other flags.
 */

/**
   @def LOG_EVENT_ARTIFICIAL_F
   
   Artificial events are created arbitrarily and not written to binary
   log

   These events should not update the master log position when slave
   SQL thread executes them.
*/
#define LOG_EVENT_ARTIFICIAL_F 0x20

/**
   @def LOG_EVENT_RELAY_LOG_F
   
   Events with this flag set are created by slave IO thread and written
   to relay log
*/
#define LOG_EVENT_RELAY_LOG_F 0x40

/**
   @def LOG_EVENT_IGNORABLE_F

   For an event, 'e', carrying a type code, that a slave,
   's', does not recognize, 's' will check 'e' for
   LOG_EVENT_IGNORABLE_F, and if the flag is set, then 'e'
   is ignored. Otherwise, 's' acknowledges that it has
   found an unknown event in the relay log.
*/
#define LOG_EVENT_IGNORABLE_F 0x80

/**
   @def LOG_EVENT_ACCEPT_OWN_F

   Flag sets by the semisync slave for accepting
   the same server_id ("own") events which the slave must not have
   in its state. Typically such events were never committed by
   their originator (this server) and discared at its semisync-slave recovery.
*/
#define LOG_EVENT_ACCEPT_OWN_F 0x4000

/**
   @def LOG_EVENT_SKIP_REPLICATION_F

   Flag set by application creating the event (with @@skip_replication); the
   slave will skip replication of such events if
   --replicate-events-marked-for-skip is not set to REPLICATE.

   This is a MariaDB flag; we allocate it from the end of the available
   values to reduce risk of conflict with new MySQL flags.
*/
#define LOG_EVENT_SKIP_REPLICATION_F 0x8000


/**
  @def OPTIONS_WRITTEN_TO_BIN_LOG

  OPTIONS_WRITTEN_TO_BIN_LOG are the bits of thd->options which must
  be written to the binlog. OPTIONS_WRITTEN_TO_BIN_LOG could be
  written into the Format_description_log_event, so that if later we
  don't want to replicate a variable we did replicate, or the
  contrary, it's doable. But it should not be too hard to deduct
  the value of OPTIONS_WRITTEN_TO_BIN_LOG from the master's version.

  This is done in deduct_options_written_to_bin_log().
  You *must* update it, when changing the definition below.
*/
#define OPTIONS_WRITTEN_TO_BIN_LOG (OPTION_EXPLICIT_DEF_TIMESTAMP |\
   OPTION_AUTO_IS_NULL | OPTION_NO_FOREIGN_KEY_CHECKS |  \
   OPTION_RELAXED_UNIQUE_CHECKS | OPTION_NOT_AUTOCOMMIT | OPTION_IF_EXISTS)

#define CHECKSUM_CRC32_SIGNATURE_LEN 4
/**
   defined statically while there is just one alg implemented
*/
#define BINLOG_CHECKSUM_LEN CHECKSUM_CRC32_SIGNATURE_LEN
#define BINLOG_CHECKSUM_ALG_DESC_LEN 1  /* 1 byte checksum alg descriptor */

/*
  These are capability numbers for MariaDB slave servers.

  Newer MariaDB slaves set this to inform the master about their capabilities.
  This allows the master to decide which events it can send to the slave
  without breaking replication on old slaves that maybe do not understand
  all events from newer masters.

  As new releases are backwards compatible, a given capability implies also
  all capabilities with smaller number.

  Older MariaDB slaves and other MySQL slave servers do not set this, so they
  are recorded with capability 0.
*/

/* MySQL or old MariaDB slave with no announced capability. */
#define MARIA_SLAVE_CAPABILITY_UNKNOWN 0
/* MariaDB >= 5.3, which understands ANNOTATE_ROWS_EVENT. */
#define MARIA_SLAVE_CAPABILITY_ANNOTATE 1
/*
  MariaDB >= 5.5. This version has the capability to tolerate events omitted
  from the binlog stream without breaking replication (MySQL slaves fail
  because they mis-compute the offsets into the master's binlog).
*/
#define MARIA_SLAVE_CAPABILITY_TOLERATE_HOLES 2
/* MariaDB >= 10.0, which knows about binlog_checkpoint_log_event. */
#define MARIA_SLAVE_CAPABILITY_BINLOG_CHECKPOINT 3
/* MariaDB >= 10.0.1, which knows about global transaction id events. */
#define MARIA_SLAVE_CAPABILITY_GTID 4

/* Our capability. */
#define MARIA_SLAVE_CAPABILITY_MINE MARIA_SLAVE_CAPABILITY_GTID


/*
  When the size of 'log_pos' within Heartbeat_log_event exceeds UINT32_MAX it
  cannot be accommodated in common_header, as 'log_pos' is of 4 bytes size. In
  such cases, sub_header, of size 8 bytes will hold larger 'log_pos' value.
*/
#define HB_SUB_HEADER_LEN 8


/**
  @enum Log_event_type

  Enumeration type for the different types of log events.
*/
enum Log_event_type
{
  /*
    Every time you update this enum (when you add a type), you have to
    fix Format_description_log_event::Format_description_log_event().
  */
  UNKNOWN_EVENT= 0,
  START_EVENT_V3= 1,
  QUERY_EVENT= 2,
  STOP_EVENT= 3,
  ROTATE_EVENT= 4,
  INTVAR_EVENT= 5,
  LOAD_EVENT= 6,
  SLAVE_EVENT= 7,
  CREATE_FILE_EVENT= 8,
  APPEND_BLOCK_EVENT= 9,
  EXEC_LOAD_EVENT= 10,
  DELETE_FILE_EVENT= 11,
  /*
    NEW_LOAD_EVENT is like LOAD_EVENT except that it has a longer
    sql_ex, allowing multibyte TERMINATED BY etc; both types share the
    same class (Load_log_event)
  */
  NEW_LOAD_EVENT= 12,
  RAND_EVENT= 13,
  USER_VAR_EVENT= 14,
  FORMAT_DESCRIPTION_EVENT= 15,
  XID_EVENT= 16,
  BEGIN_LOAD_QUERY_EVENT= 17,
  EXECUTE_LOAD_QUERY_EVENT= 18,

  TABLE_MAP_EVENT = 19,

  /*
    These event numbers were used for 5.1.0 to 5.1.15 and are
    therefore obsolete.
   */
  PRE_GA_WRITE_ROWS_EVENT = 20,
  PRE_GA_UPDATE_ROWS_EVENT = 21,
  PRE_GA_DELETE_ROWS_EVENT = 22,

  /*
    These event numbers are used from 5.1.16 until mysql-5.6.6,
    and in MariaDB
   */
  WRITE_ROWS_EVENT_V1 = 23,
  UPDATE_ROWS_EVENT_V1 = 24,
  DELETE_ROWS_EVENT_V1 = 25,

  /*
    Something out of the ordinary happened on the master
   */
  INCIDENT_EVENT= 26,

  /*
    Heartbeat event to be send by master at its idle time 
    to ensure master's online status to slave 
  */
  HEARTBEAT_LOG_EVENT= 27,
  
  /*
    In some situations, it is necessary to send over ignorable
    data to the slave: data that a slave can handle in case there
    is code for handling it, but which can be ignored if it is not
    recognized.

    These mysql-5.6 events are not recognized (and ignored) by MariaDB
  */
  IGNORABLE_LOG_EVENT= 28,
  ROWS_QUERY_LOG_EVENT= 29,
 
  /* Version 2 of the Row events, generated only by mysql-5.6.6+ */
  WRITE_ROWS_EVENT = 30,
  UPDATE_ROWS_EVENT = 31,
  DELETE_ROWS_EVENT = 32,
 
  /* MySQL 5.6 GTID events, ignored by MariaDB */
  GTID_LOG_EVENT= 33,
  ANONYMOUS_GTID_LOG_EVENT= 34,
  PREVIOUS_GTIDS_LOG_EVENT= 35,

  /* MySQL 5.7 events, ignored by MariaDB */
  TRANSACTION_CONTEXT_EVENT= 36,
  VIEW_CHANGE_EVENT= 37,
  /* not ignored */
  XA_PREPARE_LOG_EVENT= 38,

  /*
    Add new events here - right above this comment!
    Existing events (except ENUM_END_EVENT) should never change their numbers
  */

  /* New MySQL/Sun events are to be added right above this comment */
  MYSQL_EVENTS_END,

  MARIA_EVENTS_BEGIN= 160,
  /* New Maria event numbers start from here */
  ANNOTATE_ROWS_EVENT= 160,
  /*
    Binlog checkpoint event. Used for XA crash recovery on the master, not used
    in replication.
    A binlog checkpoint event specifies a binlog file such that XA crash
    recovery can start from that file - and it is guaranteed to find all XIDs
    that are prepared in storage engines but not yet committed.
  */
  BINLOG_CHECKPOINT_EVENT= 161,
  /*
    Gtid event. For global transaction ID, used to start a new event group,
    instead of the old BEGIN query event, and also to mark stand-alone
    events.
  */
  GTID_EVENT= 162,
  /*
    Gtid list event. Logged at the start of every binlog, to record the
    current replication state. This consists of the last GTID seen for
    each replication domain.
  */
  GTID_LIST_EVENT= 163,

  START_ENCRYPTION_EVENT= 164,

  /*
    Compressed binlog event.

    Note that the order between WRITE/UPDATE/DELETE events is significant;
    this is so that we can convert from the compressed to the uncompressed
    event type with (type-WRITE_ROWS_COMPRESSED_EVENT + WRITE_ROWS_EVENT)
    and similar for _V1.
  */
  QUERY_COMPRESSED_EVENT = 165,
  WRITE_ROWS_COMPRESSED_EVENT_V1 = 166,
  UPDATE_ROWS_COMPRESSED_EVENT_V1 = 167,
  DELETE_ROWS_COMPRESSED_EVENT_V1 = 168,
  WRITE_ROWS_COMPRESSED_EVENT = 169,
  UPDATE_ROWS_COMPRESSED_EVENT = 170,
  DELETE_ROWS_COMPRESSED_EVENT = 171,

  /* Add new MariaDB events here - right above this comment!  */

  ENUM_END_EVENT /* end marker */
};


/*
  Bit flags for what has been writing to cache. Used to
  discard logs with table map events but not row events and
  nothing else important. This is stored by cache.
*/

enum enum_logged_status
{
  LOGGED_TABLE_MAP= 1,
  LOGGED_ROW_EVENT= 2,
  LOGGED_NO_DATA=   4,
  LOGGED_CRITICAL=  8
};

static inline bool LOG_EVENT_IS_QUERY(enum Log_event_type type)
{
  return type == QUERY_EVENT || type == QUERY_COMPRESSED_EVENT;
}


static inline bool LOG_EVENT_IS_WRITE_ROW(enum Log_event_type type)
{
  return type == WRITE_ROWS_EVENT || type == WRITE_ROWS_EVENT_V1 ||
    type == WRITE_ROWS_COMPRESSED_EVENT ||
    type == WRITE_ROWS_COMPRESSED_EVENT_V1;
}


static inline bool LOG_EVENT_IS_UPDATE_ROW(enum Log_event_type type)
{
  return type == UPDATE_ROWS_EVENT || type == UPDATE_ROWS_EVENT_V1 ||
    type == UPDATE_ROWS_COMPRESSED_EVENT ||
    type == UPDATE_ROWS_COMPRESSED_EVENT_V1;
}


static inline bool LOG_EVENT_IS_DELETE_ROW(enum Log_event_type type)
{
  return type == DELETE_ROWS_EVENT || type == DELETE_ROWS_EVENT_V1 ||
    type == DELETE_ROWS_COMPRESSED_EVENT ||
    type == DELETE_ROWS_COMPRESSED_EVENT_V1;
}


static inline bool LOG_EVENT_IS_ROW_COMPRESSED(enum Log_event_type type)
{
  return type == WRITE_ROWS_COMPRESSED_EVENT ||
    type == WRITE_ROWS_COMPRESSED_EVENT_V1 ||
    type == UPDATE_ROWS_COMPRESSED_EVENT ||
    type == UPDATE_ROWS_COMPRESSED_EVENT_V1 ||
    type == DELETE_ROWS_COMPRESSED_EVENT ||
    type == DELETE_ROWS_COMPRESSED_EVENT_V1;
}


static inline bool LOG_EVENT_IS_ROW_V2(enum Log_event_type type)
{
  return (type >= WRITE_ROWS_EVENT && type <= DELETE_ROWS_EVENT) ||
    (type >= WRITE_ROWS_COMPRESSED_EVENT && type <= DELETE_ROWS_COMPRESSED_EVENT);
}


/*
   The number of types we handle in Format_description_log_event (UNKNOWN_EVENT
   is not to be handled, it does not exist in binlogs, it does not have a
   format).
*/
#define LOG_EVENT_TYPES (ENUM_END_EVENT-1)

enum Int_event_type
{
  INVALID_INT_EVENT = 0, LAST_INSERT_ID_EVENT = 1, INSERT_ID_EVENT = 2
};

#ifdef MYSQL_SERVER
class String;
class MYSQL_BIN_LOG;
class THD;
#endif

class Format_description_log_event;
class Relay_log_info;
class binlog_cache_data;

bool copy_event_cache_to_file_and_reinit(IO_CACHE *cache, FILE *file);

#ifdef MYSQL_CLIENT
enum enum_base64_output_mode {
  BASE64_OUTPUT_NEVER= 0,
  BASE64_OUTPUT_AUTO= 1,
  BASE64_OUTPUT_UNSPEC= 2,
  BASE64_OUTPUT_DECODE_ROWS= 3,
  /* insert new output modes here */
  BASE64_OUTPUT_MODE_COUNT
};

bool copy_event_cache_to_string_and_reinit(IO_CACHE *cache, LEX_STRING *to);

/*
  A structure for mysqlbinlog to know how to print events

  This structure is passed to the event's print() methods,

  There are two types of settings stored here:
  1. Last db, flags2, sql_mode etc comes from the last printed event.
     They are stored so that only the necessary USE and SET commands
     are printed.
  2. Other information on how to print the events, e.g. short_form,
     hexdump_from.  These are not dependent on the last event.
*/
typedef struct st_print_event_info
{
  /*
    Settings for database, sql_mode etc that comes from the last event
    that was printed.  We cache these so that we don't have to print
    them if they are unchanged.
  */
  char db[FN_REFLEN+1]; // TODO: make this a LEX_STRING when thd->db is
  char charset[6]; // 3 variables, each of them storable in 2 bytes
  char time_zone_str[MAX_TIME_ZONE_NAME_LENGTH];
  char delimiter[16];
  sql_mode_t sql_mode;		/* must be same as THD.variables.sql_mode */
  my_thread_id thread_id;
  ulonglong row_events;
  ulong auto_increment_increment, auto_increment_offset;
  uint lc_time_names_number;
  uint charset_database_number;
  uint verbose;
  uint32 flags2;
  uint32 server_id;
  uint32 domain_id;
  uint8 common_header_len;
  enum_base64_output_mode base64_output_mode;
  my_off_t hexdump_from;

  table_mapping m_table_map;
  table_mapping m_table_map_ignored;
  bool flags2_inited;
  bool sql_mode_inited;
  bool charset_inited;
  bool thread_id_printed;
  bool server_id_printed;
  bool domain_id_printed;
  bool allow_parallel;
  bool allow_parallel_printed;
  bool found_row_event;
  bool print_row_count;
  static const uint max_delimiter_size= 16;
  /* Settings on how to print the events */
  bool short_form;
  /*
    This is set whenever a Format_description_event is printed.
    Later, when an event is printed in base64, this flag is tested: if
    no Format_description_event has been seen, it is unsafe to print
    the base64 event, so an error message is generated.
  */
  bool printed_fd_event;
  /*
    Track when @@skip_replication changes so we need to output a SET
    statement for it.
  */
  bool skip_replication;
  bool print_table_metadata;

  /*
     These two caches are used by the row-based replication events to
     collect the header information and the main body of the events
     making up a statement.
   */
  IO_CACHE head_cache;
  IO_CACHE body_cache;
  IO_CACHE tail_cache;
#ifdef WHEN_FLASHBACK_REVIEW_READY
  /* Storing the SQL for reviewing */
  IO_CACHE review_sql_cache;
#endif
  FILE *file;
  st_print_event_info();

  ~st_print_event_info() {
    close_cached_file(&head_cache);
    close_cached_file(&body_cache);
    close_cached_file(&tail_cache);
#ifdef WHEN_FLASHBACK_REVIEW_READY
    close_cached_file(&review_sql_cache);
#endif
  }
  bool init_ok() /* tells if construction was successful */
    { return my_b_inited(&head_cache) && my_b_inited(&body_cache)
#ifdef WHEN_FLASHBACK_REVIEW_READY
      && my_b_inited(&review_sql_cache)
#endif
    ; }
  void flush_for_error()
  {
    if (!copy_event_cache_to_file_and_reinit(&head_cache, file))
      copy_event_cache_to_file_and_reinit(&body_cache, file);
    fflush(file);
  }
} PRINT_EVENT_INFO;
#endif

/**
  This class encapsulates writing of Log_event objects to IO_CACHE.
  Automatically calculates the checksum and encrypts the data, if necessary.
*/

class Log_event_writer
{
  /* Log_event_writer is updated when ctx is set */
  int (Log_event_writer::*encrypt_or_write)(const uchar *pos, size_t len);
public:
  ulonglong bytes_written;
  void *ctx;         ///< Encryption context or 0 if no encryption is needed
  uint checksum_len;
  int write(Log_event *ev);
  int write_header(uchar *pos, size_t len);
  int write_data(const uchar *pos, size_t len);
  int write_footer();
  my_off_t pos() { return my_b_safe_tell(file); }
  void add_status(enum_logged_status status);
  void set_incident();
  void set_encrypted_writer()
  { encrypt_or_write= &Log_event_writer::encrypt_and_write; }

  Log_event_writer(IO_CACHE *file_arg, binlog_cache_data *cache_data_arg,
                   Binlog_crypt_data *cr= 0)
    :encrypt_or_write(&Log_event_writer::write_internal),
    bytes_written(0), ctx(0),
    file(file_arg), cache_data(cache_data_arg), crypto(cr) { }

private:
  IO_CACHE *file;
  binlog_cache_data *cache_data;
  /**
    Placeholder for event checksum while writing to binlog.
   */
  ha_checksum crc;
  /**
    Encryption data (key, nonce). Only used if ctx != 0.
  */
  Binlog_crypt_data *crypto;
  /**
    Event length to be written into the next encrypted block
  */
  uint event_len;
  int write_internal(const uchar *pos, size_t len);
  int encrypt_and_write(const uchar *pos, size_t len);
  int maybe_write_event_len(uchar *pos, size_t len);
};

/**
  the struct aggregates two parameters that identify an event
  uniquely in scope of communication of a particular master and slave couple.
  I.e there can not be 2 events from the same staying connected master which
  have the same coordinates.
  @note
  Such identifier is not yet unique generally as the event originating master
  is resettable. Also the crashed master can be replaced with some other.
*/
typedef struct event_coordinates
{
  char * file_name; // binlog file name (directories stripped)
  my_off_t  pos;       // event's position in the binlog file
} LOG_POS_COORD;

/**
  @class Log_event

  This is the abstract base class for binary log events.
  
  @section Log_event_binary_format Binary Format

  Any @c Log_event saved on disk consists of the following three
  components.

  - Common-Header
  - Post-Header
  - Body

  The Common-Header, documented in the table @ref Table_common_header
  "below", always has the same form and length within one version of
  MySQL.  Each event type specifies a format and length of the
  Post-Header.  The length of the Common-Header is the same for all
  events of the same type.  The Body may be of different format and
  length even for different events of the same type.  The binary
  formats of Post-Header and Body are documented separately in each
  subclass.  The binary format of Common-Header is as follows.

  <table>
  <caption>Common-Header</caption>

  <tr>
    <th>Name</th>
    <th>Format</th>
    <th>Description</th>
  </tr>

  <tr>
    <td>timestamp</td>
    <td>4 byte unsigned integer</td>
    <td>The time when the query started, in seconds since 1970.
    </td>
  </tr>

  <tr>
    <td>type</td>
    <td>1 byte enumeration</td>
    <td>See enum #Log_event_type.</td>
  </tr>

  <tr>
    <td>server_id</td>
    <td>4 byte unsigned integer</td>
    <td>Server ID of the server that created the event.</td>
  </tr>

  <tr>
    <td>total_size</td>
    <td>4 byte unsigned integer</td>
    <td>The total size of this event, in bytes.  In other words, this
    is the sum of the sizes of Common-Header, Post-Header, and Body.
    </td>
  </tr>

  <tr>
    <td>master_position</td>
    <td>4 byte unsigned integer</td>
    <td>The position of the next event in the master binary log, in
    bytes from the beginning of the file.  In a binlog that is not a
    relay log, this is just the position of the next event, in bytes
    from the beginning of the file.  In a relay log, this is
    the position of the next event in the master's binlog.
    </td>
  </tr>

  <tr>
    <td>flags</td>
    <td>2 byte bitfield</td>
    <td>See Log_event::flags.</td>
  </tr>
  </table>

  Summing up the numbers above, we see that the total size of the
  common header is 19 bytes.

  @subsection Log_event_format_of_atomic_primitives Format of Atomic Primitives

  - All numbers, whether they are 16-, 24-, 32-, or 64-bit numbers,
  are stored in little endian, i.e., the least significant byte first,
  unless otherwise specified.

  @anchor packed_integer
  - Some events use a special format for efficient representation of
  unsigned integers, called Packed Integer.  A Packed Integer has the
  capacity of storing up to 8-byte integers, while small integers
  still can use 1, 3, or 4 bytes.  The value of the first byte
  determines how to read the number, according to the following table:

  <table>
  <caption>Format of Packed Integer</caption>

  <tr>
    <th>First byte</th>
    <th>Format</th>
  </tr>

  <tr>
    <td>0-250</td>
    <td>The first byte is the number (in the range 0-250), and no more
    bytes are used.</td>
  </tr>

  <tr>
    <td>252</td>
    <td>Two more bytes are used.  The number is in the range
    251-0xffff.</td>
  </tr>

  <tr>
    <td>253</td>
    <td>Three more bytes are used.  The number is in the range
    0xffff-0xffffff.</td>
  </tr>

  <tr>
    <td>254</td>
    <td>Eight more bytes are used.  The number is in the range
    0xffffff-0xffffffffffffffff.</td>
  </tr>

  </table>

  - Strings are stored in various formats.  The format of each string
  is documented separately.
*/
class Log_event
{
public:
  /**
     Enumeration of what kinds of skipping (and non-skipping) that can
     occur when the slave executes an event.

     @see shall_skip
     @see do_shall_skip
   */
  enum enum_skip_reason {
    /**
       Don't skip event.
    */
    EVENT_SKIP_NOT,

    /**
       Skip event by ignoring it.

       This means that the slave skip counter will not be changed.
    */
    EVENT_SKIP_IGNORE,

    /**
       Skip event and decrease skip counter.
    */
    EVENT_SKIP_COUNT
  };

  enum enum_event_cache_type 
  {
    EVENT_INVALID_CACHE,
    /* 
      If possible the event should use a non-transactional cache before
      being flushed to the binary log. This means that it must be flushed
      right after its correspondent statement is completed.
    */
    EVENT_STMT_CACHE,
    /* 
      The event should use a transactional cache before being flushed to
      the binary log. This means that it must be flushed upon commit or 
      rollback. 
    */
    EVENT_TRANSACTIONAL_CACHE,
    /* 
      The event must be written directly to the binary log without going
      through a cache.
    */
    EVENT_NO_CACHE,
    /**
       If there is a need for different types, introduce them before this.
    */
    EVENT_CACHE_COUNT
  };

  /*
    The following type definition is to be used whenever data is placed 
    and manipulated in a common buffer. Use this typedef for buffers
    that contain data containing binary and character data.
  */
  typedef unsigned char Byte;

  /*
    The offset in the log where this event originally appeared (it is
    preserved in relay logs, making SHOW SLAVE STATUS able to print
    coordinates of the event in the master's binlog). Note: when a
    transaction is written by the master to its binlog (wrapped in
    BEGIN/COMMIT) the log_pos of all the queries it contains is the
    one of the BEGIN (this way, when one does SHOW SLAVE STATUS it
    sees the offset of the BEGIN, which is logical as rollback may
    occur), except the COMMIT query which has its real offset.
  */
  my_off_t log_pos;
  /*
     A temp buffer for read_log_event; it is later analysed according to the
     event's type, and its content is distributed in the event-specific fields.
  */
  uchar *temp_buf;
  
  /*
    TRUE <=> this event 'owns' temp_buf and should call my_free() when done
    with it
  */
  bool event_owns_temp_buf;

  /*
    Timestamp on the master(for debugging and replication of
    NOW()/TIMESTAMP).  It is important for queries and LOAD DATA
    INFILE. This is set at the event's creation time, except for Query
    and Load (et al.) events where this is set at the query's
    execution time, which guarantees good replication (otherwise, we
    could have a query and its event with different timestamps).
  */
  my_time_t when;
  ulong     when_sec_part;
  /* The number of seconds the query took to run on the master. */
  ulong exec_time;
  /* Number of bytes written by write() function */
  size_t data_written;

  /*
    The master's server id (is preserved in the relay log; used to
    prevent from infinite loops in circular replication).
  */
  uint32 server_id;

  /**
    Some 16 flags. See the definitions above for LOG_EVENT_TIME_F,
    LOG_EVENT_FORCED_ROTATE_F, LOG_EVENT_THREAD_SPECIFIC_F,
    LOG_EVENT_SUPPRESS_USE_F, and LOG_EVENT_SKIP_REPLICATION_F for notes.
  */
  uint16 flags;

  enum_event_cache_type cache_type;

  /**
    A storage to cache the global system variable's value.
    Handling of a separate event will be governed its member.
  */
  ulong slave_exec_mode;

  Log_event_writer *writer;

#ifdef MYSQL_SERVER
  THD* thd;

  Log_event();
  Log_event(THD* thd_arg, uint16 flags_arg, bool is_transactional);

  /*
    init_show_field_list() prepares the column names and types for the
    output of SHOW BINLOG EVENTS; it is used only by SHOW BINLOG
    EVENTS.
  */
  static void init_show_field_list(THD *thd, List<Item>* field_list);
#ifdef HAVE_REPLICATION
  int net_send(Protocol *protocol, const char* log_name, my_off_t pos);

  /*
    pack_info() is used by SHOW BINLOG EVENTS; as print() it prepares and sends
    a string to display to the user, so it resembles print().
  */

  virtual void pack_info(Protocol *protocol);

#endif /* HAVE_REPLICATION */
  virtual const char* get_db()
  {
    return thd ? thd->db.str : 0;
  }
#else
  Log_event() : temp_buf(0), when(0), flags(0) {}
  ha_checksum crc;
  /* print*() functions are used by mysqlbinlog */
  virtual bool print(FILE* file, PRINT_EVENT_INFO* print_event_info) = 0;
  bool print_timestamp(IO_CACHE* file, time_t *ts = 0);
  bool print_header(IO_CACHE* file, PRINT_EVENT_INFO* print_event_info,
                    bool is_more);
  bool print_base64(IO_CACHE* file, PRINT_EVENT_INFO* print_event_info,
                    bool do_print_encoded);
#endif /* MYSQL_SERVER */

  /* The following code used for Flashback */
#ifdef MYSQL_CLIENT
  my_bool is_flashback;
  my_bool need_flashback_review;
  String  output_buf; // Storing the event output
#ifdef WHEN_FLASHBACK_REVIEW_READY
  String  m_review_dbname;
  String  m_review_tablename;

  void set_review_dbname(const char *name)
  {
    if (name)
    {
      m_review_dbname.free();
      m_review_dbname.append(name);
    }
  }
  void set_review_tablename(const char *name)
  {
    if (name)
    {
      m_review_tablename.free();
      m_review_tablename.append(name);
    }
  }
  const char *get_review_dbname() const { return m_review_dbname.ptr(); }
  const char *get_review_tablename() const { return m_review_tablename.ptr(); }
#endif
#endif

  /*
    read_log_event() functions read an event from a binlog or relay
    log; used by SHOW BINLOG EVENTS, the binlog_dump thread on the
    master (reads master's binlog), the slave IO thread (reads the
    event sent by binlog_dump), the slave SQL thread (reads the event
    from the relay log).  If mutex is 0, the read will proceed without
    mutex.  We need the description_event to be able to parse the
    event (to know the post-header's size); in fact in read_log_event
    we detect the event's type, then call the specific event's
    constructor and pass description_event as an argument.
  */
  static Log_event* read_log_event(IO_CACHE* file,
                                   const Format_description_log_event
                                   *description_event,
                                   my_bool crc_check,
                                   my_bool print_errors= 1);

  /**
    Reads an event from a binlog or relay log. Used by the dump thread
    this method reads the event into a raw buffer without parsing it.

    @Note If mutex is 0, the read will proceed without mutex.

    @Note If a log name is given than the method will check if the
    given binlog is still active.

    @param[in]  file                log file to be read
    @param[out] packet              packet to hold the event
    @param[in]  checksum_alg_arg    verify the event checksum using this
                                    algorithm (or don't if it's
                                    use BINLOG_CHECKSUM_ALG_OFF)

    @retval 0                   success
    @retval LOG_READ_EOF        end of file, nothing was read
    @retval LOG_READ_BOGUS      malformed event
    @retval LOG_READ_IO         io error while reading
    @retval LOG_READ_MEM        packet memory allocation failed
    @retval LOG_READ_TRUNC      only a partial event could be read
    @retval LOG_READ_TOO_LARGE  event too large
   */
  static int read_log_event(IO_CACHE* file, String* packet,
                            const Format_description_log_event *fdle,
                            enum enum_binlog_checksum_alg checksum_alg_arg);
  /* 
     The value is set by caller of FD constructor and
     Log_event::write_header() for the rest.
     In the FD case it's propagated into the last byte 
     of post_header_len[] at FD::write().
     On the slave side the value is assigned from post_header_len[last] 
     of the last seen FD event.
  */
  enum enum_binlog_checksum_alg checksum_alg;

  static void *operator new(size_t size)
  {
    extern PSI_memory_key key_memory_log_event;
    return my_malloc(key_memory_log_event, size, MYF(MY_WME|MY_FAE));
  }

  static void operator delete(void *ptr, size_t)
  {
    my_free(ptr);
  }

  /* Placement version of the above operators */
  static void *operator new(size_t, void* ptr) { return ptr; }
  static void operator delete(void*, void*) { }

#ifdef MYSQL_SERVER
  bool write_header(size_t event_data_length);
  bool write_data(const uchar *buf, size_t data_length)
  { return writer->write_data(buf, data_length); }
  bool write_data(const char *buf, size_t data_length)
  { return write_data((uchar*)buf, data_length); }
  bool write_footer()
  { return writer->write_footer(); }

  my_bool need_checksum();

  virtual bool write()
  {
    return write_header(get_data_size()) || write_data_header() ||
	   write_data_body() || write_footer();
  }
  virtual bool write_data_header()
  { return 0; }
  virtual bool write_data_body()
  { return 0; }

  /* Return start of query time or current time */
  inline my_time_t get_time()
  {
    THD *tmp_thd;
    if (when)
      return when;
    if (thd)
    {
      when= thd->start_time;
      when_sec_part= thd->start_time_sec_part;
      return when;
    }
    /* thd will only be 0 here at time of log creation */
    if ((tmp_thd= current_thd))
    {
      when= tmp_thd->start_time;
      when_sec_part= tmp_thd->start_time_sec_part;
      return when;
    }
    my_hrtime_t hrtime= my_hrtime();
    when= hrtime_to_my_time(hrtime);
    when_sec_part= hrtime_sec_part(hrtime);
    return when;
  }
#endif
  virtual Log_event_type get_type_code() = 0;
  virtual enum_logged_status logged_status() { return LOGGED_CRITICAL; }
  virtual bool is_valid() const = 0;
  virtual my_off_t get_header_len(my_off_t len) { return len; }
  void set_artificial_event() { flags |= LOG_EVENT_ARTIFICIAL_F; }
  void set_relay_log_event() { flags |= LOG_EVENT_RELAY_LOG_F; }
  bool is_artificial_event() const { return flags & LOG_EVENT_ARTIFICIAL_F; }
  bool is_relay_log_event() const { return flags & LOG_EVENT_RELAY_LOG_F; }
  inline bool use_trans_cache() const
  { 
    return (cache_type == Log_event::EVENT_TRANSACTIONAL_CACHE);
  }
  inline void set_direct_logging()
  {
    cache_type = Log_event::EVENT_NO_CACHE;
  }
  inline bool use_direct_logging()
  {
    return (cache_type == Log_event::EVENT_NO_CACHE);
  }
  Log_event(const uchar *buf, const Format_description_log_event
            *description_event);
  virtual ~Log_event() { free_temp_buf();}
  void register_temp_buf(uchar* buf, bool must_free)
  { 
    temp_buf= buf; 
    event_owns_temp_buf= must_free;
  }
  void free_temp_buf()
  {
    if (temp_buf)
    {
      if (event_owns_temp_buf)
        my_free(temp_buf);
      temp_buf = 0;
    }
  }
  /*
    Get event length for simple events. For complicated events the length
    is calculated during write()
  */
  virtual int get_data_size() { return 0;}
  static Log_event* read_log_event(const uchar *buf, uint event_len,
				   const char **error,
                                   const Format_description_log_event
                                   *description_event, my_bool crc_check,
                                   my_bool print_errors= 1);
  /**
    Returns the human readable name of the given event type.
  */
  static const char* get_type_str(Log_event_type type);
  /**
    Returns the human readable name of this event's type.
  */
  const char* get_type_str();

#if defined(MYSQL_SERVER) && defined(HAVE_REPLICATION)

  /**
     Apply the event to the database.

     This function represents the public interface for applying an
     event.

     @see do_apply_event
   */
  int apply_event(rpl_group_info *rgi)
  {
    int res;
    THD_STAGE_INFO(thd, stage_apply_event);
    res= do_apply_event(rgi);
    THD_STAGE_INFO(thd, stage_after_apply_event);
    return res;
  }


  /**
     Update the relay log position.

     This function represents the public interface for "stepping over"
     the event and will update the relay log information.

     @see do_update_pos
   */
  int update_pos(rpl_group_info *rgi)
  {
    return do_update_pos(rgi);
  }

  /**
     Decide if the event shall be skipped, and the reason for skipping
     it.

     @see do_shall_skip
   */
  enum_skip_reason shall_skip(rpl_group_info *rgi)
  {
    return do_shall_skip(rgi);
  }


  /*
    Check if an event is non-final part of a stand-alone event group,
    such as Intvar_log_event (such events should be processed as part
    of the following event group, not individually).
    See also is_part_of_group()
  */
  static bool is_part_of_group(enum Log_event_type ev_type)
  {
    switch (ev_type)
    {
    case GTID_EVENT:
    case INTVAR_EVENT:
    case RAND_EVENT:
    case USER_VAR_EVENT:
    case TABLE_MAP_EVENT:
    case ANNOTATE_ROWS_EVENT:
      return true;
    case DELETE_ROWS_EVENT:
    case UPDATE_ROWS_EVENT:
    case WRITE_ROWS_EVENT:
    /*
      ToDo: also check for non-final Rows_log_event (though such events
      are usually in a BEGIN-COMMIT group).
    */
    default:
      return false;
    }
  }
  /*
    Same as above, but works on the object. In addition this is true for all
    rows event except the last one.
  */
  virtual bool is_part_of_group() { return 0; }

  static bool is_group_event(enum Log_event_type ev_type)
  {
    switch (ev_type)
    {
    case START_EVENT_V3:
    case STOP_EVENT:
    case ROTATE_EVENT:
    case SLAVE_EVENT:
    case FORMAT_DESCRIPTION_EVENT:
    case INCIDENT_EVENT:
    case HEARTBEAT_LOG_EVENT:
    case BINLOG_CHECKPOINT_EVENT:
    case GTID_LIST_EVENT:
    case START_ENCRYPTION_EVENT:
      return false;

    default:
      return true;
    }
  }
  
protected:

  /**
     Helper function to ignore an event w.r.t. the slave skip counter.

     This function can be used inside do_shall_skip() for functions
     that cannot end a group. If the slave skip counter is 1 when
     seeing such an event, the event shall be ignored, the counter
     left intact, and processing continue with the next event.

     A typical usage is:
     @code
     enum_skip_reason do_shall_skip(rpl_group_info *rgi) {
       return continue_group(rgi);
     }
     @endcode

     @return Skip reason
   */
  enum_skip_reason continue_group(rpl_group_info *rgi);

  /**
    Primitive to apply an event to the database.

    This is where the change to the database is made.

    @note The primitive is protected instead of private, since there
    is a hierarchy of actions to be performed in some cases.

    @see Format_description_log_event::do_apply_event()

    @param rli Pointer to relay log info structure

    @retval 0     Event applied successfully
    @retval errno Error code if event application failed
  */
  virtual int do_apply_event(rpl_group_info *rgi)
  {
    return 0;                /* Default implementation does nothing */
  }


  /**
     Advance relay log coordinates.

     This function is called to advance the relay log coordinates to
     just after the event.  It is essential that both the relay log
     coordinate and the group log position is updated correctly, since
     this function is used also for skipping events.

     Normally, each implementation of do_update_pos() shall:

     - Update the event position to refer to the position just after
       the event.

     - Update the group log position to refer to the position just
       after the event <em>if the event is last in a group</em>

     @param rli Pointer to relay log info structure

     @retval 0     Coordinates changed successfully
     @retval errno Error code if advancing failed (usually just
                   1). Observe that handler errors are returned by the
                   do_apply_event() function, and not by this one.
   */
  virtual int do_update_pos(rpl_group_info *rgi);


  /**
     Decide if this event shall be skipped or not and the reason for
     skipping it.

     The default implementation decide that the event shall be skipped
     if either:

     - the server id of the event is the same as the server id of the
       server and <code>rli->replicate_same_server_id</code> is true,
       or

     - if <code>rli->slave_skip_counter</code> is greater than zero.

     @see do_apply_event
     @see do_update_pos

     @retval Log_event::EVENT_SKIP_NOT
     The event shall not be skipped and should be applied.

     @retval Log_event::EVENT_SKIP_IGNORE
     The event shall be skipped by just ignoring it, i.e., the slave
     skip counter shall not be changed. This happends if, for example,
     the originating server id of the event is the same as the server
     id of the slave.

     @retval Log_event::EVENT_SKIP_COUNT
     The event shall be skipped because the slave skip counter was
     non-zero. The caller shall decrease the counter by one.
   */
  virtual enum_skip_reason do_shall_skip(rpl_group_info *rgi);
#endif
};


/*
   One class for each type of event.
   Two constructors for each class:
   - one to create the event for logging (when the server acts as a master),
   called after an update to the database is done,
   which accepts parameters like the query, the database, the options for LOAD
   DATA INFILE...
   - one to create the event from a packet (when the server acts as a slave),
   called before reproducing the update, which accepts parameters (like a
   buffer). Used to read from the master, from the relay log, and in
   mysqlbinlog. This constructor must be format-tolerant.
*/

/**
  @class Query_log_event
   
  A @c Query_log_event is created for each query that modifies the
  database, unless the query is logged row-based.

  @section Query_log_event_binary_format Binary format

  See @ref Log_event_binary_format "Binary format for log events" for
  a general discussion and introduction to the binary format of binlog
  events.

  The Post-Header has five components:

  <table>
  <caption>Post-Header for Query_log_event</caption>

  <tr>
    <th>Name</th>
    <th>Format</th>
    <th>Description</th>
  </tr>

  <tr>
    <td>slave_proxy_id</td>
    <td>4 byte unsigned integer</td>
    <td>An integer identifying the client thread that issued the
    query.  The id is unique per server.  (Note, however, that two
    threads on different servers may have the same slave_proxy_id.)
    This is used when a client thread creates a temporary table local
    to the client.  The slave_proxy_id is used to distinguish
    temporary tables that belong to different clients.
    </td>
  </tr>

  <tr>
    <td>exec_time</td>
    <td>4 byte unsigned integer</td>
    <td>The time from when the query started to when it was logged in
    the binlog, in seconds.</td>
  </tr>

  <tr>
    <td>db_len</td>
    <td>1 byte integer</td>
    <td>The length of the name of the currently selected database.</td>
  </tr>

  <tr>
    <td>error_code</td>
    <td>2 byte unsigned integer</td>
    <td>Error code generated by the master.  If the master fails, the
    slave will fail with the same error code, except for the error
    codes ER_DB_CREATE_EXISTS == 1007 and ER_DB_DROP_EXISTS == 1008.
    </td>
  </tr>

  <tr>
    <td>status_vars_len</td>
    <td>2 byte unsigned integer</td>
    <td>The length of the status_vars block of the Body, in bytes. See
    @ref query_log_event_status_vars "below".
    </td>
  </tr>
  </table>

  The Body has the following components:

  <table>
  <caption>Body for Query_log_event</caption>

  <tr>
    <th>Name</th>
    <th>Format</th>
    <th>Description</th>
  </tr>

  <tr>
    <td>@anchor query_log_event_status_vars status_vars</td>
    <td>status_vars_len bytes</td>
    <td>Zero or more status variables.  Each status variable consists
    of one byte identifying the variable stored, followed by the value
    of the variable.  The possible variables are listed separately in
    the table @ref Table_query_log_event_status_vars "below".  MySQL
    always writes events in the order defined below; however, it is
    capable of reading them in any order.  </td>
  </tr>

  <tr>
    <td>db</td>
    <td>db_len+1</td>
    <td>The currently selected database, as a null-terminated string.

    (The trailing zero is redundant since the length is already known;
    it is db_len from Post-Header.)
    </td>
  </tr>

  <tr>
    <td>query</td>
    <td>variable length string without trailing zero, extending to the
    end of the event (determined by the length field of the
    Common-Header)
    </td>
    <td>The SQL query.</td>
  </tr>
  </table>

  The following table lists the status variables that may appear in
  the status_vars field.

  @anchor Table_query_log_event_status_vars
  <table>
  <caption>Status variables for Query_log_event</caption>

  <tr>
    <th>Status variable</th>
    <th>1 byte identifier</th>
    <th>Format</th>
    <th>Description</th>
  </tr>

  <tr>
    <td>flags2</td>
    <td>Q_FLAGS2_CODE == 0</td>
    <td>4 byte bitfield</td>
    <td>The flags in @c thd->options, binary AND-ed with @c
    OPTIONS_WRITTEN_TO_BIN_LOG.  The @c thd->options bitfield contains
    options for "SELECT".  @c OPTIONS_WRITTEN identifies those options
    that need to be written to the binlog (not all do).

    These flags correspond to the SQL variables SQL_AUTO_IS_NULL,
    FOREIGN_KEY_CHECKS, UNIQUE_CHECKS, and AUTOCOMMIT, documented in
    the "SET Syntax" section of the MySQL Manual.

    This field is always written to the binlog in version >= 5.0, and
    never written in version < 5.0.
    </td>
  </tr>

  <tr>
    <td>sql_mode</td>
    <td>Q_SQL_MODE_CODE == 1</td>
    <td>8 byte bitfield</td>
    <td>The @c sql_mode variable.  See the section "SQL Modes" in the
    MySQL manual, and see sql_priv.h for a list of the possible
    flags. Currently (2007-10-04), the following flags are available:
    <pre>
    MODE_REAL_AS_FLOAT==0x1
    MODE_PIPES_AS_CONCAT==0x2
    MODE_ANSI_QUOTES==0x4
    MODE_IGNORE_SPACE==0x8
    MODE_IGNORE_BAD_TABLE_OPTIONS==0x10
    MODE_ONLY_FULL_GROUP_BY==0x20
    MODE_NO_UNSIGNED_SUBTRACTION==0x40
    MODE_NO_DIR_IN_CREATE==0x80
    MODE_POSTGRESQL==0x100
    MODE_ORACLE==0x200
    MODE_MSSQL==0x400
    MODE_DB2==0x800
    MODE_MAXDB==0x1000
    MODE_NO_KEY_OPTIONS==0x2000
    MODE_NO_TABLE_OPTIONS==0x4000
    MODE_NO_FIELD_OPTIONS==0x8000
    MODE_MYSQL323==0x10000
    MODE_MYSQL323==0x20000
    MODE_MYSQL40==0x40000
    MODE_ANSI==0x80000
    MODE_NO_AUTO_VALUE_ON_ZERO==0x100000
    MODE_NO_BACKSLASH_ESCAPES==0x200000
    MODE_STRICT_TRANS_TABLES==0x400000
    MODE_STRICT_ALL_TABLES==0x800000
    MODE_NO_ZERO_IN_DATE==0x1000000
    MODE_NO_ZERO_DATE==0x2000000
    MODE_INVALID_DATES==0x4000000
    MODE_ERROR_FOR_DIVISION_BY_ZERO==0x8000000
    MODE_TRADITIONAL==0x10000000
    MODE_NO_AUTO_CREATE_USER==0x20000000
    MODE_HIGH_NOT_PRECEDENCE==0x40000000
    MODE_PAD_CHAR_TO_FULL_LENGTH==0x80000000
    </pre>
    All these flags are replicated from the server.  However, all
    flags except @c MODE_NO_DIR_IN_CREATE are honored by the slave;
    the slave always preserves its old value of @c
    MODE_NO_DIR_IN_CREATE.  For a rationale, see comment in
    @c Query_log_event::do_apply_event in @c log_event.cc.

    This field is always written to the binlog.
    </td>
  </tr>

  <tr>
    <td>catalog</td>
    <td>Q_CATALOG_NZ_CODE == 6</td>
    <td>Variable-length string: the length in bytes (1 byte) followed
    by the characters (at most 255 bytes)
    </td>
    <td>Stores the client's current catalog.  Every database belongs
    to a catalog, the same way that every table belongs to a
    database.  Currently, there is only one catalog, "std".

    This field is written if the length of the catalog is > 0;
    otherwise it is not written.
    </td>
  </tr>

  <tr>
    <td>auto_increment</td>
    <td>Q_AUTO_INCREMENT == 3</td>
    <td>two 2 byte unsigned integers, totally 2+2=4 bytes</td>

    <td>The two variables auto_increment_increment and
    auto_increment_offset, in that order.  For more information, see
    "System variables" in the MySQL manual.

    This field is written if auto_increment > 1.  Otherwise, it is not
    written.
    </td>
  </tr>

  <tr>
    <td>charset</td>
    <td>Q_CHARSET_CODE == 4</td>
    <td>three 2 byte unsigned integers, totally 2+2+2=6 bytes</td>
    <td>The three variables character_set_client,
    collation_connection, and collation_server, in that order.
    character_set_client is a code identifying the character set and
    collation used by the client to encode the query.
    collation_connection identifies the character set and collation
    that the master converts the query to when it receives it; this is
    useful when comparing literal strings.  collation_server is the
    default character set and collation used when a new database is
    created.

    See also "Connection Character Sets and Collations" in the MySQL
    5.1 manual.

    All three variables are codes identifying a (character set,
    collation) pair.  To see which codes map to which pairs, run the
    query "SELECT id, character_set_name, collation_name FROM
    COLLATIONS".

    Cf. Q_CHARSET_DATABASE_CODE below.

    This field is always written.
    </td>
  </tr>

  <tr>
    <td>time_zone</td>
    <td>Q_TIME_ZONE_CODE == 5</td>
    <td>Variable-length string: the length in bytes (1 byte) followed
    by the characters (at most 255 bytes).
    <td>The time_zone of the master.

    See also "System Variables" and "MySQL Server Time Zone Support"
    in the MySQL manual.

    This field is written if the length of the time zone string is >
    0; otherwise, it is not written.
    </td>
  </tr>

  <tr>
    <td>lc_time_names_number</td>
    <td>Q_LC_TIME_NAMES_CODE == 7</td>
    <td>2 byte integer</td>
    <td>A code identifying a table of month and day names.  The
    mapping from codes to languages is defined in @c sql_locale.cc.

    This field is written if it is not 0, i.e., if the locale is not
    en_US.
    </td>
  </tr>

  <tr>
    <td>charset_database_number</td>
    <td>Q_CHARSET_DATABASE_CODE == 8</td>
    <td>2 byte integer</td>

    <td>The value of the collation_database system variable (in the
    source code stored in @c thd->variables.collation_database), which
    holds the code for a (character set, collation) pair as described
    above (see Q_CHARSET_CODE).

    collation_database was used in old versions (???WHEN).  Its value
    was loaded when issuing a "use db" query and could be changed by
    issuing a "SET collation_database=xxx" query.  It used to affect
    the "LOAD DATA INFILE" and "CREATE TABLE" commands.

    In newer versions, "CREATE TABLE" has been changed to take the
    character set from the database of the created table, rather than
    the character set of the current database.  This makes a
    difference when creating a table in another database than the
    current one.  "LOAD DATA INFILE" has not yet changed to do this,
    but there are plans to eventually do it, and to make
    collation_database read-only.

    This field is written if it is not 0.
    </td>
  </tr>
  <tr>
    <td>table_map_for_update</td>
    <td>Q_TABLE_MAP_FOR_UPDATE_CODE == 9</td>
    <td>8 byte integer</td>

    <td>The value of the table map that is to be updated by the
    multi-table update query statement. Every bit of this variable
    represents a table, and is set to 1 if the corresponding table is
    to be updated by this statement.

    The value of this variable is set when executing a multi-table update
    statement and used by slave to apply filter rules without opening
    all the tables on slave. This is required because some tables may
    not exist on slave because of the filter rules.
    </td>
  </tr>
  </table>

  @subsection Query_log_event_notes_on_previous_versions Notes on Previous Versions

  * Status vars were introduced in version 5.0.  To read earlier
  versions correctly, check the length of the Post-Header.

  * The status variable Q_CATALOG_CODE == 2 existed in MySQL 5.0.x,
  where 0<=x<=3.  It was identical to Q_CATALOG_CODE, except that the
  string had a trailing '\0'.  The '\0' was removed in 5.0.4 since it
  was redundant (the string length is stored before the string).  The
  Q_CATALOG_CODE will never be written by a new master, but can still
  be understood by a new slave.

  * See Q_CHARSET_DATABASE_CODE in the table above.

  * When adding new status vars, please don't forget to update the
  MAX_SIZE_LOG_EVENT_STATUS, and update function code_name

*/
class Query_log_event: public Log_event
{
  LEX_CSTRING user;
  LEX_CSTRING host;
protected:
  Log_event::Byte* data_buf;
public:
  const char* query;
  const char* catalog;
  const char* db;
  /*
    If we already know the length of the query string
    we pass it with q_len, so we would not have to call strlen()
    otherwise, set it to 0, in which case, we compute it with strlen()
  */
  uint32 q_len;
  uint32 db_len;
  uint16 error_code;
  my_thread_id thread_id;
  /*
    For events created by Query_log_event::do_apply_event (and
    Load_log_event::do_apply_event()) we need the *original* thread
    id, to be able to log the event with the original (=master's)
    thread id (fix for BUG#1686).
  */
  ulong slave_proxy_id;

  /*
    Binlog format 3 and 4 start to differ (as far as class members are
    concerned) from here.
  */

  uint catalog_len;			// <= 255 char; 0 means uninited

  /*
    We want to be able to store a variable number of N-bit status vars:
    (generally N=32; but N=64 for SQL_MODE) a user may want to log the number
    of affected rows (for debugging) while another does not want to lose 4
    bytes in this.
    The storage on disk is the following:
    status_vars_len is part of the post-header,
    status_vars are in the variable-length part, after the post-header, before
    the db & query.
    status_vars on disk is a sequence of pairs (code, value) where 'code' means
    'sql_mode', 'affected' etc. Sometimes 'value' must be a short string, so
    its first byte is its length. For now the order of status vars is:
    flags2 - sql_mode - catalog - autoinc - charset
    We should add the same thing to Load_log_event, but in fact
    LOAD DATA INFILE is going to be logged with a new type of event (logging of
    the plain text query), so Load_log_event would be frozen, so no need. The
    new way of logging LOAD DATA INFILE would use a derived class of
    Query_log_event, so automatically benefit from the work already done for
    status variables in Query_log_event.
 */
  uint16 status_vars_len;

  /*
    'flags2' is a second set of flags (on top of those in Log_event), for
    session variables. These are thd->options which is & against a mask
    (OPTIONS_WRITTEN_TO_BIN_LOG).
    flags2_inited helps make a difference between flags2==0 (3.23 or 4.x
    master, we don't know flags2, so use the slave server's global options) and
    flags2==0 (5.0 master, we know this has a meaning of flags all down which
    must influence the query).
  */
  uint32 flags2_inited;
  bool sql_mode_inited;
  bool charset_inited;

  uint32 flags2;
  sql_mode_t sql_mode;
  ulong auto_increment_increment, auto_increment_offset;
  char charset[6];
  uint time_zone_len; /* 0 means uninited */
  const char *time_zone_str;
  uint lc_time_names_number; /* 0 means en_US */
  uint charset_database_number;
  /*
    map for tables that will be updated for a multi-table update query
    statement, for other query statements, this will be zero.
  */
  ulonglong table_map_for_update;
  /* Xid for the event, if such exists */
  ulonglong xid;
  /*
    Holds the original length of a Query_log_event that comes from a
    master of version < 5.0 (i.e., binlog_version < 4). When the IO
    thread writes the relay log, it augments the Query_log_event with a
    Q_MASTER_DATA_WRITTEN_CODE status_var that holds the original event
    length. This field is initialized to non-zero in the SQL thread when
    it reads this augmented event. SQL thread does not write 
    Q_MASTER_DATA_WRITTEN_CODE to the slave's server binlog.
  */
  uint32 master_data_written;

#ifdef MYSQL_SERVER

  Query_log_event(THD* thd_arg, const char* query_arg, size_t query_length,
                  bool using_trans, bool direct, bool suppress_use, int error);
  const char* get_db() { return db; }
#ifdef HAVE_REPLICATION
  void pack_info(Protocol* protocol);
#endif /* HAVE_REPLICATION */
#else
  bool print_query_header(IO_CACHE* file, PRINT_EVENT_INFO* print_event_info);
  bool print(FILE* file, PRINT_EVENT_INFO* print_event_info);
#endif

  Query_log_event();
  Query_log_event(const uchar *buf, uint event_len,
                  const Format_description_log_event *description_event,
                  Log_event_type event_type);
  ~Query_log_event()
  {
    if (data_buf)
      my_free(data_buf);
  }
  Log_event_type get_type_code() { return QUERY_EVENT; }
  static int dummy_event(String *packet, ulong ev_offset, enum enum_binlog_checksum_alg checksum_alg);
  static int begin_event(String *packet, ulong ev_offset, enum enum_binlog_checksum_alg checksum_alg);
#ifdef MYSQL_SERVER
  bool write();
  virtual bool write_post_header_for_derived() { return FALSE; }
#endif
  bool is_valid() const { return query != 0; }

  /*
    Returns number of bytes additionally written to post header by derived
    events (so far it is only Execute_load_query event).
  */
  virtual ulong get_post_header_size_for_derived() { return 0; }
  /* Writes derived event-specific part of post header. */

public:        /* !!! Public in this patch to allow old usage */
#if defined(MYSQL_SERVER) && defined(HAVE_REPLICATION)
  virtual enum_skip_reason do_shall_skip(rpl_group_info *rgi);
  virtual int do_apply_event(rpl_group_info *rgi);

  int do_apply_event(rpl_group_info *rgi,
                       const char *query_arg,
                       uint32 q_len_arg);
  static bool peek_is_commit_rollback(const uchar *event_start,
                                      size_t event_len,
                                      enum enum_binlog_checksum_alg
                                      checksum_alg);
#endif /* HAVE_REPLICATION */
  /*
    If true, the event always be applied by slave SQL thread or be printed by
    mysqlbinlog
   */
  bool is_trans_keyword()
  {
    /*
      Before the patch for bug#50407, The 'SAVEPOINT and ROLLBACK TO'
      queries input by user was written into log events directly.
      So the keywords can be written in both upper case and lower case
      together, strncasecmp is used to check both cases. they also could be
      binlogged with comments in the front of these keywords. for examples:
        / * bla bla * / SAVEPOINT a;
        / * bla bla * / ROLLBACK TO a;
      but we don't handle these cases and after the patch, both quiries are
      binlogged in upper case with no comments.
     */
    return !strncmp(query, "BEGIN", q_len) ||
      !strncmp(query, "COMMIT", q_len) ||
      !strncasecmp(query, "SAVEPOINT", 9) ||
      !strncasecmp(query, "ROLLBACK", 8);
  }
  virtual bool is_begin()    { return !strcmp(query, "BEGIN"); }
  virtual bool is_commit()   { return !strcmp(query, "COMMIT"); }
  virtual bool is_rollback() { return !strcmp(query, "ROLLBACK"); }
};

class Query_compressed_log_event:public Query_log_event{
protected:
  Log_event::Byte* query_buf;  // point to the uncompressed query
public:
  Query_compressed_log_event(const uchar *buf, uint event_len,
    const Format_description_log_event *description_event,
    Log_event_type event_type);
  ~Query_compressed_log_event()
  {
    if (query_buf)
      my_free(query_buf);
  }
  Log_event_type get_type_code() { return QUERY_COMPRESSED_EVENT; }

  /*
    the min length of log_bin_compress_min_len is 10,
    means that Begin/Commit/Rollback would never be compressed!  
  */
  virtual bool is_begin()    { return false; }
  virtual bool is_commit()   { return false; }
  virtual bool is_rollback() { return false; }
#ifdef MYSQL_SERVER
  Query_compressed_log_event(THD* thd_arg, const char* query_arg,
                             ulong query_length,
                             bool using_trans, bool direct, bool suppress_use,
                             int error);
  virtual bool write();
#endif
};


/*****************************************************************************
  sql_ex_info struct
 ****************************************************************************/
struct sql_ex_info
{
  const char* field_term;
  const char* enclosed;
  const char* line_term;
  const char* line_start;
  const char* escaped;
  int cached_new_format= -1;
  uint8 field_term_len= 0, enclosed_len= 0, line_term_len= 0,
    line_start_len= 0, escaped_len= 0;
  char opt_flags;
  char empty_flags= 0;

  // store in new format even if old is possible
  void force_new_format() { cached_new_format = 1;}
  int data_size()
  {
    return (new_format() ?
	    field_term_len + enclosed_len + line_term_len +
	    line_start_len + escaped_len + 6 : 7);
  }
  bool write_data(Log_event_writer *writer);
  const uchar *init(const uchar *buf, const uchar* buf_end, bool use_new_format);
  bool new_format()
  {
    return ((cached_new_format != -1) ? cached_new_format :
	    (cached_new_format=(field_term_len > 1 ||
				enclosed_len > 1 ||
				line_term_len > 1 || line_start_len > 1 ||
				escaped_len > 1)));
  }
};

/**
  @class Load_log_event

  This log event corresponds to a "LOAD DATA INFILE" SQL query on the
  following form:

  @verbatim
   (1)    USE db;
   (2)    LOAD DATA [CONCURRENT] [LOCAL] INFILE 'file_name'
   (3)    [REPLACE | IGNORE]
   (4)    INTO TABLE 'table_name'
   (5)    [FIELDS
   (6)      [TERMINATED BY 'field_term']
   (7)      [[OPTIONALLY] ENCLOSED BY 'enclosed']
   (8)      [ESCAPED BY 'escaped']
   (9)    ]
  (10)    [LINES
  (11)      [TERMINATED BY 'line_term']
  (12)      [LINES STARTING BY 'line_start']
  (13)    ]
  (14)    [IGNORE skip_lines LINES]
  (15)    (field_1, field_2, ..., field_n)@endverbatim

  @section Load_log_event_binary_format Binary Format

  The Post-Header consists of the following six components.

  <table>
  <caption>Post-Header for Load_log_event</caption>

  <tr>
    <th>Name</th>
    <th>Format</th>
    <th>Description</th>
  </tr>

  <tr>
    <td>slave_proxy_id</td>
    <td>4 byte unsigned integer</td>
    <td>An integer identifying the client thread that issued the
    query.  The id is unique per server.  (Note, however, that two
    threads on different servers may have the same slave_proxy_id.)
    This is used when a client thread creates a temporary table local
    to the client.  The slave_proxy_id is used to distinguish
    temporary tables that belong to different clients.
    </td>
  </tr>

  <tr>
    <td>exec_time</td>
    <td>4 byte unsigned integer</td>
    <td>The time from when the query started to when it was logged in
    the binlog, in seconds.</td>
  </tr>

  <tr>
    <td>skip_lines</td>
    <td>4 byte unsigned integer</td>
    <td>The number on line (14) above, if present, or 0 if line (14)
    is left out.
    </td>
  </tr>

  <tr>
    <td>table_name_len</td>
    <td>1 byte unsigned integer</td>
    <td>The length of 'table_name' on line (4) above.</td>
  </tr>

  <tr>
    <td>db_len</td>
    <td>1 byte unsigned integer</td>
    <td>The length of 'db' on line (1) above.</td>
  </tr>

  <tr>
    <td>num_fields</td>
    <td>4 byte unsigned integer</td>
    <td>The number n of fields on line (15) above.</td>
  </tr>
  </table>    

  The Body contains the following components.

  <table>
  <caption>Body of Load_log_event</caption>

  <tr>
    <th>Name</th>
    <th>Format</th>
    <th>Description</th>
  </tr>

  <tr>
    <td>sql_ex</td>
    <td>variable length</td>

    <td>Describes the part of the query on lines (3) and
    (5)&ndash;(13) above.  More precisely, it stores the five strings
    (on lines) field_term (6), enclosed (7), escaped (8), line_term
    (11), and line_start (12); as well as a bitfield indicating the
    presence of the keywords REPLACE (3), IGNORE (3), and OPTIONALLY
    (7).

    The data is stored in one of two formats, called "old" and "new".
    The type field of Common-Header determines which of these two
    formats is used: type LOAD_EVENT means that the old format is
    used, and type NEW_LOAD_EVENT means that the new format is used.
    When MySQL writes a Load_log_event, it uses the new format if at
    least one of the five strings is two or more bytes long.
    Otherwise (i.e., if all strings are 0 or 1 bytes long), the old
    format is used.

    The new and old format differ in the way the five strings are
    stored.

    <ul>
    <li> In the new format, the strings are stored in the order
    field_term, enclosed, escaped, line_term, line_start. Each string
    consists of a length (1 byte), followed by a sequence of
    characters (0-255 bytes).  Finally, a boolean combination of the
    following flags is stored in 1 byte: REPLACE_FLAG==0x4,
    IGNORE_FLAG==0x8, and OPT_ENCLOSED_FLAG==0x2.  If a flag is set,
    it indicates the presence of the corresponding keyword in the SQL
    query.

    <li> In the old format, we know that each string has length 0 or
    1.  Therefore, only the first byte of each string is stored.  The
    order of the strings is the same as in the new format.  These five
    bytes are followed by the same 1 byte bitfield as in the new
    format.  Finally, a 1 byte bitfield called empty_flags is stored.
    The low 5 bits of empty_flags indicate which of the five strings
    have length 0.  For each of the following flags that is set, the
    corresponding string has length 0; for the flags that are not set,
    the string has length 1: FIELD_TERM_EMPTY==0x1,
    ENCLOSED_EMPTY==0x2, LINE_TERM_EMPTY==0x4, LINE_START_EMPTY==0x8,
    ESCAPED_EMPTY==0x10.
    </ul>

    Thus, the size of the new format is 6 bytes + the sum of the sizes
    of the five strings.  The size of the old format is always 7
    bytes.
    </td>
  </tr>

  <tr>
    <td>field_lens</td>
    <td>num_fields 1 byte unsigned integers</td>
    <td>An array of num_fields integers representing the length of
    each field in the query.  (num_fields is from the Post-Header).
    </td>
  </tr>

  <tr>
    <td>fields</td>
    <td>num_fields null-terminated strings</td>
    <td>An array of num_fields null-terminated strings, each
    representing a field in the query.  (The trailing zero is
    redundant, since the length are stored in the num_fields array.)
    The total length of all strings equals to the sum of all
    field_lens, plus num_fields bytes for all the trailing zeros.
    </td>
  </tr>

  <tr>
    <td>table_name</td>
    <td>null-terminated string of length table_len+1 bytes</td>
    <td>The 'table_name' from the query, as a null-terminated string.
    (The trailing zero is actually redundant since the table_len is
    known from Post-Header.)
    </td>
  </tr>

  <tr>
    <td>db</td>
    <td>null-terminated string of length db_len+1 bytes</td>
    <td>The 'db' from the query, as a null-terminated string.
    (The trailing zero is actually redundant since the db_len is known
    from Post-Header.)
    </td>
  </tr>

  <tr>
    <td>file_name</td>
    <td>variable length string without trailing zero, extending to the
    end of the event (determined by the length field of the
    Common-Header)
    </td>
    <td>The 'file_name' from the query.
    </td>
  </tr>

  </table>

  @subsection Load_log_event_notes_on_previous_versions Notes on Previous Versions

  This event type is understood by current versions, but only
  generated by MySQL 3.23 and earlier.
*/
class Load_log_event: public Log_event
{
private:
protected:
  int copy_log_event(const uchar *buf, ulong event_len,
                     int body_offset,
                     const Format_description_log_event* description_event);

public:
  bool print_query(THD *thd, bool need_db, const char *cs, String *buf,
                   my_off_t *fn_start, my_off_t *fn_end,
                   const char *qualify_db);
  my_thread_id thread_id;
  ulong slave_proxy_id;
  uint32 table_name_len;
  /*
    No need to have a catalog, as these events can only come from 4.x.
    TODO: this may become false if Dmitri pushes his new LOAD DATA INFILE in
    5.0 only (not in 4.x).
  */
  uint32 db_len;
  uint32 fname_len;
  uint32 num_fields;
  const char* fields;
  const uchar* field_lens;
  uint32 field_block_len;

  const char* table_name;
  const char* db;
  const char* fname;
  uint32 skip_lines;
  sql_ex_info sql_ex;
  bool local_fname;
  /**
    Indicates that this event corresponds to LOAD DATA CONCURRENT,

    @note Since Load_log_event event coming from the binary log
          lacks information whether LOAD DATA on master was concurrent
          or not, this flag is only set to TRUE for an auxiliary
          Load_log_event object which is used in mysql_load() to
          re-construct LOAD DATA statement from function parameters,
          for logging.
  */
  bool is_concurrent;

  /* fname doesn't point to memory inside Log_event::temp_buf  */
  void set_fname_outside_temp_buf(const char *afname, size_t alen)
  {
    fname= afname;
    fname_len= (uint)alen;
    local_fname= TRUE;
  }
  /* fname doesn't point to memory inside Log_event::temp_buf  */
  int  check_fname_outside_temp_buf()
  {
    return local_fname;
  }

#ifdef MYSQL_SERVER
  String field_lens_buf;
  String fields_buf;

  Load_log_event(THD* thd, const sql_exchange* ex, const char* db_arg,
		 const char* table_name_arg,
		 List<Item>& fields_arg,
                 bool is_concurrent_arg,
                 enum enum_duplicates handle_dup, bool ignore,
		 bool using_trans);
  void set_fields(const char* db, List<Item> &fields_arg,
                  Name_resolution_context *context);
  const char* get_db() { return db; }
#ifdef HAVE_REPLICATION
  void pack_info(Protocol* protocol);
#endif /* HAVE_REPLICATION */
#else
  bool print(FILE* file, PRINT_EVENT_INFO* print_event_info);
  bool print(FILE* file, PRINT_EVENT_INFO* print_event_info, bool commented);
#endif

  /*
    Note that for all the events related to LOAD DATA (Load_log_event,
    Create_file/Append/Exec/Delete, we pass description_event; however as
    logging of LOAD DATA is going to be changed in 4.1 or 5.0, this is only used
    for the common_header_len (post_header_len will not be changed).
  */
  Load_log_event(const uchar *buf, uint event_len,
                 const Format_description_log_event* description_event);
  ~Load_log_event() = default;
  Log_event_type get_type_code()
  {
    return sql_ex.new_format() ? NEW_LOAD_EVENT: LOAD_EVENT;
  }
#ifdef MYSQL_SERVER
  bool write_data_header();
  bool write_data_body();
#endif
  bool is_valid() const { return table_name != 0; }
  int get_data_size()
  {
    return (table_name_len + db_len + 2 + fname_len
	    + LOAD_HEADER_LEN
	    + sql_ex.data_size() + field_block_len + num_fields);
  }

public:        /* !!! Public in this patch to allow old usage */
#if defined(MYSQL_SERVER) && defined(HAVE_REPLICATION)
  virtual int do_apply_event(rpl_group_info *rgi)
  {
    return do_apply_event(thd->slave_net,rgi,0);
  }

  int do_apply_event(NET *net, rpl_group_info *rgi,
                     bool use_rli_only_for_errors);
#endif
};

/**
  @class Start_log_event_v3

  Start_log_event_v3 is the Start_log_event of binlog format 3 (MySQL 3.23 and
  4.x).

  Format_description_log_event derives from Start_log_event_v3; it is
  the Start_log_event of binlog format 4 (MySQL 5.0), that is, the
  event that describes the other events' Common-Header/Post-Header
  lengths. This event is sent by MySQL 5.0 whenever it starts sending
  a new binlog if the requested position is >4 (otherwise if ==4 the
  event will be sent naturally).

  @section Start_log_event_v3_binary_format Binary Format
*/
class Start_log_event_v3: public Log_event
{
public:
  /*
    If this event is at the start of the first binary log since server
    startup 'created' should be the timestamp when the event (and the
    binary log) was created.  In the other case (i.e. this event is at
    the start of a binary log created by FLUSH LOGS or automatic
    rotation), 'created' should be 0.  This "trick" is used by MySQL
    >=4.0.14 slaves to know whether they must drop stale temporary
    tables and whether they should abort unfinished transaction.

    Note that when 'created'!=0, it is always equal to the event's
    timestamp; indeed Start_log_event is written only in log.cc where
    the first constructor below is called, in which 'created' is set
    to 'when'.  So in fact 'created' is a useless variable. When it is
    0 we can read the actual value from timestamp ('when') and when it
    is non-zero we can read the same value from timestamp
    ('when'). Conclusion:
     - we use timestamp to print when the binlog was created.
     - we use 'created' only to know if this is a first binlog or not.
     In 3.23.57 we did not pay attention to this identity, so mysqlbinlog in
     3.23.57 does not print 'created the_date' if created was zero. This is now
     fixed.
  */
  time_t created;
  uint16 binlog_version;
  char server_version[ST_SERVER_VER_LEN];
  /*
    We set this to 1 if we don't want to have the created time in the log,
    which is the case when we rollover to a new log.
  */
  bool dont_set_created;

#ifdef MYSQL_SERVER
  Start_log_event_v3();
#ifdef HAVE_REPLICATION
  void pack_info(Protocol* protocol);
#endif /* HAVE_REPLICATION */
#else
  Start_log_event_v3() = default;
  bool print(FILE* file, PRINT_EVENT_INFO* print_event_info);
#endif

  Start_log_event_v3(const uchar *buf, uint event_len,
                     const Format_description_log_event* description_event);
  ~Start_log_event_v3() = default;
  Log_event_type get_type_code() { return START_EVENT_V3;}
  my_off_t get_header_len(my_off_t l __attribute__((unused)))
  { return LOG_EVENT_MINIMAL_HEADER_LEN; }
#ifdef MYSQL_SERVER
  bool write();
#endif
  bool is_valid() const { return server_version[0] != 0; }
  int get_data_size()
  {
    return START_V3_HEADER_LEN; //no variable-sized part
  }

protected:
#if defined(MYSQL_SERVER) && defined(HAVE_REPLICATION)
  virtual int do_apply_event(rpl_group_info *rgi);
  virtual enum_skip_reason do_shall_skip(rpl_group_info*)
  {
    /*
      Events from ourself should be skipped, but they should not
      decrease the slave skip counter.
     */
    if (this->server_id == global_system_variables.server_id)
      return Log_event::EVENT_SKIP_IGNORE;
    else
      return Log_event::EVENT_SKIP_NOT;
  }
#endif
};

/**
  @class Start_encryption_log_event

  Start_encryption_log_event marks the beginning of encrypted data (all events
  after this event are encrypted).

  It contains the cryptographic scheme used for the encryption as well as any
  data required to decrypt (except the actual key).

  For binlog cryptoscheme 1: key version, and nonce for iv generation.
*/
class Start_encryption_log_event : public Log_event
{
public:
#ifdef MYSQL_SERVER
  Start_encryption_log_event(uint crypto_scheme_arg, uint key_version_arg,
                             const uchar* nonce_arg)
  : crypto_scheme(crypto_scheme_arg), key_version(key_version_arg)
  {
    cache_type = EVENT_NO_CACHE;
    DBUG_ASSERT(crypto_scheme == 1);
    memcpy(nonce, nonce_arg, BINLOG_NONCE_LENGTH);
  }

  bool write_data_body()
  {
    uchar scheme_buf= crypto_scheme;
    uchar key_version_buf[BINLOG_KEY_VERSION_LENGTH];
    int4store(key_version_buf, key_version);
    return write_data(&scheme_buf, sizeof(scheme_buf)) ||
           write_data(key_version_buf, sizeof(key_version_buf)) ||
           write_data(nonce, BINLOG_NONCE_LENGTH);
  }
#else
  bool print(FILE* file, PRINT_EVENT_INFO* print_event_info);
#endif

  Start_encryption_log_event(const uchar *buf, uint event_len,
                             const Format_description_log_event
                             *description_event);

  bool is_valid() const { return crypto_scheme == 1; }

  Log_event_type get_type_code() { return START_ENCRYPTION_EVENT; }

  int get_data_size()
  {
    return BINLOG_CRYPTO_SCHEME_LENGTH + BINLOG_KEY_VERSION_LENGTH +
           BINLOG_NONCE_LENGTH;
  }

  uint crypto_scheme;
  uint key_version;
  uchar nonce[BINLOG_NONCE_LENGTH];

protected:
#if defined(MYSQL_SERVER) && defined(HAVE_REPLICATION)
  virtual int do_apply_event(rpl_group_info* rgi);
  virtual int do_update_pos(rpl_group_info *rgi);
  virtual enum_skip_reason do_shall_skip(rpl_group_info* rgi)
  {
     return Log_event::EVENT_SKIP_NOT;
  }
#endif

};


class Version
{
protected:
  uchar m_ver[3];
  int cmp(const Version &other) const
  {
    return memcmp(m_ver, other.m_ver, 3);
  }
public:
  Version()
  {
    m_ver[0]= m_ver[1]= m_ver[2]= '\0';
  }
  Version(uchar v0, uchar v1, uchar v2)
  {
    m_ver[0]= v0;
    m_ver[1]= v1;
    m_ver[2]= v2;
  }
  Version(const char *version, const char **endptr);
  const uchar& operator [] (size_t i) const
  {
    DBUG_ASSERT(i < 3);
    return m_ver[i];
  }
  bool operator<(const Version &other) const { return cmp(other) < 0; }
  bool operator>(const Version &other) const { return cmp(other) > 0; }
  bool operator<=(const Version &other) const { return cmp(other) <= 0; }
  bool operator>=(const Version &other) const { return cmp(other) >= 0; }
};


/**
  @class Format_description_log_event

  For binlog version 4.
  This event is saved by threads which read it, as they need it for future
  use (to decode the ordinary events).

  @section Format_description_log_event_binary_format Binary Format
*/

class Format_description_log_event: public Start_log_event_v3
{
public:
  /*
     The size of the fixed header which _all_ events have
     (for binlogs written by this version, this is equal to
     LOG_EVENT_HEADER_LEN), except FORMAT_DESCRIPTION_EVENT and ROTATE_EVENT
     (those have a header of size LOG_EVENT_MINIMAL_HEADER_LEN).
  */
  uint8 common_header_len;
  uint8 number_of_event_types;
  /* 
     The list of post-headers' lengths followed 
     by the checksum alg description byte
  */
  uint8 *post_header_len;
  class master_version_split: public Version {
  public:
    enum {KIND_MYSQL, KIND_MARIADB};
    int kind;
    master_version_split() :kind(KIND_MARIADB) { }
    master_version_split(const char *version);
    bool version_is_valid() const
    {
      /* It is invalid only when all version numbers are 0 */
      return !(m_ver[0] == 0 && m_ver[1] == 0 && m_ver[2] == 0);
    }
  };
  master_version_split server_version_split;
  const uint8 *event_type_permutation;
  uint32 options_written_to_bin_log;

  Format_description_log_event(uint8 binlog_ver, const char* server_ver=0);
  Format_description_log_event(const uchar *buf, uint event_len,
                               const Format_description_log_event
                               *description_event);
  ~Format_description_log_event()
  {
    my_free(post_header_len);
  }
  Log_event_type get_type_code() { return FORMAT_DESCRIPTION_EVENT;}
#ifdef MYSQL_SERVER
  bool write();
#endif
  bool header_is_valid() const
  {
    return ((common_header_len >= ((binlog_version==1) ? OLD_HEADER_LEN :
                                   LOG_EVENT_MINIMAL_HEADER_LEN)) &&
            (post_header_len != NULL));
  }

  bool is_valid() const
  {
    return header_is_valid() && server_version_split.version_is_valid();
  }

  int get_data_size()
  {
    /*
      The vector of post-header lengths is considered as part of the
      post-header, because in a given version it never changes (contrary to the
      query in a Query_log_event).
    */
    return FORMAT_DESCRIPTION_HEADER_LEN;
  }

  Binlog_crypt_data crypto_data;
  bool start_decryption(Start_encryption_log_event* sele);
  void copy_crypto_data(const Format_description_log_event* o)
  {
    crypto_data= o->crypto_data;
  }
  void reset_crypto()
  {
    crypto_data.scheme= 0;
  }

  void calc_server_version_split();
  void deduct_options_written_to_bin_log();
  static bool is_version_before_checksum(const master_version_split *version_split);
protected:
#if defined(MYSQL_SERVER) && defined(HAVE_REPLICATION)
  virtual int do_apply_event(rpl_group_info *rgi);
  virtual int do_update_pos(rpl_group_info *rgi);
  virtual enum_skip_reason do_shall_skip(rpl_group_info *rgi);
#endif
};


/**
  @class Intvar_log_event

  An Intvar_log_event will be created just before a Query_log_event,
  if the query uses one of the variables LAST_INSERT_ID or INSERT_ID.
  Each Intvar_log_event holds the value of one of these variables.

  @section Intvar_log_event_binary_format Binary Format

  The Post-Header for this event type is empty.  The Body has two
  components:

  <table>
  <caption>Body for Intvar_log_event</caption>

  <tr>
    <th>Name</th>
    <th>Format</th>
    <th>Description</th>
  </tr>

  <tr>
    <td>type</td>
    <td>1 byte enumeration</td>
    <td>One byte identifying the type of variable stored.  Currently,
    two identifiers are supported:  LAST_INSERT_ID_EVENT==1 and
    INSERT_ID_EVENT==2.
    </td>
  </tr>

  <tr>
    <td>value</td>
    <td>8 byte unsigned integer</td>
    <td>The value of the variable.</td>
  </tr>

  </table>
*/
class Intvar_log_event: public Log_event
{
public:
  ulonglong val;
  uchar type;

#ifdef MYSQL_SERVER
Intvar_log_event(THD* thd_arg,uchar type_arg, ulonglong val_arg,
                 bool using_trans, bool direct)
    :Log_event(thd_arg,0,using_trans),val(val_arg),type(type_arg)
  {
    if (direct)
      cache_type= Log_event::EVENT_NO_CACHE;
  }
#ifdef HAVE_REPLICATION
  void pack_info(Protocol* protocol);
#endif /* HAVE_REPLICATION */
#else
  bool print(FILE* file, PRINT_EVENT_INFO* print_event_info);
#endif

  Intvar_log_event(const uchar *buf,
                   const Format_description_log_event *description_event);
  ~Intvar_log_event() = default;
  Log_event_type get_type_code() { return INTVAR_EVENT;}
  const char* get_var_type_name();
  int get_data_size() { return  9; /* sizeof(type) + sizeof(val) */;}
#ifdef MYSQL_SERVER
  bool write();
#endif
  bool is_valid() const { return 1; }
  bool is_part_of_group() { return 1; }

private:
#if defined(MYSQL_SERVER) && defined(HAVE_REPLICATION)
  virtual int do_apply_event(rpl_group_info *rgi);
  virtual int do_update_pos(rpl_group_info *rgi);
  virtual enum_skip_reason do_shall_skip(rpl_group_info *rgi);
#endif
};


/**
  @class Rand_log_event

  Logs random seed used by the next RAND(), and by PASSWORD() in 4.1.0.
  4.1.1 does not need it (it's repeatable again) so this event needn't be
  written in 4.1.1 for PASSWORD() (but the fact that it is written is just a
  waste, it does not cause bugs).

  The state of the random number generation consists of 128 bits,
  which are stored internally as two 64-bit numbers.

  @section Rand_log_event_binary_format Binary Format  

  The Post-Header for this event type is empty.  The Body has two
  components:

  <table>
  <caption>Body for Rand_log_event</caption>

  <tr>
    <th>Name</th>
    <th>Format</th>
    <th>Description</th>
  </tr>

  <tr>
    <td>seed1</td>
    <td>8 byte unsigned integer</td>
    <td>64 bit random seed1.</td>
  </tr>

  <tr>
    <td>seed2</td>
    <td>8 byte unsigned integer</td>
    <td>64 bit random seed2.</td>
  </tr>
  </table>
*/

class Rand_log_event: public Log_event
{
 public:
  ulonglong seed1;
  ulonglong seed2;

#ifdef MYSQL_SERVER
  Rand_log_event(THD* thd_arg, ulonglong seed1_arg, ulonglong seed2_arg,
                 bool using_trans, bool direct)
    :Log_event(thd_arg,0,using_trans),seed1(seed1_arg),seed2(seed2_arg)
  {
    if (direct)
      cache_type= Log_event::EVENT_NO_CACHE;
  }
#ifdef HAVE_REPLICATION
  void pack_info(Protocol* protocol);
#endif /* HAVE_REPLICATION */
#else
  bool print(FILE* file, PRINT_EVENT_INFO* print_event_info);
#endif

  Rand_log_event(const uchar *buf,
                 const Format_description_log_event *description_event);
  ~Rand_log_event() = default;
  Log_event_type get_type_code() { return RAND_EVENT;}
  int get_data_size() { return 16; /* sizeof(ulonglong) * 2*/ }
#ifdef MYSQL_SERVER
  bool write();
#endif
  bool is_valid() const { return 1; }
  bool is_part_of_group() { return 1; }

private:
#if defined(MYSQL_SERVER) && defined(HAVE_REPLICATION)
  virtual int do_apply_event(rpl_group_info *rgi);
  virtual int do_update_pos(rpl_group_info *rgi);
  virtual enum_skip_reason do_shall_skip(rpl_group_info *rgi);
#endif
};


class Xid_apply_log_event: public Log_event
{
public:
#ifdef MYSQL_SERVER
  Xid_apply_log_event(THD* thd_arg):
   Log_event(thd_arg, 0, TRUE) {}
#endif
  Xid_apply_log_event(const uchar *buf,
                const Format_description_log_event *description_event):
   Log_event(buf, description_event) {}

  ~Xid_apply_log_event() {}
  bool is_valid() const { return 1; }
private:
#if defined(MYSQL_SERVER) && defined(HAVE_REPLICATION)
  virtual int do_commit()= 0;
  virtual int do_apply_event(rpl_group_info *rgi);
  int do_record_gtid(THD *thd, rpl_group_info *rgi, bool in_trans,
                     void **out_hton, bool force_err= false);
  enum_skip_reason do_shall_skip(rpl_group_info *rgi);
  virtual const char* get_query()= 0;
#endif
};


/**
  @class Xid_log_event

  Logs xid of the transaction-to-be-committed in the 2pc protocol.
  Has no meaning in replication, slaves ignore it.

  @section Xid_log_event_binary_format Binary Format  
*/
#ifdef MYSQL_CLIENT
typedef ulonglong my_xid; // this line is the same as in handler.h
#endif

class Xid_log_event: public Xid_apply_log_event
{
public:
  my_xid xid;

#ifdef MYSQL_SERVER
  Xid_log_event(THD* thd_arg, my_xid x, bool direct):
   Xid_apply_log_event(thd_arg), xid(x)
   {
     if (direct)
       cache_type= Log_event::EVENT_NO_CACHE;
   }
  const char* get_query()
  {
    return "COMMIT /* implicit, from Xid_log_event */";
  }
#ifdef HAVE_REPLICATION
  void pack_info(Protocol* protocol);
#endif /* HAVE_REPLICATION */
#else
  bool print(FILE* file, PRINT_EVENT_INFO* print_event_info);
#endif

  Xid_log_event(const uchar *buf,
                const Format_description_log_event *description_event);
  ~Xid_log_event() = default;
  Log_event_type get_type_code() { return XID_EVENT;}
  int get_data_size() { return sizeof(xid); }
#ifdef MYSQL_SERVER
  bool write();
#endif

private:
#if defined(MYSQL_SERVER) && defined(HAVE_REPLICATION)
  int do_commit();
#endif
};


/**
  @class XA_prepare_log_event

  Similar to Xid_log_event except that
  - it is specific to XA transaction
  - it carries out the prepare logics rather than the final committing
    when @c one_phase member is off. The latter option is only for
    compatibility with the upstream.

  From the groupping perspective the event finalizes the current
  "prepare" group that is started with Gtid_log_event similarly to the
  regular replicated transaction.
*/

/**
  Function serializes XID which is characterized by by four last arguments
  of the function.
  Serialized XID is presented in valid hex format and is returned to
  the caller in a buffer pointed by the first argument.
  The buffer size provived by the caller must be not less than
  8 + 2 * XIDDATASIZE +  4 * sizeof(XID::formatID) + 1, see
  {MYSQL_,}XID definitions.

  @param buf  pointer to a buffer allocated for storing serialized data
  @param fmt  formatID value
  @param gln  gtrid_length value
  @param bln  bqual_length value
  @param dat  data value

  @return  the value of the buffer pointer
*/

inline char *serialize_xid(char *buf, long fmt, long gln, long bln,
                           const char *dat)
{
  int i;
  char *c= buf;
  /*
    Build a string consisting of the hex format representation of XID
    as passed through fmt,gln,bln,dat argument:
      X'hex11hex12...hex1m',X'hex21hex22...hex2n',11
    and store it into buf.
  */
  c[0]= 'X';
  c[1]= '\'';
  c+= 2;
  for (i= 0; i < gln; i++)
  {
    c[0]=_dig_vec_lower[((uchar*) dat)[i] >> 4];
    c[1]=_dig_vec_lower[((uchar*) dat)[i] & 0x0f];
    c+= 2;
  }
  c[0]= '\'';
  c[1]= ',';
  c[2]= 'X';
  c[3]= '\'';
  c+= 4;

  for (; i < gln + bln; i++)
  {
    c[0]=_dig_vec_lower[((uchar*) dat)[i] >> 4];
    c[1]=_dig_vec_lower[((uchar*) dat)[i] & 0x0f];
    c+= 2;
  }
  c[0]= '\'';
  sprintf(c+1, ",%lu", fmt);

 return buf;
}

/*
  The size of the string containing serialized Xid representation
  is computed as a sum of
  eight as the number of formatting symbols (X'',X'',)
  plus 2 x XIDDATASIZE (2 due to hex format),
  plus space for decimal digits of XID::formatID,
  plus one for 0x0.
*/
static const uint ser_buf_size=
  8 + 2 * MYSQL_XIDDATASIZE + 4 * sizeof(long) + 1;

struct event_mysql_xid_t :  MYSQL_XID
{
  char buf[ser_buf_size];
  char *serialize()
  {
    return serialize_xid(buf, formatID, gtrid_length, bqual_length, data);
  }
};

#ifndef MYSQL_CLIENT
struct event_xid_t : XID
{
  char buf[ser_buf_size];

  char *serialize(char *buf_arg)
  {
    return serialize_xid(buf_arg, formatID, gtrid_length, bqual_length, data);
  }
  char *serialize()
  {
    return serialize(buf);
  }
};
#endif

class XA_prepare_log_event: public Xid_apply_log_event
{
protected:

  /* Constant contributor to subheader in write() by members of XID struct. */
  static const int xid_subheader_no_data= 12;
  event_mysql_xid_t m_xid;
  void *xid;
  bool one_phase;

public:
#ifdef MYSQL_SERVER
  XA_prepare_log_event(THD* thd_arg, XID *xid_arg, bool one_phase_arg):
    Xid_apply_log_event(thd_arg), xid(xid_arg), one_phase(one_phase_arg)
  {
    cache_type= Log_event::EVENT_NO_CACHE;
  }
#ifdef HAVE_REPLICATION
  void pack_info(Protocol* protocol);
#endif /* HAVE_REPLICATION */
#else
  bool print(FILE* file, PRINT_EVENT_INFO* print_event_info);
#endif
  XA_prepare_log_event(const uchar *buf,
                       const Format_description_log_event *description_event);
  ~XA_prepare_log_event() {}
  Log_event_type get_type_code() { return XA_PREPARE_LOG_EVENT; }
  bool is_valid() const { return m_xid.formatID != -1; }
  int get_data_size()
  {
    return xid_subheader_no_data + m_xid.gtrid_length + m_xid.bqual_length;
  }

#ifdef MYSQL_SERVER
  bool write();
#endif

private:
#if defined(MYSQL_SERVER) && defined(HAVE_REPLICATION)
  char query[sizeof("XA COMMIT ONE PHASE") + 1 + ser_buf_size];
  int do_commit();
  const char* get_query()
  {
    sprintf(query,
            (one_phase ? "XA COMMIT %s ONE PHASE" : "XA PREPARE %s"),
            m_xid.serialize());
    return query;
  }
#endif
};


/**
  @class User_var_log_event

  Every time a query uses the value of a user variable, a User_var_log_event is
  written before the Query_log_event, to set the user variable.

  @section User_var_log_event_binary_format Binary Format  
*/


class User_var_log_event: public Log_event, public Log_event_data_type
{
public:
  const char *name;
  size_t name_len;
  const char *val;
  size_t val_len;
  bool is_null;
#ifdef MYSQL_SERVER
  bool deferred;
  query_id_t query_id;
  User_var_log_event(THD* thd_arg, const char *name_arg, size_t name_len_arg,
                     const char *val_arg, size_t val_len_arg,
<<<<<<< HEAD
                     Item_result type_arg,
		     uint charset_number_arg, uchar flags_arg,
=======
                     const Log_event_data_type &data_type,
>>>>>>> fa3171df
                     bool using_trans, bool direct)
    :Log_event(thd_arg, 0, using_trans),
    Log_event_data_type(data_type),
    name(name_arg), name_len(name_len_arg), val(val_arg),
    val_len(val_len_arg),
    deferred(false)
    {
      is_null= !val;
      if (direct)
        cache_type= Log_event::EVENT_NO_CACHE;
    }
  void pack_info(Protocol* protocol);
#else
  bool print(FILE* file, PRINT_EVENT_INFO* print_event_info);
#endif

  User_var_log_event(const uchar *buf, uint event_len,
                     const Format_description_log_event *description_event);
  ~User_var_log_event() = default;
  Log_event_type get_type_code() { return USER_VAR_EVENT;}
#ifdef MYSQL_SERVER
  bool write();
  /* 
     Getter and setter for deferred User-event. 
     Returns true if the event is not applied directly 
     and which case the applier adjusts execution path.
  */
  bool is_deferred() { return deferred; }
  /*
    In case of the deferred applying the variable instance is flagged
    and the parsing time query id is stored to be used at applying time.
  */
  void set_deferred(query_id_t qid) { deferred= true; query_id= qid; }
#endif
  bool is_valid() const { return name != 0; }
  bool is_part_of_group() { return 1; }

private:
#if defined(MYSQL_SERVER) && defined(HAVE_REPLICATION)
  virtual int do_apply_event(rpl_group_info *rgi);
  virtual int do_update_pos(rpl_group_info *rgi);
  virtual enum_skip_reason do_shall_skip(rpl_group_info *rgi);
#endif
};


/**
  @class Stop_log_event

  @section Stop_log_event_binary_format Binary Format

  The Post-Header and Body for this event type are empty; it only has
  the Common-Header.
*/
class Stop_log_event: public Log_event
{
public:
#ifdef MYSQL_SERVER
  Stop_log_event() :Log_event()
  {}
#else
  bool print(FILE* file, PRINT_EVENT_INFO* print_event_info);
#endif

  Stop_log_event(const uchar *buf,
                 const Format_description_log_event *description_event):
    Log_event(buf, description_event)
  {}
  ~Stop_log_event() = default;
  Log_event_type get_type_code() { return STOP_EVENT;}
  bool is_valid() const { return 1; }

private:
#if defined(MYSQL_SERVER) && defined(HAVE_REPLICATION)
  virtual int do_update_pos(rpl_group_info *rgi);
  virtual enum_skip_reason do_shall_skip(rpl_group_info *rgi)
  {
    /*
      Events from ourself should be skipped, but they should not
      decrease the slave skip counter.
     */
    if (this->server_id == global_system_variables.server_id)
      return Log_event::EVENT_SKIP_IGNORE;
    else
      return Log_event::EVENT_SKIP_NOT;
  }
#endif
};

/**
  @class Rotate_log_event

  This will be deprecated when we move to using sequence ids.

  @section Rotate_log_event_binary_format Binary Format

  The Post-Header has one component:

  <table>
  <caption>Post-Header for Rotate_log_event</caption>

  <tr>
    <th>Name</th>
    <th>Format</th>
    <th>Description</th>
  </tr>

  <tr>
    <td>position</td>
    <td>8 byte integer</td>
    <td>The position within the binlog to rotate to.</td>
  </tr>

  </table>

  The Body has one component:

  <table>
  <caption>Body for Rotate_log_event</caption>

  <tr>
    <th>Name</th>
    <th>Format</th>
    <th>Description</th>
  </tr>

  <tr>
    <td>new_log</td>
    <td>variable length string without trailing zero, extending to the
    end of the event (determined by the length field of the
    Common-Header)
    </td>
    <td>Name of the binlog to rotate to.</td>
  </tr>

  </table>
*/

class Rotate_log_event: public Log_event
{
public:
  enum {
    DUP_NAME= 2, // if constructor should dup the string argument
    RELAY_LOG=4  // rotate event for relay log
  };
  const char *new_log_ident;
  ulonglong pos;
  uint ident_len;
  uint flags;
#ifdef MYSQL_SERVER
  Rotate_log_event(const char* new_log_ident_arg,
		   uint ident_len_arg,
		   ulonglong pos_arg, uint flags);
#ifdef HAVE_REPLICATION
  void pack_info(Protocol* protocol);
#endif /* HAVE_REPLICATION */
#else
  bool print(FILE* file, PRINT_EVENT_INFO* print_event_info);
#endif

  Rotate_log_event(const uchar *buf, uint event_len,
                   const Format_description_log_event* description_event);
  ~Rotate_log_event()
  {
    if (flags & DUP_NAME)
      my_free((void*) new_log_ident);
  }
  Log_event_type get_type_code() { return ROTATE_EVENT;}
  my_off_t get_header_len(my_off_t l __attribute__((unused)))
  { return LOG_EVENT_MINIMAL_HEADER_LEN; }
  int get_data_size() { return  ident_len + ROTATE_HEADER_LEN;}
  bool is_valid() const { return new_log_ident != 0; }
#ifdef MYSQL_SERVER
  bool write();
#endif

private:
#if defined(MYSQL_SERVER) && defined(HAVE_REPLICATION)
  virtual int do_update_pos(rpl_group_info *rgi);
  virtual enum_skip_reason do_shall_skip(rpl_group_info *rgi);
#endif
};


class Binlog_checkpoint_log_event: public Log_event
{
public:
  char *binlog_file_name;
  uint binlog_file_len;

#ifdef MYSQL_SERVER
  Binlog_checkpoint_log_event(const char *binlog_file_name_arg,
                              uint binlog_file_len_arg);
#ifdef HAVE_REPLICATION
  void pack_info(Protocol *protocol);
#endif
#else
  bool print(FILE *file, PRINT_EVENT_INFO *print_event_info);
#endif
  Binlog_checkpoint_log_event(const uchar *buf, uint event_len,
                              const Format_description_log_event
                              *description_event);
  ~Binlog_checkpoint_log_event() { my_free(binlog_file_name); }
  Log_event_type get_type_code() { return BINLOG_CHECKPOINT_EVENT;}
  int get_data_size() { return binlog_file_len + BINLOG_CHECKPOINT_HEADER_LEN;}
  bool is_valid() const { return binlog_file_name != 0; }
#ifdef MYSQL_SERVER
  bool write();
  enum_skip_reason do_shall_skip(rpl_group_info *rgi);
#endif
};


/**
  @class Gtid_log_event

  This event is logged as part of every event group to give the global
  transaction id (GTID) of that group.

  It replaces the BEGIN query event used in earlier versions to begin most
  event groups, but is also used for events that used to be stand-alone.

  @section Gtid_log_event_binary_format Binary Format

  The binary format for Gtid_log_event has 6 extra reserved bytes to make the
  length a total of 19 byte (+ 19 bytes of header in common with all events).
  This is just the minimal size for a BEGIN query event, which makes it easy
  to replace this event with such BEGIN event to remain compatible with old
  slave servers.

  <table>
  <caption>Post-Header</caption>

  <tr>
    <th>Name</th>
    <th>Format</th>
    <th>Description</th>
  </tr>

  <tr>
    <td>seq_no</td>
    <td>8 byte unsigned integer</td>
    <td>increasing id within one server_id. Starts at 1, holes in the sequence
        may occur</td>
  </tr>

  <tr>
    <td>domain_id</td>
    <td>4 byte unsigned integer</td>
    <td>Replication domain id, identifying independent replication streams></td>
  </tr>

  <tr>
    <td>flags</td>
    <td>1 byte bitfield</td>
    <td>Bit 0 set indicates stand-alone event (no terminating COMMIT)</td>
    <td>Bit 1 set indicates group commit, and that commit id exists</td>
    <td>Bit 2 set indicates a transactional event group (can be safely rolled
        back).</td>
    <td>Bit 3 set indicates that user allowed optimistic parallel apply (the
        @@SESSION.replicate_allow_parallel value was true at commit).</td>
    <td>Bit 4 set indicates that this transaction encountered a row (or other)
        lock wait during execution.</td>
  </tr>

  <tr>
    <td>Reserved (no group commit) / commit id (group commit) (see flags bit 1)</td>
    <td>6 bytes / 8 bytes</td>
    <td>Reserved bytes, set to 0. Maybe be used for future expansion (no
        group commit). OR commit id, same for all GTIDs in the same group
        commit (see flags bit 1).</td>
  </tr>
  </table>

  The Body of Gtid_log_event is empty. The total event size is 19 bytes +
  the normal 19 bytes common-header.
*/

class Gtid_log_event: public Log_event
{
public:
  uint64 seq_no;
  uint64 commit_id;
  uint32 domain_id;
#ifdef MYSQL_SERVER
  event_xid_t xid;
#else
  event_mysql_xid_t xid;
#endif
  uchar flags2;
  uint  flags_extra; // more flags area placed after the regular flags2's one
  /*
    Number of engine participants in transaction minus 1.
    When zero the event does not contain that information.
  */
  uint8 extra_engines;

  /* Flags2. */

  /* FL_STANDALONE is set when there is no terminating COMMIT event. */
  static const uchar FL_STANDALONE= 1;
  /*
    FL_GROUP_COMMIT_ID is set when event group is part of a group commit on the
    master. Groups with same commit_id are part of the same group commit.
  */
  static const uchar FL_GROUP_COMMIT_ID= 2;
  /*
    FL_TRANSACTIONAL is set for an event group that can be safely rolled back
    (no MyISAM, eg.).
  */
  static const uchar FL_TRANSACTIONAL= 4;
  /*
    FL_ALLOW_PARALLEL reflects the (negation of the) value of
    @@SESSION.skip_parallel_replication at the time of commit.
  */
  static const uchar FL_ALLOW_PARALLEL= 8;
  /*
    FL_WAITED is set if a row lock wait (or other wait) is detected during the
    execution of the transaction.
  */
  static const uchar FL_WAITED= 16;
  /* FL_DDL is set for event group containing DDL. */
  static const uchar FL_DDL= 32;
  /* FL_PREPARED_XA is set for XA transaction. */
  static const uchar FL_PREPARED_XA= 64;
  /* FL_"COMMITTED or ROLLED-BACK"_XA is set for XA transaction. */
  static const uchar FL_COMPLETED_XA= 128;

  /* Flags_extra. */

  /*
    FL_EXTRA_MULTI_ENGINE is set for event group comprising a transaction
    involving multiple storage engines. No flag and extra data are added
    to the event when the transaction involves only one engine.
  */
  static const uchar FL_EXTRA_MULTI_ENGINE= 1;

#ifdef MYSQL_SERVER
  Gtid_log_event(THD *thd_arg, uint64 seq_no, uint32 domain_id, bool standalone,
                 uint16 flags, bool is_transactional, uint64 commit_id,
                 bool has_xid= false, bool is_ro_1pc= false);
#ifdef HAVE_REPLICATION
  void pack_info(Protocol *protocol);
  virtual int do_apply_event(rpl_group_info *rgi);
  virtual int do_update_pos(rpl_group_info *rgi);
  virtual enum_skip_reason do_shall_skip(rpl_group_info *rgi);
#endif
#else
  bool print(FILE *file, PRINT_EVENT_INFO *print_event_info);
#endif
  Gtid_log_event(const uchar *buf, uint event_len,
                 const Format_description_log_event *description_event);
  ~Gtid_log_event() = default;
  Log_event_type get_type_code() { return GTID_EVENT; }
  enum_logged_status logged_status() { return LOGGED_NO_DATA; }
  int get_data_size()
  {
    return GTID_HEADER_LEN + ((flags2 & FL_GROUP_COMMIT_ID) ? 2 : 0);
  }
  bool is_valid() const { return seq_no != 0; }
#ifdef MYSQL_SERVER
  bool write();
  static int make_compatible_event(String *packet, bool *need_dummy_event,
                                    ulong ev_offset, enum enum_binlog_checksum_alg checksum_alg);
  static bool peek(const uchar *event_start, size_t event_len,
                   enum enum_binlog_checksum_alg checksum_alg,
                   uint32 *domain_id, uint32 *server_id, uint64 *seq_no,
                   uchar *flags2, const Format_description_log_event *fdev);
#endif
};


/**
  @class Gtid_list_log_event

  This event is logged at the start of every binlog file to record the
  current replication state: the last global transaction id (GTID) applied
  on the server within each replication domain.

  It consists of a list of GTIDs, one for each replication domain ever seen
  on the server.

  @section Gtid_list_log_event_binary_format Binary Format

  <table>
  <caption>Post-Header</caption>

  <tr>
    <th>Name</th>
    <th>Format</th>
    <th>Description</th>
  </tr>

  <tr>
    <td>count</td>
    <td>4 byte unsigned integer</td>
    <td>The lower 28 bits are the number of GTIDs. The upper 4 bits are
        flags bits.</td>
  </tr>
  </table>

  <table>
  <caption>Body</caption>

  <tr>
    <th>Name</th>
    <th>Format</th>
    <th>Description</th>
  </tr>

  <tr>
    <td>domain_id</td>
    <td>4 byte unsigned integer</td>
    <td>Replication domain id of one GTID</td>
  </tr>

  <tr>
    <td>server_id</td>
    <td>4 byte unsigned integer</td>
    <td>Server id of one GTID</td>
  </tr>

  <tr>
    <td>seq_no</td>
    <td>8 byte unsigned integer</td>
    <td>sequence number of one GTID</td>
  </tr>
  </table>

  The three elements in the body repeat COUNT times to form the GTID list.

  At the time of writing, only two flag bit are in use.

  Bit 28 of `count' is used for flag FLAG_UNTIL_REACHED, which is sent in a
  Gtid_list event from the master to the slave to indicate that the START
  SLAVE UNTIL master_gtid_pos=xxx condition has been reached. (This flag is
  only sent in "fake" events generated on the fly, it is not written into
  the binlog).
*/

class Gtid_list_log_event: public Log_event
{
public:
  uint32 count;
  uint32 gl_flags;
  struct rpl_gtid *list;
  uint64 *sub_id_list;

  static const uint element_size= 4+4+8;
  /* Upper bits stored in 'count'. See comment above */
  enum gtid_flags
  {
    FLAG_UNTIL_REACHED= (1<<28),
    FLAG_IGN_GTIDS= (1<<29),
  };
#ifdef MYSQL_SERVER
  Gtid_list_log_event(rpl_binlog_state *gtid_set, uint32 gl_flags);
  Gtid_list_log_event(slave_connection_state *gtid_set, uint32 gl_flags);
#ifdef HAVE_REPLICATION
  void pack_info(Protocol *protocol);
#endif
#else
  bool print(FILE *file, PRINT_EVENT_INFO *print_event_info);
#endif
  Gtid_list_log_event(const uchar *buf, uint event_len,
                      const Format_description_log_event *description_event);
  ~Gtid_list_log_event() { my_free(list); my_free(sub_id_list); }
  Log_event_type get_type_code() { return GTID_LIST_EVENT; }
  int get_data_size() {
    /*
      Replacing with dummy event, needed for older slaves, requires a minimum
      of 6 bytes in the body.
    */
    return (count==0 ?
            GTID_LIST_HEADER_LEN+2 : GTID_LIST_HEADER_LEN+count*element_size);
  }
  bool is_valid() const { return list != NULL; }
#if defined(MYSQL_SERVER) && defined(HAVE_REPLICATION)
  bool to_packet(String *packet);
  bool write();
  virtual int do_apply_event(rpl_group_info *rgi);
  enum_skip_reason do_shall_skip(rpl_group_info *rgi);
#endif
  static bool peek(const char *event_start, size_t event_len,
                   enum enum_binlog_checksum_alg checksum_alg,
                   rpl_gtid **out_gtid_list, uint32 *out_list_len,
                   const Format_description_log_event *fdev);
};


/* the classes below are for the new LOAD DATA INFILE logging */

/**
  @class Create_file_log_event

  @section Create_file_log_event_binary_format Binary Format
*/

class Create_file_log_event: public Load_log_event
{
protected:
  /*
    Pretend we are Load event, so we can write out just
    our Load part - used on the slave when writing event out to
    SQL_LOAD-*.info file
  */
  bool fake_base;
public:
  uchar *block;
  const uchar *event_buf;
  uint block_len;
  uint file_id;
  bool inited_from_old;

#ifdef MYSQL_SERVER
  Create_file_log_event(THD* thd, sql_exchange* ex, const char* db_arg,
			const char* table_name_arg,
			List<Item>& fields_arg,
                        bool is_concurrent_arg,
			enum enum_duplicates handle_dup, bool ignore,
			uchar* block_arg, uint block_len_arg,
			bool using_trans);
#ifdef HAVE_REPLICATION
  void pack_info(Protocol* protocol);
#endif /* HAVE_REPLICATION */
#else
  bool print(FILE* file, PRINT_EVENT_INFO* print_event_info);
  bool print(FILE* file, PRINT_EVENT_INFO* print_event_info,
             bool enable_local);
#endif

  Create_file_log_event(const uchar *buf, uint event_len,
                        const Format_description_log_event* description_event);
  ~Create_file_log_event()
  {
    my_free((void*) event_buf);
  }

  Log_event_type get_type_code()
  {
    return fake_base ? Load_log_event::get_type_code() : CREATE_FILE_EVENT;
  }
  int get_data_size()
  {
    return (fake_base ? Load_log_event::get_data_size() :
	    Load_log_event::get_data_size() +
	    4 + 1 + block_len);
  }
  bool is_valid() const { return inited_from_old || block != 0; }
#ifdef MYSQL_SERVER
  bool write_data_header();
  bool write_data_body();
  /*
    Cut out Create_file extensions and
    write it as Load event - used on the slave
  */
  bool write_base();
#endif

private:
#if defined(MYSQL_SERVER) && defined(HAVE_REPLICATION)
  virtual int do_apply_event(rpl_group_info *rgi);
#endif
};


/**
  @class Append_block_log_event

  @section Append_block_log_event_binary_format Binary Format
*/

class Append_block_log_event: public Log_event
{
public:
  uchar* block;
  uint block_len;
  uint file_id;
  /*
    'db' is filled when the event is created in mysql_load() (the
    event needs to have a 'db' member to be well filtered by
    binlog-*-db rules). 'db' is not written to the binlog (it's not
    used by Append_block_log_event::write()), so it can't be read in
    the Append_block_log_event(const uchar *buf, int event_len)
    constructor.  In other words, 'db' is used only for filtering by
    binlog-*-db rules.  Create_file_log_event is different: it's 'db'
    (which is inherited from Load_log_event) is written to the binlog
    and can be re-read.
  */
  const char* db;

#ifdef MYSQL_SERVER
  Append_block_log_event(THD* thd, const char* db_arg, uchar* block_arg,
			 uint block_len_arg, bool using_trans);
#ifdef HAVE_REPLICATION
  void pack_info(Protocol* protocol);
  virtual int get_create_or_append() const;
#endif /* HAVE_REPLICATION */
#else
  bool print(FILE* file, PRINT_EVENT_INFO* print_event_info);
#endif

  Append_block_log_event(const uchar *buf, uint event_len,
                         const Format_description_log_event
                         *description_event);
  ~Append_block_log_event() = default;
  Log_event_type get_type_code() { return APPEND_BLOCK_EVENT;}
  int get_data_size() { return  block_len + APPEND_BLOCK_HEADER_LEN ;}
  bool is_valid() const { return block != 0; }
#ifdef MYSQL_SERVER
  bool write();
  const char* get_db() { return db; }
#endif

private:
#if defined(MYSQL_SERVER) && defined(HAVE_REPLICATION)
  virtual int do_apply_event(rpl_group_info *rgi);
#endif
};


/**
  @class Delete_file_log_event

  @section Delete_file_log_event_binary_format Binary Format
*/

class Delete_file_log_event: public Log_event
{
public:
  uint file_id;
  const char* db; /* see comment in Append_block_log_event */

#ifdef MYSQL_SERVER
  Delete_file_log_event(THD* thd, const char* db_arg, bool using_trans);
#ifdef HAVE_REPLICATION
  void pack_info(Protocol* protocol);
#endif /* HAVE_REPLICATION */
#else
  bool print(FILE* file, PRINT_EVENT_INFO* print_event_info);
  bool print(FILE* file, PRINT_EVENT_INFO* print_event_info,
             bool enable_local);
#endif

  Delete_file_log_event(const uchar *buf, uint event_len,
                        const Format_description_log_event* description_event);
  ~Delete_file_log_event() = default;
  Log_event_type get_type_code() { return DELETE_FILE_EVENT;}
  int get_data_size() { return DELETE_FILE_HEADER_LEN ;}
  bool is_valid() const { return file_id != 0; }
#ifdef MYSQL_SERVER
  bool write();
  const char* get_db() { return db; }
#endif

private:
#if defined(MYSQL_SERVER) && defined(HAVE_REPLICATION)
  virtual int do_apply_event(rpl_group_info *rgi);
#endif
};


/**
  @class Execute_load_log_event

  @section Delete_file_log_event_binary_format Binary Format
*/

class Execute_load_log_event: public Log_event
{
public:
  uint file_id;
  const char* db; /* see comment in Append_block_log_event */

#ifdef MYSQL_SERVER
  Execute_load_log_event(THD* thd, const char* db_arg, bool using_trans);
#ifdef HAVE_REPLICATION
  void pack_info(Protocol* protocol);
#endif /* HAVE_REPLICATION */
#else
  bool print(FILE* file, PRINT_EVENT_INFO* print_event_info);
#endif

  Execute_load_log_event(const uchar *buf, uint event_len,
                         const Format_description_log_event
                         *description_event);
  ~Execute_load_log_event() = default;
  Log_event_type get_type_code() { return EXEC_LOAD_EVENT;}
  int get_data_size() { return  EXEC_LOAD_HEADER_LEN ;}
  bool is_valid() const { return file_id != 0; }
#ifdef MYSQL_SERVER
  bool write();
  const char* get_db() { return db; }
#endif

private:
#if defined(MYSQL_SERVER) && defined(HAVE_REPLICATION)
  virtual int do_apply_event(rpl_group_info *rgi);
#endif
};


/**
  @class Begin_load_query_log_event

  Event for the first block of file to be loaded, its only difference from
  Append_block event is that this event creates or truncates existing file
  before writing data.

  @section Begin_load_query_log_event_binary_format Binary Format
*/
class Begin_load_query_log_event: public Append_block_log_event
{
public:
#ifdef MYSQL_SERVER
  Begin_load_query_log_event(THD* thd_arg, const char *db_arg,
                             uchar* block_arg, uint block_len_arg,
                             bool using_trans);
#ifdef HAVE_REPLICATION
  Begin_load_query_log_event(THD* thd);
  int get_create_or_append() const;
#endif /* HAVE_REPLICATION */
#endif
  Begin_load_query_log_event(const uchar *buf, uint event_len,
                             const Format_description_log_event
                             *description_event);
  ~Begin_load_query_log_event() = default;
  Log_event_type get_type_code() { return BEGIN_LOAD_QUERY_EVENT; }
private:
#if defined(MYSQL_SERVER) && defined(HAVE_REPLICATION)
  virtual enum_skip_reason do_shall_skip(rpl_group_info *rgi);
#endif
};


/*
  Elements of this enum describe how LOAD DATA handles duplicates.
*/
enum enum_load_dup_handling { LOAD_DUP_ERROR= 0, LOAD_DUP_IGNORE,
                              LOAD_DUP_REPLACE };

/**
  @class Execute_load_query_log_event

  Event responsible for LOAD DATA execution, it similar to Query_log_event
  but before executing the query it substitutes original filename in LOAD DATA
  query with name of temporary file.

  @section Execute_load_query_log_event_binary_format Binary Format
*/
class Execute_load_query_log_event: public Query_log_event
{
public:
  uint file_id;       // file_id of temporary file
  uint fn_pos_start;  // pointer to the part of the query that should
                      // be substituted
  uint fn_pos_end;    // pointer to the end of this part of query
  /*
    We have to store type of duplicate handling explicitly, because
    for LOAD DATA it also depends on LOCAL option. And this part
    of query will be rewritten during replication so this information
    may be lost...
  */
  enum_load_dup_handling dup_handling;

#ifdef MYSQL_SERVER
  Execute_load_query_log_event(THD* thd, const char* query_arg,
                               ulong query_length, uint fn_pos_start_arg,
                               uint fn_pos_end_arg,
                               enum_load_dup_handling dup_handling_arg,
                               bool using_trans, bool direct,
                               bool suppress_use, int errcode);
#ifdef HAVE_REPLICATION
  void pack_info(Protocol* protocol);
#endif /* HAVE_REPLICATION */
#else
  bool print(FILE* file, PRINT_EVENT_INFO* print_event_info);
  /* Prints the query as LOAD DATA LOCAL and with rewritten filename */
  bool print(FILE* file, PRINT_EVENT_INFO* print_event_info,
	     const char *local_fname);
#endif
  Execute_load_query_log_event(const uchar *buf, uint event_len,
                               const Format_description_log_event
                               *description_event);
  ~Execute_load_query_log_event() = default;

  Log_event_type get_type_code() { return EXECUTE_LOAD_QUERY_EVENT; }
  bool is_valid() const { return Query_log_event::is_valid() && file_id != 0; }

  ulong get_post_header_size_for_derived();
#ifdef MYSQL_SERVER
  bool write_post_header_for_derived();
#endif

private:
#if defined(MYSQL_SERVER) && defined(HAVE_REPLICATION)
  virtual int do_apply_event(rpl_group_info *rgi);
#endif
};


#ifdef MYSQL_CLIENT
/**
  @class Unknown_log_event

  @section Unknown_log_event_binary_format Binary Format
*/
class Unknown_log_event: public Log_event
{
public:
  enum { UNKNOWN, ENCRYPTED } what;
  /*
    Even if this is an unknown event, we still pass description_event to
    Log_event's ctor, this way we can extract maximum information from the
    event's header (the unique ID for example).
  */
  Unknown_log_event(const uchar *buf,
                    const Format_description_log_event *description_event):
    Log_event(buf, description_event), what(UNKNOWN)
  {}
  /* constructor for hopelessly corrupted events */
  Unknown_log_event(): Log_event(), what(ENCRYPTED) {}
  ~Unknown_log_event() = default;
  bool print(FILE* file, PRINT_EVENT_INFO* print_event_info);
  Log_event_type get_type_code() { return UNKNOWN_EVENT;}
  bool is_valid() const { return 1; }
};
#endif
char *str_to_hex(char *to, const char *from, size_t len);

/**
  @class Annotate_rows_log_event

  In row-based mode, if binlog_annotate_row_events = ON, each group of
  Table_map_log_events is preceded by an Annotate_rows_log_event which
  contains the query which caused the subsequent rows operations.

  The Annotate_rows_log_event has no post-header and its body contains
  the corresponding query (without trailing zero). Note. The query length
  is to be calculated as a difference between the whole event length and
  the common header length.
*/
class Annotate_rows_log_event: public Log_event
{
public:
#ifndef MYSQL_CLIENT
  Annotate_rows_log_event(THD*, bool using_trans, bool direct);
#endif
  Annotate_rows_log_event(const uchar *buf, uint event_len,
                          const Format_description_log_event*);
  ~Annotate_rows_log_event();

  virtual int get_data_size();
  virtual Log_event_type get_type_code();
  enum_logged_status logged_status() { return LOGGED_NO_DATA; }
  virtual bool is_valid() const;
  virtual bool is_part_of_group() { return 1; }

#ifndef MYSQL_CLIENT
  virtual bool write_data_header();
  virtual bool write_data_body();
#endif

#if !defined(MYSQL_CLIENT) && defined(HAVE_REPLICATION)
  virtual void pack_info(Protocol*);
#endif

#ifdef MYSQL_CLIENT
  virtual bool print(FILE*, PRINT_EVENT_INFO*);
#endif

#if !defined(MYSQL_CLIENT) && defined(HAVE_REPLICATION)
private:
  virtual int do_apply_event(rpl_group_info *rgi);
  virtual int do_update_pos(rpl_group_info *rgi);
  virtual enum_skip_reason do_shall_skip(rpl_group_info*);
#endif

private:
  char *m_query_txt;
  uint  m_query_len;
  char *m_save_thd_query_txt;
  uint  m_save_thd_query_len;
  bool  m_saved_thd_query;
  bool  m_used_query_txt;
};

/**
  @class Table_map_log_event

  In row-based mode, every row operation event is preceded by a
  Table_map_log_event which maps a table definition to a number.  The
  table definition consists of database name, table name, and column
  definitions.

  @section Table_map_log_event_binary_format Binary Format

  The Post-Header has the following components:

  <table>
  <caption>Post-Header for Table_map_log_event</caption>

  <tr>
    <th>Name</th>
    <th>Format</th>
    <th>Description</th>
  </tr>

  <tr>
    <td>table_id</td>
    <td>6 bytes unsigned integer</td>
    <td>The number that identifies the table.</td>
  </tr>

  <tr>
    <td>flags</td>
    <td>2 byte bitfield</td>
    <td>Reserved for future use; currently always 0.</td>
  </tr>

  </table>

  The Body has the following components:

  <table>
  <caption>Body for Table_map_log_event</caption>

  <tr>
    <th>Name</th>
    <th>Format</th>
    <th>Description</th>
  </tr>

  <tr>
    <td>database_name</td>
    <td>one byte string length, followed by null-terminated string</td>
    <td>The name of the database in which the table resides.  The name
    is represented as a one byte unsigned integer representing the
    number of bytes in the name, followed by length bytes containing
    the database name, followed by a terminating 0 byte.  (Note the
    redundancy in the representation of the length.)  </td>
  </tr>

  <tr>
    <td>table_name</td>
    <td>one byte string length, followed by null-terminated string</td>
    <td>The name of the table, encoded the same way as the database
    name above.</td>
  </tr>

  <tr>
    <td>column_count</td>
    <td>@ref packed_integer "Packed Integer"</td>
    <td>The number of columns in the table, represented as a packed
    variable-length integer.</td>
  </tr>

  <tr>
    <td>column_type</td>
    <td>List of column_count 1 byte enumeration values</td>
    <td>The type of each column in the table, listed from left to
    right.  Each byte is mapped to a column type according to the
    enumeration type enum_field_types defined in mysql_com.h.  The
    mapping of types to numbers is listed in the table @ref
    Table_table_map_log_event_column_types "below" (along with
    description of the associated metadata field).  </td>
  </tr>

  <tr>
    <td>metadata_length</td>
    <td>@ref packed_integer "Packed Integer"</td>
    <td>The length of the following metadata block</td>
  </tr>

  <tr>
    <td>metadata</td>
    <td>list of metadata for each column</td>
    <td>For each column from left to right, a chunk of data who's
    length and semantics depends on the type of the column.  The
    length and semantics for the metadata for each column are listed
    in the table @ref Table_table_map_log_event_column_types
    "below".</td>
  </tr>

  <tr>
    <td>null_bits</td>
    <td>column_count bits, rounded up to nearest byte</td>
    <td>For each column, a bit indicating whether data in the column
    can be NULL or not.  The number of bytes needed for this is
    int((column_count+7)/8).  The flag for the first column from the
    left is in the least-significant bit of the first byte, the second
    is in the second least significant bit of the first byte, the
    ninth is in the least significant bit of the second byte, and so
    on.  </td>
  </tr>
  <tr>
    <td>optional metadata fields</td>
    <td>optional metadata fields are stored in Type, Length, Value(TLV) format.
    Type takes 1 byte. Length is a packed integer value. Values takes
    Length bytes.
    </td>
    <td>There are some optional metadata defined. They are listed in the table
    @ref Table_table_map_event_optional_metadata. Optional metadata fields
    follow null_bits. Whether binlogging an optional metadata is decided by the
    server. The order is not defined, so they can be binlogged in any order.
    </td>
  </tr>

  </table>

  The table below lists all column types, along with the numerical
  identifier for it and the size and interpretation of meta-data used
  to describe the type.

  @anchor Table_table_map_log_event_column_types
  <table>
  <caption>Table_map_log_event column types: numerical identifier and
  metadata</caption>
  <tr>
    <th>Name</th>
    <th>Identifier</th>
    <th>Size of metadata in bytes</th>
    <th>Description of metadata</th>
  </tr>

  <tr>
    <td>MYSQL_TYPE_DECIMAL</td><td>0</td>
    <td>0</td>
    <td>No column metadata.</td>
  </tr>

  <tr>
    <td>MYSQL_TYPE_TINY</td><td>1</td>
    <td>0</td>
    <td>No column metadata.</td>
  </tr>

  <tr>
    <td>MYSQL_TYPE_SHORT</td><td>2</td>
    <td>0</td>
    <td>No column metadata.</td>
  </tr>

  <tr>
    <td>MYSQL_TYPE_LONG</td><td>3</td>
    <td>0</td>
    <td>No column metadata.</td>
  </tr>

  <tr>
    <td>MYSQL_TYPE_FLOAT</td><td>4</td>
    <td>1 byte</td>
    <td>1 byte unsigned integer, representing the "pack_length", which
    is equal to sizeof(float) on the server from which the event
    originates.</td>
  </tr>

  <tr>
    <td>MYSQL_TYPE_DOUBLE</td><td>5</td>
    <td>1 byte</td>
    <td>1 byte unsigned integer, representing the "pack_length", which
    is equal to sizeof(double) on the server from which the event
    originates.</td>
  </tr>

  <tr>
    <td>MYSQL_TYPE_NULL</td><td>6</td>
    <td>0</td>
    <td>No column metadata.</td>
  </tr>

  <tr>
    <td>MYSQL_TYPE_TIMESTAMP</td><td>7</td>
    <td>0</td>
    <td>No column metadata.</td>
  </tr>

  <tr>
    <td>MYSQL_TYPE_LONGLONG</td><td>8</td>
    <td>0</td>
    <td>No column metadata.</td>
  </tr>

  <tr>
    <td>MYSQL_TYPE_INT24</td><td>9</td>
    <td>0</td>
    <td>No column metadata.</td>
  </tr>

  <tr>
    <td>MYSQL_TYPE_DATE</td><td>10</td>
    <td>0</td>
    <td>No column metadata.</td>
  </tr>

  <tr>
    <td>MYSQL_TYPE_TIME</td><td>11</td>
    <td>0</td>
    <td>No column metadata.</td>
  </tr>

  <tr>
    <td>MYSQL_TYPE_DATETIME</td><td>12</td>
    <td>0</td>
    <td>No column metadata.</td>
  </tr>

  <tr>
    <td>MYSQL_TYPE_YEAR</td><td>13</td>
    <td>0</td>
    <td>No column metadata.</td>
  </tr>

  <tr>
    <td><i>MYSQL_TYPE_NEWDATE</i></td><td><i>14</i></td>
    <td>&ndash;</td>
    <td><i>This enumeration value is only used internally and cannot
    exist in a binlog.</i></td>
  </tr>

  <tr>
    <td>MYSQL_TYPE_VARCHAR</td><td>15</td>
    <td>2 bytes</td>
    <td>2 byte unsigned integer representing the maximum length of
    the string.</td>
  </tr>

  <tr>
    <td>MYSQL_TYPE_BIT</td><td>16</td>
    <td>2 bytes</td>
    <td>A 1 byte unsigned int representing the length in bits of the
    bitfield (0 to 64), followed by a 1 byte unsigned int
    representing the number of bytes occupied by the bitfield.  The
    number of bytes is either int((length+7)/8) or int(length/8).</td>
  </tr>

  <tr>
    <td>MYSQL_TYPE_NEWDECIMAL</td><td>246</td>
    <td>2 bytes</td>
    <td>A 1 byte unsigned int representing the precision, followed
    by a 1 byte unsigned int representing the number of decimals.</td>
  </tr>

  <tr>
    <td><i>MYSQL_TYPE_ENUM</i></td><td><i>247</i></td>
    <td>&ndash;</td>
    <td><i>This enumeration value is only used internally and cannot
    exist in a binlog.</i></td>
  </tr>

  <tr>
    <td><i>MYSQL_TYPE_SET</i></td><td><i>248</i></td>
    <td>&ndash;</td>
    <td><i>This enumeration value is only used internally and cannot
    exist in a binlog.</i></td>
  </tr>

  <tr>
    <td>MYSQL_TYPE_TINY_BLOB</td><td>249</td>
    <td>&ndash;</td>
    <td><i>This enumeration value is only used internally and cannot
    exist in a binlog.</i></td>
  </tr>

  <tr>
    <td><i>MYSQL_TYPE_MEDIUM_BLOB</i></td><td><i>250</i></td>
    <td>&ndash;</td>
    <td><i>This enumeration value is only used internally and cannot
    exist in a binlog.</i></td>
  </tr>

  <tr>
    <td><i>MYSQL_TYPE_LONG_BLOB</i></td><td><i>251</i></td>
    <td>&ndash;</td>
    <td><i>This enumeration value is only used internally and cannot
    exist in a binlog.</i></td>
  </tr>

  <tr>
    <td>MYSQL_TYPE_BLOB</td><td>252</td>
    <td>1 byte</td>
    <td>The pack length, i.e., the number of bytes needed to represent
    the length of the blob: 1, 2, 3, or 4.</td>
  </tr>

  <tr>
    <td>MYSQL_TYPE_VAR_STRING</td><td>253</td>
    <td>2 bytes</td>
    <td>This is used to store both strings and enumeration values.
    The first byte is a enumeration value storing the <i>real
    type</i>, which may be either MYSQL_TYPE_VAR_STRING or
    MYSQL_TYPE_ENUM.  The second byte is a 1 byte unsigned integer
    representing the field size, i.e., the number of bytes needed to
    store the length of the string.</td>
  </tr>

  <tr>
    <td>MYSQL_TYPE_STRING</td><td>254</td>
    <td>2 bytes</td>
    <td>The first byte is always MYSQL_TYPE_VAR_STRING (i.e., 253).
    The second byte is the field size, i.e., the number of bytes in
    the representation of size of the string: 3 or 4.</td>
  </tr>

  <tr>
    <td>MYSQL_TYPE_GEOMETRY</td><td>255</td>
    <td>1 byte</td>
    <td>The pack length, i.e., the number of bytes needed to represent
    the length of the geometry: 1, 2, 3, or 4.</td>
  </tr>

  </table>
  The table below lists all optional metadata types, along with the numerical
  identifier for it and the size and interpretation of meta-data used
  to describe the type.

  @anchor Table_table_map_event_optional_metadata
  <table>
  <caption>Table_map_event optional metadata types: numerical identifier and
  metadata. Optional metadata fields are stored in TLV fields.
  Format of values are described in this table. </caption>
  <tr>
    <th>Type</th>
    <th>Description</th>
    <th>Format</th>
  </tr>
  <tr>
    <td>SIGNEDNESS</td>
    <td>signedness of numeric colums. This is included for all values of
    binlog_row_metadata.</td>
    <td>For each numeric column, a bit indicates whether the numeric
    colunm has unsigned flag. 1 means it is unsigned. The number of
    bytes needed for this is int((column_count + 7) / 8). The order is
    the same as the order of column_type field.</td>
  </tr>
  <tr>
    <td>DEFAULT_CHARSET</td>
    <td>Charsets of character columns. It has a default charset for
    the case that most of character columns have same charset and the
    most used charset is binlogged as default charset.Collation
    numbers are binlogged for identifying charsets. They are stored in
    packed length format.  Either DEFAULT_CHARSET or COLUMN_CHARSET is
    included for all values of binlog_row_metadata.</td>
    <td>Default charset's collation is logged first. The charsets which are not
    same to default charset are logged following default charset. They are
    logged as column index and charset collation number pair sequence. The
    column index is counted only in all character columns. The order is same to
    the order of column_type
    field. </td>
  </tr>
  <tr>
    <td>COLUMN_CHARSET</td>
    <td>Charsets of character columns. For the case that most of columns have
    different charsets, this field is logged. It is never logged with
    DEFAULT_CHARSET together.  Either DEFAULT_CHARSET or COLUMN_CHARSET is
    included for all values of binlog_row_metadata.</td>
    <td>It is a collation number sequence for all character columns.</td>
  </tr>
  <tr>
    <td>COLUMN_NAME</td>
    <td>Names of columns. This is only included if
    binlog_row_metadata=FULL.</td>
    <td>A sequence of column names. For each column name, 1 byte for
    the string length in bytes is followed by a string without null
    terminator.</td>
  </tr>
  <tr>
    <td>SET_STR_VALUE</td>
    <td>The string values of SET columns. This is only included if
    binlog_row_metadata=FULL.</td>
    <td>For each SET column, a pack_length representing the value
    count is followed by a sequence of length and string pairs. length
    is the byte count in pack_length format. The string has no null
    terminator.</td>
  </tr>
  <tr>
    <td>ENUM_STR_VALUE</td>
    <td>The string values is ENUM columns. This is only included
    if binlog_row_metadata=FULL.</td>
    <td>The format is the same as SET_STR_VALUE.</td>
  </tr>
  <tr>
    <td>GEOMETRY_TYPE</td>
    <td>The real type of geometry columns. This is only included
    if binlog_row_metadata=FULL.</td>
    <td>A sequence of real type of geometry columns are stored in pack_length
    format. </td>
  </tr>
  <tr>
    <td>SIMPLE_PRIMARY_KEY</td>
    <td>The primary key without any prefix. This is only included
    if binlog_row_metadata=FULL and there is a primary key where every
    key part covers an entire column.</td>
    <td>A sequence of column indexes. The indexes are stored in pack_length
    format.</td>
  </tr>
  <tr>
    <td>PRIMARY_KEY_WITH_PREFIX</td>
    <td>The primary key with some prefix. It doesn't appear together with
    SIMPLE_PRIMARY_KEY. This is only included if
    binlog_row_metadata=FULL and there is a primary key where some key
    part covers a prefix of the column.</td>
    <td>A sequence of column index and prefix length pairs. Both
    column index and prefix length are in pack_length format. Prefix length
    0 means that the whole column value is used.</td>
  </tr>
  <tr>
    <td>ENUM_AND_SET_DEFAULT_CHARSET</td>
    <td>Charsets of ENUM and SET columns. It has the same layout as
    DEFAULT_CHARSET.  If there are SET or ENUM columns and
    binlog_row_metadata=FULL, exactly one of
    ENUM_AND_SET_DEFAULT_CHARSET and ENUM_AND_SET_COLUMN_CHARSET
    appears (the encoder chooses the representation that uses the
    least amount of space).  Otherwise, none of them appears.</td>
    <td>The same format as for DEFAULT_CHARSET, except it counts ENUM
    and SET columns rather than character columns.</td>
  </tr>
  <tr>
    <td>ENUM_AND_SET_COLUMN_CHARSET</td>
    <td>Charsets of ENUM and SET columns. It has the same layout as
    COLUMN_CHARSET.  If there are SET or ENUM columns and
    binlog_row_metadata=FULL, exactly one of
    ENUM_AND_SET_DEFAULT_CHARSET and ENUM_AND_SET_COLUMN_CHARSET
    appears (the encoder chooses the representation that uses the
    least amount of space).  Otherwise, none of them appears.</td>
    <td>The same format as for COLUMN_CHARSET, except it counts ENUM
    and SET columns rather than character columns.</td>
  </tr>
  </table>
*/
class Table_map_log_event : public Log_event
{
public:
  /* Constants */
  enum
  {
    TYPE_CODE = TABLE_MAP_EVENT
  };

  /**
     Enumeration of the errors that can be returned.
   */
  enum enum_error
  {
    ERR_OPEN_FAILURE = -1,               /**< Failure to open table */
    ERR_OK = 0,                                 /**< No error */
    ERR_TABLE_LIMIT_EXCEEDED = 1,      /**< No more room for tables */
    ERR_OUT_OF_MEM = 2,                         /**< Out of memory */
    ERR_BAD_TABLE_DEF = 3,     /**< Table definition does not match */
    ERR_RBR_TO_SBR = 4  /**< daisy-chanining RBR to SBR not allowed */
  };

  enum enum_flag
  {
    /* 
       Nothing here right now, but the flags support is there in
       preparation for changes that are coming.  Need to add a
       constant to make it compile under HP-UX: aCC does not like
       empty enumerations.
    */
    ENUM_FLAG_COUNT
  };

  typedef uint16 flag_set;
  /**
    DEFAULT_CHARSET and COLUMN_CHARSET don't appear together, and
    ENUM_AND_SET_DEFAULT_CHARSET and ENUM_AND_SET_COLUMN_CHARSET don't
    appear together. They are just alternative ways to pack character
    set information. When binlogging, it logs character sets in the
    way that occupies least storage.

    SIMPLE_PRIMARY_KEY and PRIMARY_KEY_WITH_PREFIX don't appear together.
    SIMPLE_PRIMARY_KEY is for the primary keys which only use whole values of
    pk columns. PRIMARY_KEY_WITH_PREFIX is
    for the primary keys which just use part value of pk columns.
   */
  enum Optional_metadata_field_type
  {
    SIGNEDNESS = 1,  // UNSIGNED flag of numeric columns
    DEFAULT_CHARSET, /* Character set of string columns, optimized to
                        minimize space when many columns have the
                        same charset. */
    COLUMN_CHARSET,  /* Character set of string columns, optimized to
                        minimize space when columns have many
                        different charsets. */
    COLUMN_NAME,
    SET_STR_VALUE,                // String value of SET columns
    ENUM_STR_VALUE,               // String value of ENUM columns
    GEOMETRY_TYPE,                // Real type of geometry columns
    SIMPLE_PRIMARY_KEY,           // Primary key without prefix
    PRIMARY_KEY_WITH_PREFIX,      // Primary key with prefix
    ENUM_AND_SET_DEFAULT_CHARSET, /* Character set of enum and set
                                     columns, optimized to minimize
                                     space when many columns have the
                                     same charset. */
    ENUM_AND_SET_COLUMN_CHARSET,  /* Character set of enum and set
                                     columns, optimized to minimize
                                     space when many columns have the
                                     same charset. */
  };
  /**
    Metadata_fields organizes m_optional_metadata into a structured format which
    is easy to access.
  */
  // Values for binlog_row_metadata sysvar
  enum enum_binlog_row_metadata
  {
    BINLOG_ROW_METADATA_NO_LOG= 0,
    BINLOG_ROW_METADATA_MINIMAL= 1,
    BINLOG_ROW_METADATA_FULL= 2
  };
  struct Optional_metadata_fields
  {
    typedef std::pair<unsigned int, unsigned int> uint_pair;
    typedef std::vector<std::string> str_vector;

    struct Default_charset
    {
      Default_charset() : default_charset(0) {}
      bool empty() const { return default_charset == 0; }

      // Default charset for the columns which are not in charset_pairs.
      unsigned int default_charset;

      /* The uint_pair means <column index, column charset number>. */
      std::vector<uint_pair> charset_pairs;
    };

    // Contents of DEFAULT_CHARSET field is converted into Default_charset.
    Default_charset m_default_charset;
    // Contents of ENUM_AND_SET_DEFAULT_CHARSET are converted into
    // Default_charset.
    Default_charset m_enum_and_set_default_charset;
    std::vector<bool> m_signedness;
    // Character set number of every string column
    std::vector<unsigned int> m_column_charset;
    // Character set number of every ENUM or SET column.
    std::vector<unsigned int> m_enum_and_set_column_charset;
    std::vector<std::string> m_column_name;
    // each str_vector stores values of one enum/set column
    std::vector<str_vector> m_enum_str_value;
    std::vector<str_vector> m_set_str_value;
    std::vector<unsigned int> m_geometry_type;
    /*
      The uint_pair means <column index, prefix length>.  Prefix length is 0 if
      whole column value is used.
    */
    std::vector<uint_pair> m_primary_key;

    /*
      It parses m_optional_metadata and populates into above variables.

      @param[in] optional_metadata points to the begin of optional metadata
                                   fields in table_map_event.
      @param[in] optional_metadata_len length of optional_metadata field.
     */
    Optional_metadata_fields(unsigned char* optional_metadata,
                             unsigned int optional_metadata_len);
  };

  /**
    Print column metadata. Its format looks like:
    # Columns(colume_name type, colume_name type, ...)
    if colume_name field is not logged into table_map_log_event, then
    only type is printed.

    @@param[out] file the place where colume metadata is printed
    @@param[in]  The metadata extracted from optional metadata fields
 */
  void print_columns(IO_CACHE *file,
                     const Optional_metadata_fields &fields);
  /**
    Print primary information. Its format looks like:
    # Primary Key(colume_name, column_name(prifix), ...)
    if colume_name field is not logged into table_map_log_event, then
    colume index is printed.

    @@param[out] file the place where primary key is printed
    @@param[in]  The metadata extracted from optional metadata fields
 */
  void print_primary_key(IO_CACHE *file,
                         const Optional_metadata_fields &fields);

  /* Special constants representing sets of flags */
  enum 
  {
    TM_NO_FLAGS = 0U,
    TM_BIT_LEN_EXACT_F = (1U << 0),
    // MariaDB flags (we starts from the other end)
    TM_BIT_HAS_TRIGGERS_F= (1U << 14)
  };

  flag_set get_flags(flag_set flag) const { return m_flags & flag; }

#ifdef MYSQL_SERVER
  Table_map_log_event(THD *thd, TABLE *tbl, ulong tid, bool is_transactional);
#endif
#ifdef HAVE_REPLICATION
  Table_map_log_event(const uchar *buf, uint event_len,
                      const Format_description_log_event *description_event);
#endif

  ~Table_map_log_event();

#ifdef MYSQL_CLIENT
  table_def *create_table_def()
  {
    return new table_def(m_coltype, m_colcnt, m_field_metadata,
                         m_field_metadata_size, m_null_bits, m_flags);
  }
  int rewrite_db(const char* new_name, size_t new_name_len,
                 const Format_description_log_event*);
#endif
  ulonglong get_table_id() const        { return m_table_id; }
  const char *get_table_name() const { return m_tblnam; }
  const char *get_db_name() const    { return m_dbnam; }

  virtual Log_event_type get_type_code() { return TABLE_MAP_EVENT; }
  virtual enum_logged_status logged_status() { return LOGGED_TABLE_MAP; }
  virtual bool is_valid() const { return m_memory != NULL; /* we check malloc */ }
  virtual bool is_part_of_group() { return 1; }

  virtual int get_data_size() { return (uint) m_data_size; } 
#ifdef MYSQL_SERVER
  virtual int save_field_metadata();
  virtual bool write_data_header();
  virtual bool write_data_body();
  virtual const char *get_db() { return m_dbnam; }
#endif

#if defined(MYSQL_SERVER) && defined(HAVE_REPLICATION)
  virtual void pack_info(Protocol *protocol);
#endif

#ifdef MYSQL_CLIENT
  virtual bool print(FILE *file, PRINT_EVENT_INFO *print_event_info);
#endif


private:
#if defined(MYSQL_SERVER) && defined(HAVE_REPLICATION)
  virtual int do_apply_event(rpl_group_info *rgi);
  virtual int do_update_pos(rpl_group_info *rgi);
  virtual enum_skip_reason do_shall_skip(rpl_group_info *rgi);
#endif

#ifdef MYSQL_SERVER
  TABLE         *m_table;
  Binlog_type_info *binlog_type_info_array;


  // Metadata fields buffer
  StringBuffer<1024> m_metadata_buf;

  /**
    Capture the optional metadata fields which should be logged into
    table_map_log_event and serialize them into m_metadata_buf.
  */
  void init_metadata_fields();
  bool init_signedness_field();
  /**
    Capture and serialize character sets.  Character sets for
    character columns (TEXT etc) and character sets for ENUM and SET
    columns are stored in different metadata fields. The reason is
    that TEXT character sets are included even when
    binlog_row_metadata=MINIMAL, whereas ENUM and SET character sets
    are included only when binlog_row_metadata=FULL.

    @param include_type Predicate to determine if a given Field object
    is to be included in the metadata field.

    @param default_charset_type Type code when storing in "default
    charset" format.  (See comment above Table_maps_log_event in
    libbinlogevents/include/rows_event.h)

    @param column_charset_type Type code when storing in "column
    charset" format.  (See comment above Table_maps_log_event in
    libbinlogevents/include/rows_event.h)
  */
  bool init_charset_field(bool(* include_type)(Binlog_type_info *, Field *),
                          Optional_metadata_field_type default_charset_type,
                          Optional_metadata_field_type column_charset_type);
  bool init_column_name_field();
  bool init_set_str_value_field();
  bool init_enum_str_value_field();
  bool init_geometry_type_field();
  bool init_primary_key_field();
#endif

#ifdef MYSQL_CLIENT
  class Charset_iterator;
  class Default_charset_iterator;
  class Column_charset_iterator;
#endif
  char const    *m_dbnam;
  size_t         m_dblen;
  char const    *m_tblnam;
  size_t         m_tbllen;
  ulong          m_colcnt;
  uchar         *m_coltype;

  uchar         *m_memory;
  ulonglong      m_table_id;
  flag_set       m_flags;

  size_t         m_data_size;

  uchar          *m_field_metadata;        // buffer for field metadata
  /*
    The size of field metadata buffer set by calling save_field_metadata()
  */
  ulong          m_field_metadata_size;   
  uchar         *m_null_bits;
  uchar         *m_meta_memory;
  unsigned int   m_optional_metadata_len;
  unsigned char *m_optional_metadata;
};


/**
  @class Rows_log_event

 Common base class for all row-containing log events.

 RESPONSIBILITIES

   Encode the common parts of all events containing rows, which are:
   - Write data header and data body to an IO_CACHE.
   - Provide an interface for adding an individual row to the event.

  @section Rows_log_event_binary_format Binary Format
*/


class Rows_log_event : public Log_event
{
public:
  /**
     Enumeration of the errors that can be returned.
   */
  enum enum_error
  {
    ERR_OPEN_FAILURE = -1,               /**< Failure to open table */
    ERR_OK = 0,                                 /**< No error */
    ERR_TABLE_LIMIT_EXCEEDED = 1,      /**< No more room for tables */
    ERR_OUT_OF_MEM = 2,                         /**< Out of memory */
    ERR_BAD_TABLE_DEF = 3,     /**< Table definition does not match */
    ERR_RBR_TO_SBR = 4  /**< daisy-chanining RBR to SBR not allowed */
  };

  /*
    These definitions allow you to combine the flags into an
    appropriate flag set using the normal bitwise operators.  The
    implicit conversion from an enum-constant to an integer is
    accepted by the compiler, which is then used to set the real set
    of flags.
  */
  enum enum_flag
  {
    /* Last event of a statement */
    STMT_END_F = (1U << 0),

    /* Value of the OPTION_NO_FOREIGN_KEY_CHECKS flag in thd->options */
    NO_FOREIGN_KEY_CHECKS_F = (1U << 1),

    /* Value of the OPTION_RELAXED_UNIQUE_CHECKS flag in thd->options */
    RELAXED_UNIQUE_CHECKS_F = (1U << 2),

    /** 
      Indicates that rows in this event are complete, that is contain
      values for all columns of the table.
     */
    COMPLETE_ROWS_F = (1U << 3),

    /* Value of the OPTION_NO_CHECK_CONSTRAINT_CHECKS flag in thd->options */
    NO_CHECK_CONSTRAINT_CHECKS_F = (1U << 7)
  };

  typedef uint16 flag_set;

  /* Special constants representing sets of flags */
  enum 
  {
      RLE_NO_FLAGS = 0U
  };

  virtual ~Rows_log_event();

  void set_flags(flag_set flags_arg) { m_flags |= flags_arg; }
  void clear_flags(flag_set flags_arg) { m_flags &= ~flags_arg; }
  flag_set get_flags(flag_set flags_arg) const { return m_flags & flags_arg; }
  void update_flags() { int2store(temp_buf + m_flags_pos, m_flags); }

  Log_event_type get_type_code() { return m_type; } /* Specific type (_V1 etc) */
  enum_logged_status logged_status() { return LOGGED_ROW_EVENT; }
  virtual Log_event_type get_general_type_code() = 0; /* General rows op type, no version */

#if defined(MYSQL_SERVER) && defined(HAVE_REPLICATION)
  virtual void pack_info(Protocol *protocol);
#endif

#ifdef MYSQL_CLIENT
  /* not for direct call, each derived has its own ::print() */
  virtual bool print(FILE *file, PRINT_EVENT_INFO *print_event_info)= 0;
  void change_to_flashback_event(PRINT_EVENT_INFO *print_event_info, uchar *rows_buff, Log_event_type ev_type);
  bool print_verbose(IO_CACHE *file,
                     PRINT_EVENT_INFO *print_event_info);
  size_t print_verbose_one_row(IO_CACHE *file, table_def *td,
                               PRINT_EVENT_INFO *print_event_info,
                               MY_BITMAP *cols_bitmap,
                               const uchar *ptr, const uchar *prefix,
                               const my_bool no_fill_output= 0); // if no_fill_output=1, then print result is unnecessary
  size_t calc_row_event_length(table_def *td,
                               PRINT_EVENT_INFO *print_event_info,
                               MY_BITMAP *cols_bitmap,
                               const uchar *value);
  void count_row_events(PRINT_EVENT_INFO *print_event_info);

#endif

#ifdef MYSQL_SERVER
  int add_row_data(uchar *data, size_t length)
  {
    return do_add_row_data(data,length); 
  }
#endif

  /* Member functions to implement superclass interface */
  virtual int get_data_size();

  MY_BITMAP const *get_cols() const { return &m_cols; }
  MY_BITMAP const *get_cols_ai() const { return &m_cols_ai; }
  size_t get_width() const          { return m_width; }
  ulonglong get_table_id() const        { return m_table_id; }

#if defined(MYSQL_SERVER)
  /*
    This member function compares the table's read/write_set
    with this event's m_cols and m_cols_ai. Comparison takes
    into account what type of rows event is this: Delete, Write or
    Update, therefore it uses the correct m_cols[_ai] according
    to the event type code.

    Note that this member function should only be called for the
    following events:
    - Delete_rows_log_event
    - Write_rows_log_event
    - Update_rows_log_event

    @param[IN] table The table to compare this events bitmaps
                     against.

    @return TRUE if sets match, FALSE otherwise. (following
                 bitmap_cmp return logic).

   */
  bool read_write_bitmaps_cmp(TABLE *table)
  {
    bool res= FALSE;

    switch (get_general_type_code())
    {
      case DELETE_ROWS_EVENT:
        res= bitmap_cmp(get_cols(), table->read_set);
        break;
      case UPDATE_ROWS_EVENT:
        res= (bitmap_cmp(get_cols(), table->read_set) &&
              bitmap_cmp(get_cols_ai(), table->rpl_write_set));
        break;
      case WRITE_ROWS_EVENT:
        res= bitmap_cmp(get_cols(), table->rpl_write_set);
        break;
      default:
        /*
          We should just compare bitmaps for Delete, Write
          or Update rows events.
        */
        DBUG_ASSERT(0);
    }
    return res;
  }
#endif

#ifdef MYSQL_SERVER
  virtual bool write_data_header();
  virtual bool write_data_body();
  virtual bool write_compressed();
  virtual const char *get_db() { return m_table->s->db.str; }
#endif
  /*
    Check that malloc() succeeded in allocating memory for the rows
    buffer and the COLS vector. Checking that an Update_rows_log_event
    is valid is done in the Update_rows_log_event::is_valid()
    function.
  */
  virtual bool is_valid() const
  {
    return m_rows_buf && m_cols.bitmap;
  }
  bool is_part_of_group() { return get_flags(STMT_END_F) != 0; }

  uint     m_row_count;         /* The number of rows added to the event */

  const uchar* get_extra_row_data() const   { return m_extra_row_data; }

#if defined(MYSQL_SERVER) && defined(HAVE_REPLICATION)
  virtual uint8 get_trg_event_map()= 0;

  inline bool do_invoke_trigger()
  {
    return (slave_run_triggers_for_rbr && !master_had_triggers) ||
            slave_run_triggers_for_rbr == SLAVE_RUN_TRIGGERS_FOR_RBR_ENFORCE;
  }
#endif

protected:
  /* 
     The constructors are protected since you're supposed to inherit
     this class, not create instances of this class.
  */
#ifdef MYSQL_SERVER
  Rows_log_event(THD*, TABLE*, ulong table_id,
		 MY_BITMAP const *cols, bool is_transactional,
		 Log_event_type event_type);
#endif
  Rows_log_event(const uchar *row_data, uint event_len,
		 const Format_description_log_event *description_event);
  void uncompress_buf();

#ifdef MYSQL_CLIENT
  bool print_helper(FILE *, PRINT_EVENT_INFO *, char const *const name);
#endif

#ifdef MYSQL_SERVER
  virtual int do_add_row_data(uchar *data, size_t length);
#endif

#ifdef MYSQL_SERVER
  TABLE *m_table;		/* The table the rows belong to */
#endif
  ulonglong       m_table_id;	/* Table ID */
  MY_BITMAP   m_cols;		/* Bitmap denoting columns available */
  ulong       m_width;          /* The width of the columns bitmap */
  /*
    Bitmap for columns available in the after image, if present. These
    fields are only available for Update_rows events. Observe that the
    width of both the before image COLS vector and the after image
    COLS vector is the same: the number of columns of the table on the
    master.
  */
  MY_BITMAP   m_cols_ai;

  ulong       m_master_reclength; /* Length of record on master side */

  /* Bit buffers in the same memory as the class */
  uint32    m_bitbuf[128/(sizeof(uint32)*8)];
  uint32    m_bitbuf_ai[128/(sizeof(uint32)*8)];

  uchar    *m_rows_buf;		/* The rows in packed format */
  uchar    *m_rows_cur;		/* One-after the end of the data */
  uchar    *m_rows_end;		/* One-after the end of the allocated space */

  size_t   m_rows_before_size;  /* The length before m_rows_buf */
  size_t   m_flags_pos; /* The position of the m_flags */

  flag_set m_flags;		/* Flags for row-level events */

  Log_event_type m_type;        /* Actual event type */

  uchar    *m_extra_row_data;   /* Pointer to extra row data if any */
                                /* If non null, first byte is length */

  bool m_vers_from_plain;


  /* helper functions */

#if defined(MYSQL_SERVER) && defined(HAVE_REPLICATION)
  const uchar *m_curr_row;     /* Start of the row being processed */
  const uchar *m_curr_row_end; /* One-after the end of the current row */
  uchar    *m_key;      /* Buffer to keep key value during searches */
  KEY      *m_key_info; /* Pointer to KEY info for m_key_nr */
  uint      m_key_nr;   /* Key number */
  bool master_had_triggers;     /* set after tables opening */

  /*
    RAII helper class to automatically handle the override/restore of thd->db
    when applying row events, so it will be visible in SHOW PROCESSLIST.

    If triggers will be invoked, their logic frees the current thread's db,
    so we use set_db() to use a copy of the table share's database.

    If not using triggers, the db is never freed, and we can reference the
    same memory owned by the table share.
  */
  class Db_restore_ctx
  {
  private:
    THD *thd;
    LEX_CSTRING restore_db;
    bool db_copied;

    Db_restore_ctx(Rows_log_event *rev)
        : thd(rev->thd), restore_db(rev->thd->db)
    {
      TABLE *table= rev->m_table;

      if (table->triggers && rev->do_invoke_trigger())
      {
        thd->reset_db(&null_clex_str);
        thd->set_db(&table->s->db);
        db_copied= true;
      }
      else
      {
        thd->reset_db(&table->s->db);
        db_copied= false;
      }
    }

    ~Db_restore_ctx()
    {
      if (db_copied)
        thd->set_db(&null_clex_str);
      thd->reset_db(&restore_db);
    }

    friend class Rows_log_event;
  };

  int find_key(); // Find a best key to use in find_row()
  int find_row(rpl_group_info *);
  int write_row(rpl_group_info *, const bool);
  int update_sequence();

  // Unpack the current row into m_table->record[0], but with
  // a different columns bitmap.
  int unpack_current_row(rpl_group_info *rgi, MY_BITMAP const *cols)
  {
    DBUG_ASSERT(m_table);

    ASSERT_OR_RETURN_ERROR(m_curr_row <= m_rows_end, HA_ERR_CORRUPT_EVENT);
    return ::unpack_row(rgi, m_table, m_width, m_curr_row, cols,
                                   &m_curr_row_end, &m_master_reclength, m_rows_end);
  }

  // Unpack the current row into m_table->record[0]
  int unpack_current_row(rpl_group_info *rgi)
  {
    DBUG_ASSERT(m_table);

    ASSERT_OR_RETURN_ERROR(m_curr_row <= m_rows_end, HA_ERR_CORRUPT_EVENT);
    return ::unpack_row(rgi, m_table, m_width, m_curr_row, &m_cols,
                                   &m_curr_row_end, &m_master_reclength, m_rows_end);
  }
  bool process_triggers(trg_event_type event,
                        trg_action_time_type time_type,
                        bool old_row_is_record1);

  /**
    Helper function to check whether there is an auto increment
    column on the table where the event is to be applied.

    @return true if there is an autoincrement field on the extra
            columns, false otherwise.
   */
  inline bool is_auto_inc_in_extra_columns()
  {
    DBUG_ASSERT(m_table);
    return (m_table->next_number_field &&
            m_table->next_number_field->field_index >= m_width);
  }
#endif

private:

#if defined(MYSQL_SERVER) && defined(HAVE_REPLICATION)
  virtual int do_apply_event(rpl_group_info *rgi);
  virtual int do_update_pos(rpl_group_info *rgi);
  virtual enum_skip_reason do_shall_skip(rpl_group_info *rgi);

  /*
    Primitive to prepare for a sequence of row executions.

    DESCRIPTION

      Before doing a sequence of do_prepare_row() and do_exec_row()
      calls, this member function should be called to prepare for the
      entire sequence. Typically, this member function will allocate
      space for any buffers that are needed for the two member
      functions mentioned above.

    RETURN VALUE

      The member function will return 0 if all went OK, or a non-zero
      error code otherwise.
  */
  virtual 
  int do_before_row_operations(const Slave_reporting_capability *const log) = 0;

  /*
    Primitive to clean up after a sequence of row executions.

    DESCRIPTION
    
      After doing a sequence of do_prepare_row() and do_exec_row(),
      this member function should be called to clean up and release
      any allocated buffers.
      
      The error argument, if non-zero, indicates an error which happened during
      row processing before this function was called. In this case, even if 
      function is successful, it should return the error code given in the argument.
  */
  virtual 
  int do_after_row_operations(const Slave_reporting_capability *const log,
                              int error) = 0;

  /*
    Primitive to do the actual execution necessary for a row.

    DESCRIPTION
      The member function will do the actual execution needed to handle a row.
      The row is located at m_curr_row. When the function returns,
      m_curr_row_end should point at the next row (one byte after the end
      of the current row).    

    RETURN VALUE
      0 if execution succeeded, 1 if execution failed.
      
  */
  virtual int do_exec_row(rpl_group_info *rli) = 0;
#endif /* defined(MYSQL_SERVER) && defined(HAVE_REPLICATION) */

  friend class Old_rows_log_event;
};

/**
  @class Write_rows_log_event

  Log row insertions and updates. The event contain several
  insert/update rows for a table. Note that each event contains only
  rows for one table.

  @section Write_rows_log_event_binary_format Binary Format
*/
class Write_rows_log_event : public Rows_log_event
{
public:
  enum 
  {
    /* Support interface to THD::binlog_prepare_pending_rows_event */
    TYPE_CODE = WRITE_ROWS_EVENT
  };

#if defined(MYSQL_SERVER)
  Write_rows_log_event(THD*, TABLE*, ulong table_id,
                       bool is_transactional);
#endif
#ifdef HAVE_REPLICATION
  Write_rows_log_event(const uchar *buf, uint event_len,
                       const Format_description_log_event *description_event);
#endif
#if defined(MYSQL_SERVER) 
  static bool binlog_row_logging_function(THD *thd, TABLE *table,
                                          bool is_transactional,
                                          const uchar *before_record
                                          __attribute__((unused)),
                                          const uchar *after_record)
  {
    DBUG_ASSERT(!table->versioned(VERS_TRX_ID));
    return thd->binlog_write_row(table, is_transactional, after_record);
  }
#endif

#if defined(MYSQL_SERVER) && defined(HAVE_REPLICATION)
  uint8 get_trg_event_map();
#endif

private:
  virtual Log_event_type get_general_type_code() { return (Log_event_type)TYPE_CODE; }

#ifdef MYSQL_CLIENT
  bool print(FILE *file, PRINT_EVENT_INFO *print_event_info);
#endif

#if defined(MYSQL_SERVER) && defined(HAVE_REPLICATION)
  virtual int do_before_row_operations(const Slave_reporting_capability *const);
  virtual int do_after_row_operations(const Slave_reporting_capability *const,int);
  virtual int do_exec_row(rpl_group_info *);
#endif
};

class Write_rows_compressed_log_event : public Write_rows_log_event
{
public:
#if defined(MYSQL_SERVER)
  Write_rows_compressed_log_event(THD*, TABLE*, ulong table_id,
                       bool is_transactional);
  virtual bool write();
#endif
#ifdef HAVE_REPLICATION
  Write_rows_compressed_log_event(const uchar *buf, uint event_len,
                       const Format_description_log_event *description_event);
#endif
private:
#if defined(MYSQL_CLIENT)
  bool print(FILE *file, PRINT_EVENT_INFO *print_event_info);
#endif
};

/**
  @class Update_rows_log_event

  Log row updates with a before image. The event contain several
  update rows for a table. Note that each event contains only rows for
  one table.

  Also note that the row data consists of pairs of row data: one row
  for the old data and one row for the new data.

  @section Update_rows_log_event_binary_format Binary Format
*/
class Update_rows_log_event : public Rows_log_event
{
public:
  enum 
  {
    /* Support interface to THD::binlog_prepare_pending_rows_event */
    TYPE_CODE = UPDATE_ROWS_EVENT
  };

#ifdef MYSQL_SERVER
  Update_rows_log_event(THD*, TABLE*, ulong table_id,
                        bool is_transactional);

  void init(MY_BITMAP const *cols);
#endif

  virtual ~Update_rows_log_event();

#ifdef HAVE_REPLICATION
  Update_rows_log_event(const uchar *buf, uint event_len,
			const Format_description_log_event *description_event);
#endif

#ifdef MYSQL_SERVER
  static bool binlog_row_logging_function(THD *thd, TABLE *table,
                                          bool is_transactional,
                                          const uchar *before_record,
                                          const uchar *after_record)
  {
    DBUG_ASSERT(!table->versioned(VERS_TRX_ID));
    return thd->binlog_update_row(table, is_transactional,
                                  before_record, after_record);
  }
#endif

  virtual bool is_valid() const
  {
    return Rows_log_event::is_valid() && m_cols_ai.bitmap;
  }

#if defined(MYSQL_SERVER) && defined(HAVE_REPLICATION)
  uint8 get_trg_event_map();
#endif

protected:
  virtual Log_event_type get_general_type_code() { return (Log_event_type)TYPE_CODE; }

#ifdef MYSQL_CLIENT
  bool print(FILE *file, PRINT_EVENT_INFO *print_event_info);
#endif

#if defined(MYSQL_SERVER) && defined(HAVE_REPLICATION)
  virtual int do_before_row_operations(const Slave_reporting_capability *const);
  virtual int do_after_row_operations(const Slave_reporting_capability *const,int);
  virtual int do_exec_row(rpl_group_info *);
#endif /* defined(MYSQL_SERVER) && defined(HAVE_REPLICATION) */
};

class Update_rows_compressed_log_event : public Update_rows_log_event
{
public:
#if defined(MYSQL_SERVER)
  Update_rows_compressed_log_event(THD*, TABLE*, ulong table_id,
                        bool is_transactional);
  virtual bool write();
#endif
#ifdef HAVE_REPLICATION
  Update_rows_compressed_log_event(const uchar *buf, uint event_len,
                       const Format_description_log_event *description_event);
#endif
private:
#if defined(MYSQL_CLIENT)
  bool print(FILE *file, PRINT_EVENT_INFO *print_event_info);
#endif
};

/**
  @class Delete_rows_log_event

  Log row deletions. The event contain several delete rows for a
  table. Note that each event contains only rows for one table.

  RESPONSIBILITIES

    - Act as a container for rows that has been deleted on the master
      and should be deleted on the slave. 

  COLLABORATION

    Row_writer
      Create the event and add rows to the event.
    Row_reader
      Extract the rows from the event.

  @section Delete_rows_log_event_binary_format Binary Format
*/
class Delete_rows_log_event : public Rows_log_event
{
public:
  enum 
  {
    /* Support interface to THD::binlog_prepare_pending_rows_event */
    TYPE_CODE = DELETE_ROWS_EVENT
  };

#ifdef MYSQL_SERVER
  Delete_rows_log_event(THD*, TABLE*, ulong, bool is_transactional);
#endif
#ifdef HAVE_REPLICATION
  Delete_rows_log_event(const uchar *buf, uint event_len,
			const Format_description_log_event *description_event);
#endif
#ifdef MYSQL_SERVER
  static bool binlog_row_logging_function(THD *thd, TABLE *table,
                                          bool is_transactional,
                                          const uchar *before_record,
                                          const uchar *after_record
                                          __attribute__((unused)))
  {
    DBUG_ASSERT(!table->versioned(VERS_TRX_ID));
    return thd->binlog_delete_row(table, is_transactional,
                                  before_record);
  }
#endif

#if defined(MYSQL_SERVER) && defined(HAVE_REPLICATION)
  uint8 get_trg_event_map();
#endif

protected:
  virtual Log_event_type get_general_type_code() { return (Log_event_type)TYPE_CODE; }

#ifdef MYSQL_CLIENT
  bool print(FILE *file, PRINT_EVENT_INFO *print_event_info);
#endif

#if defined(MYSQL_SERVER) && defined(HAVE_REPLICATION)
  virtual int do_before_row_operations(const Slave_reporting_capability *const);
  virtual int do_after_row_operations(const Slave_reporting_capability *const,int);
  virtual int do_exec_row(rpl_group_info *);
#endif
};

class Delete_rows_compressed_log_event : public Delete_rows_log_event
{
public:
#if defined(MYSQL_SERVER)
  Delete_rows_compressed_log_event(THD*, TABLE*, ulong, bool is_transactional);
  virtual bool write();
#endif
#ifdef HAVE_REPLICATION
  Delete_rows_compressed_log_event(const uchar *buf, uint event_len,
                       const Format_description_log_event *description_event);
#endif
private:
#if defined(MYSQL_CLIENT)
  bool print(FILE *file, PRINT_EVENT_INFO *print_event_info);
#endif
};


#include "log_event_old.h"

/**
  @class Incident_log_event

   Class representing an incident, an occurence out of the ordinary,
   that happened on the master.

   The event is used to inform the slave that something out of the
   ordinary happened on the master that might cause the database to be
   in an inconsistent state.

   <table id="IncidentFormat">
   <caption>Incident event format</caption>
   <tr>
     <th>Symbol</th>
     <th>Format</th>
     <th>Description</th>
   </tr>
   <tr>
     <td>INCIDENT</td>
     <td align="right">2</td>
     <td>Incident number as an unsigned integer</td>
   </tr>
   <tr>
     <td>MSGLEN</td>
     <td align="right">1</td>
     <td>Message length as an unsigned integer</td>
   </tr>
   <tr>
     <td>MESSAGE</td>
     <td align="right">MSGLEN</td>
     <td>The message, if present. Not null terminated.</td>
   </tr>
   </table>

  @section Delete_rows_log_event_binary_format Binary Format
*/
class Incident_log_event : public Log_event {
public:
#ifdef MYSQL_SERVER
  Incident_log_event(THD *thd_arg, Incident incident)
    : Log_event(thd_arg, 0, FALSE), m_incident(incident)
  {
    DBUG_ENTER("Incident_log_event::Incident_log_event");
    DBUG_PRINT("enter", ("m_incident: %d", m_incident));
    m_message.str= NULL;                    /* Just as a precaution */
    m_message.length= 0;
    set_direct_logging();
    /* Replicate the incident regardless of @@skip_replication. */
    flags&= ~LOG_EVENT_SKIP_REPLICATION_F;
    DBUG_VOID_RETURN;
  }

  Incident_log_event(THD *thd_arg, Incident incident, const LEX_CSTRING *msg)
    : Log_event(thd_arg, 0, FALSE), m_incident(incident)
  {
    extern PSI_memory_key key_memory_Incident_log_event_message;
    DBUG_ENTER("Incident_log_event::Incident_log_event");
    DBUG_PRINT("enter", ("m_incident: %d", m_incident));
    m_message.length= 0;
    if (!(m_message.str= (char*) my_malloc(key_memory_Incident_log_event_message,
                                           msg->length + 1, MYF(MY_WME))))
    {
      /* Mark this event invalid */
      m_incident= INCIDENT_NONE;
      DBUG_VOID_RETURN;
    }
    strmake(m_message.str, msg->str, msg->length);
    m_message.length= msg->length;
    set_direct_logging();
    /* Replicate the incident regardless of @@skip_replication. */
    flags&= ~LOG_EVENT_SKIP_REPLICATION_F;
    DBUG_VOID_RETURN;
  }
#endif

#ifdef MYSQL_SERVER
  void pack_info(Protocol*);

  virtual bool write_data_header();
  virtual bool write_data_body();
#endif

  Incident_log_event(const uchar *buf, uint event_len,
                     const Format_description_log_event *descr_event);

  virtual ~Incident_log_event();

#ifdef MYSQL_CLIENT
  virtual bool print(FILE *file, PRINT_EVENT_INFO *print_event_info);
#endif

#if defined(MYSQL_SERVER) && defined(HAVE_REPLICATION)
  virtual int do_apply_event(rpl_group_info *rgi);
#endif

  virtual Log_event_type get_type_code() { return INCIDENT_EVENT; }

  virtual bool is_valid() const
  {
    return m_incident > INCIDENT_NONE && m_incident < INCIDENT_COUNT;
  }
  virtual int get_data_size() {
    return INCIDENT_HEADER_LEN + 1 + (uint) m_message.length;
  }

private:
  const char *description() const;

  Incident m_incident;
  LEX_STRING m_message;
};

/**
  @class Ignorable_log_event

  Base class for ignorable log events. Events deriving from
  this class can be safely ignored by slaves that cannot
  recognize them. Newer slaves, will be able to read and
  handle them. This has been designed to be an open-ended
  architecture, so adding new derived events shall not harm
  the old slaves that support ignorable log event mechanism
  (they will just ignore unrecognized ignorable events).

  @note The only thing that makes an event ignorable is that it has
  the LOG_EVENT_IGNORABLE_F flag set.  It is not strictly necessary
  that ignorable event types derive from Ignorable_log_event; they may
  just as well derive from Log_event and pass LOG_EVENT_IGNORABLE_F as
  argument to the Log_event constructor.
**/

class Ignorable_log_event : public Log_event {
public:
  int number;
  const char *description;

#ifndef MYSQL_CLIENT
  Ignorable_log_event(THD *thd_arg)
    :Log_event(thd_arg, LOG_EVENT_IGNORABLE_F, FALSE),
    number(0), description("internal")
  {
    DBUG_ENTER("Ignorable_log_event::Ignorable_log_event");
    DBUG_VOID_RETURN;
  }
#endif

  Ignorable_log_event(const uchar *buf,
                      const Format_description_log_event *descr_event,
                      const char *event_name);
  virtual ~Ignorable_log_event();

#ifndef MYSQL_CLIENT
  void pack_info(Protocol*);
#endif

#ifdef MYSQL_CLIENT
  virtual bool print(FILE *file, PRINT_EVENT_INFO *print_event_info);
#endif

  virtual Log_event_type get_type_code() { return IGNORABLE_LOG_EVENT; }

  virtual bool is_valid() const { return 1; }

  virtual int get_data_size() { return IGNORABLE_HEADER_LEN; }
};

#ifdef MYSQL_CLIENT
bool copy_cache_to_string_wrapped(IO_CACHE *body,
                                  LEX_STRING *to,
                                  bool do_wrap,
                                  const char *delimiter,
                                  bool is_verbose);
bool copy_cache_to_file_wrapped(IO_CACHE *body,
                                FILE *file,
                                bool do_wrap,
                                const char *delimiter,
                                bool is_verbose);
#endif

#ifdef MYSQL_SERVER
/*****************************************************************************

  Heartbeat Log Event class

  Replication event to ensure to slave that master is alive.
  The event is originated by master's dump thread and sent straight to
  slave without being logged. Slave itself does not store it in relay log
  but rather uses a data for immediate checks and throws away the event.

  Two members of the class log_ident and Log_event::log_pos comprise 
  @see the event_coordinates instance. The coordinates that a heartbeat
  instance carries correspond to the last event master has sent from
  its binlog.

 ****************************************************************************/
class Heartbeat_log_event: public Log_event
{
public:
  uint8 hb_flags;
  Heartbeat_log_event(const uchar *buf, uint event_len,
                      const Format_description_log_event* description_event);
  Log_event_type get_type_code() { return HEARTBEAT_LOG_EVENT; }
  bool is_valid() const
    {
      return (log_ident != NULL && ident_len <= FN_REFLEN-1 &&
              log_pos >= BIN_LOG_HEADER_SIZE);
    }
  const uchar * get_log_ident() { return log_ident; }
  uint get_ident_len() { return ident_len; }
  
private:
  uint ident_len;
  const uchar *log_ident;
};

inline int Log_event_writer::write(Log_event *ev)
{
  ev->writer= this;
  int res= ev->write();
  IF_DBUG(ev->writer= 0,); // writer must be set before every Log_event::write
  add_status(ev->logged_status());
  return res;
}

/**
   The function is called by slave applier in case there are
   active table filtering rules to force gathering events associated
   with Query-log-event into an array to execute
   them once the fate of the Query is determined for execution.
*/
bool slave_execute_deferred_events(THD *thd);
#endif

bool event_that_should_be_ignored(const uchar *buf);
bool event_checksum_test(uchar *buf, ulong event_len,
                         enum_binlog_checksum_alg alg);
enum enum_binlog_checksum_alg get_checksum_alg(const uchar *buf, ulong len);
extern TYPELIB binlog_checksum_typelib;
#ifdef WITH_WSREP
enum Log_event_type wsrep_peak_event(rpl_group_info *rgi, ulonglong* event_size);
#endif /* WITH_WSREP */

/**
  @} (end of group Replication)
*/


int binlog_buf_compress(const uchar *src, uchar *dst, uint32 len,
                        uint32 *comlen);
int binlog_buf_uncompress(const uchar *src, uchar *dst, uint32 len,
                          uint32 *newlen);
uint32 binlog_get_compress_len(uint32 len);
uint32 binlog_get_uncompress_len(const uchar *buf);

int query_event_uncompress(const Format_description_log_event *description_event,
                           bool contain_checksum,
                           const uchar *src, ulong src_len, uchar *buf,
                           ulong buf_size, bool* is_malloc,
                           uchar **dst, ulong *newlen);
int row_log_event_uncompress(const Format_description_log_event
                             *description_event,
                             bool contain_checksum,
                             const uchar *src, ulong src_len,
                             uchar* buf, ulong buf_size, bool *is_malloc,
                             uchar **dst, ulong *newlen);

#endif /* _log_event_h */<|MERGE_RESOLUTION|>--- conflicted
+++ resolved
@@ -3300,12 +3300,7 @@
   query_id_t query_id;
   User_var_log_event(THD* thd_arg, const char *name_arg, size_t name_len_arg,
                      const char *val_arg, size_t val_len_arg,
-<<<<<<< HEAD
-                     Item_result type_arg,
-		     uint charset_number_arg, uchar flags_arg,
-=======
                      const Log_event_data_type &data_type,
->>>>>>> fa3171df
                      bool using_trans, bool direct)
     :Log_event(thd_arg, 0, using_trans),
     Log_event_data_type(data_type),

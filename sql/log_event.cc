--- conflicted
+++ resolved
@@ -881,12 +881,8 @@
 
 Log_event* Log_event::read_log_event(IO_CACHE* file,
                                      const Format_description_log_event *fdle,
-                                     my_bool crc_check,
-<<<<<<< HEAD
+                                     my_bool crc_check, my_bool print_errors,
                                      size_t max_allowed_packet)
-=======
-                                     my_bool print_errors)
->>>>>>> d470ed68
 {
   DBUG_ENTER("Log_event::read_log_event(IO_CACHE*,Format_description_log_event*...)");
   DBUG_ASSERT(fdle != 0);

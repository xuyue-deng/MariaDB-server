/* Copyright (C) 2000-2004 MySQL AB

   This program is free software; you can redistribute it and/or modify
   it under the terms of the GNU General Public License as published by
   the Free Software Foundation; version 2 of the License.

   This program is distributed in the hope that it will be useful,
   but WITHOUT ANY WARRANTY; without even the implied warranty of
   MERCHANTABILITY or FITNESS FOR A PARTICULAR PURPOSE.  See the
   GNU General Public License for more details.

   You should have received a copy of the GNU General Public License
   along with this program; if not, write to the Free Software
   Foundation, Inc., 59 Temple Place, Suite 330, Boston, MA  02111-1307  USA */


#ifndef MYSQL_CLIENT

#ifdef USE_PRAGMA_IMPLEMENTATION
#pragma implementation				// gcc: Class implementation
#endif

#include "mysql_priv.h"
#include "slave.h"
#include "rpl_rli.h"
#include "rpl_mi.h"
#include "rpl_filter.h"
#include "rpl_utility.h"
#include "rpl_record.h"
#include <my_dir.h>
#endif /* MYSQL_CLIENT */
#include <base64.h>
#include <my_bitmap.h>

#define log_cs	&my_charset_latin1

<<<<<<< HEAD
#define FLAGSTR(V,F) ((V)&(F)?#F" ":"")

/*
  Cache that will automatically be written to a dedicated file on
  destruction.

  DESCRIPTION

 */
class Write_on_release_cache
{
public:
  enum flag
  {
    FLUSH_F
  };

  typedef unsigned short flag_set;

  /*
    Constructor.

    SYNOPSIS
      Write_on_release_cache
      cache  Pointer to cache to use
      file   File to write cache to upon destruction
      flags  Flags for the cache

    DESCRIPTION

      Class used to guarantee copy of cache to file before exiting the
      current block.  On successful copy of the cache, the cache will
      be reinited as a WRITE_CACHE.

      Currently, a pointer to the cache is provided in the
      constructor, but it would be possible to create a subclass
      holding the IO_CACHE itself.
   */
  Write_on_release_cache(IO_CACHE *cache, FILE *file, flag_set flags = 0)
    : m_cache(cache), m_file(file), m_flags(flags)
  {
    reinit_io_cache(m_cache, WRITE_CACHE, 0L, FALSE, TRUE);
  }

  ~Write_on_release_cache()
  {
    copy_event_cache_to_file_and_reinit(m_cache, m_file);
    if (m_flags | FLUSH_F)
      fflush(m_file);
  }

  /*
    Return a pointer to the internal IO_CACHE.

    SYNOPSIS
      operator&()

    DESCRIPTION

      Function to return a pointer to the internal cache, so that the
      object can be treated as a IO_CACHE and used with the my_b_*
      IO_CACHE functions

    RETURN VALUE
      A pointer to the internal IO_CACHE.
   */
  IO_CACHE *operator&()
  {
    return m_cache;
  }

private:
  // Hidden, to prevent usage.
  Write_on_release_cache(Write_on_release_cache const&);

  IO_CACHE *m_cache;
  FILE *m_file;
  flag_set m_flags;
};

=======
#ifndef DBUG_OFF
uint debug_not_change_ts_if_art_event= 1; // bug#29309 simulation
#endif
>>>>>>> c8b6d105

/*
  pretty_print_str()
*/

#ifdef MYSQL_CLIENT
static void pretty_print_str(IO_CACHE* cache, char* str, int len)
{
  char* end = str + len;
  my_b_printf(cache, "\'");
  while (str < end)
  {
    char c;
    switch ((c=*str++)) {
    case '\n': my_b_printf(cache, "\\n"); break;
    case '\r': my_b_printf(cache, "\\r"); break;
    case '\\': my_b_printf(cache, "\\\\"); break;
    case '\b': my_b_printf(cache, "\\b"); break;
    case '\t': my_b_printf(cache, "\\t"); break;
    case '\'': my_b_printf(cache, "\\'"); break;
    case 0   : my_b_printf(cache, "\\0"); break;
    default:
      my_b_printf(cache, "%c", c);
      break;
    }
  }
  my_b_printf(cache, "\'");
}
#endif /* MYSQL_CLIENT */

#if defined(HAVE_REPLICATION) && !defined(MYSQL_CLIENT)

static void clear_all_errors(THD *thd, Relay_log_info *rli)
{
  thd->query_error = 0;
  thd->clear_error();
  rli->clear_error();
}


/*
  Ignore error code specified on command line
*/

inline int ignored_error_code(int err_code)
{
#ifdef HAVE_NDB_BINLOG
  /*
    The following error codes are hard-coded and will always be ignored.
  */
  switch (err_code)
  {
  case ER_DB_CREATE_EXISTS:
  case ER_DB_DROP_EXISTS:
    return 1;
  default:
    /* Nothing to do */
    break;
  }
#endif
  return ((err_code == ER_SLAVE_IGNORED_TABLE) ||
          (use_slave_mask && bitmap_is_set(&slave_error_mask, err_code)));
}
#endif


/*
  pretty_print_str()
*/

#if defined(HAVE_REPLICATION) && !defined(MYSQL_CLIENT)
static char *pretty_print_str(char *packet, char *str, int len)
{
  char *end= str + len;
  char *pos= packet;
  *pos++= '\'';
  while (str < end)
  {
    char c;
    switch ((c=*str++)) {
    case '\n': *pos++= '\\'; *pos++= 'n'; break;
    case '\r': *pos++= '\\'; *pos++= 'r'; break;
    case '\\': *pos++= '\\'; *pos++= '\\'; break;
    case '\b': *pos++= '\\'; *pos++= 'b'; break;
    case '\t': *pos++= '\\'; *pos++= 't'; break;
    case '\'': *pos++= '\\'; *pos++= '\''; break;
    case 0   : *pos++= '\\'; *pos++= '0'; break;
    default:
      *pos++= c;
      break;
    }
  }
  *pos++= '\'';
  return pos;
}
#endif /* !MYSQL_CLIENT */


/*
  Creates a temporary name for load data infile:

  SYNOPSIS
    slave_load_file_stem()
    buf		      Store new filename here
    file_id	      File_id (part of file name)
    event_server_id   Event_id (part of file name)
    ext		      Extension for file name

  RETURN
    Pointer to start of extension
*/

#if defined(HAVE_REPLICATION) && !defined(MYSQL_CLIENT)
static char *slave_load_file_stem(char *buf, uint file_id,
                                  int event_server_id, const char *ext)
{
  char *res;
  fn_format(buf,"SQL_LOAD-",slave_load_tmpdir, "", MY_UNPACK_FILENAME);
  to_unix_path(buf);

  buf = strend(buf);
  buf = int10_to_str(::server_id, buf, 10);
  *buf++ = '-';
  buf = int10_to_str(event_server_id, buf, 10);
  *buf++ = '-';
  res= int10_to_str(file_id, buf, 10);
  strmov(res, ext);                             // Add extension last
  return res;                                   // Pointer to extension
}
#endif


/*
  Delete all temporary files used for SQL_LOAD.

  SYNOPSIS
    cleanup_load_tmpdir()
*/

#if defined(HAVE_REPLICATION) && !defined(MYSQL_CLIENT)
static void cleanup_load_tmpdir()
{
  MY_DIR *dirp;
  FILEINFO *file;
  uint i;
  char fname[FN_REFLEN], prefbuf[31], *p;

  if (!(dirp=my_dir(slave_load_tmpdir,MYF(MY_WME))))
    return;

  /* 
     When we are deleting temporary files, we should only remove
     the files associated with the server id of our server.
     We don't use event_server_id here because since we've disabled
     direct binlogging of Create_file/Append_file/Exec_load events
     we cannot meet Start_log event in the middle of events from one 
     LOAD DATA.
  */
  p= strmake(prefbuf, STRING_WITH_LEN("SQL_LOAD-"));
  p= int10_to_str(::server_id, p, 10);
  *(p++)= '-';
  *p= 0;

  for (i=0 ; i < (uint)dirp->number_off_files; i++)
  {
    file=dirp->dir_entry+i;
    if (is_prefix(file->name, prefbuf))
    {
      fn_format(fname,file->name,slave_load_tmpdir,"",MY_UNPACK_FILENAME);
      my_delete(fname, MYF(0));
    }
  }

  my_dirend(dirp);
}
#endif


/*
  write_str()
*/

static bool write_str(IO_CACHE *file, char *str, uint length)
{
  uchar tmp[1];
  tmp[0]= (uchar) length;
  return (my_b_safe_write(file, tmp, sizeof(tmp)) ||
	  my_b_safe_write(file, (uchar*) str, length));
}


/*
  read_str()
*/

static inline int read_str(const char **buf, const char *buf_end,
                           const char **str, uint8 *len)
{
  if (*buf + ((uint) (uchar) **buf) >= buf_end)
    return 1;
  *len= (uint8) **buf;
  *str= (*buf)+1;
  (*buf)+= (uint) *len+1;
  return 0;
}


/*
  Transforms a string into "" or its expression in 0x... form.
*/

char *str_to_hex(char *to, const char *from, uint len)
{
  if (len)
  {
    *to++= '0';
    *to++= 'x';
    to= octet2hex(to, from, len);
  }
  else
    to= strmov(to, "\"\"");
  return to;                               // pointer to end 0 of 'to'
}

/*
  Append a version of the 'from' string suitable for use in a query to
  the 'to' string.  To generate a correct escaping, the character set
  information in 'csinfo' is used.
 */
#ifndef MYSQL_CLIENT
int
append_query_string(CHARSET_INFO *csinfo,
                    String const *from, String *to)
{
  char *beg, *ptr;
  uint32 const orig_len= to->length();
  if (to->reserve(orig_len + from->length()*2+3))
    return 1;

  beg= to->c_ptr_quick() + to->length();
  ptr= beg;
  if (csinfo->escape_with_backslash_is_dangerous)
    ptr= str_to_hex(ptr, from->ptr(), from->length());
  else
  {
    *ptr++= '\'';
    ptr+= escape_string_for_mysql(csinfo, ptr, 0,
                                  from->ptr(), from->length());
    *ptr++='\'';
  }
  to->length(orig_len + ptr - beg);
  return 0;
}
#endif


/*
  Prints a "session_var=value" string. Used by mysqlbinlog to print some SET
  commands just before it prints a query.
*/

#ifdef MYSQL_CLIENT

static void print_set_option(IO_CACHE* file, uint32 bits_changed,
                             uint32 option, uint32 flags, const char* name,
                             bool* need_comma)
{
  if (bits_changed & option)
  {
    if (*need_comma)
      my_b_printf(file,", ");
    my_b_printf(file,"%s=%d", name, test(flags & option));
    *need_comma= 1;
  }
}
#endif

/**************************************************************************
	Log_event methods (= the parent class of all events)
**************************************************************************/

/*
  Log_event::get_type_str()
*/

const char* Log_event::get_type_str()
{
  switch(get_type_code()) {
  case START_EVENT_V3:  return "Start_v3";
  case STOP_EVENT:   return "Stop";
  case QUERY_EVENT:  return "Query";
  case ROTATE_EVENT: return "Rotate";
  case INTVAR_EVENT: return "Intvar";
  case LOAD_EVENT:   return "Load";
  case NEW_LOAD_EVENT:   return "New_load";
  case SLAVE_EVENT:  return "Slave";
  case CREATE_FILE_EVENT: return "Create_file";
  case APPEND_BLOCK_EVENT: return "Append_block";
  case DELETE_FILE_EVENT: return "Delete_file";
  case EXEC_LOAD_EVENT: return "Exec_load";
  case RAND_EVENT: return "RAND";
  case XID_EVENT: return "Xid";
  case USER_VAR_EVENT: return "User var";
  case FORMAT_DESCRIPTION_EVENT: return "Format_desc";
  case TABLE_MAP_EVENT: return "Table_map";
  case WRITE_ROWS_EVENT: return "Write_rows";
  case UPDATE_ROWS_EVENT: return "Update_rows";
  case DELETE_ROWS_EVENT: return "Delete_rows";
  case BEGIN_LOAD_QUERY_EVENT: return "Begin_load_query";
  case EXECUTE_LOAD_QUERY_EVENT: return "Execute_load_query";
  case INCIDENT_EVENT: return "Incident";
  default: return "Unknown";				/* impossible */
  }
}


/*
  Log_event::Log_event()
*/

#ifndef MYSQL_CLIENT
Log_event::Log_event(THD* thd_arg, uint16 flags_arg, bool using_trans)
  :log_pos(0), temp_buf(0), exec_time(0), flags(flags_arg), thd(thd_arg)
{
  server_id=	thd->server_id;
  when=		thd->start_time;
  cache_stmt=	using_trans;
}


/*
  This minimal constructor is for when you are not even sure that there
  is a valid THD. For example in the server when we are shutting down or
  flushing logs after receiving a SIGHUP (then we must write a Rotate to
  the binlog but we have no THD, so we need this minimal constructor).
*/

Log_event::Log_event()
  :temp_buf(0), exec_time(0), flags(0), cache_stmt(0),
   thd(0)
{
  server_id=	::server_id;
  /*
    We can't call my_time() here as this would cause a call before
    my_init() is called
  */
  when=		0;
  log_pos=	0;
}
#endif /* !MYSQL_CLIENT */


/*
  Log_event::Log_event()
*/

Log_event::Log_event(const char* buf,
                     const Format_description_log_event* description_event)
  :temp_buf(0), cache_stmt(0)
{
#ifndef MYSQL_CLIENT
  thd = 0;
#endif
  when = uint4korr(buf);
  server_id = uint4korr(buf + SERVER_ID_OFFSET);
  if (description_event->binlog_version==1)
  {
    log_pos= 0;
    flags= 0;
    return;
  }
  /* 4.0 or newer */
  log_pos= uint4korr(buf + LOG_POS_OFFSET);
  /*
    If the log is 4.0 (so here it can only be a 4.0 relay log read by
    the SQL thread or a 4.0 master binlog read by the I/O thread),
    log_pos is the beginning of the event: we transform it into the end
    of the event, which is more useful.
    But how do you know that the log is 4.0: you know it if
    description_event is version 3 *and* you are not reading a
    Format_desc (remember that mysqlbinlog starts by assuming that 5.0
    logs are in 4.0 format, until it finds a Format_desc).
  */
  if (description_event->binlog_version==3 &&
      buf[EVENT_TYPE_OFFSET]<FORMAT_DESCRIPTION_EVENT && log_pos)
  {
      /*
        If log_pos=0, don't change it. log_pos==0 is a marker to mean
        "don't change rli->group_master_log_pos" (see
        inc_group_relay_log_pos()). As it is unreal log_pos, adding the
        event len's is nonsense. For example, a fake Rotate event should
        not have its log_pos (which is 0) changed or it will modify
        Exec_master_log_pos in SHOW SLAVE STATUS, displaying a nonsense
        value of (a non-zero offset which does not exist in the master's
        binlog, so which will cause problems if the user uses this value
        in CHANGE MASTER).
      */
    log_pos+= uint4korr(buf + EVENT_LEN_OFFSET);
  }
  DBUG_PRINT("info", ("log_pos: %lu", (ulong) log_pos));

  flags= uint2korr(buf + FLAGS_OFFSET);
  if ((buf[EVENT_TYPE_OFFSET] == FORMAT_DESCRIPTION_EVENT) ||
      (buf[EVENT_TYPE_OFFSET] == ROTATE_EVENT))
  {
    /*
      These events always have a header which stops here (i.e. their
      header is FROZEN).
    */
    /*
      Initialization to zero of all other Log_event members as they're
      not specified. Currently there are no such members; in the future
      there will be an event UID (but Format_description and Rotate
      don't need this UID, as they are not propagated through
      --log-slave-updates (remember the UID is used to not play a query
      twice when you have two masters which are slaves of a 3rd master).
      Then we are done.
    */
    return;
  }
  /* otherwise, go on with reading the header from buf (nothing now) */
}

#ifndef MYSQL_CLIENT
#ifdef HAVE_REPLICATION

int Log_event::do_update_pos(Relay_log_info *rli)
{
  /*
    rli is null when (as far as I (Guilhem) know) the caller is
    Load_log_event::do_apply_event *and* that one is called from
    Execute_load_log_event::do_apply_event.  In this case, we don't
    do anything here ; Execute_load_log_event::do_apply_event will
    call Log_event::do_apply_event again later with the proper rli.
    Strictly speaking, if we were sure that rli is null only in the
    case discussed above, 'if (rli)' is useless here.  But as we are
    not 100% sure, keep it for now.

    Matz: I don't think we will need this check with this refactoring.
  */
  if (rli)
<<<<<<< HEAD
    rli->stmt_done(log_pos, when);

  return 0;                                   // Cannot fail currently
}


Log_event::enum_skip_reason
Log_event::do_shall_skip(Relay_log_info *rli)
{
  DBUG_PRINT("info", ("ev->server_id=%lu, ::server_id=%lu,"
                      " rli->replicate_same_server_id=%d,"
                      " rli->slave_skip_counter=%d",
                      (ulong) server_id, (ulong) ::server_id,
                      rli->replicate_same_server_id,
                      rli->slave_skip_counter));
  if (server_id == ::server_id && !rli->replicate_same_server_id)
    return EVENT_SKIP_IGNORE;
  else if (rli->slave_skip_counter > 0)
    return EVENT_SKIP_COUNT;
  else
    return EVENT_SKIP_NOT;
=======
  {
    /*
      If in a transaction, and if the slave supports transactions, just
      inc_event_relay_log_pos(). We only have to check for OPTION_BEGIN
      (not OPTION_NOT_AUTOCOMMIT) as transactions are logged with
      BEGIN/COMMIT, not with SET AUTOCOMMIT= .

      CAUTION: opt_using_transactions means
      innodb || bdb ; suppose the master supports InnoDB and BDB,
      but the slave supports only BDB, problems
      will arise:
      - suppose an InnoDB table is created on the master,
      - then it will be MyISAM on the slave
      - but as opt_using_transactions is true, the slave will believe he
      is transactional with the MyISAM table. And problems will come
      when one does START SLAVE; STOP SLAVE; START SLAVE; (the slave
      will resume at BEGIN whereas there has not been any rollback).
      This is the problem of using opt_using_transactions instead of a
      finer "does the slave support
      _the_transactional_handler_used_on_the_master_".

      More generally, we'll have problems when a query mixes a
      transactional handler and MyISAM and STOP SLAVE is issued in the
      middle of the "transaction". START SLAVE will resume at BEGIN
      while the MyISAM table has already been updated.
    */
    if ((thd->options & OPTION_BEGIN) && opt_using_transactions)
      rli->inc_event_relay_log_pos();
    else
    {
      /*
        bug#29309 simulation: resetting the flag to force
        wrong behaviour of artificial event to update
        rli->last_master_timestamp for only one time -
        the first FLUSH LOGS in the test.
      */
      DBUG_EXECUTE_IF("let_first_flush_log_change_timestamp",
                      if (debug_not_change_ts_if_art_event == 1
                          && is_artificial_event())
                      {
                        debug_not_change_ts_if_art_event= 0;
                      });
      rli->inc_group_relay_log_pos(log_pos);
      flush_relay_log_info(rli);
      /* 
         Note that Rotate_log_event::exec_event() does not call this
         function, so there is no chance that a fake rotate event resets
         last_master_timestamp.
         Note that we update without mutex (probably ok - except in some very
         rare cases, only consequence is that value may take some time to
         display in Seconds_Behind_Master - not critical).
      */
#ifndef DBUG_OFF
      if (!(is_artificial_event() && debug_not_change_ts_if_art_event > 0))
#else
      if (!is_artificial_event())
#endif
        rli->last_master_timestamp= when;
      /*
        The flag is set back to be positive so that 
        any further FLUSH LOGS will be handled as prescribed.
      */
      DBUG_EXECUTE_IF("let_first_flush_log_change_timestamp",
                      if (debug_not_change_ts_if_art_event == 0)
                      {
                        debug_not_change_ts_if_art_event= 2;
                      });
    }
  }
  DBUG_RETURN(0);
>>>>>>> c8b6d105
}


/*
  Log_event::pack_info()
*/

void Log_event::pack_info(Protocol *protocol)
{
  protocol->store("", &my_charset_bin);
}


/*
  Log_event::net_send()

  Only called by SHOW BINLOG EVENTS
*/

int Log_event::net_send(Protocol *protocol, const char* log_name, my_off_t pos)
{
  const char *p= strrchr(log_name, FN_LIBCHAR);
  const char *event_type;
  if (p)
    log_name = p + 1;

  protocol->prepare_for_resend();
  protocol->store(log_name, &my_charset_bin);
  protocol->store((ulonglong) pos);
  event_type = get_type_str();
  protocol->store(event_type, strlen(event_type), &my_charset_bin);
  protocol->store((uint32) server_id);
  protocol->store((ulonglong) log_pos);
  pack_info(protocol);
  return protocol->write();
}
#endif /* HAVE_REPLICATION */


/*
  Log_event::init_show_field_list()
*/

void Log_event::init_show_field_list(List<Item>* field_list)
{
  field_list->push_back(new Item_empty_string("Log_name", 20));
  field_list->push_back(new Item_return_int("Pos", MY_INT32_NUM_DECIMAL_DIGITS,
					    MYSQL_TYPE_LONGLONG));
  field_list->push_back(new Item_empty_string("Event_type", 20));
  field_list->push_back(new Item_return_int("Server_id", 10,
					    MYSQL_TYPE_LONG));
  field_list->push_back(new Item_return_int("End_log_pos",
                                            MY_INT32_NUM_DECIMAL_DIGITS,
					    MYSQL_TYPE_LONGLONG));
  field_list->push_back(new Item_empty_string("Info", 20));
}


/*
  Log_event::write()
*/

bool Log_event::write_header(IO_CACHE* file, ulong event_data_length)
{
  uchar header[LOG_EVENT_HEADER_LEN];
  ulong now;
  DBUG_ENTER("Log_event::write_header");

  /* Store number of bytes that will be written by this event */
  data_written= event_data_length + sizeof(header);

  /*
    log_pos != 0 if this is relay-log event. In this case we should not
    change the position
  */

  if (is_artificial_event())
  {
    /*
      We should not do any cleanup on slave when reading this. We
      mark this by setting log_pos to 0.  Start_log_event_v3() will
      detect this on reading and set artificial_event=1 for the event.
    */
    log_pos= 0;
  }
  else  if (!log_pos)
  {
    /*
      Calculate position of end of event

      Note that with a SEQ_READ_APPEND cache, my_b_tell() does not
      work well.  So this will give slightly wrong positions for the
      Format_desc/Rotate/Stop events which the slave writes to its
      relay log. For example, the initial Format_desc will have
      end_log_pos=91 instead of 95. Because after writing the first 4
      bytes of the relay log, my_b_tell() still reports 0. Because
      my_b_append() does not update the counter which my_b_tell()
      later uses (one should probably use my_b_append_tell() to work
      around this).  To get right positions even when writing to the
      relay log, we use the (new) my_b_safe_tell().

      Note that this raises a question on the correctness of all these
      DBUG_ASSERT(my_b_tell()=rli->event_relay_log_pos).

      If in a transaction, the log_pos which we calculate below is not
      very good (because then my_b_safe_tell() returns start position
      of the BEGIN, so it's like the statement was at the BEGIN's
      place), but it's not a very serious problem (as the slave, when
      it is in a transaction, does not take those end_log_pos into
      account (as it calls inc_event_relay_log_pos()). To be fixed
      later, so that it looks less strange. But not bug.
    */

    log_pos= my_b_safe_tell(file)+data_written;
  }

  now= (ulong) get_time();                              // Query start time

  /*
    Header will be of size LOG_EVENT_HEADER_LEN for all events, except for
    FORMAT_DESCRIPTION_EVENT and ROTATE_EVENT, where it will be
    LOG_EVENT_MINIMAL_HEADER_LEN (remember these 2 have a frozen header,
    because we read them before knowing the format).
  */

  int4store(header, now);              // timestamp
  header[EVENT_TYPE_OFFSET]= get_type_code();
  int4store(header+ SERVER_ID_OFFSET, server_id);
  int4store(header+ EVENT_LEN_OFFSET, data_written);
  int4store(header+ LOG_POS_OFFSET, log_pos);
  int2store(header+ FLAGS_OFFSET, flags);

  DBUG_RETURN(my_b_safe_write(file, header, sizeof(header)) != 0);
}


/*
  Log_event::read_log_event()

  This needn't be format-tolerant, because we only read
  LOG_EVENT_MINIMAL_HEADER_LEN (we just want to read the event's length).

*/

int Log_event::read_log_event(IO_CACHE* file, String* packet,
			      pthread_mutex_t* log_lock)
{
  ulong data_len;
  int result=0;
  char buf[LOG_EVENT_MINIMAL_HEADER_LEN];
  DBUG_ENTER("Log_event::read_log_event");

  if (log_lock)
    pthread_mutex_lock(log_lock);
  if (my_b_read(file, (uchar*) buf, sizeof(buf)))
  {
    /*
      If the read hits eof, we must report it as eof so the caller
      will know it can go into cond_wait to be woken up on the next
      update to the log.
    */
    DBUG_PRINT("error",("file->error: %d", file->error));
    if (!file->error)
      result= LOG_READ_EOF;
    else
      result= (file->error > 0 ? LOG_READ_TRUNC : LOG_READ_IO);
    goto end;
  }
  data_len= uint4korr(buf + EVENT_LEN_OFFSET);
  if (data_len < LOG_EVENT_MINIMAL_HEADER_LEN ||
      data_len > current_thd->variables.max_allowed_packet)
  {
    DBUG_PRINT("error",("data_len: %ld", data_len));
    result= ((data_len < LOG_EVENT_MINIMAL_HEADER_LEN) ? LOG_READ_BOGUS :
	     LOG_READ_TOO_LARGE);
    goto end;
  }

  /* Append the log event header to packet */
  if (packet->append(buf, sizeof(buf)))
  {
    /* Failed to allocate packet */
    result= LOG_READ_MEM;
    goto end;
  }
  data_len-= LOG_EVENT_MINIMAL_HEADER_LEN;
  if (data_len)
  {
    /* Append rest of event, read directly from file into packet */
    if (packet->append(file, data_len))
    {
      /*
        Fatal error occured when appending rest of the event
        to packet, possible failures:
	1. EOF occured when reading from file, it's really an error
           as data_len is >=0 there's supposed to be more bytes available.
           file->error will have been set to number of bytes left to read
        2. Read was interrupted, file->error would normally be set to -1
        3. Failed to allocate memory for packet, my_errno
           will be ENOMEM(file->error shuold be 0, but since the
           memory allocation occurs before the call to read it might
           be uninitialized)
      */
      result= (my_errno == ENOMEM ? LOG_READ_MEM :
               (file->error >= 0 ? LOG_READ_TRUNC: LOG_READ_IO));
      /* Implicit goto end; */
    }
  }

end:
  if (log_lock)
    pthread_mutex_unlock(log_lock);
  DBUG_RETURN(result);
}
#endif /* !MYSQL_CLIENT */

#ifndef MYSQL_CLIENT
#define UNLOCK_MUTEX if (log_lock) pthread_mutex_unlock(log_lock);
#define LOCK_MUTEX if (log_lock) pthread_mutex_lock(log_lock);
#else
#define UNLOCK_MUTEX
#define LOCK_MUTEX
#endif

/*
  Log_event::read_log_event()

  NOTE:
    Allocates memory;  The caller is responsible for clean-up.
*/

#ifndef MYSQL_CLIENT
Log_event* Log_event::read_log_event(IO_CACHE* file,
				     pthread_mutex_t* log_lock,
                                     const Format_description_log_event
                                     *description_event)
#else
Log_event* Log_event::read_log_event(IO_CACHE* file,
                                     const Format_description_log_event
                                     *description_event)
#endif
{
  DBUG_ENTER("Log_event::read_log_event");
  DBUG_ASSERT(description_event != 0);
  char head[LOG_EVENT_MINIMAL_HEADER_LEN];
  /*
    First we only want to read at most LOG_EVENT_MINIMAL_HEADER_LEN, just to
    check the event for sanity and to know its length; no need to really parse
    it. We say "at most" because this could be a 3.23 master, which has header
    of 13 bytes, whereas LOG_EVENT_MINIMAL_HEADER_LEN is 19 bytes (it's
    "minimal" over the set {MySQL >=4.0}).
  */
  uint header_size= min(description_event->common_header_len,
                        LOG_EVENT_MINIMAL_HEADER_LEN);

  LOCK_MUTEX;
  DBUG_PRINT("info", ("my_b_tell: %lu", (ulong) my_b_tell(file)));
  if (my_b_read(file, (uchar *) head, header_size))
  {
    DBUG_PRINT("info", ("Log_event::read_log_event(IO_CACHE*,Format_desc*) \
failed my_b_read"));
    UNLOCK_MUTEX;
    /*
      No error here; it could be that we are at the file's end. However
      if the next my_b_read() fails (below), it will be an error as we
      were able to read the first bytes.
    */
    DBUG_RETURN(0);
  }
  uint data_len = uint4korr(head + EVENT_LEN_OFFSET);
  char *buf= 0;
  const char *error= 0;
  Log_event *res=  0;
#ifndef max_allowed_packet
  THD *thd=current_thd;
  uint max_allowed_packet= thd ? thd->variables.max_allowed_packet : ~(ulong)0;
#endif

  if (data_len > max_allowed_packet)
  {
    error = "Event too big";
    goto err;
  }

  if (data_len < header_size)
  {
    error = "Event too small";
    goto err;
  }

  // some events use the extra byte to null-terminate strings
  if (!(buf = (char*) my_malloc(data_len+1, MYF(MY_WME))))
  {
    error = "Out of memory";
    goto err;
  }
  buf[data_len] = 0;
  memcpy(buf, head, header_size);
  if (my_b_read(file, (uchar*) buf + header_size, data_len - header_size))
  {
    error = "read error";
    goto err;
  }
  if ((res= read_log_event(buf, data_len, &error, description_event)))
    res->register_temp_buf(buf);

err:
  UNLOCK_MUTEX;
  if (!res)
  {
    DBUG_ASSERT(error != 0);
    sql_print_error("Error in Log_event::read_log_event(): "
                    "'%s', data_len: %d, event_type: %d",
		    error,data_len,head[EVENT_TYPE_OFFSET]);
    my_free(buf, MYF(MY_ALLOW_ZERO_PTR));
    /*
      The SQL slave thread will check if file->error<0 to know
      if there was an I/O error. Even if there is no "low-level" I/O errors
      with 'file', any of the high-level above errors is worrying
      enough to stop the SQL thread now ; as we are skipping the current event,
      going on with reading and successfully executing other events can
      only corrupt the slave's databases. So stop.
    */
    file->error= -1;
  }
  DBUG_RETURN(res);
}


/*
  Log_event::read_log_event()
  Binlog format tolerance is in (buf, event_len, description_event)
  constructors.
*/

Log_event* Log_event::read_log_event(const char* buf, uint event_len,
				     const char **error,
                                     const Format_description_log_event *description_event)
{
  Log_event* ev;
  DBUG_ENTER("Log_event::read_log_event(char*,...)");
  DBUG_ASSERT(description_event != 0);
  DBUG_PRINT("info", ("binlog_version: %d", description_event->binlog_version));
  /* Check the integrity */
  if (event_len < EVENT_LEN_OFFSET ||
      buf[EVENT_TYPE_OFFSET] >= ENUM_END_EVENT ||
      (uint) event_len != uint4korr(buf+EVENT_LEN_OFFSET))
  {
    *error="Sanity check failed";		// Needed to free buffer
    DBUG_RETURN(NULL); // general sanity check - will fail on a partial read
  }

  switch(buf[EVENT_TYPE_OFFSET]) {
  case QUERY_EVENT:
    ev  = new Query_log_event(buf, event_len, description_event, QUERY_EVENT);
    break;
  case LOAD_EVENT:
    ev = new Load_log_event(buf, event_len, description_event);
    break;
  case NEW_LOAD_EVENT:
    ev = new Load_log_event(buf, event_len, description_event);
    break;
  case ROTATE_EVENT:
    ev = new Rotate_log_event(buf, event_len, description_event);
    break;
#ifdef HAVE_REPLICATION
  case SLAVE_EVENT: /* can never happen (unused event) */
    ev = new Slave_log_event(buf, event_len);
    break;
#endif /* HAVE_REPLICATION */
  case CREATE_FILE_EVENT:
    ev = new Create_file_log_event(buf, event_len, description_event);
    break;
  case APPEND_BLOCK_EVENT:
    ev = new Append_block_log_event(buf, event_len, description_event);
    break;
  case DELETE_FILE_EVENT:
    ev = new Delete_file_log_event(buf, event_len, description_event);
    break;
  case EXEC_LOAD_EVENT:
    ev = new Execute_load_log_event(buf, event_len, description_event);
    break;
  case START_EVENT_V3: /* this is sent only by MySQL <=4.x */
    ev = new Start_log_event_v3(buf, description_event);
    break;
  case STOP_EVENT:
    ev = new Stop_log_event(buf, description_event);
    break;
  case INTVAR_EVENT:
    ev = new Intvar_log_event(buf, description_event);
    break;
  case XID_EVENT:
    ev = new Xid_log_event(buf, description_event);
    break;
  case RAND_EVENT:
    ev = new Rand_log_event(buf, description_event);
    break;
  case USER_VAR_EVENT:
    ev = new User_var_log_event(buf, description_event);
    break;
  case FORMAT_DESCRIPTION_EVENT:
    ev = new Format_description_log_event(buf, event_len, description_event); 
    break;
#if defined(HAVE_REPLICATION) 
  case PRE_GA_WRITE_ROWS_EVENT:
    ev = new Write_rows_log_event_old(buf, event_len, description_event);
    break;
  case PRE_GA_UPDATE_ROWS_EVENT:
    ev = new Update_rows_log_event_old(buf, event_len, description_event);
    break;
  case PRE_GA_DELETE_ROWS_EVENT:
    ev = new Delete_rows_log_event_old(buf, event_len, description_event);
    break;
  case WRITE_ROWS_EVENT:
    ev = new Write_rows_log_event(buf, event_len, description_event);
    break;
  case UPDATE_ROWS_EVENT:
    ev = new Update_rows_log_event(buf, event_len, description_event);
    break;
  case DELETE_ROWS_EVENT:
    ev = new Delete_rows_log_event(buf, event_len, description_event);
    break;
  case TABLE_MAP_EVENT:
    ev = new Table_map_log_event(buf, event_len, description_event);
    break;
#endif
  case BEGIN_LOAD_QUERY_EVENT:
    ev = new Begin_load_query_log_event(buf, event_len, description_event);
    break;
  case EXECUTE_LOAD_QUERY_EVENT:
    ev= new Execute_load_query_log_event(buf, event_len, description_event);
    break;
  case INCIDENT_EVENT:
    ev = new Incident_log_event(buf, event_len, description_event);
    break;
  default:
    DBUG_PRINT("error",("Unknown event code: %d",
                        (int) buf[EVENT_TYPE_OFFSET]));
    ev= NULL;
    break;
  }

  DBUG_PRINT("read_event", ("%s(type_code: %d; event_len: %d)",
                            ev ? ev->get_type_str() : "<unknown>",
                            buf[EVENT_TYPE_OFFSET],
                            event_len));
  /*
    is_valid() are small event-specific sanity tests which are
    important; for example there are some my_malloc() in constructors
    (e.g. Query_log_event::Query_log_event(char*...)); when these
    my_malloc() fail we can't return an error out of the constructor
    (because constructor is "void") ; so instead we leave the pointer we
    wanted to allocate (e.g. 'query') to 0 and we test it in is_valid().
    Same for Format_description_log_event, member 'post_header_len'.
  */
  if (!ev || !ev->is_valid())
  {
    DBUG_PRINT("error",("Found invalid event in binary log"));

    delete ev;
#ifdef MYSQL_CLIENT
    if (!force_opt) /* then mysqlbinlog dies */
    {
      *error= "Found invalid event in binary log";
      DBUG_RETURN(0);
    }
    ev= new Unknown_log_event(buf, description_event);
#else
    *error= "Found invalid event in binary log";
    DBUG_RETURN(0);
#endif
  }
  DBUG_RETURN(ev);  
}

#ifdef MYSQL_CLIENT

/*
  Log_event::print_header()
*/

void Log_event::print_header(IO_CACHE* file,
                             PRINT_EVENT_INFO* print_event_info,
                             bool is_more __attribute__((unused)))
{
  char llbuff[22];
  my_off_t hexdump_from= print_event_info->hexdump_from;
  DBUG_ENTER("Log_event::print_header");

  my_b_printf(file, "#");
  print_timestamp(file);
  my_b_printf(file, " server id %d  end_log_pos %s ", server_id,
              llstr(log_pos,llbuff));

  /* mysqlbinlog --hexdump */
  if (print_event_info->hexdump_from)
  {
    my_b_printf(file, "\n");
    uchar *ptr= (uchar*)temp_buf;
    my_off_t size=
      uint4korr(ptr + EVENT_LEN_OFFSET) - LOG_EVENT_MINIMAL_HEADER_LEN;
    my_off_t i;

    /* Header len * 4 >= header len * (2 chars + space + extra space) */
    char *h, hex_string[LOG_EVENT_MINIMAL_HEADER_LEN*4]= {0};
    char *c, char_string[16+1]= {0};

    /* Pretty-print event common header if header is exactly 19 bytes */
    if (print_event_info->common_header_len == LOG_EVENT_MINIMAL_HEADER_LEN)
    {
      char emit_buf[256];               // Enough for storing one line
      my_b_printf(file, "# Position  Timestamp   Type   Master ID        "
                  "Size      Master Pos    Flags \n");
      int const bytes_written=
        my_snprintf(emit_buf, sizeof(emit_buf),
                    "# %8.8lx %02x %02x %02x %02x   %02x   "
                    "%02x %02x %02x %02x   %02x %02x %02x %02x   "
                    "%02x %02x %02x %02x   %02x %02x\n",
                    (unsigned long) hexdump_from,
                    ptr[0], ptr[1], ptr[2], ptr[3], ptr[4], ptr[5], ptr[6],
                    ptr[7], ptr[8], ptr[9], ptr[10], ptr[11], ptr[12], ptr[13],
                    ptr[14], ptr[15], ptr[16], ptr[17], ptr[18]);
      DBUG_ASSERT(bytes_written >= 0);
      DBUG_ASSERT(static_cast<size_t>(bytes_written) < sizeof(emit_buf));
      my_b_write(file, (uchar*) emit_buf, bytes_written);
      ptr += LOG_EVENT_MINIMAL_HEADER_LEN;
      hexdump_from += LOG_EVENT_MINIMAL_HEADER_LEN;
    }

    /* Rest of event (without common header) */
    for (i= 0, c= char_string, h=hex_string;
	 i < size;
	 i++, ptr++)
    {
      my_snprintf(h, 4, "%02x ", *ptr);
      h += 3;

      *c++= my_isalnum(&my_charset_bin, *ptr) ? *ptr : '.';

      if (i % 16 == 15)
      {
        /*
          my_b_printf() does not support full printf() formats, so we
          have to do it this way.

          TODO: Rewrite my_b_printf() to support full printf() syntax.
         */
        char emit_buf[256];
        int const bytes_written=
          my_snprintf(emit_buf, sizeof(emit_buf),
                      "# %8.8lx %-48.48s |%16s|\n",
                      (unsigned long) (hexdump_from + (i & 0xfffffff0)),
                      hex_string, char_string);
        DBUG_ASSERT(bytes_written >= 0);
        DBUG_ASSERT(static_cast<size_t>(bytes_written) < sizeof(emit_buf));
	my_b_write(file, (uchar*) emit_buf, bytes_written);
	hex_string[0]= 0;
	char_string[0]= 0;
	c= char_string;
	h= hex_string;
      }
      else if (i % 8 == 7) *h++ = ' ';
    }
    *c= '\0';

    if (hex_string[0])
    {
      char emit_buf[256];
      int const bytes_written=
        my_snprintf(emit_buf, sizeof(emit_buf),
                    "# %8.8lx %-48.48s |%s|\n",
                    (unsigned long) (hexdump_from + (i & 0xfffffff0)),
                    hex_string, char_string);
      DBUG_ASSERT(bytes_written >= 0);
      DBUG_ASSERT(static_cast<size_t>(bytes_written) < sizeof(emit_buf));
      my_b_write(file, (uchar*) emit_buf, bytes_written);
    }
    /*
      need a # to prefix the rest of printouts for example those of
      Rows_log_event::print_helper().
    */
    my_b_write(file, reinterpret_cast<const uchar*>("# "), 2);
  }
  DBUG_VOID_RETURN;
}


void Log_event::print_base64(IO_CACHE* file,
                             PRINT_EVENT_INFO* print_event_info,
                             bool more)
{
  const uchar *ptr= (const uchar *)temp_buf;
  uint32 size= uint4korr(ptr + EVENT_LEN_OFFSET);
  DBUG_ENTER("Log_event::print_base64");

  size_t const tmp_str_sz= base64_needed_encoded_length((int) size);
  char *const tmp_str= (char *) my_malloc(tmp_str_sz, MYF(MY_WME));
  if (!tmp_str) {
    fprintf(stderr, "\nError: Out of memory. "
            "Could not print correct binlog event.\n");
    DBUG_VOID_RETURN;
  }

  if (base64_encode(ptr, (size_t) size, tmp_str))
  {
    DBUG_ASSERT(0);
  }

  if (my_b_tell(file) == 0)
    my_b_printf(file, "\nBINLOG '\n");

  my_b_printf(file, "%s\n", tmp_str);

  if (!more)
    my_b_printf(file, "'%s\n", print_event_info->delimiter);

  my_free(tmp_str, MYF(0));
  DBUG_VOID_RETURN;
}


/*
  Log_event::print_timestamp()
*/

void Log_event::print_timestamp(IO_CACHE* file, time_t* ts)
{
  struct tm *res;
  DBUG_ENTER("Log_event::print_timestamp");
  if (!ts)
    ts = &when;
#ifdef MYSQL_SERVER				// This is always false
  struct tm tm_tmp;
  localtime_r(ts,(res= &tm_tmp));
#else
  res=localtime(ts);
#endif

  my_b_printf(file,"%02d%02d%02d %2d:%02d:%02d",
              res->tm_year % 100,
              res->tm_mon+1,
              res->tm_mday,
              res->tm_hour,
              res->tm_min,
              res->tm_sec);
  DBUG_VOID_RETURN;
}

#endif /* MYSQL_CLIENT */


/**************************************************************************
	Query_log_event methods
**************************************************************************/

#if defined(HAVE_REPLICATION) && !defined(MYSQL_CLIENT)

/*
  Query_log_event::pack_info()
  This (which is used only for SHOW BINLOG EVENTS) could be updated to
  print SET @@session_var=. But this is not urgent, as SHOW BINLOG EVENTS is
  only an information, it does not produce suitable queries to replay (for
  example it does not print LOAD DATA INFILE).
*/

void Query_log_event::pack_info(Protocol *protocol)
{
  // TODO: show the catalog ??
  char *buf, *pos;
  if (!(buf= (char*) my_malloc(9 + db_len + q_len, MYF(MY_WME))))
    return;
  pos= buf;
  if (!(flags & LOG_EVENT_SUPPRESS_USE_F)
      && db && db_len)
  {
    pos= strmov(buf, "use `");
    memcpy(pos, db, db_len);
    pos= strmov(pos+db_len, "`; ");
  }
  if (query && q_len)
  {
    memcpy(pos, query, q_len);
    pos+= q_len;
  }
  protocol->store(buf, pos-buf, &my_charset_bin);
  my_free(buf, MYF(MY_ALLOW_ZERO_PTR));
}
#endif

#ifndef MYSQL_CLIENT

/* Utility function for the next method */
static void write_str_with_code_and_len(char **dst, const char *src,
                                        int len, uint code)
{
  DBUG_ASSERT(src);
  *((*dst)++)= code;
  *((*dst)++)= (uchar) len;
  bmove(*dst, src, len);
  (*dst)+= len;
}


/*
  Query_log_event::write()

  NOTES:
    In this event we have to modify the header to have the correct
    EVENT_LEN_OFFSET as we don't yet know how many status variables we
    will print!
*/

bool Query_log_event::write(IO_CACHE* file)
{
  uchar buf[QUERY_HEADER_LEN+
            1+4+           // code of flags2 and flags2
            1+8+           // code of sql_mode and sql_mode
            1+1+FN_REFLEN+ // code of catalog and catalog length and catalog
            1+4+           // code of autoinc and the 2 autoinc variables
            1+6+           // code of charset and charset
            1+1+MAX_TIME_ZONE_NAME_LENGTH+ // code of tz and tz length and tz name
            1+2+           // code of lc_time_names and lc_time_names_number
            1+2            // code of charset_database and charset_database_number
            ], *start, *start_of_status;
  ulong event_length;

  if (!query)
    return 1;                                   // Something wrong with event

  /*
    We want to store the thread id:
    (- as an information for the user when he reads the binlog)
    - if the query uses temporary table: for the slave SQL thread to know to
    which master connection the temp table belongs.
    Now imagine we (write()) are called by the slave SQL thread (we are
    logging a query executed by this thread; the slave runs with
    --log-slave-updates). Then this query will be logged with
    thread_id=the_thread_id_of_the_SQL_thread. Imagine that 2 temp tables of
    the same name were created simultaneously on the master (in the master
    binlog you have
    CREATE TEMPORARY TABLE t; (thread 1)
    CREATE TEMPORARY TABLE t; (thread 2)
    ...)
    then in the slave's binlog there will be
    CREATE TEMPORARY TABLE t; (thread_id_of_the_slave_SQL_thread)
    CREATE TEMPORARY TABLE t; (thread_id_of_the_slave_SQL_thread)
    which is bad (same thread id!).

    To avoid this, we log the thread's thread id EXCEPT for the SQL
    slave thread for which we log the original (master's) thread id.
    Now this moves the bug: what happens if the thread id on the
    master was 10 and when the slave replicates the query, a
    connection number 10 is opened by a normal client on the slave,
    and updates a temp table of the same name? We get a problem
    again. To avoid this, in the handling of temp tables (sql_base.cc)
    we use thread_id AND server_id.  TODO when this is merged into
    4.1: in 4.1, slave_proxy_id has been renamed to pseudo_thread_id
    and is a session variable: that's to make mysqlbinlog work with
    temp tables. We probably need to introduce

    SET PSEUDO_SERVER_ID
    for mysqlbinlog in 4.1. mysqlbinlog would print:
    SET PSEUDO_SERVER_ID=
    SET PSEUDO_THREAD_ID=
    for each query using temp tables.
  */
  int4store(buf + Q_THREAD_ID_OFFSET, slave_proxy_id);
  int4store(buf + Q_EXEC_TIME_OFFSET, exec_time);
  buf[Q_DB_LEN_OFFSET] = (char) db_len;
  int2store(buf + Q_ERR_CODE_OFFSET, error_code);

  /*
    You MUST always write status vars in increasing order of code. This
    guarantees that a slightly older slave will be able to parse those he
    knows.
  */
  start_of_status= start= buf+QUERY_HEADER_LEN;
  if (flags2_inited)
  {
    *start++= Q_FLAGS2_CODE;
    int4store(start, flags2);
    start+= 4;
  }
  if (sql_mode_inited)
  {
    *start++= Q_SQL_MODE_CODE;
    int8store(start, (ulonglong)sql_mode);
    start+= 8;
  }
  if (catalog_len) // i.e. this var is inited (false for 4.0 events)
  {
    write_str_with_code_and_len((char **)(&start),
                                catalog, catalog_len, Q_CATALOG_NZ_CODE);
    /*
      In 5.0.x where x<4 masters we used to store the end zero here. This was
      a waste of one byte so we don't do it in x>=4 masters. We change code to
      Q_CATALOG_NZ_CODE, because re-using the old code would make x<4 slaves
      of this x>=4 master segfault (expecting a zero when there is
      none). Remaining compatibility problems are: the older slave will not
      find the catalog; but it is will not crash, and it's not an issue
      that it does not find the catalog as catalogs were not used in these
      older MySQL versions (we store it in binlog and read it from relay log
      but do nothing useful with it). What is an issue is that the older slave
      will stop processing the Q_* blocks (and jumps to the db/query) as soon
      as it sees unknown Q_CATALOG_NZ_CODE; so it will not be able to read
      Q_AUTO_INCREMENT*, Q_CHARSET and so replication will fail silently in
      various ways. Documented that you should not mix alpha/beta versions if
      they are not exactly the same version, with example of 5.0.3->5.0.2 and
      5.0.4->5.0.3. If replication is from older to new, the new will
      recognize Q_CATALOG_CODE and have no problem.
    */
  }
  if (auto_increment_increment != 1)
  {
    *start++= Q_AUTO_INCREMENT;
    int2store(start, auto_increment_increment);
    int2store(start+2, auto_increment_offset);
    start+= 4;
  }
  if (charset_inited)
  {
    *start++= Q_CHARSET_CODE;
    memcpy(start, charset, 6);
    start+= 6;
  }
  if (time_zone_len)
  {
    /* In the TZ sys table, column Name is of length 64 so this should be ok */
    DBUG_ASSERT(time_zone_len <= MAX_TIME_ZONE_NAME_LENGTH);
    *start++= Q_TIME_ZONE_CODE;
    *start++= time_zone_len;
    memcpy(start, time_zone_str, time_zone_len);
    start+= time_zone_len;
  }
  if (lc_time_names_number)
  {
    DBUG_ASSERT(lc_time_names_number <= 0xFFFF);
    *start++= Q_LC_TIME_NAMES_CODE;
    int2store(start, lc_time_names_number);
    start+= 2;
  }
  if (charset_database_number)
  {
    DBUG_ASSERT(charset_database_number <= 0xFFFF);
    *start++= Q_CHARSET_DATABASE_CODE;
    int2store(start, charset_database_number);
    start+= 2;
  }
  /*
    Here there could be code like
    if (command-line-option-which-says-"log_this_variable" && inited)
    {
    *start++= Q_THIS_VARIABLE_CODE;
    int4store(start, this_variable);
    start+= 4;
    }
  */
  
  /* Store length of status variables */
  status_vars_len= (uint) (start-start_of_status);
  DBUG_ASSERT(status_vars_len <= MAX_SIZE_LOG_EVENT_STATUS);
  int2store(buf + Q_STATUS_VARS_LEN_OFFSET, status_vars_len);

  /*
    Calculate length of whole event
    The "1" below is the \0 in the db's length
  */
  event_length= (uint) (start-buf) + get_post_header_size_for_derived() + db_len + 1 + q_len;

  return (write_header(file, event_length) ||
          my_b_safe_write(file, (uchar*) buf, QUERY_HEADER_LEN) ||
          write_post_header_for_derived(file) ||
          my_b_safe_write(file, (uchar*) start_of_status,
                          (uint) (start-start_of_status)) ||
          my_b_safe_write(file, (db) ? (uchar*) db : (uchar*)"", db_len + 1) ||
          my_b_safe_write(file, (uchar*) query, q_len)) ? 1 : 0;
}

/*
  Query_log_event::Query_log_event()
 
  The simplest constructor that could possibly work.  This is used for
  creating static objects that have a special meaning and are invisible
  to the log.  
*/
Query_log_event::Query_log_event()
  :Log_event(), data_buf(0)
{
}


/*
  SYNOPSIS
    Query_log_event::Query_log_event()
      thd_arg           - thread handle
      query_arg         - array of char representing the query
      query_length      - size of the  `query_arg' array
      using_trans       - there is a modified transactional table
      suppress_use      - suppress the generation of 'USE' statements
      killed_status_arg - an optional with default to THD::KILLED_NO_VALUE
                          if the value is different from the default, the arg
                          is set to the current thd->killed value.
                          A caller might need to masquerade thd->killed with
                          THD::NOT_KILLED.
  DESCRIPTION
  Creates an event for binlogging
  The value for local `killed_status' can be supplied by caller.
*/
Query_log_event::Query_log_event(THD* thd_arg, const char* query_arg,
				 ulong query_length, bool using_trans,
				 bool suppress_use,
                                 THD::killed_state killed_status_arg)
  :Log_event(thd_arg,
             (thd_arg->thread_specific_used ? LOG_EVENT_THREAD_SPECIFIC_F :
              0) |
             (suppress_use ? LOG_EVENT_SUPPRESS_USE_F : 0),
	     using_trans),
   data_buf(0), query(query_arg), catalog(thd_arg->catalog),
   db(thd_arg->db), q_len((uint32) query_length),
   thread_id(thd_arg->thread_id),
   /* save the original thread id; we already know the server id */
   slave_proxy_id(thd_arg->variables.pseudo_thread_id),
   flags2_inited(1), sql_mode_inited(1), charset_inited(1),
   sql_mode(thd_arg->variables.sql_mode),
   auto_increment_increment(thd_arg->variables.auto_increment_increment),
   auto_increment_offset(thd_arg->variables.auto_increment_offset),
   lc_time_names_number(thd_arg->variables.lc_time_names->number),
   charset_database_number(0)
{
  time_t end_time;

  if (killed_status_arg == THD::KILLED_NO_VALUE)
    killed_status_arg= thd_arg->killed;
  error_code=
    (killed_status_arg == THD::NOT_KILLED) ? thd_arg->net.last_errno :
    ((thd_arg->system_thread & SYSTEM_THREAD_DELAYED_INSERT) ? 0 :
     thd_arg->killed_errno());
  
  time(&end_time);
  exec_time = (ulong) (end_time  - thd_arg->start_time);
  catalog_len = (catalog) ? (uint32) strlen(catalog) : 0;
  /* status_vars_len is set just before writing the event */
  db_len = (db) ? (uint32) strlen(db) : 0;
  if (thd_arg->variables.collation_database != thd_arg->db_charset)
    charset_database_number= thd_arg->variables.collation_database->number;
  
  /*
    If we don't use flags2 for anything else than options contained in
    thd_arg->options, it would be more efficient to flags2=thd_arg->options
    (OPTIONS_WRITTEN_TO_BINLOG would be used only at reading time).
    But it's likely that we don't want to use 32 bits for 3 bits; in the future
    we will probably want to reclaim the 29 bits. So we need the &.
  */
  flags2= (uint32) (thd_arg->options & OPTIONS_WRITTEN_TO_BIN_LOG);
  DBUG_ASSERT(thd_arg->variables.character_set_client->number < 256*256);
  DBUG_ASSERT(thd_arg->variables.collation_connection->number < 256*256);
  DBUG_ASSERT(thd_arg->variables.collation_server->number < 256*256);
  int2store(charset, thd_arg->variables.character_set_client->number);
  int2store(charset+2, thd_arg->variables.collation_connection->number);
  int2store(charset+4, thd_arg->variables.collation_server->number);
  if (thd_arg->time_zone_used)
  {
    /*
      Note that our event becomes dependent on the Time_zone object
      representing the time zone. Fortunately such objects are never deleted
      or changed during mysqld's lifetime.
    */
    time_zone_len= thd_arg->variables.time_zone->get_name()->length();
    time_zone_str= thd_arg->variables.time_zone->get_name()->ptr();
  }
  else
    time_zone_len= 0;
  DBUG_PRINT("info",("Query_log_event has flags2: %lu  sql_mode: %lu",
                     (ulong) flags2, sql_mode));
}
#endif /* MYSQL_CLIENT */


/* 2 utility functions for the next method */

/* 
  Get the pointer for a string (src) that contains the length in
  the first byte. Set the output string (dst) to the string value
  and place the length of the string in the byte after the string.
*/
static void get_str_len_and_pointer(const Log_event::Byte **src, 
                                    const char **dst, 
                                    uint *len)
{
  if ((*len= **src))
    *dst= (char *)*src + 1;                          // Will be copied later
  (*src)+= *len + 1;
}

static void copy_str_and_move(const char **src, 
                              Log_event::Byte **dst, 
                              uint len)
{
  memcpy(*dst, *src, len);
  *src= (const char *)*dst;
  (*dst)+= len;
  *(*dst)++= 0;
}

/*
  Query_log_event::Query_log_event()
  This is used by the SQL slave thread to prepare the event before execution.
*/

Query_log_event::Query_log_event(const char* buf, uint event_len,
                                 const Format_description_log_event
                                 *description_event,
                                 Log_event_type event_type)
  :Log_event(buf, description_event), data_buf(0), query(NullS),
   db(NullS), catalog_len(0), status_vars_len(0),
   flags2_inited(0), sql_mode_inited(0), charset_inited(0),
   auto_increment_increment(1), auto_increment_offset(1),
   time_zone_len(0), lc_time_names_number(0), charset_database_number(0)
{
  ulong data_len;
  uint32 tmp;
  uint8 common_header_len, post_header_len;
  Log_event::Byte *start;
  const Log_event::Byte *end;
  bool catalog_nz= 1;
  DBUG_ENTER("Query_log_event::Query_log_event(char*,...)");

  common_header_len= description_event->common_header_len;
  post_header_len= description_event->post_header_len[event_type-1];
  DBUG_PRINT("info",("event_len: %u  common_header_len: %d  post_header_len: %d",
                     event_len, common_header_len, post_header_len));
  
  /*
    We test if the event's length is sensible, and if so we compute data_len.
    We cannot rely on QUERY_HEADER_LEN here as it would not be format-tolerant.
    We use QUERY_HEADER_MINIMAL_LEN which is the same for 3.23, 4.0 & 5.0.
  */
  if (event_len < (uint)(common_header_len + post_header_len))
    DBUG_VOID_RETURN;				
  data_len = event_len - (common_header_len + post_header_len);
  buf+= common_header_len;
  
  slave_proxy_id= thread_id = uint4korr(buf + Q_THREAD_ID_OFFSET);
  exec_time = uint4korr(buf + Q_EXEC_TIME_OFFSET);
  db_len = (uint)buf[Q_DB_LEN_OFFSET]; // TODO: add a check of all *_len vars
  error_code = uint2korr(buf + Q_ERR_CODE_OFFSET);

  /*
    5.0 format starts here.
    Depending on the format, we may or not have affected/warnings etc
    The remnent post-header to be parsed has length:
  */
  tmp= post_header_len - QUERY_HEADER_MINIMAL_LEN; 
  if (tmp)
  {
    status_vars_len= uint2korr(buf + Q_STATUS_VARS_LEN_OFFSET);
    data_len-= status_vars_len;
    DBUG_PRINT("info", ("Query_log_event has status_vars_len: %u",
                        (uint) status_vars_len));
    tmp-= 2;
  }
  /*
    We have parsed everything we know in the post header for QUERY_EVENT,
    the rest of post header is either comes from older version MySQL or
    dedicated to derived events (e.g. Execute_load_query...)
  */

  /* variable-part: the status vars; only in MySQL 5.0  */
  
  start= (Log_event::Byte*) (buf+post_header_len);
  end= (const Log_event::Byte*) (start+status_vars_len);
  for (const Log_event::Byte* pos= start; pos < end;)
  {
    switch (*pos++) {
    case Q_FLAGS2_CODE:
      flags2_inited= 1;
      flags2= uint4korr(pos);
      DBUG_PRINT("info",("In Query_log_event, read flags2: %lu", (ulong) flags2));
      pos+= 4;
      break;
    case Q_SQL_MODE_CODE:
    {
#ifndef DBUG_OFF
      char buff[22];
#endif
      sql_mode_inited= 1;
      sql_mode= (ulong) uint8korr(pos); // QQ: Fix when sql_mode is ulonglong
      DBUG_PRINT("info",("In Query_log_event, read sql_mode: %s",
			 llstr(sql_mode, buff)));
      pos+= 8;
      break;
    }
    case Q_CATALOG_NZ_CODE:
      get_str_len_and_pointer(&pos, &catalog, &catalog_len);
      break;
    case Q_AUTO_INCREMENT:
      auto_increment_increment= uint2korr(pos);
      auto_increment_offset=    uint2korr(pos+2);
      pos+= 4;
      break;
    case Q_CHARSET_CODE:
    {
      charset_inited= 1;
      memcpy(charset, pos, 6);
      pos+= 6;
      break;
    }
    case Q_TIME_ZONE_CODE:
    {
      get_str_len_and_pointer(&pos, &time_zone_str, &time_zone_len);
      break;
    }
    case Q_CATALOG_CODE: /* for 5.0.x where 0<=x<=3 masters */
      if ((catalog_len= *pos))
        catalog= (char*) pos+1;                           // Will be copied later
      pos+= catalog_len+2; // leap over end 0
      catalog_nz= 0; // catalog has end 0 in event
      break;
    case Q_LC_TIME_NAMES_CODE:
      lc_time_names_number= uint2korr(pos);
      pos+= 2;
      break;
    case Q_CHARSET_DATABASE_CODE:
      charset_database_number= uint2korr(pos);
      pos+= 2;
      break;
    default:
      /* That's why you must write status vars in growing order of code */
      DBUG_PRINT("info",("Query_log_event has unknown status vars (first has\
 code: %u), skipping the rest of them", (uint) *(pos-1)));
      pos= (const uchar*) end;                         // Break loop
    }
  }
  
#if !defined(MYSQL_CLIENT) && defined(HAVE_QUERY_CACHE)
  if (!(start= data_buf = (Log_event::Byte*) my_malloc(catalog_len + 1 +
                                              time_zone_len + 1 +
                                              data_len + 1 +
                                              QUERY_CACHE_FLAGS_SIZE +
                                              db_len + 1,
                                              MYF(MY_WME))))
#else
  if (!(start= data_buf = (Log_event::Byte*) my_malloc(catalog_len + 1 +
                                             time_zone_len + 1 +
                                             data_len + 1,
                                             MYF(MY_WME))))
#endif
      DBUG_VOID_RETURN;
  if (catalog_len)                                  // If catalog is given
  {
    if (likely(catalog_nz)) // true except if event comes from 5.0.0|1|2|3.
      copy_str_and_move(&catalog, &start, catalog_len);
    else
    {
      memcpy(start, catalog, catalog_len+1); // copy end 0
      catalog= (const char *)start;
      start+= catalog_len+1;
    }
  }
  if (time_zone_len)
    copy_str_and_move(&time_zone_str, &start, time_zone_len);

  /* A 2nd variable part; this is common to all versions */ 
  memcpy((char*) start, end, data_len);          // Copy db and query
  start[data_len]= '\0';              // End query with \0 (For safetly)
  db= (char *)start;
  query= (char *)(start + db_len + 1);
  q_len= data_len - db_len -1;
  DBUG_VOID_RETURN;
}


/*
  Query_log_event::print()
*/

#ifdef MYSQL_CLIENT
void Query_log_event::print_query_header(IO_CACHE* file,
					 PRINT_EVENT_INFO* print_event_info)
{
  // TODO: print the catalog ??
  char buff[40],*end;				// Enough for SET TIMESTAMP
  bool different_db= 1;
  uint32 tmp;

  if (!print_event_info->short_form)
  {
    print_header(file, print_event_info, FALSE);
    my_b_printf(file, "\t%s\tthread_id=%lu\texec_time=%lu\terror_code=%d\n",
                get_type_str(), (ulong) thread_id, (ulong) exec_time,
                error_code);
  }

  if (!(flags & LOG_EVENT_SUPPRESS_USE_F) && db)
  {
    if (different_db= memcmp(print_event_info->db, db, db_len + 1))
      memcpy(print_event_info->db, db, db_len + 1);
    if (db[0] && different_db) 
      my_b_printf(file, "use %s%s\n", db, print_event_info->delimiter);
  }

  end=int10_to_str((long) when, strmov(buff,"SET TIMESTAMP="),10);
  end= strmov(end, print_event_info->delimiter);
  *end++='\n';
  my_b_write(file, (uchar*) buff, (uint) (end-buff));
  if (flags & LOG_EVENT_THREAD_SPECIFIC_F)
    my_b_printf(file,"SET @@session.pseudo_thread_id=%lu%s\n",
                (ulong)thread_id, print_event_info->delimiter);

  /*
    If flags2_inited==0, this is an event from 3.23 or 4.0; nothing to
    print (remember we don't produce mixed relay logs so there cannot be
    5.0 events before that one so there is nothing to reset).
  */
  if (likely(flags2_inited)) /* likely as this will mainly read 5.0 logs */
  {
    /* tmp is a bitmask of bits which have changed. */
    if (likely(print_event_info->flags2_inited)) 
      /* All bits which have changed */
      tmp= (print_event_info->flags2) ^ flags2;
    else /* that's the first Query event we read */
    {
      print_event_info->flags2_inited= 1;
      tmp= ~((uint32)0); /* all bits have changed */
    }

    if (unlikely(tmp)) /* some bits have changed */
    {
      bool need_comma= 0;
      my_b_printf(file, "SET ");
      print_set_option(file, tmp, OPTION_NO_FOREIGN_KEY_CHECKS, ~flags2,
                   "@@session.foreign_key_checks", &need_comma);
      print_set_option(file, tmp, OPTION_AUTO_IS_NULL, flags2,
                   "@@session.sql_auto_is_null", &need_comma);
      print_set_option(file, tmp, OPTION_RELAXED_UNIQUE_CHECKS, ~flags2,
                   "@@session.unique_checks", &need_comma);
      my_b_printf(file,"%s\n", print_event_info->delimiter);
      print_event_info->flags2= flags2;
    }
  }

  /*
    Now the session variables;
    it's more efficient to pass SQL_MODE as a number instead of a
    comma-separated list.
    FOREIGN_KEY_CHECKS, SQL_AUTO_IS_NULL, UNIQUE_CHECKS are session-only
    variables (they have no global version; they're not listed in
    sql_class.h), The tests below work for pure binlogs or pure relay
    logs. Won't work for mixed relay logs but we don't create mixed
    relay logs (that is, there is no relay log with a format change
    except within the 3 first events, which mysqlbinlog handles
    gracefully). So this code should always be good.
  */

  if (likely(sql_mode_inited))
  {
    if (unlikely(!print_event_info->sql_mode_inited)) /* first Query event */
    {
      print_event_info->sql_mode_inited= 1;
      /* force a difference to force write */
      print_event_info->sql_mode= ~sql_mode;
    }
    if (unlikely(print_event_info->sql_mode != sql_mode))
    {
      my_b_printf(file,"SET @@session.sql_mode=%lu%s\n",
                  (ulong)sql_mode, print_event_info->delimiter);
      print_event_info->sql_mode= sql_mode;
    }
  }
  if (print_event_info->auto_increment_increment != auto_increment_increment ||
      print_event_info->auto_increment_offset != auto_increment_offset)
  {
    my_b_printf(file,"SET @@session.auto_increment_increment=%lu, @@session.auto_increment_offset=%lu%s\n",
                auto_increment_increment,auto_increment_offset,
                print_event_info->delimiter);
    print_event_info->auto_increment_increment= auto_increment_increment;
    print_event_info->auto_increment_offset=    auto_increment_offset;
  }

  /* TODO: print the catalog when we feature SET CATALOG */

  if (likely(charset_inited))
  {
    if (unlikely(!print_event_info->charset_inited)) /* first Query event */
    {
      print_event_info->charset_inited= 1;
      print_event_info->charset[0]= ~charset[0]; // force a difference to force write
    }
    if (unlikely(bcmp((uchar*) print_event_info->charset, (uchar*) charset, 6)))
    {
      CHARSET_INFO *cs_info= get_charset(uint2korr(charset), MYF(MY_WME));
      if (cs_info)
      {
        /* for mysql client */
        my_b_printf(file, "/*!\\C %s */%s\n",
                    cs_info->csname, print_event_info->delimiter);
      }
      my_b_printf(file,"SET "
                  "@@session.character_set_client=%d,"
                  "@@session.collation_connection=%d,"
                  "@@session.collation_server=%d"
                  "%s\n",
                  uint2korr(charset),
                  uint2korr(charset+2),
                  uint2korr(charset+4),
                  print_event_info->delimiter);
      memcpy(print_event_info->charset, charset, 6);
    }
  }
  if (time_zone_len)
  {
    if (bcmp((uchar*) print_event_info->time_zone_str,
             (uchar*) time_zone_str, time_zone_len+1))
    {
      my_b_printf(file,"SET @@session.time_zone='%s'%s\n",
                  time_zone_str, print_event_info->delimiter);
      memcpy(print_event_info->time_zone_str, time_zone_str, time_zone_len+1);
    }
  }
  if (lc_time_names_number != print_event_info->lc_time_names_number)
  {
    my_b_printf(file, "SET @@session.lc_time_names=%d%s\n",
                lc_time_names_number, print_event_info->delimiter);
    print_event_info->lc_time_names_number= lc_time_names_number;
  }
  if (charset_database_number != print_event_info->charset_database_number)
  {
    if (charset_database_number)
      my_b_printf(file, "SET @@session.collation_database=%d%s\n",
                  charset_database_number, print_event_info->delimiter);
    else
      my_b_printf(file, "SET @@session.collation_database=DEFAULT%s\n",
                  print_event_info->delimiter);
    print_event_info->charset_database_number= charset_database_number;
  }
}


void Query_log_event::print(FILE* file, PRINT_EVENT_INFO* print_event_info)
{
  Write_on_release_cache cache(&print_event_info->head_cache, file);

  print_query_header(&cache, print_event_info);
  my_b_write(&cache, (uchar*) query, q_len);
  my_b_printf(&cache, "%s\n", print_event_info->delimiter);
}
#endif /* MYSQL_CLIENT */


/*
  Query_log_event::do_apply_event()
*/

#if defined(HAVE_REPLICATION) && !defined(MYSQL_CLIENT)

int Query_log_event::do_apply_event(Relay_log_info const *rli)
{
  return do_apply_event(rli, query, q_len);
}


int Query_log_event::do_apply_event(Relay_log_info const *rli,
                                      const char *query_arg, uint32 q_len_arg)
{
  LEX_STRING new_db;
  int expected_error,actual_error= 0;
  /*
    Colleagues: please never free(thd->catalog) in MySQL. This would
    lead to bugs as here thd->catalog is a part of an alloced block,
    not an entire alloced block (see
    Query_log_event::do_apply_event()). Same for thd->db.  Thank
    you.
  */
  thd->catalog= catalog_len ? (char *) catalog : (char *)"";
  new_db.length= db_len;
  new_db.str= (char *) rpl_filter->get_rewrite_db(db, &new_db.length);
  thd->set_db(new_db.str, new_db.length);       /* allocates a copy of 'db' */
  thd->variables.auto_increment_increment= auto_increment_increment;
  thd->variables.auto_increment_offset=    auto_increment_offset;

  /*
    InnoDB internally stores the master log position it has executed so far,
    i.e. the position just after the COMMIT event.
    When InnoDB will want to store, the positions in rli won't have
    been updated yet, so group_master_log_* will point to old BEGIN
    and event_master_log* will point to the beginning of current COMMIT.
    But log_pos of the COMMIT Query event is what we want, i.e. the pos of the
    END of the current log event (COMMIT). We save it in rli so that InnoDB can
    access it.
  */
  const_cast<Relay_log_info*>(rli)->future_group_master_log_pos= log_pos;
  DBUG_PRINT("info", ("log_pos: %lu", (ulong) log_pos));

  clear_all_errors(thd, const_cast<Relay_log_info*>(rli));
  const_cast<Relay_log_info*>(rli)->clear_tables_to_lock();

  /*
    Note:   We do not need to execute reset_one_shot_variables() if this
            db_ok() test fails.
    Reason: The db stored in binlog events is the same for SET and for
            its companion query.  If the SET is ignored because of
            db_ok(), the companion query will also be ignored, and if
            the companion query is ignored in the db_ok() test of
            ::do_apply_event(), then the companion SET also have so
            we don't need to reset_one_shot_variables().
  */
  if (rpl_filter->db_ok(thd->db))
  {
    thd->set_time((time_t)when);
    thd->query_length= q_len_arg;
    thd->query= (char*)query_arg;
    VOID(pthread_mutex_lock(&LOCK_thread_count));
    thd->query_id = next_query_id();
    VOID(pthread_mutex_unlock(&LOCK_thread_count));
    thd->variables.pseudo_thread_id= thread_id;		// for temp tables
    DBUG_PRINT("query",("%s",thd->query));

    if (ignored_error_code((expected_error= error_code)) ||
	!check_expected_error(thd,rli,expected_error))
    {
      if (flags2_inited)
        /*
          all bits of thd->options which are 1 in OPTIONS_WRITTEN_TO_BIN_LOG
          must take their value from flags2.
        */
        thd->options= flags2|(thd->options & ~OPTIONS_WRITTEN_TO_BIN_LOG);
      /*
        else, we are in a 3.23/4.0 binlog; we previously received a
        Rotate_log_event which reset thd->options and sql_mode etc, so
        nothing to do.
      */
      /*
        We do not replicate IGNORE_DIR_IN_CREATE. That is, if the master is a
        slave which runs with SQL_MODE=IGNORE_DIR_IN_CREATE, this should not
        force us to ignore the dir too. Imagine you are a ring of machines, and
        one has a disk problem so that you temporarily need
        IGNORE_DIR_IN_CREATE on this machine; you don't want it to propagate
        elsewhere (you don't want all slaves to start ignoring the dirs).
      */
      if (sql_mode_inited)
        thd->variables.sql_mode=
          (ulong) ((thd->variables.sql_mode & MODE_NO_DIR_IN_CREATE) |
                   (sql_mode & ~(ulong) MODE_NO_DIR_IN_CREATE));
      if (charset_inited)
      {
        if (rli->cached_charset_compare(charset))
        {
          /* Verify that we support the charsets found in the event. */
          if (!(thd->variables.character_set_client=
                get_charset(uint2korr(charset), MYF(MY_WME))) ||
              !(thd->variables.collation_connection=
                get_charset(uint2korr(charset+2), MYF(MY_WME))) ||
              !(thd->variables.collation_server=
                get_charset(uint2korr(charset+4), MYF(MY_WME))))
          {
            /*
              We updated the thd->variables with nonsensical values (0). Let's
              set them to something safe (i.e. which avoids crash), and we'll
              stop with EE_UNKNOWN_CHARSET in compare_errors (unless set to
              ignore this error).
            */
            set_slave_thread_default_charset(thd, rli);
            goto compare_errors;
          }
          thd->update_charset(); // for the charset change to take effect
        }
      }
      if (time_zone_len)
      {
        String tmp(time_zone_str, time_zone_len, &my_charset_bin);
        if (!(thd->variables.time_zone= my_tz_find(thd, &tmp)))
        {
          my_error(ER_UNKNOWN_TIME_ZONE, MYF(0), tmp.c_ptr());
          thd->variables.time_zone= global_system_variables.time_zone;
          goto compare_errors;
        }
      }
      if (lc_time_names_number)
      {
        if (!(thd->variables.lc_time_names=
              my_locale_by_number(lc_time_names_number)))
        {
          my_printf_error(ER_UNKNOWN_ERROR,
                      "Unknown locale: '%d'", MYF(0), lc_time_names_number);
          thd->variables.lc_time_names= &my_locale_en_US;
          goto compare_errors;
        }
      }
      else
        thd->variables.lc_time_names= &my_locale_en_US;
      if (charset_database_number)
      {
        CHARSET_INFO *cs;
        if (!(cs= get_charset(charset_database_number, MYF(0))))
        {
          char buf[20];
          int10_to_str((int) charset_database_number, buf, -10);
          my_error(ER_UNKNOWN_COLLATION, MYF(0), buf);
          goto compare_errors;
        }
        thd->variables.collation_database= cs;
      }
      else
        thd->variables.collation_database= thd->db_charset;
      
      /* Execute the query (note that we bypass dispatch_command()) */
      const char* found_semicolon= NULL;
      mysql_parse(thd, thd->query, thd->query_length, &found_semicolon);
      log_slow_statement(thd);
    }
    else
    {
      /*
        The query got a really bad error on the master (thread killed etc),
        which could be inconsistent. Parse it to test the table names: if the
        replicate-*-do|ignore-table rules say "this query must be ignored" then
        we exit gracefully; otherwise we warn about the bad error and tell DBA
        to check/fix it.
      */
      if (mysql_test_parse_for_slave(thd, thd->query, thd->query_length))
        clear_all_errors(thd, const_cast<Relay_log_info*>(rli)); /* Can ignore query */
      else
      {
        rli->report(ERROR_LEVEL, expected_error, 
                          "\
Query partially completed on the master (error on master: %d) \
and was aborted. There is a chance that your master is inconsistent at this \
point. If you are sure that your master is ok, run this query manually on the \
slave and then restart the slave with SET GLOBAL SQL_SLAVE_SKIP_COUNTER=1; \
START SLAVE; . Query: '%s'", expected_error, thd->query);
        thd->query_error= 1;
      }
      goto end;
    }

    /* If the query was not ignored, it is printed to the general log */
    if (thd->net.last_errno != ER_SLAVE_IGNORED_TABLE)
      general_log_print(thd, COM_QUERY, "%s", thd->query);

compare_errors:

     /*
      If we expected a non-zero error code, and we don't get the same error
      code, and none of them should be ignored.
    */
    DBUG_PRINT("info",("expected_error: %d  last_errno: %d",
 		       expected_error, thd->net.last_errno));
    if ((expected_error != (actual_error= thd->net.last_errno)) &&
 	expected_error &&
 	!ignored_error_code(actual_error) &&
 	!ignored_error_code(expected_error))
    {
      rli->report(ERROR_LEVEL, 0,
                      "\
Query caused different errors on master and slave.     \
Error on master: '%s' (%d), Error on slave: '%s' (%d). \
Default database: '%s'. Query: '%s'",
                      ER_SAFE(expected_error),
                      expected_error,
                      actual_error ? thd->net.last_error: "no error",
                      actual_error,
                      print_slave_db_safe(db), query_arg);
      thd->query_error= 1;
    }
    /*
      If we get the same error code as expected, or they should be ignored. 
    */
    else if (expected_error == actual_error ||
 	     ignored_error_code(actual_error))
    {
      DBUG_PRINT("info",("error ignored"));
      clear_all_errors(thd, const_cast<Relay_log_info*>(rli));
      thd->killed= THD::NOT_KILLED;
    }
    /*
      Other cases: mostly we expected no error and get one.
    */
    else if (thd->query_error || thd->is_fatal_error)
    {
      rli->report(ERROR_LEVEL, actual_error,
                      "Error '%s' on query. Default database: '%s'. Query: '%s'",
                      (actual_error ? thd->net.last_error :
                       "unexpected success or fatal error"),
                      print_slave_db_safe(thd->db), query_arg);
      thd->query_error= 1;
    }

    /*
      TODO: compare the values of "affected rows" around here. Something
      like:
      if ((uint32) affected_in_event != (uint32) affected_on_slave)
      {
      sql_print_error("Slave: did not get the expected number of affected \
      rows running query from master - expected %d, got %d (this numbers \
      should have matched modulo 4294967296).", 0, ...);
      thd->query_error = 1;
      }
      We may also want an option to tell the slave to ignore "affected"
      mismatch. This mismatch could be implemented with a new ER_ code, and
      to ignore it you would use --slave-skip-errors...

      To do the comparison we need to know the value of "affected" which the
      above mysql_parse() computed. And we need to know the value of
      "affected" in the master's binlog. Both will be implemented later. The
      important thing is that we now have the format ready to log the values
      of "affected" in the binlog. So we can release 5.0.0 before effectively
      logging "affected" and effectively comparing it.
    */
  } /* End of if (db_ok(... */

end:
  VOID(pthread_mutex_lock(&LOCK_thread_count));
  /*
    Probably we have set thd->query, thd->db, thd->catalog to point to places
    in the data_buf of this event. Now the event is going to be deleted
    probably, so data_buf will be freed, so the thd->... listed above will be
    pointers to freed memory. 
    So we must set them to 0, so that those bad pointers values are not later
    used. Note that "cleanup" queries like automatic DROP TEMPORARY TABLE
    don't suffer from these assignments to 0 as DROP TEMPORARY
    TABLE uses the db.table syntax.
  */
  thd->catalog= 0;
  thd->set_db(NULL, 0);                 /* will free the current database */
  thd->query= 0;			// just to be sure
  thd->query_length= 0;
  VOID(pthread_mutex_unlock(&LOCK_thread_count));
  close_thread_tables(thd);      
  /*
    As a disk space optimization, future masters will not log an event for
    LAST_INSERT_ID() if that function returned 0 (and thus they will be able
    to replace the THD::stmt_depends_on_first_successful_insert_id_in_prev_stmt
    variable by (THD->first_successful_insert_id_in_prev_stmt > 0) ; with the
    resetting below we are ready to support that.
  */
  thd->first_successful_insert_id_in_prev_stmt_for_binlog= 0;
  thd->first_successful_insert_id_in_prev_stmt= 0;
  thd->stmt_depends_on_first_successful_insert_id_in_prev_stmt= 0;
  free_root(thd->mem_root,MYF(MY_KEEP_PREALLOC));
  return thd->query_error;
}

int Query_log_event::do_update_pos(Relay_log_info *rli)
{
  /*
    Note that we will not increment group* positions if we are just
    after a SET ONE_SHOT, because SET ONE_SHOT should not be separated
    from its following updating query.
  */
  if (thd->one_shot_set)
  {
    rli->inc_event_relay_log_pos();
    return 0;
  }
  else
    return Log_event::do_update_pos(rli);
}


#endif


/**************************************************************************
	Muted_query_log_event methods
**************************************************************************/

#ifndef MYSQL_CLIENT
/*
  Muted_query_log_event::Muted_query_log_event()
*/
Muted_query_log_event::Muted_query_log_event()
  :Query_log_event()
{
}
#endif


/**************************************************************************
	Start_log_event_v3 methods
**************************************************************************/

#ifndef MYSQL_CLIENT
Start_log_event_v3::Start_log_event_v3()
  :Log_event(), created(0), binlog_version(BINLOG_VERSION),
   artificial_event(0), dont_set_created(0)
{
  memcpy(server_version, ::server_version, ST_SERVER_VER_LEN);
}
#endif

/*
  Start_log_event_v3::pack_info()
*/

#if defined(HAVE_REPLICATION) && !defined(MYSQL_CLIENT)
void Start_log_event_v3::pack_info(Protocol *protocol)
{
  char buf[12 + ST_SERVER_VER_LEN + 14 + 22], *pos;
  pos= strmov(buf, "Server ver: ");
  pos= strmov(pos, server_version);
  pos= strmov(pos, ", Binlog ver: ");
  pos= int10_to_str(binlog_version, pos, 10);
  protocol->store(buf, (uint) (pos-buf), &my_charset_bin);
}
#endif


/*
  Start_log_event_v3::print()
*/

#ifdef MYSQL_CLIENT
void Start_log_event_v3::print(FILE* file, PRINT_EVENT_INFO* print_event_info)
{
  DBUG_ENTER("Start_log_event_v3::print");

  Write_on_release_cache cache(&print_event_info->head_cache, file,
                               Write_on_release_cache::FLUSH_F);

  if (!print_event_info->short_form)
  {
    print_header(&cache, print_event_info, FALSE);
    my_b_printf(&cache, "\tStart: binlog v %d, server v %s created ",
                binlog_version, server_version);
    print_timestamp(&cache);
    if (created)
      my_b_printf(&cache," at startup");
    my_b_printf(&cache, "\n");
    if (flags & LOG_EVENT_BINLOG_IN_USE_F)
      my_b_printf(&cache, "# Warning: this binlog was not closed properly. "
                  "Most probably mysqld crashed writing it.\n");
  }
  if (!artificial_event && created)
  {
#ifdef WHEN_WE_HAVE_THE_RESET_CONNECTION_SQL_COMMAND
    /*
      This is for mysqlbinlog: like in replication, we want to delete the stale
      tmp files left by an unclean shutdown of mysqld (temporary tables)
      and rollback unfinished transaction.
      Probably this can be done with RESET CONNECTION (syntax to be defined).
    */
    my_b_printf(&cache,"RESET CONNECTION%s\n", print_event_info->delimiter);
#else
    my_b_printf(&cache,"ROLLBACK%s\n", print_event_info->delimiter);
#endif
  }
  DBUG_VOID_RETURN;
}
#endif /* MYSQL_CLIENT */

/*
  Start_log_event_v3::Start_log_event_v3()
*/

Start_log_event_v3::Start_log_event_v3(const char* buf,
                                       const Format_description_log_event
                                       *description_event)
  :Log_event(buf, description_event)
{
  buf+= description_event->common_header_len;
  binlog_version= uint2korr(buf+ST_BINLOG_VER_OFFSET);
  memcpy(server_version, buf+ST_SERVER_VER_OFFSET,
	 ST_SERVER_VER_LEN);
  // prevent overrun if log is corrupted on disk
  server_version[ST_SERVER_VER_LEN-1]= 0;
  created= uint4korr(buf+ST_CREATED_OFFSET);
  /* We use log_pos to mark if this was an artificial event or not */
  artificial_event= (log_pos == 0);
  dont_set_created= 1;
}


/*
  Start_log_event_v3::write()
*/

#ifndef MYSQL_CLIENT
bool Start_log_event_v3::write(IO_CACHE* file)
{
  char buff[START_V3_HEADER_LEN];
  int2store(buff + ST_BINLOG_VER_OFFSET,binlog_version);
  memcpy(buff + ST_SERVER_VER_OFFSET,server_version,ST_SERVER_VER_LEN);
  if (!dont_set_created)
    created= when= get_time();
  int4store(buff + ST_CREATED_OFFSET,created);
  return (write_header(file, sizeof(buff)) ||
          my_b_safe_write(file, (uchar*) buff, sizeof(buff)));
}
#endif


/*
  Start_log_event_v3::do_apply_event()

  The master started

  IMPLEMENTATION
    - To handle the case where the master died without having time to write
      DROP TEMPORARY TABLE, DO RELEASE_LOCK (prepared statements' deletion is
      TODO), we clean up all temporary tables that we got, if we are sure we
      can (see below).

  TODO
    - Remove all active user locks.
      Guilhem 2003-06: this is true but not urgent: the worst it can cause is
      the use of a bit of memory for a user lock which will not be used
      anymore. If the user lock is later used, the old one will be released. In
      other words, no deadlock problem.
*/

#if defined(HAVE_REPLICATION) && !defined(MYSQL_CLIENT)
int Start_log_event_v3::do_apply_event(Relay_log_info const *rli)
{
  DBUG_ENTER("Start_log_event_v3::do_apply_event");
  switch (binlog_version) {
  case 3:
  case 4:
    /*
      This can either be 4.x (then a Start_log_event_v3 is only at master
      startup so we are sure the master has restarted and cleared his temp
      tables; the event always has 'created'>0) or 5.0 (then we have to test
      'created').
    */
    if (created)
    {
      close_temporary_tables(thd);
      cleanup_load_tmpdir();
    }
    break;

    /*
       Now the older formats; in that case load_tmpdir is cleaned up by the I/O
       thread.
    */
  case 1:
    if (strncmp(rli->relay_log.description_event_for_exec->server_version,
                "3.23.57",7) >= 0 && created)
    {
      /*
        Can distinguish, based on the value of 'created': this event was
        generated at master startup.
      */
      close_temporary_tables(thd);
    }
    /*
      Otherwise, can't distinguish a Start_log_event generated at
      master startup and one generated by master FLUSH LOGS, so cannot
      be sure temp tables have to be dropped. So do nothing.
    */
    break;
  default:
    /* this case is impossible */
    DBUG_RETURN(1);
  }
  DBUG_RETURN(0);
}
#endif /* defined(HAVE_REPLICATION) && !defined(MYSQL_CLIENT) */

/***************************************************************************
       Format_description_log_event methods
****************************************************************************/

/*
  Format_description_log_event 1st ctor.

  SYNOPSIS
    Format_description_log_event::Format_description_log_event
      binlog_version              the binlog version for which we want to build
                                  an event. Can be 1 (=MySQL 3.23), 3 (=4.0.x
                                  x>=2 and 4.1) or 4 (MySQL 5.0). Note that the
                                  old 4.0 (binlog version 2) is not supported;
                                  it should not be used for replication with
                                  5.0.

  DESCRIPTION
    Ctor. Can be used to create the event to write to the binary log (when the
    server starts or when FLUSH LOGS), or to create artificial events to parse
    binlogs from MySQL 3.23 or 4.x.
    When in a client, only the 2nd use is possible.
*/

Format_description_log_event::
Format_description_log_event(uint8 binlog_ver, const char* server_ver)
  :Start_log_event_v3()
{
  binlog_version= binlog_ver;
  switch (binlog_ver) {
  case 4: /* MySQL 5.0 */
    memcpy(server_version, ::server_version, ST_SERVER_VER_LEN);
    DBUG_EXECUTE_IF("pretend_version_50034_in_binlog",
                    strmov(server_version, "5.0.34"););
    common_header_len= LOG_EVENT_HEADER_LEN;
    number_of_event_types= LOG_EVENT_TYPES;
    /* we'll catch my_malloc() error in is_valid() */
    post_header_len=(uint8*) my_malloc(number_of_event_types*sizeof(uint8),
                                       MYF(MY_ZEROFILL));
    /*
      This long list of assignments is not beautiful, but I see no way to
      make it nicer, as the right members are #defines, not array members, so
      it's impossible to write a loop.
    */
    if (post_header_len)
    {
      post_header_len[START_EVENT_V3-1]= START_V3_HEADER_LEN;
      post_header_len[QUERY_EVENT-1]= QUERY_HEADER_LEN;
      post_header_len[ROTATE_EVENT-1]= ROTATE_HEADER_LEN;
      post_header_len[LOAD_EVENT-1]= LOAD_HEADER_LEN;
      post_header_len[CREATE_FILE_EVENT-1]= CREATE_FILE_HEADER_LEN;
      post_header_len[APPEND_BLOCK_EVENT-1]= APPEND_BLOCK_HEADER_LEN;
      post_header_len[EXEC_LOAD_EVENT-1]= EXEC_LOAD_HEADER_LEN;
      post_header_len[DELETE_FILE_EVENT-1]= DELETE_FILE_HEADER_LEN;
      post_header_len[NEW_LOAD_EVENT-1]= post_header_len[LOAD_EVENT-1];
      post_header_len[FORMAT_DESCRIPTION_EVENT-1]= FORMAT_DESCRIPTION_HEADER_LEN;
      post_header_len[TABLE_MAP_EVENT-1]=    TABLE_MAP_HEADER_LEN;
      post_header_len[WRITE_ROWS_EVENT-1]=   ROWS_HEADER_LEN;
      post_header_len[UPDATE_ROWS_EVENT-1]=  ROWS_HEADER_LEN;
      post_header_len[DELETE_ROWS_EVENT-1]=  ROWS_HEADER_LEN;
      /*
        We here have the possibility to simulate a master of before we changed
        the table map id to be stored in 6 bytes: when it was stored in 4
        bytes (=> post_header_len was 6). This is used to test backward
        compatibility.
        This code can be removed after a few months (today is Dec 21st 2005),
        when we know that the 4-byte masters are not deployed anymore (check
        with Tomas Ulin first!), and the accompanying test (rpl_row_4_bytes)
        too.
      */
      DBUG_EXECUTE_IF("old_row_based_repl_4_byte_map_id_master",
                      post_header_len[TABLE_MAP_EVENT-1]=
                      post_header_len[WRITE_ROWS_EVENT-1]=
                      post_header_len[UPDATE_ROWS_EVENT-1]=
                      post_header_len[DELETE_ROWS_EVENT-1]= 6;);
      post_header_len[BEGIN_LOAD_QUERY_EVENT-1]= post_header_len[APPEND_BLOCK_EVENT-1];
      post_header_len[EXECUTE_LOAD_QUERY_EVENT-1]= EXECUTE_LOAD_QUERY_HEADER_LEN;
      post_header_len[INCIDENT_EVENT-1]= INCIDENT_HEADER_LEN;
    }
    break;

  case 1: /* 3.23 */
  case 3: /* 4.0.x x>=2 */
    /*
      We build an artificial (i.e. not sent by the master) event, which
      describes what those old master versions send.
    */
    if (binlog_ver==1)
      strmov(server_version, server_ver ? server_ver : "3.23");
    else
      strmov(server_version, server_ver ? server_ver : "4.0");
    common_header_len= binlog_ver==1 ? OLD_HEADER_LEN :
      LOG_EVENT_MINIMAL_HEADER_LEN;
    /*
      The first new event in binlog version 4 is Format_desc. So any event type
      after that does not exist in older versions. We use the events known by
      version 3, even if version 1 had only a subset of them (this is not a
      problem: it uses a few bytes for nothing but unifies code; it does not
      make the slave detect less corruptions).
    */
    number_of_event_types= FORMAT_DESCRIPTION_EVENT - 1;
    post_header_len=(uint8*) my_malloc(number_of_event_types*sizeof(uint8),
                                       MYF(0));
    if (post_header_len)
    {
      post_header_len[START_EVENT_V3-1]= START_V3_HEADER_LEN;
      post_header_len[QUERY_EVENT-1]= QUERY_HEADER_MINIMAL_LEN;
      post_header_len[STOP_EVENT-1]= 0;
      post_header_len[ROTATE_EVENT-1]= (binlog_ver==1) ? 0 : ROTATE_HEADER_LEN;
      post_header_len[INTVAR_EVENT-1]= 0;
      post_header_len[LOAD_EVENT-1]= LOAD_HEADER_LEN;
      post_header_len[SLAVE_EVENT-1]= 0;
      post_header_len[CREATE_FILE_EVENT-1]= CREATE_FILE_HEADER_LEN;
      post_header_len[APPEND_BLOCK_EVENT-1]= APPEND_BLOCK_HEADER_LEN;
      post_header_len[EXEC_LOAD_EVENT-1]= EXEC_LOAD_HEADER_LEN;
      post_header_len[DELETE_FILE_EVENT-1]= DELETE_FILE_HEADER_LEN;
      post_header_len[NEW_LOAD_EVENT-1]= post_header_len[LOAD_EVENT-1];
      post_header_len[RAND_EVENT-1]= 0;
      post_header_len[USER_VAR_EVENT-1]= 0;
    }
    break;
  default: /* Includes binlog version 2 i.e. 4.0.x x<=1 */
    post_header_len= 0; /* will make is_valid() fail */
    break;
  }
  calc_server_version_split();
}


/*
  The problem with this constructor is that the fixed header may have a
  length different from this version, but we don't know this length as we
  have not read the Format_description_log_event which says it, yet. This
  length is in the post-header of the event, but we don't know where the
  post-header starts.
  So this type of event HAS to:
  - either have the header's length at the beginning (in the header, at a
  fixed position which will never be changed), not in the post-header. That
  would make the header be "shifted" compared to other events.
  - or have a header of size LOG_EVENT_MINIMAL_HEADER_LEN (19), in all future
  versions, so that we know for sure.
  I (Guilhem) chose the 2nd solution. Rotate has the same constraint (because
  it is sent before Format_description_log_event).
*/

Format_description_log_event::
Format_description_log_event(const char* buf,
                             uint event_len,
                             const
                             Format_description_log_event*
                             description_event)
  :Start_log_event_v3(buf, description_event)
{
  DBUG_ENTER("Format_description_log_event::Format_description_log_event(char*,...)");
  buf+= LOG_EVENT_MINIMAL_HEADER_LEN;
  if ((common_header_len=buf[ST_COMMON_HEADER_LEN_OFFSET]) < OLD_HEADER_LEN)
    DBUG_VOID_RETURN; /* sanity check */
  number_of_event_types=
    event_len-(LOG_EVENT_MINIMAL_HEADER_LEN+ST_COMMON_HEADER_LEN_OFFSET+1);
  DBUG_PRINT("info", ("common_header_len=%d number_of_event_types=%d",
                      common_header_len, number_of_event_types));
  /* If alloc fails, we'll detect it in is_valid() */
  post_header_len= (uint8*) my_memdup((uchar*)buf+ST_COMMON_HEADER_LEN_OFFSET+1,
                                      number_of_event_types*
                                      sizeof(*post_header_len), MYF(0));
  calc_server_version_split();
  DBUG_VOID_RETURN;
}

#ifndef MYSQL_CLIENT
bool Format_description_log_event::write(IO_CACHE* file)
{
  /*
    We don't call Start_log_event_v3::write() because this would make 2
    my_b_safe_write().
  */
  uchar buff[FORMAT_DESCRIPTION_HEADER_LEN];
  int2store(buff + ST_BINLOG_VER_OFFSET,binlog_version);
  memcpy((char*) buff + ST_SERVER_VER_OFFSET,server_version,ST_SERVER_VER_LEN);
  if (!dont_set_created)
    created= when= get_time();
  int4store(buff + ST_CREATED_OFFSET,created);
  buff[ST_COMMON_HEADER_LEN_OFFSET]= LOG_EVENT_HEADER_LEN;
  memcpy((char*) buff+ST_COMMON_HEADER_LEN_OFFSET+1, (uchar*) post_header_len,
         LOG_EVENT_TYPES);
  return (write_header(file, sizeof(buff)) ||
          my_b_safe_write(file, buff, sizeof(buff)));
}
#endif

#if defined(HAVE_REPLICATION) && !defined(MYSQL_CLIENT)
int Format_description_log_event::do_apply_event(Relay_log_info const *rli)
{
  DBUG_ENTER("Format_description_log_event::do_apply_event");

#ifdef USING_TRANSACTIONS
  /*
    As a transaction NEVER spans on 2 or more binlogs:
    if we have an active transaction at this point, the master died
    while writing the transaction to the binary log, i.e. while
    flushing the binlog cache to the binlog. XA guarantees that master has
    rolled back. So we roll back.
    Note: this event could be sent by the master to inform us of the
    format of its binlog; in other words maybe it is not at its
    original place when it comes to us; we'll know this by checking
    log_pos ("artificial" events have log_pos == 0).
  */
  if (!artificial_event && created && thd->transaction.all.nht)
  {
    /* This is not an error (XA is safe), just an information */
    rli->report(INFORMATION_LEVEL, 0,
                "Rolling back unfinished transaction (no COMMIT "
                "or ROLLBACK in relay log). A probable cause is that "
                "the master died while writing the transaction to "
                "its binary log, thus rolled back too."); 
    const_cast<Relay_log_info*>(rli)->cleanup_context(thd, 1);
  }
#endif
  /*
    If this event comes from ourselves, there is no cleaning task to
    perform, we don't call Start_log_event_v3::do_apply_event()
    (this was just to update the log's description event).
  */
  if (server_id != (uint32) ::server_id)
  {
    /*
      If the event was not requested by the slave i.e. the master sent
      it while the slave asked for a position >4, the event will make
      rli->group_master_log_pos advance. Say that the slave asked for
      position 1000, and the Format_desc event's end is 96. Then in
      the beginning of replication rli->group_master_log_pos will be
      0, then 96, then jump to first really asked event (which is
      >96). So this is ok.
    */
    DBUG_RETURN(Start_log_event_v3::do_apply_event(rli));
  }
  DBUG_RETURN(0);
}

int Format_description_log_event::do_update_pos(Relay_log_info *rli)
{
  /* save the information describing this binlog */
  delete rli->relay_log.description_event_for_exec;
  rli->relay_log.description_event_for_exec= this;

  if (server_id == (uint32) ::server_id)
  {
    /*
      We only increase the relay log position if we are skipping
      events and do not touch any group_* variables, nor flush the
      relay log info.  If there is a crash, we will have to re-skip
      the events again, but that is a minor issue.

      If we do not skip stepping the group log position (and the
      server id was changed when restarting the server), it might well
      be that we start executing at a position that is invalid, e.g.,
      at a Rows_log_event or a Query_log_event preceeded by a
      Intvar_log_event instead of starting at a Table_map_log_event or
      the Intvar_log_event respectively.
     */
    rli->inc_event_relay_log_pos();
    return 0;
  }
  else
  {
    return Log_event::do_update_pos(rli);
  }
}

Log_event::enum_skip_reason
Format_description_log_event::do_shall_skip(Relay_log_info *rli)
{
  return Log_event::EVENT_SKIP_NOT;
}

#endif


/**
   Splits the event's 'server_version' string into three numeric pieces stored
   into 'server_version_split':
   X.Y.Zabc (X,Y,Z numbers, a not a digit) -> {X,Y,Z}
   X.Yabc -> {X,Y,0}
   Xabc -> {X,0,0}
   'server_version_split' is then used for lookups to find if the server which
   created this event has some known bug.
*/
void Format_description_log_event::calc_server_version_split()
{
  char *p= server_version, *r;
  ulong number;
  for (uint i= 0; i<=2; i++)
  {
    number= strtoul(p, &r, 10);
    server_version_split[i]= (uchar)number;
    DBUG_ASSERT(number < 256); // fit in uchar
    p= r;
    DBUG_ASSERT(!((i == 0) && (*r != '.'))); // should be true in practice
    if (*r == '.')
      p++; // skip the dot
  }
  DBUG_PRINT("info",("Format_description_log_event::server_version_split:"
                     " '%s' %d %d %d", server_version,
                     server_version_split[0],
                     server_version_split[1], server_version_split[2]));
}


  /**************************************************************************
        Load_log_event methods
   General note about Load_log_event: the binlogging of LOAD DATA INFILE is
   going to be changed in 5.0 (or maybe in 5.1; not decided yet).
   However, the 5.0 slave could still have to read such events (from a 4.x
   master), convert them (which just means maybe expand the header, when 5.0
   servers have a UID in events) (remember that whatever is after the header
   will be like in 4.x, as this event's format is not modified in 5.0 as we
   will use new types of events to log the new LOAD DATA INFILE features).
   To be able to read/convert, we just need to not assume that the common
   header is of length LOG_EVENT_HEADER_LEN (we must use the description
   event).
   Note that I (Guilhem) manually tested replication of a big LOAD DATA INFILE
   between 3.23 and 5.0, and between 4.0 and 5.0, and it works fine (and the
   positions displayed in SHOW SLAVE STATUS then are fine too).
  **************************************************************************/

/*
  Load_log_event::pack_info()
*/

#if defined(HAVE_REPLICATION) && !defined(MYSQL_CLIENT)
uint Load_log_event::get_query_buffer_length()
{
  return
    5 + db_len + 3 +                        // "use DB; "
    18 + fname_len + 2 +                    // "LOAD DATA INFILE 'file''"
    7 +					    // LOCAL
    9 +                                     // " REPLACE or IGNORE "
    13 + table_name_len*2 +                 // "INTO TABLE `table`"
    21 + sql_ex.field_term_len*4 + 2 +      // " FIELDS TERMINATED BY 'str'"
    23 + sql_ex.enclosed_len*4 + 2 +        // " OPTIONALLY ENCLOSED BY 'str'"
    12 + sql_ex.escaped_len*4 + 2 +         // " ESCAPED BY 'str'"
    21 + sql_ex.line_term_len*4 + 2 +       // " FIELDS TERMINATED BY 'str'"
    19 + sql_ex.line_start_len*4 + 2 +      // " LINES STARTING BY 'str'"
    15 + 22 +                               // " IGNORE xxx  LINES"
    3 + (num_fields-1)*2 + field_block_len; // " (field1, field2, ...)"
}


void Load_log_event::print_query(bool need_db, char *buf,
                                 char **end, char **fn_start, char **fn_end)
{
  char *pos= buf;

  if (need_db && db && db_len)
  {
    pos= strmov(pos, "use `");
    memcpy(pos, db, db_len);
    pos= strmov(pos+db_len, "`; ");
  }

  pos= strmov(pos, "LOAD DATA ");

  if (fn_start)
    *fn_start= pos;

  if (check_fname_outside_temp_buf())
    pos= strmov(pos, "LOCAL ");
  pos= strmov(pos, "INFILE '");
  memcpy(pos, fname, fname_len);
  pos= strmov(pos+fname_len, "' ");

  if (sql_ex.opt_flags & REPLACE_FLAG)
    pos= strmov(pos, " REPLACE ");
  else if (sql_ex.opt_flags & IGNORE_FLAG)
    pos= strmov(pos, " IGNORE ");

  pos= strmov(pos ,"INTO");

  if (fn_end)
    *fn_end= pos;

  pos= strmov(pos ," TABLE `");
  memcpy(pos, table_name, table_name_len);
  pos+= table_name_len;

  /* We have to create all optinal fields as the default is not empty */
  pos= strmov(pos, "` FIELDS TERMINATED BY ");
  pos= pretty_print_str(pos, sql_ex.field_term, sql_ex.field_term_len);
  if (sql_ex.opt_flags & OPT_ENCLOSED_FLAG)
    pos= strmov(pos, " OPTIONALLY ");
  pos= strmov(pos, " ENCLOSED BY ");
  pos= pretty_print_str(pos, sql_ex.enclosed, sql_ex.enclosed_len);

  pos= strmov(pos, " ESCAPED BY ");
  pos= pretty_print_str(pos, sql_ex.escaped, sql_ex.escaped_len);

  pos= strmov(pos, " LINES TERMINATED BY ");
  pos= pretty_print_str(pos, sql_ex.line_term, sql_ex.line_term_len);
  if (sql_ex.line_start_len)
  {
    pos= strmov(pos, " STARTING BY ");
    pos= pretty_print_str(pos, sql_ex.line_start, sql_ex.line_start_len);
  }

  if ((long) skip_lines > 0)
  {
    pos= strmov(pos, " IGNORE ");
    pos= longlong10_to_str((longlong) skip_lines, pos, 10);
    pos= strmov(pos," LINES ");    
  }

  if (num_fields)
  {
    uint i;
    const char *field= fields;
    pos= strmov(pos, " (");
    for (i = 0; i < num_fields; i++)
    {
      if (i)
      {
        *pos++= ' ';
        *pos++= ',';
      }
      memcpy(pos, field, field_lens[i]);
      pos+=   field_lens[i];
      field+= field_lens[i]  + 1;
    }
    *pos++= ')';
  }

  *end= pos;
}


void Load_log_event::pack_info(Protocol *protocol)
{
  char *buf, *end;

  if (!(buf= (char*) my_malloc(get_query_buffer_length(), MYF(MY_WME))))
    return;
  print_query(TRUE, buf, &end, 0, 0);
  protocol->store(buf, end-buf, &my_charset_bin);
  my_free(buf, MYF(0));
}
#endif /* defined(HAVE_REPLICATION) && !defined(MYSQL_CLIENT) */


#ifndef MYSQL_CLIENT

/*
  Load_log_event::write_data_header()
*/

bool Load_log_event::write_data_header(IO_CACHE* file)
{
  char buf[LOAD_HEADER_LEN];
  int4store(buf + L_THREAD_ID_OFFSET, slave_proxy_id);
  int4store(buf + L_EXEC_TIME_OFFSET, exec_time);
  int4store(buf + L_SKIP_LINES_OFFSET, skip_lines);
  buf[L_TBL_LEN_OFFSET] = (char)table_name_len;
  buf[L_DB_LEN_OFFSET] = (char)db_len;
  int4store(buf + L_NUM_FIELDS_OFFSET, num_fields);
  return my_b_safe_write(file, (uchar*)buf, LOAD_HEADER_LEN) != 0;
}


/*
  Load_log_event::write_data_body()
*/

bool Load_log_event::write_data_body(IO_CACHE* file)
{
  if (sql_ex.write_data(file))
    return 1;
  if (num_fields && fields && field_lens)
  {
    if (my_b_safe_write(file, (uchar*)field_lens, num_fields) ||
	my_b_safe_write(file, (uchar*)fields, field_block_len))
      return 1;
  }
  return (my_b_safe_write(file, (uchar*)table_name, table_name_len + 1) ||
	  my_b_safe_write(file, (uchar*)db, db_len + 1) ||
	  my_b_safe_write(file, (uchar*)fname, fname_len));
}


/*
  Load_log_event::Load_log_event()
*/

Load_log_event::Load_log_event(THD *thd_arg, sql_exchange *ex,
			       const char *db_arg, const char *table_name_arg,
			       List<Item> &fields_arg,
			       enum enum_duplicates handle_dup,
			       bool ignore, bool using_trans)
  :Log_event(thd_arg,
             thd_arg->thread_specific_used ? LOG_EVENT_THREAD_SPECIFIC_F : 0,
             using_trans),
   thread_id(thd_arg->thread_id),
   slave_proxy_id(thd_arg->variables.pseudo_thread_id),
   num_fields(0),fields(0),
   field_lens(0),field_block_len(0),
   table_name(table_name_arg ? table_name_arg : ""),
   db(db_arg), fname(ex->file_name), local_fname(FALSE)
{
  time_t end_time;
  time(&end_time);
  exec_time = (ulong) (end_time  - thd_arg->start_time);
  /* db can never be a zero pointer in 4.0 */
  db_len = (uint32) strlen(db);
  table_name_len = (uint32) strlen(table_name);
  fname_len = (fname) ? (uint) strlen(fname) : 0;
  sql_ex.field_term = (char*) ex->field_term->ptr();
  sql_ex.field_term_len = (uint8) ex->field_term->length();
  sql_ex.enclosed = (char*) ex->enclosed->ptr();
  sql_ex.enclosed_len = (uint8) ex->enclosed->length();
  sql_ex.line_term = (char*) ex->line_term->ptr();
  sql_ex.line_term_len = (uint8) ex->line_term->length();
  sql_ex.line_start = (char*) ex->line_start->ptr();
  sql_ex.line_start_len = (uint8) ex->line_start->length();
  sql_ex.escaped = (char*) ex->escaped->ptr();
  sql_ex.escaped_len = (uint8) ex->escaped->length();
  sql_ex.opt_flags = 0;
  sql_ex.cached_new_format = -1;
    
  if (ex->dumpfile)
    sql_ex.opt_flags|= DUMPFILE_FLAG;
  if (ex->opt_enclosed)
    sql_ex.opt_flags|= OPT_ENCLOSED_FLAG;

  sql_ex.empty_flags= 0;

  switch (handle_dup) {
  case DUP_REPLACE:
    sql_ex.opt_flags|= REPLACE_FLAG;
    break;
  case DUP_UPDATE:				// Impossible here
  case DUP_ERROR:
    break;	
  }
  if (ignore)
    sql_ex.opt_flags|= IGNORE_FLAG;

  if (!ex->field_term->length())
    sql_ex.empty_flags |= FIELD_TERM_EMPTY;
  if (!ex->enclosed->length())
    sql_ex.empty_flags |= ENCLOSED_EMPTY;
  if (!ex->line_term->length())
    sql_ex.empty_flags |= LINE_TERM_EMPTY;
  if (!ex->line_start->length())
    sql_ex.empty_flags |= LINE_START_EMPTY;
  if (!ex->escaped->length())
    sql_ex.empty_flags |= ESCAPED_EMPTY;
    
  skip_lines = ex->skip_lines;

  List_iterator<Item> li(fields_arg);
  field_lens_buf.length(0);
  fields_buf.length(0);
  Item* item;
  while ((item = li++))
  {
    num_fields++;
    uchar len = (uchar) strlen(item->name);
    field_block_len += len + 1;
    fields_buf.append(item->name, len + 1);
    field_lens_buf.append((char*)&len, 1);
  }

  field_lens = (const uchar*)field_lens_buf.ptr();
  fields = fields_buf.ptr();
}
#endif /* !MYSQL_CLIENT */


/*
  Load_log_event::Load_log_event()

  NOTE
    The caller must do buf[event_len] = 0 before he starts using the
    constructed event.
*/

Load_log_event::Load_log_event(const char *buf, uint event_len,
                               const Format_description_log_event *description_event)
  :Log_event(buf, description_event), num_fields(0), fields(0),
   field_lens(0),field_block_len(0),
   table_name(0), db(0), fname(0), local_fname(FALSE)
{
  DBUG_ENTER("Load_log_event");
  /*
    I (Guilhem) manually tested replication of LOAD DATA INFILE for 3.23->5.0,
    4.0->5.0 and 5.0->5.0 and it works.
  */
  if (event_len)
    copy_log_event(buf, event_len,
                   ((buf[EVENT_TYPE_OFFSET] == LOAD_EVENT) ?
                    LOAD_HEADER_LEN + 
                    description_event->common_header_len :
                    LOAD_HEADER_LEN + LOG_EVENT_HEADER_LEN),
                   description_event);
  /* otherwise it's a derived class, will call copy_log_event() itself */
  DBUG_VOID_RETURN;
}


/*
  Load_log_event::copy_log_event()
*/

int Load_log_event::copy_log_event(const char *buf, ulong event_len,
                                   int body_offset,
                                   const Format_description_log_event *description_event)
{
  DBUG_ENTER("Load_log_event::copy_log_event");
  uint data_len;
  char* buf_end = (char*)buf + event_len;
  /* this is the beginning of the post-header */
  const char* data_head = buf + description_event->common_header_len;
  slave_proxy_id= thread_id= uint4korr(data_head + L_THREAD_ID_OFFSET);
  exec_time = uint4korr(data_head + L_EXEC_TIME_OFFSET);
  skip_lines = uint4korr(data_head + L_SKIP_LINES_OFFSET);
  table_name_len = (uint)data_head[L_TBL_LEN_OFFSET];
  db_len = (uint)data_head[L_DB_LEN_OFFSET];
  num_fields = uint4korr(data_head + L_NUM_FIELDS_OFFSET);
	  
  if ((int) event_len < body_offset)
    DBUG_RETURN(1);
  /*
    Sql_ex.init() on success returns the pointer to the first byte after
    the sql_ex structure, which is the start of field lengths array.
  */
  if (!(field_lens= (uchar*)sql_ex.init((char*)buf + body_offset,
                                        buf_end,
                                        buf[EVENT_TYPE_OFFSET] != LOAD_EVENT)))
    DBUG_RETURN(1);
  
  data_len = event_len - body_offset;
  if (num_fields > data_len) // simple sanity check against corruption
    DBUG_RETURN(1);
  for (uint i = 0; i < num_fields; i++)
    field_block_len += (uint)field_lens[i] + 1;

  fields = (char*)field_lens + num_fields;
  table_name  = fields + field_block_len;
  db = table_name + table_name_len + 1;
  fname = db + db_len + 1;
  fname_len = strlen(fname);
  // null termination is accomplished by the caller doing buf[event_len]=0

  DBUG_RETURN(0);
}


/*
  Load_log_event::print()
*/

#ifdef MYSQL_CLIENT
void Load_log_event::print(FILE* file, PRINT_EVENT_INFO* print_event_info)
{
  print(file, print_event_info, 0);
}


void Load_log_event::print(FILE* file_arg, PRINT_EVENT_INFO* print_event_info,
			   bool commented)
{
  Write_on_release_cache cache(&print_event_info->head_cache, file_arg);

  DBUG_ENTER("Load_log_event::print");
  if (!print_event_info->short_form)
  {
    print_header(&cache, print_event_info, FALSE);
    my_b_printf(&cache, "\tQuery\tthread_id=%ld\texec_time=%ld\n",
                thread_id, exec_time);
  }

  bool different_db= 1;
  if (db)
  {
    /*
      If the database is different from the one of the previous statement, we
      need to print the "use" command, and we update the last_db.
      But if commented, the "use" is going to be commented so we should not
      update the last_db.
    */
    if ((different_db= memcmp(print_event_info->db, db, db_len + 1)) &&
        !commented)
      memcpy(print_event_info->db, db, db_len + 1);
  }
  
  if (db && db[0] && different_db)
    my_b_printf(&cache, "%suse %s%s\n", 
            commented ? "# " : "",
            db, print_event_info->delimiter);

  if (flags & LOG_EVENT_THREAD_SPECIFIC_F)
    my_b_printf(&cache,"%sSET @@session.pseudo_thread_id=%lu%s\n",
            commented ? "# " : "", (ulong)thread_id,
            print_event_info->delimiter);
  my_b_printf(&cache, "%sLOAD DATA ",
              commented ? "# " : "");
  if (check_fname_outside_temp_buf())
    my_b_printf(&cache, "LOCAL ");
  my_b_printf(&cache, "INFILE '%-*s' ", fname_len, fname);

  if (sql_ex.opt_flags & REPLACE_FLAG)
    my_b_printf(&cache," REPLACE ");
  else if (sql_ex.opt_flags & IGNORE_FLAG)
    my_b_printf(&cache," IGNORE ");
  
  my_b_printf(&cache, "INTO TABLE `%s`", table_name);
  my_b_printf(&cache, " FIELDS TERMINATED BY ");
  pretty_print_str(&cache, sql_ex.field_term, sql_ex.field_term_len);

  if (sql_ex.opt_flags & OPT_ENCLOSED_FLAG)
    my_b_printf(&cache," OPTIONALLY ");
  my_b_printf(&cache, " ENCLOSED BY ");
  pretty_print_str(&cache, sql_ex.enclosed, sql_ex.enclosed_len);
     
  my_b_printf(&cache, " ESCAPED BY ");
  pretty_print_str(&cache, sql_ex.escaped, sql_ex.escaped_len);
     
  my_b_printf(&cache," LINES TERMINATED BY ");
  pretty_print_str(&cache, sql_ex.line_term, sql_ex.line_term_len);


  if (sql_ex.line_start)
  {
    my_b_printf(&cache," STARTING BY ");
    pretty_print_str(&cache, sql_ex.line_start, sql_ex.line_start_len);
  }
  if ((long) skip_lines > 0)
    my_b_printf(&cache, " IGNORE %ld LINES", (long) skip_lines);

  if (num_fields)
  {
    uint i;
    const char* field = fields;
    my_b_printf(&cache, " (");
    for (i = 0; i < num_fields; i++)
    {
      if (i)
	my_b_printf(&cache, ",");
      my_b_printf(&cache, field);
	  
      field += field_lens[i]  + 1;
    }
    my_b_printf(&cache, ")");
  }

  my_b_printf(&cache, "%s\n", print_event_info->delimiter);
  DBUG_VOID_RETURN;
}
#endif /* MYSQL_CLIENT */


/*
  Load_log_event::set_fields()

  Note that this function can not use the member variable 
  for the database, since LOAD DATA INFILE on the slave
  can be for a different database than the current one.
  This is the reason for the affected_db argument to this method.
*/

#ifndef MYSQL_CLIENT
void Load_log_event::set_fields(const char* affected_db, 
				List<Item> &field_list,
                                Name_resolution_context *context)
{
  uint i;
  const char* field = fields;
  for (i= 0; i < num_fields; i++)
  {
    field_list.push_back(new Item_field(context,
                                        affected_db, table_name, field));
    field+= field_lens[i]  + 1;
  }
}
#endif /* !MYSQL_CLIENT */


#if defined(HAVE_REPLICATION) && !defined(MYSQL_CLIENT)
/*
  Does the data loading job when executing a LOAD DATA on the slave

  SYNOPSIS
    Load_log_event::do_apply_event
      net
      rli
      use_rli_only_for_errors	  - if set to 1, rli is provided to
                                  Load_log_event::do_apply_event
                                  only for this function to have
                                  RPL_LOG_NAME and
                                  rli->last_slave_error, both being
                                  used by error reports. rli's
                                  position advancing is skipped (done
                                  by the caller which is
                                  Execute_load_log_event::do_apply_event).
                                  - if set to 0, rli is provided for
                                  full use, i.e. for error reports and
                                  position advancing.

  DESCRIPTION
    Does the data loading job when executing a LOAD DATA on the slave

  RETURN VALUE
    0           Success
    1    	Failure
*/

int Load_log_event::do_apply_event(NET* net, Relay_log_info const *rli,
                                   bool use_rli_only_for_errors)
{
  LEX_STRING new_db;
  new_db.length= db_len;
  new_db.str= (char *) rpl_filter->get_rewrite_db(db, &new_db.length);
  thd->set_db(new_db.str, new_db.length);
  DBUG_ASSERT(thd->query == 0);
  thd->query_length= 0;                         // Should not be needed
  thd->query_error= 0;
  clear_all_errors(thd, const_cast<Relay_log_info*>(rli));

  /* see Query_log_event::do_apply_event() and BUG#13360 */
  DBUG_ASSERT(!rli->m_table_map.count());
  /*
    Usually lex_start() is called by mysql_parse(), but we need it here
    as the present method does not call mysql_parse().
  */
  lex_start(thd);
  mysql_reset_thd_for_next_command(thd);

  if (!use_rli_only_for_errors)
  {
    /*
      Saved for InnoDB, see comment in
      Query_log_event::do_apply_event()
    */
    const_cast<Relay_log_info*>(rli)->future_group_master_log_pos= log_pos;
    DBUG_PRINT("info", ("log_pos: %lu", (ulong) log_pos));
  }
 
   /*
    We test replicate_*_db rules. Note that we have already prepared
    the file to load, even if we are going to ignore and delete it
    now. So it is possible that we did a lot of disk writes for
    nothing. In other words, a big LOAD DATA INFILE on the master will
    still consume a lot of space on the slave (space in the relay log
    + space of temp files: twice the space of the file to load...)
    even if it will finally be ignored.  TODO: fix this; this can be
    done by testing rules in Create_file_log_event::do_apply_event()
    and then discarding Append_block and al. Another way is do the
    filtering in the I/O thread (more efficient: no disk writes at
    all).


    Note:   We do not need to execute reset_one_shot_variables() if this
            db_ok() test fails.
    Reason: The db stored in binlog events is the same for SET and for
            its companion query.  If the SET is ignored because of
            db_ok(), the companion query will also be ignored, and if
            the companion query is ignored in the db_ok() test of
            ::do_apply_event(), then the companion SET also have so
            we don't need to reset_one_shot_variables().
  */
  if (rpl_filter->db_ok(thd->db))
  {
    thd->set_time((time_t)when);
    VOID(pthread_mutex_lock(&LOCK_thread_count));
    thd->query_id = next_query_id();
    VOID(pthread_mutex_unlock(&LOCK_thread_count));
    /*
      Initing thd->row_count is not necessary in theory as this variable has no
      influence in the case of the slave SQL thread (it is used to generate a
      "data truncated" warning but which is absorbed and never gets to the
      error log); still we init it to avoid a Valgrind message.
    */
    mysql_reset_errors(thd, 0);

    TABLE_LIST tables;
    bzero((char*) &tables,sizeof(tables));
    tables.db= thd->strmake(thd->db, thd->db_length);
    tables.alias = tables.table_name = (char*) table_name;
    tables.lock_type = TL_WRITE;
    tables.updating= 1;

    // the table will be opened in mysql_load    
    if (rpl_filter->is_on() && !rpl_filter->tables_ok(thd->db, &tables))
    {
      // TODO: this is a bug - this needs to be moved to the I/O thread
      if (net)
        skip_load_data_infile(net);
    }
    else
    {
      char llbuff[22];
      char *end;
      enum enum_duplicates handle_dup;
      bool ignore= 0;
      char *load_data_query;

      /*
        Forge LOAD DATA INFILE query which will be used in SHOW PROCESS LIST
        and written to slave's binlog if binlogging is on.
      */
      if (!(load_data_query= (char *)thd->alloc(get_query_buffer_length() + 1)))
      {
        /*
          This will set thd->fatal_error in case of OOM. So we surely will notice
          that something is wrong.
        */
        goto error;
      }

      print_query(FALSE, load_data_query, &end, (char **)&thd->lex->fname_start,
                  (char **)&thd->lex->fname_end);
      *end= 0;
      thd->query_length= end - load_data_query;
      thd->query= load_data_query;

      if (sql_ex.opt_flags & REPLACE_FLAG)
      {
	handle_dup= DUP_REPLACE;
      }
      else if (sql_ex.opt_flags & IGNORE_FLAG)
      {
        ignore= 1;
        handle_dup= DUP_ERROR;
      }
      else
      {
        /*
	  When replication is running fine, if it was DUP_ERROR on the
          master then we could choose IGNORE here, because if DUP_ERROR
          suceeded on master, and data is identical on the master and slave,
          then there should be no uniqueness errors on slave, so IGNORE is
          the same as DUP_ERROR. But in the unlikely case of uniqueness errors
          (because the data on the master and slave happen to be different
	  (user error or bug), we want LOAD DATA to print an error message on
	  the slave to discover the problem.

          If reading from net (a 3.23 master), mysql_load() will change this
          to IGNORE.
        */
        handle_dup= DUP_ERROR;
      }
      /*
        We need to set thd->lex->sql_command and thd->lex->duplicates
        since InnoDB tests these variables to decide if this is a LOAD
        DATA ... REPLACE INTO ... statement even though mysql_parse()
        is not called.  This is not needed in 5.0 since there the LOAD
        DATA ... statement is replicated using mysql_parse(), which
        sets the thd->lex fields correctly.
      */
      thd->lex->sql_command= SQLCOM_LOAD;
      thd->lex->duplicates= handle_dup;

      sql_exchange ex((char*)fname, sql_ex.opt_flags & DUMPFILE_FLAG);
      String field_term(sql_ex.field_term,sql_ex.field_term_len,log_cs);
      String enclosed(sql_ex.enclosed,sql_ex.enclosed_len,log_cs);
      String line_term(sql_ex.line_term,sql_ex.line_term_len,log_cs);
      String line_start(sql_ex.line_start,sql_ex.line_start_len,log_cs);
      String escaped(sql_ex.escaped,sql_ex.escaped_len, log_cs);
      ex.field_term= &field_term;
      ex.enclosed= &enclosed;
      ex.line_term= &line_term;
      ex.line_start= &line_start;
      ex.escaped= &escaped;

      ex.opt_enclosed = (sql_ex.opt_flags & OPT_ENCLOSED_FLAG);
      if (sql_ex.empty_flags & FIELD_TERM_EMPTY)
	ex.field_term->length(0);

      ex.skip_lines = skip_lines;
      List<Item> field_list;
      thd->lex->select_lex.context.resolve_in_table_list_only(&tables);
      set_fields(tables.db, field_list, &thd->lex->select_lex.context);
      thd->variables.pseudo_thread_id= thread_id;
      if (net)
      {
	// mysql_load will use thd->net to read the file
	thd->net.vio = net->vio;
	/*
	  Make sure the client does not get confused about the packet sequence
	*/
	thd->net.pkt_nr = net->pkt_nr;
      }
      /*
        It is safe to use tmp_list twice because we are not going to
        update it inside mysql_load().
      */
      List<Item> tmp_list;
      if (mysql_load(thd, &ex, &tables, field_list, tmp_list, tmp_list,
                     handle_dup, ignore, net != 0))
        thd->query_error= 1;
      if (thd->cuted_fields)
      {
	/* log_pos is the position of the LOAD event in the master log */
        sql_print_warning("Slave: load data infile on table '%s' at "
                          "log position %s in log '%s' produced %ld "
                          "warning(s). Default database: '%s'",
                          (char*) table_name,
                          llstr(log_pos,llbuff), RPL_LOG_NAME, 
                          (ulong) thd->cuted_fields,
                          print_slave_db_safe(thd->db));
      }
      if (net)
        net->pkt_nr= thd->net.pkt_nr;
    }
  }
  else
  {
    /*
      We will just ask the master to send us /dev/null if we do not
      want to load the data.
      TODO: this a bug - needs to be done in I/O thread
    */
    if (net)
      skip_load_data_infile(net);
  }

error:
  thd->net.vio = 0; 
  const char *remember_db= thd->db;
  VOID(pthread_mutex_lock(&LOCK_thread_count));
  thd->catalog= 0;
  thd->set_db(NULL, 0);                   /* will free the current database */
  thd->query= 0;
  thd->query_length= 0;
  VOID(pthread_mutex_unlock(&LOCK_thread_count));
  close_thread_tables(thd);

  DBUG_EXECUTE_IF("LOAD_DATA_INFILE_has_fatal_error",
                  thd->query_error= 0; thd->is_fatal_error= 1;);

  if (thd->query_error)
  {
    /* this err/sql_errno code is copy-paste from net_send_error() */
    const char *err;
    int sql_errno;
    if ((err=thd->net.last_error)[0])
      sql_errno=thd->net.last_errno;
    else
    {
      sql_errno=ER_UNKNOWN_ERROR;
      err=ER(sql_errno);       
    }
    rli->report(ERROR_LEVEL, sql_errno,"\
Error '%s' running LOAD DATA INFILE on table '%s'. Default database: '%s'",
                    err, (char*)table_name, print_slave_db_safe(remember_db));
    free_root(thd->mem_root,MYF(MY_KEEP_PREALLOC));
    return 1;
  }
  free_root(thd->mem_root,MYF(MY_KEEP_PREALLOC));

  if (thd->is_fatal_error)
  {
    char buf[256];
    my_snprintf(buf, sizeof(buf),
                "Running LOAD DATA INFILE on table '%-.64s'."
                " Default database: '%-.64s'",
                (char*)table_name,
                print_slave_db_safe(remember_db));

    rli->report(ERROR_LEVEL, ER_SLAVE_FATAL_ERROR,
                ER(ER_SLAVE_FATAL_ERROR), buf);
    return 1;
  }

  return ( use_rli_only_for_errors ? 0 : Log_event::do_apply_event(rli) ); 
}
#endif


/**************************************************************************
  Rotate_log_event methods
**************************************************************************/

/*
  Rotate_log_event::pack_info()
*/

#if defined(HAVE_REPLICATION) && !defined(MYSQL_CLIENT)
void Rotate_log_event::pack_info(Protocol *protocol)
{
  char buf1[256], buf[22];
  String tmp(buf1, sizeof(buf1), log_cs);
  tmp.length(0);
  tmp.append(new_log_ident, ident_len);
  tmp.append(STRING_WITH_LEN(";pos="));
  tmp.append(llstr(pos,buf));
  protocol->store(tmp.ptr(), tmp.length(), &my_charset_bin);
}
#endif


/*
  Rotate_log_event::print()
*/

#ifdef MYSQL_CLIENT
void Rotate_log_event::print(FILE* file, PRINT_EVENT_INFO* print_event_info)
{
  char buf[22];
  Write_on_release_cache cache(&print_event_info->head_cache, file,
                               Write_on_release_cache::FLUSH_F);

  if (print_event_info->short_form)
    return;
  print_header(&cache, print_event_info, FALSE);
  my_b_printf(&cache, "\tRotate to ");
  if (new_log_ident)
    my_b_write(&cache, (uchar*) new_log_ident, (uint)ident_len);
  my_b_printf(&cache, "  pos: %s\n", llstr(pos, buf));
}
#endif /* MYSQL_CLIENT */



/*
  Rotate_log_event::Rotate_log_event() (2 constructors)
*/


#ifndef MYSQL_CLIENT
Rotate_log_event::Rotate_log_event(const char* new_log_ident_arg,
                                   uint ident_len_arg, ulonglong pos_arg,
                                   uint flags_arg)
  :Log_event(), new_log_ident(new_log_ident_arg),
   pos(pos_arg),ident_len(ident_len_arg ? ident_len_arg :
                          (uint) strlen(new_log_ident_arg)), flags(flags_arg)
{
#ifndef DBUG_OFF
  char buff[22];
  DBUG_ENTER("Rotate_log_event::Rotate_log_event(...,flags)");
  DBUG_PRINT("enter",("new_log_ident: %s  pos: %s  flags: %lu", new_log_ident_arg,
                      llstr(pos_arg, buff), (ulong) flags));
#endif
  if (flags & DUP_NAME)
    new_log_ident= my_strndup(new_log_ident_arg, ident_len, MYF(MY_WME));
  DBUG_VOID_RETURN;
}
#endif


Rotate_log_event::Rotate_log_event(const char* buf, uint event_len,
                                   const Format_description_log_event* description_event)
  :Log_event(buf, description_event) ,new_log_ident(0), flags(DUP_NAME)
{
  DBUG_ENTER("Rotate_log_event::Rotate_log_event(char*,...)");
  // The caller will ensure that event_len is what we have at EVENT_LEN_OFFSET
  uint8 header_size= description_event->common_header_len;
  uint8 post_header_len= description_event->post_header_len[ROTATE_EVENT-1];
  uint ident_offset;
  if (event_len < header_size)
    DBUG_VOID_RETURN;
  buf += header_size;
  pos = post_header_len ? uint8korr(buf + R_POS_OFFSET) : 4;
  ident_len = (uint)(event_len -
                     (header_size+post_header_len)); 
  ident_offset = post_header_len; 
  set_if_smaller(ident_len,FN_REFLEN-1);
  new_log_ident= my_strndup(buf + ident_offset, (uint) ident_len, MYF(MY_WME));
  DBUG_PRINT("debug", ("new_log_ident: '%s'", new_log_ident));
  DBUG_VOID_RETURN;
}


/*
  Rotate_log_event::write()
*/

#ifndef MYSQL_CLIENT
bool Rotate_log_event::write(IO_CACHE* file)
{
  char buf[ROTATE_HEADER_LEN];
  int8store(buf + R_POS_OFFSET, pos);
  return (write_header(file, ROTATE_HEADER_LEN + ident_len) ||
          my_b_safe_write(file, (uchar*)buf, ROTATE_HEADER_LEN) ||
          my_b_safe_write(file, (uchar*)new_log_ident, (uint) ident_len));
}
#endif


/*
  Rotate_log_event::do_apply_event()

  Got a rotate log event from the master

  IMPLEMENTATION
    This is mainly used so that we can later figure out the logname and
    position for the master.

    We can't rotate the slave's BINlog as this will cause infinitive rotations
    in a A -> B -> A setup.
    The NOTES below is a wrong comment which will disappear when 4.1 is merged.

  RETURN VALUES
    0	ok
*/

#if defined(HAVE_REPLICATION) && !defined(MYSQL_CLIENT)
int Rotate_log_event::do_update_pos(Relay_log_info *rli)
{
  DBUG_ENTER("Rotate_log_event::do_update_pos");
#ifndef DBUG_OFF
  char buf[32];
#endif

  DBUG_PRINT("info", ("server_id=%lu; ::server_id=%lu",
                      (ulong) this->server_id, (ulong) ::server_id));
  DBUG_PRINT("info", ("new_log_ident: %s", this->new_log_ident));
  DBUG_PRINT("info", ("pos: %s", llstr(this->pos, buf)));

  pthread_mutex_lock(&rli->data_lock);
  rli->event_relay_log_pos= my_b_tell(rli->cur_log);
  /*
    If we are in a transaction or in a group: the only normal case is
    when the I/O thread was copying a big transaction, then it was
    stopped and restarted: we have this in the relay log:

    BEGIN
    ...
    ROTATE (a fake one)
    ...
    COMMIT or ROLLBACK

    In that case, we don't want to touch the coordinates which
    correspond to the beginning of the transaction.  Starting from
    5.0.0, there also are some rotates from the slave itself, in the
    relay log, which shall not change the group positions.
  */
  if ((server_id != ::server_id || rli->replicate_same_server_id) &&
      !rli->is_in_group())
  {
    DBUG_PRINT("info", ("old group_master_log_name: '%s'  "
                        "old group_master_log_pos: %lu",
                        rli->group_master_log_name,
                        (ulong) rli->group_master_log_pos));
    memcpy(rli->group_master_log_name, new_log_ident, ident_len+1);
    rli->notify_group_master_log_name_update();
    rli->group_master_log_pos= pos;
    strmake(rli->group_relay_log_name, rli->event_relay_log_name,
            sizeof(rli->group_relay_log_name) - 1);
    rli->notify_group_relay_log_name_update();
    rli->group_relay_log_pos= rli->event_relay_log_pos;
    DBUG_PRINT("info", ("new group_master_log_name: '%s'  "
                        "new group_master_log_pos: %lu",
                        rli->group_master_log_name,
                        (ulong) rli->group_master_log_pos));
    /*
      Reset thd->options and sql_mode etc, because this could be the signal of
      a master's downgrade from 5.0 to 4.0.
      However, no need to reset description_event_for_exec: indeed, if the next
      master is 5.0 (even 5.0.1) we will soon get a Format_desc; if the next
      master is 4.0 then the events are in the slave's format (conversion).
    */
    set_slave_thread_options(thd);
    set_slave_thread_default_charset(thd, rli);
    thd->variables.sql_mode= global_system_variables.sql_mode;
    thd->variables.auto_increment_increment=
      thd->variables.auto_increment_offset= 1;
  }
  pthread_mutex_unlock(&rli->data_lock);
  pthread_cond_broadcast(&rli->data_cond);
  flush_relay_log_info(rli);

  DBUG_RETURN(0);
}


Log_event::enum_skip_reason
Rotate_log_event::do_shall_skip(Relay_log_info *rli)
{
  enum_skip_reason reason= Log_event::do_shall_skip(rli);

  switch (reason) {
  case Log_event::EVENT_SKIP_NOT:
  case Log_event::EVENT_SKIP_COUNT:
    return Log_event::EVENT_SKIP_NOT;

  case Log_event::EVENT_SKIP_IGNORE:
    return Log_event::EVENT_SKIP_IGNORE;
  }
  DBUG_ASSERT(0);
  return Log_event::EVENT_SKIP_NOT;             // To keep compiler happy
}

#endif


/**************************************************************************
	Intvar_log_event methods
**************************************************************************/

/*
  Intvar_log_event::pack_info()
*/

#if defined(HAVE_REPLICATION) && !defined(MYSQL_CLIENT)
void Intvar_log_event::pack_info(Protocol *protocol)
{
  char buf[256], *pos;
  pos= strmake(buf, get_var_type_name(), sizeof(buf)-23);
  *pos++= '=';
  pos= longlong10_to_str(val, pos, -10);
  protocol->store(buf, (uint) (pos-buf), &my_charset_bin);
}
#endif


/*
  Intvar_log_event::Intvar_log_event()
*/

Intvar_log_event::Intvar_log_event(const char* buf,
                                   const Format_description_log_event* description_event)
  :Log_event(buf, description_event)
{
  buf+= description_event->common_header_len;
  type= buf[I_TYPE_OFFSET];
  val= uint8korr(buf+I_VAL_OFFSET);
}


/*
  Intvar_log_event::get_var_type_name()
*/

const char* Intvar_log_event::get_var_type_name()
{
  switch(type) {
  case LAST_INSERT_ID_EVENT: return "LAST_INSERT_ID";
  case INSERT_ID_EVENT: return "INSERT_ID";
  default: /* impossible */ return "UNKNOWN";
  }
}


/*
  Intvar_log_event::write()
*/

#ifndef MYSQL_CLIENT
bool Intvar_log_event::write(IO_CACHE* file)
{
  uchar buf[9];
  buf[I_TYPE_OFFSET]= (uchar) type;
  int8store(buf + I_VAL_OFFSET, val);
  return (write_header(file, sizeof(buf)) ||
          my_b_safe_write(file, buf, sizeof(buf)));
}
#endif


/*
  Intvar_log_event::print()
*/

#ifdef MYSQL_CLIENT
void Intvar_log_event::print(FILE* file, PRINT_EVENT_INFO* print_event_info)
{
  char llbuff[22];
  const char *msg;
  LINT_INIT(msg);
  Write_on_release_cache cache(&print_event_info->head_cache, file,
                               Write_on_release_cache::FLUSH_F);

  if (!print_event_info->short_form)
  {
    print_header(&cache, print_event_info, FALSE);
    my_b_printf(&cache, "\tIntvar\n");
  }

  my_b_printf(&cache, "SET ");
  switch (type) {
  case LAST_INSERT_ID_EVENT:
    msg="LAST_INSERT_ID";
    break;
  case INSERT_ID_EVENT:
    msg="INSERT_ID";
    break;
  case INVALID_INT_EVENT:
  default: // cannot happen
    msg="INVALID_INT";
    break;
  }
  my_b_printf(&cache, "%s=%s%s\n",
              msg, llstr(val,llbuff), print_event_info->delimiter);
}
#endif


/*
  Intvar_log_event::do_apply_event()
*/

#if defined(HAVE_REPLICATION)&& !defined(MYSQL_CLIENT)
int Intvar_log_event::do_apply_event(Relay_log_info const *rli)
{
  /*
    We are now in a statement until the associated query log event has
    been processed.
   */
  const_cast<Relay_log_info*>(rli)->set_flag(Relay_log_info::IN_STMT);

  switch (type) {
  case LAST_INSERT_ID_EVENT:
    thd->stmt_depends_on_first_successful_insert_id_in_prev_stmt= 1;
    thd->first_successful_insert_id_in_prev_stmt= val;
    break;
  case INSERT_ID_EVENT:
    thd->force_one_auto_inc_interval(val);
    break;
  }
  return 0;
}

int Intvar_log_event::do_update_pos(Relay_log_info *rli)
{
  rli->inc_event_relay_log_pos();
  return 0;
}


Log_event::enum_skip_reason
Intvar_log_event::do_shall_skip(Relay_log_info *rli)
{
  /*
    It is a common error to set the slave skip counter to 1 instead of
    2 when recovering from an insert which used a auto increment,
    rand, or user var.  Therefore, if the slave skip counter is 1, we
    just say that this event should be skipped by ignoring it, meaning
    that we do not change the value of the slave skip counter since it
    will be decreased by the following insert event.
  */
  if (rli->slave_skip_counter == 1)
    return Log_event::EVENT_SKIP_IGNORE;
  else
    return Log_event::do_shall_skip(rli);
}

#endif


/**************************************************************************
  Rand_log_event methods
**************************************************************************/

#if defined(HAVE_REPLICATION) && !defined(MYSQL_CLIENT)
void Rand_log_event::pack_info(Protocol *protocol)
{
  char buf1[256], *pos;
  pos= strmov(buf1,"rand_seed1=");
  pos= int10_to_str((long) seed1, pos, 10);
  pos= strmov(pos, ",rand_seed2=");
  pos= int10_to_str((long) seed2, pos, 10);
  protocol->store(buf1, (uint) (pos-buf1), &my_charset_bin);
}
#endif


Rand_log_event::Rand_log_event(const char* buf,
                               const Format_description_log_event* description_event)
  :Log_event(buf, description_event)
{
  buf+= description_event->common_header_len;
  seed1= uint8korr(buf+RAND_SEED1_OFFSET);
  seed2= uint8korr(buf+RAND_SEED2_OFFSET);
}


#ifndef MYSQL_CLIENT
bool Rand_log_event::write(IO_CACHE* file)
{
  uchar buf[16];
  int8store(buf + RAND_SEED1_OFFSET, seed1);
  int8store(buf + RAND_SEED2_OFFSET, seed2);
  return (write_header(file, sizeof(buf)) ||
          my_b_safe_write(file, buf, sizeof(buf)));
}
#endif


#ifdef MYSQL_CLIENT
void Rand_log_event::print(FILE* file, PRINT_EVENT_INFO* print_event_info)
{
  Write_on_release_cache cache(&print_event_info->head_cache, file,
                               Write_on_release_cache::FLUSH_F);

  char llbuff[22],llbuff2[22];
  if (!print_event_info->short_form)
  {
    print_header(&cache, print_event_info, FALSE);
    my_b_printf(&cache, "\tRand\n");
  }
  my_b_printf(&cache, "SET @@RAND_SEED1=%s, @@RAND_SEED2=%s%s\n",
              llstr(seed1, llbuff),llstr(seed2, llbuff2),
              print_event_info->delimiter);
}
#endif /* MYSQL_CLIENT */


#if defined(HAVE_REPLICATION) && !defined(MYSQL_CLIENT)
int Rand_log_event::do_apply_event(Relay_log_info const *rli)
{
  /*
    We are now in a statement until the associated query log event has
    been processed.
   */
  const_cast<Relay_log_info*>(rli)->set_flag(Relay_log_info::IN_STMT);

  thd->rand.seed1= (ulong) seed1;
  thd->rand.seed2= (ulong) seed2;
  return 0;
}

int Rand_log_event::do_update_pos(Relay_log_info *rli)
{
  rli->inc_event_relay_log_pos();
  return 0;
}


Log_event::enum_skip_reason
Rand_log_event::do_shall_skip(Relay_log_info *rli)
{
  /*
    It is a common error to set the slave skip counter to 1 instead of
    2 when recovering from an insert which used a auto increment,
    rand, or user var.  Therefore, if the slave skip counter is 1, we
    just say that this event should be skipped by ignoring it, meaning
    that we do not change the value of the slave skip counter since it
    will be decreased by the following insert event.
  */
  if (rli->slave_skip_counter == 1)
    return Log_event::EVENT_SKIP_IGNORE;
  else
    return Log_event::do_shall_skip(rli);
}

#endif /* !MYSQL_CLIENT */


/**************************************************************************
  Xid_log_event methods
**************************************************************************/

#if defined(HAVE_REPLICATION) && !defined(MYSQL_CLIENT)
void Xid_log_event::pack_info(Protocol *protocol)
{
  char buf[128], *pos;
  pos= strmov(buf, "COMMIT /* xid=");
  pos= longlong10_to_str(xid, pos, 10);
  pos= strmov(pos, " */");
  protocol->store(buf, (uint) (pos-buf), &my_charset_bin);
}
#endif

/*
  NOTE it's ok not to use int8store here,
  as long as xid_t::set(ulonglong) and
  xid_t::get_my_xid doesn't do it either

  we don't care about actual values of xids as long as
  identical numbers compare identically
*/

Xid_log_event::
Xid_log_event(const char* buf,
              const Format_description_log_event *description_event)
  :Log_event(buf, description_event)
{
  buf+= description_event->common_header_len;
  memcpy((char*) &xid, buf, sizeof(xid));
}


#ifndef MYSQL_CLIENT
bool Xid_log_event::write(IO_CACHE* file)
{
  return write_header(file, sizeof(xid)) ||
         my_b_safe_write(file, (uchar*) &xid, sizeof(xid));
}
#endif


#ifdef MYSQL_CLIENT
void Xid_log_event::print(FILE* file, PRINT_EVENT_INFO* print_event_info)
{
  Write_on_release_cache cache(&print_event_info->head_cache, file,
                               Write_on_release_cache::FLUSH_F);

  if (!print_event_info->short_form)
  {
    char buf[64];
    longlong10_to_str(xid, buf, 10);

    print_header(&cache, print_event_info, FALSE);
    my_b_printf(&cache, "\tXid = %s\n", buf);
  }
  my_b_printf(&cache, "COMMIT%s\n", print_event_info->delimiter);
}
#endif /* MYSQL_CLIENT */


#if defined(HAVE_REPLICATION) && !defined(MYSQL_CLIENT)
int Xid_log_event::do_apply_event(Relay_log_info const *rli)
{
  /* For a slave Xid_log_event is COMMIT */
  general_log_print(thd, COM_QUERY,
                    "COMMIT /* implicit, from Xid_log_event */");
  return end_trans(thd, COMMIT);
}
#endif /* !MYSQL_CLIENT */


/**************************************************************************
  User_var_log_event methods
**************************************************************************/

#if defined(HAVE_REPLICATION) && !defined(MYSQL_CLIENT)
void User_var_log_event::pack_info(Protocol* protocol)
{
  char *buf= 0;
  uint val_offset= 4 + name_len;
  uint event_len= val_offset;

  if (is_null)
  {
    if (!(buf= (char*) my_malloc(val_offset + 5, MYF(MY_WME))))
      return;
    strmov(buf + val_offset, "NULL");
    event_len= val_offset + 4;
  }
  else
  {
    switch (type) {
    case REAL_RESULT:
      double real_val;
      float8get(real_val, val);
      if (!(buf= (char*) my_malloc(val_offset + FLOATING_POINT_BUFFER,
                                   MYF(MY_WME))))
        return;
      event_len+= my_sprintf(buf + val_offset,
			     (buf + val_offset, "%.14g", real_val));
      break;
    case INT_RESULT:
      if (!(buf= (char*) my_malloc(val_offset + 22, MYF(MY_WME))))
        return;
      event_len= longlong10_to_str(uint8korr(val), buf + val_offset,-10)-buf;
      break;
    case DECIMAL_RESULT:
    {
      if (!(buf= (char*) my_malloc(val_offset + DECIMAL_MAX_STR_LENGTH,
                                   MYF(MY_WME))))
        return;
      String str(buf+val_offset, DECIMAL_MAX_STR_LENGTH, &my_charset_bin);
      my_decimal dec;
      binary2my_decimal(E_DEC_FATAL_ERROR, (uchar*) (val+2), &dec, val[0],
                        val[1]);
      my_decimal2string(E_DEC_FATAL_ERROR, &dec, 0, 0, 0, &str);
      event_len= str.length() + val_offset;
      break;
    } 
    case STRING_RESULT:
      /* 15 is for 'COLLATE' and other chars */
      buf= (char*) my_malloc(event_len+val_len*2+1+2*MY_CS_NAME_SIZE+15,
                             MYF(MY_WME));
      CHARSET_INFO *cs;
      if (!buf)
        return;
      if (!(cs= get_charset(charset_number, MYF(0))))
      {
        strmov(buf+val_offset, "???");
        event_len+= 3;
      }
      else
      {
        char *p= strxmov(buf + val_offset, "_", cs->csname, " ", NullS);
        p= str_to_hex(p, val, val_len);
        p= strxmov(p, " COLLATE ", cs->name, NullS);
        event_len= p-buf;
      }
      break;
    case ROW_RESULT:
    default:
      DBUG_ASSERT(1);
      return;
    }
  }
  buf[0]= '@';
  buf[1]= '`';
  memcpy(buf+2, name, name_len);
  buf[2+name_len]= '`';
  buf[3+name_len]= '=';
  protocol->store(buf, event_len, &my_charset_bin);
  my_free(buf, MYF(0));
}
#endif /* !MYSQL_CLIENT */


User_var_log_event::
User_var_log_event(const char* buf,
                   const Format_description_log_event* description_event)
  :Log_event(buf, description_event)
{
  buf+= description_event->common_header_len;
  name_len= uint4korr(buf);
  name= (char *) buf + UV_NAME_LEN_SIZE;
  buf+= UV_NAME_LEN_SIZE + name_len;
  is_null= (bool) *buf;
  if (is_null)
  {
    type= STRING_RESULT;
    charset_number= my_charset_bin.number;
    val_len= 0;
    val= 0;  
  }
  else
  {
    type= (Item_result) buf[UV_VAL_IS_NULL];
    charset_number= uint4korr(buf + UV_VAL_IS_NULL + UV_VAL_TYPE_SIZE);
    val_len= uint4korr(buf + UV_VAL_IS_NULL + UV_VAL_TYPE_SIZE + 
		       UV_CHARSET_NUMBER_SIZE);
    val= (char *) (buf + UV_VAL_IS_NULL + UV_VAL_TYPE_SIZE +
		   UV_CHARSET_NUMBER_SIZE + UV_VAL_LEN_SIZE);
  }
}


#ifndef MYSQL_CLIENT
bool User_var_log_event::write(IO_CACHE* file)
{
  char buf[UV_NAME_LEN_SIZE];
  char buf1[UV_VAL_IS_NULL + UV_VAL_TYPE_SIZE + 
	    UV_CHARSET_NUMBER_SIZE + UV_VAL_LEN_SIZE];
  uchar buf2[max(8, DECIMAL_MAX_FIELD_SIZE + 2)], *pos= buf2;
  uint buf1_length;
  ulong event_length;

  int4store(buf, name_len);
  
  if ((buf1[0]= is_null))
  {
    buf1_length= 1;
    val_len= 0;                                 // Length of 'pos'
  }    
  else
  {
    buf1[1]= type;
    int4store(buf1 + 2, charset_number);

    switch (type) {
    case REAL_RESULT:
      float8store(buf2, *(double*) val);
      break;
    case INT_RESULT:
      int8store(buf2, *(longlong*) val);
      break;
    case DECIMAL_RESULT:
    {
      my_decimal *dec= (my_decimal *)val;
      dec->fix_buffer_pointer();
      buf2[0]= (char)(dec->intg + dec->frac);
      buf2[1]= (char)dec->frac;
      decimal2bin((decimal_t*)val, buf2+2, buf2[0], buf2[1]);
      val_len= decimal_bin_size(buf2[0], buf2[1]) + 2;
      break;
    }
    case STRING_RESULT:
      pos= (uchar*) val;
      break;
    case ROW_RESULT:
    default:
      DBUG_ASSERT(1);
      return 0;
    }
    int4store(buf1 + 2 + UV_CHARSET_NUMBER_SIZE, val_len);
    buf1_length= 10;
  }

  /* Length of the whole event */
  event_length= sizeof(buf)+ name_len + buf1_length + val_len;

  return (write_header(file, event_length) ||
          my_b_safe_write(file, (uchar*) buf, sizeof(buf))   ||
	  my_b_safe_write(file, (uchar*) name, name_len)     ||
	  my_b_safe_write(file, (uchar*) buf1, buf1_length) ||
	  my_b_safe_write(file, pos, val_len));
}
#endif


/*
  User_var_log_event::print()
*/

#ifdef MYSQL_CLIENT
void User_var_log_event::print(FILE* file, PRINT_EVENT_INFO* print_event_info)
{
  Write_on_release_cache cache(&print_event_info->head_cache, file,
                               Write_on_release_cache::FLUSH_F);

  if (!print_event_info->short_form)
  {
    print_header(&cache, print_event_info, FALSE);
    my_b_printf(&cache, "\tUser_var\n");
  }

  my_b_printf(&cache, "SET @`");
  my_b_write(&cache, (uchar*) name, (uint) (name_len));
  my_b_printf(&cache, "`");

  if (is_null)
  {
    my_b_printf(&cache, ":=NULL%s\n", print_event_info->delimiter);
  }
  else
  {
    switch (type) {
    case REAL_RESULT:
      double real_val;
      float8get(real_val, val);
      my_b_printf(&cache, ":=%.14g%s\n", real_val, print_event_info->delimiter);
      break;
    case INT_RESULT:
      char int_buf[22];
      longlong10_to_str(uint8korr(val), int_buf, -10);
      my_b_printf(&cache, ":=%s%s\n", int_buf, print_event_info->delimiter);
      break;
    case DECIMAL_RESULT:
    {
      char str_buf[200];
      int str_len= sizeof(str_buf) - 1;
      int precision= (int)val[0];
      int scale= (int)val[1];
      decimal_digit_t dec_buf[10];
      decimal_t dec;
      dec.len= 10;
      dec.buf= dec_buf;

      bin2decimal((uchar*) val+2, &dec, precision, scale);
      decimal2string(&dec, str_buf, &str_len, 0, 0, 0);
      str_buf[str_len]= 0;
      my_b_printf(&cache, ":=%s%s\n", str_buf, print_event_info->delimiter);
      break;
    }
    case STRING_RESULT:
    {
      /*
        Let's express the string in hex. That's the most robust way. If we
        print it in character form instead, we need to escape it with
        character_set_client which we don't know (we will know it in 5.0, but
        in 4.1 we don't know it easily when we are printing
        User_var_log_event). Explanation why we would need to bother with
        character_set_client (quoting Bar):
        > Note, the parser doesn't switch to another unescaping mode after
        > it has met a character set introducer.
        > For example, if an SJIS client says something like:
        > SET @a= _ucs2 \0a\0b'
        > the string constant is still unescaped according to SJIS, not
        > according to UCS2.
      */
      char *hex_str;
      CHARSET_INFO *cs;

      if (!(hex_str= (char *)my_alloca(2*val_len+1+2))) // 2 hex digits / byte
        break; // no error, as we are 'void'
      str_to_hex(hex_str, val, val_len);
      /*
        For proper behaviour when mysqlbinlog|mysql, we need to explicitely
        specify the variable's collation. It will however cause problems when
        people want to mysqlbinlog|mysql into another server not supporting the
        character set. But there's not much to do about this and it's unlikely.
      */
      if (!(cs= get_charset(charset_number, MYF(0))))
        /*
          Generate an unusable command (=> syntax error) is probably the best
          thing we can do here.
        */
        my_b_printf(&cache, ":=???%s\n", print_event_info->delimiter);
      else
        my_b_printf(&cache, ":=_%s %s COLLATE `%s`%s\n",
                    cs->csname, hex_str, cs->name,
                    print_event_info->delimiter);
      my_afree(hex_str);
    }
      break;
    case ROW_RESULT:
    default:
      DBUG_ASSERT(1);
      return;
    }
  }
}
#endif


/*
  User_var_log_event::do_apply_event()
*/

#if defined(HAVE_REPLICATION) && !defined(MYSQL_CLIENT)
int User_var_log_event::do_apply_event(Relay_log_info const *rli)
{
  Item *it= 0;
  CHARSET_INFO *charset;
  if (!(charset= get_charset(charset_number, MYF(MY_WME))))
    return 1;
  LEX_STRING user_var_name;
  user_var_name.str= name;
  user_var_name.length= name_len;
  double real_val;
  longlong int_val;

  /*
    We are now in a statement until the associated query log event has
    been processed.
   */
  const_cast<Relay_log_info*>(rli)->set_flag(Relay_log_info::IN_STMT);

  if (is_null)
  {
    it= new Item_null();
  }
  else
  {
    switch (type) {
    case REAL_RESULT:
      float8get(real_val, val);
      it= new Item_float(real_val, 0);
      val= (char*) &real_val;		// Pointer to value in native format
      val_len= 8;
      break;
    case INT_RESULT:
      int_val= (longlong) uint8korr(val);
      it= new Item_int(int_val);
      val= (char*) &int_val;		// Pointer to value in native format
      val_len= 8;
      break;
    case DECIMAL_RESULT:
    {
      Item_decimal *dec= new Item_decimal((uchar*) val+2, val[0], val[1]);
      it= dec;
      val= (char *)dec->val_decimal(NULL);
      val_len= sizeof(my_decimal);
      break;
    }
    case STRING_RESULT:
      it= new Item_string(val, val_len, charset);
      break;
    case ROW_RESULT:
    default:
      DBUG_ASSERT(1);
      return 0;
    }
  }
  Item_func_set_user_var e(user_var_name, it);
  /*
    Item_func_set_user_var can't substitute something else on its place =>
    0 can be passed as last argument (reference on item)
  */
  e.fix_fields(thd, 0);
  /*
    A variable can just be considered as a table with
    a single record and with a single column. Thus, like
    a column value, it could always have IMPLICIT derivation.
   */
  e.update_hash(val, val_len, type, charset, DERIVATION_IMPLICIT, 0);
  free_root(thd->mem_root,0);

  return 0;
}

int User_var_log_event::do_update_pos(Relay_log_info *rli)
{
  rli->inc_event_relay_log_pos();
  return 0;
}

Log_event::enum_skip_reason
User_var_log_event::do_shall_skip(Relay_log_info *rli)
{
  /*
    It is a common error to set the slave skip counter to 1 instead
    of 2 when recovering from an insert which used a auto increment,
    rand, or user var.  Therefore, if the slave skip counter is 1, we
    just say that this event should be skipped by ignoring it, meaning
    that we do not change the value of the slave skip counter since it
    will be decreased by the following insert event.
  */
  if (rli->slave_skip_counter == 1)
    return Log_event::EVENT_SKIP_IGNORE;
  else
    return Log_event::do_shall_skip(rli);
}
#endif /* !MYSQL_CLIENT */


/**************************************************************************
  Slave_log_event methods
**************************************************************************/

#ifdef HAVE_REPLICATION
#ifdef MYSQL_CLIENT
void Unknown_log_event::print(FILE* file_arg, PRINT_EVENT_INFO* print_event_info)
{
  Write_on_release_cache cache(&print_event_info->head_cache, file_arg);

  if (print_event_info->short_form)
    return;
  print_header(&cache, print_event_info, FALSE);
  my_b_printf(&cache, "\n# %s", "Unknown event\n");
}
#endif  

#ifndef MYSQL_CLIENT
void Slave_log_event::pack_info(Protocol *protocol)
{
  char buf[256+HOSTNAME_LENGTH], *pos;
  pos= strmov(buf, "host=");
  pos= strnmov(pos, master_host, HOSTNAME_LENGTH);
  pos= strmov(pos, ",port=");
  pos= int10_to_str((long) master_port, pos, 10);
  pos= strmov(pos, ",log=");
  pos= strmov(pos, master_log);
  pos= strmov(pos, ",pos=");
  pos= longlong10_to_str(master_pos, pos, 10);
  protocol->store(buf, pos-buf, &my_charset_bin);
}
#endif /* !MYSQL_CLIENT */


#ifndef MYSQL_CLIENT
Slave_log_event::Slave_log_event(THD* thd_arg,
				 Relay_log_info* rli)
  :Log_event(thd_arg, 0, 0) , mem_pool(0), master_host(0)
{
  DBUG_ENTER("Slave_log_event");
  if (!rli->inited)				// QQ When can this happen ?
    DBUG_VOID_RETURN;

  Master_info* mi = rli->mi;
  // TODO: re-write this better without holding both locks at the same time
  pthread_mutex_lock(&mi->data_lock);
  pthread_mutex_lock(&rli->data_lock);
  master_host_len = strlen(mi->host);
  master_log_len = strlen(rli->group_master_log_name);
  // on OOM, just do not initialize the structure and print the error
  if ((mem_pool = (char*)my_malloc(get_data_size() + 1,
				   MYF(MY_WME))))
  {
    master_host = mem_pool + SL_MASTER_HOST_OFFSET ;
    memcpy(master_host, mi->host, master_host_len + 1);
    master_log = master_host + master_host_len + 1;
    memcpy(master_log, rli->group_master_log_name, master_log_len + 1);
    master_port = mi->port;
    master_pos = rli->group_master_log_pos;
    DBUG_PRINT("info", ("master_log: %s  pos: %lu", master_log,
			(ulong) master_pos));
  }
  else
    sql_print_error("Out of memory while recording slave event");
  pthread_mutex_unlock(&rli->data_lock);
  pthread_mutex_unlock(&mi->data_lock);
  DBUG_VOID_RETURN;
}
#endif /* !MYSQL_CLIENT */


Slave_log_event::~Slave_log_event()
{
  my_free(mem_pool, MYF(MY_ALLOW_ZERO_PTR));
}


#ifdef MYSQL_CLIENT
void Slave_log_event::print(FILE* file, PRINT_EVENT_INFO* print_event_info)
{
  Write_on_release_cache cache(&print_event_info->head_cache, file);

  char llbuff[22];
  if (print_event_info->short_form)
    return;
  print_header(&cache, print_event_info, FALSE);
  my_b_printf(&cache, "\n\
Slave: master_host: '%s'  master_port: %d  master_log: '%s'  master_pos: %s\n",
	  master_host, master_port, master_log, llstr(master_pos, llbuff));
}
#endif /* MYSQL_CLIENT */


int Slave_log_event::get_data_size()
{
  return master_host_len + master_log_len + 1 + SL_MASTER_HOST_OFFSET;
}


#ifndef MYSQL_CLIENT
bool Slave_log_event::write(IO_CACHE* file)
{
  ulong event_length= get_data_size();
  int8store(mem_pool + SL_MASTER_POS_OFFSET, master_pos);
  int2store(mem_pool + SL_MASTER_PORT_OFFSET, master_port);
  // log and host are already there

  return (write_header(file, event_length) ||
          my_b_safe_write(file, (uchar*) mem_pool, event_length));
}
#endif


void Slave_log_event::init_from_mem_pool(int data_size)
{
  master_pos = uint8korr(mem_pool + SL_MASTER_POS_OFFSET);
  master_port = uint2korr(mem_pool + SL_MASTER_PORT_OFFSET);
  master_host = mem_pool + SL_MASTER_HOST_OFFSET;
  master_host_len = strlen(master_host);
  // safety
  master_log = master_host + master_host_len + 1;
  if (master_log > mem_pool + data_size)
  {
    master_host = 0;
    return;
  }
  master_log_len = strlen(master_log);
}


/* This code is not used, so has not been updated to be format-tolerant */
Slave_log_event::Slave_log_event(const char* buf, uint event_len)
  :Log_event(buf,0) /*unused event*/ ,mem_pool(0),master_host(0)
{
  if (event_len < LOG_EVENT_HEADER_LEN)
    return;
  event_len -= LOG_EVENT_HEADER_LEN;
  if (!(mem_pool = (char*) my_malloc(event_len + 1, MYF(MY_WME))))
    return;
  memcpy(mem_pool, buf + LOG_EVENT_HEADER_LEN, event_len);
  mem_pool[event_len] = 0;
  init_from_mem_pool(event_len);
}


#ifndef MYSQL_CLIENT
int Slave_log_event::do_apply_event(Relay_log_info const *rli)
{
  if (mysql_bin_log.is_open())
    mysql_bin_log.write(this);
  return 0;
}
#endif /* !MYSQL_CLIENT */


/**************************************************************************
	Stop_log_event methods
**************************************************************************/

/*
  Stop_log_event::print()
*/

#ifdef MYSQL_CLIENT
void Stop_log_event::print(FILE* file, PRINT_EVENT_INFO* print_event_info)
{
  Write_on_release_cache cache(&print_event_info->head_cache, file,
                               Write_on_release_cache::FLUSH_F);

  if (print_event_info->short_form)
    return;

  print_header(&cache, print_event_info, FALSE);
  my_b_printf(&cache, "\tStop\n");
}
#endif /* MYSQL_CLIENT */


/*
  Stop_log_event::do_apply_event()

  The master stopped.  We used to clean up all temporary tables but
  this is useless as, as the master has shut down properly, it has
  written all DROP TEMPORARY TABLE (prepared statements' deletion is
  TODO only when we binlog prep stmts).  We used to clean up
  slave_load_tmpdir, but this is useless as it has been cleared at the
  end of LOAD DATA INFILE.  So we have nothing to do here.  The place
  were we must do this cleaning is in
  Start_log_event_v3::do_apply_event(), not here. Because if we come
  here, the master was sane.
*/

#ifndef MYSQL_CLIENT
int Stop_log_event::do_update_pos(Relay_log_info *rli)
{
  /*
    We do not want to update master_log pos because we get a rotate event
    before stop, so by now group_master_log_name is set to the next log.
    If we updated it, we will have incorrect master coordinates and this
    could give false triggers in MASTER_POS_WAIT() that we have reached
    the target position when in fact we have not.
  */
  if (thd->options & OPTION_BEGIN)
    rli->inc_event_relay_log_pos();
  else
  {
    rli->inc_group_relay_log_pos(0);
    flush_relay_log_info(rli);
  }
  return 0;
}

#endif /* !MYSQL_CLIENT */
#endif /* HAVE_REPLICATION */


/**************************************************************************
	Create_file_log_event methods
**************************************************************************/

/*
  Create_file_log_event ctor
*/

#ifndef MYSQL_CLIENT
Create_file_log_event::
Create_file_log_event(THD* thd_arg, sql_exchange* ex,
		      const char* db_arg, const char* table_name_arg,
		      List<Item>& fields_arg, enum enum_duplicates handle_dup,
                      bool ignore,
		      char* block_arg, uint block_len_arg, bool using_trans)
  :Load_log_event(thd_arg,ex,db_arg,table_name_arg,fields_arg,handle_dup, ignore,
		  using_trans),
   fake_base(0), block(block_arg), event_buf(0), block_len(block_len_arg),
   file_id(thd_arg->file_id = mysql_bin_log.next_file_id())
{
  DBUG_ENTER("Create_file_log_event");
  sql_ex.force_new_format();
  DBUG_VOID_RETURN;
}


/*
  Create_file_log_event::write_data_body()
*/

bool Create_file_log_event::write_data_body(IO_CACHE* file)
{
  bool res;
  if ((res= Load_log_event::write_data_body(file)) || fake_base)
    return res;
  return (my_b_safe_write(file, (uchar*) "", 1) ||
          my_b_safe_write(file, (uchar*) block, block_len));
}


/*
  Create_file_log_event::write_data_header()
*/

bool Create_file_log_event::write_data_header(IO_CACHE* file)
{
  bool res;
  uchar buf[CREATE_FILE_HEADER_LEN];
  if ((res= Load_log_event::write_data_header(file)) || fake_base)
    return res;
  int4store(buf + CF_FILE_ID_OFFSET, file_id);
  return my_b_safe_write(file, buf, CREATE_FILE_HEADER_LEN) != 0;
}


/*
  Create_file_log_event::write_base()
*/

bool Create_file_log_event::write_base(IO_CACHE* file)
{
  bool res;
  fake_base= 1;                                 // pretend we are Load event
  res= write(file);
  fake_base= 0;
  return res;
}

#endif /* !MYSQL_CLIENT */

/*
  Create_file_log_event ctor
*/

Create_file_log_event::Create_file_log_event(const char* buf, uint len,
                                             const Format_description_log_event* description_event)
  :Load_log_event(buf,0,description_event),fake_base(0),block(0),inited_from_old(0)
{
  DBUG_ENTER("Create_file_log_event::Create_file_log_event(char*,...)");
  uint block_offset;
  uint header_len= description_event->common_header_len;
  uint8 load_header_len= description_event->post_header_len[LOAD_EVENT-1];
  uint8 create_file_header_len= description_event->post_header_len[CREATE_FILE_EVENT-1];
  if (!(event_buf= (char*) my_memdup(buf, len, MYF(MY_WME))) ||
      copy_log_event(event_buf,len,
                     ((buf[EVENT_TYPE_OFFSET] == LOAD_EVENT) ?
                      load_header_len + header_len :
                      (fake_base ? (header_len+load_header_len) :
                       (header_len+load_header_len) +
                       create_file_header_len)),
                     description_event))
    DBUG_VOID_RETURN;
  if (description_event->binlog_version!=1)
  {
    file_id= uint4korr(buf + 
                       header_len +
		       load_header_len + CF_FILE_ID_OFFSET);
    /*
      Note that it's ok to use get_data_size() below, because it is computed
      with values we have already read from this event (because we called
      copy_log_event()); we are not using slave's format info to decode
      master's format, we are really using master's format info.
      Anyway, both formats should be identical (except the common_header_len)
      as these Load events are not changed between 4.0 and 5.0 (as logging of
      LOAD DATA INFILE does not use Load_log_event in 5.0).

      The + 1 is for \0 terminating fname  
    */
    block_offset= (description_event->common_header_len +
                   Load_log_event::get_data_size() +
                   create_file_header_len + 1);
    if (len < block_offset)
      return;
    block = (char*)buf + block_offset;
    block_len = len - block_offset;
  }
  else
  {
    sql_ex.force_new_format();
    inited_from_old = 1;
  }
  DBUG_VOID_RETURN;
}


/*
  Create_file_log_event::print()
*/

#ifdef MYSQL_CLIENT
void Create_file_log_event::print(FILE* file, PRINT_EVENT_INFO* print_event_info,
				  bool enable_local)
{
  Write_on_release_cache cache(&print_event_info->head_cache, file);

  if (print_event_info->short_form)
  {
    if (enable_local && check_fname_outside_temp_buf())
      Load_log_event::print(file, print_event_info);
    return;
  }

  if (enable_local)
  {
    Load_log_event::print(file, print_event_info,
			  !check_fname_outside_temp_buf());
    /* 
       That one is for "file_id: etc" below: in mysqlbinlog we want the #, in
       SHOW BINLOG EVENTS we don't.
    */
    my_b_printf(&cache, "#"); 
  }

  my_b_printf(&cache, " file_id: %d  block_len: %d\n", file_id, block_len);
}


void Create_file_log_event::print(FILE* file, PRINT_EVENT_INFO* print_event_info)
{
  print(file, print_event_info, 0);
}
#endif /* MYSQL_CLIENT */


/*
  Create_file_log_event::pack_info()
*/

#if defined(HAVE_REPLICATION) && !defined(MYSQL_CLIENT)
void Create_file_log_event::pack_info(Protocol *protocol)
{
  char buf[NAME_LEN*2 + 30 + 21*2], *pos;
  pos= strmov(buf, "db=");
  memcpy(pos, db, db_len);
  pos= strmov(pos + db_len, ";table=");
  memcpy(pos, table_name, table_name_len);
  pos= strmov(pos + table_name_len, ";file_id=");
  pos= int10_to_str((long) file_id, pos, 10);
  pos= strmov(pos, ";block_len=");
  pos= int10_to_str((long) block_len, pos, 10);
  protocol->store(buf, (uint) (pos-buf), &my_charset_bin);
}
#endif /* defined(HAVE_REPLICATION) && !defined(MYSQL_CLIENT) */


/*
  Create_file_log_event::do_apply_event()
*/

#if defined(HAVE_REPLICATION) && !defined(MYSQL_CLIENT)
int Create_file_log_event::do_apply_event(Relay_log_info const *rli)
{
  char proc_info[17+FN_REFLEN+10], *fname_buf;
  char *ext;
  int fd = -1;
  IO_CACHE file;
  int error = 1;

  bzero((char*)&file, sizeof(file));
  fname_buf= strmov(proc_info, "Making temp file ");
  ext= slave_load_file_stem(fname_buf, file_id, server_id, ".info");
  thd->proc_info= proc_info;
  my_delete(fname_buf, MYF(0)); // old copy may exist already
  if ((fd= my_create(fname_buf, CREATE_MODE,
		     O_WRONLY | O_BINARY | O_EXCL | O_NOFOLLOW,
		     MYF(MY_WME))) < 0 ||
      init_io_cache(&file, fd, IO_SIZE, WRITE_CACHE, (my_off_t)0, 0,
		    MYF(MY_WME|MY_NABP)))
  {
    rli->report(ERROR_LEVEL, my_errno,
                "Error in Create_file event: could not open file '%s'",
                fname_buf);
    goto err;
  }
  
  // a trick to avoid allocating another buffer
  fname= fname_buf;
  fname_len= (uint) (strmov(ext, ".data") - fname);
  if (write_base(&file))
  {
    strmov(ext, ".info"); // to have it right in the error message
    rli->report(ERROR_LEVEL, my_errno,
                "Error in Create_file event: could not write to file '%s'",
                fname_buf);
    goto err;
  }
  end_io_cache(&file);
  my_close(fd, MYF(0));
  
  // fname_buf now already has .data, not .info, because we did our trick
  my_delete(fname_buf, MYF(0)); // old copy may exist already
  if ((fd= my_create(fname_buf, CREATE_MODE,
		     O_WRONLY | O_BINARY | O_EXCL | O_NOFOLLOW,
		     MYF(MY_WME))) < 0)
  {
    rli->report(ERROR_LEVEL, my_errno,
                "Error in Create_file event: could not open file '%s'",
                fname_buf);
    goto err;
  }
  if (my_write(fd, (uchar*) block, block_len, MYF(MY_WME+MY_NABP)))
  {
    rli->report(ERROR_LEVEL, my_errno,
                "Error in Create_file event: write to '%s' failed",
                fname_buf);
    goto err;
  }
  error=0;					// Everything is ok

err:
  if (error)
    end_io_cache(&file);
  if (fd >= 0)
    my_close(fd, MYF(0));
  thd->proc_info= 0;
  return error == 0;
}
#endif /* defined(HAVE_REPLICATION) && !defined(MYSQL_CLIENT) */


/**************************************************************************
	Append_block_log_event methods
**************************************************************************/

/*
  Append_block_log_event ctor
*/

#ifndef MYSQL_CLIENT  
Append_block_log_event::Append_block_log_event(THD *thd_arg,
                                               const char *db_arg,
					       char *block_arg,
					       uint block_len_arg,
					       bool using_trans)
  :Log_event(thd_arg,0, using_trans), block(block_arg),
   block_len(block_len_arg), file_id(thd_arg->file_id), db(db_arg)
{
}
#endif


/*
  Append_block_log_event ctor
*/

Append_block_log_event::Append_block_log_event(const char* buf, uint len,
                                               const Format_description_log_event* description_event)
  :Log_event(buf, description_event),block(0)
{
  DBUG_ENTER("Append_block_log_event::Append_block_log_event(char*,...)");
  uint8 common_header_len= description_event->common_header_len; 
  uint8 append_block_header_len=
    description_event->post_header_len[APPEND_BLOCK_EVENT-1];
  uint total_header_len= common_header_len+append_block_header_len;
  if (len < total_header_len)
    DBUG_VOID_RETURN;
  file_id= uint4korr(buf + common_header_len + AB_FILE_ID_OFFSET);
  block= (char*)buf + total_header_len;
  block_len= len - total_header_len;
  DBUG_VOID_RETURN;
}


/*
  Append_block_log_event::write()
*/

#ifndef MYSQL_CLIENT
bool Append_block_log_event::write(IO_CACHE* file)
{
  uchar buf[APPEND_BLOCK_HEADER_LEN];
  int4store(buf + AB_FILE_ID_OFFSET, file_id);
  return (write_header(file, APPEND_BLOCK_HEADER_LEN + block_len) ||
          my_b_safe_write(file, buf, APPEND_BLOCK_HEADER_LEN) ||
	  my_b_safe_write(file, (uchar*) block, block_len));
}
#endif


/*
  Append_block_log_event::print()
*/

#ifdef MYSQL_CLIENT  
void Append_block_log_event::print(FILE* file,
				   PRINT_EVENT_INFO* print_event_info)
{
  Write_on_release_cache cache(&print_event_info->head_cache, file);

  if (print_event_info->short_form)
    return;
  print_header(&cache, print_event_info, FALSE);
  my_b_printf(&cache, "\n#%s: file_id: %d  block_len: %d\n",
              get_type_str(), file_id, block_len);
}
#endif /* MYSQL_CLIENT */


/*
  Append_block_log_event::pack_info()
*/

#if defined(HAVE_REPLICATION) && !defined(MYSQL_CLIENT)
void Append_block_log_event::pack_info(Protocol *protocol)
{
  char buf[256];
  uint length;
  length= (uint) my_sprintf(buf,
			    (buf, ";file_id=%u;block_len=%u", file_id,
			     block_len));
  protocol->store(buf, length, &my_charset_bin);
}


/*
  Append_block_log_event::get_create_or_append()
*/

int Append_block_log_event::get_create_or_append() const
{
  return 0; /* append to the file, fail if not exists */
}

/*
  Append_block_log_event::do_apply_event()
*/

int Append_block_log_event::do_apply_event(Relay_log_info const *rli)
{
  char proc_info[17+FN_REFLEN+10], *fname= proc_info+17;
  int fd;
  int error = 1;
  DBUG_ENTER("Append_block_log_event::do_apply_event");

  fname= strmov(proc_info, "Making temp file ");
  slave_load_file_stem(fname, file_id, server_id, ".data");
  thd->proc_info= proc_info;
  if (get_create_or_append())
  {
    my_delete(fname, MYF(0)); // old copy may exist already
    if ((fd= my_create(fname, CREATE_MODE,
		       O_WRONLY | O_BINARY | O_EXCL | O_NOFOLLOW,
		       MYF(MY_WME))) < 0)
    {
      rli->report(ERROR_LEVEL, my_errno,
                  "Error in %s event: could not create file '%s'",
                  get_type_str(), fname);
      goto err;
    }
  }
  else if ((fd = my_open(fname, O_WRONLY | O_APPEND | O_BINARY | O_NOFOLLOW,
                         MYF(MY_WME))) < 0)
  {
    rli->report(ERROR_LEVEL, my_errno,
                "Error in %s event: could not open file '%s'",
                get_type_str(), fname);
    goto err;
  }
  if (my_write(fd, (uchar*) block, block_len, MYF(MY_WME+MY_NABP)))
  {
    rli->report(ERROR_LEVEL, my_errno,
                "Error in %s event: write to '%s' failed",
                get_type_str(), fname);
    goto err;
  }
  error=0;

err:
  if (fd >= 0)
    my_close(fd, MYF(0));
  thd->proc_info= 0;
  DBUG_RETURN(error);
}
#endif


/**************************************************************************
	Delete_file_log_event methods
**************************************************************************/

/*
  Delete_file_log_event ctor
*/

#ifndef MYSQL_CLIENT
Delete_file_log_event::Delete_file_log_event(THD *thd_arg, const char* db_arg,
					     bool using_trans)
  :Log_event(thd_arg, 0, using_trans), file_id(thd_arg->file_id), db(db_arg)
{
}
#endif

/*
  Delete_file_log_event ctor
*/

Delete_file_log_event::Delete_file_log_event(const char* buf, uint len,
                                             const Format_description_log_event* description_event)
  :Log_event(buf, description_event),file_id(0)
{
  uint8 common_header_len= description_event->common_header_len;
  uint8 delete_file_header_len= description_event->post_header_len[DELETE_FILE_EVENT-1];
  if (len < (uint)(common_header_len + delete_file_header_len))
    return;
  file_id= uint4korr(buf + common_header_len + DF_FILE_ID_OFFSET);
}


/*
  Delete_file_log_event::write()
*/

#ifndef MYSQL_CLIENT
bool Delete_file_log_event::write(IO_CACHE* file)
{
 uchar buf[DELETE_FILE_HEADER_LEN];
 int4store(buf + DF_FILE_ID_OFFSET, file_id);
 return (write_header(file, sizeof(buf)) ||
         my_b_safe_write(file, buf, sizeof(buf)));
}
#endif


/*
  Delete_file_log_event::print()
*/

#ifdef MYSQL_CLIENT  
void Delete_file_log_event::print(FILE* file,
				  PRINT_EVENT_INFO* print_event_info)
{
  Write_on_release_cache cache(&print_event_info->head_cache, file);

  if (print_event_info->short_form)
    return;
  print_header(&cache, print_event_info, FALSE);
  my_b_printf(&cache, "\n#Delete_file: file_id=%u\n", file_id);
}
#endif /* MYSQL_CLIENT */

/*
  Delete_file_log_event::pack_info()
*/

#if defined(HAVE_REPLICATION) && !defined(MYSQL_CLIENT)
void Delete_file_log_event::pack_info(Protocol *protocol)
{
  char buf[64];
  uint length;
  length= (uint) my_sprintf(buf, (buf, ";file_id=%u", (uint) file_id));
  protocol->store(buf, (int32) length, &my_charset_bin);
}
#endif

/*
  Delete_file_log_event::do_apply_event()
*/

#if defined(HAVE_REPLICATION) && !defined(MYSQL_CLIENT)
int Delete_file_log_event::do_apply_event(Relay_log_info const *rli)
{
  char fname[FN_REFLEN+10];
  char *ext= slave_load_file_stem(fname, file_id, server_id, ".data");
  (void) my_delete(fname, MYF(MY_WME));
  strmov(ext, ".info");
  (void) my_delete(fname, MYF(MY_WME));
  return 0;
}
#endif /* defined(HAVE_REPLICATION) && !defined(MYSQL_CLIENT) */


/**************************************************************************
	Execute_load_log_event methods
**************************************************************************/

/*
  Execute_load_log_event ctor
*/

#ifndef MYSQL_CLIENT  
Execute_load_log_event::Execute_load_log_event(THD *thd_arg,
                                               const char* db_arg,
					       bool using_trans)
  :Log_event(thd_arg, 0, using_trans), file_id(thd_arg->file_id), db(db_arg)
{
}
#endif
  

/*
  Execute_load_log_event ctor
*/

Execute_load_log_event::Execute_load_log_event(const char* buf, uint len,
                                               const Format_description_log_event* description_event)
  :Log_event(buf, description_event), file_id(0)
{
  uint8 common_header_len= description_event->common_header_len;
  uint8 exec_load_header_len= description_event->post_header_len[EXEC_LOAD_EVENT-1];
  if (len < (uint)(common_header_len+exec_load_header_len))
    return;
  file_id= uint4korr(buf + common_header_len + EL_FILE_ID_OFFSET);
}


/*
  Execute_load_log_event::write()
*/

#ifndef MYSQL_CLIENT
bool Execute_load_log_event::write(IO_CACHE* file)
{
  uchar buf[EXEC_LOAD_HEADER_LEN];
  int4store(buf + EL_FILE_ID_OFFSET, file_id);
  return (write_header(file, sizeof(buf)) || 
          my_b_safe_write(file, buf, sizeof(buf)));
}
#endif


/*
  Execute_load_log_event::print()
*/

#ifdef MYSQL_CLIENT  
void Execute_load_log_event::print(FILE* file,
				   PRINT_EVENT_INFO* print_event_info)
{
  Write_on_release_cache cache(&print_event_info->head_cache, file);

  if (print_event_info->short_form)
    return;
  print_header(&cache, print_event_info, FALSE);
  my_b_printf(&cache, "\n#Exec_load: file_id=%d\n",
              file_id);
}
#endif

/*
  Execute_load_log_event::pack_info()
*/

#if defined(HAVE_REPLICATION) && !defined(MYSQL_CLIENT)
void Execute_load_log_event::pack_info(Protocol *protocol)
{
  char buf[64];
  uint length;
  length= (uint) my_sprintf(buf, (buf, ";file_id=%u", (uint) file_id));
  protocol->store(buf, (int32) length, &my_charset_bin);
}


/*
  Execute_load_log_event::do_apply_event()
*/

int Execute_load_log_event::do_apply_event(Relay_log_info const *rli)
{
  char fname[FN_REFLEN+10];
  char *ext;
  int fd;
  int error= 1;
  IO_CACHE file;
  Load_log_event *lev= 0;

  ext= slave_load_file_stem(fname, file_id, server_id, ".info");
  if ((fd = my_open(fname, O_RDONLY | O_BINARY | O_NOFOLLOW,
                    MYF(MY_WME))) < 0 ||
      init_io_cache(&file, fd, IO_SIZE, READ_CACHE, (my_off_t)0, 0,
		    MYF(MY_WME|MY_NABP)))
  {
    rli->report(ERROR_LEVEL, my_errno,
                "Error in Exec_load event: could not open file '%s'",
                fname);
    goto err;
  }
  if (!(lev = (Load_log_event*)Log_event::read_log_event(&file,
                                                         (pthread_mutex_t*)0,
                                                         rli->relay_log.description_event_for_exec)) ||
      lev->get_type_code() != NEW_LOAD_EVENT)
  {
    rli->report(ERROR_LEVEL, 0, "Error in Exec_load event: "
                    "file '%s' appears corrupted", fname);
    goto err;
  }

  lev->thd = thd;
  /*
    lev->do_apply_event should use rli only for errors i.e. should
    not advance rli's position.

    lev->do_apply_event is the place where the table is loaded (it
    calls mysql_load()).
  */

  const_cast<Relay_log_info*>(rli)->future_group_master_log_pos= log_pos;
  if (lev->do_apply_event(0,rli,1)) 
  {
    /*
      We want to indicate the name of the file that could not be loaded
      (SQL_LOADxxx).
      But as we are here we are sure the error is in rli->last_slave_error and
      rli->last_slave_errno (example of error: duplicate entry for key), so we
      don't want to overwrite it with the filename.
      What we want instead is add the filename to the current error message.
    */
    char *tmp= my_strdup(rli->last_error().message, MYF(MY_WME));
    if (tmp)
    {
      rli->report(ERROR_LEVEL, rli->last_error().number,
                  "%s. Failed executing load from '%s'", tmp, fname);
      my_free(tmp,MYF(0));
    }
    goto err;
  }
  /*
    We have an open file descriptor to the .info file; we need to close it
    or Windows will refuse to delete the file in my_delete().
  */
  if (fd >= 0)
  {
    my_close(fd, MYF(0));
    end_io_cache(&file);
    fd= -1;
  }
  (void) my_delete(fname, MYF(MY_WME));
  memcpy(ext, ".data", 6);
  (void) my_delete(fname, MYF(MY_WME));
  error = 0;

err:
  delete lev;
  if (fd >= 0)
  {
    my_close(fd, MYF(0));
    end_io_cache(&file);
  }
  return error;
}

#endif /* defined(HAVE_REPLICATION) && !defined(MYSQL_CLIENT) */


/**************************************************************************
	Begin_load_query_log_event methods
**************************************************************************/

#ifndef MYSQL_CLIENT
Begin_load_query_log_event::
Begin_load_query_log_event(THD* thd_arg, const char* db_arg, char* block_arg,
                           uint block_len_arg, bool using_trans)
  :Append_block_log_event(thd_arg, db_arg, block_arg, block_len_arg,
                          using_trans)
{
   file_id= thd_arg->file_id= mysql_bin_log.next_file_id();
}
#endif


Begin_load_query_log_event::
Begin_load_query_log_event(const char* buf, uint len,
                           const Format_description_log_event* desc_event)
  :Append_block_log_event(buf, len, desc_event)
{
}


#if defined( HAVE_REPLICATION) && !defined(MYSQL_CLIENT)
int Begin_load_query_log_event::get_create_or_append() const
{
  return 1; /* create the file */
}
#endif /* defined( HAVE_REPLICATION) && !defined(MYSQL_CLIENT) */


/**************************************************************************
	Execute_load_query_log_event methods
**************************************************************************/


#ifndef MYSQL_CLIENT
Execute_load_query_log_event::
Execute_load_query_log_event(THD *thd_arg, const char* query_arg,
                     ulong query_length_arg, uint fn_pos_start_arg,
                     uint fn_pos_end_arg,
                     enum_load_dup_handling dup_handling_arg,
                     bool using_trans, bool suppress_use):
  Query_log_event(thd_arg, query_arg, query_length_arg, using_trans,
                  suppress_use),
  file_id(thd_arg->file_id), fn_pos_start(fn_pos_start_arg),
  fn_pos_end(fn_pos_end_arg), dup_handling(dup_handling_arg)
{
}
#endif /* !MYSQL_CLIENT */


Execute_load_query_log_event::
Execute_load_query_log_event(const char* buf, uint event_len,
                             const Format_description_log_event* desc_event):
  Query_log_event(buf, event_len, desc_event, EXECUTE_LOAD_QUERY_EVENT),
  file_id(0), fn_pos_start(0), fn_pos_end(0)
{
  if (!Query_log_event::is_valid())
    return;

  buf+= desc_event->common_header_len;

  fn_pos_start= uint4korr(buf + ELQ_FN_POS_START_OFFSET);
  fn_pos_end= uint4korr(buf + ELQ_FN_POS_END_OFFSET);
  dup_handling= (enum_load_dup_handling)(*(buf + ELQ_DUP_HANDLING_OFFSET));

  if (fn_pos_start > q_len || fn_pos_end > q_len ||
      dup_handling > LOAD_DUP_REPLACE)
    return;

  file_id= uint4korr(buf + ELQ_FILE_ID_OFFSET);
}


ulong Execute_load_query_log_event::get_post_header_size_for_derived()
{
  return EXECUTE_LOAD_QUERY_EXTRA_HEADER_LEN;
}


#ifndef MYSQL_CLIENT
bool
Execute_load_query_log_event::write_post_header_for_derived(IO_CACHE* file)
{
  uchar buf[EXECUTE_LOAD_QUERY_EXTRA_HEADER_LEN];
  int4store(buf, file_id);
  int4store(buf + 4, fn_pos_start);
  int4store(buf + 4 + 4, fn_pos_end);
  *(buf + 4 + 4 + 4)= (uchar) dup_handling;
  return my_b_safe_write(file, buf, EXECUTE_LOAD_QUERY_EXTRA_HEADER_LEN);
}
#endif


#ifdef MYSQL_CLIENT
void Execute_load_query_log_event::print(FILE* file,
                                         PRINT_EVENT_INFO* print_event_info)
{
  print(file, print_event_info, 0);
}


void Execute_load_query_log_event::print(FILE* file,
                                         PRINT_EVENT_INFO* print_event_info,
                                         const char *local_fname)
{
  Write_on_release_cache cache(&print_event_info->head_cache, file);

  print_query_header(&cache, print_event_info);

  if (local_fname)
  {
    my_b_write(&cache, (uchar*) query, fn_pos_start);
    my_b_printf(&cache, " LOCAL INFILE \'");
    my_b_printf(&cache, local_fname);
    my_b_printf(&cache, "\'");
    if (dup_handling == LOAD_DUP_REPLACE)
      my_b_printf(&cache, " REPLACE");
    my_b_printf(&cache, " INTO");
    my_b_write(&cache, (uchar*) query + fn_pos_end, q_len-fn_pos_end);
    my_b_printf(&cache, "%s\n", print_event_info->delimiter);
  }
  else
  {
    my_b_write(&cache, (uchar*) query, q_len);
    my_b_printf(&cache, "%s\n", print_event_info->delimiter);
  }

  if (!print_event_info->short_form)
    my_b_printf(&cache, "# file_id: %d \n", file_id);
}
#endif


#if defined(HAVE_REPLICATION) && !defined(MYSQL_CLIENT)
void Execute_load_query_log_event::pack_info(Protocol *protocol)
{
  char *buf, *pos;
  if (!(buf= (char*) my_malloc(9 + db_len + q_len + 10 + 21, MYF(MY_WME))))
    return;
  pos= buf;
  if (db && db_len)
  {
    pos= strmov(buf, "use `");
    memcpy(pos, db, db_len);
    pos= strmov(pos+db_len, "`; ");
  }
  if (query && q_len)
  {
    memcpy(pos, query, q_len);
    pos+= q_len;
  }
  pos= strmov(pos, " ;file_id=");
  pos= int10_to_str((long) file_id, pos, 10);
  protocol->store(buf, pos-buf, &my_charset_bin);
  my_free(buf, MYF(MY_ALLOW_ZERO_PTR));
}


int
Execute_load_query_log_event::do_apply_event(Relay_log_info const *rli)
{
  char *p;
  char *buf;
  char *fname;
  char *fname_end;
  int error;

  buf= (char*) my_malloc(q_len + 1 - (fn_pos_end - fn_pos_start) +
                         (FN_REFLEN + 10) + 10 + 8 + 5, MYF(MY_WME));

  DBUG_EXECUTE_IF("LOAD_DATA_INFILE_has_fatal_error", my_free(buf, MYF(0)); buf= NULL;);

  /* Replace filename and LOCAL keyword in query before executing it */
  if (buf == NULL)
  {
    rli->report(ERROR_LEVEL, ER_SLAVE_FATAL_ERROR,
                ER(ER_SLAVE_FATAL_ERROR), "Not enough memory");
    return 1;
  }

  p= buf;
  memcpy(p, query, fn_pos_start);
  p+= fn_pos_start;
  fname= (p= strmake(p, STRING_WITH_LEN(" INFILE \'")));
  p= slave_load_file_stem(p, file_id, server_id, ".data");
  fname_end= p= strend(p);                      // Safer than p=p+5
  *(p++)='\'';
  switch (dup_handling) {
  case LOAD_DUP_IGNORE:
    p= strmake(p, STRING_WITH_LEN(" IGNORE"));
    break;
  case LOAD_DUP_REPLACE:
    p= strmake(p, STRING_WITH_LEN(" REPLACE"));
    break;
  default:
    /* Ordinary load data */
    break;
  }
  p= strmake(p, STRING_WITH_LEN(" INTO"));
  p= strmake(p, query+fn_pos_end, q_len-fn_pos_end);

  error= Query_log_event::do_apply_event(rli, buf, p-buf);

  /* Forging file name for deletion in same buffer */
  *fname_end= 0;

  /*
    If there was an error the slave is going to stop, leave the
    file so that we can re-execute this event at START SLAVE.
  */
  if (!error)
    (void) my_delete(fname, MYF(MY_WME));

  my_free(buf, MYF(MY_ALLOW_ZERO_PTR));
  return error;
}
#endif


/**************************************************************************
	sql_ex_info methods
**************************************************************************/

/*
  sql_ex_info::write_data()
*/

bool sql_ex_info::write_data(IO_CACHE* file)
{
  if (new_format())
  {
    return (write_str(file, field_term, (uint) field_term_len) ||
	    write_str(file, enclosed,   (uint) enclosed_len) ||
	    write_str(file, line_term,  (uint) line_term_len) ||
	    write_str(file, line_start, (uint) line_start_len) ||
	    write_str(file, escaped,    (uint) escaped_len) ||
	    my_b_safe_write(file,(uchar*) &opt_flags,1));
  }
  else
  {
    old_sql_ex old_ex;
    old_ex.field_term= *field_term;
    old_ex.enclosed=   *enclosed;
    old_ex.line_term=  *line_term;
    old_ex.line_start= *line_start;
    old_ex.escaped=    *escaped;
    old_ex.opt_flags=  opt_flags;
    old_ex.empty_flags=empty_flags;
    return my_b_safe_write(file, (uchar*) &old_ex, sizeof(old_ex)) != 0;
  }
}


/*
  sql_ex_info::init()
*/

char *sql_ex_info::init(char *buf, char *buf_end, bool use_new_format)
{
  cached_new_format = use_new_format;
  if (use_new_format)
  {
    empty_flags=0;
    /*
      The code below assumes that buf will not disappear from
      under our feet during the lifetime of the event. This assumption
      holds true in the slave thread if the log is in new format, but is not
      the case when we have old format because we will be reusing net buffer
      to read the actual file before we write out the Create_file event.
    */
    const char *ptr= buf;
    if (read_str(&ptr, buf_end, (const char **) &field_term, &field_term_len) ||
	read_str(&ptr, buf_end, (const char **) &enclosed,   &enclosed_len) ||
	read_str(&ptr, buf_end, (const char **) &line_term,  &line_term_len) ||
	read_str(&ptr, buf_end, (const char **) &line_start, &line_start_len) ||
	read_str(&ptr, buf_end, (const char **) &escaped,    &escaped_len))
      return 0;
    opt_flags = *buf++;
  }
  else
  {
    field_term_len= enclosed_len= line_term_len= line_start_len= escaped_len=1;
    field_term = buf++;			// Use first byte in string
    enclosed=	 buf++;
    line_term=   buf++;
    line_start=  buf++;
    escaped=     buf++;
    opt_flags =  *buf++;
    empty_flags= *buf++;
    if (empty_flags & FIELD_TERM_EMPTY)
      field_term_len=0;
    if (empty_flags & ENCLOSED_EMPTY)
      enclosed_len=0;
    if (empty_flags & LINE_TERM_EMPTY)
      line_term_len=0;
    if (empty_flags & LINE_START_EMPTY)
      line_start_len=0;
    if (empty_flags & ESCAPED_EMPTY)
      escaped_len=0;
  }
  return buf;
}


/**************************************************************************
	Rows_log_event member functions
**************************************************************************/

#ifndef MYSQL_CLIENT
Rows_log_event::Rows_log_event(THD *thd_arg, TABLE *tbl_arg, ulong tid,
                               MY_BITMAP const *cols, bool is_transactional)
  : Log_event(thd_arg, 0, is_transactional),
    m_row_count(0),
    m_table(tbl_arg),
    m_table_id(tid),
    m_width(tbl_arg ? tbl_arg->s->fields : 1),
    m_rows_buf(0), m_rows_cur(0), m_rows_end(0), m_flags(0) 
#ifdef HAVE_REPLICATION
    ,m_key(NULL), m_curr_row(NULL), m_curr_row_end(NULL)
#endif
{
  /*
    We allow a special form of dummy event when the table, and cols
    are null and the table id is ~0UL.  This is a temporary
    solution, to be able to terminate a started statement in the
    binary log: the extraneous events will be removed in the future.
   */
  DBUG_ASSERT(tbl_arg && tbl_arg->s && tid != ~0UL ||
              !tbl_arg && !cols && tid == ~0UL);

  if (thd_arg->options & OPTION_NO_FOREIGN_KEY_CHECKS)
      set_flags(NO_FOREIGN_KEY_CHECKS_F);
  if (thd_arg->options & OPTION_RELAXED_UNIQUE_CHECKS)
      set_flags(RELAXED_UNIQUE_CHECKS_F);
  /* if bitmap_init fails, caught in is_valid() */
  if (likely(!bitmap_init(&m_cols,
                          m_width <= sizeof(m_bitbuf)*8 ? m_bitbuf : NULL,
                          m_width,
                          false)))
  {
    /* Cols can be zero if this is a dummy binrows event */
    if (likely(cols != NULL))
    {
      memcpy(m_cols.bitmap, cols->bitmap, no_bytes_in_map(cols));
      create_last_word_mask(&m_cols);
    }
  }
  else
  {
    // Needed because bitmap_init() does not set it to null on failure
    m_cols.bitmap= 0;
  }
}
#endif

Rows_log_event::Rows_log_event(const char *buf, uint event_len,
                               Log_event_type event_type,
                               const Format_description_log_event
                               *description_event)
  : Log_event(buf, description_event),
    m_row_count(0),
#ifndef MYSQL_CLIENT
    m_table(NULL),
#endif
    m_table_id(0), m_rows_buf(0), m_rows_cur(0), m_rows_end(0)
#if !defined(MYSQL_CLIENT) && defined(HAVE_REPLICATION)
    ,m_key(NULL), m_curr_row(NULL), m_curr_row_end(NULL)
#endif
{
  DBUG_ENTER("Rows_log_event::Rows_log_event(const char*,...)");
  uint8 const common_header_len= description_event->common_header_len;
  uint8 const post_header_len= description_event->post_header_len[event_type-1];

  DBUG_PRINT("enter",("event_len: %u  common_header_len: %d  "
		      "post_header_len: %d",
		      event_len, common_header_len,
		      post_header_len));

  const char *post_start= buf + common_header_len;
  post_start+= RW_MAPID_OFFSET;
  if (post_header_len == 6)
  {
    /* Master is of an intermediate source tree before 5.1.4. Id is 4 bytes */
    m_table_id= uint4korr(post_start);
    post_start+= 4;
  }
  else
  {
    m_table_id= (ulong) uint6korr(post_start);
    post_start+= RW_FLAGS_OFFSET;
  }

  m_flags= uint2korr(post_start);

  uchar const *const var_start=
    (const uchar *)buf + common_header_len + post_header_len;
  uchar const *const ptr_width= var_start;
  uchar *ptr_after_width= (uchar*) ptr_width;
  DBUG_PRINT("debug", ("Reading from %p", ptr_after_width));
  m_width = net_field_length(&ptr_after_width);
  DBUG_PRINT("debug", ("m_width=%lu", m_width));
  /* if bitmap_init fails, catched in is_valid() */
  if (likely(!bitmap_init(&m_cols,
                          m_width <= sizeof(m_bitbuf)*8 ? m_bitbuf : NULL,
                          m_width,
                          false)))
  {
    DBUG_PRINT("debug", ("Reading from %p", ptr_after_width));
    memcpy(m_cols.bitmap, ptr_after_width, (m_width + 7) / 8);
    create_last_word_mask(&m_cols);
    ptr_after_width+= (m_width + 7) / 8;
    DBUG_DUMP("m_cols", (uchar*) m_cols.bitmap, no_bytes_in_map(&m_cols));
  }
  else
  {
    // Needed because bitmap_init() does not set it to null on failure
    m_cols.bitmap= NULL;
    DBUG_VOID_RETURN;
  }

  m_cols_ai.bitmap= m_cols.bitmap; /* See explanation in is_valid() */

  if (event_type == UPDATE_ROWS_EVENT)
  {
    DBUG_PRINT("debug", ("Reading from %p", ptr_after_width));

    /* if bitmap_init fails, caught in is_valid() */
    if (likely(!bitmap_init(&m_cols_ai,
                            m_width <= sizeof(m_bitbuf_ai)*8 ? m_bitbuf_ai : NULL,
                            m_width,
                            false)))
    {
      DBUG_PRINT("debug", ("Reading from %p", ptr_after_width));
      memcpy(m_cols_ai.bitmap, ptr_after_width, (m_width + 7) / 8);
      create_last_word_mask(&m_cols_ai);
      ptr_after_width+= (m_width + 7) / 8;
      DBUG_DUMP("m_cols_ai", (uchar*) m_cols_ai.bitmap,
                no_bytes_in_map(&m_cols_ai));
    }
    else
    {
      // Needed because bitmap_init() does not set it to null on failure
      m_cols_ai.bitmap= 0;
      DBUG_VOID_RETURN;
    }
  }

  const uchar* const ptr_rows_data= (const uchar*) ptr_after_width;

  size_t const data_size= event_len - (ptr_rows_data - (const uchar *) buf);
  DBUG_PRINT("info",("m_table_id: %lu  m_flags: %d  m_width: %lu  data_size: %lu",
                     m_table_id, m_flags, m_width, (ulong) data_size));

  m_rows_buf= (uchar*) my_malloc(data_size, MYF(MY_WME));
  if (likely((bool)m_rows_buf))
  {
#if !defined(MYSQL_CLIENT) && defined(HAVE_REPLICATION)
    m_curr_row= m_rows_buf;
#endif
    m_rows_end= m_rows_buf + data_size;
    m_rows_cur= m_rows_end;
    memcpy(m_rows_buf, ptr_rows_data, data_size);
  }
  else
    m_cols.bitmap= 0; // to not free it

  DBUG_VOID_RETURN;
}

Rows_log_event::~Rows_log_event()
{
  if (m_cols.bitmap == m_bitbuf) // no my_malloc happened
    m_cols.bitmap= 0; // so no my_free in bitmap_free
  bitmap_free(&m_cols); // To pair with bitmap_init().
  my_free((uchar*)m_rows_buf, MYF(MY_ALLOW_ZERO_PTR));
}

int Rows_log_event::get_data_size()
{
  int const type_code= get_type_code();

  uchar buf[sizeof(m_width)+1];
  uchar *end= net_store_length(buf, (m_width + 7) / 8);

  DBUG_EXECUTE_IF("old_row_based_repl_4_byte_map_id_master",
                  return 6 + no_bytes_in_map(&m_cols) + (end - buf) +
                  (type_code == UPDATE_ROWS_EVENT ? no_bytes_in_map(&m_cols_ai) : 0) +
                  (m_rows_cur - m_rows_buf););
  int data_size= ROWS_HEADER_LEN;
  data_size+= no_bytes_in_map(&m_cols);
  data_size+= end - buf;

  if (type_code == UPDATE_ROWS_EVENT)
    data_size+= no_bytes_in_map(&m_cols_ai);

  data_size+= (m_rows_cur - m_rows_buf);
  return data_size; 
}


#ifndef MYSQL_CLIENT
int Rows_log_event::do_add_row_data(uchar *row_data, size_t length)
{
  /*
    When the table has a primary key, we would probably want, by default, to
    log only the primary key value instead of the entire "before image". This
    would save binlog space. TODO
  */
  DBUG_ENTER("Rows_log_event::do_add_row_data");
  DBUG_PRINT("enter", ("row_data: 0x%lx  length: %lu", (ulong) row_data,
                       (ulong) length));
  /*
    Don't print debug messages when running valgrind since they can
    trigger false warnings.
   */
#ifndef HAVE_purify
  DBUG_DUMP("row_data", row_data, min(length, 32));
#endif

  DBUG_ASSERT(m_rows_buf <= m_rows_cur);
  DBUG_ASSERT(!m_rows_buf || m_rows_end && m_rows_buf < m_rows_end);
  DBUG_ASSERT(m_rows_cur <= m_rows_end);

  /* The cast will always work since m_rows_cur <= m_rows_end */
  if (static_cast<size_t>(m_rows_end - m_rows_cur) <= length)
  {
    size_t const block_size= 1024;
    my_ptrdiff_t const cur_size= m_rows_cur - m_rows_buf;
    my_ptrdiff_t const new_alloc= 
        block_size * ((cur_size + length + block_size - 1) / block_size);

    uchar* const new_buf= (uchar*)my_realloc((uchar*)m_rows_buf, (uint) new_alloc,
                                           MYF(MY_ALLOW_ZERO_PTR|MY_WME));
    if (unlikely(!new_buf))
      DBUG_RETURN(HA_ERR_OUT_OF_MEM);

    /* If the memory moved, we need to move the pointers */
    if (new_buf != m_rows_buf)
    {
      m_rows_buf= new_buf;
      m_rows_cur= m_rows_buf + cur_size;
    }

    /*
       The end pointer should always be changed to point to the end of
       the allocated memory.
    */
    m_rows_end= m_rows_buf + new_alloc;
  }

  DBUG_ASSERT(m_rows_cur + length <= m_rows_end);
  memcpy(m_rows_cur, row_data, length);
  m_rows_cur+= length;
  m_row_count++;
  DBUG_RETURN(0);
}
#endif

#if !defined(MYSQL_CLIENT) && defined(HAVE_REPLICATION)
int Rows_log_event::do_apply_event(Relay_log_info const *rli)
{
  DBUG_ENTER("Rows_log_event::do_apply_event(Relay_log_info*)");
  int error= 0;

  /*
    If m_table_id == ~0UL, then we have a dummy event that does not
    contain any data.  In that case, we just remove all tables in the
    tables_to_lock list, close the thread tables, and return with
    success.
   */
  if (m_table_id == ~0UL)
  {
    /*
       This one is supposed to be set: just an extra check so that
       nothing strange has happened.
     */
    DBUG_ASSERT(get_flags(STMT_END_F));

    const_cast<Relay_log_info*>(rli)->clear_tables_to_lock();
    close_thread_tables(thd);
    thd->clear_error();
    DBUG_RETURN(0);
  }

  /*
    'thd' has been set by exec_relay_log_event(), just before calling
    do_apply_event(). We still check here to prevent future coding
    errors.
  */
  DBUG_ASSERT(rli->sql_thd == thd);

  /*
    If there is no locks taken, this is the first binrow event seen
    after the table map events.  We should then lock all the tables
    used in the transaction and proceed with execution of the actual
    event.
  */
  if (!thd->lock)
  {
    bool need_reopen= 1; /* To execute the first lap of the loop below */

    /*
      lock_tables() reads the contents of thd->lex, so they must be
      initialized. Contrary to in
      Table_map_log_event::do_apply_event() we don't call
      mysql_init_query() as that may reset the binlog format.
    */
    lex_start(thd);

    while ((error= lock_tables(thd, rli->tables_to_lock,
                               rli->tables_to_lock_count, &need_reopen)))
    {
      if (!need_reopen)
      {
        if (thd->query_error || thd->is_fatal_error)
        {
          /*
            Error reporting borrowed from Query_log_event with many excessive
            simplifications (we don't honour --slave-skip-errors)
          */
          uint actual_error= thd->net.last_errno;
          rli->report(ERROR_LEVEL, actual_error,
                      "Error '%s' in %s event: when locking tables",
                      (actual_error ? thd->net.last_error :
                       "unexpected success or fatal error"),
                      get_type_str());
          thd->is_fatal_error= 1;
        }
        else
        {
          rli->report(ERROR_LEVEL, error,
                      "Error in %s event: when locking tables",
                      get_type_str());
        }
        const_cast<Relay_log_info*>(rli)->clear_tables_to_lock();
        DBUG_RETURN(error);
      }

      /*
        So we need to reopen the tables.

        We need to flush the pending RBR event, since it keeps a
        pointer to an open table.

        ALTERNATIVE SOLUTION (not implemented): Extract a pointer to
        the pending RBR event and reset the table pointer after the
        tables has been reopened.

        NOTE: For this new scheme there should be no pending event:
        need to add code to assert that is the case.
       */
      thd->binlog_flush_pending_rows_event(false);
      TABLE_LIST *tables= rli->tables_to_lock;
      close_tables_for_reopen(thd, &tables);

      uint tables_count= rli->tables_to_lock_count;
      if ((error= open_tables(thd, &tables, &tables_count, 0)))
      {
        if (thd->query_error || thd->is_fatal_error)
        {
          /*
            Error reporting borrowed from Query_log_event with many excessive
            simplifications (we don't honour --slave-skip-errors)
          */
          uint actual_error= thd->net.last_errno;
          rli->report(ERROR_LEVEL, actual_error,
                      "Error '%s' on reopening tables",
                      (actual_error ? thd->net.last_error :
                       "unexpected success or fatal error"));
          thd->query_error= 1;
        }
        const_cast<Relay_log_info*>(rli)->clear_tables_to_lock();
        DBUG_RETURN(error);
      }
    }

    /*
      When the open and locking succeeded, we check all tables to
      ensure that they still have the correct type.

      We can use a down cast here since we know that every table added
      to the tables_to_lock is a RPL_TABLE_LIST.
    */

    {
      RPL_TABLE_LIST *ptr= rli->tables_to_lock;
      for ( ; ptr ; ptr= static_cast<RPL_TABLE_LIST*>(ptr->next_global))
      {
        if (ptr->m_tabledef.compatible_with(rli, ptr->table))
        {
          mysql_unlock_tables(thd, thd->lock);
          thd->lock= 0;
          thd->query_error= 1;
          const_cast<Relay_log_info*>(rli)->clear_tables_to_lock();
          DBUG_RETURN(ERR_BAD_TABLE_DEF);
        }
      }
    }

    /*
      ... and then we add all the tables to the table map and remove
      them from tables to lock.

      We also invalidate the query cache for all the tables, since
      they will now be changed.

      TODO [/Matz]: Maybe the query cache should not be invalidated
      here? It might be that a table is not changed, even though it
      was locked for the statement.  We do know that each
      Rows_log_event contain at least one row, so after processing one
      Rows_log_event, we can invalidate the query cache for the
      associated table.
     */
    for (TABLE_LIST *ptr= rli->tables_to_lock ; ptr ; ptr= ptr->next_global)
    {
      const_cast<Relay_log_info*>(rli)->m_table_map.set_table(ptr->table_id, ptr->table);
    }
#ifdef HAVE_QUERY_CACHE
    query_cache.invalidate_locked_for_write(rli->tables_to_lock);
#endif
  }

  TABLE* 
    table= 
    m_table= const_cast<Relay_log_info*>(rli)->m_table_map.get_table(m_table_id);

  if (table)
  {
    /*
      table == NULL means that this table should not be replicated
      (this was set up by Table_map_log_event::do_apply_event()
      which tested replicate-* rules).
    */

    /*
      It's not needed to set_time() but
      1) it continues the property that "Time" in SHOW PROCESSLIST shows how
      much slave is behind
      2) it will be needed when we allow replication from a table with no
      TIMESTAMP column to a table with one.
      So we call set_time(), like in SBR. Presently it changes nothing.
    */
    thd->set_time((time_t)when);
    /*
      There are a few flags that are replicated with each row event.
      Make sure to set/clear them before executing the main body of
      the event.
    */
    if (get_flags(NO_FOREIGN_KEY_CHECKS_F))
        thd->options|= OPTION_NO_FOREIGN_KEY_CHECKS;
    else
        thd->options&= ~OPTION_NO_FOREIGN_KEY_CHECKS;

    if (get_flags(RELAXED_UNIQUE_CHECKS_F))
        thd->options|= OPTION_RELAXED_UNIQUE_CHECKS;
    else
        thd->options&= ~OPTION_RELAXED_UNIQUE_CHECKS;
    /* A small test to verify that objects have consistent types */
    DBUG_ASSERT(sizeof(thd->options) == sizeof(OPTION_RELAXED_UNIQUE_CHECKS));

    /*
      Now we are in a statement and will stay in a statement until we
      see a STMT_END_F.

      We set this flag here, before actually applying any rows, in
      case the SQL thread is stopped and we need to detect that we're
      inside a statement and halting abruptly might cause problems
      when restarting.
     */
    const_cast<Relay_log_info*>(rli)->set_flag(Relay_log_info::IN_STMT);

     if ( m_width == table->s->fields && bitmap_is_set_all(&m_cols))
      set_flags(COMPLETE_ROWS_F);

    /* 
      Set tables write and read sets.
      
      Read_set contains all slave columns (in case we are going to fetch
      a complete record from slave)
      
      Write_set equals the m_cols bitmap sent from master but it can be 
      longer if slave has extra columns. 
     */ 

    DBUG_PRINT_BITSET("debug", "Setting table's write_set from: %s", &m_cols);
    
    bitmap_set_all(table->read_set);
    bitmap_set_all(table->write_set);
    if (!get_flags(COMPLETE_ROWS_F))
      bitmap_intersect(table->write_set,&m_cols);

    // Do event specific preparations 
    
    error= do_before_row_operations(rli);

    // row processing loop

    while (error == 0 && m_curr_row < m_rows_end)
    {
      /* in_use can have been set to NULL in close_tables_for_reopen */
      THD* old_thd= table->in_use;
      if (!table->in_use)
        table->in_use= thd;

      error= do_exec_row(rli);

      table->in_use = old_thd;
      switch (error)
      {
        /* Some recoverable errors */
      case HA_ERR_RECORD_CHANGED:
      case HA_ERR_KEY_NOT_FOUND:	/* Idempotency support: OK if
                                           tuple does not exist */
	error= 0;
      case 0:
	break;

      default:
	rli->report(ERROR_LEVEL, thd->net.last_errno,
                    "Error in %s event: row application failed. %s",
                    get_type_str(),
                    thd->net.last_error ? thd->net.last_error : "");
	thd->query_error= 1;
	break;
      }

      /*
       If m_curr_row_end  was not set during event execution (e.g., because
       of errors) we can't proceed to the next row. If the error is transient
       (i.e., error==0 at this point) we must call unpack_current_row() to set 
       m_curr_row_end.
      */ 
   
      if (!m_curr_row_end && !error)
        unpack_current_row(rli);
  
      // at this moment m_curr_row_end should be set
      DBUG_ASSERT(error || m_curr_row_end != NULL); 
      DBUG_ASSERT(error || m_curr_row < m_curr_row_end);
      DBUG_ASSERT(error || m_curr_row_end <= m_rows_end);
  
      m_curr_row= m_curr_row_end;
 
    } // row processing loop

    DBUG_EXECUTE_IF("STOP_SLAVE_after_first_Rows_event",
                    const_cast<Relay_log_info*>(rli)->abort_slave= 1;);
    error= do_after_row_operations(rli, error);
    if (!cache_stmt)
    {
      DBUG_PRINT("info", ("Marked that we need to keep log"));
      thd->options|= OPTION_KEEP_LOG;
    }
  } // if (table)

  /*
    We need to delay this clear until here bacause unpack_current_row() uses
    master-side table definitions stored in rli.
  */
  if (rli->tables_to_lock && get_flags(STMT_END_F))
    const_cast<Relay_log_info*>(rli)->clear_tables_to_lock();

  if (error)
  {                     /* error has occured during the transaction */
    rli->report(ERROR_LEVEL, thd->net.last_errno,
                "Error in %s event: error during transaction execution "
                "on table %s.%s. %s",
                get_type_str(), table->s->db.str,
                table->s->table_name.str,
                thd->net.last_error ? thd->net.last_error : "");

    /*
      If one day we honour --skip-slave-errors in row-based replication, and
      the error should be skipped, then we would clear mappings, rollback,
      close tables, but the slave SQL thread would not stop and then may
      assume the mapping is still available, the tables are still open...
      So then we should clear mappings/rollback/close here only if this is a
      STMT_END_F.
      For now we code, knowing that error is not skippable and so slave SQL
      thread is certainly going to stop.
      rollback at the caller along with sbr.
    */
    thd->reset_current_stmt_binlog_row_based();
    const_cast<Relay_log_info*>(rli)->cleanup_context(thd, error);
    thd->query_error= 1;
    DBUG_RETURN(error);
  }

  /*
    This code would ideally be placed in do_update_pos() instead, but
    since we have no access to table there, we do the setting of
    last_event_start_time here instead.
  */
  if (table && (table->s->primary_key == MAX_KEY) &&
      !cache_stmt && get_flags(STMT_END_F) == RLE_NO_FLAGS)
  {
    /*
      ------------ Temporary fix until WL#2975 is implemented ---------

      This event is not the last one (no STMT_END_F). If we stop now
      (in case of terminate_slave_thread()), how will we restart? We
      have to restart from Table_map_log_event, but as this table is
      not transactional, the rows already inserted will still be
      present, and idempotency is not guaranteed (no PK) so we risk
      that repeating leads to double insert. So we desperately try to
      continue, hope we'll eventually leave this buggy situation (by
      executing the final Rows_log_event). If we are in a hopeless
      wait (reached end of last relay log and nothing gets appended
      there), we timeout after one minute, and notify DBA about the
      problem.  When WL#2975 is implemented, just remove the member
      Relay_log_info::last_event_start_time and all its occurrences.
    */
    const_cast<Relay_log_info*>(rli)->last_event_start_time= my_time(0);
  }

  DBUG_RETURN(0);
}

Log_event::enum_skip_reason
Rows_log_event::do_shall_skip(Relay_log_info *rli)
{
  /*
    If the slave skip counter is 1 and this event does not end a
    statement, then we should not start executing on the next event.
    Otherwise, we defer the decision to the normal skipping logic.
  */
  if (rli->slave_skip_counter == 1 && !get_flags(STMT_END_F))
    return Log_event::EVENT_SKIP_IGNORE;
  else
    return Log_event::do_shall_skip(rli);
}

int
Rows_log_event::do_update_pos(Relay_log_info *rli)
{
  DBUG_ENTER("Rows_log_event::do_update_pos");
  int error= 0;

  DBUG_PRINT("info", ("flags: %s",
                      get_flags(STMT_END_F) ? "STMT_END_F " : ""));

  if (get_flags(STMT_END_F))
  {
    /*
      This is the end of a statement or transaction, so close (and
      unlock) the tables we opened when processing the
      Table_map_log_event starting the statement.

      OBSERVER.  This will clear *all* mappings, not only those that
      are open for the table. There is not good handle for on-close
      actions for tables.

      NOTE. Even if we have no table ('table' == 0) we still need to be
      here, so that we increase the group relay log position. If we didn't, we
      could have a group relay log position which lags behind "forever"
      (assume the last master's transaction is ignored by the slave because of
      replicate-ignore rules).
    */
    thd->binlog_flush_pending_rows_event(true);

    /*
      If this event is not in a transaction, the call below will, if some
      transactional storage engines are involved, commit the statement into
      them and flush the pending event to binlog.
      If this event is in a transaction, the call will do nothing, but a
      Xid_log_event will come next which will, if some transactional engines
      are involved, commit the transaction and flush the pending event to the
      binlog.
    */
    error= ha_autocommit_or_rollback(thd, 0);

    /*
      Now what if this is not a transactional engine? we still need to
      flush the pending event to the binlog; we did it with
      thd->binlog_flush_pending_rows_event(). Note that we imitate
      what is done for real queries: a call to
      ha_autocommit_or_rollback() (sometimes only if involves a
      transactional engine), and a call to be sure to have the pending
      event flushed.
    */

    thd->reset_current_stmt_binlog_row_based();
    rli->cleanup_context(thd, 0);
    if (error == 0)
    {
      /*
        Indicate that a statement is finished.
        Step the group log position if we are not in a transaction,
        otherwise increase the event log position.
       */
      rli->stmt_done(log_pos, when);

      /*
        Clear any errors pushed in thd->net.last_err* if for example "no key
        found" (as this is allowed). This is a safety measure; apparently
        those errors (e.g. when executing a Delete_rows_log_event of a
        non-existing row, like in rpl_row_mystery22.test,
        thd->net.last_error = "Can't find record in 't1'" and last_errno=1032)
        do not become visible. We still prefer to wipe them out.
      */
      thd->clear_error();
    }
    else
      rli->report(ERROR_LEVEL, error,
                  "Error in %s event: commit of row events failed, "
                  "table `%s`.`%s`",
                  get_type_str(), m_table->s->db.str,
                  m_table->s->table_name.str);
  }
  else
  {
    rli->inc_event_relay_log_pos();
  }

  DBUG_RETURN(error);
}

#endif /* !defined(MYSQL_CLIENT) && defined(HAVE_REPLICATION) */

#ifndef MYSQL_CLIENT
bool Rows_log_event::write_data_header(IO_CACHE *file)
{
  uchar buf[ROWS_HEADER_LEN];	// No need to init the buffer
  DBUG_ASSERT(m_table_id != ~0UL);
  DBUG_EXECUTE_IF("old_row_based_repl_4_byte_map_id_master",
                  {
                    int4store(buf + 0, m_table_id);
                    int2store(buf + 4, m_flags);
                    return (my_b_safe_write(file, buf, 6));
                  });
  int6store(buf + RW_MAPID_OFFSET, (ulonglong)m_table_id);
  int2store(buf + RW_FLAGS_OFFSET, m_flags);
  return (my_b_safe_write(file, buf, ROWS_HEADER_LEN));
}

bool Rows_log_event::write_data_body(IO_CACHE*file)
{
  /*
     Note that this should be the number of *bits*, not the number of
     bytes.
  */
  uchar sbuf[sizeof(m_width)];
  my_ptrdiff_t const data_size= m_rows_cur - m_rows_buf;
  bool res= false;
  uchar *const sbuf_end= net_store_length(sbuf, (size_t) m_width);
  DBUG_ASSERT(static_cast<size_t>(sbuf_end - sbuf) <= sizeof(sbuf));

  DBUG_DUMP("m_width", sbuf, (size_t) (sbuf_end - sbuf));
  res= res || my_b_safe_write(file, sbuf, (size_t) (sbuf_end - sbuf));

  DBUG_DUMP("m_cols", (uchar*) m_cols.bitmap, no_bytes_in_map(&m_cols));
  res= res || my_b_safe_write(file, (uchar*) m_cols.bitmap,
                              no_bytes_in_map(&m_cols));
  /*
    TODO[refactor write]: Remove the "down cast" here (and elsewhere).
   */
  if (get_type_code() == UPDATE_ROWS_EVENT)
  {
    DBUG_DUMP("m_cols_ai", (uchar*) m_cols_ai.bitmap,
              no_bytes_in_map(&m_cols_ai));
    res= res || my_b_safe_write(file, (uchar*) m_cols_ai.bitmap,
                                no_bytes_in_map(&m_cols_ai));
  }
  DBUG_DUMP("rows", m_rows_buf, data_size);
  res= res || my_b_safe_write(file, m_rows_buf, (size_t) data_size);

  return res;

}
#endif

#if defined(HAVE_REPLICATION) && !defined(MYSQL_CLIENT)
void Rows_log_event::pack_info(Protocol *protocol)
{
  char buf[256];
  char const *const flagstr=
    get_flags(STMT_END_F) ? " flags: STMT_END_F" : "";
  size_t bytes= my_snprintf(buf, sizeof(buf),
                               "table_id: %lu%s", m_table_id, flagstr);
  protocol->store(buf, bytes, &my_charset_bin);
}
#endif

#ifdef MYSQL_CLIENT
void Rows_log_event::print_helper(FILE *file,
                                  PRINT_EVENT_INFO *print_event_info,
                                  char const *const name)
{
  IO_CACHE *const head= &print_event_info->head_cache;
  IO_CACHE *const body= &print_event_info->body_cache;
  if (!print_event_info->short_form)
  {
    bool const last_stmt_event= get_flags(STMT_END_F);
    print_header(head, print_event_info, !last_stmt_event);
    my_b_printf(head, "\t%s: table id %lu%s\n",
                name, m_table_id,
                last_stmt_event ? " flags: STMT_END_F" : "");
    print_base64(body, print_event_info, !last_stmt_event);
  }

  if (get_flags(STMT_END_F))
  {
    copy_event_cache_to_file_and_reinit(head, file);
    copy_event_cache_to_file_and_reinit(body, file);
  }
}
#endif

/**************************************************************************
	Table_map_log_event member functions and support functions
**************************************************************************/

/**
  @page How replication of field metadata works.
  
  When a table map is created, the master first calls 
  Table_map_log_event::save_field_metadata() which calculates how many 
  values will be in the field metadata. Only those fields that require the 
  extra data are added. The method also loops through all of the fields in 
  the table calling the method Field::save_field_metadata() which returns the
  values for the field that will be saved in the metadata and replicated to
  the slave. Once all fields have been processed, the table map is written to
  the binlog adding the size of the field metadata and the field metadata to
  the end of the body of the table map.

  When a table map is read on the slave, the field metadata is read from the 
  table map and passed to the table_def class constructor which saves the 
  field metadata from the table map into an array based on the type of the 
  field. Field metadata values not present (those fields that do not use extra 
  data) in the table map are initialized as zero (0). The array size is the 
  same as the columns for the table on the slave.

  Additionally, values saved for field metadata on the master are saved as a 
  string of bytes (uchar) in the binlog. A field may require 1 or more bytes
  to store the information. In cases where values require multiple bytes 
  (e.g. values > 255), the endian-safe methods are used to properly encode 
  the values on the master and decode them on the slave. When the field
  metadata values are captured on the slave, they are stored in an array of
  type uint16. This allows the least number of casts to prevent casting bugs
  when the field metadata is used in comparisons of field attributes. When
  the field metadata is used for calculating addresses in pointer math, the
  type used is uint32. 
*/

/**
  Save the field metadata based on the real_type of the field.
  The metadata saved depends on the type of the field. Some fields
  store a single byte for pack_length() while others store two bytes
  for field_length (max length).
  
  @retval 0 Ok.

  TODO: We may want to consider changing the encoding of the information.
  Currently, the code attempts to minimize the number of bytes written to 
  the tablemap. There are at least two other alternatives; 1) using 
  net_store_length() to store the data allowing it to choose the number of
  bytes that are appropriate thereby making the code much easier to 
  maintain (only 1 place to change the encoding), or 2) use a fixed number
  of bytes for each field. The problem with option 1 is that net_store_length()
  will use one byte if the value < 251, but 3 bytes if it is > 250. Thus,
  for fields like CHAR which can be no larger than 255 characters, the method
  will use 3 bytes when the value is > 250. Further, every value that is
  encoded using 2 parts (e.g., pack_length, field_length) will be numerically
  > 250 therefore will use 3 bytes for eah value. The problem with option 2
  is less wasteful for space but does waste 1 byte for every field that does
  not encode 2 parts. 
*/
#if !defined(MYSQL_CLIENT)
int Table_map_log_event::save_field_metadata()
{
  DBUG_ENTER("Table_map_log_event::save_field_metadata");
  int index= 0;
  for (unsigned int i= 0 ; i < m_table->s->fields ; i++)
    index+= m_table->s->field[i]->save_field_metadata(&m_field_metadata[index]);
  DBUG_RETURN(index);
}
#endif /* !defined(MYSQL_CLIENT) */

/*
  Constructor used to build an event for writing to the binary log.
  Mats says tbl->s lives longer than this event so it's ok to copy pointers
  (tbl->s->db etc) and not pointer content.
 */
#if !defined(MYSQL_CLIENT)
Table_map_log_event::Table_map_log_event(THD *thd, TABLE *tbl, ulong tid,
                                         bool is_transactional, uint16 flags)
  : Log_event(thd, 0, is_transactional),
    m_table(tbl),
    m_dbnam(tbl->s->db.str),
    m_dblen(m_dbnam ? tbl->s->db.length : 0),
    m_tblnam(tbl->s->table_name.str),
    m_tbllen(tbl->s->table_name.length),
    m_colcnt(tbl->s->fields), m_field_metadata(0),
    m_field_metadata_size(0), m_memory(NULL), m_meta_memory(NULL), m_data_size(0),
    m_table_id(tid), m_null_bits(0), m_flags(flags)
{
  DBUG_ASSERT(m_table_id != ~0UL);
  /*
    In TABLE_SHARE, "db" and "table_name" are 0-terminated (see this comment in
    table.cc / alloc_table_share():
      Use the fact the key is db/0/table_name/0
    As we rely on this let's assert it.
  */
  DBUG_ASSERT((tbl->s->db.str == 0) ||
              (tbl->s->db.str[tbl->s->db.length] == 0));
  DBUG_ASSERT(tbl->s->table_name.str[tbl->s->table_name.length] == 0);


  m_data_size=  TABLE_MAP_HEADER_LEN;
  DBUG_EXECUTE_IF("old_row_based_repl_4_byte_map_id_master", m_data_size= 6;);
  m_data_size+= m_dblen + 2;	// Include length and terminating \0
  m_data_size+= m_tbllen + 2;	// Include length and terminating \0
  m_data_size+= 1 + m_colcnt;	// COLCNT and column types

  /* If malloc fails, caught in is_valid() */
  if ((m_memory= (uchar*) my_malloc(m_colcnt, MYF(MY_WME))))
  {
    m_coltype= reinterpret_cast<uchar*>(m_memory);
    for (unsigned int i= 0 ; i < m_table->s->fields ; ++i)
      m_coltype[i]= m_table->field[i]->type();
  }

  /*
    Calculate a bitmap for the results of maybe_null() for all columns.
    The bitmap is used to determine when there is a column from the master
    that is not on the slave and is null and thus not in the row data during
    replication.
  */
  uint num_null_bytes= (m_table->s->fields + 7) / 8;
  m_data_size+= num_null_bytes;
  m_meta_memory= (uchar *)my_multi_malloc(MYF(MY_WME),
                                 &m_null_bits, num_null_bytes,
                                 &m_field_metadata, (m_colcnt * 2),
                                 NULL);

  bzero(m_field_metadata, (m_colcnt * 2));

  /*
    Create an array for the field metadata and store it.
  */
  m_field_metadata_size= save_field_metadata();
  DBUG_ASSERT(m_field_metadata_size <= (m_colcnt * 2));

  /*
    Now set the size of the data to the size of the field metadata array
    plus one or two bytes for number of elements in the field metadata array.
  */
  if (m_field_metadata_size > 255)
    m_data_size+= m_field_metadata_size + 2; 
  else
    m_data_size+= m_field_metadata_size + 1; 

  bzero(m_null_bits, num_null_bytes);
  for (unsigned int i= 0 ; i < m_table->s->fields ; ++i)
    if (m_table->field[i]->maybe_null())
      m_null_bits[(i / 8)]+= 1 << (i % 8);

}
#endif /* !defined(MYSQL_CLIENT) */

/*
  Constructor used by slave to read the event from the binary log.
 */
#if defined(HAVE_REPLICATION)
Table_map_log_event::Table_map_log_event(const char *buf, uint event_len,
                                         const Format_description_log_event
                                         *description_event)

  : Log_event(buf, description_event),
#ifndef MYSQL_CLIENT
    m_table(NULL),
#endif
    m_dbnam(NULL), m_dblen(0), m_tblnam(NULL), m_tbllen(0),
    m_colcnt(0), m_coltype(0),
    m_memory(NULL), m_table_id(ULONG_MAX), m_flags(0),
    m_data_size(0), m_field_metadata(0), m_field_metadata_size(0),
    m_null_bits(0), m_meta_memory(NULL)
{
  unsigned int bytes_read= 0;
  DBUG_ENTER("Table_map_log_event::Table_map_log_event(const char*,uint,...)");

  uint8 common_header_len= description_event->common_header_len;
  uint8 post_header_len= description_event->post_header_len[TABLE_MAP_EVENT-1];
  DBUG_PRINT("info",("event_len: %u  common_header_len: %d  post_header_len: %d",
                     event_len, common_header_len, post_header_len));

  /*
    Don't print debug messages when running valgrind since they can
    trigger false warnings.
   */
#ifndef HAVE_purify
  DBUG_DUMP("event buffer", (uchar*) buf, event_len);
#endif

  /* Read the post-header */
  const char *post_start= buf + common_header_len;

  post_start+= TM_MAPID_OFFSET;
  if (post_header_len == 6)
  {
    /* Master is of an intermediate source tree before 5.1.4. Id is 4 bytes */
    m_table_id= uint4korr(post_start);
    post_start+= 4;
  }
  else
  {
    DBUG_ASSERT(post_header_len == TABLE_MAP_HEADER_LEN);
    m_table_id= (ulong) uint6korr(post_start);
    post_start+= TM_FLAGS_OFFSET;
  }

  DBUG_ASSERT(m_table_id != ~0UL);

  m_flags= uint2korr(post_start);

  /* Read the variable part of the event */
  const char *const vpart= buf + common_header_len + post_header_len;

  /* Extract the length of the various parts from the buffer */
  uchar const *const ptr_dblen= (uchar const*)vpart + 0;
  m_dblen= *(uchar*) ptr_dblen;

  /* Length of database name + counter + terminating null */
  uchar const *const ptr_tbllen= ptr_dblen + m_dblen + 2;
  m_tbllen= *(uchar*) ptr_tbllen;

  /* Length of table name + counter + terminating null */
  uchar const *const ptr_colcnt= ptr_tbllen + m_tbllen + 2;
  uchar *ptr_after_colcnt= (uchar*) ptr_colcnt;
  m_colcnt= net_field_length(&ptr_after_colcnt);

  DBUG_PRINT("info",("m_dblen: %lu  off: %ld  m_tbllen: %lu  off: %ld  m_colcnt: %lu  off: %ld",
                     (ulong) m_dblen, (long) (ptr_dblen-(const uchar*)vpart), 
                     (ulong) m_tbllen, (long) (ptr_tbllen-(const uchar*)vpart),
                     m_colcnt, (long) (ptr_colcnt-(const uchar*)vpart)));

  /* Allocate mem for all fields in one go. If fails, caught in is_valid() */
  m_memory= (uchar*) my_multi_malloc(MYF(MY_WME),
                                     &m_dbnam, (uint) m_dblen + 1,
                                     &m_tblnam, (uint) m_tbllen + 1,
                                     &m_coltype, (uint) m_colcnt,
                                     NullS);

  if (m_memory)
  {
    /* Copy the different parts into their memory */
    strncpy(const_cast<char*>(m_dbnam), (const char*)ptr_dblen  + 1, m_dblen + 1);
    strncpy(const_cast<char*>(m_tblnam), (const char*)ptr_tbllen + 1, m_tbllen + 1);
    memcpy(m_coltype, ptr_after_colcnt, m_colcnt);

    ptr_after_colcnt= ptr_after_colcnt + m_colcnt;
    bytes_read= ptr_after_colcnt - (uchar *)buf;
    DBUG_PRINT("info", ("Bytes read: %d.\n", bytes_read));
    if (bytes_read < event_len)
    {
      m_field_metadata_size= net_field_length(&ptr_after_colcnt);
      DBUG_ASSERT(m_field_metadata_size <= (m_colcnt * 2));
      uint num_null_bytes= (m_colcnt + 7) / 8;
      m_meta_memory= (uchar *)my_multi_malloc(MYF(MY_WME),
                                     &m_null_bits, num_null_bytes,
                                     &m_field_metadata, m_field_metadata_size,
                                     NULL);
      memcpy(m_field_metadata, ptr_after_colcnt, m_field_metadata_size);
      ptr_after_colcnt= (uchar*)ptr_after_colcnt + m_field_metadata_size;
      memcpy(m_null_bits, ptr_after_colcnt, num_null_bytes);
    }
  }

  DBUG_VOID_RETURN;
}
#endif

Table_map_log_event::~Table_map_log_event()
{
  my_free(m_meta_memory, MYF(MY_ALLOW_ZERO_PTR));
  my_free(m_memory, MYF(MY_ALLOW_ZERO_PTR));
}

/*
  Return value is an error code, one of:

      -1     Failure to open table   [from open_tables()]
       0     Success
       1     No room for more tables [from set_table()]
       2     Out of memory           [from set_table()]
       3     Wrong table definition
       4     Daisy-chaining RBR with SBR not possible
 */

#if !defined(MYSQL_CLIENT) && defined(HAVE_REPLICATION)
int Table_map_log_event::do_apply_event(Relay_log_info const *rli)
{
  RPL_TABLE_LIST *table_list;
  char *db_mem, *tname_mem;
  size_t dummy_len;
  void *memory;
  DBUG_ENTER("Table_map_log_event::do_apply_event(Relay_log_info*)");
  DBUG_ASSERT(rli->sql_thd == thd);

  /* Step the query id to mark what columns that are actually used. */
  pthread_mutex_lock(&LOCK_thread_count);
  thd->query_id= next_query_id();
  pthread_mutex_unlock(&LOCK_thread_count);

  if (!(memory= my_multi_malloc(MYF(MY_WME),
                                &table_list, (uint) sizeof(RPL_TABLE_LIST),
                                &db_mem, (uint) NAME_LEN + 1,
                                &tname_mem, (uint) NAME_LEN + 1,
                                NullS)))
    DBUG_RETURN(HA_ERR_OUT_OF_MEM);

  bzero(table_list, sizeof(*table_list));
  table_list->db = db_mem;
  table_list->alias= table_list->table_name = tname_mem;
  table_list->lock_type= TL_WRITE;
  table_list->next_global= table_list->next_local= 0;
  table_list->table_id= m_table_id;
  table_list->updating= 1;
  strmov(table_list->db, rpl_filter->get_rewrite_db(m_dbnam, &dummy_len));
  strmov(table_list->table_name, m_tblnam);

  int error= 0;

  if (!rpl_filter->db_ok(table_list->db) ||
      (rpl_filter->is_on() && !rpl_filter->tables_ok("", table_list)))
  {
    my_free(memory, MYF(MY_WME));
  }
  else
  {
    /*
      open_tables() reads the contents of thd->lex, so they must be
      initialized, so we should call lex_start(); to be even safer, we
      call mysql_init_query() which does a more complete set of inits.
    */
    lex_start(thd);
    mysql_reset_thd_for_next_command(thd);
    /*
      Check if the slave is set to use SBR.  If so, it should switch
      to using RBR until the end of the "statement", i.e., next
      STMT_END_F or next error.
    */
    if (!thd->current_stmt_binlog_row_based &&
        mysql_bin_log.is_open() && (thd->options & OPTION_BIN_LOG))
    {
      thd->set_current_stmt_binlog_row_based();
    }

    /*
      Open the table if it is not already open and add the table to
      table map.  Note that for any table that should not be
      replicated, a filter is needed.

      The creation of a new TABLE_LIST is used to up-cast the
      table_list consisting of RPL_TABLE_LIST items. This will work
      since the only case where the argument to open_tables() is
      changed, is when thd->lex->query_tables == table_list, i.e.,
      when the statement requires prelocking. Since this is not
      executed when a statement is executed, this case will not occur.
      As a precaution, an assertion is added to ensure that the bad
      case is not a fact.

      Either way, the memory in the list is *never* released
      internally in the open_tables() function, hence we take a copy
      of the pointer to make sure that it's not lost.
    */
    uint count;
    DBUG_ASSERT(thd->lex->query_tables != table_list);
    TABLE_LIST *tmp_table_list= table_list;
    if ((error= open_tables(thd, &tmp_table_list, &count, 0)))
    {
      if (thd->query_error || thd->is_fatal_error)
      {
        /*
          Error reporting borrowed from Query_log_event with many excessive
          simplifications (we don't honour --slave-skip-errors)
        */
        uint actual_error= thd->net.last_errno;
        rli->report(ERROR_LEVEL, actual_error,
                    "Error '%s' on opening table `%s`.`%s`",
                    (actual_error ? thd->net.last_error :
                     "unexpected success or fatal error"),
                    table_list->db, table_list->table_name);
        thd->query_error= 1;
      }
      goto err;
    }

    m_table= table_list->table;

    /*
      This will fail later otherwise, the 'in_use' field should be
      set to the current thread.
    */
    DBUG_ASSERT(m_table->in_use);

    /*
      Use placement new to construct the table_def instance in the
      memory allocated for it inside table_list.

      The memory allocated by the table_def structure (i.e., not the
      memory allocated *for* the table_def structure) is released
      inside Relay_log_info::clear_tables_to_lock() by calling the
      table_def destructor explicitly.
    */
    new (&table_list->m_tabledef) table_def(m_coltype, m_colcnt, 
         m_field_metadata, m_field_metadata_size, m_null_bits);
    table_list->m_tabledef_valid= TRUE;

    /*
      We record in the slave's information that the table should be
      locked by linking the table into the list of tables to lock.
    */
    table_list->next_global= table_list->next_local= rli->tables_to_lock;
    const_cast<Relay_log_info*>(rli)->tables_to_lock= table_list;
    const_cast<Relay_log_info*>(rli)->tables_to_lock_count++;
    /* 'memory' is freed in clear_tables_to_lock */
  }

  DBUG_RETURN(error);

err:
  my_free(memory, MYF(MY_WME));
  DBUG_RETURN(error);
}

Log_event::enum_skip_reason
Table_map_log_event::do_shall_skip(Relay_log_info *rli)
{
  /*
    If the slave skip counter is 1, then we should not start executing
    on the next event.
  */
  if (rli->slave_skip_counter == 1)
    return Log_event::EVENT_SKIP_IGNORE;
  else
    return Log_event::do_shall_skip(rli);
}

int Table_map_log_event::do_update_pos(Relay_log_info *rli)
{
  rli->inc_event_relay_log_pos();
  return 0;
}

#endif /* !defined(MYSQL_CLIENT) && defined(HAVE_REPLICATION) */

#ifndef MYSQL_CLIENT
bool Table_map_log_event::write_data_header(IO_CACHE *file)
{
  DBUG_ASSERT(m_table_id != ~0UL);
  uchar buf[TABLE_MAP_HEADER_LEN];
  DBUG_EXECUTE_IF("old_row_based_repl_4_byte_map_id_master",
                  {
                    int4store(buf + 0, m_table_id);
                    int2store(buf + 4, m_flags);
                    return (my_b_safe_write(file, buf, 6));
                  });
  int6store(buf + TM_MAPID_OFFSET, (ulonglong)m_table_id);
  int2store(buf + TM_FLAGS_OFFSET, m_flags);
  return (my_b_safe_write(file, buf, TABLE_MAP_HEADER_LEN));
}

bool Table_map_log_event::write_data_body(IO_CACHE *file)
{
  DBUG_ASSERT(m_dbnam != NULL);
  DBUG_ASSERT(m_tblnam != NULL);
  /* We use only one byte per length for storage in event: */
  DBUG_ASSERT(m_dblen < 128);
  DBUG_ASSERT(m_tbllen < 128);

  uchar const dbuf[]= { (uchar) m_dblen };
  uchar const tbuf[]= { (uchar) m_tbllen };

  uchar cbuf[sizeof(m_colcnt)];
  uchar *const cbuf_end= net_store_length(cbuf, (size_t) m_colcnt);
  DBUG_ASSERT(static_cast<size_t>(cbuf_end - cbuf) <= sizeof(cbuf));

  /*
    Store the size of the field metadata.
  */
  uchar mbuf[sizeof(m_field_metadata_size)];
  uchar *const mbuf_end= net_store_length(mbuf, m_field_metadata_size);

  return (my_b_safe_write(file, dbuf,      sizeof(dbuf)) ||
          my_b_safe_write(file, (const uchar*)m_dbnam,   m_dblen+1) ||
          my_b_safe_write(file, tbuf,      sizeof(tbuf)) ||
          my_b_safe_write(file, (const uchar*)m_tblnam,  m_tbllen+1) ||
          my_b_safe_write(file, cbuf, (size_t) (cbuf_end - cbuf)) ||
          my_b_safe_write(file, m_coltype, m_colcnt) ||
          my_b_safe_write(file, mbuf, (size_t) (mbuf_end - mbuf)) ||
          my_b_safe_write(file, m_field_metadata, m_field_metadata_size),
          my_b_safe_write(file, m_null_bits, (m_colcnt + 7) / 8));
 }
#endif

#if defined(HAVE_REPLICATION) && !defined(MYSQL_CLIENT)

/*
  Print some useful information for the SHOW BINARY LOG information
  field.
 */

#if defined(HAVE_REPLICATION) && !defined(MYSQL_CLIENT)
void Table_map_log_event::pack_info(Protocol *protocol)
{
    char buf[256];
    size_t bytes= my_snprintf(buf, sizeof(buf),
                                 "table_id: %lu (%s.%s)",
                              m_table_id, m_dbnam, m_tblnam);
    protocol->store(buf, bytes, &my_charset_bin);
}
#endif


#endif


#ifdef MYSQL_CLIENT
void Table_map_log_event::print(FILE *file, PRINT_EVENT_INFO *print_event_info)
{
  if (!print_event_info->short_form)
  {
    print_header(&print_event_info->head_cache, print_event_info, TRUE);
    my_b_printf(&print_event_info->head_cache,
                "\tTable_map: `%s`.`%s` mapped to number %lu\n",
                m_dbnam, m_tblnam, m_table_id);
    print_base64(&print_event_info->body_cache, print_event_info, TRUE);
  }
}
#endif

/**************************************************************************
	Write_rows_log_event member functions
**************************************************************************/

/*
  Constructor used to build an event for writing to the binary log.
 */
#if !defined(MYSQL_CLIENT)
Write_rows_log_event::Write_rows_log_event(THD *thd_arg, TABLE *tbl_arg,
                                           ulong tid_arg,
                                           MY_BITMAP const *cols,
                                           bool is_transactional)
  : Rows_log_event(thd_arg, tbl_arg, tid_arg, cols, is_transactional)
{
}
#endif

/*
  Constructor used by slave to read the event from the binary log.
 */
#ifdef HAVE_REPLICATION
Write_rows_log_event::Write_rows_log_event(const char *buf, uint event_len,
                                           const Format_description_log_event
                                           *description_event)
: Rows_log_event(buf, event_len, WRITE_ROWS_EVENT, description_event)
{
}
#endif

#if !defined(MYSQL_CLIENT) && defined(HAVE_REPLICATION)
int 
Write_rows_log_event::do_before_row_operations(const Slave_reporting_capability *const)
{
  int error= 0;

  /*
    We are using REPLACE semantics and not INSERT IGNORE semantics
    when writing rows, that is: new rows replace old rows.  We need to
    inform the storage engine that it should use this behaviour.
  */

  /* Tell the storage engine that we are using REPLACE semantics. */
  thd->lex->duplicates= DUP_REPLACE;

  /*
    Pretend we're executing a REPLACE command: this is needed for
    InnoDB and NDB Cluster since they are not (properly) checking the
    lex->duplicates flag.
  */
  thd->lex->sql_command= SQLCOM_REPLACE;
  /* 
     Do not raise the error flag in case of hitting to an unique attribute
  */
  m_table->file->extra(HA_EXTRA_IGNORE_DUP_KEY);
  /* 
     NDB specific: update from ndb master wrapped as Write_rows
  */
  /*
    so that the event should be applied to replace slave's row
  */
  m_table->file->extra(HA_EXTRA_WRITE_CAN_REPLACE);
  /* 
     NDB specific: if update from ndb master wrapped as Write_rows
     does not find the row it's assumed idempotent binlog applying
     is taking place; don't raise the error.
  */
  m_table->file->extra(HA_EXTRA_IGNORE_NO_KEY);
  /*
    TODO: the cluster team (Tomas?) says that it's better if the engine knows
    how many rows are going to be inserted, then it can allocate needed memory
    from the start.
  */
  m_table->file->ha_start_bulk_insert(0);
  /*
    We need TIMESTAMP_NO_AUTO_SET otherwise ha_write_row() will not use fill
    any TIMESTAMP column with data from the row but instead will use
    the event's current time.
    As we replicate from TIMESTAMP to TIMESTAMP and slave has no extra
    columns, we know that all TIMESTAMP columns on slave will receive explicit
    data from the row, so TIMESTAMP_NO_AUTO_SET is ok.
    When we allow a table without TIMESTAMP to be replicated to a table having
    more columns including a TIMESTAMP column, or when we allow a TIMESTAMP
    column to be replicated into a BIGINT column and the slave's table has a
    TIMESTAMP column, then the slave's TIMESTAMP column will take its value
    from set_time() which we called earlier (consistent with SBR). And then in
    some cases we won't want TIMESTAMP_NO_AUTO_SET (will require some code to
    analyze if explicit data is provided for slave's TIMESTAMP columns).
  */
  m_table->timestamp_field_type= TIMESTAMP_NO_AUTO_SET;
  return error;
}

int 
Write_rows_log_event::do_after_row_operations(const Slave_reporting_capability *const, 
                                              int error)
{
  int local_error= 0;
  m_table->file->extra(HA_EXTRA_NO_IGNORE_DUP_KEY);
  m_table->file->extra(HA_EXTRA_WRITE_CANNOT_REPLACE);
  /*
    reseting the extra with 
    table->file->extra(HA_EXTRA_NO_IGNORE_NO_KEY); 
    fires bug#27077
    todo: explain or fix
  */
  if ((local_error= m_table->file->ha_end_bulk_insert()))
  {
    m_table->file->print_error(local_error, MYF(0));
  }
  return error? error : local_error;
}

#if !defined(MYSQL_CLIENT) && defined(HAVE_REPLICATION)

/*
  Check if there are more UNIQUE keys after the given key.
*/
static int
last_uniq_key(TABLE *table, uint keyno)
{
  while (++keyno < table->s->keys)
    if (table->key_info[keyno].flags & HA_NOSAME)
      return 0;
  return 1;
}

/**
   Check if an error is a duplicate key error.

   This function is used to check if an error code is one of the
   duplicate key error, i.e., and error code for which it is sensible
   to do a <code>get_dup_key()</code> to retrieve the duplicate key.

   @param errcode The error code to check.

   @return <code>true</code> if the error code is such that
   <code>get_dup_key()</code> will return true, <code>false</code>
   otherwise.
 */
bool
is_duplicate_key_error(int errcode)
{
  switch (errcode)
  {
  case HA_ERR_FOUND_DUPP_KEY:
  case HA_ERR_FOUND_DUPP_UNIQUE:
    return true;
  }
  return false;
}

/**
  Write the current row into event's table.

  The row is located in the row buffer, pointed by @c m_curr_row member.
  Number of columns of the row is stored in @c m_width member (it can be 
  different from the number of columns in the table to which we insert). 
  Bitmap @c m_cols indicates which columns are present in the row. It is assumed 
  that event's table is already open and pointed by @c m_table.

  If the same record already exists in the table it can be either overwritten 
  or an error is reported depending on the value of @c overwrite flag 
  (error reporting not yet implemented). Note that the matching record can be
  different from the row we insert if we use primary keys to identify records in
  the table.

  The row to be inserted can contain values only for selected columns. The 
  missing columns are filled with default values using @c prepare_record() 
  function. If a matching record is found in the table and @c overwritte is
  true, the missing columns are taken from it.

  @param  rli   Relay log info (needed for row unpacking).
  @param  overwrite  
                Shall we overwrite if the row already exists or signal 
                error (currently ignored).

  @returns Error code on failure, 0 on success.

  This method, if successful, sets @c m_curr_row_end pointer to point at the
  next row in the rows buffer. This is done when unpacking the row to be 
  inserted.

  @note If a matching record is found, it is either updated using 
  @c ha_update_row() or first deleted and then new record written.
*/ 

int
Rows_log_event::write_row(const Relay_log_info *const rli,
                          const bool overwrite)
{
  DBUG_ENTER("write_row");
  DBUG_ASSERT(m_table != NULL && thd != NULL);

  TABLE *table= m_table;  // pointer to event's table
  int error;
  int keynum;
  auto_afree_ptr<char> key(NULL);

  /* fill table->record[0] with default values */

  if ((error= prepare_record(rli, table, m_width,
                             TRUE /* check if columns have def. values */)))
    DBUG_RETURN(error);
  
  /* unpack row into table->record[0] */
  error= unpack_current_row(rli); // TODO: how to handle errors?

#ifndef DBUG_OFF
  DBUG_DUMP("record[0]", table->record[0], table->s->reclength);
  DBUG_PRINT_BITSET("debug", "write_set = %s", table->write_set);
  DBUG_PRINT_BITSET("debug", "read_set = %s", table->read_set);
#endif

  /* 
    Try to write record. If a corresponding record already exists in the table,
    we try to change it using ha_update_row() if possible. Otherwise we delete
    it and repeat the whole process again. 

    TODO: Add safety measures against infinite looping. 
   */

  while ((error= table->file->ha_write_row(table->record[0])))
  {
    if (error == HA_ERR_LOCK_DEADLOCK || error == HA_ERR_LOCK_WAIT_TIMEOUT)
    {
      table->file->print_error(error, MYF(0)); /* to check at exec_relay_log_event */
      DBUG_RETURN(error);
    }
    if ((keynum= table->file->get_dup_key(error)) < 0)
    {
      DBUG_PRINT("info",("Can't locate duplicate key (get_dup_key returns %d)",keynum));
      table->file->print_error(error, MYF(0));
      /*
        We failed to retrieve the duplicate key
        - either because the error was not "duplicate key" error
        - or because the information which key is not available
      */
      DBUG_RETURN(error);
    }

    /*
       We need to retrieve the old row into record[1] to be able to
       either update or delete the offending record.  We either:

       - use rnd_pos() with a row-id (available as dupp_row) to the
         offending row, if that is possible (MyISAM and Blackhole), or else

       - use index_read_idx() with the key that is duplicated, to
         retrieve the offending row.
     */
    if (table->file->ha_table_flags() & HA_DUPLICATE_POS)
    {
      DBUG_PRINT("info",("Locating offending record using rnd_pos()"));
      error= table->file->rnd_pos(table->record[1], table->file->dup_ref);
      if (error)
      {
        DBUG_PRINT("info",("rnd_pos() returns error %d",error));
        table->file->print_error(error, MYF(0));
        DBUG_RETURN(error);
      }
    }
    else
    {
      DBUG_PRINT("info",("Locating offending record using index_read_idx()"));

      if (table->file->extra(HA_EXTRA_FLUSH_CACHE))
      {
        DBUG_PRINT("info",("Error when setting HA_EXTRA_FLUSH_CACHE"));
        DBUG_RETURN(my_errno);
      }

      if (key.get() == NULL)
      {
        key.assign(static_cast<char*>(my_alloca(table->s->max_unique_length)));
        if (key.get() == NULL)
        {
          DBUG_PRINT("info",("Can't allocate key buffer"));
          DBUG_RETURN(ENOMEM);
        }
      }

      key_copy((uchar*)key.get(), table->record[0], table->key_info + keynum,
               0);
      error= table->file->index_read_idx_map(table->record[1], keynum,
                                             (const uchar*)key.get(),
                                             HA_WHOLE_KEY,
                                             HA_READ_KEY_EXACT);
      if (error)
      {
        DBUG_PRINT("info",("index_read_idx() returns error %d",error)); 
        table->file->print_error(error, MYF(0));
        DBUG_RETURN(error);
      }
    }

    /*
       Now, record[1] should contain the offending row.  That
       will enable us to update it or, alternatively, delete it (so
       that we can insert the new row afterwards).
     */

    /*
      If row is incomplete we will use the record found to fill 
      missing columns.  
    */
    if (!get_flags(COMPLETE_ROWS_F))
    {
      restore_record(table,record[1]);
      error= unpack_current_row(rli);
    }

#ifndef DBUG_OFF
    DBUG_PRINT("debug",("preparing for update: before and after image"));
    DBUG_DUMP("record[1] (before)", table->record[1], table->s->reclength);
    DBUG_DUMP("record[0] (after)", table->record[0], table->s->reclength);
#endif

    /*
       REPLACE is defined as either INSERT or DELETE + INSERT.  If
       possible, we can replace it with an UPDATE, but that will not
       work on InnoDB if FOREIGN KEY checks are necessary.

       I (Matz) am not sure of the reason for the last_uniq_key()
       check as, but I'm guessing that it's something along the
       following lines.

       Suppose that we got the duplicate key to be a key that is not
       the last unique key for the table and we perform an update:
       then there might be another key for which the unique check will
       fail, so we're better off just deleting the row and inserting
       the correct row.
     */
    if (last_uniq_key(table, keynum) &&
        !table->file->referenced_by_foreign_key())
    {
      DBUG_PRINT("info",("Updating row using ha_update_row()"));
      error=table->file->ha_update_row(table->record[1],
                                       table->record[0]);
      switch (error) {
                
      case HA_ERR_RECORD_IS_THE_SAME:
        DBUG_PRINT("info",("ignoring HA_ERR_RECORD_IS_THE_SAME error from"
                           " ha_update_row()"));
        error= 0;
      
      case 0:
        break;
        
      default:    
        DBUG_PRINT("info",("ha_update_row() returns error %d",error));
        table->file->print_error(error, MYF(0));
      }
      
      DBUG_RETURN(error);
    }
    else
    {
      DBUG_PRINT("info",("Deleting offending row and trying to write new one again"));
      if ((error= table->file->ha_delete_row(table->record[1])))
      {
        DBUG_PRINT("info",("ha_delete_row() returns error %d",error));
        table->file->print_error(error, MYF(0));
        DBUG_RETURN(error);
      }
      /* Will retry ha_write_row() with the offending row removed. */
    }
  }

  DBUG_RETURN(error);
}

#endif

int 
Write_rows_log_event::do_exec_row(const Relay_log_info *const rli)
{
  DBUG_ASSERT(m_table != NULL);
  int error= write_row(rli, TRUE /* overwrite */);
  
  if (error && !thd->net.last_errno)
    thd->net.last_errno= error;
      
  return error; 
}

#endif /* !defined(MYSQL_CLIENT) && defined(HAVE_REPLICATION) */

#ifdef MYSQL_CLIENT
void Write_rows_log_event::print(FILE *file, PRINT_EVENT_INFO* print_event_info)
{
  Rows_log_event::print_helper(file, print_event_info, "Write_rows");
}
#endif

/**************************************************************************
	Delete_rows_log_event member functions
**************************************************************************/

#if !defined(MYSQL_CLIENT) && defined(HAVE_REPLICATION)
/*
  Compares table->record[0] and table->record[1]

  Returns TRUE if different.
*/
static bool record_compare(TABLE *table)
{
  /*
    Need to set the X bit and the filler bits in both records since
    there are engines that do not set it correctly.

    In addition, since MyISAM checks that one hasn't tampered with the
    record, it is necessary to restore the old bytes into the record
    after doing the comparison.

    TODO[record format ndb]: Remove it once NDB returns correct
    records. Check that the other engines also return correct records.
   */

  bool result= FALSE;
  uchar saved_x[2], saved_filler[2];

  if (table->s->null_bytes > 0)
  {
    for (int i = 0 ; i < 2 ; ++i)
    {
      saved_x[i]= table->record[i][0];
      saved_filler[i]= table->record[i][table->s->null_bytes - 1];
      table->record[i][0]|= 1U;
      table->record[i][table->s->null_bytes - 1]|=
        256U - (1U << table->s->last_null_bit_pos);
    }
  }

  if (table->s->blob_fields + table->s->varchar_fields == 0)
  {
    result= cmp_record(table,record[1]);
    goto record_compare_exit;
  }

  /* Compare null bits */
  if (memcmp(table->null_flags,
	     table->null_flags+table->s->rec_buff_length,
	     table->s->null_bytes))
  {
    result= TRUE;				// Diff in NULL value
    goto record_compare_exit;
  }

  /* Compare updated fields */
  for (Field **ptr=table->field ; *ptr ; ptr++)
  {
    if ((*ptr)->cmp_binary_offset(table->s->rec_buff_length))
    {
      result= TRUE;
      goto record_compare_exit;
    }
  }

record_compare_exit:
  /*
    Restore the saved bytes.

    TODO[record format ndb]: Remove this code once NDB returns the
    correct record format.
  */
  if (table->s->null_bytes > 0)
  {
    for (int i = 0 ; i < 2 ; ++i)
    {
      table->record[i][0]= saved_x[i];
      table->record[i][table->s->null_bytes - 1]= saved_filler[i];
    }
  }

  return result;
}

/**
  Locate the current row in event's table.

  The current row is pointed by @c m_curr_row. Member @c m_width tells how many 
  columns are there in the row (this can be differnet from the number of columns 
  in the table). It is assumed that event's table is already open and pointed 
  by @c m_table.

  If a corresponding record is found in the table it is stored in 
  @c m_table->record[0]. Note that when record is located based on a primary 
  key, it is possible that the record found differs from the row being located.

  If no key is specified or table does not have keys, a table scan is used to 
  find the row. In that case the row should be complete and contain values for
  all columns. However, it can still be shorter than the table, i.e. the table 
  can contain extra columns not present in the row. It is also possible that 
  the table has fewer columns than the row being located. 

  @returns Error code on failure, 0 on success. 
  
  @post In case of success @c m_table->record[0] contains the record found. 
  Also, the internal "cursor" of the table is positioned at the record found.

  @note If the engine allows random access of the records, a combination of
  @c position() and @c rnd_pos() will be used. 
 */

int Rows_log_event::find_row(const Relay_log_info *rli)
{
  DBUG_ENTER("find_row");

  DBUG_ASSERT(m_table && m_table->in_use != NULL);

  TABLE *table= m_table;
  int error;

  /* unpack row - missing fields get default values */

  // TODO: shall we check and report errors here?
  prepare_record(NULL,table,m_width,FALSE /* don't check errors */); 
  error= unpack_current_row(rli); 

#ifndef DBUG_OFF
  DBUG_PRINT("info",("looking for the following record"));
  DBUG_DUMP("record[0]", table->record[0], table->s->reclength);
#endif

  if ((table->file->ha_table_flags() & HA_PRIMARY_KEY_REQUIRED_FOR_POSITION) &&
      table->s->primary_key < MAX_KEY)
  {
    /*
      Use a more efficient method to fetch the record given by
      table->record[0] if the engine allows it.  We first compute a
      row reference using the position() member function (it will be
      stored in table->file->ref) and the use rnd_pos() to position
      the "cursor" (i.e., record[0] in this case) at the correct row.

      TODO: Add a check that the correct record has been fetched by
      comparing with the original record. Take into account that the
      record on the master and slave can be of different
      length. Something along these lines should work:

      ADD>>>  store_record(table,record[1]);
              int error= table->file->rnd_pos(table->record[0], table->file->ref);
      ADD>>>  DBUG_ASSERT(memcmp(table->record[1], table->record[0],
                                 table->s->reclength) == 0);

    */
    DBUG_PRINT("info",("locating record using primary key (position)"));
    int error= table->file->rnd_pos_by_record(table->record[0]);
    if (error)
    {
      DBUG_PRINT("info",("rnd_pos returns error %d",error));
      table->file->print_error(error, MYF(0));
    }
    DBUG_RETURN(error);
  }

  // We can't use position() - try other methods.
  
  /* 
    We need to retrieve all fields
    TODO: Move this out from this function to main loop 
   */
  table->use_all_columns();

  /*
    Save copy of the record in table->record[1]. It might be needed 
    later if linear search is used to find exact match.
   */ 
  store_record(table,record[1]);    

  if (table->s->keys > 0)
  {
    DBUG_PRINT("info",("locating record using primary key (index_read)"));

    /* We have a key: search the table using the index */
    if (!table->file->inited && (error= table->file->ha_index_init(0, FALSE)))
    {
      DBUG_PRINT("info",("ha_index_init returns error %d",error));
      table->file->print_error(error, MYF(0));
      DBUG_RETURN(error);
    }

    /* Fill key data for the row */

    DBUG_ASSERT(m_key);
    key_copy(m_key, table->record[0], table->key_info, 0);

    /*
      Don't print debug messages when running valgrind since they can
      trigger false warnings.
     */
#ifndef HAVE_purify
    DBUG_DUMP("key data", m_key, table->key_info->key_length);
#endif

    /*
      We need to set the null bytes to ensure that the filler bit are
      all set when returning.  There are storage engines that just set
      the necessary bits on the bytes and don't set the filler bits
      correctly.
    */
    my_ptrdiff_t const pos=
      table->s->null_bytes > 0 ? table->s->null_bytes - 1 : 0;
    table->record[0][pos]= 0xFF;
    
    if ((error= table->file->index_read_map(table->record[0], m_key, 
                                            HA_WHOLE_KEY,
                                            HA_READ_KEY_EXACT)))
    {
      DBUG_PRINT("info",("no record matching the key found in the table"));
      table->file->print_error(error, MYF(0));
      table->file->ha_index_end();
      DBUG_RETURN(error);
    }

  /*
    Don't print debug messages when running valgrind since they can
    trigger false warnings.
   */
#ifndef HAVE_purify
    DBUG_PRINT("info",("found first matching record")); 
    DBUG_DUMP("record[0]", table->record[0], table->s->reclength);
#endif
    /*
      Below is a minor "optimization".  If the key (i.e., key number
      0) has the HA_NOSAME flag set, we know that we have found the
      correct record (since there can be no duplicates); otherwise, we
      have to compare the record with the one found to see if it is
      the correct one.

      CAVEAT! This behaviour is essential for the replication of,
      e.g., the mysql.proc table since the correct record *shall* be
      found using the primary key *only*.  There shall be no
      comparison of non-PK columns to decide if the correct record is
      found.  I can see no scenario where it would be incorrect to
      chose the row to change only using a PK or an UNNI.
    */
    if (table->key_info->flags & HA_NOSAME)
    {
      table->file->ha_index_end();
      DBUG_RETURN(0);
    }

    /*
      In case key is not unique, we still have to iterate over records found
      and find the one which is identical to the row given. A copy of the 
      record we are looking for is stored in record[1].
     */ 
    DBUG_PRINT("info",("non-unique index, scanning it to find matching record")); 

    while (record_compare(table))
    {
      /*
        We need to set the null bytes to ensure that the filler bit
        are all set when returning.  There are storage engines that
        just set the necessary bits on the bytes and don't set the
        filler bits correctly.

        TODO[record format ndb]: Remove this code once NDB returns the
        correct record format.
      */
      if (table->s->null_bytes > 0)
      {
        table->record[0][table->s->null_bytes - 1]|=
          256U - (1U << table->s->last_null_bit_pos);
      }

      if ((error= table->file->index_next(table->record[0])))
      {
        DBUG_PRINT("info",("no record matching the given row found"));
        table->file->print_error(error, MYF(0));
        table->file->ha_index_end();
        DBUG_RETURN(error);
      }
    }

    /*
      Have to restart the scan to be able to fetch the next row.
    */
    table->file->ha_index_end();
  }
  else
  {
    DBUG_PRINT("info",("locating record using table scan (rnd_next)"));

    int restart_count= 0; // Number of times scanning has restarted from top

    /* We don't have a key: search the table using rnd_next() */
    if ((error= table->file->ha_rnd_init(1)))
    {
      DBUG_PRINT("info",("error initializing table scan"
                         " (ha_rnd_init returns %d)",error));
      table->file->print_error(error, MYF(0));
      DBUG_RETURN(error);
    }

    /* Continue until we find the right record or have made a full loop */
    do
    {
      error= table->file->rnd_next(table->record[0]);

      switch (error) {

      case 0:
      case HA_ERR_RECORD_DELETED:
        break;

      case HA_ERR_END_OF_FILE:
        if (++restart_count < 2)
          table->file->ha_rnd_init(1);
        break;

      default:
        DBUG_PRINT("info", ("Failed to get next record"
                            " (rnd_next returns %d)",error));
        table->file->print_error(error, MYF(0));
        table->file->ha_rnd_end();
        DBUG_RETURN(error);
      }
    }
    while (restart_count < 2 && record_compare(table));
    
    /* 
      Note: above record_compare will take into accout all record fields 
      which might be incorrect in case a partial row was given in the event
     */

    /*
      Have to restart the scan to be able to fetch the next row.
    */
    if (restart_count == 2)
      DBUG_PRINT("info", ("Record not found"));
    else
      DBUG_DUMP("record found", table->record[0], table->s->reclength);
    table->file->ha_rnd_end();

    DBUG_ASSERT(error == HA_ERR_END_OF_FILE || error == 0);
    DBUG_RETURN(error);
  }

  DBUG_RETURN(0);
}

#endif

/*
  Constructor used to build an event for writing to the binary log.
 */

#ifndef MYSQL_CLIENT
Delete_rows_log_event::Delete_rows_log_event(THD *thd_arg, TABLE *tbl_arg,
                                             ulong tid, MY_BITMAP const *cols,
                                             bool is_transactional)
  : Rows_log_event(thd_arg, tbl_arg, tid, cols, is_transactional)
{
}
#endif /* #if !defined(MYSQL_CLIENT) */

/*
  Constructor used by slave to read the event from the binary log.
 */
#ifdef HAVE_REPLICATION
Delete_rows_log_event::Delete_rows_log_event(const char *buf, uint event_len,
                                             const Format_description_log_event
                                             *description_event)
  : Rows_log_event(buf, event_len, DELETE_ROWS_EVENT, description_event)
{
}
#endif

#if !defined(MYSQL_CLIENT) && defined(HAVE_REPLICATION)

int 
Delete_rows_log_event::do_before_row_operations(const Slave_reporting_capability *const)
{
  if ((m_table->file->ha_table_flags() & HA_PRIMARY_KEY_REQUIRED_FOR_POSITION) &&
      m_table->s->primary_key < MAX_KEY)
  {
    /*
      We don't need to allocate any memory for m_key since it is not used.
    */
    return 0;
  }

  if (m_table->s->keys > 0)
  {
    // Allocate buffer for key searches
    m_key= (uchar*)my_malloc(m_table->key_info->key_length, MYF(MY_WME));
    if (!m_key)
      return HA_ERR_OUT_OF_MEM;
  }
  return 0;
}

int 
Delete_rows_log_event::do_after_row_operations(const Slave_reporting_capability *const, 
                                               int error)
{
  /*error= ToDo:find out what this should really be, this triggers close_scan in nbd, returning error?*/
  m_table->file->ha_index_or_rnd_end();
  my_free(m_key, MYF(MY_ALLOW_ZERO_PTR));
  m_key= NULL;

  return error;
}

int Delete_rows_log_event::do_exec_row(const Relay_log_info *const rli)
{
  int error;
  DBUG_ASSERT(m_table != NULL);

  if (!(error= find_row(rli))) 
  { 
    /*
      Delete the record found, located in record[0]
    */
    error= m_table->file->ha_delete_row(m_table->record[0]);
  }
  return error;
}

#endif /* !defined(MYSQL_CLIENT) && defined(HAVE_REPLICATION) */

#ifdef MYSQL_CLIENT
void Delete_rows_log_event::print(FILE *file,
                                  PRINT_EVENT_INFO* print_event_info)
{
  Rows_log_event::print_helper(file, print_event_info, "Delete_rows");
}
#endif


/**************************************************************************
	Update_rows_log_event member functions
**************************************************************************/

/*
  Constructor used to build an event for writing to the binary log.
 */
#if !defined(MYSQL_CLIENT)
Update_rows_log_event::Update_rows_log_event(THD *thd_arg, TABLE *tbl_arg,
                                             ulong tid,
                                             MY_BITMAP const *cols_bi,
                                             MY_BITMAP const *cols_ai,
                                             bool is_transactional)
: Rows_log_event(thd_arg, tbl_arg, tid, cols_bi, is_transactional)
{
  init(cols_ai);
}

Update_rows_log_event::Update_rows_log_event(THD *thd_arg, TABLE *tbl_arg,
                                             ulong tid,
                                             MY_BITMAP const *cols,
                                             bool is_transactional)
: Rows_log_event(thd_arg, tbl_arg, tid, cols, is_transactional)
{
  init(cols);
}

void Update_rows_log_event::init(MY_BITMAP const *cols)
{
  /* if bitmap_init fails, caught in is_valid() */
  if (likely(!bitmap_init(&m_cols_ai,
                          m_width <= sizeof(m_bitbuf_ai)*8 ? m_bitbuf_ai : NULL,
                          m_width,
                          false)))
  {
    /* Cols can be zero if this is a dummy binrows event */
    if (likely(cols != NULL))
    {
      memcpy(m_cols_ai.bitmap, cols->bitmap, no_bytes_in_map(cols));
      create_last_word_mask(&m_cols_ai);
    }
  }
}
#endif /* !defined(MYSQL_CLIENT) */


Update_rows_log_event::~Update_rows_log_event()
{
  if (m_cols_ai.bitmap == m_bitbuf_ai) // no my_malloc happened
    m_cols_ai.bitmap= 0; // so no my_free in bitmap_free
  bitmap_free(&m_cols_ai); // To pair with bitmap_init().
}


/*
  Constructor used by slave to read the event from the binary log.
 */
#ifdef HAVE_REPLICATION
Update_rows_log_event::Update_rows_log_event(const char *buf, uint event_len,
                                             const
                                             Format_description_log_event
                                             *description_event)
  : Rows_log_event(buf, event_len, UPDATE_ROWS_EVENT, description_event)
{
}
#endif

#if !defined(MYSQL_CLIENT) && defined(HAVE_REPLICATION)

int 
Update_rows_log_event::do_before_row_operations(const Slave_reporting_capability *const)
{
  if (m_table->s->keys > 0)
  {
    // Allocate buffer for key searches
    m_key= (uchar*)my_malloc(m_table->key_info->key_length, MYF(MY_WME));
    if (!m_key)
      return HA_ERR_OUT_OF_MEM;
  }

  m_table->timestamp_field_type= TIMESTAMP_NO_AUTO_SET;

  return 0;
}

int 
Update_rows_log_event::do_after_row_operations(const Slave_reporting_capability *const, 
                                               int error)
{
  /*error= ToDo:find out what this should really be, this triggers close_scan in nbd, returning error?*/
  m_table->file->ha_index_or_rnd_end();
  my_free(m_key, MYF(MY_ALLOW_ZERO_PTR)); // Free for multi_malloc
  m_key= NULL;

  return error;
}

int 
Update_rows_log_event::do_exec_row(const Relay_log_info *const rli)
{
  DBUG_ASSERT(m_table != NULL);

  int error= find_row(rli); 
  if (error)
    return error;

  /*
    This is the situation after locating BI:

    ===|=== before image ====|=== after image ===|===
       ^                     ^
       m_curr_row            m_curr_row_end

    BI found in the table is stored in record[0]. We copy it to record[1]
    and unpack AI to record[0].
   */

  store_record(m_table,record[1]);

  m_curr_row= m_curr_row_end;
  error= unpack_current_row(rli); // this also updates m_curr_row_end

  /*
    Now we have the right row to update.  The old row (the one we're
    looking for) is in record[1] and the new row is in record[0].
  */
#ifndef HAVE_purify
  /*
    Don't print debug messages when running valgrind since they can
    trigger false warnings.
   */
  DBUG_PRINT("info",("Updating row in table"));
  DBUG_DUMP("old record", m_table->record[1], m_table->s->reclength);
  DBUG_DUMP("new values", m_table->record[0], m_table->s->reclength);
#endif

  error= m_table->file->ha_update_row(m_table->record[1], m_table->record[0]);
  if (error == HA_ERR_RECORD_IS_THE_SAME)
    error= 0;

  return error;
}

#endif /* !defined(MYSQL_CLIENT) && defined(HAVE_REPLICATION) */

#ifdef MYSQL_CLIENT
void Update_rows_log_event::print(FILE *file,
				  PRINT_EVENT_INFO* print_event_info)
{
  Rows_log_event::print_helper(file, print_event_info, "Update_rows");
}
#endif


Incident_log_event::Incident_log_event(const char *buf, uint event_len,
                                       const Format_description_log_event *descr_event)
  : Log_event(buf, descr_event)
{
  DBUG_ENTER("Incident_log_event::Incident_log_event");
  uint8 const common_header_len=
    descr_event->common_header_len;
  uint8 const post_header_len=
    descr_event->post_header_len[INCIDENT_EVENT-1];

  DBUG_PRINT("info",("event_len: %u; common_header_len: %d; post_header_len: %d",
                     event_len, common_header_len, post_header_len));

  m_incident= static_cast<Incident>(uint2korr(buf + common_header_len));
  char const *ptr= buf + common_header_len + post_header_len;
  char const *const str_end= buf + event_len;
  uint8 len= 0;                   // Assignment to keep compiler happy
  const char *str= NULL;          // Assignment to keep compiler happy
  read_str(&ptr, str_end, &str, &len);
  m_message.str= const_cast<char*>(str);
  m_message.length= len;
  DBUG_PRINT("info", ("m_incident: %d", m_incident));
  DBUG_VOID_RETURN;
}


Incident_log_event::~Incident_log_event()
{
}


const char *
Incident_log_event::description() const
{
  static const char *const description[]= {
    "NOTHING",                                  // Not used
    "LOST_EVENTS"
  };

  DBUG_PRINT("info", ("m_incident: %d", m_incident));

  DBUG_ASSERT(0 <= m_incident);
  DBUG_ASSERT((size_t) m_incident <= sizeof(description)/sizeof(*description));

  return description[m_incident];
}


#ifndef MYSQL_CLIENT
void Incident_log_event::pack_info(Protocol *protocol)
{
  char buf[256];
  size_t bytes;
  if (m_message.length > 0)
    bytes= my_snprintf(buf, sizeof(buf), "#%d (%s)",
                       m_incident, description());
  else
    bytes= my_snprintf(buf, sizeof(buf), "#%d (%s): %s",
                       m_incident, description(), m_message.str);
  protocol->store(buf, bytes, &my_charset_bin);
}
#endif


#ifdef MYSQL_CLIENT
void
Incident_log_event::print(FILE *file,
                          PRINT_EVENT_INFO *print_event_info)
{
  if (print_event_info->short_form)
    return;

  Write_on_release_cache cache(&print_event_info->head_cache, file);
  print_header(&cache, print_event_info, FALSE);
  my_b_printf(&cache, "\n# Incident: %s", description());
}
#endif

#if defined(HAVE_REPLICATION) && !defined(MYSQL_CLIENT)
int
Incident_log_event::do_apply_event(Relay_log_info const *rli)
{
  DBUG_ENTER("Incident_log_event::do_apply_event");
  rli->report(ERROR_LEVEL, ER_SLAVE_INCIDENT,
              ER(ER_SLAVE_INCIDENT),
              description(),
              m_message.length > 0 ? m_message.str : "<none>");
  DBUG_RETURN(1);
}
#endif

bool
Incident_log_event::write_data_header(IO_CACHE *file)
{
  DBUG_ENTER("Incident_log_event::write_data_header");
  DBUG_PRINT("enter", ("m_incident: %d", m_incident));
  uchar buf[sizeof(int16)];
  int2store(buf, (int16) m_incident);
  DBUG_RETURN(my_b_safe_write(file, buf, sizeof(buf)));
}

bool
Incident_log_event::write_data_body(IO_CACHE *file)
{
  DBUG_ENTER("Incident_log_event::write_data_body");
  DBUG_RETURN(write_str(file, m_message.str, m_message.length));
}<|MERGE_RESOLUTION|>--- conflicted
+++ resolved
@@ -34,7 +34,6 @@
 
 #define log_cs	&my_charset_latin1
 
-<<<<<<< HEAD
 #define FLAGSTR(V,F) ((V)&(F)?#F" ":"")
 
 /*
@@ -115,11 +114,9 @@
   flag_set m_flags;
 };
 
-=======
 #ifndef DBUG_OFF
 uint debug_not_change_ts_if_art_event= 1; // bug#29309 simulation
 #endif
->>>>>>> c8b6d105
 
 /*
   pretty_print_str()
@@ -561,7 +558,6 @@
     Matz: I don't think we will need this check with this refactoring.
   */
   if (rli)
-<<<<<<< HEAD
     rli->stmt_done(log_pos, when);
 
   return 0;                                   // Cannot fail currently
@@ -583,78 +579,6 @@
     return EVENT_SKIP_COUNT;
   else
     return EVENT_SKIP_NOT;
-=======
-  {
-    /*
-      If in a transaction, and if the slave supports transactions, just
-      inc_event_relay_log_pos(). We only have to check for OPTION_BEGIN
-      (not OPTION_NOT_AUTOCOMMIT) as transactions are logged with
-      BEGIN/COMMIT, not with SET AUTOCOMMIT= .
-
-      CAUTION: opt_using_transactions means
-      innodb || bdb ; suppose the master supports InnoDB and BDB,
-      but the slave supports only BDB, problems
-      will arise:
-      - suppose an InnoDB table is created on the master,
-      - then it will be MyISAM on the slave
-      - but as opt_using_transactions is true, the slave will believe he
-      is transactional with the MyISAM table. And problems will come
-      when one does START SLAVE; STOP SLAVE; START SLAVE; (the slave
-      will resume at BEGIN whereas there has not been any rollback).
-      This is the problem of using opt_using_transactions instead of a
-      finer "does the slave support
-      _the_transactional_handler_used_on_the_master_".
-
-      More generally, we'll have problems when a query mixes a
-      transactional handler and MyISAM and STOP SLAVE is issued in the
-      middle of the "transaction". START SLAVE will resume at BEGIN
-      while the MyISAM table has already been updated.
-    */
-    if ((thd->options & OPTION_BEGIN) && opt_using_transactions)
-      rli->inc_event_relay_log_pos();
-    else
-    {
-      /*
-        bug#29309 simulation: resetting the flag to force
-        wrong behaviour of artificial event to update
-        rli->last_master_timestamp for only one time -
-        the first FLUSH LOGS in the test.
-      */
-      DBUG_EXECUTE_IF("let_first_flush_log_change_timestamp",
-                      if (debug_not_change_ts_if_art_event == 1
-                          && is_artificial_event())
-                      {
-                        debug_not_change_ts_if_art_event= 0;
-                      });
-      rli->inc_group_relay_log_pos(log_pos);
-      flush_relay_log_info(rli);
-      /* 
-         Note that Rotate_log_event::exec_event() does not call this
-         function, so there is no chance that a fake rotate event resets
-         last_master_timestamp.
-         Note that we update without mutex (probably ok - except in some very
-         rare cases, only consequence is that value may take some time to
-         display in Seconds_Behind_Master - not critical).
-      */
-#ifndef DBUG_OFF
-      if (!(is_artificial_event() && debug_not_change_ts_if_art_event > 0))
-#else
-      if (!is_artificial_event())
-#endif
-        rli->last_master_timestamp= when;
-      /*
-        The flag is set back to be positive so that 
-        any further FLUSH LOGS will be handled as prescribed.
-      */
-      DBUG_EXECUTE_IF("let_first_flush_log_change_timestamp",
-                      if (debug_not_change_ts_if_art_event == 0)
-                      {
-                        debug_not_change_ts_if_art_event= 2;
-                      });
-    }
-  }
-  DBUG_RETURN(0);
->>>>>>> c8b6d105
 }
 
 

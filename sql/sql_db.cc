/* Copyright (C) 2000-2003 MySQL AB, 2008-2009 Sun Microsystems, Inc

   This program is free software; you can redistribute it and/or modify
   it under the terms of the GNU General Public License as published by
   the Free Software Foundation; version 2 of the License.

   This program is distributed in the hope that it will be useful,
   but WITHOUT ANY WARRANTY; without even the implied warranty of
   MERCHANTABILITY or FITNESS FOR A PARTICULAR PURPOSE.  See the
   GNU General Public License for more details.

   You should have received a copy of the GNU General Public License
   along with this program; if not, write to the Free Software
   Foundation, Inc., 59 Temple Place, Suite 330, Boston, MA  02111-1307  USA */


/* create and drop of databases */

#include "my_global.h"                          /* NO_EMBEDDED_ACCESS_CHECKS */
#include "sql_priv.h"
#include "unireg.h"
#include "sql_db.h"
#include "sql_cache.h"                   // query_cache_*
#include "lock.h"                        // lock_schema_name
#include "sql_table.h"                   // build_table_filename,
                                         // filename_to_tablename
#include "sql_rename.h"                  // mysql_rename_tables
#include "sql_acl.h"                     // SELECT_ACL, DB_ACLS,
                                         // acl_get, check_grant_db
#include "log_event.h"                   // Query_log_event
#include "sql_base.h"                    // lock_table_names, tdc_remove_table
#include "sql_handler.h"                 // mysql_ha_rm_tables
#include <mysys_err.h>
#include "sp.h"
#include "events.h"
#include <my_dir.h>
#include <m_ctype.h>
#include "log.h"
#ifdef __WIN__
#include <direct.h>
#endif

#define MAX_DROP_TABLE_Q_LEN      1024

const char *del_exts[]= {".frm", ".BAK", ".TMD",".opt", NullS};
static TYPELIB deletable_extentions=
{array_elements(del_exts)-1,"del_exts", del_exts, NULL};

static bool find_db_tables_and_rm_known_files(THD *thd, MY_DIR *dirp,
                                              const char *db,
                                              const char *path,
                                              TABLE_LIST **tables,
                                              bool *found_other_files);

long mysql_rm_arc_files(THD *thd, MY_DIR *dirp, const char *org_path);
static my_bool rm_dir_w_symlink(const char *org_path, my_bool send_error);
static void mysql_change_db_impl(THD *thd,
                                 LEX_STRING *new_db_name,
                                 ulong new_db_access,
                                 CHARSET_INFO *new_db_charset);


/* Database options hash */
static HASH dboptions;
static my_bool dboptions_init= 0;
static mysql_rwlock_t LOCK_dboptions;

/* Structure for database options */
typedef struct my_dbopt_st
{
  char *name;			/* Database name                  */
  uint name_length;		/* Database length name           */
  CHARSET_INFO *charset;	/* Database default character set */
} my_dbopt_t;


/*
  Function we use in the creation of our hash to get key.
*/

extern "C" uchar* dboptions_get_key(my_dbopt_t *opt, size_t *length,
                                    my_bool not_used);

uchar* dboptions_get_key(my_dbopt_t *opt, size_t *length,
                         my_bool not_used __attribute__((unused)))
{
  *length= opt->name_length;
  return (uchar*) opt->name;
}


/*
  Helper function to write a query to binlog used by mysql_rm_db()
*/

static inline int write_to_binlog(THD *thd, char *query, uint q_len,
                                  char *db, uint db_len)
{
  Query_log_event qinfo(thd, query, q_len, FALSE, TRUE, FALSE, 0);
  qinfo.db= db;
  qinfo.db_len= db_len;
  return mysql_bin_log.write(&qinfo);
}  


/*
  Function to free dboptions hash element
*/

extern "C" void free_dbopt(void *dbopt);

void free_dbopt(void *dbopt)
{
  my_free(dbopt);
}

#ifdef HAVE_PSI_INTERFACE
static PSI_rwlock_key key_rwlock_LOCK_dboptions;

static PSI_rwlock_info all_database_names_rwlocks[]=
{
  { &key_rwlock_LOCK_dboptions, "LOCK_dboptions", PSI_FLAG_GLOBAL}
};

static void init_database_names_psi_keys(void)
{
  const char* category= "sql";
  int count;

  if (PSI_server == NULL)
    return;

  count= array_elements(all_database_names_rwlocks);
  PSI_server->register_rwlock(category, all_database_names_rwlocks, count);
}
#endif

/**
  Initialize database option cache.

  @note Must be called before any other database function is called.

  @retval  0	ok
  @retval  1	Fatal error
*/

bool my_dboptions_cache_init(void)
{
#ifdef HAVE_PSI_INTERFACE
  init_database_names_psi_keys();
#endif

  bool error= 0;
  mysql_rwlock_init(key_rwlock_LOCK_dboptions, &LOCK_dboptions);
  if (!dboptions_init)
  {
    dboptions_init= 1;
    error= my_hash_init(&dboptions, lower_case_table_names ?
                        &my_charset_bin : system_charset_info,
                        32, 0, 0, (my_hash_get_key) dboptions_get_key,
                        free_dbopt,0);
  }
  return error;
}



/**
  Free database option hash and locked databases hash.
*/

void my_dboptions_cache_free(void)
{
  if (dboptions_init)
  {
    dboptions_init= 0;
    my_hash_free(&dboptions);
    mysql_rwlock_destroy(&LOCK_dboptions);
  }
}


/**
  Cleanup cached options.
*/

void my_dbopt_cleanup(void)
{
  mysql_rwlock_wrlock(&LOCK_dboptions);
  my_hash_free(&dboptions);
  my_hash_init(&dboptions, lower_case_table_names ? 
               &my_charset_bin : system_charset_info,
               32, 0, 0, (my_hash_get_key) dboptions_get_key,
               free_dbopt,0);
  mysql_rwlock_unlock(&LOCK_dboptions);
}


/*
  Find database options in the hash.
  
  DESCRIPTION
    Search a database options in the hash, usings its path.
    Fills "create" on success.
  
  RETURN VALUES
    0 on success.
    1 on error.
*/

static my_bool get_dbopt(const char *dbname, HA_CREATE_INFO *create)
{
  my_dbopt_t *opt;
  uint length;
  my_bool error= 1;
  
  length= (uint) strlen(dbname);
  
  mysql_rwlock_rdlock(&LOCK_dboptions);
  if ((opt= (my_dbopt_t*) my_hash_search(&dboptions, (uchar*) dbname, length)))
  {
    create->default_table_charset= opt->charset;
    error= 0;
  }
  mysql_rwlock_unlock(&LOCK_dboptions);
  return error;
}


/*
  Writes database options into the hash.
  
  DESCRIPTION
    Inserts database options into the hash, or updates
    options if they are already in the hash.
  
  RETURN VALUES
    0 on success.
    1 on error.
*/

static my_bool put_dbopt(const char *dbname, HA_CREATE_INFO *create)
{
  my_dbopt_t *opt;
  uint length;
  my_bool error= 0;
  DBUG_ENTER("put_dbopt");

  length= (uint) strlen(dbname);
  
  mysql_rwlock_wrlock(&LOCK_dboptions);
  if (!(opt= (my_dbopt_t*) my_hash_search(&dboptions, (uchar*) dbname,
                                          length)))
  { 
    /* Options are not in the hash, insert them */
    char *tmp_name;
    if (!my_multi_malloc(MYF(MY_WME | MY_ZEROFILL),
                         &opt, (uint) sizeof(*opt), &tmp_name, (uint) length+1,
                         NullS))
    {
      error= 1;
      goto end;
    }
    
    opt->name= tmp_name;
    strmov(opt->name, dbname);
    opt->name_length= length;
    
    if ((error= my_hash_insert(&dboptions, (uchar*) opt)))
    {
      my_free(opt);
      goto end;
    }
  }

  /* Update / write options in hash */
  opt->charset= create->default_table_charset;

end:
  mysql_rwlock_unlock(&LOCK_dboptions);
  DBUG_RETURN(error);
}


/*
  Deletes database options from the hash.
*/

static void del_dbopt(const char *path)
{
  my_dbopt_t *opt;
  mysql_rwlock_wrlock(&LOCK_dboptions);
  if ((opt= (my_dbopt_t *)my_hash_search(&dboptions, (const uchar*) path,
                                         strlen(path))))
    my_hash_delete(&dboptions, (uchar*) opt);
  mysql_rwlock_unlock(&LOCK_dboptions);
}


/*
  Create database options file:

  DESCRIPTION
    Currently database default charset is only stored there.

  RETURN VALUES
  0	ok
  1	Could not create file or write to it.  Error sent through my_error()
*/

static bool write_db_opt(THD *thd, const char *path, HA_CREATE_INFO *create)
{
  register File file;
  char buf[256]; // Should be enough for one option
  bool error=1;

  if (!create->default_table_charset)
    create->default_table_charset= thd->variables.collation_server;

  if (put_dbopt(path, create))
    return 1;

  if ((file= mysql_file_create(key_file_dbopt, path, CREATE_MODE,
                               O_RDWR | O_TRUNC, MYF(MY_WME))) >= 0)
  {
    ulong length;
    length= (ulong) (strxnmov(buf, sizeof(buf)-1, "default-character-set=",
                              create->default_table_charset->csname,
                              "\ndefault-collation=",
                              create->default_table_charset->name,
                              "\n", NullS) - buf);

    /* Error is written by mysql_file_write */
    if (!mysql_file_write(file, (uchar*) buf, length, MYF(MY_NABP+MY_WME)))
      error=0;
    mysql_file_close(file, MYF(0));
  }
  return error;
}


/*
  Load database options file

  load_db_opt()
  path		Path for option file
  create	Where to store the read options

  DESCRIPTION

  RETURN VALUES
  0	File found
  1	No database file or could not open it

*/

bool load_db_opt(THD *thd, const char *path, HA_CREATE_INFO *create)
{
  File file;
  char buf[256];
  DBUG_ENTER("load_db_opt");
  bool error=1;
  uint nbytes;

  bzero((char*) create,sizeof(*create));
  create->default_table_charset= thd->variables.collation_server;

  /* Check if options for this database are already in the hash */
  if (!get_dbopt(path, create))
    DBUG_RETURN(0);

  /* Otherwise, load options from the .opt file */
  if ((file= mysql_file_open(key_file_dbopt,
                             path, O_RDONLY | O_SHARE, MYF(0))) < 0)
    goto err1;

  IO_CACHE cache;
  if (init_io_cache(&cache, file, IO_SIZE, READ_CACHE, 0, 0, MYF(0)))
    goto err2;

  while ((int) (nbytes= my_b_gets(&cache, (char*) buf, sizeof(buf))) > 0)
  {
    char *pos= buf+nbytes-1;
    /* Remove end space and control characters */
    while (pos > buf && !my_isgraph(&my_charset_latin1, pos[-1]))
      pos--;
    *pos=0;
    if ((pos= strchr(buf, '=')))
    {
      if (!strncmp(buf,"default-character-set", (pos-buf)))
      {
        /*
           Try character set name, and if it fails
           try collation name, probably it's an old
           4.1.0 db.opt file, which didn't have
           separate default-character-set and
           default-collation commands.
        */
        if (!(create->default_table_charset=
        get_charset_by_csname(pos+1, MY_CS_PRIMARY, MYF(0))) &&
            !(create->default_table_charset=
              get_charset_by_name(pos+1, MYF(0))))
        {
          sql_print_error("Error while loading database options: '%s':",path);
          sql_print_error(ER(ER_UNKNOWN_CHARACTER_SET),pos+1);
          create->default_table_charset= default_charset_info;
        }
      }
      else if (!strncmp(buf,"default-collation", (pos-buf)))
      {
        if (!(create->default_table_charset= get_charset_by_name(pos+1,
                                                           MYF(0))))
        {
          sql_print_error("Error while loading database options: '%s':",path);
          sql_print_error(ER(ER_UNKNOWN_COLLATION),pos+1);
          create->default_table_charset= default_charset_info;
        }
      }
    }
  }
  /*
    Put the loaded value into the hash.
    Note that another thread could've added the same
    entry to the hash after we called get_dbopt(),
    but it's not an error, as put_dbopt() takes this
    possibility into account.
  */
  error= put_dbopt(path, create);

  end_io_cache(&cache);
err2:
  mysql_file_close(file, MYF(0));
err1:
  DBUG_RETURN(error);
}


/*
  Retrieve database options by name. Load database options file or fetch from
  cache.

  SYNOPSIS
    load_db_opt_by_name()
    db_name         Database name
    db_create_info  Where to store the database options

  DESCRIPTION
    load_db_opt_by_name() is a shortcut for load_db_opt().

  NOTE
    Although load_db_opt_by_name() (and load_db_opt()) returns status of
    the operation, it is useless usually and should be ignored. The problem
    is that there are 1) system databases ("mysql") and 2) virtual
    databases ("information_schema"), which do not contain options file.
    So, load_db_opt[_by_name]() returns FALSE for these databases, but this
    is not an error.

    load_db_opt[_by_name]() clears db_create_info structure in any case, so
    even on failure it contains valid data. So, common use case is just
    call load_db_opt[_by_name]() without checking return value and use
    db_create_info right after that.

  RETURN VALUES (read NOTE!)
    FALSE   Success
    TRUE    Failed to retrieve options
*/

bool load_db_opt_by_name(THD *thd, const char *db_name,
                         HA_CREATE_INFO *db_create_info)
{
  char db_opt_path[FN_REFLEN + 1];

  /*
    Pass an empty file name, and the database options file name as extension
    to avoid table name to file name encoding.
  */
  (void) build_table_filename(db_opt_path, sizeof(db_opt_path) - 1,
                              db_name, "", MY_DB_OPT_FILE, 0);

  return load_db_opt(thd, db_opt_path, db_create_info);
}


/**
  Return default database collation.

  @param thd     Thread context.
  @param db_name Database name.

  @return CHARSET_INFO object. The operation always return valid character
    set, even if the database does not exist.
*/

CHARSET_INFO *get_default_db_collation(THD *thd, const char *db_name)
{
  HA_CREATE_INFO db_info;

  if (thd->db != NULL && strcmp(db_name, thd->db) == 0)
    return thd->db_charset;

  load_db_opt_by_name(thd, db_name, &db_info);

  /*
    NOTE: even if load_db_opt_by_name() fails,
    db_info.default_table_charset contains valid character set
    (collation_server). We should not fail if load_db_opt_by_name() fails,
    because it is valid case. If a database has been created just by
    "mkdir", it does not contain db.opt file, but it is valid database.
  */

  return db_info.default_table_charset;
}


/*
  Create a database

  SYNOPSIS
  mysql_create_db()
  thd		Thread handler
  db		Name of database to create
		Function assumes that this is already validated.
  create_info	Database create options (like character set)
  silent	Used by replication when internally creating a database.
		In this case the entry should not be logged.

  SIDE-EFFECTS
   1. Report back to client that command succeeded (my_ok)
   2. Report errors to client
   3. Log event to binary log
   (The 'silent' flags turns off 1 and 3.)

  RETURN VALUES
  FALSE ok
  TRUE  Error

*/

int mysql_create_db(THD *thd, char *db, HA_CREATE_INFO *create_info,
                     bool silent)
{
  char	 path[FN_REFLEN+16];
  char	 tmp_query[FN_REFLEN+16];
  long result= 1;
  int error= 0;
  MY_STAT stat_info;
  uint create_options= create_info ? create_info->options : 0;
  uint path_len;
  DBUG_ENTER("mysql_create_db");

  /* do not create 'information_schema' db */
  if (is_infoschema_db(db))
  {
    my_error(ER_DB_CREATE_EXISTS, MYF(0), db);
    DBUG_RETURN(-1);
  }

  if (lock_schema_name(thd, db))
    DBUG_RETURN(-1);

  /* Check directory */
  path_len= build_table_filename(path, sizeof(path) - 1, db, "", "", 0);
  path[path_len-1]= 0;                    // Remove last '/' from path

  if (mysql_file_stat(key_file_misc, path, &stat_info, MYF(0)))
  {
    if (!(create_options & HA_LEX_CREATE_IF_NOT_EXISTS))
    {
      my_error(ER_DB_CREATE_EXISTS, MYF(0), db);
      error= -1;
      goto exit;
    }
    push_warning_printf(thd, MYSQL_ERROR::WARN_LEVEL_NOTE,
			ER_DB_CREATE_EXISTS, ER(ER_DB_CREATE_EXISTS), db);
    error= 0;
    goto not_silent;
  }
  else
  {
    if (my_errno != ENOENT)
    {
      my_error(EE_STAT, MYF(0), path, my_errno);
      goto exit;
    }
    if (my_mkdir(path,0777,MYF(0)) < 0)
    {
      my_error(ER_CANT_CREATE_DB, MYF(0), db, my_errno);
      error= -1;
      goto exit;
    }
  }

  path[path_len-1]= FN_LIBCHAR;
  strmake(path+path_len, MY_DB_OPT_FILE, sizeof(path)-path_len-1);
  if (write_db_opt(thd, path, create_info))
  {
    /*
      Could not create options file.
      Restore things to beginning.
    */
    path[path_len]= 0;
    if (rmdir(path) >= 0)
    {
      error= -1;
      goto exit;
    }
    /*
      We come here when we managed to create the database, but not the option
      file.  In this case it's best to just continue as if nothing has
      happened.  (This is a very unlikely senario)
    */
    thd->clear_error();
  }

not_silent:
  if (!silent)
  {
    char *query;
    uint query_length;

    if (!thd->query())                          // Only in replication
    {
      query= 	     tmp_query;
      query_length= (uint) (strxmov(tmp_query,"create database `",
                                    db, "`", NullS) - tmp_query);
    }
    else
    {
      query=        thd->query();
      query_length= thd->query_length();
    }

    ha_binlog_log_query(thd, 0, LOGCOM_CREATE_DB,
                        query, query_length,
                        db, "");

    if (mysql_bin_log.is_open())
    {
      int errcode= query_error_code(thd, TRUE);
      Query_log_event qinfo(thd, query, query_length, FALSE, TRUE,
			    /* suppress_use */ TRUE, errcode);

      /*
	Write should use the database being created as the "current
        database" and not the threads current database, which is the
        default. If we do not change the "current database" to the
        database being created, the CREATE statement will not be
        replicated when using --binlog-do-db to select databases to be
        replicated. 

	An example (--binlog-do-db=sisyfos):
       
          CREATE DATABASE bob;        # Not replicated
          USE bob;                    # 'bob' is the current database
          CREATE DATABASE sisyfos;    # Not replicated since 'bob' is
                                      # current database.
          USE sisyfos;                # Will give error on slave since
                                      # database does not exist.
      */
      qinfo.db     = db;
      qinfo.db_len = strlen(db);

      /*
        These DDL methods and logging are protected with the exclusive
        metadata lock on the schema
      */
      if (mysql_bin_log.write(&qinfo))
      {
        error= -1;
        goto exit;
      }
    }
    my_ok(thd, result);
  }

exit:
  DBUG_RETURN(error);
}


/* db-name is already validated when we come here */

bool mysql_alter_db(THD *thd, const char *db, HA_CREATE_INFO *create_info)
{
  char path[FN_REFLEN+16];
  long result=1;
  int error= 0;
  DBUG_ENTER("mysql_alter_db");

  if (lock_schema_name(thd, db))
    DBUG_RETURN(TRUE);

  /* 
     Recreate db options file: /dbpath/.db.opt
     We pass MY_DB_OPT_FILE as "extension" to avoid
     "table name to file name" encoding.
  */
  build_table_filename(path, sizeof(path) - 1, db, "", MY_DB_OPT_FILE, 0);
  if ((error=write_db_opt(thd, path, create_info)))
    goto exit;

  /* Change options if current database is being altered. */

  if (thd->db && !strcmp(thd->db,db))
  {
    thd->db_charset= create_info->default_table_charset ?
		     create_info->default_table_charset :
		     thd->variables.collation_server;
    thd->variables.collation_database= thd->db_charset;
  }

  ha_binlog_log_query(thd, 0, LOGCOM_ALTER_DB,
                      thd->query(), thd->query_length(),
                      db, "");

  if (mysql_bin_log.is_open())
  {
    int errcode= query_error_code(thd, TRUE); 
    Query_log_event qinfo(thd, thd->query(), thd->query_length(), FALSE, TRUE,
			  /* suppress_use */ TRUE, errcode);
    /*
      Write should use the database being created as the "current
      database" and not the threads current database, which is the
      default.
    */
    qinfo.db     = db;
    qinfo.db_len = strlen(db);

    /*
      These DDL methods and logging are protected with the exclusive
      metadata lock on the schema.
    */
    if ((error= mysql_bin_log.write(&qinfo)))
      goto exit;
  }
  my_ok(thd, result);

exit:
  DBUG_RETURN(error);
}


/**
  Drop all tables, routines and events in a database and the database itself.

  @param  thd        Thread handle
  @param  db         Database name in the case given by user
                     It's already validated and set to lower case
                     (if needed) when we come here
  @param  if_exists  Don't give error if database doesn't exists
  @param  silent     Don't write the statement to the binary log and don't
                     send ok packet to the client

  @retval  false  OK (Database dropped)
  @retval  true   Error
*/

bool mysql_rm_db(THD *thd,char *db,bool if_exists, bool silent)
{
  ulong deleted_tables= 0;
  bool error= true;
  char	path[FN_REFLEN+16];
  MY_DIR *dirp;
  uint length;
  bool found_other_files= false;
  TABLE_LIST *tables= NULL;
  TABLE_LIST *table;
  Drop_table_error_handler err_handler;
  DBUG_ENTER("mysql_rm_db");


  if (lock_schema_name(thd, db))
    DBUG_RETURN(true);

  length= build_table_filename(path, sizeof(path) - 1, db, "", "", 0);
  strmov(path+length, MY_DB_OPT_FILE);		// Append db option file name
  del_dbopt(path);				// Remove dboption hash entry
  path[length]= '\0';				// Remove file name

  /* See if the directory exists */
  if (!(dirp= my_dir(path,MYF(MY_DONT_SORT))))
  {
    if (!if_exists)
    {
      my_error(ER_DB_DROP_EXISTS, MYF(0), db);
      DBUG_RETURN(true);
    }
    else
    {
      push_warning_printf(thd, MYSQL_ERROR::WARN_LEVEL_NOTE,
			  ER_DB_DROP_EXISTS, ER(ER_DB_DROP_EXISTS), db);
      error= false;
      goto update_binlog;
    }
  }

  thd->push_internal_handler(&err_handler);

  if (find_db_tables_and_rm_known_files(thd, dirp, db, path, &tables,
                                        &found_other_files))
  {
    thd->pop_internal_handler();
    goto exit;
  }

  /*
    Disable drop of enabled log tables, must be done before name locking.
    This check is only needed if we are dropping the "mysql" database.
  */
  if ((my_strcasecmp(system_charset_info, MYSQL_SCHEMA_NAME.str, db) == 0))
  {
    for (table= tables; table; table= table->next_local)
    {
      if (check_if_log_table(table->db_length, table->db,
                             table->table_name_length, table->table_name, true))
      {
        my_error(ER_BAD_LOG_STATEMENT, MYF(0), "DROP");
        thd->pop_internal_handler();
        goto exit;
      }
    }
  }

  /* Lock all tables and stored routines about to be dropped. */
  if (lock_table_names(thd, tables, NULL, thd->variables.lock_wait_timeout,
                       MYSQL_OPEN_SKIP_TEMPORARY) ||
      lock_db_routines(thd, db))
  {
    thd->pop_internal_handler();
    goto exit;
  }

<<<<<<< HEAD
  /* mysql_ha_rm_tables() requires a non-null TABLE_LIST. */
  if (tables)
    mysql_ha_rm_tables(thd, tables);

  for (table= tables; table; table= table->next_local)
  {
    tdc_remove_table(thd, TDC_RT_REMOVE_ALL, table->db, table->table_name,
                     false);
    deleted_tables++;
  }

  if (thd->killed ||
      (tables && mysql_rm_table_no_locks(thd, tables, true, false, true, true)))
  {
    tables= NULL;
  }
  else
  {
=======
    error= -1;
>>>>>>> d3ea2409
    /*
      We temporarily disable the binary log while dropping the objects
      in the database. Since the DROP DATABASE statement is always
      replicated as a statement, execution of it will drop all objects
      in the database on the slave as well, so there is no need to
      replicate the removal of the individual objects in the database
      as well.

      This is more of a safety precaution, since normally no objects
      should be dropped while the database is being cleaned, but in
      the event that a change in the code to remove other objects is
      made, these drops should still not be logged.

      Notice that the binary log have to be enabled over the call to
      ha_drop_database(), since NDB otherwise detects the binary log
      as disabled and will not log the drop database statement on any
      other connected server.
    */

    ha_drop_database(path);
    tmp_disable_binlog(thd);
    query_cache_invalidate1(db);
    (void) sp_drop_db_routines(thd, db); /* @todo Do not ignore errors */
#ifdef HAVE_EVENT_SCHEDULER
    Events::drop_schema_events(thd, db);
#endif
<<<<<<< HEAD
    reenable_binlog(thd);

    /*
      If the directory is a symbolic link, remove the link first, then
      remove the directory the symbolic link pointed at
    */
    if (found_other_files)
      my_error(ER_DB_DROP_RMDIR, MYF(0), path, EEXIST);
    else
      error= rm_dir_w_symlink(path, true);
  }
  thd->pop_internal_handler();

update_binlog:
  if (!silent && !error)
=======
      error = 0;
      reenable_binlog(thd);
    }
  }

  if (!silent && deleted>=0)
>>>>>>> d3ea2409
  {
    const char *query;
    ulong query_length;
    if (!thd->query())
    {
      /* The client used the old obsolete mysql_drop_db() call */
      query= path;
      query_length= (uint) (strxmov(path, "drop database `", db, "`",
                                     NullS) - path);
    }
    else
    {
      query= thd->query();
      query_length= thd->query_length();
    }
    if (mysql_bin_log.is_open())
    {
      int errcode= query_error_code(thd, TRUE);
      Query_log_event qinfo(thd, query, query_length, FALSE, TRUE,
			    /* suppress_use */ TRUE, errcode);
      /*
        Write should use the database being created as the "current
        database" and not the threads current database, which is the
        default.
      */
      qinfo.db     = db;
      qinfo.db_len = strlen(db);

      /*
        These DDL methods and logging are protected with the exclusive
        metadata lock on the schema.
      */
      if (mysql_bin_log.write(&qinfo))
      {
        error= true;
        goto exit;
      }
    }
    thd->clear_error();
    thd->server_status|= SERVER_STATUS_DB_DROPPED;
    my_ok(thd, deleted_tables);
  }
  else if (mysql_bin_log.is_open())
  {
    char *query, *query_pos, *query_end, *query_data_start;
    TABLE_LIST *tbl;
    uint db_len;

    if (!(query= (char*) thd->alloc(MAX_DROP_TABLE_Q_LEN)))
      goto exit; /* not much else we can do */
    query_pos= query_data_start= strmov(query,"drop table ");
    query_end= query + MAX_DROP_TABLE_Q_LEN;
    db_len= strlen(db);

    for (tbl= tables; tbl; tbl= tbl->next_local)
    {
      uint tbl_name_len;

      /* 3 for the quotes and the comma*/
      tbl_name_len= strlen(tbl->table_name) + 3;
      if (query_pos + tbl_name_len + 1 >= query_end)
      {
        /*
          These DDL methods and logging are protected with the exclusive
          metadata lock on the schema.
        */
        if (write_to_binlog(thd, query, query_pos -1 - query, db, db_len))
        {
          error= true;
          goto exit;
        }
        query_pos= query_data_start;
      }

      *query_pos++ = '`';
      query_pos= strmov(query_pos,tbl->table_name);
      *query_pos++ = '`';
      *query_pos++ = ',';
    }

    if (query_pos != query_data_start)
    {
      /*
        These DDL methods and logging are protected with the exclusive
        metadata lock on the schema.
      */
      if (write_to_binlog(thd, query, query_pos -1 - query, db, db_len))
      {
        error= true;
        goto exit;
      }
    }
  }

exit:
  /*
    If this database was the client's selected database, we silently
    change the client's selected database to nothing (to have an empty
    SELECT DATABASE() in the future). For this we free() thd->db and set
    it to 0.
  */
  if (thd->db && !strcmp(thd->db, db) && !error)
    mysql_change_db_impl(thd, NULL, 0, thd->variables.collation_server);
  my_dirend(dirp);
  DBUG_RETURN(error);
}


static bool find_db_tables_and_rm_known_files(THD *thd, MY_DIR *dirp,
                                              const char *db,
                                              const char *path,
                                              TABLE_LIST **tables,
                                              bool *found_other_files)
{
  char filePath[FN_REFLEN];
  TABLE_LIST *tot_list=0, **tot_list_next_local, **tot_list_next_global;
  DBUG_ENTER("find_db_tables_and_rm_known_files");
  DBUG_PRINT("enter",("path: %s", path));

  tot_list_next_local= tot_list_next_global= &tot_list;

  for (uint idx=0 ;
       idx < (uint) dirp->number_off_files && !thd->killed ;
       idx++)
  {
    FILEINFO *file=dirp->dir_entry+idx;
    char *extension;
    DBUG_PRINT("info",("Examining: %s", file->name));

    /* skiping . and .. */
    if (file->name[0] == '.' && (!file->name[1] ||
       (file->name[1] == '.' &&  !file->name[2])))
      continue;

    if (file->name[0] == 'a' && file->name[1] == 'r' &&
             file->name[2] == 'c' && file->name[3] == '\0')
    {
      /* .frm archive:
        Those archives are obsolete, but following code should
        exist to remove existent "arc" directories.
      */
      char newpath[FN_REFLEN];
      MY_DIR *new_dirp;
      strxmov(newpath, path, "/", "arc", NullS);
      (void) unpack_filename(newpath, newpath);
      if ((new_dirp = my_dir(newpath, MYF(MY_DONT_SORT))))
      {
	DBUG_PRINT("my",("Archive subdir found: %s", newpath));
	if ((mysql_rm_arc_files(thd, new_dirp, newpath)) < 0)
	  DBUG_RETURN(true);
	continue;
      }
      *found_other_files= true;
      continue;
    }
    if (!(extension= strrchr(file->name, '.')))
      extension= strend(file->name);
    if (find_type(extension, &deletable_extentions,1+2) <= 0)
    {
      if (find_type(extension, ha_known_exts(),1+2) <= 0)
	*found_other_files= true;
      continue;
    }
    /* just for safety we use files_charset_info */
    if (db && !my_strcasecmp(files_charset_info,
                             extension, reg_ext))
    {
      /* Drop the table nicely */
      *extension= 0;			// Remove extension
      TABLE_LIST *table_list=(TABLE_LIST*)
                              thd->calloc(sizeof(*table_list) + 
                                          strlen(db) + 1 +
                                          MYSQL50_TABLE_NAME_PREFIX_LENGTH + 
                                          strlen(file->name) + 1);

      if (!table_list)
        DBUG_RETURN(true);
      table_list->db= (char*) (table_list+1);
      table_list->db_length= strmov(table_list->db, db) - table_list->db;
      table_list->table_name= table_list->db + table_list->db_length + 1;
      table_list->table_name_length= filename_to_tablename(file->name,
                                       table_list->table_name,
                                       MYSQL50_TABLE_NAME_PREFIX_LENGTH +
                                       strlen(file->name) + 1);
      table_list->open_type= OT_BASE_ONLY;

      /* To be able to correctly look up the table in the table cache. */
      if (lower_case_table_names)
        table_list->table_name_length= my_casedn_str(files_charset_info,
                                                     table_list->table_name);

      table_list->alias= table_list->table_name;	// If lower_case_table_names=2
      table_list->internal_tmp_table= is_prefix(file->name, tmp_file_prefix);
      table_list->mdl_request.init(MDL_key::TABLE, table_list->db,
                                   table_list->table_name, MDL_EXCLUSIVE,
                                   MDL_TRANSACTION);
      /* Link into list */
      (*tot_list_next_local)= table_list;
      (*tot_list_next_global)= table_list;
      tot_list_next_local= &table_list->next_local;
      tot_list_next_global= &table_list->next_global;
    }
    else
    {
<<<<<<< HEAD
      strxmov(filePath, path, "/", file->name, NullS);
      if (mysql_file_delete_with_symlink(key_file_misc, filePath, MYF(MY_WME)))
	DBUG_RETURN(true);
    }
  }
  *tables= tot_list;
  DBUG_RETURN(false);
=======
      strxmov(filePath, org_path, "/", file->name, NullS);
      /*
        We ignore ENOENT error in order to skip files that was deleted
        by concurrently running statement like REAPIR TABLE ...
      */
      if (my_delete_with_symlink(filePath, MYF(0)) &&
          my_errno != ENOENT)
      {
        my_error(EE_DELETE, MYF(0), filePath, my_errno);
        goto err;
      }
    }
  }

  if (thd->killed)
    goto err;

  if (tot_list)
  {
    int res= 0;
    Drop_table_error_handler err_handler(thd->get_internal_handler());

    thd->push_internal_handler(&err_handler);
    res= mysql_rm_table_part2(thd, tot_list, 1, 0, 1, 1);
    thd->pop_internal_handler();
    if (res)
      goto err;
  }

  /* Remove RAID directories */
  {
    List_iterator<String> it(raid_dirs);
    String *dir;
    while ((dir= it++))
      if (rmdir(dir->c_ptr()) < 0)
	found_other_files++;
  }
  my_dirend(dirp);  
  
  if (dropped_tables)
    *dropped_tables= tot_list;
  
  /*
    If the directory is a symbolic link, remove the link first, then
    remove the directory the symbolic link pointed at
  */
  if (found_other_files)
  {
    my_error(ER_DB_DROP_RMDIR, MYF(0), org_path, EEXIST);
    DBUG_RETURN(-1);
  }
  else
  {
    /* Don't give errors if we can't delete 'RAID' directory */
    if (rm_dir_w_symlink(org_path, level == 0))
      DBUG_RETURN(-1);
  }

  DBUG_RETURN(deleted);

err:
  my_dirend(dirp);
  DBUG_RETURN(-1);
>>>>>>> d3ea2409
}


/*
  Remove directory with symlink

  SYNOPSIS
    rm_dir_w_symlink()
    org_path    path of derictory
    send_error  send errors
  RETURN
    0 OK
    1 ERROR
*/

static my_bool rm_dir_w_symlink(const char *org_path, my_bool send_error)
{
  char tmp_path[FN_REFLEN], *pos;
  char *path= tmp_path;
  DBUG_ENTER("rm_dir_w_symlink");
  unpack_filename(tmp_path, org_path);
#ifdef HAVE_READLINK
  int error;
  char tmp2_path[FN_REFLEN];

  /* Remove end FN_LIBCHAR as this causes problem on Linux in readlink */
  pos= strend(path);
  if (pos > path && pos[-1] == FN_LIBCHAR)
    *--pos=0;

  if ((error= my_readlink(tmp2_path, path, MYF(MY_WME))) < 0)
    DBUG_RETURN(1);
  if (!error)
  {
    if (mysql_file_delete(key_file_misc, path, MYF(send_error ? MY_WME : 0)))
    {
      DBUG_RETURN(send_error);
    }
    /* Delete directory symbolic link pointed at */
    path= tmp2_path;
  }
#endif
  /* Remove last FN_LIBCHAR to not cause a problem on OS/2 */
  pos= strend(path);

  if (pos > path && pos[-1] == FN_LIBCHAR)
    *--pos=0;
  if (rmdir(path) < 0 && send_error)
  {
    my_error(ER_DB_DROP_RMDIR, MYF(0), path, errno);
    DBUG_RETURN(1);
  }
  DBUG_RETURN(0);
}


/*
  Remove .frm archives from directory

  SYNOPSIS
    thd       thread handler
    dirp      list of files in archive directory
    db        data base name
    org_path  path of archive directory

  RETURN
    > 0 number of removed files
    -1  error

  NOTE
    A support of "arc" directories is obsolete, however this
    function should exist to remove existent "arc" directories.
*/
long mysql_rm_arc_files(THD *thd, MY_DIR *dirp, const char *org_path)
{
  long deleted= 0;
  ulong found_other_files= 0;
  char filePath[FN_REFLEN];
  DBUG_ENTER("mysql_rm_arc_files");
  DBUG_PRINT("enter", ("path: %s", org_path));

  for (uint idx=0 ;
       idx < (uint) dirp->number_off_files && !thd->killed ;
       idx++)
  {
    FILEINFO *file=dirp->dir_entry+idx;
    char *extension, *revision;
    DBUG_PRINT("info",("Examining: %s", file->name));

    /* skiping . and .. */
    if (file->name[0] == '.' && (!file->name[1] ||
       (file->name[1] == '.' &&  !file->name[2])))
      continue;

    extension= fn_ext(file->name);
    if (extension[0] != '.' ||
        extension[1] != 'f' || extension[2] != 'r' ||
        extension[3] != 'm' || extension[4] != '-')
    {
      found_other_files++;
      continue;
    }
    revision= extension+5;
    while (*revision && my_isdigit(system_charset_info, *revision))
      revision++;
    if (*revision)
    {
      found_other_files++;
      continue;
    }
    strxmov(filePath, org_path, "/", file->name, NullS);
    if (mysql_file_delete_with_symlink(key_file_misc, filePath, MYF(MY_WME)))
    {
      goto err;
    }
    deleted++;
  }
  if (thd->killed)
    goto err;

  my_dirend(dirp);

  /*
    If the directory is a symbolic link, remove the link first, then
    remove the directory the symbolic link pointed at
  */
  if (!found_other_files &&
      rm_dir_w_symlink(org_path, 0))
    DBUG_RETURN(-1);
  DBUG_RETURN(deleted);

err:
  my_dirend(dirp);
  DBUG_RETURN(-1);
}


/**
  @brief Internal implementation: switch current database to a valid one.

  @param thd            Thread context.
  @param new_db_name    Name of the database to switch to. The function will
                        take ownership of the name (the caller must not free
                        the allocated memory). If the name is NULL, we're
                        going to switch to NULL db.
  @param new_db_access  Privileges of the new database.
  @param new_db_charset Character set of the new database.
*/

static void mysql_change_db_impl(THD *thd,
                                 LEX_STRING *new_db_name,
                                 ulong new_db_access,
                                 CHARSET_INFO *new_db_charset)
{
  /* 1. Change current database in THD. */

  if (new_db_name == NULL)
  {
    /*
      THD::set_db() does all the job -- it frees previous database name and
      sets the new one.
    */

    thd->set_db(NULL, 0);
  }
  else if (new_db_name == &INFORMATION_SCHEMA_NAME)
  {
    /*
      Here we must use THD::set_db(), because we want to copy
      INFORMATION_SCHEMA_NAME constant.
    */

    thd->set_db(INFORMATION_SCHEMA_NAME.str, INFORMATION_SCHEMA_NAME.length);
  }
  else
  {
    /*
      Here we already have a copy of database name to be used in THD. So,
      we just call THD::reset_db(). Since THD::reset_db() does not releases
      the previous database name, we should do it explicitly.
    */
    my_free(thd->db);

    thd->reset_db(new_db_name->str, new_db_name->length);
  }

  /* 2. Update security context. */

#ifndef NO_EMBEDDED_ACCESS_CHECKS
  thd->security_ctx->db_access= new_db_access;
#endif

  /* 3. Update db-charset environment variables. */

  thd->db_charset= new_db_charset;
  thd->variables.collation_database= new_db_charset;
}



/**
  Backup the current database name before switch.

  @param[in]      thd             thread handle
  @param[in, out] saved_db_name   IN: "str" points to a buffer where to store
                                  the old database name, "length" contains the
                                  buffer size
                                  OUT: if the current (default) database is
                                  not NULL, its name is copied to the
                                  buffer pointed at by "str"
                                  and "length" is updated accordingly.
                                  Otherwise "str" is set to NULL and
                                  "length" is set to 0.
*/

static void backup_current_db_name(THD *thd,
                                   LEX_STRING *saved_db_name)
{
  if (!thd->db)
  {
    /* No current (default) database selected. */

    saved_db_name->str= NULL;
    saved_db_name->length= 0;
  }
  else
  {
    strmake(saved_db_name->str, thd->db, saved_db_name->length - 1);
    saved_db_name->length= thd->db_length;
  }
}


/**
  Return TRUE if db1_name is equal to db2_name, FALSE otherwise.

  The function allows to compare database names according to the MySQL
  rules. The database names db1 and db2 are equal if:
     - db1 is NULL and db2 is NULL;
     or
     - db1 is not-NULL, db2 is not-NULL, db1 is equal (ignoring case) to
       db2 in system character set (UTF8).
*/

static inline bool
cmp_db_names(const char *db1_name,
             const char *db2_name)
{
  return
         /* db1 is NULL and db2 is NULL */
         (!db1_name && !db2_name) ||

         /* db1 is not-NULL, db2 is not-NULL, db1 == db2. */
         (db1_name && db2_name &&
         my_strcasecmp(system_charset_info, db1_name, db2_name) == 0);
}


/**
  @brief Change the current database and its attributes unconditionally.

  @param thd          thread handle
  @param new_db_name  database name
  @param force_switch if force_switch is FALSE, then the operation will fail if

                        - new_db_name is NULL or empty;

                        - OR new database name is invalid
                          (check_db_name() failed);

                        - OR user has no privilege on the new database;

                        - OR new database does not exist;

                      if force_switch is TRUE, then

                        - if new_db_name is NULL or empty, the current
                          database will be NULL, @@collation_database will
                          be set to @@collation_server, the operation will
                          succeed.

                        - if new database name is invalid
                          (check_db_name() failed), the current database
                          will be NULL, @@collation_database will be set to
                          @@collation_server, but the operation will fail;

                        - user privileges will not be checked
                          (THD::db_access however is updated);

                          TODO: is this really the intention?
                                (see sp-security.test).

                        - if new database does not exist,the current database
                          will be NULL, @@collation_database will be set to
                          @@collation_server, a warning will be thrown, the
                          operation will succeed.

  @details The function checks that the database name corresponds to a
  valid and existent database, checks access rights and changes the current
  database with database attributes (@@collation_database session variable,
  THD::db_access).

  This function is not the only way to switch the database that is
  currently employed. When the replication slave thread switches the
  database before executing a query, it calls thd->set_db directly.
  However, if the query, in turn, uses a stored routine, the stored routine
  will use this function, even if it's run on the slave.

  This function allocates the name of the database on the system heap: this
  is necessary to be able to uniformly change the database from any module
  of the server. Up to 5.0 different modules were using different memory to
  store the name of the database, and this led to memory corruption:
  a stack pointer set by Stored Procedures was used by replication after
  the stack address was long gone.

  @return Operation status
    @retval FALSE Success
    @retval TRUE  Error
*/

bool mysql_change_db(THD *thd, const LEX_STRING *new_db_name, bool force_switch)
{
  LEX_STRING new_db_file_name;

  Security_context *sctx= thd->security_ctx;
  ulong db_access= sctx->db_access;
  CHARSET_INFO *db_default_cl;

  DBUG_ENTER("mysql_change_db");
  DBUG_PRINT("enter",("name: '%s'", new_db_name->str));

  if (new_db_name == NULL ||
      new_db_name->length == 0)
  {
    if (force_switch)
    {
      /*
        This can happen only if we're switching the current database back
        after loading stored program. The thing is that loading of stored
        program can happen when there is no current database.

        TODO: actually, new_db_name and new_db_name->str seem to be always
        non-NULL. In case of stored program, new_db_name->str == "" and
        new_db_name->length == 0.
      */

      mysql_change_db_impl(thd, NULL, 0, thd->variables.collation_server);

      DBUG_RETURN(FALSE);
    }
    else
    {
      my_message(ER_NO_DB_ERROR, ER(ER_NO_DB_ERROR), MYF(0));

      DBUG_RETURN(TRUE);
    }
  }

  if (is_infoschema_db(new_db_name->str, new_db_name->length))
  {
    /* Switch the current database to INFORMATION_SCHEMA. */

    mysql_change_db_impl(thd, &INFORMATION_SCHEMA_NAME, SELECT_ACL,
                         system_charset_info);

    DBUG_RETURN(FALSE);
  }

  /*
    Now we need to make a copy because check_db_name requires a
    non-constant argument. Actually, it takes database file name.

    TODO: fix check_db_name().
  */

  new_db_file_name.str= my_strndup(new_db_name->str, new_db_name->length,
                                   MYF(MY_WME));
  new_db_file_name.length= new_db_name->length;

  if (new_db_file_name.str == NULL)
    DBUG_RETURN(TRUE);                             /* the error is set */

  /*
    NOTE: if check_db_name() fails, we should throw an error in any case,
    even if we are called from sp_head::execute().

    It's next to impossible however to get this error when we are called
    from sp_head::execute(). But let's switch the current database to NULL
    in this case to be sure.
  */

  if (check_db_name(&new_db_file_name))
  {
    my_error(ER_WRONG_DB_NAME, MYF(0), new_db_file_name.str);
    my_free(new_db_file_name.str);

    if (force_switch)
      mysql_change_db_impl(thd, NULL, 0, thd->variables.collation_server);

    DBUG_RETURN(TRUE);
  }

  DBUG_PRINT("info",("Use database: %s", new_db_file_name.str));

#ifndef NO_EMBEDDED_ACCESS_CHECKS
  db_access=
    test_all_bits(sctx->master_access, DB_ACLS) ?
    DB_ACLS :
    acl_get(sctx->host,
            sctx->ip,
            sctx->priv_user,
            new_db_file_name.str,
            FALSE) | sctx->master_access;

  if (!force_switch &&
      !(db_access & DB_ACLS) &&
      check_grant_db(thd, new_db_file_name.str))
  {
    my_error(ER_DBACCESS_DENIED_ERROR, MYF(0),
             sctx->priv_user,
             sctx->priv_host,
             new_db_file_name.str);
    general_log_print(thd, COM_INIT_DB, ER(ER_DBACCESS_DENIED_ERROR),
                      sctx->priv_user, sctx->priv_host, new_db_file_name.str);
    my_free(new_db_file_name.str);
    DBUG_RETURN(TRUE);
  }
#endif

  if (check_db_dir_existence(new_db_file_name.str))
  {
    if (force_switch)
    {
      /* Throw a warning and free new_db_file_name. */

      push_warning_printf(thd, MYSQL_ERROR::WARN_LEVEL_NOTE,
                          ER_BAD_DB_ERROR, ER(ER_BAD_DB_ERROR),
                          new_db_file_name.str);

      my_free(new_db_file_name.str);

      /* Change db to NULL. */

      mysql_change_db_impl(thd, NULL, 0, thd->variables.collation_server);

      /* The operation succeed. */

      DBUG_RETURN(FALSE);
    }
    else
    {
      /* Report an error and free new_db_file_name. */

      my_error(ER_BAD_DB_ERROR, MYF(0), new_db_file_name.str);
      my_free(new_db_file_name.str);

      /* The operation failed. */

      DBUG_RETURN(TRUE);
    }
  }

  /*
    NOTE: in mysql_change_db_impl() new_db_file_name is assigned to THD
    attributes and will be freed in THD::~THD().
  */

  db_default_cl= get_default_db_collation(thd, new_db_file_name.str);

  mysql_change_db_impl(thd, &new_db_file_name, db_access, db_default_cl);

  DBUG_RETURN(FALSE);
}


/**
  Change the current database and its attributes if needed.

  @param          thd             thread handle
  @param          new_db_name     database name
  @param[in, out] saved_db_name   IN: "str" points to a buffer where to store
                                  the old database name, "length" contains the
                                  buffer size
                                  OUT: if the current (default) database is
                                  not NULL, its name is copied to the
                                  buffer pointed at by "str"
                                  and "length" is updated accordingly.
                                  Otherwise "str" is set to NULL and
                                  "length" is set to 0.
  @param          force_switch    @see mysql_change_db()
  @param[out]     cur_db_changed  out-flag to indicate whether the current
                                  database has been changed (valid only if
                                  the function suceeded)
*/

bool mysql_opt_change_db(THD *thd,
                         const LEX_STRING *new_db_name,
                         LEX_STRING *saved_db_name,
                         bool force_switch,
                         bool *cur_db_changed)
{
  *cur_db_changed= !cmp_db_names(thd->db, new_db_name->str);

  if (!*cur_db_changed)
    return FALSE;

  backup_current_db_name(thd, saved_db_name);

  return mysql_change_db(thd, new_db_name, force_switch);
}


/**
  Upgrade a 5.0 database.
  This function is invoked whenever an ALTER DATABASE UPGRADE query is executed:
    ALTER DATABASE 'olddb' UPGRADE DATA DIRECTORY NAME.

  If we have managed to rename (move) tables to the new database
  but something failed on a later step, then we store the
  RENAME DATABASE event in the log. mysql_rename_db() is atomic in
  the sense that it will rename all or none of the tables.

  @param thd Current thread
  @param old_db 5.0 database name, in #mysql50#name format
  @return 0 on success, 1 on error
*/
bool mysql_upgrade_db(THD *thd, LEX_STRING *old_db)
{
  int error= 0, change_to_newdb= 0;
  char path[FN_REFLEN+16];
  uint length;
  HA_CREATE_INFO create_info;
  MY_DIR *dirp;
  TABLE_LIST *table_list;
  SELECT_LEX *sl= thd->lex->current_select;
  LEX_STRING new_db;
  DBUG_ENTER("mysql_upgrade_db");

  if ((old_db->length <= MYSQL50_TABLE_NAME_PREFIX_LENGTH) ||
      (strncmp(old_db->str,
              MYSQL50_TABLE_NAME_PREFIX,
              MYSQL50_TABLE_NAME_PREFIX_LENGTH) != 0))
  {
    my_error(ER_WRONG_USAGE, MYF(0),
             "ALTER DATABASE UPGRADE DATA DIRECTORY NAME",
             "name");
    DBUG_RETURN(1);
  }

  /* `#mysql50#<name>` converted to encoded `<name>` */
  new_db.str= old_db->str + MYSQL50_TABLE_NAME_PREFIX_LENGTH;
  new_db.length= old_db->length - MYSQL50_TABLE_NAME_PREFIX_LENGTH;

  /* Lock the old name, the new name will be locked by mysql_create_db().*/
  if (lock_schema_name(thd, old_db->str))
    DBUG_RETURN(-1);

  /*
    Let's remember if we should do "USE newdb" afterwards.
    thd->db will be cleared in mysql_rename_db()
  */
  if (thd->db && !strcmp(thd->db, old_db->str))
    change_to_newdb= 1;

  build_table_filename(path, sizeof(path)-1,
                       old_db->str, "", MY_DB_OPT_FILE, 0);
  if ((load_db_opt(thd, path, &create_info)))
    create_info.default_table_charset= thd->variables.collation_server;

  length= build_table_filename(path, sizeof(path)-1, old_db->str, "", "", 0);
  if (length && path[length-1] == FN_LIBCHAR)
    path[length-1]=0;                            // remove ending '\'
  if ((error= my_access(path,F_OK)))
  {
    my_error(ER_BAD_DB_ERROR, MYF(0), old_db->str);
    goto exit;
  }

  /* Step1: Create the new database */
  if ((error= mysql_create_db(thd, new_db.str, &create_info, 1)))
    goto exit;

  /* Step2: Move tables to the new database */
  if ((dirp = my_dir(path,MYF(MY_DONT_SORT))))
  {
    uint nfiles= (uint) dirp->number_off_files;
    for (uint idx=0 ; idx < nfiles && !thd->killed ; idx++)
    {
      FILEINFO *file= dirp->dir_entry + idx;
      char *extension, tname[FN_REFLEN + 1];
      LEX_STRING table_str;
      DBUG_PRINT("info",("Examining: %s", file->name));

      /* skiping non-FRM files */
      if (my_strcasecmp(files_charset_info,
                        (extension= fn_rext(file->name)), reg_ext))
        continue;

      /* A frm file found, add the table info rename list */
      *extension= '\0';

      table_str.length= filename_to_tablename(file->name,
                                              tname, sizeof(tname)-1);
      table_str.str= (char*) sql_memdup(tname, table_str.length + 1);
      Table_ident *old_ident= new Table_ident(thd, *old_db, table_str, 0);
      Table_ident *new_ident= new Table_ident(thd, new_db, table_str, 0);
      if (!old_ident || !new_ident ||
          !sl->add_table_to_list(thd, old_ident, NULL,
                                 TL_OPTION_UPDATING, TL_IGNORE,
                                 MDL_EXCLUSIVE) ||
          !sl->add_table_to_list(thd, new_ident, NULL,
                                 TL_OPTION_UPDATING, TL_IGNORE,
                                 MDL_EXCLUSIVE))
      {
        error= 1;
        my_dirend(dirp);
        goto exit;
      }
    }
    my_dirend(dirp);  
  }

  if ((table_list= thd->lex->query_tables) &&
      (error= mysql_rename_tables(thd, table_list, 1)))
  {
    /*
      Failed to move all tables from the old database to the new one.
      In the best case mysql_rename_tables() moved all tables back to the old
      database. In the worst case mysql_rename_tables() moved some tables
      to the new database, then failed, then started to move the tables back,
      and then failed again. In this situation we have some tables in the
      old database and some tables in the new database.
      Let's delete the option file, and then the new database directory.
      If some tables were left in the new directory, rmdir() will fail.
      It garantees we never loose any tables.
    */
    build_table_filename(path, sizeof(path)-1,
                         new_db.str,"",MY_DB_OPT_FILE, 0);
    mysql_file_delete(key_file_dbopt, path, MYF(MY_WME));
    length= build_table_filename(path, sizeof(path)-1, new_db.str, "", "", 0);
    if (length && path[length-1] == FN_LIBCHAR)
      path[length-1]=0;                            // remove ending '\'
    rmdir(path);
    goto exit;
  }


  /*
    Step3: move all remaining files to the new db's directory.
    Skip db opt file: it's been created by mysql_create_db() in
    the new directory, and will be dropped by mysql_rm_db() in the old one.
    Trigger TRN and TRG files are be moved as regular files at the moment,
    without any special treatment.

    Triggers without explicit database qualifiers in table names work fine: 
      use d1;
      create trigger trg1 before insert on t2 for each row set @a:=1
      rename database d1 to d2;

    TODO: Triggers, having the renamed database explicitely written
    in the table qualifiers.
    1. when the same database is renamed:
        create trigger d1.trg1 before insert on d1.t1 for each row set @a:=1;
        rename database d1 to d2;
      Problem: After database renaming, the trigger's body
               still points to the old database d1.
    2. when another database is renamed:
        create trigger d3.trg1 before insert on d3.t1 for each row
          insert into d1.t1 values (...);
        rename database d1 to d2;
      Problem: After renaming d1 to d2, the trigger's body
               in the database d3 still points to database d1.
  */

  if ((dirp = my_dir(path,MYF(MY_DONT_SORT))))
  {
    uint nfiles= (uint) dirp->number_off_files;
    for (uint idx=0 ; idx < nfiles ; idx++)
    {
      FILEINFO *file= dirp->dir_entry + idx;
      char oldname[FN_REFLEN + 1], newname[FN_REFLEN + 1];
      DBUG_PRINT("info",("Examining: %s", file->name));

      /* skiping . and .. and MY_DB_OPT_FILE */
      if ((file->name[0] == '.' &&
           (!file->name[1] || (file->name[1] == '.' && !file->name[2]))) ||
          !my_strcasecmp(files_charset_info, file->name, MY_DB_OPT_FILE))
        continue;

      /* pass empty file name, and file->name as extension to avoid encoding */
      build_table_filename(oldname, sizeof(oldname)-1,
                           old_db->str, "", file->name, 0);
      build_table_filename(newname, sizeof(newname)-1,
                           new_db.str, "", file->name, 0);
      mysql_file_rename(key_file_misc, oldname, newname, MYF(MY_WME));
    }
    my_dirend(dirp);
  }

  /*
    Step7: drop the old database.
    query_cache_invalidate(olddb) is done inside mysql_rm_db(), no need
    to execute them again.
    mysql_rm_db() also "unuses" if we drop the current database.
  */
  error= mysql_rm_db(thd, old_db->str, 0, 1);

  /* Step8: logging */
  if (mysql_bin_log.is_open())
  {
    int errcode= query_error_code(thd, TRUE);
    Query_log_event qinfo(thd, thd->query(), thd->query_length(),
                          FALSE, TRUE, TRUE, errcode);
    thd->clear_error();
    error|= mysql_bin_log.write(&qinfo);
  }

  /* Step9: Let's do "use newdb" if we renamed the current database */
  if (change_to_newdb)
    error|= mysql_change_db(thd, & new_db, FALSE);

exit:
  DBUG_RETURN(error);
}



/*
  Check if there is directory for the database name.

  SYNOPSIS
    check_db_dir_existence()
    db_name   database name

  RETURN VALUES
    FALSE   There is directory for the specified database name.
    TRUE    The directory does not exist.
*/

bool check_db_dir_existence(const char *db_name)
{
  char db_dir_path[FN_REFLEN + 1];
  uint db_dir_path_len;

  db_dir_path_len= build_table_filename(db_dir_path, sizeof(db_dir_path) - 1,
                                        db_name, "", "", 0);

  if (db_dir_path_len && db_dir_path[db_dir_path_len - 1] == FN_LIBCHAR)
    db_dir_path[db_dir_path_len - 1]= 0;

  /* Check access. */

  return my_access(db_dir_path, F_OK);
}<|MERGE_RESOLUTION|>--- conflicted
+++ resolved
@@ -794,14 +794,9 @@
     }
   }
 
-  thd->push_internal_handler(&err_handler);
-
   if (find_db_tables_and_rm_known_files(thd, dirp, db, path, &tables,
                                         &found_other_files))
-  {
-    thd->pop_internal_handler();
     goto exit;
-  }
 
   /*
     Disable drop of enabled log tables, must be done before name locking.
@@ -815,7 +810,6 @@
                              table->table_name_length, table->table_name, true))
       {
         my_error(ER_BAD_LOG_STATEMENT, MYF(0), "DROP");
-        thd->pop_internal_handler();
         goto exit;
       }
     }
@@ -825,12 +819,8 @@
   if (lock_table_names(thd, tables, NULL, thd->variables.lock_wait_timeout,
                        MYSQL_OPEN_SKIP_TEMPORARY) ||
       lock_db_routines(thd, db))
-  {
-    thd->pop_internal_handler();
     goto exit;
-  }
-
-<<<<<<< HEAD
+
   /* mysql_ha_rm_tables() requires a non-null TABLE_LIST. */
   if (tables)
     mysql_ha_rm_tables(thd, tables);
@@ -842,6 +832,7 @@
     deleted_tables++;
   }
 
+  thd->push_internal_handler(&err_handler);
   if (thd->killed ||
       (tables && mysql_rm_table_no_locks(thd, tables, true, false, true, true)))
   {
@@ -849,9 +840,6 @@
   }
   else
   {
-=======
-    error= -1;
->>>>>>> d3ea2409
     /*
       We temporarily disable the binary log while dropping the objects
       in the database. Since the DROP DATABASE statement is always
@@ -878,7 +866,6 @@
 #ifdef HAVE_EVENT_SCHEDULER
     Events::drop_schema_events(thd, db);
 #endif
-<<<<<<< HEAD
     reenable_binlog(thd);
 
     /*
@@ -894,14 +881,6 @@
 
 update_binlog:
   if (!silent && !error)
-=======
-      error = 0;
-      reenable_binlog(thd);
-    }
-  }
-
-  if (!silent && deleted>=0)
->>>>>>> d3ea2409
   {
     const char *query;
     ulong query_length;
@@ -1106,16 +1085,7 @@
     }
     else
     {
-<<<<<<< HEAD
       strxmov(filePath, path, "/", file->name, NullS);
-      if (mysql_file_delete_with_symlink(key_file_misc, filePath, MYF(MY_WME)))
-	DBUG_RETURN(true);
-    }
-  }
-  *tables= tot_list;
-  DBUG_RETURN(false);
-=======
-      strxmov(filePath, org_path, "/", file->name, NullS);
       /*
         We ignore ENOENT error in order to skip files that was deleted
         by concurrently running statement like REAPIR TABLE ...
@@ -1124,61 +1094,12 @@
           my_errno != ENOENT)
       {
         my_error(EE_DELETE, MYF(0), filePath, my_errno);
-        goto err;
+        DBUG_RETURN(true);
       }
     }
   }
-
-  if (thd->killed)
-    goto err;
-
-  if (tot_list)
-  {
-    int res= 0;
-    Drop_table_error_handler err_handler(thd->get_internal_handler());
-
-    thd->push_internal_handler(&err_handler);
-    res= mysql_rm_table_part2(thd, tot_list, 1, 0, 1, 1);
-    thd->pop_internal_handler();
-    if (res)
-      goto err;
-  }
-
-  /* Remove RAID directories */
-  {
-    List_iterator<String> it(raid_dirs);
-    String *dir;
-    while ((dir= it++))
-      if (rmdir(dir->c_ptr()) < 0)
-	found_other_files++;
-  }
-  my_dirend(dirp);  
-  
-  if (dropped_tables)
-    *dropped_tables= tot_list;
-  
-  /*
-    If the directory is a symbolic link, remove the link first, then
-    remove the directory the symbolic link pointed at
-  */
-  if (found_other_files)
-  {
-    my_error(ER_DB_DROP_RMDIR, MYF(0), org_path, EEXIST);
-    DBUG_RETURN(-1);
-  }
-  else
-  {
-    /* Don't give errors if we can't delete 'RAID' directory */
-    if (rm_dir_w_symlink(org_path, level == 0))
-      DBUG_RETURN(-1);
-  }
-
-  DBUG_RETURN(deleted);
-
-err:
-  my_dirend(dirp);
-  DBUG_RETURN(-1);
->>>>>>> d3ea2409
+  *tables= tot_list;
+  DBUG_RETURN(false);
 }
 
 

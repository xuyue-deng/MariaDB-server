/*
   Copyright (c) 2017, 2020, MariaDB

   This program is free software; you can redistribute it and/or modify
   it under the terms of the GNU General Public License as published by
   the Free Software Foundation; version 2 of the License.

   This program is distributed in the hope that it will be useful,
   but WITHOUT ANY WARRANTY; without even the implied warranty of
   MERCHANTABILITY or FITNESS FOR A PARTICULAR PURPOSE.  See the
   GNU General Public License for more details.

   You should have received a copy of the GNU General Public License
   along with this program; if not, write to the Free Software
   Foundation, Inc., 51 Franklin St, Fifth Floor, Boston, MA 02110-1301  USA */

/*
  This file contains functions to support the splitting technique.
  This optimization technique can be applied to equi-joins involving
  materialized tables such as materialized views, materialized derived tables
  and materialized CTEs. The technique also could be applied to materialized
  semi-joins though the code below does not support this usage yet.

  Here are the main ideas behind this technique that we'll call SM optimization
  (SplitMaterialization).

  Consider the query
    SELECT t1.a, t.min
      FROM t1, (SELECT t2.a, MIN(t2.b) as min FROM t2 GROUP BY t2.a) t
    WHERE t1.a = t.a and t1.b < const

  Re-write the query into
    SELECT t1.a, t.min
      FROM t1, LATERAL (SELECT t2.a, MIN(t2.b) as min
                        FROM t2 WHERE t2.a = t1.a GROUP BY t2.a) t
    WHERE t1.b < const

  The execution of the original query (Q1) does the following:
    1. Executes the query in the specification of the derived table
       and puts the result set into a temporary table with an index
       on the first column.
    2. Joins t1 with the temporary table using the its index.

  The execution of the transformed query (Q1R) follows these steps:
    1. For each row of t1 where t1.b < const a temporary table
       containing all rows of of t2 with t2.a = t1.a is created
    2. If there are any rows in the temporary table aggregation
       is performed for them
    3. The result of the aggregation is joined with t1.

  The second execution can win if:
    a) There is an efficient way to select rows of t2 for which t2.a = t1.a
       (For example if there is an index on t2.a)
    and
    b) The number of temporary tables created for partitions
       is much smaller that the total number of partitions

  It should be noted that for the transformed query aggregation
  for a partition may be performed several times.

  As we can see the optimization basically splits table t2 into
  partitions and performs aggregation over each of them
  independently.

  If we have only one equi-join condition then we either push it as
  for Q1R or we don't. In a general case we may have much more options.
  Consider the query (Q3)
    SELECT *
      FROM t1,t2 (SELECT t3.a, t3.b, MIN(t3.c) as min
                  FROM t3 GROUP BY a,b) t
    WHERE t.a = t1.a AND t.b = t2.b
          AND t1.c < c1 and t2.c < c2
          AND P(t1,t2);
  (P(t1,t2) designates  some additional conditions over columns of t1,t2).

  Assuming that there indexes on t3(a,b) and t3(b) here we have several
  reasonable options to push equi-join conditions into the derived.
  All these options should be taken into account when the optimizer
  evaluates different join orders. When the join order (t1,t,t2) is
  evaluated there is only one way of splitting : to push the condition
  t.a = t1.a into t. With the join order (t2,t,t1) only the condition
  t.b = t2.b can be pushed. When the join orders (t1,t2,t) and (t2,t1,t)
  are evaluated then the optimizer should consider pushing t.a = t1.a,
  t.b = t2.b and (t.a = t1.a AND t.b = t2.b) to choose the best condition
  for splitting. Apparently here last condition is the best one because
  it provides the minimum possible number of partitions.

  If we dropped the index on t3(a,b) and created the index on t3(a) instead
  then we would have two options for splitting: to push t.a = t1.a or to
  push t.b = t2.b. If the selectivity of the index t3(a) is better than
  the selectivity of t3(b) then the first option is preferred.

  Although the condition (t.a = t1.a AND t.b = t2.b) provides a better
  splitting than the condition t.a = t1.a the latter will be used for
  splitting if the execution plan with the join order (t1,t,t2) turns out
  to be the cheapest one. It's quite possible when the join condition
  P(t1,t2) has a bad selectivity.

  Whenever the optimizer evaluates the cost of using a splitting it
  compares it with the cost of materialization without splitting.

  If we just drop the index on t3(a,b) the chances that the splitting
  will be used becomes much lower but they still exists providing that
  the fanout of the partial join of t1 and t2 is small enough.

  The lateral derived table LT formed as a result of SM optimization applied
  to a materialized derived table DT must be joined after all parameters
  of splitting has been evaluated, i.e. after all expressions used in the
  equalities pushed into DT that make the employed splitting effective
  could be evaluated. With the chosen join order all the parameters can be
  evaluated after the last table LPT that contains any columns referenced in
  the parameters has been joined and the table APT following LPT in the chosen
  join order is accessed.
  Usually the formed lateral derived table LT is accessed right after the table
  LPT. As in such cases table LT must be refilled for each combination of
  splitting parameters this table must be populated before each access to LT
  and the estimate of the expected number of refills that could be suggested in
  such cases is the number of rows in the partial join ending with table LPT.
  However in other cases the chosen join order may contain tables between LPT
  and LT.
  Consider the query (Q4)
    SELECT *
      FROM t1 JOIN t2 ON t1.b = t2.b
           LEFT JOIN  (SELECT t3.a, t3.b, MIN(t3.c) as min
                       FROM t3 GROUP BY a,b) t
           ON t.a = t1.a AND t.c > 0
      [WHERE P(t1,t2)];
  Let's assume that the join order t1,t2,t was chosen for this query and
  SP optimization was applied to t with splitting over t3.a using the index
  on column t3.a. Here the table t1 serves as LPT, t2 as APT while t with
  pushed condition t.a = t1.a serves as LT. Note that here LT is accessed
  after t2,  not right after t1. Here the number of refills of the lateral
  derived is not more that the  number of key values of t1.a that might be
  less than the cardinality of the partial join (t1,t2). That's why it makes
  sense to signal that t3 has to be refilled just before t2 is accessed.
  However if the cardinality of the partial join (t1,t2) happens to be less
  than the cardinality of the partial join (t1) due to additional selective
  condition P(t1,t2) then the flag informing about necessity of a new refill
  can be set either when accessing t2 or right after it has been joined.
  The current code sets such flag right after generating a record of the
  partial join with minimal cardinality for all those partial joins that
  end between APT and LT. It allows sometimes to push extra conditions
  into the lateral derived without any increase of the number of refills.
  However this flag can be set only after the last join table between
  APT and LT using join buffer has been joined.
*/

/*
  Splitting can be applied to a materialized table specified by the query
  with post-join operations that require partitioning of the result set produced
  by the join expression used in the FROM clause the query such as GROUP BY
  operation and window function operation. In any of these cases the post-join
  operation can be executed independently for any partition only over the rows
  of this partition. Also if the set of all partitions is divided into disjoint
  subsets the operation can applied to each subset independently. In this case
  all rows are first partitioned into the groups each of which contains all the
  rows from the partitions belonging the same subset and then each group
  is subpartitioned into groups in the the post join operation.

  The set of all rows belonging to the union of several partitions is called
  here superpartition. If a grouping operation is defined by the list
  e_1,...,e_n then any set S = {e_i1,...,e_ik} can be used to devide all rows
  into superpartitions such that for any two rows r1, r2  the following holds:
  e_ij(r1) = e_ij(r2) for each e_ij from S. We use the splitting technique
  only if S consists of references to colums  of the joined tables.
  For example if the GROUP BY list looks like this a, g(b), c we can consider
  applying the splitting technique to the superpartitions defined by {a,c},
  {a}, {c} (a and c here may be the references to the columns from different
  tables).
*/

 /*
   The following describes when and how the optimizer decides whether it
   makes sense to employ the splitting technique.

   1. For each instance of a materialized table (derived/view/CTE) it is
      checked that it is potentially splittable. Now it is done right after the
      execution plan for the select specifying this table has been chosen.

   2. Any potentially splittable materialized table T is subject to two-phase
      optimization. It means that the optimizer first builds the best execution
      plan for join that specifies T. Then the control is passed back to the
      optimization process of the embedding select Q. After the execution plan
      for Q has been chosen the optimizer finishes the optimization of the join
      specifying T.

   3. When the optimizer builds the container with the KEYUSE structures
      for the join of embedding select it detects the equi-join conditions
      PC that potentially could be pushed into a potentially splittable
      materialized table T. The collected information about such conditions
      is stored together with other facts on potential splittings for table T.

   4. When the optimizer starts looking for the best execution plan for the
      embedding select Q for each potentially splittable materialized table T
      it creates special KEYUSE structures for pushable equi-join conditions
      PC. These structures are used to add new elements to the container
      of KEYUSE structures built for T. The specifics of these elements is
      that they can be ebabled and disabled during the process of choosing
      the best plan for Q.

   5. When the optimizer extends a partial join order with a potentially
      splittable materialized table T (in function best_access_path) it
      first evaluates a new execution plan for the modified specification
      of T that adds all equi-join conditions that can be pushed with
      current join prefix to the WHERE conditions of the original
      specification of T. If the cost of the new plan is better than the
      the cost of the original materialized table then the optimizer
      prefers to use splitting for the current join prefix. As the cost
      of the plan depends only on the pushed conditions it makes sense
      to cache this plan for other prefixes.

   6. The optimizer takes into account the cost of splitting / materialization
      of a potentially splittable materialized table T as a startup cost
      to access table T.

   7. When the optimizer finally chooses the best execution plan for
      the embedding select Q and this plan prefers using splitting
      for table T with pushed equi-join conditions PC then the execution
      plan for the underlying join with these conditions is chosen for T.
*/

/*
  The implementation of the splitting technique below allows to apply
  the technique only to a materialized derived table / view / CTE whose
  specification is either a select with GROUP BY or a non-grouping select
  with window functions that share the same PARTITION BY list.
*/

#include "mariadb.h"
#include "sql_select.h"
#include "opt_hints.h"
#include "opt_trace.h"
#include "optimizer_defaults.h"

/* Info on a splitting field */
struct SplM_field_info
{
  /* Splitting field in the materialized table T */
  Field *mat_field;
  /* The item from the select list of the specification of T */
  Item *producing_item;
  /* The corresponding splitting field from the specification of T */
  Field *underlying_field;
};


/* Info on the splitting execution plan saved in SplM_opt_info::cache */
struct SplM_plan_info
{
  /* The cached splitting execution plan P */
  POSITION *best_positions;
  /* The cost of the above plan */
  double cost;
  /* Selectivity of splitting used in P */
  double split_sel;
  /* For fast search of KEYUSE_EXT elements used for splitting in P */
  struct KEYUSE_EXT *keyuse_ext_start;
  /* The tables that contains the fields used for splitting in P */
  TABLE *table;
  /* The number of the key from 'table' used for splitting in P */
  uint key;
  /* Number of the components of 'key' used for splitting in P */
  uint parts;
};


/*
  The structure contains the information that is used by the optimizer
  for potentially splittable materialization of T  that is a materialized
  derived_table / view / CTE
*/
class SplM_opt_info : public Sql_alloc
{
public:
  /* The join for the select specifying T */
  JOIN *join;
  /* The map of tables from 'join' whose columns can be used for partitioning */
  table_map tables_usable_for_splitting;
  /* Info about the fields of the joined tables usable for splitting */
  SplM_field_info *spl_fields;
  /* The number of elements in the above list */
  uint spl_field_cnt;
  /* The list of equalities injected into WHERE for split optimization */
  List<Item> inj_cond_list;
  /* Contains the structures to generate all KEYUSEs for pushable equalities */
  List<KEY_FIELD> added_key_fields;
  /* The cache of evaluated execution plans for 'join' with pushed equalities */
  List<SplM_plan_info> plan_cache;
  /* Cost of best execution plan for join when nothing is pushed */
  double unsplit_cost;
  /* Split operation cost (result form spl_postjoin_oper_cost()) */
  double unsplit_oper_cost;
  /* Cardinality of T when nothing is pushed */
  double unsplit_card;
<<<<<<< HEAD
  double last_refills;
  /* True when SPLIT_MATERIALIZED hint present and forces this split. */
  bool hint_forced_split{false};
=======
>>>>>>> aab83aec

  SplM_plan_info *find_plan(TABLE *table, uint key, uint parts);
};


void TABLE::set_spl_opt_info(SplM_opt_info *spl_info)
{
  DBUG_ASSERT(spl_info);
  spl_info->join->spl_opt_info= spl_info;
  spl_opt_info= spl_info;
}


void TABLE::deny_splitting()
{
  DBUG_ASSERT(spl_opt_info != NULL);
  spl_opt_info->join->spl_opt_info= NULL;
  spl_opt_info= NULL;
}


double TABLE::get_materialization_cost()
{
  DBUG_ASSERT(spl_opt_info != NULL);
  return spl_opt_info->unsplit_cost;
}


/**
  Returns true if split materialization is permitted for the
  derived table passed in argument 'derived'.

  @param thd     The connection state for the current thread.
  @param derived The candidate derived table for split materialization.
  @param hint    [OUT] One of the values from the hint_state enumeration
                 found in opt_hints.h
  @return true   if split materialization allowed, either by hint
                 or by optimizer option.  The hint takes precedence.
 */

static bool is_split_materialized_allowed(THD *thd,
                                          const TABLE_LIST *derived,
                                          hint_state *hint)
{
  if (!derived)
  {
    *hint= hint_state::DISABLED;  // there is no derived table to hint on
    return false;
  }

  *hint= hint_table_state(thd,
                          derived,
                          SPLIT_MATERIALIZED_HINT_ENUM);

  const bool opt_flag= optimizer_flag(thd, OPTIMIZER_SWITCH_SPLIT_MATERIALIZED);
  const bool allow_split= (*hint == hint_state::ENABLED ||
                           (*hint == hint_state::NOT_PRESENT && opt_flag));

  return allow_split;
}


/* This structure is auxiliary and used only in the function that follows it */
struct SplM_field_ext_info: public SplM_field_info
{
  uint item_no;
  bool is_usable_for_ref_access;
};


/**
  @brief
    Check whether this join is one for potentially splittable materialized
    table

  @details
    The function checks whether this join is for select that specifies
    a potentially splittable materialized table T. If so, the collected
    info on potential splittability of T is attached to the field spl_opt_info
    of the TABLE structure for T.

    The function returns a positive answer if the following holds:
    1. The is_split_materialized_allowed() function indicates that split
       materialization is permitted for the derived table.
    2. the select owning this join specifies a materialized derived/view/cte T
    3. this is the only select in the specification of T
    4. condition pushdown is not prohibited into T
    5. T is not recursive
    6. not all of this join are constant or optimized away
    7. T is either
       7.1. a grouping table with GROUP BY list P
       or
       7.2. a non-grouping table with window functions over the same non-empty
            partition specified by the PARTITION BY list P
    8. P contains some references on the columns of the joined tables C
       occurred also in the select list of this join
    9. There are defined some keys usable for ref access of fields from C
       with available statistics.
    10. The select doesn't use WITH ROLLUP (This limitation can probably be
        lifted)

  @retval
    true   if the answer is positive
    false  otherwise
*/

bool JOIN::check_for_splittable_materialized()
{
  ORDER *partition_list= 0;
  st_select_lex_unit *unit= select_lex->master_unit();
  TABLE_LIST *derived= unit->derived;

  hint_state hint;
  if (!is_split_materialized_allowed(thd, derived, &hint) ||          // !(1)
      !derived->is_materialized_derived() ||                          // !(2)
      (unit->first_select()->next_select()) ||                        // !(3)
      (derived->prohibit_cond_pushdown) ||                            // !(4)
      (derived->is_recursive_with_table()) ||                         // !(5)
      (table_count == 0 || const_tables == top_join_tab_count) ||     // !(6)
      rollup.state != ROLLUP::STATE_NONE)                             // (10)
    return false;
  if (group_list)                                                     // (7.1)
  {
    if (!select_lex->have_window_funcs())
      partition_list= group_list;
  }
  else if (select_lex->have_window_funcs() &&
           select_lex->window_specs.elements == 1)                    // (7.2)
  {
    partition_list=
      select_lex->window_specs.head()->partition_list->first;
  }
  if (!partition_list)
    return false;

  Json_writer_object trace_wrapper(thd);
  Json_writer_object trace_split(thd, "check_split_materialized");

  ORDER *ord;
  Dynamic_array<SplM_field_ext_info> candidates(PSI_INSTRUMENT_MEM);

  /*
    Select from partition_list all candidates for splitting.
    A candidate must be
    - field item or refer to such (8.1)
    - item mentioned in the select list (8.2)
    Put info about such candidates into the array candidates
  */
  table_map usable_tables= 0;  // tables that contains the candidate
  for (ord= partition_list; ord; ord= ord->next)
  {
    Item *ord_item= *ord->item;
    if (ord_item->real_item()->type() != Item::FIELD_ITEM)   // !(8.1)
      continue;

    Field *ord_field= ((Item_field *) (ord_item->real_item()))->field;

    /* Ignore fields from  of inner tables of outer joins */
    TABLE_LIST *tbl= ord_field->table->pos_in_table_list;
    if (tbl->is_inner_table_of_outer_join())
      continue;

    List_iterator<Item> li(fields_list);
    Item *item;
    uint item_no= 0;
    while ((item= li++))
    {
      if ((*ord->item)->eq(item, 0))       // (8.2)
      {
	SplM_field_ext_info new_elem;
        new_elem.producing_item= item;
        new_elem.item_no= item_no;
        new_elem.mat_field= derived->table->field[item_no];
        new_elem.underlying_field= ord_field;
        new_elem.is_usable_for_ref_access= false;
        candidates.push(new_elem);
        usable_tables|= ord_field->table->map;
        break;
      }
      item_no++;
    }
  }
  if (candidates.elements() == 0)  // no candidates satisfying (8.1) && (8.2)
  {
    trace_split.add("not_applicable", "group list has no candidates");
    return false;
  }

  /*
    For each table from this join find the keys that can be used for ref access
    of the fields mentioned in the 'array candidates'
  */

  SplM_field_ext_info *cand;
  SplM_field_ext_info *cand_start= &candidates.at(0);
  SplM_field_ext_info *cand_end= cand_start + candidates.elements();

  for (JOIN_TAB *tab= join_tab;
       tab < join_tab + top_join_tab_count; tab++)
  {
    TABLE *table= tab->table;
    if (!(table->map & usable_tables))
      continue;

    table->keys_usable_for_splitting.clear_all();
    uint i;
    for (i= 0; i < table->s->keys; i++)
    {
      if (!table->keys_in_use_for_query.is_set(i))
        continue;
      KEY *key_info= table->key_info + i;
      uint key_parts= table->actual_n_key_parts(key_info);
      uint usable_kp_cnt= 0;
      for ( ; usable_kp_cnt < key_parts; usable_kp_cnt++)
      {
        if (key_info->actual_rec_per_key(usable_kp_cnt) == 0)
          break;
        int fldnr= key_info->key_part[usable_kp_cnt].fieldnr;

        for (cand= cand_start; cand < cand_end; cand++)
        {
          if (cand->underlying_field->table == table &&
              cand->underlying_field->field_index + 1 == fldnr)
	  {
            cand->is_usable_for_ref_access= true;
            break;
          }
        }
        if (cand == cand_end)
          break;
      }
      if (usable_kp_cnt)
        table->keys_usable_for_splitting.set_bit(i);
    }
  }

  /* Count the candidate fields that can be accessed by ref */
  uint spl_field_cnt= (uint)candidates.elements();
  for (cand= cand_start; cand < cand_end; cand++)
  {
    if (!cand->is_usable_for_ref_access)
      spl_field_cnt--;
  }

  if (!spl_field_cnt)  // No candidate field can be accessed by ref => !(9)
  {
    trace_split.add("not_applicable",
                    "no candidate field can be accessed through ref");
    return false;
  }

  /*
    Create a structure of the type SplM_opt_info and fill it with
    the collected info on potential splittability of T
  */
  SplM_opt_info *spl_opt_info= new (thd->mem_root) SplM_opt_info();
  SplM_field_info *spl_field= thd->calloc<SplM_field_info>(spl_field_cnt);

  if (!(spl_opt_info && spl_field)) // consider T as not good for splitting
    return false;

  spl_opt_info->join= this;
  spl_opt_info->tables_usable_for_splitting= 0;
  spl_opt_info->spl_field_cnt= spl_field_cnt;
  spl_opt_info->spl_fields= spl_field;
  spl_opt_info->hint_forced_split= (hint == hint_state::ENABLED);

  {
    Json_writer_array trace_range(thd, "split_candidates");
    for (cand= cand_start; cand < cand_end; cand++)
    {
      if (!cand->is_usable_for_ref_access)
        continue;
      trace_range.add(cand->producing_item);

      spl_field->producing_item= cand->producing_item;
      spl_field->underlying_field= cand->underlying_field;
      spl_field->mat_field= cand->mat_field;
      spl_opt_info->tables_usable_for_splitting|=
      cand->underlying_field->table->map;
      spl_field++;
    }
  }

  /* Attach this info to the table T */
  derived->table->set_spl_opt_info(spl_opt_info);

  /*
    If this is specification of a materialized derived table T that is
    potentially splittable and is used in the from list of the right operand
    of an IN predicand transformed to a semi-join then the embedding semi-join
    nest is not allowed to be materialized.
  */
  if (derived && derived->is_materialized_derived() &&
      derived->embedding && derived->embedding->sj_subq_pred)
    derived->embedding->sj_subq_pred->types_allow_materialization= FALSE;
  return true;
}


/**
  @brief
    Collect info on KEY_FIELD usable for splitting

  @param
    key_field     KEY_FIELD to collect info on

  @details
    The function assumes that this table is potentially splittable.
    The function checks whether the KEY_FIELD structure key_field built for
    this  table was created for a splitting field f. If so, the function does
    the following using info from key_field:
    1. Builds an equality of the form f = key_field->val that could be
       pushed into this table.
    2. Creates a new KEY_FIELD structure for this equality and stores
       a reference to this structure in this->spl_opt_info.
*/

void TABLE::add_splitting_info_for_key_field(KEY_FIELD *key_field)
{
  DBUG_ASSERT(spl_opt_info != NULL);
  JOIN *join= spl_opt_info->join;
  Field *field= key_field->field;
  SplM_field_info *spl_field= spl_opt_info->spl_fields;
  uint i= spl_opt_info->spl_field_cnt;
  for ( ; i; i--, spl_field++)
  {
    if (spl_field->mat_field == field)
      break;
  }
  if (!i)         // field is not usable for splitting
    return;

  /*
    Any equality condition that can be potentially pushed into the
    materialized derived table is constructed now though later it may turn out
    that it is not needed, because it is not used for splitting.
    The reason for this is that the failure to construct it when it has to be
    injected causes denial for further processing of the query.
    Formally this equality is needed in the KEY_FIELD structure constructed
    here that will be used to generate additional keyuses usable for splitting.
    However key_field.cond could be used for this purpose (see implementations
    of virtual function can_optimize_keypart_ref()).

    The condition is built in such a form that it can be added to the WHERE
    condition of the select that specifies this table.
  */
  THD *thd= in_use;
  Item *left_item= spl_field->producing_item->build_clone(thd);
  Item *right_item= key_field->val->build_clone(thd);
  Item_bool_func *eq_item= 0;
  if (left_item && right_item)
  {
    right_item->walk(&Item::set_fields_as_dependent_processor,
                     false, join->select_lex);
    right_item->update_used_tables();
    /*
      We've just pushed right_item down into the child select. It may only
      have references to outside.
    */
    DBUG_ASSERT(!(right_item->used_tables() & ~PSEUDO_TABLE_BITS));

    //  Item_func::EQUAL_FUNC is null-safe, others can use Item_func_eq()
    if (key_field->cond->type() == Item::FUNC_ITEM &&
        ((Item_func*)key_field->cond)->functype() == Item_func::EQUAL_FUNC)
      eq_item= new (thd->mem_root) Item_func_equal(thd, left_item, right_item);
    else
      eq_item= new (thd->mem_root) Item_func_eq(thd, left_item, right_item);
  }
  if (!eq_item)
    return;
  KEY_FIELD *added_key_field= thd->alloc<KEY_FIELD>(1);
  if (!added_key_field ||
      spl_opt_info->added_key_fields.push_back(added_key_field,thd->mem_root))
    return;
  added_key_field->field= spl_field->underlying_field;
  added_key_field->cond= eq_item;
  added_key_field->val= key_field->val;
  added_key_field->level= 0;
  added_key_field->optimize= KEY_OPTIMIZE_EQ;
  added_key_field->eq_func= true;
  added_key_field->null_rejecting= key_field->null_rejecting;
  added_key_field->cond_guard= NULL;
  added_key_field->sj_pred_no= UINT_MAX;
  return;
}


static bool
add_ext_keyuse_for_splitting(Dynamic_array<KEYUSE_EXT> *ext_keyuses,
                             KEY_FIELD *added_key_field, uint key, uint part)
{
  KEYUSE_EXT keyuse_ext;
  Field *field= added_key_field->field;

  JOIN_TAB *tab=field->table->reginfo.join_tab;
  key_map possible_keys=field->get_possible_keys();
  possible_keys.intersect(field->table->keys_usable_for_splitting);
  tab->keys.merge(possible_keys);

  Item_func_eq *eq_item= (Item_func_eq *) (added_key_field->cond);
  keyuse_ext.table= field->table;
  keyuse_ext.val= eq_item->arguments()[1];
  keyuse_ext.key= key;
  keyuse_ext.keypart=part;
  keyuse_ext.keypart_map= (key_part_map) 1 << part;
  keyuse_ext.used_tables= keyuse_ext.val->used_tables();
  keyuse_ext.optimize= added_key_field->optimize & KEY_OPTIMIZE_REF_OR_NULL;
  keyuse_ext.ref_table_rows= 0;
  keyuse_ext.null_rejecting= added_key_field->null_rejecting;
  keyuse_ext.cond_guard= added_key_field->cond_guard;
  keyuse_ext.sj_pred_no= added_key_field->sj_pred_no;
  keyuse_ext.validity_ref= 0;
  keyuse_ext.needed_in_prefix= added_key_field->val->used_tables() &
                              ~(OUTER_REF_TABLE_BIT | RAND_TABLE_BIT);
  keyuse_ext.validity_var= false;
  return ext_keyuses->push(keyuse_ext);
}


static int
sort_ext_keyuse(const void *a_, const void *b_)
{
  const KEYUSE_EXT *a= static_cast<const KEYUSE_EXT *>(a_);
  const KEYUSE_EXT *b= static_cast<const KEYUSE_EXT *>(b_);
  if (a->table->tablenr != b->table->tablenr)
    return (int) (a->table->tablenr - b->table->tablenr);
  if (a->key != b->key)
    return (int) (a->key - b->key);
  return (int) (a->keypart - b->keypart);
}


static void
sort_ext_keyuses(Dynamic_array<KEYUSE_EXT> *keyuses)
{
  KEYUSE_EXT *first_keyuse= &keyuses->at(0);
  my_qsort(first_keyuse, keyuses->elements(), sizeof(KEYUSE_EXT),
           (qsort_cmp) sort_ext_keyuse);
}


/**
  @brief
    Add info on keyuses usable for splitting into an array
*/

static bool
add_ext_keyuses_for_splitting_field(Dynamic_array<KEYUSE_EXT> *ext_keyuses,
                                    KEY_FIELD *added_key_field)
{
  Field *field= added_key_field->field;
  TABLE *table= field->table;
  for (uint key= 0; key < table->s->keys; key++)
  {
    if (!(table->keys_usable_for_splitting.is_set(key)))
      continue;
    KEY *key_info= table->key_info + key;
    uint key_parts= table->actual_n_key_parts(key_info);
    KEY_PART_INFO *key_part_info= key_info->key_part;
    for (uint part=0; part <  key_parts; part++, key_part_info++)
    {
      if (!field->eq(key_part_info->field))
        continue;
      if (add_ext_keyuse_for_splitting(ext_keyuses, added_key_field, key, part))
        return true;
    }
  }
  return false;
}


/*
  @brief
    Cost of the post join operation used in specification of splittable table
    This does not include the cost of creating the temporary table as this
    operation can be executed many times for the same temporary table.
*/

static
double spl_postjoin_oper_cost(THD *thd, double join_record_count, uint rec_len)
{
  double cost;
  TMPTABLE_COSTS tmp_cost= get_tmp_table_costs(thd, join_record_count,
                                               rec_len, 0, 1);
  /* cost to fill tmp table */
  cost= tmp_cost.write * join_record_count;
  /* cost to perform post join operation used here */
  cost+= tmp_cost.lookup * join_record_count;
  /* cost to preform sorting */
  /* QQQ
     We should use cost_of_filesort() for computing sort.
     Do we always preform sorting ? If not, this should be done conditionally
  */
  cost+= ((join_record_count == 0 ? 0 :
           join_record_count * log2 (join_record_count)) *
          SORT_INDEX_CMP_COST);
  return cost;
}

/**
  @brief
    Add KEYUSE structures that can be usable for splitting

  @details
    This function is called only for joins created for potentially
    splittable materialized tables. The function does the following:
    1. Creates the dynamic array ext_keyuses_for_splitting of KEYUSE_EXT
       structures and fills is with info about all keyuses that
       could be used for splitting.
    2. Sort the array ext_keyuses_for_splitting for fast access by key
       on certain columns.
    3. Collects and stores cost and cardinality info on the best execution
       plan that does not use splitting and save this plan together with
       corresponding array of keyuses.
    4. Expand this array with KEYUSE elements built from the info stored
       in ext_keyuses_for_splitting that could be produced by pushed
       equalities employed for splitting.
    5. Prepare the extended array of keyuses to be used in the function
       best_access_plan()
*/

void JOIN::add_keyuses_for_splitting()
{
  uint i;
  size_t idx;
  KEYUSE_EXT *keyuse_ext;
  KEYUSE_EXT keyuse_ext_end;
  uint rec_len;
  uint added_keyuse_count;
  TABLE *table= select_lex->master_unit()->derived->table;
  List_iterator_fast<KEY_FIELD> li(spl_opt_info->added_key_fields);
  KEY_FIELD *added_key_field;
  if (!spl_opt_info->added_key_fields.elements)
    goto err;
  if (!(ext_keyuses_for_splitting= new Dynamic_array<KEYUSE_EXT>(PSI_INSTRUMENT_MEM)))
    goto err;
  while ((added_key_field= li++))
  {
    (void) add_ext_keyuses_for_splitting_field(ext_keyuses_for_splitting,
                                               added_key_field);
  }
  added_keyuse_count= (uint)ext_keyuses_for_splitting->elements();
  if (!added_keyuse_count)
    goto err;
  sort_ext_keyuses(ext_keyuses_for_splitting);
  bzero((char*) &keyuse_ext_end, sizeof(keyuse_ext_end));
  if (ext_keyuses_for_splitting->push(keyuse_ext_end))
    goto err;
  // psergey-todo: trace anything here?
  /*
    Use the number of rows that was computed by
    TABLE_LIST::fetch_number_of_rows():
  */
  spl_opt_info->unsplit_card=
    rows2double(select_lex->master_unit()->derived->table->stat_records());

  rec_len= table->s->rec_buff_length;

  spl_opt_info->unsplit_oper_cost= spl_postjoin_oper_cost(thd,
                                                          join_record_count,
                                                          rec_len);
  spl_opt_info->unsplit_cost= (best_positions[table_count-1].read_time +
                               spl_opt_info->unsplit_oper_cost);

  if (!(save_qep= new Join_plan_state(table_count + 1)))
    goto err;

  save_query_plan(save_qep);

  if (!keyuse.buffer &&
       my_init_dynamic_array(PSI_INSTRUMENT_ME, &keyuse, sizeof(KEYUSE),
                             20, 64, MYF(MY_THREAD_SPECIFIC)))
    goto err;

  if (allocate_dynamic(&keyuse, save_qep->keyuse.elements + added_keyuse_count))
    goto err;

  idx= keyuse.elements= save_qep->keyuse.elements;
  if (keyuse.elements)
    memcpy(keyuse.buffer,
           save_qep->keyuse.buffer,
           (size_t) keyuse.elements * keyuse.size_of_element);

  keyuse_ext= &ext_keyuses_for_splitting->at(0);
  for (i=0; i < added_keyuse_count; i++, keyuse_ext++, idx++)
  {
    set_dynamic(&keyuse, (KEYUSE *) keyuse_ext, idx);
    KEYUSE *added_keyuse= ((KEYUSE *) (keyuse.buffer)) + idx;
    added_keyuse->validity_ref= &keyuse_ext->validity_var;
  }

  if (sort_and_filter_keyuse(this, &keyuse, true))
    goto err;
  optimize_keyuse(this, &keyuse);

  for (uint i= 0; i < table_count; i++)
  {
    JOIN_TAB *tab= join_tab + i;
    map2table[tab->table->tablenr]= tab;
  }

  return;

err:
  if (save_qep)
    restore_query_plan(save_qep);
  table->deny_splitting();
  return;
}


/**
  @brief
    Add KEYUSE structures that can be usable for splitting of this joined table
*/

void JOIN_TAB::add_keyuses_for_splitting()
{
  DBUG_ASSERT(table->spl_opt_info != NULL);
  SplM_opt_info *spl_opt_info= table->spl_opt_info;
  spl_opt_info->join->add_keyuses_for_splitting();
}


/*
  @brief
     Find info on the splitting plan by the splitting key
*/

SplM_plan_info *SplM_opt_info::find_plan(TABLE *table, uint key, uint parts)
{
  List_iterator_fast<SplM_plan_info> li(plan_cache);
  SplM_plan_info *spl_plan;
  while ((spl_plan= li++))
  {
    if (spl_plan->table == table &&
        spl_plan->key == key &&
        spl_plan->parts == parts)
      break;
  }
  return spl_plan;
}


/*
  @breaf
    Enable/Disable a keyuses that can be used for splitting
 */

static
void reset_validity_vars_for_keyuses(KEYUSE_EXT *key_keyuse_ext_start,
                                     TABLE *table, uint key,
                                     table_map excluded_tables,
                                     bool validity_val)
{
  KEYUSE_EXT *keyuse_ext= key_keyuse_ext_start;
  do
  {
    if (!(keyuse_ext->needed_in_prefix & excluded_tables))
    {
      /*
        The enabling/disabling flags are set just in KEYUSE_EXT structures.
        Yet keyuses that are used by best_access_path() have pointers
        to these flags.
      */
      keyuse_ext->validity_var= validity_val;
    }
    keyuse_ext++;
  }
  while (keyuse_ext->key == key && keyuse_ext->table == table);
}


/**
  @brief
    Choose the best splitting to extend the evaluated partial join

  @param
    idx               index for joined table T in current partial join P
    remaining_tables  tables not joined yet
    spl_pd_boundary   OUT bitmap of the table from P extended by T that
                      starts the sub-sequence of tables S from which
                      no conditions are allowed to be pushed into T.

  @details
    This function is called during the search for the best execution
    plan of the join that contains this table T. The function is called
    every time when the optimizer tries to extend a partial join by
    joining it with table T. Depending on what tables are already in the
    partial join different equalities usable for splitting can be pushed
    into T. The function evaluates different variants and chooses the
    best one. Then the function finds the plan for the materializing join
    with the chosen equality conditions pushed into it. If the cost of the
    plan turns out to be less than the cost of the best plan without
    splitting the function set it as the true plan of materialization
    of the table T.
    The function caches the found plans for materialization of table T
    together with the info what key was used for splitting. Next time when
    the optimizer prefers to use the same key the plan is taken from
    the cache of plans

  @retval
    Pointer to the info on the found plan that employs the pushed equalities
    if the plan has been chosen, NULL - otherwise.
    If the function returns NULL the value of spl_param_tables is set to 0.
*/

SplM_plan_info * JOIN_TAB::choose_best_splitting(uint idx,
                                                 table_map remaining_tables,
                                                 const POSITION *join_positions,
                                                 table_map *spl_pd_boundary)
{
  SplM_opt_info *spl_opt_info= table->spl_opt_info;
  DBUG_ASSERT(spl_opt_info != NULL);
  JOIN *join= spl_opt_info->join;
  THD *thd= join->thd;
  table_map tables_usable_for_splitting=
              spl_opt_info->tables_usable_for_splitting;
  KEYUSE_EXT *keyuse_ext= &join->ext_keyuses_for_splitting->at(0);
  KEYUSE_EXT *UNINIT_VAR(best_key_keyuse_ext_start);
  TABLE *best_table= 0;
  double best_rec_per_key= DBL_MAX;
  SplM_plan_info *spl_plan= 0;
  uint best_key= 0;
  uint best_key_parts= 0;
  table_map best_param_tables= 0L;
  bool chosen, already_printed;
  Json_writer_object trace_obj(thd, "choose_best_splitting");
  Json_writer_array  trace_arr(thd, "considered_keys");
  /*
    Check whether there are keys that can be used to join T employing splitting
    and if so, select the best out of such keys
  */
  for (uint tablenr= 0; tablenr < join->table_count; tablenr++)
  {
    if (!((1ULL << tablenr) & tables_usable_for_splitting))
      continue;
    JOIN_TAB *tab= join->map2table[tablenr];
    TABLE *table= tab->table;
    if (keyuse_ext->table != table)
      continue;
    do
    {
      uint key= keyuse_ext->key;
      KEYUSE_EXT *key_keyuse_ext_start= keyuse_ext;
      key_part_map found_parts= 0;
      table_map needed_in_prefix= 0;
      do
      {
        if (keyuse_ext->needed_in_prefix &
            (remaining_tables | this->join->sjm_lookup_tables))
	{
          keyuse_ext++;
          continue;
        }
        if (!(keyuse_ext->keypart_map & found_parts))
	{
          if ((!found_parts && !keyuse_ext->keypart) ||
              (found_parts && ((keyuse_ext->keypart_map >> 1) & found_parts)))
            found_parts|= keyuse_ext->keypart_map;
          else
	  {
            do
	    {
              keyuse_ext++;
            }
            while (keyuse_ext->key == key && keyuse_ext->table == table);
            break;
          }
        }
        KEY *key_info= table->key_info + key;
        double rec_per_key=
                 key_info->actual_rec_per_key(keyuse_ext->keypart);
        needed_in_prefix|= keyuse_ext->needed_in_prefix;
        if (rec_per_key < best_rec_per_key)
	{
          best_table= keyuse_ext->table;
          best_key= keyuse_ext->key;
	  best_key_parts= keyuse_ext->keypart + 1;
          best_rec_per_key= rec_per_key;
          best_key_keyuse_ext_start= key_keyuse_ext_start;
          best_param_tables= needed_in_prefix;
           // trace table, key_name, parts, needed_tables.
          Json_writer_object cur_index(thd);
          cur_index.
            add("table_name", best_table->alias.ptr()).
            add("index", best_table->key_info[best_key].name).
            add("rec_per_key", best_rec_per_key).
            add("param_tables", best_param_tables);
        }
        keyuse_ext++;
      }
      while (keyuse_ext->key == key && keyuse_ext->table == table);
    }
    while (keyuse_ext->table == table);
  }
  trace_arr.end();
  chosen= 0;

  double refills= DBL_MAX;
  table_map excluded_tables= remaining_tables | this->join->sjm_lookup_tables;
  if (best_table)
  {
    *spl_pd_boundary= this->table->map;
    /*
      Compute "refills" - how many times we'll need to refill the split-
      materialized temp. table. Split-materialized table has references to
      preceding table(s). Suppose the join prefix is (t1, t2, t3) and
      split-materialized refers to table t2:

        t1  t2  t3  <split_materialized>
            ^             |
            +------------ +

      If we do not use join buffer for table t3, then we'll need to refill
      the split-materialized table partial_join_cardinality({t1, t2}) times.
      (this assumes that fanout of table t3 is greater than 1, which is
      typically true).
      If table t3 uses join buffer, then every time we get a record combination
      of {t1.row,t2.row,t3.row} the t2.row may be different and so we will need
      to refill <split_materialized> every time, that is,
      partial_join_cardinality(t1,t3,t3) times.
    */
    if (!best_param_tables)
      refills= 1;
    else
    {
      table_map last_found= this->table->map;
      for (const POSITION *pos= &join_positions[idx - 1]; ; pos--)
      {
        if (pos->table->table->map & excluded_tables)
          continue;
        if (pos->partial_join_cardinality < refills)
	{
          *spl_pd_boundary= last_found;
          refills= pos->partial_join_cardinality;
        }
        last_found= pos->table->table->map;
        if ((last_found & best_param_tables) || pos->use_join_buffer)
          break;
      }
    }

    trace_obj.add("refills", refills).
      add("spl_pd_boundary", *spl_pd_boundary);

    /*
      The key for splitting was chosen, look for the plan for this key
      in the cache
    */
    spl_plan= spl_opt_info->find_plan(best_table, best_key, best_key_parts);
    if (!spl_plan)
    {
      /*
        The plan for the chosen key has not been found in the cache.
        Build a new plan and save info on it in the cache
      */
      Json_writer_array wrapper(thd, "split_plan_search");
      table_map all_table_map= (((table_map) 1) << join->table_count) - 1;
      reset_validity_vars_for_keyuses(best_key_keyuse_ext_start, best_table,
                                      best_key, excluded_tables, true);
      choose_plan(join, all_table_map & ~join->const_table_map, 0);

      wrapper.end();
      /*
        Check that the chosen plan is really a splitting plan.
        If not or if there is not enough memory to save the plan in the cache
        then just return with no splitting plan.
      */
      POSITION *first_non_const_pos= join->best_positions + join->const_tables;
      TABLE *table= first_non_const_pos->table->table;
      key_map spl_keys= table->keys_usable_for_splitting;
      if (!(first_non_const_pos->key &&
            spl_keys.is_set(first_non_const_pos->key->key)) ||
          !(spl_plan= thd->alloc<SplM_plan_info>(1)) ||
	  !(spl_plan->best_positions= thd->alloc<POSITION>(join->table_count)) ||
	  spl_opt_info->plan_cache.push_back(spl_plan))
      {
        reset_validity_vars_for_keyuses(best_key_keyuse_ext_start, best_table,
                                        best_key, excluded_tables, false);
        trace_obj.add("split_plan_discarded", "constructed unapplicable query plan");
        return 0;
      }

      spl_plan->keyuse_ext_start= best_key_keyuse_ext_start;
      spl_plan->table= best_table;
      spl_plan->key= best_key;
      spl_plan->parts= best_key_parts;
      spl_plan->split_sel= best_rec_per_key /
                           (spl_opt_info->unsplit_card ?
                            spl_opt_info->unsplit_card : 1); 

      uint rec_len= table->s->rec_buff_length;
      double split_card= spl_opt_info->unsplit_card * spl_plan->split_sel;
      double oper_cost= (split_card *
                         spl_postjoin_oper_cost(thd, split_card, rec_len));
      spl_plan->cost= (join->best_positions[join->table_count-1].read_time +
                       oper_cost);

      chosen= ((refills * spl_plan->cost + COST_EPS <
                spl_opt_info->unsplit_cost) || spl_opt_info->hint_forced_split);

      if (unlikely(thd->trace_started()))
      {
        //psergey-merge:Json_writer_object wrapper(thd);
        Json_writer_object find_trace(thd, "split_materialized");
        find_trace.
          add("table", best_table->alias.c_ptr()).
          add("key", best_table->key_info[best_key].name).
          add("org_cost",join->best_positions[join->table_count-1].read_time).
          add("postjoin_cost", oper_cost).
          add("one_splitting_cost", spl_plan->cost).
          add("unsplit_postjoin_cost", spl_opt_info->unsplit_oper_cost).
          add("unsplit_cost", spl_opt_info->unsplit_cost).
          add("rows", split_card).
          add("refills", refills).
          add("total_splitting_cost", refills * spl_plan->cost).
          add("chosen", chosen);

        if (spl_opt_info->hint_forced_split)
          find_trace.add("forced_by_hint", true);
      }
      memcpy((char *) spl_plan->best_positions,
             (char *) join->best_positions,
             sizeof(POSITION) * join->table_count);
      reset_validity_vars_for_keyuses(best_key_keyuse_ext_start, best_table,
                                      best_key, excluded_tables, false);
      already_printed= 1;
    }
    else
    {
      trace_obj.add("cached_plan_found", 1);
      if (spl_opt_info->hint_forced_split)
        trace_obj.add("forced_by_hint", true);

      chosen= ((refills * spl_plan->cost + COST_EPS <
                spl_opt_info->unsplit_cost) || spl_opt_info->hint_forced_split);
      already_printed= 0;
    }
  }

  /* Set the cost of the preferred materialization for this partial join */
  if (chosen)
  {
    /*
      The best plan that employs splitting is cheaper than
      the plan without splitting
    */
    startup_cost= refills * spl_plan->cost;
    records= (ha_rows) (spl_opt_info->unsplit_card * spl_plan->split_sel);
    if (unlikely(thd->trace_started()) && ! already_printed)
    {
      Json_writer_object trace(thd, "split_materialized");
      trace.
        add("one_splitting_cost", spl_plan->cost).
        add("total_splitting_cost", startup_cost).
        add("rows", records);
    }
  }
  else
  {
    /* Restore original values */
    startup_cost=      spl_opt_info->unsplit_cost;
    records= (ha_rows) spl_opt_info->unsplit_card;
    spl_plan= 0;
  }

  return spl_plan;
}


/**
  @brief
    Inject equalities for splitting used by the materialization join

  @param
    excluded_tables    used to filter out the equalities that are not
                       to be pushed.

  @details
    This function injects equalities pushed into a derived table T for which
    the split optimization has been chosen by the optimizer. The function
    is called by JOIN::inject_splitting_cond_for_all_tables_with_split_opt().
    All equalities usable for splitting T whose right parts do not depend on
    any of the 'excluded_tables' can be pushed into the where clause of the
    derived table T.
    The function also marks the select that specifies T as
    UNCACHEABLE_DEPENDENT_INJECTED.

  @retval
    false  on success
    true   on failure
*/

bool JOIN::inject_best_splitting_cond(table_map excluded_tables)
{
  Item *inj_cond= 0;
  List<Item> *inj_cond_list= &spl_opt_info->inj_cond_list;
  List_iterator<KEY_FIELD> li(spl_opt_info->added_key_fields);
  KEY_FIELD *added_key_field;
  while ((added_key_field= li++))
  {
    if (excluded_tables & added_key_field->val->used_tables())
      continue;
    if (inj_cond_list->push_back(added_key_field->cond, thd->mem_root))
      return true;
  }
  DBUG_ASSERT(inj_cond_list->elements);
  switch (inj_cond_list->elements) {
  case 1:
    inj_cond= inj_cond_list->head(); break;
  default:
    inj_cond= new (thd->mem_root) Item_cond_and(thd, *inj_cond_list);
    if (!inj_cond)
      return true;
  }
  if (inj_cond)
    inj_cond->fix_fields(thd,0);

  if (inject_cond_into_where(inj_cond->copy_andor_structure(thd)))
    return true;

  select_lex->uncacheable|= UNCACHEABLE_DEPENDENT_INJECTED;
  st_select_lex_unit *unit= select_lex->master_unit();
  unit->uncacheable|= UNCACHEABLE_DEPENDENT_INJECTED;

  return false;
}


/**
  @brief
    Test if equality is injected for split optimization

  @param
    eq_item   equality to to test

  @retval
    true    eq_item is equality injected for split optimization
    false   otherwise
*/

bool is_eq_cond_injected_for_split_opt(Item_func_eq *eq_item)
{
  Item *left_item= eq_item->arguments()[0]->real_item();
  if (left_item->type() != Item::FIELD_ITEM)
    return false;
  Field *field= ((Item_field *) left_item)->field;
  if (!field->table->reginfo.join_tab)
    return false;
  JOIN *join= field->table->reginfo.join_tab->join;
  if (!join->spl_opt_info)
    return false;
  List_iterator_fast<Item> li(join->spl_opt_info->inj_cond_list);
  Item *item;
  while ((item= li++))
  {
    if (item == eq_item)
        return true;
  }
  return false;
}


/**
  @brief
    Fix the splitting chosen for a splittable table in the final query plan

  @param
    spl_plan   info on the splitting plan chosen for the splittable table T
    excluded_tables  tables that cannot be used in equalities pushed into T
    is_const_table    the table T is a constant table

  @details
    If in the final query plan the optimizer has chosen a splitting plan
    then the function sets this plan as the final execution plan to
    materialized the table T. Otherwise the plan that does not use
    splitting is set for the materialization.

  @retval
    false  on success
    true   on failure
*/

bool JOIN_TAB::fix_splitting(SplM_plan_info *spl_plan,
                             table_map excluded_tables,
                             bool is_const_table)
{
  SplM_opt_info *spl_opt_info= table->spl_opt_info;
  DBUG_ASSERT(table->spl_opt_info != 0);
  JOIN *md_join= spl_opt_info->join;
  if (spl_plan && !is_const_table)
  {
    is_split_derived= true;
    memcpy((char *) md_join->best_positions,
           (char *) spl_plan->best_positions,
           sizeof(POSITION) * md_join->table_count);
    /*
      This is called for a proper work of JOIN::get_best_combination()
      called for the join that materializes T
    */
    reset_validity_vars_for_keyuses(spl_plan->keyuse_ext_start,
                                    spl_plan->table,
                                    spl_plan->key,
                                    excluded_tables,
                                    true);
  }
  else if (md_join->save_qep)
  {
    md_join->restore_query_plan(md_join->save_qep);
  }
  return false;
}


/**
  @brief
    Fix the splittings chosen splittable tables in the final query plan

  @details
    The function calls JOIN_TAB::fix_splittins for all potentially
    splittable tables in this join to set all final materialization
    plans chosen for these tables.

  @retval
    false  on success
    true   on failure
*/

bool JOIN::fix_all_splittings_in_plan()
{
  table_map prev_tables= 0;
  table_map all_tables= (table_map(1) << table_count) - 1;
  table_map prev_sjm_lookup_tables= 0;
  for (uint tablenr= 0; tablenr < table_count; tablenr++)
  {
    POSITION *cur_pos= &best_positions[tablenr];
    JOIN_TAB *tab= cur_pos->table;
    if (tab->table->is_splittable())
    {
      SplM_plan_info *spl_plan= cur_pos->spl_plan;
      table_map excluded_tables= (all_tables & ~prev_tables) |
                                 prev_sjm_lookup_tables;
                                   ;
      if (spl_plan)
      {
        POSITION *pos= cur_pos;
        table_map spl_pd_boundary= pos->spl_pd_boundary;
        do
	{
          excluded_tables|= pos->table->table->map;
        }
        while (!((pos--)->table->table->map & spl_pd_boundary));
      }
      if (tab->fix_splitting(spl_plan,
                             excluded_tables,
                             tablenr < const_tables ))
          return true;
    }
    prev_tables|= tab->table->map;
    if (cur_pos->sj_strategy == SJ_OPT_MATERIALIZE)
        prev_sjm_lookup_tables|= tab->table->map;
  }
  return false;
}


/**
  @brief
    Inject splitting conditions into WHERE of split derived

  @details
    The function calls JOIN_TAB::inject_best_splitting_cond() for each
    materialized derived table T used in this join for which the split
    optimization has been chosen by the optimizer. It is done in order to
    inject equalities pushed into the where clause of the specification
    of T that would be helpful to employ the splitting technique.

  @retval
    false  on success
    true   on failure
*/

bool JOIN::inject_splitting_cond_for_all_tables_with_split_opt()
{
  table_map prev_tables= 0;
  table_map all_tables= (table_map(1) << table_count) - 1;
  for (uint tablenr= 0; tablenr < table_count; tablenr++)
  {
    POSITION *cur_pos= &best_positions[tablenr];
    JOIN_TAB *tab= cur_pos->table;
    prev_tables|= tab->table->map;
    if (!(tab->table->is_splittable() && cur_pos->spl_plan))
      continue;
    SplM_opt_info *spl_opt_info= tab->table->spl_opt_info;
    JOIN *join= spl_opt_info->join;
    table_map excluded_tables= (all_tables & ~prev_tables) | sjm_lookup_tables;
    table_map spl_pd_boundary= cur_pos->spl_pd_boundary;
    for (POSITION *pos= cur_pos; ; pos--)
    {
      excluded_tables|= pos->table->table->map;
      pos->table->no_forced_join_cache= true;
      if (pos->table->table->map & spl_pd_boundary)
      {
        pos->table->split_derived_to_update|= tab->table->map;
        break;
      }
    }

    if (join->inject_best_splitting_cond(excluded_tables))
      return true;
  }
  return false;
}<|MERGE_RESOLUTION|>--- conflicted
+++ resolved
@@ -292,12 +292,8 @@
   double unsplit_oper_cost;
   /* Cardinality of T when nothing is pushed */
   double unsplit_card;
-<<<<<<< HEAD
-  double last_refills;
   /* True when SPLIT_MATERIALIZED hint present and forces this split. */
   bool hint_forced_split{false};
-=======
->>>>>>> aab83aec
 
   SplM_plan_info *find_plan(TABLE *table, uint key, uint parts);
 };

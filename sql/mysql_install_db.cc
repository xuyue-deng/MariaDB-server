/* Copyright (C) 2010-2011 Monty Program Ab & Vladislav Vaintroub

   This program is free software; you can redistribute it and/or modify
   it under the terms of the GNU General Public License as published by
   the Free Software Foundation; version 2 of the License.

   This program is distributed in the hope that it will be useful,
   but WITHOUT ANY WARRANTY; without even the implied warranty of
   MERCHANTABILITY or FITNESS FOR A PARTICULAR PURPOSE.  See the
   GNU General Public License for more details.

   You should have received a copy of the GNU General Public License
   along with this program; if not, write to the Free Software
   Foundation, Inc., 51 Franklin Street, Fifth Floor, Boston, MA 02110-1335 USA */

/*
  mysql_install_db creates a new database instance (optionally as service)
  on Windows.
*/
#define DONT_DEFINE_VOID
#include "mariadb.h"
#include <my_getopt.h>
#include <m_string.h>

#include <windows.h>
#include <shellapi.h>
#include <accctrl.h>
#include <aclapi.h>
#include <ntsecapi.h>
#include <sddl.h>
struct IUnknown;
#include <shlwapi.h>

#include <string>

#define USAGETEXT \
"mysql_install_db.exe  Ver 1.00 for Windows\n" \
"Copyright (C) 2010-2011 Monty Program Ab & Vladislav Vaintroub\n" \
"This software comes with ABSOLUTELY NO WARRANTY. This is free software,\n" \
"and you are welcome to modify and redistribute it under the GPL v2 license\n" \
"Usage: mysql_install_db.exe [OPTIONS]\n" \
"OPTIONS:"

extern "C" const char* mysql_bootstrap_sql[];

static char default_datadir[MAX_PATH];
static int create_db_instance(const char *datadir);
static uint opt_silent;
static char datadir_buffer[FN_REFLEN];
static char mysqld_path[FN_REFLEN];
static char *opt_datadir;
static char *opt_service;
static char *opt_password;
static int  opt_port;
static int  opt_innodb_page_size;
static char *opt_socket;
static my_bool opt_default_user;
static my_bool opt_allow_remote_root_access;
static my_bool opt_skip_networking;
static my_bool opt_verbose_bootstrap;
static my_bool verbose_errors;
static my_bool opt_large_pages;
static char *opt_config;

#define DEFAULT_INNODB_PAGE_SIZE 16*1024

static struct my_option my_long_options[]=
{
  {"help", '?', "Display this help message and exit.", 0, 0, 0, GET_NO_ARG,
   NO_ARG, 0, 0, 0, 0, 0, 0},
  {"datadir", 'd', "Data directory of the new database",
  &opt_datadir, &opt_datadir, 0, GET_STR, REQUIRED_ARG, 0, 0, 0, 0, 0, 0},
  {"service", 'S', "Name of the Windows service",
  &opt_service, &opt_service, 0, GET_STR, REQUIRED_ARG, 0, 0, 0, 0, 0, 0},
  {"password", 'p', "Root password",
  &opt_password, &opt_password, 0, GET_STR, REQUIRED_ARG, 0, 0, 0, 0, 0, 0},
  {"port", 'P', "mysql port",
  &opt_port, &opt_port, 0, GET_INT, REQUIRED_ARG, 0, 0, 0, 0, 0, 0},
  {"socket", 'W',
  "named pipe name (if missing, it will be set the same as service)",
  &opt_socket, &opt_socket, 0, GET_STR, REQUIRED_ARG, 0, 0, 0, 0, 0, 0},
  {"default-user", 'D', "Create default user",
  &opt_default_user, &opt_default_user, 0 , GET_BOOL, OPT_ARG, 0, 0, 0, 0, 0, 0},
  {"allow-remote-root-access", 'R',
  "Allows remote access from network for user root",
  &opt_allow_remote_root_access, &opt_allow_remote_root_access, 0 , GET_BOOL,
  OPT_ARG, 0, 0, 0, 0, 0, 0},
  {"skip-networking", 'N', "Do not use TCP connections, use pipe instead",
  &opt_skip_networking, &opt_skip_networking, 0 , GET_BOOL, OPT_ARG, 0, 0, 0, 0,
  0, 0},
  { "innodb-page-size", 'i', "Page size for innodb",
  &opt_innodb_page_size, &opt_innodb_page_size, 0, GET_INT, REQUIRED_ARG, DEFAULT_INNODB_PAGE_SIZE, 1*1024, 64*1024, 0, 0, 0 },
  {"silent", 's', "Print less information", &opt_silent,
   &opt_silent, 0, GET_BOOL, NO_ARG, 0, 0, 0, 0, 0, 0},
  {"verbose-bootstrap", 'o', "Include mysqld bootstrap output",&opt_verbose_bootstrap,
   &opt_verbose_bootstrap, 0, GET_BOOL, NO_ARG, 0, 0, 0, 0, 0, 0},
  { "large-pages",'l', "Use large pages", &opt_large_pages,
   &opt_large_pages, 0, GET_BOOL, NO_ARG, 0, 0, 0, 0, 0, 0},
  {"config",'c', "my.ini config template file", &opt_config,
   &opt_config,  0, GET_STR, REQUIRED_ARG, 0, 0, 0, 0, 0, 0},
  {0, 0, 0, 0, 0, 0, GET_NO_ARG, NO_ARG, 0, 0, 0, 0, 0, 0}
};


static my_bool
get_one_option(const struct my_option *opt, const char *, const char *)
{
  DBUG_ENTER("get_one_option");
  switch (opt->id) {
  case '?':
    printf("%s\n", USAGETEXT);
    my_print_help(my_long_options);
    exit(0);
    break;
  }
  DBUG_RETURN(0);
}


ATTRIBUTE_NORETURN  static void die(const char *fmt, ...)
{
  va_list args;
  DBUG_ENTER("die");

  /* Print the error message */
  va_start(args, fmt);
  fprintf(stderr, "FATAL ERROR: ");
  vfprintf(stderr, fmt, args);
  fputc('\n', stderr);
  va_end(args);
  my_end(0);
  exit(1);
}


static void verbose( const char *fmt, ...)
{
  va_list args;

  if (opt_silent)
    return;

  /* Print the verbose message */
  va_start(args, fmt);
  vfprintf(stdout, fmt, args);
  fputc('\n', stdout);
  fflush(stdout);
  va_end(args);
}

static char full_config_path[MAX_PATH];

int main(int argc, char **argv)
{
  int error;
  char self_name[MAX_PATH];
  char *p;
  char *datadir = NULL;
  MY_INIT(argv[0]);
<<<<<<< HEAD
  GetModuleFileName(NULL, self_name, MAX_PATH);
  strcpy(mysqld_path,self_name);
=======
  GetModuleFileName(NULL, self_name, FN_REFLEN);
  safe_strcpy(mysqld_path, sizeof(mysqld_path), self_name);
>>>>>>> 0c440abd
  p= strrchr(mysqld_path, FN_LIBCHAR);
  if (p)
  {
    strcpy(p, "\\mysqld.exe");
  }

  if ((error= handle_options(&argc, &argv, my_long_options, get_one_option)))
    exit(error);

  if (opt_config != 0 && _access(opt_config, 04) != 0)
  {
    int err= errno;
    switch(err)
    {
      case EACCES:
        die("File %s can't be read", opt_config);
        break;
      case ENOENT:
        die("File %s does not exist", opt_config);
        break;
      default:
        die("Can't access file %s, errno %d",opt_config, err);
        break;
    }
  }
  if (opt_config)
  {
    DWORD dwret = GetFullPathName(opt_config, sizeof(full_config_path), full_config_path, NULL);
    if (dwret == 0)
    {
      die("GetFullPathName failed, last error %u", GetLastError());
    }
    else if (dwret > sizeof(full_config_path))
    {
      die("Can't resolve the config file name, path too large");
    }
    opt_config= full_config_path;
  }

  if(opt_datadir)
    datadir = opt_datadir;

  if (!datadir && opt_config)
  {
    for(auto section : {"server","mysqld"})
    {
      auto ret  = GetPrivateProfileStringA(section,"datadir", NULL, default_datadir,
        sizeof(default_datadir)-1, opt_config);
      if (ret)
      {
        datadir= default_datadir;
        printf("Data directory (from config file) is %s\n",datadir);
        break;
      }
    }
  }

  if (!datadir)
  {
    /*
      Figure out default data directory. It "data" directory, next to "bin" directory, where
      mysql_install_db.exe resides.
    */
    safe_strcpy(default_datadir, sizeof(default_datadir), self_name);
    p = strrchr(default_datadir, FN_LIBCHAR);
    if (p)
    {
      *p= 0;
      p= strrchr(default_datadir, FN_LIBCHAR);
      if (p)
        *p= 0;
    }
    if (!p)
    {
      die("--datadir option not provided, and default datadir not found");
      my_print_help(my_long_options);
    }
    strcat_s(default_datadir, "\\data");
    datadir= default_datadir;
    printf("Default data directory is %s\n",datadir);
  }

  DBUG_ASSERT(datadir);


  /* Workaround WiX bug (strip possible quote character at the end of path) */
  size_t len= strlen(datadir);
  if (len > 0)
  {
    if (datadir[len-1] == '"')
    {
      datadir[len-1]= 0;
    }
    if (datadir[0] == '"')
    {
      datadir++;
    }
  }
  GetFullPathName(datadir, FN_REFLEN, datadir_buffer, NULL);
  datadir= datadir_buffer;

  if (create_db_instance(datadir))
  {
    die("database creation failed");
  }

  printf("Creation of the database was successful\n");
  return 0;
}



/**
  Convert slashes in paths into MySQL-compatible form
*/

static void convert_slashes(char *s, char replacement)
{
  for (; *s; s++)
    if (*s == '\\' || *s == '/')
      *s= replacement;
}


/**
  Calculate basedir from mysqld.exe path.
  Basedir assumed to be is one level up from the mysqld.exe directory location.
  E.g basedir for C:\my\bin\mysqld.exe would be C:\my
*/

static void get_basedir(char *basedir, int size, const char *mysqld_path,
                        char slash)
{
  strcpy_s(basedir, size,  mysqld_path);
  convert_slashes(basedir, '\\');
  char *p= strrchr(basedir, '\\');
  if (p)
  {
    *p = 0;
    p= strrchr(basedir, '\\');
    if (p)
      *p= 0;
  }
}

#define STR(s) _STR(s)
#define _STR(s) #s

static char *get_plugindir()
{
  static char plugin_dir[2*MAX_PATH];
  get_basedir(plugin_dir, sizeof(plugin_dir), mysqld_path, '/');
  safe_strcat(plugin_dir, sizeof(plugin_dir), "/" STR(INSTALL_PLUGINDIR));

  if (access(plugin_dir, 0) == 0)
    return plugin_dir;

  return NULL;
}

/**
  Allocate and initialize command line for mysqld --bootstrap.
 The resulting string is passed to popen, so it has a lot of quoting
 quoting around the full string plus quoting around parameters with spaces.
*/

static char *init_bootstrap_command_line(char *cmdline, size_t size)
{
  snprintf(cmdline, size - 1,
    "\"\"%s\""
    " --defaults-file=my.ini"
    " %s"
    " --bootstrap"
    " --datadir=."
    " --loose-innodb-buffer-pool-size=20M"
    "\""
    , mysqld_path, opt_verbose_bootstrap ? "--console" : "");
  return cmdline;
}

static char my_ini_path[MAX_PATH];

static void write_myini_str(const char *key, const char* val, const char *section="mysqld")
{
  DBUG_ASSERT(my_ini_path[0]);
  if (!WritePrivateProfileString(section, key, val, my_ini_path))
  {
    die("Can't write to ini file key=%s, val=%s, section=%s, Windows error %u",key,val,section,
      GetLastError());
  }
}


static void write_myini_int(const char* key, int val, const char* section = "mysqld")
{
  char buf[10];
  itoa(val, buf, 10);
  write_myini_str(key, buf, section);
}

/**
  Create my.ini in  current directory (this is assumed to be
  data directory as well).
*/

static int create_myini()
{
  my_bool enable_named_pipe= FALSE;
  printf("Creating my.ini file\n");

  char path_buf[MAX_PATH];
  GetCurrentDirectory(MAX_PATH, path_buf);
  snprintf(my_ini_path,sizeof(my_ini_path), "%s\\my.ini", path_buf);
  if (opt_config)
  {
    if (!CopyFile(opt_config,  my_ini_path,TRUE))
    {
      die("Can't copy %s to my.ini , last error %lu", opt_config, GetLastError());
    }
  }

  /* Write out server settings. */
  convert_slashes(path_buf,'/');
  write_myini_str("datadir",path_buf);

  if (opt_skip_networking)
  {
    write_myini_str("skip-networking","ON");
    if (!opt_socket)
      opt_socket= opt_service;
  }
  enable_named_pipe= (my_bool)
    ((opt_socket && opt_socket[0]) || opt_skip_networking);

  if (enable_named_pipe)
  {
    write_myini_str("named-pipe","ON");
  }

  if (opt_socket && opt_socket[0])
  {
    write_myini_str("socket", opt_socket);
  }
  if (opt_port)
  {
    write_myini_int("port", opt_port);
  }
  if (opt_innodb_page_size != DEFAULT_INNODB_PAGE_SIZE)
  {
    write_myini_int("innodb-page-size", opt_innodb_page_size);
  }
  if (opt_large_pages)
  {
    write_myini_str("large-pages","ON");
  }

  /* Write out client settings. */

  /* Used for named pipes */
  if (opt_socket && opt_socket[0])
    write_myini_str("socket",opt_socket,"client");
  if (opt_skip_networking)
    write_myini_str("protocol", "pipe", "client");
  else if (opt_port)
    write_myini_int("port",opt_port,"client");

  char *plugin_dir = get_plugindir();
  if (plugin_dir)
    write_myini_str("plugin-dir", plugin_dir, "client");
  return 0;
}


static const char update_root_passwd_part1[]=
  "UPDATE mysql.global_priv SET priv=json_set(priv,"
  "'$.password_last_changed', UNIX_TIMESTAMP(),"
  "'$.plugin','mysql_native_password',"
  "'$.authentication_string',PASSWORD(";
static const char update_root_passwd_part2[]=
  ")) where User='root';\n";
static const char remove_default_user_cmd[]=
  "DELETE FROM mysql.user where User='';\n";
static const char allow_remote_root_access_cmd[]=
  "CREATE TEMPORARY TABLE tmp_user LIKE global_priv;\n"
  "INSERT INTO tmp_user SELECT * from global_priv where user='root' "
    " AND host='localhost';\n"
  "UPDATE tmp_user SET host='%';\n"
  "INSERT INTO global_priv SELECT * FROM tmp_user;\n"
  "DROP TABLE tmp_user;\n";
static const char end_of_script[]="-- end.";

/*
Add or remove privilege for a user
@param[in] account_name - user name, Windows style, e.g "NT SERVICE\mariadb", or ".\joe"
@param[in] privilege name - standard Windows privilege name, e.g "SeLockMemoryPrivilege"
@param[in] add - when true, add privilege, otherwise remove it

In special case where privilege name is NULL, and add is false
all privileges for the user are removed.
*/
static int handle_user_privileges(const char *account_name, const wchar_t *privilege_name, bool add)
{
  LSA_OBJECT_ATTRIBUTES attr{};
  LSA_HANDLE lsa_handle;
  auto status= LsaOpenPolicy(
      0, &attr, POLICY_LOOKUP_NAMES | POLICY_CREATE_ACCOUNT, &lsa_handle);
  if (status)
  {
    verbose("LsaOpenPolicy returned %lu", LsaNtStatusToWinError(status));
    return 1;
  }
  BYTE sidbuf[SECURITY_MAX_SID_SIZE];
  PSID sid= (PSID) sidbuf;
  SID_NAME_USE name_use;
  char domain_name[256];
  DWORD cbSid= sizeof(sidbuf);
  DWORD cbDomain= sizeof(domain_name);
  BOOL ok= LookupAccountNameA(0, account_name, sid, &cbSid, domain_name,
                              &cbDomain, &name_use);
  if (!ok)
  {
    verbose("LsaOpenPolicy returned %lu", LsaNtStatusToWinError(status));
    return 1;
  }

  if (privilege_name)
  {
    LSA_UNICODE_STRING priv{};
    priv.Buffer= (PWSTR) privilege_name;
    priv.Length= (USHORT) wcslen(privilege_name) * sizeof(wchar_t);
    priv.MaximumLength= priv.Length;
    if (add)
    {
      status= LsaAddAccountRights(lsa_handle, sid, &priv, 1);
      if (status)
      {
        verbose("LsaAddAccountRights returned %lu/%lu", status,
                LsaNtStatusToWinError(status));
        return 1;
      }
    }
    else
    {
      status= LsaRemoveAccountRights(lsa_handle, sid, FALSE, &priv, 1);
      if (status)
      {
        verbose("LsaRemoveRights returned %lu/%lu",
                LsaNtStatusToWinError(status));
        return 1;
      }
    }
  }
  else
  {
    DBUG_ASSERT(!add);
    status= LsaRemoveAccountRights(lsa_handle, sid, TRUE, 0, 0);
  }
  LsaClose(lsa_handle);
  return 0;
}

/* Register service. Assume my.ini is in datadir */

static int register_service(const char *datadir, const char *user, const char *passwd)
{
  char buf[3*MAX_PATH +32]; /* path to mysqld.exe, to my.ini, service name */
  SC_HANDLE sc_manager, sc_service;

  size_t datadir_len= strlen(datadir);
  const char *backslash_after_datadir= "\\";

  if (datadir_len && datadir[datadir_len-1] == '\\')
    backslash_after_datadir= "";

  verbose("Registering service '%s'", opt_service);
  my_snprintf(buf, sizeof(buf)-1,
    "\"%s\" \"--defaults-file=%s%smy.ini\" \"%s\"" ,  mysqld_path, datadir,
    backslash_after_datadir, opt_service);

  /* Get a handle to the SCM database. */ 
  sc_manager= OpenSCManager( NULL, NULL, SC_MANAGER_ALL_ACCESS);
  if (!sc_manager) 
  {
    die("OpenSCManager failed (%u)\n", GetLastError());
  }

  /* Create the service. */
  sc_service= CreateService(sc_manager, opt_service,  opt_service,
    SERVICE_ALL_ACCESS, SERVICE_WIN32_OWN_PROCESS, SERVICE_AUTO_START, 
    SERVICE_ERROR_NORMAL, buf, NULL, NULL, NULL, user, passwd);

  if (!sc_service) 
  {
    CloseServiceHandle(sc_manager);
    die("CreateService failed (%u)", GetLastError());
  }
  char description[] = "MariaDB database server";
  SERVICE_DESCRIPTION sd= { description };
  ChangeServiceConfig2(sc_service, SERVICE_CONFIG_DESCRIPTION, &sd);
  CloseServiceHandle(sc_service); 
  CloseServiceHandle(sc_manager);
  return 0;
}


static void clean_directory(const char *dir)
{
  char dir2[MAX_PATH + 4]= {};
  snprintf(dir2, MAX_PATH+2, "%s\\*", dir);

  SHFILEOPSTRUCT fileop;
  fileop.hwnd= NULL;    /* no status display */
  fileop.wFunc= FO_DELETE;  /* delete operation */
  fileop.pFrom= dir2;  /* source file name as double null terminated string */
  fileop.pTo= NULL;    /* no destination needed */
  fileop.fFlags= FOF_NOCONFIRMATION|FOF_SILENT;  /* do not prompt the user */


  fileop.fAnyOperationsAborted= FALSE;
  fileop.lpszProgressTitle= NULL;
  fileop.hNameMappings= NULL;

  SHFileOperation(&fileop);
}


/*
  Define directory permission to have inheritable all access for a user
  (defined as username or group string or as SID)
*/

static int set_directory_permissions(const char *dir, const char *os_user,
                                     DWORD permission)
{

   struct{
        TOKEN_USER tokenUser;
        BYTE buffer[SECURITY_MAX_SID_SIZE];
   } tokenInfoBuffer;

  HANDLE hDir= CreateFile(dir,READ_CONTROL|WRITE_DAC,0,NULL,OPEN_EXISTING,
    FILE_FLAG_BACKUP_SEMANTICS,NULL);
  if (hDir == INVALID_HANDLE_VALUE) 
    return -1;  
  ACL* pOldDACL;
  SECURITY_DESCRIPTOR* pSD= NULL; 
  EXPLICIT_ACCESS ea={0};
  WELL_KNOWN_SID_TYPE wellKnownSidType = WinNullSid;
  PSID pSid= NULL;

  GetSecurityInfo(hDir, SE_FILE_OBJECT , DACL_SECURITY_INFORMATION,NULL, NULL,
    &pOldDACL, NULL, (void**)&pSD); 

  if (os_user)
  {
    /* Check for 3 predefined service users 
       They might have localized names in non-English Windows, thus they need
       to be handled using well-known SIDs.
    */
    if (stricmp(os_user, "NT AUTHORITY\\NetworkService") == 0)
    {
      wellKnownSidType= WinNetworkServiceSid;
    }
    else if (stricmp(os_user, "NT AUTHORITY\\LocalService") == 0)
    {
      wellKnownSidType= WinLocalServiceSid;
    }
    else if (stricmp(os_user, "NT AUTHORITY\\LocalSystem") == 0)
    {
      wellKnownSidType= WinLocalSystemSid;
    }

    if (wellKnownSidType != WinNullSid)
    {
      DWORD size= SECURITY_MAX_SID_SIZE;
      pSid= (PSID)tokenInfoBuffer.buffer;
      if (!CreateWellKnownSid(wellKnownSidType, NULL, pSid,
        &size))
      {
        return 1;
      }
      ea.Trustee.TrusteeForm= TRUSTEE_IS_SID;
      ea.Trustee.ptstrName= (LPTSTR)pSid;
    }
    else
    {
      ea.Trustee.TrusteeForm= TRUSTEE_IS_NAME;
      ea.Trustee.ptstrName= (LPSTR)os_user;
    }
  }
  else
  {
    HANDLE token;
    if (OpenProcessToken(GetCurrentProcess(),TOKEN_QUERY, &token))
    {

      DWORD length= (DWORD) sizeof(tokenInfoBuffer);
      if (GetTokenInformation(token, TokenUser, &tokenInfoBuffer, 
        length, &length))
      {
        pSid= tokenInfoBuffer.tokenUser.User.Sid;
      }
    }
    if (!pSid)
      return 0;
    ea.Trustee.TrusteeForm= TRUSTEE_IS_SID;
    ea.Trustee.ptstrName= (LPTSTR)pSid;
  }
  ea.Trustee.TrusteeType= TRUSTEE_IS_UNKNOWN;
  ea.grfAccessMode= GRANT_ACCESS;
  ea.grfAccessPermissions= permission;
  ea.grfInheritance= CONTAINER_INHERIT_ACE | OBJECT_INHERIT_ACE;
  ACL *pNewDACL= 0;

  ACCESS_MASK access_mask;
  if (GetEffectiveRightsFromAcl(pOldDACL, &ea.Trustee, &access_mask) != ERROR_SUCCESS
    || (access_mask & permission) != permission)
  {
    SetEntriesInAcl(1, &ea, pOldDACL, &pNewDACL);
  }

  if (pNewDACL)
  {
    SetSecurityInfo(hDir,SE_FILE_OBJECT,DACL_SECURITY_INFORMATION,NULL, NULL,
      pNewDACL, NULL);
  }
  if (pSD != NULL) 
    LocalFree((HLOCAL) pSD); 
  if (pNewDACL != NULL) 
    LocalFree((HLOCAL) pNewDACL);
  CloseHandle(hDir); 
  return 0;
}

static void set_permissions(const char *datadir, const char *service_user)
{
  /*
    Set data directory permissions for both current user and
    the one who who runs services.
  */
  set_directory_permissions(datadir, NULL,
                            FILE_GENERIC_READ | FILE_GENERIC_WRITE);
  if (!service_user)
    return;

  /* Datadir permission for the service. */
  set_directory_permissions(datadir, service_user, FILE_ALL_ACCESS);
  char basedir[MAX_PATH];
  char path[MAX_PATH];

  struct
  {
    const char *subdir;
    DWORD perm;
  } all_subdirs[]= {
      {STR(INSTALL_PLUGINDIR), FILE_GENERIC_READ | FILE_GENERIC_EXECUTE},
      {STR(INSTALL_SHAREDIR), FILE_GENERIC_READ},
  };


  if (strncmp(service_user,"NT SERVICE\\",sizeof("NT SERVICE\\")-1) == 0)
  {
  	/*
     Read and execute permission for executables can/should be given
     to any service account, rather than specific one.
    */
    service_user="NT SERVICE\\ALL SERVICES";
  }
 
  get_basedir(basedir, sizeof(basedir), mysqld_path, '\\');
  for (int i= 0; i < array_elements(all_subdirs); i++)
  {
    auto subdir=
        snprintf(path, sizeof(path), "%s\\%s", basedir, all_subdirs[i].subdir);
    if (access(path, 0) == 0)
    {
      set_directory_permissions(path, service_user, all_subdirs[i].perm);
    }
  }

  /* Bindir, the directory where mysqld_path is located. */
  strcpy_s(path, mysqld_path);
  char *end= strrchr(path, '/');
  if (!end)
    end= strrchr(path, '\\');
  if (end)
    *end= 0;
  if (access(path, 0) == 0)
  {
    set_directory_permissions(path, service_user,
                              FILE_GENERIC_READ | FILE_GENERIC_EXECUTE);
  }
}

/* Create database instance (including registering as service etc) .*/

static int create_db_instance(const char *datadir)
{
  int ret= 0;
  char cwd[MAX_PATH];
  DWORD cwd_len= MAX_PATH;
  char cmdline[3*MAX_PATH];
  FILE *in;
  bool created_datadir= false;
  DWORD last_error;
  bool service_created= false;
  std::string mysql_db_dir;

  verbose("Running bootstrap");

  GetCurrentDirectory(cwd_len, cwd);

  /* Create datadir and datadir/mysql, if they do not already exist. */

  if (CreateDirectory(datadir, NULL))
  {
    created_datadir= true;
  }
  else if (GetLastError() != ERROR_ALREADY_EXISTS)
  {
    last_error = GetLastError();
    switch(last_error)
    {
      case ERROR_ACCESS_DENIED:
        die("Can't create data directory '%s' (access denied)\n",
            datadir);
        break;
      case ERROR_PATH_NOT_FOUND:
        die("Can't create data directory '%s' "
            "(one or more intermediate directories do not exist)\n",
            datadir);
        break;
      default:
        die("Can't create data directory '%s', last error %u\n",
         datadir, last_error);
        break;
    }
  }

  if (!SetCurrentDirectory(datadir))
  {
    last_error = GetLastError();
    switch (last_error)
    {
      case ERROR_DIRECTORY:
        die("Can't set current directory to '%s', the path is not a valid directory \n",
            datadir);
        break;
      default:
        die("Can' set current directory to '%s', last error %u\n",
            datadir, last_error);
        break;
    }
  }

  if (!PathIsDirectoryEmpty(datadir))
  {
    fprintf(stderr, "ERROR : Data directory %s is not empty."
        " Only new or empty existing directories are accepted for --datadir\n", datadir);
    exit(1);
  }

  std::string service_user;
  /* Register service if requested. */
  if (opt_service && opt_service[0])
  {
    /* Run service under virtual account NT SERVICE\service_name.*/
    service_user.append("NT SERVICE\\").append(opt_service);
    ret = register_service(datadir, service_user.c_str(), NULL);
    if (ret)
      goto end;
    service_created = true;
  }

  set_permissions(datadir, service_user.c_str());

  if (opt_large_pages)
  {
    handle_user_privileges(service_user.c_str(), L"SeLockMemoryPrivilege", true);
  }

  /*
  Get security descriptor for the data directory.
  It will be passed, as SDDL text, to the mysqld bootstrap subprocess,
  to allow for correct subdirectory permissions.
  */
  PSECURITY_DESCRIPTOR pSD;
  if (GetNamedSecurityInfoA(datadir, SE_FILE_OBJECT, DACL_SECURITY_INFORMATION,
    0, 0, 0, 0, &pSD) == ERROR_SUCCESS)
  {
    char* string_sd = NULL;
    if (ConvertSecurityDescriptorToStringSecurityDescriptor(pSD, SDDL_REVISION_1,
      DACL_SECURITY_INFORMATION, &string_sd, 0))
    {
      _putenv_s("MARIADB_NEW_DIRECTORY_SDDL", string_sd);
      LocalFree(string_sd);
    }
    LocalFree(pSD);
  }

  /* Create my.ini file in data directory.*/
  ret = create_myini();
  if (ret)
    goto end;

  /* Do mysqld --bootstrap. */
  init_bootstrap_command_line(cmdline, sizeof(cmdline));

  if(opt_verbose_bootstrap)
    printf("Executing %s\n", cmdline);

  in= popen(cmdline, "wt");
  if (!in)
    goto end;

  if (setvbuf(in, NULL, _IONBF, 0))
  {
    verbose("WARNING: Can't disable buffering on mysqld's stdin");
  }
  static const char *pre_bootstrap_sql[] = { "create database mysql;\n","use mysql;\n"};
  for (auto cmd  : pre_bootstrap_sql)
  {
    /* Write the bootstrap script to stdin. */
    if (fwrite(cmd, strlen(cmd), 1, in) != 1)
    {
      verbose("ERROR: Can't write to mysqld's stdin");
      ret= 1;
      goto end;
    }
  }

  for (int i= 0; mysql_bootstrap_sql[i]; i++)
  {
    auto cmd = mysql_bootstrap_sql[i];
    /* Write the bootstrap script to stdin. */
    if (fwrite(cmd, strlen(cmd), 1, in) != 1)
    {
      verbose("ERROR: Can't write to mysqld's stdin");
      ret= 1;
      goto end;
    }
  }

  /* Remove default user, if requested. */
  if (!opt_default_user)
  {
    verbose("Removing default user",remove_default_user_cmd);
    fputs(remove_default_user_cmd, in);
    fflush(in);
  }

  if (opt_allow_remote_root_access)
  {
     verbose("Allowing remote access for user root",remove_default_user_cmd);
     fputs(allow_remote_root_access_cmd,in);
     fflush(in);
  }

  /* Change root password if requested. */
  if (opt_password && opt_password[0])
  {
    verbose("Setting root password",remove_default_user_cmd);
    fputs(update_root_passwd_part1, in);

    /* Use hex encoding for password, to avoid escaping problems.*/
    fputc('0', in);
    fputc('x', in);
    for(int i= 0; opt_password[i]; i++)
    {
      fprintf(in,"%02x",opt_password[i]);
    }

    fputs(update_root_passwd_part2, in);
    fflush(in);
  }

  /*
    On some reason, bootstrap chokes if last command sent via stdin ends with
    newline, so we supply a dummy comment, that does not end with newline.
  */
  fputs(end_of_script, in);
  fflush(in);

  /* Check if bootstrap has completed successfully. */
  ret= pclose(in);
  if (ret)
  {
    verbose("mysqld returned error %d in pclose",ret);
    goto end;
  }

end:
  if (!ret)
    return ret;

  /* Cleanup after error.*/
  if (created_datadir)
  {
    SetCurrentDirectory(cwd);
    clean_directory(datadir);
  }

  if (service_created)
  {
    auto sc_manager = OpenSCManager(NULL, NULL, SC_MANAGER_ALL_ACCESS);
    if (sc_manager)
    {
      auto sc_handle= OpenServiceA(sc_manager,opt_service, DELETE);
      if (sc_handle)
      {
        DeleteService(sc_handle);
        CloseServiceHandle(sc_handle);
      }
      CloseServiceHandle(sc_manager);
    }

    /*Remove all service user privileges for the user.*/
    if(strncmp(service_user.c_str(), "NT SERVICE\\",
         sizeof("NT SERVICE\\")-1))
    {
      handle_user_privileges(service_user.c_str(), 0, false);
    }
    if (created_datadir)
      RemoveDirectory(opt_datadir);
  }
  return ret;
}<|MERGE_RESOLUTION|>--- conflicted
+++ resolved
@@ -157,13 +157,8 @@
   char *p;
   char *datadir = NULL;
   MY_INIT(argv[0]);
-<<<<<<< HEAD
   GetModuleFileName(NULL, self_name, MAX_PATH);
-  strcpy(mysqld_path,self_name);
-=======
-  GetModuleFileName(NULL, self_name, FN_REFLEN);
   safe_strcpy(mysqld_path, sizeof(mysqld_path), self_name);
->>>>>>> 0c440abd
   p= strrchr(mysqld_path, FN_LIBCHAR);
   if (p)
   {

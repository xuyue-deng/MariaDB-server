/* Copyright (c) 2000, 2016, Oracle and/or its affiliates.
   Copyright (c) 2010, 2024, MariaDB

   This program is free software; you can redistribute it and/or modify
   it under the terms of the GNU General Public License as published by
   the Free Software Foundation; version 2 of the License.

   This program is distributed in the hope that it will be useful,
   but WITHOUT ANY WARRANTY; without even the implied warranty of
   MERCHANTABILITY or FITNESS FOR A PARTICULAR PURPOSE.  See the
   GNU General Public License for more details.

   You should have received a copy of the GNU General Public License
   along with this program; if not, write to the Free Software
   Foundation, Inc., 51 Franklin Street, Fifth Floor, Boston, MA  02110-1335  USA */


/* Basic functions needed by many modules */

#include "mariadb.h"
#include "sql_base.h"                           // setup_table_map
#include "sql_list.h"
#include "sql_priv.h"
#include "unireg.h"
#include "debug_sync.h"
#include "lock.h"        // mysql_lock_remove,
                         // mysql_unlock_tables,
                         // mysql_lock_have_duplicate
#include "sql_show.h"    // append_identifier
#include "strfunc.h"     // find_type
#include "sql_view.h"    // mysql_make_view, VIEW_ANY_ACL
#include "sql_parse.h"   // check_table_access
#include "sql_insert.h"  // kill_delayed_threads
#include "sql_partition.h"               // ALTER_PARTITION_PARAM_TYPE
#include "sql_derived.h" // mysql_derived_prepare,
                         // mysql_handle_derived,
                         // mysql_derived_filling
#include "sql_handler.h" // mysql_ha_flush
#include "sql_test.h"
#include "sql_partition.h"                      // ALTER_PARTITION_PARAM_TYPE
#include "log_event.h"                          // Query_log_event
#include "sql_select.h"
#include "sp_head.h"
#include "sp.h"
#include "sp_cache.h"
#include "sql_trigger.h"
#include "transaction.h"
#include "sql_prepare.h"
#include "sql_statistics.h"
#include "sql_cte.h"
#include "sql_update.h"  // class Sql_cmd_update
#include "sql_delete.h"  // class Sql_cmd_delete
#include <m_ctype.h>
#include <my_dir.h>
#include <hash.h>
#include "rpl_filter.h"
#include "sql_table.h"                          // build_table_filename
#include "datadict.h"   // dd_frm_is_view()
#include "rpl_rli.h"   // rpl_group_info
#include "vector_mhnsw.h"
#ifdef  _WIN32
#include <io.h>
#endif
#include "wsrep_mysqld.h"
#ifdef WITH_WSREP
#include "wsrep_thd.h"
#include "wsrep_trans_observer.h"
#endif /* WITH_WSREP */
#include "opt_hints.h"

bool
No_such_table_error_handler::handle_condition(THD *,
                                              uint sql_errno,
                                              const char*,
                                              Sql_condition::enum_warning_level *level,
                                              const char*,
                                              Sql_condition ** cond_hdl)
{
  *cond_hdl= NULL;
  if (!first_error)
    first_error= sql_errno;
  if (sql_errno == ER_NO_SUCH_TABLE
      || sql_errno == ER_NO_SUCH_TABLE_IN_ENGINE
      || sql_errno == ER_UNKNOWN_SEQUENCES)
  {
    m_handled_errors++;
    return TRUE;
  }

  if (*level == Sql_condition::WARN_LEVEL_ERROR)
    m_unhandled_errors++;
  return FALSE;
}


bool No_such_table_error_handler::safely_trapped_errors()
{
  /*
    If m_unhandled_errors != 0, something else, unanticipated, happened,
    so the error is not trapped but returned to the caller.
    Multiple ER_NO_SUCH_TABLE can be raised in case of views.
  */
  return ((m_handled_errors > 0) && (m_unhandled_errors == 0));
}

/**
  This internal handler is used to trap ER_NO_SUCH_TABLE and
  ER_WRONG_MRG_TABLE errors during CHECK/REPAIR TABLE for MERGE
  tables.
*/

class Repair_mrg_table_error_handler : public Internal_error_handler
{
public:
  Repair_mrg_table_error_handler()
    : m_handled_errors(false), m_unhandled_errors(false)
  {}

  bool handle_condition(THD *thd,
                        uint sql_errno,
                        const char* sqlstate,
                        Sql_condition::enum_warning_level *level,
                        const char* msg,
                        Sql_condition ** cond_hdl) override;

  /**
    Returns TRUE if there were ER_NO_SUCH_/WRONG_MRG_TABLE and there
    were no unhandled errors. FALSE otherwise.
  */
  bool safely_trapped_errors()
  {
    /*
      Check for m_handled_errors is here for extra safety.
      It can be useful in situation when call to open_table()
      fails because some error which was suppressed by another
      error handler (e.g. in case of MDL deadlock which we
      decided to solve by back-off and retry).
    */
    return (m_handled_errors && (! m_unhandled_errors));
  }

private:
  bool m_handled_errors;
  bool m_unhandled_errors;
};


bool
Repair_mrg_table_error_handler::handle_condition(THD *,
                                                 uint sql_errno,
                                                 const char*,
                                                 Sql_condition::enum_warning_level *level,
                                                 const char*,
                                                 Sql_condition ** cond_hdl)
{
  *cond_hdl= NULL;
  if (sql_errno == ER_NO_SUCH_TABLE ||
      sql_errno == ER_NO_SUCH_TABLE_IN_ENGINE ||
      sql_errno == ER_WRONG_MRG_TABLE)
  {
    m_handled_errors= true;
    return TRUE;
  }

  m_unhandled_errors= true;
  return FALSE;
}


/**
  @defgroup Data_Dictionary Data Dictionary
  @{
*/

static bool check_and_update_table_version(THD *thd, TABLE_LIST *tables,
                                           TABLE_SHARE *table_share);
static bool open_table_entry_fini(THD *thd, TABLE_SHARE *share, TABLE *entry);
static bool auto_repair_table(THD *thd, TABLE_LIST *table_list);


/**
  Get table cache key for a table list element.

  @param table_list[in]  Table list element.
  @param key[out]        On return points to table cache key for the table.

  @note Unlike create_table_def_key() call this function doesn't construct
        key in a buffer provided by caller. Instead it relies on the fact
        that table list element for which key is requested has properly
        initialized MDL_request object and the fact that table definition
        cache key is suffix of key used in MDL subsystem. So to get table
        definition key it simply needs to return pointer to appropriate
        part of MDL_key object nested in this table list element.
        Indeed, this means that lifetime of key produced by this call is
        limited by the lifetime of table list element which it got as
        parameter.

  @return Length of key.
*/

uint get_table_def_key(const TABLE_LIST *table_list, const char **key)
{
  /*
    This call relies on the fact that TABLE_LIST::mdl_request::key object
    is properly initialized, so table definition cache can be produced
    from key used by MDL subsystem.
  */
  DBUG_ASSERT(!strcmp(table_list->get_db_name().str,
                      table_list->mdl_request.key.db_name()));
  DBUG_ASSERT(!strcmp(table_list->get_table_name().str,
                      table_list->mdl_request.key.name()));

  *key= (const char*)table_list->mdl_request.key.ptr() + 1;
  return table_list->mdl_request.key.length() - 1;
}



/*****************************************************************************
  Functions to handle table definition cache (TABLE_SHARE)
*****************************************************************************/

/*
  Create a list for all open tables matching SQL expression

  SYNOPSIS
    list_open_tables()
    thd			Thread THD
    wild		SQL like expression

  NOTES
    One gets only a list of tables for which one has any kind of privilege.
    db and table names are allocated in result struct, so one doesn't need
    a lock when traversing the return list.

  RETURN VALUES
    NULL	Error (Probably OOM)
    #		Pointer to list of names of open tables.
*/

class list_open_tables_arg
{
public:
  THD *thd;
  const Lex_ident_db db;
  const char *wild;
  TABLE_LIST table_list;
  OPEN_TABLE_LIST **start_list, *open_list;

  list_open_tables_arg(THD *thd_arg, const LEX_CSTRING &db_arg,
                       const char *wild_arg)
   :thd(thd_arg), db(db_arg), wild(wild_arg),
    start_list(&open_list), open_list(0)
  {
    bzero((char*) &table_list, sizeof(table_list));
  }
};


static my_bool list_open_tables_callback(void *el, void *a)
{
  TDC_element *element= static_cast<TDC_element*>(el);
  list_open_tables_arg *arg= static_cast<list_open_tables_arg*>(a);
  const Lex_ident_db
    db= Lex_ident_db(Lex_cstring_strlen((const char*) element->m_key));
  const char *table_name= db.str + db.length + 1;

  if (arg->db.str && !arg->db.streq(db))
    return FALSE;
  if (arg->wild && wild_compare(table_name, arg->wild, 0))
    return FALSE;

  /* Check if user has SELECT privilege for any column in the table */
  arg->table_list.db= db;
  arg->table_list.table_name= Lex_cstring_strlen(table_name);
  arg->table_list.grant.privilege= NO_ACL;

  if (check_table_access(arg->thd, SELECT_ACL, &arg->table_list, TRUE, 1, TRUE))
    return FALSE;

  if (!(*arg->start_list= (OPEN_TABLE_LIST *) arg->thd->alloc(
                    sizeof(**arg->start_list) + element->m_key_length)))
    return TRUE;

  strmov((*arg->start_list)->table=
         strmov(((*arg->start_list)->db= (char*) ((*arg->start_list) + 1)),
                db.str) + 1, table_name);
  (*arg->start_list)->in_use= 0;

  mysql_mutex_lock(&element->LOCK_table_share);
  All_share_tables_list::Iterator it(element->all_tables);
  TABLE *table;
  while ((table= it++))
    if (table->in_use)
      ++(*arg->start_list)->in_use;
  mysql_mutex_unlock(&element->LOCK_table_share);
  (*arg->start_list)->locked= 0;                   /* Obsolete. */
  arg->start_list= &(*arg->start_list)->next;
  *arg->start_list= 0;
  return FALSE;
}


OPEN_TABLE_LIST *list_open_tables(THD *thd,
                                  const LEX_CSTRING &db,
                                  const char *wild)
{
  DBUG_ENTER("list_open_tables");
  list_open_tables_arg argument(thd, db, wild);

  if (tdc_iterate(thd, list_open_tables_callback, &argument, true))
    DBUG_RETURN(0);

  DBUG_RETURN(argument.open_list);
}


/**
   Close all tables that are not in use in table definition cache
*/

void purge_tables()
{
  /*
    Force close of all open tables.

    Note that code in TABLE_SHARE::wait_for_old_version() assumes that
    incrementing of refresh_version is followed by purge of unused table
    shares.
  */
  kill_delayed_threads();
  /*
    Get rid of all unused TABLE and TABLE_SHARE instances. By doing
    this we automatically close all tables which were marked as "old".
  */
  tc_purge();
  /* Free table shares which were not freed implicitly by loop above. */
  tdc_purge(true);
}


/**
   close_cached_tables

   This function has two separate usages:
   1) Close not used tables in the table cache to free memory
   2) Close a list of tables and wait until they are not used anymore. This
      is used mainly when preparing a table for export.

   If there are locked tables, they are closed and reopened before
   function returns. This is done to ensure that table files will be closed
   by all threads and thus external copyable when FLUSH TABLES returns.
*/

bool close_cached_tables(THD *thd, TABLE_LIST *tables,
                         bool wait_for_refresh, ulong timeout)
{
  DBUG_ENTER("close_cached_tables");
  DBUG_ASSERT(thd || (!wait_for_refresh && !tables));
  DBUG_ASSERT(wait_for_refresh || !tables);

  if (!tables)
  {
    /* Free tables that are not used */
    purge_tables();
    if (!wait_for_refresh)
      DBUG_RETURN(false);
  }

  DBUG_PRINT("info", ("open table definitions: %d",
                      (int) tdc_records()));

  if (thd->locked_tables_mode)
  {
    /*
      If we are under LOCK TABLES, we need to reopen the tables without
      opening a door for any concurrent threads to sneak in and get
      lock on our tables. To achieve this we use exclusive metadata
      locks.
    */
    TABLE_LIST *tables_to_reopen= (tables ? tables :
                                  thd->locked_tables_list.locked_tables());
    bool result= false;

    /* close open HANDLER for this thread to allow table to be closed */
    mysql_ha_flush_tables(thd, tables_to_reopen);

    for (TABLE_LIST *table_list= tables_to_reopen; table_list;
         table_list= table_list->next_global)
    {
      int err;
      /* A check that the table was locked for write is done by the caller. */
      TABLE *table= find_table_for_mdl_upgrade(thd, table_list->db.str,
                                            table_list->table_name.str, &err);

      /* May return NULL if this table has already been closed via an alias. */
      if (! table)
        continue;

      if (wait_while_table_is_used(thd, table,
                                   HA_EXTRA_PREPARE_FOR_FORCED_CLOSE))
      {
        result= true;
        break;
      }
      close_all_tables_for_name(thd, table->s, HA_EXTRA_NOT_USED, NULL);
    }
    /*
      No other thread has the locked tables open; reopen them and get the
      old locks. This should always succeed (unless some external process
      has removed the tables)
    */
    if (thd->locked_tables_list.reopen_tables(thd, false))
      result= true;

    /*
      Since downgrade_lock() won't do anything with shared
      metadata lock it is much simpler to go through all open tables rather
      than picking only those tables that were flushed.
    */
    for (TABLE *tab= thd->open_tables; tab; tab= tab->next)
      tab->mdl_ticket->downgrade_lock(MDL_SHARED_NO_READ_WRITE);

    DBUG_RETURN(result);
  }
  else if (tables)
  {
    /*
      Get an explicit MDL lock for all requested tables to ensure they are
      not used by any other thread
    */
    MDL_request_list mdl_requests;

    DBUG_PRINT("info", ("Waiting for other threads to close their open tables"));
    DEBUG_SYNC(thd, "after_flush_unlock");

    /* close open HANDLER for this thread to allow table to be closed */
    mysql_ha_flush_tables(thd, tables);

    for (TABLE_LIST *table= tables; table; table= table->next_local)
    {
      MDL_request *mdl_request= new (thd->mem_root) MDL_request;
      if (mdl_request == NULL)
        DBUG_RETURN(true);
      MDL_REQUEST_INIT_BY_KEY(mdl_request, &table->mdl_request.key,
                              MDL_EXCLUSIVE, MDL_STATEMENT);
      mdl_requests.push_front(mdl_request);
    }

    if (thd->mdl_context.acquire_locks(&mdl_requests, timeout))
      DBUG_RETURN(true);

    for (TABLE_LIST *table= tables; table; table= table->next_local)
      tdc_remove_table(thd, table->db.str, table->table_name.str);
  }
  DBUG_RETURN(false);
}


/**
  Collect all shares that has open tables
*/

struct tc_collect_arg
{
  DYNAMIC_ARRAY shares;
  flush_tables_type flush_type;
};

static my_bool tc_collect_used_shares(void *el, void *a)
{
  TDC_element *element= static_cast<TDC_element*>(el);
  tc_collect_arg *arg= static_cast<tc_collect_arg*>(a);
  my_bool result= FALSE;

  DYNAMIC_ARRAY *shares= &arg->shares;
  mysql_mutex_lock(&element->LOCK_table_share);
  if (element->ref_count > 0 && !element->share->is_view)
  {
    DBUG_ASSERT(element->share);
    bool do_flush= 0;
    switch (arg->flush_type) {
    case FLUSH_ALL:
      do_flush= 1;
      break;
    case FLUSH_NON_TRANS_TABLES:
      if (!element->share->online_backup &&
          element->share->table_category == TABLE_CATEGORY_USER)
        do_flush= 1;
      break;
    case FLUSH_SYS_TABLES:
      if (!element->share->online_backup &&
          element->share->table_category != TABLE_CATEGORY_USER)
        do_flush= 1;
    }
    if (do_flush)
    {
      element->ref_count++;                       // Protect against delete
      if (push_dynamic(shares, (uchar*) &element->share))
        result= TRUE;
    }
  }
  mysql_mutex_unlock(&element->LOCK_table_share);
  return result;
}


/*
  Ignore errors from opening read only tables
*/

class flush_tables_error_handler : public Internal_error_handler
{
public:
  int handled_errors;
  int unhandled_errors;
  flush_tables_error_handler() : handled_errors(0), unhandled_errors(0)
  {}

  bool handle_condition(THD *thd,
                        uint sql_errno,
                        const char* sqlstate,
                        Sql_condition::enum_warning_level *level,
                        const char* msg,
                        Sql_condition ** cond_hdl) override
  {
    *cond_hdl= NULL;
    if (sql_errno == ER_OPEN_AS_READONLY || sql_errno == ER_LOCK_WAIT_TIMEOUT)
    {
      handled_errors++;
      return TRUE;
    }
    if (*level == Sql_condition::WARN_LEVEL_ERROR)
      unhandled_errors++;
    return FALSE;
  }

  bool got_fatal_error()
  {
    return unhandled_errors > 0;
  }
};


/**
   Flush cached table as part of global read lock

   @param thd
   @param flag   What type of tables should be flushed

   @return 0  ok
   @return 1  error

   After we get the list of table shares, we will call flush on all
   possible tables, even if some flush fails.
*/

bool flush_tables(THD *thd, flush_tables_type flag)
{
  bool result= TRUE;
  tc_collect_arg collect_arg;
  TABLE *tmp_table;
  flush_tables_error_handler error_handler;
  DBUG_ENTER("flush_tables");

  purge_tables();  /* Flush unused tables and shares */
  DEBUG_SYNC(thd, "after_purge_tables");

  /*
    Loop over all shares and collect shares that have open tables
    TODO:
    Optimize this to only collect shares that have been used for
    write after last time all tables was closed.
  */

  if (!(tmp_table= (TABLE*) my_malloc(PSI_INSTRUMENT_ME, sizeof(*tmp_table),
                                      MYF(MY_WME | MY_THREAD_SPECIFIC))))
    DBUG_RETURN(1);

  my_init_dynamic_array(PSI_INSTRUMENT_ME, &collect_arg.shares,
                        sizeof(TABLE_SHARE*), 100, 100, MYF(0));
  collect_arg.flush_type= flag;
  if (tdc_iterate(thd, tc_collect_used_shares, &collect_arg, true))
  {
    /* Release already collected shares */
    for (uint i= 0 ; i < collect_arg.shares.elements ; i++)
    {
      TABLE_SHARE *share= *dynamic_element(&collect_arg.shares, i,
                                           TABLE_SHARE**);
      tdc_release_share(share);
    }
    goto err;
  }

  /* Call HA_EXTRA_FLUSH on all found shares */

  thd->push_internal_handler(&error_handler);
  for (uint i= 0 ; i < collect_arg.shares.elements ; i++)
  {
    TABLE_SHARE *share= *dynamic_element(&collect_arg.shares, i,
                                         TABLE_SHARE**);
    TABLE *table= tc_acquire_table(thd, share->tdc);
    if (table)
    {
      (void) table->file->extra(HA_EXTRA_FLUSH);
      DEBUG_SYNC(table->in_use, "before_tc_release_table");
      tc_release_table(table);
    }
    else
    {
      /*
        No free TABLE instances available. We have to open a new one.

        Try to take a MDL lock to ensure we can open a new table instance.
        If the lock fails, it means that some DDL operation or flush tables
        with read lock is ongoing.
        In this case we cannot sending the HA_EXTRA_FLUSH signal.
      */

      MDL_request mdl_request;
      MDL_REQUEST_INIT(&mdl_request, MDL_key::TABLE,
                       share->db.str,
                       share->table_name.str,
                       MDL_SHARED, MDL_EXPLICIT);

      if (!thd->mdl_context.acquire_lock(&mdl_request, 0))
      {
        /*
          HA_OPEN_FOR_FLUSH is used to allow us to open the table even if
          TABLE_SHARE::incompatible_version is set. It also will tell
          SEQUENCE engine that we don't have to read the sequence information
          (which may cause deadlocks with concurrently running ALTER TABLE or
          ALTER SEQUENCE) as we will close the table at once.
        */
        if (!open_table_from_share(thd, share, &empty_clex_str,
                                   HA_OPEN_KEYFILE, 0,
                                   HA_OPEN_FOR_ALTER | HA_OPEN_FOR_FLUSH,
                                   tmp_table, FALSE,
                                   NULL))
        {
          (void) tmp_table->file->extra(HA_EXTRA_FLUSH);
          /*
            We don't put the table into the TDC as the table was not fully
            opened (we didn't open triggers)
          */
          closefrm(tmp_table);
        }
        thd->mdl_context.release_lock(mdl_request.ticket);
      }
    }
    tdc_release_share(share);
  }
  thd->pop_internal_handler();
  result= error_handler.got_fatal_error();
  DBUG_PRINT("note", ("open_errors: %u %u",
                      error_handler.handled_errors,
                      error_handler.unhandled_errors));
err:
  my_free(tmp_table);
  delete_dynamic(&collect_arg.shares);
  DBUG_RETURN(result);
}


/*
  Mark all tables in the list which were used by current substatement
  as free for reuse.

  SYNOPSIS
    mark_used_tables_as_free_for_reuse()
      thd   - thread context
      table - head of the list of tables

  DESCRIPTION
    Marks all tables in the list which were used by current substatement
    (they are marked by its query_id) as free for reuse.

    Clear 'check_table_binlog_row_based_done' flag. For tables which were used
    by current substatement the flag is cleared as part of 'ha_reset()' call.
    For the rest of the open tables not used by current substatement if this
    flag is enabled as part of current substatement execution,
    (for example when THD::binlog_write_table_maps() calls
    prepare_for_row_logging()), clear the flag explicitly.

  NOTE
    The reason we reset query_id is that it's not enough to just test
    if table->query_id != thd->query_id to know if a table is in use.

    For example
    SELECT f1_that_uses_t1() FROM t1;
    In f1_that_uses_t1() we will see one instance of t1 where query_id is
    set to query_id of original query.
*/

static void mark_used_tables_as_free_for_reuse(THD *thd, TABLE *table)
{
  DBUG_ENTER("mark_used_tables_as_free_for_reuse");
  for (; table ; table= table->next)
  {
    DBUG_ASSERT(table->pos_in_locked_tables == NULL ||
                table->pos_in_locked_tables->table == table);
    if (table->query_id == thd->query_id)
    {
      table->query_id= 0;
      table->file->ha_reset();
    }
    else
      table->file->clear_cached_table_binlog_row_based_flag();
  }
  DBUG_VOID_RETURN;
}


/**
  Close all open instances of the table but keep the MDL lock.

  Works both under LOCK TABLES and in the normal mode.
  Removes all closed instances of the table from the table cache.

  @param     thd     thread handle
  @param[in] share   table share, but is just a handy way to
                     access the table cache key

  @param[in] extra
                     HA_EXTRA_PREPARE_FOR_DROP
                        - The table is dropped
                     HA_EXTRA_PREPARE_FOR_RENAME
                        - The table is renamed
                     HA_EXTRA_NOT_USED
                        - The table is marked as closed in the
                          locked_table_list but kept there so one can call
                          locked_table_list->reopen_tables() to put it back.

                     In case of drop/rename the documented behavior is to
                     implicitly remove the table from LOCK TABLES
                     list. 

  @pre Must be called with an X MDL lock on the table.
*/

void
close_all_tables_for_name(THD *thd, TABLE_SHARE *share,
                          ha_extra_function extra,
                          TABLE *skip_table)
{
  DBUG_ASSERT(!share->tmp_table);
  DBUG_ASSERT(share->tdc->flushed);

  char key[MAX_DBKEY_LENGTH];
  size_t key_length= share->table_cache_key.length;
  bool remove_from_locked_tables= extra != HA_EXTRA_NOT_USED;

  memcpy(key, share->table_cache_key.str, key_length);

  for (TABLE **prev= &thd->open_tables; *prev; )
  {
    TABLE *table= *prev;

    if (table->s->table_cache_key.length == key_length &&
        !memcmp(table->s->table_cache_key.str, key, key_length) &&
        table != skip_table)
    {
      thd->locked_tables_list.unlink_from_list(thd,
                                               table->pos_in_locked_tables,
                                               remove_from_locked_tables);
      /* Inform handler that there is a drop table or a rename going on */
      if (extra != HA_EXTRA_NOT_USED && table->db_stat)
      {
        table->file->extra(extra);
        if (table->hlindex)
          table->hlindex->file->extra(extra);
        extra= HA_EXTRA_NOT_USED;               // Call extra once!
      }

      /*
        Does nothing if the table is not locked.
        This allows one to use this function after a table
        has been unlocked, e.g. in partition management.
      */
      mysql_lock_remove(thd, thd->lock, table);
      close_thread_table(thd, prev);
    }
    else
    {
      /* Step to next entry in open_tables list. */
      prev= &table->next;
    }
  }
}

#ifdef DBUG_ASSERT_EXISTS
static inline bool check_field_pointers(const TABLE *table)
{
  for (Field **pf= table->field; *pf; pf++)
  {
    Field *f= *pf;
    if (f->ptr < table->record[0] || f->ptr > table->record[0]
                                              + table->s->reclength)
      return false;
    if (f->null_ptr &&
        (f->null_ptr < table->record[0] || f->null_ptr > table->record[0]
                                                       + table->s->reclength))
      return false;
  }
  return true;
}
#endif


int close_thread_tables_for_query(THD *thd)
{
  if (thd->lex && thd->lex->explain)
    thd->lex->explain->notify_tables_are_closed();

  DBUG_EXECUTE_IF("explain_notify_tables_are_closed",
                  if (dbug_user_var_equals_str(thd, "show_explain_probe_query",
                                               thd->query()))
                      dbug_serve_apcs(thd, 1);
                 );
  return close_thread_tables(thd);
}
/*
  Close all tables used by the current substatement, or all tables
  used by this thread if we are on the upper level.

  SYNOPSIS
    close_thread_tables()
    thd			Thread handler

  IMPLEMENTATION
    Unlocks tables and frees derived tables.
    Put all normal tables used by thread in free list.

    It will only close/mark as free for reuse tables opened by this
    substatement, it will also check if we are closing tables after
    execution of complete query (i.e. we are on upper level) and will
    leave prelocked mode if needed.
*/

int close_thread_tables(THD *thd)
{
  TABLE *table;
  int error= 0;
  PSI_stage_info org_stage;
  DBUG_ENTER("close_thread_tables");

  thd->backup_stage(&org_stage);
  THD_STAGE_INFO(thd, stage_closing_tables);

#ifdef EXTRA_DEBUG
  DBUG_PRINT("tcache", ("open tables:"));
  for (table= thd->open_tables; table; table= table->next)
    DBUG_PRINT("tcache", ("table: '%s'.'%s' %p", table->s->db.str,
                          table->s->table_name.str, table));
#endif

#if defined(ENABLED_DEBUG_SYNC)
  /* debug_sync may not be initialized for some slave threads */
  if (thd->debug_sync_control)
    DEBUG_SYNC(thd, "before_close_thread_tables");
#endif

  DBUG_ASSERT(thd->transaction->stmt.is_empty() || thd->in_sub_stmt ||
              (thd->state_flags & Open_tables_state::BACKUPS_AVAIL));

  for (table= thd->open_tables; table; table= table->next)
  {
    /* Table might be in use by some outer statement. */
    DBUG_PRINT("tcache", ("table: '%s'  query_id: %lu",
                          table->s->table_name.str, (ulong) table->query_id));

    DBUG_SLOW_ASSERT(check_field_pointers(table));

    if (thd->locked_tables_mode)
    {
#ifdef WITH_PARTITION_STORAGE_ENGINE
      if (table->part_info && table->part_info->vers_require_hist_part(thd) &&
          !thd->stmt_arena->is_stmt_prepare())
        table->part_info->vers_check_limit(thd);
#endif
      /*
        For simple locking we cleanup it here because we don't close thread
        tables. For prelocking we close it when we do close thread tables.
      */
      if (thd->locked_tables_mode != LTM_PRELOCKED)
        table->vcol_cleanup_expr(thd);
    }

    /* Detach MERGE children after every statement. Even under LOCK TABLES. */
    if (thd->locked_tables_mode <= LTM_LOCK_TABLES ||
        table->query_id == thd->query_id)
    {
      DBUG_ASSERT(table->file);
      table->file->extra(HA_EXTRA_DETACH_CHILDREN);
    }
  }

  /*
    We are assuming here that thd->derived_tables contains ONLY derived
    tables for this substatement. i.e. instead of approach which uses
    query_id matching for determining which of the derived tables belong
    to this substatement we rely on the ability of substatements to
    save/restore thd->derived_tables during their execution.

    TODO: Probably even better approach is to simply associate list of
          derived tables with (sub-)statement instead of thread and destroy
          them at the end of its execution.

    Note: EXPLAIN/ANALYZE depends on derived tables being freed here. See
    sql_explain.h:ExplainDataStructureLifetime.
  */
  if (thd->derived_tables)
  {
    TABLE *next;
    /*
      Close all derived tables generated in queries like
      SELECT * FROM (SELECT * FROM t1)
    */
    for (table= thd->derived_tables ; table ; table= next)
    {
      next= table->next;
      free_tmp_table(thd, table);
    }
    thd->derived_tables= 0;
  }

  if (thd->rec_tables)
  {
    TABLE *next;
    /*
      Close all temporary tables created for recursive table references.
      This action was postponed because the table could be used in the
      statements like  ANALYZE WITH r AS (...) SELECT * from r
      where r is defined through recursion. 
    */
    for (table= thd->rec_tables ; table ; table= next)
    {
      next= table->next;
      free_tmp_table(thd, table);
    }
    thd->rec_tables= 0;
  }

  /*
    Mark all temporary tables used by this statement as free for reuse.
  */
  thd->mark_tmp_tables_as_free_for_reuse();

  if (thd->locked_tables_mode)
  {

    /* Ensure we are calling ha_reset() for all used tables */
    mark_used_tables_as_free_for_reuse(thd, thd->open_tables);

    /*
      We are under simple LOCK TABLES or we're inside a sub-statement
      of a prelocked statement, so should not do anything else.

      Note that even if we are in LTM_LOCK_TABLES mode and statement
      requires prelocking (e.g. when we are closing tables after
      failing at "open" all tables required for statement execution)
      we will exit this function a few lines below.
    */
    if (! thd->lex->requires_prelocking())
    {
      error= 0;
      goto end;
    }

    /*
      We are in the top-level statement of a prelocked statement,
      so we have to leave the prelocked mode now with doing implicit
      UNLOCK TABLES if needed.
    */
    if (thd->locked_tables_mode == LTM_PRELOCKED_UNDER_LOCK_TABLES)
      thd->locked_tables_mode= LTM_LOCK_TABLES;

    if (thd->locked_tables_mode == LTM_LOCK_TABLES)
    {
      error= 0;
      goto end;
    }

    thd->leave_locked_tables_mode();

    /* Fallthrough */
  }

  if (thd->lock)
  {
    /*
      Ensure binlog caches has been flushed in binlog_query() or
      binlog_commit().
    */
    DBUG_ASSERT((thd->state_flags & Open_tables_state::BACKUPS_AVAIL) ||
                !thd->has_pending_row_events());
    if (mysql_unlock_tables(thd, thd->lock))
      error= 1;
    thd->lock=0;
  }
  /*
    Closing a MERGE child before the parent would be fatal if the
    other thread tries to abort the MERGE lock in between.
  */
  while (thd->open_tables)
    (void) close_thread_table(thd, &thd->open_tables);

end:
  THD_STAGE_INFO(thd, org_stage);
  DBUG_RETURN(error);
}


/* move one table to free list */

void close_thread_table(THD *thd, TABLE **table_ptr)
{
  TABLE *table= *table_ptr;
  handler *file= table->file;
  DBUG_ENTER("close_thread_table");
  DBUG_PRINT("tcache", ("table: '%s'.'%s' %p", table->s->db.str,
                        table->s->table_name.str, table));
  DBUG_ASSERT(!file->keyread_enabled());
  DBUG_ASSERT(file->inited == handler::NONE);

  /*
    The metadata lock must be released after giving back
    the table to the table cache.
  */
  DBUG_ASSERT(thd->mdl_context.is_lock_owner(MDL_key::TABLE,
                                             table->s->db.str,
                                             table->s->table_name.str,
                                             MDL_SHARED) ||
              thd->mdl_context.is_lock_warrantee(MDL_key::TABLE,
                                                 table->s->db.str,
                                                 table->s->table_name.str,
                                                 MDL_SHARED));
  table->vcol_cleanup_expr(thd);
  table->mdl_ticket= NULL;

  file->update_global_table_stats();
  file->update_global_index_stats();
  if (unlikely(file->handler_stats) && file->handler_stats->active)
  {
    Exec_time_tracker *tracker;
    if ((tracker= file->get_time_tracker()))
      file->handler_stats->engine_time+= tracker->get_cycles();
    thd->handler_stats.add(file->handler_stats);
  }
  /*
    This lock is needed to allow THD::notify_shared_lock() to
    traverse the thd->open_tables list without having to worry that
    some of the tables are removed from under it
  */

  mysql_mutex_lock(&thd->LOCK_thd_data);
  *table_ptr=table->next;
  mysql_mutex_unlock(&thd->LOCK_thd_data);

  if (! table->needs_reopen())
  {
    /* Avoid having MERGE tables with attached children in table cache. */
    file->extra(HA_EXTRA_DETACH_CHILDREN);
    /* Free memory and reset for next loop. */
    free_field_buffers_larger_than(table, MAX_TDC_BLOB_SIZE);
    file->ha_reset();
  }

  /*
    Do this *before* entering the TABLE_SHARE::tdc.LOCK_table_share
    critical section.
  */
  MYSQL_UNBIND_TABLE(file);

  tc_release_table(table);
  DBUG_VOID_RETURN;
}


/*
  Find table in list.

  SYNOPSIS
    find_table_in_list()
    table		Pointer to table list
    offset		Offset to which list in table structure to use
    db_name		Data base name
    table_name		Table name

  NOTES:
    This is called by find_table_in_global_list().

  RETURN VALUES
    NULL	Table not found
    #		Pointer to found table.
*/

TABLE_LIST *find_table_in_list(TABLE_LIST *table,
                               TABLE_LIST *TABLE_LIST::*link,
                               const LEX_CSTRING *db_name,
                               const LEX_CSTRING *table_name)
{
  for (; table; table= table->*link )
  {
    if (cmp(&table->db, db_name) == 0 &&
        cmp(&table->table_name, table_name) == 0)
      break;
  }
  return table;
}


/**
  Test that table is unique (It's only exists once in the table list)

  @param  thd                   thread handle
  @param  table                 table which should be checked
  @param  table_list            list of tables
  @param  check_flag            whether to check tables' aliases
                                Currently this is only used by INSERT

  NOTE: to exclude derived tables from check we use following mechanism:
    a) during derived table processing set THD::derived_tables_processing
    b) JOIN::prepare set SELECT::exclude_from_table_unique_test if
       THD::derived_tables_processing set. (we can't use JOIN::execute
       because for PS we perform only JOIN::prepare, but we can't set this
       flag in JOIN::prepare if we are not sure that we are in derived table
       processing loop, because multi-update call fix_fields() for some its
       items (which mean JOIN::prepare for subqueries) before unique_table
       call to detect which tables should be locked for write).
    c) find_dup_table skip all tables which belong to SELECT with
       SELECT::exclude_from_table_unique_test set.
    Also SELECT::exclude_from_table_unique_test used to exclude from check
    tables of main SELECT of multi-delete and multi-update

    We also skip tables with TABLE_LIST::prelocking_placeholder set,
    because we want to allow SELECTs from them, and their modification
    will rise the error anyway.

    TODO: when we will have table/view change detection we can do this check
          only once for PS/SP

  @retval !=0  found duplicate
  @retval 0 if table is unique
*/

static
TABLE_LIST* find_dup_table(THD *thd, TABLE_LIST *table, TABLE_LIST *table_list,
                           uint check_flag)
{
  TABLE_LIST *res= 0;
  DBUG_ENTER("find_dup_table");
  DBUG_PRINT("enter", ("table alias: %s", table->alias.str));

  /*
    If this function called for query which update table (INSERT/UPDATE/...)
    then we have in table->table pointer to TABLE object which we are
    updating even if it is VIEW so we need TABLE_LIST of this TABLE object
    to get right names (even if lower_case_table_names used).

    If this function called for CREATE command that we have not opened table
    (table->table equal to 0) and right names is in current TABLE_LIST
    object.
  */
  if (table->table &&
      thd->lex->sql_command != SQLCOM_UPDATE &&
      thd->lex->sql_command != SQLCOM_UPDATE_MULTI &&
      thd->lex->sql_command != SQLCOM_DELETE &&
      thd->lex->sql_command != SQLCOM_DELETE_MULTI)
  {
    /* All MyISAMMRG children are plain MyISAM tables. */
    DBUG_ASSERT(table->table->file->ht->db_type != DB_TYPE_MRG_MYISAM);

    table= table->find_underlying_table(table->table);
    /*
      as far as we have table->table we have to find real TABLE_LIST of
      it in underlying tables
    */
    DBUG_ASSERT(table);
  }
  const Lex_ident_db d_name= table->db;
  const Lex_ident_table t_name= table->table_name;
  const Lex_ident_table t_alias= table->alias;

  DBUG_PRINT("info", ("real table: %s.%s", d_name.str, t_name.str));
  for (TABLE_LIST *tl= table_list; tl ; tl= tl->next_global, res= 0)
  {
    if (tl->select_lex && tl->select_lex->master_unit() &&
        tl->select_lex->master_unit()->executed)
    {
      /*
        There is no sense to check tables of already executed parts
        of the query
      */
      continue;
    }
    /*
      Table is unique if it is present only once in the global list
      of tables and once in the list of table locks.
    */
    if (! (res= find_table_in_global_list(tl, &d_name, &t_name)))
      break;
    tl= res;                       // We can continue search after this table

    /* Skip if same underlying table. */
    if (res->table && (res->table == table->table))
      continue;

    /* Skip if table is tmp table */
    if (check_flag & CHECK_DUP_SKIP_TEMP_TABLE &&
        res->table && res->table->s->tmp_table != NO_TMP_TABLE)
    {
      continue;
    }
    if (check_flag & CHECK_DUP_FOR_CREATE)
      DBUG_RETURN(res);

    /* Skip if table alias does not match. */
    if (check_flag & CHECK_DUP_ALLOW_DIFFERENT_ALIAS)
    {
      if (!t_alias.streq(res->alias))
        continue;
    }

    /*
      If table is not excluded (could be a derived table) and table is not
      a prelocking placeholder then we found either a duplicate entry
      or a table that is part of a derived table (handled below).
      Examples are:
      INSERT INTO t1 SELECT * FROM t1;
      INSERT INTO t1 SELECT * FROM view_containing_t1;
    */
    if (res->select_lex &&
        !res->select_lex->exclude_from_table_unique_test &&
        !res->prelocking_placeholder)
      break;

    /*
      If we found entry of this table or table of SELECT which already
      processed in derived table or top select of multi-update/multi-delete
      (exclude_from_table_unique_test) or prelocking placeholder.
    */
    DBUG_PRINT("info",
               ("found same copy of table or table which we should skip"));
  }
  if (res && res->belong_to_derived)
  {
    /*
      We come here for queries of type:
      INSERT INTO t1 (SELECT tmp.a FROM (select * FROM t1) as tmp);

      Try to fix by materializing the derived table if one can't do without it.
    */
    TABLE_LIST *derived=  res->belong_to_derived;
    if (derived->is_merged_derived() && !derived->derived->is_excluded())
    {
      if (thd->lex->sql_command == SQLCOM_UPDATE)
      {
        Sql_cmd_update *cmd= (Sql_cmd_update *) (thd->lex->m_sql_cmd);
        if (!(cmd->is_multitable() || derived->derived->outer_select()) &&
            (!cmd->processing_as_multitable_update_prohibited(thd)))
	{
          cmd->set_as_multitable();
        }
      }
      else if (thd->lex->sql_command == SQLCOM_DELETE)
      {
        Sql_cmd_delete *cmd= (Sql_cmd_delete *) (thd->lex->m_sql_cmd);
        if (!(cmd->is_multitable() || derived->derived->outer_select()) &&
            (!cmd->processing_as_multitable_delete_prohibited(thd)))
	{
          cmd->set_as_multitable();
        }
      }
    }
  }
  DBUG_RETURN(res);
}


TABLE_LIST* unique_table_in_select_list(THD *thd, TABLE_LIST *table, SELECT_LEX *sel)
{
  subselect_table_finder_param param= {thd, table, NULL};
  List_iterator_fast<Item> it(sel->item_list);
  Item *item;
  while ((item= it++))
  {
    if (item->walk(&Item::subselect_table_finder_processor, FALSE, &param))
    {
      if (param.dup == NULL)
        return ERROR_TABLE;
      return param.dup;
    }
    DBUG_ASSERT(param.dup == NULL);
  }
  return NULL;
}


typedef TABLE_LIST* (*find_table_callback)(THD *thd, TABLE_LIST *table,
                                           TABLE_LIST *table_list,
                                           uint check_flag, SELECT_LEX *sel);

static
TABLE_LIST*
find_table(THD *thd, TABLE_LIST *table, TABLE_LIST *table_list,
           uint check_flag, SELECT_LEX *sel, find_table_callback callback );

TABLE_LIST* unique_table_callback(THD *thd, TABLE_LIST *table,
                                  TABLE_LIST *table_list,
                                  uint check_flag, SELECT_LEX *sel)
{
  return find_dup_table(thd, table, table_list, check_flag);
}


TABLE_LIST* unique_in_sel_table_callback(THD *thd, TABLE_LIST *table,
                                         TABLE_LIST *table_list,
                                         uint check_flag, SELECT_LEX *sel)
{
  return unique_table_in_select_list(thd, table, sel);
}

/**
  Test that the subject table of INSERT/UPDATE/DELETE/CREATE
  or (in case of MyISAMMRG) one of its children are not used later
  in the query.

  For MyISAMMRG tables, it is assumed that all the underlying
  tables of @c table (if any) are listed right after it and that
  their @c parent_l field points at the main table.


  @retval non-NULL The table list element for the table that
                   represents the duplicate. 
  @retval NULL     No duplicates found.
*/

TABLE_LIST*
unique_table(THD *thd, TABLE_LIST *table, TABLE_LIST *table_list,
             uint check_flag)
{
  return find_table(thd, table, table_list, check_flag, NULL,
                    &unique_table_callback);
}


TABLE_LIST*
unique_table_in_insert_returning_subselect(THD *thd, TABLE_LIST *table, SELECT_LEX *sel)
{
  return find_table(thd, table, NULL, 0, sel,
                    &unique_in_sel_table_callback);

}


static
TABLE_LIST*
find_table(THD *thd, TABLE_LIST *table, TABLE_LIST *table_list,
           uint check_flag, SELECT_LEX *sel, find_table_callback callback )
{
  TABLE_LIST *dup;

  table= table->find_table_for_update();

  if (table->table &&
      table->table->file->ha_table_flags() & HA_CAN_MULTISTEP_MERGE)
  {
    TABLE_LIST *child;
    dup= NULL;
    /* Check duplicates of all merge children. */
    for (child= table->next_global; child;
         child= child->next_global)
    {
      if (child->table &&
          child->table->file->ha_table_flags() & HA_CAN_MULTISTEP_MERGE)
        continue;

      /*
        Ensure that the child has one parent that is the table that is
        updated.
      */
      TABLE_LIST *tmp_parent= child;
      while ((tmp_parent= tmp_parent->parent_l))
      {
        if (tmp_parent == table)
          break;
      }
      if (!tmp_parent)
        break;

      if ((dup= (*callback)(thd, child, child->next_global, check_flag, sel)))
        break;
    }
  }
  else
    dup= (*callback)(thd, table, table_list, check_flag, sel);
  return dup;
}


/*
  Issue correct error message in case we found 2 duplicate tables which
  prevent some update operation

  SYNOPSIS
    update_non_unique_table_error()
    update      table which we try to update
    operation   name of update operation
    duplicate   duplicate table which we found

  NOTE:
    here we hide view underlying tables if we have them
*/

void update_non_unique_table_error(TABLE_LIST *update,
                                   const char *operation,
                                   TABLE_LIST *duplicate)
{
  update= update->top_table();
  duplicate= duplicate->top_table();
  if (!update->view || !duplicate->view ||
      update->view == duplicate->view ||
      !update->view_name.streq(duplicate->view_name) ||
      !update->view_db.streq(duplicate->view_db))
  {
    /*
      it is not the same view repeated (but it can be parts of the same copy
      of view), so we have to hide underlying tables.
    */
    if (update->view)
    {
      /* Issue the ER_NON_INSERTABLE_TABLE error for an INSERT */
      if (update->view == duplicate->view)
        my_error(!strncmp(operation, "INSERT", 6) ?
                 ER_NON_INSERTABLE_TABLE : ER_NON_UPDATABLE_TABLE, MYF(0),
                 update->alias.str, operation);
      else
        my_error(ER_VIEW_PREVENT_UPDATE, MYF(0),
                 (duplicate->view ? duplicate->alias.str : update->alias.str),
                 operation, update->alias.str);
      return;
    }
    if (duplicate->view)
    {
      my_error(ER_VIEW_PREVENT_UPDATE, MYF(0), duplicate->alias.str, operation,
               update->alias.str);
      return;
    }
  }
  my_error(ER_UPDATE_TABLE_USED, MYF(0), update->alias.str, operation);
}


/**
   Force all other threads to stop using the table by upgrading
   metadata lock on it and remove unused TABLE instances from cache.

   @param thd      Thread handler
   @param table    Table to remove from cache
   @param function HA_EXTRA_PREPARE_FOR_DROP if table is to be deleted
                   HA_EXTRA_FORCE_REOPEN if table is not be used
                   HA_EXTRA_PREPARE_FOR_RENAME if table is to be renamed
                   HA_EXTRA_NOT_USED             Don't call extra()

   @note When returning, the table will be unusable for other threads
         until metadata lock is downgraded.

   @retval FALSE Success.
   @retval TRUE  Failure (e.g. because thread was killed).
*/

bool wait_while_table_is_used(THD *thd, TABLE *table,
                              enum ha_extra_function function)
{
  DBUG_ENTER("wait_while_table_is_used");
  DBUG_ASSERT(!table->s->tmp_table);
  DBUG_PRINT("enter", ("table: '%s'  share: %p  db_stat: %u",
                       table->s->table_name.str, table->s,
                       table->db_stat));

  if (thd->mdl_context.upgrade_shared_lock(
             table->mdl_ticket, MDL_EXCLUSIVE,
             thd->variables.lock_wait_timeout))
    DBUG_RETURN(TRUE);

  table->s->tdc->flush(thd, true);
  /* extra() call must come only after all instances above are closed */
  if (function != HA_EXTRA_NOT_USED)
  {
    int error= table->file->extra(function);
    if (error)
      table->file->print_error(error, MYF(0));
    DBUG_RETURN(error);
  }
  DBUG_RETURN(FALSE);
}


/**
  Close a and drop a just created table in CREATE TABLE ... SELECT.

  @param  thd         Thread handle
  @param  table       TABLE object for the table to be dropped
  @param  db_name     Name of database for this table
  @param  table_name  Name of this table

  This routine assumes that the table to be closed is open only
  by the calling thread, so we needn't wait until other threads
  close the table. It also assumes that the table is first
  in thd->open_ables and a data lock on it, if any, has been
  released. To sum up, it's tuned to work with
  CREATE TABLE ... SELECT and CREATE TABLE .. SELECT only.
  Note, that currently CREATE TABLE ... SELECT is not supported
  under LOCK TABLES. This function, still, can be called in
  prelocked mode, e.g. if we do CREATE TABLE .. SELECT f1();
*/

void drop_open_table(THD *thd, TABLE *table, const LEX_CSTRING *db_name,
                     const LEX_CSTRING *table_name)
{
  DBUG_ENTER("drop_open_table");
  if (table->s->tmp_table)
    thd->drop_temporary_table(table, NULL, true);
  else
  {
    DBUG_ASSERT(table == thd->open_tables);

    handlerton *table_type= table->s->db_type();
    table->file->extra(HA_EXTRA_PREPARE_FOR_DROP);
    table->s->tdc->flush(thd, true);
    close_thread_table(thd, &thd->open_tables);
    /* Remove the table from the storage engine and rm the .frm. */
    quick_rm_table(thd, table_type, db_name, table_name, QRMT_DEFAULT);
 }
  DBUG_VOID_RETURN;
}


/**
  An error handler which converts, if possible, ER_LOCK_DEADLOCK error
  that can occur when we are trying to acquire a metadata lock to
  a request for back-off and re-start of open_tables() process.
*/

class MDL_deadlock_handler : public Internal_error_handler
{
public:
  MDL_deadlock_handler(Open_table_context *ot_ctx_arg)
    : m_ot_ctx(ot_ctx_arg), m_is_active(FALSE)
  {}

  ~MDL_deadlock_handler() override = default;

  bool handle_condition(THD *thd,
                                uint sql_errno,
                                const char* sqlstate,
                                Sql_condition::enum_warning_level *level,
                                const char* msg,
                                Sql_condition ** cond_hdl) override;

private:
  /** Open table context to be used for back-off request. */
  Open_table_context *m_ot_ctx;
  /**
    Indicates that we are already in the process of handling
    ER_LOCK_DEADLOCK error. Allows to re-emit the error from
    the error handler without falling into infinite recursion.
  */
  bool m_is_active;
};


bool MDL_deadlock_handler::handle_condition(THD *,
                                            uint sql_errno,
                                            const char*,
                                            Sql_condition::enum_warning_level*,
                                            const char*,
                                            Sql_condition ** cond_hdl)
{
  *cond_hdl= NULL;
  if (! m_is_active && sql_errno == ER_LOCK_DEADLOCK)
  {
    /* Disable the handler to avoid infinite recursion. */
    m_is_active= TRUE;
    (void) m_ot_ctx->request_backoff_action(
             Open_table_context::OT_BACKOFF_AND_RETRY,
             NULL);
    m_is_active= FALSE;
    /*
      If the above back-off request failed, a new instance of
      ER_LOCK_DEADLOCK error was emitted. Thus the current
      instance of error condition can be treated as handled.
    */
    return TRUE;
  }
  return FALSE;
}


/**
  Try to acquire an MDL lock for a table being opened.

  @param[in,out] thd      Session context, to report errors.
  @param[out]    ot_ctx   Open table context, to hold the back off
                          state. If we failed to acquire a lock
                          due to a lock conflict, we add the
                          failed request to the open table context.
  @param[in,out] mdl_request A request for an MDL lock.
                          If we managed to acquire a ticket
                          (no errors or lock conflicts occurred),
                          contains a reference to it on
                          return. However, is not modified if MDL
                          lock type- modifying flags were provided.
  @param[in]    flags flags MYSQL_OPEN_FORCE_SHARED_MDL,
                          MYSQL_OPEN_FORCE_SHARED_HIGH_PRIO_MDL or
                          MYSQL_OPEN_FAIL_ON_MDL_CONFLICT
                          @sa open_table().
  @param[out]   mdl_ticket Only modified if there was no error.
                          If we managed to acquire an MDL
                          lock, contains a reference to the
                          ticket, otherwise is set to NULL.

  @retval TRUE  An error occurred.
  @retval FALSE No error, but perhaps a lock conflict, check mdl_ticket.
*/

static bool
open_table_get_mdl_lock(THD *thd, Open_table_context *ot_ctx,
                        MDL_request *mdl_request,
                        uint flags,
                        MDL_ticket **mdl_ticket)
{
  MDL_request mdl_request_shared;

  if (flags & (MYSQL_OPEN_FORCE_SHARED_MDL |
               MYSQL_OPEN_FORCE_SHARED_HIGH_PRIO_MDL))
  {
    /*
      MYSQL_OPEN_FORCE_SHARED_MDL flag means that we are executing
      PREPARE for a prepared statement and want to override
      the type-of-operation aware metadata lock which was set
      in the parser/during view opening with a simple shared
      metadata lock.
      This is necessary to allow concurrent execution of PREPARE
      and LOCK TABLES WRITE statement against the same table.

      MYSQL_OPEN_FORCE_SHARED_HIGH_PRIO_MDL flag means that we open
      the table in order to get information about it for one of I_S
      queries and also want to override the type-of-operation aware
      shared metadata lock which was set earlier (e.g. during view
      opening) with a high-priority shared metadata lock.
      This is necessary to avoid unnecessary waiting and extra
      ER_WARN_I_S_SKIPPED_TABLE warnings when accessing I_S tables.

      These two flags are mutually exclusive.
    */
    DBUG_ASSERT(!(flags & MYSQL_OPEN_FORCE_SHARED_MDL) ||
                !(flags & MYSQL_OPEN_FORCE_SHARED_HIGH_PRIO_MDL));

    MDL_REQUEST_INIT_BY_KEY(&mdl_request_shared, &mdl_request->key,
        flags & MYSQL_OPEN_FORCE_SHARED_MDL ? MDL_SHARED : MDL_SHARED_HIGH_PRIO,
        MDL_TRANSACTION);
    mdl_request= &mdl_request_shared;
  }

  if (flags & MYSQL_OPEN_FAIL_ON_MDL_CONFLICT)
  {
    /*
      When table is being open in order to get data for I_S table,
      we might have some tables not only open but also locked (e.g. when
      this happens under LOCK TABLES or in a stored function).
      As a result by waiting on a conflicting metadata lock to go away
      we may create a deadlock which won't entirely belong to the
      MDL subsystem and thus won't be detectable by this subsystem's
      deadlock detector.
      To avoid such situation we skip the trouble-making table if
      there is a conflicting lock.
    */
    if (thd->mdl_context.try_acquire_lock(mdl_request))
      return TRUE;
    if (mdl_request->ticket == NULL)
    {
      my_error(ER_WARN_I_S_SKIPPED_TABLE, MYF(0),
               mdl_request->key.db_name(), mdl_request->key.name());
      return TRUE;
    }
  }
  else
  {
    /*
      We are doing a normal table open. Let us try to acquire a metadata
      lock on the table. If there is a conflicting lock, acquire_lock()
      will wait for it to go away. Sometimes this waiting may lead to a
      deadlock, with the following results:
      1) If a deadlock is entirely within MDL subsystem, it is
         detected by the deadlock detector of this subsystem.
         ER_LOCK_DEADLOCK error is produced. Then, the error handler
         that is installed prior to the call to acquire_lock() attempts
         to request a back-off and retry. Upon success, ER_LOCK_DEADLOCK
         error is suppressed, otherwise propagated up the calling stack.
      2) Otherwise, a deadlock may occur when the wait-for graph
         includes edges not visible to the MDL deadlock detector.
         One such example is a wait on an InnoDB row lock, e.g. when:
         conn C1 gets SR MDL lock on t1 with SELECT * FROM t1
         conn C2 gets a row lock on t2 with  SELECT * FROM t2 FOR UPDATE
         conn C3 gets in and waits on C1 with DROP TABLE t0, t1
         conn C2 continues and blocks on C3 with SELECT * FROM t0
         conn C1 deadlocks by waiting on C2 by issuing SELECT * FROM
         t2 LOCK IN SHARE MODE.
         Such circular waits are currently only resolved by timeouts,
         e.g. @@innodb_lock_wait_timeout or @@lock_wait_timeout.
    */
    MDL_deadlock_handler mdl_deadlock_handler(ot_ctx);

    thd->push_internal_handler(&mdl_deadlock_handler);
    bool result= thd->mdl_context.acquire_lock(mdl_request,
                                               ot_ctx->get_timeout());
    thd->pop_internal_handler();

    if (result && !ot_ctx->can_recover_from_failed_open())
      return TRUE;
  }
  *mdl_ticket= mdl_request->ticket;
  return FALSE;
}

#ifdef WITH_PARTITION_STORAGE_ENGINE
/* Set all [named] partitions as used. */
static int set_partitions_as_used(TABLE_LIST *tl, TABLE *t)
{
  if (t->part_info)
    return t->file->change_partitions_to_open(tl->partition_names);
  return 0;
}
#endif


/**
  Check if the given table is actually a VIEW that was LOCK-ed

  @param thd            Thread context.
  @param t              Table to check.

  @retval TRUE  The 't'-table is a locked view
                needed to remedy problem before retrying again.
  @retval FALSE 't' was not locked, not a VIEW or an error happened.
*/

bool is_locked_view(THD *thd, TABLE_LIST *t)
{
  DBUG_ENTER("is_locked_view");
  /*
   Is this table a view and not a base table?
   (it is work around to allow to open view with locked tables,
   real fix will be made after definition cache will be made)

   Since opening of view which was not explicitly locked by LOCK
   TABLES breaks metadata locking protocol (potentially can lead
   to deadlocks) it should be disallowed.
  */
  if (thd->mdl_context.is_lock_owner(MDL_key::TABLE, t->db.str,
                                     t->table_name.str, MDL_SHARED))
  {
    char path[FN_REFLEN + 1];
    build_table_filename(path, sizeof(path) - 1,
                         t->db.str, t->table_name.str, reg_ext, 0);
    /*
      Note that we can't be 100% sure that it is a view since it's
      possible that we either simply have not found unused TABLE
      instance in THD::open_tables list or were unable to open table
      during prelocking process (in this case in theory we still
      should hold shared metadata lock on it).
    */
    if (dd_frm_is_view(thd, path))
    {
      /*
        If parent_l of the table_list is non null then a merge table
        has this view as child table, which is not supported.
      */
      if (t->parent_l)
      {
        my_error(ER_WRONG_MRG_TABLE, MYF(0));
        DBUG_RETURN(FALSE);
      }

      if (!tdc_open_view(thd, t, CHECK_METADATA_VERSION))
      {
        DBUG_ASSERT(t->view != 0);
        DBUG_RETURN(TRUE); // VIEW
      }
    }
  }

  DBUG_RETURN(FALSE);
}


#ifdef WITH_PARTITION_STORAGE_ENGINE
/**
  Switch part_info->hist_part and request partition creation if needed.

  @retval true  Error or partition creation was requested.
  @retval false No error
*/
bool TABLE::vers_switch_partition(THD *thd, TABLE_LIST *table_list,
                                  Open_table_context *ot_ctx)
{
  if (!part_info || part_info->part_type != VERSIONING_PARTITION ||
      table_list->vers_conditions.delete_history ||
      thd->stmt_arena->is_stmt_prepare() ||
      table_list->lock_type < TL_WRITE_ALLOW_WRITE ||
      table_list->mdl_request.type < MDL_SHARED_WRITE ||
      table_list->mdl_request.type == MDL_EXCLUSIVE)
  {
    return false;
  }

  /*
    NOTE: we need this condition of prelocking_placeholder because we cannot do
    auto-create after the transaction is started. Auto-create does
    close_tables_for_reopen() and that is not possible under started transaction.
    Also the transaction may not be cancelled at that moment: f.ex. trigger
    after insert is run when some data is already written.

    We must do auto-creation for PRELOCK_ROUTINE tables at the initial
    open_tables() no matter what initiating sql_command is.
  */
  if (table_list->prelocking_placeholder != TABLE_LIST::PRELOCK_ROUTINE)
  {
    switch (thd->lex->sql_command)
    {
      case SQLCOM_INSERT_SELECT:
      case SQLCOM_INSERT:
        if (thd->lex->duplicates != DUP_UPDATE)
          return false;
        break;
      case SQLCOM_LOAD:
        if (thd->lex->duplicates != DUP_REPLACE)
          return false;
        break;
      case SQLCOM_LOCK_TABLES:
      case SQLCOM_DELETE:
      case SQLCOM_UPDATE:
      case SQLCOM_REPLACE:
      case SQLCOM_REPLACE_SELECT:
      case SQLCOM_DELETE_MULTI:
      case SQLCOM_UPDATE_MULTI:
        break;
      default:
        /*
          TODO: make row events set thd->lex->sql_command appropriately.

          Sergei Golubchik: f.ex. currently row events increment
          thd->status_var.com_stat[] each event for its own SQLCOM_xxx, it won't be
          needed if they'll just set thd->lex->sql_command.
        */
        if (thd->rgi_slave && thd->rgi_slave->current_event &&
            thd->lex->sql_command == SQLCOM_END)
        {
          switch (thd->rgi_slave->current_event->get_type_code())
          {
          case UPDATE_ROWS_EVENT:
          case UPDATE_ROWS_EVENT_V1:
          case DELETE_ROWS_EVENT:
          case DELETE_ROWS_EVENT_V1:
            break;
          default:;
            return false;
          }
        }
        break;
    }
    DBUG_ASSERT(!thd->lex->last_table() ||
                !thd->lex->last_table()->vers_conditions.delete_history);
  }

  if (table_list->partition_names)
  {
    my_error(ER_VERS_NOT_ALLOWED, MYF(0), s->db.str, s->table_name.str);
    return true;
  }

  TABLE *table= this;

  /*
      NOTE: The semantics of vers_set_hist_part() is twofold: even when we
      don't need auto-create, we need to update part_info->hist_part.
  */
  uint *create_count= (table_list->vers_skip_create == thd->query_id) ?
    NULL : &ot_ctx->vers_create_count;
  table_list->vers_skip_create= thd->query_id;
  if (table->part_info->vers_set_hist_part(thd, create_count))
    return true;
  if (ot_ctx->vers_create_count)
  {
    Open_table_context::enum_open_table_action action;
    TABLE_LIST *table_arg;
    mysql_mutex_lock(&table->s->LOCK_share);
    if (!table->s->vers_skip_auto_create)
    {
      table->s->vers_skip_auto_create= true;
      action= Open_table_context::OT_ADD_HISTORY_PARTITION;
      table_arg= table_list;
    }
    else
    {
      /*
          NOTE: this may repeat multiple times until creating thread acquires
          MDL_EXCLUSIVE. Since auto-creation is rare operation this is acceptable.
          We could suspend this thread on cond-var but we must first exit
          MDL_SHARED_WRITE and we cannot store cond-var into TABLE_SHARE
          because it is already released and there is no guarantee that it will
          be same instance if we acquire it again.
      */
      table_list->vers_skip_create= 0;
      ot_ctx->vers_create_count= 0;
      action= Open_table_context::OT_REOPEN_TABLES;
      table_arg= NULL;
      DEBUG_SYNC(thd, "reopen_history_partition");
    }
    mysql_mutex_unlock(&table->s->LOCK_share);
    ot_ctx->request_backoff_action(action, table_arg);
    return true;
  }

  return false;
}
#endif /* WITH_PARTITION_STORAGE_ENGINE */


/**
  Open a base table.

  @param thd            Thread context.
  @param table_list     Open first table in list.
  @param ot_ctx         Context with flags which modify how open works
                        and which is used to recover from a failed
                        open_table() attempt.
                        Some examples of flags:
                        MYSQL_OPEN_IGNORE_FLUSH - Open table even if
                        someone has done a flush. No version number
                        checking is done.
                        MYSQL_OPEN_HAS_MDL_LOCK - instead of acquiring
                        metadata locks rely on that caller already has
                        appropriate ones.

  Uses a cache of open tables to find a TABLE instance not in use.

  If TABLE_LIST::open_strategy is set to OPEN_IF_EXISTS, the table is
  opened only if it exists. If the open strategy is OPEN_STUB, the
  underlying table is never opened. In both cases, metadata locks are
  always taken according to the lock strategy.

  The function used to open temporary tables, but now it opens base tables
  only.

  @retval TRUE  Open failed. "action" parameter may contain type of action
                needed to remedy problem before retrying again.
  @retval FALSE Success. Members of TABLE_LIST structure are filled properly
                (e.g.  TABLE_LIST::table is set for real tables and
                TABLE_LIST::view is set for views).
*/

bool open_table(THD *thd, TABLE_LIST *table_list, Open_table_context *ot_ctx)
{
  TABLE *table;
  const char *key;
  uint	key_length;
  const LEX_CSTRING &alias= table_list->alias;
  uint flags= ot_ctx->get_flags();
  MDL_ticket *mdl_ticket;
  TABLE_SHARE *share;
  uint gts_flags;
  bool from_share= false;
  bool is_write_lock_request= table_list->mdl_request.is_write_lock_request();
#ifdef WITH_PARTITION_STORAGE_ENGINE
  int part_names_error=0;
#endif
  DBUG_ENTER("open_table");

  /*
    The table must not be opened already. The table can be pre-opened for
    some statements if it is a temporary table.

    open_temporary_table() must be used to open temporary tables.
  */
  DBUG_ASSERT(!table_list->table);

  /* an open table operation needs a lot of the stack space */
  if (check_stack_overrun(thd, STACK_MIN_SIZE_FOR_OPEN, (uchar *)&alias))
    DBUG_RETURN(TRUE);

  if (!(flags & MYSQL_OPEN_IGNORE_KILLED) && thd->killed)
  {
    thd->send_kill_message();
    DBUG_RETURN(TRUE);
  }

  /*
    Check if we're trying to take a write lock in a read only transaction.

    Note that we allow write locks on log tables as otherwise logging
    to general/slow log would be disabled in read only transactions.
  */
  if (is_write_lock_request &&
      thd->tx_read_only &&
      !(flags & (MYSQL_LOCK_LOG_TABLE | MYSQL_OPEN_HAS_MDL_LOCK)))
  {
    my_error(ER_CANT_EXECUTE_IN_READ_ONLY_TRANSACTION, MYF(0));
    DBUG_RETURN(true);
  }

  if (!table_list->db.str)
  {
    my_error(ER_NO_DB_ERROR, MYF(0));
    DBUG_RETURN(true);
  }

  key_length= get_table_def_key(table_list, &key);

  /*
    If we're in pre-locked or LOCK TABLES mode, let's try to find the
    requested table in the list of pre-opened and locked tables. If the
    table is not there, return an error - we can't open not pre-opened
    tables in pre-locked/LOCK TABLES mode.
    TODO: move this block into a separate function.
  */
  if (thd->locked_tables_mode &&
      ! (flags & MYSQL_OPEN_GET_NEW_TABLE))
  {						// Using table locks
    TABLE *best_table= 0;
    int best_distance= INT_MIN;
    for (table=thd->open_tables; table ; table=table->next)
    {
      if (table->s->table_cache_key.length == key_length &&
	  !memcmp(table->s->table_cache_key.str, key, key_length))
      {
        if (Lex_ident_table(table->alias.to_lex_cstring()).streq(alias) &&
            table->query_id != thd->query_id && /* skip tables already used */
            (thd->locked_tables_mode == LTM_LOCK_TABLES ||
             table->query_id == 0))
        {
          int distance= ((int) table->reginfo.lock_type -
                         (int) table_list->lock_type);

          /*
            Find a table that either has the exact lock type requested,
            or has the best suitable lock. In case there is no locked
            table that has an equal or higher lock than requested,
            we us the closest matching lock to be able to produce an error
            message about wrong lock mode on the table. The best_table
            is changed if bd < 0 <= d or bd < d < 0 or 0 <= d < bd.

            distance <  0 - No suitable lock found
            distance >  0 - we have lock mode higher then we require
            distance == 0 - we have lock mode exactly which we need
          */
          if ((best_distance < 0 && distance > best_distance) ||
              (distance >= 0 && distance < best_distance))
          {
            best_distance= distance;
            best_table= table;
            if (best_distance == 0)
            {
              /*
                We have found a perfect match and can finish iterating
                through open tables list. Check for table use conflict
                between calling statement and SP/trigger is done in
                lock_tables().
              */
              break;
            }
          }
        }
      }
    }
    if (best_table)
    {
      table= best_table;
      table->query_id= thd->query_id;
      table->init(thd, table_list);
      DBUG_PRINT("info",("Using locked table"));
#ifdef WITH_PARTITION_STORAGE_ENGINE
      part_names_error= set_partitions_as_used(table_list, table);
      if (!part_names_error
          && table->vers_switch_partition(thd, table_list, ot_ctx))
        DBUG_RETURN(true);
#endif
      goto reset;
    }

    if (is_locked_view(thd, table_list))
    {
      if (table_list->sequence)
      {
        my_error(ER_NOT_SEQUENCE, MYF(0), table_list->db.str, table_list->alias.str);
        DBUG_RETURN(true);
      }
      DBUG_RETURN(FALSE); // VIEW
    }

    /*
      No table in the locked tables list. In case of explicit LOCK TABLES
      this can happen if a user did not include the table into the list.
      In case of pre-locked mode locked tables list is generated automatically,
      so we may only end up here if the table did not exist when
      locked tables list was created.
    */
    if (thd->locked_tables_mode == LTM_PRELOCKED)
      my_error(ER_NO_SUCH_TABLE, MYF(0), table_list->db.str, table_list->alias.str);
    else
      my_error(ER_TABLE_NOT_LOCKED, MYF(0), alias.str);
    DBUG_RETURN(TRUE);
  }

  /*
    Non pre-locked/LOCK TABLES mode, and the table is not temporary.
    This is the normal use case.
  */

  if (! (flags & MYSQL_OPEN_HAS_MDL_LOCK))
  {
    if (open_table_get_mdl_lock(thd, ot_ctx, &table_list->mdl_request,
                                flags, &mdl_ticket) ||
        mdl_ticket == NULL)
    {
      DEBUG_SYNC(thd, "before_open_table_wait_refresh");
      DBUG_RETURN(TRUE);
    }
    DEBUG_SYNC(thd, "after_open_table_mdl_shared");
  }
  else
  {
    /*
      Grab reference to the MDL lock ticket that was acquired
      by the caller.
    */
    mdl_ticket= table_list->mdl_request.ticket;
  }

  if (table_list->open_strategy == TABLE_LIST::OPEN_IF_EXISTS)
  {
    if (!ha_table_exists(thd, &table_list->db, &table_list->table_name))
      DBUG_RETURN(FALSE);
  }
  else if (table_list->open_strategy == TABLE_LIST::OPEN_STUB)
    DBUG_RETURN(FALSE);

  /* Table exists. Let us try to open it. */

  if (table_list->i_s_requested_object & OPEN_TABLE_ONLY)
    gts_flags= GTS_TABLE;
  else if (table_list->i_s_requested_object &  OPEN_VIEW_ONLY)
    gts_flags= GTS_VIEW;
  else
    gts_flags= GTS_TABLE | GTS_VIEW;

retry_share:

  share= tdc_acquire_share(thd, table_list, gts_flags, &table);

  if (unlikely(!share))
  {
    /*
      Hide "Table doesn't exist" errors if the table belongs to a view.
      The check for thd->is_error() is necessary to not push an
      unwanted error in case the error was already silenced.
      @todo Rework the alternative ways to deal with ER_NO_SUCH TABLE.
    */
    if (thd->is_error())
    {
      if (table_list->parent_l)
      {
        thd->clear_error();
        my_error(ER_WRONG_MRG_TABLE, MYF(0));
      }
      else if (table_list->belong_to_view)
      {
        TABLE_LIST *view= table_list->belong_to_view;
        thd->clear_error();
        my_error(ER_VIEW_INVALID, MYF(0),
                 view->view_db.str, view->view_name.str);
      }
    }
    DBUG_RETURN(TRUE);
  }

  /*
    Check if this TABLE_SHARE-object corresponds to a view. Note, that there is
    no need to check TABLE_SHARE::tdc.flushed as we do for regular tables,
    because view shares are always up to date.
  */
  if (share->is_view)
  {
    /*
      If parent_l of the table_list is non null then a merge table
      has this view as child table, which is not supported.
    */
    if (table_list->parent_l)
    {
      my_error(ER_WRONG_MRG_TABLE, MYF(0));
      goto err_lock;
    }
    if (table_list->sequence)
    {
      my_error(ER_NOT_SEQUENCE, MYF(0), table_list->db.str,
               table_list->alias.str);
      goto err_lock;
    }

    /*
      This table is a view. Validate its metadata version: in particular,
      that it was a view when the statement was prepared.
    */
    if (check_and_update_table_version(thd, table_list, share))
      goto err_lock;

    /* Open view */
    if (mysql_make_view(thd, share, table_list, false))
      goto err_lock;

    /* TODO: Don't free this */
    tdc_release_share(share);

    DBUG_ASSERT(table_list->view);

    DBUG_RETURN(FALSE);
  }

#ifdef WITH_WSREP
  if (!((flags & MYSQL_OPEN_IGNORE_FLUSH) ||
        (thd->wsrep_applier)))
#else
  if (!(flags & MYSQL_OPEN_IGNORE_FLUSH))
#endif
  {
    if (share->tdc->flushed)
    {
      /*
        We already have an MDL lock. But we have encountered an old
        version of table in the table definition cache which is possible
        when someone changes the table version directly in the cache
        without acquiring a metadata lock (e.g. this can happen during
        "rolling" FLUSH TABLE(S)).
        Release our reference to share, wait until old version of
        share goes away and then try to get new version of table share.
      */
      if (table)
        tc_release_table(table);
      else
        tdc_release_share(share);

      MDL_deadlock_handler mdl_deadlock_handler(ot_ctx);
      bool wait_result;

      thd->push_internal_handler(&mdl_deadlock_handler);
      wait_result= tdc_wait_for_old_version(thd, table_list->db.str,
                                            table_list->table_name.str,
                                            ot_ctx->get_timeout(),
                                            mdl_ticket->get_deadlock_weight());
      thd->pop_internal_handler();

      if (wait_result)
        DBUG_RETURN(TRUE);

      goto retry_share;
    }

    if (thd->open_tables && thd->open_tables->s->tdc->flushed)
    {
      /*
        If the version changes while we're opening the tables,
        we have to back off, close all the tables opened-so-far,
        and try to reopen them. Note: refresh_version is currently
        changed only during FLUSH TABLES.
      */
      if (table)
        tc_release_table(table);
      else
        tdc_release_share(share);
      (void)ot_ctx->request_backoff_action(Open_table_context::OT_REOPEN_TABLES,
                                           NULL);
      DBUG_RETURN(TRUE);
    }
  }

  if (table)
  {
    DBUG_ASSERT(table->file != NULL);
    if (table->file->discover_check_version())
    {
      tc_release_table(table);
      (void) ot_ctx->request_backoff_action(Open_table_context::OT_DISCOVER,
                                            table_list);
      DBUG_RETURN(TRUE);
    }
    table->file->rebind_psi();
#ifdef WITH_PARTITION_STORAGE_ENGINE
    part_names_error= set_partitions_as_used(table_list, table);
#endif
  }
  else
  {
    enum open_frm_error error;
    /* make a new table */
    if (!(table=(TABLE*) my_malloc(key_memory_TABLE, sizeof(*table),
                                   MYF(MY_WME))))
      goto err_lock;

    error= open_table_from_share(thd, share, &table_list->alias,
                                 HA_OPEN_KEYFILE | HA_TRY_READ_ONLY,
                                 EXTRA_RECORD,
                                 thd->open_options, table, FALSE,
                                 IF_PARTITIONING(table_list->partition_names,0));

    if (unlikely(error))
    {
      my_free(table);

      if (error == OPEN_FRM_DISCOVER)
        (void) ot_ctx->request_backoff_action(Open_table_context::OT_DISCOVER,
                                              table_list);
      else if (share->crashed)
      {
        if (!(flags & MYSQL_OPEN_IGNORE_REPAIR))
          (void) ot_ctx->request_backoff_action(Open_table_context::OT_REPAIR,
                                                table_list);
        else
          table_list->crashed= 1;  /* Mark that table was crashed */
      }
      goto err_lock;
    }
    if (open_table_entry_fini(thd, share, table))
    {
      closefrm(table);
      my_free(table);
      goto err_lock;
    }

    /* Add table to the share's used tables list. */
    tc_add_table(thd, table);
    from_share= true;
  }

#ifdef WITH_PARTITION_STORAGE_ENGINE
  if (!part_names_error &&
      table->vers_switch_partition(thd, table_list, ot_ctx))
  {
    MYSQL_UNBIND_TABLE(table->file);
    tc_release_table(table);
    DBUG_RETURN(true);
  }
#endif /* WITH_PARTITION_STORAGE_ENGINE */

  if (!(flags & MYSQL_OPEN_HAS_MDL_LOCK) &&
      table->s->table_category < TABLE_CATEGORY_INFORMATION)
  {
    /*
      We are not under LOCK TABLES and going to acquire write-lock/
      modify the base table. We need to acquire protection against
      global read lock until end of this statement in order to have
      this statement blocked by active FLUSH TABLES WITH READ LOCK.

      We don't need to acquire this protection under LOCK TABLES as
      such protection already acquired at LOCK TABLES time and
      not released until UNLOCK TABLES.

      We don't block statements which modify only temporary tables
      as these tables are not preserved by any form of
      backup which uses FLUSH TABLES WITH READ LOCK.

      TODO: The fact that we sometimes acquire protection against
            GRL only when we encounter table to be write-locked
            slightly increases probability of deadlock.
            This problem will be solved once Alik pushes his
            temporary table refactoring patch and we can start
            pre-acquiring metadata locks at the beginning of
            open_tables() call.
    */
    enum enum_mdl_type mdl_type= MDL_BACKUP_DML;

    if (table->s->table_category != TABLE_CATEGORY_USER &&
        table->s->table_category != TABLE_CATEGORY_MYSQL)
      mdl_type= MDL_BACKUP_SYS_DML;
    else if (table->s->online_backup)
      mdl_type= MDL_BACKUP_TRANS_DML;

    if (is_write_lock_request &&
        ! (flags & (MYSQL_OPEN_IGNORE_GLOBAL_READ_LOCK |
                    MYSQL_OPEN_FORCE_SHARED_MDL |
                    MYSQL_OPEN_FORCE_SHARED_HIGH_PRIO_MDL |
                    MYSQL_OPEN_SKIP_SCOPED_MDL_LOCK)) &&
        ! ot_ctx->has_protection_against_grl(mdl_type))
    {
      MDL_request protection_request;
      MDL_deadlock_handler mdl_deadlock_handler(ot_ctx);

      if (thd->has_read_only_protection())
      {
        MYSQL_UNBIND_TABLE(table->file);
        table->vcol_cleanup_expr(thd);
        tc_release_table(table);
        DBUG_RETURN(TRUE);
      }

      MDL_REQUEST_INIT(&protection_request, MDL_key::BACKUP, "", "", mdl_type,
                       MDL_STATEMENT);

      /*
        Install error handler which if possible will convert deadlock error
        into request to back-off and restart process of opening tables.
      */
      thd->push_internal_handler(&mdl_deadlock_handler);
      bool result= thd->mdl_context.acquire_lock(&protection_request,
                                                 ot_ctx->get_timeout());
      thd->pop_internal_handler();

      if (result)
      {
        MYSQL_UNBIND_TABLE(table->file);
        table->vcol_cleanup_expr(thd);
        tc_release_table(table);
        DBUG_RETURN(TRUE);
      }

      ot_ctx->set_has_protection_against_grl(mdl_type);
    }
  }

  table->mdl_ticket= mdl_ticket;
  table->reginfo.lock_type=TL_READ;		/* Assume read */

  table->init(thd, table_list);

  DBUG_ASSERT(table != thd->open_tables);
  table->next= thd->open_tables;		/* Link into simple list */
  thd->set_open_tables(table);

 reset:
  /*
    Check that there is no reference to a condition from an earlier query
    (cf. Bug#58553). 
  */
  DBUG_ASSERT(table->file->pushed_cond == NULL);
  table_list->updatable= 1; // It is not derived table nor non-updatable VIEW
  table_list->table= table;

  if (!from_share && table->vcol_fix_expr(thd))
    DBUG_RETURN(true);

#ifdef WITH_PARTITION_STORAGE_ENGINE
  if (unlikely(table->part_info))
  {
    /* Partitions specified were incorrect.*/
    if (part_names_error)
    {
      table->file->print_error(part_names_error, MYF(0));
      DBUG_RETURN(true);
    }
  }
  else if (table_list->partition_names)
  {
    /* Don't allow PARTITION () clause on a nonpartitioned table */
    my_error(ER_PARTITION_CLAUSE_ON_NONPARTITIONED, MYF(0));
    DBUG_RETURN(true);
  }
#endif
  if (table_list->sequence && table->s->table_type != TABLE_TYPE_SEQUENCE)
  {
    my_error(ER_NOT_SEQUENCE, MYF(0), table_list->db.str, table_list->alias.str);
    DBUG_RETURN(true);
  }
  /* hlindexes don't support concurrent insert */
  if (table->s->hlindexes() &&
      table_list->lock_type == TL_WRITE_CONCURRENT_INSERT)
    table_list->lock_type= TL_WRITE_DEFAULT;

  DBUG_ASSERT(thd->locked_tables_mode || table->file->row_logging == 0);
  DBUG_RETURN(false);

err_lock:
  tdc_release_share(share);

  DBUG_PRINT("exit", ("failed"));
  DBUG_RETURN(true);
}


/**
   Find table in the list of open tables.

   @param list       List of TABLE objects to be inspected.
   @param db         Database name
   @param table_name Table name

   @return Pointer to the TABLE object found, 0 if no table found.
*/

TABLE *find_locked_table(TABLE *list, const char *db, const char *table_name)
{
  char	key[MAX_DBKEY_LENGTH];
  uint key_length= tdc_create_key(key, db, table_name);

  for (TABLE *table= list; table ; table=table->next)
  {
    if (table->s->table_cache_key.length == key_length &&
	!memcmp(table->s->table_cache_key.str, key, key_length))
      return table;
  }
  return(0);
}


/**
   Find instance of TABLE with upgradable or exclusive metadata
   lock from the list of open tables, emit error if no such table
   found.

   @param thd        Thread context
   @param db         Database name.
   @param table_name Name of table.
   @param p_error    In the case of an error (when the function returns NULL)
                     the error number is stored there.
                     If the p_error is NULL, function launches the error itself.

   @note This function checks if the connection holds a global IX
         metadata lock. If no such lock is found, it is not safe to
         upgrade the lock and ER_TABLE_NOT_LOCKED_FOR_WRITE will be
         reported.

   @return Pointer to TABLE instance with MDL_SHARED_UPGRADABLE
           MDL_SHARED_NO_WRITE, MDL_SHARED_NO_READ_WRITE, or
           MDL_EXCLUSIVE metadata lock, NULL otherwise.
*/

TABLE *find_table_for_mdl_upgrade(THD *thd, const char *db,
                                  const char *table_name, int *p_error)
{
  TABLE *tab= find_locked_table(thd->open_tables, db, table_name);
  int error;

  if (unlikely(!tab))
  {
    error= ER_TABLE_NOT_LOCKED;
    goto err_exit;
  }

  /*
    It is not safe to upgrade the metadata lock without a global IX lock.
    This can happen with FLUSH TABLES <list> WITH READ LOCK as we in these
    cases don't take a global IX lock in order to be compatible with
    global read lock.
  */
  if (unlikely(!thd->mdl_context.is_lock_owner(MDL_key::BACKUP, "", "",
                                               MDL_BACKUP_DDL)))
  {
    error= ER_TABLE_NOT_LOCKED_FOR_WRITE;
    goto err_exit;
  }

  while (tab->mdl_ticket != NULL &&
         !tab->mdl_ticket->is_upgradable_or_exclusive() &&
         (tab= find_locked_table(tab->next, db, table_name)))
    continue;

  if (unlikely(!tab))
  {
    error= ER_TABLE_NOT_LOCKED_FOR_WRITE;
    goto err_exit;
  }

  return tab;

err_exit:
  if (p_error)
    *p_error= error;
  else
    my_error(error, MYF(0), table_name);

  return NULL;
}


/***********************************************************************
  class Locked_tables_list implementation. Declared in sql_class.h
************************************************************************/

/**
  Enter LTM_LOCK_TABLES mode.

  Enter the LOCK TABLES mode using all the tables that are
  currently open and locked in this connection.
  Initializes a TABLE_LIST instance for every locked table.

  @param  thd  thread handle

  @return TRUE if out of memory.
*/

bool
Locked_tables_list::init_locked_tables(THD *thd)
{
  DBUG_ASSERT(thd->locked_tables_mode == LTM_NONE);
  DBUG_ASSERT(m_locked_tables == NULL);
  DBUG_ASSERT(m_reopen_array == NULL);
  DBUG_ASSERT(m_locked_tables_count == 0);

  for (TABLE *table= thd->open_tables; table;
       table= table->next, m_locked_tables_count++)
  {
    TABLE_LIST *src_table_list= table->pos_in_table_list;
    LEX_CSTRING db, table_name, alias;

    db.length=         table->s->db.length;
    table_name.length= table->s->table_name.length;
    alias.length=      table->alias.length();
    TABLE_LIST *dst_table_list;

    if (! multi_alloc_root(&m_locked_tables_root,
                           &dst_table_list, sizeof(*dst_table_list),
                           &db.str, (size_t) db.length + 1,
                           &table_name.str, (size_t) table_name.length + 1,
                           &alias.str, (size_t) alias.length + 1,
                           NullS))
    {
      reset();
      return TRUE;
    }

    memcpy((char*) db.str,         table->s->db.str, db.length + 1);
    memcpy((char*) table_name.str, table->s->table_name.str,
           table_name.length + 1);
    memcpy((char*) alias.str,      table->alias.c_ptr(), alias.length + 1);
    dst_table_list->init_one_table(&db, &table_name,
                                   &alias, table->reginfo.lock_type);
    dst_table_list->table= table;
    dst_table_list->mdl_request.ticket= src_table_list->mdl_request.ticket;

    /* Link last into the list of tables */
    *(dst_table_list->prev_global= m_locked_tables_last)= dst_table_list;
    m_locked_tables_last= &dst_table_list->next_global;
    table->pos_in_locked_tables= dst_table_list;
  }
  if (m_locked_tables_count)
  {
    /**
      Allocate an auxiliary array to pass to mysql_lock_tables()
      in reopen_tables(). reopen_tables() is a critical
      path and we don't want to complicate it with extra allocations.
    */
    m_reopen_array= (TABLE_LIST**)alloc_root(&m_locked_tables_root,
                                             sizeof(TABLE_LIST*) *
                                             (m_locked_tables_count+1));
    if (m_reopen_array == NULL)
    {
      reset();
      return TRUE;
    }
  }

  TRANSACT_TRACKER(add_trx_state(thd, TX_LOCKED_TABLES));

  thd->enter_locked_tables_mode(LTM_LOCK_TABLES);

  return FALSE;
}


/**
  Leave LTM_LOCK_TABLES mode if it's been entered.

  Close all locked tables, free memory, and leave the mode.

  @note This function is a no-op if we're not in LOCK TABLES.
*/

int
Locked_tables_list::unlock_locked_tables(THD *thd)
{
  int error;
  DBUG_ASSERT(!thd->in_sub_stmt &&
              !(thd->state_flags & Open_tables_state::BACKUPS_AVAIL));
  /*
    Sic: we must be careful to not close open tables if
    we're not in LOCK TABLES mode: unlock_locked_tables() is
    sometimes called implicitly, expecting no effect on
    open tables, e.g. from begin_trans().
  */
  if (thd->locked_tables_mode != LTM_LOCK_TABLES)
    return 0;

  for (TABLE_LIST *table_list= m_locked_tables;
       table_list; table_list= table_list->next_global)
  {
    /*
      Clear the position in the list, the TABLE object will be
      returned to the table cache.
    */
    if (table_list->table)                    // If not closed
      table_list->table->pos_in_locked_tables= NULL;
  }
  thd->leave_locked_tables_mode();

  TRANSACT_TRACKER(clear_trx_state(thd, TX_LOCKED_TABLES));

  DBUG_ASSERT(thd->transaction->stmt.is_empty());
  error= close_thread_tables(thd);

  /*
    We rely on the caller to implicitly commit the
    transaction and release transactional locks.
  */

  /*
    After closing tables we can free memory used for storing lock
    request for metadata locks and TABLE_LIST elements.
  */
  reset();
  return error;
}


/**
  Remove all meta data locks associated with table and release locked
  table mode if there is no locked tables anymore
*/

int
Locked_tables_list::unlock_locked_table(THD *thd, MDL_ticket *mdl_ticket)
{
  /*
    Ensure we are in locked table mode.
    As this function is only called on error condition it's better
    to check this condition here than in the caller.
  */
  if (thd->locked_tables_mode != LTM_LOCK_TABLES)
    return 0;

  if (mdl_ticket)
  {
    /*
      Under LOCK TABLES we may have several instances of table open
      and locked and therefore have to remove several metadata lock
      requests associated with them.
    */
    thd->mdl_context.release_all_locks_for_name(mdl_ticket);
  }

  if (thd->lock->table_count == 0)
    return unlock_locked_tables(thd);
  return 0;
}


/*
  Free memory allocated for storing locks
*/

void Locked_tables_list::reset()
{
  free_root(&m_locked_tables_root, MYF(0));
  m_locked_tables= NULL;
  m_locked_tables_last= &m_locked_tables;
  m_reopen_array= NULL;
  m_locked_tables_count= 0;
  some_table_marked_for_reopen= 0;
}


/**
  Unlink a locked table from the locked tables list, either
  temporarily or permanently.

  @param  thd        thread handle
  @param  table_list the element of locked tables list.
                     The implementation assumes that this argument
                     points to a TABLE_LIST element linked into
                     the locked tables list. Passing a TABLE_LIST
                     instance that is not part of locked tables
                     list will lead to a crash.
  @param  remove_from_locked_tables
                      TRUE if the table is removed from the list
                      permanently.

  This function is a no-op if we're not under LOCK TABLES.

  @sa Locked_tables_list::reopen_tables()
*/


void Locked_tables_list::unlink_from_list(THD *thd,
                                          TABLE_LIST *table_list,
                                          bool remove_from_locked_tables)
{
  /*
    If mode is not LTM_LOCK_TABLES, we needn't do anything. Moreover,
    outside this mode pos_in_locked_tables value is not trustworthy.
  */
  if (thd->locked_tables_mode != LTM_LOCK_TABLES &&
      thd->locked_tables_mode != LTM_PRELOCKED_UNDER_LOCK_TABLES)
    return;

  /*
    table_list must be set and point to pos_in_locked_tables of some
    table.
  */
  DBUG_ASSERT(table_list->table->pos_in_locked_tables == table_list);

  /* Clear the pointer, the table will be returned to the table cache. */
  table_list->table->pos_in_locked_tables= NULL;

  /* Mark the table as closed in the locked tables list. */
  table_list->table= NULL;

  /*
    If the table is being dropped or renamed, remove it from
    the locked tables list (implicitly drop the LOCK TABLES lock
    on it).
  */
  if (remove_from_locked_tables)
  {
    *table_list->prev_global= table_list->next_global;
    if (table_list->next_global == NULL)
      m_locked_tables_last= table_list->prev_global;
    else
      table_list->next_global->prev_global= table_list->prev_global;
    m_locked_tables_count--;
  }
}

/**
  This is an attempt to recover (somewhat) in case of an error.
  If we failed to reopen a closed table, let's unlink it from the
  list and forget about it. From a user perspective that would look
  as if the server "lost" the lock on one of the locked tables.

  @note This function is a no-op if we're not under LOCK TABLES.
*/

void Locked_tables_list::
unlink_all_closed_tables(THD *thd, MYSQL_LOCK *lock, size_t reopen_count)
{
  /* If we managed to take a lock, unlock tables and free the lock. */
  if (lock)
    mysql_unlock_tables(thd, lock);
  /*
    If a failure happened in reopen_tables(), we may have succeeded
    reopening some tables, but not all.
    This works when the connection was killed in mysql_lock_tables().
  */
  if (reopen_count)
  {
    while (reopen_count--)
    {
      /*
        When closing the table, we must remove it
        from thd->open_tables list.
        We rely on the fact that open_table() that was used
        in reopen_tables() always links the opened table
        to the beginning of the open_tables list.
      */
      DBUG_ASSERT(thd->open_tables == m_reopen_array[reopen_count]->table);

      thd->open_tables->pos_in_locked_tables->table= NULL;
      thd->open_tables->pos_in_locked_tables= NULL;

      close_thread_table(thd, &thd->open_tables);
    }
  }
  /* Exclude all closed tables from the LOCK TABLES list. */
  for (TABLE_LIST *table_list= m_locked_tables; table_list; table_list=
       table_list->next_global)
  {
    if (table_list->table == NULL)
    {
      /* Unlink from list. */
      *table_list->prev_global= table_list->next_global;
      if (table_list->next_global == NULL)
        m_locked_tables_last= table_list->prev_global;
      else
        table_list->next_global->prev_global= table_list->prev_global;
      m_locked_tables_count--;
    }
  }

  /* If no tables left, do an automatic UNLOCK TABLES */
  if (thd->lock && thd->lock->table_count == 0)
  {
    /*
      We have to rollback any open transactions here.
      This is required in the case where the server has been killed
      but some transactions are still open (as part of locked tables).
      If we don't do this, we will get an assert in unlock_locked_tables().
    */
    ha_rollback_trans(thd, FALSE);
    ha_rollback_trans(thd, TRUE);
    unlock_locked_tables(thd);
  }
}


/*
  Mark all instances of the table to be reopened

  This is only needed when LOCK TABLES is active
*/

void Locked_tables_list::mark_table_for_reopen(TABLE *table)
{
  TABLE_SHARE *share= table->s;

  for (TABLE_LIST *table_list= m_locked_tables;
       table_list; table_list= table_list->next_global)
  {
    /*
      table_list->table can be NULL in the case of TRUNCATE TABLE where
      the table was locked twice and one instance closed in
      close_all_tables_for_name().
    */
    if (table_list->table && table_list->table->s == share)
    {
      table_list->table->internal_set_needs_reopen(true);
      some_table_marked_for_reopen= 1;
    }
  }
  /* This is needed in the case where lock tables where not used */
  table->internal_set_needs_reopen(true);
}


/**
  Reopen the tables locked with LOCK TABLES and temporarily closed
  by a DDL statement or FLUSH TABLES.

  @param need_reopen  If set, reopen open tables that are marked with
                      for reopen.
                      If not set, reopen tables that where closed.

  @note This function is a no-op if we're not under LOCK TABLES.

  @return TRUE if an error reopening the tables. May happen in
               case of some fatal system error only, e.g. a disk
               corruption, out of memory or a serious bug in the
               locking.
*/

bool
Locked_tables_list::reopen_tables(THD *thd, bool need_reopen)
{
  bool is_ok= thd->get_stmt_da()->is_ok();
  Open_table_context ot_ctx(thd, !is_ok ? MYSQL_OPEN_REOPEN:
                                  MYSQL_OPEN_IGNORE_KILLED | MYSQL_OPEN_REOPEN);
  uint reopen_count= 0;
  MYSQL_LOCK *lock;
  MYSQL_LOCK *merged_lock;
  DBUG_ENTER("Locked_tables_list::reopen_tables");

  DBUG_ASSERT(some_table_marked_for_reopen || !need_reopen);


  /* Reset flag that some table was marked for reopen */
  if (need_reopen)
    some_table_marked_for_reopen= 0;

  for (TABLE_LIST *table_list= m_locked_tables;
       table_list; table_list= table_list->next_global)
  {
    if (need_reopen)
    {
      if (!table_list->table || !table_list->table->needs_reopen())
        continue;
      for (TABLE **prev= &thd->open_tables; *prev; prev= &(*prev)->next)
      {
        if (*prev == table_list->table)
        {
          thd->locked_tables_list.unlink_from_list(thd, table_list, false);
          mysql_lock_remove(thd, thd->lock, *prev);
          (*prev)->file->extra(HA_EXTRA_PREPARE_FOR_FORCED_CLOSE);
          close_thread_table(thd, prev);
          break;
        }
      }
      DBUG_ASSERT(table_list->table == NULL);
    }
    else
    {
      if (table_list->table)                      /* The table was not closed */
        continue;
    }

    DBUG_ASSERT(reopen_count < m_locked_tables_count);
    m_reopen_array[reopen_count++]= table_list;
  }
  if (reopen_count)
  {
    TABLE **tables= (TABLE**) my_alloca(reopen_count * sizeof(TABLE*));

    for (uint i= 0 ; i < reopen_count ; i++)
    {
      TABLE_LIST *table_list= m_reopen_array[i];
      /* Links into thd->open_tables upon success */
      if (open_table(thd, table_list, &ot_ctx))
      {
        unlink_all_closed_tables(thd, 0, i);
        my_afree((void*) tables);
        DBUG_RETURN(TRUE);
      }
      tables[i]= table_list->table;
      table_list->table->pos_in_locked_tables= table_list;
      /* See also the comment on lock type in init_locked_tables(). */
      table_list->table->reginfo.lock_type= table_list->lock_type;
    }

    thd->in_lock_tables= 1;
    /*
      We re-lock all tables with mysql_lock_tables() at once rather
      than locking one table at a time because of the case
      reported in Bug#45035: when the same table is present
      in the list many times, thr_lock.c fails to grant READ lock
      on a table that is already locked by WRITE lock, even if
      WRITE lock is taken by the same thread. If READ and WRITE
      lock are passed to thr_lock.c in the same list, everything
      works fine. Patching legacy code of thr_lock.c is risking to
      break something else.
    */
    lock= mysql_lock_tables(thd, tables, reopen_count,
                            MYSQL_OPEN_REOPEN | MYSQL_LOCK_USE_MALLOC);
    thd->in_lock_tables= 0;
    if (lock == NULL || (merged_lock=
                         mysql_lock_merge(thd->lock, lock)) == NULL)
    {
      unlink_all_closed_tables(thd, lock, reopen_count);
      if (! thd->killed)
        my_error(ER_LOCK_DEADLOCK, MYF(0));
      my_afree((void*) tables);
      DBUG_RETURN(TRUE);
    }
    thd->lock= merged_lock;
    my_afree((void*) tables);
  }
  DBUG_RETURN(FALSE);
}

/**
  Add back a locked table to the locked list that we just removed from it.
  This is needed in CREATE OR REPLACE TABLE where we are dropping, creating
  and re-opening a locked table.

  @return 0  0k
  @return 1  error
*/

bool Locked_tables_list::restore_lock(THD *thd, TABLE_LIST *dst_table_list,
                                      TABLE *table, MYSQL_LOCK *lock)
{
  MYSQL_LOCK *merged_lock;
  DBUG_ENTER("restore_lock");
  DBUG_ASSERT(!strcmp(dst_table_list->table_name.str, table->s->table_name.str));

  /* Ensure we have the memory to add the table back */
  if (!(merged_lock= mysql_lock_merge(thd->lock, lock)))
    DBUG_RETURN(1);
  thd->lock= merged_lock;

  /* Link to the new table */
  dst_table_list->table= table;
  /*
    The lock type may have changed (normally it should not as create
    table will lock the table in write mode
  */
  dst_table_list->lock_type= table->reginfo.lock_type;
  table->pos_in_locked_tables= dst_table_list;

  add_back_last_deleted_lock(dst_table_list);

  table->mdl_ticket->downgrade_lock(table->reginfo.lock_type >=
                                    TL_FIRST_WRITE ?
                                    MDL_SHARED_NO_READ_WRITE :
                                    MDL_SHARED_READ);

  DBUG_RETURN(0);
}

/*
  Add back the last deleted lock structure.
  This should be followed by a call to reopen_tables() to
  open the table.
*/

void Locked_tables_list::add_back_last_deleted_lock(TABLE_LIST *dst_table_list)
{
  /* Link the lock back in the locked tables list */
  dst_table_list->prev_global= m_locked_tables_last;
  *m_locked_tables_last= dst_table_list;
  m_locked_tables_last= &dst_table_list->next_global;
  dst_table_list->next_global= 0;
  m_locked_tables_count++;
}


#ifndef DBUG_OFF
/* Cause a spurious statement reprepare for debug purposes. */
static bool inject_reprepare(THD *thd)
{
  if (thd->m_reprepare_observer && thd->stmt_arena->is_reprepared == FALSE)
  {
    thd->m_reprepare_observer->report_error(thd);
    return TRUE;
  }

  return FALSE;
}
#endif

/**
  Compare metadata versions of an element obtained from the table
  definition cache and its corresponding node in the parse tree.

  @details If the new and the old values mismatch, invoke
  Metadata_version_observer.
  At prepared statement prepare, all TABLE_LIST version values are
  NULL and we always have a mismatch. But there is no observer set
  in THD, and therefore no error is reported. Instead, we update
  the value in the parse tree, effectively recording the original
  version.
  At prepared statement execute, an observer may be installed.  If
  there is a version mismatch, we push an error and return TRUE.

  For conventional execution (no prepared statements), the
  observer is never installed.

  @sa Execute_observer
  @sa check_prepared_statement() to see cases when an observer is installed
  @sa TABLE_LIST::is_the_same_definition()
  @sa TABLE_SHARE::get_table_ref_id()

  @param[in]      thd         used to report errors
  @param[in,out]  tables      TABLE_LIST instance created by the parser
                              Metadata version information in this object
                              is updated upon success.
  @param[in]      table_share an element from the table definition cache

  @retval  TRUE  an error, which has been reported
  @retval  FALSE success, version in TABLE_LIST has been updated
*/

static bool
check_and_update_table_version(THD *thd,
                               TABLE_LIST *tables, TABLE_SHARE *table_share)
{
  /*
    First, verify that TABLE_LIST was indeed *created by the parser* -
    it must be in the global TABLE_LIST list. Standalone TABLE_LIST objects
    created with TABLE_LIST::init_one_table() have a short life time and
    aren't linked anywhere.
  */
  if (tables->prev_global && !tables->is_the_same_definition(thd, table_share))
  {
    if (thd->m_reprepare_observer &&
        thd->m_reprepare_observer->report_error(thd))
    {
      /*
        Version of the table share is different from the
        previous execution of the prepared statement, and it is
        unacceptable for this SQLCOM. Error has been reported.
      */
      DBUG_ASSERT(thd->is_error());
      return TRUE;
    }
    /* Always maintain the latest version and type */
    tables->set_table_ref_id(table_share);
  }

  DBUG_EXECUTE_IF("reprepare_each_statement", return inject_reprepare(thd););
  return FALSE;
}


/**
  Compares versions of a stored routine obtained from the sp cache
  and the version used at prepare.

  @details If the new and the old values mismatch, invoke
  Metadata_version_observer.
  At prepared statement prepare, all Sroutine_hash_entry version values
  are NULL and we always have a mismatch. But there is no observer set
  in THD, and therefore no error is reported. Instead, we update
  the value in Sroutine_hash_entry, effectively recording the original
  version.
  At prepared statement execute, an observer may be installed.  If
  there is a version mismatch, we push an error and return TRUE.

  For conventional execution (no prepared statements), the
  observer is never installed.

  @param[in]      thd         used to report errors
  @param[in/out]  rt          pointer to stored routine entry in the
                              parse tree
  @param[in]      sp          pointer to stored routine cache entry.
                              Can be NULL if there is no such routine.
  @retval  TRUE  an error, which has been reported
  @retval  FALSE success, version in Sroutine_hash_entry has been updated
*/

static bool
check_and_update_routine_version(THD *thd, Sroutine_hash_entry *rt,
                                 sp_head *sp)
{
  ulong spc_version= sp_cache_version();
  /* sp is NULL if there is no such routine. */
  ulong version= sp ? sp->sp_cache_version() : spc_version;
  /*
    If the version in the parse tree is stale,
    or the version in the cache is stale and sp is not used,
    we need to reprepare.
    Sic: version != spc_version <--> sp is not NULL.
  */
  if (rt->m_sp_cache_version != version ||
      (version != spc_version && !sp->is_invoked()))
  {
    if (thd->m_reprepare_observer &&
        thd->m_reprepare_observer->report_error(thd))
    {
      /*
        Version of the sp cache is different from the
        previous execution of the prepared statement, and it is
        unacceptable for this SQLCOM. Error has been reported.
      */
      DBUG_ASSERT(thd->is_error());
      return TRUE;
    }
    /* Always maintain the latest cache version. */
    rt->m_sp_cache_version= version;
  }
  return FALSE;
}


/**
   Open view by getting its definition from disk (and table cache in future).

   @param thd               Thread handle
   @param table_list        TABLE_LIST with db, table_name & belong_to_view
   @param flags             Flags which modify how we open the view

   @todo This function is needed for special handling of views under
         LOCK TABLES. We probably should get rid of it in long term.

   @return FALSE if success, TRUE - otherwise.
*/

bool tdc_open_view(THD *thd, TABLE_LIST *table_list, uint flags)
{
  TABLE not_used;
  TABLE_SHARE *share;
  bool err= TRUE;

  if (!(share= tdc_acquire_share(thd, table_list, GTS_VIEW)))
    return TRUE;

  DBUG_ASSERT(share->is_view);

  err= mysql_make_view(thd, share, table_list, (flags & OPEN_VIEW_NO_PARSE));

  if (!err && (flags & CHECK_METADATA_VERSION))
  {
    /*
      Check TABLE_SHARE-version of view only if we have been instructed to do
      so. We do not need to check the version if we're executing CREATE VIEW or
      ALTER VIEW statements.

      In the future, this functionality should be moved out from
      tdc_open_view(), and  tdc_open_view() should became a part of a clean
      table-definition-cache interface.
    */
    if (check_and_update_table_version(thd, table_list, share))
      goto ret;
  }

ret:
  tdc_release_share(share);

  return err;
}


/**
   Finalize the process of TABLE creation by loading table triggers
   and taking action if a HEAP table content was emptied implicitly.
*/

static bool open_table_entry_fini(THD *thd, TABLE_SHARE *share, TABLE *entry)
{
  if (Table_triggers_list::check_n_load(thd, &share->db,
                                        &share->table_name, entry, 0))
    return TRUE;

  /*
    If we are here, there was no fatal error (but error may be still
    uninitialized).
  */
  if (unlikely(entry->file->implicit_emptied))
  {
    entry->file->implicit_emptied= 0;
    if (mysql_bin_log.is_open())
    {
      char query_buf[2*FN_REFLEN + 21];
      String query(query_buf, sizeof(query_buf), system_charset_info);

      query.length(0);
      query.append(STRING_WITH_LEN("TRUNCATE TABLE "));
      append_identifier(thd, &query, &share->db);
      query.append('.');
      append_identifier(thd, &query, &share->table_name);

      /*
        we bypass thd->binlog_query() here,
        as it does a lot of extra work, that is simply wrong in this case
      */
      Query_log_event qinfo(thd, query.ptr(), query.length(),
                            FALSE, TRUE, TRUE, 0);
      if (mysql_bin_log.write(&qinfo))
        return TRUE;
    }
  }
  return FALSE;
}


/**
   Auxiliary routine which is used for performing automatical table repair.
*/

static bool auto_repair_table(THD *thd, TABLE_LIST *table_list)
{
  TABLE_SHARE *share;
  TABLE entry;
  bool result= TRUE;

  thd->clear_error();

  if (!(share= tdc_acquire_share(thd, table_list, GTS_TABLE)))
    return result;

  DBUG_ASSERT(! share->is_view);

  if (open_table_from_share(thd, share, &table_list->alias,
                            HA_OPEN_KEYFILE | HA_TRY_READ_ONLY,
                            EXTRA_RECORD,
                            ha_open_options | HA_OPEN_FOR_REPAIR,
                            &entry, FALSE) || ! entry.file ||
      (entry.file->is_crashed() && entry.file->ha_check_and_repair(thd)))
  {
    /* Give right error message */
    thd->clear_error();
    my_error(ER_NOT_KEYFILE, MYF(0), share->table_name.str);
    sql_print_error("Couldn't repair table: %s.%s", share->db.str,
                    share->table_name.str);
    if (entry.file)
      closefrm(&entry);
  }
  else
  {
    thd->clear_error();			// Clear error message
    closefrm(&entry);
    result= FALSE;
  }

  tdc_remove_referenced_share(thd, share);
  return result;
}


/** Open_table_context */

Open_table_context::Open_table_context(THD *thd, uint flags)
  :m_thd(thd),
   m_failed_table(NULL),
   m_start_of_statement_svp(thd->mdl_context.mdl_savepoint()),
   m_timeout(flags & MYSQL_LOCK_IGNORE_TIMEOUT ?
             LONG_TIMEOUT : thd->variables.lock_wait_timeout),
   m_flags(flags),
   m_action(OT_NO_ACTION),
   m_has_locks(thd->mdl_context.has_locks()),
   m_has_protection_against_grl(0),
   vers_create_count(0)
{}


/**
  Check if we can back-off and set back off action if we can.
  Otherwise report and return error.

  @retval  TRUE if back-off is impossible.
  @retval  FALSE if we can back off. Back off action has been set.
*/

bool
Open_table_context::
request_backoff_action(enum_open_table_action action_arg,
                       TABLE_LIST *table)
{
  /*
    A back off action may be one of three kinds:

    * We met a broken table that needs repair, or a table that
      is not present on this MySQL server and needs re-discovery.
      To perform the action, we need an exclusive metadata lock on
      the table. Acquiring X lock while holding other shared
      locks can easily lead to deadlocks. We rely on MDL deadlock
      detector to discover them. If this is a multi-statement
      transaction that holds metadata locks for completed statements,
      we should keep these locks after discovery/repair.
      The action type in this case is OT_DISCOVER or OT_REPAIR.
    * Our attempt to acquire an MDL lock lead to a deadlock,
      detected by the MDL deadlock detector. The current
      session was chosen a victim. If this is a multi-statement
      transaction that holds metadata locks taken by completed
      statements, restarting locking for the current statement
      may lead to a livelock. Releasing locks of completed
      statements can not be done as will lead to violation
      of ACID. Thus, again, if m_has_locks is set,
      we report an error. Otherwise, when there are no metadata
      locks other than which belong to this statement, we can
      try to recover from error by releasing all locks and
      restarting the pre-locking.
      Similarly, a deadlock error can occur when the
      pre-locking process met a TABLE_SHARE that is being
      flushed, and unsuccessfully waited for the flush to
      complete. A deadlock in this case can happen, e.g.,
      when our session is holding a metadata lock that
      is being waited on by a session which is using
      the table which is being flushed. The only way
      to recover from this error is, again, to close all
      open tables, release all locks, and retry pre-locking.
      Action type name is OT_REOPEN_TABLES. Re-trying
      while holding some locks may lead to a livelock,
      and thus we don't do it.
    * Finally, this session has open TABLEs from different
      "generations" of the table cache. This can happen, e.g.,
      when, after this session has successfully opened one
      table used for a statement, FLUSH TABLES interfered and
      expelled another table used in it. FLUSH TABLES then
      blocks and waits on the table already opened by this
      statement.
      We detect this situation by ensuring that table cache
      version of all tables used in a statement is the same.
      If it isn't, all tables needs to be reopened.
      Note, that we can always perform a reopen in this case,
      even if we already have metadata locks, since we don't
      keep tables open between statements and a livelock
      is not possible.
  */
  if (action_arg == OT_BACKOFF_AND_RETRY && m_has_locks)
  {
    my_error(ER_LOCK_DEADLOCK, MYF(0));
    m_thd->mark_transaction_to_rollback(true);
    return TRUE;
  }
  /*
    If auto-repair or discovery are requested, a pointer to table
    list element must be provided.
  */
  if (table)
  {
    DBUG_ASSERT(action_arg == OT_DISCOVER || action_arg == OT_REPAIR ||
                action_arg == OT_ADD_HISTORY_PARTITION);
    m_failed_table= m_thd->alloc<TABLE_LIST>(1);
    if (m_failed_table == NULL)
      return TRUE;
    m_failed_table->init_one_table(&table->db, &table->table_name, &table->alias, TL_WRITE);
    m_failed_table->open_strategy= table->open_strategy;
    m_failed_table->mdl_request.set_type(MDL_EXCLUSIVE);
    m_failed_table->vers_skip_create= table->vers_skip_create;
  }
  m_action= action_arg;
  return FALSE;
}


/**
  An error handler to mark transaction to rollback on DEADLOCK error
  during DISCOVER / REPAIR.
*/
class MDL_deadlock_discovery_repair_handler : public Internal_error_handler
{
public:
  bool handle_condition(THD *thd,
                                  uint sql_errno,
                                  const char* sqlstate,
                                  Sql_condition::enum_warning_level *level,
                                  const char* msg,
                                  Sql_condition ** cond_hdl) override
  {
    if (sql_errno == ER_LOCK_DEADLOCK)
    {
      thd->mark_transaction_to_rollback(true);
    }
    /*
      We have marked this transaction to rollback. Return false to allow
      error to be reported or handled by other handlers.
    */
    return false;
  }
};

/**
   Recover from failed attempt of open table by performing requested action.

   @pre This function should be called only with "action" != OT_NO_ACTION
        and after having called @sa close_tables_for_reopen().

   @retval FALSE - Success. One should try to open tables once again.
   @retval TRUE  - Error
*/

bool
Open_table_context::recover_from_failed_open()
{
  bool result= FALSE;
  MDL_deadlock_discovery_repair_handler handler;
  /*
    Install error handler to mark transaction to rollback on DEADLOCK error.
  */
  m_thd->push_internal_handler(&handler);

  /* Execute the action. */
  switch (m_action)
  {
    case OT_BACKOFF_AND_RETRY:
    case OT_REOPEN_TABLES:
      break;
    case OT_DISCOVER:
    case OT_REPAIR:
    case OT_ADD_HISTORY_PARTITION:
      DEBUG_SYNC(m_thd, "add_history_partition");
      if (!m_thd->locked_tables_mode)
        result= lock_table_names(m_thd, m_thd->lex->create_info, m_failed_table,
                                NULL, get_timeout(), 0);
      else
      {
        DBUG_ASSERT(!result);
        DBUG_ASSERT(m_action == OT_ADD_HISTORY_PARTITION);
      }
      /*
         We are now under MDL_EXCLUSIVE mode. Other threads have no table share
         acquired: they are blocked either at open_table_get_mdl_lock() in
         open_table() or at lock_table_names() here.
      */
      if (result)
      {
        if (m_action == OT_ADD_HISTORY_PARTITION)
        {
          TABLE_SHARE *share= tdc_acquire_share(m_thd, m_failed_table,
                                                GTS_TABLE, NULL);
          if (share)
          {
            share->vers_skip_auto_create= false;
            tdc_release_share(share);
          }
          if (m_thd->get_stmt_da()->sql_errno() == ER_LOCK_WAIT_TIMEOUT)
          {
            // MDEV-23642 Locking timeout caused by auto-creation affects original DML
            m_thd->clear_error();
            vers_create_count= 0;
            result= false;
          }
        }
        break;
      }

      /*
         We don't need to remove share under OT_ADD_HISTORY_PARTITION.
         Moreover fast_alter_partition_table() works with TABLE instance.
      */
      if (m_action != OT_ADD_HISTORY_PARTITION)
        tdc_remove_table(m_thd, m_failed_table->db.str,
                        m_failed_table->table_name.str);

      switch (m_action)
      {
        case OT_DISCOVER:
        {
          m_thd->get_stmt_da()->clear_warning_info(m_thd->query_id);
          m_thd->clear_error();                 // Clear error message

          No_such_table_error_handler no_such_table_handler;
          bool open_if_exists= m_failed_table->open_strategy == TABLE_LIST::OPEN_IF_EXISTS;

          if (open_if_exists)
            m_thd->push_internal_handler(&no_such_table_handler);

          result= !tdc_acquire_share(m_thd, m_failed_table,
                                 GTS_TABLE | GTS_FORCE_DISCOVERY | GTS_NOLOCK);
          if (open_if_exists)
          {
            m_thd->pop_internal_handler();
            if (result && no_such_table_handler.safely_trapped_errors())
              result= FALSE;
          }
          break;
        }
        case OT_REPAIR:
          result= auto_repair_table(m_thd, m_failed_table);
          break;
        case OT_ADD_HISTORY_PARTITION:
#ifdef WITH_PARTITION_STORAGE_ENGINE
        {
          result= false;
          TABLE *table= open_ltable(m_thd, m_failed_table, TL_WRITE,
                    MYSQL_OPEN_HAS_MDL_LOCK | MYSQL_OPEN_IGNORE_LOGGING_FORMAT);
          if (table == NULL)
          {
            m_thd->clear_error();
            break;
          }

          DBUG_ASSERT(vers_create_count);
          result= vers_create_partitions(m_thd, m_failed_table, vers_create_count);
          vers_create_count= 0;
          if (!m_thd->transaction->stmt.is_empty())
            trans_commit_stmt(m_thd);
          DBUG_ASSERT(!result ||
                      !m_thd->locked_tables_mode ||
                      m_thd->lock->lock_count);
          if (result)
            break;
          if (!m_thd->locked_tables_mode)
          {
            /*
              alter_partition_lock_handling() does mysql_lock_remove() but
              does not clear thd->lock completely.
            */
            DBUG_ASSERT(m_thd->lock->lock_count == 0);
            if (!(m_thd->lock->flags & GET_LOCK_ON_THD))
              my_free(m_thd->lock);
            m_thd->lock= NULL;
          }
          else if (m_thd->locked_tables_mode == LTM_PRELOCKED)
          {
            MYSQL_LOCK *lock;
            MYSQL_LOCK *merged_lock;

            /*
              In LTM_LOCK_TABLES table was reopened via locked_tables_list,
              but not in prelocked environment where we have to reopen
              the table manually.
            */
            Open_table_context ot_ctx(m_thd, MYSQL_OPEN_REOPEN);
            if (open_table(m_thd, m_failed_table, &ot_ctx))
            {
              result= true;
              break;
            }
            TABLE *table= m_failed_table->table;
            table->reginfo.lock_type= m_thd->update_lock_default;
            m_thd->in_lock_tables= 1;
            lock= mysql_lock_tables(m_thd, &table, 1,
                                    MYSQL_OPEN_REOPEN | MYSQL_LOCK_USE_MALLOC);
            m_thd->in_lock_tables= 0;
            if (lock == NULL ||
                !(merged_lock= mysql_lock_merge(m_thd->lock, lock, m_thd)))
            {
              result= true;
              break;
            }
            m_thd->lock= merged_lock;
          }
          break;
        }
#endif /* WITH_PARTITION_STORAGE_ENGINE */
        case OT_BACKOFF_AND_RETRY:
        case OT_REOPEN_TABLES:
        case OT_NO_ACTION:
          DBUG_ASSERT(0);
      }
      /*
        Rollback to start of the current statement to release exclusive lock
        on table which was discovered but preserve locks from previous statements
        in current transaction.
      */
      m_thd->mdl_context.rollback_to_savepoint(start_of_statement_svp());
      break;
    case OT_NO_ACTION:
      DBUG_ASSERT(0);
  }
  m_thd->pop_internal_handler();
  /*
    Reset the pointers to conflicting MDL request and the
    TABLE_LIST element, set when we need auto-discovery or repair,
    for safety.
  */
  m_failed_table= NULL;
  /*
    Reset flag indicating that we have already acquired protection
    against GRL. It is no longer valid as the corresponding lock was
    released by close_tables_for_reopen().
  */
  m_has_protection_against_grl= 0;
  /* Prepare for possible another back-off. */
  m_action= OT_NO_ACTION;
  return result;
}


/*
  Return a appropriate read lock type given a table object.

  @param thd              Thread context
  @param prelocking_ctx   Prelocking context.
  @param table_list       Table list element for table to be locked.
  @param routine_modifies_data
                          Some routine that is invoked by statement
                          modifies data.

  @remark Due to a statement-based replication limitation, statements such as
          INSERT INTO .. SELECT FROM .. and CREATE TABLE .. SELECT FROM need
          to grab a TL_READ_NO_INSERT lock on the source table in order to
          prevent the replication of a concurrent statement that modifies the
          source table. If such a statement gets applied on the slave before
          the INSERT .. SELECT statement finishes, data on the master could
          differ from data on the slave and end-up with a discrepancy between
          the binary log and table state.
          This also applies to SELECT/SET/DO statements which use stored
          functions. Calls to such functions are going to be logged as a
          whole and thus should be serialized against concurrent changes
          to tables used by those functions. This is avoided when functions
          do not modify data but only read it, since in this case nothing is
          written to the binary log. Argument routine_modifies_data
          denotes the same. So effectively, if the statement is not a
          update query and routine_modifies_data is false, then
          prelocking_placeholder does not take importance.

          Furthermore, this does not apply to I_S and log tables as it's
          always unsafe to replicate such tables under statement-based
          replication as the table on the slave might contain other data
          (ie: general_log is enabled on the slave). The statement will
          be marked as unsafe for SBR in decide_logging_format().
  @remark Note that even in prelocked mode it is important to correctly
          determine lock type value. In this mode lock type is passed to
          handler::start_stmt() method and can be used by storage engine,
          for example, to determine what kind of row locks it should acquire
          when reading data from the table.
*/

thr_lock_type read_lock_type_for_table(THD *thd,
                                       Query_tables_list *prelocking_ctx,
                                       TABLE_LIST *table_list,
                                       bool routine_modifies_data)
{
  /*
    In cases when this function is called for a sub-statement executed in
    prelocked mode we can't rely on OPTION_BIN_LOG flag in THD::options
    bitmap to determine that binary logging is turned on as this bit can
    be cleared before executing sub-statement. So instead we have to look
    at THD::variables::sql_log_bin member.
  */
  bool log_on= mysql_bin_log.is_open() && thd->variables.sql_log_bin;
  if ((log_on == FALSE) ||
      (thd->wsrep_binlog_format(thd->variables.binlog_format) == BINLOG_FORMAT_ROW) ||
      (table_list->table->s->table_category == TABLE_CATEGORY_LOG) ||
      (table_list->table->s->table_category == TABLE_CATEGORY_PERFORMANCE) ||
      !(is_update_query(prelocking_ctx->sql_command) ||
        (routine_modifies_data && table_list->prelocking_placeholder) ||
        (thd->locked_tables_mode > LTM_LOCK_TABLES)))
    return TL_READ;
  else
    return TL_READ_NO_INSERT;
}


/*
  Extend the prelocking set with tables and routines used by a routine.

  @param[in]  thd                   Thread context.
  @param[in]  rt                    Element of prelocking set to be processed.
  @param[in]  ot_ctx                Context of open_table used to recover from
                                    locking failures.
  @retval false  Success.
  @retval true   Failure (Conflicting metadata lock, OOM, other errors).
*/
static bool
sp_acquire_mdl(THD *thd, Sroutine_hash_entry *rt, Open_table_context *ot_ctx)
{
  DBUG_ENTER("sp_acquire_mdl");
  /*
    Since we acquire only shared lock on routines we don't
    need to care about global intention exclusive locks.
  */
  DBUG_ASSERT(rt->mdl_request.type == MDL_SHARED);

  /*
    Waiting for a conflicting metadata lock to go away may
    lead to a deadlock, detected by MDL subsystem.
    If possible, we try to resolve such deadlocks by releasing all
    metadata locks and restarting the pre-locking process.
    To prevent the error from polluting the diagnostics area
    in case of successful resolution, install a special error
    handler for ER_LOCK_DEADLOCK error.
  */
  MDL_deadlock_handler mdl_deadlock_handler(ot_ctx);

  thd->push_internal_handler(&mdl_deadlock_handler);
  bool result= thd->mdl_context.acquire_lock(&rt->mdl_request,
                                             ot_ctx->get_timeout());
  thd->pop_internal_handler();

  DBUG_RETURN(result);
}


/*
  Handle element of prelocking set other than table. E.g. cache routine
  and, if prelocking strategy prescribes so, extend the prelocking set
  with tables and routines used by it.

  @param[in]  thd                   Thread context.
  @param[in]  prelocking_ctx        Prelocking context.
  @param[in]  rt                    Element of prelocking set to be processed.
  @param[in]  prelocking_strategy   Strategy which specifies how the
                                    prelocking set should be extended when
                                    one of its elements is processed.
  @param[in]  has_prelocking_list   Indicates that prelocking set/list for
                                    this statement has already been built.
  @param[in]  ot_ctx                Context of open_table used to recover from
                                    locking failures.
  @param[out] need_prelocking       Set to TRUE if it was detected that this
                                    statement will require prelocked mode for
                                    its execution, not touched otherwise.
  @param[out] routine_modifies_data Set to TRUE if it was detected that this
                                    routine does modify table data.

  @retval FALSE  Success.
  @retval TRUE   Failure (Conflicting metadata lock, OOM, other errors).
*/

static bool
open_and_process_routine(THD *thd, Query_tables_list *prelocking_ctx,
                         Sroutine_hash_entry *rt,
                         Prelocking_strategy *prelocking_strategy,
                         bool has_prelocking_list,
                         Open_table_context *ot_ctx,
                         bool *need_prelocking, bool *routine_modifies_data)
{
  MDL_key::enum_mdl_namespace mdl_type= rt->mdl_request.key.mdl_namespace();
  DBUG_ENTER("open_and_process_routine");

  *routine_modifies_data= false;

  switch (mdl_type)
  {
  case MDL_key::PACKAGE_BODY:
    DBUG_ASSERT(rt != (Sroutine_hash_entry*)prelocking_ctx->sroutines_list.first);
    /*
      No need to cache the package body itself.
      It gets cached during open_and_process_routine()
      for the first used package routine. See the package related code
      in the "case" below.
    */
    if (sp_acquire_mdl(thd, rt, ot_ctx))
      DBUG_RETURN(TRUE);
    break;
  case MDL_key::FUNCTION:
  case MDL_key::PROCEDURE:
    {
      sp_head *sp;
      /*
        Try to get MDL lock on the routine.
        Note that we do not take locks on top-level CALLs as this can
        lead to a deadlock. Not locking top-level CALLs does not break
        the binlog as only the statements in the called procedure show
        up there, not the CALL itself.
      */
      if (rt != (Sroutine_hash_entry*)prelocking_ctx->sroutines_list.first ||
          mdl_type != MDL_key::PROCEDURE)
      {
        /*
          TODO: If this is a package routine, we should not put MDL
          TODO: on the routine itself. We should put only the package MDL.
        */
        if (sp_acquire_mdl(thd, rt, ot_ctx))
          DBUG_RETURN(TRUE);

        /* Ensures the routine is up-to-date and cached, if exists. */
        if (rt->sp_cache_routine(thd, &sp))
          DBUG_RETURN(TRUE);

        /* Remember the version of the routine in the parse tree. */
        if (check_and_update_routine_version(thd, rt, sp))
          DBUG_RETURN(TRUE);

        /* 'sp' is NULL when there is no such routine. */
        if (sp)
        {
          *routine_modifies_data= sp->modifies_data();

          if (!has_prelocking_list)
          {
            prelocking_strategy->handle_routine(thd, prelocking_ctx, rt, sp,
                                                need_prelocking);
            if (sp->m_parent)
            {
              /*
                If it's a package routine, we need also to handle the
                package body, as its initialization section can use
                some tables and routine calls.
                TODO: Only package public routines actually need this.
                TODO: Skip package body handling for private routines.
              */
              *routine_modifies_data|= sp->m_parent->modifies_data();
              prelocking_strategy->handle_routine(thd, prelocking_ctx, rt,
                                                  sp->m_parent,
                                                  need_prelocking);
            }
          }
        }
      }
      else
      {
        /*
          If it's a top level call, just make sure we have a recent
          version of the routine, if it exists.
          Validating routine version is unnecessary, since CALL
          does not affect the prepared statement prelocked list.
        */
        if (rt->sp_cache_routine(thd, &sp))
          DBUG_RETURN(TRUE);
      }
    }
    break;
  case MDL_key::TRIGGER:
    /**
      We add trigger entries to lex->sroutines_list, but we don't
      load them here. The trigger entry is only used when building
      a transitive closure of objects used in a statement, to avoid
      adding to this closure objects that are used in the trigger more
      than once.
      E.g. if a trigger trg refers to table t2, and the trigger table t1
      is used multiple times in the statement (say, because it's used in
      function f1() twice), we will only add t2 once to the list of
      tables to prelock.

      We don't take metadata locks on triggers either: they are protected
      by a respective lock on the table, on which the trigger is defined.

      The only two cases which give "trouble" are SHOW CREATE TRIGGER
      and DROP TRIGGER statements. For these, statement syntax doesn't
      specify the table on which this trigger is defined, so we have
      to make a "dirty" read in the data dictionary to find out the
      table name. Once we discover the table name, we take a metadata
      lock on it, and this protects all trigger operations.
      Of course the table, in theory, may disappear between the dirty
      read and metadata lock acquisition, but in that case we just return
      a run-time error.

      Grammar of other trigger DDL statements (CREATE, DROP) requires
      the table to be specified explicitly, so we use the table metadata
      lock to protect trigger metadata in these statements. Similarly, in
      DML we always use triggers together with their tables, and thus don't
      need to take separate metadata locks on them.
    */
    break;
  default:
    /* Impossible type value. */
    DBUG_ASSERT(0);
  }
  DBUG_RETURN(FALSE);
}

/*
  If we are not already in prelocked mode and extended table list is not
  yet built we might have to build the prelocking set for this statement.

  Since currently no prelocking strategy prescribes doing anything for
  tables which are only read, we do below checks only if table is going
  to be changed.
*/
bool extend_table_list(THD *thd, TABLE_LIST *tables,
                       Prelocking_strategy *prelocking_strategy,
                       bool has_prelocking_list)
{
  bool error= false;
  LEX *lex= thd->lex;
  bool maybe_need_prelocking=
    (tables->updating && tables->lock_type >= TL_FIRST_WRITE)
    || thd->lex->default_used;

  if (thd->locked_tables_mode <= LTM_LOCK_TABLES &&
      ! has_prelocking_list && maybe_need_prelocking)
  {
    bool need_prelocking= FALSE;
    TABLE_LIST **save_query_tables_last= lex->query_tables_last;
    /*
      Extend statement's table list and the prelocking set with
      tables and routines according to the current prelocking
      strategy.

      For example, for DML statements we need to add tables and routines
      used by triggers which are going to be invoked for this element of
      table list and also add tables required for handling of foreign keys.
    */
    error= prelocking_strategy->handle_table(thd, lex, tables,
                                             &need_prelocking);

    if (need_prelocking && ! lex->requires_prelocking())
      lex->mark_as_requiring_prelocking(save_query_tables_last);
  }
  return error;
}


/**
  Handle table list element by obtaining metadata lock, opening table or view
  and, if prelocking strategy prescribes so, extending the prelocking set with
  tables and routines used by it.

  @param[in]     thd                  Thread context.
  @param[in]     lex                  LEX structure for statement.
  @param[in]     tables               Table list element to be processed.
  @param[in,out] counter              Number of tables which are open.
  @param[in]     flags                Bitmap of flags to modify how the tables
                                      will be open, see open_table() description
                                      for details.
  @param[in]     prelocking_strategy  Strategy which specifies how the
                                      prelocking set should be extended
                                      when table or view is processed.
  @param[in]     has_prelocking_list  Indicates that prelocking set/list for
                                      this statement has already been built.
  @param[in]     ot_ctx               Context used to recover from a failed
                                      open_table() attempt.

  @retval  FALSE  Success.
  @retval  TRUE   Error, reported unless there is a chance to recover from it.
*/

static bool
open_and_process_table(THD *thd, TABLE_LIST *tables, uint *counter, uint flags,
                       Prelocking_strategy *prelocking_strategy,
                       bool has_prelocking_list, Open_table_context *ot_ctx)
{
  bool error= FALSE;
  bool safe_to_ignore_table= FALSE;
  LEX *lex= thd->lex;
  DBUG_ENTER("open_and_process_table");
  DEBUG_SYNC(thd, "open_and_process_table");

  /*
    Ignore placeholders for derived tables. After derived tables
    processing, link to created temporary table will be put here.
    If this is derived table for view then we still want to process
    routines used by this view.
  */
  if (tables->derived)
  {
    if (!tables->view)
    {
      if (!tables->is_derived())
        tables->set_derived();
      goto end;
    }
    /*
      We restore view's name and database wiped out by derived tables
      processing and fall back to standard open process in order to
      obtain proper metadata locks and do other necessary steps like
      stored routine processing.
    */
    tables->db= tables->view_db;
    tables->table_name= tables->view_name;
  }

  if (!tables->derived && is_infoschema_db(&tables->db))
  {
    /*
      Check whether the information schema contains a table
      whose name is tables->schema_table_name
    */
    ST_SCHEMA_TABLE *schema_table= tables->schema_table;
    if (!schema_table ||
        (schema_table->hidden &&
         ((sql_command_flags[lex->sql_command] & CF_STATUS_COMMAND) == 0 ||
          /*
            this check is used for show columns|keys from I_S hidden table
          */
          lex->sql_command == SQLCOM_SHOW_FIELDS ||
          lex->sql_command == SQLCOM_SHOW_KEYS)))
    {
      my_error(ER_UNKNOWN_TABLE, MYF(0),
               tables->table_name.str, INFORMATION_SCHEMA_NAME.str);
      DBUG_RETURN(1);
    }
  }
  /*
    If this TABLE_LIST object is a placeholder for an information_schema
    table, create a temporary table to represent the information_schema
    table in the query. Do not fill it yet - will be filled during
    execution.
  */
  if (tables->schema_table)
  {
    /*
      If this information_schema table is merged into a mergeable
      view, ignore it for now -- it will be filled when its respective
      TABLE_LIST is processed. This code works only during re-execution.
    */
    if (tables->view)
    {
      MDL_ticket *mdl_ticket;
      /*
        We still need to take a MDL lock on the merged view to protect
        it from concurrent changes.
      */
      if (!open_table_get_mdl_lock(thd, ot_ctx, &tables->mdl_request,
                                   flags, &mdl_ticket) &&
          mdl_ticket != NULL)
        goto process_view_routines;
      /* Fall-through to return error. */
    }
    else if (!mysql_schema_table(thd, lex, tables) &&
             !check_and_update_table_version(thd, tables, tables->table->s))
    {
      goto end;
    }
    error= TRUE;
    goto end;
  }

  if (tables->table_function)
  {
    if (!create_table_for_function(thd, tables))
      error= TRUE;
    goto end;
  }

  DBUG_PRINT("tcache", ("opening table: '%s'.'%s'  item: %p",
                        tables->db.str, tables->table_name.str, tables));
  (*counter)++;

  /*
    Not a placeholder: must be a base/temporary table or a view. Let us open it.
  */
  if (tables->table)
  {
    /*
      If this TABLE_LIST object has an associated open TABLE object
      (TABLE_LIST::table is not NULL), that TABLE object must be a pre-opened
      temporary table or SEQUENCE (see sequence_insert()).
    */
    DBUG_ASSERT(is_temporary_table(tables) || tables->table->s->sequence);
    if (tables->sequence &&
        tables->table->s->table_type != TABLE_TYPE_SEQUENCE)
    {
      my_error(ER_NOT_SEQUENCE, MYF(0), tables->db.str, tables->alias.str);
      DBUG_RETURN(true);
    }
  }
  else if (tables->open_type == OT_TEMPORARY_ONLY)
  {
    /*
      OT_TEMPORARY_ONLY means that we are in CREATE TEMPORARY TABLE statement.
      Also such table list element can't correspond to prelocking placeholder
      or to underlying table of merge table.
      So existing temporary table should have been preopened by this moment
      and we can simply continue without trying to open temporary or base
      table.
    */
    DBUG_ASSERT(tables->open_strategy);
    DBUG_ASSERT(!tables->prelocking_placeholder);
    DBUG_ASSERT(!tables->parent_l);
    DBUG_RETURN(0);
  }

  /* Not a placeholder: must be a base table or a view. Let us open it. */
  if (tables->prelocking_placeholder)
  {
    /*
      For the tables added by the pre-locking code, attempt to open
      the table but fail silently if the table does not exist.
      The real failure will occur when/if a statement attempts to use
      that table.
    */
    No_such_table_error_handler no_such_table_handler;
    thd->push_internal_handler(&no_such_table_handler);

    /*
      We're opening a table from the prelocking list.

      Since this table list element might have been added after pre-opening
      of temporary tables we have to try to open temporary table for it.

      We can't simply skip this table list element and postpone opening of
      temporary table till the execution of substatement for several reasons:
      - Temporary table can be a MERGE table with base underlying tables,
        so its underlying tables has to be properly open and locked at
        prelocking stage.
      - Temporary table can be a MERGE table and we might be in PREPARE
        phase for a prepared statement. In this case it is important to call
        HA_ATTACH_CHILDREN for all merge children.
        This is necessary because merge children remember "TABLE_SHARE ref type"
        and "TABLE_SHARE def version" in the HA_ATTACH_CHILDREN operation.
        If HA_ATTACH_CHILDREN is not called, these attributes are not set.
        Then, during the first EXECUTE, those attributes need to be updated.
        That would cause statement re-preparing (because changing those
        attributes during EXECUTE is caught by THD::m_reprepare_observers).
        The problem is that since those attributes are not set in merge
        children, another round of PREPARE will not help.
    */
    if (!thd->has_temporary_tables() ||
        (!(error= thd->open_temporary_table(tables)) &&
         !tables->table))
      error= open_table(thd, tables, ot_ctx);

    thd->pop_internal_handler();
    safe_to_ignore_table= no_such_table_handler.safely_trapped_errors();
  }
  else if (tables->parent_l && (thd->open_options & HA_OPEN_FOR_REPAIR))
  {
    /*
      Also fail silently for underlying tables of a MERGE table if this
      table is opened for CHECK/REPAIR TABLE statement. This is needed
      to provide complete list of problematic underlying tables in
      CHECK/REPAIR TABLE output.
    */
    Repair_mrg_table_error_handler repair_mrg_table_handler;
    thd->push_internal_handler(&repair_mrg_table_handler);

    if (!thd->has_temporary_tables() ||
        (!(error= thd->open_temporary_table(tables)) &&
         !tables->table))
      error= open_table(thd, tables, ot_ctx);

    thd->pop_internal_handler();
    safe_to_ignore_table= repair_mrg_table_handler.safely_trapped_errors();
  }
  else
  {
    if (tables->parent_l)
    {
      /*
        Even if we are opening table not from the prelocking list we
        still might need to look for a temporary table if this table
        list element corresponds to underlying table of a merge table.
      */
      if (thd->has_temporary_tables())
        error= thd->open_temporary_table(tables);
    }

    if (!error && !tables->table)
      error= open_table(thd, tables, ot_ctx);
  }

  if (unlikely(error))
  {
    if (! ot_ctx->can_recover_from_failed_open() && safe_to_ignore_table)
    {
      DBUG_PRINT("info", ("open_table: ignoring table '%s'.'%s'",
                          tables->db.str, tables->alias.str));
      error= FALSE;
    }
    goto end;
  }

  /*
    We can't rely on simple check for TABLE_LIST::view to determine
    that this is a view since during re-execution we might reopen
    ordinary table in place of view and thus have TABLE_LIST::view
    set from previous execution and TABLE_LIST::table set from
    current.
  */
  if (!tables->table && tables->view)
  {
    /* VIEW placeholder */
    (*counter)--;

    /*
      tables->next_global list consists of two parts:
      1) Query tables and underlying tables of views.
      2) Tables used by all stored routines that this statement invokes on
         execution.
      We need to know where the bound between these two parts is. If we've
      just opened a view, which was the last table in part #1, and it
      has added its base tables after itself, adjust the boundary pointer
      accordingly.
    */
    if (lex->query_tables_own_last == &(tables->next_global) &&
        tables->view->query_tables)
      lex->query_tables_own_last= tables->view->query_tables_last;
    /*
      Let us free memory used by 'sroutines' hash here since we never
      call destructor for this LEX.
    */
    my_hash_free(&tables->view->sroutines);
    goto process_view_routines;
  }

  /*
    Special types of open can succeed but still don't set
    TABLE_LIST::table to anything.
  */
  if (tables->open_strategy && !tables->table)
    goto end;

  /* Check and update metadata version of a base table. */
  error= check_and_update_table_version(thd, tables, tables->table->s);

  if (unlikely(error))
    goto end;

  error= extend_table_list(thd, tables, prelocking_strategy, has_prelocking_list);
  if (unlikely(error))
    goto end;

  /* Copy grant information from TABLE_LIST instance to TABLE one. */
  tables->table->grant= tables->grant;

  /*
    After opening a MERGE table add the children to the query list of
    tables, so that they are opened too.
    Note that placeholders don't have the handler open.
  */
  /* MERGE tables need to access parent and child TABLE_LISTs. */
  DBUG_ASSERT(tables->table->pos_in_table_list == tables);
  /* Non-MERGE tables ignore this call. */
  if (tables->table->file->extra(HA_EXTRA_ADD_CHILDREN_LIST))
  {
    error= TRUE;
    goto end;
  }

process_view_routines:
  /*
    Again we may need cache all routines used by this view and add
    tables used by them to table list.
  */
  if (tables->view &&
      thd->locked_tables_mode <= LTM_LOCK_TABLES &&
      ! has_prelocking_list)
  {
    bool need_prelocking= FALSE;
    TABLE_LIST **save_query_tables_last= lex->query_tables_last;

    error= prelocking_strategy->handle_view(thd, lex, tables,
                                            &need_prelocking);

    if (need_prelocking && ! lex->requires_prelocking())
      lex->mark_as_requiring_prelocking(save_query_tables_last);

    if (unlikely(error))
      goto end;
  }

end:
  DBUG_RETURN(error);
}


static bool upgrade_lock_if_not_exists(THD *thd,
                                       const DDL_options_st &create_info,
                                       TABLE_LIST *create_table,
                                       ulong lock_wait_timeout)
{
  DBUG_ENTER("upgrade_lock_if_not_exists");

  if (thd->lex->sql_command == SQLCOM_CREATE_TABLE ||
      thd->lex->sql_command == SQLCOM_CREATE_SEQUENCE)
  {
    DEBUG_SYNC(thd,"create_table_before_check_if_exists");
    if (!create_info.or_replace() &&
        ha_table_exists(thd, &create_table->db, &create_table->table_name,
                        NULL, &create_table->db_type))
    {
      if (create_info.if_not_exists())
      {
        push_warning_printf(thd, Sql_condition::WARN_LEVEL_NOTE,
                            ER_TABLE_EXISTS_ERROR,
                            ER_THD(thd, ER_TABLE_EXISTS_ERROR),
                            create_table->table_name.str);
      }
      else
        my_error(ER_TABLE_EXISTS_ERROR, MYF(0), create_table->table_name.str);
      DBUG_RETURN(true);
    }
    DBUG_RETURN(thd->mdl_context.upgrade_shared_lock(
                                   create_table->mdl_request.ticket,
                                   MDL_EXCLUSIVE,
                                   lock_wait_timeout));
  }
  DBUG_RETURN(false);
}


/**
  Acquire upgradable (SNW, SNRW) metadata locks on tables used by
  LOCK TABLES or by a DDL statement. Under LOCK TABLES, we can't take
  new locks, so use open_tables_check_upgradable_mdl() instead.

  @param thd               Thread context.
  @param options           DDL options.
  @param tables_start      Start of list of tables on which upgradable locks
                           should be acquired.
  @param tables_end        End of list of tables.
  @param lock_wait_timeout Seconds to wait before timeout.
  @param flags             Bitmap of flags to modify how the tables will be
                           open, see open_table() description for details.

  @retval FALSE  Success.
  @retval TRUE   Failure (e.g. connection was killed) or table existed
	         for a CREATE TABLE.

  @notes
  In case of CREATE TABLE we avoid a wait for tables that are in use
  by first trying to do a meta data lock with timeout == 0.  If we get a
  timeout we will check if table exists (it should) and retry with
  normal timeout if it didn't exists.
  Note that for CREATE TABLE IF EXISTS we only generate a warning
  but still return TRUE (to abort the calling open_table() function).
  On must check THD->is_error() if one wants to distinguish between warning
  and error.  If table existed, tables_start->db_type is set to the handlerton
  for the found table.
*/

bool
lock_table_names(THD *thd, const DDL_options_st &options,
                 TABLE_LIST *tables_start, TABLE_LIST *tables_end,
                 ulong lock_wait_timeout, uint flags)
{
  MDL_request_list mdl_requests;
  TABLE_LIST *table;
  MDL_request global_request;
  MDL_savepoint mdl_savepoint;
  DBUG_ENTER("lock_table_names");

  DBUG_ASSERT(!thd->locked_tables_mode);

  for (table= tables_start; table && table != tables_end;
       table= table->next_global)
  {
    DBUG_PRINT("info", ("mdl_request.type: %d  open_type: %d",
                        table->mdl_request.type, table->open_type));
    if (table->mdl_request.type < MDL_SHARED_UPGRADABLE ||
        table->mdl_request.type == MDL_SHARED_READ_ONLY ||
        table->open_type == OT_TEMPORARY_ONLY ||
        (table->open_type == OT_TEMPORARY_OR_BASE && is_temporary_table(table)))
      continue;

    /* Write lock on normal tables is not allowed in a read only transaction. */
    if (thd->tx_read_only)
    {
      my_error(ER_CANT_EXECUTE_IN_READ_ONLY_TRANSACTION, MYF(0));
      DBUG_RETURN(true);
    }

    /* Scoped locks: Take intention exclusive locks on all involved schemas. */
    if (!(flags & MYSQL_OPEN_SKIP_SCOPED_MDL_LOCK))
    {
      MDL_request *schema_request= new (thd->mem_root) MDL_request;
      if (schema_request == NULL)
        DBUG_RETURN(TRUE);
      MDL_REQUEST_INIT(schema_request, MDL_key::SCHEMA, table->db.str, "",
                       MDL_INTENTION_EXCLUSIVE, MDL_TRANSACTION);
      mdl_requests.push_front(schema_request);
    }

    mdl_requests.push_front(&table->mdl_request);
  }

  if (mdl_requests.is_empty())
    DBUG_RETURN(FALSE);

  if (flags & MYSQL_OPEN_SKIP_SCOPED_MDL_LOCK)
  {
    DBUG_RETURN(thd->mdl_context.acquire_locks(&mdl_requests,
                                               lock_wait_timeout) ||
                upgrade_lock_if_not_exists(thd, options, tables_start,
                                           lock_wait_timeout));
  }

  /* Protect this statement against concurrent BACKUP STAGE or FTWRL. */
  if (thd->has_read_only_protection())
    DBUG_RETURN(true);

  MDL_REQUEST_INIT(&global_request, MDL_key::BACKUP, "", "", MDL_BACKUP_DDL,
                   MDL_STATEMENT);
  mdl_savepoint= thd->mdl_context.mdl_savepoint();

  while (!thd->mdl_context.acquire_locks(&mdl_requests, lock_wait_timeout) &&
         !upgrade_lock_if_not_exists(thd, options, tables_start,
                                     lock_wait_timeout) &&
         !thd->mdl_context.try_acquire_lock(&global_request))
  {
    if (global_request.ticket)
    {
      thd->mdl_backup_ticket= global_request.ticket;
      DBUG_RETURN(false);
    }

    /*
      There is ongoing or pending BACKUP STAGE or FTWRL.
      Wait until it finishes and re-try.
    */
    thd->mdl_context.rollback_to_savepoint(mdl_savepoint);
    if (thd->mdl_context.acquire_lock(&global_request, lock_wait_timeout))
      break;
    thd->mdl_context.rollback_to_savepoint(mdl_savepoint);

    /* Reset tickets for all acquired locks */
    global_request.ticket= 0;
    MDL_request_list::Iterator it(mdl_requests);
    while (auto mdl_request= it++)
      mdl_request->ticket= 0;
  }
  DBUG_RETURN(true);
}


/**
  Check for upgradable (SNW, SNRW) metadata locks on tables to be opened
  for a DDL statement. Under LOCK TABLES, we can't take new locks, so we
  must check if appropriate locks were pre-acquired.

  @param thd           Thread context.
  @param tables_start  Start of list of tables on which upgradable locks
                       should be searched for.
  @param tables_end    End of list of tables.
  @param flags         Bitmap of flags to modify how the tables will be
                       open, see open_table() description for details.

  @retval FALSE  Success.
  @retval TRUE   Failure (e.g. connection was killed)
*/

static bool
open_tables_check_upgradable_mdl(THD *thd, TABLE_LIST *tables_start,
                                 TABLE_LIST *tables_end, uint flags)
{
  TABLE_LIST *table;

  DBUG_ASSERT(thd->locked_tables_mode);

  for (table= tables_start; table && table != tables_end;
       table= table->next_global)
  {
    /*
      Check below needs to be updated if this function starts
      called for SRO locks.
    */
    DBUG_ASSERT(table->mdl_request.type != MDL_SHARED_READ_ONLY);
    if (table->mdl_request.type < MDL_SHARED_UPGRADABLE ||
        table->open_type == OT_TEMPORARY_ONLY ||
        (table->open_type == OT_TEMPORARY_OR_BASE && is_temporary_table(table)))
    {
      continue;
    }

    /*
      We don't need to do anything about the found TABLE instance as it
      will be handled later in open_tables(), we only need to check that
      an upgradable lock is already acquired. When we enter LOCK TABLES
      mode, SNRW locks are acquired before all other locks. So if under
      LOCK TABLES we find that there is TABLE instance with upgradeable
      lock, all other instances of TABLE for the same table will have the
      same ticket.

      Note that this works OK even for CREATE TABLE statements which
      request X type of metadata lock. This is because under LOCK TABLES
      such statements don't create the table but only check if it exists
      or, in most complex case, only insert into it.
      Thus SNRW lock should be enough.

      Note that find_table_for_mdl_upgrade() will report an error if
      no suitable ticket is found.
    */
    if (!find_table_for_mdl_upgrade(thd, table->db.str, table->table_name.str,
                                    NULL))
      return TRUE;
  }

  return FALSE;
}


/**
  Open all tables in list

  @param[in]     thd      Thread context.
  @param[in]     options  DDL options.
  @param[in,out] start    List of tables to be open (it can be adjusted for
                          statement that uses tables only implicitly, e.g.
                          for "SELECT f1()").
  @param[out]    counter  Number of tables which were open.
  @param[in]     flags    Bitmap of flags to modify how the tables will be
                          open, see open_table() description for details.
  @param[in]     prelocking_strategy  Strategy which specifies how prelocking
                                      algorithm should work for this statement.

  @note
    Unless we are already in prelocked mode and prelocking strategy prescribes
    so this function will also precache all SP/SFs explicitly or implicitly
    (via views and triggers) used by the query and add tables needed for their
    execution to table list. Statement that uses SFs, invokes triggers or
    requires foreign key checks will be marked as requiring prelocking.
    Prelocked mode will be enabled for such query during lock_tables() call.

    If query for which we are opening tables is already marked as requiring
    prelocking it won't do such precaching and will simply reuse table list
    which is already built.

  @retval  FALSE  Success.
  @retval  TRUE   Error, reported.
*/

bool open_tables(THD *thd, const DDL_options_st &options,
                 TABLE_LIST **start, uint *counter, uint flags,
                 Prelocking_strategy *prelocking_strategy)
{
  /*
    We use pointers to "next_global" member in the last processed
    TABLE_LIST element and to the "next" member in the last processed
    Sroutine_hash_entry element as iterators over, correspondingly,
    the table list and stored routines list which stay valid and allow
    to continue iteration when new elements are added to the tail of
    the lists.
  */
  TABLE_LIST **table_to_open;
  Sroutine_hash_entry **sroutine_to_open;
  TABLE_LIST *tables;
  Open_table_context ot_ctx(thd, flags);
  bool error= FALSE;
  bool some_routine_modifies_data= FALSE;
  bool has_prelocking_list;
  DBUG_ENTER("open_tables");

  /* Data access in XA transaction is only allowed when it is active. */
  for (TABLE_LIST *table= *start; table; table= table->next_global)
    if (!table->schema_table)
    {
      if (thd->transaction->xid_state.check_has_uncommitted_xa())
      {
	thd->transaction->xid_state.er_xaer_rmfail();
        DBUG_RETURN(true);
      }
      else
        break;
    }

  thd->current_tablenr= 0;
  sroutine_to_open= &thd->lex->sroutines_list.first;

restart:
  /*
    Close HANDLER tables which are marked for flush or against which there
    are pending exclusive metadata locks. This is needed both in order to
    avoid deadlocks and to have a point during statement execution at
    which such HANDLERs are closed even if they don't create problems for
    the current session (i.e. to avoid having a DDL blocked by HANDLERs
    opened for a long time).
  */
  if (thd->handler_tables_hash.records)
    mysql_ha_flush(thd);

  has_prelocking_list= thd->lex->requires_prelocking();
  table_to_open= start;
  *counter= 0;
  THD_STAGE_INFO(thd, stage_opening_tables);
  prelocking_strategy->reset(thd);

  /*
    If we are executing LOCK TABLES statement or a DDL statement
    (in non-LOCK TABLES mode) we might have to acquire upgradable
    semi-exclusive metadata locks (SNW or SNRW) on some of the
    tables to be opened.
    When executing CREATE TABLE .. If NOT EXISTS .. SELECT, the
    table may not yet exist, in which case we acquire an exclusive
    lock.
    We acquire all such locks at once here as doing this in one
    by one fashion may lead to deadlocks or starvation. Later when
    we will be opening corresponding table pre-acquired metadata
    lock will be reused (thanks to the fact that in recursive case
    metadata locks are acquired without waiting).
  */
  if (! (flags & (MYSQL_OPEN_HAS_MDL_LOCK |
                  MYSQL_OPEN_FORCE_SHARED_MDL |
                  MYSQL_OPEN_FORCE_SHARED_HIGH_PRIO_MDL)))
  {
    if (thd->locked_tables_mode)
    {
      /*
        Under LOCK TABLES, we can't acquire new locks, so we instead
        need to check if appropriate locks were pre-acquired.
      */
      if (open_tables_check_upgradable_mdl(thd, *start,
                                           thd->lex->first_not_own_table(),
                                           flags))
      {
        error= TRUE;
        goto error;
      }
    }
    else
    {
      TABLE_LIST *table;
      if (lock_table_names(thd, options, *start,
                           thd->lex->first_not_own_table(),
                           ot_ctx.get_timeout(), flags))
      {
        error= TRUE;
        goto error;
      }
      for (table= *start; table && table != thd->lex->first_not_own_table();
           table= table->next_global)
      {
        if (table->mdl_request.type >= MDL_SHARED_UPGRADABLE)
          table->mdl_request.ticket= NULL;
      }
    }
  }

  /*
    Perform steps of prelocking algorithm until there are unprocessed
    elements in prelocking list/set.
  */
  while (*table_to_open  ||
         (thd->locked_tables_mode <= LTM_LOCK_TABLES && *sroutine_to_open))
  {
    /*
      For every table in the list of tables to open, try to find or open
      a table.

      NOTE: there can be duplicates in the list. F.ex. table specified in
      LOCK TABLES and prelocked via another table (like when used in a trigger).
    */
    for (tables= *table_to_open; tables;
         table_to_open= &tables->next_global, tables= tables->next_global)
    {
      error= open_and_process_table(thd, tables, counter, flags,
                                    prelocking_strategy, has_prelocking_list,
                                    &ot_ctx);

      if (unlikely(error))
      {
        if (ot_ctx.can_recover_from_failed_open())
        {
          /*
            We have met exclusive metadata lock or old version of table.
            Now we have to close all tables and release metadata locks.
            We also have to throw away set of prelocked tables (and thus
            close tables from this set that were open by now) since it
            is possible that one of tables which determined its content
            was changed.

            Instead of implementing complex/non-robust logic mentioned
            above we simply close and then reopen all tables.

            We have to save pointer to table list element for table which we
            have failed to open since closing tables can trigger removal of
            elements from the table list (if MERGE tables are involved),
          */
          close_tables_for_reopen(thd, start, ot_ctx.start_of_statement_svp(),
                                  false);

          /*
            Here we rely on the fact that 'tables' still points to the valid
            TABLE_LIST element. Altough currently this assumption is valid
            it may change in future.
          */
          if (ot_ctx.recover_from_failed_open())
            goto error;

          /* Re-open temporary tables after close_tables_for_reopen(). */
          if (thd->open_temporary_tables(*start))
            goto error;

          error= FALSE;
<<<<<<< HEAD
          pthread_yield();
=======
          std::this_thread::yield();
>>>>>>> a65f7dc7
          goto restart;
        }
        goto error;
      }

      DEBUG_SYNC(thd, "open_tables_after_open_and_process_table");
    }

    /*
      If we are not already in prelocked mode and extended table list is
      not yet built for our statement we need to cache routines it uses
      and build the prelocking list for it.
      If we are not in prelocked mode but have built the extended table
      list, we still need to call open_and_process_routine() to take
      MDL locks on the routines.
    */
    if (thd->locked_tables_mode <= LTM_LOCK_TABLES && *sroutine_to_open)
    {
      /*
        Process elements of the prelocking set which are present there
        since parsing stage or were added to it by invocations of
        Prelocking_strategy methods in the above loop over tables.

        For example, if element is a routine, cache it and then,
        if prelocking strategy prescribes so, add tables it uses to the
        table list and routines it might invoke to the prelocking set.
      */
      for (Sroutine_hash_entry *rt= *sroutine_to_open; rt;
           sroutine_to_open= &rt->next, rt= rt->next)
      {
        bool need_prelocking= false;
        bool routine_modifies_data;
        TABLE_LIST **save_query_tables_last= thd->lex->query_tables_last;

        error= open_and_process_routine(thd, thd->lex, rt, prelocking_strategy,
                                        has_prelocking_list, &ot_ctx,
                                        &need_prelocking,
                                        &routine_modifies_data);

        // Remember if any of SF modifies data.
        some_routine_modifies_data|= routine_modifies_data;

        if (need_prelocking && ! thd->lex->requires_prelocking())
          thd->lex->mark_as_requiring_prelocking(save_query_tables_last);

        if (need_prelocking && ! *start)
          *start= thd->lex->query_tables;

        if (unlikely(error))
        {
          /* F.ex. deadlock happened */
          if (ot_ctx.can_recover_from_failed_open())
          {
            close_tables_for_reopen(thd, start,
                                    ot_ctx.start_of_statement_svp(),
                                    true);
            if (ot_ctx.recover_from_failed_open())
              goto error;

            /* Re-open temporary tables after close_tables_for_reopen(). */
            if (thd->open_temporary_tables(*start))
              goto error;

            error= FALSE;
            sroutine_to_open= &thd->lex->sroutines_list.first;
<<<<<<< HEAD
            pthread_yield();
=======
            std::this_thread::yield();
>>>>>>> a65f7dc7
            goto restart;
          }
          /*
            Serious error during reading stored routines from mysql.proc table.
            Something is wrong with the table or its contents, and an error has
            been emitted; we must abort.
          */
          goto error;
        }
      }
    }
    if ((error= prelocking_strategy->handle_end(thd)))
      goto error;
  }

  /*
    After successful open of all tables, including MERGE parents and
    children, attach the children to their parents. At end of statement,
    the children are detached. Attaching and detaching are always done,
    even under LOCK TABLES.

    We also convert all TL_WRITE_DEFAULT and TL_READ_DEFAULT locks to
    appropriate "real" lock types to be used for locking and to be passed
    to storage engine.

    And start wsrep TOI if needed.
  */
  for (tables= *start; tables; tables= tables->next_global)
  {
    TABLE *tbl= tables->table;

    /* Schema tables may not have a TABLE object here. */
    if (!tbl)
      continue;

    if (tbl->file->ha_table_flags() & HA_CAN_MULTISTEP_MERGE)
    {
      /* MERGE tables need to access parent and child TABLE_LISTs. */
      if (tbl->file->extra(HA_EXTRA_ATTACH_CHILDREN))
      {
        error= TRUE;
        goto error;
      }
    }

    /* Set appropriate TABLE::lock_type. */
    if (tbl && tables->lock_type != TL_UNLOCK && !thd->locked_tables_mode)
    {
      if (tables->lock_type == TL_WRITE_DEFAULT ||
          unlikely(tables->lock_type == TL_WRITE_SKIP_LOCKED &&
           !(tables->table->file->ha_table_flags() & HA_CAN_SKIP_LOCKED)))
          tbl->reginfo.lock_type= thd->update_lock_default;
      else if (likely(tables->lock_type == TL_READ_DEFAULT) ||
               (tables->lock_type == TL_READ_SKIP_LOCKED &&
                !(tables->table->file->ha_table_flags() & HA_CAN_SKIP_LOCKED)))
          tbl->reginfo.lock_type= read_lock_type_for_table(thd, thd->lex, tables,
                                                           some_routine_modifies_data);
      else
        tbl->reginfo.lock_type= tables->lock_type;
      tbl->reginfo.skip_locked= tables->skip_locked;
    }

#ifdef WITH_WSREP
    /*
       At this point we have SE associated with table so we can check wsrep_mode
       rules at this point.
    */
    if (WSREP(thd) &&
        wsrep_thd_is_local(thd) &&
        tbl &&
        tables == *start &&
        !wsrep_check_mode_after_open_table(thd,
                                           tbl->file->ht, tables))
    {
      error= TRUE;
      goto error;
    }

    /* If user has issued wsrep_on = OFF and wsrep was on before
    we need to check is local gtid feature disabled */
    if (thd->wsrep_was_on &&
	thd->variables.sql_log_bin == 1 &&
	!WSREP(thd) &&
        wsrep_check_mode(WSREP_MODE_DISALLOW_LOCAL_GTID))
    {
      enum_sql_command sql_command= thd->lex->sql_command;
      bool is_dml_stmt= thd->get_command() != COM_STMT_PREPARE &&
                    !thd->stmt_arena->is_stmt_prepare()        &&
                    (sql_command == SQLCOM_INSERT ||
                     sql_command == SQLCOM_INSERT_SELECT ||
                     sql_command == SQLCOM_REPLACE ||
                     sql_command == SQLCOM_REPLACE_SELECT ||
                     sql_command == SQLCOM_UPDATE ||
                     sql_command == SQLCOM_UPDATE_MULTI ||
                     sql_command == SQLCOM_LOAD ||
                     sql_command == SQLCOM_DELETE);

      if (is_dml_stmt && !is_temporary_table(tables))
      {
        /* wsrep_mode = WSREP_MODE_DISALLOW_LOCAL_GTID, treat as error */
        my_error(ER_GALERA_REPLICATION_NOT_SUPPORTED, MYF(0));
        push_warning_printf(thd, Sql_condition::WARN_LEVEL_WARN,
                            ER_OPTION_PREVENTS_STATEMENT,
                            "You can't execute statements that would generate local "
                            "GTIDs when wsrep_mode = DISALLOW_LOCAL_GTID is set. "
                            "Try disabling binary logging with SET sql_log_bin=0 "
                            "to execute this statement.");

        error= TRUE;
        goto error;
      }
    }
#endif /* WITH_WSREP */
  }

error:
  THD_STAGE_INFO(thd, stage_after_opening_tables);
  thd_proc_info(thd, 0);

  if (unlikely(error) && *table_to_open)
  {
    (*table_to_open)->table= NULL;
  }
  DBUG_PRINT("open_tables", ("returning: %d", (int) error));
  DBUG_RETURN(error);
}


/**
  Defines how prelocking algorithm for DML statements should handle routines:
  - For CALL statements we do unrolling (i.e. open and lock tables for each
    sub-statement individually). So for such statements prelocking is enabled
    only if stored functions are used in parameter list and only for period
    during which we calculate values of parameters. Thus in this strategy we
    ignore procedure which is directly called by such statement and extend
    the prelocking set only with tables/functions used by SF called from the
    parameter list.
  - For any other statement any routine which is directly or indirectly called
    by statement is going to be executed in prelocked mode. So in this case we
    simply add all tables and routines used by it to the prelocking set.

  @param[in]  thd              Thread context.
  @param[in]  prelocking_ctx   Prelocking context of the statement.
  @param[in]  rt               Prelocking set element describing routine.
  @param[in]  sp               Routine body.
  @param[out] need_prelocking  Set to TRUE if method detects that prelocking
                               required, not changed otherwise.

  @retval FALSE  Success.
  @retval TRUE   Failure (OOM).
*/

bool DML_prelocking_strategy::handle_routine(THD *thd,
               Query_tables_list *prelocking_ctx, Sroutine_hash_entry *rt,
               sp_head *sp, bool *need_prelocking)
{
  /*
    We assume that for any "CALL proc(...)" statement sroutines_list will
    have 'proc' as first element (it may have several, consider e.g.
    "proc(sp_func(...)))". This property is currently guaranteed by the
    parser.
  */

  if (rt != (Sroutine_hash_entry*)prelocking_ctx->sroutines_list.first ||
      rt->mdl_request.key.mdl_namespace() != MDL_key::PROCEDURE)
  {
    *need_prelocking= TRUE;
    sp_update_stmt_used_routines(thd, prelocking_ctx, &sp->m_sroutines,
                                 rt->belong_to_view);
    (void)sp->add_used_tables_to_table_list(thd,
                                            &prelocking_ctx->query_tables_last,
                                            rt->belong_to_view);
  }
  sp->propagate_attributes(prelocking_ctx);
  return FALSE;
}


/*
  @note this can be changed to use a hash, instead of scanning the linked
  list, if the performance of this function will ever become an issue
*/
bool table_already_fk_prelocked(TABLE_LIST *tl, LEX_CSTRING *db,
                                LEX_CSTRING *table, thr_lock_type lock_type)
{
  for (; tl; tl= tl->next_global )
  {
    if (tl->lock_type >= lock_type &&
        tl->prelocking_placeholder == TABLE_LIST::PRELOCK_FK &&
        strcmp(tl->db.str, db->str) == 0 &&
        strcmp(tl->table_name.str, table->str) == 0)
      return true;
  }
  return false;
}


static TABLE_LIST *internal_table_exists(TABLE_LIST *global_list,
                                         const char *table_name)
{
  do
  {
    if (global_list->table_name.str == table_name)
      return global_list;
  } while ((global_list= global_list->next_global));
  return 0;
}


static bool
add_internal_tables(THD *thd, Query_tables_list *prelocking_ctx,
                    TABLE_LIST *tables)
{
  TABLE_LIST *global_table_list= prelocking_ctx->query_tables;
  DBUG_ENTER("add_internal_tables");

  do
  {
    TABLE_LIST *tmp __attribute__((unused));
    DBUG_PRINT("info", ("table name: %s", tables->table_name.str));
    /*
      Skip table if already in the list. Can happen with prepared statements
    */
    if ((tmp= internal_table_exists(global_table_list,
                                    tables->table_name.str)))
    {
      /*
        Use the original value for the next local, used by the
        original prepared statement. We cannot trust the original
        next_local value as it may have been changed by a previous
        statement using the same table.
      */
      tables->next_local= tmp;
      continue;
    }

    TABLE_LIST *tl= thd->alloc<TABLE_LIST>(1);
    if (!tl)
      DBUG_RETURN(TRUE);
    tl->init_one_table_for_prelocking(&tables->db,
                                      &tables->table_name,
                                      NULL, tables->lock_type,
                                      TABLE_LIST::PRELOCK_NONE,
                                      0, 0,
                                      &prelocking_ctx->query_tables_last,
                                      tables->for_insert_data);
    /*
      Store link to the new table_list that will be used by open so that
      Item_func_nextval() can find it
    */
    tables->next_local= tl;
    DBUG_PRINT("info", ("table name: %s added", tables->table_name.str));
  } while ((tables= tables->next_global));
  DBUG_RETURN(FALSE);
}

/**
  Extend the table_list to include foreign tables for prelocking.

  @param[in]  thd              Thread context.
  @param[in]  prelocking_ctx   Prelocking context of the statement.
  @param[in]  table_list       Table list element for table.
  @param[in]  sp               Routine body.
  @param[out] need_prelocking  Set to TRUE if method detects that prelocking
                               required, not changed otherwise.

  @retval FALSE  Success.
  @retval TRUE   Failure (OOM).
*/
inline bool
prepare_fk_prelocking_list(THD *thd, Query_tables_list *prelocking_ctx,
                           TABLE_LIST *table_list, bool *need_prelocking,
                           uint8 op)
{
  DBUG_ENTER("prepare_fk_prelocking_list");
  List <FOREIGN_KEY_INFO> fk_list;
  List_iterator<FOREIGN_KEY_INFO> fk_list_it(fk_list);
  FOREIGN_KEY_INFO *fk;
  Query_arena *arena, backup;
  TABLE *table= table_list->table;
  bool error= FALSE;

  if (!table->file->referenced_by_foreign_key())
    DBUG_RETURN(FALSE);

  arena= thd->activate_stmt_arena_if_needed(&backup);

  table->file->get_parent_foreign_key_list(thd, &fk_list);
  if (unlikely(thd->is_error()))
  {
    if (arena)
      thd->restore_active_arena(arena, &backup);
    return TRUE;
  }

  *need_prelocking= TRUE;

  while ((fk= fk_list_it++))
  {
    // FK_OPTION_RESTRICT and FK_OPTION_NO_ACTION only need read access
    thr_lock_type lock_type;

    if ((op & trg2bit(TRG_EVENT_DELETE) && fk_modifies_child(fk->delete_method))
     || (op & trg2bit(TRG_EVENT_UPDATE) && fk_modifies_child(fk->update_method)))
      lock_type= TL_FIRST_WRITE;
    else
      lock_type= TL_READ;

    if (table_already_fk_prelocked(prelocking_ctx->query_tables,
          fk->foreign_db, fk->foreign_table, lock_type))
      continue;

    TABLE_LIST *tl= thd->alloc<TABLE_LIST>(1);
    tl->init_one_table_for_prelocking(fk->foreign_db, fk->foreign_table,
        NULL, lock_type, TABLE_LIST::PRELOCK_FK, table_list->belong_to_view,
        op, &prelocking_ctx->query_tables_last, table_list->for_insert_data);

#ifdef WITH_WSREP
    /*
      Append table level shared key for the referenced/foreign table for:
        - statement that updates existing rows (UPDATE, multi-update)
        - statement that deletes existing rows (DELETE, DELETE_MULTI)
      This is done to avoid potential MDL conflicts with concurrent DDLs.
    */
    if (wsrep_foreign_key_append(thd, fk))
    {
      error= TRUE;
      break;
    }
#endif // WITH_WSREP
  }
  if (arena)
    thd->restore_active_arena(arena, &backup);
  DBUG_RETURN(error);
}

/**
  Defines how prelocking algorithm for DML statements should handle table list
  elements:
  - If table has triggers we should add all tables and routines
    used by them to the prelocking set.

  We do not need to acquire metadata locks on trigger names
  in DML statements, since all DDL statements
  that change trigger metadata always lock their
  subject tables.

  @param[in]  thd              Thread context.
  @param[in]  prelocking_ctx   Prelocking context of the statement.
  @param[in]  table_list       Table list element for table.
  @param[in]  sp               Routine body.
  @param[out] need_prelocking  Set to TRUE if method detects that prelocking
                               required, not changed otherwise.

  @retval FALSE  Success.
  @retval TRUE   Failure (OOM).
*/

bool DML_prelocking_strategy::handle_table(THD *thd,
             Query_tables_list *prelocking_ctx, TABLE_LIST *table_list,
             bool *need_prelocking)
{
  DBUG_ENTER("handle_table");
  TABLE *table= table_list->table;
  /* We rely on a caller to check that table is going to be changed. */
  DBUG_ASSERT(table_list->lock_type >= TL_FIRST_WRITE ||
              thd->lex->default_used);

  if (table_list->trg_event_map)
  {
    if (table->triggers)
    {
      *need_prelocking= TRUE;

      if (table->triggers->
          add_tables_and_routines_for_triggers(thd, prelocking_ctx, table_list))
        return TRUE;
    }

    if (prepare_fk_prelocking_list(thd, prelocking_ctx, table_list,
                                   need_prelocking,
                                   table_list->trg_event_map))
      return TRUE;
  }
  else if (table_list->slave_fk_event_map)
  {
    if (prepare_fk_prelocking_list(thd, prelocking_ctx, table_list,
                                   need_prelocking,
                                   table_list->slave_fk_event_map))
      return TRUE;
  }

  /* Open any tables used by DEFAULT (like sequence tables) */
  DBUG_PRINT("info", ("table: %p  name: %s  db: %s  flags: %u",
                      table_list, table_list->table_name.str,
                      table_list->db.str, table_list->for_insert_data));
  if (table->internal_tables &&
      (table_list->for_insert_data ||
       thd->lex->default_used))
  {
    Query_arena *arena, backup;
    bool error;
    arena= thd->activate_stmt_arena_if_needed(&backup);
    error= add_internal_tables(thd, prelocking_ctx,
                               table->internal_tables);
    if (arena)
      thd->restore_active_arena(arena, &backup);
    if (unlikely(error))
    {
      *need_prelocking= TRUE;
      DBUG_RETURN(TRUE);
    }
  }
  DBUG_RETURN(FALSE);
}


/**
  Open all tables used by DEFAULT functions.

  This is different from normal open_and_lock_tables() as we may
  already have other tables opened and locked and we have to merge the
  new table with the old ones.
*/

bool open_and_lock_internal_tables(TABLE *table, bool lock_table)
{
  THD *thd= table->in_use;
  TABLE_LIST *tl;
  MYSQL_LOCK *save_lock,*new_lock;
  DBUG_ENTER("open_and_lock_internal_tables");

  /* remove pointer to old select_lex which is already destroyed */
  for (tl= table->internal_tables ; tl ; tl= tl->next_global)
    tl->select_lex= 0;

  uint counter;
  MDL_savepoint mdl_savepoint= thd->mdl_context.mdl_savepoint();
  TABLE_LIST *tmp= table->internal_tables;
  DML_prelocking_strategy prelocking_strategy;

  if (open_tables(thd, thd->lex->create_info, &tmp, &counter, 0,
                  &prelocking_strategy))
    goto err;

  if (lock_table)
  {
    save_lock= thd->lock;
    thd->lock= 0;
    if (lock_tables(thd, table->internal_tables, counter,
                    MYSQL_LOCK_USE_MALLOC))
      goto err;

    if (!(new_lock= mysql_lock_merge(save_lock, thd->lock)))
    {
      thd->lock= save_lock;
      mysql_unlock_tables(thd, save_lock, 1);
      /* We don't have to close tables as caller will do that */
      goto err;
    }
    thd->lock= new_lock;
  }
  DBUG_RETURN(0);

err:
  thd->mdl_context.rollback_to_savepoint(mdl_savepoint);
  DBUG_RETURN(1);
}


/**
  Defines how prelocking algorithm for DML statements should handle view -
  all view routines should be added to the prelocking set.

  @param[in]  thd              Thread context.
  @param[in]  prelocking_ctx   Prelocking context of the statement.
  @param[in]  table_list       Table list element for view.
  @param[in]  sp               Routine body.
  @param[out] need_prelocking  Set to TRUE if method detects that prelocking
                               required, not changed otherwise.

  @retval FALSE  Success.
  @retval TRUE   Failure (OOM).
*/

bool DML_prelocking_strategy::handle_view(THD *thd,
            Query_tables_list *prelocking_ctx, TABLE_LIST *table_list,
            bool *need_prelocking)
{
  if (table_list->view->uses_stored_routines())
  {
    *need_prelocking= TRUE;

    sp_update_stmt_used_routines(thd, prelocking_ctx,
                                 &table_list->view->sroutines_list,
                                 table_list->top_table());
  }

  /*
    If a trigger was defined on one of the associated tables then assign the
    'trg_event_map' value of the view to the next table in table_list. When a
    Stored function is invoked, all the associated tables including the tables
    associated with the trigger are prelocked.
  */
  if (table_list->trg_event_map && table_list->next_global)
    table_list->next_global->trg_event_map= table_list->trg_event_map;
  return FALSE;
}


/**
  Defines how prelocking algorithm for LOCK TABLES statement should handle
  table list elements.

  @param[in]  thd              Thread context.
  @param[in]  prelocking_ctx   Prelocking context of the statement.
  @param[in]  table_list       Table list element for table.
  @param[in]  sp               Routine body.
  @param[out] need_prelocking  Set to TRUE if method detects that prelocking
                               required, not changed otherwise.

  @retval FALSE  Success.
  @retval TRUE   Failure (OOM).
*/

bool Lock_tables_prelocking_strategy::handle_table(THD *thd,
             Query_tables_list *prelocking_ctx, TABLE_LIST *table_list,
             bool *need_prelocking)
{
  TABLE_LIST **last= prelocking_ctx->query_tables_last;

  if (DML_prelocking_strategy::handle_table(thd, prelocking_ctx, table_list,
                                            need_prelocking))
    return TRUE;

  /*
    normally we don't need to open FK-prelocked tables for RESTRICT,
    MDL is enough. But under LOCK TABLES we have to open everything
  */
  for (TABLE_LIST *tl= *last; tl; tl= tl->next_global)
    tl->open_strategy= TABLE_LIST::OPEN_NORMAL;

  /* We rely on a caller to check that table is going to be changed. */
  DBUG_ASSERT(table_list->lock_type >= TL_FIRST_WRITE);

  return FALSE;
}


/**
  Defines how prelocking algorithm for ALTER TABLE statement should handle
  routines - do nothing as this statement is not supposed to call routines.

  We still can end up in this method when someone tries
  to define a foreign key referencing a view, and not just
  a simple view, but one that uses stored routines.
*/

bool Alter_table_prelocking_strategy::handle_routine(THD *thd,
               Query_tables_list *prelocking_ctx, Sroutine_hash_entry *rt,
               sp_head *sp, bool *need_prelocking)
{
  return FALSE;
}


/**
  Defines how prelocking algorithm for ALTER TABLE statement should handle
  table list elements.

  Unlike in DML, we do not process triggers here.

  @param[in]  thd              Thread context.
  @param[in]  prelocking_ctx   Prelocking context of the statement.
  @param[in]  table_list       Table list element for table.
  @param[in]  sp               Routine body.
  @param[out] need_prelocking  Set to TRUE if method detects that prelocking
                               required, not changed otherwise.


  @retval FALSE  Success.
  @retval TRUE   Failure (OOM).
*/

bool Alter_table_prelocking_strategy::handle_table(THD *thd,
             Query_tables_list *prelocking_ctx, TABLE_LIST *table_list,
             bool *need_prelocking)
{
  return FALSE;
}


/**
  Defines how prelocking algorithm for ALTER TABLE statement
  should handle view - do nothing. We don't need to add view
  routines to the prelocking set in this case as view is not going
  to be materialized.
*/

bool Alter_table_prelocking_strategy::handle_view(THD *thd,
            Query_tables_list *prelocking_ctx, TABLE_LIST *table_list,
            bool *need_prelocking)
{
  return FALSE;
}


/**
  Check that lock is ok for tables; Call start stmt if ok

  @param thd             Thread handle.
  @param prelocking_ctx  Prelocking context.
  @param table_list      Table list element for table to be checked.

  @retval FALSE - Ok.
  @retval TRUE  - Error.
*/

static bool check_lock_and_start_stmt(THD *thd,
                                      Query_tables_list *prelocking_ctx,
                                      TABLE_LIST *table_list)
{
  int error;
  thr_lock_type lock_type;
  DBUG_ENTER("check_lock_and_start_stmt");

  /*
    Prelocking placeholder is not set for TABLE_LIST that
    are directly used by TOP level statement.
  */
  DBUG_ASSERT(table_list->prelocking_placeholder == TABLE_LIST::PRELOCK_NONE);

  /*
    TL_WRITE_DEFAULT and TL_READ_DEFAULT are supposed to be parser only
    types of locks so they should be converted to appropriate other types
    to be passed to storage engine. The exact lock type passed to the
    engine is important as, for example, InnoDB uses it to determine
    what kind of row locks should be acquired when executing statement
    in prelocked mode or under LOCK TABLES with @@innodb_table_locks = 0.

    Last argument routine_modifies_data for read_lock_type_for_table()
    is ignored, as prelocking placeholder will never be set here.
  */
  if (table_list->lock_type == TL_WRITE_DEFAULT)
    lock_type= thd->update_lock_default;
  else if (table_list->lock_type == TL_READ_DEFAULT)
    lock_type= read_lock_type_for_table(thd, prelocking_ctx, table_list, true);
  else
    lock_type= table_list->lock_type;

  if ((int) lock_type >= (int) TL_FIRST_WRITE &&
      (int) table_list->table->reginfo.lock_type < (int) TL_FIRST_WRITE)
  {
    my_error(ER_TABLE_NOT_LOCKED_FOR_WRITE, MYF(0),
             table_list->table->alias.c_ptr());
    DBUG_RETURN(1);
  }
  if (unlikely((error= table_list->table->file->start_stmt(thd, lock_type))))
  {
    table_list->table->file->print_error(error, MYF(0));
    DBUG_RETURN(1);
  }
  table_list->table->unlock_hlindexes();

  /*
    Record in transaction state tracking
  */
  TRANSACT_TRACKER(add_trx_state(thd, lock_type,
                                 table_list->table->file->has_transactions()));

  DBUG_RETURN(0);
}


/**
  @brief Open and lock one table

  @param[in]    thd             thread handle
  @param[in]    table_l         table to open is first table in this list
  @param[in]    lock_type       lock to use for table
  @param[in]    flags           options to be used while opening and locking
                                table (see open_table(), mysql_lock_tables())
  @param[in]    prelocking_strategy  Strategy which specifies how prelocking
                                     algorithm should work for this statement.

  @return       table
    @retval     != NULL         OK, opened table returned
    @retval     NULL            Error

  @note
    If ok, the following are also set:
      table_list->lock_type 	lock_type
      table_list->table		table

  @note
    If table_l is a list, not a single table, the list is temporarily
    broken.

  @detail
    This function is meant as a replacement for open_ltable() when
    MERGE tables can be opened. open_ltable() cannot open MERGE tables.

    There may be more differences between open_n_lock_single_table() and
    open_ltable(). One known difference is that open_ltable() does
    neither call thd->decide_logging_format() nor handle some other logging
    and locking issues because it does not call lock_tables().
*/

TABLE *open_n_lock_single_table(THD *thd, TABLE_LIST *table_l,
                                thr_lock_type lock_type, uint flags,
                                Prelocking_strategy *prelocking_strategy)
{
  TABLE_LIST *save_next_global;
  DBUG_ENTER("open_n_lock_single_table");

  /* Remember old 'next' pointer. */
  save_next_global= table_l->next_global;
  /* Break list. */
  table_l->next_global= NULL;

  /* Set requested lock type. */
  table_l->lock_type= lock_type;
  /* Allow to open real tables only. */
  table_l->required_type= TABLE_TYPE_NORMAL;

  /* Open the table. */
  if (open_and_lock_tables(thd, table_l, FALSE, flags,
                           prelocking_strategy))
    table_l->table= NULL; /* Just to be sure. */

  /* Restore list. */
  table_l->next_global= save_next_global;

  DBUG_RETURN(table_l->table);
}


/*
  Open and lock one table

  SYNOPSIS
    open_ltable()
    thd			Thread handler
    table_list		Table to open is first table in this list
    lock_type		Lock to use for open
    lock_flags          Flags passed to mysql_lock_table

  NOTE
    This function doesn't do anything like SP/SF/views/triggers analysis done 
    in open_table()/lock_tables(). It is intended for opening of only one
    concrete table. And used only in special contexts.

  RETURN VALUES
    table		Opened table
    0			Error
  
    If ok, the following are also set:
      table_list->lock_type 	lock_type
      table_list->table		table
*/

TABLE *open_ltable(THD *thd, TABLE_LIST *table_list, thr_lock_type lock_type,
                   uint lock_flags)
{
  TABLE *table;
  Open_table_context ot_ctx(thd, lock_flags);
  bool error;
  DBUG_ENTER("open_ltable");

  /* Ignore temporary tables as they have already been opened. */
  if (table_list->table)
    DBUG_RETURN(table_list->table);

  THD_STAGE_INFO(thd, stage_opening_tables);
  thd->current_tablenr= 0;
  /* open_ltable can be used only for BASIC TABLEs */
  table_list->required_type= TABLE_TYPE_NORMAL;

  /* This function can't properly handle requests for such metadata locks. */
  DBUG_ASSERT(lock_flags & MYSQL_OPEN_HAS_MDL_LOCK  ||
              table_list->mdl_request.type < MDL_SHARED_UPGRADABLE);

  while ((error= open_table(thd, table_list, &ot_ctx)) &&
         ot_ctx.can_recover_from_failed_open())
  {
    /*
      Even though we have failed to open table we still need to
      call release_transactional_locks() to release metadata locks which
      might have been acquired successfully.
    */
    thd->mdl_context.rollback_to_savepoint(ot_ctx.start_of_statement_svp());
    table_list->mdl_request.ticket= 0;
    if (ot_ctx.recover_from_failed_open())
      break;
  }

  if (likely(!error))
  {
    /*
      We can't have a view or some special "open_strategy" in this function
      so there should be a TABLE instance.
    */
    DBUG_ASSERT(table_list->table);
    table= table_list->table;
    if (table->file->ha_table_flags() & HA_CAN_MULTISTEP_MERGE)
    {
      /* A MERGE table must not come here. */
      /* purecov: begin tested */
      my_error(ER_WRONG_OBJECT, MYF(0), table->s->db.str,
               table->s->table_name.str, "BASE TABLE");
      table= 0;
      goto end;
      /* purecov: end */
    }

    table_list->lock_type= lock_type;
    table->grant= table_list->grant;
    if (thd->locked_tables_mode)
    {
      if (check_lock_and_start_stmt(thd, thd->lex, table_list))
	table= 0;
    }
    else
    {
      DBUG_ASSERT(thd->lock == 0);	// You must lock everything at once
      if ((table->reginfo.lock_type= lock_type) != TL_UNLOCK)
	if (! (thd->lock= mysql_lock_tables(thd, &table_list->table, 1,
                                            lock_flags)))
        {
          table= 0;
        }
    }
  }
  else
    table= 0;

end:
  if (table == NULL)
  {
    if (!thd->in_sub_stmt)
      trans_rollback_stmt(thd);
    close_thread_tables(thd);
  }
  THD_STAGE_INFO(thd, stage_after_opening_tables);

  thd_proc_info(thd, 0);
  DBUG_RETURN(table);
}


/**
  Open all tables in list, locks them and optionally process derived tables.

  @param thd		      Thread context.
  @param options              DDL options.
  @param tables	              List of tables for open and locking.
  @param derived              Whether to handle derived tables.
  @param flags                Bitmap of options to be used to open and lock
                              tables (see open_tables() and mysql_lock_tables()
                              for details).
  @param prelocking_strategy  Strategy which specifies how prelocking algorithm
                              should work for this statement.

  @note
    The thr_lock locks will automatically be freed by
    close_thread_tables().

  @retval FALSE  OK.
  @retval TRUE   Error
*/

bool open_and_lock_tables(THD *thd, const DDL_options_st &options,
                          TABLE_LIST *tables,
                          bool derived, uint flags,
                          Prelocking_strategy *prelocking_strategy)
{
  uint counter;
  MDL_savepoint mdl_savepoint= thd->mdl_context.mdl_savepoint();
  DBUG_ENTER("open_and_lock_tables");
  DBUG_PRINT("enter", ("derived handling: %d", derived));

  if (open_tables(thd, options, &tables, &counter, flags, prelocking_strategy))
    goto err;

  DBUG_EXECUTE_IF("sleep_open_and_lock_after_open", {
                  const char *old_proc_info= thd->proc_info;
                  thd->proc_info= "DBUG sleep";
                  my_sleep(6000000);
                  thd->proc_info= old_proc_info;});

  if (lock_tables(thd, tables, counter, flags))
    goto err;

  /* Don't read statistics tables when opening internal tables */
  if (!(flags & (MYSQL_OPEN_IGNORE_LOGGING_FORMAT |
                 MYSQL_OPEN_IGNORE_ENGINE_STATS)))
    (void) read_statistics_for_tables_if_needed(thd, tables);
  
  if (derived)
  {
    if (mysql_handle_derived(thd->lex, DT_INIT))
      goto err;
    if (thd->prepare_derived_at_open &&
        (mysql_handle_derived(thd->lex, DT_PREPARE)))
      goto err;
  }

  DBUG_RETURN(FALSE);
err:
  if (! thd->in_sub_stmt)
    trans_rollback_stmt(thd);  /* Necessary if derived handling failed. */
  close_thread_tables(thd);
  /* Don't keep locks for a failed statement. */
  thd->mdl_context.rollback_to_savepoint(mdl_savepoint);
  DBUG_RETURN(TRUE);
}


/*
  Open all tables in list and process derived tables

  SYNOPSIS
    open_normal_and_derived_tables
    thd		- thread handler
    tables	- list of tables for open
    flags       - bitmap of flags to modify how the tables will be open:
                  MYSQL_LOCK_IGNORE_FLUSH - open table even if someone has
                  done a flush on it.
    dt_phases   - set of flags to pass to the mysql_handle_derived

  RETURN
    FALSE - ok
    TRUE  - error

  NOTE 
    This is to be used on prepare stage when you don't read any
    data from the tables.
*/

bool open_normal_and_derived_tables(THD *thd, TABLE_LIST *tables, uint flags,
                                    uint dt_phases)
{
  DML_prelocking_strategy prelocking_strategy;
  uint counter;
  MDL_savepoint mdl_savepoint= thd->mdl_context.mdl_savepoint();
  DBUG_ENTER("open_normal_and_derived_tables");
  if (open_tables(thd, &tables, &counter, flags, &prelocking_strategy) ||
      mysql_handle_derived(thd->lex, dt_phases))
    goto end;

  DBUG_RETURN(0);
end:
  /*
    No need to commit/rollback the statement transaction: it's
    either not started or we're filling in an INFORMATION_SCHEMA
    table on the fly, and thus mustn't manipulate with the
    transaction of the enclosing statement.
  */
  DBUG_ASSERT(thd->transaction->stmt.is_empty() ||
              (thd->state_flags & Open_tables_state::BACKUPS_AVAIL));
  close_thread_tables(thd);
  /* Don't keep locks for a failed statement. */
  thd->mdl_context.rollback_to_savepoint(mdl_savepoint);

  DBUG_RETURN(TRUE); /* purecov: inspected */
}


/**
  Open a table to read its structure, e.g. for:
  - SHOW FIELDS
  - delayed SP variable data type definition: DECLARE a t1.a%TYPE

  The flag MYSQL_OPEN_GET_NEW_TABLE is passed to make %TYPE work
  in stored functions, as during a stored function call
  (e.g. in a SELECT query) the tables referenced in %TYPE can already be locked,
  and attempt to open it again would return an error in open_table().

  The flag MYSQL_OPEN_GET_NEW_TABLE is not really needed for
  SHOW FIELDS or for a "CALL sp()" statement, but it's not harmful,
  so let's pass it unconditionally.
*/

bool open_tables_only_view_structure(THD *thd, TABLE_LIST *table_list,
                                     bool can_deadlock)
{
  DBUG_ENTER("open_tables_only_view_structure");
  /*
    Let us set fake sql_command so views won't try to merge
    themselves into main statement. If we don't do this,
    SELECT * from information_schema.xxxx will cause problems.
    SQLCOM_SHOW_FIELDS is used because it satisfies
    'LEX::only_view_structure()'.
  */
  enum_sql_command save_sql_command= thd->lex->sql_command;
  thd->lex->sql_command= SQLCOM_SHOW_FIELDS;
  bool rc= (thd->open_temporary_tables(table_list) ||
           open_normal_and_derived_tables(thd, table_list,
                                          (MYSQL_OPEN_IGNORE_FLUSH |
                                           MYSQL_OPEN_FORCE_SHARED_HIGH_PRIO_MDL |
                                           MYSQL_OPEN_GET_NEW_TABLE |
                                           (can_deadlock ?
                                            MYSQL_OPEN_FAIL_ON_MDL_CONFLICT : 0)),
                                          DT_INIT | DT_PREPARE));
  /*
    Restore old value of sql_command back as it is being looked at in
    process_table() function.
  */
  thd->lex->sql_command= save_sql_command;
  DBUG_RETURN(rc);
}


bool open_tables_for_query(THD *thd, TABLE_LIST *tables,
                           uint *table_count, uint flags,
                           DML_prelocking_strategy *prelocking_strategy)
{
  MDL_savepoint mdl_savepoint = thd->mdl_context.mdl_savepoint();

  DBUG_ASSERT(tables == thd->lex->query_tables);

  if (open_tables(thd, &tables, table_count,
                  thd->stmt_arena->is_stmt_prepare() ? MYSQL_OPEN_FORCE_SHARED_MDL : 0,
                  prelocking_strategy))
  {
    close_thread_tables(thd);
    /* Don't keep locks for a failed statement. */
    thd->mdl_context.rollback_to_savepoint(mdl_savepoint);
    return true;
  }

  return false;
}


/*
  Mark all real tables in the list as free for reuse.

  SYNOPSIS
    mark_real_tables_as_free_for_reuse()
      thd   - thread context
      table - head of the list of tables

  DESCRIPTION
    Marks all real tables in the list (i.e. not views, derived
    or schema tables) as free for reuse.
*/

static void mark_real_tables_as_free_for_reuse(TABLE_LIST *table_list)
{
  TABLE_LIST *table;
  DBUG_ENTER("mark_real_tables_as_free_for_reuse");

  /*
    We have to make two loops as HA_EXTRA_DETACH_CHILDREN may
    remove items from the table list that we have to reset
  */
  for (table= table_list; table; table= table->next_global)
  {
    if (!table->placeholder())
      table->table->query_id= 0;
  }
  for (table= table_list; table; table= table->next_global)
  {
    if (!table->placeholder())
    {
      /*
        Detach children of MyISAMMRG tables used in
        sub-statements, they will be reattached at open.
        This has to be done in a separate loop to make sure
        that children have had their query_id cleared.
      */
      table->table->file->extra(HA_EXTRA_DETACH_CHILDREN);
    }
  }
  DBUG_VOID_RETURN;
}


/**
  Lock all tables in a list.

  @param  thd           Thread handler
  @param  tables        Tables to lock
  @param  count         Number of opened tables
  @param  flags         Options (see mysql_lock_tables() for details)

  You can't call lock_tables() while holding thr_lock locks, as
  this would break the dead-lock-free handling thr_lock gives us.
  You must always get all needed locks at once.

  If the query for which we are calling this function is marked as
  requiring prelocking, this function will change
  locked_tables_mode to LTM_PRELOCKED.

  @retval FALSE         Success. 
  @retval TRUE          A lock wait timeout, deadlock or out of memory.
*/

bool lock_tables(THD *thd, TABLE_LIST *tables, uint count, uint flags)
{
  TABLE_LIST *table, *first_not_own;
  DBUG_ENTER("lock_tables");
  /*
    We can't meet statement requiring prelocking if we already
    in prelocked mode.
  */
  DBUG_ASSERT(thd->locked_tables_mode <= LTM_LOCK_TABLES ||
              !thd->lex->requires_prelocking());

  if (!tables && !thd->lex->requires_prelocking())
    DBUG_RETURN(0);

  first_not_own= thd->lex->first_not_own_table();

  /*
    Check for thd->locked_tables_mode to avoid a redundant
    and harmful attempt to lock the already locked tables again.
    Checking for thd->lock is not enough in some situations. For example,
    if a stored function contains
    "drop table t3; create temporary t3 ..; insert into t3 ...;"
    thd->lock may be 0 after drop tables, whereas locked_tables_mode
    is still on. In this situation an attempt to lock temporary
    table t3 will lead to a memory leak.
  */
  if (! thd->locked_tables_mode)
  {
    DBUG_ASSERT(thd->lock == 0);	// You must lock everything at once
    TABLE **start,**ptr;
    bool found_first_not_own= 0;

    if (!(ptr= start= thd->alloc<TABLE*>(count)))
      DBUG_RETURN(TRUE);

    /*
      Collect changes tables for table lock.
      Mark own tables with query id as this is needed by
      prepare_for_row_logging()
    */
    for (table= tables; table; table= table->next_global)
    {
      if (table == first_not_own)
        found_first_not_own= 1;
      if (!table->placeholder())
      {
        *(ptr++)= table->table;
        if (!found_first_not_own)
          table->table->query_id= thd->query_id;
      }
    }

#ifdef ENABLED_DEBUG_SYNC
    if (!tables ||
        !(strcmp(tables->db.str, "mysql") == 0 &&
          strcmp(tables->table_name.str, "proc") == 0))
      DEBUG_SYNC(thd, "before_lock_tables_takes_lock");
#endif

    if (! (thd->lock= mysql_lock_tables(thd, start, (uint) (ptr - start),
                                        flags)))
      DBUG_RETURN(TRUE);

#ifdef ENABLED_DEBUG_SYNC
    if (!tables ||
        !(strcmp(tables->db.str, "mysql") == 0 &&
          strcmp(tables->table_name.str, "proc") == 0))
      DEBUG_SYNC(thd, "after_lock_tables_takes_lock");
#endif

    if (thd->lex->requires_prelocking() &&
        thd->lex->sql_command != SQLCOM_LOCK_TABLES &&
        thd->lex->sql_command != SQLCOM_FLUSH)
    {
      /*
        We just have done implicit LOCK TABLES, and now we have
        to emulate first open_and_lock_tables() after it.

        When open_and_lock_tables() is called for a single table out of
        a table list, the 'next_global' chain is temporarily broken. We
        may not find 'first_not_own' before the end of the "list".
        Look for example at those places where open_n_lock_single_table()
        is called. That function implements the temporary breaking of
        a table list for opening a single table.
      */
      for (table= tables;
           table && table != first_not_own;
           table= table->next_global)
      {
        if (!table->placeholder())
        {
          if (check_lock_and_start_stmt(thd, thd->lex, table))
          {
            mysql_unlock_tables(thd, thd->lock);
            thd->lock= 0;
            DBUG_RETURN(TRUE);
          }
        }
      }
      /*
        Let us mark all tables which don't belong to the statement itself,
        and was marked as occupied during open_tables() as free for reuse.
      */
      mark_real_tables_as_free_for_reuse(first_not_own);
      DBUG_PRINT("info",("locked_tables_mode= LTM_PRELOCKED"));
      thd->enter_locked_tables_mode(LTM_PRELOCKED);
    }
  }
  else
  {
    /*
      When open_and_lock_tables() is called for a single table out of
      a table list, the 'next_global' chain is temporarily broken. We
      may not find 'first_not_own' before the end of the "list".
      Look for example at those places where open_n_lock_single_table()
      is called. That function implements the temporary breaking of
      a table list for opening a single table.
    */
    for (table= tables;
         table && table != first_not_own;
         table= table->next_global)
    {
      if (table->placeholder())
        continue;

      table->table->query_id= thd->query_id;
      /*
        In a stored function or trigger we should ensure that we won't change
        a table that is already used by the calling statement.
      */
      if (thd->locked_tables_mode >= LTM_PRELOCKED &&
          table->lock_type >= TL_FIRST_WRITE)
      {
        for (TABLE* opentab= thd->open_tables; opentab; opentab= opentab->next)
        {
          if (table->table->s == opentab->s && opentab->query_id &&
              table->table->query_id != opentab->query_id)
          {
            my_error(ER_CANT_UPDATE_USED_TABLE_IN_SF_OR_TRG, MYF(0),
                     table->table->s->table_name.str);
            DBUG_RETURN(TRUE);
          }
        }
      }

      if (check_lock_and_start_stmt(thd, thd->lex, table))
      {
	DBUG_RETURN(TRUE);
      }
    }
    /*
      If we are under explicit LOCK TABLES and our statement requires
      prelocking, we should mark all "additional" tables as free for use
      and enter prelocked mode.
    */
    if (thd->lex->requires_prelocking())
    {
      mark_real_tables_as_free_for_reuse(first_not_own);
      DBUG_PRINT("info",
                 ("thd->locked_tables_mode= LTM_PRELOCKED_UNDER_LOCK_TABLES"));
      thd->locked_tables_mode= LTM_PRELOCKED_UNDER_LOCK_TABLES;
    }
  }

  const bool res= !(flags & MYSQL_OPEN_IGNORE_LOGGING_FORMAT) &&
    thd->decide_logging_format(tables);

  DBUG_RETURN(res);
}


/*
  Restart transaction for tables

  This is used when we had to do an implicit commit after tables are opened
  and want to restart transactions on tables.

  This is used in case of:
  LOCK TABLES xx
  CREATE OR REPLACE TABLE xx;
*/

bool restart_trans_for_tables(THD *thd, TABLE_LIST *table)
{
  DBUG_ENTER("restart_trans_for_tables");

  for (; table; table= table->next_global)
  {
    if (table->placeholder())
      continue;

    if (check_lock_and_start_stmt(thd, thd->lex, table))
    {
      DBUG_ASSERT(0);                           // Should never happen
      DBUG_RETURN(TRUE);
    }
  }
  DBUG_RETURN(FALSE);
}


/**
  Prepare statement for reopening of tables and recalculation of set of
  prelocked tables.

  @param[in] thd         Thread context.
  @param[in,out] tables  List of tables which we were trying to open
                         and lock.
  @param[in] start_of_statement_svp MDL savepoint which represents the set
                         of metadata locks which the current transaction
                         managed to acquire before execution of the current
                         statement and to which we should revert before
                         trying to reopen tables. NULL if no metadata locks
                         were held and thus all metadata locks should be
                         released.
  @param[in] remove_indirect  True in case routines and tables implicitly
                                   used by a statement should be removed.
*/

void close_tables_for_reopen(THD *thd, TABLE_LIST **tables,
                             const MDL_savepoint &start_of_statement_svp,
                             bool remove_indirect)
{
  TABLE_LIST *tmp;

  if (remove_indirect)
  {
    TABLE_LIST *first_not_own_table= thd->lex->first_not_own_table();
    /*
      If table list consists only from tables from prelocking set, table list
      for new attempt should be empty, so we have to update list's root pointer.
    */
    if (first_not_own_table == *tables)
      *tables= 0;
    thd->lex->chop_off_not_own_tables();

    /* Reset MDL tickets for procedures/functions */
    for (Sroutine_hash_entry *rt=
        (Sroutine_hash_entry*)thd->lex->sroutines_list.first;
        rt; rt= rt->next)
      rt->mdl_request.ticket= NULL;
    sp_remove_not_own_routines(thd->lex);
  }
  for (tmp= *tables; tmp; tmp= tmp->next_global)
  {
    tmp->table= 0;
    tmp->mdl_request.ticket= NULL;
    /* We have to cleanup translation tables of views. */
    tmp->cleanup_items();
  }
  /*
    No need to commit/rollback the statement transaction: it's
    either not started or we're filling in an INFORMATION_SCHEMA
    table on the fly, and thus mustn't manipulate with the
    transaction of the enclosing statement.
  */
  DBUG_ASSERT(thd->transaction->stmt.is_empty() ||
              (thd->state_flags & Open_tables_state::BACKUPS_AVAIL));
  close_thread_tables(thd);
  thd->mdl_context.rollback_to_savepoint(start_of_statement_svp);
}


/*****************************************************************************
* The following find_field_in_XXX procedures implement the core of the
* name resolution functionality. The entry point to resolve a column name in a
* list of tables is 'find_field_in_tables'. It calls 'find_field_in_table_ref'
* for each table reference. In turn, depending on the type of table reference,
* 'find_field_in_table_ref' calls one of the 'find_field_in_XXX' procedures
* below specific for the type of table reference.
******************************************************************************/

/* Special Field pointers as return values of find_field_in_XXX functions. */
Field *not_found_field= (Field*) 0x1;
Field *view_ref_found= (Field*) 0x2; 

#define WRONG_GRANT (Field*) -1

static void update_field_dependencies(THD *thd, Field *field, TABLE *table)
{
  DBUG_ENTER("update_field_dependencies");
  if (should_mark_column(thd->column_usage))
  {
    /*
      We always want to register the used keys, as the column bitmap may have
      been set for all fields (for example for view).
    */
    table->covering_keys.intersect(field->part_of_key);

    if (thd->column_usage == MARK_COLUMNS_READ)
    {
      if (table->mark_column_with_deps(field))
        DBUG_VOID_RETURN; // Field was already marked
    }
    else
    {
      if (bitmap_fast_test_and_set(table->write_set, field->field_index))
      {
        DBUG_PRINT("warning", ("Found duplicated field"));
        thd->dup_field= field;
        DBUG_VOID_RETURN;
      }
    }

    table->used_fields++;
  }
  if (table->get_fields_in_item_tree)
    field->flags|= GET_FIXED_FIELDS_FLAG;
  DBUG_VOID_RETURN;
}


/*
  Find a field by name in a view that uses merge algorithm.

  SYNOPSIS
    find_field_in_view()
    thd				thread handler
    table_list			view to search for 'name'
    name			name of field
    length			length of name
    item_name                   name of item if it will be created (VIEW)
    ref				expression substituted in VIEW should be passed
                                using this reference (return view_ref_found)
    register_tree_change        TRUE if ref is not stack variable and we
                                need register changes in item tree

  RETURN
    0			field is not found
    view_ref_found	found value in VIEW (real result is in *ref)
    #			pointer to field - only for schema table fields
*/

static Field *
find_field_in_view(THD *thd, TABLE_LIST *table_list,
                   const Lex_ident_column &name,
                   const char *item_name, Item **ref,
                   bool register_tree_change)
{
  DBUG_ENTER("find_field_in_view");
  DBUG_PRINT("enter",
             ("view: '%s', field name: '%s', item name: '%s', ref %p",
              table_list->alias.str, name.str, item_name, ref));
  Field_iterator_view field_it;
  field_it.set(table_list);
  Query_arena *arena= 0, backup;  

  for (; !field_it.end_of_fields(); field_it.next())
  {
    if (name.streq(field_it.name()))
    {
      // in PS use own arena or data will be freed after prepare
      if (register_tree_change &&
          thd->stmt_arena->is_stmt_prepare_or_first_stmt_execute())
        arena= thd->activate_stmt_arena_if_needed(&backup);
      /*
        create_item() may, or may not create a new Item, depending on
        the column reference. See create_view_field() for details.
      */
      Item *item= field_it.create_item(thd);
      if (arena)
        thd->restore_active_arena(arena, &backup);
      
      if (!item)
        DBUG_RETURN(0);
      if (!ref)
        DBUG_RETURN((Field*) view_ref_found);
      /*
       *ref != NULL means that *ref contains the item that we need to
       replace. If the item was aliased by the user, set the alias to
       the replacing item.
      */
      if (*ref && (*ref)->is_explicit_name())
        item->set_name(thd, (*ref)->name);
      if (register_tree_change)
        thd->change_item_tree(ref, item);
      else
        *ref= item;
      DBUG_RETURN((Field*) view_ref_found);
    }
  }
  DBUG_RETURN(0);
}


/*
  Find field by name in a NATURAL/USING join table reference.

  SYNOPSIS
    find_field_in_natural_join()
    thd			 [in]  thread handler
    table_ref            [in]  table reference to search
    name		 [in]  name of field
    length		 [in]  length of name
    ref                  [in/out] if 'name' is resolved to a view field, ref is
                               set to point to the found view field
    register_tree_change [in]  TRUE if ref is not stack variable and we
                               need register changes in item tree
    actual_table         [out] the original table reference where the field
                               belongs - differs from 'table_list' only for
                               NATURAL/USING joins

  DESCRIPTION
    Search for a field among the result fields of a NATURAL/USING join.
    Notice that this procedure is called only for non-qualified field
    names. In the case of qualified fields, we search directly the base
    tables of a natural join.

  RETURN
    NULL        if the field was not found
    WRONG_GRANT if no access rights to the found field
    #           Pointer to the found Field
*/

static Field *
find_field_in_natural_join(THD *thd, TABLE_LIST *table_ref,
                           const Lex_ident_column &name,
                           Item **ref, bool register_tree_change,
                           TABLE_LIST **actual_table)
{
  List_iterator_fast<Natural_join_column>
    field_it(*(table_ref->join_columns));
  Natural_join_column *nj_col, *curr_nj_col;
  Field *UNINIT_VAR(found_field);
  Query_arena *UNINIT_VAR(arena), backup;
  DBUG_ENTER("find_field_in_natural_join");
  DBUG_PRINT("enter", ("field name: '%s', ref %p", name.str, ref));
  DBUG_ASSERT(table_ref->is_natural_join && table_ref->join_columns);
  DBUG_ASSERT(*actual_table == NULL);

  for (nj_col= NULL, curr_nj_col= field_it++; curr_nj_col; 
       curr_nj_col= field_it++)
  {
    if (name.streq(curr_nj_col->name()))
    {
      if (nj_col)
      {
        my_error(ER_NON_UNIQ_ERROR, MYF(0), name.str, thd_where(thd));
        DBUG_RETURN(NULL);
      }
      nj_col= curr_nj_col;
    }
  }
  if (!nj_col)
    DBUG_RETURN(NULL);

  if (nj_col->view_field)
  {
    Item *item;
    if (register_tree_change)
      arena= thd->activate_stmt_arena_if_needed(&backup);
    /*
      create_item() may, or may not create a new Item, depending on the
      column reference. See create_view_field() for details.
    */
    item= nj_col->create_item(thd);
    if (!item)
      DBUG_RETURN(NULL);

    /*
     *ref != NULL means that *ref contains the item that we need to
     replace. If the item was aliased by the user, set the alias to
     the replacing item.
     */
    if (*ref && (*ref)->is_explicit_name())
      item->set_name(thd, (*ref)->name);
    if (register_tree_change && arena)
      thd->restore_active_arena(arena, &backup);

    if (!item)
      DBUG_RETURN(NULL);
    DBUG_ASSERT(nj_col->table_field == NULL);
    if (nj_col->table_ref->schema_table_reformed)
    {
      /*
        Translation table items are always Item_fields and fixed
        already('mysql_schema_table' function). So we can return
        ->field. It is used only for 'show & where' commands.
      */
      DBUG_RETURN(((Item_field*) (nj_col->view_field->item))->field);
    }
    if (register_tree_change)
      thd->change_item_tree(ref, item);
    else
      *ref= item;
    found_field= (Field*) view_ref_found;
  }
  else
  {
    /* This is a base table. */
    DBUG_ASSERT(nj_col->view_field == NULL);
    Item *ref= 0;
    /*
      This fix_fields is not necessary (initially this item is fixed by
      the Item_field constructor; after reopen_tables the Item_func_eq
      calls fix_fields on that item), it's just a check during table
      reopening for columns that was dropped by the concurrent connection.
    */
    if (nj_col->table_field->fix_fields_if_needed(thd, &ref))
    {
      DBUG_PRINT("info", ("column '%s' was dropped by the concurrent connection",
                          nj_col->table_field->name.str));
      DBUG_RETURN(NULL);
    }
    DBUG_ASSERT(ref == 0);                      // Should not have changed
    DBUG_ASSERT(nj_col->table_ref->table == nj_col->table_field->field->table);
    found_field= nj_col->table_field->field;
    update_field_dependencies(thd, found_field, nj_col->table_ref->table);
  }

  *actual_table= nj_col->table_ref;
  
  DBUG_RETURN(found_field);
}


/*
  Find field by name in a base table or a view with temp table algorithm.

  The caller is expected to check column-level privileges.

  SYNOPSIS
    find_field_in_table()
    thd				thread handler
    table			table where to search for the field
    name			name of field
    length			length of name
    allow_rowid			do allow finding of "_rowid" field?
    cached_field_index_ptr	cached position in field list (used to speedup
                                lookup for fields in prepared tables)

  RETURN
    0	field is not found
    #	pointer to field
*/

Field *
find_field_in_table(THD *thd, TABLE *table, const Lex_ident_column &name,
                    bool allow_rowid, field_index_t *cached_field_index_ptr)
{
  Field *field;
  field_index_t cached_field_index= *cached_field_index_ptr;
  DBUG_ENTER("find_field_in_table");
  DBUG_PRINT("enter", ("table: '%s', field name: '%s'", table->alias.c_ptr(),
                       name.str));

  /* We assume here that table->field < NO_CACHED_FIELD_INDEX = UINT_MAX */
  if (cached_field_index < table->s->fields &&
      table->field[cached_field_index]->field_name.streq(name))
  {
    field= table->field[cached_field_index];
    DEBUG_SYNC(thd, "table_field_cached");
  }
  else
  {
    field= table->find_field_by_name(&name);
  }

  if (field)
  {
    if (field->invisible == INVISIBLE_FULL &&
        !DBUG_IF("test_completely_invisible"))
      DBUG_RETURN((Field*)0);

    if (thd->column_usage != MARK_COLUMNS_READ &&
        thd->column_usage != COLUMNS_READ)
    {
      if (thd->vers_insert_history(field))
        DBUG_ASSERT(table->versioned());
      else if (field->invisible == INVISIBLE_SYSTEM)
        DBUG_RETURN((Field*)0);
    }
  }
  else
  {
    if (!allow_rowid ||
        !name.streq("_rowid"_LEX_CSTRING) ||
        table->s->rowid_field_offset == 0)
      DBUG_RETURN((Field*) 0);
    field= table->field[table->s->rowid_field_offset-1];
  }
  *cached_field_index_ptr= field->field_index;

  update_field_dependencies(thd, field, table);

  DBUG_RETURN(field);
}


/*
  Find field in a table reference.

  SYNOPSIS
    find_field_in_table_ref()
    thd			   [in]  thread handler
    table_list		   [in]  table reference to search
    name		   [in]  name of field
    length		   [in]  field length of name
    item_name              [in]  name of item if it will be created (VIEW)
    db_name                [in]  optional database name that qualifies the
    table_name             [in]  optional table name that qualifies the field
                                 0 for non-qualified field in natural joins
    ref		       [in/out] if 'name' is resolved to a view field, ref
                                 is set to point to the found view field
    check_privileges       [in]  check privileges
    allow_rowid		   [in]  do allow finding of "_rowid" field?
    cached_field_index_ptr [in]  cached position in field list (used to
                                 speedup lookup for fields in prepared tables)
    register_tree_change   [in]  TRUE if ref is not stack variable and we
                                 need register changes in item tree
    actual_table           [out] the original table reference where the field
                                 belongs - differs from 'table_list' only for
                                 NATURAL_USING joins.

  DESCRIPTION
    Find a field in a table reference depending on the type of table
    reference. There are three types of table references with respect
    to the representation of their result columns:
    - an array of Field_translator objects for MERGE views and some
      information_schema tables,
    - an array of Field objects (and possibly a name hash) for stored
      tables,
    - a list of Natural_join_column objects for NATURAL/USING joins.
    This procedure detects the type of the table reference 'table_list'
    and calls the corresponding search routine.

    The routine checks column-level privileges for the found field.

  RETURN
    0			field is not found
    view_ref_found	found value in VIEW (real result is in *ref)
    #			pointer to field
*/

Field *
find_field_in_table_ref(THD *thd, TABLE_LIST *table_list,
                        const Lex_ident_column &name,
                        const char *item_name,
                        const char *db_name, const char *table_name,
                        ignored_tables_list_t ignored_tables, Item **ref,
                        bool check_privileges, bool allow_rowid,
                        field_index_t *cached_field_index_ptr,
                        bool register_tree_change, TABLE_LIST **actual_table)
{
  Field *fld;
  DBUG_ENTER("find_field_in_table_ref");
  DBUG_ASSERT(table_list->alias.str);
  DBUG_ASSERT(name.str);
  DBUG_ASSERT(item_name);
  DBUG_PRINT("enter",
             ("table: '%s'  field name: '%s'  item name: '%s'  ref %p",
              table_list->alias.str, name.str, item_name, ref));

  /*
    Check that the table and database that qualify the current field name
    are the same as the table reference we are going to search for the field.

    Exclude from the test below nested joins because the columns in a
    nested join generally originate from different tables. Nested joins
    also have no table name, except when a nested join is a merge view
    or an information schema table.

    We include explicitly table references with a 'field_translation' table,
    because if there are views over natural joins we don't want to search
    inside the view, but we want to search directly in the view columns
    which are represented as a 'field_translation'.

    tables->db.str may be 0 if we are preparing a statement
    db_name is 0 if item doesn't have a db name
    table_name is 0 if item doesn't have a specified table_name
  */
  if (db_name && !db_name[0])
    db_name= 0;                                 // Simpler test later

  if (/* Exclude nested joins. */
      (!table_list->nested_join ||
       /* Include merge views and information schema tables. */
       table_list->field_translation) &&
      /*
        Test if the field qualifiers match the table reference we plan
        to search.
      */
      table_name && table_name[0] &&
      (!table_list->alias.streq(Lex_cstring_strlen(table_name)) ||
       (db_name && (!table_list->db.str || !table_list->db.str[0])) ||
       (db_name && table_list->db.str && table_list->db.str[0] &&
        (table_list->schema_table ?
         !Lex_ident_i_s_table(Lex_cstring_strlen(db_name)).
           streq(table_list->db) :
         strcmp(db_name, table_list->db.str)))))
    DBUG_RETURN(0);

  /*
    Don't allow usage of fields in sequence table that is opened as part of
    NEXT VALUE for sequence_name
  */
  if (table_list->sequence)
    DBUG_RETURN(0);

  *actual_table= NULL;

  if (table_list->field_translation)
  {
    /* 'table_list' is a view or an information schema table. */
    if ((fld= find_field_in_view(thd, table_list, name, item_name, ref,
                                 register_tree_change)))
      *actual_table= table_list;
  }
  else if (!table_list->nested_join)
  {
    /* 'table_list' is a stored table. */
    DBUG_ASSERT(table_list->table);
    if ((fld= find_field_in_table(thd, table_list->table, name,
                                  allow_rowid, cached_field_index_ptr)))
      *actual_table= table_list;
  }
  else
  {
    /*
      'table_list' is a NATURAL/USING join, or an operand of such join that
      is a nested join itself.

      If the field name we search for is qualified, then search for the field
      in the table references used by NATURAL/USING the join.
    */
    if (table_name && table_name[0])
    {
      List_iterator<TABLE_LIST> it(table_list->nested_join->join_list);
      TABLE_LIST *table;
      while ((table= it++))
      {
        /*
          Check if the table is in the ignore list. Only base tables can be in
          the ignore list.
        */
        if (table->table && ignored_list_includes_table(ignored_tables, table))
          continue;

        if ((fld= find_field_in_table_ref(thd, table, name, item_name,
                                          db_name, table_name, ignored_tables,
                                          ref, check_privileges, allow_rowid,
                                          cached_field_index_ptr,
                                          register_tree_change, actual_table)))
          DBUG_RETURN(fld);
      }
      DBUG_RETURN(0);
    }
    /*
      Non-qualified field, search directly in the result columns of the
      natural join. The condition of the outer IF is true for the top-most
      natural join, thus if the field is not qualified, we will search
      directly the top-most NATURAL/USING join.
    */
    fld= find_field_in_natural_join(thd, table_list, name, ref,
                                    register_tree_change, actual_table);
  }

  if (fld)
  {
#ifndef NO_EMBEDDED_ACCESS_CHECKS
    /* Check if there are sufficient access rights to the found field. */
    if (check_privileges &&
        !table_list->is_derived() &&
        check_column_grant_in_table_ref(thd, *actual_table, name, fld))
      fld= WRONG_GRANT;
    else
#endif
      if (should_mark_column(thd->column_usage))
      {
        /*
          Get rw_set correct for this field so that the handler
          knows that this field is involved in the query and gets
          retrieved/updated
         */
        Field *field_to_set= NULL;
        if (fld == view_ref_found)
        {
          if (!ref)
            DBUG_RETURN(fld);
          Item *it= (*ref)->real_item();
          if (it->type() == Item::FIELD_ITEM)
            field_to_set= ((Item_field*)it)->field;
          else
          {
            if (thd->column_usage == MARK_COLUMNS_READ)
              it->walk(&Item::register_field_in_read_map, 0, 0);
            else
              it->walk(&Item::register_field_in_write_map, 0, 0);
          }
        }
        else
          field_to_set= fld;
        if (field_to_set)
        {
          TABLE *table= field_to_set->table;
          DBUG_ASSERT(table);
          if (thd->column_usage == MARK_COLUMNS_READ)
            field_to_set->register_field_in_read_map();
          else
            bitmap_set_bit(table->write_set, field_to_set->field_index);
        }
      }
  }
  DBUG_RETURN(fld);
}


/*
  Find field in table, no side effects, only purpose is to check for field
  in table object and get reference to the field if found.

  SYNOPSIS
  find_field_in_table_sef()

  table                         table where to find
  name                          Name of field searched for

  RETURN
    0                   field is not found
    #                   pointer to field
*/

Field *find_field_in_table_sef(TABLE *table, const Lex_ident_column &name)
{
  Field **field_ptr;
  if (table->s->name_hash.records)
  {
    field_ptr= (Field**)my_hash_search(&table->s->name_hash,(uchar*) name.str,
                                       name.length);
    if (field_ptr)
    {
      /*
        field_ptr points to field in TABLE_SHARE. Convert it to the matching
        field in table
      */
      field_ptr= (table->field + (field_ptr - table->s->field));
    }
  }
  else
  {
    if (!(field_ptr= table->field))
      return (Field *)0;
    for (; *field_ptr; ++field_ptr)
      if ((*field_ptr)->field_name.streq(name))
        break;
  }
  if (field_ptr)
    return *field_ptr;
  else
    return (Field *)0;
}


/*
  Find field in table list.

  SYNOPSIS
    find_field_in_tables()
    thd			  pointer to current thread structure
    item		  field item that should be found
    first_table           list of tables to be searched for item
    last_table            end of the list of tables to search for item. If NULL
                          then search to the end of the list 'first_table'.
    ignored_tables        Set of tables that should be ignored. Do not try to
                          find the field in those.
    ref			  if 'item' is resolved to a view field, ref is set to
                          point to the found view field
    report_error	  Degree of error reporting:
                          - IGNORE_ERRORS then do not report any error
                          - IGNORE_EXCEPT_NON_UNIQUE report only non-unique
                            fields, suppress all other errors
                          - REPORT_EXCEPT_NON_UNIQUE report all other errors
                            except when non-unique fields were found
                          - REPORT_ALL_ERRORS
    check_privileges      need to check privileges
    register_tree_change  TRUE if ref is not a stack variable and we
                          to need register changes in item tree

  RETURN VALUES
    0			If error: the found field is not unique, or there are
                        no sufficient access priviliges for the found field,
                        or the field is qualified with non-existing table.
    not_found_field	The function was called with report_error ==
                        (IGNORE_ERRORS || IGNORE_EXCEPT_NON_UNIQUE) and a
			field was not found.
    view_ref_found	View field is found, item passed through ref parameter
    found field         If a item was resolved to some field
*/

Field *
find_field_in_tables(THD *thd, Item_ident *item,
                     TABLE_LIST *first_table, TABLE_LIST *last_table,
                     ignored_tables_list_t ignored_tables,
		     Item **ref, find_item_error_report_type report_error,
                     bool check_privileges, bool register_tree_change)
{
  Field *found=0;
  LEX_CSTRING db= item->db_name;
  const char *table_name= item->table_name.str;
  const Lex_ident_column &name= item->field_name;
  IdentBuffer<SAFE_NAME_LEN> db_name_buff;
  TABLE_LIST *cur_table= first_table;
  TABLE_LIST *actual_table;
  bool allow_rowid;

  if (!table_name || !table_name[0])
  {
    table_name= 0;                              // For easier test
    db= Lex_cstring();
  }

  allow_rowid= table_name || (cur_table && !cur_table->next_local);

  if (item->cached_table)
  {
    DBUG_PRINT("info", ("using cached table"));
    /*
      This shortcut is used by prepared statements. We assume that
      TABLE_LIST *first_table is not changed during query execution (which
      is true for all queries except RENAME but luckily RENAME doesn't
      use fields...) so we can rely on reusing pointer to its member.
      With this optimization we also miss case when addition of one more
      field makes some prepared query ambiguous and so erroneous, but we
      accept this trade off.
    */
    TABLE_LIST *table_ref= item->cached_table;
    /*
      The condition (table_ref->view == NULL) ensures that we will call
      find_field_in_table even in the case of information schema tables
      when table_ref->field_translation != NULL.
      */
    if (table_ref->table && !table_ref->view &&
        (!table_ref->is_merged_derived() ||
         (!table_ref->is_multitable() && table_ref->merged_for_insert)))
    {

      found= find_field_in_table(thd, table_ref->table, name,
                                 TRUE, &(item->cached_field_index));
#ifndef NO_EMBEDDED_ACCESS_CHECKS
      /* Check if there are sufficient access rights to the found field. */
      if (found && check_privileges && !is_temporary_table(table_ref) &&
          check_column_grant_in_table_ref(thd, table_ref, name, found))
        found= WRONG_GRANT;
#endif
    }
    else
      found= find_field_in_table_ref(thd, table_ref, name,
                                     item->name.str, NULL, NULL,
                                     ignored_tables, ref, check_privileges,
                                     TRUE, &(item->cached_field_index),
                                     register_tree_change, &actual_table);
    if (found)
    {
      if (found == WRONG_GRANT)
	return (Field*) 0;

      /*
        Only views fields should be marked as dependent, not an underlying
        fields.
      */
      if (!table_ref->belong_to_view && !table_ref->belong_to_derived)
      {
        SELECT_LEX *current_sel= item->context->select_lex;
        SELECT_LEX *last_select= table_ref->select_lex;
        bool all_merged= TRUE;
        for (SELECT_LEX *sl= current_sel; sl && sl!=last_select;
             sl=sl->outer_select())
        {
          Item *subs= sl->master_unit()->item;
          if (!subs)
            continue;

          Item_in_subselect *in_subs= subs->get_IN_subquery();
          if (in_subs &&
              in_subs->substype() == Item_subselect::IN_SUBS &&
              in_subs->test_strategy(SUBS_SEMI_JOIN))
          {
            continue;
          }
          all_merged= FALSE;
          break;
        }
        /*
          If the field was an outer referencee, mark all selects using this
          sub query as dependent on the outer query
        */
        if (!all_merged && current_sel != last_select)
        {
          mark_select_range_as_dependent(thd, last_select, current_sel,
                                         found, *ref, item, true);
        }
      }
      return found;
    }
  }
  else
    item->can_be_depended= TRUE;

  if (db.str && lower_case_table_names)
  {
    /*
      convert database to lower case for comparison.
      We can't do this in Item_field as this would change the
      'name' of the item which may be used in the select list
    */
    db= db_name_buff.copy_casedn(db).to_lex_cstring();
  }

  if (last_table)
    last_table= last_table->next_name_resolution_table;

  field_index_t fake_index_for_duplicate_search= NO_CACHED_FIELD_INDEX;
  /*
    For the field search it will point to field cache, but for duplicate
    search it will point to fake_index_for_duplicate_search (no cache
    present).
  */
  field_index_t *current_cache= &(item->cached_field_index);
  for (; cur_table != last_table ;
       cur_table= cur_table->next_name_resolution_table)
  {
    if (cur_table->table &&
        ignored_list_includes_table(ignored_tables, cur_table))
      continue;

    Field *cur_field= find_field_in_table_ref(thd, cur_table, name,
                                              item->name.str,
                                              db.str, table_name,
                                              ignored_tables, ref,
                                              (thd->lex->sql_command ==
                                               SQLCOM_SHOW_FIELDS)
                                              ? false : check_privileges,
                                              allow_rowid,
                                              current_cache,
                                              register_tree_change,
                                              &actual_table);
    if (cur_field)
    {
      if (cur_field == WRONG_GRANT)
      {
        if (thd->lex->sql_command != SQLCOM_SHOW_FIELDS)
          return (Field*) 0;

        thd->clear_error();
        cur_field= find_field_in_table_ref(thd, cur_table, name,
                                           item->name.str, db.str, table_name,
                                           ignored_tables, ref, false,
                                           allow_rowid,
                                           current_cache,
                                           register_tree_change,
                                           &actual_table);
        if (cur_field)
        {
          Field *nf=new Field_null(NULL,0,Field::NONE,
                                   &cur_field->field_name,
                                   &my_charset_bin);
          nf->init(cur_table->table);
          cur_field= nf;
        }
      }

      /*
        Store the original table of the field, which may be different from
        cur_table in the case of NATURAL/USING join.
      */
      if (actual_table->cacheable_table /*(1)*/ && !found /*(2)*/)
      {
        /*
          We have just found a field allowed to cache (1) and
          it is not dublicate search (2).
        */
        item->cached_table= actual_table;
      }
      else
      {
        item->cached_table= NULL;
        item->cached_field_index= NO_CACHED_FIELD_INDEX;
      }

      DBUG_ASSERT(thd->where != THD_WHERE::NOWHERE);
      /*
        If we found a fully qualified field we return it directly as it can't
        have duplicates.
       */
      if (db.str)
        return cur_field;
      
      if (unlikely(found))
      {
        if (report_error == REPORT_ALL_ERRORS ||
            report_error == IGNORE_EXCEPT_NON_UNIQUE)
          my_error(ER_NON_UNIQ_ERROR, MYF(0),
                   table_name ? item->full_name() : name.str, thd_where(thd));
        return (Field*) 0;
      }
      found= cur_field;
      current_cache= &fake_index_for_duplicate_search;
    }
  }

  if (likely(found))
    return found;
  
  /*
    If the field was qualified and there were no tables to search, issue
    an error that an unknown table was given. The situation is detected
    as follows: if there were no tables we wouldn't go through the loop
    and cur_table wouldn't be updated by the loop increment part, so it
    will be equal to the first table.
  */
  if (table_name && (cur_table == first_table) &&
      (report_error == REPORT_ALL_ERRORS ||
       report_error == REPORT_EXCEPT_NON_UNIQUE))
  {
    char buff[SAFE_NAME_LEN*2 + 2];
    if (db.str && db.str[0])
    {
      strxnmov(buff, sizeof(buff) - 1, db.str, ".", table_name, NullS);
      table_name=buff;
    }
    my_error(ER_UNKNOWN_TABLE, MYF(0), table_name, thd_where(thd));
  }
  else
  {
    if (report_error == REPORT_ALL_ERRORS ||
        report_error == REPORT_EXCEPT_NON_UNIQUE)
      my_error(ER_BAD_FIELD_ERROR, MYF(0), item->full_name(), thd_where(thd));
    else
      found= not_found_field;
  }
  return found;
}


/*
  Find Item in list of items (find_field_in_tables analog)

  TODO
    is it better return only counter?

  SYNOPSIS
    find_item_in_list()
    find			Item to find
    items			List of items
    counter			To return number of found item
    report_error
      REPORT_ALL_ERRORS		report errors, return 0 if error
      REPORT_EXCEPT_NOT_FOUND	Do not report 'not found' error and
				return not_found_item, report other errors,
				return 0
      IGNORE_ERRORS		Do not report errors, return 0 if error
    resolution                  Set to the resolution type if the item is found 
                                (it says whether the item is resolved 
                                 against an alias name,
                                 or as a field name without alias,
                                 or as a field hidden by alias,
                                 or ignoring alias)
    limit                       How many items in the list to check
                                (if limit==0 then all items are to be checked)
                                
  RETURN VALUES
    0			Item is not found or item is not unique,
			error message is reported
    not_found_item	Function was called with
			report_error == REPORT_EXCEPT_NOT_FOUND and
			item was not found. No error message was reported
                        found field
*/

/* Special Item pointer to serve as a return value from find_item_in_list(). */
Item **not_found_item= (Item**) 0x1;


Item **
find_item_in_list(Item *find, List<Item> &items, uint *counter,
                  find_item_error_report_type report_error,
                  enum_resolution_type *resolution, uint limit)
{
  List_iterator<Item> li(items);
  uint n_items= limit == 0 ? items.elements : limit;
  Item **found=0, **found_unaliased= 0, *item;
  Lex_ident_db db_name;
  Lex_ident_column field_name;
  Lex_ident_table table_name;
  bool found_unaliased_non_uniq= 0;
  /*
    true if the item that we search for is a valid name reference
    (and not an item that happens to have a name).
  */
  bool is_ref_by_name= 0;
  uint unaliased_counter= 0;

  *resolution= NOT_RESOLVED;

  is_ref_by_name= (find->type() == Item::FIELD_ITEM  || 
                   find->type() == Item::REF_ITEM);
  if (is_ref_by_name)
  {
    field_name= ((Item_ident*) find)->field_name;
    table_name= ((Item_ident*) find)->table_name;
    db_name=    ((Item_ident*) find)->db_name;
  }

  for (uint i= 0; i < n_items; i++)
  {
    item= li++;
    if (field_name.str &&
        (item->real_item()->type() == Item::FIELD_ITEM ||
         ((item->type() == Item::REF_ITEM) &&
          (((Item_ref *)item)->ref_type() == Item_ref::VIEW_REF))))
    {
      Item_ident *item_field= (Item_ident*) item;

      /*
	In case of group_concat() with ORDER BY condition in the QUERY
	item_field can be field of temporary table without item name 
	(if this field created from expression argument of group_concat()),
	=> we have to check presence of name before compare
      */ 
      if (unlikely(!item_field->name.str))
        continue;

      if (table_name.str)
      {
        /*
          If table name is specified we should find field 'field_name' in
          table 'table_name'. According to SQL-standard we should ignore
          aliases in this case.

          Since we should NOT prefer fields from the select list over
          other fields from the tables participating in this select in
          case of ambiguity we have to do extra check outside this function.

          We use strcmp for table names and database names as these may be
          case sensitive. In cases where they are not case sensitive, they
          are always in lower case.

	  item_field->field_name and item_field->table_name can be 0x0 if
	  item is not fix_field()'ed yet.
        */
        if (item_field->field_name.str && item_field->table_name.str &&
            item_field->field_name.streq(field_name) &&
            item_field->table_name.streq(table_name) &&
            (!db_name.str ||
             (item_field->db_name.str &&
              item_field->db_name.streq(db_name))))
        {
          if (found_unaliased)
          {
            if ((*found_unaliased)->eq(item, 0))
              continue;
            /*
              Two matching fields in select list.
              We already can bail out because we are searching through
              unaliased names only and will have duplicate error anyway.
            */
            if (report_error != IGNORE_ERRORS)
              my_error(ER_NON_UNIQ_ERROR, MYF(0),
                       find->full_name(), thd_where(current_thd));
            return (Item**) 0;
          }
          found_unaliased= li.ref();
          unaliased_counter= i;
          *resolution= RESOLVED_IGNORING_ALIAS;
          if (db_name.str)
            break;                              // Perfect match
        }
      }
      else
      {
        bool fname_cmp= !item_field->field_name.streq(field_name);
        if (item_field->name.streq(field_name))
        {
          /*
            If table name was not given we should scan through aliases
            and non-aliased fields first. We are also checking unaliased
            name of the field in then next  else-if, to be able to find
            instantly field (hidden by alias) if no suitable alias or
            non-aliased field was found.
          */
          if (found)
          {
            if ((*found)->eq(item, 0))
              continue;                           // Same field twice
            if (report_error != IGNORE_ERRORS)
              my_error(ER_NON_UNIQ_ERROR, MYF(0),
                       find->full_name(), thd_where(current_thd));
            return (Item**) 0;
          }
          found= li.ref();
          *counter= i;
          *resolution= fname_cmp ? RESOLVED_AGAINST_ALIAS:
	                           RESOLVED_WITH_NO_ALIAS;
        }
        else if (!fname_cmp)
        {
          /*
            We will use non-aliased field or react on such ambiguities only if
            we won't be able to find aliased field.
            Again if we have ambiguity with field outside of select list
            we should prefer fields from select list.
          */
          if (found_unaliased)
          {
            if ((*found_unaliased)->eq(item, 0))
              continue;                           // Same field twice
            found_unaliased_non_uniq= 1;
          }
          found_unaliased= li.ref();
          unaliased_counter= i;
        }
      }
    }
    else if (!table_name.str)
    { 
      if (is_ref_by_name && find->name.str && item->name.str &&
          item->name.streq(find->name))
      {
        found= li.ref();
        *counter= i;
        *resolution= RESOLVED_AGAINST_ALIAS;
        break;
      }
      else if (find->eq(item,0))
      {
        found= li.ref();
        *counter= i;
        *resolution= RESOLVED_IGNORING_ALIAS;
        break;
      }
    }
  }

  if (likely(found))
    return found;

  if (unlikely(found_unaliased_non_uniq))
  {
    if (report_error != IGNORE_ERRORS)
      my_error(ER_NON_UNIQ_ERROR, MYF(0),
               find->full_name(), thd_where(current_thd));
    return (Item **) 0;
  }
  if (found_unaliased)
  {
    found= found_unaliased;
    *counter= unaliased_counter;
    *resolution= RESOLVED_BEHIND_ALIAS;
  }

  if (found)
    return found;

  if (report_error != REPORT_EXCEPT_NOT_FOUND)
  {
    if (report_error == REPORT_ALL_ERRORS)
      my_error(ER_BAD_FIELD_ERROR, MYF(0),
               find->full_name(), thd_where(current_thd));
    return (Item **) 0;
  }
  else
    return (Item **) not_found_item;
}


/*
  Test if a string is a member of a list of strings.

  SYNOPSIS
    test_if_string_in_list()
    find      the string to look for
    str_list  a list of strings to be searched

  DESCRIPTION
    Sequentially search a list of strings for a string, and test whether
    the list contains the same string.

  RETURN
    TRUE  if find is in str_list
    FALSE otherwise
*/

static bool
test_if_string_in_list(const Lex_ident_column &find, List<String> *str_list)
{
  List_iterator<String> str_list_it(*str_list);
  String *curr_str;
  while ((curr_str= str_list_it++))
  {
    if (find.streq(curr_str->to_lex_cstring()))
      return TRUE;
  }
  return FALSE;
}


/*
  Create a new name resolution context for an item so that it is
  being resolved in a specific table reference.

  SYNOPSIS
    set_new_item_local_context()
    thd        pointer to current thread
    item       item for which new context is created and set
    table_ref  table ref where an item should be resolved

  DESCRIPTION
    Create a new name resolution context for an item, so that the item
    is resolved only the supplied 'table_ref'.

  RETURN
    FALSE  if all OK
    TRUE   otherwise
*/

static bool
set_new_item_local_context(THD *thd, Item_ident *item, TABLE_LIST *table_ref)
{
  Name_resolution_context *context;
  if (!(context= new (thd->mem_root) Name_resolution_context))
    return TRUE;
  context->init();
  context->select_lex= table_ref->select_lex;
  context->first_name_resolution_table=
    context->last_name_resolution_table= table_ref;
  item->context= context;
  return FALSE;
}


/*
  Find and mark the common columns of two table references.

  SYNOPSIS
    mark_common_columns()
    thd                [in] current thread
    table_ref_1        [in] the first (left) join operand
    table_ref_2        [in] the second (right) join operand
    using_fields       [in] if the join is JOIN...USING - the join columns,
                            if NATURAL join, then NULL
    found_using_fields [out] number of fields from the USING clause that were
                             found among the common fields

  DESCRIPTION
    The procedure finds the common columns of two relations (either
    tables or intermediate join results), and adds an equi-join condition
    to the ON clause of 'table_ref_2' for each pair of matching columns.
    If some of table_ref_XXX represents a base table or view, then we
    create new 'Natural_join_column' instances for each column
    reference and store them in the 'join_columns' of the table
    reference.

  IMPLEMENTATION
    The procedure assumes that store_natural_using_join_columns() was
    called for the previous level of NATURAL/USING joins.

  RETURN
    TRUE   error when some common column is non-unique, or out of memory
    FALSE  OK
*/

static bool
mark_common_columns(THD *thd, TABLE_LIST *table_ref_1, TABLE_LIST *table_ref_2,
                    List<String> *using_fields, uint *found_using_fields)
{
  Field_iterator_table_ref it_1, it_2;
  Natural_join_column *nj_col_1, *nj_col_2;
  Query_arena *arena, backup;
  bool result= TRUE;
  bool first_outer_loop= TRUE;
  Field *field_1;
  field_visibility_t field_1_invisible, field_2_invisible;
  /*
    Leaf table references to which new natural join columns are added
    if the leaves are != NULL.
  */
  TABLE_LIST *leaf_1= (table_ref_1->nested_join &&
                       !table_ref_1->is_natural_join) ?
                      NULL : table_ref_1;
  TABLE_LIST *leaf_2= (table_ref_2->nested_join &&
                       !table_ref_2->is_natural_join) ?
                      NULL : table_ref_2;

  DBUG_ENTER("mark_common_columns");
  DBUG_PRINT("info", ("operand_1: %s  operand_2: %s",
                      table_ref_1->alias.str, table_ref_2->alias.str));

  *found_using_fields= 0;
  arena= thd->activate_stmt_arena_if_needed(&backup);

  for (it_1.set(table_ref_1); !it_1.end_of_fields(); it_1.next())
  {
    bool found= FALSE;
    Lex_ident_column field_name_1;
    Field *field_2= 0;

    /* true if field_name_1 is a member of using_fields */
    bool is_using_column_1;
    if (!(nj_col_1= it_1.get_or_create_column_ref(thd, leaf_1)))
      goto err;

    field_1= nj_col_1->field();
    field_1_invisible= field_1 ? field_1->invisible : VISIBLE;

    if (field_1_invisible == INVISIBLE_FULL)
      continue;

    field_name_1= nj_col_1->name();
    is_using_column_1= using_fields && 
      test_if_string_in_list(field_name_1, using_fields);
    DBUG_PRINT ("info", ("field_name_1=%s.%s", 
                         nj_col_1->safe_table_name().str,
                         field_name_1.str));

    if (field_1_invisible && !is_using_column_1)
      continue;

    /*
      Find a field with the same name in table_ref_2.

      Note that for the second loop, it_2.set() will iterate over
      table_ref_2->join_columns and not generate any new elements or
      lists.
    */
    nj_col_2= NULL;
    for (it_2.set(table_ref_2); !it_2.end_of_fields(); it_2.next())
    {
      Natural_join_column *cur_nj_col_2;
      Lex_ident_column cur_field_name_2;
      if (!(cur_nj_col_2= it_2.get_or_create_column_ref(thd, leaf_2)))
        goto err;

      field_2= cur_nj_col_2->field();
      field_2_invisible= field_2 ? field_2->invisible : VISIBLE;

      if (field_2_invisible == INVISIBLE_FULL)
        continue;

      cur_field_name_2= cur_nj_col_2->name();
      DBUG_PRINT ("info", ("cur_field_name_2=%s.%s", 
                           cur_nj_col_2->safe_table_name().str,
                           cur_field_name_2.str));

      /*
        Compare the two columns and check for duplicate common fields.
        A common field is duplicate either if it was already found in
        table_ref_2 (then found == TRUE), or if a field in table_ref_2
        was already matched by some previous field in table_ref_1
        (then cur_nj_col_2->is_common == TRUE).
        Note that it is too early to check the columns outside of the
        USING list for ambiguity because they are not actually "referenced"
        here. These columns must be checked only on unqualified reference 
        by name (e.g. in SELECT list).
      */
      if (field_name_1.streq(cur_field_name_2))
      {
        DBUG_PRINT ("info", ("match c1.is_common=%d", nj_col_1->is_common));
        if (cur_nj_col_2->is_common || found)
        {
          my_error(ER_NON_UNIQ_ERROR, MYF(0), field_name_1.str, thd_where(thd));
          goto err;
        }
        if ((!using_fields && !field_2_invisible) || is_using_column_1)
        {
          DBUG_ASSERT(nj_col_2 == NULL);
          nj_col_2= cur_nj_col_2;
          found= TRUE;
        }
      }
    }
    if (first_outer_loop && leaf_2)
    {
      /*
        Make sure that the next inner loop "knows" that all columns
        are materialized already.
      */
      leaf_2->is_join_columns_complete= TRUE;
      first_outer_loop= FALSE;
    }
    if (!found)
      continue;                                 // No matching field

    /* Restore field_2 to point to the field which was a match for field_1. */
    field_2= nj_col_2->field();

    /*
      field_1 and field_2 have the same names. Check if they are in the USING
      clause (if present), mark them as common fields, and add a new
      equi-join condition to the ON clause.
    */

    /*
      Create non-fixed fully qualified field and let fix_fields to
      resolve it.
    */
    Item *item_1=   nj_col_1->create_item(thd);
    Item *item_2=   nj_col_2->create_item(thd);
    Item_ident *item_ident_1, *item_ident_2;
    Item_func_eq *eq_cond;

    if (!item_1 || !item_2)
      goto err;                               // out of memory

    /*
      The following assert checks that the two created items are of
      type Item_ident.
    */
    DBUG_ASSERT(!thd->lex->current_select->no_wrap_view_item);
    /*
      In the case of no_wrap_view_item == 0, the created items must be
      of sub-classes of Item_ident.
    */
    DBUG_ASSERT(item_1->type() == Item::FIELD_ITEM ||
                item_1->type() == Item::REF_ITEM);
    DBUG_ASSERT(item_2->type() == Item::FIELD_ITEM ||
                item_2->type() == Item::REF_ITEM);

    /*
      We need to cast item_1,2 to Item_ident, because we need to hook name
      resolution contexts specific to each item.
    */
    item_ident_1= (Item_ident*) item_1;
    item_ident_2= (Item_ident*) item_2;
    /*
      Create and hook special name resolution contexts to each item in the
      new join condition . We need this to both speed-up subsequent name
      resolution of these items, and to enable proper name resolution of
      the items during the execute phase of PS.
    */
    if (set_new_item_local_context(thd, item_ident_1, nj_col_1->table_ref) ||
        set_new_item_local_context(thd, item_ident_2, nj_col_2->table_ref))
      goto err;

    if (!(eq_cond= new (thd->mem_root) Item_func_eq(thd, item_ident_1, item_ident_2)))
      goto err;                               /* Out of memory. */

    /*
      Add the new equi-join condition to the ON clause. Notice that
      fix_fields() is applied to all ON conditions in setup_conds()
      so we don't do it here.
    */
    add_join_on(thd, (table_ref_1->outer_join & JOIN_TYPE_RIGHT ?
                      table_ref_1 : table_ref_2),
                eq_cond);

    nj_col_1->is_common= nj_col_2->is_common= TRUE;
    DBUG_PRINT ("info", ("%s.%s and %s.%s are common",
                         nj_col_1->safe_table_name().str,
                         nj_col_1->name().str,
                         nj_col_2->safe_table_name().str,
                         nj_col_2->name().str));

    if (field_1)
      update_field_dependencies(thd, field_1, field_1->table);
    if (field_2)
      update_field_dependencies(thd, field_2, field_2->table);

    if (using_fields != NULL)
      ++(*found_using_fields);
  }
  if (leaf_1)
    leaf_1->is_join_columns_complete= TRUE;

  /*
    Everything is OK.
    Notice that at this point there may be some column names in the USING
    clause that are not among the common columns. This is an SQL error and
    we check for this error in store_natural_using_join_columns() when
    (found_using_fields < length(join_using_fields)).
  */
  result= FALSE;

err:
  if (arena)
    thd->restore_active_arena(arena, &backup);
  DBUG_RETURN(result);
}



/*
  Materialize and store the row type of NATURAL/USING join.

  SYNOPSIS
    store_natural_using_join_columns()
    thd                current thread
    natural_using_join the table reference of the NATURAL/USING join
    table_ref_1        the first (left) operand (of a NATURAL/USING join).
    table_ref_2        the second (right) operand (of a NATURAL/USING join).
    using_fields       if the join is JOIN...USING - the join columns,
                       if NATURAL join, then NULL
    found_using_fields number of fields from the USING clause that were
                       found among the common fields

  DESCRIPTION
    Iterate over the columns of both join operands and sort and store
    all columns into the 'join_columns' list of natural_using_join
    where the list is formed by three parts:
      part1: The coalesced columns of table_ref_1 and table_ref_2,
             sorted according to the column order of the first table.
      part2: The other columns of the first table, in the order in
             which they were defined in CREATE TABLE.
      part3: The other columns of the second table, in the order in
             which they were defined in CREATE TABLE.
    Time complexity - O(N1+N2), where Ni = length(table_ref_i).

  IMPLEMENTATION
    The procedure assumes that mark_common_columns() has been called
    for the join that is being processed.

  RETURN
    TRUE    error: Some common column is ambiguous
    FALSE   OK
*/

static bool
store_natural_using_join_columns(THD *thd, TABLE_LIST *natural_using_join,
                                 TABLE_LIST *table_ref_1,
                                 TABLE_LIST *table_ref_2,
                                 List<String> *using_fields,
                                 uint found_using_fields)
{
  Field_iterator_table_ref it_1, it_2;
  Natural_join_column *nj_col_1, *nj_col_2;
  Query_arena *arena, backup;
  bool result= TRUE;
  List<Natural_join_column> *non_join_columns;
  List<Natural_join_column> *join_columns;
  DBUG_ENTER("store_natural_using_join_columns");

  DBUG_ASSERT(!natural_using_join->join_columns);

  arena= thd->activate_stmt_arena_if_needed(&backup);

  if (!(non_join_columns= new List<Natural_join_column>) ||
      !(join_columns= new List<Natural_join_column>))
    goto err;

  /* Append the columns of the first join operand. */
  for (it_1.set(table_ref_1); !it_1.end_of_fields(); it_1.next())
  {
    nj_col_1= it_1.get_natural_column_ref();
    if (nj_col_1->is_common)
    {
      join_columns->push_back(nj_col_1, thd->mem_root);
      /* Reset the common columns for the next call to mark_common_columns. */
      nj_col_1->is_common= FALSE;
    }
    else
      non_join_columns->push_back(nj_col_1, thd->mem_root);
  }

  /*
    Check that all columns in the USING clause are among the common
    columns. If this is not the case, report the first one that was
    not found in an error.
  */
  if (using_fields && found_using_fields < using_fields->elements)
  {
    String *using_field_name;
    List_iterator_fast<String> using_fields_it(*using_fields);
    while ((using_field_name= using_fields_it++))
    {
      List_iterator_fast<Natural_join_column>
        it(*join_columns);
      Natural_join_column *common_field;

      for (;;)
      {
        /* If reached the end of fields, and none was found, report error. */
        if (!(common_field= it++))
        {
          my_error(ER_BAD_FIELD_ERROR, MYF(0),
                   ErrConvString(using_field_name).ptr(),
                   thd_where(current_thd));
          goto err;
        }
        if (common_field->name().streq(using_field_name->to_lex_cstring()))
          break;                                // Found match
      }
    }
  }

  /* Append the non-equi-join columns of the second join operand. */
  for (it_2.set(table_ref_2); !it_2.end_of_fields(); it_2.next())
  {
    nj_col_2= it_2.get_natural_column_ref();
    if (!nj_col_2->is_common)
      non_join_columns->push_back(nj_col_2, thd->mem_root);
    else
    {
      /* Reset the common columns for the next call to mark_common_columns. */
      nj_col_2->is_common= FALSE;
    }
  }

  if (non_join_columns->elements > 0)
    join_columns->append(non_join_columns);
  natural_using_join->join_columns= join_columns;
  natural_using_join->is_join_columns_complete= TRUE;

  result= FALSE;

  if (arena)
    thd->restore_active_arena(arena, &backup);
  DBUG_RETURN(result);

err:
  /*
     Actually we failed to build join columns list, so we have to
     clear it to avoid problems with half-build join on next run.
     The list was created in mark_common_columns().
   */
  table_ref_1->remove_join_columns();
  table_ref_2->remove_join_columns();

  if (arena)
    thd->restore_active_arena(arena, &backup);
  DBUG_RETURN(TRUE);
}


/*
  Precompute and store the row types of the top-most NATURAL/USING joins.

  SYNOPSIS
    store_top_level_join_columns()
    thd            current thread
    table_ref      nested join or table in a FROM clause
    left_neighbor  neighbor table reference to the left of table_ref at the
                   same level in the join tree
    right_neighbor neighbor table reference to the right of table_ref at the
                   same level in the join tree

  DESCRIPTION
    The procedure performs a post-order traversal of a nested join tree
    and materializes the row types of NATURAL/USING joins in a
    bottom-up manner until it reaches the TABLE_LIST elements that
    represent the top-most NATURAL/USING joins. The procedure should be
    applied to each element of SELECT_LEX::top_join_list (i.e. to each
    top-level element of the FROM clause).

  IMPLEMENTATION
    Notice that the table references in the list nested_join->join_list
    are in reverse order, thus when we iterate over it, we are moving
    from the right to the left in the FROM clause.

  RETURN
    TRUE   Error
    FALSE  OK
*/

static bool
store_top_level_join_columns(THD *thd, TABLE_LIST *table_ref,
                             TABLE_LIST *left_neighbor,
                             TABLE_LIST *right_neighbor)
{
  Query_arena *arena, backup;
  bool result= TRUE;

  DBUG_ENTER("store_top_level_join_columns");

  arena= thd->activate_stmt_arena_if_needed(&backup);

  /* Call the procedure recursively for each nested table reference. */
  if (table_ref->nested_join)
  {
    List_iterator_fast<TABLE_LIST> nested_it(table_ref->nested_join->join_list);
    TABLE_LIST *same_level_left_neighbor= nested_it++;
    TABLE_LIST *same_level_right_neighbor= NULL;
    /* Left/right-most neighbors, possibly at higher levels in the join tree. */
    TABLE_LIST *real_left_neighbor, *real_right_neighbor;

    while (same_level_left_neighbor)
    {
      TABLE_LIST *cur_table_ref= same_level_left_neighbor;
      same_level_left_neighbor= nested_it++;
      /*
        The order of RIGHT JOIN operands is reversed in 'join list' to
        transform it into a LEFT JOIN. However, in this procedure we need
        the join operands in their lexical order, so below we reverse the
        join operands. Notice that this happens only in the first loop,
        and not in the second one, as in the second loop
        same_level_left_neighbor == NULL.
        This is the correct behavior, because the second loop sets
        cur_table_ref reference correctly after the join operands are
        swapped in the first loop.
      */
      if (same_level_left_neighbor &&
          cur_table_ref->outer_join & JOIN_TYPE_RIGHT)
      {
        /* This can happen only for JOIN ... ON. */
        DBUG_ASSERT(table_ref->nested_join->join_list.elements == 2);
        swap_variables(TABLE_LIST*, same_level_left_neighbor, cur_table_ref);
      }

      /*
        Pick the parent's left and right neighbors if there are no immediate
        neighbors at the same level.
      */
      real_left_neighbor=  (same_level_left_neighbor) ?
                           same_level_left_neighbor : left_neighbor;
      real_right_neighbor= (same_level_right_neighbor) ?
                           same_level_right_neighbor : right_neighbor;

      if (cur_table_ref->nested_join &&
          store_top_level_join_columns(thd, cur_table_ref,
                                       real_left_neighbor, real_right_neighbor))
        goto err;
      same_level_right_neighbor= cur_table_ref;
    }
  }

  /*
    If this is a NATURAL/USING join, materialize its result columns and
    convert to a JOIN ... ON.
  */
  if (table_ref->is_natural_join)
  {
    DBUG_ASSERT(table_ref->nested_join &&
                table_ref->nested_join->join_list.elements == 2);
    List_iterator_fast<TABLE_LIST> operand_it(table_ref->nested_join->join_list);
    /*
      Notice that the order of join operands depends on whether table_ref
      represents a LEFT or a RIGHT join. In a RIGHT join, the operands are
      in inverted order.
     */
    TABLE_LIST *table_ref_2= operand_it++; /* Second NATURAL join operand.*/
    TABLE_LIST *table_ref_1= operand_it++; /* First NATURAL join operand. */
    List<String> *using_fields= table_ref->join_using_fields;
    uint found_using_fields;

    /*
      The two join operands were interchanged in the parser, change the order
      back for 'mark_common_columns'.
    */
    if (table_ref_2->outer_join & JOIN_TYPE_RIGHT)
      swap_variables(TABLE_LIST*, table_ref_1, table_ref_2);
    if (mark_common_columns(thd, table_ref_1, table_ref_2,
                            using_fields, &found_using_fields))
      goto err;

    /*
      Swap the join operands back, so that we pick the columns of the second
      one as the coalesced columns. In this way the coalesced columns are the
      same as of an equivalent LEFT JOIN.
    */
    if (table_ref_1->outer_join & JOIN_TYPE_RIGHT)
      swap_variables(TABLE_LIST*, table_ref_1, table_ref_2);
    if (store_natural_using_join_columns(thd, table_ref, table_ref_1,
                                         table_ref_2, using_fields,
                                         found_using_fields))
      goto err;

    /*
      Change NATURAL JOIN to JOIN ... ON. We do this for both operands
      because either one of them or the other is the one with the
      natural join flag because RIGHT joins are transformed into LEFT,
      and the two tables may be reordered.
    */
    table_ref_1->natural_join= table_ref_2->natural_join= NULL;

    /* Add a TRUE condition to outer joins that have no common columns. */
    if (table_ref_2->outer_join &&
        !table_ref_1->on_expr && !table_ref_2->on_expr)
      table_ref_2->on_expr= (Item*) Item_true;

    /* Change this table reference to become a leaf for name resolution. */
    if (left_neighbor)
    {
      TABLE_LIST *last_leaf_on_the_left;
      last_leaf_on_the_left= left_neighbor->last_leaf_for_name_resolution();
      last_leaf_on_the_left->next_name_resolution_table= table_ref;
    }
    if (right_neighbor)
    {
      TABLE_LIST *first_leaf_on_the_right;
      first_leaf_on_the_right= right_neighbor->first_leaf_for_name_resolution();
      table_ref->next_name_resolution_table= first_leaf_on_the_right;
    }
    else
      table_ref->next_name_resolution_table= NULL;
  }
  result= FALSE; /* All is OK. */

err:
  if (arena)
    thd->restore_active_arena(arena, &backup);
  DBUG_RETURN(result);
}


/*
  Compute and store the row types of the top-most NATURAL/USING joins
  in a FROM clause.

  SYNOPSIS
    setup_natural_join_row_types()
    thd          current thread
    from_clause  list of top-level table references in a FROM clause

  DESCRIPTION
    Apply the procedure 'store_top_level_join_columns' to each of the
    top-level table references of the FROM clause. Adjust the list of tables
    for name resolution - context->first_name_resolution_table to the
    top-most, lef-most NATURAL/USING join.

  IMPLEMENTATION
    Notice that the table references in 'from_clause' are in reverse
    order, thus when we iterate over it, we are moving from the right
    to the left in the FROM clause.

  NOTES
    We can't run this many times as the first_name_resolution_table would
    be different for subsequent runs when sub queries has been optimized
    away.

  RETURN
    TRUE   Error
    FALSE  OK
*/

static bool setup_natural_join_row_types(THD *thd,
                                         List<TABLE_LIST> *from_clause,
                                         Name_resolution_context *context)
{
  DBUG_ENTER("setup_natural_join_row_types");
  thd->where= THD_WHERE::FROM_CLAUSE;
  if (from_clause->elements == 0)
    DBUG_RETURN(false); /* We come here in the case of UNIONs. */

  /* 
     Do not redo work if already done:
     1) for stored procedures,
     2) for multitable update after lock failure and table reopening.
  */
  if (!context->select_lex->first_natural_join_processing)
  {
    context->first_name_resolution_table= context->natural_join_first_table;
    DBUG_PRINT("info", ("using cached setup_natural_join_row_types"));
    DBUG_RETURN(false);
  }

  List_iterator_fast<TABLE_LIST> table_ref_it(*from_clause);
  TABLE_LIST *table_ref; /* Current table reference. */
  /* Table reference to the left of the current. */
  TABLE_LIST *left_neighbor;
  /* Table reference to the right of the current. */
  TABLE_LIST *right_neighbor= NULL;

  /* Note that tables in the list are in reversed order */
  for (left_neighbor= table_ref_it++; left_neighbor ; )
  {
    table_ref= left_neighbor;
    do
    {
      left_neighbor= table_ref_it++;
    }
    while (left_neighbor && left_neighbor->sj_subq_pred);

    if (store_top_level_join_columns(thd, table_ref,
                                     left_neighbor, right_neighbor))
      DBUG_RETURN(true);
    if (left_neighbor)
    {
      TABLE_LIST *first_leaf_on_the_right;
      first_leaf_on_the_right= table_ref->first_leaf_for_name_resolution();
      left_neighbor->next_name_resolution_table= first_leaf_on_the_right;
    }
    right_neighbor= table_ref;
  }

  /*
    Store the top-most, left-most NATURAL/USING join, so that we start
    the search from that one instead of context->table_list. At this point
    right_neighbor points to the left-most top-level table reference in the
    FROM clause.
  */
  DBUG_ASSERT(right_neighbor);
  context->first_name_resolution_table=
    right_neighbor->first_leaf_for_name_resolution();
  /*
    This is only to ensure that first_name_resolution_table doesn't
    change on re-execution
  */
  context->natural_join_first_table= context->first_name_resolution_table;
  context->select_lex->first_natural_join_processing= false;
  DBUG_RETURN (false);
}


/****************************************************************************
** Expand all '*' in given fields
****************************************************************************/

int setup_wild(THD *thd, TABLE_LIST *tables, List<Item> &fields,
	       List<Item> *sum_func_list, SELECT_LEX *select_lex, bool returning_field)
{
  Item *item;
  List_iterator<Item> it(fields);
  Query_arena *arena, backup;
  uint *with_wild= returning_field ? &(thd->lex->returning()->with_wild) :
                                     &(select_lex->with_wild);
  DBUG_ENTER("setup_wild");

  if (!(*with_wild))
     DBUG_RETURN(0);

  if (!fields.elements)
    DBUG_RETURN(0);

  /*
    Don't use arena if we are not in prepared statements or stored procedures
    For PS/SP we have to use arena to remember the changes
  */
  arena= thd->activate_stmt_arena_if_needed(&backup);

  thd->lex->current_select->cur_pos_in_select_list= 0;
  while (*with_wild && (item= it++))
  {
    if (item->type() == Item::FIELD_ITEM &&
        ((Item_field*) item)->field_name.str == star_clex_str.str &&
	!((Item_field*) item)->field)
    {
      uint elem= fields.elements;
      bool any_privileges= ((Item_field *) item)->any_privileges;
      Item_subselect *subsel= thd->lex->current_select->master_unit()->item;
      if (subsel &&
          subsel->substype() == Item_subselect::EXISTS_SUBS)
      {
        /*
          It is EXISTS(SELECT * ...) and we can replace * by any constant.

          Item_int do not need fix_fields() because it is basic constant.
        */
        it.replace(new (thd->mem_root) Item_int(thd, "Not_used", (longlong) 1,
                                MY_INT64_NUM_DECIMAL_DIGITS));
      }
      else if (insert_fields(thd, ((Item_field*) item)->context,
                             ((Item_field*) item)->db_name,
                             ((Item_field*) item)->table_name, &it,
                             any_privileges, &select_lex->hidden_bit_fields, returning_field))
      {
	if (arena)
	  thd->restore_active_arena(arena, &backup);
	DBUG_RETURN(-1);
      }
      if (sum_func_list)
      {
	/*
	  sum_func_list is a list that has the fields list as a tail.
	  Because of this we have to update the element count also for this
	  list after expanding the '*' entry.
	*/
	sum_func_list->elements+= fields.elements - elem;
      }
      (*with_wild)--;
    }
    else
      thd->lex->current_select->cur_pos_in_select_list++;
  }
  DBUG_ASSERT(!(*with_wild));
  thd->lex->current_select->cur_pos_in_select_list= UNDEF_POS;
  if (arena)
    thd->restore_active_arena(arena, &backup);
  DBUG_RETURN(0);
}

/****************************************************************************
** Check that all given fields exists and fill struct with current data
****************************************************************************/

bool setup_fields(THD *thd, Ref_ptr_array ref_pointer_array,
                  List<Item> &fields, enum_column_usage column_usage,
                  List<Item> *sum_func_list, List<Item> *pre_fix,
                  bool allow_sum_func, THD_WHERE where)
{
  Item *item;
  LEX * const lex= thd->lex;
  enum_column_usage saved_column_usage= thd->column_usage;
  nesting_map save_allow_sum_func= lex->allow_sum_func;
  List_iterator<Item> it(fields);
  bool save_is_item_list_lookup;
  bool make_pre_fix= (pre_fix && (pre_fix->elements == 0));
  DBUG_ENTER("setup_fields");
  DBUG_PRINT("enter", ("ref_pointer_array: %p", ref_pointer_array.array()));

  thd->column_usage= column_usage;
  DBUG_PRINT("info", ("thd->column_usage: %d", thd->column_usage));
  /*
    Following 2 conditions always should be true (but they were added
    due to an error present only in 10.3):
    1) nest_level should be 0 or positive;
    2) nest level of all SELECTs on the same level should be equal to first
       SELECT on this level (and each other).
  */
  DBUG_ASSERT(lex->current_select->nest_level >= 0);
  DBUG_ASSERT(lex->current_select->master_unit()->first_select()->nest_level ==
              lex->current_select->nest_level);
  if (allow_sum_func)
    lex->allow_sum_func.set_bit(lex->current_select->nest_level);
  thd->where= where;
  save_is_item_list_lookup= lex->current_select->is_item_list_lookup;
  lex->current_select->is_item_list_lookup= 0;

  /*
    To prevent fail on forward lookup we fill it with zeroes,
    then if we got pointer on zero after find_item_in_list we will know
    that it is forward lookup.

    There is other way to solve problem: fill array with pointers to list,
    but it will be slower.

    TODO: remove it when (if) we made one list for allfields and
    ref_pointer_array
  */
  if (!ref_pointer_array.is_null())
  {
    DBUG_ASSERT(ref_pointer_array.size() >= fields.elements);
    memset(ref_pointer_array.array(), 0, sizeof(Item *) * fields.elements);
  }

  /*
    We call set_entry() there (before fix_fields() of the whole list of field
    items) because:
    1) the list of field items has same order as in the query, and the
       Item_func_get_user_var item may go before the Item_func_set_user_var:
          SELECT @a, @a := 10 FROM t;
    2) The entry->update_query_id value controls constantness of
       Item_func_get_user_var items, so in presence of Item_func_set_user_var
       items we have to refresh their entries before fixing of
       Item_func_get_user_var items.
  */
  List_iterator<Item_func_set_user_var> li(lex->set_var_list);
  Item_func_set_user_var *var;
  while ((var= li++))
    var->set_entry(thd, FALSE);

  Ref_ptr_array ref= ref_pointer_array;
  lex->current_select->cur_pos_in_select_list= 0;
  while ((item= it++))
  {
    if (make_pre_fix)
      pre_fix->push_back(item, thd->active_stmt_arena_to_use()->mem_root);

    if (item->fix_fields_if_needed_for_scalar(thd, it.ref()))
    {
      lex->current_select->is_item_list_lookup= save_is_item_list_lookup;
      lex->allow_sum_func= save_allow_sum_func;
      thd->column_usage= saved_column_usage;
      DBUG_PRINT("info", ("thd->column_usage: %d", thd->column_usage));
      DBUG_RETURN(TRUE); /* purecov: inspected */
    }
    item= *(it.ref()); // Item might have changed in fix_fields()
    if (!ref.is_null())
    {
      ref[0]= item;
      ref.pop_front();
    }
    /*
      split_sum_func() must be called for Window Function items, see
      Item_window_func::split_sum_func.
    */
    if (sum_func_list &&
        ((item->with_sum_func() && item->type() != Item::SUM_FUNC_ITEM) ||
         item->with_window_func()))
    {
      item->split_sum_func(thd, ref_pointer_array, *sum_func_list,
                           SPLIT_SUM_SELECT);
    }
    lex->current_select->select_list_tables|= item->used_tables();
    lex->used_tables|= item->used_tables();
    lex->current_select->cur_pos_in_select_list++;
    lex->current_select->rownum_in_field_list |= item->with_rownum_func();
  }
  lex->current_select->is_item_list_lookup= save_is_item_list_lookup;
  lex->current_select->cur_pos_in_select_list= UNDEF_POS;

  lex->allow_sum_func= save_allow_sum_func;
  thd->column_usage= saved_column_usage;
  DBUG_PRINT("info", ("thd->column_usage: %d", thd->column_usage));
  DBUG_RETURN(thd->is_error());
}


/*
  Perform checks like all given fields exists, if exists fill struct with
  current data and expand all '*' in given fields for LEX::returning.

  SYNOPSIS
     thd                 Thread handler
     table_list          Global/local table list
*/

int setup_returning_fields(THD* thd, TABLE_LIST* table_list)
{
  if (!thd->lex->has_returning())
    return 0;
  return setup_wild(thd, table_list, thd->lex->returning()->item_list, NULL,
                    thd->lex->returning(), true)
      || setup_fields(thd, Ref_ptr_array(), thd->lex->returning()->item_list,
                      MARK_COLUMNS_READ, NULL, NULL, 0, THD_WHERE::RETURNING);
}


/*
  make list of leaves of join table tree

  SYNOPSIS
    make_leaves_list()
    list    pointer to pointer on list first element
    tables  table list
    full_table_list whether to include tables from mergeable derived table/view.
                    we need them for checks for INSERT/UPDATE statements only.

  RETURN pointer on pointer to next_leaf of last element
*/

void make_leaves_list(THD *thd, List<TABLE_LIST> &list, TABLE_LIST *tables,
                      bool full_table_list, TABLE_LIST *boundary)
 
{
  for (TABLE_LIST *table= tables; table; table= table->next_local)
  {
    if (table == boundary)
      full_table_list= !full_table_list;
    if (full_table_list && table->is_merged_derived())
    {
      SELECT_LEX *select_lex= table->get_single_select();
      /*
        It's safe to use select_lex->leaf_tables because all derived
        tables/views were already prepared and has their leaf_tables
        set properly.
      */
      make_leaves_list(thd, list, select_lex->get_table_list(),
      full_table_list, boundary);
    }
    else
    {
      list.push_back(table, thd->mem_root);
    }
  }
}

/*
  prepare tables

  SYNOPSIS
    setup_tables()
    thd		  Thread handler
    context       name resolution contest to setup table list there
    from_clause   Top-level list of table references in the FROM clause
    tables	  Table list (select_lex->table_list)
    leaves        List of join table leaves list (select_lex->leaf_tables)
    refresh       It is only refresh for subquery
    select_insert It is SELECT ... INSERT command
    full_table_list a parameter to pass to the make_leaves_list function

  NOTE
    Check also that the 'used keys' and 'ignored keys' exists and set up the
    table structure accordingly.
    Create a list of leaf tables. For queries with NATURAL/USING JOINs,
    compute the row types of the top most natural/using join table references
    and link these into a list of table references for name resolution.

    This has to be called for all tables that are used by items, as otherwise
    table->map is not set and all Item_field will be regarded as const items.

  RETURN
    FALSE ok;  In this case *map will includes the chosen index
    TRUE  error
*/

bool setup_tables(THD *thd, Name_resolution_context *context,
                  List<TABLE_LIST> *from_clause, TABLE_LIST *tables,
                  List<TABLE_LIST> &leaves, bool select_insert,
                  bool full_table_list)
{
  uint tablenr= 0;
  List_iterator<TABLE_LIST> ti(leaves);
  TABLE_LIST *table_list;

  DBUG_ENTER("setup_tables");

  DBUG_ASSERT ((select_insert && !tables->next_name_resolution_table) || !tables || 
               (context->table_list && context->first_name_resolution_table));
  /*
    this is used for INSERT ... SELECT.
    For select we setup tables except first (and its underlying tables)
  */
  TABLE_LIST *first_select_table= (select_insert ?
                                   tables->next_local:
                                   0);
  SELECT_LEX *select_lex= select_insert ? thd->lex->first_select_lex() :
                                          thd->lex->current_select;
  Opt_hints_qb *qb_hints= select_lex->opt_hints_qb;
  if (select_lex->first_cond_optimization)
  {
    leaves.empty();
    if (select_lex->prep_leaf_list_state != SELECT_LEX::SAVED)
    {
      make_leaves_list(thd, leaves, tables, full_table_list, first_select_table);
      select_lex->prep_leaf_list_state= SELECT_LEX::READY;
      select_lex->leaf_tables_exec.empty();
    }
    else
    {
      List_iterator_fast <TABLE_LIST> ti(select_lex->leaf_tables_prep);
      while ((table_list= ti++))
        leaves.push_back(table_list, thd->mem_root);
    }

    /*
      This variable is only used for INSERT..SELECT's:
        true:  processing the INSERT part of an INSERT..SELECT
        false: processing the SELECT part of it
    */
    bool is_insert_part= true;
    while ((table_list= ti++))
    {
      TABLE *table= table_list->table;
      if (table && !table->pos_in_table_list)
        table->pos_in_table_list= table_list;
      if (select_insert && is_insert_part &&
          table_list->top_table() == first_select_table)
      {
        /* new counting for SELECT of INSERT ... SELECT command */
        thd->lex->first_select_lex()->insert_tables= tablenr;
        is_insert_part= false;
        tablenr= 0;
      }
      if(table_list->jtbm_subselect)
      {
        table_list->jtbm_table_no= tablenr;
      }
      else if (table)
      {
        setup_table_map(table, table_list, tablenr);

        if (table_list->process_index_hints(table))
          DBUG_RETURN(1);
      }
      tablenr++;
      /*
        Test MAX_TABLES overflow here inside the loop as setup_table_map()
        called in each iteration is sensitive for this
      */
      if (tablenr > MAX_TABLES)
      {
        my_error(ER_TOO_MANY_TABLES, MYF(0), static_cast<int>(MAX_TABLES));
        DBUG_RETURN(1);
      }

      /*
        Conditions to meet for optimizer hints resolution:
        (1)  QB hints initialized
        (2)  Table hints are not adjusted yet
        (3)  Table is not in the INSERT part of INSERT..SELECT
      */
      if (qb_hints &&                          // (1)
          !table_list->opt_hints_table &&      // (2)
          !(select_insert && is_insert_part))  // (3)
      {
        table_list->opt_hints_table=
            qb_hints->fix_hints_for_table(table_list->table,
                                          table_list->alias);
      }
    }
    if (select_insert && is_insert_part)
    {
      /*
        This happens for statements like `INSERT INTO t1 SELECT 1`,
        when there are no tables in the SELECT part.
        In this case all leaf tables belong to the INSERT part
      */
      thd->lex->first_select_lex()->insert_tables= tablenr;
    }
  }
  else
  { 
    DBUG_ASSERT(select_lex->leaf_tables_saved);
    List_iterator_fast <TABLE_LIST> ti(select_lex->leaf_tables_exec);
    select_lex->leaf_tables.empty();
    while ((table_list= ti++))
    {
      if(table_list->jtbm_subselect)
      {
        table_list->jtbm_table_no= table_list->tablenr_exec;
      }
      else
      {
        table_list->table->tablenr= table_list->tablenr_exec;
        table_list->table->map= table_list->map_exec;
        table_list->table->maybe_null= table_list->maybe_null_exec;
        table_list->table->pos_in_table_list= table_list;
        if (table_list->process_index_hints(table_list->table))
          DBUG_RETURN(1);
      }
      select_lex->leaf_tables.push_back(table_list);
    }
  }    

  for (table_list= tables;
       table_list;
       table_list= table_list->next_local)
  {
    if (table_list->is_merged_derived() && table_list->merge_underlying_list)
    {
      Query_arena *arena, backup;
      arena= thd->activate_stmt_arena_if_needed(&backup);
      bool res;
      res= table_list->setup_underlying(thd);
      if (arena)
        thd->restore_active_arena(arena, &backup);
      if (res)
        DBUG_RETURN(1);
    }

    if (table_list->jtbm_subselect)
    {
      Item *item= table_list->jtbm_subselect->optimizer;
      if (!table_list->jtbm_subselect->optimizer->fixed() &&
          table_list->jtbm_subselect->optimizer->fix_fields(thd, &item))
      {
        my_error(ER_TOO_MANY_TABLES,MYF(0), static_cast<int>(MAX_TABLES)); /* psergey-todo: WHY ER_TOO_MANY_TABLES ???*/
        DBUG_RETURN(1);
      }
      DBUG_ASSERT(item == table_list->jtbm_subselect->optimizer);
    }
  }

  /* Precompute and store the row types of NATURAL/USING joins. */
  if (setup_natural_join_row_types(thd, from_clause, context))
    DBUG_RETURN(1);

  DBUG_RETURN(0);
}


/*
  prepare tables and check access for the view tables

  SYNOPSIS
    setup_tables_and_check_access()
    thd		  Thread handler
    context       name resolution contest to setup table list there
    from_clause   Top-level list of table references in the FROM clause
    tables	  Table list (select_lex->table_list)
    conds	  Condition of current SELECT (can be changed by VIEW)
    leaves        List of join table leaves list (select_lex->leaf_tables)
    refresh       It is only refresh for subquery
    select_insert It is SELECT ... INSERT command
    want_access   what access is needed
    full_table_list a parameter to pass to the make_leaves_list function

  NOTE
    a wrapper for check_tables that will also check the resulting
    table leaves list for access to all the tables that belong to a view

  RETURN
    FALSE ok;  In this case *map will include the chosen index
    TRUE  error
*/
bool setup_tables_and_check_access(THD *thd, Name_resolution_context *context,
                                   List<TABLE_LIST> *from_clause,
                                   TABLE_LIST *tables,
                                   List<TABLE_LIST> &leaves,
                                   bool select_insert,
                                   privilege_t want_access_first,
                                   privilege_t want_access,
                                   bool full_table_list)
{
  DBUG_ENTER("setup_tables_and_check_access");

  if (setup_tables(thd, context, from_clause, tables,
                   leaves, select_insert, full_table_list))
    DBUG_RETURN(TRUE);

  List_iterator<TABLE_LIST> ti(leaves);
  TABLE_LIST *table_list;
  privilege_t access= want_access_first;
  while ((table_list= ti++))
  {
    if (table_list->belong_to_view && !table_list->view && 
        check_single_table_access(thd, access, table_list, FALSE))
    {
      tables->replace_view_error_with_generic(thd);
      DBUG_RETURN(TRUE);
    }
    access= want_access;
  }
  DBUG_RETURN(FALSE);
}


/*
   Create a key_map from a list of index names

   SYNOPSIS
     get_key_map_from_key_list()
     map		key_map to fill in
     table		Table
     index_list		List of index names

   RETURN
     0	ok;  In this case *map will includes the choosed index
     1	error
*/

bool get_key_map_from_key_list(key_map *map, TABLE *table,
                               List<String> *index_list)
{
  List_iterator_fast<String> it(*index_list);
  String *name;
  uint pos;

  map->clear_all();
  while ((name=it++))
  {
    if (table->s->keynames.type_names == 0 ||
        (pos= find_type(&table->s->keynames, name->ptr(),
                        name->length(), 1)) <=
        0)
    {
      my_error(ER_KEY_DOES_NOT_EXISTS, MYF(0), name->c_ptr(),
	       table->pos_in_table_list->alias.str);
      map->set_all();
      return 1;
    }
    map->set_bit(pos-1);
  }
  return 0;
}


/*
  Drops in all fields instead of current '*' field

  SYNOPSIS
    insert_fields()
    thd			Thread handler
    context             Context for name resolution
    db_name		Database name in case of 'database_name.table_name.*'
    table_name		Table name in case of 'table_name.*'
    it			Pointer to '*'
    any_privileges	0 If we should ensure that we have SELECT privileges
		          for all columns
                        1 If any privilege is ok
  RETURN
    0	ok     'it' is updated to point at last inserted
    1	error.  Error message is generated but not sent to client
*/

bool
insert_fields(THD *thd, Name_resolution_context *context,
              const Lex_ident_db &db_name_arg,
              const Lex_ident_table &table_name,
              List_iterator<Item> *it,
              bool any_privileges, uint *hidden_bit_fields,
              bool returning_field)
{
  Field_iterator_table_ref field_iterator;
  bool found;
  Lex_ident_db db_name= db_name_arg;
  IdentBuffer<SAFE_NAME_LEN> db_name_buff;
  DBUG_ENTER("insert_fields");
  DBUG_PRINT("arena", ("stmt arena: %p",thd->stmt_arena));

  if (db_name.str && lower_case_table_names)
  {
    /*
      convert database to lower case for comparison
      We can't do this in Item_field as this would change the
      'name' of the item which may be used in the select list
    */
    db_name= Lex_ident_db(db_name_buff.copy_casedn(db_name).to_lex_cstring());
  }

  found= FALSE;

  /*
    If table names are qualified, then loop over all tables used in the query,
    else treat natural joins as leaves and do not iterate over their underlying
    tables.
  */
  TABLE_LIST *first= context->first_name_resolution_table;
  TABLE_LIST *TABLE_LIST::* next= &TABLE_LIST::next_name_resolution_table;
  if (table_name.str && !returning_field)
  {
    first= context->table_list;
    next= &TABLE_LIST::next_local;
  }
  for (TABLE_LIST *tables= first; tables; tables= tables->*next)
  {
    Field *field;
    TABLE *table= tables->table;

    DBUG_ASSERT(tables->is_leaf_for_name_resolution());

    if ((table_name.str && !table_name.streq(tables->alias)) ||
        (db_name.str && strcmp(tables->db.str, db_name.str)))
      continue;

#ifndef NO_EMBEDDED_ACCESS_CHECKS
    /* 
       Ensure that we have access rights to all fields to be inserted
       the table 'tables'. Under some circumstances, this check may be skipped.

       The check is skipped in the following cases:

       - any_privileges is true

       - the table is a derived table

       - the table is a view with SELECT privilege

       - the table is a base table with SELECT privilege
    */
    if (!any_privileges &&
        !tables->is_derived() &&
        !(tables->is_view() && (tables->grant.privilege & SELECT_ACL)) &&
        !(table && (table->grant.privilege & SELECT_ACL)))
    {
      field_iterator.set(tables);
      if (check_grant_all_columns(thd, SELECT_ACL, &field_iterator))
        DBUG_RETURN(TRUE);
    }
#endif

    /*
      Update the tables used in the query based on the referenced fields. For
      views and natural joins this update is performed inside the loop below.
    */
    if (table)
    {
      thd->lex->used_tables|= table->map;
      thd->lex->current_select->select_list_tables|= table->map;
    }

    /*
      Initialize a generic field iterator for the current table reference.
      Notice that it is guaranteed that this iterator will iterate over the
      fields of a single table reference, because 'tables' is a leaf (for
      name resolution purposes).
    */
    field_iterator.set(tables);

    List_iterator_fast<Lex_ident_sys> ni;
    if (tables->column_names)
      ni.init(*tables->column_names);

    for (; !field_iterator.end_of_fields(); field_iterator.next())
    {
      /*
        field() is always NULL for views (see, e.g. Field_iterator_view or
        Field_iterator_natural_join).
        But view fields can never be invisible.
      */
      if ((field= field_iterator.field()) && field->invisible != VISIBLE)
        continue;

      Item *item;

      if (!(item= field_iterator.create_item(thd)))
        DBUG_RETURN(TRUE);

      if (tables->column_names)
        lex_string_set(&item->name, (ni++)->str);

      /* cache the table for the Item_fields inserted by expanding stars */
      if (item->type() == Item::FIELD_ITEM && tables->cacheable_table)
        ((Item_field *)item)->cached_table= tables;

      if (!found)
      {
        found= TRUE;
        it->replace(item); /* Replace '*' with the first found item. */
      }
      else
        it->after(item);   /* Add 'item' to the SELECT list. */

      if (item->type() == Item::FIELD_ITEM && item->field_type() == MYSQL_TYPE_BIT)
        (*hidden_bit_fields)++;

#ifndef NO_EMBEDDED_ACCESS_CHECKS
      /*
        Set privilege information for the fields of newly created views.
        We have that (any_priviliges == TRUE) if and only if we are creating
        a view. In the time of view creation we can't use the MERGE algorithm,
        therefore if 'tables' is itself a view, it is represented by a
        temporary table. Thus in this case we can be sure that 'item' is an
        Item_field.
      */
      if (any_privileges && !tables->is_with_table() && !tables->is_derived())
      {
        DBUG_ASSERT((tables->field_translation == NULL && table) ||
                    tables->is_natural_join);
        DBUG_ASSERT(item->type() == Item::FIELD_ITEM);
        Item_field *fld= (Item_field*) item;
        const char *field_db_name= field_iterator.get_db_name().str;
        const char *field_table_name= field_iterator.get_table_name().str;

        if (!tables->schema_table && 
            !(fld->have_privileges=
              (get_column_grant(thd, field_iterator.grant(),
                                field_db_name,
                                field_table_name, fld->field_name) &
               VIEW_ANY_ACL)))
        {
          my_error(ER_TABLEACCESS_DENIED_ERROR, MYF(0), "ANY",
                   thd->security_ctx->priv_user,
                   thd->security_ctx->host_or_ip,
                   field_db_name, field_table_name);
          DBUG_RETURN(TRUE);
        }
      }
#endif

      if ((field= field_iterator.field()))
      {
        field->table->mark_column_with_deps(field);
        if (table)
          table->covering_keys.intersect(field->part_of_key);
        if (tables->is_natural_join)
        {
          TABLE *field_table;
          /*
            In this case we are sure that the column ref will not be created
            because it was already created and stored with the natural join.
          */
          Natural_join_column *nj_col;
          if (!(nj_col= field_iterator.get_natural_column_ref()))
            DBUG_RETURN(TRUE);
          DBUG_ASSERT(nj_col->table_field);
          field_table= nj_col->table_ref->table;
          if (field_table)
          {
            thd->lex->used_tables|= field_table->map;
            thd->lex->current_select->select_list_tables|=
              field_table->map;
            field_table->covering_keys.intersect(field->part_of_key);
            field_table->used_fields++;
          }
        }
      }
      else
        thd->lex->used_tables|= item->used_tables();
      thd->lex->current_select->cur_pos_in_select_list++;
    }
    /*
      In case of stored tables, all fields are considered as used,
      while in the case of views, the fields considered as used are the
      ones marked in setup_tables during fix_fields of view columns.
      For NATURAL joins, used_tables is updated in the IF above.
    */
    if (table)
      table->used_fields= table->s->fields;
  }
  if (found)
    DBUG_RETURN(FALSE);

  /*
    TODO: in the case when we skipped all columns because there was a
    qualified '*', and all columns were coalesced, we have to give a more
    meaningful message than ER_BAD_TABLE_ERROR.
  */
  if (!table_name.str)
    my_error(ER_NO_TABLES_USED, MYF(0));
  else if (!db_name.str && !thd->db.str)
    my_error(ER_NO_DB_ERROR, MYF(0));
  else
  {
    char name[FN_REFLEN];
    my_snprintf(name, sizeof(name), "%s.%s",
                db_name.str ? db_name.str : thd->get_db(), table_name.str);
    my_error(ER_BAD_TABLE_ERROR, MYF(0), name);
  }

  DBUG_RETURN(TRUE);
}


/**
  Wrap Item_ident

  @param thd             thread handle
  @param conds           pointer to the condition which should be wrapped
*/

void wrap_ident(THD *thd, Item **conds)
{
  Item_direct_ref_to_ident *wrapper;
  DBUG_ASSERT((*conds)->type() == Item::FIELD_ITEM || (*conds)->type() == Item::REF_ITEM);
  Query_arena *arena, backup;
  arena= thd->activate_stmt_arena_if_needed(&backup);
  if ((wrapper= new (thd->mem_root) Item_direct_ref_to_ident(thd, (Item_ident *) (*conds))))
    (*conds)= (Item*) wrapper;
  if (arena)
    thd->restore_active_arena(arena, &backup);
}

/**
  Prepare ON expression

  @param thd             Thread handle
  @param table           Pointer to table list
  @param is_update       Update flag

  @retval TRUE error.
  @retval FALSE OK.
*/

bool setup_on_expr(THD *thd, TABLE_LIST *table, bool is_update)
{
  uchar buff[STACK_BUFF_ALLOC];			// Max argument in function
  if (check_stack_overrun(thd, STACK_MIN_SIZE, buff))
    return TRUE;				// Fatal error flag is set!
  for(; table; table= table->next_local)
  {
    TABLE_LIST *embedded; /* The table at the current level of nesting. */
    TABLE_LIST *embedding= table; /* The parent nested table reference. */
    do
    {
      embedded= embedding;
      if (embedded->on_expr)
      {
        thd->where= THD_WHERE::ON_CLAUSE;
        embedded->on_expr->mark_as_condition_AND_part(embedded);
        if (embedded->on_expr->fix_fields_if_needed_for_bool(thd,
                                                           &embedded->on_expr))
          return TRUE;
      }
      /*
        If it's a semi-join nest, fix its "left expression", as it is used by
        the SJ-Materialization
      */
      if (embedded->sj_subq_pred)
      {
        Item **left_expr= embedded->sj_subq_pred->left_exp_ptr();
        if ((*left_expr)->fix_fields_if_needed(thd, left_expr))
          return TRUE;
      }

      embedding= embedded->embedding;
    }
    while (embedding &&
           embedding->nested_join->join_list.head() == embedded);

    if (table->is_merged_derived())
    {
      SELECT_LEX *select_lex= table->get_single_select();
      setup_on_expr(thd, select_lex->get_table_list(), is_update);
    }

    /* process CHECK OPTION */
    if (is_update)
    {
      TABLE_LIST *view= table->top_table();
      if (view->effective_with_check)
      {
        if (view->prepare_check_option(thd))
          return TRUE;
        thd->change_item_tree(&table->check_option, view->check_option);
      }
    }
  }
  return FALSE;
}

/*
  Fix all conditions and outer join expressions.

  SYNOPSIS
    setup_conds()
    thd     thread handler
    tables  list of tables for name resolving (select_lex->table_list)
    leaves  list of leaves of join table tree (select_lex->leaf_tables)
    conds   WHERE clause

  DESCRIPTION
    TODO

  RETURN
    TRUE  if some error occurred (e.g. out of memory)
    FALSE if all is OK
*/

int setup_conds(THD *thd, TABLE_LIST *tables, List<TABLE_LIST> &leaves,
                COND **conds)
{
  SELECT_LEX *select_lex= thd->lex->current_select;
  TABLE_LIST *table= NULL;	// For HP compilers
  /*
    it_is_update set to TRUE when tables of primary SELECT_LEX (SELECT_LEX
    which belong to LEX, i.e. most up SELECT) will be updated by
    INSERT/UPDATE/LOAD
    NOTE: using this condition helps to prevent call of prepare_check_option()
    from subquery of VIEW, because tables of subquery belongs to VIEW
    (see condition before prepare_check_option() call)
  */
  bool it_is_update= (select_lex == thd->lex->first_select_lex()) &&
    thd->lex->which_check_option_applicable();
  bool save_is_item_list_lookup= select_lex->is_item_list_lookup;
  TABLE_LIST *derived= select_lex->master_unit()->derived;
  bool save_resolve_in_select_list= select_lex->context.resolve_in_select_list;
  DBUG_ENTER("setup_conds");

  select_lex->is_item_list_lookup= 0;
  select_lex->context.resolve_in_select_list= false;

  thd->column_usage= MARK_COLUMNS_READ;
  DBUG_PRINT("info", ("thd->column_usage: %d", thd->column_usage));
  select_lex->cond_count= 0;
  select_lex->between_count= 0;
  select_lex->max_equal_elems= 0;

  for (table= tables; table; table= table->next_local)
  {
    if (select_lex == thd->lex->first_select_lex() &&
        select_lex->first_cond_optimization &&
        table->merged_for_insert &&
        table->prepare_where(thd, conds, FALSE))
      goto err_no_arena;
  }

  if (*conds)
  {
    thd->where= THD_WHERE::WHERE_CLAUSE;
    DBUG_EXECUTE("where",
                 print_where(*conds,
                             "WHERE in setup_conds",
                             QT_ORDINARY););
    /*
      Wrap alone field in WHERE clause in case it will be outer field of subquery
      which need persistent pointer on it, but conds could be changed by optimizer
    */
    if ((*conds)->type() == Item::FIELD_ITEM && !derived)
      wrap_ident(thd, conds);
    (*conds)->mark_as_condition_AND_part(NO_JOIN_NEST);
    if ((*conds)->fix_fields_if_needed_for_bool(thd, conds))
      goto err_no_arena;
  }

  /*
    Apply fix_fields() to all ON clauses at all levels of nesting,
    including the ones inside view definitions.
  */
  if (setup_on_expr(thd, tables, it_is_update))
    goto err_no_arena;

  if (!thd->stmt_arena->is_conventional())
  {
    /*
      We are in prepared statement preparation code => we should store
      WHERE clause changing for next executions.

      We do this ON -> WHERE transformation only once per PS/SP statement.
    */
    select_lex->where= *conds;
  }
  thd->lex->current_select->is_item_list_lookup= save_is_item_list_lookup;
  select_lex->context.resolve_in_select_list= save_resolve_in_select_list;
  DBUG_RETURN(thd->is_error());

err_no_arena:
  select_lex->is_item_list_lookup= save_is_item_list_lookup;
  DBUG_RETURN(1);
}


static bool vers_update_or_validate_fields(TABLE *table)
{
  if (!table->versioned())
    return 0;
  DBUG_ASSERT(table->vers_write);

  if (table->vers_update_fields())
    return 0;

  Field *row_start= table->vers_start_field();
  Field *row_end= table->vers_end_field();
  MYSQL_TIME ltime;

  /*
     Inserting the history row directly, check ROW_START < ROW_END and
     ROW_START is non-zero.
  */
  if ((row_start->cmp(row_start->ptr, row_end->ptr) < 0) &&
      !row_start->get_date(&ltime, Datetime::Options(
         TIME_NO_ZERO_DATE, time_round_mode_t(time_round_mode_t::FRAC_NONE))))
    return 0;

  StringBuffer<MAX_DATETIME_FULL_WIDTH+1> val_start, val_end;
  row_start->val_str(&val_start);
  row_end->val_str(&val_end);
  my_error(ER_WRONG_VERSIONING_RANGE, MYF(0),
           row_start->field_name.str, val_start.c_ptr(),
           row_end->field_name.str, val_end.c_ptr());
  return 1;
}


static void unwind_stored_field_offsets(const List<Item> &fields, Item_field *end)
{
  for (Item &item: fields)
  {
    Item_field *item_field= item.field_for_view_update();
    if (item_field == end)
      break;

    Field *f= item_field->field;
    if (f->stored_in_db())
    {
      TABLE *table= f->table;
      f->move_field_offset((my_ptrdiff_t) (table->record[0] -
                                           table->record[1]));
    }
  }
}

/******************************************************************************
** Fill a record with data (for INSERT or UPDATE)
** Returns : 1 if some field has wrong type
******************************************************************************/


/**
  Fill the fields of a table with the values of an Item list

  @param thd           thread handler
  @param table_arg     the table that is being modified
  @param fields        Item_fields list to be filled
  @param values        values to fill with
  @param ignore_errors TRUE if we should ignore errors
  @param update        TRUE if update query

  @details
    fill_record() may set table->auto_increment_field_not_null and a
    caller should make sure that it is reset after their last call to this
    function.
    default functions are executed for inserts.
    virtual fields are always updated

  @return Status
  @retval true An error occurred.
  @retval false OK.
*/

bool
fill_record(THD *thd, TABLE *table_arg, List<Item> &fields, List<Item> &values,
            bool ignore_errors, bool update)
{
  List_iterator_fast<Item> f(fields),v(values);
  Item *value, *fld;
  Item_field *field= NULL;
  Field *rfield;
  TABLE *table;
  bool only_unvers_fields= update && table_arg->versioned();
  bool save_abort_on_warning= thd->abort_on_warning;
  bool save_no_errors= thd->no_errors;
  DBUG_ENTER("fill_record");

  thd->no_errors= ignore_errors;
  /*
    Reset the table->auto_increment_field_not_null as it is valid for
    only one row.
  */
  if (fields.elements)
    table_arg->auto_increment_field_not_null= FALSE;

  while ((fld= f++))
  {
    field= fld->field_for_view_update();
    DBUG_ASSERT(field); // ensured by check_fields or check_view_insertability.
    value=v++;
    DBUG_ASSERT(value);
    rfield= field->field;
    table= rfield->table;
    if (table->next_number_field &&
        rfield->field_index ==  table->next_number_field->field_index)
      table->auto_increment_field_not_null= TRUE;

    const bool skip_sys_field= rfield->vers_sys_field() &&
                       (update || !thd->vers_insert_history_fast(table));

    if ((rfield->vcol_info || skip_sys_field) &&
        !value->vcol_assignment_allowed_value() &&
        table->s->table_category != TABLE_CATEGORY_TEMPORARY)
    {
      push_warning_printf(thd, Sql_condition::WARN_LEVEL_WARN,
                          ER_WARNING_NON_DEFAULT_VALUE_FOR_GENERATED_COLUMN,
                          ER_THD(thd, ER_WARNING_NON_DEFAULT_VALUE_FOR_GENERATED_COLUMN),
                          rfield->field_name.str, table->s->table_name.str);
    }
    if (only_unvers_fields && !rfield->vers_update_unversioned())
      only_unvers_fields= false;

    if (rfield->stored_in_db())
    {
      if (!skip_sys_field)
      {
        if (value->save_in_field(rfield, 0) < 0 && !ignore_errors)
        {
          my_message(ER_UNKNOWN_ERROR, ER_THD(thd, ER_UNKNOWN_ERROR), MYF(0));
          goto err_unwind_fields;
        }
        rfield->set_has_explicit_value();
      }
      /*
        In sql MODE_SIMULTANEOUS_ASSIGNMENT,
        move field pointer on value stored in record[1]
        which contains row before update (see MDEV-13417)
      */
      if (update && thd->variables.sql_mode & MODE_SIMULTANEOUS_ASSIGNMENT)
        rfield->move_field_offset((my_ptrdiff_t) (table->record[1] -
                                                  table->record[0]));
    }
  }

  if (update && thd->variables.sql_mode & MODE_SIMULTANEOUS_ASSIGNMENT)
    unwind_stored_field_offsets(fields, NULL);

  if (update)
    table_arg->evaluate_update_default_function();
  else
    if (table_arg->default_field &&
        table_arg->update_default_fields(ignore_errors))
      goto err;

  if (!only_unvers_fields && vers_update_or_validate_fields(table_arg))
      goto err;

  /* Update virtual fields */
  if (table_arg->vfield &&
      table_arg->update_virtual_fields(table_arg->file, VCOL_UPDATE_FOR_WRITE))
    goto err;
  thd->abort_on_warning= save_abort_on_warning;
  thd->no_errors=        save_no_errors;
  DBUG_RETURN(thd->is_error());
err_unwind_fields:
  if (update && thd->variables.sql_mode & MODE_SIMULTANEOUS_ASSIGNMENT)
    unwind_stored_field_offsets(fields, field);
err:
  DBUG_PRINT("error",("got error"));
  thd->abort_on_warning= save_abort_on_warning;
  thd->no_errors=        save_no_errors;
  if (fields.elements)
    table_arg->auto_increment_field_not_null= FALSE;
  DBUG_RETURN(TRUE);
}


/**
  Prepare Item_field's for fill_record_n_invoke_before_triggers()

  This means redirecting from table->field to
  table->field_to_fill(), if needed.
*/
void switch_to_nullable_trigger_fields(List<Item> &items, TABLE *table)
{
  Field** field= table->field_to_fill();

 /* True if we have NOT NULL fields and BEFORE triggers */
  if (field != table->field)
  {
    List_iterator_fast<Item> it(items);
    Item *item;

    while ((item= it++))
      item->walk(&Item::switch_to_nullable_fields_processor, 1, field);
  }
}


/**
  Prepare Virtual fields and field with default expressions to use
  trigger fields

  This means redirecting from table->field to
  table->field_to_fill(), if needed.
*/

void switch_defaults_to_nullable_trigger_fields(TABLE *table)
{
  if (!table->default_field)
    return; // no defaults

  Field **trigger_field= table->field_to_fill();

 /* True if we have NOT NULL fields and BEFORE triggers */
  if (*trigger_field != *table->field)
  {
    for (Field **field_ptr= table->default_field; *field_ptr ; field_ptr++)
    {
      Field *field= (*field_ptr);
      field->default_value->expr->walk(&Item::switch_to_nullable_fields_processor, 1, trigger_field);
      *field_ptr= (trigger_field[field->field_index]);
    }
  }
}


/**
  Test NOT NULL constraint after BEFORE triggers
*/
static bool not_null_fields_have_null_values(TABLE *table)
{
  Field **orig_field= table->field;
  Field **filled_field= table->field_to_fill();

  if (filled_field != orig_field)
  {
    THD *thd=table->in_use;
    for (uint i=0; i < table->s->fields; i++)
    {
      Field *of= orig_field[i];
      Field *ff= filled_field[i];
      if (ff != of)
      {
        // copy after-update flags to of, copy before-update flags to ff
        swap_variables(uint32, of->flags, ff->flags);
        if (ff->is_real_null())
        {
          uint err= ER_BAD_NULL_ERROR;
          if (ff->flags & NO_DEFAULT_VALUE_FLAG && !ff->has_explicit_value())
          {
            err= ER_NO_DEFAULT_FOR_FIELD;
            table->in_use->count_cuted_fields= CHECK_FIELD_WARN;
          }
          ff->set_notnull(); // for next row WHERE condition in UPDATE
          if (convert_null_to_field_value_or_error(of, err) || thd->is_error())
            return true;
        }
      }
    }
  }

  return false;
}


/**
  The auxiliary function to determine whether a row should be skipped
  or handled after invocation of triggers.

  @return true in case either there is no BEFORE INSERT triggers or
               the statement SIGNAL SQLSTATE '02TRG' wasn't executed by
               BEFORE INSERT triggers, else return false meaning that the row
               mustn't be processed by the INSERT statement.
*/

static inline bool no_need_to_skip_a_row(bool *skip_row_indicator)
{
  /*
    A row currently being processed mustn't be skipped in case the parameter
    skip_row_indicator passed into fill_record_n_invoke_before_triggers()
    is not null (that is true for BEFORE INSERT triggers) and a value stored by
    this pointer has the value false, meaning that no SIGNAL statement with
    the SQLSTATE = '02TRG' was raised on processing triggers.
  */
  return
    !skip_row_indicator ||
    !*skip_row_indicator;
}


/**
  Fill fields in list with values from the list of items and invoke
  before triggers.

  @param thd           thread context
  @param table         the table that is being modified
  @param fields        Item_fields list to be filled
  @param values        values to fill with
  @param ignore_errors TRUE if we should ignore errors
  @param event         event type for triggers to be invoked
  @param [out] skip_row_indicator  the flag whose value tells whether to skip
                                   the current record by INSERT/LOAD statements
                                   or process it

  @detail
    This function assumes that fields which values will be set and triggers
    to be invoked belong to the same table, and that TABLE::record[0] and
    record[1] buffers correspond to new and old versions of row respectively.

  @return Status
  @retval true An error occurred.
  @retval false OK.
*/

bool
fill_record_n_invoke_before_triggers(THD *thd, TABLE *table,
                                     List<Item> &fields,
                                     List<Item> &values, bool ignore_errors,
                                     enum trg_event_type event,
                                     bool *skip_row_indicator)
{
  int result;
  Table_triggers_list *triggers= table->triggers;

  result= fill_record(thd, table, fields, values, ignore_errors,
                      event == TRG_EVENT_UPDATE);

  if (!result && triggers)
  {

    if (triggers->process_triggers(thd, event, TRG_ACTION_BEFORE,
                                   true, skip_row_indicator, &fields) ||
        not_null_fields_have_null_values(table))
    {
      return TRUE;
    }

    /*
      Re-calculate virtual fields to cater for cases when base columns are
      updated by the triggers.
    */
    if (table->vfield && fields.elements &&
        no_need_to_skip_a_row(skip_row_indicator))
    {
      Item *fld= (Item_field*) fields.head();
      Item_field *item_field= fld->field_for_view_update();
      if (item_field)
      {
        DBUG_ASSERT(table == item_field->field->table);
        result|= table->update_virtual_fields(table->file,
                                              VCOL_UPDATE_FOR_WRITE);
      }
    }
  }
  return result;
}


/**
  Fill the field buffer of a table with the values of an Item list
  All fields are given a value

  @param thd           thread handler
  @param table_arg     the table that is being modified
  @param ptr           pointer on pointer to record of fields
  @param values        values to fill with
  @param ignore_errors TRUE if we should ignore errors
  @param use_value     forces usage of value of the items instead of result
  @param check_for_computability whether to check for ability to invoke val_*()
                                 methods (val_int () etc) against supplied
                                 values

  @details
    fill_record() may set table->auto_increment_field_not_null and a
    caller should make sure that it is reset after their last call to this
    function.

  @return Status
  @retval true An error occurred.
  @retval false OK.
*/

bool
fill_record(THD *thd, TABLE *table, Field **ptr, List<Item> &values,
            bool ignore_errors, bool use_value, bool check_for_computability)
{
  List_iterator_fast<Item> v(values);
  List<TABLE> tbl_list;
  Item *value;
  Field *field;
  bool abort_on_warning_saved= thd->abort_on_warning;
  uint autoinc_index= table->next_number_field
                        ? table->next_number_field->field_index
                        : ~0U;
  DBUG_ENTER("fill_record");
  if (!*ptr)
  {
    /* No fields to update, quite strange!*/
    DBUG_RETURN(0);
  }

  /*
    On INSERT or UPDATE fields are checked to be from the same table,
    thus we safely can take table from the first field.
  */
  DBUG_ASSERT((*ptr)->table == table);

  /*
    Reset the table->auto_increment_field_not_null as it is valid for
    only one row.
  */
  table->auto_increment_field_not_null= FALSE;
  while ((field = *ptr++) && ! thd->is_error())
  {
    /* Ensure that all fields are from the same table */
    DBUG_ASSERT(field->table == table);

    if (unlikely(field->invisible))
      continue;

    value=v++;
    /* Ensure the end of the list of values is not reached */
    DBUG_ASSERT(value);

    if (check_for_computability &&
        value->check_is_evaluable_expression_or_error())
      goto err;

    const bool skip_sys_field= field->vers_sys_field() &&
                               !thd->vers_insert_history_fast(table);

    if (field->field_index == autoinc_index)
      table->auto_increment_field_not_null= TRUE;
    if ((unlikely(field->vcol_info) || (skip_sys_field && !ignore_errors)) &&
        !value->vcol_assignment_allowed_value() &&
        table->s->table_category != TABLE_CATEGORY_TEMPORARY)
    {
      push_warning_printf(thd, Sql_condition::WARN_LEVEL_WARN,
                          ER_WARNING_NON_DEFAULT_VALUE_FOR_GENERATED_COLUMN,
                          ER_THD(thd, ER_WARNING_NON_DEFAULT_VALUE_FOR_GENERATED_COLUMN),
                          field->field_name.str, table->s->table_name.str);
    }

    if (skip_sys_field)
      continue;

    if (use_value)
      value->save_val(field);
    else
      if (value->save_in_field(field, 0) < 0)
        goto err;
    field->set_has_explicit_value();
  }
  /* Update virtual fields if there wasn't any errors */
  if (!thd->is_error())
  {
    thd->abort_on_warning= FALSE;
    if (table->default_field && table->update_default_fields(ignore_errors))
      goto err;
    if (vers_update_or_validate_fields(table))
      goto err;
    if (table->vfield &&
        table->update_virtual_fields(table->file, VCOL_UPDATE_FOR_WRITE))
      goto err;
    thd->abort_on_warning= abort_on_warning_saved;
  }
  DBUG_RETURN(thd->is_error());

err:
  thd->abort_on_warning= abort_on_warning_saved;
  table->auto_increment_field_not_null= FALSE;
  DBUG_RETURN(TRUE);
}


/*
  Fill fields in an array with values from the list of items and invoke
  before triggers.

  @param thd           thread context
  @param table         the table that is being modified
  @param ptr        the fields to be filled
  @param values        values to fill with
  @param ignore_errors TRUE if we should ignore errors
  @param event         event type for triggers to be invoked
  @param [out] skip_row_indicator  the flag whose value tells whether to skip
                                   the current record by INSERT statement or
                                   process it

  @detail
    This function assumes that fields which values will be set and triggers
    to be invoked belong to the same table, and that TABLE::record[0] and
    record[1] buffers correspond to new and old versions of row respectively.

  @return Status
  @retval true An error occurred.
  @retval false OK.
*/

bool
fill_record_n_invoke_before_triggers(THD *thd, TABLE *table, Field **ptr,
                                     List<Item> &values, bool ignore_errors,
                                     enum trg_event_type event,
                                     bool *skip_row_indicator)
{
  bool result;
  Table_triggers_list *triggers= table->triggers;

  result= fill_record(thd, table, ptr, values, ignore_errors, false, false);

  if (!result && triggers && *ptr)
    result= triggers->process_triggers(thd, event, TRG_ACTION_BEFORE, true,
                                       skip_row_indicator) ||
            not_null_fields_have_null_values(table);
  /*
    Re-calculate virtual fields to cater for cases when base columns are
    updated by the triggers.
  */
  if (!result && triggers && *ptr &&
      no_need_to_skip_a_row(skip_row_indicator))
  {
    DBUG_ASSERT(table == (*ptr)->table);
    if (table->vfield)
      result= table->update_virtual_fields(table->file, VCOL_UPDATE_FOR_WRITE);
  }
  return result;

}


my_bool mysql_rm_tmp_tables(void)
{
  THD *thd;
  size_t i, idx;
  char	path[FN_REFLEN], *tmpdir, path_copy[FN_REFLEN];
  MY_DIR *dirp;
  FILEINFO *file;
  TABLE_SHARE share;
  DBUG_ENTER("mysql_rm_tmp_tables");

  if (!(thd= new THD(0)))
    DBUG_RETURN(1);
  thd->thread_stack= (void*) &thd;              // Big stack
  thd->store_globals();

  for (i=0; i<=mysql_tmpdir_list.max; i++)
  {
    tmpdir=mysql_tmpdir_list.list[i];
    /* See if the directory exists */
    if (!(dirp = my_dir(tmpdir,MYF(MY_WME | MY_DONT_SORT))))
      continue;

    /* Remove all SQLxxx tables from directory */

    for (idx=0 ; idx < dirp->number_of_files ; idx++)
    {
      file=dirp->dir_entry+idx;

      if (!strncmp(file->name, tmp_file_prefix, tmp_file_prefix_length))
      {
        char *ext= fn_ext(file->name);
        size_t ext_len= strlen(ext);
        size_t path_len= my_snprintf(path, sizeof(path),
                                       "%s%c%s", tmpdir, FN_LIBCHAR,
                                       file->name);
        if (!strcmp(reg_ext, ext))
        {
          /* We should cut file extention before deleting of table */
          memcpy(path_copy, path, path_len - ext_len);
          path_copy[path_len - ext_len]= 0;
          init_tmp_table_share(thd, &share, "", 0, "", path_copy, true);
          if (!open_table_def(thd, &share))
          {
            handlerton *ht= share.db_type();
            ht->drop_table(ht, path_copy);
          }
          free_table_share(&share);
        }
        /*
          File can be already deleted by tmp_table.file->delete_table().
          So we hide error messages which happen during deleting of these
          files(MYF(0)).
        */
        (void) mysql_file_delete(key_file_misc, path, MYF(0));
      }
    }
    my_dirend(dirp);
  }
  delete thd;
  DBUG_RETURN(0);
}


/*****************************************************************************
	unireg support functions
*****************************************************************************/

int setup_ftfuncs(SELECT_LEX *select_lex)
{
  List_iterator<Item_func_match> li(*(select_lex->ftfunc_list)),
                                 lj(*(select_lex->ftfunc_list));
  Item_func_match *ftf, *ftf2;

  while ((ftf=li++))
  {
    if (ftf->fix_index())
      return 1;
    lj.rewind();
    while ((ftf2=lj++) != ftf)
    {
      if (ftf->eq(ftf2,1) && !ftf2->master)
        ftf2->master=ftf;
    }
  }

  return 0;
}


void cleanup_ftfuncs(SELECT_LEX *select_lex)
{
  List_iterator<Item_func_match> li(*(select_lex->ftfunc_list)),
                                 lj(*(select_lex->ftfunc_list));
  Item_func_match *ftf;

  while ((ftf=li++))
  {
    ftf->cleanup();
  }
}


int init_ftfuncs(THD *thd, SELECT_LEX *select_lex, bool no_order)
{
  if (select_lex->ftfunc_list->elements)
  {
    List_iterator<Item_func_match> li(*(select_lex->ftfunc_list));
    Item_func_match *ifm;

    while ((ifm=li++))
      if (unlikely(!ifm->fixed()))
        /*
          it mean that clause where was FT function was removed, so we have
          to remove the function from the list.
        */
        li.remove();
      else if (ifm->init_search(thd, no_order))
	return 1;
  }
  return 0;
}


bool is_equal(const LEX_CSTRING *a, const LEX_CSTRING *b)
{
  return a->length == b->length && !strncmp(a->str, b->str, a->length);
}

/*
  Open and lock system tables for read.

  SYNOPSIS
    open_system_tables_for_read()
      thd         Thread context.
      table_list  List of tables to open.

  NOTES
    Caller should have used start_new_trans object to start a new
    transaction when reading system tables.

    Thanks to restrictions which we put on opening and locking of
    system tables for writing, we can open and lock them for reading
    even when we already have some other tables open and locked.
    One should call thd->commit_whole_transaction_and_close_tables()
    to close systems tables opened with this call.

  NOTES
   In some situations we  use this function to open system tables for
   writing. It happens, for examples, with statistical tables when
   they are updated by an ANALYZE command. In these cases we should
   guarantee that system tables will not be deadlocked.

  RETURN
    FALSE   Success
    TRUE    Error
*/

bool
open_system_tables_for_read(THD *thd, TABLE_LIST *table_list)
{
  Query_tables_list query_tables_list_backup;
  LEX *lex= thd->lex;
  DBUG_ENTER("open_system_tables_for_read");
  DBUG_ASSERT(thd->internal_transaction());

  /*
    Besides using new Open_tables_state for opening system tables,
    we also have to backup and reset/and then restore part of LEX
    which is accessed by open_tables() in order to determine if
    prelocking is needed and what tables should be added for it.
  */
  lex->reset_n_backup_query_tables_list(&query_tables_list_backup);
  thd->lex->sql_command= SQLCOM_SELECT;

  /*
    Only use MYSQL_LOCK_IGNORE_TIMEOUT for tables opened for read.
    This is to ensure that lock_wait_timeout is honored when trying
    to update stats tables.
  */
  if (open_and_lock_tables(thd, table_list, FALSE,
                           (MYSQL_OPEN_IGNORE_FLUSH |
                            MYSQL_OPEN_IGNORE_LOGGING_FORMAT |
                            (table_list->lock_type < TL_FIRST_WRITE ?
                             MYSQL_LOCK_IGNORE_TIMEOUT : 0))))
  {
    lex->restore_backup_query_tables_list(&query_tables_list_backup);
    DBUG_RETURN(TRUE);
  }

  for (TABLE_LIST *tables= table_list; tables; tables= tables->next_global)
  {
    TABLE *table= tables->table;
    DBUG_ASSERT(table->s->table_category == TABLE_CATEGORY_SYSTEM ||
                table->s->table_category == TABLE_CATEGORY_STATISTICS);
    table->file->row_logging= 0;
    table->use_all_columns();
  }
  lex->restore_backup_query_tables_list(&query_tables_list_backup);

  DBUG_RETURN(FALSE);
}

/**
  A helper function to close a mysql.* table opened
  in an auxiliary THD during bootstrap or in the main
  connection, when we know that there are no locks
  held by the connection due to a preceding implicit
  commit.

  We need this function since we'd like to not
  just close the system table, but also release
  the metadata lock on it.

  Note, that in LOCK TABLES mode this function
  does not release the metadata lock. But in this
  mode the table can be opened only if it is locked
  explicitly with LOCK TABLES.
*/

void
close_mysql_tables(THD *thd)
{
  if (! thd->in_sub_stmt)
  {
    trans_commit_stmt(thd);
    trans_commit(thd);
  }
  close_thread_tables(thd);
  thd->release_transactional_locks();
}

/*
  Open and lock one system table for update.

  SYNOPSIS
    open_system_table_for_update()
      thd        Thread context.
      one_table  Table to open.

  NOTES
    Table opened with this call should closed using close_thread_tables().

  RETURN
    0	Error
    #	Pointer to TABLE object of system table
*/

TABLE *
open_system_table_for_update(THD *thd, TABLE_LIST *one_table)
{
  DBUG_ENTER("open_system_table_for_update");

  TABLE *table= open_ltable(thd, one_table, one_table->lock_type,
                            MYSQL_LOCK_IGNORE_TIMEOUT);
  if (table)
  {
    DBUG_ASSERT(table->s->table_category == TABLE_CATEGORY_SYSTEM);
    table->use_all_columns();
    /* This table instance is not row logged */
    table->file->row_logging= 0;
  }
  DBUG_RETURN(table);
}

/**
  Open a log table.
  Opening such tables is performed internally in the server
  implementation, and is a 'nested' open, since some tables
  might be already opened by the current thread.
  The thread context before this call is saved, and is restored
  when calling close_log_table().
  @param thd The current thread
  @param one_table Log table to open
  @param backup [out] Temporary storage used to save the thread context
*/
TABLE *
open_log_table(THD *thd, TABLE_LIST *one_table, Open_tables_backup *backup)
{
  uint flags= ( MYSQL_OPEN_IGNORE_GLOBAL_READ_LOCK |
                MYSQL_LOCK_IGNORE_GLOBAL_READ_ONLY |
                MYSQL_OPEN_IGNORE_FLUSH |
                MYSQL_LOCK_IGNORE_TIMEOUT |
                MYSQL_LOCK_LOG_TABLE);
  TABLE *table;
  /* Save value that is changed in mysql_lock_tables() */
  ulonglong save_utime_after_lock= thd->utime_after_lock;
  DBUG_ENTER("open_log_table");

  thd->reset_n_backup_open_tables_state(backup);

  if ((table= open_ltable(thd, one_table, one_table->lock_type, flags)))
  {
    DBUG_ASSERT(table->s->table_category == TABLE_CATEGORY_LOG);
    DBUG_ASSERT(!table->file->row_logging);

    /* Make sure all columns get assigned to a default value */
    table->use_all_columns();
    DBUG_ASSERT(table->s->no_replicate);
  }
  else
    thd->restore_backup_open_tables_state(backup);

  thd->utime_after_lock= save_utime_after_lock;
  DBUG_RETURN(table);
}

/**
  Close a log table.
  The last table opened by open_log_table()
  is closed, then the thread context is restored.
  @param thd The current thread
  @param backup [in] the context to restore.
*/

void close_log_table(THD *thd, Open_tables_backup *backup)
{
  /*
    Inform the transaction handler that we are closing the
    system tables and we don't need the read view anymore.
  */
  for (TABLE *table= thd->open_tables ; table ; table= table->next)
    table->file->extra(HA_EXTRA_PREPARE_FOR_FORCED_CLOSE);
  close_thread_tables(thd);
  thd->restore_backup_open_tables_state(backup);
}


/**
  @brief
  Remove 'fixed' flag from items in a list

  @param items list of items to un-fix

  @details
  This function sets to 0 the 'fixed' flag for items in the 'items' list.
  It's needed to force correct marking of views' fields for INSERT/UPDATE
  statements.
*/

void unfix_fields(List<Item> &fields)
{
  List_iterator<Item> li(fields);
  Item *item;
  while ((item= li++))
    item->unfix_fields();
}


/**
  Check result of dynamic column function and issue error if it is needed

  @param rc              The result code of dynamic column function

  @return the result code which was get as an argument\
*/

int dynamic_column_error_message(enum_dyncol_func_result rc)
{
  switch (rc) {
  case ER_DYNCOL_YES:
  case ER_DYNCOL_OK:
  case ER_DYNCOL_TRUNCATED:
    break; // it is not an error
  case ER_DYNCOL_FORMAT:
    my_error(ER_DYN_COL_WRONG_FORMAT, MYF(0));
    break;
  case ER_DYNCOL_LIMIT:
    my_error(ER_DYN_COL_IMPLEMENTATION_LIMIT, MYF(0));
    break;
  case ER_DYNCOL_RESOURCE:
    my_error(ER_OUT_OF_RESOURCES, MYF(0));
    break;
  case ER_DYNCOL_DATA:
    my_error(ER_DYN_COL_DATA, MYF(0));
    break;
  case ER_DYNCOL_UNKNOWN_CHARSET:
    my_error(ER_DYN_COL_WRONG_CHARSET, MYF(0));
    break;
  }
  return rc;
}

/**
  @} (end of group Data_Dictionary)
*/

int TABLE::hlindex_open(uint nr)
{
  DBUG_ASSERT(s->hlindexes() == 1);
  DBUG_ASSERT(nr == s->keys);
  if (!hlindex)
  {
    s->lock_share();
    if (!s->hlindex)
    {
      s->unlock_share();
      TABLE_SHARE *share;
      char *path= NULL;
      size_t path_len= s->normalized_path.length + HLINDEX_BUF_LEN;

      share= (TABLE_SHARE*)alloc_root(&s->mem_root, sizeof(*share));
      path= (char*)alloc_root(&s->mem_root, path_len);
      if (!share || !path)
        return 1;

      my_snprintf(path, path_len, "%s" HLINDEX_TEMPLATE,
                  s->normalized_path.str, nr);
      init_tmp_table_share(in_use, share, s->db.str, 0, s->table_name.str,
                           path, false);
      share->db_plugin= s->db_plugin;

      LEX_CSTRING sql= mhnsw_hlindex_table_def(in_use, file->ref_length);
      if (share->init_from_sql_statement_string(in_use, false,
                        sql.str, sql.length))
      {
        if (share->db_plugin == s->db_plugin)
          share->db_plugin= NULL;
        free_table_share(share);
        return 1;
      }

      s->lock_share();
      if (!s->hlindex)
      {
        s->hlindex= share;
        s->unlock_share();
      }
      else
      {
        s->unlock_share();
        free_table_share(share);
      }
    }
    else
      s->unlock_share();
    TABLE *table= (TABLE*)alloc_root(&mem_root, sizeof(*table));
    if (!table || open_table_from_share(in_use, s->hlindex, &empty_clex_str,
                    db_stat, EXTRA_RECORD, in_use->open_options, table, 0))
      return 1;
    hlindex= table;
    hlindex->in_use= NULL;
  }
  return 0;
}

int TABLE::hlindex_lock(uint nr)
{
  DBUG_ASSERT(s->hlindexes() == 1);
  DBUG_ASSERT(nr == s->keys);
  DBUG_ASSERT(hlindex);
  if (hlindex->in_use == in_use)
    return 0;
  hlindex->use_all_columns();

  THR_LOCK_DATA *lock_data;
  DBUG_ASSERT(hlindex->file->lock_count() <= 1);
  hlindex->file->store_lock(in_use, &lock_data, reginfo.lock_type);

  int res= hlindex->file->ha_external_lock(in_use,
             reginfo.lock_type < TL_FIRST_WRITE ? F_RDLCK : F_WRLCK);
  if (res == 0)
    hlindex->in_use= in_use;      // mark in use for this query
  if (hlindex->file->lock_count() > 0)
  {
    /*
      This code is here mostly for Aria. It requires start_trans() call
      to handle transaction logging.
    */
    if (res == 0 && !s->tmp_table && lock_data->lock->start_trans)
      lock_data->lock->start_trans(lock_data->status_param);
    lock_data->type= TL_UNLOCK;
  }
  return res;
}

int TABLE::open_hlindexes_for_write()
{
  DBUG_ASSERT(s->hlindexes() <= 1);
  for (uint i= s->keys; i < s->total_keys; i++)
    if (hlindex_open(i) || hlindex_lock(i))
      return 1;
  return 0;
}

int TABLE::unlock_hlindexes()
{
  if (hlindex && hlindex->in_use)
  {
    hlindex->file->ha_external_unlock(in_use);
    hlindex->in_use= 0;
  }
  return 0;
}

int TABLE::hlindexes_on_insert()
{
  DBUG_ASSERT(s->hlindexes() == (hlindex != NULL));
  if (hlindex && hlindex->in_use)
    if (int err= mhnsw_insert(this, key_info + s->keys))
      return err;
  return 0;
}

int TABLE::hlindexes_on_update()
{
  DBUG_ASSERT(s->hlindexes() == (hlindex != NULL));
  if (hlindex && hlindex->in_use)
  {
    int err;
    // mark deleted node invalid and insert node for new row
    if ((err= mhnsw_invalidate(this, record[1], key_info + s->keys)) ||
        (err= mhnsw_insert(this, key_info + s->keys)))
      return err;
  }

  return 0;
}

int TABLE::hlindexes_on_delete(const uchar *buf)
{
  DBUG_ASSERT(s->hlindexes() == (hlindex != NULL));
  DBUG_ASSERT(buf == record[0] || buf == record[1]); // note: REPLACE
  if (hlindex && hlindex->in_use)
    if (int err= mhnsw_invalidate(this, buf, key_info + s->keys))
      return err;
  return 0;
}

int TABLE::hlindexes_on_delete_all(bool truncate)
{
  DBUG_ASSERT(s->hlindexes() == (hlindex != NULL));
  if (hlindex && hlindex->in_use)
    if (int err= mhnsw_delete_all(this, key_info + s->keys, truncate))
      return err;
  return 0;
}

int TABLE::hlindex_read_first(uint nr, Item *item, ulonglong limit)
{
  DBUG_ASSERT(s->hlindexes() == 1);
  DBUG_ASSERT(nr == s->keys);

  if (hlindex_open(nr) || hlindex_lock(nr))
    return HA_ERR_CRASHED;

  DBUG_ASSERT(hlindex->in_use == in_use);

  return mhnsw_read_first(this, key_info + s->keys, item, limit);
}

int TABLE::hlindex_read_next()
{
  return mhnsw_read_next(this);
}

int TABLE::hlindex_read_end()
{
  return mhnsw_read_end(this);
}<|MERGE_RESOLUTION|>--- conflicted
+++ resolved
@@ -4771,11 +4771,7 @@
             goto error;
 
           error= FALSE;
-<<<<<<< HEAD
-          pthread_yield();
-=======
           std::this_thread::yield();
->>>>>>> a65f7dc7
           goto restart;
         }
         goto error;
@@ -4841,11 +4837,7 @@
 
             error= FALSE;
             sroutine_to_open= &thd->lex->sroutines_list.first;
-<<<<<<< HEAD
-            pthread_yield();
-=======
             std::this_thread::yield();
->>>>>>> a65f7dc7
             goto restart;
           }
           /*

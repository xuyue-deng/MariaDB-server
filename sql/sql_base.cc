/* Copyright (c) 2000, 2016, Oracle and/or its affiliates.
   Copyright (c) 2010, 2024, MariaDB

   This program is free software; you can redistribute it and/or modify
   it under the terms of the GNU General Public License as published by
   the Free Software Foundation; version 2 of the License.

   This program is distributed in the hope that it will be useful,
   but WITHOUT ANY WARRANTY; without even the implied warranty of
   MERCHANTABILITY or FITNESS FOR A PARTICULAR PURPOSE.  See the
   GNU General Public License for more details.

   You should have received a copy of the GNU General Public License
   along with this program; if not, write to the Free Software
   Foundation, Inc., 51 Franklin Street, Fifth Floor, Boston, MA  02110-1335  USA */


/* Basic functions needed by many modules */

#include "mariadb.h"
#include "sql_base.h"                           // setup_table_map
#include "sql_priv.h"
#include "unireg.h"
#include "debug_sync.h"
#include "lock.h"        // mysql_lock_remove,
                         // mysql_unlock_tables,
                         // mysql_lock_have_duplicate
#include "sql_show.h"    // append_identifier
#include "strfunc.h"     // find_type
#include "sql_view.h"    // mysql_make_view, VIEW_ANY_ACL
#include "sql_parse.h"   // check_table_access
#include "sql_insert.h"  // kill_delayed_threads
#include "sql_partition.h"               // ALTER_PARTITION_PARAM_TYPE
#include "sql_derived.h" // mysql_derived_prepare,
                         // mysql_handle_derived,
                         // mysql_derived_filling
#include "sql_handler.h" // mysql_ha_flush
#include "sql_test.h"
#include "sql_partition.h"                      // ALTER_PARTITION_PARAM_TYPE
#include "log_event.h"                          // Query_log_event
#include "sql_select.h"
#include "sp_head.h"
#include "sp.h"
#include "sp_cache.h"
#include "sql_trigger.h"
#include "transaction.h"
#include "sql_prepare.h"
#include "sql_statistics.h"
#include "sql_cte.h"
#include "sql_update.h"  // class Sql_cmd_update
#include "sql_delete.h"  // class Sql_cmd_delete
#include <m_ctype.h>
#include <my_dir.h>
#include <hash.h>
#include "rpl_filter.h"
#include "sql_table.h"                          // build_table_filename
#include "datadict.h"   // dd_frm_is_view()
#include "rpl_rli.h"   // rpl_group_info
#include "vector_mhnsw.h"
#ifdef  _WIN32
#include <io.h>
#endif
#include "wsrep_mysqld.h"
#ifdef WITH_WSREP
#include "wsrep_thd.h"
#include "wsrep_trans_observer.h"
#endif /* WITH_WSREP */

bool
No_such_table_error_handler::handle_condition(THD *,
                                              uint sql_errno,
                                              const char*,
                                              Sql_condition::enum_warning_level *level,
                                              const char*,
                                              Sql_condition ** cond_hdl)
{
  *cond_hdl= NULL;
  if (!first_error)
    first_error= sql_errno;
  if (sql_errno == ER_NO_SUCH_TABLE
      || sql_errno == ER_NO_SUCH_TABLE_IN_ENGINE
      || sql_errno == ER_UNKNOWN_SEQUENCES)
  {
    m_handled_errors++;
    return TRUE;
  }

  if (*level == Sql_condition::WARN_LEVEL_ERROR)
    m_unhandled_errors++;
  return FALSE;
}


bool No_such_table_error_handler::safely_trapped_errors()
{
  /*
    If m_unhandled_errors != 0, something else, unanticipated, happened,
    so the error is not trapped but returned to the caller.
    Multiple ER_NO_SUCH_TABLE can be raised in case of views.
  */
  return ((m_handled_errors > 0) && (m_unhandled_errors == 0));
}

/**
  This internal handler is used to trap ER_NO_SUCH_TABLE and
  ER_WRONG_MRG_TABLE errors during CHECK/REPAIR TABLE for MERGE
  tables.
*/

class Repair_mrg_table_error_handler : public Internal_error_handler
{
public:
  Repair_mrg_table_error_handler()
    : m_handled_errors(false), m_unhandled_errors(false)
  {}

  bool handle_condition(THD *thd,
                        uint sql_errno,
                        const char* sqlstate,
                        Sql_condition::enum_warning_level *level,
                        const char* msg,
                        Sql_condition ** cond_hdl) override;

  /**
    Returns TRUE if there were ER_NO_SUCH_/WRONG_MRG_TABLE and there
    were no unhandled errors. FALSE otherwise.
  */
  bool safely_trapped_errors()
  {
    /*
      Check for m_handled_errors is here for extra safety.
      It can be useful in situation when call to open_table()
      fails because some error which was suppressed by another
      error handler (e.g. in case of MDL deadlock which we
      decided to solve by back-off and retry).
    */
    return (m_handled_errors && (! m_unhandled_errors));
  }

private:
  bool m_handled_errors;
  bool m_unhandled_errors;
};


bool
Repair_mrg_table_error_handler::handle_condition(THD *,
                                                 uint sql_errno,
                                                 const char*,
                                                 Sql_condition::enum_warning_level *level,
                                                 const char*,
                                                 Sql_condition ** cond_hdl)
{
  *cond_hdl= NULL;
  if (sql_errno == ER_NO_SUCH_TABLE ||
      sql_errno == ER_NO_SUCH_TABLE_IN_ENGINE ||
      sql_errno == ER_WRONG_MRG_TABLE)
  {
    m_handled_errors= true;
    return TRUE;
  }

  m_unhandled_errors= true;
  return FALSE;
}


/**
  @defgroup Data_Dictionary Data Dictionary
  @{
*/

static bool check_and_update_table_version(THD *thd, TABLE_LIST *tables,
                                           TABLE_SHARE *table_share);
static bool open_table_entry_fini(THD *thd, TABLE_SHARE *share, TABLE *entry);
static bool auto_repair_table(THD *thd, TABLE_LIST *table_list);


/**
  Get table cache key for a table list element.

  @param table_list[in]  Table list element.
  @param key[out]        On return points to table cache key for the table.

  @note Unlike create_table_def_key() call this function doesn't construct
        key in a buffer provided by caller. Instead it relies on the fact
        that table list element for which key is requested has properly
        initialized MDL_request object and the fact that table definition
        cache key is suffix of key used in MDL subsystem. So to get table
        definition key it simply needs to return pointer to appropriate
        part of MDL_key object nested in this table list element.
        Indeed, this means that lifetime of key produced by this call is
        limited by the lifetime of table list element which it got as
        parameter.

  @return Length of key.
*/

uint get_table_def_key(const TABLE_LIST *table_list, const char **key)
{
  /*
    This call relies on the fact that TABLE_LIST::mdl_request::key object
    is properly initialized, so table definition cache can be produced
    from key used by MDL subsystem.
  */
  DBUG_ASSERT(!strcmp(table_list->get_db_name().str,
                      table_list->mdl_request.key.db_name()));
  DBUG_ASSERT(!strcmp(table_list->get_table_name().str,
                      table_list->mdl_request.key.name()));

  *key= (const char*)table_list->mdl_request.key.ptr() + 1;
  return table_list->mdl_request.key.length() - 1;
}



/*****************************************************************************
  Functions to handle table definition cache (TABLE_SHARE)
*****************************************************************************/

/*
  Create a list for all open tables matching SQL expression

  SYNOPSIS
    list_open_tables()
    thd			Thread THD
    wild		SQL like expression

  NOTES
    One gets only a list of tables for which one has any kind of privilege.
    db and table names are allocated in result struct, so one doesn't need
    a lock when traversing the return list.

  RETURN VALUES
    NULL	Error (Probably OOM)
    #		Pointer to list of names of open tables.
*/

class list_open_tables_arg
{
public:
  THD *thd;
  const Lex_ident_db db;
  const char *wild;
  TABLE_LIST table_list;
  OPEN_TABLE_LIST **start_list, *open_list;

  list_open_tables_arg(THD *thd_arg, const LEX_CSTRING &db_arg,
                       const char *wild_arg)
   :thd(thd_arg), db(db_arg), wild(wild_arg),
    start_list(&open_list), open_list(0)
  {
    bzero((char*) &table_list, sizeof(table_list));
  }
};


static my_bool list_open_tables_callback(void *el, void *a)
{
  TDC_element *element= static_cast<TDC_element*>(el);
  list_open_tables_arg *arg= static_cast<list_open_tables_arg*>(a);
  const Lex_ident_db
    db= Lex_ident_db(Lex_cstring_strlen((const char*) element->m_key));
  const char *table_name= db.str + db.length + 1;

  if (arg->db.str && !arg->db.streq(db))
    return FALSE;
  if (arg->wild && wild_compare(table_name, arg->wild, 0))
    return FALSE;

  /* Check if user has SELECT privilege for any column in the table */
  arg->table_list.db= db;
  arg->table_list.table_name= Lex_cstring_strlen(table_name);
  arg->table_list.grant.privilege= NO_ACL;

  if (check_table_access(arg->thd, SELECT_ACL, &arg->table_list, TRUE, 1, TRUE))
    return FALSE;

  if (!(*arg->start_list= (OPEN_TABLE_LIST *) arg->thd->alloc(
                    sizeof(**arg->start_list) + element->m_key_length)))
    return TRUE;

  strmov((*arg->start_list)->table=
         strmov(((*arg->start_list)->db= (char*) ((*arg->start_list) + 1)),
                db.str) + 1, table_name);
  (*arg->start_list)->in_use= 0;

  mysql_mutex_lock(&element->LOCK_table_share);
  All_share_tables_list::Iterator it(element->all_tables);
  TABLE *table;
  while ((table= it++))
    if (table->in_use)
      ++(*arg->start_list)->in_use;
  mysql_mutex_unlock(&element->LOCK_table_share);
  (*arg->start_list)->locked= 0;                   /* Obsolete. */
  arg->start_list= &(*arg->start_list)->next;
  *arg->start_list= 0;
  return FALSE;
}


OPEN_TABLE_LIST *list_open_tables(THD *thd,
                                  const LEX_CSTRING &db,
                                  const char *wild)
{
  DBUG_ENTER("list_open_tables");
  list_open_tables_arg argument(thd, db, wild);

  if (tdc_iterate(thd, list_open_tables_callback, &argument, true))
    DBUG_RETURN(0);

  DBUG_RETURN(argument.open_list);
}


/**
   Close all tables that are not in use in table definition cache
*/

void purge_tables()
{
  /*
    Force close of all open tables.

    Note that code in TABLE_SHARE::wait_for_old_version() assumes that
    incrementing of refresh_version is followed by purge of unused table
    shares.
  */
  kill_delayed_threads();
  /*
    Get rid of all unused TABLE and TABLE_SHARE instances. By doing
    this we automatically close all tables which were marked as "old".
  */
  tc_purge();
  /* Free table shares which were not freed implicitly by loop above. */
  tdc_purge(true);
}


/**
   close_cached_tables

   This function has two separate usages:
   1) Close not used tables in the table cache to free memory
   2) Close a list of tables and wait until they are not used anymore. This
      is used mainly when preparing a table for export.

   If there are locked tables, they are closed and reopened before
   function returns. This is done to ensure that table files will be closed
   by all threads and thus external copyable when FLUSH TABLES returns.
*/

bool close_cached_tables(THD *thd, TABLE_LIST *tables,
                         bool wait_for_refresh, ulong timeout)
{
  DBUG_ENTER("close_cached_tables");
  DBUG_ASSERT(thd || (!wait_for_refresh && !tables));
  DBUG_ASSERT(wait_for_refresh || !tables);

  if (!tables)
  {
    /* Free tables that are not used */
    purge_tables();
    if (!wait_for_refresh)
      DBUG_RETURN(false);
  }

  DBUG_PRINT("info", ("open table definitions: %d",
                      (int) tdc_records()));

  if (thd->locked_tables_mode)
  {
    /*
      If we are under LOCK TABLES, we need to reopen the tables without
      opening a door for any concurrent threads to sneak in and get
      lock on our tables. To achieve this we use exclusive metadata
      locks.
    */
    TABLE_LIST *tables_to_reopen= (tables ? tables :
                                  thd->locked_tables_list.locked_tables());
    bool result= false;

    /* close open HANDLER for this thread to allow table to be closed */
    mysql_ha_flush_tables(thd, tables_to_reopen);

    for (TABLE_LIST *table_list= tables_to_reopen; table_list;
         table_list= table_list->next_global)
    {
      int err;
      /* A check that the table was locked for write is done by the caller. */
      TABLE *table= find_table_for_mdl_upgrade(thd, table_list->db.str,
                                            table_list->table_name.str, &err);

      /* May return NULL if this table has already been closed via an alias. */
      if (! table)
        continue;

      if (wait_while_table_is_used(thd, table,
                                   HA_EXTRA_PREPARE_FOR_FORCED_CLOSE))
      {
        result= true;
        break;
      }
      close_all_tables_for_name(thd, table->s, HA_EXTRA_NOT_USED, NULL);
    }
    /*
      No other thread has the locked tables open; reopen them and get the
      old locks. This should always succeed (unless some external process
      has removed the tables)
    */
    if (thd->locked_tables_list.reopen_tables(thd, false))
      result= true;

    /*
      Since downgrade_lock() won't do anything with shared
      metadata lock it is much simpler to go through all open tables rather
      than picking only those tables that were flushed.
    */
    for (TABLE *tab= thd->open_tables; tab; tab= tab->next)
      tab->mdl_ticket->downgrade_lock(MDL_SHARED_NO_READ_WRITE);

    DBUG_RETURN(result);
  }
  else if (tables)
  {
    /*
      Get an explicit MDL lock for all requested tables to ensure they are
      not used by any other thread
    */
    MDL_request_list mdl_requests;

    DBUG_PRINT("info", ("Waiting for other threads to close their open tables"));
    DEBUG_SYNC(thd, "after_flush_unlock");

    /* close open HANDLER for this thread to allow table to be closed */
    mysql_ha_flush_tables(thd, tables);

    for (TABLE_LIST *table= tables; table; table= table->next_local)
    {
      MDL_request *mdl_request= new (thd->mem_root) MDL_request;
      if (mdl_request == NULL)
        DBUG_RETURN(true);
      MDL_REQUEST_INIT_BY_KEY(mdl_request, &table->mdl_request.key,
                              MDL_EXCLUSIVE, MDL_STATEMENT);
      mdl_requests.push_front(mdl_request);
    }

    if (thd->mdl_context.acquire_locks(&mdl_requests, timeout))
      DBUG_RETURN(true);

    for (TABLE_LIST *table= tables; table; table= table->next_local)
      tdc_remove_table(thd, table->db.str, table->table_name.str);
  }
  DBUG_RETURN(false);
}


/**
  Collect all shares that has open tables
*/

struct tc_collect_arg
{
  DYNAMIC_ARRAY shares;
  flush_tables_type flush_type;
};

static my_bool tc_collect_used_shares(void *el, void *a)
{
  TDC_element *element= static_cast<TDC_element*>(el);
  tc_collect_arg *arg= static_cast<tc_collect_arg*>(a);
  my_bool result= FALSE;

  DYNAMIC_ARRAY *shares= &arg->shares;
  mysql_mutex_lock(&element->LOCK_table_share);
  if (element->ref_count > 0 && !element->share->is_view)
  {
    DBUG_ASSERT(element->share);
    bool do_flush= 0;
    switch (arg->flush_type) {
    case FLUSH_ALL:
      do_flush= 1;
      break;
    case FLUSH_NON_TRANS_TABLES:
      if (!element->share->online_backup &&
          element->share->table_category == TABLE_CATEGORY_USER)
        do_flush= 1;
      break;
    case FLUSH_SYS_TABLES:
      if (!element->share->online_backup &&
          element->share->table_category != TABLE_CATEGORY_USER)
        do_flush= 1;
    }
    if (do_flush)
    {
      element->ref_count++;                       // Protect against delete
      if (push_dynamic(shares, (uchar*) &element->share))
        result= TRUE;
    }
  }
  mysql_mutex_unlock(&element->LOCK_table_share);
  return result;
}


/*
  Ignore errors from opening read only tables
*/

class flush_tables_error_handler : public Internal_error_handler
{
public:
  int handled_errors;
  int unhandled_errors;
  flush_tables_error_handler() : handled_errors(0), unhandled_errors(0)
  {}

  bool handle_condition(THD *thd,
                        uint sql_errno,
                        const char* sqlstate,
                        Sql_condition::enum_warning_level *level,
                        const char* msg,
                        Sql_condition ** cond_hdl) override
  {
    *cond_hdl= NULL;
    if (sql_errno == ER_OPEN_AS_READONLY || sql_errno == ER_LOCK_WAIT_TIMEOUT)
    {
      handled_errors++;
      return TRUE;
    }
    if (*level == Sql_condition::WARN_LEVEL_ERROR)
      unhandled_errors++;
    return FALSE;
  }

  bool got_fatal_error()
  {
    return unhandled_errors > 0;
  }
};


/**
   Flush cached table as part of global read lock

   @param thd
   @param flag   What type of tables should be flushed

   @return 0  ok
   @return 1  error

   After we get the list of table shares, we will call flush on all
   possible tables, even if some flush fails.
*/

bool flush_tables(THD *thd, flush_tables_type flag)
{
  bool result= TRUE;
  tc_collect_arg collect_arg;
  TABLE *tmp_table;
  flush_tables_error_handler error_handler;
  DBUG_ENTER("flush_tables");

  purge_tables();  /* Flush unused tables and shares */
  DEBUG_SYNC(thd, "after_purge_tables");

  /*
    Loop over all shares and collect shares that have open tables
    TODO:
    Optimize this to only collect shares that have been used for
    write after last time all tables was closed.
  */

  if (!(tmp_table= (TABLE*) my_malloc(PSI_INSTRUMENT_ME, sizeof(*tmp_table),
                                      MYF(MY_WME | MY_THREAD_SPECIFIC))))
    DBUG_RETURN(1);

  my_init_dynamic_array(PSI_INSTRUMENT_ME, &collect_arg.shares,
                        sizeof(TABLE_SHARE*), 100, 100, MYF(0));
  collect_arg.flush_type= flag;
  if (tdc_iterate(thd, tc_collect_used_shares, &collect_arg, true))
  {
    /* Release already collected shares */
    for (uint i= 0 ; i < collect_arg.shares.elements ; i++)
    {
      TABLE_SHARE *share= *dynamic_element(&collect_arg.shares, i,
                                           TABLE_SHARE**);
      tdc_release_share(share);
    }
    goto err;
  }

  /* Call HA_EXTRA_FLUSH on all found shares */

  thd->push_internal_handler(&error_handler);
  for (uint i= 0 ; i < collect_arg.shares.elements ; i++)
  {
    TABLE_SHARE *share= *dynamic_element(&collect_arg.shares, i,
                                         TABLE_SHARE**);
    TABLE *table= tc_acquire_table(thd, share->tdc);
    if (table)
    {
      (void) table->file->extra(HA_EXTRA_FLUSH);
      DEBUG_SYNC(table->in_use, "before_tc_release_table");
      tc_release_table(table);
    }
    else
    {
      /*
        No free TABLE instances available. We have to open a new one.

        Try to take a MDL lock to ensure we can open a new table instance.
        If the lock fails, it means that some DDL operation or flush tables
        with read lock is ongoing.
        In this case we cannot sending the HA_EXTRA_FLUSH signal.
      */

      MDL_request mdl_request;
      MDL_REQUEST_INIT(&mdl_request, MDL_key::TABLE,
                       share->db.str,
                       share->table_name.str,
                       MDL_SHARED, MDL_EXPLICIT);

      if (!thd->mdl_context.acquire_lock(&mdl_request, 0))
      {
        /*
          HA_OPEN_FOR_FLUSH is used to allow us to open the table even if
          TABLE_SHARE::incompatible_version is set. It also will tell
          SEQUENCE engine that we don't have to read the sequence information
          (which may cause deadlocks with concurrently running ALTER TABLE or
          ALTER SEQUENCE) as we will close the table at once.
        */
        if (!open_table_from_share(thd, share, &empty_clex_str,
                                   HA_OPEN_KEYFILE, 0,
                                   HA_OPEN_FOR_ALTER | HA_OPEN_FOR_FLUSH,
                                   tmp_table, FALSE,
                                   NULL))
        {
          (void) tmp_table->file->extra(HA_EXTRA_FLUSH);
          /*
            We don't put the table into the TDC as the table was not fully
            opened (we didn't open triggers)
          */
          closefrm(tmp_table);
        }
        thd->mdl_context.release_lock(mdl_request.ticket);
      }
    }
    tdc_release_share(share);
  }
  thd->pop_internal_handler();
  result= error_handler.got_fatal_error();
  DBUG_PRINT("note", ("open_errors: %u %u",
                      error_handler.handled_errors,
                      error_handler.unhandled_errors));
err:
  my_free(tmp_table);
  delete_dynamic(&collect_arg.shares);
  DBUG_RETURN(result);
}


/*
  Mark all tables in the list which were used by current substatement
  as free for reuse.

  SYNOPSIS
    mark_used_tables_as_free_for_reuse()
      thd   - thread context
      table - head of the list of tables

  DESCRIPTION
    Marks all tables in the list which were used by current substatement
    (they are marked by its query_id) as free for reuse.

    Clear 'check_table_binlog_row_based_done' flag. For tables which were used
    by current substatement the flag is cleared as part of 'ha_reset()' call.
    For the rest of the open tables not used by current substament if this
    flag is enabled as part of current substatement execution,
    (for example when THD::binlog_write_table_maps() calls
    prepare_for_row_logging()), clear the flag explicitly.

  NOTE
    The reason we reset query_id is that it's not enough to just test
    if table->query_id != thd->query_id to know if a table is in use.

    For example
    SELECT f1_that_uses_t1() FROM t1;
    In f1_that_uses_t1() we will see one instance of t1 where query_id is
    set to query_id of original query.
*/

static void mark_used_tables_as_free_for_reuse(THD *thd, TABLE *table)
{
  DBUG_ENTER("mark_used_tables_as_free_for_reuse");
  for (; table ; table= table->next)
  {
    DBUG_ASSERT(table->pos_in_locked_tables == NULL ||
                table->pos_in_locked_tables->table == table);
    if (table->query_id == thd->query_id)
    {
      table->query_id= 0;
      table->file->ha_reset();
    }
    else
      table->file->clear_cached_table_binlog_row_based_flag();
  }
  DBUG_VOID_RETURN;
}


/**
  Close all open instances of the table but keep the MDL lock.

  Works both under LOCK TABLES and in the normal mode.
  Removes all closed instances of the table from the table cache.

  @param     thd     thread handle
  @param[in] share   table share, but is just a handy way to
                     access the table cache key

  @param[in] extra
                     HA_EXTRA_PREPARE_FOR_DROP
                        - The table is dropped
                     HA_EXTRA_PREPARE_FOR_RENAME
                        - The table is renamed
                     HA_EXTRA_NOT_USED
                        - The table is marked as closed in the
                          locked_table_list but kept there so one can call
                          locked_table_list->reopen_tables() to put it back.

                     In case of drop/rename the documented behavior is to
                     implicitly remove the table from LOCK TABLES
                     list. 

  @pre Must be called with an X MDL lock on the table.
*/

void
close_all_tables_for_name(THD *thd, TABLE_SHARE *share,
                          ha_extra_function extra,
                          TABLE *skip_table)
{
  DBUG_ASSERT(!share->tmp_table);
  DBUG_ASSERT(share->tdc->flushed);

  char key[MAX_DBKEY_LENGTH];
  size_t key_length= share->table_cache_key.length;
  bool remove_from_locked_tables= extra != HA_EXTRA_NOT_USED;

  memcpy(key, share->table_cache_key.str, key_length);

  for (TABLE **prev= &thd->open_tables; *prev; )
  {
    TABLE *table= *prev;

    if (table->s->table_cache_key.length == key_length &&
        !memcmp(table->s->table_cache_key.str, key, key_length) &&
        table != skip_table)
    {
      thd->locked_tables_list.unlink_from_list(thd,
                                               table->pos_in_locked_tables,
                                               remove_from_locked_tables);
      /* Inform handler that there is a drop table or a rename going on */
      if (extra != HA_EXTRA_NOT_USED && table->db_stat)
      {
        table->file->extra(extra);
        extra= HA_EXTRA_NOT_USED;               // Call extra once!
      }

      /*
        Does nothing if the table is not locked.
        This allows one to use this function after a table
        has been unlocked, e.g. in partition management.
      */
      mysql_lock_remove(thd, thd->lock, table);
      close_thread_table(thd, prev);
    }
    else
    {
      /* Step to next entry in open_tables list. */
      prev= &table->next;
    }
  }
}

#ifdef DBUG_ASSERT_EXISTS
static inline bool check_field_pointers(const TABLE *table)
{
  for (Field **pf= table->field; *pf; pf++)
  {
    Field *f= *pf;
    if (f->ptr < table->record[0] || f->ptr > table->record[0]
                                              + table->s->reclength)
      return false;
    if (f->null_ptr &&
        (f->null_ptr < table->record[0] || f->null_ptr > table->record[0]
                                                       + table->s->reclength))
      return false;
  }
  return true;
}
#endif


int close_thread_tables_for_query(THD *thd)
{
  if (thd->lex && thd->lex->explain)
    thd->lex->explain->notify_tables_are_closed();

  DBUG_EXECUTE_IF("explain_notify_tables_are_closed",
                  if (dbug_user_var_equals_str(thd, "show_explain_probe_query",
                                               thd->query()))
                      dbug_serve_apcs(thd, 1);
                 );
  return close_thread_tables(thd);
}
/*
  Close all tables used by the current substatement, or all tables
  used by this thread if we are on the upper level.

  SYNOPSIS
    close_thread_tables()
    thd			Thread handler

  IMPLEMENTATION
    Unlocks tables and frees derived tables.
    Put all normal tables used by thread in free list.

    It will only close/mark as free for reuse tables opened by this
    substatement, it will also check if we are closing tables after
    execution of complete query (i.e. we are on upper level) and will
    leave prelocked mode if needed.
*/

int close_thread_tables(THD *thd)
{
  TABLE *table;
  int error= 0;
  PSI_stage_info org_stage;
  DBUG_ENTER("close_thread_tables");

  thd->backup_stage(&org_stage);
  THD_STAGE_INFO(thd, stage_closing_tables);

#ifdef EXTRA_DEBUG
  DBUG_PRINT("tcache", ("open tables:"));
  for (table= thd->open_tables; table; table= table->next)
    DBUG_PRINT("tcache", ("table: '%s'.'%s' %p", table->s->db.str,
                          table->s->table_name.str, table));
#endif

#if defined(ENABLED_DEBUG_SYNC)
  /* debug_sync may not be initialized for some slave threads */
  if (thd->debug_sync_control)
    DEBUG_SYNC(thd, "before_close_thread_tables");
#endif

  DBUG_ASSERT(thd->transaction->stmt.is_empty() || thd->in_sub_stmt ||
              (thd->state_flags & Open_tables_state::BACKUPS_AVAIL));

  for (table= thd->open_tables; table; table= table->next)
  {
    /* Table might be in use by some outer statement. */
    DBUG_PRINT("tcache", ("table: '%s'  query_id: %lu",
                          table->s->table_name.str, (ulong) table->query_id));

    DBUG_SLOW_ASSERT(check_field_pointers(table));

    if (thd->locked_tables_mode)
    {
#ifdef WITH_PARTITION_STORAGE_ENGINE
      if (table->part_info && table->part_info->vers_require_hist_part(thd) &&
          !thd->stmt_arena->is_stmt_prepare())
        table->part_info->vers_check_limit(thd);
#endif
      /*
        For simple locking we cleanup it here because we don't close thread
        tables. For prelocking we close it when we do close thread tables.
      */
      if (thd->locked_tables_mode != LTM_PRELOCKED)
        table->vcol_cleanup_expr(thd);
    }

    /* Detach MERGE children after every statement. Even under LOCK TABLES. */
    if (thd->locked_tables_mode <= LTM_LOCK_TABLES ||
        table->query_id == thd->query_id)
    {
      DBUG_ASSERT(table->file);
      table->file->extra(HA_EXTRA_DETACH_CHILDREN);
    }
  }

  /*
    We are assuming here that thd->derived_tables contains ONLY derived
    tables for this substatement. i.e. instead of approach which uses
    query_id matching for determining which of the derived tables belong
    to this substatement we rely on the ability of substatements to
    save/restore thd->derived_tables during their execution.

    TODO: Probably even better approach is to simply associate list of
          derived tables with (sub-)statement instead of thread and destroy
          them at the end of its execution.

    Note: EXPLAIN/ANALYZE depends on derived tables being freed here. See
    sql_explain.h:ExplainDataStructureLifetime.
  */
  if (thd->derived_tables)
  {
    TABLE *next;
    /*
      Close all derived tables generated in queries like
      SELECT * FROM (SELECT * FROM t1)
    */
    for (table= thd->derived_tables ; table ; table= next)
    {
      next= table->next;
      free_tmp_table(thd, table);
    }
    thd->derived_tables= 0;
  }

  if (thd->rec_tables)
  {
    TABLE *next;
    /*
      Close all temporary tables created for recursive table references.
      This action was postponed because the table could be used in the
      statements like  ANALYZE WITH r AS (...) SELECT * from r
      where r is defined through recursion. 
    */
    for (table= thd->rec_tables ; table ; table= next)
    {
      next= table->next;
      free_tmp_table(thd, table);
    }
    thd->rec_tables= 0;
  }

  /*
    Mark all temporary tables used by this statement as free for reuse.
  */
  thd->mark_tmp_tables_as_free_for_reuse();

  if (thd->locked_tables_mode)
  {

    /* Ensure we are calling ha_reset() for all used tables */
    mark_used_tables_as_free_for_reuse(thd, thd->open_tables);

    /*
      We are under simple LOCK TABLES or we're inside a sub-statement
      of a prelocked statement, so should not do anything else.

      Note that even if we are in LTM_LOCK_TABLES mode and statement
      requires prelocking (e.g. when we are closing tables after
      failing at "open" all tables required for statement execution)
      we will exit this function a few lines below.
    */
    if (! thd->lex->requires_prelocking())
    {
      error= 0;
      goto end;
    }

    /*
      We are in the top-level statement of a prelocked statement,
      so we have to leave the prelocked mode now with doing implicit
      UNLOCK TABLES if needed.
    */
    if (thd->locked_tables_mode == LTM_PRELOCKED_UNDER_LOCK_TABLES)
      thd->locked_tables_mode= LTM_LOCK_TABLES;

    if (thd->locked_tables_mode == LTM_LOCK_TABLES)
    {
      error= 0;
      goto end;
    }

    thd->leave_locked_tables_mode();

    /* Fallthrough */
  }

  if (thd->lock)
  {
    /*
      Ensure binlog caches has been flushed in binlog_query() or
      binlog_commit().
    */
    DBUG_ASSERT((thd->state_flags & Open_tables_state::BACKUPS_AVAIL) ||
                !thd->has_pending_row_events());
    if (mysql_unlock_tables(thd, thd->lock))
      error= 1;
    thd->lock=0;
  }
  /*
    Closing a MERGE child before the parent would be fatal if the
    other thread tries to abort the MERGE lock in between.
  */
  while (thd->open_tables)
    (void) close_thread_table(thd, &thd->open_tables);

end:
  THD_STAGE_INFO(thd, org_stage);
  DBUG_RETURN(error);
}


/* move one table to free list */

void close_thread_table(THD *thd, TABLE **table_ptr)
{
  TABLE *table= *table_ptr;
  handler *file= table->file;
  DBUG_ENTER("close_thread_table");
  DBUG_PRINT("tcache", ("table: '%s'.'%s' %p", table->s->db.str,
                        table->s->table_name.str, table));
  DBUG_ASSERT(!file->keyread_enabled());
  DBUG_ASSERT(file->inited == handler::NONE);

  /*
    The metadata lock must be released after giving back
    the table to the table cache.
  */
  DBUG_ASSERT(thd->mdl_context.is_lock_owner(MDL_key::TABLE,
                                             table->s->db.str,
                                             table->s->table_name.str,
                                             MDL_SHARED) ||
              thd->mdl_context.is_lock_warrantee(MDL_key::TABLE,
                                                 table->s->db.str,
                                                 table->s->table_name.str,
                                                 MDL_SHARED));
  table->vcol_cleanup_expr(thd);
  table->mdl_ticket= NULL;

  file->update_global_table_stats();
  file->update_global_index_stats();
  if (unlikely(file->handler_stats) && file->handler_stats->active)
  {
    Exec_time_tracker *tracker;
    if ((tracker= file->get_time_tracker()))
      file->handler_stats->engine_time+= tracker->get_cycles();
    thd->handler_stats.add(file->handler_stats);
  }
  /*
    This lock is needed to allow THD::notify_shared_lock() to
    traverse the thd->open_tables list without having to worry that
    some of the tables are removed from under it
  */

  mysql_mutex_lock(&thd->LOCK_thd_data);
  *table_ptr=table->next;
  mysql_mutex_unlock(&thd->LOCK_thd_data);

  if (! table->needs_reopen())
  {
    /* Avoid having MERGE tables with attached children in table cache. */
    file->extra(HA_EXTRA_DETACH_CHILDREN);
    /* Free memory and reset for next loop. */
    free_field_buffers_larger_than(table, MAX_TDC_BLOB_SIZE);
    file->ha_reset();
  }

  /*
    Do this *before* entering the TABLE_SHARE::tdc.LOCK_table_share
    critical section.
  */
  MYSQL_UNBIND_TABLE(file);

  tc_release_table(table);
  DBUG_VOID_RETURN;
}


/*
  Find table in list.

  SYNOPSIS
    find_table_in_list()
    table		Pointer to table list
    offset		Offset to which list in table structure to use
    db_name		Data base name
    table_name		Table name

  NOTES:
    This is called by find_table_in_global_list().

  RETURN VALUES
    NULL	Table not found
    #		Pointer to found table.
*/

TABLE_LIST *find_table_in_list(TABLE_LIST *table,
                               TABLE_LIST *TABLE_LIST::*link,
                               const LEX_CSTRING *db_name,
                               const LEX_CSTRING *table_name)
{
  for (; table; table= table->*link )
  {
    if (cmp(&table->db, db_name) == 0 &&
        cmp(&table->table_name, table_name) == 0)
      break;
  }
  return table;
}


/**
  Test that table is unique (It's only exists once in the table list)

  @param  thd                   thread handle
  @param  table                 table which should be checked
  @param  table_list            list of tables
  @param  check_flag            whether to check tables' aliases
                                Currently this is only used by INSERT

  NOTE: to exclude derived tables from check we use following mechanism:
    a) during derived table processing set THD::derived_tables_processing
    b) JOIN::prepare set SELECT::exclude_from_table_unique_test if
       THD::derived_tables_processing set. (we can't use JOIN::execute
       because for PS we perform only JOIN::prepare, but we can't set this
       flag in JOIN::prepare if we are not sure that we are in derived table
       processing loop, because multi-update call fix_fields() for some its
       items (which mean JOIN::prepare for subqueries) before unique_table
       call to detect which tables should be locked for write).
    c) find_dup_table skip all tables which belong to SELECT with
       SELECT::exclude_from_table_unique_test set.
    Also SELECT::exclude_from_table_unique_test used to exclude from check
    tables of main SELECT of multi-delete and multi-update

    We also skip tables with TABLE_LIST::prelocking_placeholder set,
    because we want to allow SELECTs from them, and their modification
    will rise the error anyway.

    TODO: when we will have table/view change detection we can do this check
          only once for PS/SP

  @retval !=0  found duplicate
  @retval 0 if table is unique
*/

static
TABLE_LIST* find_dup_table(THD *thd, TABLE_LIST *table, TABLE_LIST *table_list,
                           uint check_flag)
{
  TABLE_LIST *res= 0;
  DBUG_ENTER("find_dup_table");
  DBUG_PRINT("enter", ("table alias: %s", table->alias.str));

  /*
    If this function called for query which update table (INSERT/UPDATE/...)
    then we have in table->table pointer to TABLE object which we are
    updating even if it is VIEW so we need TABLE_LIST of this TABLE object
    to get right names (even if lower_case_table_names used).

    If this function called for CREATE command that we have not opened table
    (table->table equal to 0) and right names is in current TABLE_LIST
    object.
  */
  if (table->table &&
      thd->lex->sql_command != SQLCOM_UPDATE &&
      thd->lex->sql_command != SQLCOM_UPDATE_MULTI &&
      thd->lex->sql_command != SQLCOM_DELETE &&
      thd->lex->sql_command != SQLCOM_DELETE_MULTI)
  {
    /* All MyISAMMRG children are plain MyISAM tables. */
    DBUG_ASSERT(table->table->file->ht->db_type != DB_TYPE_MRG_MYISAM);

    table= table->find_underlying_table(table->table);
    /*
      as far as we have table->table we have to find real TABLE_LIST of
      it in underlying tables
    */
    DBUG_ASSERT(table);
  }
  const Lex_ident_db d_name= table->db;
  const Lex_ident_table t_name= table->table_name;
  const Lex_ident_table t_alias= table->alias;

retry:
  DBUG_PRINT("info", ("real table: %s.%s", d_name.str, t_name.str));
  for (TABLE_LIST *tl= table_list; tl ; tl= tl->next_global, res= 0)
  {
    if (tl->select_lex && tl->select_lex->master_unit() &&
        tl->select_lex->master_unit()->executed)
    {
      /*
        There is no sense to check tables of already executed parts
        of the query
      */
      continue;
    }
    /*
      Table is unique if it is present only once in the global list
      of tables and once in the list of table locks.
    */
    if (! (res= find_table_in_global_list(tl, &d_name, &t_name)))
      break;
    tl= res;                       // We can continue search after this table

    /* Skip if same underlying table. */
    if (res->table && (res->table == table->table))
      continue;

    /* Skip if table is tmp table */
    if (check_flag & CHECK_DUP_SKIP_TEMP_TABLE &&
        res->table && res->table->s->tmp_table != NO_TMP_TABLE)
    {
      continue;
    }
    if (check_flag & CHECK_DUP_FOR_CREATE)
      DBUG_RETURN(res);

    /* Skip if table alias does not match. */
    if (check_flag & CHECK_DUP_ALLOW_DIFFERENT_ALIAS)
    {
      if (!t_alias.streq(res->alias))
        continue;
    }

    /*
      If table is not excluded (could be a derived table) and table is not
      a prelocking placeholder then we found either a duplicate entry
      or a table that is part of a derived table (handled below).
      Examples are:
      INSERT INTO t1 SELECT * FROM t1;
      INSERT INTO t1 SELECT * FROM view_containing_t1;
    */
    if (res->select_lex &&
        !res->select_lex->exclude_from_table_unique_test &&
        !res->prelocking_placeholder)
      break;

    /*
      If we found entry of this table or table of SELECT which already
      processed in derived table or top select of multi-update/multi-delete
      (exclude_from_table_unique_test) or prelocking placeholder.
    */
    DBUG_PRINT("info",
               ("found same copy of table or table which we should skip"));
  }
  if (res && res->belong_to_derived)
  {
    /*
      We come here for queries of type:
      INSERT INTO t1 (SELECT tmp.a FROM (select * FROM t1) as tmp);

      Try to fix by materializing the derived table if one can't do without it.
    */
    TABLE_LIST *derived=  res->belong_to_derived;
    if (derived->is_merged_derived() && !derived->derived->is_excluded())
    {
      bool materialize= true;
      if (thd->lex->sql_command == SQLCOM_UPDATE)
      {
        Sql_cmd_update *cmd= (Sql_cmd_update *) (thd->lex->m_sql_cmd);
        if (cmd->is_multitable() || derived->derived->outer_select())
          materialize= false;
        else if (!cmd->processing_as_multitable_update_prohibited(thd))
	{
          cmd->set_as_multitable();
          materialize= false;
        }
      }
      else if (thd->lex->sql_command == SQLCOM_DELETE)
     {
        Sql_cmd_delete *cmd= (Sql_cmd_delete *) (thd->lex->m_sql_cmd);
        if (cmd->is_multitable() || derived->derived->outer_select())
          materialize= false;
        else if (!cmd->processing_as_multitable_delete_prohibited(thd))
	{
          cmd->set_as_multitable();
          materialize= false;
        }
      }
      if (materialize)
      {
        DBUG_PRINT("info",
                 ("convert merged to materialization to resolve the conflict"));
        derived->change_refs_to_fields();
        derived->set_materialized_derived();
        goto retry;
      }
    }
  }
  DBUG_RETURN(res);
}


/**
  Test that the subject table of INSERT/UPDATE/DELETE/CREATE
  or (in case of MyISAMMRG) one of its children are not used later
  in the query.

  For MyISAMMRG tables, it is assumed that all the underlying
  tables of @c table (if any) are listed right after it and that
  their @c parent_l field points at the main table.


  @retval non-NULL The table list element for the table that
                   represents the duplicate. 
  @retval NULL     No duplicates found.
*/

TABLE_LIST*
unique_table(THD *thd, TABLE_LIST *table, TABLE_LIST *table_list,
             uint check_flag)
{
  TABLE_LIST *dup;

  table= table->find_table_for_update();

  if (table->table &&
      table->table->file->ha_table_flags() & HA_CAN_MULTISTEP_MERGE)
  {
    TABLE_LIST *child;
    dup= NULL;
    /* Check duplicates of all merge children. */
    for (child= table->next_global; child;
         child= child->next_global)
    {
      if (child->table &&
          child->table->file->ha_table_flags() & HA_CAN_MULTISTEP_MERGE)
        continue;

      /*
        Ensure that the child has one parent that is the table that is
        updated.
      */
      TABLE_LIST *tmp_parent= child;
      while ((tmp_parent= tmp_parent->parent_l))
      {
        if (tmp_parent == table)
          break;
      }
      if (!tmp_parent)
        break;

      if ((dup= find_dup_table(thd, child, child->next_global, check_flag)))
        break;
    }
  }
  else
    dup= find_dup_table(thd, table, table_list, check_flag);
  return dup;
}


/*
  Issue correct error message in case we found 2 duplicate tables which
  prevent some update operation

  SYNOPSIS
    update_non_unique_table_error()
    update      table which we try to update
    operation   name of update operation
    duplicate   duplicate table which we found

  NOTE:
    here we hide view underlying tables if we have them
*/

void update_non_unique_table_error(TABLE_LIST *update,
                                   const char *operation,
                                   TABLE_LIST *duplicate)
{
  update= update->top_table();
  duplicate= duplicate->top_table();
  if (!update->view || !duplicate->view ||
      update->view == duplicate->view ||
      !update->view_name.streq(duplicate->view_name) ||
      !update->view_db.streq(duplicate->view_db))
  {
    /*
      it is not the same view repeated (but it can be parts of the same copy
      of view), so we have to hide underlying tables.
    */
    if (update->view)
    {
      /* Issue the ER_NON_INSERTABLE_TABLE error for an INSERT */
      if (update->view == duplicate->view)
        my_error(!strncmp(operation, "INSERT", 6) ?
                 ER_NON_INSERTABLE_TABLE : ER_NON_UPDATABLE_TABLE, MYF(0),
                 update->alias.str, operation);
      else
        my_error(ER_VIEW_PREVENT_UPDATE, MYF(0),
                 (duplicate->view ? duplicate->alias.str : update->alias.str),
                 operation, update->alias.str);
      return;
    }
    if (duplicate->view)
    {
      my_error(ER_VIEW_PREVENT_UPDATE, MYF(0), duplicate->alias.str, operation,
               update->alias.str);
      return;
    }
  }
  my_error(ER_UPDATE_TABLE_USED, MYF(0), update->alias.str, operation);
}


/**
   Force all other threads to stop using the table by upgrading
   metadata lock on it and remove unused TABLE instances from cache.

   @param thd      Thread handler
   @param table    Table to remove from cache
   @param function HA_EXTRA_PREPARE_FOR_DROP if table is to be deleted
                   HA_EXTRA_FORCE_REOPEN if table is not be used
                   HA_EXTRA_PREPARE_FOR_RENAME if table is to be renamed
                   HA_EXTRA_NOT_USED             Don't call extra()

   @note When returning, the table will be unusable for other threads
         until metadata lock is downgraded.

   @retval FALSE Success.
   @retval TRUE  Failure (e.g. because thread was killed).
*/

bool wait_while_table_is_used(THD *thd, TABLE *table,
                              enum ha_extra_function function)
{
  DBUG_ENTER("wait_while_table_is_used");
  DBUG_ASSERT(!table->s->tmp_table);
  DBUG_PRINT("enter", ("table: '%s'  share: %p  db_stat: %u",
                       table->s->table_name.str, table->s,
                       table->db_stat));

  if (thd->mdl_context.upgrade_shared_lock(
             table->mdl_ticket, MDL_EXCLUSIVE,
             thd->variables.lock_wait_timeout))
    DBUG_RETURN(TRUE);

  table->s->tdc->flush(thd, true);
  /* extra() call must come only after all instances above are closed */
  if (function != HA_EXTRA_NOT_USED)
  {
    int error= table->file->extra(function);
    if (error)
      table->file->print_error(error, MYF(0));
    DBUG_RETURN(error);
  }
  DBUG_RETURN(FALSE);
}


/**
  Close a and drop a just created table in CREATE TABLE ... SELECT.

  @param  thd         Thread handle
  @param  table       TABLE object for the table to be dropped
  @param  db_name     Name of database for this table
  @param  table_name  Name of this table

  This routine assumes that the table to be closed is open only
  by the calling thread, so we needn't wait until other threads
  close the table. It also assumes that the table is first
  in thd->open_ables and a data lock on it, if any, has been
  released. To sum up, it's tuned to work with
  CREATE TABLE ... SELECT and CREATE TABLE .. SELECT only.
  Note, that currently CREATE TABLE ... SELECT is not supported
  under LOCK TABLES. This function, still, can be called in
  prelocked mode, e.g. if we do CREATE TABLE .. SELECT f1();
*/

void drop_open_table(THD *thd, TABLE *table, const LEX_CSTRING *db_name,
                     const LEX_CSTRING *table_name)
{
  DBUG_ENTER("drop_open_table");
  if (table->s->tmp_table)
    thd->drop_temporary_table(table, NULL, true);
  else
  {
    DBUG_ASSERT(table == thd->open_tables);

    handlerton *table_type= table->s->db_type();
    table->file->extra(HA_EXTRA_PREPARE_FOR_DROP);
    table->s->tdc->flush(thd, true);
    close_thread_table(thd, &thd->open_tables);
    /* Remove the table from the storage engine and rm the .frm. */
    quick_rm_table(thd, table_type, db_name, table_name, QRMT_DEFAULT);
 }
  DBUG_VOID_RETURN;
}


/**
  An error handler which converts, if possible, ER_LOCK_DEADLOCK error
  that can occur when we are trying to acquire a metadata lock to
  a request for back-off and re-start of open_tables() process.
*/

class MDL_deadlock_handler : public Internal_error_handler
{
public:
  MDL_deadlock_handler(Open_table_context *ot_ctx_arg)
    : m_ot_ctx(ot_ctx_arg), m_is_active(FALSE)
  {}

  ~MDL_deadlock_handler() override = default;

  bool handle_condition(THD *thd,
                                uint sql_errno,
                                const char* sqlstate,
                                Sql_condition::enum_warning_level *level,
                                const char* msg,
                                Sql_condition ** cond_hdl) override;

private:
  /** Open table context to be used for back-off request. */
  Open_table_context *m_ot_ctx;
  /**
    Indicates that we are already in the process of handling
    ER_LOCK_DEADLOCK error. Allows to re-emit the error from
    the error handler without falling into infinite recursion.
  */
  bool m_is_active;
};


bool MDL_deadlock_handler::handle_condition(THD *,
                                            uint sql_errno,
                                            const char*,
                                            Sql_condition::enum_warning_level*,
                                            const char*,
                                            Sql_condition ** cond_hdl)
{
  *cond_hdl= NULL;
  if (! m_is_active && sql_errno == ER_LOCK_DEADLOCK)
  {
    /* Disable the handler to avoid infinite recursion. */
    m_is_active= TRUE;
    (void) m_ot_ctx->request_backoff_action(
             Open_table_context::OT_BACKOFF_AND_RETRY,
             NULL);
    m_is_active= FALSE;
    /*
      If the above back-off request failed, a new instance of
      ER_LOCK_DEADLOCK error was emitted. Thus the current
      instance of error condition can be treated as handled.
    */
    return TRUE;
  }
  return FALSE;
}


/**
  Try to acquire an MDL lock for a table being opened.

  @param[in,out] thd      Session context, to report errors.
  @param[out]    ot_ctx   Open table context, to hold the back off
                          state. If we failed to acquire a lock
                          due to a lock conflict, we add the
                          failed request to the open table context.
  @param[in,out] mdl_request A request for an MDL lock.
                          If we managed to acquire a ticket
                          (no errors or lock conflicts occurred),
                          contains a reference to it on
                          return. However, is not modified if MDL
                          lock type- modifying flags were provided.
  @param[in]    flags flags MYSQL_OPEN_FORCE_SHARED_MDL,
                          MYSQL_OPEN_FORCE_SHARED_HIGH_PRIO_MDL or
                          MYSQL_OPEN_FAIL_ON_MDL_CONFLICT
                          @sa open_table().
  @param[out]   mdl_ticket Only modified if there was no error.
                          If we managed to acquire an MDL
                          lock, contains a reference to the
                          ticket, otherwise is set to NULL.

  @retval TRUE  An error occurred.
  @retval FALSE No error, but perhaps a lock conflict, check mdl_ticket.
*/

static bool
open_table_get_mdl_lock(THD *thd, Open_table_context *ot_ctx,
                        MDL_request *mdl_request,
                        uint flags,
                        MDL_ticket **mdl_ticket)
{
  MDL_request mdl_request_shared;

  if (flags & (MYSQL_OPEN_FORCE_SHARED_MDL |
               MYSQL_OPEN_FORCE_SHARED_HIGH_PRIO_MDL))
  {
    /*
      MYSQL_OPEN_FORCE_SHARED_MDL flag means that we are executing
      PREPARE for a prepared statement and want to override
      the type-of-operation aware metadata lock which was set
      in the parser/during view opening with a simple shared
      metadata lock.
      This is necessary to allow concurrent execution of PREPARE
      and LOCK TABLES WRITE statement against the same table.

      MYSQL_OPEN_FORCE_SHARED_HIGH_PRIO_MDL flag means that we open
      the table in order to get information about it for one of I_S
      queries and also want to override the type-of-operation aware
      shared metadata lock which was set earlier (e.g. during view
      opening) with a high-priority shared metadata lock.
      This is necessary to avoid unnecessary waiting and extra
      ER_WARN_I_S_SKIPPED_TABLE warnings when accessing I_S tables.

      These two flags are mutually exclusive.
    */
    DBUG_ASSERT(!(flags & MYSQL_OPEN_FORCE_SHARED_MDL) ||
                !(flags & MYSQL_OPEN_FORCE_SHARED_HIGH_PRIO_MDL));

    MDL_REQUEST_INIT_BY_KEY(&mdl_request_shared, &mdl_request->key,
        flags & MYSQL_OPEN_FORCE_SHARED_MDL ? MDL_SHARED : MDL_SHARED_HIGH_PRIO,
        MDL_TRANSACTION);
    mdl_request= &mdl_request_shared;
  }

  if (flags & MYSQL_OPEN_FAIL_ON_MDL_CONFLICT)
  {
    /*
      When table is being open in order to get data for I_S table,
      we might have some tables not only open but also locked (e.g. when
      this happens under LOCK TABLES or in a stored function).
      As a result by waiting on a conflicting metadata lock to go away
      we may create a deadlock which won't entirely belong to the
      MDL subsystem and thus won't be detectable by this subsystem's
      deadlock detector.
      To avoid such situation we skip the trouble-making table if
      there is a conflicting lock.
    */
    if (thd->mdl_context.try_acquire_lock(mdl_request))
      return TRUE;
    if (mdl_request->ticket == NULL)
    {
      my_error(ER_WARN_I_S_SKIPPED_TABLE, MYF(0),
               mdl_request->key.db_name(), mdl_request->key.name());
      return TRUE;
    }
  }
  else
  {
    /*
      We are doing a normal table open. Let us try to acquire a metadata
      lock on the table. If there is a conflicting lock, acquire_lock()
      will wait for it to go away. Sometimes this waiting may lead to a
      deadlock, with the following results:
      1) If a deadlock is entirely within MDL subsystem, it is
         detected by the deadlock detector of this subsystem.
         ER_LOCK_DEADLOCK error is produced. Then, the error handler
         that is installed prior to the call to acquire_lock() attempts
         to request a back-off and retry. Upon success, ER_LOCK_DEADLOCK
         error is suppressed, otherwise propagated up the calling stack.
      2) Otherwise, a deadlock may occur when the wait-for graph
         includes edges not visible to the MDL deadlock detector.
         One such example is a wait on an InnoDB row lock, e.g. when:
         conn C1 gets SR MDL lock on t1 with SELECT * FROM t1
         conn C2 gets a row lock on t2 with  SELECT * FROM t2 FOR UPDATE
         conn C3 gets in and waits on C1 with DROP TABLE t0, t1
         conn C2 continues and blocks on C3 with SELECT * FROM t0
         conn C1 deadlocks by waiting on C2 by issuing SELECT * FROM
         t2 LOCK IN SHARE MODE.
         Such circular waits are currently only resolved by timeouts,
         e.g. @@innodb_lock_wait_timeout or @@lock_wait_timeout.
    */
    MDL_deadlock_handler mdl_deadlock_handler(ot_ctx);

    thd->push_internal_handler(&mdl_deadlock_handler);
    bool result= thd->mdl_context.acquire_lock(mdl_request,
                                               ot_ctx->get_timeout());
    thd->pop_internal_handler();

    if (result && !ot_ctx->can_recover_from_failed_open())
      return TRUE;
  }
  *mdl_ticket= mdl_request->ticket;
  return FALSE;
}

#ifdef WITH_PARTITION_STORAGE_ENGINE
/* Set all [named] partitions as used. */
static int set_partitions_as_used(TABLE_LIST *tl, TABLE *t)
{
  if (t->part_info)
    return t->file->change_partitions_to_open(tl->partition_names);
  return 0;
}
#endif


/**
  Check if the given table is actually a VIEW that was LOCK-ed

  @param thd            Thread context.
  @param t              Table to check.

  @retval TRUE  The 't'-table is a locked view
                needed to remedy problem before retrying again.
  @retval FALSE 't' was not locked, not a VIEW or an error happened.
*/

bool is_locked_view(THD *thd, TABLE_LIST *t)
{
  DBUG_ENTER("is_locked_view");
  /*
   Is this table a view and not a base table?
   (it is work around to allow to open view with locked tables,
   real fix will be made after definition cache will be made)

   Since opening of view which was not explicitly locked by LOCK
   TABLES breaks metadata locking protocol (potentially can lead
   to deadlocks) it should be disallowed.
  */
  if (thd->mdl_context.is_lock_owner(MDL_key::TABLE, t->db.str,
                                     t->table_name.str, MDL_SHARED))
  {
    char path[FN_REFLEN + 1];
    build_table_filename(path, sizeof(path) - 1,
                         t->db.str, t->table_name.str, reg_ext, 0);
    /*
      Note that we can't be 100% sure that it is a view since it's
      possible that we either simply have not found unused TABLE
      instance in THD::open_tables list or were unable to open table
      during prelocking process (in this case in theory we still
      should hold shared metadata lock on it).
    */
    if (dd_frm_is_view(thd, path))
    {
      /*
        If parent_l of the table_list is non null then a merge table
        has this view as child table, which is not supported.
      */
      if (t->parent_l)
      {
        my_error(ER_WRONG_MRG_TABLE, MYF(0));
        DBUG_RETURN(FALSE);
      }

      if (!tdc_open_view(thd, t, CHECK_METADATA_VERSION))
      {
        DBUG_ASSERT(t->view != 0);
        DBUG_RETURN(TRUE); // VIEW
      }
    }
  }

  DBUG_RETURN(FALSE);
}


#ifdef WITH_PARTITION_STORAGE_ENGINE
/**
  Switch part_info->hist_part and request partition creation if needed.

  @retval true  Error or partition creation was requested.
  @retval false No error
*/
bool TABLE::vers_switch_partition(THD *thd, TABLE_LIST *table_list,
                                  Open_table_context *ot_ctx)
{
  if (!part_info || part_info->part_type != VERSIONING_PARTITION ||
      table_list->vers_conditions.delete_history ||
      thd->stmt_arena->is_stmt_prepare() ||
      table_list->lock_type < TL_WRITE_ALLOW_WRITE ||
      table_list->mdl_request.type < MDL_SHARED_WRITE ||
      table_list->mdl_request.type == MDL_EXCLUSIVE)
  {
    return false;
  }

  /*
    NOTE: we need this condition of prelocking_placeholder because we cannot do
    auto-create after the transaction is started. Auto-create does
    close_tables_for_reopen() and that is not possible under started transaction.
    Also the transaction may not be cancelled at that moment: f.ex. trigger
    after insert is run when some data is already written.

    We must do auto-creation for PRELOCK_ROUTINE tables at the initial
    open_tables() no matter what initiating sql_command is.
  */
  if (table_list->prelocking_placeholder != TABLE_LIST::PRELOCK_ROUTINE)
  {
    switch (thd->lex->sql_command)
    {
      case SQLCOM_INSERT_SELECT:
      case SQLCOM_INSERT:
        if (thd->lex->duplicates != DUP_UPDATE)
          return false;
        break;
      case SQLCOM_LOAD:
        if (thd->lex->duplicates != DUP_REPLACE)
          return false;
        break;
      case SQLCOM_LOCK_TABLES:
      case SQLCOM_DELETE:
      case SQLCOM_UPDATE:
      case SQLCOM_REPLACE:
      case SQLCOM_REPLACE_SELECT:
      case SQLCOM_DELETE_MULTI:
      case SQLCOM_UPDATE_MULTI:
        break;
      default:
        /*
          TODO: make row events set thd->lex->sql_command appropriately.

          Sergei Golubchik: f.ex. currently row events increment
          thd->status_var.com_stat[] each event for its own SQLCOM_xxx, it won't be
          needed if they'll just set thd->lex->sql_command.
        */
        if (thd->rgi_slave && thd->rgi_slave->current_event &&
            thd->lex->sql_command == SQLCOM_END)
        {
          switch (thd->rgi_slave->current_event->get_type_code())
          {
          case UPDATE_ROWS_EVENT:
          case UPDATE_ROWS_EVENT_V1:
          case DELETE_ROWS_EVENT:
          case DELETE_ROWS_EVENT_V1:
            break;
          default:;
            return false;
          }
        }
        break;
    }
    DBUG_ASSERT(!thd->lex->last_table() ||
                !thd->lex->last_table()->vers_conditions.delete_history);
  }

  if (table_list->partition_names)
  {
    my_error(ER_VERS_NOT_ALLOWED, MYF(0), s->db.str, s->table_name.str);
    return true;
  }

  TABLE *table= this;

  /*
      NOTE: The semantics of vers_set_hist_part() is twofold: even when we
      don't need auto-create, we need to update part_info->hist_part.
  */
  uint *create_count= (table_list->vers_skip_create == thd->query_id) ?
    NULL : &ot_ctx->vers_create_count;
  table_list->vers_skip_create= thd->query_id;
  if (table->part_info->vers_set_hist_part(thd, create_count))
    return true;
  if (ot_ctx->vers_create_count)
  {
    Open_table_context::enum_open_table_action action;
    TABLE_LIST *table_arg;
    mysql_mutex_lock(&table->s->LOCK_share);
    if (!table->s->vers_skip_auto_create)
    {
      table->s->vers_skip_auto_create= true;
      action= Open_table_context::OT_ADD_HISTORY_PARTITION;
      table_arg= table_list;
    }
    else
    {
      /*
          NOTE: this may repeat multiple times until creating thread acquires
          MDL_EXCLUSIVE. Since auto-creation is rare operation this is acceptable.
          We could suspend this thread on cond-var but we must first exit
          MDL_SHARED_WRITE and we cannot store cond-var into TABLE_SHARE
          because it is already released and there is no guarantee that it will
          be same instance if we acquire it again.
      */
      table_list->vers_skip_create= 0;
      ot_ctx->vers_create_count= 0;
      action= Open_table_context::OT_REOPEN_TABLES;
      table_arg= NULL;
      DEBUG_SYNC(thd, "reopen_history_partition");
    }
    mysql_mutex_unlock(&table->s->LOCK_share);
    ot_ctx->request_backoff_action(action, table_arg);
    return true;
  }

  return false;
}
#endif /* WITH_PARTITION_STORAGE_ENGINE */


/**
  Open a base table.

  @param thd            Thread context.
  @param table_list     Open first table in list.
  @param ot_ctx         Context with flags which modify how open works
                        and which is used to recover from a failed
                        open_table() attempt.
                        Some examples of flags:
                        MYSQL_OPEN_IGNORE_FLUSH - Open table even if
                        someone has done a flush. No version number
                        checking is done.
                        MYSQL_OPEN_HAS_MDL_LOCK - instead of acquiring
                        metadata locks rely on that caller already has
                        appropriate ones.

  Uses a cache of open tables to find a TABLE instance not in use.

  If TABLE_LIST::open_strategy is set to OPEN_IF_EXISTS, the table is
  opened only if it exists. If the open strategy is OPEN_STUB, the
  underlying table is never opened. In both cases, metadata locks are
  always taken according to the lock strategy.

  The function used to open temporary tables, but now it opens base tables
  only.

  @retval TRUE  Open failed. "action" parameter may contain type of action
                needed to remedy problem before retrying again.
  @retval FALSE Success. Members of TABLE_LIST structure are filled properly
                (e.g.  TABLE_LIST::table is set for real tables and
                TABLE_LIST::view is set for views).
*/

bool open_table(THD *thd, TABLE_LIST *table_list, Open_table_context *ot_ctx)
{
  TABLE *table;
  const char *key;
  uint	key_length;
  const LEX_CSTRING &alias= table_list->alias;
  uint flags= ot_ctx->get_flags();
  MDL_ticket *mdl_ticket;
  TABLE_SHARE *share;
  uint gts_flags;
  bool from_share= false;
  bool is_write_lock_request= table_list->mdl_request.is_write_lock_request();
#ifdef WITH_PARTITION_STORAGE_ENGINE
  int part_names_error=0;
#endif
  DBUG_ENTER("open_table");

  /*
    The table must not be opened already. The table can be pre-opened for
    some statements if it is a temporary table.

    open_temporary_table() must be used to open temporary tables.
  */
  DBUG_ASSERT(!table_list->table);

  /* an open table operation needs a lot of the stack space */
  if (check_stack_overrun(thd, STACK_MIN_SIZE_FOR_OPEN, (uchar *)&alias))
    DBUG_RETURN(TRUE);

  if (!(flags & MYSQL_OPEN_IGNORE_KILLED) && thd->killed)
  {
    thd->send_kill_message();
    DBUG_RETURN(TRUE);
  }

  /*
    Check if we're trying to take a write lock in a read only transaction.

    Note that we allow write locks on log tables as otherwise logging
    to general/slow log would be disabled in read only transactions.
  */
  if (is_write_lock_request &&
      thd->tx_read_only &&
      !(flags & (MYSQL_LOCK_LOG_TABLE | MYSQL_OPEN_HAS_MDL_LOCK)))
  {
    my_error(ER_CANT_EXECUTE_IN_READ_ONLY_TRANSACTION, MYF(0));
    DBUG_RETURN(true);
  }

  if (!table_list->db.str)
  {
    my_error(ER_NO_DB_ERROR, MYF(0));
    DBUG_RETURN(true);
  }

  key_length= get_table_def_key(table_list, &key);

  /*
    If we're in pre-locked or LOCK TABLES mode, let's try to find the
    requested table in the list of pre-opened and locked tables. If the
    table is not there, return an error - we can't open not pre-opened
    tables in pre-locked/LOCK TABLES mode.
    TODO: move this block into a separate function.
  */
  if (thd->locked_tables_mode &&
      ! (flags & MYSQL_OPEN_GET_NEW_TABLE))
  {						// Using table locks
    TABLE *best_table= 0;
    int best_distance= INT_MIN;
    for (table=thd->open_tables; table ; table=table->next)
    {
      if (table->s->table_cache_key.length == key_length &&
	  !memcmp(table->s->table_cache_key.str, key, key_length))
      {
        if (Lex_ident_table(table->alias.to_lex_cstring()).streq(alias) &&
            table->query_id != thd->query_id && /* skip tables already used */
            (thd->locked_tables_mode == LTM_LOCK_TABLES ||
             table->query_id == 0))
        {
          int distance= ((int) table->reginfo.lock_type -
                         (int) table_list->lock_type);

          /*
            Find a table that either has the exact lock type requested,
            or has the best suitable lock. In case there is no locked
            table that has an equal or higher lock than requested,
            we us the closest matching lock to be able to produce an error
            message about wrong lock mode on the table. The best_table
            is changed if bd < 0 <= d or bd < d < 0 or 0 <= d < bd.

            distance <  0 - No suitable lock found
            distance >  0 - we have lock mode higher then we require
            distance == 0 - we have lock mode exactly which we need
          */
          if ((best_distance < 0 && distance > best_distance) ||
              (distance >= 0 && distance < best_distance))
          {
            best_distance= distance;
            best_table= table;
            if (best_distance == 0)
            {
              /*
                We have found a perfect match and can finish iterating
                through open tables list. Check for table use conflict
                between calling statement and SP/trigger is done in
                lock_tables().
              */
              break;
            }
          }
        }
      }
    }
    if (best_table)
    {
      table= best_table;
      table->query_id= thd->query_id;
      table->init(thd, table_list);
      DBUG_PRINT("info",("Using locked table"));
#ifdef WITH_PARTITION_STORAGE_ENGINE
      part_names_error= set_partitions_as_used(table_list, table);
      if (!part_names_error
          && table->vers_switch_partition(thd, table_list, ot_ctx))
        DBUG_RETURN(true);
#endif
      goto reset;
    }

    if (is_locked_view(thd, table_list))
    {
      if (table_list->sequence)
      {
        my_error(ER_NOT_SEQUENCE, MYF(0), table_list->db.str, table_list->alias.str);
        DBUG_RETURN(true);
      }
      DBUG_RETURN(FALSE); // VIEW
    }

    /*
      No table in the locked tables list. In case of explicit LOCK TABLES
      this can happen if a user did not include the table into the list.
      In case of pre-locked mode locked tables list is generated automatically,
      so we may only end up here if the table did not exist when
      locked tables list was created.
    */
    if (thd->locked_tables_mode == LTM_PRELOCKED)
      my_error(ER_NO_SUCH_TABLE, MYF(0), table_list->db.str, table_list->alias.str);
    else
      my_error(ER_TABLE_NOT_LOCKED, MYF(0), alias.str);
    DBUG_RETURN(TRUE);
  }

  /*
    Non pre-locked/LOCK TABLES mode, and the table is not temporary.
    This is the normal use case.
  */

  if (! (flags & MYSQL_OPEN_HAS_MDL_LOCK))
  {
    if (open_table_get_mdl_lock(thd, ot_ctx, &table_list->mdl_request,
                                flags, &mdl_ticket) ||
        mdl_ticket == NULL)
    {
      DEBUG_SYNC(thd, "before_open_table_wait_refresh");
      DBUG_RETURN(TRUE);
    }
    DEBUG_SYNC(thd, "after_open_table_mdl_shared");
  }
  else
  {
    /*
      Grab reference to the MDL lock ticket that was acquired
      by the caller.
    */
    mdl_ticket= table_list->mdl_request.ticket;
  }

  if (table_list->open_strategy == TABLE_LIST::OPEN_IF_EXISTS)
  {
    if (!ha_table_exists(thd, &table_list->db, &table_list->table_name))
      DBUG_RETURN(FALSE);
  }
  else if (table_list->open_strategy == TABLE_LIST::OPEN_STUB)
    DBUG_RETURN(FALSE);

  /* Table exists. Let us try to open it. */

  if (table_list->i_s_requested_object & OPEN_TABLE_ONLY)
    gts_flags= GTS_TABLE;
  else if (table_list->i_s_requested_object &  OPEN_VIEW_ONLY)
    gts_flags= GTS_VIEW;
  else
    gts_flags= GTS_TABLE | GTS_VIEW;

retry_share:

  share= tdc_acquire_share(thd, table_list, gts_flags, &table);

  if (unlikely(!share))
  {
    /*
      Hide "Table doesn't exist" errors if the table belongs to a view.
      The check for thd->is_error() is necessary to not push an
      unwanted error in case the error was already silenced.
      @todo Rework the alternative ways to deal with ER_NO_SUCH TABLE.
    */
    if (thd->is_error())
    {
      if (table_list->parent_l)
      {
        thd->clear_error();
        my_error(ER_WRONG_MRG_TABLE, MYF(0));
      }
      else if (table_list->belong_to_view)
      {
        TABLE_LIST *view= table_list->belong_to_view;
        thd->clear_error();
        my_error(ER_VIEW_INVALID, MYF(0),
                 view->view_db.str, view->view_name.str);
      }
    }
    DBUG_RETURN(TRUE);
  }

  /*
    Check if this TABLE_SHARE-object corresponds to a view. Note, that there is
    no need to check TABLE_SHARE::tdc.flushed as we do for regular tables,
    because view shares are always up to date.
  */
  if (share->is_view)
  {
    /*
      If parent_l of the table_list is non null then a merge table
      has this view as child table, which is not supported.
    */
    if (table_list->parent_l)
    {
      my_error(ER_WRONG_MRG_TABLE, MYF(0));
      goto err_lock;
    }
    if (table_list->sequence)
    {
      my_error(ER_NOT_SEQUENCE, MYF(0), table_list->db.str,
               table_list->alias.str);
      goto err_lock;
    }

    /*
      This table is a view. Validate its metadata version: in particular,
      that it was a view when the statement was prepared.
    */
    if (check_and_update_table_version(thd, table_list, share))
      goto err_lock;

    /* Open view */
    if (mysql_make_view(thd, share, table_list, false))
      goto err_lock;

    /* TODO: Don't free this */
    tdc_release_share(share);

    DBUG_ASSERT(table_list->view);

    DBUG_RETURN(FALSE);
  }

#ifdef WITH_WSREP
  if (!((flags & MYSQL_OPEN_IGNORE_FLUSH) ||
        (thd->wsrep_applier)))
#else
  if (!(flags & MYSQL_OPEN_IGNORE_FLUSH))
#endif
  {
    if (share->tdc->flushed)
    {
      /*
        We already have an MDL lock. But we have encountered an old
        version of table in the table definition cache which is possible
        when someone changes the table version directly in the cache
        without acquiring a metadata lock (e.g. this can happen during
        "rolling" FLUSH TABLE(S)).
        Release our reference to share, wait until old version of
        share goes away and then try to get new version of table share.
      */
      if (table)
        tc_release_table(table);
      else
        tdc_release_share(share);

      MDL_deadlock_handler mdl_deadlock_handler(ot_ctx);
      bool wait_result;

      thd->push_internal_handler(&mdl_deadlock_handler);
      wait_result= tdc_wait_for_old_version(thd, table_list->db.str,
                                            table_list->table_name.str,
                                            ot_ctx->get_timeout(),
                                            mdl_ticket->get_deadlock_weight());
      thd->pop_internal_handler();

      if (wait_result)
        DBUG_RETURN(TRUE);

      goto retry_share;
    }

    if (thd->open_tables && thd->open_tables->s->tdc->flushed)
    {
      /*
        If the version changes while we're opening the tables,
        we have to back off, close all the tables opened-so-far,
        and try to reopen them. Note: refresh_version is currently
        changed only during FLUSH TABLES.
      */
      if (table)
        tc_release_table(table);
      else
        tdc_release_share(share);
      (void)ot_ctx->request_backoff_action(Open_table_context::OT_REOPEN_TABLES,
                                           NULL);
      DBUG_RETURN(TRUE);
    }
  }

  if (table)
  {
    DBUG_ASSERT(table->file != NULL);
    if (table->file->discover_check_version())
    {
      tc_release_table(table);
      (void) ot_ctx->request_backoff_action(Open_table_context::OT_DISCOVER,
                                            table_list);
      DBUG_RETURN(TRUE);
    }
    table->file->rebind_psi();
#ifdef WITH_PARTITION_STORAGE_ENGINE
    part_names_error= set_partitions_as_used(table_list, table);
#endif
  }
  else
  {
    enum open_frm_error error;
    /* make a new table */
    if (!(table=(TABLE*) my_malloc(key_memory_TABLE, sizeof(*table),
                                   MYF(MY_WME))))
      goto err_lock;

    error= open_table_from_share(thd, share, &table_list->alias,
                                 HA_OPEN_KEYFILE | HA_TRY_READ_ONLY,
                                 EXTRA_RECORD,
                                 thd->open_options, table, FALSE,
                                 IF_PARTITIONING(table_list->partition_names,0));

    if (unlikely(error))
    {
      my_free(table);

      if (error == OPEN_FRM_DISCOVER)
        (void) ot_ctx->request_backoff_action(Open_table_context::OT_DISCOVER,
                                              table_list);
      else if (share->crashed)
      {
        if (!(flags & MYSQL_OPEN_IGNORE_REPAIR))
          (void) ot_ctx->request_backoff_action(Open_table_context::OT_REPAIR,
                                                table_list);
        else
          table_list->crashed= 1;  /* Mark that table was crashed */
      }
      goto err_lock;
    }
    if (open_table_entry_fini(thd, share, table))
    {
      closefrm(table);
      my_free(table);
      goto err_lock;
    }

    /* Add table to the share's used tables list. */
    tc_add_table(thd, table);
    from_share= true;
  }

#ifdef WITH_PARTITION_STORAGE_ENGINE
  if (!part_names_error &&
      table->vers_switch_partition(thd, table_list, ot_ctx))
  {
    MYSQL_UNBIND_TABLE(table->file);
    tc_release_table(table);
    DBUG_RETURN(true);
  }
#endif /* WITH_PARTITION_STORAGE_ENGINE */

  if (!(flags & MYSQL_OPEN_HAS_MDL_LOCK) &&
      table->s->table_category < TABLE_CATEGORY_INFORMATION)
  {
    /*
      We are not under LOCK TABLES and going to acquire write-lock/
      modify the base table. We need to acquire protection against
      global read lock until end of this statement in order to have
      this statement blocked by active FLUSH TABLES WITH READ LOCK.

      We don't need to acquire this protection under LOCK TABLES as
      such protection already acquired at LOCK TABLES time and
      not released until UNLOCK TABLES.

      We don't block statements which modify only temporary tables
      as these tables are not preserved by any form of
      backup which uses FLUSH TABLES WITH READ LOCK.

      TODO: The fact that we sometimes acquire protection against
            GRL only when we encounter table to be write-locked
            slightly increases probability of deadlock.
            This problem will be solved once Alik pushes his
            temporary table refactoring patch and we can start
            pre-acquiring metadata locks at the beggining of
            open_tables() call.
    */
    enum enum_mdl_type mdl_type= MDL_BACKUP_DML;

    if (table->s->table_category != TABLE_CATEGORY_USER &&
        table->s->table_category != TABLE_CATEGORY_MYSQL)
      mdl_type= MDL_BACKUP_SYS_DML;
    else if (table->s->online_backup)
      mdl_type= MDL_BACKUP_TRANS_DML;

    if (is_write_lock_request &&
        ! (flags & (MYSQL_OPEN_IGNORE_GLOBAL_READ_LOCK |
                    MYSQL_OPEN_FORCE_SHARED_MDL |
                    MYSQL_OPEN_FORCE_SHARED_HIGH_PRIO_MDL |
                    MYSQL_OPEN_SKIP_SCOPED_MDL_LOCK)) &&
        ! ot_ctx->has_protection_against_grl(mdl_type))
    {
      MDL_request protection_request;
      MDL_deadlock_handler mdl_deadlock_handler(ot_ctx);

      if (thd->has_read_only_protection())
      {
        MYSQL_UNBIND_TABLE(table->file);
        table->vcol_cleanup_expr(thd);
        tc_release_table(table);
        DBUG_RETURN(TRUE);
      }

      MDL_REQUEST_INIT(&protection_request, MDL_key::BACKUP, "", "", mdl_type,
                       MDL_STATEMENT);

      /*
        Install error handler which if possible will convert deadlock error
        into request to back-off and restart process of opening tables.
      */
      thd->push_internal_handler(&mdl_deadlock_handler);
      bool result= thd->mdl_context.acquire_lock(&protection_request,
                                                 ot_ctx->get_timeout());
      thd->pop_internal_handler();

      if (result)
      {
        MYSQL_UNBIND_TABLE(table->file);
        table->vcol_cleanup_expr(thd);
        tc_release_table(table);
        DBUG_RETURN(TRUE);
      }

      ot_ctx->set_has_protection_against_grl(mdl_type);
    }
  }

  table->mdl_ticket= mdl_ticket;
  table->reginfo.lock_type=TL_READ;		/* Assume read */

  table->init(thd, table_list);

  DBUG_ASSERT(table != thd->open_tables);
  table->next= thd->open_tables;		/* Link into simple list */
  thd->set_open_tables(table);

 reset:
  /*
    Check that there is no reference to a condition from an earlier query
    (cf. Bug#58553). 
  */
  DBUG_ASSERT(table->file->pushed_cond == NULL);
  table_list->updatable= 1; // It is not derived table nor non-updatable VIEW
  table_list->table= table;

  if (!from_share && table->vcol_fix_expr(thd))
    DBUG_RETURN(true);

#ifdef WITH_PARTITION_STORAGE_ENGINE
  if (unlikely(table->part_info))
  {
    /* Partitions specified were incorrect.*/
    if (part_names_error)
    {
      table->file->print_error(part_names_error, MYF(0));
      DBUG_RETURN(true);
    }
  }
  else if (table_list->partition_names)
  {
    /* Don't allow PARTITION () clause on a nonpartitioned table */
    my_error(ER_PARTITION_CLAUSE_ON_NONPARTITIONED, MYF(0));
    DBUG_RETURN(true);
  }
#endif
  if (table_list->sequence && table->s->table_type != TABLE_TYPE_SEQUENCE)
  {
    my_error(ER_NOT_SEQUENCE, MYF(0), table_list->db.str, table_list->alias.str);
    DBUG_RETURN(true);
  }
  /* hlindexes don't support concurrent insert */
  if (table->s->hlindexes() &&
      table_list->lock_type == TL_WRITE_CONCURRENT_INSERT)
    table_list->lock_type= TL_WRITE_DEFAULT;

  DBUG_ASSERT(thd->locked_tables_mode || table->file->row_logging == 0);
  DBUG_RETURN(false);

err_lock:
  tdc_release_share(share);

  DBUG_PRINT("exit", ("failed"));
  DBUG_RETURN(true);
}


/**
   Find table in the list of open tables.

   @param list       List of TABLE objects to be inspected.
   @param db         Database name
   @param table_name Table name

   @return Pointer to the TABLE object found, 0 if no table found.
*/

TABLE *find_locked_table(TABLE *list, const char *db, const char *table_name)
{
  char	key[MAX_DBKEY_LENGTH];
  uint key_length= tdc_create_key(key, db, table_name);

  for (TABLE *table= list; table ; table=table->next)
  {
    if (table->s->table_cache_key.length == key_length &&
	!memcmp(table->s->table_cache_key.str, key, key_length))
      return table;
  }
  return(0);
}


/**
   Find instance of TABLE with upgradable or exclusive metadata
   lock from the list of open tables, emit error if no such table
   found.

   @param thd        Thread context
   @param db         Database name.
   @param table_name Name of table.
   @param p_error    In the case of an error (when the function returns NULL)
                     the error number is stored there.
                     If the p_error is NULL, function launches the error itself.

   @note This function checks if the connection holds a global IX
         metadata lock. If no such lock is found, it is not safe to
         upgrade the lock and ER_TABLE_NOT_LOCKED_FOR_WRITE will be
         reported.

   @return Pointer to TABLE instance with MDL_SHARED_UPGRADABLE
           MDL_SHARED_NO_WRITE, MDL_SHARED_NO_READ_WRITE, or
           MDL_EXCLUSIVE metadata lock, NULL otherwise.
*/

TABLE *find_table_for_mdl_upgrade(THD *thd, const char *db,
                                  const char *table_name, int *p_error)
{
  TABLE *tab= find_locked_table(thd->open_tables, db, table_name);
  int error;

  if (unlikely(!tab))
  {
    error= ER_TABLE_NOT_LOCKED;
    goto err_exit;
  }

  /*
    It is not safe to upgrade the metadata lock without a global IX lock.
    This can happen with FLUSH TABLES <list> WITH READ LOCK as we in these
    cases don't take a global IX lock in order to be compatible with
    global read lock.
  */
  if (unlikely(!thd->mdl_context.is_lock_owner(MDL_key::BACKUP, "", "",
                                               MDL_BACKUP_DDL)))
  {
    error= ER_TABLE_NOT_LOCKED_FOR_WRITE;
    goto err_exit;
  }

  while (tab->mdl_ticket != NULL &&
         !tab->mdl_ticket->is_upgradable_or_exclusive() &&
         (tab= find_locked_table(tab->next, db, table_name)))
    continue;

  if (unlikely(!tab))
  {
    error= ER_TABLE_NOT_LOCKED_FOR_WRITE;
    goto err_exit;
  }

  return tab;

err_exit:
  if (p_error)
    *p_error= error;
  else
    my_error(error, MYF(0), table_name);

  return NULL;
}


/***********************************************************************
  class Locked_tables_list implementation. Declared in sql_class.h
************************************************************************/

/**
  Enter LTM_LOCK_TABLES mode.

  Enter the LOCK TABLES mode using all the tables that are
  currently open and locked in this connection.
  Initializes a TABLE_LIST instance for every locked table.

  @param  thd  thread handle

  @return TRUE if out of memory.
*/

bool
Locked_tables_list::init_locked_tables(THD *thd)
{
  DBUG_ASSERT(thd->locked_tables_mode == LTM_NONE);
  DBUG_ASSERT(m_locked_tables == NULL);
  DBUG_ASSERT(m_reopen_array == NULL);
  DBUG_ASSERT(m_locked_tables_count == 0);

  for (TABLE *table= thd->open_tables; table;
       table= table->next, m_locked_tables_count++)
  {
    TABLE_LIST *src_table_list= table->pos_in_table_list;
    LEX_CSTRING db, table_name, alias;

    db.length=         table->s->db.length;
    table_name.length= table->s->table_name.length;
    alias.length=      table->alias.length();
    TABLE_LIST *dst_table_list;

    if (! multi_alloc_root(&m_locked_tables_root,
                           &dst_table_list, sizeof(*dst_table_list),
                           &db.str, (size_t) db.length + 1,
                           &table_name.str, (size_t) table_name.length + 1,
                           &alias.str, (size_t) alias.length + 1,
                           NullS))
    {
      reset();
      return TRUE;
    }

    memcpy((char*) db.str,         table->s->db.str, db.length + 1);
    memcpy((char*) table_name.str, table->s->table_name.str,
           table_name.length + 1);
    memcpy((char*) alias.str,      table->alias.c_ptr(), alias.length + 1);
    dst_table_list->init_one_table(&db, &table_name,
                                   &alias, table->reginfo.lock_type);
    dst_table_list->table= table;
    dst_table_list->mdl_request.ticket= src_table_list->mdl_request.ticket;

    /* Link last into the list of tables */
    *(dst_table_list->prev_global= m_locked_tables_last)= dst_table_list;
    m_locked_tables_last= &dst_table_list->next_global;
    table->pos_in_locked_tables= dst_table_list;
  }
  if (m_locked_tables_count)
  {
    /**
      Allocate an auxiliary array to pass to mysql_lock_tables()
      in reopen_tables(). reopen_tables() is a critical
      path and we don't want to complicate it with extra allocations.
    */
    m_reopen_array= (TABLE_LIST**)alloc_root(&m_locked_tables_root,
                                             sizeof(TABLE_LIST*) *
                                             (m_locked_tables_count+1));
    if (m_reopen_array == NULL)
    {
      reset();
      return TRUE;
    }
  }

  TRANSACT_TRACKER(add_trx_state(thd, TX_LOCKED_TABLES));

  thd->enter_locked_tables_mode(LTM_LOCK_TABLES);

  return FALSE;
}


/**
  Leave LTM_LOCK_TABLES mode if it's been entered.

  Close all locked tables, free memory, and leave the mode.

  @note This function is a no-op if we're not in LOCK TABLES.
*/

int
Locked_tables_list::unlock_locked_tables(THD *thd)
{
  int error;
  DBUG_ASSERT(!thd->in_sub_stmt &&
              !(thd->state_flags & Open_tables_state::BACKUPS_AVAIL));
  /*
    Sic: we must be careful to not close open tables if
    we're not in LOCK TABLES mode: unlock_locked_tables() is
    sometimes called implicitly, expecting no effect on
    open tables, e.g. from begin_trans().
  */
  if (thd->locked_tables_mode != LTM_LOCK_TABLES)
    return 0;

  for (TABLE_LIST *table_list= m_locked_tables;
       table_list; table_list= table_list->next_global)
  {
    /*
      Clear the position in the list, the TABLE object will be
      returned to the table cache.
    */
    if (table_list->table)                    // If not closed
      table_list->table->pos_in_locked_tables= NULL;
  }
  thd->leave_locked_tables_mode();

  TRANSACT_TRACKER(clear_trx_state(thd, TX_LOCKED_TABLES));

  DBUG_ASSERT(thd->transaction->stmt.is_empty());
  error= close_thread_tables(thd);

  /*
    We rely on the caller to implicitly commit the
    transaction and release transactional locks.
  */

  /*
    After closing tables we can free memory used for storing lock
    request for metadata locks and TABLE_LIST elements.
  */
  reset();
  return error;
}


/**
  Remove all meta data locks associated with table and release locked
  table mode if there is no locked tables anymore
*/

int
Locked_tables_list::unlock_locked_table(THD *thd, MDL_ticket *mdl_ticket)
{
  /*
    Ensure we are in locked table mode.
    As this function is only called on error condition it's better
    to check this condition here than in the caller.
  */
  if (thd->locked_tables_mode != LTM_LOCK_TABLES)
    return 0;

  if (mdl_ticket)
  {
    /*
      Under LOCK TABLES we may have several instances of table open
      and locked and therefore have to remove several metadata lock
      requests associated with them.
    */
    thd->mdl_context.release_all_locks_for_name(mdl_ticket);
  }

  if (thd->lock->table_count == 0)
    return unlock_locked_tables(thd);
  return 0;
}


/*
  Free memory allocated for storing locks
*/

void Locked_tables_list::reset()
{
  free_root(&m_locked_tables_root, MYF(0));
  m_locked_tables= NULL;
  m_locked_tables_last= &m_locked_tables;
  m_reopen_array= NULL;
  m_locked_tables_count= 0;
  some_table_marked_for_reopen= 0;
}


/**
  Unlink a locked table from the locked tables list, either
  temporarily or permanently.

  @param  thd        thread handle
  @param  table_list the element of locked tables list.
                     The implementation assumes that this argument
                     points to a TABLE_LIST element linked into
                     the locked tables list. Passing a TABLE_LIST
                     instance that is not part of locked tables
                     list will lead to a crash.
  @param  remove_from_locked_tables
                      TRUE if the table is removed from the list
                      permanently.

  This function is a no-op if we're not under LOCK TABLES.

  @sa Locked_tables_list::reopen_tables()
*/


void Locked_tables_list::unlink_from_list(THD *thd,
                                          TABLE_LIST *table_list,
                                          bool remove_from_locked_tables)
{
  /*
    If mode is not LTM_LOCK_TABLES, we needn't do anything. Moreover,
    outside this mode pos_in_locked_tables value is not trustworthy.
  */
  if (thd->locked_tables_mode != LTM_LOCK_TABLES &&
      thd->locked_tables_mode != LTM_PRELOCKED_UNDER_LOCK_TABLES)
    return;

  /*
    table_list must be set and point to pos_in_locked_tables of some
    table.
  */
  DBUG_ASSERT(table_list->table->pos_in_locked_tables == table_list);

  /* Clear the pointer, the table will be returned to the table cache. */
  table_list->table->pos_in_locked_tables= NULL;

  /* Mark the table as closed in the locked tables list. */
  table_list->table= NULL;

  /*
    If the table is being dropped or renamed, remove it from
    the locked tables list (implicitly drop the LOCK TABLES lock
    on it).
  */
  if (remove_from_locked_tables)
  {
    *table_list->prev_global= table_list->next_global;
    if (table_list->next_global == NULL)
      m_locked_tables_last= table_list->prev_global;
    else
      table_list->next_global->prev_global= table_list->prev_global;
    m_locked_tables_count--;
  }
}

/**
  This is an attempt to recover (somewhat) in case of an error.
  If we failed to reopen a closed table, let's unlink it from the
  list and forget about it. From a user perspective that would look
  as if the server "lost" the lock on one of the locked tables.

  @note This function is a no-op if we're not under LOCK TABLES.
*/

void Locked_tables_list::
unlink_all_closed_tables(THD *thd, MYSQL_LOCK *lock, size_t reopen_count)
{
  /* If we managed to take a lock, unlock tables and free the lock. */
  if (lock)
    mysql_unlock_tables(thd, lock);
  /*
    If a failure happened in reopen_tables(), we may have succeeded
    reopening some tables, but not all.
    This works when the connection was killed in mysql_lock_tables().
  */
  if (reopen_count)
  {
    while (reopen_count--)
    {
      /*
        When closing the table, we must remove it
        from thd->open_tables list.
        We rely on the fact that open_table() that was used
        in reopen_tables() always links the opened table
        to the beginning of the open_tables list.
      */
      DBUG_ASSERT(thd->open_tables == m_reopen_array[reopen_count]->table);

      thd->open_tables->pos_in_locked_tables->table= NULL;
      thd->open_tables->pos_in_locked_tables= NULL;

      close_thread_table(thd, &thd->open_tables);
    }
  }
  /* Exclude all closed tables from the LOCK TABLES list. */
  for (TABLE_LIST *table_list= m_locked_tables; table_list; table_list=
       table_list->next_global)
  {
    if (table_list->table == NULL)
    {
      /* Unlink from list. */
      *table_list->prev_global= table_list->next_global;
      if (table_list->next_global == NULL)
        m_locked_tables_last= table_list->prev_global;
      else
        table_list->next_global->prev_global= table_list->prev_global;
      m_locked_tables_count--;
    }
  }

  /* If no tables left, do an automatic UNLOCK TABLES */
  if (thd->lock && thd->lock->table_count == 0)
  {
    /*
      We have to rollback any open transactions here.
      This is required in the case where the server has been killed
      but some transations are still open (as part of locked tables).
      If we don't do this, we will get an assert in unlock_locked_tables().
    */
    ha_rollback_trans(thd, FALSE);
    ha_rollback_trans(thd, TRUE);
    unlock_locked_tables(thd);
  }
}


/*
  Mark all instances of the table to be reopened

  This is only needed when LOCK TABLES is active
*/

void Locked_tables_list::mark_table_for_reopen(TABLE *table)
{
  TABLE_SHARE *share= table->s;

  for (TABLE_LIST *table_list= m_locked_tables;
       table_list; table_list= table_list->next_global)
  {
    /*
      table_list->table can be NULL in the case of TRUNCATE TABLE where
      the table was locked twice and one instance closed in
      close_all_tables_for_name().
    */
    if (table_list->table && table_list->table->s == share)
    {
      table_list->table->internal_set_needs_reopen(true);
      some_table_marked_for_reopen= 1;
    }
  }
  /* This is needed in the case where lock tables where not used */
  table->internal_set_needs_reopen(true);
}


/**
  Reopen the tables locked with LOCK TABLES and temporarily closed
  by a DDL statement or FLUSH TABLES.

  @param need_reopen  If set, reopen open tables that are marked with
                      for reopen.
                      If not set, reopen tables that where closed.

  @note This function is a no-op if we're not under LOCK TABLES.

  @return TRUE if an error reopening the tables. May happen in
               case of some fatal system error only, e.g. a disk
               corruption, out of memory or a serious bug in the
               locking.
*/

bool
Locked_tables_list::reopen_tables(THD *thd, bool need_reopen)
{
  bool is_ok= thd->get_stmt_da()->is_ok();
  Open_table_context ot_ctx(thd, !is_ok ? MYSQL_OPEN_REOPEN:
                                  MYSQL_OPEN_IGNORE_KILLED | MYSQL_OPEN_REOPEN);
  uint reopen_count= 0;
  MYSQL_LOCK *lock;
  MYSQL_LOCK *merged_lock;
  DBUG_ENTER("Locked_tables_list::reopen_tables");

  DBUG_ASSERT(some_table_marked_for_reopen || !need_reopen);


  /* Reset flag that some table was marked for reopen */
  if (need_reopen)
    some_table_marked_for_reopen= 0;

  for (TABLE_LIST *table_list= m_locked_tables;
       table_list; table_list= table_list->next_global)
  {
    if (need_reopen)
    {
      if (!table_list->table || !table_list->table->needs_reopen())
        continue;
      for (TABLE **prev= &thd->open_tables; *prev; prev= &(*prev)->next)
      {
        if (*prev == table_list->table)
        {
          thd->locked_tables_list.unlink_from_list(thd, table_list, false);
          mysql_lock_remove(thd, thd->lock, *prev);
          (*prev)->file->extra(HA_EXTRA_PREPARE_FOR_FORCED_CLOSE);
          close_thread_table(thd, prev);
          break;
        }
      }
      DBUG_ASSERT(table_list->table == NULL);
    }
    else
    {
      if (table_list->table)                      /* The table was not closed */
        continue;
    }

    DBUG_ASSERT(reopen_count < m_locked_tables_count);
    m_reopen_array[reopen_count++]= table_list;
  }
  if (reopen_count)
  {
    TABLE **tables= (TABLE**) my_alloca(reopen_count * sizeof(TABLE*));

    for (uint i= 0 ; i < reopen_count ; i++)
    {
      TABLE_LIST *table_list= m_reopen_array[i];
      /* Links into thd->open_tables upon success */
      if (open_table(thd, table_list, &ot_ctx))
      {
        unlink_all_closed_tables(thd, 0, i);
        my_afree((void*) tables);
        DBUG_RETURN(TRUE);
      }
      tables[i]= table_list->table;
      table_list->table->pos_in_locked_tables= table_list;
      /* See also the comment on lock type in init_locked_tables(). */
      table_list->table->reginfo.lock_type= table_list->lock_type;
    }

    thd->in_lock_tables= 1;
    /*
      We re-lock all tables with mysql_lock_tables() at once rather
      than locking one table at a time because of the case
      reported in Bug#45035: when the same table is present
      in the list many times, thr_lock.c fails to grant READ lock
      on a table that is already locked by WRITE lock, even if
      WRITE lock is taken by the same thread. If READ and WRITE
      lock are passed to thr_lock.c in the same list, everything
      works fine. Patching legacy code of thr_lock.c is risking to
      break something else.
    */
    lock= mysql_lock_tables(thd, tables, reopen_count,
                            MYSQL_OPEN_REOPEN | MYSQL_LOCK_USE_MALLOC);
    thd->in_lock_tables= 0;
    if (lock == NULL || (merged_lock=
                         mysql_lock_merge(thd->lock, lock)) == NULL)
    {
      unlink_all_closed_tables(thd, lock, reopen_count);
      if (! thd->killed)
        my_error(ER_LOCK_DEADLOCK, MYF(0));
      my_afree((void*) tables);
      DBUG_RETURN(TRUE);
    }
    thd->lock= merged_lock;
    my_afree((void*) tables);
  }
  DBUG_RETURN(FALSE);
}

/**
  Add back a locked table to the locked list that we just removed from it.
  This is needed in CREATE OR REPLACE TABLE where we are dropping, creating
  and re-opening a locked table.

  @return 0  0k
  @return 1  error
*/

bool Locked_tables_list::restore_lock(THD *thd, TABLE_LIST *dst_table_list,
                                      TABLE *table, MYSQL_LOCK *lock)
{
  MYSQL_LOCK *merged_lock;
  DBUG_ENTER("restore_lock");
  DBUG_ASSERT(!strcmp(dst_table_list->table_name.str, table->s->table_name.str));

  /* Ensure we have the memory to add the table back */
  if (!(merged_lock= mysql_lock_merge(thd->lock, lock)))
    DBUG_RETURN(1);
  thd->lock= merged_lock;

  /* Link to the new table */
  dst_table_list->table= table;
  /*
    The lock type may have changed (normally it should not as create
    table will lock the table in write mode
  */
  dst_table_list->lock_type= table->reginfo.lock_type;
  table->pos_in_locked_tables= dst_table_list;

  add_back_last_deleted_lock(dst_table_list);

  table->mdl_ticket->downgrade_lock(table->reginfo.lock_type >=
                                    TL_FIRST_WRITE ?
                                    MDL_SHARED_NO_READ_WRITE :
                                    MDL_SHARED_READ);

  DBUG_RETURN(0);
}

/*
  Add back the last deleted lock structure.
  This should be followed by a call to reopen_tables() to
  open the table.
*/

void Locked_tables_list::add_back_last_deleted_lock(TABLE_LIST *dst_table_list)
{
  /* Link the lock back in the locked tables list */
  dst_table_list->prev_global= m_locked_tables_last;
  *m_locked_tables_last= dst_table_list;
  m_locked_tables_last= &dst_table_list->next_global;
  dst_table_list->next_global= 0;
  m_locked_tables_count++;
}


#ifndef DBUG_OFF
/* Cause a spurious statement reprepare for debug purposes. */
static bool inject_reprepare(THD *thd)
{
  if (thd->m_reprepare_observer && thd->stmt_arena->is_reprepared == FALSE)
  {
    thd->m_reprepare_observer->report_error(thd);
    return TRUE;
  }

  return FALSE;
}
#endif

/**
  Compare metadata versions of an element obtained from the table
  definition cache and its corresponding node in the parse tree.

  @details If the new and the old values mismatch, invoke
  Metadata_version_observer.
  At prepared statement prepare, all TABLE_LIST version values are
  NULL and we always have a mismatch. But there is no observer set
  in THD, and therefore no error is reported. Instead, we update
  the value in the parse tree, effectively recording the original
  version.
  At prepared statement execute, an observer may be installed.  If
  there is a version mismatch, we push an error and return TRUE.

  For conventional execution (no prepared statements), the
  observer is never installed.

  @sa Execute_observer
  @sa check_prepared_statement() to see cases when an observer is installed
  @sa TABLE_LIST::is_the_same_definition()
  @sa TABLE_SHARE::get_table_ref_id()

  @param[in]      thd         used to report errors
  @param[in,out]  tables      TABLE_LIST instance created by the parser
                              Metadata version information in this object
                              is updated upon success.
  @param[in]      table_share an element from the table definition cache

  @retval  TRUE  an error, which has been reported
  @retval  FALSE success, version in TABLE_LIST has been updated
*/

static bool
check_and_update_table_version(THD *thd,
                               TABLE_LIST *tables, TABLE_SHARE *table_share)
{
  /*
    First, verify that TABLE_LIST was indeed *created by the parser* -
    it must be in the global TABLE_LIST list. Standalone TABLE_LIST objects
    created with TABLE_LIST::init_one_table() have a short life time and
    aren't linked anywhere.
  */
  if (tables->prev_global && !tables->is_the_same_definition(thd, table_share))
  {
    if (thd->m_reprepare_observer &&
        thd->m_reprepare_observer->report_error(thd))
    {
      /*
        Version of the table share is different from the
        previous execution of the prepared statement, and it is
        unacceptable for this SQLCOM. Error has been reported.
      */
      DBUG_ASSERT(thd->is_error());
      return TRUE;
    }
    /* Always maintain the latest version and type */
    tables->set_table_ref_id(table_share);
  }

  DBUG_EXECUTE_IF("reprepare_each_statement", return inject_reprepare(thd););
  return FALSE;
}


/**
  Compares versions of a stored routine obtained from the sp cache
  and the version used at prepare.

  @details If the new and the old values mismatch, invoke
  Metadata_version_observer.
  At prepared statement prepare, all Sroutine_hash_entry version values
  are NULL and we always have a mismatch. But there is no observer set
  in THD, and therefore no error is reported. Instead, we update
  the value in Sroutine_hash_entry, effectively recording the original
  version.
  At prepared statement execute, an observer may be installed.  If
  there is a version mismatch, we push an error and return TRUE.

  For conventional execution (no prepared statements), the
  observer is never installed.

  @param[in]      thd         used to report errors
  @param[in/out]  rt          pointer to stored routine entry in the
                              parse tree
  @param[in]      sp          pointer to stored routine cache entry.
                              Can be NULL if there is no such routine.
  @retval  TRUE  an error, which has been reported
  @retval  FALSE success, version in Sroutine_hash_entry has been updated
*/

static bool
check_and_update_routine_version(THD *thd, Sroutine_hash_entry *rt,
                                 sp_head *sp)
{
  ulong spc_version= sp_cache_version();
  /* sp is NULL if there is no such routine. */
  ulong version= sp ? sp->sp_cache_version() : spc_version;
  /*
    If the version in the parse tree is stale,
    or the version in the cache is stale and sp is not used,
    we need to reprepare.
    Sic: version != spc_version <--> sp is not NULL.
  */
  if (rt->m_sp_cache_version != version ||
      (version != spc_version && !sp->is_invoked()))
  {
    if (thd->m_reprepare_observer &&
        thd->m_reprepare_observer->report_error(thd))
    {
      /*
        Version of the sp cache is different from the
        previous execution of the prepared statement, and it is
        unacceptable for this SQLCOM. Error has been reported.
      */
      DBUG_ASSERT(thd->is_error());
      return TRUE;
    }
    /* Always maintain the latest cache version. */
    rt->m_sp_cache_version= version;
  }
  return FALSE;
}


/**
   Open view by getting its definition from disk (and table cache in future).

   @param thd               Thread handle
   @param table_list        TABLE_LIST with db, table_name & belong_to_view
   @param flags             Flags which modify how we open the view

   @todo This function is needed for special handling of views under
         LOCK TABLES. We probably should get rid of it in long term.

   @return FALSE if success, TRUE - otherwise.
*/

bool tdc_open_view(THD *thd, TABLE_LIST *table_list, uint flags)
{
  TABLE not_used;
  TABLE_SHARE *share;
  bool err= TRUE;

  if (!(share= tdc_acquire_share(thd, table_list, GTS_VIEW)))
    return TRUE;

  DBUG_ASSERT(share->is_view);

  err= mysql_make_view(thd, share, table_list, (flags & OPEN_VIEW_NO_PARSE));

  if (!err && (flags & CHECK_METADATA_VERSION))
  {
    /*
      Check TABLE_SHARE-version of view only if we have been instructed to do
      so. We do not need to check the version if we're executing CREATE VIEW or
      ALTER VIEW statements.

      In the future, this functionality should be moved out from
      tdc_open_view(), and  tdc_open_view() should became a part of a clean
      table-definition-cache interface.
    */
    if (check_and_update_table_version(thd, table_list, share))
      goto ret;
  }

ret:
  tdc_release_share(share);

  return err;
}


/**
   Finalize the process of TABLE creation by loading table triggers
   and taking action if a HEAP table content was emptied implicitly.
*/

static bool open_table_entry_fini(THD *thd, TABLE_SHARE *share, TABLE *entry)
{
  if (Table_triggers_list::check_n_load(thd, &share->db,
                                        &share->table_name, entry, 0))
    return TRUE;

  /*
    If we are here, there was no fatal error (but error may be still
    unitialized).
  */
  if (unlikely(entry->file->implicit_emptied))
  {
    entry->file->implicit_emptied= 0;
    if (mysql_bin_log.is_open())
    {
      char query_buf[2*FN_REFLEN + 21];
      String query(query_buf, sizeof(query_buf), system_charset_info);

      query.length(0);
      query.append(STRING_WITH_LEN("TRUNCATE TABLE "));
      append_identifier(thd, &query, &share->db);
      query.append('.');
      append_identifier(thd, &query, &share->table_name);

      /*
        we bypass thd->binlog_query() here,
        as it does a lot of extra work, that is simply wrong in this case
      */
      Query_log_event qinfo(thd, query.ptr(), query.length(),
                            FALSE, TRUE, TRUE, 0);
      if (mysql_bin_log.write(&qinfo))
        return TRUE;
    }
  }
  return FALSE;
}


/**
   Auxiliary routine which is used for performing automatical table repair.
*/

static bool auto_repair_table(THD *thd, TABLE_LIST *table_list)
{
  TABLE_SHARE *share;
  TABLE entry;
  bool result= TRUE;

  thd->clear_error();

  if (!(share= tdc_acquire_share(thd, table_list, GTS_TABLE)))
    return result;

  DBUG_ASSERT(! share->is_view);

  if (open_table_from_share(thd, share, &table_list->alias,
                            HA_OPEN_KEYFILE | HA_TRY_READ_ONLY,
                            EXTRA_RECORD,
                            ha_open_options | HA_OPEN_FOR_REPAIR,
                            &entry, FALSE) || ! entry.file ||
      (entry.file->is_crashed() && entry.file->ha_check_and_repair(thd)))
  {
    /* Give right error message */
    thd->clear_error();
    my_error(ER_NOT_KEYFILE, MYF(0), share->table_name.str);
    sql_print_error("Couldn't repair table: %s.%s", share->db.str,
                    share->table_name.str);
    if (entry.file)
      closefrm(&entry);
  }
  else
  {
    thd->clear_error();			// Clear error message
    closefrm(&entry);
    result= FALSE;
  }

  tdc_remove_referenced_share(thd, share);
  return result;
}


/** Open_table_context */

Open_table_context::Open_table_context(THD *thd, uint flags)
  :m_thd(thd),
   m_failed_table(NULL),
   m_start_of_statement_svp(thd->mdl_context.mdl_savepoint()),
   m_timeout(flags & MYSQL_LOCK_IGNORE_TIMEOUT ?
             LONG_TIMEOUT : thd->variables.lock_wait_timeout),
   m_flags(flags),
   m_action(OT_NO_ACTION),
   m_has_locks(thd->mdl_context.has_locks()),
   m_has_protection_against_grl(0),
   vers_create_count(0)
{}


/**
  Check if we can back-off and set back off action if we can.
  Otherwise report and return error.

  @retval  TRUE if back-off is impossible.
  @retval  FALSE if we can back off. Back off action has been set.
*/

bool
Open_table_context::
request_backoff_action(enum_open_table_action action_arg,
                       TABLE_LIST *table)
{
  /*
    A back off action may be one of three kinds:

    * We met a broken table that needs repair, or a table that
      is not present on this MySQL server and needs re-discovery.
      To perform the action, we need an exclusive metadata lock on
      the table. Acquiring X lock while holding other shared
      locks can easily lead to deadlocks. We rely on MDL deadlock
      detector to discover them. If this is a multi-statement
      transaction that holds metadata locks for completed statements,
      we should keep these locks after discovery/repair.
      The action type in this case is OT_DISCOVER or OT_REPAIR.
    * Our attempt to acquire an MDL lock lead to a deadlock,
      detected by the MDL deadlock detector. The current
      session was chosen a victim. If this is a multi-statement
      transaction that holds metadata locks taken by completed
      statements, restarting locking for the current statement
      may lead to a livelock. Releasing locks of completed
      statements can not be done as will lead to violation
      of ACID. Thus, again, if m_has_locks is set,
      we report an error. Otherwise, when there are no metadata
      locks other than which belong to this statement, we can
      try to recover from error by releasing all locks and
      restarting the pre-locking.
      Similarly, a deadlock error can occur when the
      pre-locking process met a TABLE_SHARE that is being
      flushed, and unsuccessfully waited for the flush to
      complete. A deadlock in this case can happen, e.g.,
      when our session is holding a metadata lock that
      is being waited on by a session which is using
      the table which is being flushed. The only way
      to recover from this error is, again, to close all
      open tables, release all locks, and retry pre-locking.
      Action type name is OT_REOPEN_TABLES. Re-trying
      while holding some locks may lead to a livelock,
      and thus we don't do it.
    * Finally, this session has open TABLEs from different
      "generations" of the table cache. This can happen, e.g.,
      when, after this session has successfully opened one
      table used for a statement, FLUSH TABLES interfered and
      expelled another table used in it. FLUSH TABLES then
      blocks and waits on the table already opened by this
      statement.
      We detect this situation by ensuring that table cache
      version of all tables used in a statement is the same.
      If it isn't, all tables needs to be reopened.
      Note, that we can always perform a reopen in this case,
      even if we already have metadata locks, since we don't
      keep tables open between statements and a livelock
      is not possible.
  */
  if (action_arg == OT_BACKOFF_AND_RETRY && m_has_locks)
  {
    my_error(ER_LOCK_DEADLOCK, MYF(0));
    m_thd->mark_transaction_to_rollback(true);
    return TRUE;
  }
  /*
    If auto-repair or discovery are requested, a pointer to table
    list element must be provided.
  */
  if (table)
  {
    DBUG_ASSERT(action_arg == OT_DISCOVER || action_arg == OT_REPAIR ||
                action_arg == OT_ADD_HISTORY_PARTITION);
    m_failed_table= m_thd->alloc<TABLE_LIST>(1);
    if (m_failed_table == NULL)
      return TRUE;
    m_failed_table->init_one_table(&table->db, &table->table_name, &table->alias, TL_WRITE);
    m_failed_table->open_strategy= table->open_strategy;
    m_failed_table->mdl_request.set_type(MDL_EXCLUSIVE);
    m_failed_table->vers_skip_create= table->vers_skip_create;
  }
  m_action= action_arg;
  return FALSE;
}


/**
  An error handler to mark transaction to rollback on DEADLOCK error
  during DISCOVER / REPAIR.
*/
class MDL_deadlock_discovery_repair_handler : public Internal_error_handler
{
public:
  bool handle_condition(THD *thd,
                                  uint sql_errno,
                                  const char* sqlstate,
                                  Sql_condition::enum_warning_level *level,
                                  const char* msg,
                                  Sql_condition ** cond_hdl) override
  {
    if (sql_errno == ER_LOCK_DEADLOCK)
    {
      thd->mark_transaction_to_rollback(true);
    }
    /*
      We have marked this transaction to rollback. Return false to allow
      error to be reported or handled by other handlers.
    */
    return false;
  }
};

/**
   Recover from failed attempt of open table by performing requested action.

   @pre This function should be called only with "action" != OT_NO_ACTION
        and after having called @sa close_tables_for_reopen().

   @retval FALSE - Success. One should try to open tables once again.
   @retval TRUE  - Error
*/

bool
Open_table_context::recover_from_failed_open()
{
  bool result= FALSE;
  MDL_deadlock_discovery_repair_handler handler;
  /*
    Install error handler to mark transaction to rollback on DEADLOCK error.
  */
  m_thd->push_internal_handler(&handler);

  /* Execute the action. */
  switch (m_action)
  {
    case OT_BACKOFF_AND_RETRY:
    case OT_REOPEN_TABLES:
      break;
    case OT_DISCOVER:
    case OT_REPAIR:
    case OT_ADD_HISTORY_PARTITION:
      DEBUG_SYNC(m_thd, "add_history_partition");
      if (!m_thd->locked_tables_mode)
        result= lock_table_names(m_thd, m_thd->lex->create_info, m_failed_table,
                                NULL, get_timeout(), 0);
      else
      {
        DBUG_ASSERT(!result);
        DBUG_ASSERT(m_action == OT_ADD_HISTORY_PARTITION);
      }
      /*
         We are now under MDL_EXCLUSIVE mode. Other threads have no table share
         acquired: they are blocked either at open_table_get_mdl_lock() in
         open_table() or at lock_table_names() here.
      */
      if (result)
      {
        if (m_action == OT_ADD_HISTORY_PARTITION)
        {
          TABLE_SHARE *share= tdc_acquire_share(m_thd, m_failed_table,
                                                GTS_TABLE, NULL);
          if (share)
          {
            share->vers_skip_auto_create= false;
            tdc_release_share(share);
          }
          if (m_thd->get_stmt_da()->sql_errno() == ER_LOCK_WAIT_TIMEOUT)
          {
            // MDEV-23642 Locking timeout caused by auto-creation affects original DML
            m_thd->clear_error();
            vers_create_count= 0;
            result= false;
          }
        }
        break;
      }

      /*
         We don't need to remove share under OT_ADD_HISTORY_PARTITION.
         Moreover fast_alter_partition_table() works with TABLE instance.
      */
      if (m_action != OT_ADD_HISTORY_PARTITION)
        tdc_remove_table(m_thd, m_failed_table->db.str,
                        m_failed_table->table_name.str);

      switch (m_action)
      {
        case OT_DISCOVER:
        {
          m_thd->get_stmt_da()->clear_warning_info(m_thd->query_id);
          m_thd->clear_error();                 // Clear error message

          No_such_table_error_handler no_such_table_handler;
          bool open_if_exists= m_failed_table->open_strategy == TABLE_LIST::OPEN_IF_EXISTS;

          if (open_if_exists)
            m_thd->push_internal_handler(&no_such_table_handler);

          result= !tdc_acquire_share(m_thd, m_failed_table,
                                 GTS_TABLE | GTS_FORCE_DISCOVERY | GTS_NOLOCK);
          if (open_if_exists)
          {
            m_thd->pop_internal_handler();
            if (result && no_such_table_handler.safely_trapped_errors())
              result= FALSE;
          }
          break;
        }
        case OT_REPAIR:
          result= auto_repair_table(m_thd, m_failed_table);
          break;
        case OT_ADD_HISTORY_PARTITION:
#ifdef WITH_PARTITION_STORAGE_ENGINE
        {
          result= false;
          TABLE *table= open_ltable(m_thd, m_failed_table, TL_WRITE,
                    MYSQL_OPEN_HAS_MDL_LOCK | MYSQL_OPEN_IGNORE_LOGGING_FORMAT);
          if (table == NULL)
          {
            m_thd->clear_error();
            break;
          }

          DBUG_ASSERT(vers_create_count);
          result= vers_create_partitions(m_thd, m_failed_table, vers_create_count);
          vers_create_count= 0;
          if (!m_thd->transaction->stmt.is_empty())
            trans_commit_stmt(m_thd);
          DBUG_ASSERT(!result ||
                      !m_thd->locked_tables_mode ||
                      m_thd->lock->lock_count);
          if (result)
            break;
          if (!m_thd->locked_tables_mode)
          {
            /*
              alter_partition_lock_handling() does mysql_lock_remove() but
              does not clear thd->lock completely.
            */
            DBUG_ASSERT(m_thd->lock->lock_count == 0);
            if (!(m_thd->lock->flags & GET_LOCK_ON_THD))
              my_free(m_thd->lock);
            m_thd->lock= NULL;
          }
          else if (m_thd->locked_tables_mode == LTM_PRELOCKED)
          {
            MYSQL_LOCK *lock;
            MYSQL_LOCK *merged_lock;

            /*
              In LTM_LOCK_TABLES table was reopened via locked_tables_list,
              but not in prelocked environment where we have to reopen
              the table manually.
            */
            Open_table_context ot_ctx(m_thd, MYSQL_OPEN_REOPEN);
            if (open_table(m_thd, m_failed_table, &ot_ctx))
            {
              result= true;
              break;
            }
            TABLE *table= m_failed_table->table;
            table->reginfo.lock_type= m_thd->update_lock_default;
            m_thd->in_lock_tables= 1;
            lock= mysql_lock_tables(m_thd, &table, 1,
                                    MYSQL_OPEN_REOPEN | MYSQL_LOCK_USE_MALLOC);
            m_thd->in_lock_tables= 0;
            if (lock == NULL ||
                !(merged_lock= mysql_lock_merge(m_thd->lock, lock, m_thd)))
            {
              result= true;
              break;
            }
            m_thd->lock= merged_lock;
          }
          break;
        }
#endif /* WITH_PARTITION_STORAGE_ENGINE */
        case OT_BACKOFF_AND_RETRY:
        case OT_REOPEN_TABLES:
        case OT_NO_ACTION:
          DBUG_ASSERT(0);
      }
      /*
        Rollback to start of the current statement to release exclusive lock
        on table which was discovered but preserve locks from previous statements
        in current transaction.
      */
      m_thd->mdl_context.rollback_to_savepoint(start_of_statement_svp());
      break;
    case OT_NO_ACTION:
      DBUG_ASSERT(0);
  }
  m_thd->pop_internal_handler();
  /*
    Reset the pointers to conflicting MDL request and the
    TABLE_LIST element, set when we need auto-discovery or repair,
    for safety.
  */
  m_failed_table= NULL;
  /*
    Reset flag indicating that we have already acquired protection
    against GRL. It is no longer valid as the corresponding lock was
    released by close_tables_for_reopen().
  */
  m_has_protection_against_grl= 0;
  /* Prepare for possible another back-off. */
  m_action= OT_NO_ACTION;
  return result;
}


/*
  Return a appropriate read lock type given a table object.

  @param thd              Thread context
  @param prelocking_ctx   Prelocking context.
  @param table_list       Table list element for table to be locked.
  @param routine_modifies_data
                          Some routine that is invoked by statement
                          modifies data.

  @remark Due to a statement-based replication limitation, statements such as
          INSERT INTO .. SELECT FROM .. and CREATE TABLE .. SELECT FROM need
          to grab a TL_READ_NO_INSERT lock on the source table in order to
          prevent the replication of a concurrent statement that modifies the
          source table. If such a statement gets applied on the slave before
          the INSERT .. SELECT statement finishes, data on the master could
          differ from data on the slave and end-up with a discrepancy between
          the binary log and table state.
          This also applies to SELECT/SET/DO statements which use stored
          functions. Calls to such functions are going to be logged as a
          whole and thus should be serialized against concurrent changes
          to tables used by those functions. This is avoided when functions
          do not modify data but only read it, since in this case nothing is
          written to the binary log. Argument routine_modifies_data
          denotes the same. So effectively, if the statement is not a
          update query and routine_modifies_data is false, then
          prelocking_placeholder does not take importance.

          Furthermore, this does not apply to I_S and log tables as it's
          always unsafe to replicate such tables under statement-based
          replication as the table on the slave might contain other data
          (ie: general_log is enabled on the slave). The statement will
          be marked as unsafe for SBR in decide_logging_format().
  @remark Note that even in prelocked mode it is important to correctly
          determine lock type value. In this mode lock type is passed to
          handler::start_stmt() method and can be used by storage engine,
          for example, to determine what kind of row locks it should acquire
          when reading data from the table.
*/

thr_lock_type read_lock_type_for_table(THD *thd,
                                       Query_tables_list *prelocking_ctx,
                                       TABLE_LIST *table_list,
                                       bool routine_modifies_data)
{
  /*
    In cases when this function is called for a sub-statement executed in
    prelocked mode we can't rely on OPTION_BIN_LOG flag in THD::options
    bitmap to determine that binary logging is turned on as this bit can
    be cleared before executing sub-statement. So instead we have to look
    at THD::variables::sql_log_bin member.
  */
  bool log_on= mysql_bin_log.is_open() && thd->variables.sql_log_bin;
  if ((log_on == FALSE) ||
      (thd->wsrep_binlog_format(thd->variables.binlog_format) == BINLOG_FORMAT_ROW) ||
      (table_list->table->s->table_category == TABLE_CATEGORY_LOG) ||
      (table_list->table->s->table_category == TABLE_CATEGORY_PERFORMANCE) ||
      !(is_update_query(prelocking_ctx->sql_command) ||
        (routine_modifies_data && table_list->prelocking_placeholder) ||
        (thd->locked_tables_mode > LTM_LOCK_TABLES)))
    return TL_READ;
  else
    return TL_READ_NO_INSERT;
}


/*
  Extend the prelocking set with tables and routines used by a routine.

  @param[in]  thd                   Thread context.
  @param[in]  rt                    Element of prelocking set to be processed.
  @param[in]  ot_ctx                Context of open_table used to recover from
                                    locking failures.
  @retval false  Success.
  @retval true   Failure (Conflicting metadata lock, OOM, other errors).
*/
static bool
sp_acquire_mdl(THD *thd, Sroutine_hash_entry *rt, Open_table_context *ot_ctx)
{
  DBUG_ENTER("sp_acquire_mdl");
  /*
    Since we acquire only shared lock on routines we don't
    need to care about global intention exclusive locks.
  */
  DBUG_ASSERT(rt->mdl_request.type == MDL_SHARED);

  /*
    Waiting for a conflicting metadata lock to go away may
    lead to a deadlock, detected by MDL subsystem.
    If possible, we try to resolve such deadlocks by releasing all
    metadata locks and restarting the pre-locking process.
    To prevent the error from polluting the diagnostics area
    in case of successful resolution, install a special error
    handler for ER_LOCK_DEADLOCK error.
  */
  MDL_deadlock_handler mdl_deadlock_handler(ot_ctx);

  thd->push_internal_handler(&mdl_deadlock_handler);
  bool result= thd->mdl_context.acquire_lock(&rt->mdl_request,
                                             ot_ctx->get_timeout());
  thd->pop_internal_handler();

  DBUG_RETURN(result);
}


/*
  Handle element of prelocking set other than table. E.g. cache routine
  and, if prelocking strategy prescribes so, extend the prelocking set
  with tables and routines used by it.

  @param[in]  thd                   Thread context.
  @param[in]  prelocking_ctx        Prelocking context.
  @param[in]  rt                    Element of prelocking set to be processed.
  @param[in]  prelocking_strategy   Strategy which specifies how the
                                    prelocking set should be extended when
                                    one of its elements is processed.
  @param[in]  has_prelocking_list   Indicates that prelocking set/list for
                                    this statement has already been built.
  @param[in]  ot_ctx                Context of open_table used to recover from
                                    locking failures.
  @param[out] need_prelocking       Set to TRUE if it was detected that this
                                    statement will require prelocked mode for
                                    its execution, not touched otherwise.
  @param[out] routine_modifies_data Set to TRUE if it was detected that this
                                    routine does modify table data.

  @retval FALSE  Success.
  @retval TRUE   Failure (Conflicting metadata lock, OOM, other errors).
*/

static bool
open_and_process_routine(THD *thd, Query_tables_list *prelocking_ctx,
                         Sroutine_hash_entry *rt,
                         Prelocking_strategy *prelocking_strategy,
                         bool has_prelocking_list,
                         Open_table_context *ot_ctx,
                         bool *need_prelocking, bool *routine_modifies_data)
{
  MDL_key::enum_mdl_namespace mdl_type= rt->mdl_request.key.mdl_namespace();
  DBUG_ENTER("open_and_process_routine");

  *routine_modifies_data= false;

  switch (mdl_type)
  {
  case MDL_key::PACKAGE_BODY:
    DBUG_ASSERT(rt != (Sroutine_hash_entry*)prelocking_ctx->sroutines_list.first);
    /*
      No need to cache the package body itself.
      It gets cached during open_and_process_routine()
      for the first used package routine. See the package related code
      in the "case" below.
    */
    if (sp_acquire_mdl(thd, rt, ot_ctx))
      DBUG_RETURN(TRUE);
    break;
  case MDL_key::FUNCTION:
  case MDL_key::PROCEDURE:
    {
      sp_head *sp;
      /*
        Try to get MDL lock on the routine.
        Note that we do not take locks on top-level CALLs as this can
        lead to a deadlock. Not locking top-level CALLs does not break
        the binlog as only the statements in the called procedure show
        up there, not the CALL itself.
      */
      if (rt != (Sroutine_hash_entry*)prelocking_ctx->sroutines_list.first ||
          mdl_type != MDL_key::PROCEDURE)
      {
        /*
          TODO: If this is a package routine, we should not put MDL
          TODO: on the routine itself. We should put only the package MDL.
        */
        if (sp_acquire_mdl(thd, rt, ot_ctx))
          DBUG_RETURN(TRUE);

        /* Ensures the routine is up-to-date and cached, if exists. */
        if (rt->sp_cache_routine(thd, &sp))
          DBUG_RETURN(TRUE);

        /* Remember the version of the routine in the parse tree. */
        if (check_and_update_routine_version(thd, rt, sp))
          DBUG_RETURN(TRUE);

        /* 'sp' is NULL when there is no such routine. */
        if (sp)
        {
          *routine_modifies_data= sp->modifies_data();

          if (!has_prelocking_list)
          {
            prelocking_strategy->handle_routine(thd, prelocking_ctx, rt, sp,
                                                need_prelocking);
            if (sp->m_parent)
            {
              /*
                If it's a package routine, we need also to handle the
                package body, as its initialization section can use
                some tables and routine calls.
                TODO: Only package public routines actually need this.
                TODO: Skip package body handling for private routines.
              */
              *routine_modifies_data|= sp->m_parent->modifies_data();
              prelocking_strategy->handle_routine(thd, prelocking_ctx, rt,
                                                  sp->m_parent,
                                                  need_prelocking);
            }
          }
        }
      }
      else
      {
        /*
          If it's a top level call, just make sure we have a recent
          version of the routine, if it exists.
          Validating routine version is unnecessary, since CALL
          does not affect the prepared statement prelocked list.
        */
        if (rt->sp_cache_routine(thd, &sp))
          DBUG_RETURN(TRUE);
      }
    }
    break;
  case MDL_key::TRIGGER:
    /**
      We add trigger entries to lex->sroutines_list, but we don't
      load them here. The trigger entry is only used when building
      a transitive closure of objects used in a statement, to avoid
      adding to this closure objects that are used in the trigger more
      than once.
      E.g. if a trigger trg refers to table t2, and the trigger table t1
      is used multiple times in the statement (say, because it's used in
      function f1() twice), we will only add t2 once to the list of
      tables to prelock.

      We don't take metadata locks on triggers either: they are protected
      by a respective lock on the table, on which the trigger is defined.

      The only two cases which give "trouble" are SHOW CREATE TRIGGER
      and DROP TRIGGER statements. For these, statement syntax doesn't
      specify the table on which this trigger is defined, so we have
      to make a "dirty" read in the data dictionary to find out the
      table name. Once we discover the table name, we take a metadata
      lock on it, and this protects all trigger operations.
      Of course the table, in theory, may disappear between the dirty
      read and metadata lock acquisition, but in that case we just return
      a run-time error.

      Grammar of other trigger DDL statements (CREATE, DROP) requires
      the table to be specified explicitly, so we use the table metadata
      lock to protect trigger metadata in these statements. Similarly, in
      DML we always use triggers together with their tables, and thus don't
      need to take separate metadata locks on them.
    */
    break;
  default:
    /* Impossible type value. */
    DBUG_ASSERT(0);
  }
  DBUG_RETURN(FALSE);
}

/*
  If we are not already in prelocked mode and extended table list is not
  yet built we might have to build the prelocking set for this statement.

  Since currently no prelocking strategy prescribes doing anything for
  tables which are only read, we do below checks only if table is going
  to be changed.
*/
bool extend_table_list(THD *thd, TABLE_LIST *tables,
                       Prelocking_strategy *prelocking_strategy,
                       bool has_prelocking_list)
{
  bool error= false;
  LEX *lex= thd->lex;
  bool maybe_need_prelocking=
    (tables->updating && tables->lock_type >= TL_FIRST_WRITE)
    || thd->lex->default_used;

  if (thd->locked_tables_mode <= LTM_LOCK_TABLES &&
      ! has_prelocking_list && maybe_need_prelocking)
  {
    bool need_prelocking= FALSE;
    TABLE_LIST **save_query_tables_last= lex->query_tables_last;
    /*
      Extend statement's table list and the prelocking set with
      tables and routines according to the current prelocking
      strategy.

      For example, for DML statements we need to add tables and routines
      used by triggers which are going to be invoked for this element of
      table list and also add tables required for handling of foreign keys.
    */
    error= prelocking_strategy->handle_table(thd, lex, tables,
                                             &need_prelocking);

    if (need_prelocking && ! lex->requires_prelocking())
      lex->mark_as_requiring_prelocking(save_query_tables_last);
  }
  return error;
}


/**
  Handle table list element by obtaining metadata lock, opening table or view
  and, if prelocking strategy prescribes so, extending the prelocking set with
  tables and routines used by it.

  @param[in]     thd                  Thread context.
  @param[in]     lex                  LEX structure for statement.
  @param[in]     tables               Table list element to be processed.
  @param[in,out] counter              Number of tables which are open.
  @param[in]     flags                Bitmap of flags to modify how the tables
                                      will be open, see open_table() description
                                      for details.
  @param[in]     prelocking_strategy  Strategy which specifies how the
                                      prelocking set should be extended
                                      when table or view is processed.
  @param[in]     has_prelocking_list  Indicates that prelocking set/list for
                                      this statement has already been built.
  @param[in]     ot_ctx               Context used to recover from a failed
                                      open_table() attempt.

  @retval  FALSE  Success.
  @retval  TRUE   Error, reported unless there is a chance to recover from it.
*/

static bool
open_and_process_table(THD *thd, TABLE_LIST *tables, uint *counter, uint flags,
                       Prelocking_strategy *prelocking_strategy,
                       bool has_prelocking_list, Open_table_context *ot_ctx)
{
  bool error= FALSE;
  bool safe_to_ignore_table= FALSE;
  LEX *lex= thd->lex;
  DBUG_ENTER("open_and_process_table");
  DEBUG_SYNC(thd, "open_and_process_table");

  /*
    Ignore placeholders for derived tables. After derived tables
    processing, link to created temporary table will be put here.
    If this is derived table for view then we still want to process
    routines used by this view.
  */
  if (tables->derived)
  {
    if (!tables->view)
    {
      if (!tables->is_derived())
        tables->set_derived();
      goto end;
    }
    /*
      We restore view's name and database wiped out by derived tables
      processing and fall back to standard open process in order to
      obtain proper metadata locks and do other necessary steps like
      stored routine processing.
    */
    tables->db= tables->view_db;
    tables->table_name= tables->view_name;
  }

  if (!tables->derived && is_infoschema_db(&tables->db))
  {
    /*
      Check whether the information schema contains a table
      whose name is tables->schema_table_name
    */
    ST_SCHEMA_TABLE *schema_table= tables->schema_table;
    if (!schema_table ||
        (schema_table->hidden &&
         ((sql_command_flags[lex->sql_command] & CF_STATUS_COMMAND) == 0 ||
          /*
            this check is used for show columns|keys from I_S hidden table
          */
          lex->sql_command == SQLCOM_SHOW_FIELDS ||
          lex->sql_command == SQLCOM_SHOW_KEYS)))
    {
      my_error(ER_UNKNOWN_TABLE, MYF(0),
               tables->table_name.str, INFORMATION_SCHEMA_NAME.str);
      DBUG_RETURN(1);
    }
  }
  /*
    If this TABLE_LIST object is a placeholder for an information_schema
    table, create a temporary table to represent the information_schema
    table in the query. Do not fill it yet - will be filled during
    execution.
  */
  if (tables->schema_table)
  {
    /*
      If this information_schema table is merged into a mergeable
      view, ignore it for now -- it will be filled when its respective
      TABLE_LIST is processed. This code works only during re-execution.
    */
    if (tables->view)
    {
      MDL_ticket *mdl_ticket;
      /*
        We still need to take a MDL lock on the merged view to protect
        it from concurrent changes.
      */
      if (!open_table_get_mdl_lock(thd, ot_ctx, &tables->mdl_request,
                                   flags, &mdl_ticket) &&
          mdl_ticket != NULL)
        goto process_view_routines;
      /* Fall-through to return error. */
    }
    else if (!mysql_schema_table(thd, lex, tables) &&
             !check_and_update_table_version(thd, tables, tables->table->s))
    {
      goto end;
    }
    error= TRUE;
    goto end;
  }

  if (tables->table_function)
  {
    if (!create_table_for_function(thd, tables))
      error= TRUE;
    goto end;
  }

  DBUG_PRINT("tcache", ("opening table: '%s'.'%s'  item: %p",
                        tables->db.str, tables->table_name.str, tables));
  (*counter)++;

  /*
    Not a placeholder: must be a base/temporary table or a view. Let us open it.
  */
  if (tables->table)
  {
    /*
      If this TABLE_LIST object has an associated open TABLE object
      (TABLE_LIST::table is not NULL), that TABLE object must be a pre-opened
      temporary table or SEQUENCE (see sequence_insert()).
    */
    DBUG_ASSERT(is_temporary_table(tables) || tables->table->s->sequence);
    if (tables->sequence &&
        tables->table->s->table_type != TABLE_TYPE_SEQUENCE)
    {
      my_error(ER_NOT_SEQUENCE, MYF(0), tables->db.str, tables->alias.str);
      DBUG_RETURN(true);
    }
  }
  else if (tables->open_type == OT_TEMPORARY_ONLY)
  {
    /*
      OT_TEMPORARY_ONLY means that we are in CREATE TEMPORARY TABLE statement.
      Also such table list element can't correspond to prelocking placeholder
      or to underlying table of merge table.
      So existing temporary table should have been preopened by this moment
      and we can simply continue without trying to open temporary or base
      table.
    */
    DBUG_ASSERT(tables->open_strategy);
    DBUG_ASSERT(!tables->prelocking_placeholder);
    DBUG_ASSERT(!tables->parent_l);
    DBUG_RETURN(0);
  }

  /* Not a placeholder: must be a base table or a view. Let us open it. */
  if (tables->prelocking_placeholder)
  {
    /*
      For the tables added by the pre-locking code, attempt to open
      the table but fail silently if the table does not exist.
      The real failure will occur when/if a statement attempts to use
      that table.
    */
    No_such_table_error_handler no_such_table_handler;
    thd->push_internal_handler(&no_such_table_handler);

    /*
      We're opening a table from the prelocking list.

      Since this table list element might have been added after pre-opening
      of temporary tables we have to try to open temporary table for it.

      We can't simply skip this table list element and postpone opening of
      temporary table till the execution of substatement for several reasons:
      - Temporary table can be a MERGE table with base underlying tables,
        so its underlying tables has to be properly open and locked at
        prelocking stage.
      - Temporary table can be a MERGE table and we might be in PREPARE
        phase for a prepared statement. In this case it is important to call
        HA_ATTACH_CHILDREN for all merge children.
        This is necessary because merge children remember "TABLE_SHARE ref type"
        and "TABLE_SHARE def version" in the HA_ATTACH_CHILDREN operation.
        If HA_ATTACH_CHILDREN is not called, these attributes are not set.
        Then, during the first EXECUTE, those attributes need to be updated.
        That would cause statement re-preparing (because changing those
        attributes during EXECUTE is caught by THD::m_reprepare_observers).
        The problem is that since those attributes are not set in merge
        children, another round of PREPARE will not help.
    */
    if (!thd->has_temporary_tables() ||
        (!(error= thd->open_temporary_table(tables)) &&
         !tables->table))
      error= open_table(thd, tables, ot_ctx);

    thd->pop_internal_handler();
    safe_to_ignore_table= no_such_table_handler.safely_trapped_errors();
  }
  else if (tables->parent_l && (thd->open_options & HA_OPEN_FOR_REPAIR))
  {
    /*
      Also fail silently for underlying tables of a MERGE table if this
      table is opened for CHECK/REPAIR TABLE statement. This is needed
      to provide complete list of problematic underlying tables in
      CHECK/REPAIR TABLE output.
    */
    Repair_mrg_table_error_handler repair_mrg_table_handler;
    thd->push_internal_handler(&repair_mrg_table_handler);

    if (!thd->has_temporary_tables() ||
        (!(error= thd->open_temporary_table(tables)) &&
         !tables->table))
      error= open_table(thd, tables, ot_ctx);

    thd->pop_internal_handler();
    safe_to_ignore_table= repair_mrg_table_handler.safely_trapped_errors();
  }
  else
  {
    if (tables->parent_l)
    {
      /*
        Even if we are opening table not from the prelocking list we
        still might need to look for a temporary table if this table
        list element corresponds to underlying table of a merge table.
      */
      if (thd->has_temporary_tables())
        error= thd->open_temporary_table(tables);
    }

    if (!error && !tables->table)
      error= open_table(thd, tables, ot_ctx);
  }

  if (unlikely(error))
  {
    if (! ot_ctx->can_recover_from_failed_open() && safe_to_ignore_table)
    {
      DBUG_PRINT("info", ("open_table: ignoring table '%s'.'%s'",
                          tables->db.str, tables->alias.str));
      error= FALSE;
    }
    goto end;
  }

  /*
    We can't rely on simple check for TABLE_LIST::view to determine
    that this is a view since during re-execution we might reopen
    ordinary table in place of view and thus have TABLE_LIST::view
    set from repvious execution and TABLE_LIST::table set from
    current.
  */
  if (!tables->table && tables->view)
  {
    /* VIEW placeholder */
    (*counter)--;

    /*
      tables->next_global list consists of two parts:
      1) Query tables and underlying tables of views.
      2) Tables used by all stored routines that this statement invokes on
         execution.
      We need to know where the bound between these two parts is. If we've
      just opened a view, which was the last table in part #1, and it
      has added its base tables after itself, adjust the boundary pointer
      accordingly.
    */
    if (lex->query_tables_own_last == &(tables->next_global) &&
        tables->view->query_tables)
      lex->query_tables_own_last= tables->view->query_tables_last;
    /*
      Let us free memory used by 'sroutines' hash here since we never
      call destructor for this LEX.
    */
    my_hash_free(&tables->view->sroutines);
    goto process_view_routines;
  }

  /*
    Special types of open can succeed but still don't set
    TABLE_LIST::table to anything.
  */
  if (tables->open_strategy && !tables->table)
    goto end;

  /* Check and update metadata version of a base table. */
  error= check_and_update_table_version(thd, tables, tables->table->s);

  if (unlikely(error))
    goto end;

  error= extend_table_list(thd, tables, prelocking_strategy, has_prelocking_list);
  if (unlikely(error))
    goto end;

  /* Copy grant information from TABLE_LIST instance to TABLE one. */
  tables->table->grant= tables->grant;

  /*
    After opening a MERGE table add the children to the query list of
    tables, so that they are opened too.
    Note that placeholders don't have the handler open.
  */
  /* MERGE tables need to access parent and child TABLE_LISTs. */
  DBUG_ASSERT(tables->table->pos_in_table_list == tables);
  /* Non-MERGE tables ignore this call. */
  if (tables->table->file->extra(HA_EXTRA_ADD_CHILDREN_LIST))
  {
    error= TRUE;
    goto end;
  }

process_view_routines:
  /*
    Again we may need cache all routines used by this view and add
    tables used by them to table list.
  */
  if (tables->view &&
      thd->locked_tables_mode <= LTM_LOCK_TABLES &&
      ! has_prelocking_list)
  {
    bool need_prelocking= FALSE;
    TABLE_LIST **save_query_tables_last= lex->query_tables_last;

    error= prelocking_strategy->handle_view(thd, lex, tables,
                                            &need_prelocking);

    if (need_prelocking && ! lex->requires_prelocking())
      lex->mark_as_requiring_prelocking(save_query_tables_last);

    if (unlikely(error))
      goto end;
  }

end:
  DBUG_RETURN(error);
}


static bool upgrade_lock_if_not_exists(THD *thd,
                                       const DDL_options_st &create_info,
                                       TABLE_LIST *create_table,
                                       ulong lock_wait_timeout)
{
  DBUG_ENTER("upgrade_lock_if_not_exists");

  if (thd->lex->sql_command == SQLCOM_CREATE_TABLE ||
      thd->lex->sql_command == SQLCOM_CREATE_SEQUENCE)
  {
    DEBUG_SYNC(thd,"create_table_before_check_if_exists");
    if (!create_info.or_replace() &&
        ha_table_exists(thd, &create_table->db, &create_table->table_name,
                        NULL, &create_table->db_type))
    {
      if (create_info.if_not_exists())
      {
        push_warning_printf(thd, Sql_condition::WARN_LEVEL_NOTE,
                            ER_TABLE_EXISTS_ERROR,
                            ER_THD(thd, ER_TABLE_EXISTS_ERROR),
                            create_table->table_name.str);
      }
      else
        my_error(ER_TABLE_EXISTS_ERROR, MYF(0), create_table->table_name.str);
      DBUG_RETURN(true);
    }
    DBUG_RETURN(thd->mdl_context.upgrade_shared_lock(
                                   create_table->mdl_request.ticket,
                                   MDL_EXCLUSIVE,
                                   lock_wait_timeout));
  }
  DBUG_RETURN(false);
}


/**
  Acquire upgradable (SNW, SNRW) metadata locks on tables used by
  LOCK TABLES or by a DDL statement. Under LOCK TABLES, we can't take
  new locks, so use open_tables_check_upgradable_mdl() instead.

  @param thd               Thread context.
  @param options           DDL options.
  @param tables_start      Start of list of tables on which upgradable locks
                           should be acquired.
  @param tables_end        End of list of tables.
  @param lock_wait_timeout Seconds to wait before timeout.
  @param flags             Bitmap of flags to modify how the tables will be
                           open, see open_table() description for details.

  @retval FALSE  Success.
  @retval TRUE   Failure (e.g. connection was killed) or table existed
	         for a CREATE TABLE.

  @notes
  In case of CREATE TABLE we avoid a wait for tables that are in use
  by first trying to do a meta data lock with timeout == 0.  If we get a
  timeout we will check if table exists (it should) and retry with
  normal timeout if it didn't exists.
  Note that for CREATE TABLE IF EXISTS we only generate a warning
  but still return TRUE (to abort the calling open_table() function).
  On must check THD->is_error() if one wants to distinguish between warning
  and error.  If table existed, tables_start->db_type is set to the handlerton
  for the found table.
*/

bool
lock_table_names(THD *thd, const DDL_options_st &options,
                 TABLE_LIST *tables_start, TABLE_LIST *tables_end,
                 ulong lock_wait_timeout, uint flags)
{
  MDL_request_list mdl_requests;
  TABLE_LIST *table;
  MDL_request global_request;
  MDL_savepoint mdl_savepoint;
  DBUG_ENTER("lock_table_names");

  DBUG_ASSERT(!thd->locked_tables_mode);

  for (table= tables_start; table && table != tables_end;
       table= table->next_global)
  {
    DBUG_PRINT("info", ("mdl_request.type: %d  open_type: %d",
                        table->mdl_request.type, table->open_type));
    if (table->mdl_request.type < MDL_SHARED_UPGRADABLE ||
        table->mdl_request.type == MDL_SHARED_READ_ONLY ||
        table->open_type == OT_TEMPORARY_ONLY ||
        (table->open_type == OT_TEMPORARY_OR_BASE && is_temporary_table(table)))
      continue;

    /* Write lock on normal tables is not allowed in a read only transaction. */
    if (thd->tx_read_only)
    {
      my_error(ER_CANT_EXECUTE_IN_READ_ONLY_TRANSACTION, MYF(0));
      DBUG_RETURN(true);
    }

    /* Scoped locks: Take intention exclusive locks on all involved schemas. */
    if (!(flags & MYSQL_OPEN_SKIP_SCOPED_MDL_LOCK))
    {
      MDL_request *schema_request= new (thd->mem_root) MDL_request;
      if (schema_request == NULL)
        DBUG_RETURN(TRUE);
      MDL_REQUEST_INIT(schema_request, MDL_key::SCHEMA, table->db.str, "",
                       MDL_INTENTION_EXCLUSIVE, MDL_TRANSACTION);
      mdl_requests.push_front(schema_request);
    }

    mdl_requests.push_front(&table->mdl_request);
  }

  if (mdl_requests.is_empty())
    DBUG_RETURN(FALSE);

  if (flags & MYSQL_OPEN_SKIP_SCOPED_MDL_LOCK)
  {
    DBUG_RETURN(thd->mdl_context.acquire_locks(&mdl_requests,
                                               lock_wait_timeout) ||
                upgrade_lock_if_not_exists(thd, options, tables_start,
                                           lock_wait_timeout));
  }

  /* Protect this statement against concurrent BACKUP STAGE or FTWRL. */
  if (thd->has_read_only_protection())
    DBUG_RETURN(true);

  MDL_REQUEST_INIT(&global_request, MDL_key::BACKUP, "", "", MDL_BACKUP_DDL,
                   MDL_STATEMENT);
  mdl_savepoint= thd->mdl_context.mdl_savepoint();

  while (!thd->mdl_context.acquire_locks(&mdl_requests, lock_wait_timeout) &&
         !upgrade_lock_if_not_exists(thd, options, tables_start,
                                     lock_wait_timeout) &&
         !thd->mdl_context.try_acquire_lock(&global_request))
  {
    if (global_request.ticket)
    {
      thd->mdl_backup_ticket= global_request.ticket;
      DBUG_RETURN(false);
    }

    /*
      There is ongoing or pending BACKUP STAGE or FTWRL.
      Wait until it finishes and re-try.
    */
    thd->mdl_context.rollback_to_savepoint(mdl_savepoint);
    if (thd->mdl_context.acquire_lock(&global_request, lock_wait_timeout))
      break;
    thd->mdl_context.rollback_to_savepoint(mdl_savepoint);

    /* Reset tickets for all acquired locks */
    global_request.ticket= 0;
    MDL_request_list::Iterator it(mdl_requests);
    while (auto mdl_request= it++)
      mdl_request->ticket= 0;
  }
  DBUG_RETURN(true);
}


/**
  Check for upgradable (SNW, SNRW) metadata locks on tables to be opened
  for a DDL statement. Under LOCK TABLES, we can't take new locks, so we
  must check if appropriate locks were pre-acquired.

  @param thd           Thread context.
  @param tables_start  Start of list of tables on which upgradable locks
                       should be searched for.
  @param tables_end    End of list of tables.
  @param flags         Bitmap of flags to modify how the tables will be
                       open, see open_table() description for details.

  @retval FALSE  Success.
  @retval TRUE   Failure (e.g. connection was killed)
*/

static bool
open_tables_check_upgradable_mdl(THD *thd, TABLE_LIST *tables_start,
                                 TABLE_LIST *tables_end, uint flags)
{
  TABLE_LIST *table;

  DBUG_ASSERT(thd->locked_tables_mode);

  for (table= tables_start; table && table != tables_end;
       table= table->next_global)
  {
    /*
      Check below needs to be updated if this function starts
      called for SRO locks.
    */
    DBUG_ASSERT(table->mdl_request.type != MDL_SHARED_READ_ONLY);
    if (table->mdl_request.type < MDL_SHARED_UPGRADABLE ||
        table->open_type == OT_TEMPORARY_ONLY ||
        (table->open_type == OT_TEMPORARY_OR_BASE && is_temporary_table(table)))
    {
      continue;
    }

    /*
      We don't need to do anything about the found TABLE instance as it
      will be handled later in open_tables(), we only need to check that
      an upgradable lock is already acquired. When we enter LOCK TABLES
      mode, SNRW locks are acquired before all other locks. So if under
      LOCK TABLES we find that there is TABLE instance with upgradeable
      lock, all other instances of TABLE for the same table will have the
      same ticket.

      Note that this works OK even for CREATE TABLE statements which
      request X type of metadata lock. This is because under LOCK TABLES
      such statements don't create the table but only check if it exists
      or, in most complex case, only insert into it.
      Thus SNRW lock should be enough.

      Note that find_table_for_mdl_upgrade() will report an error if
      no suitable ticket is found.
    */
    if (!find_table_for_mdl_upgrade(thd, table->db.str, table->table_name.str,
                                    NULL))
      return TRUE;
  }

  return FALSE;
}


/**
  Open all tables in list

  @param[in]     thd      Thread context.
  @param[in]     options  DDL options.
  @param[in,out] start    List of tables to be open (it can be adjusted for
                          statement that uses tables only implicitly, e.g.
                          for "SELECT f1()").
  @param[out]    counter  Number of tables which were open.
  @param[in]     flags    Bitmap of flags to modify how the tables will be
                          open, see open_table() description for details.
  @param[in]     prelocking_strategy  Strategy which specifies how prelocking
                                      algorithm should work for this statement.

  @note
    Unless we are already in prelocked mode and prelocking strategy prescribes
    so this function will also precache all SP/SFs explicitly or implicitly
    (via views and triggers) used by the query and add tables needed for their
    execution to table list. Statement that uses SFs, invokes triggers or
    requires foreign key checks will be marked as requiring prelocking.
    Prelocked mode will be enabled for such query during lock_tables() call.

    If query for which we are opening tables is already marked as requiring
    prelocking it won't do such precaching and will simply reuse table list
    which is already built.

  @retval  FALSE  Success.
  @retval  TRUE   Error, reported.
*/

bool open_tables(THD *thd, const DDL_options_st &options,
                 TABLE_LIST **start, uint *counter, uint flags,
                 Prelocking_strategy *prelocking_strategy)
{
  /*
    We use pointers to "next_global" member in the last processed
    TABLE_LIST element and to the "next" member in the last processed
    Sroutine_hash_entry element as iterators over, correspondingly,
    the table list and stored routines list which stay valid and allow
    to continue iteration when new elements are added to the tail of
    the lists.
  */
  TABLE_LIST **table_to_open;
  Sroutine_hash_entry **sroutine_to_open;
  TABLE_LIST *tables;
  Open_table_context ot_ctx(thd, flags);
  bool error= FALSE;
  bool some_routine_modifies_data= FALSE;
  bool has_prelocking_list;
  DBUG_ENTER("open_tables");

  /* Data access in XA transaction is only allowed when it is active. */
  for (TABLE_LIST *table= *start; table; table= table->next_global)
    if (!table->schema_table)
    {
      if (thd->transaction->xid_state.check_has_uncommitted_xa())
      {
	thd->transaction->xid_state.er_xaer_rmfail();
        DBUG_RETURN(true);
      }
      else
        break;
    }

  thd->current_tablenr= 0;
  sroutine_to_open= &thd->lex->sroutines_list.first;

restart:
  /*
    Close HANDLER tables which are marked for flush or against which there
    are pending exclusive metadata locks. This is needed both in order to
    avoid deadlocks and to have a point during statement execution at
    which such HANDLERs are closed even if they don't create problems for
    the current session (i.e. to avoid having a DDL blocked by HANDLERs
    opened for a long time).
  */
  if (thd->handler_tables_hash.records)
    mysql_ha_flush(thd);

  has_prelocking_list= thd->lex->requires_prelocking();
  table_to_open= start;
  *counter= 0;
  THD_STAGE_INFO(thd, stage_opening_tables);
  prelocking_strategy->reset(thd);

  /*
    If we are executing LOCK TABLES statement or a DDL statement
    (in non-LOCK TABLES mode) we might have to acquire upgradable
    semi-exclusive metadata locks (SNW or SNRW) on some of the
    tables to be opened.
    When executing CREATE TABLE .. If NOT EXISTS .. SELECT, the
    table may not yet exist, in which case we acquire an exclusive
    lock.
    We acquire all such locks at once here as doing this in one
    by one fashion may lead to deadlocks or starvation. Later when
    we will be opening corresponding table pre-acquired metadata
    lock will be reused (thanks to the fact that in recursive case
    metadata locks are acquired without waiting).
  */
  if (! (flags & (MYSQL_OPEN_HAS_MDL_LOCK |
                  MYSQL_OPEN_FORCE_SHARED_MDL |
                  MYSQL_OPEN_FORCE_SHARED_HIGH_PRIO_MDL)))
  {
    if (thd->locked_tables_mode)
    {
      /*
        Under LOCK TABLES, we can't acquire new locks, so we instead
        need to check if appropriate locks were pre-acquired.
      */
      if (open_tables_check_upgradable_mdl(thd, *start,
                                           thd->lex->first_not_own_table(),
                                           flags))
      {
        error= TRUE;
        goto error;
      }
    }
    else
    {
      TABLE_LIST *table;
      if (lock_table_names(thd, options, *start,
                           thd->lex->first_not_own_table(),
                           ot_ctx.get_timeout(), flags))
      {
        error= TRUE;
        goto error;
      }
      for (table= *start; table && table != thd->lex->first_not_own_table();
           table= table->next_global)
      {
        if (table->mdl_request.type >= MDL_SHARED_UPGRADABLE)
          table->mdl_request.ticket= NULL;
      }
    }
  }

  /*
    Perform steps of prelocking algorithm until there are unprocessed
    elements in prelocking list/set.
  */
  while (*table_to_open  ||
         (thd->locked_tables_mode <= LTM_LOCK_TABLES && *sroutine_to_open))
  {
    /*
      For every table in the list of tables to open, try to find or open
      a table.

      NOTE: there can be duplicates in the list. F.ex. table specified in
      LOCK TABLES and prelocked via another table (like when used in a trigger).
    */
    for (tables= *table_to_open; tables;
         table_to_open= &tables->next_global, tables= tables->next_global)
    {
      error= open_and_process_table(thd, tables, counter, flags,
                                    prelocking_strategy, has_prelocking_list,
                                    &ot_ctx);

      if (unlikely(error))
      {
        if (ot_ctx.can_recover_from_failed_open())
        {
          /*
            We have met exclusive metadata lock or old version of table.
            Now we have to close all tables and release metadata locks.
            We also have to throw away set of prelocked tables (and thus
            close tables from this set that were open by now) since it
            is possible that one of tables which determined its content
            was changed.

            Instead of implementing complex/non-robust logic mentioned
            above we simply close and then reopen all tables.

            We have to save pointer to table list element for table which we
            have failed to open since closing tables can trigger removal of
            elements from the table list (if MERGE tables are involved),
          */
          close_tables_for_reopen(thd, start, ot_ctx.start_of_statement_svp(),
                                  false);

          /*
            Here we rely on the fact that 'tables' still points to the valid
            TABLE_LIST element. Altough currently this assumption is valid
            it may change in future.
          */
          if (ot_ctx.recover_from_failed_open())
            goto error;

          /* Re-open temporary tables after close_tables_for_reopen(). */
          if (thd->open_temporary_tables(*start))
            goto error;

          error= FALSE;
          goto restart;
        }
        goto error;
      }

      DEBUG_SYNC(thd, "open_tables_after_open_and_process_table");
    }

    /*
      If we are not already in prelocked mode and extended table list is
      not yet built for our statement we need to cache routines it uses
      and build the prelocking list for it.
      If we are not in prelocked mode but have built the extended table
      list, we still need to call open_and_process_routine() to take
      MDL locks on the routines.
    */
    if (thd->locked_tables_mode <= LTM_LOCK_TABLES && *sroutine_to_open)
    {
      /*
        Process elements of the prelocking set which are present there
        since parsing stage or were added to it by invocations of
        Prelocking_strategy methods in the above loop over tables.

        For example, if element is a routine, cache it and then,
        if prelocking strategy prescribes so, add tables it uses to the
        table list and routines it might invoke to the prelocking set.
      */
      for (Sroutine_hash_entry *rt= *sroutine_to_open; rt;
           sroutine_to_open= &rt->next, rt= rt->next)
      {
        bool need_prelocking= false;
        bool routine_modifies_data;
        TABLE_LIST **save_query_tables_last= thd->lex->query_tables_last;

        error= open_and_process_routine(thd, thd->lex, rt, prelocking_strategy,
                                        has_prelocking_list, &ot_ctx,
                                        &need_prelocking,
                                        &routine_modifies_data);

        // Remember if any of SF modifies data.
        some_routine_modifies_data|= routine_modifies_data;

        if (need_prelocking && ! thd->lex->requires_prelocking())
          thd->lex->mark_as_requiring_prelocking(save_query_tables_last);

        if (need_prelocking && ! *start)
          *start= thd->lex->query_tables;

        if (unlikely(error))
        {
          /* F.ex. deadlock happened */
          if (ot_ctx.can_recover_from_failed_open())
          {
            close_tables_for_reopen(thd, start,
                                    ot_ctx.start_of_statement_svp(),
                                    true);
            if (ot_ctx.recover_from_failed_open())
              goto error;

            /* Re-open temporary tables after close_tables_for_reopen(). */
            if (thd->open_temporary_tables(*start))
              goto error;

            error= FALSE;
            sroutine_to_open= &thd->lex->sroutines_list.first;
            goto restart;
          }
          /*
            Serious error during reading stored routines from mysql.proc table.
            Something is wrong with the table or its contents, and an error has
            been emitted; we must abort.
          */
          goto error;
        }
      }
    }
    if ((error= prelocking_strategy->handle_end(thd)))
      goto error;
  }

  /*
    After successful open of all tables, including MERGE parents and
    children, attach the children to their parents. At end of statement,
    the children are detached. Attaching and detaching are always done,
    even under LOCK TABLES.

    We also convert all TL_WRITE_DEFAULT and TL_READ_DEFAULT locks to
    appropriate "real" lock types to be used for locking and to be passed
    to storage engine.

    And start wsrep TOI if needed.
  */
  for (tables= *start; tables; tables= tables->next_global)
  {
    TABLE *tbl= tables->table;

    /* Schema tables may not have a TABLE object here. */
    if (!tbl)
      continue;

    if (tbl->file->ha_table_flags() & HA_CAN_MULTISTEP_MERGE)
    {
      /* MERGE tables need to access parent and child TABLE_LISTs. */
      if (tbl->file->extra(HA_EXTRA_ATTACH_CHILDREN))
      {
        error= TRUE;
        goto error;
      }
    }

    /* Set appropriate TABLE::lock_type. */
    if (tbl && tables->lock_type != TL_UNLOCK && !thd->locked_tables_mode)
    {
      if (tables->lock_type == TL_WRITE_DEFAULT ||
          unlikely(tables->lock_type == TL_WRITE_SKIP_LOCKED &&
           !(tables->table->file->ha_table_flags() & HA_CAN_SKIP_LOCKED)))
          tbl->reginfo.lock_type= thd->update_lock_default;
      else if (likely(tables->lock_type == TL_READ_DEFAULT) ||
               (tables->lock_type == TL_READ_SKIP_LOCKED &&
                !(tables->table->file->ha_table_flags() & HA_CAN_SKIP_LOCKED)))
          tbl->reginfo.lock_type= read_lock_type_for_table(thd, thd->lex, tables,
                                                           some_routine_modifies_data);
      else
        tbl->reginfo.lock_type= tables->lock_type;
      tbl->reginfo.skip_locked= tables->skip_locked;
    }

#ifdef WITH_WSREP
    /*
       At this point we have SE associated with table so we can check wsrep_mode
       rules at this point.
    */
    if (WSREP(thd) &&
        wsrep_thd_is_local(thd) &&
        tbl &&
        tables == *start &&
        !wsrep_check_mode_after_open_table(thd,
                                           tbl->file->ht, tables))
    {
      error= TRUE;
      goto error;
    }

    /* If user has issued wsrep_on = OFF and wsrep was on before
    we need to check is local gtid feature disabled */
    if (thd->wsrep_was_on &&
	thd->variables.sql_log_bin == 1 &&
	!WSREP(thd) &&
        wsrep_check_mode(WSREP_MODE_DISALLOW_LOCAL_GTID))
    {
      enum_sql_command sql_command= thd->lex->sql_command;
      bool is_dml_stmt= thd->get_command() != COM_STMT_PREPARE &&
                    !thd->stmt_arena->is_stmt_prepare()        &&
                    (sql_command == SQLCOM_INSERT ||
                     sql_command == SQLCOM_INSERT_SELECT ||
                     sql_command == SQLCOM_REPLACE ||
                     sql_command == SQLCOM_REPLACE_SELECT ||
                     sql_command == SQLCOM_UPDATE ||
                     sql_command == SQLCOM_UPDATE_MULTI ||
                     sql_command == SQLCOM_LOAD ||
                     sql_command == SQLCOM_DELETE);

      if (is_dml_stmt && !is_temporary_table(tables))
      {
        /* wsrep_mode = WSREP_MODE_DISALLOW_LOCAL_GTID, treat as error */
        my_error(ER_GALERA_REPLICATION_NOT_SUPPORTED, MYF(0));
        push_warning_printf(thd, Sql_condition::WARN_LEVEL_WARN,
                            ER_OPTION_PREVENTS_STATEMENT,
                            "You can't execute statements that would generate local "
                            "GTIDs when wsrep_mode = DISALLOW_LOCAL_GTID is set. "
                            "Try disabling binary logging with SET sql_log_bin=0 "
                            "to execute this statement.");

        error= TRUE;
        goto error;
      }
    }
#endif /* WITH_WSREP */
  }

error:
  THD_STAGE_INFO(thd, stage_after_opening_tables);
  thd_proc_info(thd, 0);

  if (unlikely(error) && *table_to_open)
  {
    (*table_to_open)->table= NULL;
  }
  DBUG_PRINT("open_tables", ("returning: %d", (int) error));
  DBUG_RETURN(error);
}


/**
  Defines how prelocking algorithm for DML statements should handle routines:
  - For CALL statements we do unrolling (i.e. open and lock tables for each
    sub-statement individually). So for such statements prelocking is enabled
    only if stored functions are used in parameter list and only for period
    during which we calculate values of parameters. Thus in this strategy we
    ignore procedure which is directly called by such statement and extend
    the prelocking set only with tables/functions used by SF called from the
    parameter list.
  - For any other statement any routine which is directly or indirectly called
    by statement is going to be executed in prelocked mode. So in this case we
    simply add all tables and routines used by it to the prelocking set.

  @param[in]  thd              Thread context.
  @param[in]  prelocking_ctx   Prelocking context of the statement.
  @param[in]  rt               Prelocking set element describing routine.
  @param[in]  sp               Routine body.
  @param[out] need_prelocking  Set to TRUE if method detects that prelocking
                               required, not changed otherwise.

  @retval FALSE  Success.
  @retval TRUE   Failure (OOM).
*/

bool DML_prelocking_strategy::handle_routine(THD *thd,
               Query_tables_list *prelocking_ctx, Sroutine_hash_entry *rt,
               sp_head *sp, bool *need_prelocking)
{
  /*
    We assume that for any "CALL proc(...)" statement sroutines_list will
    have 'proc' as first element (it may have several, consider e.g.
    "proc(sp_func(...)))". This property is currently guaranted by the
    parser.
  */

  if (rt != (Sroutine_hash_entry*)prelocking_ctx->sroutines_list.first ||
      rt->mdl_request.key.mdl_namespace() != MDL_key::PROCEDURE)
  {
    *need_prelocking= TRUE;
    sp_update_stmt_used_routines(thd, prelocking_ctx, &sp->m_sroutines,
                                 rt->belong_to_view);
    (void)sp->add_used_tables_to_table_list(thd,
                                            &prelocking_ctx->query_tables_last,
                                            rt->belong_to_view);
  }
  sp->propagate_attributes(prelocking_ctx);
  return FALSE;
}


/*
  @note this can be changed to use a hash, instead of scanning the linked
  list, if the performance of this function will ever become an issue
*/
bool table_already_fk_prelocked(TABLE_LIST *tl, LEX_CSTRING *db,
                                LEX_CSTRING *table, thr_lock_type lock_type)
{
  for (; tl; tl= tl->next_global )
  {
    if (tl->lock_type >= lock_type &&
        tl->prelocking_placeholder == TABLE_LIST::PRELOCK_FK &&
        strcmp(tl->db.str, db->str) == 0 &&
        strcmp(tl->table_name.str, table->str) == 0)
      return true;
  }
  return false;
}


static TABLE_LIST *internal_table_exists(TABLE_LIST *global_list,
                                         const char *table_name)
{
  do
  {
    if (global_list->table_name.str == table_name)
      return global_list;
  } while ((global_list= global_list->next_global));
  return 0;
}


static bool
add_internal_tables(THD *thd, Query_tables_list *prelocking_ctx,
                    TABLE_LIST *tables)
{
  TABLE_LIST *global_table_list= prelocking_ctx->query_tables;
  DBUG_ENTER("add_internal_tables");

  do
  {
    TABLE_LIST *tmp __attribute__((unused));
    DBUG_PRINT("info", ("table name: %s", tables->table_name.str));
    /*
      Skip table if already in the list. Can happen with prepared statements
    */
    if ((tmp= internal_table_exists(global_table_list,
                                    tables->table_name.str)))
    {
      /*
        Use the original value for the next local, used by the
        original prepared statement. We cannot trust the original
        next_local value as it may have been changed by a previous
        statement using the same table.
      */
      tables->next_local= tmp;
      continue;
    }

    TABLE_LIST *tl= thd->alloc<TABLE_LIST>(1);
    if (!tl)
      DBUG_RETURN(TRUE);
    tl->init_one_table_for_prelocking(&tables->db,
                                      &tables->table_name,
                                      NULL, tables->lock_type,
                                      TABLE_LIST::PRELOCK_NONE,
                                      0, 0,
                                      &prelocking_ctx->query_tables_last,
                                      tables->for_insert_data);
    /*
      Store link to the new table_list that will be used by open so that
      Item_func_nextval() can find it
    */
    tables->next_local= tl;
    DBUG_PRINT("info", ("table name: %s added", tables->table_name.str));
  } while ((tables= tables->next_global));
  DBUG_RETURN(FALSE);
}

/**
  Extend the table_list to include foreign tables for prelocking.

  @param[in]  thd              Thread context.
  @param[in]  prelocking_ctx   Prelocking context of the statement.
  @param[in]  table_list       Table list element for table.
  @param[in]  sp               Routine body.
  @param[out] need_prelocking  Set to TRUE if method detects that prelocking
                               required, not changed otherwise.

  @retval FALSE  Success.
  @retval TRUE   Failure (OOM).
*/
inline bool
prepare_fk_prelocking_list(THD *thd, Query_tables_list *prelocking_ctx,
                           TABLE_LIST *table_list, bool *need_prelocking,
                           uint8 op)
{
  DBUG_ENTER("prepare_fk_prelocking_list");
  List <FOREIGN_KEY_INFO> fk_list;
  List_iterator<FOREIGN_KEY_INFO> fk_list_it(fk_list);
  FOREIGN_KEY_INFO *fk;
  Query_arena *arena, backup;
  TABLE *table= table_list->table;

  if (!table->file->referenced_by_foreign_key())
    DBUG_RETURN(FALSE);

  arena= thd->activate_stmt_arena_if_needed(&backup);

  table->file->get_parent_foreign_key_list(thd, &fk_list);
  if (unlikely(thd->is_error()))
  {
    if (arena)
      thd->restore_active_arena(arena, &backup);
    return TRUE;
  }

  *need_prelocking= TRUE;

  while ((fk= fk_list_it++))
  {
    // FK_OPTION_RESTRICT and FK_OPTION_NO_ACTION only need read access
    thr_lock_type lock_type;

    if ((op & trg2bit(TRG_EVENT_DELETE) && fk_modifies_child(fk->delete_method))
     || (op & trg2bit(TRG_EVENT_UPDATE) && fk_modifies_child(fk->update_method)))
      lock_type= TL_FIRST_WRITE;
    else
      lock_type= TL_READ;

    if (table_already_fk_prelocked(prelocking_ctx->query_tables,
          fk->foreign_db, fk->foreign_table, lock_type))
      continue;

    TABLE_LIST *tl= thd->alloc<TABLE_LIST>(1);
    tl->init_one_table_for_prelocking(fk->foreign_db, fk->foreign_table,
        NULL, lock_type, TABLE_LIST::PRELOCK_FK, table_list->belong_to_view,
        op, &prelocking_ctx->query_tables_last, table_list->for_insert_data);
  }
  if (arena)
    thd->restore_active_arena(arena, &backup);
  DBUG_RETURN(FALSE);
}

/**
  Defines how prelocking algorithm for DML statements should handle table list
  elements:
  - If table has triggers we should add all tables and routines
    used by them to the prelocking set.

  We do not need to acquire metadata locks on trigger names
  in DML statements, since all DDL statements
  that change trigger metadata always lock their
  subject tables.

  @param[in]  thd              Thread context.
  @param[in]  prelocking_ctx   Prelocking context of the statement.
  @param[in]  table_list       Table list element for table.
  @param[in]  sp               Routine body.
  @param[out] need_prelocking  Set to TRUE if method detects that prelocking
                               required, not changed otherwise.

  @retval FALSE  Success.
  @retval TRUE   Failure (OOM).
*/

bool DML_prelocking_strategy::handle_table(THD *thd,
             Query_tables_list *prelocking_ctx, TABLE_LIST *table_list,
             bool *need_prelocking)
{
  DBUG_ENTER("handle_table");
  TABLE *table= table_list->table;
  /* We rely on a caller to check that table is going to be changed. */
  DBUG_ASSERT(table_list->lock_type >= TL_FIRST_WRITE ||
              thd->lex->default_used);

  if (table_list->trg_event_map)
  {
    if (table->triggers)
    {
      *need_prelocking= TRUE;

      if (table->triggers->
          add_tables_and_routines_for_triggers(thd, prelocking_ctx, table_list))
        return TRUE;
    }

    if (prepare_fk_prelocking_list(thd, prelocking_ctx, table_list,
                                   need_prelocking,
                                   table_list->trg_event_map))
      return TRUE;
  }
  else if (table_list->slave_fk_event_map)
  {
    if (prepare_fk_prelocking_list(thd, prelocking_ctx, table_list,
                                   need_prelocking,
                                   table_list->slave_fk_event_map))
      return TRUE;
  }

  /* Open any tables used by DEFAULT (like sequence tables) */
  DBUG_PRINT("info", ("table: %p  name: %s  db: %s  flags: %u",
                      table_list, table_list->table_name.str,
                      table_list->db.str, table_list->for_insert_data));
  if (table->internal_tables &&
      (table_list->for_insert_data ||
       thd->lex->default_used))
  {
    Query_arena *arena, backup;
    bool error;
    arena= thd->activate_stmt_arena_if_needed(&backup);
    error= add_internal_tables(thd, prelocking_ctx,
                               table->internal_tables);
    if (arena)
      thd->restore_active_arena(arena, &backup);
    if (unlikely(error))
    {
      *need_prelocking= TRUE;
      DBUG_RETURN(TRUE);
    }
  }
  DBUG_RETURN(FALSE);
}


/**
  Open all tables used by DEFAULT functions.

  This is different from normal open_and_lock_tables() as we may
  already have other tables opened and locked and we have to merge the
  new table with the old ones.
*/

bool open_and_lock_internal_tables(TABLE *table, bool lock_table)
{
  THD *thd= table->in_use;
  TABLE_LIST *tl;
  MYSQL_LOCK *save_lock,*new_lock;
  DBUG_ENTER("open_and_lock_internal_tables");

  /* remove pointer to old select_lex which is already destroyed */
  for (tl= table->internal_tables ; tl ; tl= tl->next_global)
    tl->select_lex= 0;

  uint counter;
  MDL_savepoint mdl_savepoint= thd->mdl_context.mdl_savepoint();
  TABLE_LIST *tmp= table->internal_tables;
  DML_prelocking_strategy prelocking_strategy;

  if (open_tables(thd, thd->lex->create_info, &tmp, &counter, 0,
                  &prelocking_strategy))
    goto err;

  if (lock_table)
  {
    save_lock= thd->lock;
    thd->lock= 0;
    if (lock_tables(thd, table->internal_tables, counter,
                    MYSQL_LOCK_USE_MALLOC))
      goto err;

    if (!(new_lock= mysql_lock_merge(save_lock, thd->lock)))
    {
      thd->lock= save_lock;
      mysql_unlock_tables(thd, save_lock, 1);
      /* We don't have to close tables as caller will do that */
      goto err;
    }
    thd->lock= new_lock;
  }
  DBUG_RETURN(0);

err:
  thd->mdl_context.rollback_to_savepoint(mdl_savepoint);
  DBUG_RETURN(1);
}


/**
  Defines how prelocking algorithm for DML statements should handle view -
  all view routines should be added to the prelocking set.

  @param[in]  thd              Thread context.
  @param[in]  prelocking_ctx   Prelocking context of the statement.
  @param[in]  table_list       Table list element for view.
  @param[in]  sp               Routine body.
  @param[out] need_prelocking  Set to TRUE if method detects that prelocking
                               required, not changed otherwise.

  @retval FALSE  Success.
  @retval TRUE   Failure (OOM).
*/

bool DML_prelocking_strategy::handle_view(THD *thd,
            Query_tables_list *prelocking_ctx, TABLE_LIST *table_list,
            bool *need_prelocking)
{
  if (table_list->view->uses_stored_routines())
  {
    *need_prelocking= TRUE;

    sp_update_stmt_used_routines(thd, prelocking_ctx,
                                 &table_list->view->sroutines_list,
                                 table_list->top_table());
  }

  /*
    If a trigger was defined on one of the associated tables then assign the
    'trg_event_map' value of the view to the next table in table_list. When a
    Stored function is invoked, all the associated tables including the tables
    associated with the trigger are prelocked.
  */
  if (table_list->trg_event_map && table_list->next_global)
    table_list->next_global->trg_event_map= table_list->trg_event_map;
  return FALSE;
}


/**
  Defines how prelocking algorithm for LOCK TABLES statement should handle
  table list elements.

  @param[in]  thd              Thread context.
  @param[in]  prelocking_ctx   Prelocking context of the statement.
  @param[in]  table_list       Table list element for table.
  @param[in]  sp               Routine body.
  @param[out] need_prelocking  Set to TRUE if method detects that prelocking
                               required, not changed otherwise.

  @retval FALSE  Success.
  @retval TRUE   Failure (OOM).
*/

bool Lock_tables_prelocking_strategy::handle_table(THD *thd,
             Query_tables_list *prelocking_ctx, TABLE_LIST *table_list,
             bool *need_prelocking)
{
  TABLE_LIST **last= prelocking_ctx->query_tables_last;

  if (DML_prelocking_strategy::handle_table(thd, prelocking_ctx, table_list,
                                            need_prelocking))
    return TRUE;

  /*
    normally we don't need to open FK-prelocked tables for RESTRICT,
    MDL is enough. But under LOCK TABLES we have to open everything
  */
  for (TABLE_LIST *tl= *last; tl; tl= tl->next_global)
    tl->open_strategy= TABLE_LIST::OPEN_NORMAL;

  /* We rely on a caller to check that table is going to be changed. */
  DBUG_ASSERT(table_list->lock_type >= TL_FIRST_WRITE);

  return FALSE;
}


/**
  Defines how prelocking algorithm for ALTER TABLE statement should handle
  routines - do nothing as this statement is not supposed to call routines.

  We still can end up in this method when someone tries
  to define a foreign key referencing a view, and not just
  a simple view, but one that uses stored routines.
*/

bool Alter_table_prelocking_strategy::handle_routine(THD *thd,
               Query_tables_list *prelocking_ctx, Sroutine_hash_entry *rt,
               sp_head *sp, bool *need_prelocking)
{
  return FALSE;
}


/**
  Defines how prelocking algorithm for ALTER TABLE statement should handle
  table list elements.

  Unlike in DML, we do not process triggers here.

  @param[in]  thd              Thread context.
  @param[in]  prelocking_ctx   Prelocking context of the statement.
  @param[in]  table_list       Table list element for table.
  @param[in]  sp               Routine body.
  @param[out] need_prelocking  Set to TRUE if method detects that prelocking
                               required, not changed otherwise.


  @retval FALSE  Success.
  @retval TRUE   Failure (OOM).
*/

bool Alter_table_prelocking_strategy::handle_table(THD *thd,
             Query_tables_list *prelocking_ctx, TABLE_LIST *table_list,
             bool *need_prelocking)
{
  return FALSE;
}


/**
  Defines how prelocking algorithm for ALTER TABLE statement
  should handle view - do nothing. We don't need to add view
  routines to the prelocking set in this case as view is not going
  to be materialized.
*/

bool Alter_table_prelocking_strategy::handle_view(THD *thd,
            Query_tables_list *prelocking_ctx, TABLE_LIST *table_list,
            bool *need_prelocking)
{
  return FALSE;
}


/**
  Check that lock is ok for tables; Call start stmt if ok

  @param thd             Thread handle.
  @param prelocking_ctx  Prelocking context.
  @param table_list      Table list element for table to be checked.

  @retval FALSE - Ok.
  @retval TRUE  - Error.
*/

static bool check_lock_and_start_stmt(THD *thd,
                                      Query_tables_list *prelocking_ctx,
                                      TABLE_LIST *table_list)
{
  int error;
  thr_lock_type lock_type;
  DBUG_ENTER("check_lock_and_start_stmt");

  /*
    Prelocking placeholder is not set for TABLE_LIST that
    are directly used by TOP level statement.
  */
  DBUG_ASSERT(table_list->prelocking_placeholder == TABLE_LIST::PRELOCK_NONE);

  /*
    TL_WRITE_DEFAULT and TL_READ_DEFAULT are supposed to be parser only
    types of locks so they should be converted to appropriate other types
    to be passed to storage engine. The exact lock type passed to the
    engine is important as, for example, InnoDB uses it to determine
    what kind of row locks should be acquired when executing statement
    in prelocked mode or under LOCK TABLES with @@innodb_table_locks = 0.

    Last argument routine_modifies_data for read_lock_type_for_table()
    is ignored, as prelocking placeholder will never be set here.
  */
  if (table_list->lock_type == TL_WRITE_DEFAULT)
    lock_type= thd->update_lock_default;
  else if (table_list->lock_type == TL_READ_DEFAULT)
    lock_type= read_lock_type_for_table(thd, prelocking_ctx, table_list, true);
  else
    lock_type= table_list->lock_type;

  if ((int) lock_type >= (int) TL_FIRST_WRITE &&
      (int) table_list->table->reginfo.lock_type < (int) TL_FIRST_WRITE)
  {
    my_error(ER_TABLE_NOT_LOCKED_FOR_WRITE, MYF(0),
             table_list->table->alias.c_ptr());
    DBUG_RETURN(1);
  }
  if (unlikely((error= table_list->table->file->start_stmt(thd, lock_type))))
  {
    table_list->table->file->print_error(error, MYF(0));
    DBUG_RETURN(1);
  }

  /*
    Record in transaction state tracking
  */
  TRANSACT_TRACKER(add_trx_state(thd, lock_type,
                                 table_list->table->file->has_transactions()));

  DBUG_RETURN(0);
}


/**
  @brief Open and lock one table

  @param[in]    thd             thread handle
  @param[in]    table_l         table to open is first table in this list
  @param[in]    lock_type       lock to use for table
  @param[in]    flags           options to be used while opening and locking
                                table (see open_table(), mysql_lock_tables())
  @param[in]    prelocking_strategy  Strategy which specifies how prelocking
                                     algorithm should work for this statement.

  @return       table
    @retval     != NULL         OK, opened table returned
    @retval     NULL            Error

  @note
    If ok, the following are also set:
      table_list->lock_type 	lock_type
      table_list->table		table

  @note
    If table_l is a list, not a single table, the list is temporarily
    broken.

  @detail
    This function is meant as a replacement for open_ltable() when
    MERGE tables can be opened. open_ltable() cannot open MERGE tables.

    There may be more differences between open_n_lock_single_table() and
    open_ltable(). One known difference is that open_ltable() does
    neither call thd->decide_logging_format() nor handle some other logging
    and locking issues because it does not call lock_tables().
*/

TABLE *open_n_lock_single_table(THD *thd, TABLE_LIST *table_l,
                                thr_lock_type lock_type, uint flags,
                                Prelocking_strategy *prelocking_strategy)
{
  TABLE_LIST *save_next_global;
  DBUG_ENTER("open_n_lock_single_table");

  /* Remember old 'next' pointer. */
  save_next_global= table_l->next_global;
  /* Break list. */
  table_l->next_global= NULL;

  /* Set requested lock type. */
  table_l->lock_type= lock_type;
  /* Allow to open real tables only. */
  table_l->required_type= TABLE_TYPE_NORMAL;

  /* Open the table. */
  if (open_and_lock_tables(thd, table_l, FALSE, flags,
                           prelocking_strategy))
    table_l->table= NULL; /* Just to be sure. */

  /* Restore list. */
  table_l->next_global= save_next_global;

  DBUG_RETURN(table_l->table);
}


/*
  Open and lock one table

  SYNOPSIS
    open_ltable()
    thd			Thread handler
    table_list		Table to open is first table in this list
    lock_type		Lock to use for open
    lock_flags          Flags passed to mysql_lock_table

  NOTE
    This function doesn't do anything like SP/SF/views/triggers analysis done 
    in open_table()/lock_tables(). It is intended for opening of only one
    concrete table. And used only in special contexts.

  RETURN VALUES
    table		Opened table
    0			Error
  
    If ok, the following are also set:
      table_list->lock_type 	lock_type
      table_list->table		table
*/

TABLE *open_ltable(THD *thd, TABLE_LIST *table_list, thr_lock_type lock_type,
                   uint lock_flags)
{
  TABLE *table;
  Open_table_context ot_ctx(thd, lock_flags);
  bool error;
  DBUG_ENTER("open_ltable");

  /* Ignore temporary tables as they have already been opened. */
  if (table_list->table)
    DBUG_RETURN(table_list->table);

  THD_STAGE_INFO(thd, stage_opening_tables);
  thd->current_tablenr= 0;
  /* open_ltable can be used only for BASIC TABLEs */
  table_list->required_type= TABLE_TYPE_NORMAL;

  /* This function can't properly handle requests for such metadata locks. */
  DBUG_ASSERT(lock_flags & MYSQL_OPEN_HAS_MDL_LOCK  ||
              table_list->mdl_request.type < MDL_SHARED_UPGRADABLE);

  while ((error= open_table(thd, table_list, &ot_ctx)) &&
         ot_ctx.can_recover_from_failed_open())
  {
    /*
      Even though we have failed to open table we still need to
      call release_transactional_locks() to release metadata locks which
      might have been acquired successfully.
    */
    thd->mdl_context.rollback_to_savepoint(ot_ctx.start_of_statement_svp());
    table_list->mdl_request.ticket= 0;
    if (ot_ctx.recover_from_failed_open())
      break;
  }

  if (likely(!error))
  {
    /*
      We can't have a view or some special "open_strategy" in this function
      so there should be a TABLE instance.
    */
    DBUG_ASSERT(table_list->table);
    table= table_list->table;
    if (table->file->ha_table_flags() & HA_CAN_MULTISTEP_MERGE)
    {
      /* A MERGE table must not come here. */
      /* purecov: begin tested */
      my_error(ER_WRONG_OBJECT, MYF(0), table->s->db.str,
               table->s->table_name.str, "BASE TABLE");
      table= 0;
      goto end;
      /* purecov: end */
    }

    table_list->lock_type= lock_type;
    table->grant= table_list->grant;
    if (thd->locked_tables_mode)
    {
      if (check_lock_and_start_stmt(thd, thd->lex, table_list))
	table= 0;
    }
    else
    {
      DBUG_ASSERT(thd->lock == 0);	// You must lock everything at once
      if ((table->reginfo.lock_type= lock_type) != TL_UNLOCK)
	if (! (thd->lock= mysql_lock_tables(thd, &table_list->table, 1,
                                            lock_flags)))
        {
          table= 0;
        }
    }
  }
  else
    table= 0;

end:
  if (table == NULL)
  {
    if (!thd->in_sub_stmt)
      trans_rollback_stmt(thd);
    close_thread_tables(thd);
  }
  THD_STAGE_INFO(thd, stage_after_opening_tables);

  thd_proc_info(thd, 0);
  DBUG_RETURN(table);
}


/**
  Open all tables in list, locks them and optionally process derived tables.

  @param thd		      Thread context.
  @param options              DDL options.
  @param tables	              List of tables for open and locking.
  @param derived              Whether to handle derived tables.
  @param flags                Bitmap of options to be used to open and lock
                              tables (see open_tables() and mysql_lock_tables()
                              for details).
  @param prelocking_strategy  Strategy which specifies how prelocking algorithm
                              should work for this statement.

  @note
    The thr_lock locks will automatically be freed by
    close_thread_tables().

  @retval FALSE  OK.
  @retval TRUE   Error
*/

bool open_and_lock_tables(THD *thd, const DDL_options_st &options,
                          TABLE_LIST *tables,
                          bool derived, uint flags,
                          Prelocking_strategy *prelocking_strategy)
{
  uint counter;
  MDL_savepoint mdl_savepoint= thd->mdl_context.mdl_savepoint();
  DBUG_ENTER("open_and_lock_tables");
  DBUG_PRINT("enter", ("derived handling: %d", derived));

  if (open_tables(thd, options, &tables, &counter, flags, prelocking_strategy))
    goto err;

  DBUG_EXECUTE_IF("sleep_open_and_lock_after_open", {
                  const char *old_proc_info= thd->proc_info;
                  thd->proc_info= "DBUG sleep";
                  my_sleep(6000000);
                  thd->proc_info= old_proc_info;});

  if (lock_tables(thd, tables, counter, flags))
    goto err;

  /* Don't read statistics tables when opening internal tables */
  if (!(flags & (MYSQL_OPEN_IGNORE_LOGGING_FORMAT |
                 MYSQL_OPEN_IGNORE_ENGINE_STATS)))
    (void) read_statistics_for_tables_if_needed(thd, tables);
  
  if (derived)
  {
    if (mysql_handle_derived(thd->lex, DT_INIT))
      goto err;
    if (thd->prepare_derived_at_open &&
        (mysql_handle_derived(thd->lex, DT_PREPARE)))
      goto err;
  }

  DBUG_RETURN(FALSE);
err:
  if (! thd->in_sub_stmt)
    trans_rollback_stmt(thd);  /* Necessary if derived handling failed. */
  close_thread_tables(thd);
  /* Don't keep locks for a failed statement. */
  thd->mdl_context.rollback_to_savepoint(mdl_savepoint);
  DBUG_RETURN(TRUE);
}


/*
  Open all tables in list and process derived tables

  SYNOPSIS
    open_normal_and_derived_tables
    thd		- thread handler
    tables	- list of tables for open
    flags       - bitmap of flags to modify how the tables will be open:
                  MYSQL_LOCK_IGNORE_FLUSH - open table even if someone has
                  done a flush on it.
    dt_phases   - set of flags to pass to the mysql_handle_derived

  RETURN
    FALSE - ok
    TRUE  - error

  NOTE 
    This is to be used on prepare stage when you don't read any
    data from the tables.
*/

bool open_normal_and_derived_tables(THD *thd, TABLE_LIST *tables, uint flags,
                                    uint dt_phases)
{
  DML_prelocking_strategy prelocking_strategy;
  uint counter;
  MDL_savepoint mdl_savepoint= thd->mdl_context.mdl_savepoint();
  DBUG_ENTER("open_normal_and_derived_tables");
  if (open_tables(thd, &tables, &counter, flags, &prelocking_strategy) ||
      mysql_handle_derived(thd->lex, dt_phases))
    goto end;

  DBUG_RETURN(0);
end:
  /*
    No need to commit/rollback the statement transaction: it's
    either not started or we're filling in an INFORMATION_SCHEMA
    table on the fly, and thus mustn't manipulate with the
    transaction of the enclosing statement.
  */
  DBUG_ASSERT(thd->transaction->stmt.is_empty() ||
              (thd->state_flags & Open_tables_state::BACKUPS_AVAIL));
  close_thread_tables(thd);
  /* Don't keep locks for a failed statement. */
  thd->mdl_context.rollback_to_savepoint(mdl_savepoint);

  DBUG_RETURN(TRUE); /* purecov: inspected */
}


/**
  Open a table to read its structure, e.g. for:
  - SHOW FIELDS
  - delayed SP variable data type definition: DECLARE a t1.a%TYPE

  The flag MYSQL_OPEN_GET_NEW_TABLE is passed to make %TYPE work
  in stored functions, as during a stored function call
  (e.g. in a SELECT query) the tables referenced in %TYPE can already be locked,
  and attempt to open it again would return an error in open_table().

  The flag MYSQL_OPEN_GET_NEW_TABLE is not really needed for
  SHOW FIELDS or for a "CALL sp()" statement, but it's not harmful,
  so let's pass it unconditionally.
*/

bool open_tables_only_view_structure(THD *thd, TABLE_LIST *table_list,
                                     bool can_deadlock)
{
  DBUG_ENTER("open_tables_only_view_structure");
  /*
    Let us set fake sql_command so views won't try to merge
    themselves into main statement. If we don't do this,
    SELECT * from information_schema.xxxx will cause problems.
    SQLCOM_SHOW_FIELDS is used because it satisfies
    'LEX::only_view_structure()'.
  */
  enum_sql_command save_sql_command= thd->lex->sql_command;
  thd->lex->sql_command= SQLCOM_SHOW_FIELDS;
  bool rc= (thd->open_temporary_tables(table_list) ||
           open_normal_and_derived_tables(thd, table_list,
                                          (MYSQL_OPEN_IGNORE_FLUSH |
                                           MYSQL_OPEN_FORCE_SHARED_HIGH_PRIO_MDL |
                                           MYSQL_OPEN_GET_NEW_TABLE |
                                           (can_deadlock ?
                                            MYSQL_OPEN_FAIL_ON_MDL_CONFLICT : 0)),
                                          DT_INIT | DT_PREPARE));
  /*
    Restore old value of sql_command back as it is being looked at in
    process_table() function.
  */
  thd->lex->sql_command= save_sql_command;
  DBUG_RETURN(rc);
}


bool open_tables_for_query(THD *thd, TABLE_LIST *tables,
                           uint *table_count, uint flags,
                           DML_prelocking_strategy *prelocking_strategy)
{
  MDL_savepoint mdl_savepoint = thd->mdl_context.mdl_savepoint();

  DBUG_ASSERT(tables == thd->lex->query_tables);

  if (open_tables(thd, &tables, table_count,
                  thd->stmt_arena->is_stmt_prepare() ? MYSQL_OPEN_FORCE_SHARED_MDL : 0,
                  prelocking_strategy))
  {
    close_thread_tables(thd);
    /* Don't keep locks for a failed statement. */
    thd->mdl_context.rollback_to_savepoint(mdl_savepoint);
    return true;
  }

  return false;
}


/*
  Mark all real tables in the list as free for reuse.

  SYNOPSIS
    mark_real_tables_as_free_for_reuse()
      thd   - thread context
      table - head of the list of tables

  DESCRIPTION
    Marks all real tables in the list (i.e. not views, derived
    or schema tables) as free for reuse.
*/

static void mark_real_tables_as_free_for_reuse(TABLE_LIST *table_list)
{
  TABLE_LIST *table;
  DBUG_ENTER("mark_real_tables_as_free_for_reuse");

  /*
    We have to make two loops as HA_EXTRA_DETACH_CHILDREN may
    remove items from the table list that we have to reset
  */
  for (table= table_list; table; table= table->next_global)
  {
    if (!table->placeholder())
      table->table->query_id= 0;
  }
  for (table= table_list; table; table= table->next_global)
  {
    if (!table->placeholder())
    {
      /*
        Detach children of MyISAMMRG tables used in
        sub-statements, they will be reattached at open.
        This has to be done in a separate loop to make sure
        that children have had their query_id cleared.
      */
      table->table->file->extra(HA_EXTRA_DETACH_CHILDREN);
    }
  }
  DBUG_VOID_RETURN;
}


/**
  Lock all tables in a list.

  @param  thd           Thread handler
  @param  tables        Tables to lock
  @param  count         Number of opened tables
  @param  flags         Options (see mysql_lock_tables() for details)

  You can't call lock_tables() while holding thr_lock locks, as
  this would break the dead-lock-free handling thr_lock gives us.
  You must always get all needed locks at once.

  If the query for which we are calling this function is marked as
  requiring prelocking, this function will change
  locked_tables_mode to LTM_PRELOCKED.

  @retval FALSE         Success. 
  @retval TRUE          A lock wait timeout, deadlock or out of memory.
*/

bool lock_tables(THD *thd, TABLE_LIST *tables, uint count, uint flags)
{
  TABLE_LIST *table, *first_not_own;
  DBUG_ENTER("lock_tables");
  /*
    We can't meet statement requiring prelocking if we already
    in prelocked mode.
  */
  DBUG_ASSERT(thd->locked_tables_mode <= LTM_LOCK_TABLES ||
              !thd->lex->requires_prelocking());

  if (!tables && !thd->lex->requires_prelocking())
    DBUG_RETURN(0);

  first_not_own= thd->lex->first_not_own_table();

  /*
    Check for thd->locked_tables_mode to avoid a redundant
    and harmful attempt to lock the already locked tables again.
    Checking for thd->lock is not enough in some situations. For example,
    if a stored function contains
    "drop table t3; create temporary t3 ..; insert into t3 ...;"
    thd->lock may be 0 after drop tables, whereas locked_tables_mode
    is still on. In this situation an attempt to lock temporary
    table t3 will lead to a memory leak.
  */
  if (! thd->locked_tables_mode)
  {
    DBUG_ASSERT(thd->lock == 0);	// You must lock everything at once
    TABLE **start,**ptr;
    bool found_first_not_own= 0;

    if (!(ptr= start= thd->alloc<TABLE*>(count)))
      DBUG_RETURN(TRUE);

    /*
      Collect changes tables for table lock.
      Mark own tables with query id as this is needed by
      prepare_for_row_logging()
    */
    for (table= tables; table; table= table->next_global)
    {
      if (table == first_not_own)
        found_first_not_own= 1;
      if (!table->placeholder())
      {
        *(ptr++)= table->table;
        if (!found_first_not_own)
          table->table->query_id= thd->query_id;
      }
    }

#ifdef ENABLED_DEBUG_SYNC
    if (!tables ||
        !(strcmp(tables->db.str, "mysql") == 0 &&
          strcmp(tables->table_name.str, "proc") == 0))
      DEBUG_SYNC(thd, "before_lock_tables_takes_lock");
#endif

    if (! (thd->lock= mysql_lock_tables(thd, start, (uint) (ptr - start),
                                        flags)))
      DBUG_RETURN(TRUE);

#ifdef ENABLED_DEBUG_SYNC
    if (!tables ||
        !(strcmp(tables->db.str, "mysql") == 0 &&
          strcmp(tables->table_name.str, "proc") == 0))
      DEBUG_SYNC(thd, "after_lock_tables_takes_lock");
#endif

    if (thd->lex->requires_prelocking() &&
        thd->lex->sql_command != SQLCOM_LOCK_TABLES &&
        thd->lex->sql_command != SQLCOM_FLUSH)
    {
      /*
        We just have done implicit LOCK TABLES, and now we have
        to emulate first open_and_lock_tables() after it.

        When open_and_lock_tables() is called for a single table out of
        a table list, the 'next_global' chain is temporarily broken. We
        may not find 'first_not_own' before the end of the "list".
        Look for example at those places where open_n_lock_single_table()
        is called. That function implements the temporary breaking of
        a table list for opening a single table.
      */
      for (table= tables;
           table && table != first_not_own;
           table= table->next_global)
      {
        if (!table->placeholder())
        {
          if (check_lock_and_start_stmt(thd, thd->lex, table))
          {
            mysql_unlock_tables(thd, thd->lock);
            thd->lock= 0;
            DBUG_RETURN(TRUE);
          }
        }
      }
      /*
        Let us mark all tables which don't belong to the statement itself,
        and was marked as occupied during open_tables() as free for reuse.
      */
      mark_real_tables_as_free_for_reuse(first_not_own);
      DBUG_PRINT("info",("locked_tables_mode= LTM_PRELOCKED"));
      thd->enter_locked_tables_mode(LTM_PRELOCKED);
    }
  }
  else
  {
    /*
      When open_and_lock_tables() is called for a single table out of
      a table list, the 'next_global' chain is temporarily broken. We
      may not find 'first_not_own' before the end of the "list".
      Look for example at those places where open_n_lock_single_table()
      is called. That function implements the temporary breaking of
      a table list for opening a single table.
    */
    for (table= tables;
         table && table != first_not_own;
         table= table->next_global)
    {
      if (table->placeholder())
        continue;

      table->table->query_id= thd->query_id;
      /*
        In a stored function or trigger we should ensure that we won't change
        a table that is already used by the calling statement.
      */
      if (thd->locked_tables_mode >= LTM_PRELOCKED &&
          table->lock_type >= TL_FIRST_WRITE)
      {
        for (TABLE* opentab= thd->open_tables; opentab; opentab= opentab->next)
        {
          if (table->table->s == opentab->s && opentab->query_id &&
              table->table->query_id != opentab->query_id)
          {
            my_error(ER_CANT_UPDATE_USED_TABLE_IN_SF_OR_TRG, MYF(0),
                     table->table->s->table_name.str);
            DBUG_RETURN(TRUE);
          }
        }
      }

      if (check_lock_and_start_stmt(thd, thd->lex, table))
      {
	DBUG_RETURN(TRUE);
      }
    }
    /*
      If we are under explicit LOCK TABLES and our statement requires
      prelocking, we should mark all "additional" tables as free for use
      and enter prelocked mode.
    */
    if (thd->lex->requires_prelocking())
    {
      mark_real_tables_as_free_for_reuse(first_not_own);
      DBUG_PRINT("info",
                 ("thd->locked_tables_mode= LTM_PRELOCKED_UNDER_LOCK_TABLES"));
      thd->locked_tables_mode= LTM_PRELOCKED_UNDER_LOCK_TABLES;
    }
  }

  const bool res= !(flags & MYSQL_OPEN_IGNORE_LOGGING_FORMAT) &&
    thd->decide_logging_format(tables);

  DBUG_RETURN(res);
}


/*
  Restart transaction for tables

  This is used when we had to do an implicit commit after tables are opened
  and want to restart transactions on tables.

  This is used in case of:
  LOCK TABLES xx
  CREATE OR REPLACE TABLE xx;
*/

bool restart_trans_for_tables(THD *thd, TABLE_LIST *table)
{
  DBUG_ENTER("restart_trans_for_tables");

  for (; table; table= table->next_global)
  {
    if (table->placeholder())
      continue;

    if (check_lock_and_start_stmt(thd, thd->lex, table))
    {
      DBUG_ASSERT(0);                           // Should never happen
      DBUG_RETURN(TRUE);
    }
  }
  DBUG_RETURN(FALSE);
}


/**
  Prepare statement for reopening of tables and recalculation of set of
  prelocked tables.

  @param[in] thd         Thread context.
  @param[in,out] tables  List of tables which we were trying to open
                         and lock.
  @param[in] start_of_statement_svp MDL savepoint which represents the set
                         of metadata locks which the current transaction
                         managed to acquire before execution of the current
                         statement and to which we should revert before
                         trying to reopen tables. NULL if no metadata locks
                         were held and thus all metadata locks should be
                         released.
  @param[in] remove_indirect  True in case routines and tables implicitly
                                   used by a statement should be removed.
*/

void close_tables_for_reopen(THD *thd, TABLE_LIST **tables,
                             const MDL_savepoint &start_of_statement_svp,
                             bool remove_indirect)
{
  TABLE_LIST *tmp;

  if (remove_indirect)
  {
    TABLE_LIST *first_not_own_table= thd->lex->first_not_own_table();
    /*
      If table list consists only from tables from prelocking set, table list
      for new attempt should be empty, so we have to update list's root pointer.
    */
    if (first_not_own_table == *tables)
      *tables= 0;
    thd->lex->chop_off_not_own_tables();

    /* Reset MDL tickets for procedures/functions */
    for (Sroutine_hash_entry *rt=
        (Sroutine_hash_entry*)thd->lex->sroutines_list.first;
        rt; rt= rt->next)
      rt->mdl_request.ticket= NULL;
    sp_remove_not_own_routines(thd->lex);
  }
  for (tmp= *tables; tmp; tmp= tmp->next_global)
  {
    tmp->table= 0;
    tmp->mdl_request.ticket= NULL;
    /* We have to cleanup translation tables of views. */
    tmp->cleanup_items();
  }
  /*
    No need to commit/rollback the statement transaction: it's
    either not started or we're filling in an INFORMATION_SCHEMA
    table on the fly, and thus mustn't manipulate with the
    transaction of the enclosing statement.
  */
  DBUG_ASSERT(thd->transaction->stmt.is_empty() ||
              (thd->state_flags & Open_tables_state::BACKUPS_AVAIL));
  close_thread_tables(thd);
  thd->mdl_context.rollback_to_savepoint(start_of_statement_svp);
}


/*****************************************************************************
* The following find_field_in_XXX procedures implement the core of the
* name resolution functionality. The entry point to resolve a column name in a
* list of tables is 'find_field_in_tables'. It calls 'find_field_in_table_ref'
* for each table reference. In turn, depending on the type of table reference,
* 'find_field_in_table_ref' calls one of the 'find_field_in_XXX' procedures
* below specific for the type of table reference.
******************************************************************************/

/* Special Field pointers as return values of find_field_in_XXX functions. */
Field *not_found_field= (Field*) 0x1;
Field *view_ref_found= (Field*) 0x2; 

#define WRONG_GRANT (Field*) -1

static void update_field_dependencies(THD *thd, Field *field, TABLE *table)
{
  DBUG_ENTER("update_field_dependencies");
  if (should_mark_column(thd->column_usage))
  {
    /*
      We always want to register the used keys, as the column bitmap may have
      been set for all fields (for example for view).
    */
    table->covering_keys.intersect(field->part_of_key);

    if (thd->column_usage == MARK_COLUMNS_READ)
    {
      if (table->mark_column_with_deps(field))
        DBUG_VOID_RETURN; // Field was already marked
    }
    else
    {
      if (bitmap_fast_test_and_set(table->write_set, field->field_index))
      {
        DBUG_PRINT("warning", ("Found duplicated field"));
        thd->dup_field= field;
        DBUG_VOID_RETURN;
      }
    }

    table->used_fields++;
  }
  if (table->get_fields_in_item_tree)
    field->flags|= GET_FIXED_FIELDS_FLAG;
  DBUG_VOID_RETURN;
}


/*
  Find a field by name in a view that uses merge algorithm.

  SYNOPSIS
    find_field_in_view()
    thd				thread handler
    table_list			view to search for 'name'
    name			name of field
    length			length of name
    item_name                   name of item if it will be created (VIEW)
    ref				expression substituted in VIEW should be passed
                                using this reference (return view_ref_found)
    register_tree_change        TRUE if ref is not stack variable and we
                                need register changes in item tree

  RETURN
    0			field is not found
    view_ref_found	found value in VIEW (real result is in *ref)
    #			pointer to field - only for schema table fields
*/

static Field *
find_field_in_view(THD *thd, TABLE_LIST *table_list,
                   const Lex_ident_column &name,
                   const char *item_name, Item **ref,
                   bool register_tree_change)
{
  DBUG_ENTER("find_field_in_view");
  DBUG_PRINT("enter",
             ("view: '%s', field name: '%s', item name: '%s', ref %p",
              table_list->alias.str, name.str, item_name, ref));
  Field_iterator_view field_it;
  field_it.set(table_list);
  Query_arena *arena= 0, backup;  

  for (; !field_it.end_of_fields(); field_it.next())
  {
    if (name.streq(field_it.name()))
    {
      // in PS use own arena or data will be freed after prepare
      if (register_tree_change &&
          thd->stmt_arena->is_stmt_prepare_or_first_stmt_execute())
        arena= thd->activate_stmt_arena_if_needed(&backup);
      /*
        create_item() may, or may not create a new Item, depending on
        the column reference. See create_view_field() for details.
      */
      Item *item= field_it.create_item(thd);
      if (arena)
        thd->restore_active_arena(arena, &backup);
      
      if (!item)
        DBUG_RETURN(0);
      if (!ref)
        DBUG_RETURN((Field*) view_ref_found);
      /*
       *ref != NULL means that *ref contains the item that we need to
       replace. If the item was aliased by the user, set the alias to
       the replacing item.
      */
      if (*ref && (*ref)->is_explicit_name())
        item->set_name(thd, (*ref)->name);
      if (register_tree_change)
        thd->change_item_tree(ref, item);
      else
        *ref= item;
      DBUG_RETURN((Field*) view_ref_found);
    }
  }
  DBUG_RETURN(0);
}


/*
  Find field by name in a NATURAL/USING join table reference.

  SYNOPSIS
    find_field_in_natural_join()
    thd			 [in]  thread handler
    table_ref            [in]  table reference to search
    name		 [in]  name of field
    length		 [in]  length of name
    ref                  [in/out] if 'name' is resolved to a view field, ref is
                               set to point to the found view field
    register_tree_change [in]  TRUE if ref is not stack variable and we
                               need register changes in item tree
    actual_table         [out] the original table reference where the field
                               belongs - differs from 'table_list' only for
                               NATURAL/USING joins

  DESCRIPTION
    Search for a field among the result fields of a NATURAL/USING join.
    Notice that this procedure is called only for non-qualified field
    names. In the case of qualified fields, we search directly the base
    tables of a natural join.

  RETURN
    NULL        if the field was not found
    WRONG_GRANT if no access rights to the found field
    #           Pointer to the found Field
*/

static Field *
find_field_in_natural_join(THD *thd, TABLE_LIST *table_ref,
                           const Lex_ident_column &name,
                           Item **ref, bool register_tree_change,
                           TABLE_LIST **actual_table)
{
  List_iterator_fast<Natural_join_column>
    field_it(*(table_ref->join_columns));
  Natural_join_column *nj_col, *curr_nj_col;
  Field *UNINIT_VAR(found_field);
  Query_arena *UNINIT_VAR(arena), backup;
  DBUG_ENTER("find_field_in_natural_join");
  DBUG_PRINT("enter", ("field name: '%s', ref %p", name.str, ref));
  DBUG_ASSERT(table_ref->is_natural_join && table_ref->join_columns);
  DBUG_ASSERT(*actual_table == NULL);

  for (nj_col= NULL, curr_nj_col= field_it++; curr_nj_col; 
       curr_nj_col= field_it++)
  {
    if (name.streq(curr_nj_col->name()))
    {
      if (nj_col)
      {
        my_error(ER_NON_UNIQ_ERROR, MYF(0), name.str, thd_where(thd));
        DBUG_RETURN(NULL);
      }
      nj_col= curr_nj_col;
    }
  }
  if (!nj_col)
    DBUG_RETURN(NULL);

  if (nj_col->view_field)
  {
    Item *item;
    if (register_tree_change)
      arena= thd->activate_stmt_arena_if_needed(&backup);
    /*
      create_item() may, or may not create a new Item, depending on the
      column reference. See create_view_field() for details.
    */
    item= nj_col->create_item(thd);
    if (!item)
      DBUG_RETURN(NULL);

    /*
     *ref != NULL means that *ref contains the item that we need to
     replace. If the item was aliased by the user, set the alias to
     the replacing item.
     */
    if (*ref && (*ref)->is_explicit_name())
      item->set_name(thd, (*ref)->name);
    if (register_tree_change && arena)
      thd->restore_active_arena(arena, &backup);

    if (!item)
      DBUG_RETURN(NULL);
    DBUG_ASSERT(nj_col->table_field == NULL);
    if (nj_col->table_ref->schema_table_reformed)
    {
      /*
        Translation table items are always Item_fields and fixed
        already('mysql_schema_table' function). So we can return
        ->field. It is used only for 'show & where' commands.
      */
      DBUG_RETURN(((Item_field*) (nj_col->view_field->item))->field);
    }
    if (register_tree_change)
      thd->change_item_tree(ref, item);
    else
      *ref= item;
    found_field= (Field*) view_ref_found;
  }
  else
  {
    /* This is a base table. */
    DBUG_ASSERT(nj_col->view_field == NULL);
    Item *ref= 0;
    /*
      This fix_fields is not necessary (initially this item is fixed by
      the Item_field constructor; after reopen_tables the Item_func_eq
      calls fix_fields on that item), it's just a check during table
      reopening for columns that was dropped by the concurrent connection.
    */
    if (nj_col->table_field->fix_fields_if_needed(thd, &ref))
    {
      DBUG_PRINT("info", ("column '%s' was dropped by the concurrent connection",
                          nj_col->table_field->name.str));
      DBUG_RETURN(NULL);
    }
    DBUG_ASSERT(ref == 0);                      // Should not have changed
    DBUG_ASSERT(nj_col->table_ref->table == nj_col->table_field->field->table);
    found_field= nj_col->table_field->field;
    update_field_dependencies(thd, found_field, nj_col->table_ref->table);
  }

  *actual_table= nj_col->table_ref;
  
  DBUG_RETURN(found_field);
}


/*
  Find field by name in a base table or a view with temp table algorithm.

  The caller is expected to check column-level privileges.

  SYNOPSIS
    find_field_in_table()
    thd				thread handler
    table			table where to search for the field
    name			name of field
    length			length of name
    allow_rowid			do allow finding of "_rowid" field?
    cached_field_index_ptr	cached position in field list (used to speedup
                                lookup for fields in prepared tables)

  RETURN
    0	field is not found
    #	pointer to field
*/

Field *
find_field_in_table(THD *thd, TABLE *table, const Lex_ident_column &name,
                    bool allow_rowid, field_index_t *cached_field_index_ptr)
{
  Field *field;
  field_index_t cached_field_index= *cached_field_index_ptr;
  DBUG_ENTER("find_field_in_table");
  DBUG_PRINT("enter", ("table: '%s', field name: '%s'", table->alias.c_ptr(),
                       name.str));

  /* We assume here that table->field < NO_CACHED_FIELD_INDEX = UINT_MAX */
  if (cached_field_index < table->s->fields &&
      table->field[cached_field_index]->field_name.streq(name))
  {
    field= table->field[cached_field_index];
    DEBUG_SYNC(thd, "table_field_cached");
  }
  else
  {
    field= table->find_field_by_name(&name);
  }

  if (field)
  {
    if (field->invisible == INVISIBLE_FULL &&
        !DBUG_IF("test_completely_invisible"))
      DBUG_RETURN((Field*)0);

    if (thd->column_usage != MARK_COLUMNS_READ &&
        thd->column_usage != COLUMNS_READ)
    {
      if (thd->vers_insert_history(field))
        DBUG_ASSERT(table->versioned());
      else if (field->invisible == INVISIBLE_SYSTEM)
        DBUG_RETURN((Field*)0);
    }
  }
  else
  {
    if (!allow_rowid ||
        !name.streq("_rowid"_LEX_CSTRING) ||
        table->s->rowid_field_offset == 0)
      DBUG_RETURN((Field*) 0);
    field= table->field[table->s->rowid_field_offset-1];
  }
  *cached_field_index_ptr= field->field_index;

  update_field_dependencies(thd, field, table);

  DBUG_RETURN(field);
}


/*
  Find field in a table reference.

  SYNOPSIS
    find_field_in_table_ref()
    thd			   [in]  thread handler
    table_list		   [in]  table reference to search
    name		   [in]  name of field
    length		   [in]  field length of name
    item_name              [in]  name of item if it will be created (VIEW)
    db_name                [in]  optional database name that qualifies the
    table_name             [in]  optional table name that qualifies the field
                                 0 for non-qualified field in natural joins
    ref		       [in/out] if 'name' is resolved to a view field, ref
                                 is set to point to the found view field
    check_privileges       [in]  check privileges
    allow_rowid		   [in]  do allow finding of "_rowid" field?
    cached_field_index_ptr [in]  cached position in field list (used to
                                 speedup lookup for fields in prepared tables)
    register_tree_change   [in]  TRUE if ref is not stack variable and we
                                 need register changes in item tree
    actual_table           [out] the original table reference where the field
                                 belongs - differs from 'table_list' only for
                                 NATURAL_USING joins.

  DESCRIPTION
    Find a field in a table reference depending on the type of table
    reference. There are three types of table references with respect
    to the representation of their result columns:
    - an array of Field_translator objects for MERGE views and some
      information_schema tables,
    - an array of Field objects (and possibly a name hash) for stored
      tables,
    - a list of Natural_join_column objects for NATURAL/USING joins.
    This procedure detects the type of the table reference 'table_list'
    and calls the corresponding search routine.

    The routine checks column-level privieleges for the found field.

  RETURN
    0			field is not found
    view_ref_found	found value in VIEW (real result is in *ref)
    #			pointer to field
*/

Field *
find_field_in_table_ref(THD *thd, TABLE_LIST *table_list,
                        const Lex_ident_column &name,
                        const char *item_name,
                        const char *db_name, const char *table_name,
                        ignored_tables_list_t ignored_tables, Item **ref,
                        bool check_privileges, bool allow_rowid,
                        field_index_t *cached_field_index_ptr,
                        bool register_tree_change, TABLE_LIST **actual_table)
{
  Field *fld;
  DBUG_ENTER("find_field_in_table_ref");
  DBUG_ASSERT(table_list->alias.str);
  DBUG_ASSERT(name.str);
  DBUG_ASSERT(item_name);
  DBUG_PRINT("enter",
             ("table: '%s'  field name: '%s'  item name: '%s'  ref %p",
              table_list->alias.str, name.str, item_name, ref));

  /*
    Check that the table and database that qualify the current field name
    are the same as the table reference we are going to search for the field.

    Exclude from the test below nested joins because the columns in a
    nested join generally originate from different tables. Nested joins
    also have no table name, except when a nested join is a merge view
    or an information schema table.

    We include explicitly table references with a 'field_translation' table,
    because if there are views over natural joins we don't want to search
    inside the view, but we want to search directly in the view columns
    which are represented as a 'field_translation'.

    tables->db.str may be 0 if we are preparing a statement
    db_name is 0 if item doesn't have a db name
    table_name is 0 if item doesn't have a specified table_name
  */
  if (db_name && !db_name[0])
    db_name= 0;                                 // Simpler test later

  if (/* Exclude nested joins. */
      (!table_list->nested_join ||
       /* Include merge views and information schema tables. */
       table_list->field_translation) &&
      /*
        Test if the field qualifiers match the table reference we plan
        to search.
      */
      table_name && table_name[0] &&
      (!table_list->alias.streq(Lex_cstring_strlen(table_name)) ||
       (db_name && (!table_list->db.str || !table_list->db.str[0])) ||
       (db_name && table_list->db.str && table_list->db.str[0] &&
        (table_list->schema_table ?
         !Lex_ident_i_s_table(Lex_cstring_strlen(db_name)).
           streq(table_list->db) :
         strcmp(db_name, table_list->db.str)))))
    DBUG_RETURN(0);

  /*
    Don't allow usage of fields in sequence table that is opened as part of
    NEXT VALUE for sequence_name
  */
  if (table_list->sequence)
    DBUG_RETURN(0);

  *actual_table= NULL;

  if (table_list->field_translation)
  {
    /* 'table_list' is a view or an information schema table. */
    if ((fld= find_field_in_view(thd, table_list, name, item_name, ref,
                                 register_tree_change)))
      *actual_table= table_list;
  }
  else if (!table_list->nested_join)
  {
    /* 'table_list' is a stored table. */
    DBUG_ASSERT(table_list->table);
    if ((fld= find_field_in_table(thd, table_list->table, name,
                                  allow_rowid, cached_field_index_ptr)))
      *actual_table= table_list;
  }
  else
  {
    /*
      'table_list' is a NATURAL/USING join, or an operand of such join that
      is a nested join itself.

      If the field name we search for is qualified, then search for the field
      in the table references used by NATURAL/USING the join.
    */
    if (table_name && table_name[0])
    {
      List_iterator<TABLE_LIST> it(table_list->nested_join->join_list);
      TABLE_LIST *table;
      while ((table= it++))
      {
        /*
          Check if the table is in the ignore list. Only base tables can be in
          the ignore list.
        */
        if (table->table && ignored_list_includes_table(ignored_tables, table))
          continue;

        if ((fld= find_field_in_table_ref(thd, table, name, item_name,
                                          db_name, table_name, ignored_tables,
                                          ref, check_privileges, allow_rowid,
                                          cached_field_index_ptr,
                                          register_tree_change, actual_table)))
          DBUG_RETURN(fld);
      }
      DBUG_RETURN(0);
    }
    /*
      Non-qualified field, search directly in the result columns of the
      natural join. The condition of the outer IF is true for the top-most
      natural join, thus if the field is not qualified, we will search
      directly the top-most NATURAL/USING join.
    */
    fld= find_field_in_natural_join(thd, table_list, name, ref,
                                    register_tree_change, actual_table);
  }

  if (fld)
  {
#ifndef NO_EMBEDDED_ACCESS_CHECKS
    /* Check if there are sufficient access rights to the found field. */
    if (check_privileges &&
        !table_list->is_derived() &&
        check_column_grant_in_table_ref(thd, *actual_table, name, fld))
      fld= WRONG_GRANT;
    else
#endif
      if (should_mark_column(thd->column_usage))
      {
        /*
          Get rw_set correct for this field so that the handler
          knows that this field is involved in the query and gets
          retrieved/updated
         */
        Field *field_to_set= NULL;
        if (fld == view_ref_found)
        {
          if (!ref)
            DBUG_RETURN(fld);
          Item *it= (*ref)->real_item();
          if (it->type() == Item::FIELD_ITEM)
            field_to_set= ((Item_field*)it)->field;
          else
          {
            if (thd->column_usage == MARK_COLUMNS_READ)
              it->walk(&Item::register_field_in_read_map, 0, 0);
            else
              it->walk(&Item::register_field_in_write_map, 0, 0);
          }
        }
        else
          field_to_set= fld;
        if (field_to_set)
        {
          TABLE *table= field_to_set->table;
          DBUG_ASSERT(table);
          if (thd->column_usage == MARK_COLUMNS_READ)
            field_to_set->register_field_in_read_map();
          else
            bitmap_set_bit(table->write_set, field_to_set->field_index);
        }
      }
  }
  DBUG_RETURN(fld);
}


/*
  Find field in table, no side effects, only purpose is to check for field
  in table object and get reference to the field if found.

  SYNOPSIS
  find_field_in_table_sef()

  table                         table where to find
  name                          Name of field searched for

  RETURN
    0                   field is not found
    #                   pointer to field
*/

Field *find_field_in_table_sef(TABLE *table, const Lex_ident_column &name)
{
  Field **field_ptr;
  if (table->s->name_hash.records)
  {
    field_ptr= (Field**)my_hash_search(&table->s->name_hash,(uchar*) name.str,
                                       name.length);
    if (field_ptr)
    {
      /*
        field_ptr points to field in TABLE_SHARE. Convert it to the matching
        field in table
      */
      field_ptr= (table->field + (field_ptr - table->s->field));
    }
  }
  else
  {
    if (!(field_ptr= table->field))
      return (Field *)0;
    for (; *field_ptr; ++field_ptr)
      if ((*field_ptr)->field_name.streq(name))
        break;
  }
  if (field_ptr)
    return *field_ptr;
  else
    return (Field *)0;
}


/*
  Find field in table list.

  SYNOPSIS
    find_field_in_tables()
    thd			  pointer to current thread structure
    item		  field item that should be found
    first_table           list of tables to be searched for item
    last_table            end of the list of tables to search for item. If NULL
                          then search to the end of the list 'first_table'.
    ignored_tables        Set of tables that should be ignored. Do not try to
                          find the field in those.
    ref			  if 'item' is resolved to a view field, ref is set to
                          point to the found view field
    report_error	  Degree of error reporting:
                          - IGNORE_ERRORS then do not report any error
                          - IGNORE_EXCEPT_NON_UNIQUE report only non-unique
                            fields, suppress all other errors
                          - REPORT_EXCEPT_NON_UNIQUE report all other errors
                            except when non-unique fields were found
                          - REPORT_ALL_ERRORS
    check_privileges      need to check privileges
    register_tree_change  TRUE if ref is not a stack variable and we
                          to need register changes in item tree

  RETURN VALUES
    0			If error: the found field is not unique, or there are
                        no sufficient access priviliges for the found field,
                        or the field is qualified with non-existing table.
    not_found_field	The function was called with report_error ==
                        (IGNORE_ERRORS || IGNORE_EXCEPT_NON_UNIQUE) and a
			field was not found.
    view_ref_found	View field is found, item passed through ref parameter
    found field         If a item was resolved to some field
*/

Field *
find_field_in_tables(THD *thd, Item_ident *item,
                     TABLE_LIST *first_table, TABLE_LIST *last_table,
                     ignored_tables_list_t ignored_tables,
		     Item **ref, find_item_error_report_type report_error,
                     bool check_privileges, bool register_tree_change)
{
  Field *found=0;
  LEX_CSTRING db= item->db_name;
  const char *table_name= item->table_name.str;
  const Lex_ident_column &name= item->field_name;
  IdentBuffer<SAFE_NAME_LEN> db_name_buff;
  TABLE_LIST *cur_table= first_table;
  TABLE_LIST *actual_table;
  bool allow_rowid;

  if (!table_name || !table_name[0])
  {
    table_name= 0;                              // For easier test
    db= Lex_cstring();
  }

  allow_rowid= table_name || (cur_table && !cur_table->next_local);

  if (item->cached_table)
  {
    DBUG_PRINT("info", ("using cached table"));
    /*
      This shortcut is used by prepared statements. We assume that
      TABLE_LIST *first_table is not changed during query execution (which
      is true for all queries except RENAME but luckily RENAME doesn't
      use fields...) so we can rely on reusing pointer to its member.
      With this optimization we also miss case when addition of one more
      field makes some prepared query ambiguous and so erroneous, but we
      accept this trade off.
    */
    TABLE_LIST *table_ref= item->cached_table;
    /*
      The condition (table_ref->view == NULL) ensures that we will call
      find_field_in_table even in the case of information schema tables
      when table_ref->field_translation != NULL.
      */
    if (table_ref->table && !table_ref->view &&
        (!table_ref->is_merged_derived() ||
         (!table_ref->is_multitable() && table_ref->merged_for_insert)))
    {

      found= find_field_in_table(thd, table_ref->table, name,
                                 TRUE, &(item->cached_field_index));
#ifndef NO_EMBEDDED_ACCESS_CHECKS
      /* Check if there are sufficient access rights to the found field. */
      if (found && check_privileges && !is_temporary_table(table_ref) &&
          check_column_grant_in_table_ref(thd, table_ref, name, found))
        found= WRONG_GRANT;
#endif
    }
    else
      found= find_field_in_table_ref(thd, table_ref, name,
                                     item->name.str, NULL, NULL,
                                     ignored_tables, ref, check_privileges,
                                     TRUE, &(item->cached_field_index),
                                     register_tree_change, &actual_table);
    if (found)
    {
      if (found == WRONG_GRANT)
	return (Field*) 0;

      /*
        Only views fields should be marked as dependent, not an underlying
        fields.
      */
      if (!table_ref->belong_to_view && !table_ref->belong_to_derived)
      {
        SELECT_LEX *current_sel= item->context->select_lex;
        SELECT_LEX *last_select= table_ref->select_lex;
        bool all_merged= TRUE;
        for (SELECT_LEX *sl= current_sel; sl && sl!=last_select;
             sl=sl->outer_select())
        {
          Item *subs= sl->master_unit()->item;
          if (!subs)
            continue;

          Item_in_subselect *in_subs= subs->get_IN_subquery();
          if (in_subs &&
              in_subs->substype() == Item_subselect::IN_SUBS &&
              in_subs->test_strategy(SUBS_SEMI_JOIN))
          {
            continue;
          }
          all_merged= FALSE;
          break;
        }
        /*
          If the field was an outer referencee, mark all selects using this
          sub query as dependent on the outer query
        */
        if (!all_merged && current_sel != last_select)
        {
          mark_select_range_as_dependent(thd, last_select, current_sel,
                                         found, *ref, item, true);
        }
      }
      return found;
    }
  }
  else
    item->can_be_depended= TRUE;

  if (db.str && lower_case_table_names)
  {
    /*
      convert database to lower case for comparison.
      We can't do this in Item_field as this would change the
      'name' of the item which may be used in the select list
    */
    db= db_name_buff.copy_casedn(db).to_lex_cstring();
  }

  if (last_table)
    last_table= last_table->next_name_resolution_table;

  field_index_t fake_index_for_duplicate_search= NO_CACHED_FIELD_INDEX;
  /*
    For the field search it will point to field cache, but for duplicate
    search it will point to fake_index_for_duplicate_search (no cache
    present).
  */
  field_index_t *current_cache= &(item->cached_field_index);
  for (; cur_table != last_table ;
       cur_table= cur_table->next_name_resolution_table)
  {
    if (cur_table->table &&
        ignored_list_includes_table(ignored_tables, cur_table))
      continue;

    Field *cur_field= find_field_in_table_ref(thd, cur_table, name,
                                              item->name.str,
                                              db.str, table_name,
                                              ignored_tables, ref,
                                              (thd->lex->sql_command ==
                                               SQLCOM_SHOW_FIELDS)
                                              ? false : check_privileges,
                                              allow_rowid,
                                              current_cache,
                                              register_tree_change,
                                              &actual_table);
    if (cur_field)
    {
      if (cur_field == WRONG_GRANT)
      {
        if (thd->lex->sql_command != SQLCOM_SHOW_FIELDS)
          return (Field*) 0;

        thd->clear_error();
        cur_field= find_field_in_table_ref(thd, cur_table, name,
                                           item->name.str, db.str, table_name,
                                           ignored_tables, ref, false,
                                           allow_rowid,
                                           current_cache,
                                           register_tree_change,
                                           &actual_table);
        if (cur_field)
        {
          Field *nf=new Field_null(NULL,0,Field::NONE,
                                   &cur_field->field_name,
                                   &my_charset_bin);
          nf->init(cur_table->table);
          cur_field= nf;
        }
      }

      /*
        Store the original table of the field, which may be different from
        cur_table in the case of NATURAL/USING join.
      */
      if (actual_table->cacheable_table /*(1)*/ && !found /*(2)*/)
      {
        /*
          We have just found a field allowed to cache (1) and
          it is not dublicate search (2).
        */
        item->cached_table= actual_table;
      }
      else
      {
        item->cached_table= NULL;
        item->cached_field_index= NO_CACHED_FIELD_INDEX;
      }

      DBUG_ASSERT(thd->where != THD_WHERE::NOWHERE);
      /*
        If we found a fully qualified field we return it directly as it can't
        have duplicates.
       */
      if (db.str)
        return cur_field;
      
      if (unlikely(found))
      {
        if (report_error == REPORT_ALL_ERRORS ||
            report_error == IGNORE_EXCEPT_NON_UNIQUE)
          my_error(ER_NON_UNIQ_ERROR, MYF(0),
                   table_name ? item->full_name() : name.str, thd_where(thd));
        return (Field*) 0;
      }
      found= cur_field;
      current_cache= &fake_index_for_duplicate_search;
    }
  }

  if (likely(found))
    return found;
  
  /*
    If the field was qualified and there were no tables to search, issue
    an error that an unknown table was given. The situation is detected
    as follows: if there were no tables we wouldn't go through the loop
    and cur_table wouldn't be updated by the loop increment part, so it
    will be equal to the first table.
  */
  if (table_name && (cur_table == first_table) &&
      (report_error == REPORT_ALL_ERRORS ||
       report_error == REPORT_EXCEPT_NON_UNIQUE))
  {
    char buff[SAFE_NAME_LEN*2 + 2];
    if (db.str && db.str[0])
    {
      strxnmov(buff, sizeof(buff) - 1, db.str, ".", table_name, NullS);
      table_name=buff;
    }
    my_error(ER_UNKNOWN_TABLE, MYF(0), table_name, thd_where(thd));
  }
  else
  {
    if (report_error == REPORT_ALL_ERRORS ||
        report_error == REPORT_EXCEPT_NON_UNIQUE)
      my_error(ER_BAD_FIELD_ERROR, MYF(0), item->full_name(), thd_where(thd));
    else
      found= not_found_field;
  }
  return found;
}


/*
  Find Item in list of items (find_field_in_tables analog)

  TODO
    is it better return only counter?

  SYNOPSIS
    find_item_in_list()
    find			Item to find
    items			List of items
    counter			To return number of found item
    report_error
      REPORT_ALL_ERRORS		report errors, return 0 if error
      REPORT_EXCEPT_NOT_FOUND	Do not report 'not found' error and
				return not_found_item, report other errors,
				return 0
      IGNORE_ERRORS		Do not report errors, return 0 if error
    resolution                  Set to the resolution type if the item is found 
                                (it says whether the item is resolved 
                                 against an alias name,
                                 or as a field name without alias,
                                 or as a field hidden by alias,
                                 or ignoring alias)
    limit                       How many items in the list to check
                                (if limit==0 then all items are to be checked)
                                
  RETURN VALUES
    0			Item is not found or item is not unique,
			error message is reported
    not_found_item	Function was called with
			report_error == REPORT_EXCEPT_NOT_FOUND and
			item was not found. No error message was reported
                        found field
*/

/* Special Item pointer to serve as a return value from find_item_in_list(). */
Item **not_found_item= (Item**) 0x1;


Item **
find_item_in_list(Item *find, List<Item> &items, uint *counter,
                  find_item_error_report_type report_error,
                  enum_resolution_type *resolution, uint limit)
{
  List_iterator<Item> li(items);
  uint n_items= limit == 0 ? items.elements : limit;
  Item **found=0, **found_unaliased= 0, *item;
  Lex_ident_db db_name;
  Lex_ident_column field_name;
  Lex_ident_table table_name;
  bool found_unaliased_non_uniq= 0;
  /*
    true if the item that we search for is a valid name reference
    (and not an item that happens to have a name).
  */
  bool is_ref_by_name= 0;
  uint unaliased_counter= 0;

  *resolution= NOT_RESOLVED;

  is_ref_by_name= (find->type() == Item::FIELD_ITEM  || 
                   find->type() == Item::REF_ITEM);
  if (is_ref_by_name)
  {
    field_name= ((Item_ident*) find)->field_name;
    table_name= ((Item_ident*) find)->table_name;
    db_name=    ((Item_ident*) find)->db_name;
  }

  for (uint i= 0; i < n_items; i++)
  {
    item= li++;
    if (field_name.str &&
        (item->real_item()->type() == Item::FIELD_ITEM ||
         ((item->type() == Item::REF_ITEM) &&
          (((Item_ref *)item)->ref_type() == Item_ref::VIEW_REF))))
    {
      Item_ident *item_field= (Item_ident*) item;

      /*
	In case of group_concat() with ORDER BY condition in the QUERY
	item_field can be field of temporary table without item name 
	(if this field created from expression argument of group_concat()),
	=> we have to check presence of name before compare
      */ 
      if (unlikely(!item_field->name.str))
        continue;

      if (table_name.str)
      {
        /*
          If table name is specified we should find field 'field_name' in
          table 'table_name'. According to SQL-standard we should ignore
          aliases in this case.

          Since we should NOT prefer fields from the select list over
          other fields from the tables participating in this select in
          case of ambiguity we have to do extra check outside this function.

          We use strcmp for table names and database names as these may be
          case sensitive. In cases where they are not case sensitive, they
          are always in lower case.

	  item_field->field_name and item_field->table_name can be 0x0 if
	  item is not fix_field()'ed yet.
        */
        if (item_field->field_name.str && item_field->table_name.str &&
            item_field->field_name.streq(field_name) &&
            item_field->table_name.streq(table_name) &&
            (!db_name.str ||
             (item_field->db_name.str &&
              item_field->db_name.streq(db_name))))
        {
          if (found_unaliased)
          {
            if ((*found_unaliased)->eq(item, 0))
              continue;
            /*
              Two matching fields in select list.
              We already can bail out because we are searching through
              unaliased names only and will have duplicate error anyway.
            */
            if (report_error != IGNORE_ERRORS)
              my_error(ER_NON_UNIQ_ERROR, MYF(0),
                       find->full_name(), thd_where(current_thd));
            return (Item**) 0;
          }
          found_unaliased= li.ref();
          unaliased_counter= i;
          *resolution= RESOLVED_IGNORING_ALIAS;
          if (db_name.str)
            break;                              // Perfect match
        }
      }
      else
      {
        bool fname_cmp= !item_field->field_name.streq(field_name);
        if (item_field->name.streq(field_name))
        {
          /*
            If table name was not given we should scan through aliases
            and non-aliased fields first. We are also checking unaliased
            name of the field in then next  else-if, to be able to find
            instantly field (hidden by alias) if no suitable alias or
            non-aliased field was found.
          */
          if (found)
          {
            if ((*found)->eq(item, 0))
              continue;                           // Same field twice
            if (report_error != IGNORE_ERRORS)
              my_error(ER_NON_UNIQ_ERROR, MYF(0),
                       find->full_name(), thd_where(current_thd));
            return (Item**) 0;
          }
          found= li.ref();
          *counter= i;
          *resolution= fname_cmp ? RESOLVED_AGAINST_ALIAS:
	                           RESOLVED_WITH_NO_ALIAS;
        }
        else if (!fname_cmp)
        {
          /*
            We will use non-aliased field or react on such ambiguities only if
            we won't be able to find aliased field.
            Again if we have ambiguity with field outside of select list
            we should prefer fields from select list.
          */
          if (found_unaliased)
          {
            if ((*found_unaliased)->eq(item, 0))
              continue;                           // Same field twice
            found_unaliased_non_uniq= 1;
          }
          found_unaliased= li.ref();
          unaliased_counter= i;
        }
      }
    }
    else if (!table_name.str)
    { 
      if (is_ref_by_name && find->name.str && item->name.str &&
          item->name.streq(find->name))
      {
        found= li.ref();
        *counter= i;
        *resolution= RESOLVED_AGAINST_ALIAS;
        break;
      }
      else if (find->eq(item,0))
      {
        found= li.ref();
        *counter= i;
        *resolution= RESOLVED_IGNORING_ALIAS;
        break;
      }
    }
  }

  if (likely(found))
    return found;

  if (unlikely(found_unaliased_non_uniq))
  {
    if (report_error != IGNORE_ERRORS)
      my_error(ER_NON_UNIQ_ERROR, MYF(0),
               find->full_name(), thd_where(current_thd));
    return (Item **) 0;
  }
  if (found_unaliased)
  {
    found= found_unaliased;
    *counter= unaliased_counter;
    *resolution= RESOLVED_BEHIND_ALIAS;
  }

  if (found)
    return found;

  if (report_error != REPORT_EXCEPT_NOT_FOUND)
  {
    if (report_error == REPORT_ALL_ERRORS)
      my_error(ER_BAD_FIELD_ERROR, MYF(0),
               find->full_name(), thd_where(current_thd));
    return (Item **) 0;
  }
  else
    return (Item **) not_found_item;
}


/*
  Test if a string is a member of a list of strings.

  SYNOPSIS
    test_if_string_in_list()
    find      the string to look for
    str_list  a list of strings to be searched

  DESCRIPTION
    Sequentially search a list of strings for a string, and test whether
    the list contains the same string.

  RETURN
    TRUE  if find is in str_list
    FALSE otherwise
*/

static bool
test_if_string_in_list(const Lex_ident_column &find, List<String> *str_list)
{
  List_iterator<String> str_list_it(*str_list);
  String *curr_str;
  while ((curr_str= str_list_it++))
  {
    if (find.streq(curr_str->to_lex_cstring()))
      return TRUE;
  }
  return FALSE;
}


/*
  Create a new name resolution context for an item so that it is
  being resolved in a specific table reference.

  SYNOPSIS
    set_new_item_local_context()
    thd        pointer to current thread
    item       item for which new context is created and set
    table_ref  table ref where an item showld be resolved

  DESCRIPTION
    Create a new name resolution context for an item, so that the item
    is resolved only the supplied 'table_ref'.

  RETURN
    FALSE  if all OK
    TRUE   otherwise
*/

static bool
set_new_item_local_context(THD *thd, Item_ident *item, TABLE_LIST *table_ref)
{
  Name_resolution_context *context;
  if (!(context= new (thd->mem_root) Name_resolution_context))
    return TRUE;
  context->init();
  context->select_lex= table_ref->select_lex;
  context->first_name_resolution_table=
    context->last_name_resolution_table= table_ref;
  item->context= context;
  return FALSE;
}


/*
  Find and mark the common columns of two table references.

  SYNOPSIS
    mark_common_columns()
    thd                [in] current thread
    table_ref_1        [in] the first (left) join operand
    table_ref_2        [in] the second (right) join operand
    using_fields       [in] if the join is JOIN...USING - the join columns,
                            if NATURAL join, then NULL
    found_using_fields [out] number of fields from the USING clause that were
                             found among the common fields

  DESCRIPTION
    The procedure finds the common columns of two relations (either
    tables or intermediate join results), and adds an equi-join condition
    to the ON clause of 'table_ref_2' for each pair of matching columns.
    If some of table_ref_XXX represents a base table or view, then we
    create new 'Natural_join_column' instances for each column
    reference and store them in the 'join_columns' of the table
    reference.

  IMPLEMENTATION
    The procedure assumes that store_natural_using_join_columns() was
    called for the previous level of NATURAL/USING joins.

  RETURN
    TRUE   error when some common column is non-unique, or out of memory
    FALSE  OK
*/

static bool
mark_common_columns(THD *thd, TABLE_LIST *table_ref_1, TABLE_LIST *table_ref_2,
                    List<String> *using_fields, uint *found_using_fields)
{
  Field_iterator_table_ref it_1, it_2;
  Natural_join_column *nj_col_1, *nj_col_2;
  Query_arena *arena, backup;
  bool result= TRUE;
  bool first_outer_loop= TRUE;
  Field *field_1;
  field_visibility_t field_1_invisible, field_2_invisible;
  /*
    Leaf table references to which new natural join columns are added
    if the leaves are != NULL.
  */
  TABLE_LIST *leaf_1= (table_ref_1->nested_join &&
                       !table_ref_1->is_natural_join) ?
                      NULL : table_ref_1;
  TABLE_LIST *leaf_2= (table_ref_2->nested_join &&
                       !table_ref_2->is_natural_join) ?
                      NULL : table_ref_2;

  DBUG_ENTER("mark_common_columns");
  DBUG_PRINT("info", ("operand_1: %s  operand_2: %s",
                      table_ref_1->alias.str, table_ref_2->alias.str));

  *found_using_fields= 0;
  arena= thd->activate_stmt_arena_if_needed(&backup);

  for (it_1.set(table_ref_1); !it_1.end_of_fields(); it_1.next())
  {
    bool found= FALSE;
    Lex_ident_column field_name_1;
    Field *field_2= 0;

    /* true if field_name_1 is a member of using_fields */
    bool is_using_column_1;
    if (!(nj_col_1= it_1.get_or_create_column_ref(thd, leaf_1)))
      goto err;

    field_1= nj_col_1->field();
    field_1_invisible= field_1 ? field_1->invisible : VISIBLE;

    if (field_1_invisible == INVISIBLE_FULL)
      continue;

    field_name_1= nj_col_1->name();
    is_using_column_1= using_fields && 
      test_if_string_in_list(field_name_1, using_fields);
    DBUG_PRINT ("info", ("field_name_1=%s.%s", 
                         nj_col_1->safe_table_name().str,
                         field_name_1.str));

    if (field_1_invisible && !is_using_column_1)
      continue;

    /*
      Find a field with the same name in table_ref_2.

      Note that for the second loop, it_2.set() will iterate over
      table_ref_2->join_columns and not generate any new elements or
      lists.
    */
    nj_col_2= NULL;
    for (it_2.set(table_ref_2); !it_2.end_of_fields(); it_2.next())
    {
      Natural_join_column *cur_nj_col_2;
      Lex_ident_column cur_field_name_2;
      if (!(cur_nj_col_2= it_2.get_or_create_column_ref(thd, leaf_2)))
        goto err;

      field_2= cur_nj_col_2->field();
      field_2_invisible= field_2 ? field_2->invisible : VISIBLE;

      if (field_2_invisible == INVISIBLE_FULL)
        continue;

      cur_field_name_2= cur_nj_col_2->name();
      DBUG_PRINT ("info", ("cur_field_name_2=%s.%s", 
                           cur_nj_col_2->safe_table_name().str,
                           cur_field_name_2.str));

      /*
        Compare the two columns and check for duplicate common fields.
        A common field is duplicate either if it was already found in
        table_ref_2 (then found == TRUE), or if a field in table_ref_2
        was already matched by some previous field in table_ref_1
        (then cur_nj_col_2->is_common == TRUE).
        Note that it is too early to check the columns outside of the
        USING list for ambiguity because they are not actually "referenced"
        here. These columns must be checked only on unqualified reference 
        by name (e.g. in SELECT list).
      */
      if (field_name_1.streq(cur_field_name_2))
      {
        DBUG_PRINT ("info", ("match c1.is_common=%d", nj_col_1->is_common));
        if (cur_nj_col_2->is_common || found)
        {
          my_error(ER_NON_UNIQ_ERROR, MYF(0), field_name_1.str, thd_where(thd));
          goto err;
        }
        if ((!using_fields && !field_2_invisible) || is_using_column_1)
        {
          DBUG_ASSERT(nj_col_2 == NULL);
          nj_col_2= cur_nj_col_2;
          found= TRUE;
        }
      }
    }
    if (first_outer_loop && leaf_2)
    {
      /*
        Make sure that the next inner loop "knows" that all columns
        are materialized already.
      */
      leaf_2->is_join_columns_complete= TRUE;
      first_outer_loop= FALSE;
    }
    if (!found)
      continue;                                 // No matching field

    /*
      field_1 and field_2 have the same names. Check if they are in the USING
      clause (if present), mark them as common fields, and add a new
      equi-join condition to the ON clause.
    */
    if (nj_col_2)
    {
      /*
        Create non-fixed fully qualified field and let fix_fields to
        resolve it.
      */
      Item *item_1=   nj_col_1->create_item(thd);
      Item *item_2=   nj_col_2->create_item(thd);
      Item_ident *item_ident_1, *item_ident_2;
      Item_func_eq *eq_cond;

      if (!item_1 || !item_2)
        goto err;                               // out of memory

      /*
        The following assert checks that the two created items are of
        type Item_ident.
      */
      DBUG_ASSERT(!thd->lex->current_select->no_wrap_view_item);
      /*
        In the case of no_wrap_view_item == 0, the created items must be
        of sub-classes of Item_ident.
      */
      DBUG_ASSERT(item_1->type() == Item::FIELD_ITEM ||
                  item_1->type() == Item::REF_ITEM);
      DBUG_ASSERT(item_2->type() == Item::FIELD_ITEM ||
                  item_2->type() == Item::REF_ITEM);

      /*
        We need to cast item_1,2 to Item_ident, because we need to hook name
        resolution contexts specific to each item.
      */
      item_ident_1= (Item_ident*) item_1;
      item_ident_2= (Item_ident*) item_2;
      /*
        Create and hook special name resolution contexts to each item in the
        new join condition . We need this to both speed-up subsequent name
        resolution of these items, and to enable proper name resolution of
        the items during the execute phase of PS.
      */
      if (set_new_item_local_context(thd, item_ident_1, nj_col_1->table_ref) ||
          set_new_item_local_context(thd, item_ident_2, nj_col_2->table_ref))
        goto err;

      if (!(eq_cond= new (thd->mem_root) Item_func_eq(thd, item_ident_1, item_ident_2)))
        goto err;                               /* Out of memory. */

      /*
        Add the new equi-join condition to the ON clause. Notice that
        fix_fields() is applied to all ON conditions in setup_conds()
        so we don't do it here.
      */
      add_join_on(thd, (table_ref_1->outer_join & JOIN_TYPE_RIGHT ?
                        table_ref_1 : table_ref_2),
                  eq_cond);

      nj_col_1->is_common= nj_col_2->is_common= TRUE;
      DBUG_PRINT ("info", ("%s.%s and %s.%s are common", 
                           nj_col_1->safe_table_name().str,
                           nj_col_1->name().str,
                           nj_col_2->safe_table_name().str,
                           nj_col_2->name().str));

      if (field_1)
        update_field_dependencies(thd, field_1, field_1->table);
      if (field_2)
        update_field_dependencies(thd, field_2, field_2->table);

      if (using_fields != NULL)
        ++(*found_using_fields);
    }
  }
  if (leaf_1)
    leaf_1->is_join_columns_complete= TRUE;

  /*
    Everything is OK.
    Notice that at this point there may be some column names in the USING
    clause that are not among the common columns. This is an SQL error and
    we check for this error in store_natural_using_join_columns() when
    (found_using_fields < length(join_using_fields)).
  */
  result= FALSE;

err:
  if (arena)
    thd->restore_active_arena(arena, &backup);
  DBUG_RETURN(result);
}



/*
  Materialize and store the row type of NATURAL/USING join.

  SYNOPSIS
    store_natural_using_join_columns()
    thd                current thread
    natural_using_join the table reference of the NATURAL/USING join
    table_ref_1        the first (left) operand (of a NATURAL/USING join).
    table_ref_2        the second (right) operand (of a NATURAL/USING join).
    using_fields       if the join is JOIN...USING - the join columns,
                       if NATURAL join, then NULL
    found_using_fields number of fields from the USING clause that were
                       found among the common fields

  DESCRIPTION
    Iterate over the columns of both join operands and sort and store
    all columns into the 'join_columns' list of natural_using_join
    where the list is formed by three parts:
      part1: The coalesced columns of table_ref_1 and table_ref_2,
             sorted according to the column order of the first table.
      part2: The other columns of the first table, in the order in
             which they were defined in CREATE TABLE.
      part3: The other columns of the second table, in the order in
             which they were defined in CREATE TABLE.
    Time complexity - O(N1+N2), where Ni = length(table_ref_i).

  IMPLEMENTATION
    The procedure assumes that mark_common_columns() has been called
    for the join that is being processed.

  RETURN
    TRUE    error: Some common column is ambiguous
    FALSE   OK
*/

static bool
store_natural_using_join_columns(THD *thd, TABLE_LIST *natural_using_join,
                                 TABLE_LIST *table_ref_1,
                                 TABLE_LIST *table_ref_2,
                                 List<String> *using_fields,
                                 uint found_using_fields)
{
  Field_iterator_table_ref it_1, it_2;
  Natural_join_column *nj_col_1, *nj_col_2;
  Query_arena *arena, backup;
  bool result= TRUE;
  List<Natural_join_column> *non_join_columns;
  List<Natural_join_column> *join_columns;
  DBUG_ENTER("store_natural_using_join_columns");

  DBUG_ASSERT(!natural_using_join->join_columns);

  arena= thd->activate_stmt_arena_if_needed(&backup);

  if (!(non_join_columns= new List<Natural_join_column>) ||
      !(join_columns= new List<Natural_join_column>))
    goto err;

  /* Append the columns of the first join operand. */
  for (it_1.set(table_ref_1); !it_1.end_of_fields(); it_1.next())
  {
    nj_col_1= it_1.get_natural_column_ref();
    if (nj_col_1->is_common)
    {
      join_columns->push_back(nj_col_1, thd->mem_root);
      /* Reset the common columns for the next call to mark_common_columns. */
      nj_col_1->is_common= FALSE;
    }
    else
      non_join_columns->push_back(nj_col_1, thd->mem_root);
  }

  /*
    Check that all columns in the USING clause are among the common
    columns. If this is not the case, report the first one that was
    not found in an error.
  */
  if (using_fields && found_using_fields < using_fields->elements)
  {
    String *using_field_name;
    List_iterator_fast<String> using_fields_it(*using_fields);
    while ((using_field_name= using_fields_it++))
    {
      List_iterator_fast<Natural_join_column>
        it(*join_columns);
      Natural_join_column *common_field;

      for (;;)
      {
        /* If reached the end of fields, and none was found, report error. */
        if (!(common_field= it++))
        {
          my_error(ER_BAD_FIELD_ERROR, MYF(0),
                   ErrConvString(using_field_name).ptr(),
                   thd_where(current_thd));
          goto err;
        }
        if (common_field->name().streq(using_field_name->to_lex_cstring()))
          break;                                // Found match
      }
    }
  }

  /* Append the non-equi-join columns of the second join operand. */
  for (it_2.set(table_ref_2); !it_2.end_of_fields(); it_2.next())
  {
    nj_col_2= it_2.get_natural_column_ref();
    if (!nj_col_2->is_common)
      non_join_columns->push_back(nj_col_2, thd->mem_root);
    else
    {
      /* Reset the common columns for the next call to mark_common_columns. */
      nj_col_2->is_common= FALSE;
    }
  }

  if (non_join_columns->elements > 0)
    join_columns->append(non_join_columns);
  natural_using_join->join_columns= join_columns;
  natural_using_join->is_join_columns_complete= TRUE;

  result= FALSE;

  if (arena)
    thd->restore_active_arena(arena, &backup);
  DBUG_RETURN(result);

err:
  /*
     Actually we failed to build join columns list, so we have to
     clear it to avoid problems with half-build join on next run.
     The list was created in mark_common_columns().
   */
  table_ref_1->remove_join_columns();
  table_ref_2->remove_join_columns();

  if (arena)
    thd->restore_active_arena(arena, &backup);
  DBUG_RETURN(TRUE);
}


/*
  Precompute and store the row types of the top-most NATURAL/USING joins.

  SYNOPSIS
    store_top_level_join_columns()
    thd            current thread
    table_ref      nested join or table in a FROM clause
    left_neighbor  neighbor table reference to the left of table_ref at the
                   same level in the join tree
    right_neighbor neighbor table reference to the right of table_ref at the
                   same level in the join tree

  DESCRIPTION
    The procedure performs a post-order traversal of a nested join tree
    and materializes the row types of NATURAL/USING joins in a
    bottom-up manner until it reaches the TABLE_LIST elements that
    represent the top-most NATURAL/USING joins. The procedure should be
    applied to each element of SELECT_LEX::top_join_list (i.e. to each
    top-level element of the FROM clause).

  IMPLEMENTATION
    Notice that the table references in the list nested_join->join_list
    are in reverse order, thus when we iterate over it, we are moving
    from the right to the left in the FROM clause.

  RETURN
    TRUE   Error
    FALSE  OK
*/

static bool
store_top_level_join_columns(THD *thd, TABLE_LIST *table_ref,
                             TABLE_LIST *left_neighbor,
                             TABLE_LIST *right_neighbor)
{
  Query_arena *arena, backup;
  bool result= TRUE;

  DBUG_ENTER("store_top_level_join_columns");

  arena= thd->activate_stmt_arena_if_needed(&backup);

  /* Call the procedure recursively for each nested table reference. */
  if (table_ref->nested_join)
  {
    List_iterator_fast<TABLE_LIST> nested_it(table_ref->nested_join->join_list);
    TABLE_LIST *same_level_left_neighbor= nested_it++;
    TABLE_LIST *same_level_right_neighbor= NULL;
    /* Left/right-most neighbors, possibly at higher levels in the join tree. */
    TABLE_LIST *real_left_neighbor, *real_right_neighbor;

    while (same_level_left_neighbor)
    {
      TABLE_LIST *cur_table_ref= same_level_left_neighbor;
      same_level_left_neighbor= nested_it++;
      /*
        The order of RIGHT JOIN operands is reversed in 'join list' to
        transform it into a LEFT JOIN. However, in this procedure we need
        the join operands in their lexical order, so below we reverse the
        join operands. Notice that this happens only in the first loop,
        and not in the second one, as in the second loop
        same_level_left_neighbor == NULL.
        This is the correct behavior, because the second loop sets
        cur_table_ref reference correctly after the join operands are
        swapped in the first loop.
      */
      if (same_level_left_neighbor &&
          cur_table_ref->outer_join & JOIN_TYPE_RIGHT)
      {
        /* This can happen only for JOIN ... ON. */
        DBUG_ASSERT(table_ref->nested_join->join_list.elements == 2);
        swap_variables(TABLE_LIST*, same_level_left_neighbor, cur_table_ref);
      }

      /*
        Pick the parent's left and right neighbors if there are no immediate
        neighbors at the same level.
      */
      real_left_neighbor=  (same_level_left_neighbor) ?
                           same_level_left_neighbor : left_neighbor;
      real_right_neighbor= (same_level_right_neighbor) ?
                           same_level_right_neighbor : right_neighbor;

      if (cur_table_ref->nested_join &&
          store_top_level_join_columns(thd, cur_table_ref,
                                       real_left_neighbor, real_right_neighbor))
        goto err;
      same_level_right_neighbor= cur_table_ref;
    }
  }

  /*
    If this is a NATURAL/USING join, materialize its result columns and
    convert to a JOIN ... ON.
  */
  if (table_ref->is_natural_join)
  {
    DBUG_ASSERT(table_ref->nested_join &&
                table_ref->nested_join->join_list.elements == 2);
    List_iterator_fast<TABLE_LIST> operand_it(table_ref->nested_join->join_list);
    /*
      Notice that the order of join operands depends on whether table_ref
      represents a LEFT or a RIGHT join. In a RIGHT join, the operands are
      in inverted order.
     */
    TABLE_LIST *table_ref_2= operand_it++; /* Second NATURAL join operand.*/
    TABLE_LIST *table_ref_1= operand_it++; /* First NATURAL join operand. */
    List<String> *using_fields= table_ref->join_using_fields;
    uint found_using_fields;

    /*
      The two join operands were interchanged in the parser, change the order
      back for 'mark_common_columns'.
    */
    if (table_ref_2->outer_join & JOIN_TYPE_RIGHT)
      swap_variables(TABLE_LIST*, table_ref_1, table_ref_2);
    if (mark_common_columns(thd, table_ref_1, table_ref_2,
                            using_fields, &found_using_fields))
      goto err;

    /*
      Swap the join operands back, so that we pick the columns of the second
      one as the coalesced columns. In this way the coalesced columns are the
      same as of an equivalent LEFT JOIN.
    */
    if (table_ref_1->outer_join & JOIN_TYPE_RIGHT)
      swap_variables(TABLE_LIST*, table_ref_1, table_ref_2);
    if (store_natural_using_join_columns(thd, table_ref, table_ref_1,
                                         table_ref_2, using_fields,
                                         found_using_fields))
      goto err;

    /*
      Change NATURAL JOIN to JOIN ... ON. We do this for both operands
      because either one of them or the other is the one with the
      natural join flag because RIGHT joins are transformed into LEFT,
      and the two tables may be reordered.
    */
    table_ref_1->natural_join= table_ref_2->natural_join= NULL;

    /* Add a TRUE condition to outer joins that have no common columns. */
    if (table_ref_2->outer_join &&
        !table_ref_1->on_expr && !table_ref_2->on_expr)
      table_ref_2->on_expr= (Item*) Item_true;

    /* Change this table reference to become a leaf for name resolution. */
    if (left_neighbor)
    {
      TABLE_LIST *last_leaf_on_the_left;
      last_leaf_on_the_left= left_neighbor->last_leaf_for_name_resolution();
      last_leaf_on_the_left->next_name_resolution_table= table_ref;
    }
    if (right_neighbor)
    {
      TABLE_LIST *first_leaf_on_the_right;
      first_leaf_on_the_right= right_neighbor->first_leaf_for_name_resolution();
      table_ref->next_name_resolution_table= first_leaf_on_the_right;
    }
    else
      table_ref->next_name_resolution_table= NULL;
  }
  result= FALSE; /* All is OK. */

err:
  if (arena)
    thd->restore_active_arena(arena, &backup);
  DBUG_RETURN(result);
}


/*
  Compute and store the row types of the top-most NATURAL/USING joins
  in a FROM clause.

  SYNOPSIS
    setup_natural_join_row_types()
    thd          current thread
    from_clause  list of top-level table references in a FROM clause

  DESCRIPTION
    Apply the procedure 'store_top_level_join_columns' to each of the
    top-level table referencs of the FROM clause. Adjust the list of tables
    for name resolution - context->first_name_resolution_table to the
    top-most, lef-most NATURAL/USING join.

  IMPLEMENTATION
    Notice that the table references in 'from_clause' are in reverse
    order, thus when we iterate over it, we are moving from the right
    to the left in the FROM clause.

  NOTES
    We can't run this many times as the first_name_resolution_table would
    be different for subsequent runs when sub queries has been optimized
    away.

  RETURN
    TRUE   Error
    FALSE  OK
*/

static bool setup_natural_join_row_types(THD *thd,
                                         List<TABLE_LIST> *from_clause,
                                         Name_resolution_context *context)
{
  DBUG_ENTER("setup_natural_join_row_types");
  thd->where= THD_WHERE::FROM_CLAUSE;
  if (from_clause->elements == 0)
    DBUG_RETURN(false); /* We come here in the case of UNIONs. */

  /* 
     Do not redo work if already done:
     1) for stored procedures,
     2) for multitable update after lock failure and table reopening.
  */
  if (!context->select_lex->first_natural_join_processing)
  {
    context->first_name_resolution_table= context->natural_join_first_table;
    DBUG_PRINT("info", ("using cached setup_natural_join_row_types"));
    DBUG_RETURN(false);
  }

  List_iterator_fast<TABLE_LIST> table_ref_it(*from_clause);
  TABLE_LIST *table_ref; /* Current table reference. */
  /* Table reference to the left of the current. */
  TABLE_LIST *left_neighbor;
  /* Table reference to the right of the current. */
  TABLE_LIST *right_neighbor= NULL;

  /* Note that tables in the list are in reversed order */
  for (left_neighbor= table_ref_it++; left_neighbor ; )
  {
    table_ref= left_neighbor;
    do
    {
      left_neighbor= table_ref_it++;
    }
    while (left_neighbor && left_neighbor->sj_subq_pred);

    if (store_top_level_join_columns(thd, table_ref,
                                     left_neighbor, right_neighbor))
      DBUG_RETURN(true);
    if (left_neighbor)
    {
      TABLE_LIST *first_leaf_on_the_right;
      first_leaf_on_the_right= table_ref->first_leaf_for_name_resolution();
      left_neighbor->next_name_resolution_table= first_leaf_on_the_right;
    }
    right_neighbor= table_ref;
  }

  /*
    Store the top-most, left-most NATURAL/USING join, so that we start
    the search from that one instead of context->table_list. At this point
    right_neighbor points to the left-most top-level table reference in the
    FROM clause.
  */
  DBUG_ASSERT(right_neighbor);
  context->first_name_resolution_table=
    right_neighbor->first_leaf_for_name_resolution();
  /*
    This is only to ensure that first_name_resolution_table doesn't
    change on re-execution
  */
  context->natural_join_first_table= context->first_name_resolution_table;
  context->select_lex->first_natural_join_processing= false;
  DBUG_RETURN (false);
}


/****************************************************************************
** Expand all '*' in given fields
****************************************************************************/

int setup_wild(THD *thd, TABLE_LIST *tables, List<Item> &fields,
	       List<Item> *sum_func_list, SELECT_LEX *select_lex, bool returning_field)
{
  Item *item;
  List_iterator<Item> it(fields);
  Query_arena *arena, backup;
  uint *with_wild= returning_field ? &(thd->lex->returning()->with_wild) :
                                     &(select_lex->with_wild);
  DBUG_ENTER("setup_wild");

  if (!(*with_wild))
     DBUG_RETURN(0);

  if (!fields.elements)
    DBUG_RETURN(0);

  /*
    Don't use arena if we are not in prepared statements or stored procedures
    For PS/SP we have to use arena to remember the changes
  */
  arena= thd->activate_stmt_arena_if_needed(&backup);

  thd->lex->current_select->cur_pos_in_select_list= 0;
  while (*with_wild && (item= it++))
  {
    if (item->type() == Item::FIELD_ITEM &&
        ((Item_field*) item)->field_name.str == star_clex_str.str &&
	!((Item_field*) item)->field)
    {
      uint elem= fields.elements;
      bool any_privileges= ((Item_field *) item)->any_privileges;
      Item_subselect *subsel= thd->lex->current_select->master_unit()->item;
      if (subsel &&
          subsel->substype() == Item_subselect::EXISTS_SUBS)
      {
        /*
          It is EXISTS(SELECT * ...) and we can replace * by any constant.

          Item_int do not need fix_fields() because it is basic constant.
        */
        it.replace(new (thd->mem_root) Item_int(thd, "Not_used", (longlong) 1,
                                MY_INT64_NUM_DECIMAL_DIGITS));
      }
      else if (insert_fields(thd, ((Item_field*) item)->context,
                             ((Item_field*) item)->db_name,
                             ((Item_field*) item)->table_name, &it,
                             any_privileges, &select_lex->hidden_bit_fields, returning_field))
      {
	if (arena)
	  thd->restore_active_arena(arena, &backup);
	DBUG_RETURN(-1);
      }
      if (sum_func_list)
      {
	/*
	  sum_func_list is a list that has the fields list as a tail.
	  Because of this we have to update the element count also for this
	  list after expanding the '*' entry.
	*/
	sum_func_list->elements+= fields.elements - elem;
      }
      (*with_wild)--;
    }
    else
      thd->lex->current_select->cur_pos_in_select_list++;
  }
  DBUG_ASSERT(!(*with_wild));
  thd->lex->current_select->cur_pos_in_select_list= UNDEF_POS;
  if (arena)
    thd->restore_active_arena(arena, &backup);
  DBUG_RETURN(0);
}

/****************************************************************************
** Check that all given fields exists and fill struct with current data
****************************************************************************/

bool setup_fields(THD *thd, Ref_ptr_array ref_pointer_array,
                  List<Item> &fields, enum_column_usage column_usage,
                  List<Item> *sum_func_list, List<Item> *pre_fix,
                  bool allow_sum_func, THD_WHERE where)
{
  Item *item;
  LEX * const lex= thd->lex;
  enum_column_usage saved_column_usage= thd->column_usage;
  nesting_map save_allow_sum_func= lex->allow_sum_func;
  List_iterator<Item> it(fields);
  bool save_is_item_list_lookup;
  bool make_pre_fix= (pre_fix && (pre_fix->elements == 0));
  DBUG_ENTER("setup_fields");
  DBUG_PRINT("enter", ("ref_pointer_array: %p", ref_pointer_array.array()));

  thd->column_usage= column_usage;
  DBUG_PRINT("info", ("thd->column_usage: %d", thd->column_usage));
  /*
    Followimg 2 condition always should be true (but they was added
    due to an error present only in 10.3):
    1) nest_level shoud be 0 or positive;
    2) nest level of all SELECTs on the same level shoud be equal first
       SELECT on this level (and each other).
  */
  DBUG_ASSERT(lex->current_select->nest_level >= 0);
  DBUG_ASSERT(lex->current_select->master_unit()->first_select()->nest_level ==
              lex->current_select->nest_level);
  if (allow_sum_func)
    lex->allow_sum_func.set_bit(lex->current_select->nest_level);
  thd->where= where;
  save_is_item_list_lookup= lex->current_select->is_item_list_lookup;
  lex->current_select->is_item_list_lookup= 0;

  /*
    To prevent fail on forward lookup we fill it with zeroes,
    then if we got pointer on zero after find_item_in_list we will know
    that it is forward lookup.

    There is other way to solve problem: fill array with pointers to list,
    but it will be slower.

    TODO: remove it when (if) we made one list for allfields and
    ref_pointer_array
  */
  if (!ref_pointer_array.is_null())
  {
    DBUG_ASSERT(ref_pointer_array.size() >= fields.elements);
    memset(ref_pointer_array.array(), 0, sizeof(Item *) * fields.elements);
  }

  /*
    We call set_entry() there (before fix_fields() of the whole list of field
    items) because:
    1) the list of field items has same order as in the query, and the
       Item_func_get_user_var item may go before the Item_func_set_user_var:
          SELECT @a, @a := 10 FROM t;
    2) The entry->update_query_id value controls constantness of
       Item_func_get_user_var items, so in presence of Item_func_set_user_var
       items we have to refresh their entries before fixing of
       Item_func_get_user_var items.
  */
  List_iterator<Item_func_set_user_var> li(lex->set_var_list);
  Item_func_set_user_var *var;
  while ((var= li++))
    var->set_entry(thd, FALSE);

  Ref_ptr_array ref= ref_pointer_array;
  lex->current_select->cur_pos_in_select_list= 0;
  while ((item= it++))
  {
    if (make_pre_fix)
      pre_fix->push_back(item, thd->active_stmt_arena_to_use()->mem_root);

    if (item->fix_fields_if_needed_for_scalar(thd, it.ref()))
    {
      lex->current_select->is_item_list_lookup= save_is_item_list_lookup;
      lex->allow_sum_func= save_allow_sum_func;
      thd->column_usage= saved_column_usage;
      DBUG_PRINT("info", ("thd->column_usage: %d", thd->column_usage));
      DBUG_RETURN(TRUE); /* purecov: inspected */
    }
    item= *(it.ref()); // Item might have changed in fix_fields()
    if (!ref.is_null())
    {
      ref[0]= item;
      ref.pop_front();
    }
    /*
      split_sum_func() must be called for Window Function items, see
      Item_window_func::split_sum_func.
    */
    if (sum_func_list &&
        ((item->with_sum_func() && item->type() != Item::SUM_FUNC_ITEM) ||
         item->with_window_func()))
    {
      item->split_sum_func(thd, ref_pointer_array, *sum_func_list,
                           SPLIT_SUM_SELECT);
    }
    lex->current_select->select_list_tables|= item->used_tables();
    lex->used_tables|= item->used_tables();
    lex->current_select->cur_pos_in_select_list++;
    lex->current_select->rownum_in_field_list |= item->with_rownum_func();
  }
  lex->current_select->is_item_list_lookup= save_is_item_list_lookup;
  lex->current_select->cur_pos_in_select_list= UNDEF_POS;

  lex->allow_sum_func= save_allow_sum_func;
  thd->column_usage= saved_column_usage;
  DBUG_PRINT("info", ("thd->column_usage: %d", thd->column_usage));
  DBUG_RETURN(thd->is_error());
}


/*
  Perform checks like all given fields exists, if exists fill struct with
  current data and expand all '*' in given fields for LEX::returning.

  SYNOPSIS
     thd                 Thread handler
     table_list          Global/local table list
*/

int setup_returning_fields(THD* thd, TABLE_LIST* table_list)
{
  if (!thd->lex->has_returning())
    return 0;
  return setup_wild(thd, table_list, thd->lex->returning()->item_list, NULL,
                    thd->lex->returning(), true)
      || setup_fields(thd, Ref_ptr_array(), thd->lex->returning()->item_list,
                      MARK_COLUMNS_READ, NULL, NULL, 0, THD_WHERE::RETURNING);
}


/*
  make list of leaves of join table tree

  SYNOPSIS
    make_leaves_list()
    list    pointer to pointer on list first element
    tables  table list
    full_table_list whether to include tables from mergeable derived table/view.
                    we need them for checks for INSERT/UPDATE statements only.

  RETURN pointer on pointer to next_leaf of last element
*/

void make_leaves_list(THD *thd, List<TABLE_LIST> &list, TABLE_LIST *tables,
                      bool full_table_list, TABLE_LIST *boundary)
 
{
  for (TABLE_LIST *table= tables; table; table= table->next_local)
  {
    if (table == boundary)
      full_table_list= !full_table_list;
    if (full_table_list && table->is_merged_derived())
    {
      SELECT_LEX *select_lex= table->get_single_select();
      /*
        It's safe to use select_lex->leaf_tables because all derived
        tables/views were already prepared and has their leaf_tables
        set properly.
      */
      make_leaves_list(thd, list, select_lex->get_table_list(),
      full_table_list, boundary);
    }
    else
    {
      list.push_back(table, thd->mem_root);
    }
  }
}

/*
  prepare tables

  SYNOPSIS
    setup_tables()
    thd		  Thread handler
    context       name resolution contest to setup table list there
    from_clause   Top-level list of table references in the FROM clause
    tables	  Table list (select_lex->table_list)
    leaves        List of join table leaves list (select_lex->leaf_tables)
    refresh       It is only refresh for subquery
    select_insert It is SELECT ... INSERT command
    full_table_list a parameter to pass to the make_leaves_list function

  NOTE
    Check also that the 'used keys' and 'ignored keys' exists and set up the
    table structure accordingly.
    Create a list of leaf tables. For queries with NATURAL/USING JOINs,
    compute the row types of the top most natural/using join table references
    and link these into a list of table references for name resolution.

    This has to be called for all tables that are used by items, as otherwise
    table->map is not set and all Item_field will be regarded as const items.

  RETURN
    FALSE ok;  In this case *map will includes the chosen index
    TRUE  error
*/

bool setup_tables(THD *thd, Name_resolution_context *context,
                  List<TABLE_LIST> *from_clause, TABLE_LIST *tables,
                  List<TABLE_LIST> &leaves, bool select_insert,
                  bool full_table_list)
{
  uint tablenr= 0;
  List_iterator<TABLE_LIST> ti(leaves);
  TABLE_LIST *table_list;

  DBUG_ENTER("setup_tables");

  DBUG_ASSERT ((select_insert && !tables->next_name_resolution_table) || !tables || 
               (context->table_list && context->first_name_resolution_table));
  /*
    this is used for INSERT ... SELECT.
    For select we setup tables except first (and its underlying tables)
  */
  TABLE_LIST *first_select_table= (select_insert ?
                                   tables->next_local:
                                   0);
  SELECT_LEX *select_lex= select_insert ? thd->lex->first_select_lex() :
                                          thd->lex->current_select;
  if (select_lex->first_cond_optimization)
  {
    leaves.empty();
    if (select_lex->prep_leaf_list_state != SELECT_LEX::SAVED)
    {
      make_leaves_list(thd, leaves, tables, full_table_list, first_select_table);
      select_lex->prep_leaf_list_state= SELECT_LEX::READY;
      select_lex->leaf_tables_exec.empty();
    }
    else
    {
      List_iterator_fast <TABLE_LIST> ti(select_lex->leaf_tables_prep);
      while ((table_list= ti++))
        leaves.push_back(table_list, thd->mem_root);
    }

    bool is_insert_tables_num_set= false;
    while ((table_list= ti++))
    {
      TABLE *table= table_list->table;
      if (table && !table->pos_in_table_list)
        table->pos_in_table_list= table_list;
      if (select_insert && !is_insert_tables_num_set &&
          table_list->top_table() == first_select_table)
      {
        /* new counting for SELECT of INSERT ... SELECT command */
        thd->lex->first_select_lex()->insert_tables= tablenr;
        is_insert_tables_num_set= true;
        tablenr= 0;
      }
      if(table_list->jtbm_subselect)
      {
        table_list->jtbm_table_no= tablenr;
      }
      else if (table)
      {
        setup_table_map(table, table_list, tablenr);

        if (table_list->process_index_hints(table))
          DBUG_RETURN(1);
      }
      tablenr++;
      /*
        Test MAX_TABLES overflow here inside the loop as setup_table_map()
        called in each iteration is sensitive for this
      */
      if (tablenr > MAX_TABLES)
      {
        my_error(ER_TOO_MANY_TABLES, MYF(0), static_cast<int>(MAX_TABLES));
        DBUG_RETURN(1);
      }
    }
    if (select_insert && !is_insert_tables_num_set)
    {
      /*
        This happens for statements like `INSERT INTO t1 SELECT 1`,
        when there are no tables in the SELECT part.
        In this case all leaf tables belong to the INSERT part
      */
      thd->lex->first_select_lex()->insert_tables= tablenr;
    }
  }
  else
  { 
    DBUG_ASSERT(select_lex->leaf_tables_saved);
    List_iterator_fast <TABLE_LIST> ti(select_lex->leaf_tables_exec);
    select_lex->leaf_tables.empty();
    while ((table_list= ti++))
    {
      if(table_list->jtbm_subselect)
      {
        table_list->jtbm_table_no= table_list->tablenr_exec;
      }
      else
      {
        table_list->table->tablenr= table_list->tablenr_exec;
        table_list->table->map= table_list->map_exec;
        table_list->table->maybe_null= table_list->maybe_null_exec;
        table_list->table->pos_in_table_list= table_list;
        if (table_list->process_index_hints(table_list->table))
          DBUG_RETURN(1);
      }
      select_lex->leaf_tables.push_back(table_list);
    }
  }    

  for (table_list= tables;
       table_list;
       table_list= table_list->next_local)
  {
    if (table_list->is_merged_derived() && table_list->merge_underlying_list)
    {
      Query_arena *arena, backup;
      arena= thd->activate_stmt_arena_if_needed(&backup);
      bool res;
      res= table_list->setup_underlying(thd);
      if (arena)
        thd->restore_active_arena(arena, &backup);
      if (res)
        DBUG_RETURN(1);
    }

    if (table_list->jtbm_subselect)
    {
      Item *item= table_list->jtbm_subselect->optimizer;
      if (!table_list->jtbm_subselect->optimizer->fixed() &&
          table_list->jtbm_subselect->optimizer->fix_fields(thd, &item))
      {
        my_error(ER_TOO_MANY_TABLES,MYF(0), static_cast<int>(MAX_TABLES)); /* psergey-todo: WHY ER_TOO_MANY_TABLES ???*/
        DBUG_RETURN(1);
      }
      DBUG_ASSERT(item == table_list->jtbm_subselect->optimizer);
    }
  }

  /* Precompute and store the row types of NATURAL/USING joins. */
  if (setup_natural_join_row_types(thd, from_clause, context))
    DBUG_RETURN(1);

  DBUG_RETURN(0);
}


/*
  prepare tables and check access for the view tables

  SYNOPSIS
    setup_tables_and_check_access()
    thd		  Thread handler
    context       name resolution contest to setup table list there
    from_clause   Top-level list of table references in the FROM clause
    tables	  Table list (select_lex->table_list)
    conds	  Condition of current SELECT (can be changed by VIEW)
    leaves        List of join table leaves list (select_lex->leaf_tables)
    refresh       It is onle refresh for subquery
    select_insert It is SELECT ... INSERT command
    want_access   what access is needed
    full_table_list a parameter to pass to the make_leaves_list function

  NOTE
    a wrapper for check_tables that will also check the resulting
    table leaves list for access to all the tables that belong to a view

  RETURN
    FALSE ok;  In this case *map will include the chosen index
    TRUE  error
*/
bool setup_tables_and_check_access(THD *thd, Name_resolution_context *context,
                                   List<TABLE_LIST> *from_clause,
                                   TABLE_LIST *tables,
                                   List<TABLE_LIST> &leaves,
                                   bool select_insert,
                                   privilege_t want_access_first,
                                   privilege_t want_access,
                                   bool full_table_list)
{
  DBUG_ENTER("setup_tables_and_check_access");

  if (setup_tables(thd, context, from_clause, tables,
                   leaves, select_insert, full_table_list))
    DBUG_RETURN(TRUE);

  List_iterator<TABLE_LIST> ti(leaves);
  TABLE_LIST *table_list;
  privilege_t access= want_access_first;
  while ((table_list= ti++))
  {
    if (table_list->belong_to_view && !table_list->view && 
        check_single_table_access(thd, access, table_list, FALSE))
    {
      tables->hide_view_error(thd);
      DBUG_RETURN(TRUE);
    }
    access= want_access;
  }
  DBUG_RETURN(FALSE);
}


/*
   Create a key_map from a list of index names

   SYNOPSIS
     get_key_map_from_key_list()
     map		key_map to fill in
     table		Table
     index_list		List of index names

   RETURN
     0	ok;  In this case *map will includes the choosed index
     1	error
*/

bool get_key_map_from_key_list(key_map *map, TABLE *table,
                               List<String> *index_list)
{
  List_iterator_fast<String> it(*index_list);
  String *name;
  uint pos;

  map->clear_all();
  while ((name=it++))
  {
    if (table->s->keynames.type_names == 0 ||
        (pos= find_type(&table->s->keynames, name->ptr(),
                        name->length(), 1)) <=
        0)
    {
      my_error(ER_KEY_DOES_NOT_EXISTS, MYF(0), name->c_ptr(),
	       table->pos_in_table_list->alias.str);
      map->set_all();
      return 1;
    }
    map->set_bit(pos-1);
  }
  return 0;
}


/*
  Drops in all fields instead of current '*' field

  SYNOPSIS
    insert_fields()
    thd			Thread handler
    context             Context for name resolution
    db_name		Database name in case of 'database_name.table_name.*'
    table_name		Table name in case of 'table_name.*'
    it			Pointer to '*'
    any_privileges	0 If we should ensure that we have SELECT privileges
		          for all columns
                        1 If any privilege is ok
  RETURN
    0	ok     'it' is updated to point at last inserted
    1	error.  Error message is generated but not sent to client
*/

bool
insert_fields(THD *thd, Name_resolution_context *context,
              const Lex_ident_db &db_name_arg,
              const Lex_ident_table &table_name,
              List_iterator<Item> *it,
              bool any_privileges, uint *hidden_bit_fields,
              bool returning_field)
{
  Field_iterator_table_ref field_iterator;
  bool found;
  Lex_ident_db db_name= db_name_arg;
  IdentBuffer<SAFE_NAME_LEN> db_name_buff;
  DBUG_ENTER("insert_fields");
  DBUG_PRINT("arena", ("stmt arena: %p",thd->stmt_arena));

  if (db_name.str && lower_case_table_names)
  {
    /*
      convert database to lower case for comparison
      We can't do this in Item_field as this would change the
      'name' of the item which may be used in the select list
    */
    db_name= Lex_ident_db(db_name_buff.copy_casedn(db_name).to_lex_cstring());
  }

  found= FALSE;

  /*
    If table names are qualified, then loop over all tables used in the query,
    else treat natural joins as leaves and do not iterate over their underlying
    tables.
  */
  TABLE_LIST *first= context->first_name_resolution_table;
  TABLE_LIST *TABLE_LIST::* next= &TABLE_LIST::next_name_resolution_table;
  if (table_name.str && !returning_field)
  {
    first= context->table_list;
    next= &TABLE_LIST::next_local;
  }
  for (TABLE_LIST *tables= first; tables; tables= tables->*next)
  {
    Field *field;
    TABLE *table= tables->table;

    DBUG_ASSERT(tables->is_leaf_for_name_resolution());

    if ((table_name.str && !table_name.streq(tables->alias)) ||
        (db_name.str && strcmp(tables->db.str, db_name.str)))
      continue;

#ifndef NO_EMBEDDED_ACCESS_CHECKS
    /* 
       Ensure that we have access rights to all fields to be inserted
       the table 'tables'. Under some circumstances, this check may be skipped.

       The check is skipped in the following cases:

       - any_privileges is true

       - the table is a derived table

       - the table is a view with SELECT privilege

       - the table is a base table with SELECT privilege
    */
    if (!any_privileges &&
        !tables->is_derived() &&
        !(tables->is_view() && (tables->grant.privilege & SELECT_ACL)) &&
        !(table && (table->grant.privilege & SELECT_ACL)))
    {
      field_iterator.set(tables);
      if (check_grant_all_columns(thd, SELECT_ACL, &field_iterator))
        DBUG_RETURN(TRUE);
    }
#endif

    /*
      Update the tables used in the query based on the referenced fields. For
      views and natural joins this update is performed inside the loop below.
    */
    if (table)
    {
      thd->lex->used_tables|= table->map;
      thd->lex->current_select->select_list_tables|= table->map;
    }

    /*
      Initialize a generic field iterator for the current table reference.
      Notice that it is guaranteed that this iterator will iterate over the
      fields of a single table reference, because 'tables' is a leaf (for
      name resolution purposes).
    */
    field_iterator.set(tables);

    List_iterator_fast<Lex_ident_sys> ni;
    if (tables->column_names)
      ni.init(*tables->column_names);

    for (; !field_iterator.end_of_fields(); field_iterator.next())
    {
      /*
        field() is always NULL for views (see, e.g. Field_iterator_view or
        Field_iterator_natural_join).
        But view fields can never be invisible.
      */
      if ((field= field_iterator.field()) && field->invisible != VISIBLE)
        continue;

      Item *item;

      if (!(item= field_iterator.create_item(thd)))
        DBUG_RETURN(TRUE);

      if (tables->column_names)
        lex_string_set(&item->name, (ni++)->str);

      /* cache the table for the Item_fields inserted by expanding stars */
      if (item->type() == Item::FIELD_ITEM && tables->cacheable_table)
        ((Item_field *)item)->cached_table= tables;

      if (!found)
      {
        found= TRUE;
        it->replace(item); /* Replace '*' with the first found item. */
      }
      else
        it->after(item);   /* Add 'item' to the SELECT list. */

      if (item->type() == Item::FIELD_ITEM && item->field_type() == MYSQL_TYPE_BIT)
        (*hidden_bit_fields)++;

#ifndef NO_EMBEDDED_ACCESS_CHECKS
      /*
        Set privilege information for the fields of newly created views.
        We have that (any_priviliges == TRUE) if and only if we are creating
        a view. In the time of view creation we can't use the MERGE algorithm,
        therefore if 'tables' is itself a view, it is represented by a
        temporary table. Thus in this case we can be sure that 'item' is an
        Item_field.
      */
      if (any_privileges && !tables->is_with_table() && !tables->is_derived())
      {
        DBUG_ASSERT((tables->field_translation == NULL && table) ||
                    tables->is_natural_join);
        DBUG_ASSERT(item->type() == Item::FIELD_ITEM);
        Item_field *fld= (Item_field*) item;
        const char *field_db_name= field_iterator.get_db_name().str;
        const char *field_table_name= field_iterator.get_table_name().str;

        if (!tables->schema_table && 
            !(fld->have_privileges=
              (get_column_grant(thd, field_iterator.grant(),
                                field_db_name,
                                field_table_name, fld->field_name) &
               VIEW_ANY_ACL)))
        {
          my_error(ER_TABLEACCESS_DENIED_ERROR, MYF(0), "ANY",
                   thd->security_ctx->priv_user,
                   thd->security_ctx->host_or_ip,
                   field_db_name, field_table_name);
          DBUG_RETURN(TRUE);
        }
      }
#endif

      if ((field= field_iterator.field()))
      {
        field->table->mark_column_with_deps(field);
        if (table)
          table->covering_keys.intersect(field->part_of_key);
        if (tables->is_natural_join)
        {
          TABLE *field_table;
          /*
            In this case we are sure that the column ref will not be created
            because it was already created and stored with the natural join.
          */
          Natural_join_column *nj_col;
          if (!(nj_col= field_iterator.get_natural_column_ref()))
            DBUG_RETURN(TRUE);
          DBUG_ASSERT(nj_col->table_field);
          field_table= nj_col->table_ref->table;
          if (field_table)
          {
            thd->lex->used_tables|= field_table->map;
            thd->lex->current_select->select_list_tables|=
              field_table->map;
            field_table->covering_keys.intersect(field->part_of_key);
            field_table->used_fields++;
          }
        }
      }
      else
        thd->lex->used_tables|= item->used_tables();
      thd->lex->current_select->cur_pos_in_select_list++;
    }
    /*
      In case of stored tables, all fields are considered as used,
      while in the case of views, the fields considered as used are the
      ones marked in setup_tables during fix_fields of view columns.
      For NATURAL joins, used_tables is updated in the IF above.
    */
    if (table)
      table->used_fields= table->s->fields;
  }
  if (found)
    DBUG_RETURN(FALSE);

  /*
    TODO: in the case when we skipped all columns because there was a
    qualified '*', and all columns were coalesced, we have to give a more
    meaningful message than ER_BAD_TABLE_ERROR.
  */
  if (!table_name.str)
    my_error(ER_NO_TABLES_USED, MYF(0));
  else if (!db_name.str && !thd->db.str)
    my_error(ER_NO_DB_ERROR, MYF(0));
  else
  {
    char name[FN_REFLEN];
    my_snprintf(name, sizeof(name), "%s.%s",
                db_name.str ? db_name.str : thd->get_db(), table_name.str);
    my_error(ER_BAD_TABLE_ERROR, MYF(0), name);
  }

  DBUG_RETURN(TRUE);
}


/**
  Wrap Item_ident

  @param thd             thread handle
  @param conds           pointer to the condition which should be wrapped
*/

void wrap_ident(THD *thd, Item **conds)
{
  Item_direct_ref_to_ident *wrapper;
  DBUG_ASSERT((*conds)->type() == Item::FIELD_ITEM || (*conds)->type() == Item::REF_ITEM);
  Query_arena *arena, backup;
  arena= thd->activate_stmt_arena_if_needed(&backup);
  if ((wrapper= new (thd->mem_root) Item_direct_ref_to_ident(thd, (Item_ident *) (*conds))))
    (*conds)= (Item*) wrapper;
  if (arena)
    thd->restore_active_arena(arena, &backup);
}

/**
  Prepare ON expression

  @param thd             Thread handle
  @param table           Pointer to table list
  @param is_update       Update flag

  @retval TRUE error.
  @retval FALSE OK.
*/

bool setup_on_expr(THD *thd, TABLE_LIST *table, bool is_update)
{
  uchar buff[STACK_BUFF_ALLOC];			// Max argument in function
  if (check_stack_overrun(thd, STACK_MIN_SIZE, buff))
    return TRUE;				// Fatal error flag is set!
  for(; table; table= table->next_local)
  {
    TABLE_LIST *embedded; /* The table at the current level of nesting. */
    TABLE_LIST *embedding= table; /* The parent nested table reference. */
    do
    {
      embedded= embedding;
      if (embedded->on_expr)
      {
        thd->where= THD_WHERE::ON_CLAUSE;
        embedded->on_expr->mark_as_condition_AND_part(embedded);
        if (embedded->on_expr->fix_fields_if_needed_for_bool(thd,
                                                           &embedded->on_expr))
          return TRUE;
      }
      /*
        If it's a semi-join nest, fix its "left expression", as it is used by
        the SJ-Materialization
      */
      if (embedded->sj_subq_pred)
      {
        Item **left_expr= embedded->sj_subq_pred->left_exp_ptr();
        if ((*left_expr)->fix_fields_if_needed(thd, left_expr))
          return TRUE;
      }

      embedding= embedded->embedding;
    }
    while (embedding &&
           embedding->nested_join->join_list.head() == embedded);

    if (table->is_merged_derived())
    {
      SELECT_LEX *select_lex= table->get_single_select();
      setup_on_expr(thd, select_lex->get_table_list(), is_update);
    }

    /* process CHECK OPTION */
    if (is_update)
    {
      TABLE_LIST *view= table->top_table();
      if (view->effective_with_check)
      {
        if (view->prepare_check_option(thd))
          return TRUE;
        thd->change_item_tree(&table->check_option, view->check_option);
      }
    }
  }
  return FALSE;
}

/*
  Fix all conditions and outer join expressions.

  SYNOPSIS
    setup_conds()
    thd     thread handler
    tables  list of tables for name resolving (select_lex->table_list)
    leaves  list of leaves of join table tree (select_lex->leaf_tables)
    conds   WHERE clause

  DESCRIPTION
    TODO

  RETURN
    TRUE  if some error occurred (e.g. out of memory)
    FALSE if all is OK
*/

int setup_conds(THD *thd, TABLE_LIST *tables, List<TABLE_LIST> &leaves,
                COND **conds)
{
  SELECT_LEX *select_lex= thd->lex->current_select;
  TABLE_LIST *table= NULL;	// For HP compilers
  /*
    it_is_update set to TRUE when tables of primary SELECT_LEX (SELECT_LEX
    which belong to LEX, i.e. most up SELECT) will be updated by
    INSERT/UPDATE/LOAD
    NOTE: using this condition helps to prevent call of prepare_check_option()
    from subquery of VIEW, because tables of subquery belongs to VIEW
    (see condition before prepare_check_option() call)
  */
  bool it_is_update= (select_lex == thd->lex->first_select_lex()) &&
    thd->lex->which_check_option_applicable();
  bool save_is_item_list_lookup= select_lex->is_item_list_lookup;
  TABLE_LIST *derived= select_lex->master_unit()->derived;
  bool save_resolve_in_select_list= select_lex->context.resolve_in_select_list;
  DBUG_ENTER("setup_conds");

  select_lex->is_item_list_lookup= 0;
  select_lex->context.resolve_in_select_list= false;

  thd->column_usage= MARK_COLUMNS_READ;
  DBUG_PRINT("info", ("thd->column_usage: %d", thd->column_usage));
  select_lex->cond_count= 0;
  select_lex->between_count= 0;
  select_lex->max_equal_elems= 0;

  for (table= tables; table; table= table->next_local)
  {
    if (select_lex == thd->lex->first_select_lex() &&
        select_lex->first_cond_optimization &&
        table->merged_for_insert &&
        table->prepare_where(thd, conds, FALSE))
      goto err_no_arena;
  }

  if (*conds)
  {
    thd->where= THD_WHERE::WHERE_CLAUSE;
    DBUG_EXECUTE("where",
                 print_where(*conds,
                             "WHERE in setup_conds",
                             QT_ORDINARY););
    /*
      Wrap alone field in WHERE clause in case it will be outer field of subquery
      which need persistent pointer on it, but conds could be changed by optimizer
    */
    if ((*conds)->type() == Item::FIELD_ITEM && !derived)
      wrap_ident(thd, conds);
    (*conds)->mark_as_condition_AND_part(NO_JOIN_NEST);
    if ((*conds)->fix_fields_if_needed_for_bool(thd, conds))
      goto err_no_arena;
  }

  /*
    Apply fix_fields() to all ON clauses at all levels of nesting,
    including the ones inside view definitions.
  */
  if (setup_on_expr(thd, tables, it_is_update))
    goto err_no_arena;

  if (!thd->stmt_arena->is_conventional())
  {
    /*
      We are in prepared statement preparation code => we should store
      WHERE clause changing for next executions.

      We do this ON -> WHERE transformation only once per PS/SP statement.
    */
    select_lex->where= *conds;
  }
  thd->lex->current_select->is_item_list_lookup= save_is_item_list_lookup;
  select_lex->context.resolve_in_select_list= save_resolve_in_select_list;
  DBUG_RETURN(thd->is_error());

err_no_arena:
  select_lex->is_item_list_lookup= save_is_item_list_lookup;
  DBUG_RETURN(1);
}


static bool vers_update_or_validate_fields(TABLE *table)
{
  if (!table->versioned())
    return 0;
  DBUG_ASSERT(table->vers_write);

  if (table->vers_update_fields())
    return 0;

  Field *row_start= table->vers_start_field();
  Field *row_end= table->vers_end_field();
  MYSQL_TIME ltime;

  /*
     Inserting the history row directly, check ROW_START < ROW_END and
     ROW_START is non-zero.
  */
  if ((row_start->cmp(row_start->ptr, row_end->ptr) < 0) &&
      !row_start->get_date(&ltime, Datetime::Options(
         TIME_NO_ZERO_DATE, time_round_mode_t(time_round_mode_t::FRAC_NONE))))
    return 0;

  StringBuffer<MAX_DATETIME_FULL_WIDTH+1> val_start, val_end;
  row_start->val_str(&val_start);
  row_end->val_str(&val_end);
  my_error(ER_WRONG_VERSIONING_RANGE, MYF(0),
           row_start->field_name.str, val_start.c_ptr(),
           row_end->field_name.str, val_end.c_ptr());
  return 1;
}


static void unwind_stored_field_offsets(const List<Item> &fields, Field *end)
{
  for (Item &item_field: fields)
  {
    Field *f= item_field.field_for_view_update()->field;
    if (f == end)
      break;

    if (f->stored_in_db())
    {
      TABLE *table= f->table;
      f->move_field_offset((my_ptrdiff_t) (table->record[0] -
                                           table->record[1]));
    }
  }
}

/******************************************************************************
** Fill a record with data (for INSERT or UPDATE)
** Returns : 1 if some field has wrong type
******************************************************************************/


/**
  Fill the fields of a table with the values of an Item list

  @param thd           thread handler
  @param table_arg     the table that is being modified
  @param fields        Item_fields list to be filled
  @param values        values to fill with
  @param ignore_errors TRUE if we should ignore errors
  @param update        TRUE if update query

  @details
    fill_record() may set table->auto_increment_field_not_null and a
    caller should make sure that it is reset after their last call to this
    function.
    default functions are executed for inserts.
    virtual fields are always updated

  @return Status
  @retval true An error occurred.
  @retval false OK.
*/

bool
fill_record(THD *thd, TABLE *table_arg, List<Item> &fields, List<Item> &values,
            bool ignore_errors, bool update)
{
  List_iterator_fast<Item> f(fields),v(values);
  Item *value, *fld;
  Item_field *field;
  Field *rfield;
  TABLE *table;
  bool only_unvers_fields= update && table_arg->versioned();
  bool save_abort_on_warning= thd->abort_on_warning;
  bool save_no_errors= thd->no_errors;
  DBUG_ENTER("fill_record");

  thd->no_errors= ignore_errors;
  /*
    Reset the table->auto_increment_field_not_null as it is valid for
    only one row.
  */
  if (fields.elements)
    table_arg->auto_increment_field_not_null= FALSE;

  while ((fld= f++))
  {
    if (!(field= fld->field_for_view_update()))
    {
      my_error(ER_NONUPDATEABLE_COLUMN, MYF(0), fld->name.str);
      goto err_unwind_fields;
    }
    value=v++;
    DBUG_ASSERT(value);
    rfield= field->field;
    table= rfield->table;
    if (table->next_number_field &&
        rfield->field_index ==  table->next_number_field->field_index)
      table->auto_increment_field_not_null= TRUE;

    const bool skip_sys_field= rfield->vers_sys_field() &&
                       (update || !thd->vers_insert_history_fast(table));

    if ((rfield->vcol_info || skip_sys_field) &&
        !value->vcol_assignment_allowed_value() &&
        table->s->table_category != TABLE_CATEGORY_TEMPORARY)
    {
      push_warning_printf(thd, Sql_condition::WARN_LEVEL_WARN,
                          ER_WARNING_NON_DEFAULT_VALUE_FOR_GENERATED_COLUMN,
                          ER_THD(thd, ER_WARNING_NON_DEFAULT_VALUE_FOR_GENERATED_COLUMN),
                          rfield->field_name.str, table->s->table_name.str);
    }
    if (only_unvers_fields && !rfield->vers_update_unversioned())
      only_unvers_fields= false;

    if (rfield->stored_in_db())
    {
      if (!skip_sys_field)
      {
        if (value->save_in_field(rfield, 0) < 0 && !ignore_errors)
        {
          my_message(ER_UNKNOWN_ERROR, ER_THD(thd, ER_UNKNOWN_ERROR), MYF(0));
          goto err_unwind_fields;
        }
        rfield->set_has_explicit_value();
      }
      /*
        In sql MODE_SIMULTANEOUS_ASSIGNMENT,
        move field pointer on value stored in record[1]
        which contains row before update (see MDEV-13417)
      */
      if (update && thd->variables.sql_mode & MODE_SIMULTANEOUS_ASSIGNMENT)
        rfield->move_field_offset((my_ptrdiff_t) (table->record[1] -
                                                  table->record[0]));
    }
  }

  if (update && thd->variables.sql_mode & MODE_SIMULTANEOUS_ASSIGNMENT)
    unwind_stored_field_offsets(fields, NULL);

  if (update)
    table_arg->evaluate_update_default_function();
  else
    if (table_arg->default_field &&
        table_arg->update_default_fields(ignore_errors))
      goto err;

  if (!only_unvers_fields && vers_update_or_validate_fields(table_arg))
      goto err;

  /* Update virtual fields */
  if (table_arg->vfield &&
      table_arg->update_virtual_fields(table_arg->file, VCOL_UPDATE_FOR_WRITE))
    goto err;
  thd->abort_on_warning= save_abort_on_warning;
  thd->no_errors=        save_no_errors;
  DBUG_RETURN(thd->is_error());
err_unwind_fields:
  if (update && thd->variables.sql_mode & MODE_SIMULTANEOUS_ASSIGNMENT)
    unwind_stored_field_offsets(fields, rfield);
err:
  DBUG_PRINT("error",("got error"));
  thd->abort_on_warning= save_abort_on_warning;
  thd->no_errors=        save_no_errors;
  if (fields.elements)
    table_arg->auto_increment_field_not_null= FALSE;
  DBUG_RETURN(TRUE);
}


/**
  Prepare Item_field's for fill_record_n_invoke_before_triggers()

  This means redirecting from table->field to
  table->field_to_fill(), if needed.
*/
void switch_to_nullable_trigger_fields(List<Item> &items, TABLE *table)
{
  Field** field= table->field_to_fill();

 /* True if we have NOT NULL fields and BEFORE triggers */
  if (field != table->field)
  {
    List_iterator_fast<Item> it(items);
    Item *item;

    while ((item= it++))
      item->walk(&Item::switch_to_nullable_fields_processor, 1, field);
  }
}


/**
  Prepare Virtual fields and field with default expressions to use
  trigger fields

  This means redirecting from table->field to
  table->field_to_fill(), if needed.
*/

void switch_defaults_to_nullable_trigger_fields(TABLE *table)
{
  if (!table->default_field)
    return; // no defaults

  Field **trigger_field= table->field_to_fill();

 /* True if we have NOT NULL fields and BEFORE triggers */
  if (*trigger_field != *table->field)
  {
    for (Field **field_ptr= table->default_field; *field_ptr ; field_ptr++)
    {
      Field *field= (*field_ptr);
      field->default_value->expr->walk(&Item::switch_to_nullable_fields_processor, 1, trigger_field);
      *field_ptr= (trigger_field[field->field_index]);
    }
  }
}


/**
  Test NOT NULL constraint after BEFORE triggers
*/
static bool not_null_fields_have_null_values(TABLE *table)
{
  Field **orig_field= table->field;
  Field **filled_field= table->field_to_fill();

  if (filled_field != orig_field)
  {
    THD *thd=table->in_use;
    for (uint i=0; i < table->s->fields; i++)
    {
      Field *of= orig_field[i];
      Field *ff= filled_field[i];
      if (ff != of)
      {
        // copy after-update flags to of, copy before-update flags to ff
        swap_variables(uint32, of->flags, ff->flags);
        if (ff->is_real_null())
        {
          uint err= ER_BAD_NULL_ERROR;
          if (ff->flags & NO_DEFAULT_VALUE_FLAG && !ff->has_explicit_value())
          {
            err= ER_NO_DEFAULT_FOR_FIELD;
            table->in_use->count_cuted_fields= CHECK_FIELD_WARN;
          }
          ff->set_notnull(); // for next row WHERE condition in UPDATE
          if (convert_null_to_field_value_or_error(of, err) || thd->is_error())
            return true;
        }
      }
    }
  }

  return false;
}


/**
  The auxiliary function to determine whether a row should be skipped
  or handled after invocation of triggers.

  @return true in case either there is no BEFORE INSERT triggers or
               the statement SIGNAL SQLSTATE '02TRG' wasn't executed by
               BEFORE INSERT triggers, else return false meaning that the row
               mustn't be processed by the INSERT statement.
*/

static inline bool no_need_to_skip_a_row(bool *skip_row_indicator)
{
  /*
    A row currently being processed mustn't be skipped in case the parameter
    skip_row_indicator passed into fill_record_n_invoke_before_triggers()
    is not null (that is true for BEFORE INSERT triggers) and a value stored by
    this pointer has the value false, meaning that no SIGNAL statement with
    the SQLSTATE = '02TRG' was raised on processing triggers.
  */
  return
    !skip_row_indicator ||
    !*skip_row_indicator;
}


/**
  Fill fields in list with values from the list of items and invoke
  before triggers.

  @param thd           thread context
  @param table         the table that is being modified
  @param fields        Item_fields list to be filled
  @param values        values to fill with
  @param ignore_errors TRUE if we should ignore errors
  @param event         event type for triggers to be invoked
  @param [out] skip_row_indicator  the flag whose value tells whether to skip
                                   the current record by INSERT/LOAD statements
                                   or process it

  @detail
    This function assumes that fields which values will be set and triggers
    to be invoked belong to the same table, and that TABLE::record[0] and
    record[1] buffers correspond to new and old versions of row respectively.

  @return Status
  @retval true An error occurred.
  @retval false OK.
*/

bool
fill_record_n_invoke_before_triggers(THD *thd, TABLE *table,
                                     List<Item> &fields,
                                     List<Item> &values, bool ignore_errors,
                                     enum trg_event_type event,
                                     bool *skip_row_indicator)
{
  int result;
  Table_triggers_list *triggers= table->triggers;

  result= fill_record(thd, table, fields, values, ignore_errors,
                      event == TRG_EVENT_UPDATE);

  if (!result && triggers)
  {

    if (triggers->process_triggers(thd, event, TRG_ACTION_BEFORE,
                                   true, skip_row_indicator, &fields) ||
        not_null_fields_have_null_values(table))
    {
      return TRUE;
    }

    /*
      Re-calculate virtual fields to cater for cases when base columns are
      updated by the triggers.
    */
    if (table->vfield && fields.elements &&
        no_need_to_skip_a_row(skip_row_indicator))
    {
      Item *fld= (Item_field*) fields.head();
      Item_field *item_field= fld->field_for_view_update();
      if (item_field)
      {
        DBUG_ASSERT(table == item_field->field->table);
        result|= table->update_virtual_fields(table->file,
                                              VCOL_UPDATE_FOR_WRITE);
      }
    }
  }
  return result;
}


/**
  Fill the field buffer of a table with the values of an Item list
  All fields are given a value

  @param thd           thread handler
  @param table_arg     the table that is being modified
  @param ptr           pointer on pointer to record of fields
  @param values        values to fill with
  @param ignore_errors TRUE if we should ignore errors
  @param use_value     forces usage of value of the items instead of result
  @param check_for_computability whether to check for ability to invoke val_*()
                                 methods (val_int () etc) against supplied
                                 values

  @details
    fill_record() may set table->auto_increment_field_not_null and a
    caller should make sure that it is reset after their last call to this
    function.

  @return Status
  @retval true An error occurred.
  @retval false OK.
*/

bool
fill_record(THD *thd, TABLE *table, Field **ptr, List<Item> &values,
            bool ignore_errors, bool use_value, bool check_for_computability)
{
  List_iterator_fast<Item> v(values);
  List<TABLE> tbl_list;
  Item *value;
  Field *field;
  bool abort_on_warning_saved= thd->abort_on_warning;
  uint autoinc_index= table->next_number_field
                        ? table->next_number_field->field_index
                        : ~0U;
  DBUG_ENTER("fill_record");
  if (!*ptr)
  {
    /* No fields to update, quite strange!*/
    DBUG_RETURN(0);
  }

  /*
    On INSERT or UPDATE fields are checked to be from the same table,
    thus we safely can take table from the first field.
  */
  DBUG_ASSERT((*ptr)->table == table);

  /*
    Reset the table->auto_increment_field_not_null as it is valid for
    only one row.
  */
  table->auto_increment_field_not_null= FALSE;
  while ((field = *ptr++) && ! thd->is_error())
  {
    /* Ensure that all fields are from the same table */
    DBUG_ASSERT(field->table == table);

    if (unlikely(field->invisible))
      continue;

    value=v++;
    /* Ensure the end of the list of values is not reached */
    DBUG_ASSERT(value);

    if (check_for_computability &&
        value->check_is_evaluable_expression_or_error())
      goto err;

    const bool skip_sys_field= field->vers_sys_field() &&
                               !thd->vers_insert_history_fast(table);

    if (field->field_index == autoinc_index)
      table->auto_increment_field_not_null= TRUE;
    if ((unlikely(field->vcol_info) || (skip_sys_field && !ignore_errors)) &&
        !value->vcol_assignment_allowed_value() &&
        table->s->table_category != TABLE_CATEGORY_TEMPORARY)
    {
      push_warning_printf(thd, Sql_condition::WARN_LEVEL_WARN,
                          ER_WARNING_NON_DEFAULT_VALUE_FOR_GENERATED_COLUMN,
                          ER_THD(thd, ER_WARNING_NON_DEFAULT_VALUE_FOR_GENERATED_COLUMN),
                          field->field_name.str, table->s->table_name.str);
    }

    if (skip_sys_field)
      continue;

    if (use_value)
      value->save_val(field);
    else
      if (value->save_in_field(field, 0) < 0)
        goto err;
    field->set_has_explicit_value();
  }
  /* Update virtual fields if there wasn't any errors */
  if (!thd->is_error())
  {
    thd->abort_on_warning= FALSE;
    if (table->default_field && table->update_default_fields(ignore_errors))
      goto err;
    if (vers_update_or_validate_fields(table))
      goto err;
    if (table->vfield &&
        table->update_virtual_fields(table->file, VCOL_UPDATE_FOR_WRITE))
      goto err;
    thd->abort_on_warning= abort_on_warning_saved;
  }
  DBUG_RETURN(thd->is_error());

err:
  thd->abort_on_warning= abort_on_warning_saved;
  table->auto_increment_field_not_null= FALSE;
  DBUG_RETURN(TRUE);
}


/*
  Fill fields in an array with values from the list of items and invoke
  before triggers.

  @param thd           thread context
  @param table         the table that is being modified
  @param ptr        the fields to be filled
  @param values        values to fill with
  @param ignore_errors TRUE if we should ignore errors
  @param event         event type for triggers to be invoked
  @param [out] skip_row_indicator  the flag whose value tells whether to skip
                                   the current record by INSERT statement or
                                   process it

  @detail
    This function assumes that fields which values will be set and triggers
    to be invoked belong to the same table, and that TABLE::record[0] and
    record[1] buffers correspond to new and old versions of row respectively.

  @return Status
  @retval true An error occurred.
  @retval false OK.
*/

bool
fill_record_n_invoke_before_triggers(THD *thd, TABLE *table, Field **ptr,
                                     List<Item> &values, bool ignore_errors,
                                     enum trg_event_type event,
                                     bool *skip_row_indicator)
{
  bool result;
  Table_triggers_list *triggers= table->triggers;

  result= fill_record(thd, table, ptr, values, ignore_errors, false, false);

  if (!result && triggers && *ptr)
    result= triggers->process_triggers(thd, event, TRG_ACTION_BEFORE, true,
                                       skip_row_indicator) ||
            not_null_fields_have_null_values(table);
  /*
    Re-calculate virtual fields to cater for cases when base columns are
    updated by the triggers.
  */
  if (!result && triggers && *ptr &&
      no_need_to_skip_a_row(skip_row_indicator))
  {
    DBUG_ASSERT(table == (*ptr)->table);
    if (table->vfield)
      result= table->update_virtual_fields(table->file, VCOL_UPDATE_FOR_WRITE);
  }
  return result;

}


my_bool mysql_rm_tmp_tables(void)
{
  THD *thd;
  size_t i, idx;
  char	path[FN_REFLEN], *tmpdir, path_copy[FN_REFLEN];
  MY_DIR *dirp;
  FILEINFO *file;
  TABLE_SHARE share;
  DBUG_ENTER("mysql_rm_tmp_tables");

  if (!(thd= new THD(0)))
    DBUG_RETURN(1);
  thd->thread_stack= (void*) &thd;              // Big stack
  thd->store_globals();

  for (i=0; i<=mysql_tmpdir_list.max; i++)
  {
    tmpdir=mysql_tmpdir_list.list[i];
    /* See if the directory exists */
    if (!(dirp = my_dir(tmpdir,MYF(MY_WME | MY_DONT_SORT))))
      continue;

    /* Remove all SQLxxx tables from directory */

    for (idx=0 ; idx < dirp->number_of_files ; idx++)
    {
      file=dirp->dir_entry+idx;

      if (!strncmp(file->name, tmp_file_prefix, tmp_file_prefix_length))
      {
        char *ext= fn_ext(file->name);
        size_t ext_len= strlen(ext);
        size_t path_len= my_snprintf(path, sizeof(path),
                                       "%s%c%s", tmpdir, FN_LIBCHAR,
                                       file->name);
        if (!strcmp(reg_ext, ext))
        {
          /* We should cut file extention before deleting of table */
          memcpy(path_copy, path, path_len - ext_len);
          path_copy[path_len - ext_len]= 0;
<<<<<<< HEAD
          init_tmp_table_share(thd, &share, "", 0, "", path_copy, true);
          handlerton *ht= share.db_type();
=======
          init_tmp_table_share(thd, &share, "", 0, "", path_copy);
>>>>>>> 3ae8f114
          if (!open_table_def(thd, &share))
          {
            handlerton *ht= share.db_type();
            ht->drop_table(ht, path_copy);
          }
          free_table_share(&share);
        }
        /*
          File can be already deleted by tmp_table.file->delete_table().
          So we hide error messages which happnes during deleting of these
          files(MYF(0)).
        */
        (void) mysql_file_delete(key_file_misc, path, MYF(0));
      }
    }
    my_dirend(dirp);
  }
  delete thd;
  DBUG_RETURN(0);
}


/*****************************************************************************
	unireg support functions
*****************************************************************************/

int setup_ftfuncs(SELECT_LEX *select_lex)
{
  List_iterator<Item_func_match> li(*(select_lex->ftfunc_list)),
                                 lj(*(select_lex->ftfunc_list));
  Item_func_match *ftf, *ftf2;

  while ((ftf=li++))
  {
    if (ftf->fix_index())
      return 1;
    lj.rewind();
    while ((ftf2=lj++) != ftf)
    {
      if (ftf->eq(ftf2,1) && !ftf2->master)
        ftf2->master=ftf;
    }
  }

  return 0;
}


void cleanup_ftfuncs(SELECT_LEX *select_lex)
{
  List_iterator<Item_func_match> li(*(select_lex->ftfunc_list)),
                                 lj(*(select_lex->ftfunc_list));
  Item_func_match *ftf;

  while ((ftf=li++))
  {
    ftf->cleanup();
  }
}


int init_ftfuncs(THD *thd, SELECT_LEX *select_lex, bool no_order)
{
  if (select_lex->ftfunc_list->elements)
  {
    List_iterator<Item_func_match> li(*(select_lex->ftfunc_list));
    Item_func_match *ifm;

    while ((ifm=li++))
      if (unlikely(!ifm->fixed()))
        /*
          it mean that clause where was FT function was removed, so we have
          to remove the function from the list.
        */
        li.remove();
      else if (ifm->init_search(thd, no_order))
	return 1;
  }
  return 0;
}


bool is_equal(const LEX_CSTRING *a, const LEX_CSTRING *b)
{
  return a->length == b->length && !strncmp(a->str, b->str, a->length);
}

/*
  Open and lock system tables for read.

  SYNOPSIS
    open_system_tables_for_read()
      thd         Thread context.
      table_list  List of tables to open.

  NOTES
    Caller should have used start_new_trans object to start a new
    transcation when reading system tables.

    Thanks to restrictions which we put on opening and locking of
    system tables for writing, we can open and lock them for reading
    even when we already have some other tables open and locked.
    One should call thd->commit_whole_transaction_and_close_tables()
    to close systems tables opened with this call.

  NOTES
   In some situations we  use this function to open system tables for
   writing. It happens, for examples, with statistical tables when
   they are updated by an ANALYZE command. In these cases we should
   guarantee that system tables will not be deadlocked.

  RETURN
    FALSE   Success
    TRUE    Error
*/

bool
open_system_tables_for_read(THD *thd, TABLE_LIST *table_list)
{
  Query_tables_list query_tables_list_backup;
  LEX *lex= thd->lex;
  DBUG_ENTER("open_system_tables_for_read");
  DBUG_ASSERT(thd->internal_transaction());

  /*
    Besides using new Open_tables_state for opening system tables,
    we also have to backup and reset/and then restore part of LEX
    which is accessed by open_tables() in order to determine if
    prelocking is needed and what tables should be added for it.
  */
  lex->reset_n_backup_query_tables_list(&query_tables_list_backup);
  thd->lex->sql_command= SQLCOM_SELECT;

  /*
    Only use MYSQL_LOCK_IGNORE_TIMEOUT for tables opened for read.
    This is to ensure that lock_wait_timeout is honored when trying
    to update stats tables.
  */
  if (open_and_lock_tables(thd, table_list, FALSE,
                           (MYSQL_OPEN_IGNORE_FLUSH |
                            MYSQL_OPEN_IGNORE_LOGGING_FORMAT |
                            (table_list->lock_type < TL_FIRST_WRITE ?
                             MYSQL_LOCK_IGNORE_TIMEOUT : 0))))
  {
    lex->restore_backup_query_tables_list(&query_tables_list_backup);
    DBUG_RETURN(TRUE);
  }

  for (TABLE_LIST *tables= table_list; tables; tables= tables->next_global)
  {
    TABLE *table= tables->table;
    DBUG_ASSERT(table->s->table_category == TABLE_CATEGORY_SYSTEM ||
                table->s->table_category == TABLE_CATEGORY_STATISTICS);
    table->file->row_logging= 0;
    table->use_all_columns();
  }
  lex->restore_backup_query_tables_list(&query_tables_list_backup);

  DBUG_RETURN(FALSE);
}

/**
  A helper function to close a mysql.* table opened
  in an auxiliary THD during bootstrap or in the main
  connection, when we know that there are no locks
  held by the connection due to a preceding implicit
  commit.

  We need this function since we'd like to not
  just close the system table, but also release
  the metadata lock on it.

  Note, that in LOCK TABLES mode this function
  does not release the metadata lock. But in this
  mode the table can be opened only if it is locked
  explicitly with LOCK TABLES.
*/

void
close_mysql_tables(THD *thd)
{
  if (! thd->in_sub_stmt)
  {
    trans_commit_stmt(thd);
    trans_commit(thd);
  }
  close_thread_tables(thd);
  thd->release_transactional_locks();
}

/*
  Open and lock one system table for update.

  SYNOPSIS
    open_system_table_for_update()
      thd        Thread context.
      one_table  Table to open.

  NOTES
    Table opened with this call should closed using close_thread_tables().

  RETURN
    0	Error
    #	Pointer to TABLE object of system table
*/

TABLE *
open_system_table_for_update(THD *thd, TABLE_LIST *one_table)
{
  DBUG_ENTER("open_system_table_for_update");

  TABLE *table= open_ltable(thd, one_table, one_table->lock_type,
                            MYSQL_LOCK_IGNORE_TIMEOUT);
  if (table)
  {
    DBUG_ASSERT(table->s->table_category == TABLE_CATEGORY_SYSTEM);
    table->use_all_columns();
    /* This table instance is not row logged */
    table->file->row_logging= 0;
  }
  DBUG_RETURN(table);
}

/**
  Open a log table.
  Opening such tables is performed internally in the server
  implementation, and is a 'nested' open, since some tables
  might be already opened by the current thread.
  The thread context before this call is saved, and is restored
  when calling close_log_table().
  @param thd The current thread
  @param one_table Log table to open
  @param backup [out] Temporary storage used to save the thread context
*/
TABLE *
open_log_table(THD *thd, TABLE_LIST *one_table, Open_tables_backup *backup)
{
  uint flags= ( MYSQL_OPEN_IGNORE_GLOBAL_READ_LOCK |
                MYSQL_LOCK_IGNORE_GLOBAL_READ_ONLY |
                MYSQL_OPEN_IGNORE_FLUSH |
                MYSQL_LOCK_IGNORE_TIMEOUT |
                MYSQL_LOCK_LOG_TABLE);
  TABLE *table;
  /* Save value that is changed in mysql_lock_tables() */
  ulonglong save_utime_after_lock= thd->utime_after_lock;
  DBUG_ENTER("open_log_table");

  thd->reset_n_backup_open_tables_state(backup);

  if ((table= open_ltable(thd, one_table, one_table->lock_type, flags)))
  {
    DBUG_ASSERT(table->s->table_category == TABLE_CATEGORY_LOG);
    DBUG_ASSERT(!table->file->row_logging);

    /* Make sure all columns get assigned to a default value */
    table->use_all_columns();
    DBUG_ASSERT(table->s->no_replicate);
  }
  else
    thd->restore_backup_open_tables_state(backup);

  thd->utime_after_lock= save_utime_after_lock;
  DBUG_RETURN(table);
}

/**
  Close a log table.
  The last table opened by open_log_table()
  is closed, then the thread context is restored.
  @param thd The current thread
  @param backup [in] the context to restore.
*/

void close_log_table(THD *thd, Open_tables_backup *backup)
{
  /*
    Inform the transaction handler that we are closing the
    system tables and we don't need the read view anymore.
  */
  for (TABLE *table= thd->open_tables ; table ; table= table->next)
    table->file->extra(HA_EXTRA_PREPARE_FOR_FORCED_CLOSE);
  close_thread_tables(thd);
  thd->restore_backup_open_tables_state(backup);
}


/**
  @brief
  Remove 'fixed' flag from items in a list

  @param items list of items to un-fix

  @details
  This function sets to 0 the 'fixed' flag for items in the 'items' list.
  It's needed to force correct marking of views' fields for INSERT/UPDATE
  statements.
*/

void unfix_fields(List<Item> &fields)
{
  List_iterator<Item> li(fields);
  Item *item;
  while ((item= li++))
    item->unfix_fields();
}


/**
  Check result of dynamic column function and issue error if it is needed

  @param rc              The result code of dynamic column function

  @return the result code which was get as an argument\
*/

int dynamic_column_error_message(enum_dyncol_func_result rc)
{
  switch (rc) {
  case ER_DYNCOL_YES:
  case ER_DYNCOL_OK:
  case ER_DYNCOL_TRUNCATED:
    break; // it is not an error
  case ER_DYNCOL_FORMAT:
    my_error(ER_DYN_COL_WRONG_FORMAT, MYF(0));
    break;
  case ER_DYNCOL_LIMIT:
    my_error(ER_DYN_COL_IMPLEMENTATION_LIMIT, MYF(0));
    break;
  case ER_DYNCOL_RESOURCE:
    my_error(ER_OUT_OF_RESOURCES, MYF(0));
    break;
  case ER_DYNCOL_DATA:
    my_error(ER_DYN_COL_DATA, MYF(0));
    break;
  case ER_DYNCOL_UNKNOWN_CHARSET:
    my_error(ER_DYN_COL_WRONG_CHARSET, MYF(0));
    break;
  }
  return rc;
}

/**
  @} (end of group Data_Dictionary)
*/

int TABLE::hlindex_open(uint nr)
{
  DBUG_ASSERT(s->hlindexes() == 1);
  DBUG_ASSERT(nr == s->keys);
  if (!hlindex)
  {
    s->lock_share();
    if (!s->hlindex)
    {
      s->unlock_share();
      TABLE_SHARE *share;
      char *path= NULL;
      size_t path_len= s->normalized_path.length + HLINDEX_BUF_LEN;

      share= (TABLE_SHARE*)alloc_root(&s->mem_root, sizeof(*share));
      path= (char*)alloc_root(&s->mem_root, path_len);
      if (!share || !path)
        return 1;

      my_snprintf(path, path_len, "%s" HLINDEX_TEMPLATE,
                  s->normalized_path.str, nr);
      init_tmp_table_share(in_use, share, s->db.str, 0, s->table_name.str,
                           path, false);
      share->db_plugin= s->db_plugin;

      LEX_CSTRING sql= mhnsw_hlindex_table_def(in_use, file->ref_length);
      if (share->init_from_sql_statement_string(in_use, false,
                        sql.str, sql.length))
      {
        if (share->db_plugin == s->db_plugin)
          share->db_plugin= NULL;
        free_table_share(share);
        return 1;
      }

      s->lock_share();
      if (!s->hlindex)
      {
        s->hlindex= share;
        s->unlock_share();
      }
      else
      {
        s->unlock_share();
        free_table_share(share);
      }
    }
    else
      s->unlock_share();
    TABLE *table= (TABLE*)alloc_root(&mem_root, sizeof(*table));
    if (!table || open_table_from_share(in_use, s->hlindex, &empty_clex_str,
                    db_stat, EXTRA_RECORD, in_use->open_options, table, 0))
      return 1;
    hlindex= table;
    hlindex->in_use= NULL;
  }
  return 0;
}

int TABLE::hlindex_lock(uint nr)
{
  DBUG_ASSERT(s->hlindexes() == 1);
  DBUG_ASSERT(nr == s->keys);
  DBUG_ASSERT(hlindex);
  if (hlindex->in_use == in_use)
    return 0;
  hlindex->use_all_columns();

  THR_LOCK_DATA *lock_data;
  DBUG_ASSERT(hlindex->file->lock_count() <= 1);
  hlindex->file->store_lock(in_use, &lock_data, reginfo.lock_type);

  int res= hlindex->file->ha_external_lock(in_use,
             reginfo.lock_type < TL_FIRST_WRITE ? F_RDLCK : F_WRLCK);
  if (res == 0)
    hlindex->in_use= in_use;      // mark in use for this query
  if (hlindex->file->lock_count() > 0)
  {
    /*
      This code is here mostly for Aria. It requires start_trans() call
      to handle transaction logging.
    */
    if (res == 0 && !s->tmp_table && lock_data->lock->start_trans)
      lock_data->lock->start_trans(lock_data->status_param);
    lock_data->type= TL_UNLOCK;
  }
  return res;
}

int TABLE::open_hlindexes_for_write()
{
  DBUG_ASSERT(s->hlindexes() <= 1);
  for (uint i= s->keys; i < s->total_keys; i++)
    if (hlindex_open(i) || hlindex_lock(i))
      return 1;
  return 0;
}

int TABLE::unlock_hlindexes()
{
  if (hlindex && hlindex->in_use)
  {
    hlindex->file->ha_external_unlock(in_use);
    hlindex->in_use= 0;
  }
  return 0;
}

int TABLE::hlindexes_on_insert()
{
  DBUG_ASSERT(s->hlindexes() == (hlindex != NULL));
  if (hlindex && hlindex->in_use)
    if (int err= mhnsw_insert(this, key_info + s->keys))
      return err;
  return 0;
}

int TABLE::hlindexes_on_update()
{
  DBUG_ASSERT(s->hlindexes() == (hlindex != NULL));
  if (hlindex && hlindex->in_use)
  {
    int err;
    // mark deleted node invalid and insert node for new row
    if ((err= mhnsw_invalidate(this, record[1], key_info + s->keys)) ||
        (err= mhnsw_insert(this, key_info + s->keys)))
      return err;
  }

  return 0;
}

int TABLE::hlindexes_on_delete(const uchar *buf)
{
  DBUG_ASSERT(s->hlindexes() == (hlindex != NULL));
  DBUG_ASSERT(buf == record[0] || buf == record[1]); // note: REPLACE
  if (hlindex && hlindex->in_use)
    if (int err= mhnsw_invalidate(this, buf, key_info + s->keys))
      return err;
  return 0;
}

int TABLE::hlindexes_on_delete_all(bool truncate)
{
  DBUG_ASSERT(s->hlindexes() == (hlindex != NULL));
  if (hlindex && hlindex->in_use)
    if (int err= mhnsw_delete_all(this, key_info + s->keys, truncate))
      return err;
  return 0;
}

int TABLE::hlindex_read_first(uint nr, Item *item, ulonglong limit)
{
  DBUG_ASSERT(s->hlindexes() == 1);
  DBUG_ASSERT(nr == s->keys);

  if (hlindex_open(nr) || hlindex_lock(nr))
    return HA_ERR_CRASHED;

  DBUG_ASSERT(hlindex->in_use == in_use);

  return mhnsw_read_first(this, key_info + s->keys, item, limit);
}

int TABLE::hlindex_read_next()
{
  return mhnsw_read_next(this);
}

int TABLE::hlindex_read_end()
{
  return mhnsw_read_end(this);
}<|MERGE_RESOLUTION|>--- conflicted
+++ resolved
@@ -9493,12 +9493,7 @@
           /* We should cut file extention before deleting of table */
           memcpy(path_copy, path, path_len - ext_len);
           path_copy[path_len - ext_len]= 0;
-<<<<<<< HEAD
           init_tmp_table_share(thd, &share, "", 0, "", path_copy, true);
-          handlerton *ht= share.db_type();
-=======
-          init_tmp_table_share(thd, &share, "", 0, "", path_copy);
->>>>>>> 3ae8f114
           if (!open_table_def(thd, &share))
           {
             handlerton *ht= share.db_type();

--- conflicted
+++ resolved
@@ -5187,22 +5187,11 @@
           fk->foreign_db, fk->foreign_table, lock_type))
       continue;
 
-<<<<<<< HEAD
     TABLE_LIST *tl= thd->alloc<TABLE_LIST>(1);
     tl->init_one_table_for_prelocking(fk->foreign_db, fk->foreign_table,
         NULL, lock_type, TABLE_LIST::PRELOCK_FK, table_list->belong_to_view,
-        op, &prelocking_ctx->query_tables_last, table_list->for_insert_data);
-=======
-    TABLE_LIST *tl= (TABLE_LIST *) thd->alloc(sizeof(TABLE_LIST));
-    tl->init_one_table_for_prelocking(fk->foreign_db,
-        fk->foreign_table,
-        NULL, lock_type,
-        TABLE_LIST::PRELOCK_FK,
-        table_list->belong_to_view, op,
-        &prelocking_ctx->query_tables_last,
-        table_list->for_insert_data,
+        op, &prelocking_ctx->query_tables_last, table_list->for_insert_data,
         override_fk_ignore_table);
->>>>>>> 426c2a6c
 
 #ifdef WITH_WSREP
     /*

/* Copyright (c) 2000, 2016, Oracle and/or its affiliates.
   Copyright (c) 2010, 2021, MariaDB

   This program is free software; you can redistribute it and/or modify
   it under the terms of the GNU General Public License as published by
   the Free Software Foundation; version 2 of the License.

   This program is distributed in the hope that it will be useful,
   but WITHOUT ANY WARRANTY; without even the implied warranty of
   MERCHANTABILITY or FITNESS FOR A PARTICULAR PURPOSE.  See the
   GNU General Public License for more details.

   You should have received a copy of the GNU General Public License
   along with this program; if not, write to the Free Software
   Foundation, Inc., 51 Franklin Street, Fifth Floor, Boston, MA  02110-1335  USA */


/* Basic functions needed by many modules */

#include "mariadb.h"
#include "sql_base.h"                           // setup_table_map
#include "sql_priv.h"
#include "unireg.h"
#include "debug_sync.h"
#include "lock.h"        // mysql_lock_remove,
                         // mysql_unlock_tables,
                         // mysql_lock_have_duplicate
#include "sql_show.h"    // append_identifier
#include "strfunc.h"     // find_type
#include "sql_view.h"    // mysql_make_view, VIEW_ANY_ACL
#include "sql_parse.h"   // check_table_access
#include "sql_insert.h"  // kill_delayed_threads
#include "sql_partition.h"               // ALTER_PARTITION_PARAM_TYPE
#include "sql_derived.h" // mysql_derived_prepare,
                         // mysql_handle_derived,
                         // mysql_derived_filling
#include "sql_handler.h" // mysql_ha_flush
#include "sql_test.h"
#include "sql_partition.h"                      // ALTER_PARTITION_PARAM_TYPE
#include "log_event.h"                          // Query_log_event
#include "sql_select.h"
#include "sp_head.h"
#include "sp.h"
#include "sp_cache.h"
#include "sql_trigger.h"
#include "transaction.h"
#include "sql_prepare.h"
#include "sql_statistics.h"
#include "sql_cte.h"
#include <m_ctype.h>
#include <my_dir.h>
#include <hash.h>
#include "rpl_filter.h"
#include "sql_table.h"                          // build_table_filename
#include "datadict.h"   // dd_frm_is_view()
#include "rpl_rli.h"   // rpl_group_info
#ifdef  _WIN32
#include <io.h>
#endif
#include "wsrep_mysqld.h"
#ifdef WITH_WSREP
#include "wsrep_thd.h"
#include "wsrep_trans_observer.h"
#endif /* WITH_WSREP */


bool
No_such_table_error_handler::handle_condition(THD *,
                                              uint sql_errno,
                                              const char*,
                                              Sql_condition::enum_warning_level *level,
                                              const char*,
                                              Sql_condition ** cond_hdl)
{
  *cond_hdl= NULL;
  if (sql_errno == ER_NO_SUCH_TABLE || sql_errno == ER_NO_SUCH_TABLE_IN_ENGINE)
  {
    m_handled_errors++;
    return TRUE;
  }

  if (*level == Sql_condition::WARN_LEVEL_ERROR)
    m_unhandled_errors++;
  return FALSE;
}


bool No_such_table_error_handler::safely_trapped_errors()
{
  /*
    If m_unhandled_errors != 0, something else, unanticipated, happened,
    so the error is not trapped but returned to the caller.
    Multiple ER_NO_SUCH_TABLE can be raised in case of views.
  */
  return ((m_handled_errors > 0) && (m_unhandled_errors == 0));
}


/**
  This internal handler is used to trap ER_NO_SUCH_TABLE and
  ER_WRONG_MRG_TABLE errors during CHECK/REPAIR TABLE for MERGE
  tables.
*/

class Repair_mrg_table_error_handler : public Internal_error_handler
{
public:
  Repair_mrg_table_error_handler()
    : m_handled_errors(false), m_unhandled_errors(false)
  {}

  bool handle_condition(THD *thd,
                        uint sql_errno,
                        const char* sqlstate,
                        Sql_condition::enum_warning_level *level,
                        const char* msg,
                        Sql_condition ** cond_hdl);

  /**
    Returns TRUE if there were ER_NO_SUCH_/WRONG_MRG_TABLE and there
    were no unhandled errors. FALSE otherwise.
  */
  bool safely_trapped_errors()
  {
    /*
      Check for m_handled_errors is here for extra safety.
      It can be useful in situation when call to open_table()
      fails because some error which was suppressed by another
      error handler (e.g. in case of MDL deadlock which we
      decided to solve by back-off and retry).
    */
    return (m_handled_errors && (! m_unhandled_errors));
  }

private:
  bool m_handled_errors;
  bool m_unhandled_errors;
};


bool
Repair_mrg_table_error_handler::handle_condition(THD *,
                                                 uint sql_errno,
                                                 const char*,
                                                 Sql_condition::enum_warning_level *level,
                                                 const char*,
                                                 Sql_condition ** cond_hdl)
{
  *cond_hdl= NULL;
  if (sql_errno == ER_NO_SUCH_TABLE ||
      sql_errno == ER_NO_SUCH_TABLE_IN_ENGINE ||
      sql_errno == ER_WRONG_MRG_TABLE)
  {
    m_handled_errors= true;
    return TRUE;
  }

  m_unhandled_errors= true;
  return FALSE;
}


/**
  @defgroup Data_Dictionary Data Dictionary
  @{
*/

static bool check_and_update_table_version(THD *thd, TABLE_LIST *tables,
                                           TABLE_SHARE *table_share);
static bool open_table_entry_fini(THD *thd, TABLE_SHARE *share, TABLE *entry);
static bool auto_repair_table(THD *thd, TABLE_LIST *table_list);


/**
  Get table cache key for a table list element.

  @param table_list[in]  Table list element.
  @param key[out]        On return points to table cache key for the table.

  @note Unlike create_table_def_key() call this function doesn't construct
        key in a buffer provided by caller. Instead it relies on the fact
        that table list element for which key is requested has properly
        initialized MDL_request object and the fact that table definition
        cache key is suffix of key used in MDL subsystem. So to get table
        definition key it simply needs to return pointer to appropriate
        part of MDL_key object nested in this table list element.
        Indeed, this means that lifetime of key produced by this call is
        limited by the lifetime of table list element which it got as
        parameter.

  @return Length of key.
*/

uint get_table_def_key(const TABLE_LIST *table_list, const char **key)
{
  /*
    This call relies on the fact that TABLE_LIST::mdl_request::key object
    is properly initialized, so table definition cache can be produced
    from key used by MDL subsystem.
  */
  DBUG_ASSERT(!strcmp(table_list->get_db_name(),
                      table_list->mdl_request.key.db_name()));
  DBUG_ASSERT(!strcmp(table_list->get_table_name(),
                      table_list->mdl_request.key.name()));

  *key= (const char*)table_list->mdl_request.key.ptr() + 1;
  return table_list->mdl_request.key.length() - 1;
}



/*****************************************************************************
  Functions to handle table definition cache (TABLE_SHARE)
*****************************************************************************/

/*
  Create a list for all open tables matching SQL expression

  SYNOPSIS
    list_open_tables()
    thd			Thread THD
    wild		SQL like expression

  NOTES
    One gets only a list of tables for which one has any kind of privilege.
    db and table names are allocated in result struct, so one doesn't need
    a lock when traversing the return list.

  RETURN VALUES
    NULL	Error (Probably OOM)
    #		Pointer to list of names of open tables.
*/

struct list_open_tables_arg
{
  THD *thd;
  const char *db;
  const char *wild;
  TABLE_LIST table_list;
  OPEN_TABLE_LIST **start_list, *open_list;
};


static my_bool list_open_tables_callback(TDC_element *element,
                                         list_open_tables_arg *arg)
{
  const char *db= (char*) element->m_key;
  size_t db_length= strlen(db);
  const char *table_name= db + db_length + 1;

  if (arg->db && my_strcasecmp(system_charset_info, arg->db, db))
    return FALSE;
  if (arg->wild && wild_compare(table_name, arg->wild, 0))
    return FALSE;

  /* Check if user has SELECT privilege for any column in the table */
  arg->table_list.db.str= db;
  arg->table_list.db.length= db_length;
  arg->table_list.table_name.str= table_name;
  arg->table_list.table_name.length= strlen(table_name);
  arg->table_list.grant.privilege= NO_ACL;

  if (check_table_access(arg->thd, SELECT_ACL, &arg->table_list, TRUE, 1, TRUE))
    return FALSE;

  if (!(*arg->start_list= (OPEN_TABLE_LIST *) arg->thd->alloc(
                    sizeof(**arg->start_list) + element->m_key_length)))
    return TRUE;

  strmov((*arg->start_list)->table=
         strmov(((*arg->start_list)->db= (char*) ((*arg->start_list) + 1)),
                db) + 1, table_name);
  (*arg->start_list)->in_use= 0;

  mysql_mutex_lock(&element->LOCK_table_share);
  All_share_tables_list::Iterator it(element->all_tables);
  TABLE *table;
  while ((table= it++))
    if (table->in_use)
      ++(*arg->start_list)->in_use;
  mysql_mutex_unlock(&element->LOCK_table_share);
  (*arg->start_list)->locked= 0;                   /* Obsolete. */
  arg->start_list= &(*arg->start_list)->next;
  *arg->start_list= 0;
  return FALSE;
}


OPEN_TABLE_LIST *list_open_tables(THD *thd, const char *db, const char *wild)
{
  list_open_tables_arg argument;
  DBUG_ENTER("list_open_tables");

  argument.thd= thd;
  argument.db= db;
  argument.wild= wild;
  bzero((char*) &argument.table_list, sizeof(argument.table_list));
  argument.start_list= &argument.open_list;
  argument.open_list= 0;

  if (tdc_iterate(thd, (my_hash_walk_action) list_open_tables_callback,
                  &argument, true))
    DBUG_RETURN(0);

  DBUG_RETURN(argument.open_list);
}


/**
   Close all tables that are not in use in table definition cache
*/

void purge_tables()
{
  /*
    Force close of all open tables.

    Note that code in TABLE_SHARE::wait_for_old_version() assumes that
    incrementing of refresh_version is followed by purge of unused table
    shares.
  */
  kill_delayed_threads();
  /*
    Get rid of all unused TABLE and TABLE_SHARE instances. By doing
    this we automatically close all tables which were marked as "old".
  */
  tc_purge();
  /* Free table shares which were not freed implicitly by loop above. */
  tdc_purge(true);
}


/**
   close_cached_tables

   This function has two separate usages:
   1) Close not used tables in the table cache to free memory
   2) Close a list of tables and wait until they are not used anymore. This
      is used mainly when preparing a table for export.

   If there are locked tables, they are closed and reopened before
   function returns. This is done to ensure that table files will be closed
   by all threads and thus external copyable when FLUSH TABLES returns.
*/

bool close_cached_tables(THD *thd, TABLE_LIST *tables,
                         bool wait_for_refresh, ulong timeout)
{
  DBUG_ENTER("close_cached_tables");
  DBUG_ASSERT(thd || (!wait_for_refresh && !tables));
  DBUG_ASSERT(wait_for_refresh || !tables);

  if (!tables)
  {
    /* Free tables that are not used */
    purge_tables();
    if (!wait_for_refresh)
      DBUG_RETURN(false);
  }

  DBUG_PRINT("info", ("open table definitions: %d",
                      (int) tdc_records()));

  if (thd->locked_tables_mode)
  {
    /*
      If we are under LOCK TABLES, we need to reopen the tables without
      opening a door for any concurrent threads to sneak in and get
      lock on our tables. To achieve this we use exclusive metadata
      locks.
    */
    TABLE_LIST *tables_to_reopen= (tables ? tables :
                                  thd->locked_tables_list.locked_tables());
    bool result= false;

    /* close open HANDLER for this thread to allow table to be closed */
    mysql_ha_flush_tables(thd, tables_to_reopen);

    for (TABLE_LIST *table_list= tables_to_reopen; table_list;
         table_list= table_list->next_global)
    {
      int err;
      /* A check that the table was locked for write is done by the caller. */
      TABLE *table= find_table_for_mdl_upgrade(thd, table_list->db.str,
                                            table_list->table_name.str, &err);

      /* May return NULL if this table has already been closed via an alias. */
      if (! table)
        continue;

      if (wait_while_table_is_used(thd, table,
                                   HA_EXTRA_PREPARE_FOR_FORCED_CLOSE))
      {
        result= true;
        break;
      }
      close_all_tables_for_name(thd, table->s, HA_EXTRA_NOT_USED, NULL);
    }
    /*
      No other thread has the locked tables open; reopen them and get the
      old locks. This should always succeed (unless some external process
      has removed the tables)
    */
    if (thd->locked_tables_list.reopen_tables(thd, false))
      result= true;

    /*
      Since downgrade_lock() won't do anything with shared
      metadata lock it is much simpler to go through all open tables rather
      than picking only those tables that were flushed.
    */
    for (TABLE *tab= thd->open_tables; tab; tab= tab->next)
      tab->mdl_ticket->downgrade_lock(MDL_SHARED_NO_READ_WRITE);

    DBUG_RETURN(result);
  }
  else if (tables)
  {
    /*
      Get an explicit MDL lock for all requested tables to ensure they are
      not used by any other thread
    */
    MDL_request_list mdl_requests;

    DBUG_PRINT("info", ("Waiting for other threads to close their open tables"));
    DEBUG_SYNC(thd, "after_flush_unlock");

    /* close open HANDLER for this thread to allow table to be closed */
    mysql_ha_flush_tables(thd, tables);

    for (TABLE_LIST *table= tables; table; table= table->next_local)
    {
      MDL_request *mdl_request= new (thd->mem_root) MDL_request;
      if (mdl_request == NULL)
        DBUG_RETURN(true);
      MDL_REQUEST_INIT_BY_KEY(mdl_request, &table->mdl_request.key,
                              MDL_EXCLUSIVE, MDL_STATEMENT);
      mdl_requests.push_front(mdl_request);
    }

    if (thd->mdl_context.acquire_locks(&mdl_requests, timeout))
      DBUG_RETURN(true);

    for (TABLE_LIST *table= tables; table; table= table->next_local)
      tdc_remove_table(thd, table->db.str, table->table_name.str);
  }
  DBUG_RETURN(false);
}


/**
  Collect all shares that has open tables
*/

struct tc_collect_arg
{
  DYNAMIC_ARRAY shares;
  flush_tables_type flush_type;
};

static my_bool tc_collect_used_shares(TDC_element *element,
                                      tc_collect_arg *arg)
{
  my_bool result= FALSE;

  DYNAMIC_ARRAY *shares= &arg->shares;
  mysql_mutex_lock(&element->LOCK_table_share);
  if (element->ref_count > 0 && !element->share->is_view)
  {
    DBUG_ASSERT(element->share);
    bool do_flush= 0;
    switch (arg->flush_type) {
    case FLUSH_ALL:
      do_flush= 1;
      break;
    case FLUSH_NON_TRANS_TABLES:
      if (!element->share->online_backup &&
          element->share->table_category == TABLE_CATEGORY_USER)
        do_flush= 1;
      break;
    case FLUSH_SYS_TABLES:
      if (!element->share->online_backup &&
          element->share->table_category != TABLE_CATEGORY_USER)
        do_flush= 1;
    }
    if (do_flush)
    {
      element->ref_count++;                       // Protect against delete
      if (push_dynamic(shares, (uchar*) &element->share))
        result= TRUE;
    }
  }
  mysql_mutex_unlock(&element->LOCK_table_share);
  return result;
}


/*
  Ignore errors from opening read only tables
*/

class flush_tables_error_handler : public Internal_error_handler
{
public:
  int handled_errors;
  int unhandled_errors;
  flush_tables_error_handler() : handled_errors(0), unhandled_errors(0)
  {}

  bool handle_condition(THD *thd,
                        uint sql_errno,
                        const char* sqlstate,
                        Sql_condition::enum_warning_level *level,
                        const char* msg,
                        Sql_condition ** cond_hdl)
  {
    *cond_hdl= NULL;
    if (sql_errno == ER_OPEN_AS_READONLY)
    {
      handled_errors++;
      return TRUE;
    }
    if (*level == Sql_condition::WARN_LEVEL_ERROR)
      unhandled_errors++;
    return FALSE;
  }

  bool got_fatal_error()
  {
    return unhandled_errors > 0;
  }
};


/**
   Flush cached table as part of global read lock

   @param thd
   @param flag   What type of tables should be flushed

   @return 0  ok
   @return 1  error

   After we get the list of table shares, we will call flush on all
   possible tables, even if some flush fails.
*/

bool flush_tables(THD *thd, flush_tables_type flag)
{
  bool result= TRUE;
  tc_collect_arg collect_arg;
  TABLE *tmp_table;
  flush_tables_error_handler error_handler;
  DBUG_ENTER("flush_tables");

  purge_tables();  /* Flush unused tables and shares */
  DEBUG_SYNC(thd, "after_purge_tables");

  /*
    Loop over all shares and collect shares that have open tables
    TODO:
    Optimize this to only collect shares that have been used for
    write after last time all tables was closed.
  */

  if (!(tmp_table= (TABLE*) my_malloc(PSI_INSTRUMENT_ME, sizeof(*tmp_table),
                                      MYF(MY_WME | MY_THREAD_SPECIFIC))))
    DBUG_RETURN(1);

  my_init_dynamic_array(PSI_INSTRUMENT_ME, &collect_arg.shares,
                        sizeof(TABLE_SHARE*), 100, 100, MYF(0));
  collect_arg.flush_type= flag;
  if (tdc_iterate(thd, (my_hash_walk_action) tc_collect_used_shares,
                  &collect_arg, true))
  {
    /* Release already collected shares */
    for (uint i= 0 ; i < collect_arg.shares.elements ; i++)
    {
      TABLE_SHARE *share= *dynamic_element(&collect_arg.shares, i,
                                           TABLE_SHARE**);
      tdc_release_share(share);
    }
    goto err;
  }

  /* Call HA_EXTRA_FLUSH on all found shares */

  thd->push_internal_handler(&error_handler);
  for (uint i= 0 ; i < collect_arg.shares.elements ; i++)
  {
    TABLE_SHARE *share= *dynamic_element(&collect_arg.shares, i,
                                         TABLE_SHARE**);
    TABLE *table= tc_acquire_table(thd, share->tdc);
    if (table)
    {
      (void) table->file->extra(HA_EXTRA_FLUSH);
      DEBUG_SYNC(table->in_use, "before_tc_release_table");
      tc_release_table(table);
    }
    else
    {
      /*
        HA_OPEN_FOR_FLUSH is used to allow us to open the table even if
        TABLE_SHARE::incompatible_version is set. It also will tell
        SEQUENCE engine that we don't have to read the sequence information
        (which may cause deadlocks with concurrently running ALTER TABLE or
        ALTER SEQUENCE) as we will close the table at once.
      */
      if (!open_table_from_share(thd, share, &empty_clex_str,
                                 HA_OPEN_KEYFILE, 0,
                                 HA_OPEN_FOR_ALTER | HA_OPEN_FOR_FLUSH,
                                 tmp_table, FALSE,
                                 NULL))
      {
        (void) tmp_table->file->extra(HA_EXTRA_FLUSH);
        /*
          We don't put the table into the TDC as the table was not fully
          opened (we didn't open triggers)
        */
        closefrm(tmp_table);
      }
    }
    tdc_release_share(share);
  }
  thd->pop_internal_handler();
  result= error_handler.got_fatal_error();
  DBUG_PRINT("note", ("open_errors: %u %u",
                      error_handler.handled_errors,
                      error_handler.unhandled_errors));
err:
  my_free(tmp_table);
  delete_dynamic(&collect_arg.shares);
  DBUG_RETURN(result);
}


/*
  Mark all tables in the list which were used by current substatement
  as free for reuse.

  SYNOPSIS
    mark_used_tables_as_free_for_reuse()
      thd   - thread context
      table - head of the list of tables

  DESCRIPTION
    Marks all tables in the list which were used by current substatement
    (they are marked by its query_id) as free for reuse.

    Clear 'check_table_binlog_row_based_done' flag. For tables which were used
    by current substatement the flag is cleared as part of 'ha_reset()' call.
    For the rest of the open tables not used by current substament if this
    flag is enabled as part of current substatement execution,
    (for example when THD::binlog_write_table_maps() calls
    prepare_for_row_logging()), clear the flag explicitly.

  NOTE
    The reason we reset query_id is that it's not enough to just test
    if table->query_id != thd->query_id to know if a table is in use.

    For example
    SELECT f1_that_uses_t1() FROM t1;
    In f1_that_uses_t1() we will see one instance of t1 where query_id is
    set to query_id of original query.
*/

static void mark_used_tables_as_free_for_reuse(THD *thd, TABLE *table)
{
  DBUG_ENTER("mark_used_tables_as_free_for_reuse");
  for (; table ; table= table->next)
  {
    DBUG_ASSERT(table->pos_in_locked_tables == NULL ||
                table->pos_in_locked_tables->table == table);
    if (table->query_id == thd->query_id)
    {
      table->query_id= 0;
      table->file->ha_reset();
    }
    else
      table->file->clear_cached_table_binlog_row_based_flag();
  }
  DBUG_VOID_RETURN;
}


/**
  Close all open instances of the table but keep the MDL lock.

  Works both under LOCK TABLES and in the normal mode.
  Removes all closed instances of the table from the table cache.

  @param     thd     thread handle
  @param[in] share   table share, but is just a handy way to
                     access the table cache key

  @param[in] extra
                     HA_EXTRA_PREPARE_FOR_DROP
                        - The table is dropped
                     HA_EXTRA_PREPARE_FOR_RENAME
                        - The table is renamed
                     HA_EXTRA_NOT_USED
                        - The table is marked as closed in the
                          locked_table_list but kept there so one can call
                          locked_table_list->reopen_tables() to put it back.

                     In case of drop/rename the documented behavior is to
                     implicitly remove the table from LOCK TABLES
                     list. 

  @pre Must be called with an X MDL lock on the table.
*/

void
close_all_tables_for_name(THD *thd, TABLE_SHARE *share,
                          ha_extra_function extra,
                          TABLE *skip_table)
{
  DBUG_ASSERT(!share->tmp_table);
  DBUG_ASSERT(share->tdc->flushed);

  char key[MAX_DBKEY_LENGTH];
  size_t key_length= share->table_cache_key.length;
  bool remove_from_locked_tables= extra != HA_EXTRA_NOT_USED;

  memcpy(key, share->table_cache_key.str, key_length);

  for (TABLE **prev= &thd->open_tables; *prev; )
  {
    TABLE *table= *prev;

    if (table->s->table_cache_key.length == key_length &&
        !memcmp(table->s->table_cache_key.str, key, key_length) &&
        table != skip_table)
    {
      thd->locked_tables_list.unlink_from_list(thd,
                                               table->pos_in_locked_tables,
                                               remove_from_locked_tables);
      /* Inform handler that there is a drop table or a rename going on */
      if (extra != HA_EXTRA_NOT_USED && table->db_stat)
      {
        table->file->extra(extra);
        extra= HA_EXTRA_NOT_USED;               // Call extra once!
      }

      /*
        Does nothing if the table is not locked.
        This allows one to use this function after a table
        has been unlocked, e.g. in partition management.
      */
      mysql_lock_remove(thd, thd->lock, table);
      close_thread_table(thd, prev);
    }
    else
    {
      /* Step to next entry in open_tables list. */
      prev= &table->next;
    }
  }
}


/*
  Close all tables used by the current substatement, or all tables
  used by this thread if we are on the upper level.

  SYNOPSIS
    close_thread_tables()
    thd			Thread handler

  IMPLEMENTATION
    Unlocks tables and frees derived tables.
    Put all normal tables used by thread in free list.

    It will only close/mark as free for reuse tables opened by this
    substatement, it will also check if we are closing tables after
    execution of complete query (i.e. we are on upper level) and will
    leave prelocked mode if needed.
*/

int close_thread_tables(THD *thd)
{
  TABLE *table;
  int error= 0;
  DBUG_ENTER("close_thread_tables");

  THD_STAGE_INFO(thd, stage_closing_tables);

#ifdef EXTRA_DEBUG
  DBUG_PRINT("tcache", ("open tables:"));
  for (table= thd->open_tables; table; table= table->next)
    DBUG_PRINT("tcache", ("table: '%s'.'%s' %p", table->s->db.str,
                          table->s->table_name.str, table));
#endif

#if defined(ENABLED_DEBUG_SYNC)
  /* debug_sync may not be initialized for some slave threads */
  if (thd->debug_sync_control)
    DEBUG_SYNC(thd, "before_close_thread_tables");
#endif

  DBUG_ASSERT(thd->transaction->stmt.is_empty() || thd->in_sub_stmt ||
              (thd->state_flags & Open_tables_state::BACKUPS_AVAIL));

  for (table= thd->open_tables; table; table= table->next)
  {
    /* Table might be in use by some outer statement. */
    DBUG_PRINT("tcache", ("table: '%s'  query_id: %lu",
                          table->s->table_name.str, (ulong) table->query_id));

    /* Detach MERGE children after every statement. Even under LOCK TABLES. */
    if (thd->locked_tables_mode <= LTM_LOCK_TABLES ||
        table->query_id == thd->query_id)
    {
      DBUG_ASSERT(table->file);
      table->file->extra(HA_EXTRA_DETACH_CHILDREN);
    }
  }

  /*
    We are assuming here that thd->derived_tables contains ONLY derived
    tables for this substatement. i.e. instead of approach which uses
    query_id matching for determining which of the derived tables belong
    to this substatement we rely on the ability of substatements to
    save/restore thd->derived_tables during their execution.

    TODO: Probably even better approach is to simply associate list of
          derived tables with (sub-)statement instead of thread and destroy
          them at the end of its execution.
  */
  if (thd->derived_tables)
  {
    TABLE *next;
    /*
      Close all derived tables generated in queries like
      SELECT * FROM (SELECT * FROM t1)
    */
    for (table= thd->derived_tables ; table ; table= next)
    {
      next= table->next;
      free_tmp_table(thd, table);
    }
    thd->derived_tables= 0;
  }

  if (thd->rec_tables)
  {
    TABLE *next;
    /*
      Close all temporary tables created for recursive table references.
      This action was postponed because the table could be used in the
      statements like  ANALYZE WITH r AS (...) SELECT * from r
      where r is defined through recursion. 
    */
    for (table= thd->rec_tables ; table ; table= next)
    {
      next= table->next;
      free_tmp_table(thd, table);
    }
    thd->rec_tables= 0;
  }

  /*
    Mark all temporary tables used by this statement as free for reuse.
  */
  thd->mark_tmp_tables_as_free_for_reuse();

  if (thd->locked_tables_mode)
  {

    /* Ensure we are calling ha_reset() for all used tables */
    mark_used_tables_as_free_for_reuse(thd, thd->open_tables);

    /*
      We are under simple LOCK TABLES or we're inside a sub-statement
      of a prelocked statement, so should not do anything else.

      Note that even if we are in LTM_LOCK_TABLES mode and statement
      requires prelocking (e.g. when we are closing tables after
      failing ot "open" all tables required for statement execution)
      we will exit this function a few lines below.
    */
    if (! thd->lex->requires_prelocking())
      DBUG_RETURN(0);

    /*
      We are in the top-level statement of a prelocked statement,
      so we have to leave the prelocked mode now with doing implicit
      UNLOCK TABLES if needed.
    */
    if (thd->locked_tables_mode == LTM_PRELOCKED_UNDER_LOCK_TABLES)
      thd->locked_tables_mode= LTM_LOCK_TABLES;

    if (thd->locked_tables_mode == LTM_LOCK_TABLES)
      DBUG_RETURN(0);

    thd->leave_locked_tables_mode();

    /* Fallthrough */
  }

  if (thd->lock)
  {
    /*
      For RBR we flush the pending event just before we unlock all the
      tables.  This means that we are at the end of a topmost
      statement, so we ensure that the STMT_END_F flag is set on the
      pending event.  For statements that are *inside* stored
      functions, the pending event will not be flushed: that will be
      handled either before writing a query log event (inside
      binlog_query()) or when preparing a pending event.
     */
    (void)thd->binlog_flush_pending_rows_event(TRUE);
    error= mysql_unlock_tables(thd, thd->lock);
    thd->lock=0;
  }
  /*
    Closing a MERGE child before the parent would be fatal if the
    other thread tries to abort the MERGE lock in between.
  */
  while (thd->open_tables)
    (void) close_thread_table(thd, &thd->open_tables);

  DBUG_RETURN(error);
}


/* move one table to free list */

void close_thread_table(THD *thd, TABLE **table_ptr)
{
  TABLE *table= *table_ptr;
  DBUG_ENTER("close_thread_table");
  DBUG_PRINT("tcache", ("table: '%s'.'%s' %p", table->s->db.str,
                        table->s->table_name.str, table));
  DBUG_ASSERT(!table->file->keyread_enabled());
  DBUG_ASSERT(!table->file || table->file->inited == handler::NONE);

  /*
    The metadata lock must be released after giving back
    the table to the table cache.
  */
  DBUG_ASSERT(thd->mdl_context.is_lock_owner(MDL_key::TABLE,
                                             table->s->db.str,
                                             table->s->table_name.str,
                                             MDL_SHARED));
  table->mdl_ticket= NULL;

  if (table->file)
  {
    table->file->update_global_table_stats();
    table->file->update_global_index_stats();
  }

  /*
    This look is needed to allow THD::notify_shared_lock() to
    traverse the thd->open_tables list without having to worry that
    some of the tables are removed from under it
  */

  mysql_mutex_lock(&thd->LOCK_thd_data);
  *table_ptr=table->next;
  mysql_mutex_unlock(&thd->LOCK_thd_data);

  if (! table->needs_reopen())
  {
    /* Avoid having MERGE tables with attached children in table cache. */
    table->file->extra(HA_EXTRA_DETACH_CHILDREN);
    /* Free memory and reset for next loop. */
    free_field_buffers_larger_than(table, MAX_TDC_BLOB_SIZE);
    table->file->ha_reset();
  }

  /*
    Do this *before* entering the TABLE_SHARE::tdc.LOCK_table_share
    critical section.
  */
  MYSQL_UNBIND_TABLE(table->file);

  tc_release_table(table);
  DBUG_VOID_RETURN;
}


/*
  Find table in list.

  SYNOPSIS
    find_table_in_list()
    table		Pointer to table list
    offset		Offset to which list in table structure to use
    db_name		Data base name
    table_name		Table name

  NOTES:
    This is called by find_table_in_global_list().

  RETURN VALUES
    NULL	Table not found
    #		Pointer to found table.
*/

TABLE_LIST *find_table_in_list(TABLE_LIST *table,
                               TABLE_LIST *TABLE_LIST::*link,
                               const LEX_CSTRING *db_name,
                               const LEX_CSTRING *table_name)
{
  for (; table; table= table->*link )
  {
    if (cmp(&table->db, db_name) == 0 &&
        cmp(&table->table_name, table_name) == 0)
      break;
  }
  return table;
}


/**
  Test that table is unique (It's only exists once in the table list)

  @param  thd                   thread handle
  @param  table                 table which should be checked
  @param  table_list            list of tables
  @param  check_flag            whether to check tables' aliases
                                Currently this is only used by INSERT

  NOTE: to exclude derived tables from check we use following mechanism:
    a) during derived table processing set THD::derived_tables_processing
    b) JOIN::prepare set SELECT::exclude_from_table_unique_test if
       THD::derived_tables_processing set. (we can't use JOIN::execute
       because for PS we perform only JOIN::prepare, but we can't set this
       flag in JOIN::prepare if we are not sure that we are in derived table
       processing loop, because multi-update call fix_fields() for some its
       items (which mean JOIN::prepare for subqueries) before unique_table
       call to detect which tables should be locked for write).
    c) find_dup_table skip all tables which belong to SELECT with
       SELECT::exclude_from_table_unique_test set.
    Also SELECT::exclude_from_table_unique_test used to exclude from check
    tables of main SELECT of multi-delete and multi-update

    We also skip tables with TABLE_LIST::prelocking_placeholder set,
    because we want to allow SELECTs from them, and their modification
    will rise the error anyway.

    TODO: when we will have table/view change detection we can do this check
          only once for PS/SP

  @retval !=0  found duplicate
  @retval 0 if table is unique
*/

static
TABLE_LIST* find_dup_table(THD *thd, TABLE_LIST *table, TABLE_LIST *table_list,
                           uint check_flag)
{
  TABLE_LIST *res= 0;
  LEX_CSTRING *d_name, *t_name, *t_alias;
  DBUG_ENTER("find_dup_table");
  DBUG_PRINT("enter", ("table alias: %s", table->alias.str));

  /*
    If this function called for query which update table (INSERT/UPDATE/...)
    then we have in table->table pointer to TABLE object which we are
    updating even if it is VIEW so we need TABLE_LIST of this TABLE object
    to get right names (even if lower_case_table_names used).

    If this function called for CREATE command that we have not opened table
    (table->table equal to 0) and right names is in current TABLE_LIST
    object.
  */
  if (table->table)
  {
    /* All MyISAMMRG children are plain MyISAM tables. */
    DBUG_ASSERT(table->table->file->ht->db_type != DB_TYPE_MRG_MYISAM);

    table= table->find_underlying_table(table->table);
    /*
      as far as we have table->table we have to find real TABLE_LIST of
      it in underlying tables
    */
    DBUG_ASSERT(table);
  }
  d_name= &table->db;
  t_name= &table->table_name;
  t_alias= &table->alias;

retry:
  DBUG_PRINT("info", ("real table: %s.%s", d_name->str, t_name->str));
  for (TABLE_LIST *tl= table_list; tl ; tl= tl->next_global, res= 0)
  {
    if (tl->select_lex && tl->select_lex->master_unit() &&
        tl->select_lex->master_unit()->executed)
    {
      /*
        There is no sense to check tables of already executed parts
        of the query
      */
      continue;
    }
    /*
      Table is unique if it is present only once in the global list
      of tables and once in the list of table locks.
    */
    if (! (res= find_table_in_global_list(tl, d_name, t_name)))
      break;
    tl= res;                       // We can continue search after this table

    /* Skip if same underlying table. */
    if (res->table && (res->table == table->table))
      continue;

    /* Skip if table is tmp table */
    if (check_flag & CHECK_DUP_SKIP_TEMP_TABLE &&
        res->table && res->table->s->tmp_table != NO_TMP_TABLE)
    {
      continue;
    }
    if (check_flag & CHECK_DUP_FOR_CREATE)
      DBUG_RETURN(res);

    /* Skip if table alias does not match. */
    if (check_flag & CHECK_DUP_ALLOW_DIFFERENT_ALIAS)
    {
      if (my_strcasecmp(table_alias_charset, t_alias->str, res->alias.str))
        continue;
    }

    /*
      If table is not excluded (could be a derived table) and table is not
      a prelocking placeholder then we found either a duplicate entry
      or a table that is part of a derived table (handled below).
      Examples are:
      INSERT INTO t1 SELECT * FROM t1;
      INSERT INTO t1 SELECT * FROM view_containing_t1;
    */
    if (res->select_lex &&
        !res->select_lex->exclude_from_table_unique_test &&
        !res->prelocking_placeholder)
      break;

    /*
      If we found entry of this table or table of SELECT which already
      processed in derived table or top select of multi-update/multi-delete
      (exclude_from_table_unique_test) or prelocking placeholder.
    */
    DBUG_PRINT("info",
               ("found same copy of table or table which we should skip"));
  }
  if (res && res->belong_to_derived)
  {
    /*
      We come here for queries of type:
      INSERT INTO t1 (SELECT tmp.a FROM (select * FROM t1) as tmp);

      Try to fix by materializing the derived table
    */
    TABLE_LIST *derived=  res->belong_to_derived;
    if (derived->is_merged_derived() && !derived->derived->is_excluded())
    {
      DBUG_PRINT("info",
                 ("convert merged to materialization to resolve the conflict"));
      derived->change_refs_to_fields();
      derived->set_materialized_derived();
      goto retry;
    }
  }
  DBUG_RETURN(res);
}


/**
  Test that the subject table of INSERT/UPDATE/DELETE/CREATE
  or (in case of MyISAMMRG) one of its children are not used later
  in the query.

  For MyISAMMRG tables, it is assumed that all the underlying
  tables of @c table (if any) are listed right after it and that
  their @c parent_l field points at the main table.


  @retval non-NULL The table list element for the table that
                   represents the duplicate. 
  @retval NULL     No duplicates found.
*/

TABLE_LIST*
unique_table(THD *thd, TABLE_LIST *table, TABLE_LIST *table_list,
             uint check_flag)
{
  TABLE_LIST *dup;

  table= table->find_table_for_update();

  if (table->table &&
      table->table->file->ha_table_flags() & HA_CAN_MULTISTEP_MERGE)
  {
    TABLE_LIST *child;
    dup= NULL;
    /* Check duplicates of all merge children. */
    for (child= table->next_global; child;
         child= child->next_global)
    {
      if (child->table &&
          child->table->file->ha_table_flags() & HA_CAN_MULTISTEP_MERGE)
        continue;

      /*
        Ensure that the child has one parent that is the table that is
        updated.
      */
      TABLE_LIST *tmp_parent= child;
      while ((tmp_parent= tmp_parent->parent_l))
      {
        if (tmp_parent == table)
          break;
      }
      if (!tmp_parent)
        break;

      if ((dup= find_dup_table(thd, child, child->next_global, check_flag)))
        break;
    }
  }
  else
    dup= find_dup_table(thd, table, table_list, check_flag);
  return dup;
}


/*
  Issue correct error message in case we found 2 duplicate tables which
  prevent some update operation

  SYNOPSIS
    update_non_unique_table_error()
    update      table which we try to update
    operation   name of update operation
    duplicate   duplicate table which we found

  NOTE:
    here we hide view underlying tables if we have them
*/

void update_non_unique_table_error(TABLE_LIST *update,
                                   const char *operation,
                                   TABLE_LIST *duplicate)
{
  update= update->top_table();
  duplicate= duplicate->top_table();
  if (!update->view || !duplicate->view ||
      update->view == duplicate->view ||
      update->view_name.length != duplicate->view_name.length ||
      update->view_db.length != duplicate->view_db.length ||
      lex_string_cmp(table_alias_charset,
                     &update->view_name, &duplicate->view_name) != 0 ||
      lex_string_cmp(table_alias_charset,
                     &update->view_db, &duplicate->view_db) != 0)
  {
    /*
      it is not the same view repeated (but it can be parts of the same copy
      of view), so we have to hide underlying tables.
    */
    if (update->view)
    {
      /* Issue the ER_NON_INSERTABLE_TABLE error for an INSERT */
      if (update->view == duplicate->view)
        my_error(!strncmp(operation, "INSERT", 6) ?
                 ER_NON_INSERTABLE_TABLE : ER_NON_UPDATABLE_TABLE, MYF(0),
                 update->alias.str, operation);
      else
        my_error(ER_VIEW_PREVENT_UPDATE, MYF(0),
                 (duplicate->view ? duplicate->alias.str : update->alias.str),
                 operation, update->alias.str);
      return;
    }
    if (duplicate->view)
    {
      my_error(ER_VIEW_PREVENT_UPDATE, MYF(0), duplicate->alias.str, operation,
               update->alias.str);
      return;
    }
  }
  my_error(ER_UPDATE_TABLE_USED, MYF(0), update->alias.str, operation);
}


/**
   Force all other threads to stop using the table by upgrading
   metadata lock on it and remove unused TABLE instances from cache.

   @param thd      Thread handler
   @param table    Table to remove from cache
   @param function HA_EXTRA_PREPARE_FOR_DROP if table is to be deleted
                   HA_EXTRA_FORCE_REOPEN if table is not be used
                   HA_EXTRA_PREPARE_FOR_RENAME if table is to be renamed
                   HA_EXTRA_NOT_USED             Don't call extra()

   @note When returning, the table will be unusable for other threads
         until metadata lock is downgraded.

   @retval FALSE Success.
   @retval TRUE  Failure (e.g. because thread was killed).
*/

bool wait_while_table_is_used(THD *thd, TABLE *table,
                              enum ha_extra_function function)
{
  DBUG_ENTER("wait_while_table_is_used");
  DBUG_ASSERT(!table->s->tmp_table);
  DBUG_PRINT("enter", ("table: '%s'  share: %p  db_stat: %u",
                       table->s->table_name.str, table->s,
                       table->db_stat));

  if (thd->mdl_context.upgrade_shared_lock(
             table->mdl_ticket, MDL_EXCLUSIVE,
             thd->variables.lock_wait_timeout))
    DBUG_RETURN(TRUE);

  table->s->tdc->flush(thd, true);
  /* extra() call must come only after all instances above are closed */
  if (function != HA_EXTRA_NOT_USED)
  {
    int error= table->file->extra(function);
    if (error)
      table->file->print_error(error, MYF(0));
    DBUG_RETURN(error);
  }
  DBUG_RETURN(FALSE);
}


/**
  Close a and drop a just created table in CREATE TABLE ... SELECT.

  @param  thd         Thread handle
  @param  table       TABLE object for the table to be dropped
  @param  db_name     Name of database for this table
  @param  table_name  Name of this table

  This routine assumes that the table to be closed is open only
  by the calling thread, so we needn't wait until other threads
  close the table. It also assumes that the table is first
  in thd->open_ables and a data lock on it, if any, has been
  released. To sum up, it's tuned to work with
  CREATE TABLE ... SELECT and CREATE TABLE .. SELECT only.
  Note, that currently CREATE TABLE ... SELECT is not supported
  under LOCK TABLES. This function, still, can be called in
  prelocked mode, e.g. if we do CREATE TABLE .. SELECT f1();
*/

void drop_open_table(THD *thd, TABLE *table, const LEX_CSTRING *db_name,
                     const LEX_CSTRING *table_name)
{
  DBUG_ENTER("drop_open_table");
  if (table->s->tmp_table)
    thd->drop_temporary_table(table, NULL, true);
  else
  {
    DBUG_ASSERT(table == thd->open_tables);

    handlerton *table_type= table->s->db_type();
    table->file->extra(HA_EXTRA_PREPARE_FOR_DROP);
    table->s->tdc->flush(thd, true);
    close_thread_table(thd, &thd->open_tables);
    /* Remove the table from the storage engine and rm the .frm. */
    quick_rm_table(thd, table_type, db_name, table_name, 0);
 }
  DBUG_VOID_RETURN;
}


/**
  An error handler which converts, if possible, ER_LOCK_DEADLOCK error
  that can occur when we are trying to acquire a metadata lock to
  a request for back-off and re-start of open_tables() process.
*/

class MDL_deadlock_handler : public Internal_error_handler
{
public:
  MDL_deadlock_handler(Open_table_context *ot_ctx_arg)
    : m_ot_ctx(ot_ctx_arg), m_is_active(FALSE)
  {}

  virtual ~MDL_deadlock_handler() {}

  virtual bool handle_condition(THD *thd,
                                uint sql_errno,
                                const char* sqlstate,
                                Sql_condition::enum_warning_level *level,
                                const char* msg,
                                Sql_condition ** cond_hdl);

private:
  /** Open table context to be used for back-off request. */
  Open_table_context *m_ot_ctx;
  /**
    Indicates that we are already in the process of handling
    ER_LOCK_DEADLOCK error. Allows to re-emit the error from
    the error handler without falling into infinite recursion.
  */
  bool m_is_active;
};


bool MDL_deadlock_handler::handle_condition(THD *,
                                            uint sql_errno,
                                            const char*,
                                            Sql_condition::enum_warning_level*,
                                            const char*,
                                            Sql_condition ** cond_hdl)
{
  *cond_hdl= NULL;
  if (! m_is_active && sql_errno == ER_LOCK_DEADLOCK)
  {
    /* Disable the handler to avoid infinite recursion. */
    m_is_active= TRUE;
    (void) m_ot_ctx->request_backoff_action(
             Open_table_context::OT_BACKOFF_AND_RETRY,
             NULL);
    m_is_active= FALSE;
    /*
      If the above back-off request failed, a new instance of
      ER_LOCK_DEADLOCK error was emitted. Thus the current
      instance of error condition can be treated as handled.
    */
    return TRUE;
  }
  return FALSE;
}


/**
  Try to acquire an MDL lock for a table being opened.

  @param[in,out] thd      Session context, to report errors.
  @param[out]    ot_ctx   Open table context, to hold the back off
                          state. If we failed to acquire a lock
                          due to a lock conflict, we add the
                          failed request to the open table context.
  @param[in,out] mdl_request A request for an MDL lock.
                          If we managed to acquire a ticket
                          (no errors or lock conflicts occurred),
                          contains a reference to it on
                          return. However, is not modified if MDL
                          lock type- modifying flags were provided.
  @param[in]    flags flags MYSQL_OPEN_FORCE_SHARED_MDL,
                          MYSQL_OPEN_FORCE_SHARED_HIGH_PRIO_MDL or
                          MYSQL_OPEN_FAIL_ON_MDL_CONFLICT
                          @sa open_table().
  @param[out]   mdl_ticket Only modified if there was no error.
                          If we managed to acquire an MDL
                          lock, contains a reference to the
                          ticket, otherwise is set to NULL.

  @retval TRUE  An error occurred.
  @retval FALSE No error, but perhaps a lock conflict, check mdl_ticket.
*/

static bool
open_table_get_mdl_lock(THD *thd, Open_table_context *ot_ctx,
                        MDL_request *mdl_request,
                        uint flags,
                        MDL_ticket **mdl_ticket)
{
  MDL_request mdl_request_shared;

  if (flags & (MYSQL_OPEN_FORCE_SHARED_MDL |
               MYSQL_OPEN_FORCE_SHARED_HIGH_PRIO_MDL))
  {
    /*
      MYSQL_OPEN_FORCE_SHARED_MDL flag means that we are executing
      PREPARE for a prepared statement and want to override
      the type-of-operation aware metadata lock which was set
      in the parser/during view opening with a simple shared
      metadata lock.
      This is necessary to allow concurrent execution of PREPARE
      and LOCK TABLES WRITE statement against the same table.

      MYSQL_OPEN_FORCE_SHARED_HIGH_PRIO_MDL flag means that we open
      the table in order to get information about it for one of I_S
      queries and also want to override the type-of-operation aware
      shared metadata lock which was set earlier (e.g. during view
      opening) with a high-priority shared metadata lock.
      This is necessary to avoid unnecessary waiting and extra
      ER_WARN_I_S_SKIPPED_TABLE warnings when accessing I_S tables.

      These two flags are mutually exclusive.
    */
    DBUG_ASSERT(!(flags & MYSQL_OPEN_FORCE_SHARED_MDL) ||
                !(flags & MYSQL_OPEN_FORCE_SHARED_HIGH_PRIO_MDL));

    MDL_REQUEST_INIT_BY_KEY(&mdl_request_shared, &mdl_request->key,
        flags & MYSQL_OPEN_FORCE_SHARED_MDL ? MDL_SHARED : MDL_SHARED_HIGH_PRIO,
        MDL_TRANSACTION);
    mdl_request= &mdl_request_shared;
  }

  if (flags & MYSQL_OPEN_FAIL_ON_MDL_CONFLICT)
  {
    /*
      When table is being open in order to get data for I_S table,
      we might have some tables not only open but also locked (e.g. when
      this happens under LOCK TABLES or in a stored function).
      As a result by waiting on a conflicting metadata lock to go away
      we may create a deadlock which won't entirely belong to the
      MDL subsystem and thus won't be detectable by this subsystem's
      deadlock detector.
      To avoid such situation we skip the trouble-making table if
      there is a conflicting lock.
    */
    if (thd->mdl_context.try_acquire_lock(mdl_request))
      return TRUE;
    if (mdl_request->ticket == NULL)
    {
      my_error(ER_WARN_I_S_SKIPPED_TABLE, MYF(0),
               mdl_request->key.db_name(), mdl_request->key.name());
      return TRUE;
    }
  }
  else
  {
    /*
      We are doing a normal table open. Let us try to acquire a metadata
      lock on the table. If there is a conflicting lock, acquire_lock()
      will wait for it to go away. Sometimes this waiting may lead to a
      deadlock, with the following results:
      1) If a deadlock is entirely within MDL subsystem, it is
         detected by the deadlock detector of this subsystem.
         ER_LOCK_DEADLOCK error is produced. Then, the error handler
         that is installed prior to the call to acquire_lock() attempts
         to request a back-off and retry. Upon success, ER_LOCK_DEADLOCK
         error is suppressed, otherwise propagated up the calling stack.
      2) Otherwise, a deadlock may occur when the wait-for graph
         includes edges not visible to the MDL deadlock detector.
         One such example is a wait on an InnoDB row lock, e.g. when:
         conn C1 gets SR MDL lock on t1 with SELECT * FROM t1
         conn C2 gets a row lock on t2 with  SELECT * FROM t2 FOR UPDATE
         conn C3 gets in and waits on C1 with DROP TABLE t0, t1
         conn C2 continues and blocks on C3 with SELECT * FROM t0
         conn C1 deadlocks by waiting on C2 by issuing SELECT * FROM
         t2 LOCK IN SHARE MODE.
         Such circular waits are currently only resolved by timeouts,
         e.g. @@innodb_lock_wait_timeout or @@lock_wait_timeout.
    */
    MDL_deadlock_handler mdl_deadlock_handler(ot_ctx);

    thd->push_internal_handler(&mdl_deadlock_handler);
    bool result= thd->mdl_context.acquire_lock(mdl_request,
                                               ot_ctx->get_timeout());
    thd->pop_internal_handler();

    if (result && !ot_ctx->can_recover_from_failed_open())
      return TRUE;
  }
  *mdl_ticket= mdl_request->ticket;
  return FALSE;
}

#ifdef WITH_PARTITION_STORAGE_ENGINE
/* Set all [named] partitions as used. */
static int set_partitions_as_used(TABLE_LIST *tl, TABLE *t)
{
  if (t->part_info)
    return t->file->change_partitions_to_open(tl->partition_names);
  return 0;
}
#endif


/**
  Check if the given table is actually a VIEW that was LOCK-ed

  @param thd            Thread context.
  @param t              Table to check.

  @retval TRUE  The 't'-table is a locked view
                needed to remedy problem before retrying again.
  @retval FALSE 't' was not locked, not a VIEW or an error happened.
*/

bool is_locked_view(THD *thd, TABLE_LIST *t)
{
  DBUG_ENTER("is_locked_view");
  /*
   Is this table a view and not a base table?
   (it is work around to allow to open view with locked tables,
   real fix will be made after definition cache will be made)

   Since opening of view which was not explicitly locked by LOCK
   TABLES breaks metadata locking protocol (potentially can lead
   to deadlocks) it should be disallowed.
  */
  if (thd->mdl_context.is_lock_owner(MDL_key::TABLE, t->db.str,
                                     t->table_name.str, MDL_SHARED))
  {
    char path[FN_REFLEN + 1];
    build_table_filename(path, sizeof(path) - 1,
                         t->db.str, t->table_name.str, reg_ext, 0);
    /*
      Note that we can't be 100% sure that it is a view since it's
      possible that we either simply have not found unused TABLE
      instance in THD::open_tables list or were unable to open table
      during prelocking process (in this case in theory we still
      should hold shared metadata lock on it).
    */
    if (dd_frm_is_view(thd, path))
    {
      /*
        If parent_l of the table_list is non null then a merge table
        has this view as child table, which is not supported.
      */
      if (t->parent_l)
      {
        my_error(ER_WRONG_MRG_TABLE, MYF(0));
        DBUG_RETURN(FALSE);
      }

      if (!tdc_open_view(thd, t, CHECK_METADATA_VERSION))
      {
        DBUG_ASSERT(t->view != 0);
        DBUG_RETURN(TRUE); // VIEW
      }
    }
  }

  DBUG_RETURN(FALSE);
}


/**
  Open a base table.

  @param thd            Thread context.
  @param table_list     Open first table in list.
  @param ot_ctx         Context with flags which modify how open works
                        and which is used to recover from a failed
                        open_table() attempt.
                        Some examples of flags:
                        MYSQL_OPEN_IGNORE_FLUSH - Open table even if
                        someone has done a flush. No version number
                        checking is done.
                        MYSQL_OPEN_HAS_MDL_LOCK - instead of acquiring
                        metadata locks rely on that caller already has
                        appropriate ones.

  Uses a cache of open tables to find a TABLE instance not in use.

  If TABLE_LIST::open_strategy is set to OPEN_IF_EXISTS, the table is
  opened only if it exists. If the open strategy is OPEN_STUB, the
  underlying table is never opened. In both cases, metadata locks are
  always taken according to the lock strategy.

  The function used to open temporary tables, but now it opens base tables
  only.

  @retval TRUE  Open failed. "action" parameter may contain type of action
                needed to remedy problem before retrying again.
  @retval FALSE Success. Members of TABLE_LIST structure are filled properly
                (e.g.  TABLE_LIST::table is set for real tables and
                TABLE_LIST::view is set for views).
*/

bool open_table(THD *thd, TABLE_LIST *table_list, Open_table_context *ot_ctx)
{
  TABLE *table;
  const char *key;
  uint	key_length;
  const char *alias= table_list->alias.str;
  uint flags= ot_ctx->get_flags();
  MDL_ticket *mdl_ticket;
  TABLE_SHARE *share;
  uint gts_flags;
#ifdef WITH_PARTITION_STORAGE_ENGINE
  int part_names_error=0;
#endif
  DBUG_ENTER("open_table");

  /*
    The table must not be opened already. The table can be pre-opened for
    some statements if it is a temporary table.

    open_temporary_table() must be used to open temporary tables.
  */
  DBUG_ASSERT(!table_list->table);

  /* an open table operation needs a lot of the stack space */
  if (check_stack_overrun(thd, STACK_MIN_SIZE_FOR_OPEN, (uchar *)&alias))
    DBUG_RETURN(TRUE);

  if (!(flags & MYSQL_OPEN_IGNORE_KILLED) && thd->killed)
  {
    thd->send_kill_message();
    DBUG_RETURN(TRUE);
  }

  /*
    Check if we're trying to take a write lock in a read only transaction.

    Note that we allow write locks on log tables as otherwise logging
    to general/slow log would be disabled in read only transactions.
  */
  if (table_list->mdl_request.is_write_lock_request() &&
      thd->tx_read_only &&
      !(flags & (MYSQL_LOCK_LOG_TABLE | MYSQL_OPEN_HAS_MDL_LOCK)))
  {
    my_error(ER_CANT_EXECUTE_IN_READ_ONLY_TRANSACTION, MYF(0));
    DBUG_RETURN(true);
  }

  if (!table_list->db.str)
  {
    my_error(ER_NO_DB_ERROR, MYF(0));
    DBUG_RETURN(true);
  }

  key_length= get_table_def_key(table_list, &key);

  /*
    If we're in pre-locked or LOCK TABLES mode, let's try to find the
    requested table in the list of pre-opened and locked tables. If the
    table is not there, return an error - we can't open not pre-opened
    tables in pre-locked/LOCK TABLES mode.
    TODO: move this block into a separate function.
  */
  if (thd->locked_tables_mode &&
      ! (flags & MYSQL_OPEN_GET_NEW_TABLE))
  {						// Using table locks
    TABLE *best_table= 0;
    int best_distance= INT_MIN;
    for (table=thd->open_tables; table ; table=table->next)
    {
      if (table->s->table_cache_key.length == key_length &&
	  !memcmp(table->s->table_cache_key.str, key, key_length))
      {
        if (!my_strcasecmp(system_charset_info, table->alias.c_ptr(), alias) &&
            table->query_id != thd->query_id && /* skip tables already used */
            (thd->locked_tables_mode == LTM_LOCK_TABLES ||
             table->query_id == 0))
        {
          int distance= ((int) table->reginfo.lock_type -
                         (int) table_list->lock_type);

          /*
            Find a table that either has the exact lock type requested,
            or has the best suitable lock. In case there is no locked
            table that has an equal or higher lock than requested,
            we us the closest matching lock to be able to produce an error
            message about wrong lock mode on the table. The best_table
            is changed if bd < 0 <= d or bd < d < 0 or 0 <= d < bd.

            distance <  0 - No suitable lock found
            distance >  0 - we have lock mode higher then we require
            distance == 0 - we have lock mode exactly which we need
          */
          if ((best_distance < 0 && distance > best_distance) ||
              (distance >= 0 && distance < best_distance))
          {
            best_distance= distance;
            best_table= table;
            if (best_distance == 0)
            {
              /*
                We have found a perfect match and can finish iterating
                through open tables list. Check for table use conflict
                between calling statement and SP/trigger is done in
                lock_tables().
              */
              break;
            }
          }
        }
      }
    }
    if (best_table)
    {
      table= best_table;
      table->query_id= thd->query_id;
      table->init(thd, table_list);
      DBUG_PRINT("info",("Using locked table"));
#ifdef WITH_PARTITION_STORAGE_ENGINE
      part_names_error= set_partitions_as_used(table_list, table);
#endif
      goto reset;
    }

    if (is_locked_view(thd, table_list))
    {
      if (table_list->sequence)
      {
        my_error(ER_NOT_SEQUENCE, MYF(0), table_list->db.str, table_list->alias.str);
        DBUG_RETURN(true);
      }
      DBUG_RETURN(FALSE); // VIEW
    }

    /*
      No table in the locked tables list. In case of explicit LOCK TABLES
      this can happen if a user did not include the table into the list.
      In case of pre-locked mode locked tables list is generated automatically,
      so we may only end up here if the table did not exist when
      locked tables list was created.
    */
    if (thd->locked_tables_mode == LTM_PRELOCKED)
      my_error(ER_NO_SUCH_TABLE, MYF(0), table_list->db.str, table_list->alias.str);
    else
      my_error(ER_TABLE_NOT_LOCKED, MYF(0), alias);
    DBUG_RETURN(TRUE);
  }

  /*
    Non pre-locked/LOCK TABLES mode, and the table is not temporary.
    This is the normal use case.
  */

  if (! (flags & MYSQL_OPEN_HAS_MDL_LOCK))
  {
    if (open_table_get_mdl_lock(thd, ot_ctx, &table_list->mdl_request,
                                flags, &mdl_ticket) ||
        mdl_ticket == NULL)
    {
      DEBUG_SYNC(thd, "before_open_table_wait_refresh");
      DBUG_RETURN(TRUE);
    }
    DEBUG_SYNC(thd, "after_open_table_mdl_shared");
  }
  else
  {
    /*
      Grab reference to the MDL lock ticket that was acquired
      by the caller.
    */
    mdl_ticket= table_list->mdl_request.ticket;
  }

  if (table_list->open_strategy == TABLE_LIST::OPEN_IF_EXISTS)
  {
    if (!ha_table_exists(thd, &table_list->db, &table_list->table_name))
      DBUG_RETURN(FALSE);
  }
  else if (table_list->open_strategy == TABLE_LIST::OPEN_STUB)
    DBUG_RETURN(FALSE);

  /* Table exists. Let us try to open it. */

  if (table_list->i_s_requested_object & OPEN_TABLE_ONLY)
    gts_flags= GTS_TABLE;
  else if (table_list->i_s_requested_object &  OPEN_VIEW_ONLY)
    gts_flags= GTS_VIEW;
  else
    gts_flags= GTS_TABLE | GTS_VIEW;

retry_share:

  share= tdc_acquire_share(thd, table_list, gts_flags, &table);

  if (unlikely(!share))
  {
    /*
      Hide "Table doesn't exist" errors if the table belongs to a view.
      The check for thd->is_error() is necessary to not push an
      unwanted error in case the error was already silenced.
      @todo Rework the alternative ways to deal with ER_NO_SUCH TABLE.
    */
    if (thd->is_error())
    {
      if (table_list->parent_l)
      {
        thd->clear_error();
        my_error(ER_WRONG_MRG_TABLE, MYF(0));
      }
      else if (table_list->belong_to_view)
      {
        TABLE_LIST *view= table_list->belong_to_view;
        thd->clear_error();
        my_error(ER_VIEW_INVALID, MYF(0),
                 view->view_db.str, view->view_name.str);
      }
    }
    DBUG_RETURN(TRUE);
  }

  /*
    Check if this TABLE_SHARE-object corresponds to a view. Note, that there is
    no need to check TABLE_SHARE::tdc.flushed as we do for regular tables,
    because view shares are always up to date.
  */
  if (share->is_view)
  {
    /*
      If parent_l of the table_list is non null then a merge table
      has this view as child table, which is not supported.
    */
    if (table_list->parent_l)
    {
      my_error(ER_WRONG_MRG_TABLE, MYF(0));
      goto err_lock;
    }
    if (table_list->sequence)
    {
      my_error(ER_NOT_SEQUENCE, MYF(0), table_list->db.str,
               table_list->alias.str);
      goto err_lock;
    }
    /*
      This table is a view. Validate its metadata version: in particular,
      that it was a view when the statement was prepared.
    */
    if (check_and_update_table_version(thd, table_list, share))
      goto err_lock;

    /* Open view */
    if (mysql_make_view(thd, share, table_list, false))
      goto err_lock;

    /* TODO: Don't free this */
    tdc_release_share(share);

    DBUG_ASSERT(table_list->view);

    DBUG_RETURN(FALSE);
  }

#ifdef WITH_WSREP
  if (!((flags & MYSQL_OPEN_IGNORE_FLUSH) ||
        (thd->wsrep_applier)))
#else
  if (!(flags & MYSQL_OPEN_IGNORE_FLUSH))
#endif
  {
    if (share->tdc->flushed)
    {
      /*
        We already have an MDL lock. But we have encountered an old
        version of table in the table definition cache which is possible
        when someone changes the table version directly in the cache
        without acquiring a metadata lock (e.g. this can happen during
        "rolling" FLUSH TABLE(S)).
        Release our reference to share, wait until old version of
        share goes away and then try to get new version of table share.
      */
      if (table)
        tc_release_table(table);
      else
        tdc_release_share(share);

      MDL_deadlock_handler mdl_deadlock_handler(ot_ctx);
      bool wait_result;

      thd->push_internal_handler(&mdl_deadlock_handler);
      wait_result= tdc_wait_for_old_version(thd, table_list->db.str,
                                            table_list->table_name.str,
                                            ot_ctx->get_timeout(),
                                            mdl_ticket->get_deadlock_weight());
      thd->pop_internal_handler();

      if (wait_result)
        DBUG_RETURN(TRUE);

      goto retry_share;
    }

    if (thd->open_tables && thd->open_tables->s->tdc->flushed)
    {
      /*
        If the version changes while we're opening the tables,
        we have to back off, close all the tables opened-so-far,
        and try to reopen them. Note: refresh_version is currently
        changed only during FLUSH TABLES.
      */
      if (table)
        tc_release_table(table);
      else
        tdc_release_share(share);
      (void)ot_ctx->request_backoff_action(Open_table_context::OT_REOPEN_TABLES,
                                           NULL);
      DBUG_RETURN(TRUE);
    }
  }

  if (table)
  {
    DBUG_ASSERT(table->file != NULL);
    if (table->file->discover_check_version())
    {
      tc_release_table(table);
      (void) ot_ctx->request_backoff_action(Open_table_context::OT_DISCOVER,
                                            table_list);
      DBUG_RETURN(TRUE);
    }
    table->file->rebind_psi();
#ifdef WITH_PARTITION_STORAGE_ENGINE
    part_names_error= set_partitions_as_used(table_list, table);
#endif
  }
  else
  {
    enum open_frm_error error;
    /* make a new table */
    if (!(table=(TABLE*) my_malloc(key_memory_TABLE, sizeof(*table),
                                   MYF(MY_WME))))
      goto err_lock;

    error= open_table_from_share(thd, share, &table_list->alias,
                                 HA_OPEN_KEYFILE | HA_TRY_READ_ONLY,
                                 EXTRA_RECORD,
                                 thd->open_options, table, FALSE,
                                 IF_PARTITIONING(table_list->partition_names,0));

    if (unlikely(error))
    {
      my_free(table);

      if (error == OPEN_FRM_DISCOVER)
        (void) ot_ctx->request_backoff_action(Open_table_context::OT_DISCOVER,
                                              table_list);
      else if (share->crashed)
      {
        if (!(flags & MYSQL_OPEN_IGNORE_REPAIR))
          (void) ot_ctx->request_backoff_action(Open_table_context::OT_REPAIR,
                                                table_list);
        else
          table_list->crashed= 1;  /* Mark that table was crashed */
      }
      goto err_lock;
    }
    if (open_table_entry_fini(thd, share, table))
    {
      closefrm(table);
      my_free(table);
      goto err_lock;
    }

    /* Add table to the share's used tables list. */
    tc_add_table(thd, table);
  }

  if (!(flags & MYSQL_OPEN_HAS_MDL_LOCK) &&
      table->s->table_category < TABLE_CATEGORY_INFORMATION)
  {
    /*
      We are not under LOCK TABLES and going to acquire write-lock/
      modify the base table. We need to acquire protection against
      global read lock until end of this statement in order to have
      this statement blocked by active FLUSH TABLES WITH READ LOCK.

      We don't need to acquire this protection under LOCK TABLES as
      such protection already acquired at LOCK TABLES time and
      not released until UNLOCK TABLES.

      We don't block statements which modify only temporary tables
      as these tables are not preserved by any form of
      backup which uses FLUSH TABLES WITH READ LOCK.

      TODO: The fact that we sometimes acquire protection against
            GRL only when we encounter table to be write-locked
            slightly increases probability of deadlock.
            This problem will be solved once Alik pushes his
            temporary table refactoring patch and we can start
            pre-acquiring metadata locks at the beggining of
            open_tables() call.
    */
    enum enum_mdl_type mdl_type= MDL_BACKUP_DML;

    if (table->s->table_category != TABLE_CATEGORY_USER)
      mdl_type= MDL_BACKUP_SYS_DML;
    else if (table->s->online_backup)
      mdl_type= MDL_BACKUP_TRANS_DML;

    if (table_list->mdl_request.is_write_lock_request() &&
        ! (flags & (MYSQL_OPEN_IGNORE_GLOBAL_READ_LOCK |
                    MYSQL_OPEN_FORCE_SHARED_MDL |
                    MYSQL_OPEN_FORCE_SHARED_HIGH_PRIO_MDL |
                    MYSQL_OPEN_SKIP_SCOPED_MDL_LOCK)) &&
        ! ot_ctx->has_protection_against_grl(mdl_type))
    {
      MDL_request protection_request;
      MDL_deadlock_handler mdl_deadlock_handler(ot_ctx);

      if (thd->has_read_only_protection())
      {
        MYSQL_UNBIND_TABLE(table->file);
        tc_release_table(table);
        DBUG_RETURN(TRUE);
      }

      MDL_REQUEST_INIT(&protection_request, MDL_key::BACKUP, "", "", mdl_type,
                       MDL_STATEMENT);

      /*
        Install error handler which if possible will convert deadlock error
        into request to back-off and restart process of opening tables.
      */
      thd->push_internal_handler(&mdl_deadlock_handler);
      bool result= thd->mdl_context.acquire_lock(&protection_request,
                                                 ot_ctx->get_timeout());
      thd->pop_internal_handler();

      if (result)
      {
        MYSQL_UNBIND_TABLE(table->file);
        tc_release_table(table);
        DBUG_RETURN(TRUE);
      }

      ot_ctx->set_has_protection_against_grl(mdl_type);
    }
  }

  table->mdl_ticket= mdl_ticket;
  table->reginfo.lock_type=TL_READ;		/* Assume read */

  table->init(thd, table_list);

  table->next= thd->open_tables;		/* Link into simple list */
  thd->set_open_tables(table);

 reset:
  /*
    Check that there is no reference to a condition from an earlier query
    (cf. Bug#58553). 
  */
  DBUG_ASSERT(table->file->pushed_cond == NULL);
  table_list->updatable= 1; // It is not derived table nor non-updatable VIEW
  table_list->table= table;

#ifdef WITH_PARTITION_STORAGE_ENGINE
  if (unlikely(table->part_info))
  {
    /* Partitions specified were incorrect.*/
    if (part_names_error)
    {
      table->file->print_error(part_names_error, MYF(0));
      DBUG_RETURN(true);
    }
  }
  else if (table_list->partition_names)
  {
    /* Don't allow PARTITION () clause on a nonpartitioned table */
    my_error(ER_PARTITION_CLAUSE_ON_NONPARTITIONED, MYF(0));
    DBUG_RETURN(true);
  }
#endif
  if (table_list->sequence && table->s->table_type != TABLE_TYPE_SEQUENCE)
  {
    my_error(ER_NOT_SEQUENCE, MYF(0), table_list->db.str, table_list->alias.str);
    DBUG_RETURN(true);
  }

  DBUG_ASSERT(thd->locked_tables_mode || table->file->row_logging == 0);
  DBUG_RETURN(false);

err_lock:
  tdc_release_share(share);

  DBUG_PRINT("exit", ("failed"));
  DBUG_RETURN(true);
}


/**
   Find table in the list of open tables.

   @param list       List of TABLE objects to be inspected.
   @param db         Database name
   @param table_name Table name

   @return Pointer to the TABLE object found, 0 if no table found.
*/

TABLE *find_locked_table(TABLE *list, const char *db, const char *table_name)
{
  char	key[MAX_DBKEY_LENGTH];
  uint key_length= tdc_create_key(key, db, table_name);

  for (TABLE *table= list; table ; table=table->next)
  {
    if (table->s->table_cache_key.length == key_length &&
	!memcmp(table->s->table_cache_key.str, key, key_length))
      return table;
  }
  return(0);
}


/**
   Find instance of TABLE with upgradable or exclusive metadata
   lock from the list of open tables, emit error if no such table
   found.

   @param thd        Thread context
   @param db         Database name.
   @param table_name Name of table.
   @param p_error    In the case of an error (when the function returns NULL)
                     the error number is stored there.
                     If the p_error is NULL, function launches the error itself.

   @note This function checks if the connection holds a global IX
         metadata lock. If no such lock is found, it is not safe to
         upgrade the lock and ER_TABLE_NOT_LOCKED_FOR_WRITE will be
         reported.

   @return Pointer to TABLE instance with MDL_SHARED_UPGRADABLE
           MDL_SHARED_NO_WRITE, MDL_SHARED_NO_READ_WRITE, or
           MDL_EXCLUSIVE metadata lock, NULL otherwise.
*/

TABLE *find_table_for_mdl_upgrade(THD *thd, const char *db,
                                  const char *table_name, int *p_error)
{
  TABLE *tab= find_locked_table(thd->open_tables, db, table_name);
  int error;

  if (unlikely(!tab))
  {
    error= ER_TABLE_NOT_LOCKED;
    goto err_exit;
  }

  /*
    It is not safe to upgrade the metadata lock without a global IX lock.
    This can happen with FLUSH TABLES <list> WITH READ LOCK as we in these
    cases don't take a global IX lock in order to be compatible with
    global read lock.
  */
  if (unlikely(!thd->mdl_context.is_lock_owner(MDL_key::BACKUP, "", "",
                                               MDL_BACKUP_DDL)))
  {
    error= ER_TABLE_NOT_LOCKED_FOR_WRITE;
    goto err_exit;
  }

  while (tab->mdl_ticket != NULL &&
         !tab->mdl_ticket->is_upgradable_or_exclusive() &&
         (tab= find_locked_table(tab->next, db, table_name)))
    continue;

  if (unlikely(!tab))
  {
    error= ER_TABLE_NOT_LOCKED_FOR_WRITE;
    goto err_exit;
  }

  return tab;

err_exit:
  if (p_error)
    *p_error= error;
  else
    my_error(error, MYF(0), table_name);

  return NULL;
}


/***********************************************************************
  class Locked_tables_list implementation. Declared in sql_class.h
************************************************************************/

/**
  Enter LTM_LOCK_TABLES mode.

  Enter the LOCK TABLES mode using all the tables that are
  currently open and locked in this connection.
  Initializes a TABLE_LIST instance for every locked table.

  @param  thd  thread handle

  @return TRUE if out of memory.
*/

bool
Locked_tables_list::init_locked_tables(THD *thd)
{
  DBUG_ASSERT(thd->locked_tables_mode == LTM_NONE);
  DBUG_ASSERT(m_locked_tables == NULL);
  DBUG_ASSERT(m_reopen_array == NULL);
  DBUG_ASSERT(m_locked_tables_count == 0);

  for (TABLE *table= thd->open_tables; table;
       table= table->next, m_locked_tables_count++)
  {
    TABLE_LIST *src_table_list= table->pos_in_table_list;
    LEX_CSTRING db, table_name, alias;

    db.length=         table->s->db.length;
    table_name.length= table->s->table_name.length;
    alias.length=      table->alias.length();
    TABLE_LIST *dst_table_list;

    if (! multi_alloc_root(&m_locked_tables_root,
                           &dst_table_list, sizeof(*dst_table_list),
                           &db.str, (size_t) db.length + 1,
                           &table_name.str, (size_t) table_name.length + 1,
                           &alias.str, (size_t) alias.length + 1,
                           NullS))
    {
      reset();
      return TRUE;
    }

    memcpy((char*) db.str,         table->s->db.str, db.length + 1);
    memcpy((char*) table_name.str, table->s->table_name.str,
           table_name.length + 1);
    memcpy((char*) alias.str,      table->alias.c_ptr(), alias.length + 1);
    dst_table_list->init_one_table(&db, &table_name,
                                   &alias, table->reginfo.lock_type);
    dst_table_list->table= table;
    dst_table_list->mdl_request.ticket= src_table_list->mdl_request.ticket;

    /* Link last into the list of tables */
    *(dst_table_list->prev_global= m_locked_tables_last)= dst_table_list;
    m_locked_tables_last= &dst_table_list->next_global;
    table->pos_in_locked_tables= dst_table_list;
  }
  if (m_locked_tables_count)
  {
    /**
      Allocate an auxiliary array to pass to mysql_lock_tables()
      in reopen_tables(). reopen_tables() is a critical
      path and we don't want to complicate it with extra allocations.
    */
    m_reopen_array= (TABLE_LIST**)alloc_root(&m_locked_tables_root,
                                             sizeof(TABLE_LIST*) *
                                             (m_locked_tables_count+1));
    if (m_reopen_array == NULL)
    {
      reset();
      return TRUE;
    }
  }

  TRANSACT_TRACKER(add_trx_state(thd, TX_LOCKED_TABLES));

  thd->enter_locked_tables_mode(LTM_LOCK_TABLES);

  return FALSE;
}


/**
  Leave LTM_LOCK_TABLES mode if it's been entered.

  Close all locked tables, free memory, and leave the mode.

  @note This function is a no-op if we're not in LOCK TABLES.
*/

int
Locked_tables_list::unlock_locked_tables(THD *thd)
{
  int error;
  DBUG_ASSERT(!thd->in_sub_stmt &&
              !(thd->state_flags & Open_tables_state::BACKUPS_AVAIL));
  /*
    Sic: we must be careful to not close open tables if
    we're not in LOCK TABLES mode: unlock_locked_tables() is
    sometimes called implicitly, expecting no effect on
    open tables, e.g. from begin_trans().
  */
  if (thd->locked_tables_mode != LTM_LOCK_TABLES)
    return 0;

  for (TABLE_LIST *table_list= m_locked_tables;
       table_list; table_list= table_list->next_global)
  {
    /*
      Clear the position in the list, the TABLE object will be
      returned to the table cache.
    */
    if (table_list->table)                    // If not closed
      table_list->table->pos_in_locked_tables= NULL;
  }
  thd->leave_locked_tables_mode();

  TRANSACT_TRACKER(clear_trx_state(thd, TX_LOCKED_TABLES));

  DBUG_ASSERT(thd->transaction->stmt.is_empty());
  error= close_thread_tables(thd);

  /*
    We rely on the caller to implicitly commit the
    transaction and release transactional locks.
  */

  /*
    After closing tables we can free memory used for storing lock
    request for metadata locks and TABLE_LIST elements.
  */
  reset();
  return error;
}


/**
  Remove all meta data locks associated with table and release locked
  table mode if there is no locked tables anymore
*/

int
Locked_tables_list::unlock_locked_table(THD *thd, MDL_ticket *mdl_ticket)
{
  /*
    Ensure we are in locked table mode.
    As this function is only called on error condition it's better
    to check this condition here than in the caller.
  */
  if (thd->locked_tables_mode != LTM_LOCK_TABLES)
    return 0;

  if (mdl_ticket)
  {
    /*
      Under LOCK TABLES we may have several instances of table open
      and locked and therefore have to remove several metadata lock
      requests associated with them.
    */
    thd->mdl_context.release_all_locks_for_name(mdl_ticket);
  }

  if (thd->lock->table_count == 0)
    return unlock_locked_tables(thd);
  return 0;
}


/*
  Free memory allocated for storing locks
*/

void Locked_tables_list::reset()
{
  free_root(&m_locked_tables_root, MYF(0));
  m_locked_tables= NULL;
  m_locked_tables_last= &m_locked_tables;
  m_reopen_array= NULL;
  m_locked_tables_count= 0;
  some_table_marked_for_reopen= 0;
}


/**
  Unlink a locked table from the locked tables list, either
  temporarily or permanently.

  @param  thd        thread handle
  @param  table_list the element of locked tables list.
                     The implementation assumes that this argument
                     points to a TABLE_LIST element linked into
                     the locked tables list. Passing a TABLE_LIST
                     instance that is not part of locked tables
                     list will lead to a crash.
  @param  remove_from_locked_tables
                      TRUE if the table is removed from the list
                      permanently.

  This function is a no-op if we're not under LOCK TABLES.

  @sa Locked_tables_list::reopen_tables()
*/


void Locked_tables_list::unlink_from_list(THD *thd,
                                          TABLE_LIST *table_list,
                                          bool remove_from_locked_tables)
{
  /*
    If mode is not LTM_LOCK_TABLES, we needn't do anything. Moreover,
    outside this mode pos_in_locked_tables value is not trustworthy.
  */
  if (thd->locked_tables_mode != LTM_LOCK_TABLES &&
      thd->locked_tables_mode != LTM_PRELOCKED_UNDER_LOCK_TABLES)
    return;

  /*
    table_list must be set and point to pos_in_locked_tables of some
    table.
  */
  DBUG_ASSERT(table_list->table->pos_in_locked_tables == table_list);

  /* Clear the pointer, the table will be returned to the table cache. */
  table_list->table->pos_in_locked_tables= NULL;

  /* Mark the table as closed in the locked tables list. */
  table_list->table= NULL;

  /*
    If the table is being dropped or renamed, remove it from
    the locked tables list (implicitly drop the LOCK TABLES lock
    on it).
  */
  if (remove_from_locked_tables)
  {
    *table_list->prev_global= table_list->next_global;
    if (table_list->next_global == NULL)
      m_locked_tables_last= table_list->prev_global;
    else
      table_list->next_global->prev_global= table_list->prev_global;
    m_locked_tables_count--;
  }
}

/**
  This is an attempt to recover (somewhat) in case of an error.
  If we failed to reopen a closed table, let's unlink it from the
  list and forget about it. From a user perspective that would look
  as if the server "lost" the lock on one of the locked tables.

  @note This function is a no-op if we're not under LOCK TABLES.
*/

void Locked_tables_list::
unlink_all_closed_tables(THD *thd, MYSQL_LOCK *lock, size_t reopen_count)
{
  /* If we managed to take a lock, unlock tables and free the lock. */
  if (lock)
    mysql_unlock_tables(thd, lock);
  /*
    If a failure happened in reopen_tables(), we may have succeeded
    reopening some tables, but not all.
    This works when the connection was killed in mysql_lock_tables().
  */
  if (reopen_count)
  {
    while (reopen_count--)
    {
      /*
        When closing the table, we must remove it
        from thd->open_tables list.
        We rely on the fact that open_table() that was used
        in reopen_tables() always links the opened table
        to the beginning of the open_tables list.
      */
      DBUG_ASSERT(thd->open_tables == m_reopen_array[reopen_count]->table);

      thd->open_tables->pos_in_locked_tables->table= NULL;
      thd->open_tables->pos_in_locked_tables= NULL;

      close_thread_table(thd, &thd->open_tables);
    }
  }
  /* Exclude all closed tables from the LOCK TABLES list. */
  for (TABLE_LIST *table_list= m_locked_tables; table_list; table_list=
       table_list->next_global)
  {
    if (table_list->table == NULL)
    {
      /* Unlink from list. */
      *table_list->prev_global= table_list->next_global;
      if (table_list->next_global == NULL)
        m_locked_tables_last= table_list->prev_global;
      else
        table_list->next_global->prev_global= table_list->prev_global;
      m_locked_tables_count--;
    }
  }

  /* If no tables left, do an automatic UNLOCK TABLES */
  if (thd->lock && thd->lock->table_count == 0)
  {
    /*
      We have to rollback any open transactions here.
      This is required in the case where the server has been killed
      but some transations are still open (as part of locked tables).
      If we don't do this, we will get an assert in unlock_locked_tables().
    */
    ha_rollback_trans(thd, FALSE);
    ha_rollback_trans(thd, TRUE);
    unlock_locked_tables(thd);
  }
}


/*
  Mark all instances of the table to be reopened

  This is only needed when LOCK TABLES is active
*/

void Locked_tables_list::mark_table_for_reopen(THD *thd, TABLE *table)
{
  TABLE_SHARE *share= table->s;

  for (TABLE_LIST *table_list= m_locked_tables;
       table_list; table_list= table_list->next_global)
  {
    /*
      table_list->table can be NULL in the case of TRUNCATE TABLE where
      the table was locked twice and one instance closed in
      close_all_tables_for_name().
    */
    if (table_list->table && table_list->table->s == share)
      table_list->table->internal_set_needs_reopen(true);
  }
  /* This is needed in the case where lock tables where not used */
  table->internal_set_needs_reopen(true);
  some_table_marked_for_reopen= 1;
}


/**
  Reopen the tables locked with LOCK TABLES and temporarily closed
  by a DDL statement or FLUSH TABLES.

  @param need_reopen  If set, reopen open tables that are marked with
                      for reopen.
                      If not set, reopen tables that where closed.

  @note This function is a no-op if we're not under LOCK TABLES.

  @return TRUE if an error reopening the tables. May happen in
               case of some fatal system error only, e.g. a disk
               corruption, out of memory or a serious bug in the
               locking.
*/

bool
Locked_tables_list::reopen_tables(THD *thd, bool need_reopen)
{
  bool is_ok= thd->get_stmt_da()->is_ok();
  Open_table_context ot_ctx(thd, !is_ok ? MYSQL_OPEN_REOPEN:
                                  MYSQL_OPEN_IGNORE_KILLED | MYSQL_OPEN_REOPEN);
  uint reopen_count= 0;
  MYSQL_LOCK *lock;
  MYSQL_LOCK *merged_lock;
  DBUG_ENTER("Locked_tables_list::reopen_tables");

  DBUG_ASSERT(some_table_marked_for_reopen || !need_reopen);


  /* Reset flag that some table was marked for reopen */
  if (need_reopen)
    some_table_marked_for_reopen= 0;

  for (TABLE_LIST *table_list= m_locked_tables;
       table_list; table_list= table_list->next_global)
  {
    if (need_reopen)
    {
      if (!table_list->table || !table_list->table->needs_reopen())
        continue;
      for (TABLE **prev= &thd->open_tables; *prev; prev= &(*prev)->next)
      {
        if (*prev == table_list->table)
        {
          thd->locked_tables_list.unlink_from_list(thd, table_list, false);
          mysql_lock_remove(thd, thd->lock, *prev);
          (*prev)->file->extra(HA_EXTRA_PREPARE_FOR_FORCED_CLOSE);
          close_thread_table(thd, prev);
          break;
        }
      }
      DBUG_ASSERT(table_list->table == NULL);
    }
    else
    {
      if (table_list->table)                      /* The table was not closed */
        continue;
    }

    DBUG_ASSERT(reopen_count < m_locked_tables_count);
    m_reopen_array[reopen_count++]= table_list;
  }
  if (reopen_count)
  {
    TABLE **tables= (TABLE**) my_alloca(reopen_count * sizeof(TABLE*));

    for (uint i= 0 ; i < reopen_count ; i++)
    {
      TABLE_LIST *table_list= m_reopen_array[i];
      /* Links into thd->open_tables upon success */
      if (open_table(thd, table_list, &ot_ctx))
      {
        unlink_all_closed_tables(thd, 0, i);
        my_afree((void*) tables);
        DBUG_RETURN(TRUE);
      }
      tables[i]= table_list->table;
      table_list->table->pos_in_locked_tables= table_list;
      /* See also the comment on lock type in init_locked_tables(). */
      table_list->table->reginfo.lock_type= table_list->lock_type;
    }

    thd->in_lock_tables= 1;
    /*
      We re-lock all tables with mysql_lock_tables() at once rather
      than locking one table at a time because of the case
      reported in Bug#45035: when the same table is present
      in the list many times, thr_lock.c fails to grant READ lock
      on a table that is already locked by WRITE lock, even if
      WRITE lock is taken by the same thread. If READ and WRITE
      lock are passed to thr_lock.c in the same list, everything
      works fine. Patching legacy code of thr_lock.c is risking to
      break something else.
    */
    lock= mysql_lock_tables(thd, tables, reopen_count,
                            MYSQL_OPEN_REOPEN | MYSQL_LOCK_USE_MALLOC);
    thd->in_lock_tables= 0;
    if (lock == NULL || (merged_lock=
                         mysql_lock_merge(thd->lock, lock)) == NULL)
    {
      unlink_all_closed_tables(thd, lock, reopen_count);
      if (! thd->killed)
        my_error(ER_LOCK_DEADLOCK, MYF(0));
      my_afree((void*) tables);
      DBUG_RETURN(TRUE);
    }
    thd->lock= merged_lock;
    my_afree((void*) tables);
  }
  DBUG_RETURN(FALSE);
}

/**
  Add back a locked table to the locked list that we just removed from it.
  This is needed in CREATE OR REPLACE TABLE where we are dropping, creating
  and re-opening a locked table.

  @return 0  0k
  @return 1  error
*/

bool Locked_tables_list::restore_lock(THD *thd, TABLE_LIST *dst_table_list,
                                      TABLE *table, MYSQL_LOCK *lock)
{
  MYSQL_LOCK *merged_lock;
  DBUG_ENTER("restore_lock");
  DBUG_ASSERT(!strcmp(dst_table_list->table_name.str, table->s->table_name.str));

  /* Ensure we have the memory to add the table back */
  if (!(merged_lock= mysql_lock_merge(thd->lock, lock)))
    DBUG_RETURN(1);
  thd->lock= merged_lock;

  /* Link to the new table */
  dst_table_list->table= table;
  /*
    The lock type may have changed (normally it should not as create
    table will lock the table in write mode
  */
  dst_table_list->lock_type= table->reginfo.lock_type;
  table->pos_in_locked_tables= dst_table_list;

  add_back_last_deleted_lock(dst_table_list);

  table->mdl_ticket->downgrade_lock(table->reginfo.lock_type >=
                                    TL_FIRST_WRITE ?
                                    MDL_SHARED_NO_READ_WRITE :
                                    MDL_SHARED_READ);

  DBUG_RETURN(0);
}

/*
  Add back the last deleted lock structure.
  This should be followed by a call to reopen_tables() to
  open the table.
*/

void Locked_tables_list::add_back_last_deleted_lock(TABLE_LIST *dst_table_list)
{
  /* Link the lock back in the locked tables list */
  dst_table_list->prev_global= m_locked_tables_last;
  *m_locked_tables_last= dst_table_list;
  m_locked_tables_last= &dst_table_list->next_global;
  dst_table_list->next_global= 0;
  m_locked_tables_count++;
}


#ifndef DBUG_OFF
/* Cause a spurious statement reprepare for debug purposes. */
static bool inject_reprepare(THD *thd)
{
  if (thd->m_reprepare_observer && thd->stmt_arena->is_reprepared == FALSE)
  {
    thd->m_reprepare_observer->report_error(thd);
    return TRUE;
  }

  return FALSE;
}
#endif

/**
  Compare metadata versions of an element obtained from the table
  definition cache and its corresponding node in the parse tree.

  @details If the new and the old values mismatch, invoke
  Metadata_version_observer.
  At prepared statement prepare, all TABLE_LIST version values are
  NULL and we always have a mismatch. But there is no observer set
  in THD, and therefore no error is reported. Instead, we update
  the value in the parse tree, effectively recording the original
  version.
  At prepared statement execute, an observer may be installed.  If
  there is a version mismatch, we push an error and return TRUE.

  For conventional execution (no prepared statements), the
  observer is never installed.

  @sa Execute_observer
  @sa check_prepared_statement() to see cases when an observer is installed
  @sa TABLE_LIST::is_table_ref_id_equal()
  @sa TABLE_SHARE::get_table_ref_id()

  @param[in]      thd         used to report errors
  @param[in,out]  tables      TABLE_LIST instance created by the parser
                              Metadata version information in this object
                              is updated upon success.
  @param[in]      table_share an element from the table definition cache

  @retval  TRUE  an error, which has been reported
  @retval  FALSE success, version in TABLE_LIST has been updated
*/

static bool
check_and_update_table_version(THD *thd,
                               TABLE_LIST *tables, TABLE_SHARE *table_share)
{
  /*
    First, verify that TABLE_LIST was indeed *created by the parser* -
    it must be in the global TABLE_LIST list. Standalone TABLE_LIST objects
    created with TABLE_LIST::init_one_table() have a short life time and
    aren't linked anywhere.
  */
  if (tables->prev_global && !tables->is_table_ref_id_equal(table_share))
  {
    if (thd->m_reprepare_observer &&
        thd->m_reprepare_observer->report_error(thd))
    {
      /*
        Version of the table share is different from the
        previous execution of the prepared statement, and it is
        unacceptable for this SQLCOM. Error has been reported.
      */
      DBUG_ASSERT(thd->is_error());
      return TRUE;
    }
    /* Always maintain the latest version and type */
    tables->set_table_ref_id(table_share);
  }

  DBUG_EXECUTE_IF("reprepare_each_statement", return inject_reprepare(thd););
  return FALSE;
}


/**
  Compares versions of a stored routine obtained from the sp cache
  and the version used at prepare.

  @details If the new and the old values mismatch, invoke
  Metadata_version_observer.
  At prepared statement prepare, all Sroutine_hash_entry version values
  are NULL and we always have a mismatch. But there is no observer set
  in THD, and therefore no error is reported. Instead, we update
  the value in Sroutine_hash_entry, effectively recording the original
  version.
  At prepared statement execute, an observer may be installed.  If
  there is a version mismatch, we push an error and return TRUE.

  For conventional execution (no prepared statements), the
  observer is never installed.

  @param[in]      thd         used to report errors
  @param[in/out]  rt          pointer to stored routine entry in the
                              parse tree
  @param[in]      sp          pointer to stored routine cache entry.
                              Can be NULL if there is no such routine.
  @retval  TRUE  an error, which has been reported
  @retval  FALSE success, version in Sroutine_hash_entry has been updated
*/

static bool
check_and_update_routine_version(THD *thd, Sroutine_hash_entry *rt,
                                 sp_head *sp)
{
  ulong spc_version= sp_cache_version();
  /* sp is NULL if there is no such routine. */
  ulong version= sp ? sp->sp_cache_version() : spc_version;
  /*
    If the version in the parse tree is stale,
    or the version in the cache is stale and sp is not used,
    we need to reprepare.
    Sic: version != spc_version <--> sp is not NULL.
  */
  if (rt->m_sp_cache_version != version ||
      (version != spc_version && !sp->is_invoked()))
  {
    if (thd->m_reprepare_observer &&
        thd->m_reprepare_observer->report_error(thd))
    {
      /*
        Version of the sp cache is different from the
        previous execution of the prepared statement, and it is
        unacceptable for this SQLCOM. Error has been reported.
      */
      DBUG_ASSERT(thd->is_error());
      return TRUE;
    }
    /* Always maintain the latest cache version. */
    rt->m_sp_cache_version= version;
  }
  return FALSE;
}


/**
   Open view by getting its definition from disk (and table cache in future).

   @param thd               Thread handle
   @param table_list        TABLE_LIST with db, table_name & belong_to_view
   @param flags             Flags which modify how we open the view

   @todo This function is needed for special handling of views under
         LOCK TABLES. We probably should get rid of it in long term.

   @return FALSE if success, TRUE - otherwise.
*/

bool tdc_open_view(THD *thd, TABLE_LIST *table_list, uint flags)
{
  TABLE not_used;
  TABLE_SHARE *share;
  bool err= TRUE;

  if (!(share= tdc_acquire_share(thd, table_list, GTS_VIEW)))
    return TRUE;

  DBUG_ASSERT(share->is_view);

  if (flags & CHECK_METADATA_VERSION)
  {
    /*
      Check TABLE_SHARE-version of view only if we have been instructed to do
      so. We do not need to check the version if we're executing CREATE VIEW or
      ALTER VIEW statements.

      In the future, this functionality should be moved out from
      tdc_open_view(), and  tdc_open_view() should became a part of a clean
      table-definition-cache interface.
    */
    if (check_and_update_table_version(thd, table_list, share))
      goto ret;
  }

  err= mysql_make_view(thd, share, table_list, (flags & OPEN_VIEW_NO_PARSE));
ret:
  tdc_release_share(share);

  return err;
}


/**
   Finalize the process of TABLE creation by loading table triggers
   and taking action if a HEAP table content was emptied implicitly.
*/

static bool open_table_entry_fini(THD *thd, TABLE_SHARE *share, TABLE *entry)
{
  if (Table_triggers_list::check_n_load(thd, &share->db,
                                        &share->table_name, entry, 0))
    return TRUE;

  /*
    If we are here, there was no fatal error (but error may be still
    unitialized).
  */
  if (unlikely(entry->file->implicit_emptied))
  {
    entry->file->implicit_emptied= 0;
    if (mysql_bin_log.is_open())
    {
      char query_buf[2*FN_REFLEN + 21];
      String query(query_buf, sizeof(query_buf), system_charset_info);

      query.length(0);
      query.append(STRING_WITH_LEN("DELETE FROM "));
      append_identifier(thd, &query, &share->db);
      query.append('.');
      append_identifier(thd, &query, &share->table_name);

      /*
        we bypass thd->binlog_query() here,
        as it does a lot of extra work, that is simply wrong in this case
      */
      Query_log_event qinfo(thd, query.ptr(), query.length(),
                            FALSE, TRUE, TRUE, 0);
      if (mysql_bin_log.write(&qinfo))
        return TRUE;
    }
  }
  return FALSE;
}


/**
   Auxiliary routine which is used for performing automatical table repair.
*/

static bool auto_repair_table(THD *thd, TABLE_LIST *table_list)
{
  TABLE_SHARE *share;
  TABLE entry;
  bool result= TRUE;

  thd->clear_error();

  if (!(share= tdc_acquire_share(thd, table_list, GTS_TABLE)))
    return result;

  DBUG_ASSERT(! share->is_view);

  if (open_table_from_share(thd, share, &table_list->alias,
                            HA_OPEN_KEYFILE | HA_TRY_READ_ONLY,
                            EXTRA_RECORD,
                            ha_open_options | HA_OPEN_FOR_REPAIR,
                            &entry, FALSE) || ! entry.file ||
      (entry.file->is_crashed() && entry.file->ha_check_and_repair(thd)))
  {
    /* Give right error message */
    thd->clear_error();
    my_error(ER_NOT_KEYFILE, MYF(0), share->table_name.str);
    sql_print_error("Couldn't repair table: %s.%s", share->db.str,
                    share->table_name.str);
    if (entry.file)
      closefrm(&entry);
  }
  else
  {
    thd->clear_error();			// Clear error message
    closefrm(&entry);
    result= FALSE;
  }

  tdc_remove_referenced_share(thd, share);
  return result;
}


/** Open_table_context */

Open_table_context::Open_table_context(THD *thd, uint flags)
  :m_thd(thd),
   m_failed_table(NULL),
   m_start_of_statement_svp(thd->mdl_context.mdl_savepoint()),
   m_timeout(flags & MYSQL_LOCK_IGNORE_TIMEOUT ?
             LONG_TIMEOUT : thd->variables.lock_wait_timeout),
   m_flags(flags),
   m_action(OT_NO_ACTION),
   m_has_locks(thd->mdl_context.has_locks()),
   m_has_protection_against_grl(0)
{}


/**
  Check if we can back-off and set back off action if we can.
  Otherwise report and return error.

  @retval  TRUE if back-off is impossible.
  @retval  FALSE if we can back off. Back off action has been set.
*/

bool
Open_table_context::
request_backoff_action(enum_open_table_action action_arg,
                       TABLE_LIST *table)
{
  /*
    A back off action may be one of three kinds:

    * We met a broken table that needs repair, or a table that
      is not present on this MySQL server and needs re-discovery.
      To perform the action, we need an exclusive metadata lock on
      the table. Acquiring X lock while holding other shared
      locks can easily lead to deadlocks. We rely on MDL deadlock
      detector to discover them. If this is a multi-statement
      transaction that holds metadata locks for completed statements,
      we should keep these locks after discovery/repair.
      The action type in this case is OT_DISCOVER or OT_REPAIR.
    * Our attempt to acquire an MDL lock lead to a deadlock,
      detected by the MDL deadlock detector. The current
      session was chosen a victim. If this is a multi-statement
      transaction that holds metadata locks taken by completed
      statements, restarting locking for the current statement
      may lead to a livelock. Releasing locks of completed
      statements can not be done as will lead to violation
      of ACID. Thus, again, if m_has_locks is set,
      we report an error. Otherwise, when there are no metadata
      locks other than which belong to this statement, we can
      try to recover from error by releasing all locks and
      restarting the pre-locking.
      Similarly, a deadlock error can occur when the
      pre-locking process met a TABLE_SHARE that is being
      flushed, and unsuccessfully waited for the flush to
      complete. A deadlock in this case can happen, e.g.,
      when our session is holding a metadata lock that
      is being waited on by a session which is using
      the table which is being flushed. The only way
      to recover from this error is, again, to close all
      open tables, release all locks, and retry pre-locking.
      Action type name is OT_REOPEN_TABLES. Re-trying
      while holding some locks may lead to a livelock,
      and thus we don't do it.
    * Finally, this session has open TABLEs from different
      "generations" of the table cache. This can happen, e.g.,
      when, after this session has successfully opened one
      table used for a statement, FLUSH TABLES interfered and
      expelled another table used in it. FLUSH TABLES then
      blocks and waits on the table already opened by this
      statement.
      We detect this situation by ensuring that table cache
      version of all tables used in a statement is the same.
      If it isn't, all tables needs to be reopened.
      Note, that we can always perform a reopen in this case,
      even if we already have metadata locks, since we don't
      keep tables open between statements and a livelock
      is not possible.
  */
  if (action_arg == OT_BACKOFF_AND_RETRY && m_has_locks)
  {
    my_error(ER_LOCK_DEADLOCK, MYF(0));
    m_thd->mark_transaction_to_rollback(true);
    return TRUE;
  }
  /*
    If auto-repair or discovery are requested, a pointer to table
    list element must be provided.
  */
  if (table)
  {
    DBUG_ASSERT(action_arg == OT_DISCOVER || action_arg == OT_REPAIR);
    m_failed_table= (TABLE_LIST*) m_thd->alloc(sizeof(TABLE_LIST));
    if (m_failed_table == NULL)
      return TRUE;
    m_failed_table->init_one_table(&table->db, &table->table_name, &table->alias, TL_WRITE);
    m_failed_table->open_strategy= table->open_strategy;
    m_failed_table->mdl_request.set_type(MDL_EXCLUSIVE);
  }
  m_action= action_arg;
  return FALSE;
}


/**
  An error handler to mark transaction to rollback on DEADLOCK error
  during DISCOVER / REPAIR.
*/
class MDL_deadlock_discovery_repair_handler : public Internal_error_handler
{
public:
  virtual bool handle_condition(THD *thd,
                                  uint sql_errno,
                                  const char* sqlstate,
                                  Sql_condition::enum_warning_level *level,
                                  const char* msg,
                                  Sql_condition ** cond_hdl)
  {
    if (sql_errno == ER_LOCK_DEADLOCK)
    {
      thd->mark_transaction_to_rollback(true);
    }
    /*
      We have marked this transaction to rollback. Return false to allow
      error to be reported or handled by other handlers.
    */
    return false;
  }
};

/**
   Recover from failed attempt of open table by performing requested action.

   @pre This function should be called only with "action" != OT_NO_ACTION
        and after having called @sa close_tables_for_reopen().

   @retval FALSE - Success. One should try to open tables once again.
   @retval TRUE  - Error
*/

bool
Open_table_context::recover_from_failed_open()
{
  bool result= FALSE;
  MDL_deadlock_discovery_repair_handler handler;
  /*
    Install error handler to mark transaction to rollback on DEADLOCK error.
  */
  m_thd->push_internal_handler(&handler);

  /* Execute the action. */
  switch (m_action)
  {
    case OT_BACKOFF_AND_RETRY:
    case OT_REOPEN_TABLES:
      break;
    case OT_DISCOVER:
    case OT_REPAIR:
      if ((result= lock_table_names(m_thd, m_thd->lex->create_info,
                                    m_failed_table, NULL,
                                    get_timeout(), 0)))
        break;

      tdc_remove_table(m_thd, m_failed_table->db.str,
                       m_failed_table->table_name.str);

      switch (m_action)
      {
        case OT_DISCOVER:
        {
          m_thd->get_stmt_da()->clear_warning_info(m_thd->query_id);
          m_thd->clear_error();                 // Clear error message

          No_such_table_error_handler no_such_table_handler;
          bool open_if_exists= m_failed_table->open_strategy == TABLE_LIST::OPEN_IF_EXISTS;

          if (open_if_exists)
            m_thd->push_internal_handler(&no_such_table_handler);

          result= !tdc_acquire_share(m_thd, m_failed_table,
                                 GTS_TABLE | GTS_FORCE_DISCOVERY | GTS_NOLOCK);
          if (open_if_exists)
          {
            m_thd->pop_internal_handler();
            if (result && no_such_table_handler.safely_trapped_errors())
              result= FALSE;
          }
          break;
        }
        case OT_REPAIR:
          result= auto_repair_table(m_thd, m_failed_table);
          break;
        case OT_BACKOFF_AND_RETRY:
        case OT_REOPEN_TABLES:
        case OT_NO_ACTION:
          DBUG_ASSERT(0);
      }
      /*
        Rollback to start of the current statement to release exclusive lock
        on table which was discovered but preserve locks from previous statements
        in current transaction.
      */
      m_thd->mdl_context.rollback_to_savepoint(start_of_statement_svp());
      break;
    case OT_NO_ACTION:
      DBUG_ASSERT(0);
  }
  m_thd->pop_internal_handler();
  /*
    Reset the pointers to conflicting MDL request and the
    TABLE_LIST element, set when we need auto-discovery or repair,
    for safety.
  */
  m_failed_table= NULL;
  /*
    Reset flag indicating that we have already acquired protection
    against GRL. It is no longer valid as the corresponding lock was
    released by close_tables_for_reopen().
  */
  m_has_protection_against_grl= 0;
  /* Prepare for possible another back-off. */
  m_action= OT_NO_ACTION;
  return result;
}


/*
  Return a appropriate read lock type given a table object.

  @param thd              Thread context
  @param prelocking_ctx   Prelocking context.
  @param table_list       Table list element for table to be locked.
  @param routine_modifies_data
                          Some routine that is invoked by statement
                          modifies data.

  @remark Due to a statement-based replication limitation, statements such as
          INSERT INTO .. SELECT FROM .. and CREATE TABLE .. SELECT FROM need
          to grab a TL_READ_NO_INSERT lock on the source table in order to
          prevent the replication of a concurrent statement that modifies the
          source table. If such a statement gets applied on the slave before
          the INSERT .. SELECT statement finishes, data on the master could
          differ from data on the slave and end-up with a discrepancy between
          the binary log and table state.
          This also applies to SELECT/SET/DO statements which use stored
          functions. Calls to such functions are going to be logged as a
          whole and thus should be serialized against concurrent changes
          to tables used by those functions. This is avoided when functions
          do not modify data but only read it, since in this case nothing is
          written to the binary log. Argument routine_modifies_data
          denotes the same. So effectively, if the statement is not a
          update query and routine_modifies_data is false, then
          prelocking_placeholder does not take importance.

          Furthermore, this does not apply to I_S and log tables as it's
          always unsafe to replicate such tables under statement-based
          replication as the table on the slave might contain other data
          (ie: general_log is enabled on the slave). The statement will
          be marked as unsafe for SBR in decide_logging_format().
  @remark Note that even in prelocked mode it is important to correctly
          determine lock type value. In this mode lock type is passed to
          handler::start_stmt() method and can be used by storage engine,
          for example, to determine what kind of row locks it should acquire
          when reading data from the table.
*/

thr_lock_type read_lock_type_for_table(THD *thd,
                                       Query_tables_list *prelocking_ctx,
                                       TABLE_LIST *table_list,
                                       bool routine_modifies_data)
{
  /*
    In cases when this function is called for a sub-statement executed in
    prelocked mode we can't rely on OPTION_BIN_LOG flag in THD::options
    bitmap to determine that binary logging is turned on as this bit can
    be cleared before executing sub-statement. So instead we have to look
    at THD::variables::sql_log_bin member.
  */
  bool log_on= mysql_bin_log.is_open() && thd->variables.sql_log_bin;
  if ((log_on == FALSE) || (thd->wsrep_binlog_format() == BINLOG_FORMAT_ROW) ||
      (table_list->table->s->table_category == TABLE_CATEGORY_LOG) ||
      (table_list->table->s->table_category == TABLE_CATEGORY_PERFORMANCE) ||
      !(is_update_query(prelocking_ctx->sql_command) ||
        (routine_modifies_data && table_list->prelocking_placeholder) ||
        (thd->locked_tables_mode > LTM_LOCK_TABLES)))
    return TL_READ;
  else
    return TL_READ_NO_INSERT;
}


/*
  Extend the prelocking set with tables and routines used by a routine.

  @param[in]  thd                   Thread context.
  @param[in]  rt                    Element of prelocking set to be processed.
  @param[in]  ot_ctx                Context of open_table used to recover from
                                    locking failures.
  @retval false  Success.
  @retval true   Failure (Conflicting metadata lock, OOM, other errors).
*/
static bool
sp_acquire_mdl(THD *thd, Sroutine_hash_entry *rt, Open_table_context *ot_ctx)
{
  DBUG_ENTER("sp_acquire_mdl");
  /*
    Since we acquire only shared lock on routines we don't
    need to care about global intention exclusive locks.
  */
  DBUG_ASSERT(rt->mdl_request.type == MDL_SHARED);

  /*
    Waiting for a conflicting metadata lock to go away may
    lead to a deadlock, detected by MDL subsystem.
    If possible, we try to resolve such deadlocks by releasing all
    metadata locks and restarting the pre-locking process.
    To prevent the error from polluting the diagnostics area
    in case of successful resolution, install a special error
    handler for ER_LOCK_DEADLOCK error.
  */
  MDL_deadlock_handler mdl_deadlock_handler(ot_ctx);

  thd->push_internal_handler(&mdl_deadlock_handler);
  bool result= thd->mdl_context.acquire_lock(&rt->mdl_request,
                                             ot_ctx->get_timeout());
  thd->pop_internal_handler();

  DBUG_RETURN(result);
}


/*
  Handle element of prelocking set other than table. E.g. cache routine
  and, if prelocking strategy prescribes so, extend the prelocking set
  with tables and routines used by it.

  @param[in]  thd                   Thread context.
  @param[in]  prelocking_ctx        Prelocking context.
  @param[in]  rt                    Element of prelocking set to be processed.
  @param[in]  prelocking_strategy   Strategy which specifies how the
                                    prelocking set should be extended when
                                    one of its elements is processed.
  @param[in]  has_prelocking_list   Indicates that prelocking set/list for
                                    this statement has already been built.
  @param[in]  ot_ctx                Context of open_table used to recover from
                                    locking failures.
  @param[out] need_prelocking       Set to TRUE if it was detected that this
                                    statement will require prelocked mode for
                                    its execution, not touched otherwise.
  @param[out] routine_modifies_data Set to TRUE if it was detected that this
                                    routine does modify table data.

  @retval FALSE  Success.
  @retval TRUE   Failure (Conflicting metadata lock, OOM, other errors).
*/

static bool
open_and_process_routine(THD *thd, Query_tables_list *prelocking_ctx,
                         Sroutine_hash_entry *rt,
                         Prelocking_strategy *prelocking_strategy,
                         bool has_prelocking_list,
                         Open_table_context *ot_ctx,
                         bool *need_prelocking, bool *routine_modifies_data)
{
  MDL_key::enum_mdl_namespace mdl_type= rt->mdl_request.key.mdl_namespace();
  DBUG_ENTER("open_and_process_routine");

  *routine_modifies_data= false;

  switch (mdl_type)
  {
  case MDL_key::PACKAGE_BODY:
    DBUG_ASSERT(rt != (Sroutine_hash_entry*)prelocking_ctx->sroutines_list.first);
    /*
      No need to cache the package body itself.
      It gets cached during open_and_process_routine()
      for the first used package routine. See the package related code
      in the "case" below.
    */
    if (sp_acquire_mdl(thd, rt, ot_ctx))
      DBUG_RETURN(TRUE);
    break;
  case MDL_key::FUNCTION:
  case MDL_key::PROCEDURE:
    {
      sp_head *sp;
      /*
        Try to get MDL lock on the routine.
        Note that we do not take locks on top-level CALLs as this can
        lead to a deadlock. Not locking top-level CALLs does not break
        the binlog as only the statements in the called procedure show
        up there, not the CALL itself.
      */
      if (rt != (Sroutine_hash_entry*)prelocking_ctx->sroutines_list.first ||
          mdl_type != MDL_key::PROCEDURE)
      {
        /*
          TODO: If this is a package routine, we should not put MDL
          TODO: on the routine itself. We should put only the package MDL.
        */
        if (sp_acquire_mdl(thd, rt, ot_ctx))
          DBUG_RETURN(TRUE);

        /* Ensures the routine is up-to-date and cached, if exists. */
        if (rt->sp_cache_routine(thd, has_prelocking_list, &sp))
          DBUG_RETURN(TRUE);

        /* Remember the version of the routine in the parse tree. */
        if (check_and_update_routine_version(thd, rt, sp))
          DBUG_RETURN(TRUE);

        /* 'sp' is NULL when there is no such routine. */
        if (sp)
        {
          *routine_modifies_data= sp->modifies_data();

          if (!has_prelocking_list)
          {
            prelocking_strategy->handle_routine(thd, prelocking_ctx, rt, sp,
                                                need_prelocking);
            if (sp->m_parent)
            {
              /*
                If it's a package routine, we need also to handle the
                package body, as its initialization section can use
                some tables and routine calls.
                TODO: Only package public routines actually need this.
                TODO: Skip package body handling for private routines.
              */
              *routine_modifies_data|= sp->m_parent->modifies_data();
              prelocking_strategy->handle_routine(thd, prelocking_ctx, rt,
                                                  sp->m_parent,
                                                  need_prelocking);
            }
          }
        }
      }
      else
      {
        /*
          If it's a top level call, just make sure we have a recent
          version of the routine, if it exists.
          Validating routine version is unnecessary, since CALL
          does not affect the prepared statement prelocked list.
        */
        if (rt->sp_cache_routine(thd, false, &sp))
          DBUG_RETURN(TRUE);
      }
    }
    break;
  case MDL_key::TRIGGER:
    /**
      We add trigger entries to lex->sroutines_list, but we don't
      load them here. The trigger entry is only used when building
      a transitive closure of objects used in a statement, to avoid
      adding to this closure objects that are used in the trigger more
      than once.
      E.g. if a trigger trg refers to table t2, and the trigger table t1
      is used multiple times in the statement (say, because it's used in
      function f1() twice), we will only add t2 once to the list of
      tables to prelock.

      We don't take metadata locks on triggers either: they are protected
      by a respective lock on the table, on which the trigger is defined.

      The only two cases which give "trouble" are SHOW CREATE TRIGGER
      and DROP TRIGGER statements. For these, statement syntax doesn't
      specify the table on which this trigger is defined, so we have
      to make a "dirty" read in the data dictionary to find out the
      table name. Once we discover the table name, we take a metadata
      lock on it, and this protects all trigger operations.
      Of course the table, in theory, may disappear between the dirty
      read and metadata lock acquisition, but in that case we just return
      a run-time error.

      Grammar of other trigger DDL statements (CREATE, DROP) requires
      the table to be specified explicitly, so we use the table metadata
      lock to protect trigger metadata in these statements. Similarly, in
      DML we always use triggers together with their tables, and thus don't
      need to take separate metadata locks on them.
    */
    break;
  default:
    /* Impossible type value. */
    DBUG_ASSERT(0);
  }
  DBUG_RETURN(FALSE);
}

/*
  If we are not already in prelocked mode and extended table list is not
  yet built we might have to build the prelocking set for this statement.

  Since currently no prelocking strategy prescribes doing anything for
  tables which are only read, we do below checks only if table is going
  to be changed.
*/
bool extend_table_list(THD *thd, TABLE_LIST *tables,
                       Prelocking_strategy *prelocking_strategy,
                       bool has_prelocking_list)
{
  bool error= false;
  LEX *lex= thd->lex;
  bool maybe_need_prelocking=
    (tables->updating && tables->lock_type >= TL_FIRST_WRITE)
    || thd->lex->default_used;

  if (thd->locked_tables_mode <= LTM_LOCK_TABLES &&
      ! has_prelocking_list && maybe_need_prelocking)
  {
    bool need_prelocking= FALSE;
    TABLE_LIST **save_query_tables_last= lex->query_tables_last;
    /*
      Extend statement's table list and the prelocking set with
      tables and routines according to the current prelocking
      strategy.

      For example, for DML statements we need to add tables and routines
      used by triggers which are going to be invoked for this element of
      table list and also add tables required for handling of foreign keys.
    */
    error= prelocking_strategy->handle_table(thd, lex, tables,
                                             &need_prelocking);

    if (need_prelocking && ! lex->requires_prelocking())
      lex->mark_as_requiring_prelocking(save_query_tables_last);
  }
  return error;
}


/**
  Handle table list element by obtaining metadata lock, opening table or view
  and, if prelocking strategy prescribes so, extending the prelocking set with
  tables and routines used by it.

  @param[in]     thd                  Thread context.
  @param[in]     lex                  LEX structure for statement.
  @param[in]     tables               Table list element to be processed.
  @param[in,out] counter              Number of tables which are open.
  @param[in]     flags                Bitmap of flags to modify how the tables
                                      will be open, see open_table() description
                                      for details.
  @param[in]     prelocking_strategy  Strategy which specifies how the
                                      prelocking set should be extended
                                      when table or view is processed.
  @param[in]     has_prelocking_list  Indicates that prelocking set/list for
                                      this statement has already been built.
  @param[in]     ot_ctx               Context used to recover from a failed
                                      open_table() attempt.

  @retval  FALSE  Success.
  @retval  TRUE   Error, reported unless there is a chance to recover from it.
*/

static bool
open_and_process_table(THD *thd, TABLE_LIST *tables, uint *counter, uint flags,
                       Prelocking_strategy *prelocking_strategy,
                       bool has_prelocking_list, Open_table_context *ot_ctx)
{
  bool error= FALSE;
  bool safe_to_ignore_table= FALSE;
  LEX *lex= thd->lex;
  DBUG_ENTER("open_and_process_table");
  DEBUG_SYNC(thd, "open_and_process_table");

  /*
    Ignore placeholders for derived tables. After derived tables
    processing, link to created temporary table will be put here.
    If this is derived table for view then we still want to process
    routines used by this view.
  */
  if (tables->derived)
  {
    if (!tables->view)
    {
      if (!tables->is_derived())
        tables->set_derived();
      goto end;
    }
    /*
      We restore view's name and database wiped out by derived tables
      processing and fall back to standard open process in order to
      obtain proper metadata locks and do other necessary steps like
      stored routine processing.
    */
    tables->db= tables->view_db;
    tables->table_name= tables->view_name;
  }

  if (!tables->derived && is_infoschema_db(&tables->db))
  {
    /*
      Check whether the information schema contains a table
      whose name is tables->schema_table_name
    */
    ST_SCHEMA_TABLE *schema_table= tables->schema_table;
    if (!schema_table ||
        (schema_table->hidden &&
         ((sql_command_flags[lex->sql_command] & CF_STATUS_COMMAND) == 0 ||
          /*
            this check is used for show columns|keys from I_S hidden table
          */
          lex->sql_command == SQLCOM_SHOW_FIELDS ||
          lex->sql_command == SQLCOM_SHOW_KEYS)))
    {
      my_error(ER_UNKNOWN_TABLE, MYF(0),
               tables->table_name.str, INFORMATION_SCHEMA_NAME.str);
      DBUG_RETURN(1);
    }
  }
  /*
    If this TABLE_LIST object is a placeholder for an information_schema
    table, create a temporary table to represent the information_schema
    table in the query. Do not fill it yet - will be filled during
    execution.
  */
  if (tables->schema_table)
  {
    /*
      If this information_schema table is merged into a mergeable
      view, ignore it for now -- it will be filled when its respective
      TABLE_LIST is processed. This code works only during re-execution.
    */
    if (tables->view)
    {
      MDL_ticket *mdl_ticket;
      /*
        We still need to take a MDL lock on the merged view to protect
        it from concurrent changes.
      */
      if (!open_table_get_mdl_lock(thd, ot_ctx, &tables->mdl_request,
                                   flags, &mdl_ticket) &&
          mdl_ticket != NULL)
        goto process_view_routines;
      /* Fall-through to return error. */
    }
    else if (!mysql_schema_table(thd, lex, tables) &&
             !check_and_update_table_version(thd, tables, tables->table->s))
    {
      goto end;
    }
    error= TRUE;
    goto end;
  }

  if (tables->table_function)
  {
    if (!create_table_for_function(thd, tables))
      error= TRUE;
    goto end;
  }

  DBUG_PRINT("tcache", ("opening table: '%s'.'%s'  item: %p",
                        tables->db.str, tables->table_name.str, tables));
  (*counter)++;

  /*
    Not a placeholder: must be a base/temporary table or a view. Let us open it.
  */
  if (tables->table)
  {
    /*
      If this TABLE_LIST object has an associated open TABLE object
      (TABLE_LIST::table is not NULL), that TABLE object must be a pre-opened
      temporary table or SEQUENCE (see sequence_insert()).
    */
    DBUG_ASSERT(is_temporary_table(tables) || tables->table->s->sequence);
    if (tables->sequence &&
        tables->table->s->table_type != TABLE_TYPE_SEQUENCE)
    {
      my_error(ER_NOT_SEQUENCE, MYF(0), tables->db.str, tables->alias.str);
      DBUG_RETURN(true);
    }
  }
  else if (tables->open_type == OT_TEMPORARY_ONLY)
  {
    /*
      OT_TEMPORARY_ONLY means that we are in CREATE TEMPORARY TABLE statement.
      Also such table list element can't correspond to prelocking placeholder
      or to underlying table of merge table.
      So existing temporary table should have been preopened by this moment
      and we can simply continue without trying to open temporary or base
      table.
    */
    DBUG_ASSERT(tables->open_strategy);
    DBUG_ASSERT(!tables->prelocking_placeholder);
    DBUG_ASSERT(!tables->parent_l);
    DBUG_RETURN(0);
  }

  /* Not a placeholder: must be a base table or a view. Let us open it. */
  if (tables->prelocking_placeholder)
  {
    /*
      For the tables added by the pre-locking code, attempt to open
      the table but fail silently if the table does not exist.
      The real failure will occur when/if a statement attempts to use
      that table.
    */
    No_such_table_error_handler no_such_table_handler;
    thd->push_internal_handler(&no_such_table_handler);

    /*
      We're opening a table from the prelocking list.

      Since this table list element might have been added after pre-opening
      of temporary tables we have to try to open temporary table for it.

      We can't simply skip this table list element and postpone opening of
      temporary table till the execution of substatement for several reasons:
      - Temporary table can be a MERGE table with base underlying tables,
        so its underlying tables has to be properly open and locked at
        prelocking stage.
      - Temporary table can be a MERGE table and we might be in PREPARE
        phase for a prepared statement. In this case it is important to call
        HA_ATTACH_CHILDREN for all merge children.
        This is necessary because merge children remember "TABLE_SHARE ref type"
        and "TABLE_SHARE def version" in the HA_ATTACH_CHILDREN operation.
        If HA_ATTACH_CHILDREN is not called, these attributes are not set.
        Then, during the first EXECUTE, those attributes need to be updated.
        That would cause statement re-preparing (because changing those
        attributes during EXECUTE is caught by THD::m_reprepare_observers).
        The problem is that since those attributes are not set in merge
        children, another round of PREPARE will not help.
    */
    if (!thd->has_temporary_tables() ||
        (!(error= thd->open_temporary_table(tables)) &&
         !tables->table))
      error= open_table(thd, tables, ot_ctx);

    thd->pop_internal_handler();
    safe_to_ignore_table= no_such_table_handler.safely_trapped_errors();
  }
  else if (tables->parent_l && (thd->open_options & HA_OPEN_FOR_REPAIR))
  {
    /*
      Also fail silently for underlying tables of a MERGE table if this
      table is opened for CHECK/REPAIR TABLE statement. This is needed
      to provide complete list of problematic underlying tables in
      CHECK/REPAIR TABLE output.
    */
    Repair_mrg_table_error_handler repair_mrg_table_handler;
    thd->push_internal_handler(&repair_mrg_table_handler);

    if (!thd->has_temporary_tables() ||
        (!(error= thd->open_temporary_table(tables)) &&
         !tables->table))
      error= open_table(thd, tables, ot_ctx);

    thd->pop_internal_handler();
    safe_to_ignore_table= repair_mrg_table_handler.safely_trapped_errors();
  }
  else
  {
    if (tables->parent_l)
    {
      /*
        Even if we are opening table not from the prelocking list we
        still might need to look for a temporary table if this table
        list element corresponds to underlying table of a merge table.
      */
      if (thd->has_temporary_tables())
        error= thd->open_temporary_table(tables);
    }

    if (!error && !tables->table)
      error= open_table(thd, tables, ot_ctx);
  }

  if (unlikely(error))
  {
    if (! ot_ctx->can_recover_from_failed_open() && safe_to_ignore_table)
    {
      DBUG_PRINT("info", ("open_table: ignoring table '%s'.'%s'",
                          tables->db.str, tables->alias.str));
      error= FALSE;
    }
    goto end;
  }

  /*
    We can't rely on simple check for TABLE_LIST::view to determine
    that this is a view since during re-execution we might reopen
    ordinary table in place of view and thus have TABLE_LIST::view
    set from repvious execution and TABLE_LIST::table set from
    current.
  */
  if (!tables->table && tables->view)
  {
    /* VIEW placeholder */
    (*counter)--;

    /*
      tables->next_global list consists of two parts:
      1) Query tables and underlying tables of views.
      2) Tables used by all stored routines that this statement invokes on
         execution.
      We need to know where the bound between these two parts is. If we've
      just opened a view, which was the last table in part #1, and it
      has added its base tables after itself, adjust the boundary pointer
      accordingly.
    */
    if (lex->query_tables_own_last == &(tables->next_global) &&
        tables->view->query_tables)
      lex->query_tables_own_last= tables->view->query_tables_last;
    /*
      Let us free memory used by 'sroutines' hash here since we never
      call destructor for this LEX.
    */
    my_hash_free(&tables->view->sroutines);
    goto process_view_routines;
  }

  /*
    Special types of open can succeed but still don't set
    TABLE_LIST::table to anything.
  */
  if (tables->open_strategy && !tables->table)
    goto end;

  error= extend_table_list(thd, tables, prelocking_strategy, has_prelocking_list);
  if (unlikely(error))
    goto end;

  /* Copy grant information from TABLE_LIST instance to TABLE one. */
  tables->table->grant= tables->grant;

  /* Check and update metadata version of a base table. */
  error= check_and_update_table_version(thd, tables, tables->table->s);

  if (unlikely(error))
    goto end;
  /*
    After opening a MERGE table add the children to the query list of
    tables, so that they are opened too.
    Note that placeholders don't have the handler open.
  */
  /* MERGE tables need to access parent and child TABLE_LISTs. */
  DBUG_ASSERT(tables->table->pos_in_table_list == tables);
  /* Non-MERGE tables ignore this call. */
  if (tables->table->file->extra(HA_EXTRA_ADD_CHILDREN_LIST))
  {
    error= TRUE;
    goto end;
  }

process_view_routines:
  /*
    Again we may need cache all routines used by this view and add
    tables used by them to table list.
  */
  if (tables->view &&
      thd->locked_tables_mode <= LTM_LOCK_TABLES &&
      ! has_prelocking_list)
  {
    bool need_prelocking= FALSE;
    TABLE_LIST **save_query_tables_last= lex->query_tables_last;

    error= prelocking_strategy->handle_view(thd, lex, tables,
                                            &need_prelocking);

    if (need_prelocking && ! lex->requires_prelocking())
      lex->mark_as_requiring_prelocking(save_query_tables_last);

    if (unlikely(error))
      goto end;
  }

end:
  DBUG_RETURN(error);
}


static bool upgrade_lock_if_not_exists(THD *thd,
                                       const DDL_options_st &create_info,
                                       TABLE_LIST *create_table,
                                       ulong lock_wait_timeout)
{
  DBUG_ENTER("upgrade_lock_if_not_exists");

  if (thd->lex->sql_command == SQLCOM_CREATE_TABLE ||
      thd->lex->sql_command == SQLCOM_CREATE_SEQUENCE)
  {
    DEBUG_SYNC(thd,"create_table_before_check_if_exists");
    if (!create_info.or_replace() &&
        ha_table_exists(thd, &create_table->db, &create_table->table_name,
                        NULL, NULL, &create_table->db_type))
    {
      if (create_info.if_not_exists())
      {
        push_warning_printf(thd, Sql_condition::WARN_LEVEL_NOTE,
                            ER_TABLE_EXISTS_ERROR,
                            ER_THD(thd, ER_TABLE_EXISTS_ERROR),
                            create_table->table_name.str);
      }
      else
        my_error(ER_TABLE_EXISTS_ERROR, MYF(0), create_table->table_name.str);
      DBUG_RETURN(true);
    }
    DBUG_RETURN(thd->mdl_context.upgrade_shared_lock(
                                   create_table->mdl_request.ticket,
                                   MDL_EXCLUSIVE,
                                   lock_wait_timeout));
  }
  DBUG_RETURN(false);
}


/**
  Acquire upgradable (SNW, SNRW) metadata locks on tables used by
  LOCK TABLES or by a DDL statement. Under LOCK TABLES, we can't take
  new locks, so use open_tables_check_upgradable_mdl() instead.

  @param thd               Thread context.
  @param options           DDL options.
  @param tables_start      Start of list of tables on which upgradable locks
                           should be acquired.
  @param tables_end        End of list of tables.
  @param lock_wait_timeout Seconds to wait before timeout.
  @param flags             Bitmap of flags to modify how the tables will be
                           open, see open_table() description for details.

  @retval FALSE  Success.
  @retval TRUE   Failure (e.g. connection was killed) or table existed
	         for a CREATE TABLE.

  @notes
  In case of CREATE TABLE we avoid a wait for tables that are in use
  by first trying to do a meta data lock with timeout == 0.  If we get a
  timeout we will check if table exists (it should) and retry with
  normal timeout if it didn't exists.
  Note that for CREATE TABLE IF EXISTS we only generate a warning
  but still return TRUE (to abort the calling open_table() function).
  On must check THD->is_error() if one wants to distinguish between warning
  and error.  If table existed, tables_start->db_type is set to the handlerton
  for the found table.
*/

bool
lock_table_names(THD *thd, const DDL_options_st &options,
                 TABLE_LIST *tables_start, TABLE_LIST *tables_end,
                 ulong lock_wait_timeout, uint flags)
{
  MDL_request_list mdl_requests;
  TABLE_LIST *table;
  MDL_request global_request;
  MDL_savepoint mdl_savepoint;
  DBUG_ENTER("lock_table_names");

  DBUG_ASSERT(!thd->locked_tables_mode);

  for (table= tables_start; table && table != tables_end;
       table= table->next_global)
  {
    DBUG_PRINT("info", ("mdl_request.type: %d  open_type: %d",
                        table->mdl_request.type, table->open_type));
    if (table->mdl_request.type < MDL_SHARED_UPGRADABLE ||
        table->mdl_request.type == MDL_SHARED_READ_ONLY ||
        table->open_type == OT_TEMPORARY_ONLY ||
        (table->open_type == OT_TEMPORARY_OR_BASE && is_temporary_table(table)))
    {
      continue;
    }

    /* Write lock on normal tables is not allowed in a read only transaction. */
    if (thd->tx_read_only)
    {
      my_error(ER_CANT_EXECUTE_IN_READ_ONLY_TRANSACTION, MYF(0));
      DBUG_RETURN(true);
    }

    /* Scoped locks: Take intention exclusive locks on all involved schemas. */
    if (!(flags & MYSQL_OPEN_SKIP_SCOPED_MDL_LOCK))
    {
      MDL_request *schema_request= new (thd->mem_root) MDL_request;
      if (schema_request == NULL)
        DBUG_RETURN(TRUE);
      MDL_REQUEST_INIT(schema_request, MDL_key::SCHEMA, table->db.str, "",
                       MDL_INTENTION_EXCLUSIVE, MDL_TRANSACTION);
      mdl_requests.push_front(schema_request);
    }

    mdl_requests.push_front(&table->mdl_request);
  }

  if (mdl_requests.is_empty())
    DBUG_RETURN(FALSE);

  if (flags & MYSQL_OPEN_SKIP_SCOPED_MDL_LOCK)
  {
    DBUG_RETURN(thd->mdl_context.acquire_locks(&mdl_requests,
                                               lock_wait_timeout) ||
                upgrade_lock_if_not_exists(thd, options, tables_start,
                                           lock_wait_timeout));
  }

  /* Protect this statement against concurrent BACKUP STAGE or FTWRL. */
  if (thd->has_read_only_protection())
    DBUG_RETURN(true);

  MDL_REQUEST_INIT(&global_request, MDL_key::BACKUP, "", "", MDL_BACKUP_DDL,
                   MDL_STATEMENT);
  mdl_savepoint= thd->mdl_context.mdl_savepoint();

  while (!thd->mdl_context.acquire_locks(&mdl_requests, lock_wait_timeout) &&
         !upgrade_lock_if_not_exists(thd, options, tables_start,
                                     lock_wait_timeout) &&
         !thd->mdl_context.try_acquire_lock(&global_request))
  {
    if (global_request.ticket)
    {
      thd->mdl_backup_ticket= global_request.ticket;
      DBUG_RETURN(false);
    }

    /*
      There is ongoing or pending BACKUP STAGE or FTWRL.
      Wait until it finishes and re-try.
    */
    thd->mdl_context.rollback_to_savepoint(mdl_savepoint);
    if (thd->mdl_context.acquire_lock(&global_request, lock_wait_timeout))
      break;
    thd->mdl_context.rollback_to_savepoint(mdl_savepoint);

    /* Reset tickets for all acquired locks */
    global_request.ticket= 0;
    MDL_request_list::Iterator it(mdl_requests);
    while (auto mdl_request= it++)
      mdl_request->ticket= 0;
  }
  DBUG_RETURN(true);
}


/**
  Check for upgradable (SNW, SNRW) metadata locks on tables to be opened
  for a DDL statement. Under LOCK TABLES, we can't take new locks, so we
  must check if appropriate locks were pre-acquired.

  @param thd           Thread context.
  @param tables_start  Start of list of tables on which upgradable locks
                       should be searched for.
  @param tables_end    End of list of tables.
  @param flags         Bitmap of flags to modify how the tables will be
                       open, see open_table() description for details.

  @retval FALSE  Success.
  @retval TRUE   Failure (e.g. connection was killed)
*/

static bool
open_tables_check_upgradable_mdl(THD *thd, TABLE_LIST *tables_start,
                                 TABLE_LIST *tables_end, uint flags)
{
  TABLE_LIST *table;

  DBUG_ASSERT(thd->locked_tables_mode);

  for (table= tables_start; table && table != tables_end;
       table= table->next_global)
  {
    /*
      Check below needs to be updated if this function starts
      called for SRO locks.
    */
    DBUG_ASSERT(table->mdl_request.type != MDL_SHARED_READ_ONLY);
    if (table->mdl_request.type < MDL_SHARED_UPGRADABLE ||
        table->open_type == OT_TEMPORARY_ONLY ||
        (table->open_type == OT_TEMPORARY_OR_BASE && is_temporary_table(table)))
    {
      continue;
    }

    /*
      We don't need to do anything about the found TABLE instance as it
      will be handled later in open_tables(), we only need to check that
      an upgradable lock is already acquired. When we enter LOCK TABLES
      mode, SNRW locks are acquired before all other locks. So if under
      LOCK TABLES we find that there is TABLE instance with upgradeable
      lock, all other instances of TABLE for the same table will have the
      same ticket.

      Note that this works OK even for CREATE TABLE statements which
      request X type of metadata lock. This is because under LOCK TABLES
      such statements don't create the table but only check if it exists
      or, in most complex case, only insert into it.
      Thus SNRW lock should be enough.

      Note that find_table_for_mdl_upgrade() will report an error if
      no suitable ticket is found.
    */
    if (!find_table_for_mdl_upgrade(thd, table->db.str, table->table_name.str,
                                    NULL))
      return TRUE;
  }

  return FALSE;
}


/**
  Open all tables in list

  @param[in]     thd      Thread context.
  @param[in]     options  DDL options.
  @param[in,out] start    List of tables to be open (it can be adjusted for
                          statement that uses tables only implicitly, e.g.
                          for "SELECT f1()").
  @param[out]    counter  Number of tables which were open.
  @param[in]     flags    Bitmap of flags to modify how the tables will be
                          open, see open_table() description for details.
  @param[in]     prelocking_strategy  Strategy which specifies how prelocking
                                      algorithm should work for this statement.

  @note
    Unless we are already in prelocked mode and prelocking strategy prescribes
    so this function will also precache all SP/SFs explicitly or implicitly
    (via views and triggers) used by the query and add tables needed for their
    execution to table list. Statement that uses SFs, invokes triggers or
    requires foreign key checks will be marked as requiring prelocking.
    Prelocked mode will be enabled for such query during lock_tables() call.

    If query for which we are opening tables is already marked as requiring
    prelocking it won't do such precaching and will simply reuse table list
    which is already built.

  @retval  FALSE  Success.
  @retval  TRUE   Error, reported.
*/

bool open_tables(THD *thd, const DDL_options_st &options,
                 TABLE_LIST **start, uint *counter, uint flags,
                 Prelocking_strategy *prelocking_strategy)
{
  /*
    We use pointers to "next_global" member in the last processed
    TABLE_LIST element and to the "next" member in the last processed
    Sroutine_hash_entry element as iterators over, correspondingly,
    the table list and stored routines list which stay valid and allow
    to continue iteration when new elements are added to the tail of
    the lists.
  */
  TABLE_LIST **table_to_open;
  Sroutine_hash_entry **sroutine_to_open;
  TABLE_LIST *tables;
  Open_table_context ot_ctx(thd, flags);
  bool error= FALSE;
  bool some_routine_modifies_data= FALSE;
  bool has_prelocking_list;
  DBUG_ENTER("open_tables");

  /* Data access in XA transaction is only allowed when it is active. */
  for (TABLE_LIST *table= *start; table; table= table->next_global)
    if (!table->schema_table)
    {
      if (thd->transaction->xid_state.check_has_uncommitted_xa())
      {
	thd->transaction->xid_state.er_xaer_rmfail();
        DBUG_RETURN(true);
      }
      else
        break;
    }

  thd->current_tablenr= 0;
restart:
  /*
    Close HANDLER tables which are marked for flush or against which there
    are pending exclusive metadata locks. This is needed both in order to
    avoid deadlocks and to have a point during statement execution at
    which such HANDLERs are closed even if they don't create problems for
    the current session (i.e. to avoid having a DDL blocked by HANDLERs
    opened for a long time).
  */
  if (thd->handler_tables_hash.records)
    mysql_ha_flush(thd);

  has_prelocking_list= thd->lex->requires_prelocking();
  table_to_open= start;
  sroutine_to_open= &thd->lex->sroutines_list.first;
  *counter= 0;
  THD_STAGE_INFO(thd, stage_opening_tables);
  prelocking_strategy->reset(thd);

  /*
    If we are executing LOCK TABLES statement or a DDL statement
    (in non-LOCK TABLES mode) we might have to acquire upgradable
    semi-exclusive metadata locks (SNW or SNRW) on some of the
    tables to be opened.
    When executing CREATE TABLE .. If NOT EXISTS .. SELECT, the
    table may not yet exist, in which case we acquire an exclusive
    lock.
    We acquire all such locks at once here as doing this in one
    by one fashion may lead to deadlocks or starvation. Later when
    we will be opening corresponding table pre-acquired metadata
    lock will be reused (thanks to the fact that in recursive case
    metadata locks are acquired without waiting).
  */
  if (! (flags & (MYSQL_OPEN_HAS_MDL_LOCK |
                  MYSQL_OPEN_FORCE_SHARED_MDL |
                  MYSQL_OPEN_FORCE_SHARED_HIGH_PRIO_MDL)))
  {
    if (thd->locked_tables_mode)
    {
      /*
        Under LOCK TABLES, we can't acquire new locks, so we instead
        need to check if appropriate locks were pre-acquired.
      */
      if (open_tables_check_upgradable_mdl(thd, *start,
                                           thd->lex->first_not_own_table(),
                                           flags))
      {
        error= TRUE;
        goto error;
      }
    }
    else
    {
      TABLE_LIST *table;
      if (lock_table_names(thd, options, *start,
                           thd->lex->first_not_own_table(),
                           ot_ctx.get_timeout(), flags))
      {
        error= TRUE;
        goto error;
      }
      for (table= *start; table && table != thd->lex->first_not_own_table();
           table= table->next_global)
      {
        if (table->mdl_request.type >= MDL_SHARED_UPGRADABLE)
          table->mdl_request.ticket= NULL;
      }
    }
  }

  /*
    Perform steps of prelocking algorithm until there are unprocessed
    elements in prelocking list/set.
  */
  while (*table_to_open  ||
         (thd->locked_tables_mode <= LTM_LOCK_TABLES && *sroutine_to_open))
  {
    /*
      For every table in the list of tables to open, try to find or open
      a table.
    */
    for (tables= *table_to_open; tables;
         table_to_open= &tables->next_global, tables= tables->next_global)
    {
      error= open_and_process_table(thd, tables, counter, flags,
                                    prelocking_strategy, has_prelocking_list,
                                    &ot_ctx);

      if (unlikely(error))
      {
        if (ot_ctx.can_recover_from_failed_open())
        {
          /*
            We have met exclusive metadata lock or old version of table.
            Now we have to close all tables and release metadata locks.
            We also have to throw away set of prelocked tables (and thus
            close tables from this set that were open by now) since it
            is possible that one of tables which determined its content
            was changed.

            Instead of implementing complex/non-robust logic mentioned
            above we simply close and then reopen all tables.

            We have to save pointer to table list element for table which we
            have failed to open since closing tables can trigger removal of
            elements from the table list (if MERGE tables are involved),
          */
          close_tables_for_reopen(thd, start, ot_ctx.start_of_statement_svp());

          /*
            Here we rely on the fact that 'tables' still points to the valid
            TABLE_LIST element. Altough currently this assumption is valid
            it may change in future.
          */
          if (ot_ctx.recover_from_failed_open())
            goto error;

          /* Re-open temporary tables after close_tables_for_reopen(). */
          if (thd->open_temporary_tables(*start))
            goto error;

          error= FALSE;
          goto restart;
        }
        goto error;
      }

      DEBUG_SYNC(thd, "open_tables_after_open_and_process_table");
    }

    /*
      If we are not already in prelocked mode and extended table list is
      not yet built for our statement we need to cache routines it uses
      and build the prelocking list for it.
      If we are not in prelocked mode but have built the extended table
      list, we still need to call open_and_process_routine() to take
      MDL locks on the routines.
    */
    if (thd->locked_tables_mode <= LTM_LOCK_TABLES && *sroutine_to_open)
    {
      /*
        Process elements of the prelocking set which are present there
        since parsing stage or were added to it by invocations of
        Prelocking_strategy methods in the above loop over tables.

        For example, if element is a routine, cache it and then,
        if prelocking strategy prescribes so, add tables it uses to the
        table list and routines it might invoke to the prelocking set.
      */
      for (Sroutine_hash_entry *rt= *sroutine_to_open; rt;
           sroutine_to_open= &rt->next, rt= rt->next)
      {
        bool need_prelocking= false;
        bool routine_modifies_data;
        TABLE_LIST **save_query_tables_last= thd->lex->query_tables_last;

        error= open_and_process_routine(thd, thd->lex, rt, prelocking_strategy,
                                        has_prelocking_list, &ot_ctx,
                                        &need_prelocking,
                                        &routine_modifies_data);

        // Remember if any of SF modifies data.
        some_routine_modifies_data|= routine_modifies_data;

        if (need_prelocking && ! thd->lex->requires_prelocking())
          thd->lex->mark_as_requiring_prelocking(save_query_tables_last);

        if (need_prelocking && ! *start)
          *start= thd->lex->query_tables;

        if (unlikely(error))
        {
          if (ot_ctx.can_recover_from_failed_open())
          {
            close_tables_for_reopen(thd, start,
                                    ot_ctx.start_of_statement_svp());
            if (ot_ctx.recover_from_failed_open())
              goto error;

            /* Re-open temporary tables after close_tables_for_reopen(). */
            if (thd->open_temporary_tables(*start))
              goto error;

            error= FALSE;
            goto restart;
          }
          /*
            Serious error during reading stored routines from mysql.proc table.
            Something is wrong with the table or its contents, and an error has
            been emitted; we must abort.
          */
          goto error;
        }
      }
    }
    if ((error= prelocking_strategy->handle_end(thd)))
      goto error;
  }

  /*
    After successful open of all tables, including MERGE parents and
    children, attach the children to their parents. At end of statement,
    the children are detached. Attaching and detaching are always done,
    even under LOCK TABLES.

    We also convert all TL_WRITE_DEFAULT and TL_READ_DEFAULT locks to
    appropriate "real" lock types to be used for locking and to be passed
    to storage engine.

    And start wsrep TOI if needed.
  */
  for (tables= *start; tables; tables= tables->next_global)
  {
    TABLE *tbl= tables->table;

    if (!tbl)
      continue;

    /* Schema tables may not have a TABLE object here. */
    if (tbl->file->ha_table_flags() & HA_CAN_MULTISTEP_MERGE)
    {
      /* MERGE tables need to access parent and child TABLE_LISTs. */
      DBUG_ASSERT(tbl->pos_in_table_list == tables);
      if (tbl->file->extra(HA_EXTRA_ATTACH_CHILDREN))
      {
        error= TRUE;
        goto error;
      }
    }

    /* Set appropriate TABLE::lock_type. */
    if (tbl && tables->lock_type != TL_UNLOCK && !thd->locked_tables_mode)
    {
      if (tables->lock_type == TL_WRITE_DEFAULT ||
          unlikely(tables->lock_type == TL_WRITE_SKIP_LOCKED &&
           !(tables->table->file->ha_table_flags() & HA_CAN_SKIP_LOCKED)))
          tbl->reginfo.lock_type= thd->update_lock_default;
      else if (likely(tables->lock_type == TL_READ_DEFAULT) ||
               (tables->lock_type == TL_READ_SKIP_LOCKED &&
                !(tables->table->file->ha_table_flags() & HA_CAN_SKIP_LOCKED)))
          tbl->reginfo.lock_type= read_lock_type_for_table(thd, thd->lex, tables,
                                                           some_routine_modifies_data);
      else
        tbl->reginfo.lock_type= tables->lock_type;
      tbl->reginfo.skip_locked= tables->skip_locked;
    }
#ifdef WITH_WSREP
<<<<<<< HEAD
    /*
       At this point we have SE associated with table so we can check wsrep_mode
       rules at this point.
    */
    if (WSREP(thd) &&
        wsrep_thd_is_local(thd) &&
        tbl &&
        tables == *start &&
        !wsrep_check_mode_after_open_table(thd,
                                           tbl->file->ht, tables))
    {
      error= TRUE;
      goto error;
    }

    /* If user has issued wsrep_on = OFF and wsrep was on before
    we need to check is local gtid feature disabled */
    if (thd->wsrep_was_on &&
	thd->variables.sql_log_bin == 1 &&
	!WSREP(thd) &&
        wsrep_check_mode(WSREP_MODE_DISALLOW_LOCAL_GTID))
    {
      enum_sql_command sql_command= thd->lex->sql_command;
      bool is_dml_stmt= thd->get_command() != COM_STMT_PREPARE &&
                    (sql_command == SQLCOM_INSERT ||
                     sql_command == SQLCOM_INSERT_SELECT ||
                     sql_command == SQLCOM_REPLACE ||
                     sql_command == SQLCOM_REPLACE_SELECT ||
                     sql_command == SQLCOM_UPDATE ||
                     sql_command == SQLCOM_UPDATE_MULTI ||
                     sql_command == SQLCOM_LOAD ||
                     sql_command == SQLCOM_DELETE);

      if (is_dml_stmt && !is_temporary_table(tables))
      {
        /* wsrep_mode = WSREP_MODE_DISALLOW_LOCAL_GTID, treat as error */
        my_error(ER_GALERA_REPLICATION_NOT_SUPPORTED, MYF(0));
        push_warning_printf(thd, Sql_condition::WARN_LEVEL_WARN,
                            ER_OPTION_PREVENTS_STATEMENT,
                            "You can't execute statements that would generate local "
                            "GTIDs when wsrep_mode = DISALLOW_LOCAL_GTID is set. "
                            "Try disabling binary logging with SET sql_log_bin=0 "
                            "to execute this statement.");

        error= TRUE;
        goto error;
      }
    }
=======
  if (WSREP(thd)                                       &&
      wsrep_replicate_myisam                           &&
      (*start)                                         &&
      (*start)->table                                  &&
      (*start)->table->file->ht == myisam_hton         &&
      wsrep_thd_is_local(thd)                          &&
      !is_stat_table(&(*start)->db, &(*start)->alias)  &&
      thd->get_command() != COM_STMT_PREPARE           &&
      !thd->stmt_arena->is_stmt_prepare()              &&
      ((thd->lex->sql_command == SQLCOM_INSERT         ||
        thd->lex->sql_command == SQLCOM_INSERT_SELECT  ||
        thd->lex->sql_command == SQLCOM_REPLACE        ||
        thd->lex->sql_command == SQLCOM_REPLACE_SELECT ||
        thd->lex->sql_command == SQLCOM_UPDATE         ||
        thd->lex->sql_command == SQLCOM_UPDATE_MULTI   ||
        thd->lex->sql_command == SQLCOM_LOAD           ||
        thd->lex->sql_command == SQLCOM_DELETE)))
  {
      wsrep_before_rollback(thd, true);
      wsrep_after_rollback(thd, true);
      wsrep_after_statement(thd);
      WSREP_TO_ISOLATION_BEGIN(NULL, NULL, (*start));
  }
>>>>>>> cf63eece
#endif /* WITH_WSREP */
  }

error:
  THD_STAGE_INFO(thd, stage_after_opening_tables);
  thd_proc_info(thd, 0);

  if (unlikely(error) && *table_to_open)
  {
    (*table_to_open)->table= NULL;
  }
  DBUG_PRINT("open_tables", ("returning: %d", (int) error));
  DBUG_RETURN(error);
}


/**
  Defines how prelocking algorithm for DML statements should handle routines:
  - For CALL statements we do unrolling (i.e. open and lock tables for each
    sub-statement individually). So for such statements prelocking is enabled
    only if stored functions are used in parameter list and only for period
    during which we calculate values of parameters. Thus in this strategy we
    ignore procedure which is directly called by such statement and extend
    the prelocking set only with tables/functions used by SF called from the
    parameter list.
  - For any other statement any routine which is directly or indirectly called
    by statement is going to be executed in prelocked mode. So in this case we
    simply add all tables and routines used by it to the prelocking set.

  @param[in]  thd              Thread context.
  @param[in]  prelocking_ctx   Prelocking context of the statement.
  @param[in]  rt               Prelocking set element describing routine.
  @param[in]  sp               Routine body.
  @param[out] need_prelocking  Set to TRUE if method detects that prelocking
                               required, not changed otherwise.

  @retval FALSE  Success.
  @retval TRUE   Failure (OOM).
*/

bool DML_prelocking_strategy::handle_routine(THD *thd,
               Query_tables_list *prelocking_ctx, Sroutine_hash_entry *rt,
               sp_head *sp, bool *need_prelocking)
{
  /*
    We assume that for any "CALL proc(...)" statement sroutines_list will
    have 'proc' as first element (it may have several, consider e.g.
    "proc(sp_func(...)))". This property is currently guaranted by the
    parser.
  */

  if (rt != (Sroutine_hash_entry*)prelocking_ctx->sroutines_list.first ||
      rt->mdl_request.key.mdl_namespace() != MDL_key::PROCEDURE)
  {
    *need_prelocking= TRUE;
    sp_update_stmt_used_routines(thd, prelocking_ctx, &sp->m_sroutines,
                                 rt->belong_to_view);
    (void)sp->add_used_tables_to_table_list(thd,
                                            &prelocking_ctx->query_tables_last,
                                            rt->belong_to_view);
  }
  sp->propagate_attributes(prelocking_ctx);
  return FALSE;
}


/*
  @note this can be changed to use a hash, instead of scanning the linked
  list, if the performance of this function will ever become an issue
*/
bool table_already_fk_prelocked(TABLE_LIST *tl, LEX_CSTRING *db,
                                LEX_CSTRING *table, thr_lock_type lock_type)
{
  for (; tl; tl= tl->next_global )
  {
    if (tl->lock_type >= lock_type &&
        tl->prelocking_placeholder == TABLE_LIST::PRELOCK_FK &&
        strcmp(tl->db.str, db->str) == 0 &&
        strcmp(tl->table_name.str, table->str) == 0)
      return true;
  }
  return false;
}


static TABLE_LIST *internal_table_exists(TABLE_LIST *global_list,
                                         const char *table_name)
{
  do
  {
    if (global_list->table_name.str == table_name)
      return global_list;
  } while ((global_list= global_list->next_global));
  return 0;
}


static bool
add_internal_tables(THD *thd, Query_tables_list *prelocking_ctx,
                    TABLE_LIST *tables)
{
  TABLE_LIST *global_table_list= prelocking_ctx->query_tables;
  DBUG_ENTER("add_internal_tables");

  do
  {
    TABLE_LIST *tmp __attribute__((unused));
    DBUG_PRINT("info", ("table name: %s", tables->table_name.str));
    /*
      Skip table if already in the list. Can happen with prepared statements
    */
    if ((tmp= internal_table_exists(global_table_list,
                                    tables->table_name.str)))
    {
      /*
        Use the original value for the next local, used by the
        original prepared statement. We cannot trust the original
        next_local value as it may have been changed by a previous
        statement using the same table.
      */
      tables->next_local= tmp;
      continue;
    }

    TABLE_LIST *tl= (TABLE_LIST *) thd->alloc(sizeof(TABLE_LIST));
    if (!tl)
      DBUG_RETURN(TRUE);
    tl->init_one_table_for_prelocking(&tables->db,
                                      &tables->table_name,
                                      NULL, tables->lock_type,
                                      TABLE_LIST::PRELOCK_NONE,
                                      0, 0,
                                      &prelocking_ctx->query_tables_last,
                                      tables->for_insert_data);
    /*
      Store link to the new table_list that will be used by open so that
      Item_func_nextval() can find it
    */
    tables->next_local= tl;
    DBUG_PRINT("info", ("table name: %s added", tables->table_name.str));
  } while ((tables= tables->next_global));
  DBUG_RETURN(FALSE);
}

/**
  Extend the table_list to include foreign tables for prelocking.

  @param[in]  thd              Thread context.
  @param[in]  prelocking_ctx   Prelocking context of the statement.
  @param[in]  table_list       Table list element for table.
  @param[in]  sp               Routine body.
  @param[out] need_prelocking  Set to TRUE if method detects that prelocking
                               required, not changed otherwise.

  @retval FALSE  Success.
  @retval TRUE   Failure (OOM).
*/
inline bool
prepare_fk_prelocking_list(THD *thd, Query_tables_list *prelocking_ctx,
                           TABLE_LIST *table_list, bool *need_prelocking,
                           uint8 op)
{
  DBUG_ENTER("prepare_fk_prelocking_list");
  List <FOREIGN_KEY_INFO> fk_list;
  List_iterator<FOREIGN_KEY_INFO> fk_list_it(fk_list);
  FOREIGN_KEY_INFO *fk;
  Query_arena *arena, backup;
  TABLE *table= table_list->table;

  arena= thd->activate_stmt_arena_if_needed(&backup);

  table->file->get_parent_foreign_key_list(thd, &fk_list);
  if (unlikely(thd->is_error()))
  {
    if (arena)
      thd->restore_active_arena(arena, &backup);
    return TRUE;
  }

  *need_prelocking= TRUE;

  while ((fk= fk_list_it++))
  {
    // FK_OPTION_RESTRICT and FK_OPTION_NO_ACTION only need read access
    thr_lock_type lock_type;

    if ((op & trg2bit(TRG_EVENT_DELETE) && fk_modifies_child(fk->delete_method))
     || (op & trg2bit(TRG_EVENT_UPDATE) && fk_modifies_child(fk->update_method)))
      lock_type= TL_WRITE_ALLOW_WRITE;
    else
      lock_type= TL_READ;

    if (table_already_fk_prelocked(prelocking_ctx->query_tables,
          fk->foreign_db, fk->foreign_table,
          lock_type))
      continue;

    TABLE_LIST *tl= (TABLE_LIST *) thd->alloc(sizeof(TABLE_LIST));
    tl->init_one_table_for_prelocking(fk->foreign_db,
        fk->foreign_table,
        NULL, lock_type,
        TABLE_LIST::PRELOCK_FK,
        table_list->belong_to_view, op,
        &prelocking_ctx->query_tables_last,
        table_list->for_insert_data);
  }
  if (arena)
    thd->restore_active_arena(arena, &backup);
  DBUG_RETURN(FALSE);
}

/**
  Defines how prelocking algorithm for DML statements should handle table list
  elements:
  - If table has triggers we should add all tables and routines
    used by them to the prelocking set.

  We do not need to acquire metadata locks on trigger names
  in DML statements, since all DDL statements
  that change trigger metadata always lock their
  subject tables.

  @param[in]  thd              Thread context.
  @param[in]  prelocking_ctx   Prelocking context of the statement.
  @param[in]  table_list       Table list element for table.
  @param[in]  sp               Routine body.
  @param[out] need_prelocking  Set to TRUE if method detects that prelocking
                               required, not changed otherwise.

  @retval FALSE  Success.
  @retval TRUE   Failure (OOM).
*/

bool DML_prelocking_strategy::handle_table(THD *thd,
             Query_tables_list *prelocking_ctx, TABLE_LIST *table_list,
             bool *need_prelocking)
{
  DBUG_ENTER("handle_table");
  TABLE *table= table_list->table;
  /* We rely on a caller to check that table is going to be changed. */
  DBUG_ASSERT(table_list->lock_type >= TL_FIRST_WRITE ||
              thd->lex->default_used);

  if (table_list->trg_event_map)
  {
    if (table->triggers)
    {
      *need_prelocking= TRUE;

      if (table->triggers->
          add_tables_and_routines_for_triggers(thd, prelocking_ctx, table_list))
        return TRUE;
    }

    if (table->file->referenced_by_foreign_key())
    {
      if (prepare_fk_prelocking_list(thd, prelocking_ctx, table_list,
                                     need_prelocking,
                                     table_list->trg_event_map))
        return TRUE;
    }
  }
  else if (table_list->slave_fk_event_map &&
           table->file->referenced_by_foreign_key())
  {
    if (prepare_fk_prelocking_list(thd, prelocking_ctx, table_list,
                                   need_prelocking,
                                   table_list->slave_fk_event_map))
      return TRUE;
  }

  /* Open any tables used by DEFAULT (like sequence tables) */
  DBUG_PRINT("info", ("table: %p  name: %s  db: %s  flags: %u",
                      table_list, table_list->table_name.str,
                      table_list->db.str, table_list->for_insert_data));
  if (table->internal_tables &&
      (table_list->for_insert_data ||
       thd->lex->default_used))
  {
    Query_arena *arena, backup;
    bool error;
    arena= thd->activate_stmt_arena_if_needed(&backup);
    error= add_internal_tables(thd, prelocking_ctx,
                               table->internal_tables);
    if (arena)
      thd->restore_active_arena(arena, &backup);
    if (unlikely(error))
    {
      *need_prelocking= TRUE;
      DBUG_RETURN(TRUE);
    }
  }
  DBUG_RETURN(FALSE);
}


/**
  Open all tables used by DEFAULT functions.

  This is different from normal open_and_lock_tables() as we may
  already have other tables opened and locked and we have to merge the
  new table with the old ones.
*/

bool open_and_lock_internal_tables(TABLE *table, bool lock_table)
{
  THD *thd= table->in_use;
  TABLE_LIST *tl;
  MYSQL_LOCK *save_lock,*new_lock;
  DBUG_ENTER("open_and_lock_internal_tables");

  /* remove pointer to old select_lex which is already destroyed */
  for (tl= table->internal_tables ; tl ; tl= tl->next_global)
    tl->select_lex= 0;

  uint counter;
  MDL_savepoint mdl_savepoint= thd->mdl_context.mdl_savepoint();
  TABLE_LIST *tmp= table->internal_tables;
  DML_prelocking_strategy prelocking_strategy;

  if (open_tables(thd, thd->lex->create_info, &tmp, &counter, 0,
                  &prelocking_strategy))
    goto err;

  if (lock_table)
  {
    save_lock= thd->lock;
    thd->lock= 0;
    if (lock_tables(thd, table->internal_tables, counter,
                    MYSQL_LOCK_USE_MALLOC))
      goto err;

    if (!(new_lock= mysql_lock_merge(save_lock, thd->lock)))
    {
      thd->lock= save_lock;
      mysql_unlock_tables(thd, save_lock, 1);
      /* We don't have to close tables as caller will do that */
      goto err;
    }
    thd->lock= new_lock;
  }
  DBUG_RETURN(0);

err:
  thd->mdl_context.rollback_to_savepoint(mdl_savepoint);
  DBUG_RETURN(1);
}


/**
  Defines how prelocking algorithm for DML statements should handle view -
  all view routines should be added to the prelocking set.

  @param[in]  thd              Thread context.
  @param[in]  prelocking_ctx   Prelocking context of the statement.
  @param[in]  table_list       Table list element for view.
  @param[in]  sp               Routine body.
  @param[out] need_prelocking  Set to TRUE if method detects that prelocking
                               required, not changed otherwise.

  @retval FALSE  Success.
  @retval TRUE   Failure (OOM).
*/

bool DML_prelocking_strategy::handle_view(THD *thd,
            Query_tables_list *prelocking_ctx, TABLE_LIST *table_list,
            bool *need_prelocking)
{
  if (table_list->view->uses_stored_routines())
  {
    *need_prelocking= TRUE;

    sp_update_stmt_used_routines(thd, prelocking_ctx,
                                 &table_list->view->sroutines_list,
                                 table_list->top_table());
  }

  /*
    If a trigger was defined on one of the associated tables then assign the
    'trg_event_map' value of the view to the next table in table_list. When a
    Stored function is invoked, all the associated tables including the tables
    associated with the trigger are prelocked.
  */
  if (table_list->trg_event_map && table_list->next_global)
    table_list->next_global->trg_event_map= table_list->trg_event_map;
  return FALSE;
}


/**
  Defines how prelocking algorithm for LOCK TABLES statement should handle
  table list elements.

  @param[in]  thd              Thread context.
  @param[in]  prelocking_ctx   Prelocking context of the statement.
  @param[in]  table_list       Table list element for table.
  @param[in]  sp               Routine body.
  @param[out] need_prelocking  Set to TRUE if method detects that prelocking
                               required, not changed otherwise.

  @retval FALSE  Success.
  @retval TRUE   Failure (OOM).
*/

bool Lock_tables_prelocking_strategy::handle_table(THD *thd,
             Query_tables_list *prelocking_ctx, TABLE_LIST *table_list,
             bool *need_prelocking)
{
  TABLE_LIST **last= prelocking_ctx->query_tables_last;

  if (DML_prelocking_strategy::handle_table(thd, prelocking_ctx, table_list,
                                            need_prelocking))
    return TRUE;

  /*
    normally we don't need to open FK-prelocked tables for RESTRICT,
    MDL is enough. But under LOCK TABLES we have to open everything
  */
  for (TABLE_LIST *tl= *last; tl; tl= tl->next_global)
    tl->open_strategy= TABLE_LIST::OPEN_NORMAL;

  /* We rely on a caller to check that table is going to be changed. */
  DBUG_ASSERT(table_list->lock_type >= TL_FIRST_WRITE);

  return FALSE;
}


/**
  Defines how prelocking algorithm for ALTER TABLE statement should handle
  routines - do nothing as this statement is not supposed to call routines.

  We still can end up in this method when someone tries
  to define a foreign key referencing a view, and not just
  a simple view, but one that uses stored routines.
*/

bool Alter_table_prelocking_strategy::handle_routine(THD *thd,
               Query_tables_list *prelocking_ctx, Sroutine_hash_entry *rt,
               sp_head *sp, bool *need_prelocking)
{
  return FALSE;
}


/**
  Defines how prelocking algorithm for ALTER TABLE statement should handle
  table list elements.

  Unlike in DML, we do not process triggers here.

  @param[in]  thd              Thread context.
  @param[in]  prelocking_ctx   Prelocking context of the statement.
  @param[in]  table_list       Table list element for table.
  @param[in]  sp               Routine body.
  @param[out] need_prelocking  Set to TRUE if method detects that prelocking
                               required, not changed otherwise.


  @retval FALSE  Success.
  @retval TRUE   Failure (OOM).
*/

bool Alter_table_prelocking_strategy::handle_table(THD *thd,
             Query_tables_list *prelocking_ctx, TABLE_LIST *table_list,
             bool *need_prelocking)
{
  return FALSE;
}


/**
  Defines how prelocking algorithm for ALTER TABLE statement
  should handle view - do nothing. We don't need to add view
  routines to the prelocking set in this case as view is not going
  to be materialized.
*/

bool Alter_table_prelocking_strategy::handle_view(THD *thd,
            Query_tables_list *prelocking_ctx, TABLE_LIST *table_list,
            bool *need_prelocking)
{
  return FALSE;
}


/**
  Check that lock is ok for tables; Call start stmt if ok

  @param thd             Thread handle.
  @param prelocking_ctx  Prelocking context.
  @param table_list      Table list element for table to be checked.

  @retval FALSE - Ok.
  @retval TRUE  - Error.
*/

static bool check_lock_and_start_stmt(THD *thd,
                                      Query_tables_list *prelocking_ctx,
                                      TABLE_LIST *table_list)
{
  int error;
  thr_lock_type lock_type;
  DBUG_ENTER("check_lock_and_start_stmt");

  /*
    Prelocking placeholder is not set for TABLE_LIST that
    are directly used by TOP level statement.
  */
  DBUG_ASSERT(table_list->prelocking_placeholder == TABLE_LIST::PRELOCK_NONE);

  /*
    TL_WRITE_DEFAULT and TL_READ_DEFAULT are supposed to be parser only
    types of locks so they should be converted to appropriate other types
    to be passed to storage engine. The exact lock type passed to the
    engine is important as, for example, InnoDB uses it to determine
    what kind of row locks should be acquired when executing statement
    in prelocked mode or under LOCK TABLES with @@innodb_table_locks = 0.

    Last argument routine_modifies_data for read_lock_type_for_table()
    is ignored, as prelocking placeholder will never be set here.
  */
  if (table_list->lock_type == TL_WRITE_DEFAULT)
    lock_type= thd->update_lock_default;
  else if (table_list->lock_type == TL_READ_DEFAULT)
    lock_type= read_lock_type_for_table(thd, prelocking_ctx, table_list, true);
  else
    lock_type= table_list->lock_type;

  if ((int) lock_type >= (int) TL_FIRST_WRITE &&
      (int) table_list->table->reginfo.lock_type < (int) TL_FIRST_WRITE)
  {
    my_error(ER_TABLE_NOT_LOCKED_FOR_WRITE, MYF(0),
             table_list->table->alias.c_ptr());
    DBUG_RETURN(1);
  }
  if (unlikely((error= table_list->table->file->start_stmt(thd, lock_type))))
  {
    table_list->table->file->print_error(error, MYF(0));
    DBUG_RETURN(1);
  }

  /*
    Record in transaction state tracking
  */
  TRANSACT_TRACKER(add_trx_state(thd, lock_type,
                                 table_list->table->file->has_transactions()));

  DBUG_RETURN(0);
}


/**
  @brief Open and lock one table

  @param[in]    thd             thread handle
  @param[in]    table_l         table to open is first table in this list
  @param[in]    lock_type       lock to use for table
  @param[in]    flags           options to be used while opening and locking
                                table (see open_table(), mysql_lock_tables())
  @param[in]    prelocking_strategy  Strategy which specifies how prelocking
                                     algorithm should work for this statement.

  @return       table
    @retval     != NULL         OK, opened table returned
    @retval     NULL            Error

  @note
    If ok, the following are also set:
      table_list->lock_type 	lock_type
      table_list->table		table

  @note
    If table_l is a list, not a single table, the list is temporarily
    broken.

  @detail
    This function is meant as a replacement for open_ltable() when
    MERGE tables can be opened. open_ltable() cannot open MERGE tables.

    There may be more differences between open_n_lock_single_table() and
    open_ltable(). One known difference is that open_ltable() does
    neither call thd->decide_logging_format() nor handle some other logging
    and locking issues because it does not call lock_tables().
*/

TABLE *open_n_lock_single_table(THD *thd, TABLE_LIST *table_l,
                                thr_lock_type lock_type, uint flags,
                                Prelocking_strategy *prelocking_strategy)
{
  TABLE_LIST *save_next_global;
  DBUG_ENTER("open_n_lock_single_table");

  /* Remember old 'next' pointer. */
  save_next_global= table_l->next_global;
  /* Break list. */
  table_l->next_global= NULL;

  /* Set requested lock type. */
  table_l->lock_type= lock_type;
  /* Allow to open real tables only. */
  table_l->required_type= TABLE_TYPE_NORMAL;

  /* Open the table. */
  if (open_and_lock_tables(thd, table_l, FALSE, flags,
                           prelocking_strategy))
    table_l->table= NULL; /* Just to be sure. */

  /* Restore list. */
  table_l->next_global= save_next_global;

  DBUG_RETURN(table_l->table);
}


/*
  Open and lock one table

  SYNOPSIS
    open_ltable()
    thd			Thread handler
    table_list		Table to open is first table in this list
    lock_type		Lock to use for open
    lock_flags          Flags passed to mysql_lock_table

  NOTE
    This function doesn't do anything like SP/SF/views/triggers analysis done 
    in open_table()/lock_tables(). It is intended for opening of only one
    concrete table. And used only in special contexts.

  RETURN VALUES
    table		Opened table
    0			Error
  
    If ok, the following are also set:
      table_list->lock_type 	lock_type
      table_list->table		table
*/

TABLE *open_ltable(THD *thd, TABLE_LIST *table_list, thr_lock_type lock_type,
                   uint lock_flags)
{
  TABLE *table;
  Open_table_context ot_ctx(thd, lock_flags);
  bool error;
  DBUG_ENTER("open_ltable");

  /* Ignore temporary tables as they have already been opened. */
  if (table_list->table)
    DBUG_RETURN(table_list->table);

  /* should not be used in a prelocked_mode context, see NOTE above */
  DBUG_ASSERT(thd->locked_tables_mode < LTM_PRELOCKED);

  THD_STAGE_INFO(thd, stage_opening_tables);
  thd->current_tablenr= 0;
  /* open_ltable can be used only for BASIC TABLEs */
  table_list->required_type= TABLE_TYPE_NORMAL;

  /* This function can't properly handle requests for such metadata locks. */
  DBUG_ASSERT(table_list->mdl_request.type < MDL_SHARED_UPGRADABLE);

  while ((error= open_table(thd, table_list, &ot_ctx)) &&
         ot_ctx.can_recover_from_failed_open())
  {
    /*
      Even though we have failed to open table we still need to
      call release_transactional_locks() to release metadata locks which
      might have been acquired successfully.
    */
    thd->mdl_context.rollback_to_savepoint(ot_ctx.start_of_statement_svp());
    table_list->mdl_request.ticket= 0;
    if (ot_ctx.recover_from_failed_open())
      break;
  }

  if (likely(!error))
  {
    /*
      We can't have a view or some special "open_strategy" in this function
      so there should be a TABLE instance.
    */
    DBUG_ASSERT(table_list->table);
    table= table_list->table;
    if (table->file->ha_table_flags() & HA_CAN_MULTISTEP_MERGE)
    {
      /* A MERGE table must not come here. */
      /* purecov: begin tested */
      my_error(ER_WRONG_OBJECT, MYF(0), table->s->db.str,
               table->s->table_name.str, "BASE TABLE");
      table= 0;
      goto end;
      /* purecov: end */
    }

    table_list->lock_type= lock_type;
    table->grant= table_list->grant;
    if (thd->locked_tables_mode)
    {
      if (check_lock_and_start_stmt(thd, thd->lex, table_list))
	table= 0;
    }
    else
    {
      DBUG_ASSERT(thd->lock == 0);	// You must lock everything at once
      if ((table->reginfo.lock_type= lock_type) != TL_UNLOCK)
	if (! (thd->lock= mysql_lock_tables(thd, &table_list->table, 1,
                                            lock_flags)))
        {
          table= 0;
        }
    }
  }
  else
    table= 0;

end:
  if (table == NULL)
  {
    if (!thd->in_sub_stmt)
      trans_rollback_stmt(thd);
    close_thread_tables(thd);
  }
  THD_STAGE_INFO(thd, stage_after_opening_tables);

  thd_proc_info(thd, 0);
  DBUG_RETURN(table);
}


/**
  Open all tables in list, locks them and optionally process derived tables.

  @param thd		      Thread context.
  @param options              DDL options.
  @param tables	              List of tables for open and locking.
  @param derived              Whether to handle derived tables.
  @param flags                Bitmap of options to be used to open and lock
                              tables (see open_tables() and mysql_lock_tables()
                              for details).
  @param prelocking_strategy  Strategy which specifies how prelocking algorithm
                              should work for this statement.

  @note
    The thr_lock locks will automatically be freed by
    close_thread_tables().

  @retval FALSE  OK.
  @retval TRUE   Error
*/

bool open_and_lock_tables(THD *thd, const DDL_options_st &options,
                          TABLE_LIST *tables,
                          bool derived, uint flags,
                          Prelocking_strategy *prelocking_strategy)
{
  uint counter;
  MDL_savepoint mdl_savepoint= thd->mdl_context.mdl_savepoint();
  DBUG_ENTER("open_and_lock_tables");
  DBUG_PRINT("enter", ("derived handling: %d", derived));

  if (open_tables(thd, options, &tables, &counter, flags, prelocking_strategy))
    goto err;

  DBUG_EXECUTE_IF("sleep_open_and_lock_after_open", {
                  const char *old_proc_info= thd->proc_info;
                  thd->proc_info= "DBUG sleep";
                  my_sleep(6000000);
                  thd->proc_info= old_proc_info;});

  if (lock_tables(thd, tables, counter, flags))
    goto err;

  /* Don't read statistics tables when opening internal tables */
  if (!(flags & MYSQL_OPEN_IGNORE_LOGGING_FORMAT))
    (void) read_statistics_for_tables_if_needed(thd, tables);
  
  if (derived)
  {
    if (mysql_handle_derived(thd->lex, DT_INIT))
      goto err;
    if (thd->prepare_derived_at_open &&
        (mysql_handle_derived(thd->lex, DT_PREPARE)))
      goto err;
  }

  DBUG_RETURN(FALSE);
err:
  if (! thd->in_sub_stmt)
    trans_rollback_stmt(thd);  /* Necessary if derived handling failed. */
  close_thread_tables(thd);
  /* Don't keep locks for a failed statement. */
  thd->mdl_context.rollback_to_savepoint(mdl_savepoint);
  DBUG_RETURN(TRUE);
}


/*
  Open all tables in list and process derived tables

  SYNOPSIS
    open_normal_and_derived_tables
    thd		- thread handler
    tables	- list of tables for open
    flags       - bitmap of flags to modify how the tables will be open:
                  MYSQL_LOCK_IGNORE_FLUSH - open table even if someone has
                  done a flush on it.
    dt_phases   - set of flags to pass to the mysql_handle_derived

  RETURN
    FALSE - ok
    TRUE  - error

  NOTE 
    This is to be used on prepare stage when you don't read any
    data from the tables.
*/

bool open_normal_and_derived_tables(THD *thd, TABLE_LIST *tables, uint flags,
                                    uint dt_phases)
{
  DML_prelocking_strategy prelocking_strategy;
  uint counter;
  MDL_savepoint mdl_savepoint= thd->mdl_context.mdl_savepoint();
  DBUG_ENTER("open_normal_and_derived_tables");
  if (open_tables(thd, &tables, &counter, flags, &prelocking_strategy) ||
      mysql_handle_derived(thd->lex, dt_phases))
    goto end;

  DBUG_RETURN(0);
end:
  /*
    No need to commit/rollback the statement transaction: it's
    either not started or we're filling in an INFORMATION_SCHEMA
    table on the fly, and thus mustn't manipulate with the
    transaction of the enclosing statement.
  */
  DBUG_ASSERT(thd->transaction->stmt.is_empty() ||
              (thd->state_flags & Open_tables_state::BACKUPS_AVAIL));
  close_thread_tables(thd);
  /* Don't keep locks for a failed statement. */
  thd->mdl_context.rollback_to_savepoint(mdl_savepoint);

  DBUG_RETURN(TRUE); /* purecov: inspected */
}


/**
  Open a table to read its structure, e.g. for:
  - SHOW FIELDS
  - delayed SP variable data type definition: DECLARE a t1.a%TYPE

  The flag MYSQL_OPEN_GET_NEW_TABLE is passed to make %TYPE work
  in stored functions, as during a stored function call
  (e.g. in a SELECT query) the tables referenced in %TYPE can already be locked,
  and attempt to open it again would return an error in open_table().

  The flag MYSQL_OPEN_GET_NEW_TABLE is not really needed for
  SHOW FIELDS or for a "CALL sp()" statement, but it's not harmful,
  so let's pass it unconditionally.
*/

bool open_tables_only_view_structure(THD *thd, TABLE_LIST *table_list,
                                     bool can_deadlock)
{
  DBUG_ENTER("open_tables_only_view_structure");
  /*
    Let us set fake sql_command so views won't try to merge
    themselves into main statement. If we don't do this,
    SELECT * from information_schema.xxxx will cause problems.
    SQLCOM_SHOW_FIELDS is used because it satisfies
    'LEX::only_view_structure()'.
  */
  enum_sql_command save_sql_command= thd->lex->sql_command;
  thd->lex->sql_command= SQLCOM_SHOW_FIELDS;
  bool rc= (thd->open_temporary_tables(table_list) ||
           open_normal_and_derived_tables(thd, table_list,
                                          (MYSQL_OPEN_IGNORE_FLUSH |
                                           MYSQL_OPEN_FORCE_SHARED_HIGH_PRIO_MDL |
                                           MYSQL_OPEN_GET_NEW_TABLE |
                                           (can_deadlock ?
                                            MYSQL_OPEN_FAIL_ON_MDL_CONFLICT : 0)),
                                          DT_INIT | DT_PREPARE));
  /*
    Restore old value of sql_command back as it is being looked at in
    process_table() function.
  */
  thd->lex->sql_command= save_sql_command;
  DBUG_RETURN(rc);
}


/*
  Mark all real tables in the list as free for reuse.

  SYNOPSIS
    mark_real_tables_as_free_for_reuse()
      thd   - thread context
      table - head of the list of tables

  DESCRIPTION
    Marks all real tables in the list (i.e. not views, derived
    or schema tables) as free for reuse.
*/

static void mark_real_tables_as_free_for_reuse(TABLE_LIST *table_list)
{
  TABLE_LIST *table;
  DBUG_ENTER("mark_real_tables_as_free_for_reuse");

  /*
    We have to make two loops as HA_EXTRA_DETACH_CHILDREN may
    remove items from the table list that we have to reset
  */
  for (table= table_list; table; table= table->next_global)
  {
    if (!table->placeholder())
      table->table->query_id= 0;
  }
  for (table= table_list; table; table= table->next_global)
  {
    if (!table->placeholder())
    {
      /*
        Detach children of MyISAMMRG tables used in
        sub-statements, they will be reattached at open.
        This has to be done in a separate loop to make sure
        that children have had their query_id cleared.
      */
      table->table->file->extra(HA_EXTRA_DETACH_CHILDREN);
    }
  }
  DBUG_VOID_RETURN;
}

int TABLE::fix_vcol_exprs(THD *thd)
{
  for (Field **vf= vfield; vf && *vf; vf++)
    if (fix_session_vcol_expr(thd, (*vf)->vcol_info))
      return 1;

  for (Field **df= default_field; df && *df; df++)
    if ((*df)->default_value &&
        fix_session_vcol_expr(thd, (*df)->default_value))
      return 1;

  for (Virtual_column_info **cc= check_constraints; cc && *cc; cc++)
    if (fix_session_vcol_expr(thd, (*cc)))
      return 1;

  return 0;
}


static bool fix_all_session_vcol_exprs(THD *thd, TABLE_LIST *tables)
{
  Security_context *save_security_ctx= thd->security_ctx;
  TABLE_LIST *first_not_own= thd->lex->first_not_own_table();
  DBUG_ENTER("fix_session_vcol_expr");

  int error= 0;
  for (TABLE_LIST *table= tables; table && table != first_not_own && !error;
       table= table->next_global)
  {
    TABLE *t= table->table;
    if (!table->placeholder() && t->s->vcols_need_refixing &&
         table->lock_type >= TL_FIRST_WRITE)
    {
      Query_arena *stmt_backup= thd->stmt_arena;
      if (thd->stmt_arena->is_conventional())
        thd->stmt_arena= t->expr_arena;
      if (table->security_ctx)
        thd->security_ctx= table->security_ctx;

      error= t->fix_vcol_exprs(thd);

      thd->security_ctx= save_security_ctx;
      thd->stmt_arena= stmt_backup;
    }
  }
  DBUG_RETURN(error);
}


/**
  Lock all tables in a list.

  @param  thd           Thread handler
  @param  tables        Tables to lock
  @param  count         Number of opened tables
  @param  flags         Options (see mysql_lock_tables() for details)

  You can't call lock_tables() while holding thr_lock locks, as
  this would break the dead-lock-free handling thr_lock gives us.
  You must always get all needed locks at once.

  If the query for which we are calling this function is marked as
  requiring prelocking, this function will change
  locked_tables_mode to LTM_PRELOCKED.

  @retval FALSE         Success. 
  @retval TRUE          A lock wait timeout, deadlock or out of memory.
*/

bool lock_tables(THD *thd, TABLE_LIST *tables, uint count, uint flags)
{
  TABLE_LIST *table, *first_not_own;
  DBUG_ENTER("lock_tables");
  /*
    We can't meet statement requiring prelocking if we already
    in prelocked mode.
  */
  DBUG_ASSERT(thd->locked_tables_mode <= LTM_LOCK_TABLES ||
              !thd->lex->requires_prelocking());

  if (!tables && !thd->lex->requires_prelocking())
    DBUG_RETURN(0);

  first_not_own= thd->lex->first_not_own_table();

  /*
    Check for thd->locked_tables_mode to avoid a redundant
    and harmful attempt to lock the already locked tables again.
    Checking for thd->lock is not enough in some situations. For example,
    if a stored function contains
    "drop table t3; create temporary t3 ..; insert into t3 ...;"
    thd->lock may be 0 after drop tables, whereas locked_tables_mode
    is still on. In this situation an attempt to lock temporary
    table t3 will lead to a memory leak.
  */
  if (! thd->locked_tables_mode)
  {
    DBUG_ASSERT(thd->lock == 0);	// You must lock everything at once
    TABLE **start,**ptr;
    bool found_first_not_own= 0;

    if (!(ptr=start=(TABLE**) thd->alloc(sizeof(TABLE*)*count)))
      DBUG_RETURN(TRUE);

    /*
      Collect changes tables for table lock.
      Mark own tables with query id as this is needed by
      prepare_for_row_logging()
    */
    for (table= tables; table; table= table->next_global)
    {
      if (table == first_not_own)
        found_first_not_own= 1;
      if (!table->placeholder())
      {
        *(ptr++)= table->table;
        if (!found_first_not_own)
          table->table->query_id= thd->query_id;
      }
    }

    DEBUG_SYNC(thd, "before_lock_tables_takes_lock");

    if (! (thd->lock= mysql_lock_tables(thd, start, (uint) (ptr - start),
                                        flags)))
      DBUG_RETURN(TRUE);

    DEBUG_SYNC(thd, "after_lock_tables_takes_lock");

    if (thd->lex->requires_prelocking() &&
        thd->lex->sql_command != SQLCOM_LOCK_TABLES &&
        thd->lex->sql_command != SQLCOM_FLUSH)
    {
      /*
        We just have done implicit LOCK TABLES, and now we have
        to emulate first open_and_lock_tables() after it.

        When open_and_lock_tables() is called for a single table out of
        a table list, the 'next_global' chain is temporarily broken. We
        may not find 'first_not_own' before the end of the "list".
        Look for example at those places where open_n_lock_single_table()
        is called. That function implements the temporary breaking of
        a table list for opening a single table.
      */
      for (table= tables;
           table && table != first_not_own;
           table= table->next_global)
      {
        if (!table->placeholder())
        {
          if (check_lock_and_start_stmt(thd, thd->lex, table))
          {
            mysql_unlock_tables(thd, thd->lock);
            thd->lock= 0;
            DBUG_RETURN(TRUE);
          }
        }
      }
      /*
        Let us mark all tables which don't belong to the statement itself,
        and was marked as occupied during open_tables() as free for reuse.
      */
      mark_real_tables_as_free_for_reuse(first_not_own);
      DBUG_PRINT("info",("locked_tables_mode= LTM_PRELOCKED"));
      thd->enter_locked_tables_mode(LTM_PRELOCKED);
    }
  }
  else
  {
    /*
      When open_and_lock_tables() is called for a single table out of
      a table list, the 'next_global' chain is temporarily broken. We
      may not find 'first_not_own' before the end of the "list".
      Look for example at those places where open_n_lock_single_table()
      is called. That function implements the temporary breaking of
      a table list for opening a single table.
    */
    for (table= tables;
         table && table != first_not_own;
         table= table->next_global)
    {
      if (table->placeholder())
        continue;

      table->table->query_id= thd->query_id;
      /*
        In a stored function or trigger we should ensure that we won't change
        a table that is already used by the calling statement.
      */
      if (thd->locked_tables_mode >= LTM_PRELOCKED &&
          table->lock_type >= TL_FIRST_WRITE)
      {
        for (TABLE* opentab= thd->open_tables; opentab; opentab= opentab->next)
        {
          if (table->table->s == opentab->s && opentab->query_id &&
              table->table->query_id != opentab->query_id)
          {
            my_error(ER_CANT_UPDATE_USED_TABLE_IN_SF_OR_TRG, MYF(0),
                     table->table->s->table_name.str);
            DBUG_RETURN(TRUE);
          }
        }
      }

      if (check_lock_and_start_stmt(thd, thd->lex, table))
      {
	DBUG_RETURN(TRUE);
      }
    }
    /*
      If we are under explicit LOCK TABLES and our statement requires
      prelocking, we should mark all "additional" tables as free for use
      and enter prelocked mode.
    */
    if (thd->lex->requires_prelocking())
    {
      mark_real_tables_as_free_for_reuse(first_not_own);
      DBUG_PRINT("info",
                 ("thd->locked_tables_mode= LTM_PRELOCKED_UNDER_LOCK_TABLES"));
      thd->locked_tables_mode= LTM_PRELOCKED_UNDER_LOCK_TABLES;
    }
  }

  bool res= fix_all_session_vcol_exprs(thd, tables);
  if (!res && !(flags & MYSQL_OPEN_IGNORE_LOGGING_FORMAT))
    res= thd->decide_logging_format(tables);

  DBUG_RETURN(res);
}


/*
  Restart transaction for tables

  This is used when we had to do an implicit commit after tables are opened
  and want to restart transactions on tables.

  This is used in case of:
  LOCK TABLES xx
  CREATE OR REPLACE TABLE xx;
*/

bool restart_trans_for_tables(THD *thd, TABLE_LIST *table)
{
  DBUG_ENTER("restart_trans_for_tables");

  for (; table; table= table->next_global)
  {
    if (table->placeholder())
      continue;

    if (check_lock_and_start_stmt(thd, thd->lex, table))
    {
      DBUG_ASSERT(0);                           // Should never happen
      DBUG_RETURN(TRUE);
    }
  }
  DBUG_RETURN(FALSE);
}


/**
  Prepare statement for reopening of tables and recalculation of set of
  prelocked tables.

  @param[in] thd         Thread context.
  @param[in,out] tables  List of tables which we were trying to open
                         and lock.
  @param[in] start_of_statement_svp MDL savepoint which represents the set
                         of metadata locks which the current transaction
                         managed to acquire before execution of the current
                         statement and to which we should revert before
                         trying to reopen tables. NULL if no metadata locks
                         were held and thus all metadata locks should be
                         released.
*/

void close_tables_for_reopen(THD *thd, TABLE_LIST **tables,
                             const MDL_savepoint &start_of_statement_svp)
{
  TABLE_LIST *first_not_own_table= thd->lex->first_not_own_table();
  TABLE_LIST *tmp;

  /*
    If table list consists only from tables from prelocking set, table list
    for new attempt should be empty, so we have to update list's root pointer.
  */
  if (first_not_own_table == *tables)
    *tables= 0;
  thd->lex->chop_off_not_own_tables();
  /* Reset MDL tickets for procedures/functions */
  for (Sroutine_hash_entry *rt=
         (Sroutine_hash_entry*)thd->lex->sroutines_list.first;
       rt; rt= rt->next)
    rt->mdl_request.ticket= NULL;
  sp_remove_not_own_routines(thd->lex);
  for (tmp= *tables; tmp; tmp= tmp->next_global)
  {
    tmp->table= 0;
    tmp->mdl_request.ticket= NULL;
    /* We have to cleanup translation tables of views. */
    tmp->cleanup_items();
  }
  /*
    No need to commit/rollback the statement transaction: it's
    either not started or we're filling in an INFORMATION_SCHEMA
    table on the fly, and thus mustn't manipulate with the
    transaction of the enclosing statement.
  */
  DBUG_ASSERT(thd->transaction->stmt.is_empty() ||
              (thd->state_flags & Open_tables_state::BACKUPS_AVAIL));
  close_thread_tables(thd);
  thd->mdl_context.rollback_to_savepoint(start_of_statement_svp);
}


/*****************************************************************************
* The following find_field_in_XXX procedures implement the core of the
* name resolution functionality. The entry point to resolve a column name in a
* list of tables is 'find_field_in_tables'. It calls 'find_field_in_table_ref'
* for each table reference. In turn, depending on the type of table reference,
* 'find_field_in_table_ref' calls one of the 'find_field_in_XXX' procedures
* below specific for the type of table reference.
******************************************************************************/

/* Special Field pointers as return values of find_field_in_XXX functions. */
Field *not_found_field= (Field*) 0x1;
Field *view_ref_found= (Field*) 0x2; 

#define WRONG_GRANT (Field*) -1

static void update_field_dependencies(THD *thd, Field *field, TABLE *table)
{
  DBUG_ENTER("update_field_dependencies");
  if (should_mark_column(thd->column_usage))
  {
    /*
      We always want to register the used keys, as the column bitmap may have
      been set for all fields (for example for view).
    */
    table->covering_keys.intersect(field->part_of_key);

    if (thd->column_usage == MARK_COLUMNS_READ)
    {
      if (table->mark_column_with_deps(field))
        DBUG_VOID_RETURN; // Field was already marked
    }
    else
    {
      if (bitmap_fast_test_and_set(table->write_set, field->field_index))
      {
        DBUG_PRINT("warning", ("Found duplicated field"));
        thd->dup_field= field;
        DBUG_VOID_RETURN;
      }
    }

    table->used_fields++;
  }
  if (table->get_fields_in_item_tree)
    field->flags|= GET_FIXED_FIELDS_FLAG;
  DBUG_VOID_RETURN;
}


/*
  Find a field by name in a view that uses merge algorithm.

  SYNOPSIS
    find_field_in_view()
    thd				thread handler
    table_list			view to search for 'name'
    name			name of field
    length			length of name
    item_name                   name of item if it will be created (VIEW)
    ref				expression substituted in VIEW should be passed
                                using this reference (return view_ref_found)
    register_tree_change        TRUE if ref is not stack variable and we
                                need register changes in item tree

  RETURN
    0			field is not found
    view_ref_found	found value in VIEW (real result is in *ref)
    #			pointer to field - only for schema table fields
*/

static Field *
find_field_in_view(THD *thd, TABLE_LIST *table_list,
                   const char *name, size_t length,
                   const char *item_name, Item **ref,
                   bool register_tree_change)
{
  DBUG_ENTER("find_field_in_view");
  DBUG_PRINT("enter",
             ("view: '%s', field name: '%s', item name: '%s', ref %p",
              table_list->alias.str, name, item_name, ref));
  Field_iterator_view field_it;
  field_it.set(table_list);
  Query_arena *arena= 0, backup;  

  for (; !field_it.end_of_fields(); field_it.next())
  {
    if (!my_strcasecmp(system_charset_info, field_it.name()->str, name))
    {
      // in PS use own arena or data will be freed after prepare
      if (register_tree_change &&
          thd->stmt_arena->is_stmt_prepare_or_first_stmt_execute())
        arena= thd->activate_stmt_arena_if_needed(&backup);
      /*
        create_item() may, or may not create a new Item, depending on
        the column reference. See create_view_field() for details.
      */
      Item *item= field_it.create_item(thd);
      if (arena)
        thd->restore_active_arena(arena, &backup);
      
      if (!item)
        DBUG_RETURN(0);
      if (!ref)
        DBUG_RETURN((Field*) view_ref_found);
      /*
       *ref != NULL means that *ref contains the item that we need to
       replace. If the item was aliased by the user, set the alias to
       the replacing item.
      */
      if (*ref && (*ref)->is_explicit_name())
        item->set_name(thd, (*ref)->name);
      if (register_tree_change)
        thd->change_item_tree(ref, item);
      else
        *ref= item;
      DBUG_RETURN((Field*) view_ref_found);
    }
  }
  DBUG_RETURN(0);
}


/*
  Find field by name in a NATURAL/USING join table reference.

  SYNOPSIS
    find_field_in_natural_join()
    thd			 [in]  thread handler
    table_ref            [in]  table reference to search
    name		 [in]  name of field
    length		 [in]  length of name
    ref                  [in/out] if 'name' is resolved to a view field, ref is
                               set to point to the found view field
    register_tree_change [in]  TRUE if ref is not stack variable and we
                               need register changes in item tree
    actual_table         [out] the original table reference where the field
                               belongs - differs from 'table_list' only for
                               NATURAL/USING joins

  DESCRIPTION
    Search for a field among the result fields of a NATURAL/USING join.
    Notice that this procedure is called only for non-qualified field
    names. In the case of qualified fields, we search directly the base
    tables of a natural join.

  RETURN
    NULL        if the field was not found
    WRONG_GRANT if no access rights to the found field
    #           Pointer to the found Field
*/

static Field *
find_field_in_natural_join(THD *thd, TABLE_LIST *table_ref, const char *name, size_t length, Item **ref, bool register_tree_change,
                           TABLE_LIST **actual_table)
{
  List_iterator_fast<Natural_join_column>
    field_it(*(table_ref->join_columns));
  Natural_join_column *nj_col, *curr_nj_col;
  Field *UNINIT_VAR(found_field);
  Query_arena *UNINIT_VAR(arena), backup;
  DBUG_ENTER("find_field_in_natural_join");
  DBUG_PRINT("enter", ("field name: '%s', ref %p",
		       name, ref));
  DBUG_ASSERT(table_ref->is_natural_join && table_ref->join_columns);
  DBUG_ASSERT(*actual_table == NULL);

  for (nj_col= NULL, curr_nj_col= field_it++; curr_nj_col; 
       curr_nj_col= field_it++)
  {
    if (!my_strcasecmp(system_charset_info, curr_nj_col->name()->str, name))
    {
      if (nj_col)
      {
        my_error(ER_NON_UNIQ_ERROR, MYF(0), name, thd->where);
        DBUG_RETURN(NULL);
      }
      nj_col= curr_nj_col;
    }
  }
  if (!nj_col)
    DBUG_RETURN(NULL);

  if (nj_col->view_field)
  {
    Item *item;
    if (register_tree_change)
      arena= thd->activate_stmt_arena_if_needed(&backup);
    /*
      create_item() may, or may not create a new Item, depending on the
      column reference. See create_view_field() for details.
    */
    item= nj_col->create_item(thd);
    if (!item)
      DBUG_RETURN(NULL);

    /*
     *ref != NULL means that *ref contains the item that we need to
     replace. If the item was aliased by the user, set the alias to
     the replacing item.
     */
    if (*ref && (*ref)->is_explicit_name())
      item->set_name(thd, (*ref)->name);
    if (register_tree_change && arena)
      thd->restore_active_arena(arena, &backup);

    if (!item)
      DBUG_RETURN(NULL);
    DBUG_ASSERT(nj_col->table_field == NULL);
    if (nj_col->table_ref->schema_table_reformed)
    {
      /*
        Translation table items are always Item_fields and fixed
        already('mysql_schema_table' function). So we can return
        ->field. It is used only for 'show & where' commands.
      */
      DBUG_RETURN(((Item_field*) (nj_col->view_field->item))->field);
    }
    if (register_tree_change)
      thd->change_item_tree(ref, item);
    else
      *ref= item;
    found_field= (Field*) view_ref_found;
  }
  else
  {
    /* This is a base table. */
    DBUG_ASSERT(nj_col->view_field == NULL);
    Item *ref= 0;
    /*
      This fix_fields is not necessary (initially this item is fixed by
      the Item_field constructor; after reopen_tables the Item_func_eq
      calls fix_fields on that item), it's just a check during table
      reopening for columns that was dropped by the concurrent connection.
    */
    if (nj_col->table_field->fix_fields_if_needed(thd, &ref))
    {
      DBUG_PRINT("info", ("column '%s' was dropped by the concurrent connection",
                          nj_col->table_field->name.str));
      DBUG_RETURN(NULL);
    }
    DBUG_ASSERT(ref == 0);                      // Should not have changed
    DBUG_ASSERT(nj_col->table_ref->table == nj_col->table_field->field->table);
    found_field= nj_col->table_field->field;
    update_field_dependencies(thd, found_field, nj_col->table_ref->table);
  }

  *actual_table= nj_col->table_ref;
  
  DBUG_RETURN(found_field);
}


/*
  Find field by name in a base table or a view with temp table algorithm.

  The caller is expected to check column-level privileges.

  SYNOPSIS
    find_field_in_table()
    thd				thread handler
    table			table where to search for the field
    name			name of field
    length			length of name
    allow_rowid			do allow finding of "_rowid" field?
    cached_field_index_ptr	cached position in field list (used to speedup
                                lookup for fields in prepared tables)

  RETURN
    0	field is not found
    #	pointer to field
*/

Field *
find_field_in_table(THD *thd, TABLE *table, const char *name, size_t length,
                    bool allow_rowid, field_index_t *cached_field_index_ptr)
{
  Field *field;
  field_index_t cached_field_index= *cached_field_index_ptr;
  DBUG_ENTER("find_field_in_table");
  DBUG_PRINT("enter", ("table: '%s', field name: '%s'", table->alias.c_ptr(),
                       name));

  /* We assume here that table->field < NO_CACHED_FIELD_INDEX = UINT_MAX */
  if (cached_field_index < table->s->fields &&
      !my_strcasecmp(system_charset_info,
                     table->field[cached_field_index]->field_name.str, name))
    field= table->field[cached_field_index];
  else
  {
    LEX_CSTRING fname= {name, length};
    field= table->find_field_by_name(&fname);
  }

  if (field)
  {
    if (field->invisible == INVISIBLE_FULL &&
        DBUG_EVALUATE_IF("test_completely_invisible", 0, 1))
      DBUG_RETURN((Field*)0);

    if (field->invisible == INVISIBLE_SYSTEM &&
        thd->column_usage != MARK_COLUMNS_READ &&
        thd->column_usage != COLUMNS_READ)
      DBUG_RETURN((Field*)0);
  }
  else
  {
    if (!allow_rowid ||
        my_strcasecmp(system_charset_info, name, "_rowid") ||
        table->s->rowid_field_offset == 0)
      DBUG_RETURN((Field*) 0);
    field= table->field[table->s->rowid_field_offset-1];
  }
  *cached_field_index_ptr= field->field_index;

  update_field_dependencies(thd, field, table);

  DBUG_RETURN(field);
}


/*
  Find field in a table reference.

  SYNOPSIS
    find_field_in_table_ref()
    thd			   [in]  thread handler
    table_list		   [in]  table reference to search
    name		   [in]  name of field
    length		   [in]  field length of name
    item_name              [in]  name of item if it will be created (VIEW)
    db_name                [in]  optional database name that qualifies the
    table_name             [in]  optional table name that qualifies the field
                                 0 for non-qualified field in natural joins
    ref		       [in/out] if 'name' is resolved to a view field, ref
                                 is set to point to the found view field
    check_privileges       [in]  check privileges
    allow_rowid		   [in]  do allow finding of "_rowid" field?
    cached_field_index_ptr [in]  cached position in field list (used to
                                 speedup lookup for fields in prepared tables)
    register_tree_change   [in]  TRUE if ref is not stack variable and we
                                 need register changes in item tree
    actual_table           [out] the original table reference where the field
                                 belongs - differs from 'table_list' only for
                                 NATURAL_USING joins.

  DESCRIPTION
    Find a field in a table reference depending on the type of table
    reference. There are three types of table references with respect
    to the representation of their result columns:
    - an array of Field_translator objects for MERGE views and some
      information_schema tables,
    - an array of Field objects (and possibly a name hash) for stored
      tables,
    - a list of Natural_join_column objects for NATURAL/USING joins.
    This procedure detects the type of the table reference 'table_list'
    and calls the corresponding search routine.

    The routine checks column-level privieleges for the found field.

  RETURN
    0			field is not found
    view_ref_found	found value in VIEW (real result is in *ref)
    #			pointer to field
*/

Field *
find_field_in_table_ref(THD *thd, TABLE_LIST *table_list,
                        const char *name, size_t length,
                        const char *item_name, const char *db_name,
                        const char *table_name,
                        ignored_tables_list_t ignored_tables,
                        Item **ref,
                        bool check_privileges, bool allow_rowid,
                        field_index_t *cached_field_index_ptr,
                        bool register_tree_change, TABLE_LIST **actual_table)
{
  Field *fld;
  DBUG_ENTER("find_field_in_table_ref");
  DBUG_ASSERT(table_list->alias.str);
  DBUG_ASSERT(name);
  DBUG_ASSERT(item_name);
  DBUG_PRINT("enter",
             ("table: '%s'  field name: '%s'  item name: '%s'  ref %p",
              table_list->alias.str, name, item_name, ref));

  /*
    Check that the table and database that qualify the current field name
    are the same as the table reference we are going to search for the field.

    Exclude from the test below nested joins because the columns in a
    nested join generally originate from different tables. Nested joins
    also have no table name, except when a nested join is a merge view
    or an information schema table.

    We include explicitly table references with a 'field_translation' table,
    because if there are views over natural joins we don't want to search
    inside the view, but we want to search directly in the view columns
    which are represented as a 'field_translation'.

    tables->db.str may be 0 if we are preparing a statement
    db_name is 0 if item doesn't have a db name
    table_name is 0 if item doesn't have a specified table_name
  */
  if (db_name && !db_name[0])
    db_name= 0;                                 // Simpler test later

  if (/* Exclude nested joins. */
      (!table_list->nested_join ||
       /* Include merge views and information schema tables. */
       table_list->field_translation) &&
      /*
        Test if the field qualifiers match the table reference we plan
        to search.
      */
      table_name && table_name[0] &&
      (my_strcasecmp(table_alias_charset, table_list->alias.str, table_name) ||
       (db_name && (!table_list->db.str || !table_list->db.str[0])) ||
       (db_name && table_list->db.str && table_list->db.str[0] &&
        (table_list->schema_table ?
         my_strcasecmp(system_charset_info, db_name, table_list->db.str) :
         strcmp(db_name, table_list->db.str)))))
    DBUG_RETURN(0);

  /*
    Don't allow usage of fields in sequence table that is opened as part of
    NEXT VALUE for sequence_name
  */
  if (table_list->sequence)
    DBUG_RETURN(0);

  *actual_table= NULL;

  if (table_list->field_translation)
  {
    /* 'table_list' is a view or an information schema table. */
    if ((fld= find_field_in_view(thd, table_list, name, length, item_name, ref,
                                 register_tree_change)))
      *actual_table= table_list;
  }
  else if (!table_list->nested_join)
  {
    /* 'table_list' is a stored table. */
    DBUG_ASSERT(table_list->table);
    if ((fld= find_field_in_table(thd, table_list->table, name, length,
                                  allow_rowid,
                                  cached_field_index_ptr)))
      *actual_table= table_list;
  }
  else
  {
    /*
      'table_list' is a NATURAL/USING join, or an operand of such join that
      is a nested join itself.

      If the field name we search for is qualified, then search for the field
      in the table references used by NATURAL/USING the join.
    */
    if (table_name && table_name[0])
    {
      List_iterator<TABLE_LIST> it(table_list->nested_join->join_list);
      TABLE_LIST *table;
      while ((table= it++))
      {
        /*
          Check if the table is in the ignore list. Only base tables can be in
          the ignore list.
        */
        if (table->table && ignored_list_includes_table(ignored_tables, table))
          continue;

        if ((fld= find_field_in_table_ref(thd, table, name, length, item_name,
                                          db_name, table_name, ignored_tables,
                                          ref, check_privileges, allow_rowid,
                                          cached_field_index_ptr,
                                          register_tree_change, actual_table)))
          DBUG_RETURN(fld);
      }
      DBUG_RETURN(0);
    }
    /*
      Non-qualified field, search directly in the result columns of the
      natural join. The condition of the outer IF is true for the top-most
      natural join, thus if the field is not qualified, we will search
      directly the top-most NATURAL/USING join.
    */
    fld= find_field_in_natural_join(thd, table_list, name, length, ref,
                                    register_tree_change, actual_table);
  }

  if (fld)
  {
#ifndef NO_EMBEDDED_ACCESS_CHECKS
    /* Check if there are sufficient access rights to the found field. */
    if (check_privileges &&
        !table_list->is_derived() &&
        check_column_grant_in_table_ref(thd, *actual_table, name, length, fld))
      fld= WRONG_GRANT;
    else
#endif
      if (should_mark_column(thd->column_usage))
      {
        /*
          Get rw_set correct for this field so that the handler
          knows that this field is involved in the query and gets
          retrieved/updated
         */
        Field *field_to_set= NULL;
        if (fld == view_ref_found)
        {
          if (!ref)
            DBUG_RETURN(fld);
          Item *it= (*ref)->real_item();
          if (it->type() == Item::FIELD_ITEM)
            field_to_set= ((Item_field*)it)->field;
          else
          {
            if (thd->column_usage == MARK_COLUMNS_READ)
              it->walk(&Item::register_field_in_read_map, 0, 0);
            else
              it->walk(&Item::register_field_in_write_map, 0, 0);
          }
        }
        else
          field_to_set= fld;
        if (field_to_set)
        {
          TABLE *table= field_to_set->table;
          DBUG_ASSERT(table);
          if (thd->column_usage == MARK_COLUMNS_READ)
            field_to_set->register_field_in_read_map();
          else
            bitmap_set_bit(table->write_set, field_to_set->field_index);
        }
      }
  }
  DBUG_RETURN(fld);
}


/*
  Find field in table, no side effects, only purpose is to check for field
  in table object and get reference to the field if found.

  SYNOPSIS
  find_field_in_table_sef()

  table                         table where to find
  name                          Name of field searched for

  RETURN
    0                   field is not found
    #                   pointer to field
*/

Field *find_field_in_table_sef(TABLE *table, const char *name)
{
  Field **field_ptr;
  if (table->s->name_hash.records)
  {
    field_ptr= (Field**)my_hash_search(&table->s->name_hash,(uchar*) name,
                                       strlen(name));
    if (field_ptr)
    {
      /*
        field_ptr points to field in TABLE_SHARE. Convert it to the matching
        field in table
      */
      field_ptr= (table->field + (field_ptr - table->s->field));
    }
  }
  else
  {
    if (!(field_ptr= table->field))
      return (Field *)0;
    for (; *field_ptr; ++field_ptr)
      if (!my_strcasecmp(system_charset_info, (*field_ptr)->field_name.str,
                         name))
        break;
  }
  if (field_ptr)
    return *field_ptr;
  else
    return (Field *)0;
}


/*
  Find field in table list.

  SYNOPSIS
    find_field_in_tables()
    thd			  pointer to current thread structure
    item		  field item that should be found
    first_table           list of tables to be searched for item
    last_table            end of the list of tables to search for item. If NULL
                          then search to the end of the list 'first_table'.
    ignored_tables        Set of tables that should be ignored. Do not try to
                          find the field in those.
    ref			  if 'item' is resolved to a view field, ref is set to
                          point to the found view field
    report_error	  Degree of error reporting:
                          - IGNORE_ERRORS then do not report any error
                          - IGNORE_EXCEPT_NON_UNIQUE report only non-unique
                            fields, suppress all other errors
                          - REPORT_EXCEPT_NON_UNIQUE report all other errors
                            except when non-unique fields were found
                          - REPORT_ALL_ERRORS
    check_privileges      need to check privileges
    register_tree_change  TRUE if ref is not a stack variable and we
                          to need register changes in item tree

  RETURN VALUES
    0			If error: the found field is not unique, or there are
                        no sufficient access priviliges for the found field,
                        or the field is qualified with non-existing table.
    not_found_field	The function was called with report_error ==
                        (IGNORE_ERRORS || IGNORE_EXCEPT_NON_UNIQUE) and a
			field was not found.
    view_ref_found	View field is found, item passed through ref parameter
    found field         If a item was resolved to some field
*/

Field *
find_field_in_tables(THD *thd, Item_ident *item,
                     TABLE_LIST *first_table, TABLE_LIST *last_table,
                     ignored_tables_list_t ignored_tables,
		     Item **ref, find_item_error_report_type report_error,
                     bool check_privileges, bool register_tree_change)
{
  Field *found=0;
  const char *db= item->db_name.str;
  const char *table_name= item->table_name.str;
  const char *name= item->field_name.str;
  size_t length= item->field_name.length;
  char name_buff[SAFE_NAME_LEN+1];
  TABLE_LIST *cur_table= first_table;
  TABLE_LIST *actual_table;
  bool allow_rowid;

  if (!table_name || !table_name[0])
  {
    table_name= 0;                              // For easier test
    db= 0;
  }

  allow_rowid= table_name || (cur_table && !cur_table->next_local);

  if (item->cached_table)
  {
    DBUG_PRINT("info", ("using cached table"));
    /*
      This shortcut is used by prepared statements. We assume that
      TABLE_LIST *first_table is not changed during query execution (which
      is true for all queries except RENAME but luckily RENAME doesn't
      use fields...) so we can rely on reusing pointer to its member.
      With this optimization we also miss case when addition of one more
      field makes some prepared query ambiguous and so erroneous, but we
      accept this trade off.
    */
    TABLE_LIST *table_ref= item->cached_table;
    /*
      The condition (table_ref->view == NULL) ensures that we will call
      find_field_in_table even in the case of information schema tables
      when table_ref->field_translation != NULL.
      */
    if (table_ref->table && !table_ref->view &&
        (!table_ref->is_merged_derived() ||
         (!table_ref->is_multitable() && table_ref->merged_for_insert)))
    {

      found= find_field_in_table(thd, table_ref->table, name, length,
                                 TRUE, &(item->cached_field_index));
#ifndef NO_EMBEDDED_ACCESS_CHECKS
      /* Check if there are sufficient access rights to the found field. */
      if (found && check_privileges && !is_temporary_table(table_ref) &&
          check_column_grant_in_table_ref(thd, table_ref, name, length,
                                          found))
        found= WRONG_GRANT;
#endif
    }
    else
      found= find_field_in_table_ref(thd, table_ref, name, length, item->name.str,
                                     NULL, NULL, ignored_tables, ref,
                                     check_privileges, TRUE,
                                     &(item->cached_field_index),
                                     register_tree_change,
                                     &actual_table);
    if (found)
    {
      if (found == WRONG_GRANT)
	return (Field*) 0;

      /*
        Only views fields should be marked as dependent, not an underlying
        fields.
      */
      if (!table_ref->belong_to_view &&
          !table_ref->belong_to_derived)
      {
        SELECT_LEX *current_sel= item->context->select_lex;
        SELECT_LEX *last_select= table_ref->select_lex;
        bool all_merged= TRUE;
        for (SELECT_LEX *sl= current_sel; sl && sl!=last_select;
             sl=sl->outer_select())
        {
          Item_in_subselect *in_subs=
            sl->master_unit()->item->get_IN_subquery();
          if (in_subs &&
              in_subs->substype() == Item_subselect::IN_SUBS &&
              in_subs->test_strategy(SUBS_SEMI_JOIN))
          {
            continue;
          }
          all_merged= FALSE;
          break;
        }
        /*
          If the field was an outer referencee, mark all selects using this
          sub query as dependent on the outer query
        */
        if (!all_merged && current_sel != last_select)
        {
          mark_select_range_as_dependent(thd, last_select, current_sel,
                                         found, *ref, item, true);
        }
      }
      return found;
    }
  }
  else
    item->can_be_depended= TRUE;

  if (db && lower_case_table_names)
  {
    /*
      convert database to lower case for comparison.
      We can't do this in Item_field as this would change the
      'name' of the item which may be used in the select list
    */
    strmake_buf(name_buff, db);
    my_casedn_str(files_charset_info, name_buff);
    db= name_buff;
  }

  if (last_table)
    last_table= last_table->next_name_resolution_table;

  for (; cur_table != last_table ;
       cur_table= cur_table->next_name_resolution_table)
  {
    if (cur_table->table &&
        ignored_list_includes_table(ignored_tables, cur_table))
      continue;

    Field *cur_field= find_field_in_table_ref(thd, cur_table, name, length,
                                              item->name.str, db, table_name,
                                              ignored_tables, ref,
                                              (thd->lex->sql_command ==
                                               SQLCOM_SHOW_FIELDS)
                                              ? false : check_privileges,
                                              allow_rowid,
                                              &(item->cached_field_index),
                                              register_tree_change,
                                              &actual_table);
    if (cur_field)
    {
      if (cur_field == WRONG_GRANT)
      {
        if (thd->lex->sql_command != SQLCOM_SHOW_FIELDS)
          return (Field*) 0;

        thd->clear_error();
        cur_field= find_field_in_table_ref(thd, cur_table, name, length,
                                           item->name.str, db, table_name,
                                           ignored_tables, ref, false,
                                           allow_rowid,
                                           &(item->cached_field_index),
                                           register_tree_change,
                                           &actual_table);
        if (cur_field)
        {
          Field *nf=new Field_null(NULL,0,Field::NONE,
                                   &cur_field->field_name,
                                   &my_charset_bin);
          nf->init(cur_table->table);
          cur_field= nf;
        }
      }

      /*
        Store the original table of the field, which may be different from
        cur_table in the case of NATURAL/USING join.
      */
      item->cached_table= (!actual_table->cacheable_table || found) ?
                          0 : actual_table;

      DBUG_ASSERT(thd->where);
      /*
        If we found a fully qualified field we return it directly as it can't
        have duplicates.
       */
      if (db)
        return cur_field;
      
      if (unlikely(found))
      {
        if (report_error == REPORT_ALL_ERRORS ||
            report_error == IGNORE_EXCEPT_NON_UNIQUE)
          my_error(ER_NON_UNIQ_ERROR, MYF(0),
                   table_name ? item->full_name() : name, thd->where);
        return (Field*) 0;
      }
      found= cur_field;
    }
  }

  if (likely(found))
    return found;
  
  /*
    If the field was qualified and there were no tables to search, issue
    an error that an unknown table was given. The situation is detected
    as follows: if there were no tables we wouldn't go through the loop
    and cur_table wouldn't be updated by the loop increment part, so it
    will be equal to the first table.
  */
  if (table_name && (cur_table == first_table) &&
      (report_error == REPORT_ALL_ERRORS ||
       report_error == REPORT_EXCEPT_NON_UNIQUE))
  {
    char buff[SAFE_NAME_LEN*2 + 2];
    if (db && db[0])
    {
      strxnmov(buff,sizeof(buff)-1,db,".",table_name,NullS);
      table_name=buff;
    }
    my_error(ER_UNKNOWN_TABLE, MYF(0), table_name, thd->where);
  }
  else
  {
    if (report_error == REPORT_ALL_ERRORS ||
        report_error == REPORT_EXCEPT_NON_UNIQUE)
      my_error(ER_BAD_FIELD_ERROR, MYF(0), item->full_name(), thd->where);
    else
      found= not_found_field;
  }
  return found;
}


/*
  Find Item in list of items (find_field_in_tables analog)

  TODO
    is it better return only counter?

  SYNOPSIS
    find_item_in_list()
    find			Item to find
    items			List of items
    counter			To return number of found item
    report_error
      REPORT_ALL_ERRORS		report errors, return 0 if error
      REPORT_EXCEPT_NOT_FOUND	Do not report 'not found' error and
				return not_found_item, report other errors,
				return 0
      IGNORE_ERRORS		Do not report errors, return 0 if error
    resolution                  Set to the resolution type if the item is found 
                                (it says whether the item is resolved 
                                 against an alias name,
                                 or as a field name without alias,
                                 or as a field hidden by alias,
                                 or ignoring alias)
    limit                       How many items in the list to check
                                (if limit==0 then all items are to be checked)
                                
  RETURN VALUES
    0			Item is not found or item is not unique,
			error message is reported
    not_found_item	Function was called with
			report_error == REPORT_EXCEPT_NOT_FOUND and
			item was not found. No error message was reported
                        found field
*/

/* Special Item pointer to serve as a return value from find_item_in_list(). */
Item **not_found_item= (Item**) 0x1;


Item **
find_item_in_list(Item *find, List<Item> &items, uint *counter,
                  find_item_error_report_type report_error,
                  enum_resolution_type *resolution, uint limit)
{
  List_iterator<Item> li(items);
  uint n_items= limit == 0 ? items.elements : limit;
  Item **found=0, **found_unaliased= 0, *item;
  const char *db_name=0;
  const LEX_CSTRING *field_name= 0;
  const char *table_name=0;
  bool found_unaliased_non_uniq= 0;
  /*
    true if the item that we search for is a valid name reference
    (and not an item that happens to have a name).
  */
  bool is_ref_by_name= 0;
  uint unaliased_counter= 0;

  *resolution= NOT_RESOLVED;

  is_ref_by_name= (find->type() == Item::FIELD_ITEM  || 
                   find->type() == Item::REF_ITEM);
  if (is_ref_by_name)
  {
    field_name= &((Item_ident*) find)->field_name;
    table_name= ((Item_ident*) find)->table_name.str;
    db_name=    ((Item_ident*) find)->db_name.str;
  }

  for (uint i= 0; i < n_items; i++)
  {
    item= li++;
    if (field_name && field_name->str &&
        (item->real_item()->type() == Item::FIELD_ITEM ||
         ((item->type() == Item::REF_ITEM) &&
          (((Item_ref *)item)->ref_type() == Item_ref::VIEW_REF))))
    {
      Item_ident *item_field= (Item_ident*) item;

      /*
	In case of group_concat() with ORDER BY condition in the QUERY
	item_field can be field of temporary table without item name 
	(if this field created from expression argument of group_concat()),
	=> we have to check presence of name before compare
      */ 
      if (unlikely(!item_field->name.str))
        continue;

      if (table_name)
      {
        /*
          If table name is specified we should find field 'field_name' in
          table 'table_name'. According to SQL-standard we should ignore
          aliases in this case.

          Since we should NOT prefer fields from the select list over
          other fields from the tables participating in this select in
          case of ambiguity we have to do extra check outside this function.

          We use strcmp for table names and database names as these may be
          case sensitive. In cases where they are not case sensitive, they
          are always in lower case.

	  item_field->field_name and item_field->table_name can be 0x0 if
	  item is not fix_field()'ed yet.
        */
        if (item_field->field_name.str && item_field->table_name.str &&
	    !lex_string_cmp(system_charset_info, &item_field->field_name,
                            field_name) &&
            !my_strcasecmp(table_alias_charset, item_field->table_name.str,
                           table_name) &&
            (!db_name || (item_field->db_name.str &&
                          !strcmp(item_field->db_name.str, db_name))))
        {
          if (found_unaliased)
          {
            if ((*found_unaliased)->eq(item, 0))
              continue;
            /*
              Two matching fields in select list.
              We already can bail out because we are searching through
              unaliased names only and will have duplicate error anyway.
            */
            if (report_error != IGNORE_ERRORS)
              my_error(ER_NON_UNIQ_ERROR, MYF(0),
                       find->full_name(), current_thd->where);
            return (Item**) 0;
          }
          found_unaliased= li.ref();
          unaliased_counter= i;
          *resolution= RESOLVED_IGNORING_ALIAS;
          if (db_name)
            break;                              // Perfect match
        }
      }
      else
      {
        bool fname_cmp= lex_string_cmp(system_charset_info,
                                       &item_field->field_name,
                                       field_name);
        if (!lex_string_cmp(system_charset_info,
                            &item_field->name, field_name))
        {
          /*
            If table name was not given we should scan through aliases
            and non-aliased fields first. We are also checking unaliased
            name of the field in then next  else-if, to be able to find
            instantly field (hidden by alias) if no suitable alias or
            non-aliased field was found.
          */
          if (found)
          {
            if ((*found)->eq(item, 0))
              continue;                           // Same field twice
            if (report_error != IGNORE_ERRORS)
              my_error(ER_NON_UNIQ_ERROR, MYF(0),
                       find->full_name(), current_thd->where);
            return (Item**) 0;
          }
          found= li.ref();
          *counter= i;
          *resolution= fname_cmp ? RESOLVED_AGAINST_ALIAS:
	                           RESOLVED_WITH_NO_ALIAS;
        }
        else if (!fname_cmp)
        {
          /*
            We will use non-aliased field or react on such ambiguities only if
            we won't be able to find aliased field.
            Again if we have ambiguity with field outside of select list
            we should prefer fields from select list.
          */
          if (found_unaliased)
          {
            if ((*found_unaliased)->eq(item, 0))
              continue;                           // Same field twice
            found_unaliased_non_uniq= 1;
          }
          found_unaliased= li.ref();
          unaliased_counter= i;
        }
      }
    }
    else if (!table_name)
    { 
      if (is_ref_by_name && find->name.str && item->name.str &&
          find->name.length == item->name.length &&
	  !lex_string_cmp(system_charset_info, &item->name, &find->name))
      {
        found= li.ref();
        *counter= i;
        *resolution= RESOLVED_AGAINST_ALIAS;
        break;
      }
      else if (find->eq(item,0))
      {
        found= li.ref();
        *counter= i;
        *resolution= RESOLVED_IGNORING_ALIAS;
        break;
      }
    }
  }

  if (likely(found))
    return found;

  if (unlikely(found_unaliased_non_uniq))
  {
    if (report_error != IGNORE_ERRORS)
      my_error(ER_NON_UNIQ_ERROR, MYF(0),
               find->full_name(), current_thd->where);
    return (Item **) 0;
  }
  if (found_unaliased)
  {
    found= found_unaliased;
    *counter= unaliased_counter;
    *resolution= RESOLVED_BEHIND_ALIAS;
  }

  if (found)
    return found;

  if (report_error != REPORT_EXCEPT_NOT_FOUND)
  {
    if (report_error == REPORT_ALL_ERRORS)
      my_error(ER_BAD_FIELD_ERROR, MYF(0),
               find->full_name(), current_thd->where);
    return (Item **) 0;
  }
  else
    return (Item **) not_found_item;
}


/*
  Test if a string is a member of a list of strings.

  SYNOPSIS
    test_if_string_in_list()
    find      the string to look for
    str_list  a list of strings to be searched

  DESCRIPTION
    Sequentially search a list of strings for a string, and test whether
    the list contains the same string.

  RETURN
    TRUE  if find is in str_list
    FALSE otherwise
*/

static bool
test_if_string_in_list(const char *find, List<String> *str_list)
{
  List_iterator<String> str_list_it(*str_list);
  String *curr_str;
  size_t find_length= strlen(find);
  while ((curr_str= str_list_it++))
  {
    if (find_length != curr_str->length())
      continue;
    if (!my_strcasecmp(system_charset_info, find, curr_str->ptr()))
      return TRUE;
  }
  return FALSE;
}


/*
  Create a new name resolution context for an item so that it is
  being resolved in a specific table reference.

  SYNOPSIS
    set_new_item_local_context()
    thd        pointer to current thread
    item       item for which new context is created and set
    table_ref  table ref where an item showld be resolved

  DESCRIPTION
    Create a new name resolution context for an item, so that the item
    is resolved only the supplied 'table_ref'.

  RETURN
    FALSE  if all OK
    TRUE   otherwise
*/

static bool
set_new_item_local_context(THD *thd, Item_ident *item, TABLE_LIST *table_ref)
{
  Name_resolution_context *context;
  if (!(context= new (thd->mem_root) Name_resolution_context))
    return TRUE;
  context->init();
  context->first_name_resolution_table=
    context->last_name_resolution_table= table_ref;
  item->context= context;
  return FALSE;
}


/*
  Find and mark the common columns of two table references.

  SYNOPSIS
    mark_common_columns()
    thd                [in] current thread
    table_ref_1        [in] the first (left) join operand
    table_ref_2        [in] the second (right) join operand
    using_fields       [in] if the join is JOIN...USING - the join columns,
                            if NATURAL join, then NULL
    found_using_fields [out] number of fields from the USING clause that were
                             found among the common fields

  DESCRIPTION
    The procedure finds the common columns of two relations (either
    tables or intermediate join results), and adds an equi-join condition
    to the ON clause of 'table_ref_2' for each pair of matching columns.
    If some of table_ref_XXX represents a base table or view, then we
    create new 'Natural_join_column' instances for each column
    reference and store them in the 'join_columns' of the table
    reference.

  IMPLEMENTATION
    The procedure assumes that store_natural_using_join_columns() was
    called for the previous level of NATURAL/USING joins.

  RETURN
    TRUE   error when some common column is non-unique, or out of memory
    FALSE  OK
*/

static bool
mark_common_columns(THD *thd, TABLE_LIST *table_ref_1, TABLE_LIST *table_ref_2,
                    List<String> *using_fields, uint *found_using_fields)
{
  Field_iterator_table_ref it_1, it_2;
  Natural_join_column *nj_col_1, *nj_col_2;
  Query_arena *arena, backup;
  bool result= TRUE;
  bool first_outer_loop= TRUE;
  Field *field_1;
  field_visibility_t field_1_invisible, field_2_invisible;
  /*
    Leaf table references to which new natural join columns are added
    if the leaves are != NULL.
  */
  TABLE_LIST *leaf_1= (table_ref_1->nested_join &&
                       !table_ref_1->is_natural_join) ?
                      NULL : table_ref_1;
  TABLE_LIST *leaf_2= (table_ref_2->nested_join &&
                       !table_ref_2->is_natural_join) ?
                      NULL : table_ref_2;

  DBUG_ENTER("mark_common_columns");
  DBUG_PRINT("info", ("operand_1: %s  operand_2: %s",
                      table_ref_1->alias.str, table_ref_2->alias.str));

  *found_using_fields= 0;
  arena= thd->activate_stmt_arena_if_needed(&backup);

  for (it_1.set(table_ref_1); !it_1.end_of_fields(); it_1.next())
  {
    bool found= FALSE;
    const LEX_CSTRING *field_name_1;
    Field *field_2= 0;

    /* true if field_name_1 is a member of using_fields */
    bool is_using_column_1;
    if (!(nj_col_1= it_1.get_or_create_column_ref(thd, leaf_1)))
      goto err;

    field_1= nj_col_1->field();
    field_1_invisible= field_1 ? field_1->invisible : VISIBLE;

    if (field_1_invisible == INVISIBLE_FULL)
      continue;

    field_name_1= nj_col_1->name();
    is_using_column_1= using_fields && 
      test_if_string_in_list(field_name_1->str, using_fields);
    DBUG_PRINT ("info", ("field_name_1=%s.%s", 
                         nj_col_1->safe_table_name(),
                         field_name_1->str));

    if (field_1_invisible && !is_using_column_1)
      continue;

    /*
      Find a field with the same name in table_ref_2.

      Note that for the second loop, it_2.set() will iterate over
      table_ref_2->join_columns and not generate any new elements or
      lists.
    */
    nj_col_2= NULL;
    for (it_2.set(table_ref_2); !it_2.end_of_fields(); it_2.next())
    {
      Natural_join_column *cur_nj_col_2;
      const LEX_CSTRING *cur_field_name_2;
      if (!(cur_nj_col_2= it_2.get_or_create_column_ref(thd, leaf_2)))
        goto err;

      field_2= cur_nj_col_2->field();
      field_2_invisible= field_2 ? field_2->invisible : VISIBLE;

      if (field_2_invisible == INVISIBLE_FULL)
        continue;

      cur_field_name_2= cur_nj_col_2->name();
      DBUG_PRINT ("info", ("cur_field_name_2=%s.%s", 
                           cur_nj_col_2->safe_table_name(),
                           cur_field_name_2->str));

      /*
        Compare the two columns and check for duplicate common fields.
        A common field is duplicate either if it was already found in
        table_ref_2 (then found == TRUE), or if a field in table_ref_2
        was already matched by some previous field in table_ref_1
        (then cur_nj_col_2->is_common == TRUE).
        Note that it is too early to check the columns outside of the
        USING list for ambiguity because they are not actually "referenced"
        here. These columns must be checked only on unqualified reference 
        by name (e.g. in SELECT list).
      */
      if (!lex_string_cmp(system_charset_info, field_name_1,
                          cur_field_name_2))
      {
        DBUG_PRINT ("info", ("match c1.is_common=%d", nj_col_1->is_common));
        if (cur_nj_col_2->is_common || found)
        {
          my_error(ER_NON_UNIQ_ERROR, MYF(0), field_name_1->str, thd->where);
          goto err;
        }
        if ((!using_fields && !field_2_invisible) || is_using_column_1)
        {
          DBUG_ASSERT(nj_col_2 == NULL);
          nj_col_2= cur_nj_col_2;
          found= TRUE;
        }
      }
    }
    if (first_outer_loop && leaf_2)
    {
      /*
        Make sure that the next inner loop "knows" that all columns
        are materialized already.
      */
      leaf_2->is_join_columns_complete= TRUE;
      first_outer_loop= FALSE;
    }
    if (!found)
      continue;                                 // No matching field

    /*
      field_1 and field_2 have the same names. Check if they are in the USING
      clause (if present), mark them as common fields, and add a new
      equi-join condition to the ON clause.
    */
    if (nj_col_2)
    {
      /*
        Create non-fixed fully qualified field and let fix_fields to
        resolve it.
      */
      Item *item_1=   nj_col_1->create_item(thd);
      Item *item_2=   nj_col_2->create_item(thd);
      Item_ident *item_ident_1, *item_ident_2;
      Item_func_eq *eq_cond;

      if (!item_1 || !item_2)
        goto err;                               // out of memory

      /*
        The following assert checks that the two created items are of
        type Item_ident.
      */
      DBUG_ASSERT(!thd->lex->current_select->no_wrap_view_item);
      /*
        In the case of no_wrap_view_item == 0, the created items must be
        of sub-classes of Item_ident.
      */
      DBUG_ASSERT(item_1->type() == Item::FIELD_ITEM ||
                  item_1->type() == Item::REF_ITEM);
      DBUG_ASSERT(item_2->type() == Item::FIELD_ITEM ||
                  item_2->type() == Item::REF_ITEM);

      /*
        We need to cast item_1,2 to Item_ident, because we need to hook name
        resolution contexts specific to each item.
      */
      item_ident_1= (Item_ident*) item_1;
      item_ident_2= (Item_ident*) item_2;
      /*
        Create and hook special name resolution contexts to each item in the
        new join condition . We need this to both speed-up subsequent name
        resolution of these items, and to enable proper name resolution of
        the items during the execute phase of PS.
      */
      if (set_new_item_local_context(thd, item_ident_1, nj_col_1->table_ref) ||
          set_new_item_local_context(thd, item_ident_2, nj_col_2->table_ref))
        goto err;

      if (!(eq_cond= new (thd->mem_root) Item_func_eq(thd, item_ident_1, item_ident_2)))
        goto err;                               /* Out of memory. */

      /*
        Add the new equi-join condition to the ON clause. Notice that
        fix_fields() is applied to all ON conditions in setup_conds()
        so we don't do it here.
      */
      add_join_on(thd, (table_ref_1->outer_join & JOIN_TYPE_RIGHT ?
                        table_ref_1 : table_ref_2),
                  eq_cond);

      nj_col_1->is_common= nj_col_2->is_common= TRUE;
      DBUG_PRINT ("info", ("%s.%s and %s.%s are common", 
                           nj_col_1->safe_table_name(),
                           nj_col_1->name()->str,
                           nj_col_2->safe_table_name(),
                           nj_col_2->name()->str));

      if (field_1)
        update_field_dependencies(thd, field_1, field_1->table);
      if (field_2)
        update_field_dependencies(thd, field_2, field_2->table);

      if (using_fields != NULL)
        ++(*found_using_fields);
    }
  }
  if (leaf_1)
    leaf_1->is_join_columns_complete= TRUE;

  /*
    Everything is OK.
    Notice that at this point there may be some column names in the USING
    clause that are not among the common columns. This is an SQL error and
    we check for this error in store_natural_using_join_columns() when
    (found_using_fields < length(join_using_fields)).
  */
  result= FALSE;

err:
  if (arena)
    thd->restore_active_arena(arena, &backup);
  DBUG_RETURN(result);
}



/*
  Materialize and store the row type of NATURAL/USING join.

  SYNOPSIS
    store_natural_using_join_columns()
    thd                current thread
    natural_using_join the table reference of the NATURAL/USING join
    table_ref_1        the first (left) operand (of a NATURAL/USING join).
    table_ref_2        the second (right) operand (of a NATURAL/USING join).
    using_fields       if the join is JOIN...USING - the join columns,
                       if NATURAL join, then NULL
    found_using_fields number of fields from the USING clause that were
                       found among the common fields

  DESCRIPTION
    Iterate over the columns of both join operands and sort and store
    all columns into the 'join_columns' list of natural_using_join
    where the list is formed by three parts:
      part1: The coalesced columns of table_ref_1 and table_ref_2,
             sorted according to the column order of the first table.
      part2: The other columns of the first table, in the order in
             which they were defined in CREATE TABLE.
      part3: The other columns of the second table, in the order in
             which they were defined in CREATE TABLE.
    Time complexity - O(N1+N2), where Ni = length(table_ref_i).

  IMPLEMENTATION
    The procedure assumes that mark_common_columns() has been called
    for the join that is being processed.

  RETURN
    TRUE    error: Some common column is ambiguous
    FALSE   OK
*/

static bool
store_natural_using_join_columns(THD *thd, TABLE_LIST *natural_using_join,
                                 TABLE_LIST *table_ref_1,
                                 TABLE_LIST *table_ref_2,
                                 List<String> *using_fields,
                                 uint found_using_fields)
{
  Field_iterator_table_ref it_1, it_2;
  Natural_join_column *nj_col_1, *nj_col_2;
  Query_arena *arena, backup;
  bool result= TRUE;
  List<Natural_join_column> *non_join_columns;
  List<Natural_join_column> *join_columns;
  DBUG_ENTER("store_natural_using_join_columns");

  DBUG_ASSERT(!natural_using_join->join_columns);

  arena= thd->activate_stmt_arena_if_needed(&backup);

  if (!(non_join_columns= new List<Natural_join_column>) ||
      !(join_columns= new List<Natural_join_column>))
    goto err;

  /* Append the columns of the first join operand. */
  for (it_1.set(table_ref_1); !it_1.end_of_fields(); it_1.next())
  {
    nj_col_1= it_1.get_natural_column_ref();
    if (nj_col_1->is_common)
    {
      join_columns->push_back(nj_col_1, thd->mem_root);
      /* Reset the common columns for the next call to mark_common_columns. */
      nj_col_1->is_common= FALSE;
    }
    else
      non_join_columns->push_back(nj_col_1, thd->mem_root);
  }

  /*
    Check that all columns in the USING clause are among the common
    columns. If this is not the case, report the first one that was
    not found in an error.
  */
  if (using_fields && found_using_fields < using_fields->elements)
  {
    String *using_field_name;
    List_iterator_fast<String> using_fields_it(*using_fields);
    while ((using_field_name= using_fields_it++))
    {
      const char *using_field_name_ptr= using_field_name->c_ptr();
      List_iterator_fast<Natural_join_column>
        it(*join_columns);
      Natural_join_column *common_field;

      for (;;)
      {
        /* If reached the end of fields, and none was found, report error. */
        if (!(common_field= it++))
        {
          my_error(ER_BAD_FIELD_ERROR, MYF(0), using_field_name_ptr,
                   current_thd->where);
          goto err;
        }
        if (!my_strcasecmp(system_charset_info,
                           common_field->name()->str, using_field_name_ptr))
          break;                                // Found match
      }
    }
  }

  /* Append the non-equi-join columns of the second join operand. */
  for (it_2.set(table_ref_2); !it_2.end_of_fields(); it_2.next())
  {
    nj_col_2= it_2.get_natural_column_ref();
    if (!nj_col_2->is_common)
      non_join_columns->push_back(nj_col_2, thd->mem_root);
    else
    {
      /* Reset the common columns for the next call to mark_common_columns. */
      nj_col_2->is_common= FALSE;
    }
  }

  if (non_join_columns->elements > 0)
    join_columns->append(non_join_columns);
  natural_using_join->join_columns= join_columns;
  natural_using_join->is_join_columns_complete= TRUE;

  result= FALSE;

  if (arena)
    thd->restore_active_arena(arena, &backup);
  DBUG_RETURN(result);

err:
  /*
     Actually we failed to build join columns list, so we have to
     clear it to avoid problems with half-build join on next run.
     The list was created in mark_common_columns().
   */
  table_ref_1->remove_join_columns();
  table_ref_2->remove_join_columns();

  if (arena)
    thd->restore_active_arena(arena, &backup);
  DBUG_RETURN(TRUE);
}


/*
  Precompute and store the row types of the top-most NATURAL/USING joins.

  SYNOPSIS
    store_top_level_join_columns()
    thd            current thread
    table_ref      nested join or table in a FROM clause
    left_neighbor  neighbor table reference to the left of table_ref at the
                   same level in the join tree
    right_neighbor neighbor table reference to the right of table_ref at the
                   same level in the join tree

  DESCRIPTION
    The procedure performs a post-order traversal of a nested join tree
    and materializes the row types of NATURAL/USING joins in a
    bottom-up manner until it reaches the TABLE_LIST elements that
    represent the top-most NATURAL/USING joins. The procedure should be
    applied to each element of SELECT_LEX::top_join_list (i.e. to each
    top-level element of the FROM clause).

  IMPLEMENTATION
    Notice that the table references in the list nested_join->join_list
    are in reverse order, thus when we iterate over it, we are moving
    from the right to the left in the FROM clause.

  RETURN
    TRUE   Error
    FALSE  OK
*/

static bool
store_top_level_join_columns(THD *thd, TABLE_LIST *table_ref,
                             TABLE_LIST *left_neighbor,
                             TABLE_LIST *right_neighbor)
{
  Query_arena *arena, backup;
  bool result= TRUE;

  DBUG_ENTER("store_top_level_join_columns");

  arena= thd->activate_stmt_arena_if_needed(&backup);

  /* Call the procedure recursively for each nested table reference. */
  if (table_ref->nested_join)
  {
    List_iterator_fast<TABLE_LIST> nested_it(table_ref->nested_join->join_list);
    TABLE_LIST *same_level_left_neighbor= nested_it++;
    TABLE_LIST *same_level_right_neighbor= NULL;
    /* Left/right-most neighbors, possibly at higher levels in the join tree. */
    TABLE_LIST *real_left_neighbor, *real_right_neighbor;

    while (same_level_left_neighbor)
    {
      TABLE_LIST *cur_table_ref= same_level_left_neighbor;
      same_level_left_neighbor= nested_it++;
      /*
        The order of RIGHT JOIN operands is reversed in 'join list' to
        transform it into a LEFT JOIN. However, in this procedure we need
        the join operands in their lexical order, so below we reverse the
        join operands. Notice that this happens only in the first loop,
        and not in the second one, as in the second loop
        same_level_left_neighbor == NULL.
        This is the correct behavior, because the second loop sets
        cur_table_ref reference correctly after the join operands are
        swapped in the first loop.
      */
      if (same_level_left_neighbor &&
          cur_table_ref->outer_join & JOIN_TYPE_RIGHT)
      {
        /* This can happen only for JOIN ... ON. */
        DBUG_ASSERT(table_ref->nested_join->join_list.elements == 2);
        swap_variables(TABLE_LIST*, same_level_left_neighbor, cur_table_ref);
      }

      /*
        Pick the parent's left and right neighbors if there are no immediate
        neighbors at the same level.
      */
      real_left_neighbor=  (same_level_left_neighbor) ?
                           same_level_left_neighbor : left_neighbor;
      real_right_neighbor= (same_level_right_neighbor) ?
                           same_level_right_neighbor : right_neighbor;

      if (cur_table_ref->nested_join &&
          store_top_level_join_columns(thd, cur_table_ref,
                                       real_left_neighbor, real_right_neighbor))
        goto err;
      same_level_right_neighbor= cur_table_ref;
    }
  }

  /*
    If this is a NATURAL/USING join, materialize its result columns and
    convert to a JOIN ... ON.
  */
  if (table_ref->is_natural_join)
  {
    DBUG_ASSERT(table_ref->nested_join &&
                table_ref->nested_join->join_list.elements == 2);
    List_iterator_fast<TABLE_LIST> operand_it(table_ref->nested_join->join_list);
    /*
      Notice that the order of join operands depends on whether table_ref
      represents a LEFT or a RIGHT join. In a RIGHT join, the operands are
      in inverted order.
     */
    TABLE_LIST *table_ref_2= operand_it++; /* Second NATURAL join operand.*/
    TABLE_LIST *table_ref_1= operand_it++; /* First NATURAL join operand. */
    List<String> *using_fields= table_ref->join_using_fields;
    uint found_using_fields;

    /*
      The two join operands were interchanged in the parser, change the order
      back for 'mark_common_columns'.
    */
    if (table_ref_2->outer_join & JOIN_TYPE_RIGHT)
      swap_variables(TABLE_LIST*, table_ref_1, table_ref_2);
    if (mark_common_columns(thd, table_ref_1, table_ref_2,
                            using_fields, &found_using_fields))
      goto err;

    /*
      Swap the join operands back, so that we pick the columns of the second
      one as the coalesced columns. In this way the coalesced columns are the
      same as of an equivalent LEFT JOIN.
    */
    if (table_ref_1->outer_join & JOIN_TYPE_RIGHT)
      swap_variables(TABLE_LIST*, table_ref_1, table_ref_2);
    if (store_natural_using_join_columns(thd, table_ref, table_ref_1,
                                         table_ref_2, using_fields,
                                         found_using_fields))
      goto err;

    /*
      Change NATURAL JOIN to JOIN ... ON. We do this for both operands
      because either one of them or the other is the one with the
      natural join flag because RIGHT joins are transformed into LEFT,
      and the two tables may be reordered.
    */
    table_ref_1->natural_join= table_ref_2->natural_join= NULL;

    /* Add a TRUE condition to outer joins that have no common columns. */
    if (table_ref_2->outer_join &&
        !table_ref_1->on_expr && !table_ref_2->on_expr)
      table_ref_2->on_expr= (Item*) &Item_true;

    /* Change this table reference to become a leaf for name resolution. */
    if (left_neighbor)
    {
      TABLE_LIST *last_leaf_on_the_left;
      last_leaf_on_the_left= left_neighbor->last_leaf_for_name_resolution();
      last_leaf_on_the_left->next_name_resolution_table= table_ref;
    }
    if (right_neighbor)
    {
      TABLE_LIST *first_leaf_on_the_right;
      first_leaf_on_the_right= right_neighbor->first_leaf_for_name_resolution();
      table_ref->next_name_resolution_table= first_leaf_on_the_right;
    }
    else
      table_ref->next_name_resolution_table= NULL;
  }
  result= FALSE; /* All is OK. */

err:
  if (arena)
    thd->restore_active_arena(arena, &backup);
  DBUG_RETURN(result);
}


/*
  Compute and store the row types of the top-most NATURAL/USING joins
  in a FROM clause.

  SYNOPSIS
    setup_natural_join_row_types()
    thd          current thread
    from_clause  list of top-level table references in a FROM clause

  DESCRIPTION
    Apply the procedure 'store_top_level_join_columns' to each of the
    top-level table referencs of the FROM clause. Adjust the list of tables
    for name resolution - context->first_name_resolution_table to the
    top-most, lef-most NATURAL/USING join.

  IMPLEMENTATION
    Notice that the table references in 'from_clause' are in reverse
    order, thus when we iterate over it, we are moving from the right
    to the left in the FROM clause.

  NOTES
    We can't run this many times as the first_name_resolution_table would
    be different for subsequent runs when sub queries has been optimized
    away.

  RETURN
    TRUE   Error
    FALSE  OK
*/

static bool setup_natural_join_row_types(THD *thd,
                                         List<TABLE_LIST> *from_clause,
                                         Name_resolution_context *context)
{
  DBUG_ENTER("setup_natural_join_row_types");
  thd->where= "from clause";
  if (from_clause->elements == 0)
    DBUG_RETURN(false); /* We come here in the case of UNIONs. */

  /* 
     Do not redo work if already done:
     1) for stored procedures,
     2) for multitable update after lock failure and table reopening.
  */
  if (!context->select_lex->first_natural_join_processing)
  {
    context->first_name_resolution_table= context->natural_join_first_table;
    DBUG_PRINT("info", ("using cached setup_natural_join_row_types"));
    DBUG_RETURN(false);
  }

  List_iterator_fast<TABLE_LIST> table_ref_it(*from_clause);
  TABLE_LIST *table_ref; /* Current table reference. */
  /* Table reference to the left of the current. */
  TABLE_LIST *left_neighbor;
  /* Table reference to the right of the current. */
  TABLE_LIST *right_neighbor= NULL;

  /* Note that tables in the list are in reversed order */
  for (left_neighbor= table_ref_it++; left_neighbor ; )
  {
    table_ref= left_neighbor;
    do
    {
      left_neighbor= table_ref_it++;
    }
    while (left_neighbor && left_neighbor->sj_subq_pred);

    if (store_top_level_join_columns(thd, table_ref,
                                     left_neighbor, right_neighbor))
      DBUG_RETURN(true);
    if (left_neighbor)
    {
      TABLE_LIST *first_leaf_on_the_right;
      first_leaf_on_the_right= table_ref->first_leaf_for_name_resolution();
      left_neighbor->next_name_resolution_table= first_leaf_on_the_right;
    }
    right_neighbor= table_ref;
  }

  /*
    Store the top-most, left-most NATURAL/USING join, so that we start
    the search from that one instead of context->table_list. At this point
    right_neighbor points to the left-most top-level table reference in the
    FROM clause.
  */
  DBUG_ASSERT(right_neighbor);
  context->first_name_resolution_table=
    right_neighbor->first_leaf_for_name_resolution();
  /*
    This is only to ensure that first_name_resolution_table doesn't
    change on re-execution
  */
  context->natural_join_first_table= context->first_name_resolution_table;
  context->select_lex->first_natural_join_processing= false;
  DBUG_RETURN (false);
}


/****************************************************************************
** Expand all '*' in given fields
****************************************************************************/

int setup_wild(THD *thd, TABLE_LIST *tables, List<Item> &fields,
	       List<Item> *sum_func_list, SELECT_LEX *select_lex, bool returning_field)
{
  Item *item;
  List_iterator<Item> it(fields);
  Query_arena *arena, backup;
  DBUG_ENTER("setup_wild");

  if (!select_lex->with_wild)
    DBUG_RETURN(0);

  /*
    Don't use arena if we are not in prepared statements or stored procedures
    For PS/SP we have to use arena to remember the changes
  */
  arena= thd->activate_stmt_arena_if_needed(&backup);

  thd->lex->current_select->cur_pos_in_select_list= 0;
  while (select_lex->with_wild && (item= it++))
  {
    if (item->type() == Item::FIELD_ITEM &&
        ((Item_field*) item)->field_name.str == star_clex_str.str &&
	!((Item_field*) item)->field)
    {
      uint elem= fields.elements;
      bool any_privileges= ((Item_field *) item)->any_privileges;
      Item_subselect *subsel= thd->lex->current_select->master_unit()->item;
      if (subsel &&
          subsel->substype() == Item_subselect::EXISTS_SUBS)
      {
        /*
          It is EXISTS(SELECT * ...) and we can replace * by any constant.

          Item_int do not need fix_fields() because it is basic constant.
        */
        it.replace(new (thd->mem_root) Item_int(thd, "Not_used", (longlong) 1,
                                MY_INT64_NUM_DECIMAL_DIGITS));
      }
      else if (insert_fields(thd, ((Item_field*) item)->context,
                             ((Item_field*) item)->db_name.str,
                             ((Item_field*) item)->table_name.str, &it,
                             any_privileges, &select_lex->hidden_bit_fields, returning_field))
      {
	if (arena)
	  thd->restore_active_arena(arena, &backup);
	DBUG_RETURN(-1);
      }
      if (sum_func_list)
      {
	/*
	  sum_func_list is a list that has the fields list as a tail.
	  Because of this we have to update the element count also for this
	  list after expanding the '*' entry.
	*/
	sum_func_list->elements+= fields.elements - elem;
      }
      select_lex->with_wild--;
    }
    else
      thd->lex->current_select->cur_pos_in_select_list++;
  }
  DBUG_ASSERT(!select_lex->with_wild);
  thd->lex->current_select->cur_pos_in_select_list= UNDEF_POS;
  if (arena)
    thd->restore_active_arena(arena, &backup);
  DBUG_RETURN(0);
}

/****************************************************************************
** Check that all given fields exists and fill struct with current data
****************************************************************************/

bool setup_fields(THD *thd, Ref_ptr_array ref_pointer_array,
                  List<Item> &fields, enum_column_usage column_usage,
                  List<Item> *sum_func_list, List<Item> *pre_fix,
                  bool allow_sum_func)
{
  Item *item;
  enum_column_usage saved_column_usage= thd->column_usage;
  nesting_map save_allow_sum_func= thd->lex->allow_sum_func;
  List_iterator<Item> it(fields);
  bool save_is_item_list_lookup;
  bool make_pre_fix= (pre_fix && (pre_fix->elements == 0));
  DBUG_ENTER("setup_fields");
  DBUG_PRINT("enter", ("ref_pointer_array: %p", ref_pointer_array.array()));

  thd->column_usage= column_usage;
  DBUG_PRINT("info", ("thd->column_usage: %d", thd->column_usage));
  /*
    Followimg 2 condition always should be true (but they was added
    due to an error present only in 10.3):
    1) nest_level shoud be 0 or positive;
    2) nest level of all SELECTs on the same level shoud be equal first
       SELECT on this level (and each other).
  */
  DBUG_ASSERT(thd->lex->current_select->nest_level >= 0);
  DBUG_ASSERT(thd->lex->current_select->master_unit()->first_select()
                ->nest_level ==
              thd->lex->current_select->nest_level);
  if (allow_sum_func)
    thd->lex->allow_sum_func.set_bit(thd->lex->current_select->nest_level);
  thd->where= THD::DEFAULT_WHERE;
  save_is_item_list_lookup= thd->lex->current_select->is_item_list_lookup;
  thd->lex->current_select->is_item_list_lookup= 0;

  /*
    To prevent fail on forward lookup we fill it with zeroes,
    then if we got pointer on zero after find_item_in_list we will know
    that it is forward lookup.

    There is other way to solve problem: fill array with pointers to list,
    but it will be slower.

    TODO: remove it when (if) we made one list for allfields and
    ref_pointer_array
  */
  if (!ref_pointer_array.is_null())
  {
    DBUG_ASSERT(ref_pointer_array.size() >= fields.elements);
    memset(ref_pointer_array.array(), 0, sizeof(Item *) * fields.elements);
  }

  /*
    We call set_entry() there (before fix_fields() of the whole list of field
    items) because:
    1) the list of field items has same order as in the query, and the
       Item_func_get_user_var item may go before the Item_func_set_user_var:
          SELECT @a, @a := 10 FROM t;
    2) The entry->update_query_id value controls constantness of
       Item_func_get_user_var items, so in presence of Item_func_set_user_var
       items we have to refresh their entries before fixing of
       Item_func_get_user_var items.
  */
  List_iterator<Item_func_set_user_var> li(thd->lex->set_var_list);
  Item_func_set_user_var *var;
  while ((var= li++))
    var->set_entry(thd, FALSE);

  Ref_ptr_array ref= ref_pointer_array;
  thd->lex->current_select->cur_pos_in_select_list= 0;
  while ((item= it++))
  {
    if (make_pre_fix)
      pre_fix->push_back(item, thd->stmt_arena->mem_root);

    if (item->fix_fields_if_needed_for_scalar(thd, it.ref()))
    {
      thd->lex->current_select->is_item_list_lookup= save_is_item_list_lookup;
      thd->lex->allow_sum_func= save_allow_sum_func;
      thd->column_usage= saved_column_usage;
      DBUG_PRINT("info", ("thd->column_usage: %d", thd->column_usage));
      DBUG_RETURN(TRUE); /* purecov: inspected */
    }
    item= *(it.ref()); // Item might have changed in fix_fields()
    if (!ref.is_null())
    {
      ref[0]= item;
      ref.pop_front();
    }
    /*
      split_sum_func() must be called for Window Function items, see
      Item_window_func::split_sum_func.
    */
    if (sum_func_list &&
        ((item->with_sum_func() && item->type() != Item::SUM_FUNC_ITEM) ||
         item->with_window_func()))
    {
      item->split_sum_func(thd, ref_pointer_array, *sum_func_list,
                           SPLIT_SUM_SELECT);
    }
    thd->lex->current_select->select_list_tables|= item->used_tables();
    thd->lex->used_tables|= item->used_tables();
    thd->lex->current_select->cur_pos_in_select_list++;
  }
  thd->lex->current_select->is_item_list_lookup= save_is_item_list_lookup;
  thd->lex->current_select->cur_pos_in_select_list= UNDEF_POS;

  thd->lex->allow_sum_func= save_allow_sum_func;
  thd->column_usage= saved_column_usage;
  DBUG_PRINT("info", ("thd->column_usage: %d", thd->column_usage));
  DBUG_RETURN(MY_TEST(thd->is_error()));
}


/*
  Perform checks like all given fields exists, if exists fill struct with
  current data and expand all '*' in given fields for LEX::returning.

  SYNOPSIS
     thd                 Thread handler
     table_list          Global/local table list
*/

int setup_returning_fields(THD* thd, TABLE_LIST* table_list)
{
  if (!thd->lex->has_returning())
    return 0;
  return setup_wild(thd, table_list, thd->lex->returning()->item_list, NULL,
                    thd->lex->returning(), true)
      || setup_fields(thd, Ref_ptr_array(), thd->lex->returning()->item_list,
                      MARK_COLUMNS_READ, NULL, NULL, false);
}


/*
  make list of leaves of join table tree

  SYNOPSIS
    make_leaves_list()
    list    pointer to pointer on list first element
    tables  table list
    full_table_list whether to include tables from mergeable derived table/view.
                    we need them for checks for INSERT/UPDATE statements only.

  RETURN pointer on pointer to next_leaf of last element
*/

void make_leaves_list(THD *thd, List<TABLE_LIST> &list, TABLE_LIST *tables,
                      bool full_table_list, TABLE_LIST *boundary)
 
{
  for (TABLE_LIST *table= tables; table; table= table->next_local)
  {
    if (table == boundary)
      full_table_list= !full_table_list;
    if (full_table_list && table->is_merged_derived())
    {
      SELECT_LEX *select_lex= table->get_single_select();
      /*
        It's safe to use select_lex->leaf_tables because all derived
        tables/views were already prepared and has their leaf_tables
        set properly.
      */
      make_leaves_list(thd, list, select_lex->get_table_list(),
      full_table_list, boundary);
    }
    else
    {
      list.push_back(table, thd->mem_root);
    }
  }
}

/*
  prepare tables

  SYNOPSIS
    setup_tables()
    thd		  Thread handler
    context       name resolution contest to setup table list there
    from_clause   Top-level list of table references in the FROM clause
    tables	  Table list (select_lex->table_list)
    leaves        List of join table leaves list (select_lex->leaf_tables)
    refresh       It is only refresh for subquery
    select_insert It is SELECT ... INSERT command
    full_table_list a parameter to pass to the make_leaves_list function

  NOTE
    Check also that the 'used keys' and 'ignored keys' exists and set up the
    table structure accordingly.
    Create a list of leaf tables. For queries with NATURAL/USING JOINs,
    compute the row types of the top most natural/using join table references
    and link these into a list of table references for name resolution.

    This has to be called for all tables that are used by items, as otherwise
    table->map is not set and all Item_field will be regarded as const items.

  RETURN
    FALSE ok;  In this case *map will includes the chosen index
    TRUE  error
*/

bool setup_tables(THD *thd, Name_resolution_context *context,
                  List<TABLE_LIST> *from_clause, TABLE_LIST *tables,
                  List<TABLE_LIST> &leaves, bool select_insert,
                  bool full_table_list)
{
  uint tablenr= 0;
  List_iterator<TABLE_LIST> ti(leaves);
  TABLE_LIST *table_list;

  DBUG_ENTER("setup_tables");

  DBUG_ASSERT ((select_insert && !tables->next_name_resolution_table) || !tables || 
               (context->table_list && context->first_name_resolution_table));
  /*
    this is used for INSERT ... SELECT.
    For select we setup tables except first (and its underlying tables)
  */
  TABLE_LIST *first_select_table= (select_insert ?
                                   tables->next_local:
                                   0);
  SELECT_LEX *select_lex= select_insert ? thd->lex->first_select_lex() :
                                          thd->lex->current_select;
  if (select_lex->first_cond_optimization)
  {
    leaves.empty();
    if (select_lex->prep_leaf_list_state != SELECT_LEX::SAVED)
    {
      make_leaves_list(thd, leaves, tables, full_table_list, first_select_table);
      select_lex->prep_leaf_list_state= SELECT_LEX::READY;
      select_lex->leaf_tables_exec.empty();
    }
    else
    {
      List_iterator_fast <TABLE_LIST> ti(select_lex->leaf_tables_prep);
      while ((table_list= ti++))
        leaves.push_back(table_list, thd->mem_root);
    }
      
    while ((table_list= ti++))
    {
      TABLE *table= table_list->table;
      if (table)
        table->pos_in_table_list= table_list;
      if (first_select_table &&
          table_list->top_table() == first_select_table)
      {
        /* new counting for SELECT of INSERT ... SELECT command */
        first_select_table= 0;
        thd->lex->first_select_lex()->insert_tables= tablenr;
        tablenr= 0;
      }
      if(table_list->jtbm_subselect)
      {
        table_list->jtbm_table_no= tablenr;
      }
      else if (table)
      {
        table->pos_in_table_list= table_list;
        setup_table_map(table, table_list, tablenr);

        if (table_list->process_index_hints(table))
          DBUG_RETURN(1);
      }
      tablenr++;
      /*
        We test the max tables here as we setup_table_map() should not be called
        with tablenr >= 64
      */
      if (tablenr > MAX_TABLES)
      {
        my_error(ER_TOO_MANY_TABLES,MYF(0), static_cast<int>(MAX_TABLES));
        DBUG_RETURN(1);
      }
    }
  }
  else
  { 
    List_iterator_fast <TABLE_LIST> ti(select_lex->leaf_tables_exec);
    select_lex->leaf_tables.empty();
    while ((table_list= ti++))
    {
      if(table_list->jtbm_subselect)
      {
        table_list->jtbm_table_no= table_list->tablenr_exec;
      }
      else
      {
        table_list->table->tablenr= table_list->tablenr_exec;
        table_list->table->map= table_list->map_exec;
        table_list->table->maybe_null= table_list->maybe_null_exec;
        table_list->table->pos_in_table_list= table_list;
        if (table_list->process_index_hints(table_list->table))
          DBUG_RETURN(1);
      }
      select_lex->leaf_tables.push_back(table_list);
    }
  }    

  for (table_list= tables;
       table_list;
       table_list= table_list->next_local)
  {
    if (table_list->merge_underlying_list)
    {
      DBUG_ASSERT(table_list->is_merged_derived());
      Query_arena *arena, backup;
      arena= thd->activate_stmt_arena_if_needed(&backup);
      bool res;
      res= table_list->setup_underlying(thd);
      if (arena)
        thd->restore_active_arena(arena, &backup);
      if (res)
        DBUG_RETURN(1);
    }

    if (table_list->jtbm_subselect)
    {
      Item *item= table_list->jtbm_subselect->optimizer;
      if (!table_list->jtbm_subselect->optimizer->fixed() &&
          table_list->jtbm_subselect->optimizer->fix_fields(thd, &item))
      {
        my_error(ER_TOO_MANY_TABLES,MYF(0), static_cast<int>(MAX_TABLES)); /* psergey-todo: WHY ER_TOO_MANY_TABLES ???*/
        DBUG_RETURN(1);
      }
      DBUG_ASSERT(item == table_list->jtbm_subselect->optimizer);
    }
  }

  /* Precompute and store the row types of NATURAL/USING joins. */
  if (setup_natural_join_row_types(thd, from_clause, context))
    DBUG_RETURN(1);

  DBUG_RETURN(0);
}


/*
  prepare tables and check access for the view tables

  SYNOPSIS
    setup_tables_and_check_access()
    thd		  Thread handler
    context       name resolution contest to setup table list there
    from_clause   Top-level list of table references in the FROM clause
    tables	  Table list (select_lex->table_list)
    conds	  Condition of current SELECT (can be changed by VIEW)
    leaves        List of join table leaves list (select_lex->leaf_tables)
    refresh       It is onle refresh for subquery
    select_insert It is SELECT ... INSERT command
    want_access   what access is needed
    full_table_list a parameter to pass to the make_leaves_list function

  NOTE
    a wrapper for check_tables that will also check the resulting
    table leaves list for access to all the tables that belong to a view

  RETURN
    FALSE ok;  In this case *map will include the chosen index
    TRUE  error
*/
bool setup_tables_and_check_access(THD *thd, Name_resolution_context *context,
                                   List<TABLE_LIST> *from_clause,
                                   TABLE_LIST *tables,
                                   List<TABLE_LIST> &leaves,
                                   bool select_insert,
                                   privilege_t want_access_first,
                                   privilege_t want_access,
                                   bool full_table_list)
{
  DBUG_ENTER("setup_tables_and_check_access");

  if (setup_tables(thd, context, from_clause, tables,
                   leaves, select_insert, full_table_list))
    DBUG_RETURN(TRUE);

  List_iterator<TABLE_LIST> ti(leaves);
  TABLE_LIST *table_list;
  privilege_t access= want_access_first;
  while ((table_list= ti++))
  {
    if (table_list->belong_to_view && !table_list->view && 
        check_single_table_access(thd, access, table_list, FALSE))
    {
      tables->hide_view_error(thd);
      DBUG_RETURN(TRUE);
    }
    access= want_access;
  }
  DBUG_RETURN(FALSE);
}


/*
   Create a key_map from a list of index names

   SYNOPSIS
     get_key_map_from_key_list()
     map		key_map to fill in
     table		Table
     index_list		List of index names

   RETURN
     0	ok;  In this case *map will includes the choosed index
     1	error
*/

bool get_key_map_from_key_list(key_map *map, TABLE *table,
                               List<String> *index_list)
{
  List_iterator_fast<String> it(*index_list);
  String *name;
  uint pos;

  map->clear_all();
  while ((name=it++))
  {
    if (table->s->keynames.type_names == 0 ||
        (pos= find_type(&table->s->keynames, name->ptr(),
                        name->length(), 1)) <=
        0)
    {
      my_error(ER_KEY_DOES_NOT_EXISTS, MYF(0), name->c_ptr(),
	       table->pos_in_table_list->alias.str);
      map->set_all();
      return 1;
    }
    map->set_bit(pos-1);
  }
  return 0;
}


/*
  Drops in all fields instead of current '*' field

  SYNOPSIS
    insert_fields()
    thd			Thread handler
    context             Context for name resolution
    db_name		Database name in case of 'database_name.table_name.*'
    table_name		Table name in case of 'table_name.*'
    it			Pointer to '*'
    any_privileges	0 If we should ensure that we have SELECT privileges
		          for all columns
                        1 If any privilege is ok
  RETURN
    0	ok     'it' is updated to point at last inserted
    1	error.  Error message is generated but not sent to client
*/

bool
insert_fields(THD *thd, Name_resolution_context *context, const char *db_name,
	      const char *table_name, List_iterator<Item> *it,
              bool any_privileges, uint *hidden_bit_fields, bool returning_field)
{
  Field_iterator_table_ref field_iterator;
  bool found;
  char name_buff[SAFE_NAME_LEN+1];
  DBUG_ENTER("insert_fields");
  DBUG_PRINT("arena", ("stmt arena: %p",thd->stmt_arena));

  if (db_name && lower_case_table_names)
  {
    /*
      convert database to lower case for comparison
      We can't do this in Item_field as this would change the
      'name' of the item which may be used in the select list
    */
    strmake_buf(name_buff, db_name);
    my_casedn_str(files_charset_info, name_buff);
    db_name= name_buff;
  }

  found= FALSE;

  /*
    If table names are qualified, then loop over all tables used in the query,
    else treat natural joins as leaves and do not iterate over their underlying
    tables.
  */
  TABLE_LIST *first= context->first_name_resolution_table;
  TABLE_LIST *TABLE_LIST::* next= &TABLE_LIST::next_name_resolution_table;
  if (table_name && !returning_field)
  {
    first= context->table_list;
    next= &TABLE_LIST::next_local;
  }
  for (TABLE_LIST *tables= first; tables; tables= tables->*next)
  {
    Field *field;
    TABLE *table= tables->table;

    DBUG_ASSERT(tables->is_leaf_for_name_resolution());

    if ((table_name && my_strcasecmp(table_alias_charset, table_name,
                                     tables->alias.str)) ||
        (db_name && strcmp(tables->db.str, db_name)))
      continue;

#ifndef NO_EMBEDDED_ACCESS_CHECKS
    /* 
       Ensure that we have access rights to all fields to be inserted
       the table 'tables'. Under some circumstances, this check may be skipped.

       The check is skipped in the following cases:

       - any_privileges is true

       - the table is a derived table

       - the table is a view with SELECT privilege

       - the table is a base table with SELECT privilege
    */
    if (!any_privileges &&
        !tables->is_derived() &&
        !(tables->is_view() && (tables->grant.privilege & SELECT_ACL)) &&
        !(table && (table->grant.privilege & SELECT_ACL)))
    {
      field_iterator.set(tables);
      if (check_grant_all_columns(thd, SELECT_ACL, &field_iterator))
        DBUG_RETURN(TRUE);
    }
#endif

    /*
      Update the tables used in the query based on the referenced fields. For
      views and natural joins this update is performed inside the loop below.
    */
    if (table)
    {
      thd->lex->used_tables|= table->map;
      thd->lex->current_select->select_list_tables|= table->map;
    }

    /*
      Initialize a generic field iterator for the current table reference.
      Notice that it is guaranteed that this iterator will iterate over the
      fields of a single table reference, because 'tables' is a leaf (for
      name resolution purposes).
    */
    field_iterator.set(tables);

    for (; !field_iterator.end_of_fields(); field_iterator.next())
    {
      /*
        field() is always NULL for views (see, e.g. Field_iterator_view or
        Field_iterator_natural_join).
        But view fields can never be invisible.
      */
      if ((field= field_iterator.field()) && field->invisible != VISIBLE)
        continue;

      Item *item;

      if (!(item= field_iterator.create_item(thd)))
        DBUG_RETURN(TRUE);

      /* cache the table for the Item_fields inserted by expanding stars */
      if (item->type() == Item::FIELD_ITEM && tables->cacheable_table)
        ((Item_field *)item)->cached_table= tables;

      if (!found)
      {
        found= TRUE;
        it->replace(item); /* Replace '*' with the first found item. */
      }
      else
        it->after(item);   /* Add 'item' to the SELECT list. */

      if (item->type() == Item::FIELD_ITEM && item->field_type() == MYSQL_TYPE_BIT)
        (*hidden_bit_fields)++;

#ifndef NO_EMBEDDED_ACCESS_CHECKS
      /*
        Set privilege information for the fields of newly created views.
        We have that (any_priviliges == TRUE) if and only if we are creating
        a view. In the time of view creation we can't use the MERGE algorithm,
        therefore if 'tables' is itself a view, it is represented by a
        temporary table. Thus in this case we can be sure that 'item' is an
        Item_field.
      */
      if (any_privileges && !tables->is_with_table() && !tables->is_derived())
      {
        DBUG_ASSERT((tables->field_translation == NULL && table) ||
                    tables->is_natural_join);
        DBUG_ASSERT(item->type() == Item::FIELD_ITEM);
        Item_field *fld= (Item_field*) item;
        const char *field_table_name= field_iterator.get_table_name();

        if (!tables->schema_table && 
            !(fld->have_privileges=
              (get_column_grant(thd, field_iterator.grant(),
                                field_iterator.get_db_name(),
                                field_table_name, fld->field_name.str) &
               VIEW_ANY_ACL)))
        {
          my_error(ER_TABLEACCESS_DENIED_ERROR, MYF(0), "ANY",
                   thd->security_ctx->priv_user,
                   thd->security_ctx->host_or_ip,
                   field_table_name);
          DBUG_RETURN(TRUE);
        }
      }
#endif

      if ((field= field_iterator.field()))
      {
        field->table->mark_column_with_deps(field);
        if (table)
          table->covering_keys.intersect(field->part_of_key);
        if (tables->is_natural_join)
        {
          TABLE *field_table;
          /*
            In this case we are sure that the column ref will not be created
            because it was already created and stored with the natural join.
          */
          Natural_join_column *nj_col;
          if (!(nj_col= field_iterator.get_natural_column_ref()))
            DBUG_RETURN(TRUE);
          DBUG_ASSERT(nj_col->table_field);
          field_table= nj_col->table_ref->table;
          if (field_table)
          {
            thd->lex->used_tables|= field_table->map;
            thd->lex->current_select->select_list_tables|=
              field_table->map;
            field_table->covering_keys.intersect(field->part_of_key);
            field_table->used_fields++;
          }
        }
      }
      else
        thd->lex->used_tables|= item->used_tables();
      thd->lex->current_select->cur_pos_in_select_list++;
    }
    /*
      In case of stored tables, all fields are considered as used,
      while in the case of views, the fields considered as used are the
      ones marked in setup_tables during fix_fields of view columns.
      For NATURAL joins, used_tables is updated in the IF above.
    */
    if (table)
      table->used_fields= table->s->fields;
  }
  if (found)
    DBUG_RETURN(FALSE);

  /*
    TODO: in the case when we skipped all columns because there was a
    qualified '*', and all columns were coalesced, we have to give a more
    meaningful message than ER_BAD_TABLE_ERROR.
  */
  if (!table_name)
    my_error(ER_NO_TABLES_USED, MYF(0));
  else if (!db_name && !thd->db.str)
    my_error(ER_NO_DB_ERROR, MYF(0));
  else
  {
    char name[FN_REFLEN];
    my_snprintf(name, sizeof(name), "%s.%s",
                db_name ? db_name : thd->get_db(), table_name);
    my_error(ER_BAD_TABLE_ERROR, MYF(0), name);
  }

  DBUG_RETURN(TRUE);
}


/**
  Wrap Item_ident

  @param thd             thread handle
  @param conds           pointer to the condition which should be wrapped
*/

void wrap_ident(THD *thd, Item **conds)
{
  Item_direct_ref_to_ident *wrapper;
  DBUG_ASSERT((*conds)->type() == Item::FIELD_ITEM || (*conds)->type() == Item::REF_ITEM);
  Query_arena *arena, backup;
  arena= thd->activate_stmt_arena_if_needed(&backup);
  if ((wrapper= new (thd->mem_root) Item_direct_ref_to_ident(thd, (Item_ident *) (*conds))))
    (*conds)= (Item*) wrapper;
  if (arena)
    thd->restore_active_arena(arena, &backup);
}

/**
  Prepare ON expression

  @param thd             Thread handle
  @param table           Pointer to table list
  @param is_update       Update flag

  @retval TRUE error.
  @retval FALSE OK.
*/

bool setup_on_expr(THD *thd, TABLE_LIST *table, bool is_update)
{
  uchar buff[STACK_BUFF_ALLOC];			// Max argument in function
  if (check_stack_overrun(thd, STACK_MIN_SIZE, buff))
    return TRUE;				// Fatal error flag is set!
  for(; table; table= table->next_local)
  {
    TABLE_LIST *embedded; /* The table at the current level of nesting. */
    TABLE_LIST *embedding= table; /* The parent nested table reference. */
    do
    {
      embedded= embedding;
      if (embedded->on_expr)
      {
        thd->where="on clause";
        embedded->on_expr->mark_as_condition_AND_part(embedded);
        if (embedded->on_expr->fix_fields_if_needed_for_bool(thd,
                                                           &embedded->on_expr))
          return TRUE;
      }
      /*
        If it's a semi-join nest, fix its "left expression", as it is used by
        the SJ-Materialization
      */
      if (embedded->sj_subq_pred)
      {
        Item **left_expr= embedded->sj_subq_pred->left_exp_ptr();
        if ((*left_expr)->fix_fields_if_needed(thd, left_expr))
          return TRUE;
      }

      embedding= embedded->embedding;
    }
    while (embedding &&
           embedding->nested_join->join_list.head() == embedded);

    if (table->is_merged_derived())
    {
      SELECT_LEX *select_lex= table->get_single_select();
      setup_on_expr(thd, select_lex->get_table_list(), is_update);
    }

    /* process CHECK OPTION */
    if (is_update)
    {
      TABLE_LIST *view= table->top_table();
      if (view->effective_with_check)
      {
        if (view->prepare_check_option(thd))
          return TRUE;
        thd->change_item_tree(&table->check_option, view->check_option);
      }
    }
  }
  return FALSE;
}

/*
  Fix all conditions and outer join expressions.

  SYNOPSIS
    setup_conds()
    thd     thread handler
    tables  list of tables for name resolving (select_lex->table_list)
    leaves  list of leaves of join table tree (select_lex->leaf_tables)
    conds   WHERE clause

  DESCRIPTION
    TODO

  RETURN
    TRUE  if some error occurred (e.g. out of memory)
    FALSE if all is OK
*/

int setup_conds(THD *thd, TABLE_LIST *tables, List<TABLE_LIST> &leaves,
                COND **conds)
{
  SELECT_LEX *select_lex= thd->lex->current_select;
  TABLE_LIST *table= NULL;	// For HP compilers
  /*
    it_is_update set to TRUE when tables of primary SELECT_LEX (SELECT_LEX
    which belong to LEX, i.e. most up SELECT) will be updated by
    INSERT/UPDATE/LOAD
    NOTE: using this condition helps to prevent call of prepare_check_option()
    from subquery of VIEW, because tables of subquery belongs to VIEW
    (see condition before prepare_check_option() call)
  */
  bool it_is_update= (select_lex == thd->lex->first_select_lex()) &&
    thd->lex->which_check_option_applicable();
  bool save_is_item_list_lookup= select_lex->is_item_list_lookup;
  TABLE_LIST *derived= select_lex->master_unit()->derived;
  DBUG_ENTER("setup_conds");

  select_lex->is_item_list_lookup= 0;

  thd->column_usage= MARK_COLUMNS_READ;
  DBUG_PRINT("info", ("thd->column_usage: %d", thd->column_usage));
  select_lex->cond_count= 0;
  select_lex->between_count= 0;
  select_lex->max_equal_elems= 0;

  for (table= tables; table; table= table->next_local)
  {
    if (select_lex == thd->lex->first_select_lex() &&
        select_lex->first_cond_optimization &&
        table->merged_for_insert &&
        table->prepare_where(thd, conds, FALSE))
      goto err_no_arena;
  }

  if (*conds)
  {
    thd->where="where clause";
    DBUG_EXECUTE("where",
                 print_where(*conds,
                             "WHERE in setup_conds",
                             QT_ORDINARY););
    /*
      Wrap alone field in WHERE clause in case it will be outer field of subquery
      which need persistent pointer on it, but conds could be changed by optimizer
    */
    if ((*conds)->type() == Item::FIELD_ITEM && !derived)
      wrap_ident(thd, conds);
    (*conds)->mark_as_condition_AND_part(NO_JOIN_NEST);
    if ((*conds)->fix_fields_if_needed_for_bool(thd, conds))
      goto err_no_arena;
  }

  /*
    Apply fix_fields() to all ON clauses at all levels of nesting,
    including the ones inside view definitions.
  */
  if (setup_on_expr(thd, tables, it_is_update))
    goto err_no_arena;

  if (!thd->stmt_arena->is_conventional())
  {
    /*
      We are in prepared statement preparation code => we should store
      WHERE clause changing for next executions.

      We do this ON -> WHERE transformation only once per PS/SP statement.
    */
    select_lex->where= *conds;
  }
  thd->lex->current_select->is_item_list_lookup= save_is_item_list_lookup;
  DBUG_RETURN(MY_TEST(thd->is_error()));

err_no_arena:
  select_lex->is_item_list_lookup= save_is_item_list_lookup;
  DBUG_RETURN(1);
}


/******************************************************************************
** Fill a record with data (for INSERT or UPDATE)
** Returns : 1 if some field has wrong type
******************************************************************************/


/**
  Fill the fields of a table with the values of an Item list

  @param thd           thread handler
  @param table_arg     the table that is being modified
  @param fields        Item_fields list to be filled
  @param values        values to fill with
  @param ignore_errors TRUE if we should ignore errors
  @param update        TRUE if update query

  @details
    fill_record() may set table->auto_increment_field_not_null and a
    caller should make sure that it is reset after their last call to this
    function.
    default functions are executed for inserts.
    virtual fields are always updated

  @return Status
  @retval true An error occurred.
  @retval false OK.
*/

bool
fill_record(THD *thd, TABLE *table_arg, List<Item> &fields, List<Item> &values,
            bool ignore_errors, bool update)
{
  List_iterator_fast<Item> f(fields),v(values);
  Item *value, *fld;
  Item_field *field;
  Field *rfield;
  TABLE *table;
  bool only_unvers_fields= update && table_arg->versioned();
  bool save_abort_on_warning= thd->abort_on_warning;
  bool save_no_errors= thd->no_errors;
  DBUG_ENTER("fill_record");

  thd->no_errors= ignore_errors;
  /*
    Reset the table->auto_increment_field_not_null as it is valid for
    only one row.
  */
  if (fields.elements)
    table_arg->auto_increment_field_not_null= FALSE;

  while ((fld= f++))
  {
    if (!(field= fld->field_for_view_update()))
    {
      my_error(ER_NONUPDATEABLE_COLUMN, MYF(0), fld->name.str);
      goto err;
    }
    value=v++;
    DBUG_ASSERT(value);
    rfield= field->field;
    table= rfield->table;
    if (table->next_number_field &&
        rfield->field_index ==  table->next_number_field->field_index)
      table->auto_increment_field_not_null= TRUE;
    const bool skip_sys_field= rfield->vers_sys_field(); // TODO: && !thd->vers_modify_history() [MDEV-16546]
    if ((rfield->vcol_info || skip_sys_field) &&
        !value->vcol_assignment_allowed_value() &&
        table->s->table_category != TABLE_CATEGORY_TEMPORARY)
    {
      push_warning_printf(thd, Sql_condition::WARN_LEVEL_WARN,
                          ER_WARNING_NON_DEFAULT_VALUE_FOR_GENERATED_COLUMN,
                          ER_THD(thd, ER_WARNING_NON_DEFAULT_VALUE_FOR_GENERATED_COLUMN),
                          rfield->field_name.str, table->s->table_name.str);
    }
    if (only_unvers_fields && !rfield->vers_update_unversioned())
      only_unvers_fields= false;

    if (rfield->stored_in_db())
    {
      if (!skip_sys_field &&
          unlikely(value->save_in_field(rfield, 0) < 0) && !ignore_errors)
      {
        my_message(ER_UNKNOWN_ERROR, ER_THD(thd, ER_UNKNOWN_ERROR), MYF(0));
        goto err;
      }
      /*
        In sql MODE_SIMULTANEOUS_ASSIGNMENT,
        move field pointer on value stored in record[1]
        which contains row before update (see MDEV-13417)
      */
      if (update && thd->variables.sql_mode & MODE_SIMULTANEOUS_ASSIGNMENT)
        rfield->move_field_offset((my_ptrdiff_t) (table->record[1] -
                                                  table->record[0]));
    }
    rfield->set_has_explicit_value();
  }

  if (update && thd->variables.sql_mode & MODE_SIMULTANEOUS_ASSIGNMENT)
  {
    // restore fields pointers on record[0]
    f.rewind();
    while ((fld= f++))
    {
      rfield= fld->field_for_view_update()->field;
      if (rfield->stored_in_db())
      {
        table= rfield->table;
        rfield->move_field_offset((my_ptrdiff_t) (table->record[0] -
                                                  table->record[1]));
      }
    }
  }

  if (update)
    table_arg->evaluate_update_default_function();
  else
    if (table_arg->default_field &&
        table_arg->update_default_fields(ignore_errors))
      goto err;

  if (table_arg->versioned() && !only_unvers_fields)
    table_arg->vers_update_fields();
  /* Update virtual fields */
  if (table_arg->vfield &&
      table_arg->update_virtual_fields(table_arg->file, VCOL_UPDATE_FOR_WRITE))
    goto err;
  thd->abort_on_warning= save_abort_on_warning;
  thd->no_errors=        save_no_errors;
  DBUG_RETURN(thd->is_error());
err:
  DBUG_PRINT("error",("got error"));
  thd->abort_on_warning= save_abort_on_warning;
  thd->no_errors=        save_no_errors;
  if (fields.elements)
    table_arg->auto_increment_field_not_null= FALSE;
  DBUG_RETURN(TRUE);
}


/**
  Prepare Item_field's for fill_record_n_invoke_before_triggers()

  This means redirecting from table->field to
  table->field_to_fill(), if needed.
*/
void switch_to_nullable_trigger_fields(List<Item> &items, TABLE *table)
{
  Field** field= table->field_to_fill();

 /* True if we have NOT NULL fields and BEFORE triggers */
  if (field != table->field)
  {
    List_iterator_fast<Item> it(items);
    Item *item;

    while ((item= it++))
      item->walk(&Item::switch_to_nullable_fields_processor, 1, field);
    table->triggers->reset_extra_null_bitmap();
  }
}


/**
  Prepare Virtual fields and field with default expressions to use
  trigger fields

  This means redirecting from table->field to
  table->field_to_fill(), if needed.
*/

void switch_defaults_to_nullable_trigger_fields(TABLE *table)
{
  if (!table->default_field)
    return; // no defaults

  Field **trigger_field= table->field_to_fill();

 /* True if we have NOT NULL fields and BEFORE triggers */
  if (*trigger_field != *table->field)
  {
    for (Field **field_ptr= table->default_field; *field_ptr ; field_ptr++)
    {
      Field *field= (*field_ptr);
      field->default_value->expr->walk(&Item::switch_to_nullable_fields_processor, 1, trigger_field);
      *field_ptr= (trigger_field[field->field_index]);
    }
  }
}


/**
  Test NOT NULL constraint after BEFORE triggers
*/
static bool not_null_fields_have_null_values(TABLE *table)
{
  Field **orig_field= table->field;
  Field **filled_field= table->field_to_fill();

  if (filled_field != orig_field)
  {
    THD *thd=table->in_use;
    for (uint i=0; i < table->s->fields; i++)
    {
      Field *of= orig_field[i];
      Field *ff= filled_field[i];
      if (ff != of)
      {
        // copy after-update flags to of, copy before-update flags to ff
        swap_variables(uint32, of->flags, ff->flags);
        if (ff->is_real_null())
        {
          ff->set_notnull(); // for next row WHERE condition in UPDATE
          if (convert_null_to_field_value_or_error(of) || thd->is_error())
            return true;
        }
      }
    }
  }

  return false;
}

/**
  Fill fields in list with values from the list of items and invoke
  before triggers.

  @param thd           thread context
  @param table         the table that is being modified
  @param fields        Item_fields list to be filled
  @param values        values to fill with
  @param ignore_errors TRUE if we should ignore errors
  @param event         event type for triggers to be invoked

  @detail
    This function assumes that fields which values will be set and triggers
    to be invoked belong to the same table, and that TABLE::record[0] and
    record[1] buffers correspond to new and old versions of row respectively.

  @return Status
  @retval true An error occurred.
  @retval false OK.
*/

bool
fill_record_n_invoke_before_triggers(THD *thd, TABLE *table,
                                     List<Item> &fields,
                                     List<Item> &values, bool ignore_errors,
                                     enum trg_event_type event)
{
  int result;
  Table_triggers_list *triggers= table->triggers;

  result= fill_record(thd, table, fields, values, ignore_errors,
                      event == TRG_EVENT_UPDATE);

  if (!result && triggers)
  {
    if (triggers->process_triggers(thd, event, TRG_ACTION_BEFORE,
                                    TRUE) ||
        not_null_fields_have_null_values(table))
      return TRUE;

    /*
      Re-calculate virtual fields to cater for cases when base columns are
      updated by the triggers.
    */
    if (table->vfield && fields.elements)
    {
      Item *fld= (Item_field*) fields.head();
      Item_field *item_field= fld->field_for_view_update();
      if (item_field)
      {
        DBUG_ASSERT(table == item_field->field->table);
        result|= table->update_virtual_fields(table->file,
                                              VCOL_UPDATE_FOR_WRITE);
      }
    }
  }
  return result;
}


/**
  Fill the field buffer of a table with the values of an Item list
  All fields are given a value

  @param thd           thread handler
  @param table_arg     the table that is being modified
  @param ptr           pointer on pointer to record of fields
  @param values        values to fill with
  @param ignore_errors TRUE if we should ignore errors
  @param use_value     forces usage of value of the items instead of result

  @details
    fill_record() may set table->auto_increment_field_not_null and a
    caller should make sure that it is reset after their last call to this
    function.

  @return Status
  @retval true An error occurred.
  @retval false OK.
*/

bool
fill_record(THD *thd, TABLE *table, Field **ptr, List<Item> &values,
            bool ignore_errors, bool use_value)
{
  List_iterator_fast<Item> v(values);
  List<TABLE> tbl_list;
  Item *value;
  Field *field;
  bool abort_on_warning_saved= thd->abort_on_warning;
  uint autoinc_index= table->next_number_field
                        ? table->next_number_field->field_index
                        : ~0U;
  DBUG_ENTER("fill_record");
  if (!*ptr)
  {
    /* No fields to update, quite strange!*/
    DBUG_RETURN(0);
  }

  /*
    On INSERT or UPDATE fields are checked to be from the same table,
    thus we safely can take table from the first field.
  */
  DBUG_ASSERT((*ptr)->table == table);

  /*
    Reset the table->auto_increment_field_not_null as it is valid for
    only one row.
  */
  table->auto_increment_field_not_null= FALSE;
  while ((field = *ptr++) && ! thd->is_error())
  {
    /* Ensure that all fields are from the same table */
    DBUG_ASSERT(field->table == table);

    if (unlikely(field->invisible))
      continue;

    value=v++;

    bool vers_sys_field= table->versioned() && field->vers_sys_field();

    if (field->field_index == autoinc_index)
      table->auto_increment_field_not_null= TRUE;
    if ((unlikely(field->vcol_info) || (vers_sys_field && !ignore_errors)) &&
        !value->vcol_assignment_allowed_value() &&
        table->s->table_category != TABLE_CATEGORY_TEMPORARY)
    {
      push_warning_printf(thd, Sql_condition::WARN_LEVEL_WARN,
                          ER_WARNING_NON_DEFAULT_VALUE_FOR_GENERATED_COLUMN,
                          ER_THD(thd, ER_WARNING_NON_DEFAULT_VALUE_FOR_GENERATED_COLUMN),
                          field->field_name.str, table->s->table_name.str);
      if (vers_sys_field)
        continue;
    }

    if (use_value)
      value->save_val(field);
    else
      if (value->save_in_field(field, 0) < 0)
        goto err;
    field->set_has_explicit_value();
  }
  /* Update virtual fields if there wasn't any errors */
  if (!thd->is_error())
  {
    thd->abort_on_warning= FALSE;
    if (table->default_field && table->update_default_fields(ignore_errors))
      goto err;
    if (table->versioned())
      table->vers_update_fields();
    if (table->vfield &&
        table->update_virtual_fields(table->file, VCOL_UPDATE_FOR_WRITE))
      goto err;
    thd->abort_on_warning= abort_on_warning_saved;
  }
  DBUG_RETURN(thd->is_error());

err:
  thd->abort_on_warning= abort_on_warning_saved;
  table->auto_increment_field_not_null= FALSE;
  DBUG_RETURN(TRUE);
}


/*
  Fill fields in an array with values from the list of items and invoke
  before triggers.

  @param thd           thread context
  @param table         the table that is being modified
  @param ptr        the fields to be filled
  @param values        values to fill with
  @param ignore_errors TRUE if we should ignore errors
  @param event         event type for triggers to be invoked

  @detail
    This function assumes that fields which values will be set and triggers
    to be invoked belong to the same table, and that TABLE::record[0] and
    record[1] buffers correspond to new and old versions of row respectively.

  @return Status
  @retval true An error occurred.
  @retval false OK.
*/

bool
fill_record_n_invoke_before_triggers(THD *thd, TABLE *table, Field **ptr,
                                     List<Item> &values, bool ignore_errors,
                                     enum trg_event_type event)
{
  bool result;
  Table_triggers_list *triggers= table->triggers;

  result= fill_record(thd, table, ptr, values, ignore_errors, FALSE);

  if (!result && triggers && *ptr)
    result= triggers->process_triggers(thd, event, TRG_ACTION_BEFORE, TRUE) ||
            not_null_fields_have_null_values(table);
  /*
    Re-calculate virtual fields to cater for cases when base columns are
    updated by the triggers.
  */
  if (!result && triggers && *ptr)
  {
    DBUG_ASSERT(table == (*ptr)->table);
    if (table->vfield)
      result= table->update_virtual_fields(table->file, VCOL_UPDATE_FOR_WRITE);
  }
  return result;

}


my_bool mysql_rm_tmp_tables(void)
{
  uint i, idx;
  char	path[FN_REFLEN], *tmpdir, path_copy[FN_REFLEN];
  MY_DIR *dirp;
  FILEINFO *file;
  TABLE_SHARE share;
  THD *thd;
  DBUG_ENTER("mysql_rm_tmp_tables");

  if (!(thd= new THD(0)))
    DBUG_RETURN(1);
  thd->thread_stack= (char*) &thd;
  thd->store_globals();

  for (i=0; i<=mysql_tmpdir_list.max; i++)
  {
    tmpdir=mysql_tmpdir_list.list[i];
    /* See if the directory exists */
    if (!(dirp = my_dir(tmpdir,MYF(MY_WME | MY_DONT_SORT))))
      continue;

    /* Remove all SQLxxx tables from directory */

    for (idx=0 ; idx < (uint) dirp->number_of_files ; idx++)
    {
      file=dirp->dir_entry+idx;

      if (!strncmp(file->name, tmp_file_prefix, tmp_file_prefix_length))
      {
        char *ext= fn_ext(file->name);
        size_t ext_len= strlen(ext);
        size_t path_len= my_snprintf(path, sizeof(path),
                                       "%s%c%s", tmpdir, FN_LIBCHAR,
                                       file->name);
        if (!strcmp(reg_ext, ext))
        {
          /* We should cut file extention before deleting of table */
          memcpy(path_copy, path, path_len - ext_len);
          path_copy[path_len - ext_len]= 0;
          init_tmp_table_share(thd, &share, "", 0, "", path_copy);
          if (!open_table_def(thd, &share))
            share.db_type()->drop_table(share.db_type(), path_copy);
          free_table_share(&share);
        }
        /*
          File can be already deleted by tmp_table.file->delete_table().
          So we hide error messages which happnes during deleting of these
          files(MYF(0)).
        */
        (void) mysql_file_delete(key_file_misc, path, MYF(0));
      }
    }
    my_dirend(dirp);
  }
  delete thd;
  DBUG_RETURN(0);
}


/*****************************************************************************
	unireg support functions
*****************************************************************************/

int setup_ftfuncs(SELECT_LEX *select_lex)
{
  List_iterator<Item_func_match> li(*(select_lex->ftfunc_list)),
                                 lj(*(select_lex->ftfunc_list));
  Item_func_match *ftf, *ftf2;

  while ((ftf=li++))
  {
    if (ftf->fix_index())
      return 1;
    lj.rewind();
    while ((ftf2=lj++) != ftf)
    {
      if (ftf->eq(ftf2,1) && !ftf2->master)
        ftf2->master=ftf;
    }
  }

  return 0;
}


void cleanup_ftfuncs(SELECT_LEX *select_lex)
{
  List_iterator<Item_func_match> li(*(select_lex->ftfunc_list)),
                                 lj(*(select_lex->ftfunc_list));
  Item_func_match *ftf;

  while ((ftf=li++))
  {
    ftf->cleanup();
  }
}


int init_ftfuncs(THD *thd, SELECT_LEX *select_lex, bool no_order)
{
  if (select_lex->ftfunc_list->elements)
  {
    List_iterator<Item_func_match> li(*(select_lex->ftfunc_list));
    Item_func_match *ifm;

    while ((ifm=li++))
      if (unlikely(!ifm->fixed()))
        /*
          it mean that clause where was FT function was removed, so we have
          to remove the function from the list.
        */
        li.remove();
      else if (ifm->init_search(thd, no_order))
	return 1;
  }
  return 0;
}


bool is_equal(const LEX_CSTRING *a, const LEX_CSTRING *b)
{
  return a->length == b->length && !strncmp(a->str, b->str, a->length);
}

/*
  Open and lock system tables for read.

  SYNOPSIS
    open_system_tables_for_read()
      thd         Thread context.
      table_list  List of tables to open.

  NOTES
    Caller should have used start_new_trans object to start a new
    transcation when reading system tables.

    Thanks to restrictions which we put on opening and locking of
    system tables for writing, we can open and lock them for reading
    even when we already have some other tables open and locked.
    One should call thd->commit_whole_transaction_and_close_tables()
    to close systems tables opened with this call.

  NOTES
   In some situations we  use this function to open system tables for
   writing. It happens, for examples, with statistical tables when
   they are updated by an ANALYZE command. In these cases we should
   guarantee that system tables will not be deadlocked.

  RETURN
    FALSE   Success
    TRUE    Error
*/

bool
open_system_tables_for_read(THD *thd, TABLE_LIST *table_list)
{
  Query_tables_list query_tables_list_backup;
  LEX *lex= thd->lex;
  DBUG_ENTER("open_system_tables_for_read");
  DBUG_ASSERT(thd->internal_transaction());

  /*
    Besides using new Open_tables_state for opening system tables,
    we also have to backup and reset/and then restore part of LEX
    which is accessed by open_tables() in order to determine if
    prelocking is needed and what tables should be added for it.
  */
  lex->reset_n_backup_query_tables_list(&query_tables_list_backup);
  thd->lex->sql_command= SQLCOM_SELECT;

  /*
    Only use MYSQL_LOCK_IGNORE_TIMEOUT for tables opened for read.
    This is to ensure that lock_wait_timeout is honored when trying
    to update stats tables.
  */
  if (open_and_lock_tables(thd, table_list, FALSE,
                           (MYSQL_OPEN_IGNORE_FLUSH |
                            MYSQL_OPEN_IGNORE_LOGGING_FORMAT |
                            (table_list->lock_type < TL_FIRST_WRITE ?
                             MYSQL_LOCK_IGNORE_TIMEOUT : 0))))
  {
    lex->restore_backup_query_tables_list(&query_tables_list_backup);
    DBUG_RETURN(TRUE);
  }

  for (TABLE_LIST *tables= table_list; tables; tables= tables->next_global)
  {
    DBUG_ASSERT(tables->table->s->table_category == TABLE_CATEGORY_SYSTEM);
    tables->table->file->row_logging= 0;
    tables->table->use_all_columns();
  }
  lex->restore_backup_query_tables_list(&query_tables_list_backup);

  DBUG_RETURN(FALSE);
}

/**
  A helper function to close a mysql.* table opened
  in an auxiliary THD during bootstrap or in the main
  connection, when we know that there are no locks
  held by the connection due to a preceding implicit
  commit.

  We need this function since we'd like to not
  just close the system table, but also release
  the metadata lock on it.

  Note, that in LOCK TABLES mode this function
  does not release the metadata lock. But in this
  mode the table can be opened only if it is locked
  explicitly with LOCK TABLES.
*/

void
close_mysql_tables(THD *thd)
{
  if (! thd->in_sub_stmt)
  {
    trans_commit_stmt(thd);
    trans_commit(thd);
  }
  close_thread_tables(thd);
  thd->release_transactional_locks();
}

/*
  Open and lock one system table for update.

  SYNOPSIS
    open_system_table_for_update()
      thd        Thread context.
      one_table  Table to open.

  NOTES
    Table opened with this call should closed using close_thread_tables().

  RETURN
    0	Error
    #	Pointer to TABLE object of system table
*/

TABLE *
open_system_table_for_update(THD *thd, TABLE_LIST *one_table)
{
  DBUG_ENTER("open_system_table_for_update");

  TABLE *table= open_ltable(thd, one_table, one_table->lock_type,
                            MYSQL_LOCK_IGNORE_TIMEOUT);
  if (table)
  {
    DBUG_ASSERT(table->s->table_category == TABLE_CATEGORY_SYSTEM);
    table->use_all_columns();
    /* This table instance is not row logged */
    table->file->row_logging= 0;
  }
  DBUG_RETURN(table);
}

/**
  Open a log table.
  Opening such tables is performed internally in the server
  implementation, and is a 'nested' open, since some tables
  might be already opened by the current thread.
  The thread context before this call is saved, and is restored
  when calling close_log_table().
  @param thd The current thread
  @param one_table Log table to open
  @param backup [out] Temporary storage used to save the thread context
*/
TABLE *
open_log_table(THD *thd, TABLE_LIST *one_table, Open_tables_backup *backup)
{
  uint flags= ( MYSQL_OPEN_IGNORE_GLOBAL_READ_LOCK |
                MYSQL_LOCK_IGNORE_GLOBAL_READ_ONLY |
                MYSQL_OPEN_IGNORE_FLUSH |
                MYSQL_LOCK_IGNORE_TIMEOUT |
                MYSQL_LOCK_LOG_TABLE);
  TABLE *table;
  /* Save value that is changed in mysql_lock_tables() */
  ulonglong save_utime_after_lock= thd->utime_after_lock;
  DBUG_ENTER("open_log_table");

  thd->reset_n_backup_open_tables_state(backup);

  if ((table= open_ltable(thd, one_table, one_table->lock_type, flags)))
  {
    DBUG_ASSERT(table->s->table_category == TABLE_CATEGORY_LOG);
    DBUG_ASSERT(!table->file->row_logging);

    /* Make sure all columns get assigned to a default value */
    table->use_all_columns();
    DBUG_ASSERT(table->s->no_replicate);
  }
  else
    thd->restore_backup_open_tables_state(backup);

  thd->utime_after_lock= save_utime_after_lock;
  DBUG_RETURN(table);
}

/**
  Close a log table.
  The last table opened by open_log_table()
  is closed, then the thread context is restored.
  @param thd The current thread
  @param backup [in] the context to restore.
*/

void close_log_table(THD *thd, Open_tables_backup *backup)
{
  /*
    Inform the transaction handler that we are closing the
    system tables and we don't need the read view anymore.
  */
  for (TABLE *table= thd->open_tables ; table ; table= table->next)
    table->file->extra(HA_EXTRA_PREPARE_FOR_FORCED_CLOSE);
  close_thread_tables(thd);
  thd->restore_backup_open_tables_state(backup);
}


/**
  @brief
  Remove 'fixed' flag from items in a list

  @param items list of items to un-fix

  @details
  This function sets to 0 the 'fixed' flag for items in the 'items' list.
  It's needed to force correct marking of views' fields for INSERT/UPDATE
  statements.
*/

void unfix_fields(List<Item> &fields)
{
  List_iterator<Item> li(fields);
  Item *item;
  while ((item= li++))
    item->unfix_fields();
}


/**
  Check result of dynamic column function and issue error if it is needed

  @param rc              The result code of dynamic column function

  @return the result code which was get as an argument\
*/

int dynamic_column_error_message(enum_dyncol_func_result rc)
{
  switch (rc) {
  case ER_DYNCOL_YES:
  case ER_DYNCOL_OK:
  case ER_DYNCOL_TRUNCATED:
    break; // it is not an error
  case ER_DYNCOL_FORMAT:
    my_error(ER_DYN_COL_WRONG_FORMAT, MYF(0));
    break;
  case ER_DYNCOL_LIMIT:
    my_error(ER_DYN_COL_IMPLEMENTATION_LIMIT, MYF(0));
    break;
  case ER_DYNCOL_RESOURCE:
    my_error(ER_OUT_OF_RESOURCES, MYF(0));
    break;
  case ER_DYNCOL_DATA:
    my_error(ER_DYN_COL_DATA, MYF(0));
    break;
  case ER_DYNCOL_UNKNOWN_CHARSET:
    my_error(ER_DYN_COL_WRONG_CHARSET, MYF(0));
    break;
  }
  return rc;
}

/**
  @} (end of group Data_Dictionary)
*/<|MERGE_RESOLUTION|>--- conflicted
+++ resolved
@@ -4452,7 +4452,6 @@
       tbl->reginfo.skip_locked= tables->skip_locked;
     }
 #ifdef WITH_WSREP
-<<<<<<< HEAD
     /*
        At this point we have SE associated with table so we can check wsrep_mode
        rules at this point.
@@ -4477,6 +4476,7 @@
     {
       enum_sql_command sql_command= thd->lex->sql_command;
       bool is_dml_stmt= thd->get_command() != COM_STMT_PREPARE &&
+                    !thd->stmt_arena->is_stmt_prepare()        &&
                     (sql_command == SQLCOM_INSERT ||
                      sql_command == SQLCOM_INSERT_SELECT ||
                      sql_command == SQLCOM_REPLACE ||
@@ -4501,31 +4501,6 @@
         goto error;
       }
     }
-=======
-  if (WSREP(thd)                                       &&
-      wsrep_replicate_myisam                           &&
-      (*start)                                         &&
-      (*start)->table                                  &&
-      (*start)->table->file->ht == myisam_hton         &&
-      wsrep_thd_is_local(thd)                          &&
-      !is_stat_table(&(*start)->db, &(*start)->alias)  &&
-      thd->get_command() != COM_STMT_PREPARE           &&
-      !thd->stmt_arena->is_stmt_prepare()              &&
-      ((thd->lex->sql_command == SQLCOM_INSERT         ||
-        thd->lex->sql_command == SQLCOM_INSERT_SELECT  ||
-        thd->lex->sql_command == SQLCOM_REPLACE        ||
-        thd->lex->sql_command == SQLCOM_REPLACE_SELECT ||
-        thd->lex->sql_command == SQLCOM_UPDATE         ||
-        thd->lex->sql_command == SQLCOM_UPDATE_MULTI   ||
-        thd->lex->sql_command == SQLCOM_LOAD           ||
-        thd->lex->sql_command == SQLCOM_DELETE)))
-  {
-      wsrep_before_rollback(thd, true);
-      wsrep_after_rollback(thd, true);
-      wsrep_after_statement(thd);
-      WSREP_TO_ISOLATION_BEGIN(NULL, NULL, (*start));
-  }
->>>>>>> cf63eece
 #endif /* WITH_WSREP */
   }
 

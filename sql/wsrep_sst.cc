/* Copyright 2008-2020 Codership Oy <http://www.codership.com>

   This program is free software; you can redistribute it and/or modify
   it under the terms of the GNU General Public License as published by
   the Free Software Foundation; version 2 of the License.

   This program is distributed in the hope that it will be useful,
   but WITHOUT ANY WARRANTY; without even the implied warranty of
   MERCHANTABILITY or FITNESS FOR A PARTICULAR PURPOSE.  See the
   GNU General Public License for more details.

   You should have received a copy of the GNU General Public License
   along with this program; if not, write to the Free Software
   Foundation, Inc., 51 Franklin Street, Fifth Floor, Boston, MA 02110-1335 USA */

#include "mariadb.h"
#include "wsrep_sst.h"
#include <inttypes.h>
#include <ctype.h>
#include <mysqld.h>
#include <m_ctype.h>
#include <strfunc.h>
#include <sql_class.h>
#include <set_var.h>
#include <sql_acl.h>
#include <sql_reload.h>
#include <sql_parse.h>
#include "wsrep_priv.h"
#include "wsrep_utils.h"
#include "wsrep_xid.h"
#include "wsrep_thd.h"

#include <cstdio>
#include <cstdlib>

#include <my_service_manager.h>

static char wsrep_defaults_file[FN_REFLEN * 2 + 10 + 30 +
                                sizeof(WSREP_SST_OPT_CONF) +
                                sizeof(WSREP_SST_OPT_CONF_SUFFIX) +
                                sizeof(WSREP_SST_OPT_CONF_EXTRA)]= {0};

const char* wsrep_sst_method         = WSREP_SST_DEFAULT;
const char* wsrep_sst_receive_address= WSREP_SST_ADDRESS_AUTO;
const char* wsrep_sst_donor          = "";
const char* wsrep_sst_auth           = NULL;

// container for real auth string
static const char* sst_auth_real     = NULL;
my_bool wsrep_sst_donor_rejects_queries= FALSE;

#define WSREP_EXTEND_TIMEOUT_INTERVAL 60
#define WSREP_TIMEDWAIT_SECONDS 30

bool sst_joiner_completed            = false;
bool sst_donor_completed             = false;

struct sst_thread_arg
{
  const char*     cmd;
  char**          env;
  char*           ret_str;
  int             err;
  mysql_mutex_t   lock;
  mysql_cond_t    cond;

  sst_thread_arg (const char* c, char** e)
    : cmd(c), env(e), ret_str(0), err(-1)
  {
    mysql_mutex_init(key_LOCK_wsrep_sst_thread, &lock, MY_MUTEX_INIT_FAST);
    mysql_cond_init(key_COND_wsrep_sst_thread, &cond, NULL);
  }

  ~sst_thread_arg()
  {
    mysql_cond_destroy  (&cond);
    mysql_mutex_unlock  (&lock);
    mysql_mutex_destroy (&lock);
  }
};

static void wsrep_donor_monitor_end(void)
{
  mysql_mutex_lock(&LOCK_wsrep_donor_monitor);
  sst_donor_completed= true;
  mysql_cond_signal(&COND_wsrep_donor_monitor);
  mysql_mutex_unlock(&LOCK_wsrep_donor_monitor);
}

static void wsrep_joiner_monitor_end(void)
{
  mysql_mutex_lock(&LOCK_wsrep_joiner_monitor);
  sst_joiner_completed= true;
  mysql_cond_signal(&COND_wsrep_joiner_monitor);
  mysql_mutex_unlock(&LOCK_wsrep_joiner_monitor);
}

static void* wsrep_sst_donor_monitor_thread(void *arg __attribute__((unused)))
{
  int ret= 0;
  unsigned long time_waited= 0;

  mysql_mutex_lock(&LOCK_wsrep_donor_monitor);

  WSREP_INFO("Donor monitor thread started to monitor");

  wsp::thd thd(FALSE); // we turn off wsrep_on for this THD so that it can
                       // operate with wsrep_ready == OFF

  while (!sst_donor_completed)
  {
    timespec ts;
    set_timespec(ts, WSREP_TIMEDWAIT_SECONDS);
    time_t start_time= time(NULL);
    ret= mysql_cond_timedwait(&COND_wsrep_donor_monitor, &LOCK_wsrep_donor_monitor, &ts);
    time_t end_time= time(NULL);
    time_waited+= difftime(end_time, start_time);

    if (ret == ETIMEDOUT && !sst_donor_completed)
    {
      WSREP_DEBUG("Donor waited %lu sec, extending systemd startup timeout as SST"
                 "is not completed",
                 time_waited);
      service_manager_extend_timeout(WSREP_EXTEND_TIMEOUT_INTERVAL,
        "WSREP state transfer ongoing...");
    }
  }

  WSREP_INFO("Donor monitor thread ended with total time %lu sec", time_waited);
  mysql_mutex_unlock(&LOCK_wsrep_donor_monitor);

  return NULL;
}

static void* wsrep_sst_joiner_monitor_thread(void *arg __attribute__((unused)))
{
  int ret= 0;
  unsigned long time_waited= 0;

  mysql_mutex_lock(&LOCK_wsrep_joiner_monitor);

  WSREP_INFO("Joiner monitor thread started to monitor");

  wsp::thd thd(FALSE); // we turn off wsrep_on for this THD so that it can
                       // operate with wsrep_ready == OFF

  while (!sst_joiner_completed)
  {
    timespec ts;
    set_timespec(ts, WSREP_TIMEDWAIT_SECONDS);
    time_t start_time= time(NULL);
    ret= mysql_cond_timedwait(&COND_wsrep_joiner_monitor, &LOCK_wsrep_joiner_monitor, &ts);
    time_t end_time= time(NULL);
    time_waited+= difftime(end_time, start_time);

    if (ret == ETIMEDOUT && !sst_joiner_completed)
    {
      WSREP_DEBUG("Joiner waited %lu sec, extending systemd startup timeout as SST"
                 "is not completed",
                 time_waited);
      service_manager_extend_timeout(WSREP_EXTEND_TIMEOUT_INTERVAL,
        "WSREP state transfer ongoing...");
    }
  }

  WSREP_INFO("Joiner monitor thread ended with total time %lu sec", time_waited);
  mysql_mutex_unlock(&LOCK_wsrep_joiner_monitor);

  return NULL;
}

bool wsrep_sst_method_check (sys_var *self, THD* thd, set_var* var)
{
  if ((! var->save_result.string_value.str) ||
      (var->save_result.string_value.length == 0 ))
  {
    my_error(ER_WRONG_VALUE_FOR_VAR, MYF(0), var->var->name.str,
             var->save_result.string_value.str ?
             var->save_result.string_value.str : "NULL");
    return 1;
  }

  return 0;
}

static const char* data_home_dir;

void wsrep_set_data_home_dir(const char *data_dir)
{
  data_home_dir= (data_dir && *data_dir) ? data_dir : NULL;
}

static void make_wsrep_defaults_file()
{
  if (!wsrep_defaults_file[0])
  {
    char *ptr= wsrep_defaults_file;
    char *end= ptr + sizeof(wsrep_defaults_file);
    if (my_defaults_file)
      ptr= strxnmov(ptr, end - ptr,
                    WSREP_SST_OPT_CONF, " '", my_defaults_file, "' ", NULL);

    if (my_defaults_extra_file)
      ptr= strxnmov(ptr, end - ptr,
                    WSREP_SST_OPT_CONF_EXTRA, " '", my_defaults_extra_file, "' ", NULL);

    if (my_defaults_group_suffix)
      ptr= strxnmov(ptr, end - ptr,
                    WSREP_SST_OPT_CONF_SUFFIX, " '", my_defaults_group_suffix, "' ", NULL);
  }
}


bool  wsrep_sst_receive_address_check (sys_var *self, THD* thd, set_var* var)
{
  if ((! var->save_result.string_value.str) ||
      (var->save_result.string_value.length > (FN_REFLEN - 1))) // safety
  {
    goto err;
  }

  return 0;

err:
  my_error(ER_WRONG_VALUE_FOR_VAR, MYF(0), var->var->name.str,
           var->save_result.string_value.str ?
           var->save_result.string_value.str : "NULL");
  return 1;
}

bool wsrep_sst_receive_address_update (sys_var *self, THD* thd,
                                       enum_var_type type)
{
    return 0;
}

bool wsrep_sst_auth_check (sys_var *self, THD* thd, set_var* var)
{
    return 0;
}

static bool sst_auth_real_set (const char* value)
{
  const char* v= NULL;

  if (value)
  {
    v= my_strdup(value, MYF(0));
  }
  else                                          // its NULL
  {
    wsrep_sst_auth_free();
    return 0;
  }

  if (v)
  {
    // set sst_auth_real
    if (sst_auth_real) { my_free((void *) sst_auth_real); }
    sst_auth_real= v;

    // mask wsrep_sst_auth
    if (strlen(sst_auth_real))
    {
      if (wsrep_sst_auth) { my_free((void*) wsrep_sst_auth); }
      wsrep_sst_auth= my_strdup(WSREP_SST_AUTH_MASK, MYF(0));
    }
    else
    {
      if (wsrep_sst_auth) { my_free((void*) wsrep_sst_auth); }
      wsrep_sst_auth= NULL;
    }

    return 0;
  }
  return 1;
}

void wsrep_sst_auth_free()
{
  if (wsrep_sst_auth) { my_free((void *) wsrep_sst_auth); }
  if (sst_auth_real) { my_free((void *) sst_auth_real); }
  wsrep_sst_auth= NULL;
  sst_auth_real= NULL;
}

bool wsrep_sst_auth_update (sys_var *self, THD* thd, enum_var_type type)
{
  return sst_auth_real_set (wsrep_sst_auth);
}

void wsrep_sst_auth_init ()
{
  sst_auth_real_set(wsrep_sst_auth);
}

bool  wsrep_sst_donor_check (sys_var *self, THD* thd, set_var* var)
{
  return 0;
}

bool wsrep_sst_donor_update (sys_var *self, THD* thd, enum_var_type type)
{
  return 0;
}


bool wsrep_before_SE()
{
  return (wsrep_provider != NULL
          && strcmp (wsrep_provider,   WSREP_NONE)
          && strcmp (wsrep_sst_method, WSREP_SST_SKIP)
          && strcmp (wsrep_sst_method, WSREP_SST_MYSQLDUMP));
}

// Signal end of SST
static bool wsrep_sst_complete (THD*                thd,
                                int const           rcode,
                                wsrep::gtid const   sst_gtid)
{
  Wsrep_client_service client_service(thd, thd->wsrep_cs());
  Wsrep_server_state& server_state= Wsrep_server_state::instance();
  enum wsrep::server_state::state state= server_state.state();
  bool failed= false;
  char start_pos_buf[FN_REFLEN];
  ssize_t len= wsrep::print_to_c_str(sst_gtid, start_pos_buf, FN_REFLEN-1);
  start_pos_buf[len]='\0';

  // Do not call sst_received if we are not in joiner or
  // initialized state on server. This is because it
  // assumes we are on those states. Give error if we are
  // in incorrect state.
  if ((state == Wsrep_server_state::s_joiner ||
       state == Wsrep_server_state::s_initialized))
  {
    Wsrep_server_state::instance().sst_received(client_service,
       rcode);
    WSREP_INFO("SST succeeded for position %s", start_pos_buf);
  }
  else
  {
    WSREP_ERROR("SST failed for position %s initialized %d server_state %s",
                start_pos_buf,
                server_state.is_initialized(),
                wsrep::to_c_string(state));
    failed= true;
  }

  wsrep_joiner_monitor_end();
  return failed;
}

  /*
  If wsrep provider is loaded, inform that the new state snapshot
  has been received. Also update the local checkpoint.

  @param thd       [IN]
  @param uuid      [IN]               Initial state UUID
  @param seqno     [IN]               Initial state sequence number
  @param state     [IN]               Always NULL, also ignored by wsrep provider (?)
  @param state_len [IN]               Always 0, also ignored by wsrep provider (?)
  @return true when successful, false if error
*/
bool wsrep_sst_received (THD*                thd,
                         const wsrep_uuid_t& uuid,
                         wsrep_seqno_t const seqno,
                         const void* const   state,
                         size_t const        state_len)
{
  bool error= false;
  /*
    To keep track of whether the local uuid:seqno should be updated. Also, note
    that local state (uuid:seqno) is updated/checkpointed only after we get an
    OK from wsrep provider. By doing so, the values remain consistent across
    the server & wsrep provider.
  */
    /*
      TODO: Handle backwards compatibility. WSREP API v25 does not have
      wsrep schema.
    */
    /*
      Logical SST methods (mysqldump etc) don't update InnoDB sys header.
      Reset the SE checkpoint before recovering view in order to avoid
      sanity check failure.
     */
    wsrep::gtid const sst_gtid(wsrep::id(uuid.data, sizeof(uuid.data)),
                               wsrep::seqno(seqno));

    if (!wsrep_before_SE()) {
      wsrep_set_SE_checkpoint(wsrep::gtid::undefined());
      wsrep_set_SE_checkpoint(sst_gtid);
    }
    wsrep_verify_SE_checkpoint(uuid, seqno);

    /*
      Both wsrep_init_SR() and wsrep_recover_view() may use
      wsrep thread pool. Restore original thd context before returning.
    */
    if (thd) {
      wsrep_store_threadvars(thd);
    }
    else {
      my_pthread_setspecific_ptr(THR_THD, NULL);
    }

    /* During sst WSREP(thd) is not yet set for joiner. */
    if (WSREP_ON)
    {
      int const rcode(seqno < 0 ? seqno : 0);
      error= wsrep_sst_complete(thd,rcode, sst_gtid);
    }

    return error;
}

static int sst_scan_uuid_seqno (const char* str,
                                wsrep_uuid_t* uuid, wsrep_seqno_t* seqno)
{
  int offt= wsrep_uuid_scan (str, strlen(str), uuid);
  errno= 0;                                     /* Reset the errno */
  if (offt > 0 && strlen(str) > (unsigned int)offt && ':' == str[offt])
  {
    *seqno= strtoll (str + offt + 1, NULL, 10);
    if (*seqno != LLONG_MAX || errno != ERANGE)
    {
      return 0;
    }
  }

  WSREP_ERROR("Failed to parse uuid:seqno pair: '%s'", str);
  return -EINVAL;
}

// get rid of trailing \n
static char* my_fgets (char* buf, size_t buf_len, FILE* stream)
{
   char* ret= fgets (buf, buf_len, stream);

   if (ret)
   {
       size_t len= strlen(ret);
       if (len > 0 && ret[len - 1] == '\n') ret[len - 1]= '\0';
   }

   return ret;
}

/*
  Generate "name 'value'" string.
*/
static char* generate_name_value(const char* name, const char* value)
{
  size_t name_len= strlen(name);
  size_t value_len= strlen(value);
  char* buf=
    (char*) my_malloc((name_len + value_len + 5) * sizeof(char), MYF(0));
  if (buf)
  {
    char* ref= buf;
    *ref++ = ' ';
    memcpy(ref, name, name_len * sizeof(char));
    ref += name_len;
    *ref++ = ' ';
    *ref++ = '\'';
    memcpy(ref, value, value_len * sizeof(char));
    ref += value_len;
    *ref++ = '\'';
    *ref = 0;
  }
  return buf;
}
/*
  Generate binlog option string for sst_donate_other(), sst_prepare_other().

  Returns zero on success, negative error code otherwise.

  String containing binlog name is stored in param ret if binlog is enabled
  and GTID mode is on, otherwise empty string. Returned string should be
  freed with my_free().
 */
static int generate_binlog_opt_val(char** ret)
{
  DBUG_ASSERT(ret);
  *ret= NULL;
  if (opt_bin_log)
  {
    assert(opt_bin_logname);
    *ret= strcmp(opt_bin_logname, "0") ?
      generate_name_value(WSREP_SST_OPT_BINLOG,
                          opt_bin_logname) :
      my_strdup("", MYF(0));
  }
  else
  {
    *ret= my_strdup("", MYF(0));
  }
  if (!*ret) return -ENOMEM;
  return 0;
}

static int generate_binlog_index_opt_val(char** ret)
{
  DBUG_ASSERT(ret);
  *ret= NULL;
  if (opt_binlog_index_name)
  {
    *ret= strcmp(opt_binlog_index_name, "0") ?
      generate_name_value(WSREP_SST_OPT_BINLOG_INDEX,
                          opt_binlog_index_name) :
      my_strdup("", MYF(0));
  }
  else
  {
    *ret= my_strdup("", MYF(0));
  }
  if (!*ret) return -ENOMEM;
  return 0;
}

static void* sst_joiner_thread (void* a)
{
  sst_thread_arg* arg= (sst_thread_arg*) a;
  int err= 1;

  {
    THD* thd;
    const char magic[]= "ready";
    const size_t magic_len= sizeof(magic) - 1;
    const size_t out_len= 512;
    char out[out_len];

    WSREP_INFO("Running: '%s'", arg->cmd);

    wsp::process proc (arg->cmd, "r", arg->env);

    if (proc.pipe() && !proc.error())
    {
      const char* tmp= my_fgets (out, out_len, proc.pipe());

      if (!tmp || strlen(tmp) < (magic_len + 2) ||
          strncasecmp (tmp, magic, magic_len))
      {
        WSREP_ERROR("Failed to read '%s <addr>' from: %s\n\tRead: '%s'",
                    magic, arg->cmd, tmp);
        proc.wait();
        if (proc.error()) err= proc.error();
      }
      else
      {
        err= 0;
      }
    }
    else
    {
      err= proc.error();
      WSREP_ERROR("Failed to execute: %s : %d (%s)",
                  arg->cmd, err, strerror(err));
    }

    /*
      signal sst_prepare thread with ret code,
      it will go on sending SST request
    */
    mysql_mutex_lock   (&arg->lock);
    if (!err)
    {
      arg->ret_str= strdup (out + magic_len + 1);
      if (!arg->ret_str) err= ENOMEM;
    }
    arg->err= -err;
    mysql_cond_signal  (&arg->cond);
    mysql_mutex_unlock (&arg->lock); //! @note arg is unusable after that.

    if (err) return NULL; /* lp:808417 - return immediately, don't signal
                           * initializer thread to ensure single thread of
                           * shutdown. */

    wsrep_uuid_t  ret_uuid = WSREP_UUID_UNDEFINED;
    wsrep_seqno_t ret_seqno= WSREP_SEQNO_UNDEFINED;

    // in case of successfull receiver start, wait for SST
    // completion/end
    char* tmp= my_fgets (out, out_len, proc.pipe());

    proc.wait();

    err= EINVAL;

    if (!tmp)
    {
      WSREP_ERROR("Failed to read uuid:seqno and wsrep_gtid_domain_id from "
                  "joiner script.");
      if (proc.error()) err= proc.error();
    }
    else
    {
      // Read state ID (UUID:SEQNO) followed by wsrep_gtid_domain_id (if any).
      const char *pos= strchr(out, ' ');

      if (!pos) {

        if (wsrep_gtid_mode)
        {
          // There is no wsrep_gtid_domain_id (some older version SST script?).
          WSREP_WARN("Did not find domain ID from SST script output '%s'. "
                     "Domain ID must be set manually to keep binlog consistent",
                     out);
        }
        err= sst_scan_uuid_seqno (out, &ret_uuid, &ret_seqno);

      } else {
        // Scan state ID first followed by wsrep_gtid_domain_id.
        unsigned long int domain_id;

        // Null-terminate the state-id.
        out[pos - out]= 0;
        err= sst_scan_uuid_seqno (out, &ret_uuid, &ret_seqno);

        if (err)
        {
          goto err;
        }
        else if (wsrep_gtid_mode)
        {
          errno= 0;                             /* Reset the errno */
          domain_id= strtoul(pos + 1, NULL, 10);
          err= errno;

          /* Check if we received a valid gtid_domain_id. */
          if (err == EINVAL || err == ERANGE)
          {
            WSREP_ERROR("Failed to get donor wsrep_gtid_domain_id.");
            err= EINVAL;
            goto err;
          } else {
            wsrep_gtid_domain_id= (uint32) domain_id;
          }
        }
      }
    }

err:

    wsrep::gtid ret_gtid;

    if (err)
    {
      ret_gtid= wsrep::gtid::undefined();
    }
    else
    {
      ret_gtid= wsrep::gtid(wsrep::id(ret_uuid.data, sizeof(ret_uuid.data)),
                            wsrep::seqno(ret_seqno));
    }

    /*
      Tell initializer thread that SST is complete
      For that initialize a THD
    */
    if (my_thread_init())
    {
      WSREP_ERROR("my_thread_init() failed, can't signal end of SST. "
                  "Aborting.");
      unireg_abort(1);
    }

    thd= new THD(next_thread_id());

    if (!thd)
    {
      WSREP_ERROR("Failed to allocate THD to restore view from local state, "
                  "can't signal end of SST. Aborting.");
      unireg_abort(1);
    }

    thd->thread_stack= (char*) &thd;
    thd->security_ctx->skip_grants();
    thd->system_thread= SYSTEM_THREAD_GENERIC;
    thd->real_id= pthread_self();

    wsrep_assign_from_threadvars(thd);
    wsrep_store_threadvars(thd);

    /* */
    thd->variables.wsrep_on    = 0;
    /* No binlogging */
    thd->variables.sql_log_bin = 0;
    thd->variables.option_bits &= ~OPTION_BIN_LOG;
    /* No general log */
    thd->variables.option_bits |= OPTION_LOG_OFF;
    /* Read committed isolation to avoid gap locking */
    thd->variables.tx_isolation= ISO_READ_COMMITTED;

    wsrep_sst_complete (thd, -err, ret_gtid);

    delete thd;
    my_thread_end();
  }

  return NULL;
}

#define WSREP_SST_AUTH_ENV        "WSREP_SST_OPT_AUTH"
#define WSREP_SST_REMOTE_AUTH_ENV "WSREP_SST_OPT_REMOTE_AUTH"
#define DATA_HOME_DIR_ENV         "INNODB_DATA_HOME_DIR"

static int sst_append_env_var(wsp::env&   env,
                              const char* const var,
                              const char* const val)
{
  int const env_str_size= strlen(var) + 1 /* = */
                          + (val ? strlen(val) : 0) + 1 /* \0 */;

  wsp::string env_str(env_str_size); // for automatic cleanup on return
  if (!env_str()) return -ENOMEM;

  int ret= snprintf(env_str(), env_str_size, "%s=%s", var, val ? val : "");

  if (ret < 0 || ret >= env_str_size)
  {
    WSREP_ERROR("sst_append_env_var(): snprintf(%s=%s) failed: %d",
                var, val, ret);
    return (ret < 0 ? ret : -EMSGSIZE);
  }

  env.append(env_str());
  return -env.error();
}

static size_t estimate_cmd_len (bool* extra_args)
{
  /*
    The length of the area reserved for the control parameters
    of the SST script (excluding the copying of the original
    mysqld arguments):
  */
  size_t cmd_len= 4096;
  bool extra= false;
  /*
    If mysqld was started with arguments, add them all:
  */
  if (orig_argc > 1)
  {
    for (int i = 1; i < orig_argc; i++)
    {
      const char* arg= orig_argv[i];
      size_t n= strlen(arg);
      if (n == 0) continue;
      cmd_len += n;
      bool quotation= false;
      char c;
      while ((c = *arg++) != 0)
      {
        /*
          Space, single quote, ampersand, and I/O redirection characters
          require text to be enclosed in double quotes:
        */
        if (isspace(c) || c == '\'' || c == '&' || c == '|' ||
#ifdef __WIN__
                          c == '>'  || c == '<')
#else
        /*
          The semicolon is used to separate shell commands, so it must be
          enclosed in double quotes as well:
        */
                          c == '>'  || c == '<' || c == ';')
#endif
        {
          quotation= true;
        }
        /*
          If the equals symbol is encountered, then we need to separately
          process the right side:
        */
        else if (c == '=')
        {
          /* Perhaps we need to quote the left part of the argument: */
          if (quotation)
          {
            cmd_len += 2;
            /*
              Reset the quotation flag, since now the status for
              the right side of the expression will be saved here:
            */
            quotation= false;
          }
          while ((c = *arg++) != 0)
          {
            /*
              Space, single quote, ampersand, and I/O redirection characters
              require text to be enclosed in double quotes:
            */
            if (isspace(c) || c == '\'' || c == '&' || c == '|' ||
#ifdef __WIN__
                              c == '>'  || c == '<')
#else
            /*
              The semicolon is used to separate shell commands, so it must be
              enclosed in double quotes as well:
            */
                              c == '>'  || c == '<' || c == ';')
#endif
            {
              quotation= true;
            }
            /*
              Double quotation mark or backslash symbol requires backslash
              prefixing:
            */
#ifdef __WIN__
            else if (c == '"' || c == '\\')
#else
            /*
              The dollar symbol is used to substitute a variable, therefore
              it also requires escaping:
            */
            else if (c == '"' || c == '\\' || c == '$')
#endif
            {
              cmd_len++;
            }
          }
          break;
        }
        /*
          Double quotation mark or backslash symbol requires backslash
          prefixing:
        */
#ifdef __WIN__
        else if (c == '"' || c == '\\')
#else
        /*
          The dollar symbol is used to substitute a variable, therefore
          it also requires escaping:
        */
        else if (c == '"' || c == '\\' || c == '$')
#endif
        {
          cmd_len++;
        }
      }
      /* Perhaps we need to quote the entire argument or its right part: */
      if (quotation)
      {
        cmd_len += 2;
      }
    }
    extra = true;
    cmd_len += strlen(WSREP_SST_OPT_MYSQLD);
    /*
      Add the separating spaces between arguments,
      and one additional space before "--mysqld-args":
    */
    cmd_len += orig_argc;
  }
  *extra_args= extra;
  return cmd_len;
}

static void copy_orig_argv (char* cmd_str)
{
  /*
     If mysqld was started with arguments, copy them all:
  */
  if (orig_argc > 1)
  {
    size_t n = strlen(WSREP_SST_OPT_MYSQLD);
    *cmd_str++ = ' ';
    memcpy(cmd_str, WSREP_SST_OPT_MYSQLD, n * sizeof(char));
    cmd_str += n;
    for (int i = 1; i < orig_argc; i++)
    {
      char* arg= orig_argv[i];
      n = strlen(arg);
      if (n == 0) continue;
      *cmd_str++ = ' ';
      bool quotation= false;
      bool plain= true;
      char *arg_scan= arg;
      char c;
      while ((c = *arg_scan++) != 0)
      {
        /*
          Space, single quote, ampersand, and I/O redirection characters
          require text to be enclosed in double quotes:
        */
        if (isspace(c) || c == '\'' || c == '&' || c == '|' ||
#ifdef __WIN__
                          c == '>'  || c == '<')
#else
        /*
          The semicolon is used to separate shell commands, so it must be
          enclosed in double quotes as well:
        */
                          c == '>'  || c == '<' || c == ';')
#endif
        {
          quotation= true;
        }
        /*
          If the equals symbol is encountered, then we need to separately
          process the right side:
        */
        else if (c == '=')
        {
          /* Calculate length of the Left part of the argument: */
          size_t m = (size_t) (arg_scan - arg) - 1;
          if (m)
          {
            /* Perhaps we need to quote the left part of the argument: */
            if (quotation)
            {
              *cmd_str++ = '"';
            }
            /*
              If there were special characters inside, then we can use
              the fast memcpy function:
            */
            if (plain)
            {
              memcpy(cmd_str, arg, m * sizeof(char));
              cmd_str += m;
              /* Left part of the argument has already been processed: */
              n -= m;
              arg += m;
            }
            /* Otherwise we need to prefix individual characters: */
            else
            {
              n -= m;
              while (m)
              {
                c = *arg++;
#ifdef __WIN__
                if (c == '"' || c == '\\')
#else
                if (c == '"' || c == '\\' || c == '$')
#endif
                {
                  *cmd_str++ = '\\';
                }
                *cmd_str++ = c;
                m--;
              }
              /*
                Reset the plain string flag, since now the status for
                the right side of the expression will be saved here:
              */
              plain= true;
            }
            /* Perhaps we need to quote the left part of the argument: */
            if (quotation)
            {
              *cmd_str++ = '"';
              /*
                Reset the quotation flag, since now the status for
                the right side of the expression will be saved here:
              */
              quotation= false;
            }
          }
          /* Copy equals symbol: */
          *cmd_str++ = '=';
          arg++;
          n--;
          /* Let's deal with the left side of the expression: */
          while ((c = *arg_scan++) != 0)
          {
            /*
              Space, single quote, ampersand, and I/O redirection characters
              require text to be enclosed in double quotes:
            */
            if (isspace(c) || c == '\'' || c == '&' || c == '|' ||
#ifdef __WIN__
                              c == '>'  || c == '<')
#else
            /*
              The semicolon is used to separate shell commands, so it must be
              enclosed in double quotes as well:
            */
                              c == '>'  || c == '<' || c == ';')
#endif
            {
              quotation= true;
            }
            /*
              Double quotation mark or backslash symbol requires backslash
              prefixing:
            */
#ifdef __WIN__
            else if (c == '"' || c == '\\')
#else
            /*
              The dollar symbol is used to substitute a variable, therefore
              it also requires escaping:
            */
            else if (c == '"' || c == '\\' || c == '$')
#endif
            {
              plain= false;
            }
          }
          break;
        }
        /*
          Double quotation mark or backslash symbol requires backslash
          prefixing:
        */
#ifdef __WIN__
        else if (c == '"' || c == '\\')
#else
        /*
          The dollar symbol is used to substitute a variable, therefore
          it also requires escaping:
        */
        else if (c == '"' || c == '\\' || c == '$')
#endif
        {
          plain= false;
        }
      }
      if (n)
      {
        /* Perhaps we need to quote the entire argument or its right part: */
        if (quotation)
        {
          *cmd_str++ = '"';
        }
        /*
          If there were no special characters inside, then we can use
          the fast memcpy function:
        */
        if (plain)
        {
          memcpy(cmd_str, arg, n * sizeof(char));
          cmd_str += n;
        }
        /* Otherwise we need to prefix individual characters: */
        else
        {
          while ((c = *arg++) != 0)
          {
#ifdef __WIN__
            if (c == '"' || c == '\\')
#else
            if (c == '"' || c == '\\' || c == '$')
#endif
            {
              *cmd_str++ = '\\';
            }
            *cmd_str++ = c;
          }
        }
        /* Perhaps we need to quote the entire argument or its right part: */
        if (quotation)
        {
          *cmd_str++ = '"';
        }
      }
    }
    /*
      Add a terminating null character (not counted in the length,
      since we've overwritten the original null character which
      was previously added by snprintf:
    */
    *cmd_str = 0;
  }
}

static ssize_t sst_prepare_other (const char*  method,
                                  const char*  sst_auth,
                                  const char*  addr_in,
                                  const char** addr_out)
{
  bool extra_args;
  size_t const cmd_len= estimate_cmd_len(&extra_args);
  wsp::string cmd_str(cmd_len);

  if (!cmd_str())
  {
    WSREP_ERROR("sst_prepare_other(): could not allocate cmd buffer of %zd bytes",
                cmd_len);
    return -ENOMEM;
  }

  char* binlog_opt_val= NULL;
  char* binlog_index_opt_val= NULL;

  int ret;
  if ((ret= generate_binlog_opt_val(&binlog_opt_val)))
  {
    WSREP_ERROR("sst_prepare_other(): generate_binlog_opt_val() failed: %d",
                ret);
    return ret;
  }

  if ((ret= generate_binlog_index_opt_val(&binlog_index_opt_val)))
  {
    WSREP_ERROR("sst_prepare_other(): generate_binlog_index_opt_val() failed %d",
                ret);
  }

  make_wsrep_defaults_file();

  ret= snprintf (cmd_str(), cmd_len,
                 "wsrep_sst_%s "
                 WSREP_SST_OPT_ROLE " 'joiner' "
                 WSREP_SST_OPT_ADDR " '%s' "
                 WSREP_SST_OPT_DATA " '%s' "
                 "%s"
                 WSREP_SST_OPT_PARENT " '%d'"
                 "%s"
                 "%s",
                 method, addr_in, mysql_real_data_home,
                 wsrep_defaults_file,
                 (int)getpid(),
                 binlog_opt_val, binlog_index_opt_val);
  my_free(binlog_opt_val);
  my_free(binlog_index_opt_val);

  if (ret < 0 || size_t(ret) >= cmd_len)
  {
    WSREP_ERROR("sst_prepare_other(): snprintf() failed: %d", ret);
    return (ret < 0 ? ret : -EMSGSIZE);
  }

  if (extra_args)
    copy_orig_argv(cmd_str() + ret);

  wsp::env env(NULL);
  if (env.error())
  {
    WSREP_ERROR("sst_prepare_other(): env. var ctor failed: %d", -env.error());
    return -env.error();
  }

  if ((ret= sst_append_env_var(env, WSREP_SST_AUTH_ENV, sst_auth)))
  {
    WSREP_ERROR("sst_prepare_other(): appending auth failed: %d", ret);
    return ret;
  }

  if (data_home_dir)
  {
    if ((ret= sst_append_env_var(env, DATA_HOME_DIR_ENV, data_home_dir)))
    {
      WSREP_ERROR("sst_prepare_other(): appending data "
                  "directory failed: %d", ret);
      return ret;
    }
  }

  pthread_t tmp, monitor;
  sst_thread_arg arg(cmd_str(), env());

  mysql_mutex_lock (&arg.lock);

  ret = mysql_thread_create (key_wsrep_sst_joiner_monitor, &monitor, NULL, wsrep_sst_joiner_monitor_thread, NULL);

  if (ret)
  {
    WSREP_ERROR("sst_prepare_other(): mysql_thread_create() failed: %d (%s)",
                ret, strerror(ret));
    return -ret;
  }

  sst_joiner_completed= false;

  ret= mysql_thread_create (key_wsrep_sst_joiner, &tmp, NULL, sst_joiner_thread, &arg);

  if (ret)
  {
    WSREP_ERROR("sst_prepare_other(): mysql_thread_create() failed: %d (%s)",
                ret, strerror(ret));

    pthread_detach(monitor);
    return -ret;
  }

  mysql_cond_wait (&arg.cond, &arg.lock);

  *addr_out= arg.ret_str;

  if (!arg.err)
    ret= strlen(*addr_out);
  else
  {
    assert (arg.err < 0);
    ret= arg.err;
  }

  pthread_detach (tmp);
  pthread_detach (monitor);

  return ret;
}

extern uint  mysqld_port;

/*! Just tells donor where to send mysqldump */
static ssize_t sst_prepare_mysqldump (const char*  addr_in,
                                      const char** addr_out)
{
  ssize_t ret= strlen (addr_in);

  if (!strrchr(addr_in, ':'))
  {
    ssize_t s= ret + 7;
    char* tmp= (char*) malloc (s);

    if (tmp)
    {
      ret= snprintf (tmp, s, "%s:%u", addr_in, mysqld_port);

      if (ret > 0 && ret < s)
      {
        *addr_out= tmp;
        return ret;
      }
      if (ret > 0) /* buffer too short */ ret= -EMSGSIZE;
      free (tmp);
    }
    else {
      ret= -ENOMEM;
    }

    WSREP_ERROR ("Could not prepare state transfer request: "
                 "adding default port failed: %zd.", ret);
  }
  else {
    *addr_out= addr_in;
  }

  pthread_t monitor;
  ret = mysql_thread_create (key_wsrep_sst_joiner_monitor, &monitor, NULL, wsrep_sst_joiner_monitor_thread, NULL);

  if (ret)
  {
    WSREP_ERROR("sst_prepare_other(): mysql_thread_create() failed: %d (%s)",
                ret, strerror(ret));
    return -ret;
  }

  sst_joiner_completed= false;
  pthread_detach (monitor);

  return ret;
}

std::string wsrep_sst_prepare()
{
  const ssize_t ip_max= 256;
  char ip_buf[ip_max];
  const char* addr_in=  NULL;
  const char* addr_out= NULL;
  const char* method;

  if (!strcmp(wsrep_sst_method, WSREP_SST_SKIP))
  {
    return WSREP_STATE_TRANSFER_TRIVIAL;
  }

  /*
    Figure out SST receive address. Common for all SST methods.
  */
  // Attempt 1: wsrep_sst_receive_address
  if (wsrep_sst_receive_address &&
      strcmp (wsrep_sst_receive_address, WSREP_SST_ADDRESS_AUTO))
  {
    addr_in= wsrep_sst_receive_address;
  }

  //Attempt 2: wsrep_node_address
  else if (wsrep_node_address && strlen(wsrep_node_address))
  {
    wsp::Address addr(wsrep_node_address);

    if (!addr.is_valid())
    {
      WSREP_ERROR("Could not parse wsrep_node_address : %s",
                  wsrep_node_address);
      throw wsrep::runtime_error("Failed to prepare for SST. Unrecoverable");
    }
    memcpy(ip_buf, addr.get_address(), addr.get_address_len());
    addr_in= ip_buf;
  }
  // Attempt 3: Try to get the IP from the list of available interfaces.
  else
  {
    ssize_t ret= wsrep_guess_ip (ip_buf, ip_max);

    if (ret && ret < ip_max)
    {
      addr_in= ip_buf;
    }
    else
    {
      WSREP_ERROR("Failed to guess address to accept state transfer. "
                  "wsrep_sst_receive_address must be set manually.");
      throw wsrep::runtime_error("Could not prepare state transfer request");
    }
  }

  ssize_t addr_len= -ENOSYS;
  method = wsrep_sst_method;
  if (!strcmp(method, WSREP_SST_MYSQLDUMP))
  {
    addr_len= sst_prepare_mysqldump (addr_in, &addr_out);
    if (addr_len < 0)
    {
      throw wsrep::runtime_error("Could not prepare mysqldimp address");
    }
  }
  else
  {
    /*! A heuristic workaround until we learn how to stop and start engines */
    if (Wsrep_server_state::instance().is_initialized() &&
        Wsrep_server_state::instance().state() == Wsrep_server_state::s_joiner)
    {
      if (!strcmp(method, WSREP_SST_XTRABACKUP) ||
          !strcmp(method, WSREP_SST_XTRABACKUPV2))
      {
         WSREP_WARN("The %s SST method is deprecated, so it is automatically "
                    "replaced by %s", method, WSREP_SST_MARIABACKUP);
         method = WSREP_SST_MARIABACKUP;
      }
      // we already did SST at initializaiton, now engines are running
      // sql_print_information() is here because the message is too long
      // for WSREP_INFO.
      sql_print_information ("WSREP: "
                 "You have configured '%s' state snapshot transfer method "
                 "which cannot be performed on a running server. "
                 "Wsrep provider won't be able to fall back to it "
                 "if other means of state transfer are unavailable. "
                 "In that case you will need to restart the server.",
                 method);
      return "";
    }

    addr_len = sst_prepare_other (method, sst_auth_real,
                                  addr_in, &addr_out);
    if (addr_len < 0)
    {
      WSREP_ERROR("Failed to prepare for '%s' SST. Unrecoverable.",
                   method);
      throw wsrep::runtime_error("Failed to prepare for SST. Unrecoverable");
    }
  }

  std::string ret;
  ret += method;
  ret.push_back('\0');
  ret += addr_out;

<<<<<<< HEAD
  const char* method_ptr(ret.data());
  const char* addr_ptr(ret.data() + strlen(method_ptr) + 1);
  WSREP_INFO ("Prepared SST request: %s|%s", method_ptr, addr_ptr);
=======
  *msg = malloc (msg_len);
  if (NULL != *msg) {
    char* const method_ptr(static_cast<char*>(*msg));
    strcpy (method_ptr, method);
    char* const addr_ptr(method_ptr + method_len + 1);
    strcpy (addr_ptr, addr_out);

    WSREP_DEBUG("Prepared SST request: %s|%s", method_ptr, addr_ptr);
  }
  else {
    WSREP_ERROR("Failed to allocate SST request of size %zu. Can't continue.",
                msg_len);
    unireg_abort(1);
  }
>>>>>>> 98e61598

  if (addr_out != addr_in) /* malloc'ed */ free ((char*)addr_out);

  return ret;
}

// helper method for donors
static int sst_run_shell (const char* cmd_str, char** env, int max_tries)
{
  int ret= 0;

  for (int tries=1; tries <= max_tries; tries++)
  {
    wsp::process proc (cmd_str, "r", env);

    if (NULL != proc.pipe())
    {
      proc.wait();
    }

    if ((ret= proc.error()))
    {
      WSREP_ERROR("Try %d/%d: '%s' failed: %d (%s)",
                  tries, max_tries, proc.cmd(), ret, strerror(ret));
      sleep (1);
    }
    else
    {
      WSREP_DEBUG("SST script successfully completed.");
      break;
    }
  }

  return -ret;
}

static void sst_reject_queries(my_bool close_conn)
{
  WSREP_INFO("Rejecting client queries for the duration of SST.");
  if (TRUE == close_conn) wsrep_close_client_connections(FALSE);
}

static int sst_donate_mysqldump (const char*         addr,
                                 const wsrep::gtid&  gtid,
                                 bool                bypass,
                                 char**              env) // carries auth info
{
  char host[256];
  wsp::Address address(addr);
  if (!address.is_valid())
  {
    WSREP_ERROR("Could not parse SST address : %s", addr);
    return 0;
  }
  memcpy(host, address.get_address(), address.get_address_len());
  int port= address.get_port();
  bool extra_args;
  size_t const cmd_len= estimate_cmd_len(&extra_args);
  wsp::string cmd_str(cmd_len);

  if (!cmd_str())
  {
    WSREP_ERROR("sst_donate_mysqldump(): "
                "could not allocate cmd buffer of %zd bytes", cmd_len);
    return -ENOMEM;
  }

  /*
    we enable new client connections so that mysqldump donation can connect in,
    but we reject local connections from modifyingcdata during SST, to keep
    data intact
  */
  if (!bypass && wsrep_sst_donor_rejects_queries) sst_reject_queries(TRUE);

  make_wsrep_defaults_file();

  std::ostringstream uuid_oss;
  uuid_oss << gtid.id();
  int ret= snprintf (cmd_str(), cmd_len,
                     "wsrep_sst_mysqldump "
                     WSREP_SST_OPT_ADDR " '%s' "
                     WSREP_SST_OPT_PORT " '%u' "
                     WSREP_SST_OPT_LPORT " '%u' "
                     WSREP_SST_OPT_SOCKET " '%s' "
                     "%s"
                     WSREP_SST_OPT_GTID " '%s:%lld' "
                     WSREP_SST_OPT_GTID_DOMAIN_ID " '%d'"
                     "%s",
                     addr, port, mysqld_port, mysqld_unix_port,
                     wsrep_defaults_file,
                     uuid_oss.str().c_str(), gtid.seqno().get(),
                     wsrep_gtid_domain_id,
                     bypass ? " " WSREP_SST_OPT_BYPASS : "");

  if (ret < 0 || size_t(ret) >= cmd_len)
  {
    WSREP_ERROR("sst_donate_mysqldump(): snprintf() failed: %d", ret);
    return (ret < 0 ? ret : -EMSGSIZE);
  }

  if (extra_args)
    copy_orig_argv(cmd_str() + ret);

  WSREP_DEBUG("Running: '%s'", cmd_str());

  ret= sst_run_shell (cmd_str(), env, 3);

  wsrep::gtid sst_sent_gtid(ret == 0 ?
                            gtid :
                            wsrep::gtid(gtid.id(),
                                        wsrep::seqno::undefined()));
  Wsrep_server_state::instance().sst_sent(sst_sent_gtid, ret);

  return ret;
}

wsrep_seqno_t wsrep_locked_seqno= WSREP_SEQNO_UNDEFINED;

/*
  Create a file under data directory.
*/
static int sst_create_file(const char *name, const char *content)
{
  int err= 0;
  char *real_name;
  char *tmp_name;
  ssize_t len;
  FILE *file;

  len= strlen(mysql_real_data_home) + strlen(name) + 2;
  real_name= (char *) alloca(len);

  snprintf(real_name, (size_t) len, "%s/%s", mysql_real_data_home, name);

  tmp_name= (char *) alloca(len + 4);
  snprintf(tmp_name, (size_t) len + 4, "%s.tmp", real_name);

  file= fopen(tmp_name, "w+");

  if (0 == file)
  {
    err= errno;
    WSREP_ERROR("Failed to open '%s': %d (%s)", tmp_name, err, strerror(err));
  }
  else
  {
    // Write the specified content into the file.
    if (content != NULL)
    {
      fprintf(file, "%s\n", content);
      fsync(fileno(file));
    }

    fclose(file);

    if (rename(tmp_name, real_name) == -1)
    {
      err= errno;
      WSREP_ERROR("Failed to rename '%s' to '%s': %d (%s)", tmp_name,
                  real_name, err, strerror(err));
    }
  }

  return err;
}

static int run_sql_command(THD *thd, const char *query)
{
  thd->set_query((char *)query, strlen(query));

  Parser_state ps;
  if (ps.init(thd, thd->query(), thd->query_length()))
  {
    WSREP_ERROR("SST query: %s failed", query);
    return -1;
  }

  mysql_parse(thd, thd->query(), thd->query_length(), &ps, FALSE, FALSE);
  if (thd->is_error())
  {
    int const err= thd->get_stmt_da()->sql_errno();
    WSREP_WARN ("Error executing '%s': %d (%s)%s",
                query, err, thd->get_stmt_da()->message(),
                err == ER_UNKNOWN_SYSTEM_VARIABLE ?
                ". Was mysqld built with --with-innodb-disallow-writes ?" : "");
    thd->clear_error();
    return -1;
  }
  return 0;
}


static int sst_flush_tables(THD* thd)
{
  WSREP_INFO("Flushing tables for SST...");

  int err= 0;
  int not_used;
  /*
    Files created to notify the SST script about the outcome of table flush
    operation.
  */
  const char *flush_success= "tables_flushed";
  const char *flush_error= "sst_error";

  CHARSET_INFO *current_charset= thd->variables.character_set_client;

  if (!is_supported_parser_charset(current_charset))
  {
      /* Do not use non-supported parser character sets */
      WSREP_WARN("Current client character set is non-supported parser character set: %s", current_charset->csname);
      thd->variables.character_set_client= &my_charset_latin1;
      WSREP_WARN("For SST temporally setting character set to : %s",
                 my_charset_latin1.csname);
  }

  if (run_sql_command(thd, "FLUSH TABLES WITH READ LOCK"))
  {
    err= -1;
  }
  else
  {
    /*
      Make sure logs are flushed after global read lock acquired. In case
      reload fails, we must also release the acquired FTWRL.
    */
    if (reload_acl_and_cache(thd, REFRESH_ENGINE_LOG | REFRESH_BINARY_LOG,
                             (TABLE_LIST*) 0, &not_used))
    {
      thd->global_read_lock.unlock_global_read_lock(thd);
      err= -1;
    }
  }

  thd->variables.character_set_client= current_charset;

  if (err)
  {
    WSREP_ERROR("Failed to flush and lock tables");

    /*
      The SST must be aborted as the flush tables failed. Notify this to SST
      script by creating the error file.
    */
    int tmp;
    if ((tmp= sst_create_file(flush_error, NULL))) {
      err= tmp;
    }
  }
  else
  {
    WSREP_INFO("Tables flushed.");
    /*
      Tables have been flushed. Create a file with cluster state ID and
      wsrep_gtid_domain_id.
    */
    char content[100];
    snprintf(content, sizeof(content), "%s:%lld %d\n", wsrep_cluster_state_uuid,
             (long long)wsrep_locked_seqno, wsrep_gtid_domain_id);
    err= sst_create_file(flush_success, content);

    const char base_name[]= "tables_flushed";
    ssize_t const full_len= strlen(mysql_real_data_home) + strlen(base_name)+2;
    char *real_name= (char*) malloc(full_len);
    sprintf(real_name, "%s/%s", mysql_real_data_home, base_name);
    char *tmp_name= (char*) malloc(full_len + 4);
    sprintf(tmp_name, "%s.tmp", real_name);

    FILE* file= fopen(tmp_name, "w+");
    if (0 == file)
    {
      err= errno;
      WSREP_ERROR("Failed to open '%s': %d (%s)", tmp_name, err,strerror(err));
    }
    else
    {
      Wsrep_server_state& server_state= Wsrep_server_state::instance();
      std::ostringstream uuid_oss;

      uuid_oss << server_state.current_view().state_id().id();

      fprintf(file, "%s:%lld %u\n",
              uuid_oss.str().c_str(), server_state.pause_seqno().get(),
              wsrep_gtid_domain_id);
      fsync(fileno(file));
      fclose(file);
      if (rename(tmp_name, real_name) == -1)
      {
        err= errno;
        WSREP_ERROR("Failed to rename '%s' to '%s': %d (%s)",
                     tmp_name, real_name, err,strerror(err));
      }
    }
    free(real_name);
    free(tmp_name);
  }

  return err;
}


static void sst_disallow_writes (THD* thd, bool yes)
{
  char query_str[64]= { 0, };
  ssize_t const query_max= sizeof(query_str) - 1;
  CHARSET_INFO *current_charset;

  current_charset= thd->variables.character_set_client;

  if (!is_supported_parser_charset(current_charset))
  {
      /* Do not use non-supported parser character sets */
      WSREP_WARN("Current client character set is non-supported parser character set: %s", current_charset->csname);
      thd->variables.character_set_client= &my_charset_latin1;
      WSREP_WARN("For SST temporally setting character set to : %s",
                 my_charset_latin1.csname);
  }

  snprintf (query_str, query_max, "SET GLOBAL innodb_disallow_writes=%d",
            yes ? 1 : 0);

  if (run_sql_command(thd, query_str))
  {
    WSREP_ERROR("Failed to disallow InnoDB writes");
  }
  thd->variables.character_set_client= current_charset;
}

static void* sst_donor_thread (void* a)
{
  sst_thread_arg* arg= (sst_thread_arg*)a;

  WSREP_INFO("Running: '%s'", arg->cmd);

  int  err= 1;
  bool locked= false;

  const char*  out= NULL;
  const size_t out_len= 128;
  char         out_buf[out_len];

  wsrep_uuid_t  ret_uuid= WSREP_UUID_UNDEFINED;
  // seqno of complete SST
  wsrep_seqno_t ret_seqno= WSREP_SEQNO_UNDEFINED;

  // We turn off wsrep_on for this THD so that it can
  // operate with wsrep_ready == OFF
  // We also set this SST thread THD as system thread
  wsp::thd thd(FALSE, true);
  wsp::process proc(arg->cmd, "r", arg->env);

  err= -proc.error();

/* Inform server about SST script startup and release TO isolation */
  mysql_mutex_lock   (&arg->lock);
  arg->err= -err;
  mysql_cond_signal  (&arg->cond);
  mysql_mutex_unlock (&arg->lock); //! @note arg is unusable after that.

  if (proc.pipe() && !err)
  {
wait_signal:
    out= my_fgets (out_buf, out_len, proc.pipe());

    if (out)
    {
      const char magic_flush[]= "flush tables";
      const char magic_cont[]= "continue";
      const char magic_done[]= "done";

      if (!strcasecmp (out, magic_flush))
      {
        err= sst_flush_tables (thd.ptr);
        if (!err)
        {
          sst_disallow_writes (thd.ptr, true);
          /*
            Lets also keep statements that modify binary logs (like RESET LOGS,
            RESET MASTER) from proceeding until the files have been transferred
            to the joiner node.
          */
          if (mysql_bin_log.is_open())
          {
            mysql_mutex_lock(mysql_bin_log.get_log_lock());
          }

          locked= true;
          goto wait_signal;
        }
      }
      else if (!strcasecmp (out, magic_cont))
      {
        if (locked)
        {
          if (mysql_bin_log.is_open())
          {
            mysql_mutex_assert_owner(mysql_bin_log.get_log_lock());
            mysql_mutex_unlock(mysql_bin_log.get_log_lock());
          }
          sst_disallow_writes (thd.ptr, false);
          thd.ptr->global_read_lock.unlock_global_read_lock(thd.ptr);
          locked= false;
        }
        err=  0;
        goto wait_signal;
      }
      else if (!strncasecmp (out, magic_done, strlen(magic_done)))
      {
        err= sst_scan_uuid_seqno (out + strlen(magic_done) + 1,
                                  &ret_uuid, &ret_seqno);
      }
      else
      {
        WSREP_WARN("Received unknown signal: '%s'", out);
        proc.wait();
      }
    }
    else
    {
      WSREP_ERROR("Failed to read from: %s", proc.cmd());
      proc.wait();
    }
    if (!err && proc.error()) err= -proc.error();
  }
  else
  {
    WSREP_ERROR("Failed to execute: %s : %d (%s)",
                proc.cmd(), err, strerror(err));
  }

  if (locked) // don't forget to unlock server before return
  {
    if (mysql_bin_log.is_open())
    {
      mysql_mutex_assert_owner(mysql_bin_log.get_log_lock());
      mysql_mutex_unlock(mysql_bin_log.get_log_lock());
    }
    sst_disallow_writes (thd.ptr, false);
    thd.ptr->global_read_lock.unlock_global_read_lock(thd.ptr);
  }

  wsrep::gtid gtid(wsrep::id(ret_uuid.data, sizeof(ret_uuid.data)),
                   wsrep::seqno(err ? wsrep::seqno::undefined() :
                                wsrep::seqno(ret_seqno)));

  Wsrep_server_state::instance().sst_sent(gtid, err);

  proc.wait();

  wsrep_donor_monitor_end();
  return nullptr;
}

static int sst_donate_other (const char*        method,
                             const char*        addr,
                             const wsrep::gtid& gtid,
                             bool               bypass,
                             char**             env) // carries auth info
{
  bool extra_args;
  size_t const cmd_len= estimate_cmd_len(&extra_args);
  wsp::string cmd_str(cmd_len);

  if (!cmd_str())
  {
    WSREP_ERROR("sst_donate_other(): "
                "could not allocate cmd buffer of %zd bytes", cmd_len);
    return -ENOMEM;
  }

  char* binlog_opt_val= NULL;
  char* binlog_index_opt_val= NULL;

  int ret;
  if ((ret= generate_binlog_opt_val(&binlog_opt_val)))
  {
    WSREP_ERROR("sst_donate_other(): generate_binlog_opt_val() failed: %d",ret);
    return ret;
  }

  if ((ret= generate_binlog_index_opt_val(&binlog_index_opt_val)))
  {
    WSREP_ERROR("sst_prepare_other(): generate_binlog_index_opt_val() failed %d",
                ret);
  }

  make_wsrep_defaults_file();

  std::ostringstream uuid_oss;
  uuid_oss << gtid.id();
  ret= snprintf (cmd_str(), cmd_len,
                 "wsrep_sst_%s "
                 WSREP_SST_OPT_ROLE " 'donor' "
                 WSREP_SST_OPT_ADDR " '%s' "
                 WSREP_SST_OPT_LPORT " '%u' "
                 WSREP_SST_OPT_SOCKET " '%s' "
                 WSREP_SST_OPT_DATA " '%s' "
                 "%s"
                 WSREP_SST_OPT_GTID " '%s:%lld' "
                 WSREP_SST_OPT_GTID_DOMAIN_ID " '%d'"
                 "%s"
                 "%s"
                 "%s",
                 method, addr, mysqld_port, mysqld_unix_port,
                 mysql_real_data_home,
                 wsrep_defaults_file,
                 uuid_oss.str().c_str(), gtid.seqno().get(), wsrep_gtid_domain_id,
                 binlog_opt_val, binlog_index_opt_val,
                 bypass ? " " WSREP_SST_OPT_BYPASS : "");

  my_free(binlog_opt_val);
  my_free(binlog_index_opt_val);

  if (ret < 0 || size_t(ret) >= cmd_len)
  {
    WSREP_ERROR("sst_donate_other(): snprintf() failed: %d", ret);
    return (ret < 0 ? ret : -EMSGSIZE);
  }

  if (extra_args)
    copy_orig_argv(cmd_str() + ret);

  if (!bypass && wsrep_sst_donor_rejects_queries) sst_reject_queries(FALSE);

  pthread_t tmp;
  sst_thread_arg arg(cmd_str(), env);

  mysql_mutex_lock (&arg.lock);

  ret= mysql_thread_create (key_wsrep_sst_donor, &tmp, NULL, sst_donor_thread, &arg);

  if (ret)
  {
    WSREP_ERROR("sst_donate_other(): mysql_thread_create() failed: %d (%s)",
                ret, strerror(ret));
    return ret;
  }

  mysql_cond_wait (&arg.cond, &arg.lock);

  WSREP_INFO("sst_donor_thread signaled with %d", arg.err);
  return arg.err;
}

/* return true if character can be a part of a filename */
static bool filename_char(int const c)
{
  return isalnum(c) || (c == '-') || (c == '_') || (c == '.');
}

/* return true if character can be a part of an address string */
static bool address_char(int const c)
{
  return filename_char(c) ||
         (c == ':') || (c == '[') || (c == ']') || (c == '/');
}

static bool check_request_str(const char* const str,
                              bool (*check) (int c))
{
  for (size_t i(0); str[i] != '\0'; ++i)
  {
    if (!check(str[i]))
    {
      WSREP_WARN("Illegal character in state transfer request: %i (%c).",
                 str[i], str[i]);
      return true;
    }
  }

  return false;
}

int wsrep_sst_donate(const std::string& msg,
                     const wsrep::gtid& current_gtid,
                     const bool         bypass)
{
  /* This will be reset when sync callback is called.
   * Should we set wsrep_ready to FALSE here too? */

  wsrep_config_state->set(wsrep::server_state::s_donor);

  const char* method= msg.data();
  size_t method_len= strlen (method);

  if (check_request_str(method, filename_char))
  {
    WSREP_ERROR("Bad SST method name. SST canceled.");
    return WSREP_CB_FAILURE;
  }

  const char* data= method + method_len + 1;

  /* check for auth@addr separator */
  const char* addr= strrchr(data, '@');
  wsp::string remote_auth;
  if (addr)
  {
    remote_auth.set(strndup(data, addr - data));
    addr++;
  }
  else
  {
    // no auth part
    addr= data;
  }

  if (check_request_str(addr, address_char))
  {
    WSREP_ERROR("Bad SST address string. SST canceled.");
    return WSREP_CB_FAILURE;
  }

  wsp::env env(NULL);
  if (env.error())
  {
    WSREP_ERROR("wsrep_sst_donate_cb(): env var ctor failed: %d", -env.error());
    return WSREP_CB_FAILURE;
  }

  int ret;
  if ((ret= sst_append_env_var(env, WSREP_SST_AUTH_ENV, sst_auth_real)))
  {
    WSREP_ERROR("wsrep_sst_donate_cb(): appending auth env failed: %d", ret);
    return WSREP_CB_FAILURE;
  }

  if (remote_auth())
  {
    if ((ret= sst_append_env_var(env, WSREP_SST_REMOTE_AUTH_ENV,remote_auth())))
    {
      WSREP_ERROR("wsrep_sst_donate_cb(): appending remote auth env failed: "
                  "%d", ret);
      return WSREP_CB_FAILURE;
    }
  }

  if (data_home_dir)
  {
    if ((ret= sst_append_env_var(env, DATA_HOME_DIR_ENV, data_home_dir)))
    {
      WSREP_ERROR("wsrep_sst_donate_cb(): appending data "
                  "directory failed: %d", ret);
      return WSREP_CB_FAILURE;
    }
  }

  sst_donor_completed= false;
  pthread_t monitor;

  ret= mysql_thread_create (key_wsrep_sst_donor_monitor, &monitor, NULL, wsrep_sst_donor_monitor_thread, NULL);

  if (ret)
  {
<<<<<<< HEAD
    WSREP_ERROR("sst_donate: mysql_thread_create() failed: %d (%s)",
                ret, strerror(ret));
    return WSREP_CB_FAILURE;
=======
    ret = sst_donate_mysqldump(addr, &current_gtid->uuid, uuid_str,
                               current_gtid->seqno, bypass, env());
>>>>>>> 98e61598
  }

  if (!strcmp (WSREP_SST_MYSQLDUMP, method))
  {
<<<<<<< HEAD
    ret= sst_donate_mysqldump(data, current_gtid, bypass, env());
=======
    ret = sst_donate_other(method, addr, uuid_str,
                           current_gtid->seqno, bypass, env());
>>>>>>> 98e61598
  }
  else
  {
    ret= sst_donate_other(method, data, current_gtid, bypass, env());
  }

  return (ret >= 0 ? 0 : 1);
}<|MERGE_RESOLUTION|>--- conflicted
+++ resolved
@@ -1352,26 +1352,9 @@
   ret.push_back('\0');
   ret += addr_out;
 
-<<<<<<< HEAD
   const char* method_ptr(ret.data());
   const char* addr_ptr(ret.data() + strlen(method_ptr) + 1);
-  WSREP_INFO ("Prepared SST request: %s|%s", method_ptr, addr_ptr);
-=======
-  *msg = malloc (msg_len);
-  if (NULL != *msg) {
-    char* const method_ptr(static_cast<char*>(*msg));
-    strcpy (method_ptr, method);
-    char* const addr_ptr(method_ptr + method_len + 1);
-    strcpy (addr_ptr, addr_out);
-
-    WSREP_DEBUG("Prepared SST request: %s|%s", method_ptr, addr_ptr);
-  }
-  else {
-    WSREP_ERROR("Failed to allocate SST request of size %zu. Can't continue.",
-                msg_len);
-    unireg_abort(1);
-  }
->>>>>>> 98e61598
+  WSREP_DEBUG("Prepared SST request: %s|%s", method_ptr, addr_ptr);
 
   if (addr_out != addr_in) /* malloc'ed */ free ((char*)addr_out);
 
@@ -2026,24 +2009,14 @@
 
   if (ret)
   {
-<<<<<<< HEAD
     WSREP_ERROR("sst_donate: mysql_thread_create() failed: %d (%s)",
                 ret, strerror(ret));
     return WSREP_CB_FAILURE;
-=======
-    ret = sst_donate_mysqldump(addr, &current_gtid->uuid, uuid_str,
-                               current_gtid->seqno, bypass, env());
->>>>>>> 98e61598
   }
 
   if (!strcmp (WSREP_SST_MYSQLDUMP, method))
   {
-<<<<<<< HEAD
     ret= sst_donate_mysqldump(data, current_gtid, bypass, env());
-=======
-    ret = sst_donate_other(method, addr, uuid_str,
-                           current_gtid->seqno, bypass, env());
->>>>>>> 98e61598
   }
   else
   {

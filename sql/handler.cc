--- conflicted
+++ resolved
@@ -1,5 +1,5 @@
 /* Copyright (c) 2000, 2016, Oracle and/or its affiliates.
-   Copyright (c) 2009, 2022, MariaDB Corporation.
+   Copyright (c) 2009, 2023, MariaDB Corporation.
 
    This program is free software; you can redistribute it and/or modify
    it under the terms of the GNU General Public License as published by
@@ -8126,8 +8126,8 @@
 {
   DBUG_ASSERT(can_native >= 0); /* Requires vers_check_native() called */
   Create_field *f= vers_init_sys_field(thd, field_name, flags,
-                                       DBUG_EVALUATE_IF("sysvers_force_trx",
-                                                        (bool) can_native, false));
+                                       DBUG_IF("sysvers_force_trx") &&
+                                       can_native);
   if (!f)
     return true;
 
@@ -8173,8 +8173,7 @@
 {
   DBUG_ASSERT(!(alter_info->flags & ALTER_DROP_SYSTEM_VERSIONING));
 
-  if (DBUG_EVALUATE_IF("sysvers_force", true, false) ||
-      DBUG_EVALUATE_IF("sysvers_force_trx", true, false))
+  if (DBUG_IF("sysvers_force") || DBUG_IF("sysvers_force_trx"))
   {
     alter_info->flags|= ALTER_ADD_SYSTEM_VERSIONING;
     options|= HA_VERSIONED_TABLE;
@@ -8277,12 +8276,8 @@
   if (!need_check(alter_info) && !share->versioned)
     return false;
 
-<<<<<<< HEAD
-  if (!DBUG_IF("sysvers_force") && share->tmp_table)
-=======
-  if (DBUG_EVALUATE_IF("sysvers_force", 0, share->tmp_table) ||
-      DBUG_EVALUATE_IF("sysvers_force_trx", 0, share->tmp_table))
->>>>>>> fe38d7ca
+  if (share->tmp_table &&
+      !DBUG_IF("sysvers_force") && !DBUG_IF("sysvers_force_trx"))
   {
     my_error(ER_VERS_NOT_SUPPORTED, MYF(0), "CREATE TEMPORARY TABLE");
     return true;

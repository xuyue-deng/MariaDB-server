--- conflicted
+++ resolved
@@ -251,10 +251,7 @@
                     const char *table_name, uint flags,
                     const char *table_path=0);
 void close_cached_table(THD *thd, TABLE *table);
-<<<<<<< HEAD
-=======
 void sp_prepare_create_field(THD *thd, Column_definition *sql_field);
->>>>>>> ec8c38a8
 CHARSET_INFO* get_sql_field_charset(Create_field *sql_field,
                                     HA_CREATE_INFO *create_info);
 bool mysql_write_frm(ALTER_PARTITION_PARAM_TYPE *lpt, uint flags);

--- conflicted
+++ resolved
@@ -450,10 +450,6 @@
     Item_str_func(thd, org, find, replace) {}
   String *val_str(String *to) override { return val_str_internal(to, false); };
   bool fix_length_and_dec(THD *thd) override;
-<<<<<<< HEAD
-  String *val_str_internal(String *str, String *empty_string_for_null);
-=======
->>>>>>> 87e13722
   const Schema *schema() const override { return &mariadb_schema; }
   void print(String *str, enum_query_type query_type) override
   {
@@ -1030,8 +1026,6 @@
   }
   String *val_str(String *) override;
   bool fix_length_and_dec(THD *thd) override
-<<<<<<< HEAD
-=======
   {
     set_maybe_null();
     max_length = 13;
@@ -1043,24 +1037,9 @@
     return name;
   }
   bool check_vcol_func_processor(void *arg) override
->>>>>>> 87e13722
-  {
-    set_maybe_null();
-    max_length = 13;
+  {
     return FALSE;
   }
-<<<<<<< HEAD
-  LEX_CSTRING func_name_cstring() const override
-  {
-    static LEX_CSTRING name= {STRING_WITH_LEN("encrypt") };
-    return name;
-  }
-  bool check_vcol_func_processor(void *arg) override
-  {
-    return FALSE;
-  }
-=======
->>>>>>> 87e13722
   Item *get_copy(THD *thd) override
   { return get_item_copy<Item_func_encrypt>(thd, this); }
 };
@@ -1167,7 +1146,6 @@
   Item_func_sqlerrm(THD *thd): Item_func_sysconst(thd) {}
   String *val_str(String *) override;
   LEX_CSTRING func_name_cstring() const override
-<<<<<<< HEAD
   {
     static LEX_CSTRING name= {STRING_WITH_LEN("SQLERRM") };
     return name;
@@ -1178,18 +1156,6 @@
   {
     str->append(func_name_cstring());
   }
-=======
-  {
-    static LEX_CSTRING name= {STRING_WITH_LEN("SQLERRM") };
-    return name;
-  }
-  const char *fully_qualified_func_name() const override
-  { return "SQLERRM"; }
-  void print(String *str, enum_query_type query_type) override
-  {
-    str->append(func_name_cstring());
-  }
->>>>>>> 87e13722
   bool fix_length_and_dec(THD *thd) override
   {
     max_length= 512 * system_charset_info->mbmaxlen;
@@ -1280,7 +1246,6 @@
   int save_in_field(Field *field, bool no_conversions) override
   { return save_str_value_in_field(field, &str_value); }
   LEX_CSTRING func_name_cstring() const override
-<<<<<<< HEAD
   {
     static LEX_CSTRING name= {STRING_WITH_LEN("current_role") };
     return name;
@@ -1289,16 +1254,6 @@
   { return "current_role()"; }
   String *val_str(String *) override
   {
-=======
-  {
-    static LEX_CSTRING name= {STRING_WITH_LEN("current_role") };
-    return name;
-  }
-  const char *fully_qualified_func_name() const override
-  { return "current_role()"; }
-  String *val_str(String *) override
-  {
->>>>>>> 87e13722
     DBUG_ASSERT(fixed());
     return null_value ? NULL : &str_value;
   }
@@ -2181,21 +2136,12 @@
     set_maybe_null();
     max_length= MAX_BLOB_WIDTH;
     return FALSE;
-<<<<<<< HEAD
   }
   LEX_CSTRING func_name_cstring() const override
   {
     static LEX_CSTRING name= {STRING_WITH_LEN("uncompress") };
     return name;
   }
-=======
-  }
-  LEX_CSTRING func_name_cstring() const override
-  {
-    static LEX_CSTRING name= {STRING_WITH_LEN("uncompress") };
-    return name;
-  }
->>>>>>> 87e13722
   String *val_str(String *) override ZLIB_DEPENDED_FUNCTION
   Item *get_copy(THD *thd) override
   { return get_item_copy<Item_func_uncompress>(thd, this); }

--- conflicted
+++ resolved
@@ -1294,11 +1294,7 @@
     Currently it's only used in partitioning.
   */
   virtual int cmp_prefix(const uchar *a, const uchar *b,
-<<<<<<< HEAD
-                         size_t prefix_len) const
-=======
-                         size_t prefix_char_len)
->>>>>>> 06393cd8
+                         size_t prefix_char_len) const
   { return cmp(a, b); }
   virtual int cmp(const uchar *,const uchar *) const=0;
   virtual int cmp_binary(const uchar *a,const uchar *b, uint32 max_length=~0U) const
@@ -4174,14 +4170,13 @@
 #ifdef HAVE_MEM_CHECK
   void mark_unused_memory_as_defined() override;
 #endif
-<<<<<<< HEAD
   double val_real() override;
   longlong val_int() override;
   String *val_str(String *, String *) override;
   my_decimal *val_decimal(my_decimal *) override;
   bool send(Protocol *protocol) override;
   int cmp(const uchar *a,const uchar *b) const override;
-  int cmp_prefix(const uchar *a, const uchar *b, size_t prefix_len) const
+  int cmp_prefix(const uchar *a, const uchar *b, size_t prefix_char_len) const
     override;
   void sort_string(uchar *buff,uint length) override;
   uint get_key_image(uchar *buff, uint length,
@@ -4201,30 +4196,6 @@
   uint32 data_length() override;
   uint size_of() const override { return sizeof *this; }
   bool has_charset() const override
-=======
-  double val_real(void);
-  longlong val_int(void);
-  String *val_str(String*,String *);
-  my_decimal *val_decimal(my_decimal *);
-  int cmp(const uchar *a,const uchar *b);
-  int cmp_prefix(const uchar *a, const uchar *b, size_t prefix_char_len);
-  void sort_string(uchar *buff,uint length);
-  uint get_key_image(uchar *buff,uint length, imagetype type);
-  void set_key_image(const uchar *buff,uint length);
-  void sql_type(String &str) const;
-  void sql_rpl_type(String*) const;
-  virtual uchar *pack(uchar *to, const uchar *from, uint max_length);
-  virtual const uchar *unpack(uchar* to, const uchar *from,
-                              const uchar *from_end, uint param_data);
-  int cmp_binary(const uchar *a,const uchar *b, uint32 max_length=~0U);
-  int key_cmp(const uchar *,const uchar*);
-  int key_cmp(const uchar *str, uint length);
-  uint packed_col_length(const uchar *to, uint length);
-  uint max_packed_col_length(uint max_length);
-  uint32 data_length();
-  uint size_of() const { return sizeof(*this); }
-  bool has_charset(void) const
->>>>>>> 06393cd8
   { return charset() == &my_charset_bin ? FALSE : TRUE; }
   Field *make_new_field(MEM_ROOT *root, TABLE *new_table, bool keep_type)
     override;
@@ -4492,14 +4463,13 @@
   bool make_empty_rec_store_default_value(THD *thd, Item *item) override;
   int store(const char *to, size_t length, CHARSET_INFO *charset) override;
   using Field_str::store;
-<<<<<<< HEAD
   void hash_not_null(Hasher *hasher) override;
   double val_real() override;
   longlong val_int() override;
   String *val_str(String *, String *) override;
   my_decimal *val_decimal(my_decimal *) override;
   int cmp(const uchar *a, const uchar *b) const override;
-  int cmp_prefix(const uchar *a, const uchar *b, size_t prefix_len) const
+  int cmp_prefix(const uchar *a, const uchar *b, size_t prefix_char_len) const
     override;
   int cmp(const uchar *a, uint32 a_length, const uchar *b, uint32 b_length)
     const;
@@ -4507,19 +4477,6 @@
      override;
   int key_cmp(const uchar *,const uchar*) const override;
   int key_cmp(const uchar *str, uint length) const override;
-=======
-  void hash_not_null(Hasher *hasher);
-  double val_real(void);
-  longlong val_int(void);
-  String *val_str(String*,String *);
-  my_decimal *val_decimal(my_decimal *);
-  int cmp(const uchar *a,const uchar *b);
-  int cmp_prefix(const uchar *a, const uchar *b, size_t prefix_char_len);
-  int cmp(const uchar *a, uint32 a_length, const uchar *b, uint32 b_length);
-  int cmp_binary(const uchar *a,const uchar *b, uint32 max_length=~0U);
-  int key_cmp(const uchar *,const uchar*);
-  int key_cmp(const uchar *str, uint length);
->>>>>>> 06393cd8
   /* Never update the value of min_val for a blob field */
   bool update_min(Field *min_val, bool force_update) override { return false; }
   /* Never update the value of max_val for a blob field */
@@ -4996,14 +4953,9 @@
   }
   int cmp_binary_offset(uint row_offset) override
   { return cmp_offset(row_offset); }
-<<<<<<< HEAD
   int cmp_prefix(const uchar *a, const uchar *b,
-                 size_t  max_length) const override;
+                 size_t  prefix_char_length) const override;
   int key_cmp(const uchar *a, const uchar *b) const override
-=======
-  int cmp_prefix(const uchar *a, const uchar *b, size_t prefix_char_len);
-  int key_cmp(const uchar *a, const uchar *b)
->>>>>>> 06393cd8
   { return cmp_binary((uchar *) a, (uchar *) b); }
   int key_cmp(const uchar *str, uint length) const override;
   int cmp_offset(my_ptrdiff_t row_offset) override;

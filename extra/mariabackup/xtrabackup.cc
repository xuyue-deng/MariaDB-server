/******************************************************
MariaBackup: hot backup tool for InnoDB
(c) 2009-2017 Percona LLC and/or its affiliates
Originally Created 3/3/2009 Yasufumi Kinoshita
Written by Alexey Kopytov, Aleksandr Kuzminsky, Stewart Smith, Vadim Tkachenko,
Yasufumi Kinoshita, Ignacio Nin and Baron Schwartz.
(c) 2017, 2024, MariaDB Corporation.
Portions written by Marko Mäkelä.

This program is free software; you can redistribute it and/or modify
it under the terms of the GNU General Public License as published by
the Free Software Foundation; version 2 of the License.

This program is distributed in the hope that it will be useful,
but WITHOUT ANY WARRANTY; without even the implied warranty of
MERCHANTABILITY or FITNESS FOR A PARTICULAR PURPOSE.  See the
GNU General Public License for more details.

You should have received a copy of the GNU General Public License
along with this program; if not, write to the Free Software
Foundation, Inc., 51 Franklin Street, Fifth Floor, Boston, MA  02110-1335  USA

*******************************************************

This file incorporates work covered by the following copyright and
permission notice:

Copyright (c) 2000, 2011, MySQL AB & Innobase Oy. All Rights Reserved.

This program is free software; you can redistribute it and/or modify it under
the terms of the GNU General Public License as published by the Free Software
Foundation; version 2 of the License.

This program is distributed in the hope that it will be useful, but WITHOUT
ANY WARRANTY; without even the implied warranty of MERCHANTABILITY or FITNESS
FOR A PARTICULAR PURPOSE. See the GNU General Public License for more details.

You should have received a copy of the GNU General Public License along with
this program; if not, write to the Free Software Foundation, Inc., 51 Franklin
Street, Fifth Floor, Boston, MA 02110-1335 USA

*******************************************************/

//#define XTRABACKUP_TARGET_IS_PLUGIN

#include <my_global.h>
#include <my_config.h>
#include <unireg.h>
#include <mysql_version.h>
#include <my_base.h>
#include <my_getopt.h>
#include <mysql_com.h>
#include <my_default.h>
#include <scope.h>
#include <sql_class.h>

#include <string.h>

#ifdef __linux__
# include <sys/prctl.h>
# include <sys/resource.h>
#endif

#ifdef __APPLE__
# include "libproc.h"
#endif

#ifdef __FreeBSD__
# include <sys/sysctl.h>
#endif

#include "aria_backup_client.h"

#include <btr0sea.h>
#include <lock0lock.h>
#include <log0recv.h>
#include <log0crypt.h>
#include <row0mysql.h>
#include <row0quiesce.h>
#include <srv0start.h>
#include "trx0sys.h"
#include <buf0dblwr.h>
#include <buf0flu.h>
#include "ha_innodb.h"
#include "fts0types.h"

#include <list>
#include <sstream>
#include <set>
#include <fstream>
#include <mysql.h>

#define G_PTR uchar*

#include "common.h"
#include "datasink.h"

#include "xb_regex.h"
#include "fil_cur.h"
#include "write_filt.h"
#include "ds_buffer.h"
#include "ds_tmpfile.h"
#include "xbstream.h"
#include "read_filt.h"
#include "backup_wsrep.h"
#include "innobackupex.h"
#include "backup_mysql.h"
#include "backup_copy.h"
#include "backup_mysql.h"
#include "encryption_plugin.h"
#include <sql_plugin.h>
#include <srv0srv.h>
#include <log.h>
#include <derror.h>
#include <thr_timer.h>
#include <tuple>
#include "ddl_log.h"
#include "common_engine.h"
#include "lex_string.h"
#include "sql_table.h"
#include "backup_debug.h"

#define MB_CORRUPTED_PAGES_FILE "innodb_corrupted_pages"

// disable server's systemd notification code
extern "C" {
int sd_notify() { return 0; }
int sd_notifyf() { return 0; }
}

int sys_var_init();

extern const char* fts_common_tables[];
extern const  fts_index_selector_t fts_index_selector[];

/* === xtrabackup specific options === */
#define DEFAULT_TARGET_DIR "./xtrabackup_backupfiles/"
char xtrabackup_real_target_dir[FN_REFLEN] = DEFAULT_TARGET_DIR;
char *xtrabackup_target_dir= xtrabackup_real_target_dir;
static my_bool xtrabackup_version;
static my_bool verbose;
my_bool xtrabackup_backup;
my_bool xtrabackup_prepare;
my_bool xtrabackup_copy_back;
my_bool xtrabackup_move_back;
my_bool xtrabackup_decrypt_decompress;
my_bool xtrabackup_print_param;
my_bool xtrabackup_mysqld_args;
my_bool xtrabackup_help;
my_bool xtrabackup_export;
my_bool ignored_option;

longlong xtrabackup_use_memory;

uint opt_protocol;
long xtrabackup_throttle; /* 0:unlimited */
static lint io_ticket;
static mysql_cond_t wait_throttle;
static mysql_cond_t log_copying_stop;

char *xtrabackup_incremental;
lsn_t incremental_lsn;
lsn_t incremental_to_lsn;
lsn_t incremental_last_lsn;

char *xtrabackup_incremental_basedir; /* for --backup */
char *xtrabackup_extra_lsndir; /* for --backup with --extra-lsndir */
char *xtrabackup_incremental_dir; /* for --prepare */

char xtrabackup_real_incremental_basedir[FN_REFLEN];
char xtrabackup_real_extra_lsndir[FN_REFLEN];
char xtrabackup_real_incremental_dir[FN_REFLEN];


char *xtrabackup_tmpdir;

char *xtrabackup_tables;
char *xtrabackup_tables_file;
char *xtrabackup_tables_exclude;
char *xb_rocksdb_datadir;
my_bool xb_backup_rocksdb = 1;

typedef std::list<regex_t> regex_list_t;
static regex_list_t regex_include_list;
static regex_list_t regex_exclude_list;

static hash_table_t tables_include_hash;
static hash_table_t tables_exclude_hash;

char *xtrabackup_databases = NULL;
char *xtrabackup_databases_file = NULL;
char *xtrabackup_databases_exclude = NULL;
static hash_table_t databases_include_hash;
static hash_table_t databases_exclude_hash;

static hash_table_t inc_dir_tables_hash;

struct xb_filter_entry_t{
	char*		name;
	ibool		has_tables;
	xb_filter_entry_t *name_hash;
};

/** whether log_copying_thread() is active; protected by recv_sys.mutex */
static bool log_copying_running;
/** for --backup, target LSN to copy the log to; protected by recv_sys.mutex */
lsn_t metadata_to_lsn;

uint xtrabackup_parallel;

char *xtrabackup_stream_str = NULL;
xb_stream_fmt_t xtrabackup_stream_fmt = XB_STREAM_FMT_NONE;
ibool xtrabackup_stream = FALSE;

const char *xtrabackup_compress_alg = NULL;
uint xtrabackup_compress = FALSE;
uint xtrabackup_compress_threads;
ulonglong xtrabackup_compress_chunk_size = 0;

/* sleep interval beetween log copy iterations in log copying thread
in milliseconds (default is 1 second) */
ulint xtrabackup_log_copy_interval = 1000;
static ulong max_buf_pool_modified_pct;

/* Ignored option (--log) for MySQL option compatibility */
static char*	log_ignored_opt;


extern my_bool opt_use_ssl;
extern char *opt_tls_version;
my_bool opt_ssl_verify_server_cert;
my_bool opt_extended_validation;
my_bool opt_encrypted_backup;

/* === metadata of backup === */
#define XTRABACKUP_METADATA_FILENAME "xtrabackup_checkpoints"
char metadata_type[30] = ""; /*[full-backuped|log-applied|incremental]*/
static lsn_t metadata_from_lsn;
static lsn_t metadata_last_lsn;

static ds_file_t*	dst_log_file;

static char mysql_data_home_buff[2];

const char *defaults_group = "mysqld";

/* === static parameters in ha_innodb.cc */

#define HA_INNOBASE_ROWS_IN_TABLE 10000 /* to get optimization right */
#define HA_INNOBASE_RANGE_COUNT	  100

/* The default values for the following, type long or longlong, start-up
parameters are declared in mysqld.cc: */

long innobase_buffer_pool_awe_mem_mb = 0;
long innobase_file_io_threads = 4;
ulong innobase_read_io_threads = 4;
ulong innobase_write_io_threads = 4;

/** Store the failed read of undo tablespace ids. Protected by
recv_sys.mutex. */
static std::set<uint32_t> fail_undo_ids;

longlong innobase_page_size = (1LL << 14); /* 16KB */
char *innobase_buffer_pool_filename = NULL;

/* The default values for the following char* start-up parameters
are determined in innobase_init below: */

static char*	innobase_ignored_opt;
char*	innobase_data_home_dir;
char*	innobase_data_file_path;

char *aria_log_dir_path;

my_bool xtrabackup_incremental_force_scan = FALSE;

/*
 * Ignore corrupt pages (disabled by default; used
 * by "innobackupex" as a command line argument).
 */
ulong xtrabackup_innodb_force_recovery = 0;

ulong xb_open_files_limit= 0;
char *xb_plugin_dir;
char *xb_plugin_load;
my_bool xb_close_files;


class Datasink_free_list
{
protected:
  /*
    Simple datasink creation tracking...
    add datasinks in the reverse order you want them destroyed.
  */
#define XTRABACKUP_MAX_DATASINKS 10
  ds_ctxt_t  *m_datasinks_to_destroy[XTRABACKUP_MAX_DATASINKS];
  uint        m_actual_datasinks_to_destroy;
public:
  Datasink_free_list()
   :m_actual_datasinks_to_destroy(0)
  { }

  void add_datasink_to_destroy(ds_ctxt_t *ds)
  {
    xb_ad(m_actual_datasinks_to_destroy < XTRABACKUP_MAX_DATASINKS);
    m_datasinks_to_destroy[m_actual_datasinks_to_destroy] = ds;
    m_actual_datasinks_to_destroy++;
  }

  /*
    Destroy datasinks.
    Destruction is done in the specific order to not violate their order in the
    pipeline so that each datasink is able to flush data down the pipeline.
  */
  void destroy()
  {
    for (uint i= m_actual_datasinks_to_destroy; i > 0; i--)
    {
      ds_destroy(m_datasinks_to_destroy[i - 1]);
      m_datasinks_to_destroy[i - 1] = NULL;
    }
  }
};


class Backup_datasinks: public Datasink_free_list
{
public:
  ds_ctxt_t       *m_data;
  ds_ctxt_t       *m_meta;
  ds_ctxt_t       *m_redo;

  Backup_datasinks()
   :m_data(NULL),
    m_meta(NULL),
    m_redo(NULL)
  { }
  void init();
  void destroy()
  {
    Datasink_free_list::destroy();
    *this= Backup_datasinks();
  }
  bool backup_low();
};


static bool	innobackupex_mode = false;

/* String buffer used by --print-param to accumulate server options as they are
parsed from the defaults file */
static std::ostringstream print_param_str;

/* Set of specified parameters */
std::set<std::string> param_set;

static ulonglong global_max_value;

extern "C" sig_handler handle_fatal_signal(int sig);
extern LOGGER logger;

my_bool opt_galera_info = FALSE;
my_bool opt_slave_info = FALSE;
my_bool opt_no_lock = FALSE;
my_bool opt_safe_slave_backup = FALSE;
my_bool opt_force_non_empty_dirs = FALSE;
my_bool opt_noversioncheck = FALSE;
my_bool opt_decompress = FALSE;
my_bool opt_remove_original;
my_bool opt_log_innodb_page_corruption;

my_bool opt_lock_ddl_per_table = FALSE;
static my_bool opt_check_privileges;

extern const char *innodb_checksum_algorithm_names[];
extern TYPELIB innodb_checksum_algorithm_typelib;
extern const char *innodb_flush_method_names[];
extern TYPELIB innodb_flush_method_typelib;

static const char *binlog_info_values[] = {"off", "lockless", "on", "auto",
					   NullS};
static TYPELIB binlog_info_typelib = {array_elements(binlog_info_values)-1, "",
				      binlog_info_values, NULL};
ulong opt_binlog_info;

char *opt_incremental_history_name;
char *opt_incremental_history_uuid;

char *opt_user;
const char *opt_password;
char *opt_host;
char *opt_defaults_group;
char *opt_socket;
uint opt_port;
char *opt_log_bin;

const char *query_type_names[] = { "ALL", "UPDATE", "SELECT", NullS};

TYPELIB query_type_typelib= {array_elements(query_type_names) - 1, "",
	query_type_names, NULL};

ulong opt_lock_wait_query_type;
ulong opt_kill_long_query_type;

uint opt_kill_long_queries_timeout = 0;
uint opt_lock_wait_timeout = 0;
uint opt_lock_wait_threshold = 0;
uint opt_debug_sleep_before_unlock = 0;
uint opt_safe_slave_backup_timeout = 0;

const char *opt_history = NULL;

/* Whether xtrabackup_binlog_info should be created on recovery */
static bool recover_binlog_info;


char mariabackup_exe[FN_REFLEN];
char orig_argv1[FN_REFLEN];

pthread_cond_t  scanned_lsn_cond;

/** Store the deferred tablespace name during --backup */
static std::set<std::string> defer_space_names;

typedef decltype(fil_space_t::id) space_id_t;

typedef std::map<space_id_t,std::string> space_id_to_name_t;

struct ddl_tracker_t {
	/** Tablspaces with their ID and name, as they were copied to backup.*/
	space_id_to_name_t tables_in_backup;
	/** Drop operations found in redo log. */
	std::set<space_id_t> drops;
	/* For DDL operation found in redo log,  */
	space_id_to_name_t id_to_name;
	/** Deferred tablespaces with their ID and name which was
	found in redo log of DDL operations */
	space_id_to_name_t deferred_tables;

  /** Insert the deferred tablespace id with the name */
  void insert_defer_id(space_id_t space_id, std::string name)
  {
    auto it= defer_space_names.find(name);
    if (it != defer_space_names.end())
    {
      deferred_tables[space_id]= name;
      defer_space_names.erase(it);
    }
  }

  /** Rename the deferred tablespace with new name */
  void rename_defer(space_id_t space_id, std::string old_name,
                    std::string new_name)
  {
    if (deferred_tables.find(space_id) != deferred_tables.end())
      deferred_tables[space_id] = new_name;
    auto defer_end= defer_space_names.end();
    auto defer= defer_space_names.find(old_name);
    if (defer == defer_end)
      defer= defer_space_names.find(new_name);

    if (defer != defer_end)
    {
      deferred_tables[space_id]= new_name;
      defer_space_names.erase(defer);
    }
  }

  /** Delete the deferred tablespace */
  void delete_defer(space_id_t space_id, std::string name)
  {
    deferred_tables.erase(space_id);
    defer_space_names.erase(name);
  }
};

static ddl_tracker_t ddl_tracker;

/** Store the space ids of truncated undo log tablespaces. Protected
by recv_sys.mutex */
static std::set<uint32_t> undo_trunc_ids;

/** Stores the space ids of page0 INIT_PAGE redo records. It is
used to indicate whether the given deferred tablespace can
be reconstructed. */
static std::set<space_id_t> first_page_init_ids;

// Convert non-null terminated filename to space name
static std::string filename_to_spacename(const void *filename, size_t len);

CorruptedPages::CorruptedPages() { ut_a(!pthread_mutex_init(&m_mutex, NULL)); }

CorruptedPages::~CorruptedPages() { ut_a(!pthread_mutex_destroy(&m_mutex)); }

void CorruptedPages::add_page_no_lock(const char *space_name,
                                      page_id_t page_id,
                                      bool convert_space_name)
{
  space_info_t  &space_info = m_spaces[page_id.space()];
  if (space_info.space_name.empty())
    space_info.space_name= convert_space_name
      ? filename_to_spacename(space_name, strlen(space_name))
      : space_name;
  (void)space_info.pages.insert(page_id.page_no());
}

void CorruptedPages::add_page(const char *file_name, page_id_t page_id)
{
  pthread_mutex_lock(&m_mutex);
  add_page_no_lock(file_name, page_id, true);
  pthread_mutex_unlock(&m_mutex);
}

bool CorruptedPages::contains(page_id_t page_id) const
{
  bool result = false;
  ut_a(!pthread_mutex_lock(&m_mutex));
  container_t::const_iterator space_it= m_spaces.find(page_id.space());
  if (space_it != m_spaces.end())
    result = space_it->second.pages.count(page_id.page_no());
  ut_a(!pthread_mutex_unlock(&m_mutex));
  return result;
}

void CorruptedPages::drop_space(uint32_t space_id)
{
  ut_a(!pthread_mutex_lock(&m_mutex));
  m_spaces.erase(space_id);
  ut_a(!pthread_mutex_unlock(&m_mutex));
}

void CorruptedPages::rename_space(uint32_t space_id,
                                  const std::string &new_name)
{
  ut_a(!pthread_mutex_lock(&m_mutex));
  container_t::iterator space_it = m_spaces.find(space_id);
  if (space_it != m_spaces.end())
    space_it->second.space_name = new_name;
  ut_a(!pthread_mutex_unlock(&m_mutex));
}

bool CorruptedPages::print_to_file(ds_ctxt *ds_data,
                                   const char *filename) const
{
  std::ostringstream out;
  ut_a(!pthread_mutex_lock(&m_mutex));
  if (!m_spaces.size())
  {
    ut_a(!pthread_mutex_unlock(&m_mutex));
    return true;
  }
  for (container_t::const_iterator space_it=
           m_spaces.begin();
       space_it != m_spaces.end(); ++space_it)
  {
    out << space_it->second.space_name << " " << space_it->first << "\n";
    bool first_page_no= true;
    for (std::set<unsigned>::const_iterator page_it=
             space_it->second.pages.begin();
         page_it != space_it->second.pages.end(); ++page_it)
      if (first_page_no)
      {
        out << *page_it;
        first_page_no= false;
      }
      else
        out << " " << *page_it;
    out << "\n";
  }
  ut_a(!pthread_mutex_unlock(&m_mutex));
  if (ds_data)
    return ds_data->backup_file_print_buf(filename, out.str().c_str(),
                                 static_cast<int>(out.str().size()));
  std::ofstream outfile;
  outfile.open(filename);
  if (!outfile.is_open())
    die("Can't open %s, error number: %d, error message: %s", filename, errno,
        strerror(errno));
  outfile << out.str();
  return true;
}

void CorruptedPages::read_from_file(const char *file_name)
{
  MY_STAT mystat;
  if (!my_stat(file_name, &mystat, MYF(0)))
    return;
  std::ifstream infile;
  infile.open(file_name);
  if (!infile.is_open())
    die("Can't open %s, error number: %d, error message: %s", file_name, errno,
        strerror(errno));
  std::string line;
  std::string space_name;
  uint32_t space_id;
  ulint line_number= 0;
  while (std::getline(infile, line))
  {
    ++line_number;
    std::istringstream iss(line);
    if (line_number & 1) {
      if (!(iss >> space_name))
        die("Can't parse space name from corrupted pages file at "
            "line " ULINTPF,
            line_number);
      if (!(iss >> space_id))
        die("Can't parse space id from corrupted pages file at line " ULINTPF,
            line_number);
    }
    else
    {
      std::istringstream iss(line);
      unsigned page_no;
      while ((iss >> page_no))
        add_page_no_lock(space_name.c_str(), {space_id, page_no}, false);
      if (!iss.eof())
        die("Corrupted pages file parse error on line number " ULINTPF,
            line_number);
    }
  }
}

bool CorruptedPages::empty() const
{
  ut_a(!pthread_mutex_lock(&m_mutex));
  bool result= !m_spaces.size();
  ut_a(!pthread_mutex_unlock(&m_mutex));
  return result;
}

static void xb_load_single_table_tablespace(const std::string &space_name,
                                            bool set_size,
                                            uint32_t defer_space_id=0);
static void xb_data_files_close();
static fil_space_t* fil_space_get_by_name(const char* name);

void CorruptedPages::zero_out_free_pages()
{
  container_t non_free_pages;
  byte *zero_page=
      static_cast<byte *>(aligned_malloc(srv_page_size, srv_page_size));
  memset(zero_page, 0, srv_page_size);

  ut_a(!pthread_mutex_lock(&m_mutex));
  for (container_t::const_iterator space_it= m_spaces.begin();
       space_it != m_spaces.end(); ++space_it)
  {
    uint32_t space_id = space_it->first;
    const std::string &space_name = space_it->second.space_name;
    // There is no need to close tablespaces explixitly as they will be closed
    // in innodb_shutdown().
    xb_load_single_table_tablespace(space_name, false);
    fil_space_t *space = fil_space_t::get(space_id);
    if (!space)
      die("Can't find space object for space name %s to check corrupted page",
          space_name.c_str());
    for (std::set<unsigned>::const_iterator page_it=
             space_it->second.pages.begin();
         page_it != space_it->second.pages.end(); ++page_it)
    {
      if (fseg_page_is_allocated(space, *page_it))
      {
        space_info_t &space_info = non_free_pages[space_id];
        space_info.pages.insert(*page_it);
        if (space_info.space_name.empty())
          space_info.space_name = space_name;
        msg("Error: corrupted page " UINT32PF
            " of tablespace %s can not be fixed",
            *page_it, space_name.c_str());
      }
      else
      {
        space->reacquire();
        auto err= space
                      ->io(IORequest(IORequest::PUNCH_RANGE),
                           *page_it * srv_page_size, srv_page_size, zero_page)
                      .err;
        if (err != DB_SUCCESS)
          die("Can't zero out corrupted page " UINT32PF " of tablespace %s",
              *page_it, space_name.c_str());
        msg("Corrupted page " UINT32PF
            " of tablespace %s was successfully fixed.",
            *page_it, space_name.c_str());
      }
    }
    space->flush<true>();
    space->release();
  }
  m_spaces.swap(non_free_pages);
  ut_a(!pthread_mutex_unlock(&m_mutex));
  aligned_free(zero_page);
}

typedef void (*process_single_tablespace_func_t)(const char *dirname,
                                                 const char *filname,
                                                 bool is_remote,
                                                 bool skip_node_page0,
                                                 uint32_t defer_space_id);
static dberr_t enumerate_ibd_files(process_single_tablespace_func_t callback);

const char *convert_dst(const char *dst) {
	return
		(xtrabackup_copy_back || xtrabackup_move_back) ?
		dst : trim_dotslash(dst);
}

std::string convert_tablename_to_filepath(
	const char *data_dir_path, const std::string &db, const std::string &table) {
	char dbbuff[FN_REFLEN];
	char tbbuff[FN_REFLEN];
	(void)tablename_to_filename(db.c_str(), dbbuff, sizeof(dbbuff));
	(void)tablename_to_filename(table.c_str(), tbbuff, sizeof(tbbuff));
	std::string result(data_dir_path);
	result.append(1, FN_LIBCHAR).append(dbbuff).
		append(1, FN_LIBCHAR).append(tbbuff);
	return result;
}

std::tuple<std::string, std::string, std::string>
convert_filepath_to_tablename(const char *filepath) {
	char db_name_orig[FN_REFLEN];
	char table_name_orig[FN_REFLEN];
	parse_db_table_from_file_path(filepath, db_name_orig, table_name_orig);
	if (!db_name_orig[0] || !table_name_orig[0])
			return std::make_tuple("", "", "");
	char db_name_conv[FN_REFLEN];
	char table_name_conv[FN_REFLEN];
	filename_to_tablename(db_name_orig, db_name_conv, sizeof(db_name_conv));
	filename_to_tablename(
		table_name_orig, table_name_conv, sizeof(table_name_conv));
	if (!db_name_conv[0] || !table_name_conv[0])
		return std::make_tuple("", "", "");
	return std::make_tuple(db_name_conv, table_name_conv,
		std::string(db_name_orig).append("/").append(table_name_orig));
}

std::string get_table_version_from_image(const std::vector<uchar> &frm_image) {
	DBUG_ASSERT(frm_image.size() >= 64);

	if (!strncmp((char*) frm_image.data(), "TYPE=VIEW\n", 10))
		return {};

	if (!is_binary_frm_header(frm_image.data()))
		return {};

  /* Length of the MariaDB extra2 segment in the form file. */
	uint len = uint2korr(frm_image.data() + 4);
  const uchar *extra2= frm_image.data() + 64;

  if (*extra2 == '/')   // old frm had '/' there
		return {};

	const uchar *e2end= extra2 + len;
	while (extra2 + 3 <= e2end)
	{
		uchar type= *extra2++;
		size_t length= *extra2++;
		if (!length)
		{
			if (extra2 + 2 >= e2end)
				return {};
			length= uint2korr(extra2);
			extra2+= 2;
			if (length < 256)
				return {};
		}
		if (extra2 + length > e2end)
			return {};
		if (type == EXTRA2_TABLEDEF_VERSION) {
			char buff[MY_UUID_STRING_LENGTH];
			my_uuid2str(extra2, buff, 1);
			return std::string(buff, buff + MY_UUID_STRING_LENGTH);
		}
		extra2+= length;
	}

	return {};
}

std::pair<bool, legacy_db_type>
	get_table_engine_from_image(const std::vector<uchar> &frm_image) {

	DBUG_ASSERT(frm_image.size() >= 64);

	if (!strncmp((char*) frm_image.data(), "TYPE=VIEW\n", 10))
		return std::make_pair(false, DB_TYPE_UNKNOWN);

	if (!is_binary_frm_header(frm_image.data()))
		return std::make_pair(false, DB_TYPE_UNKNOWN);

	legacy_db_type dbt = (legacy_db_type)frm_image[3];

	if (dbt >= DB_TYPE_FIRST_DYNAMIC)
		return std::make_pair(false, DB_TYPE_UNKNOWN);

	if (dbt != DB_TYPE_PARTITION_DB)
		return std::make_pair(false, dbt);

	dbt = (legacy_db_type)frm_image[61];
	return std::make_pair(true,
		dbt < DB_TYPE_FIRST_DYNAMIC ? dbt : DB_TYPE_UNKNOWN);
}

std::vector<uchar> read_frm_image(File file) {
	std::vector<uchar> frm_image;
	MY_STAT state;

	if (mysql_file_fstat(file, &state, MYF(MY_WME)))
		return frm_image;

	frm_image.resize((size_t)state.st_size, 0);

	if (mysql_file_read(
		file, frm_image.data(), (size_t)state.st_size, MYF(MY_NABP)))
		frm_image.clear();

	return frm_image;
}

std::string read_table_version_id(File file) {
	auto frm_image = read_frm_image(file);
	if (frm_image.empty())
		return {};
	return get_table_version_from_image(frm_image);
}

bool is_log_table(const char *dbname, const char *tablename) {
	DBUG_ASSERT(dbname);
	DBUG_ASSERT(tablename);

	LEX_CSTRING lex_db;
	LEX_CSTRING lex_table;
	lex_db.str = dbname;
	lex_db.length = strlen(dbname);
	lex_table.str = tablename;
	lex_table.length = strlen(tablename);

	if (!lex_string_eq(&MYSQL_SCHEMA_NAME, &lex_db))
		return false;

	if (lex_string_eq(&GENERAL_LOG_NAME, &lex_table))
		return true;

	if (lex_string_eq(&SLOW_LOG_NAME, &lex_table))
		return true;

	return false;
}

bool is_stats_table(const char *dbname, const char *tablename) {
	DBUG_ASSERT(dbname);
	DBUG_ASSERT(tablename);

	LEX_CSTRING lex_db;
	LEX_CSTRING lex_table;
	lex_db.str = dbname;
	lex_db.length = strlen(dbname);
	lex_table.str = tablename;
	lex_table.length = strlen(tablename);

	if (!lex_string_eq(&MYSQL_SCHEMA_NAME, &lex_db))
		return false;

	CHARSET_INFO *ci= system_charset_info;

  return (lex_table.length > 4 &&
		/* one of mysql.*_stat tables, but not mysql.innodb* tables*/
		((my_tolower(ci, lex_table.str[lex_table.length-5]) == 's' &&
		my_tolower(ci, lex_table.str[lex_table.length-4]) == 't' &&
		my_tolower(ci, lex_table.str[lex_table.length-3]) == 'a' &&
		my_tolower(ci, lex_table.str[lex_table.length-2]) == 't' &&
		my_tolower(ci, lex_table.str[lex_table.length-1]) == 's') &&
		!(my_tolower(ci, lex_table.str[0]) == 'i' &&
		my_tolower(ci, lex_table.str[1]) == 'n' &&
		my_tolower(ci, lex_table.str[2]) == 'n' &&
		my_tolower(ci, lex_table.str[3]) == 'o')));
}

/* ======== Datafiles iterator ======== */
struct datafiles_iter_t {
	datafiles_iter_t() : space(fil_system.space_list.end()), node(nullptr), started(FALSE) {
	}
	~datafiles_iter_t() {
	}
	space_list_t::iterator space = fil_system.space_list.end();
	fil_node_t	*node = nullptr;
	bool		started = false;
	std::mutex	mutex;
};

/* ======== Datafiles iterator ======== */
static
fil_node_t *
datafiles_iter_next(datafiles_iter_t *it)
{
	fil_node_t *new_node;

	std::lock_guard<std::mutex> _(it->mutex);

	if (it->node == NULL) {
		if (it->started)
			goto end;
		it->started = TRUE;
	} else {
		it->node = UT_LIST_GET_NEXT(chain, it->node);
		if (it->node != NULL)
			goto end;
	}

	it->space = (it->space == fil_system.space_list.end()) ?
		fil_system.space_list.begin() :
		std::next(it->space);

	while (it->space != fil_system.space_list.end()
	       && UT_LIST_GET_LEN(it->space->chain) == 0)
		++it->space;
	if (it->space == fil_system.space_list.end())
		goto end;

	ut_ad(!it->space->is_temporary());
	ut_ad(!it->space->is_being_imported());

	it->node = UT_LIST_GET_FIRST(it->space->chain);

end:
	new_node = it->node;

	return new_node;
}

#ifndef DBUG_OFF
struct dbug_thread_param_t
{
	MYSQL *con;
	const char *query;
	int expect_err;
	int expect_errno;
};


/* Thread procedure used in dbug_start_query_thread. */
static void *dbug_execute_in_new_connection(void *arg)
{
	mysql_thread_init();
	dbug_thread_param_t *par= static_cast<dbug_thread_param_t*>(arg);
	int err = mysql_query(par->con, par->query);
	int err_no = mysql_errno(par->con);
	if(par->expect_err != err)
	{
		msg("FATAL: dbug_execute_in_new_connection : mysql_query '%s' returns %d, instead of expected %d",
			par->query, err, par->expect_err);
		_exit(1);
	}
	if (err && par->expect_errno && par->expect_errno != err_no)
	{
		msg("FATAL: dbug_execute_in_new_connection: mysql_query '%s' returns mysql_errno %d, instead of expected %d",
			par->query, err_no, par->expect_errno);
		_exit(1);
	}
	mysql_close(par->con);
	mysql_thread_end();
	delete par;
	return nullptr;
}

/*
Execute query from a new connection, in own thread.

@param query - query to be executed
@param wait_state - if not NULL, wait until query from new connection
	reaches this state (value of column State in I_S.PROCESSLIST)
@param expected_err - if 0, query is supposed to finish successfully,
	otherwise query should return error.
@param expected_errno - if not 0, and query finished with error,
	expected mysql_errno()
@return created thread id
*/
static pthread_t dbug_start_query_thread(
	const char *query,
	const char *wait_state,
	int expected_err,
	int expected_errno)

{
	dbug_thread_param_t *par = new dbug_thread_param_t;
	par->query = query;
	par->expect_err = expected_err;
	par->expect_errno = expected_errno;
	par->con =  xb_mysql_connect();
	if (mysql_set_server_option(par->con, MYSQL_OPTION_MULTI_STATEMENTS_ON))
		die("Can't set multistatement option for query: %s", query);
	pthread_t result_thread;
	mysql_thread_create(0, &result_thread, nullptr,
			    dbug_execute_in_new_connection, par);

	if (!wait_state)
		return result_thread;

	char q[256];
	snprintf(q, sizeof(q),
		"SELECT 1 FROM INFORMATION_SCHEMA.PROCESSLIST where ID=%lu"
		" AND Command='Query' AND State='%s'",
		mysql_thread_id(par->con), wait_state);
	for (;;) {
		MYSQL_RES *result = xb_mysql_query(mysql_connection,q, true, true);
		bool exists = mysql_fetch_row(result) != NULL;
		mysql_free_result(result);
		if (exists) {
			goto end;
		}
		msg("Waiting for query '%s' on connection %lu to "
			" reach state '%s'", query, mysql_thread_id(par->con),
			wait_state);
		my_sleep(1000);
	}
end:
	msg("query '%s' on connection %lu reached state '%s'", query,
	mysql_thread_id(par->con), wait_state);
	return result_thread;
}

static pthread_t dbug_alter_thread;
static pthread_t dbug_emulate_ddl_on_intermediate_table_thread;
#endif

void mdl_lock_all()
{
  mdl_lock_init();
  datafiles_iter_t it;

  while (fil_node_t *node= datafiles_iter_next(&it))
  {
    const auto id= node->space->id;
    if (const char *name= (fil_is_user_tablespace_id(id) &&
                           node->space->chain.start)
        ? node->space->chain.start->name : nullptr)
      if (check_if_skip_table(filename_to_spacename(name,
                                                    strlen(name)).c_str()))
        continue;
    mdl_lock_table(id);
  }
}


// Convert non-null terminated filename to space name
// Note that in 10.6 the filename may be an undo file name
static std::string filename_to_spacename(const void *filename, size_t len)
{
  char f[FN_REFLEN];
  char *p= 0, *table, *db;
  DBUG_ASSERT(len < FN_REFLEN);

  strmake(f, (const char*) filename, len);

#ifdef _WIN32
  for (size_t i = 0; i < len; i++)
  {
    if (f[i] == '\\')
      f[i] = '/';
  }
#endif

  /* Remove extension, if exists */
  if (!(p= strrchr(f, '.')))
    goto err;
  *p= 0;

  /* Find table name */
  if (!(table= strrchr(f, '/')))
    goto err;
  *table = 0;

  /* Find database name */
  db= strrchr(f, '/');
  *table = '/';
  if (!db)
    goto err;
  {
    std::string s(db+1);
    return s;
  }

err:
  /* Not a database/table. Return original (converted) name */
  if (p)
    *p= '.';                                    // Restore removed extension
  std::string s(f);
  return s;
}

/** Report an operation to create, delete, or rename a file during backup.
@param[in]	space_id	tablespace identifier
@param[in]	type		redo log file operation type
@param[in]	name		file name (not NUL-terminated)
@param[in]	len		length of name, in bytes
@param[in]	new_name	new file name (NULL if not rename)
@param[in]	new_len		length of new_name, in bytes (0 if NULL) */
static void backup_file_op(uint32_t space_id, int type,
	const byte* name, ulint len,
	const byte* new_name, ulint new_len)
{

	ut_ad(name);
	ut_ad(len);
	ut_ad(!new_name == !new_len);
	mysql_mutex_assert_owner(&recv_sys.mutex);

	switch(type) {
	case FILE_CREATE:
	{
		std::string space_name = filename_to_spacename(name, len);
		ddl_tracker.id_to_name[space_id] = space_name;
		ddl_tracker.delete_defer(space_id, space_name);
		msg("DDL tracking : create %" PRIu32 " \"%.*s\"",
		    space_id, int(len), name);
	}
	break;
	case FILE_MODIFY:
		ddl_tracker.insert_defer_id(
			space_id, filename_to_spacename(name, len));
		break;
	case FILE_RENAME:
	{
		std::string new_space_name = filename_to_spacename(
						new_name, new_len);
		std::string old_space_name = filename_to_spacename(
						name, len);
		ddl_tracker.id_to_name[space_id] = new_space_name;
		ddl_tracker.rename_defer(space_id, old_space_name,
					 new_space_name);
		msg("DDL tracking : rename %" PRIu32 " \"%.*s\",\"%.*s\"",
			space_id, int(len), name, int(new_len), new_name);
	}
	break;
	case FILE_DELETE:
		ddl_tracker.drops.insert(space_id);
		ddl_tracker.delete_defer(
			space_id, filename_to_spacename(name, len));
		msg("DDL tracking : delete %" PRIu32 " \"%.*s\"",
			space_id, int(len), name);
		break;
	default:
		ut_ad(0);
		break;
	}
}

static bool check_if_fts_table(const char *file_name) {
	const char *table_name_start = strrchr(file_name, '/');
	if (table_name_start)
		++table_name_start;
	else
		table_name_start = file_name;

	if (!starts_with(table_name_start,"FTS_"))
		return false;

	const char *table_name_end = strrchr(table_name_start, '.');
	if (!table_name_end)
		table_name_end = table_name_start + strlen(table_name_start);
	ptrdiff_t table_name_len = table_name_end - table_name_end;

	for (const char **suffix = fts_common_tables; *suffix; ++suffix)
		if (!strncmp(table_name_start, *suffix, table_name_len))
			return true;
	for (size_t i = 0; fts_index_selector[i].suffix; ++i)
		if (!strncmp(table_name_start, fts_index_selector[i].suffix,
			table_name_len))
			return true;

	return false;
}

/*
 This callback is called if DDL operation is detected,
 at the end of backup

 Normally, DDL operations are blocked due to FTWRL,
 but in rare cases of --no-lock, they are not.

 We will abort backup in this case.
*/
static void backup_file_op_fail(uint32_t space_id, int type,
	const byte* name, ulint len,
	const byte* new_name, ulint new_len)
{
        const char *error= "";
	bool fail = false;
	const std::string spacename{filename_to_spacename(name, len)};
	switch (type) {
	case FILE_CREATE:
		msg("DDL tracking : create %" PRIu32 " \"%.*s\"",
			space_id, int(len), name);
<<<<<<< HEAD
		fail = !check_if_skip_table(spacename.c_str());
=======
		fail = !check_if_skip_table(
				filename_to_spacename(name, len).c_str());
                error= "create";
>>>>>>> 82d7419e
		break;
	case FILE_MODIFY:
		break;
	case FILE_RENAME:
		msg("DDL tracking : rename %" PRIu32 " \"%.*s\",\"%.*s\"",
			space_id, int(len), name, int(new_len), new_name);
		fail = !check_if_skip_table(spacename.c_str())
		       || !check_if_skip_table(
				filename_to_spacename(new_name, new_len).c_str());
                error= "rename";
		break;
	case FILE_DELETE:
		fail = !check_if_skip_table(spacename.c_str())
			&& !check_if_fts_table(spacename.c_str());
		msg("DDL tracking : delete %" PRIu32 " \"%.*s\"",
			space_id, int(len), name);
                error= "delete";
		break;
	default:
		ut_ad(0);
		break;
	}

	if (fail) {
          if (opt_no_lock)
            die("DDL operation detected in the late phase of backup while "
                "executing %s on %s. "
                "Backup is inconsistent. Remove --no-lock option to fix.",
                error, name);
          die("Unexpected DDL operation detected in the late phase of backup "
              "while executing %s on %s. Backup is inconsistent.",
              error, name);
	}
}

static void backup_undo_trunc(uint32_t space_id)
{
  undo_trunc_ids.insert(space_id);
}

/* Function to store the space id of page0 INIT_PAGE
@param	space_id	space id which has page0 init page */
static void backup_first_page_op(uint32_t space_id)
{
  first_page_init_ids.insert(space_id);
}

/*
  Retrieve default data directory, to be used with --copy-back.

  On Windows, default datadir is ..\data, relative to the
  directory where mariabackup.exe is located(usually "bin")

  Elsewhere, the compiled-in constant MYSQL_DATADIR is used.
*/
static char *get_default_datadir() {
	static char ddir[] = MYSQL_DATADIR;
#ifdef _WIN32
	static char buf[MAX_PATH];
	DWORD size = (DWORD)sizeof(buf) - 1;
	if (GetModuleFileName(NULL, buf, size) <= size)
	{
		char *p;
		if ((p = strrchr(buf, '\\')))
		{
			*p = 0;
			if ((p = strrchr(buf, '\\')))
			{
				strncpy(p + 1, "data", buf + MAX_PATH - p);
				return buf;
			}
		}
	}
#endif
	return ddir;
}


/* ======== Date copying thread context ======== */

typedef struct {
	datafiles_iter_t 	*it;
	uint			num;
	uint			*count;
	pthread_mutex_t*	count_mutex;
	CorruptedPages *corrupted_pages;
	Backup_datasinks *datasinks;
} data_thread_ctxt_t;

/* ======== for option and variables ======== */
#include <../../client/client_priv.h>

enum options_xtrabackup
{
  OPT_XTRA_TARGET_DIR= 1000, /* make sure it is larger
                                than OPT_MAX_CLIENT_OPTION */
  OPT_XTRA_BACKUP,
  OPT_XTRA_PREPARE,
  OPT_XTRA_EXPORT,
  OPT_XTRA_PRINT_PARAM,
  OPT_XTRA_USE_MEMORY,
  OPT_XTRA_THROTTLE,
  OPT_XTRA_LOG_COPY_INTERVAL,
  OPT_XTRA_INCREMENTAL,
  OPT_XTRA_INCREMENTAL_BASEDIR,
  OPT_XTRA_EXTRA_LSNDIR,
  OPT_XTRA_INCREMENTAL_DIR,
  OPT_XTRA_TABLES,
  OPT_XTRA_TABLES_FILE,
  OPT_XTRA_DATABASES,
  OPT_XTRA_DATABASES_FILE,
  OPT_XTRA_PARALLEL,
  OPT_XTRA_EXTENDED_VALIDATION,
  OPT_XTRA_ENCRYPTED_BACKUP,
  OPT_XTRA_STREAM,
  OPT_XTRA_COMPRESS,
  OPT_XTRA_COMPRESS_THREADS,
  OPT_XTRA_COMPRESS_CHUNK_SIZE,
  OPT_LOG,
  OPT_INNODB,
  OPT_INNODB_DATA_FILE_PATH,
  OPT_INNODB_DATA_HOME_DIR,
  OPT_INNODB_ADAPTIVE_HASH_INDEX,
  OPT_INNODB_DOUBLEWRITE,
  OPT_INNODB_FILE_PER_TABLE,
  OPT_INNODB_FLUSH_METHOD,
  OPT_INNODB_LOG_GROUP_HOME_DIR,
  OPT_INNODB_MAX_DIRTY_PAGES_PCT,
  OPT_INNODB_MAX_PURGE_LAG,
  OPT_INNODB_STATUS_FILE,
  OPT_INNODB_AUTOEXTEND_INCREMENT,
  OPT_INNODB_BUFFER_POOL_SIZE,
  OPT_INNODB_COMMIT_CONCURRENCY,
  OPT_INNODB_CONCURRENCY_TICKETS,
  OPT_INNODB_FILE_IO_THREADS,
  OPT_INNODB_IO_CAPACITY,
  OPT_INNODB_READ_IO_THREADS,
  OPT_INNODB_WRITE_IO_THREADS,
  OPT_INNODB_USE_NATIVE_AIO,
  OPT_INNODB_PAGE_SIZE,
  OPT_INNODB_BUFFER_POOL_FILENAME,
  OPT_INNODB_LOCK_WAIT_TIMEOUT,
  OPT_INNODB_LOG_BUFFER_SIZE,
  OPT_INNODB_LOG_FILE_MMAP,
#if defined __linux__ || defined _WIN32
  OPT_INNODB_LOG_FILE_BUFFERING,
#endif
  OPT_INNODB_LOG_FILE_SIZE,
  OPT_INNODB_LOG_WRITE_AHEAD_SIZE,
  OPT_INNODB_OPEN_FILES,
  OPT_XTRA_DEBUG_SYNC,
  OPT_INNODB_CHECKSUM_ALGORITHM,
  OPT_INNODB_UNDO_DIRECTORY,
  OPT_INNODB_UNDO_TABLESPACES,
  OPT_XTRA_INCREMENTAL_FORCE_SCAN,
  OPT_DEFAULTS_GROUP,
  OPT_CLOSE_FILES,
  OPT_CORE_FILE,

  OPT_COPY_BACK,
  OPT_MOVE_BACK,
  OPT_GALERA_INFO,
  OPT_SLAVE_INFO,
  OPT_NO_LOCK,
  OPT_SAFE_SLAVE_BACKUP,
  OPT_RSYNC,
  OPT_NO_BACKUP_LOCKS,
  OPT_FORCE_NON_EMPTY_DIRS,
  OPT_NO_VERSION_CHECK,
  OPT_DECOMPRESS,
  OPT_INCREMENTAL_HISTORY_NAME,
  OPT_INCREMENTAL_HISTORY_UUID,
  OPT_REMOVE_ORIGINAL,
  OPT_LOCK_WAIT_QUERY_TYPE,
  OPT_KILL_LONG_QUERY_TYPE,
  OPT_HISTORY,
  OPT_KILL_LONG_QUERIES_TIMEOUT,
  OPT_LOCK_WAIT_TIMEOUT,
  OPT_LOCK_WAIT_THRESHOLD,
  OPT_DEBUG_SLEEP_BEFORE_UNLOCK,
  OPT_SAFE_SLAVE_BACKUP_TIMEOUT,
  OPT_BINLOG_INFO,
  OPT_XB_SECURE_AUTH,

  OPT_XTRA_TABLES_EXCLUDE,
  OPT_XTRA_DATABASES_EXCLUDE,
  OPT_PROTOCOL,
  OPT_INNODB_COMPRESSION_LEVEL,
  OPT_LOCK_DDL_PER_TABLE,
  OPT_ROCKSDB_DATADIR,
  OPT_BACKUP_ROCKSDB,
  OPT_XTRA_CHECK_PRIVILEGES,
  OPT_XTRA_MYSQLD_ARGS,
  OPT_XB_IGNORE_INNODB_PAGE_CORRUPTION,
  OPT_INNODB_FORCE_RECOVERY,
  OPT_INNODB_CHECKPOINT,
  OPT_ARIA_LOG_DIR_PATH
};

struct my_option xb_client_options[]= {
    {"verbose", 'V', "display verbose output", (G_PTR *) &verbose,
     (G_PTR *) &verbose, 0, GET_BOOL, NO_ARG, FALSE, 0, 0, 0, 0, 0},
    {"version", 'v', "print version information",
     (G_PTR *) &xtrabackup_version, (G_PTR *) &xtrabackup_version, 0, GET_BOOL,
     NO_ARG, 0, 0, 0, 0, 0, 0},
    {"target-dir", OPT_XTRA_TARGET_DIR, "destination directory",
     (G_PTR *) &xtrabackup_target_dir, (G_PTR *) &xtrabackup_target_dir, 0,
     GET_STR, REQUIRED_ARG, 0, 0, 0, 0, 0, 0},
    {"backup", OPT_XTRA_BACKUP, "take backup to target-dir",
     (G_PTR *) &xtrabackup_backup, (G_PTR *) &xtrabackup_backup, 0, GET_BOOL,
     NO_ARG, 0, 0, 0, 0, 0, 0},
    {"prepare", OPT_XTRA_PREPARE,
     "prepare a backup for starting mysql server on the backup.",
     (G_PTR *) &xtrabackup_prepare, (G_PTR *) &xtrabackup_prepare, 0, GET_BOOL,
     NO_ARG, 0, 0, 0, 0, 0, 0},
    {"export", OPT_XTRA_EXPORT,
     "create files to import to another database when prepare.",
     (G_PTR *) &xtrabackup_export, (G_PTR *) &xtrabackup_export, 0, GET_BOOL,
     NO_ARG, 0, 0, 0, 0, 0, 0},
    {"print-param", OPT_XTRA_PRINT_PARAM,
     "print parameter of mysqld needed for copyback.",
     (G_PTR *) &xtrabackup_print_param, (G_PTR *) &xtrabackup_print_param, 0,
     GET_BOOL, NO_ARG, 0, 0, 0, 0, 0, 0},
    {"use-memory", OPT_XTRA_USE_MEMORY,
     "The value is used in place of innodb_buffer_pool_size. "
     "This option is only relevant when the --prepare option is specified.",
     (G_PTR *) &xtrabackup_use_memory, (G_PTR *) &xtrabackup_use_memory, 0,
     GET_ULL, REQUIRED_ARG, 96 << 20, innodb_buffer_pool_extent_size,
     size_t(-ssize_t(innodb_buffer_pool_extent_size)),
     0, innodb_buffer_pool_extent_size, 0},
    {"throttle", OPT_XTRA_THROTTLE,
     "limit count of IO operations (pairs of read&write) per second to IOS "
     "values (for '--backup')",
     (G_PTR *) &xtrabackup_throttle, (G_PTR *) &xtrabackup_throttle, 0,
     GET_LONG, REQUIRED_ARG, 0, 0, LONG_MAX, 0, 1, 0},
    {"log", OPT_LOG, "Ignored option for MySQL option compatibility",
     (G_PTR *) &log_ignored_opt, (G_PTR *) &log_ignored_opt, 0, GET_STR,
     OPT_ARG, 0, 0, 0, 0, 0, 0},
    {"log-copy-interval", OPT_XTRA_LOG_COPY_INTERVAL,
     "time interval between checks done by log copying thread in milliseconds "
     "(default is 1 second).",
     (G_PTR *) &xtrabackup_log_copy_interval,
     (G_PTR *) &xtrabackup_log_copy_interval, 0, GET_LONG, REQUIRED_ARG, 1000,
     0, LONG_MAX, 0, 1, 0},
    {"extra-lsndir", OPT_XTRA_EXTRA_LSNDIR,
     "(for --backup): save an extra copy of the xtrabackup_checkpoints file "
     "in this directory.",
     (G_PTR *) &xtrabackup_extra_lsndir, (G_PTR *) &xtrabackup_extra_lsndir, 0,
     GET_STR, REQUIRED_ARG, 0, 0, 0, 0, 0, 0},
    {"incremental-lsn", OPT_XTRA_INCREMENTAL,
     "(for --backup): copy only .ibd pages newer than specified LSN "
     "'high:low'. ##ATTENTION##: If a wrong LSN value is specified, it is "
     "impossible to diagnose this, causing the backup to be unusable. Be "
     "careful!",
     (G_PTR *) &xtrabackup_incremental, (G_PTR *) &xtrabackup_incremental, 0,
     GET_STR, REQUIRED_ARG, 0, 0, 0, 0, 0, 0},
    {"incremental-basedir", OPT_XTRA_INCREMENTAL_BASEDIR,
     "(for --backup): copy only .ibd pages newer than backup at specified "
     "directory.",
     (G_PTR *) &xtrabackup_incremental_basedir,
     (G_PTR *) &xtrabackup_incremental_basedir, 0, GET_STR, REQUIRED_ARG, 0, 0,
     0, 0, 0, 0},
    {"incremental-dir", OPT_XTRA_INCREMENTAL_DIR,
     "(for --prepare): apply .delta files and logfile in the specified "
     "directory.",
     (G_PTR *) &xtrabackup_incremental_dir,
     (G_PTR *) &xtrabackup_incremental_dir, 0, GET_STR, REQUIRED_ARG, 0, 0, 0,
     0, 0, 0},
    {"tables", OPT_XTRA_TABLES, "filtering by regexp for table names.",
     (G_PTR *) &xtrabackup_tables, (G_PTR *) &xtrabackup_tables, 0, GET_STR,
     REQUIRED_ARG, 0, 0, 0, 0, 0, 0},
    {"tables_file", OPT_XTRA_TABLES_FILE,
     "filtering by list of the exact database.table name in the file.",
     (G_PTR *) &xtrabackup_tables_file, (G_PTR *) &xtrabackup_tables_file, 0,
     GET_STR, REQUIRED_ARG, 0, 0, 0, 0, 0, 0},
    {"databases", OPT_XTRA_DATABASES, "filtering by list of databases.",
     (G_PTR *) &xtrabackup_databases, (G_PTR *) &xtrabackup_databases, 0,
     GET_STR, REQUIRED_ARG, 0, 0, 0, 0, 0, 0},
    {"databases_file", OPT_XTRA_DATABASES_FILE,
     "filtering by list of databases in the file.",
     (G_PTR *) &xtrabackup_databases_file,
     (G_PTR *) &xtrabackup_databases_file, 0, GET_STR, REQUIRED_ARG, 0, 0, 0,
     0, 0, 0},
    {"tables-exclude", OPT_XTRA_TABLES_EXCLUDE,
     "filtering by regexp for table names. "
     "Operates the same way as --tables, but matched names are excluded from "
     "backup. "
     "Note that this option has a higher priority than --tables.",
     (G_PTR *) &xtrabackup_tables_exclude,
     (G_PTR *) &xtrabackup_tables_exclude, 0, GET_STR, REQUIRED_ARG, 0, 0, 0,
     0, 0, 0},
    {"databases-exclude", OPT_XTRA_DATABASES_EXCLUDE,
     "Excluding databases based on name, "
     "Operates the same way as --databases, but matched names are excluded "
     "from backup. "
     "Note that this option has a higher priority than --databases.",
     (G_PTR *) &xtrabackup_databases_exclude,
     (G_PTR *) &xtrabackup_databases_exclude, 0, GET_STR, REQUIRED_ARG, 0, 0,
     0, 0, 0, 0},

    {"stream", OPT_XTRA_STREAM,
     "Stream all backup files to the standard output "
     "in the specified format."
     "Supported format is 'mbstream' or 'xbstream'.",
     (G_PTR *) &xtrabackup_stream_str, (G_PTR *) &xtrabackup_stream_str, 0,
     GET_STR, REQUIRED_ARG, 0, 0, 0, 0, 0, 0},

    {"compress", OPT_XTRA_COMPRESS,
     "Compress individual backup files using the "
     "specified compression algorithm. It uses no longer maintained QuickLZ "
     "library hence this option was deprecated with MariaDB 10.1.31 and 10.2.13.",
     (G_PTR *) &xtrabackup_compress_alg, (G_PTR *) &xtrabackup_compress_alg, 0,
     GET_STR, OPT_ARG, 0, 0, 0, 0, 0, 0},

    {"compress-threads", OPT_XTRA_COMPRESS_THREADS,
     "Number of threads for parallel data compression. The default value is "
     "1. "
     "This option was deprecated as it relies on the no longer "
     "maintained QuickLZ library.",
     (G_PTR *) &xtrabackup_compress_threads,
     (G_PTR *) &xtrabackup_compress_threads, 0, GET_UINT, REQUIRED_ARG, 1, 1,
     UINT_MAX, 0, 0, 0},

    {"compress-chunk-size", OPT_XTRA_COMPRESS_CHUNK_SIZE,
     "Size of working buffer(s) for compression threads in bytes. The default "
     "value is 64K. "
     "This option was deprecated as it relies on the no longer "
     "maintained QuickLZ library.",
     (G_PTR *) &xtrabackup_compress_chunk_size,
     (G_PTR *) &xtrabackup_compress_chunk_size, 0, GET_ULL, REQUIRED_ARG,
     (1 << 16), 1024, ULONGLONG_MAX, 0, 0, 0},

    {"incremental-force-scan", OPT_XTRA_INCREMENTAL_FORCE_SCAN,
     "Perform a full-scan incremental backup even in the presence of changed "
     "page bitmap data",
     (G_PTR *) &xtrabackup_incremental_force_scan,
     (G_PTR *) &xtrabackup_incremental_force_scan, 0, GET_BOOL, NO_ARG, 0, 0,
     0, 0, 0, 0},

    {"close_files", OPT_CLOSE_FILES,
     "do not keep files opened. Use at your own "
     "risk.",
     (G_PTR *) &xb_close_files, (G_PTR *) &xb_close_files, 0, GET_BOOL, NO_ARG,
     0, 0, 0, 0, 0, 0},

    {"core-file", OPT_CORE_FILE, "Write core on fatal signals", 0, 0, 0,
     GET_NO_ARG, NO_ARG, 0, 0, 0, 0, 0, 0},

    {"copy-back", OPT_COPY_BACK,
     "Copy all the files in a previously made "
     "backup from the backup directory to their original locations.",
     (uchar *) &xtrabackup_copy_back, (uchar *) &xtrabackup_copy_back, 0,
     GET_BOOL, NO_ARG, 0, 0, 0, 0, 0, 0},

    {"move-back", OPT_MOVE_BACK,
     "Move all the files in a previously made "
     "backup from the backup directory to the actual datadir location. "
     "Use with caution, as it removes backup files.",
     (uchar *) &xtrabackup_move_back, (uchar *) &xtrabackup_move_back, 0,
     GET_BOOL, NO_ARG, 0, 0, 0, 0, 0, 0},

    {"galera-info", OPT_GALERA_INFO,
     "This options creates the "
     "xtrabackup_galera_info file which contains the local node state at "
     "the time of the backup. Option should be used when performing the "
     "backup of MariaDB Galera Cluster. Has no effect when backup locks "
     "are used to create the backup.",
     (uchar *) &opt_galera_info, (uchar *) &opt_galera_info, 0, GET_BOOL,
     NO_ARG, 0, 0, 0, 0, 0, 0},

    {"slave-info", OPT_SLAVE_INFO,
     "This option is useful when backing "
     "up a replication slave server. It prints the binary log position "
     "and name of the master server. It also writes this information to "
     "the \"xtrabackup_slave_info\" file as a \"CHANGE MASTER\" command. "
     "A new slave for this master can be set up by starting a slave server "
     "on this backup and issuing a \"CHANGE MASTER\" command with the "
     "binary log position saved in the \"xtrabackup_slave_info\" file.",
     (uchar *) &opt_slave_info, (uchar *) &opt_slave_info, 0, GET_BOOL, NO_ARG,
     0, 0, 0, 0, 0, 0},

    {"no-lock", OPT_NO_LOCK,
     "This option should not be used as "
     "mariadb-backup now is using BACKUP LOCKS, which minimizes the "
     "lock time. ALTER TABLE can run in parallel with BACKUP LOCKS."
     "Use the --no-lock option it only if ALL your "
     "tables are InnoDB and you DO NOT CARE about the binary log "
     "position of the backup. This option shouldn't be used if there "
     "are any DDL statements being executed or if any updates are "
     "happening on non-InnoDB tables (this includes the system MyISAM "
     "tables in the mysql database), otherwise it could lead to an "
     "inconsistent backup. If you are considering to use --no-lock "
     "because your backups are failing to acquire the lock, this could "
     "be because of incoming replication events preventing the lock "
     "from succeeding. Please try using --safe-slave-backup to "
     "momentarily stop the replication slave thread, this may help "
     "the backup to succeed and you then don't need to resort to "
     "using this option.",
     (uchar *) &opt_no_lock, (uchar *) &opt_no_lock, 0, GET_BOOL, NO_ARG, 0, 0,
     0, 0, 0, 0},

    {"safe-slave-backup", OPT_SAFE_SLAVE_BACKUP,
     "Stop slave SQL thread "
     "and wait to start backup until Slave_open_temp_tables in "
     "\"SHOW STATUS\" is zero. If there are no open temporary tables, "
     "the backup will take place, otherwise the SQL thread will be "
     "started and stopped until there are no open temporary tables. "
     "The backup will fail if Slave_open_temp_tables does not become "
     "zero after --safe-slave-backup-timeout seconds. The slave SQL "
     "thread will be restarted when the backup finishes.",
     (uchar *) &opt_safe_slave_backup, (uchar *) &opt_safe_slave_backup, 0,
     GET_BOOL, NO_ARG, 0, 0, 0, 0, 0, 0},

    {"rsync", OPT_RSYNC,
     "Obsolete, deprecated option",
     &ignored_option, &ignored_option,  0, GET_BOOL, NO_ARG, 0, 0, 0, 0, 0, 0},

    {"no-backup-locks", OPT_NO_BACKUP_LOCKS,
     "Obsolete, deprecated option",
     &ignored_option, &ignored_option,  0, GET_BOOL, NO_ARG, 0, 0, 0, 0, 0, 0},

    {"force-non-empty-directories", OPT_FORCE_NON_EMPTY_DIRS,
     "This "
     "option, when specified, makes --copy-back or --move-back transfer "
     "files to non-empty directories. Note that no existing files will be "
     "overwritten. If --copy-back or --move-back has to copy a file from "
     "the backup directory which already exists in the destination "
     "directory, it will still fail with an error.",
     (uchar *) &opt_force_non_empty_dirs, (uchar *) &opt_force_non_empty_dirs,
     0, GET_BOOL, NO_ARG, 0, 0, 0, 0, 0, 0},

    {"no-version-check", OPT_NO_VERSION_CHECK,
     "This option disables the "
     "version check which is enabled by the --version-check option.",
     (uchar *) &opt_noversioncheck, (uchar *) &opt_noversioncheck, 0, GET_BOOL,
     NO_ARG, 0, 0, 0, 0, 0, 0},

    {"decompress", OPT_DECOMPRESS,
     "Decompresses all files with the .qp "
     "extension in a backup previously made with the --compress option. "
     "This option was deprecated as it relies on the no longer "
     "maintained QuickLZ library.",
     (uchar *) &opt_decompress, (uchar *) &opt_decompress, 0, GET_BOOL, NO_ARG,
     0, 0, 0, 0, 0, 0},

    {"user", 'u',
     "This option specifies the MySQL username used "
     "when connecting to the server, if that's not the current user. "
     "The option accepts a string argument. See mysql --help for details.",
     (uchar *) &opt_user, (uchar *) &opt_user, 0, GET_STR, REQUIRED_ARG, 0, 0,
     0, 0, 0, 0},

    {"host", 'H',
     "This option specifies the host to use when "
     "connecting to the database server with TCP/IP.  The option accepts "
     "a string argument. See mysql --help for details.",
     (uchar *) &opt_host, (uchar *) &opt_host, 0, GET_STR, REQUIRED_ARG, 0, 0,
     0, 0, 0, 0},

    {"port", 'P',
     "This option specifies the port to use when "
     "connecting to the database server with TCP/IP.  The option accepts "
     "a string argument. See mysql --help for details.",
     &opt_port, &opt_port, 0, GET_UINT, REQUIRED_ARG, 0, 0, 0, 0, 0, 0},

    {"password", 'p',
     "This option specifies the password to use "
     "when connecting to the database. It accepts a string argument.  "
     "See mysql --help for details.",
     0, 0, 0, GET_STR, REQUIRED_ARG, 0, 0, 0, 0, 0, 0},

    {"protocol", OPT_PROTOCOL,
     "The protocol to use for connection (tcp, socket, pipe, memory).", 0, 0,
     0, GET_STR, REQUIRED_ARG, 0, 0, 0, 0, 0, 0},

    {"socket", 'S',
     "This option specifies the socket to use when "
     "connecting to the local database server with a UNIX domain socket.  "
     "The option accepts a string argument. See mysql --help for details.",
     (uchar *) &opt_socket, (uchar *) &opt_socket, 0, GET_STR, REQUIRED_ARG, 0,
     0, 0, 0, 0, 0},

    {"incremental-history-name", OPT_INCREMENTAL_HISTORY_NAME,
     "This option specifies the name of the backup series stored in the "
     XB_HISTORY_TABLE " history record to base an "
     "incremental backup on. Xtrabackup will search the history table "
     "looking for the most recent (highest innodb_to_lsn), successful "
     "backup in the series and take the to_lsn value to use as the "
     "starting lsn for the incremental backup. This will be mutually "
     "exclusive with --incremental-history-uuid, --incremental-basedir "
     "and --incremental-lsn. If no valid lsn can be found (no series by "
     "that name, no successful backups by that name), an error will be returned."
     " It is used with the --incremental option.",
     (uchar *) &opt_incremental_history_name,
     (uchar *) &opt_incremental_history_name, 0, GET_STR, REQUIRED_ARG, 0, 0,
     0, 0, 0, 0},

    {"incremental-history-uuid", OPT_INCREMENTAL_HISTORY_UUID,
     "This option specifies the UUID of the specific history record "
     "stored in the " XB_HISTORY_TABLE " table to base an "
     "incremental backup on. --incremental-history-name, "
     "--incremental-basedir and --incremental-lsn. If no valid lsn can be "
     "found (no success record with that uuid), an error will be returned."
     " It is used with the --incremental option.",
     (uchar *) &opt_incremental_history_uuid,
     (uchar *) &opt_incremental_history_uuid, 0, GET_STR, REQUIRED_ARG, 0, 0,
     0, 0, 0, 0},

    {"remove-original", OPT_REMOVE_ORIGINAL,
     "Remove .qp files after decompression.", (uchar *) &opt_remove_original,
     (uchar *) &opt_remove_original, 0, GET_BOOL, NO_ARG, 0, 0, 0, 0, 0, 0},

    {"ftwrl-wait-query-type", OPT_LOCK_WAIT_QUERY_TYPE,
     "Old disabled option which has no effect anymore (not needed "
     "with BACKUP LOCKS)",
     (uchar*) 0, (uchar*) 0, &query_type_typelib, GET_ENUM,
     REQUIRED_ARG, QUERY_TYPE_ALL, 0, 0, 0, 0, 0},

    {"kill-long-query-type", OPT_KILL_LONG_QUERY_TYPE,
     "This option specifies which types of queries should be killed to "
     "unblock the global lock. Default is \"all\".",
     (uchar *) &opt_kill_long_query_type, (uchar *) &opt_kill_long_query_type,
     &query_type_typelib, GET_ENUM, REQUIRED_ARG, QUERY_TYPE_SELECT, 0, 0, 0,
     0, 0},

    {"history", OPT_HISTORY,
     "This option enables the tracking of backup history in the "
     XB_HISTORY_TABLE " table. An optional history "
     "series name may be specified that will be placed with the history "
     "record for the current backup being taken.",
     NULL, NULL, 0, GET_STR, OPT_ARG, 0, 0, 0, 0, 0, 0},

    {"kill-long-queries-timeout", OPT_KILL_LONG_QUERIES_TIMEOUT,
     "Old disabled option which has no effect anymore (not needed "
     "with BACKUP LOCKS)",
     (uchar*) 0, (uchar*) 0,  0, GET_UINT, REQUIRED_ARG, 0, 0,
     0, 0, 0, 0},

    {"ftwrl-wait-timeout", OPT_LOCK_WAIT_TIMEOUT,
     "Alias for startup-wait-timeout",
     (uchar*) &opt_lock_wait_timeout, (uchar*) &opt_lock_wait_timeout,
     0, GET_UINT, REQUIRED_ARG, 0, 0, 0, 0, 0, 0},

    {"startup-wait-timeout", OPT_LOCK_WAIT_TIMEOUT,
     "This option specifies time in seconds that mariadb-backup should wait for "
     "BACKUP STAGE START to complete. BACKUP STAGE START has to wait until all "
     "currently running queries using explicite LOCK TABLES has ended. "
     "If there are still such queries when the timeout expires, mariadb-backup "
     "terminates with an error. Default is 0, in which case mariadb-backup waits "
     "indefinitely for BACKUP STAGE START to finish",
     (uchar*) &opt_lock_wait_timeout, (uchar*) &opt_lock_wait_timeout,
     0, GET_UINT, REQUIRED_ARG, 0, 0, 0, 0, 0, 0},

    {"ftwrl-wait-threshold", OPT_LOCK_WAIT_THRESHOLD,
     "Old disabled option which has no effect anymore (not needed "
     "with BACKUP LOCKS)",
     (uchar*) 0, (uchar*) 0,  0, GET_UINT,
     REQUIRED_ARG, 60, 0, 0, 0, 0, 0},

    {"safe-slave-backup-timeout", OPT_SAFE_SLAVE_BACKUP_TIMEOUT,
     "How many seconds --safe-slave-backup should wait for "
     "Slave_open_temp_tables to become zero. (default 300)",
     (uchar *) &opt_safe_slave_backup_timeout,
     (uchar *) &opt_safe_slave_backup_timeout, 0, GET_UINT, REQUIRED_ARG, 300,
     0, 0, 0, 0, 0},

    {"binlog-info", OPT_BINLOG_INFO,
     "This option controls how backup should retrieve server's binary log "
     "coordinates corresponding to the backup. Possible values are OFF, ON, "
     "LOCKLESS and AUTO.",
     &opt_binlog_info, &opt_binlog_info, &binlog_info_typelib, GET_ENUM,
     OPT_ARG, BINLOG_INFO_AUTO, 0, 0, 0, 0, 0},

    {"secure-auth", OPT_XB_SECURE_AUTH,
     "Refuse client connecting to server if it"
     " uses old (pre-4.1.1) protocol.",
     &opt_secure_auth, &opt_secure_auth, 0, GET_BOOL, NO_ARG, 1, 0, 0, 0, 0,
     0},

    {"log-innodb-page-corruption", OPT_XB_IGNORE_INNODB_PAGE_CORRUPTION,
     "Continue backup if innodb corrupted pages are found. The pages are "
     "logged in " MB_CORRUPTED_PAGES_FILE
     " and backup is finished with error. "
     "--prepare will try to fix corrupted pages. If " MB_CORRUPTED_PAGES_FILE
     " exists after --prepare in base backup directory, backup still contains "
     "corrupted pages and can not be considered as consistent.",
     &opt_log_innodb_page_corruption, &opt_log_innodb_page_corruption, 0,
     GET_BOOL, NO_ARG, 0, 0, 0, 0, 0, 0},

#define MYSQL_CLIENT
#include "sslopt-longopts.h"
#undef MYSQL_CLIENT
    {0, 0, 0, 0, 0, 0, GET_NO_ARG, NO_ARG, 0, 0, 0, 0, 0, 0}};

uint xb_client_options_count = array_elements(xb_client_options);

#ifndef DBUG_OFF
/** Parameters to DBUG */
static const char *dbug_option;
#endif

static my_bool innodb_log_checkpoint_now;

struct my_option xb_server_options[] =
{
  {"datadir", 'h', "Path to the database root.", (G_PTR*) &mysql_data_home,
   (G_PTR*) &mysql_data_home, 0, GET_STR, REQUIRED_ARG, 0, 0, 0, 0, 0, 0},
  {"tmpdir", 't',
   "Path for temporary files. Several paths may be specified, separated by a "
#if defined(_WIN32)
   "semicolon (;)"
#else
   "colon (:)"
#endif
   ", in this case they are used in a round-robin fashion.",
   (G_PTR*) &opt_mysql_tmpdir,
   (G_PTR*) &opt_mysql_tmpdir, 0, GET_STR, REQUIRED_ARG, 0, 0, 0, 0, 0, 0},
  {"parallel", OPT_XTRA_PARALLEL,
   "Number of threads to use for parallel datafiles transfer. "
   "The default value is 1.",
   (G_PTR*) &xtrabackup_parallel, (G_PTR*) &xtrabackup_parallel, 0, GET_UINT,
   REQUIRED_ARG, 1, 1, INT_MAX, 0, 0, 0},

  {"extended_validation", OPT_XTRA_EXTENDED_VALIDATION,
   "Enable extended validation for Innodb data pages during backup phase. "
   "Will slow down backup considerably, in case encryption is used. "
   "May fail if tables are created during the backup.",
   (G_PTR*)&opt_extended_validation,
   (G_PTR*)&opt_extended_validation,
   0, GET_BOOL, NO_ARG, FALSE, 0, 0, 0, 0, 0},

  {"encrypted_backup", OPT_XTRA_ENCRYPTED_BACKUP,
   "In --backup, assume that nonzero key_version implies that the page"
   " is encrypted. Use --backup --skip-encrypted-backup to allow"
   " copying unencrypted that were originally created before MySQL 5.1.48.",
   (G_PTR*)&opt_encrypted_backup,
   (G_PTR*)&opt_encrypted_backup,
   0, GET_BOOL, NO_ARG, TRUE, 0, 0, 0, 0, 0},

  {"log", OPT_LOG, "Ignored option for MySQL option compatibility",
   (G_PTR*) &log_ignored_opt, (G_PTR*) &log_ignored_opt, 0,
   GET_STR, OPT_ARG, 0, 0, 0, 0, 0, 0},

  {"log_bin", OPT_LOG, "Base name for the log sequence",
   &opt_log_bin, &opt_log_bin, 0, GET_STR, OPT_ARG, 0, 0, 0, 0, 0, 0},

  {"innodb", OPT_INNODB, "Ignored option for MySQL option compatibility",
   (G_PTR*) &innobase_ignored_opt, (G_PTR*) &innobase_ignored_opt, 0,
   GET_STR, OPT_ARG, 0, 0, 0, 0, 0, 0},
#ifdef BTR_CUR_HASH_ADAPT
  {"innodb_adaptive_hash_index", OPT_INNODB_ADAPTIVE_HASH_INDEX,
   "Enable InnoDB adaptive hash index (disabled by default).",
   &btr_search_enabled,
   &btr_search_enabled,
   0, GET_BOOL, NO_ARG, 0, 0, 0, 0, 0, 0},
#endif /* BTR_CUR_HASH_ADAPT */
  {"innodb_autoextend_increment", OPT_INNODB_AUTOEXTEND_INCREMENT,
   "Data file autoextend increment in megabytes",
   (G_PTR*) &sys_tablespace_auto_extend_increment,
   (G_PTR*) &sys_tablespace_auto_extend_increment,
   0, GET_UINT, REQUIRED_ARG, 8, 1, 1000, 0, 1, 0},
  {"innodb_data_file_path", OPT_INNODB_DATA_FILE_PATH,
   "Path to individual files and their sizes.", &innobase_data_file_path,
   &innobase_data_file_path, 0, GET_STR, REQUIRED_ARG, 0, 0, 0, 0, 0, 0},
  {"innodb_data_home_dir", OPT_INNODB_DATA_HOME_DIR,
   "The common part for InnoDB table spaces.", &innobase_data_home_dir,
   &innobase_data_home_dir, 0, GET_STR, REQUIRED_ARG, 0, 0, 0, 0, 0, 0},
  {"innodb_doublewrite", OPT_INNODB_DOUBLEWRITE,
   "Enable InnoDB doublewrite buffer during --prepare.",
   (G_PTR*) &srv_use_doublewrite_buf,
   (G_PTR*) &srv_use_doublewrite_buf, 0, GET_BOOL, NO_ARG, 0, 0, 0, 0, 0, 0},
  {"innodb_io_capacity", OPT_INNODB_IO_CAPACITY,
   "Number of IOPs the server can do. Tunes the background IO rate",
   (G_PTR*) &srv_io_capacity, (G_PTR*) &srv_io_capacity,
   0, GET_ULONG, OPT_ARG, 200, 100, ~0UL, 0, 0, 0},
  {"innodb_file_io_threads", OPT_INNODB_FILE_IO_THREADS,
   "Number of file I/O threads in InnoDB.", (G_PTR*) &innobase_file_io_threads,
   (G_PTR*) &innobase_file_io_threads, 0, GET_LONG, REQUIRED_ARG, 4, 4, 64, 0,
   1, 0},
  {"innodb_read_io_threads", OPT_INNODB_READ_IO_THREADS,
   "Number of background read I/O threads in InnoDB.", (G_PTR*) &innobase_read_io_threads,
   (G_PTR*) &innobase_read_io_threads, 0, GET_LONG, REQUIRED_ARG, 4, 1, 64, 0,
   1, 0},
  {"innodb_write_io_threads", OPT_INNODB_WRITE_IO_THREADS,
   "Number of background write I/O threads in InnoDB.", (G_PTR*) &innobase_write_io_threads,
   (G_PTR*) &innobase_write_io_threads, 0, GET_LONG, REQUIRED_ARG, 4, 1, 64, 0,
   1, 0},
  {"innodb_file_per_table", OPT_INNODB_FILE_PER_TABLE,
   "Stores each InnoDB table to an .ibd file in the database dir.",
   (G_PTR*) &srv_file_per_table,
   (G_PTR*) &srv_file_per_table, 0, GET_BOOL, NO_ARG,
   FALSE, 0, 0, 0, 0, 0},

  {"innodb_flush_method", OPT_INNODB_FLUSH_METHOD,
   "With which method to flush data.",
   &srv_file_flush_method, &srv_file_flush_method,
   &innodb_flush_method_typelib, GET_ENUM, REQUIRED_ARG,
   IF_WIN(SRV_ALL_O_DIRECT_FSYNC, SRV_O_DIRECT), 0, 0, 0, 0, 0},

  {"innodb_log_buffer_size", OPT_INNODB_LOG_BUFFER_SIZE,
   "Redo log buffer size in bytes.",
   (G_PTR*) &log_sys.buf_size, (G_PTR*) &log_sys.buf_size, 0,
   GET_UINT, REQUIRED_ARG, 2U << 20,
   2U << 20, log_sys.buf_size_max, 0, 4096, 0},
  {"innodb_log_file_mmap", OPT_INNODB_LOG_FILE_SIZE,
   "Whether ib_logfile0 should be memory-mapped",
   (G_PTR*) &log_sys.log_mmap,
   (G_PTR*) &log_sys.log_mmap, 0, GET_BOOL, NO_ARG,
   log_sys.log_mmap_default, 0, 0, 0, 0, 0},
#if defined __linux__ || defined _WIN32
  {"innodb_log_file_buffering", OPT_INNODB_LOG_FILE_BUFFERING,
   "Whether the file system cache for ib_logfile0 is enabled during --backup",
   (G_PTR*) &log_sys.log_buffered,
   (G_PTR*) &log_sys.log_buffered, 0, GET_BOOL, NO_ARG,
   TRUE, 0, 0, 0, 0, 0},
#endif
  {"innodb_log_file_size", OPT_INNODB_LOG_FILE_SIZE,
   "Ignored for mysqld option compatibility",
   (G_PTR*) &srv_log_file_size, (G_PTR*) &srv_log_file_size, 0,
   GET_ULL, REQUIRED_ARG, 96 << 20, 4 << 20,
   std::numeric_limits<ulonglong>::max(), 0, 4096, 0},
  {"innodb_log_group_home_dir", OPT_INNODB_LOG_GROUP_HOME_DIR,
   "Path to InnoDB log files.", &srv_log_group_home_dir,
   &srv_log_group_home_dir, 0, GET_STR, REQUIRED_ARG, 0, 0, 0, 0, 0, 0},
  {"innodb_log_write_ahead_size", OPT_INNODB_LOG_WRITE_AHEAD_SIZE,
   "ib_logfile0 write size",
   (G_PTR*) &log_sys.write_size, (G_PTR*) &srv_log_file_size, 0,
   GET_UINT, REQUIRED_ARG, 512, 512, 4096, 0, 1, 0},
  {"innodb_max_dirty_pages_pct", OPT_INNODB_MAX_DIRTY_PAGES_PCT,
   "Percentage of dirty pages allowed in bufferpool.",
   (G_PTR*) &srv_max_buf_pool_modified_pct,
   (G_PTR*) &srv_max_buf_pool_modified_pct, 0, GET_DOUBLE, REQUIRED_ARG,
   (longlong)getopt_double2ulonglong(90), (longlong)getopt_double2ulonglong(0),
   getopt_double2ulonglong(100), 0, 0, 0},
  {"innodb_use_native_aio", OPT_INNODB_USE_NATIVE_AIO,
   "Use native AIO if supported on this platform.",
   (G_PTR*) &srv_use_native_aio,
   (G_PTR*) &srv_use_native_aio, 0, GET_BOOL, NO_ARG,
   TRUE, 0, 0, 0, 0, 0},
  {"innodb_page_size", OPT_INNODB_PAGE_SIZE,
   "The universal page size of the database.",
   (G_PTR*) &innobase_page_size, (G_PTR*) &innobase_page_size, 0,
   /* Use GET_LL to support numeric suffixes in 5.6 */
   GET_LL, REQUIRED_ARG,
   (1LL << 14), (1LL << 12), (1LL << UNIV_PAGE_SIZE_SHIFT_MAX), 0, 1L, 0},
  {"innodb_buffer_pool_filename", OPT_INNODB_BUFFER_POOL_FILENAME,
   "Ignored for mysqld option compatibility",
   (G_PTR*) &innobase_buffer_pool_filename,
   (G_PTR*) &innobase_buffer_pool_filename,
   0, GET_STR, REQUIRED_ARG, 0, 0, 0, 0, 0, 0},

#ifndef DBUG_OFF /* unfortunately "debug" collides with existing options */
  {"dbug", '#', "Built in DBUG debugger.",
   &dbug_option, &dbug_option, 0, GET_STR, OPT_ARG,
   0, 0, 0, 0, 0, 0},
#endif

  {"innodb_checksum_algorithm", OPT_INNODB_CHECKSUM_ALGORITHM,
  "The algorithm InnoDB uses for page checksumming. [CRC32, STRICT_CRC32, "
   "FULL_CRC32, STRICT_FULL_CRC32]", &srv_checksum_algorithm,
   &srv_checksum_algorithm, &innodb_checksum_algorithm_typelib, GET_ENUM,
   REQUIRED_ARG, SRV_CHECKSUM_ALGORITHM_CRC32, 0, 0, 0, 0, 0},

  {"innodb_undo_directory", OPT_INNODB_UNDO_DIRECTORY,
   "Directory where undo tablespace files live, this path can be absolute.",
   &srv_undo_dir, &srv_undo_dir, 0, GET_STR, REQUIRED_ARG, 0, 0, 0, 0, 0,
   0},

  {"innodb_undo_tablespaces", OPT_INNODB_UNDO_TABLESPACES,
   "Number of undo tablespaces to use.",
   (G_PTR*)&srv_undo_tablespaces, (G_PTR*)&srv_undo_tablespaces,
   0, GET_UINT, REQUIRED_ARG, 0, 0, 126, 0, 1, 0},

  {"innodb_compression_level", OPT_INNODB_COMPRESSION_LEVEL,
   "Compression level used for zlib compression.",
   (G_PTR*)&page_zip_level, (G_PTR*)&page_zip_level,
   0, GET_UINT, REQUIRED_ARG, 6, 0, 9, 0, 0, 0},

  {"defaults_group", OPT_DEFAULTS_GROUP, "defaults group in config file (default \"mysqld\").",
   (G_PTR*) &defaults_group, (G_PTR*) &defaults_group,
   0, GET_STR, REQUIRED_ARG, 0, 0, 0, 0, 0, 0},

  {"plugin-dir", OPT_PLUGIN_DIR,
   "Server plugin directory. Used to load plugins during 'prepare' phase."
   "Has no effect in the 'backup' phase (plugin directory during backup is the same as server's)",
   &xb_plugin_dir, &xb_plugin_dir,
   0, GET_STR, REQUIRED_ARG, 0, 0, 0, 0, 0, 0 },

  {"aria_log_dir_path", OPT_ARIA_LOG_DIR_PATH,
   "Path to individual files and their sizes.",
   &aria_log_dir_path, &aria_log_dir_path,
   0, GET_STR, REQUIRED_ARG, 0, 0, 0, 0, 0, 0},

  {"open_files_limit", 0, "the maximum number of file "
   "descriptors to reserve with setrlimit().",
   (G_PTR*) &xb_open_files_limit, (G_PTR*) &xb_open_files_limit, 0, GET_ULONG,
   REQUIRED_ARG, 0, 0, UINT_MAX, 0, 1, 0},

  {"lock-ddl-per-table", OPT_LOCK_DDL_PER_TABLE, "Lock DDL for each table "
   "before backup starts to copy it and until the backup is completed.",
   (uchar*) &opt_lock_ddl_per_table, (uchar*) &opt_lock_ddl_per_table, 0,
   GET_BOOL, NO_ARG, 0, 0, 0, 0, 0, 0},

  {"rocksdb-datadir", OPT_ROCKSDB_DATADIR, "RocksDB data directory."
   "This option is only  used with --copy-back or --move-back option",
  &xb_rocksdb_datadir, &xb_rocksdb_datadir,
  0, GET_STR, REQUIRED_ARG, 0, 0, 0, 0, 0, 0 },

  {"rocksdb-backup", OPT_BACKUP_ROCKSDB, "Backup rocksdb data, if rocksdb plugin is installed."
   "Used only with --backup option. Can be useful for partial backups, to exclude all rocksdb data",
   &xb_backup_rocksdb, &xb_backup_rocksdb,
   0, GET_BOOL, NO_ARG, 1, 0, 0, 0, 0, 0 },

  {"check-privileges", OPT_XTRA_CHECK_PRIVILEGES, "Check database user "
   "privileges for the backup user",
   &opt_check_privileges, &opt_check_privileges,
   0, GET_BOOL, NO_ARG, 1, 0, 0, 0, 0, 0 },

  {"innodb_force_recovery", OPT_INNODB_FORCE_RECOVERY,
   "(for --prepare): Crash recovery mode (ignores "
   "page corruption; for emergencies only).",
   (G_PTR*)&srv_force_recovery,
   (G_PTR*)&srv_force_recovery,
   0, GET_ULONG, OPT_ARG, 0, 0, SRV_FORCE_IGNORE_CORRUPT, 0, 0, 0},

  {"innodb_log_checkpoint_now", OPT_INNODB_CHECKPOINT,
   "(for --backup): Force an InnoDB checkpoint",
   (G_PTR*)&innodb_log_checkpoint_now,
   (G_PTR*)&innodb_log_checkpoint_now,
   0, GET_BOOL, OPT_ARG, 1, 0, 0, 0, 0, 0},

    {"mysqld-args", OPT_XTRA_MYSQLD_ARGS,
     "All arguments that follow this argument are considered as server "
     "options, and if some of them are not supported by mariabackup, they "
     "will be ignored.",
     (G_PTR *) &xtrabackup_mysqld_args, (G_PTR *) &xtrabackup_mysqld_args, 0,
     GET_BOOL, NO_ARG, 0, 0, 0, 0, 0, 0},

    {"help", '?',
     "Display this help and exit.",
     (G_PTR *) &xtrabackup_help, (G_PTR *) &xtrabackup_help, 0,
     GET_BOOL, NO_ARG, 0, 0, 0, 0, 0, 0},

  { 0, 0, 0, 0, 0, 0, GET_NO_ARG, NO_ARG, 0, 0, 0, 0, 0, 0}
};

uint xb_server_options_count = array_elements(xb_server_options);


static std::set<std::string> tables_for_export;

static void append_export_table(const char *dbname, const char *tablename,
                                bool is_remote, bool skip_node_page0,
                                uint32_t defer_space_id)
{
  if(dbname && tablename && !is_remote)
  {
    char buf[3*FN_REFLEN];
    snprintf(buf,sizeof(buf),"%s/%s",dbname, tablename);
    // trim .ibd
    char *p=strrchr(buf, '.');
    if (p) *p=0;

    std::string name=ut_get_name(0, buf);
    /* Strip partition name comment from table name, if any */
    if (ends_with(name.c_str(), "*/"))
    {
      size_t pos= name.rfind("/*");
      if (pos != std::string::npos)
         name.resize(pos);
    }
    tables_for_export.insert(name);
  }
}


#define BOOTSTRAP_FILENAME "mariabackup_prepare_for_export.sql"

static int create_bootstrap_file()
{
  FILE *f= fopen(BOOTSTRAP_FILENAME,"wb");
  if(!f)
   return -1;

  fputs("SET NAMES UTF8;\n",f);
  enumerate_ibd_files(append_export_table);
  for (std::set<std::string>::iterator it = tables_for_export.begin();
       it != tables_for_export.end(); it++)
  {
     const char *tab = it->c_str();
     fprintf(f,
     "BEGIN NOT ATOMIC "
       "DECLARE CONTINUE HANDLER FOR NOT FOUND,SQLEXCEPTION BEGIN END;"
       "FLUSH TABLES %s FOR EXPORT;"
     "END;\n"
     "UNLOCK TABLES;\n",
      tab);
  }
  fclose(f);
  return 0;
}

static int prepare_export()
{
  int err= -1;

  char cmdline[2*FN_REFLEN];
  FILE *outf;

  if (create_bootstrap_file())
    return -1;

  // Process defaults-file , it can have some --lc-language stuff,
  // which is* unfortunately* still necessary to get mysqld up
  if (strncmp(orig_argv1,"--defaults-file=", 16) == 0)
  {
    snprintf(cmdline, sizeof cmdline,
      IF_WIN("\"","") "\"%s\" --mysqld \"%s\""
      " --defaults-extra-file=./backup-my.cnf --defaults-group-suffix=%s --datadir=."
      " --innodb --innodb-fast-shutdown=0 --loose-partition"
      " --innodb-buffer-pool-size=%llu"
      " --console --skip-log-error --skip-log-bin --bootstrap %s< "
      BOOTSTRAP_FILENAME IF_WIN("\"",""),
      mariabackup_exe,
      orig_argv1, (my_defaults_group_suffix?my_defaults_group_suffix:""),
      xtrabackup_use_memory,
      (srv_force_recovery ? "--innodb-force-recovery=1 " : ""));
  }
  else
  {
    snprintf(cmdline, sizeof cmdline,
      IF_WIN("\"","") "\"%s\" --mysqld"
      " --defaults-file=./backup-my.cnf --defaults-group-suffix=%s --datadir=."
      " --innodb --innodb-fast-shutdown=0 --loose-partition"
      " --innodb-buffer-pool-size=%llu"
      " --console --log-error= --skip-log-bin --bootstrap %s< "
      BOOTSTRAP_FILENAME IF_WIN("\"",""),
      mariabackup_exe,
      (my_defaults_group_suffix?my_defaults_group_suffix:""),
      xtrabackup_use_memory,
      (srv_force_recovery ? "--innodb-force-recovery=1 " : ""));
  }

  msg("Prepare export : executing %s\n", cmdline);
  fflush(stderr);

  outf= popen(cmdline,"r");
  if (!outf)
    goto end;

  char outline[FN_REFLEN];
  while (fgets(outline, FN_REFLEN - 1, outf))
    fprintf(stderr,"%s",outline);

  err = pclose(outf);
end:
  unlink(BOOTSTRAP_FILENAME);
  return err;
}

static const char *xb_client_default_groups[]= {
    "client", "client-server", "client-mariadb", 0, 0, 0};

static const char *backup_default_groups[]= {
    "xtrabackup", "mariabackup", "mariadb-backup", 0, 0, 0};

static void print_version(void)
{
  fprintf(stderr, "%s based on MariaDB server %s %s (%s)\n",
      my_progname, MYSQL_SERVER_VERSION, SYSTEM_TYPE, MACHINE_TYPE);
}

static void concatenate_default_groups(std::vector<const char*> &backup_load_groups, const char **default_groups)
{
  for ( ; *default_groups ; default_groups++)
    backup_load_groups.push_back(*default_groups);
}

static void usage(void)
{
  puts("Open source backup tool for InnoDB and XtraDB\n\
\n\
Copyright (C) 2009-2015 Percona LLC and/or its affiliates.\n\
Portions Copyright (C) 2000, 2011, MySQL AB & Innobase Oy.\n\
Portions Copyright (C) 2017-2023 MariaDB Corporation / MariaDB Plc.\n\
\n\
This program is free software; you can redistribute it and/or\n\
modify it under the terms of the GNU General Public License\n\
as published by the Free Software Foundation version 2\n\
of the License.\n\
\n\
This program is distributed in the hope that it will be useful,\n\
but WITHOUT ANY WARRANTY; without even the implied warranty of\n\
MERCHANTABILITY or FITNESS FOR A PARTICULAR PURPOSE.  See the\n\
GNU General Public License for more details.\n\
\n\
You can download full text of the license on http://www.gnu.org/licenses/gpl-2.0.txt\n");

  printf("Usage: %s [--defaults-file=#] [--backup | --prepare | --copy-back | --move-back] [OPTIONS]\n",my_progname);
  std::vector<const char*> backup_load_default_groups;
  concatenate_default_groups(backup_load_default_groups, backup_default_groups);
  concatenate_default_groups(backup_load_default_groups, load_default_groups);
  backup_load_default_groups.push_back(nullptr);
  print_defaults("my", &backup_load_default_groups[0]);
  my_print_help(xb_client_options);
  my_print_help(xb_server_options);
  my_print_variables(xb_server_options);
  my_print_variables(xb_client_options);
}

#define ADD_PRINT_PARAM_OPT(value)              \
  { \
    print_param_str << opt->name << "=" << value << "\n"; \
    param_set.insert(opt->name); \
  }

/************************************************************************
Check if parameter is set in defaults file or via command line argument
@return true if parameter is set. */
bool
check_if_param_set(const char *param)
{
	return param_set.find(param) != param_set.end();
}

my_bool
xb_get_one_option(const struct my_option *opt,
		  const char *argument, const char *)
{
  switch(opt->id) {
  case 'h':
    strmake(mysql_real_data_home,argument, FN_REFLEN - 1);
    mysql_data_home= mysql_real_data_home;

    ADD_PRINT_PARAM_OPT(mysql_real_data_home);
    break;

  case 't':

    ADD_PRINT_PARAM_OPT(opt_mysql_tmpdir);
    break;

  case OPT_INNODB_DATA_HOME_DIR:

    ADD_PRINT_PARAM_OPT(innobase_data_home_dir);
    break;

  case OPT_INNODB_DATA_FILE_PATH:

    ADD_PRINT_PARAM_OPT(innobase_data_file_path);
    break;

  case OPT_INNODB_LOG_GROUP_HOME_DIR:

    ADD_PRINT_PARAM_OPT(srv_log_group_home_dir);
    break;

  case OPT_INNODB_LOG_FILE_SIZE:
    break;

  case OPT_INNODB_FLUSH_METHOD:
#ifdef _WIN32
    /* From: storage/innobase/handler/ha_innodb.cc:innodb_init_params */
    switch (srv_file_flush_method) {
    case SRV_ALL_O_DIRECT_FSYNC + 1 /* "async_unbuffered"="unbuffered" */:
      srv_file_flush_method= SRV_ALL_O_DIRECT_FSYNC;
      break;
    case SRV_ALL_O_DIRECT_FSYNC + 2 /* "normal"="fsync" */:
      srv_file_flush_method= SRV_FSYNC;
      break;
    }
#endif
    ut_a(srv_file_flush_method
	 <= IF_WIN(SRV_ALL_O_DIRECT_FSYNC, SRV_O_DIRECT_NO_FSYNC));
    ADD_PRINT_PARAM_OPT(innodb_flush_method_names[srv_file_flush_method]);
    break;

  case OPT_INNODB_PAGE_SIZE:

    ADD_PRINT_PARAM_OPT(innobase_page_size);
    break;

  case OPT_INNODB_UNDO_DIRECTORY:

    ADD_PRINT_PARAM_OPT(srv_undo_dir);
    break;

  case OPT_INNODB_UNDO_TABLESPACES:

    ADD_PRINT_PARAM_OPT(srv_undo_tablespaces);
    break;

  case OPT_INNODB_CHECKSUM_ALGORITHM:

    ut_a(srv_checksum_algorithm <= SRV_CHECKSUM_ALGORITHM_STRICT_FULL_CRC32);

    ADD_PRINT_PARAM_OPT(innodb_checksum_algorithm_names[srv_checksum_algorithm]);
    break;

  case OPT_INNODB_COMPRESSION_LEVEL:
    ADD_PRINT_PARAM_OPT(page_zip_level);
    break;

  case OPT_INNODB_BUFFER_POOL_FILENAME:

    ADD_PRINT_PARAM_OPT(innobase_buffer_pool_filename);
    break;

  case OPT_INNODB_FORCE_RECOVERY:

    if (srv_force_recovery) {
        ADD_PRINT_PARAM_OPT(srv_force_recovery);
    }
    break;

  case OPT_ARIA_LOG_DIR_PATH:
    ADD_PRINT_PARAM_OPT(aria_log_dir_path);
    break;

  case OPT_XTRA_TARGET_DIR:
    strmake(xtrabackup_real_target_dir,argument, sizeof(xtrabackup_real_target_dir)-1);
    xtrabackup_target_dir= xtrabackup_real_target_dir;
    break;
  case OPT_XTRA_STREAM:
    if (!strcasecmp(argument, "mbstream") ||
        !strcasecmp(argument, "xbstream"))
      xtrabackup_stream_fmt = XB_STREAM_FMT_XBSTREAM;
    else
    {
      msg("Invalid --stream argument: %s", argument);
      return 1;
    }
    xtrabackup_stream = TRUE;
    break;
  case OPT_XTRA_COMPRESS:
    if (argument == NULL)
      xtrabackup_compress_alg = "quicklz";
    else if (strcasecmp(argument, "quicklz"))
    {
      msg("Invalid --compress argument: %s", argument);
      return 1;
    }
    xtrabackup_compress = TRUE;
    break;
  case OPT_DECOMPRESS:
    opt_decompress = TRUE;
    xtrabackup_decrypt_decompress = true;
    break;
  case (int) OPT_CORE_FILE:
    test_flags |= TEST_CORE_ON_SIGNAL;
    break;
  case OPT_HISTORY:
    if (argument) {
      opt_history = argument;
    } else {
      opt_history = "";
    }
    break;
  case 'p':
    opt_password = argument;
    break;
  case OPT_PROTOCOL:
    if (argument)
    {
      if ((opt_protocol= find_type_with_warning(argument, &sql_protocol_typelib,
                                                opt->name)) <= 0)
      {
        sf_leaking_memory= 1; /* no memory leak reports here */
        exit(1);
      }
    }
    break;
  case OPT_RSYNC:
  case OPT_NO_BACKUP_LOCKS:
    if (my_handle_options_init_variables)
      fprintf(stderr, "Obsolete option: %s. Ignored\n", opt->name);
    break;
#define MYSQL_CLIENT
#include "sslopt-case.h"
#undef MYSQL_CLIENT

  case '?':
    usage();
    exit(EXIT_SUCCESS);
    break;
  case 'v':
    print_version();
    exit(EXIT_SUCCESS);
    break;
  default:
    break;
  }
  return 0;
}

static bool innodb_init_param()
{
	if (!ut_is_2pow(log_sys.write_size)) {
		msg("InnoDB: innodb_log_write_ahead_size=%u"
		    " is not a power of two", log_sys.write_size);
		return true;
	}
	srv_is_being_started = TRUE;
	/* === some variables from mysqld === */
	memset((G_PTR) &mysql_tmpdir_list, 0, sizeof(mysql_tmpdir_list));

	if (init_tmpdir(&mysql_tmpdir_list, opt_mysql_tmpdir)) {
		msg("init_tmpdir() failed");
		return true;
	}
	xtrabackup_tmpdir = my_tmpdir(&mysql_tmpdir_list);
	/* dummy for initialize all_charsets[] */
	get_charset_name(0);

	srv_page_size = 0;
	srv_page_size_shift = 0;
#ifdef BTR_CUR_HASH_ADAPT
	btr_ahi_parts = 1;
#endif /* BTR_CUR_HASH_ADAPT */

	if (innobase_page_size != (1LL << 14)) {
		size_t n_shift = get_bit_shift(size_t(innobase_page_size));

		if (n_shift >= 12 && n_shift <= UNIV_PAGE_SIZE_SHIFT_MAX) {
			srv_page_size_shift = uint32_t(n_shift);
			srv_page_size = 1U << n_shift;
			msg("InnoDB: The universal page size of the "
			    "database is set to %lu.", srv_page_size);
		} else {
			msg("invalid value of "
			    "innobase_page_size: %lld", innobase_page_size);
			goto error;
		}
	} else {
		srv_page_size_shift = 14;
		srv_page_size = 1U << 14;
	}

	/* Check that values don't overflow on 32-bit systems. */
	if (sizeof(ulint) == 4) {
          if (xtrabackup_use_memory > (longlong) UINT_MAX32) {
			msg("mariabackup: use-memory can't be over 4GB"
			    " on 32-bit systems");
		}
	}

	static char default_path[2] = { FN_CURLIB, 0 };
	fil_path_to_mysql_datadir = default_path;

	/* Set InnoDB initialization parameters according to the values
	read from MySQL .cnf file */

	if (xtrabackup_backup) {
		msg("mariabackup: using the following InnoDB configuration:");
	} else {
		msg("mariabackup: using the following InnoDB configuration "
		    "for recovery:");
	}

	/*--------------- Data files -------------------------*/

	/* The default dir for data files is the datadir of MySQL */

	srv_data_home = (xtrabackup_backup && innobase_data_home_dir
			 ? innobase_data_home_dir : default_path);
	msg("innodb_data_home_dir = %s", srv_data_home);

	/* Set default InnoDB data file size to 10 MB and let it be
  	auto-extending. Thus users can use InnoDB in >= 4.0 without having
	to specify any startup options. */

	if (!innobase_data_file_path) {
  		innobase_data_file_path = (char*) "ibdata1:10M:autoextend";
	}
	msg("innodb_data_file_path = %s",
	    innobase_data_file_path);

	srv_sys_space.set_space_id(TRX_SYS_SPACE);
	srv_sys_space.set_path(srv_data_home);
	switch (srv_checksum_algorithm) {
	case SRV_CHECKSUM_ALGORITHM_FULL_CRC32:
	case SRV_CHECKSUM_ALGORITHM_STRICT_FULL_CRC32:
		srv_sys_space.set_flags(FSP_FLAGS_FCRC32_MASK_MARKER
					| FSP_FLAGS_FCRC32_PAGE_SSIZE());
		break;
	default:
		srv_sys_space.set_flags(FSP_FLAGS_PAGE_SSIZE());
	}

	if (!srv_sys_space.parse_params(innobase_data_file_path, true)) {
		goto error;
	}

	srv_sys_space.normalize_size();
	srv_lock_table_size = 5 * buf_pool.curr_size();

	/* -------------- Log files ---------------------------*/

	/* The default dir for log files is the datadir of MySQL */

	if (!(xtrabackup_backup && srv_log_group_home_dir)) {
		srv_log_group_home_dir = default_path;
	}
	if (xtrabackup_prepare && xtrabackup_incremental_dir) {
		srv_log_group_home_dir = xtrabackup_incremental_dir;
	}
	msg("innodb_log_group_home_dir = %s",
	    srv_log_group_home_dir);

	if (strchr(srv_log_group_home_dir, ';')) {
		msg("syntax error in innodb_log_group_home_dir, ");
		goto error;
	}

	srv_adaptive_flushing = FALSE;

	buf_pool.size_in_bytes_max = size_t(xtrabackup_use_memory);
	buf_pool.size_in_bytes_requested = buf_pool.size_in_bytes_max;

	srv_n_read_io_threads = (uint) innobase_read_io_threads;
	srv_n_write_io_threads = (uint) innobase_write_io_threads;

	srv_max_n_open_files = ULINT_UNDEFINED - 5;

	srv_print_verbose_log = verbose ? 2 : 1;

	/* Store the default charset-collation number of this MySQL
	installation */

	/* We cannot treat characterset here for now!! */
	data_mysql_default_charset_coll = (ulint)default_charset_info->number;

	ut_ad(DATA_MYSQL_BINARY_CHARSET_COLL == my_charset_bin.number);

#ifdef _WIN32
	srv_use_native_aio = TRUE;

#elif defined(LINUX_NATIVE_AIO)

	if (srv_use_native_aio) {
		msg("InnoDB: Using Linux native AIO");
	}
#elif defined(HAVE_URING)

	if (srv_use_native_aio) {
		msg("InnoDB: Using liburing");
	}
#else
	/* Currently native AIO is supported only on windows and linux
	and that also when the support is compiled in. In all other
	cases, we ignore the setting of innodb_use_native_aio. */
	srv_use_native_aio = FALSE;

#endif

	/* Assign the default value to srv_undo_dir if it's not specified, as
	my_getopt does not support default values for string options. We also
	ignore the option and override innodb_undo_directory on --prepare,
	because separate undo tablespaces are copied to the root backup
	directory. */

	if (!srv_undo_dir || !xtrabackup_backup) {
		srv_undo_dir = (char*) ".";
	}

	compile_time_assert(SRV_FORCE_IGNORE_CORRUPT == 1);

	/*
	 * This option can be read both from the command line, and the
	 * defaults file. The assignment should account for both cases,
	 * and for "--innobackupex". Since the command line argument is
	 * parsed after the defaults file, it takes precedence.
	 */
	if (xtrabackup_innodb_force_recovery) {
		srv_force_recovery = xtrabackup_innodb_force_recovery;
	}

	if (srv_force_recovery >= SRV_FORCE_IGNORE_CORRUPT) {
		if (!xtrabackup_prepare) {
			msg("mariabackup: The option \"innodb_force_recovery\""
			    " should only be used with \"%s\".",
			    (innobackupex_mode ? "--apply-log" : "--prepare"));
			goto error;
		} else {
			msg("innodb_force_recovery = %lu", srv_force_recovery);
		}
	}

#ifdef _WIN32
	srv_use_native_aio = TRUE;
#endif
	return false;

error:
	msg("mariabackup: innodb_init_param(): Error occurred.\n");
	return true;
}

static byte log_hdr_buf[log_t::START_OFFSET + SIZE_OF_FILE_CHECKPOINT];

/** Initialize an InnoDB log file header in log_hdr_buf[] */
static void log_hdr_init()
{
  memset(log_hdr_buf, 0, sizeof log_hdr_buf);
  mach_write_to_4(LOG_HEADER_FORMAT + log_hdr_buf, log_t::FORMAT_10_8);
  mach_write_to_8(LOG_HEADER_START_LSN + log_hdr_buf,
                  log_sys.next_checkpoint_lsn);
  snprintf(reinterpret_cast<char*>(LOG_HEADER_CREATOR + log_hdr_buf),
           16, "Backup %u.%u.%u",
           MYSQL_VERSION_ID / 10000, MYSQL_VERSION_ID / 100 % 100,
           MYSQL_VERSION_ID % 100);
  if (log_sys.is_encrypted())
    log_crypt_write_header(log_hdr_buf + LOG_HEADER_CREATOR_END);
  mach_write_to_4(508 + log_hdr_buf, my_crc32c(0, log_hdr_buf, 508));
  mach_write_to_8(log_hdr_buf + 0x1000, log_sys.next_checkpoint_lsn);
  mach_write_to_8(log_hdr_buf + 0x1008, recv_sys.lsn);
  mach_write_to_4(log_hdr_buf + 0x103c,
                  my_crc32c(0, log_hdr_buf + 0x1000, 60));
}

static bool innodb_init()
{
  bool create_new_db= false;

  srv_max_io_capacity= srv_io_capacity >= SRV_MAX_IO_CAPACITY_LIMIT / 2
    ? SRV_MAX_IO_CAPACITY_LIMIT : std::max(2 * srv_io_capacity, 2000UL);

  /* Check if the data files exist or not. */
  dberr_t err= srv_sys_space.check_file_spec(&create_new_db, 5U << 20);

  if (create_new_db)
  {
    msg("mariadb-backup: InnoDB files do not exist");
    return true;
  }

  if (err == DB_SUCCESS)
    err= srv_start(false);

  if (err != DB_SUCCESS)
  {
    msg("mariadb-backup: srv_start() returned %d (%s).", err, ut_strerr(err));
    return true;
  }

  ut_ad(srv_force_recovery <= SRV_FORCE_IGNORE_CORRUPT);
  ut_ad(recv_no_log_write);
  buf_flush_sync();
  recv_sys.debug_free();
  ut_ad(!os_aio_pending_reads());
  ut_d(mysql_mutex_lock(&buf_pool.flush_list_mutex));
  ut_ad(!buf_pool.get_oldest_modification(0));
  ut_d(mysql_mutex_unlock(&buf_pool.flush_list_mutex));
  /* os_aio_pending_writes() may hold here if some write_io_callback()
  did not release the slot yet.  However, the page write itself must
  have completed, because the buf_pool.flush_list is empty. In debug
  builds, we wait for this to happen, hoping to get a hung process if
  this assumption does not hold. */
  ut_d(os_aio_wait_until_no_pending_writes(false));
  log_sys.close_file();

  if (xtrabackup_incremental)
    /* Reset the ib_logfile0 in --target-dir, not --incremental-dir. */
    srv_log_group_home_dir= xtrabackup_target_dir;

  bool ret;
  const std::string ib_logfile0{get_log_file_path()};
  os_file_delete_if_exists_func(ib_logfile0.c_str(), nullptr);
  os_file_t file= os_file_create_func(ib_logfile0.c_str(),
                                      OS_FILE_CREATE,
#if defined _WIN32 || defined O_DIRECT
                                      OS_DATA_FILE_NO_O_DIRECT,
#else
                                      OS_DATA_FILE,
#endif
				      false, &ret);
  if (!ret)
  {
  invalid_log:
    msg("mariadb-backup: Cannot create %s", ib_logfile0.c_str());
    return true;
  }

  recv_sys.lsn= log_sys.next_checkpoint_lsn=
    log_get_lsn() - SIZE_OF_FILE_CHECKPOINT;
  log_sys.set_latest_format(false); // not encrypted
  log_hdr_init();
  byte *b= &log_hdr_buf[log_t::START_OFFSET];
  b[0]= FILE_CHECKPOINT | 10;
  mach_write_to_8(b + 3, recv_sys.lsn);
  b[11]= 1;
  mach_write_to_4(b + 12, my_crc32c(0, b, 11));
  static_assert(12 + 4 == SIZE_OF_FILE_CHECKPOINT, "compatibility");

  ret = os_file_write_func(IORequestWrite, ib_logfile0.c_str(), file,
                           log_hdr_buf, 0,
                           sizeof(log_hdr_buf)) == DB_SUCCESS;
  if (!os_file_close_func(file) || !ret)
    goto invalid_log;
  return false;
}

/* ================= common ================= */

/***********************************************************************
Read backup meta info.
@return TRUE on success, FALSE on failure. */
static
my_bool
xtrabackup_read_metadata(char *filename)
{
	FILE	*fp;
	my_bool	 r = TRUE;
	int	 t;

	fp = fopen(filename,"r");
	if(!fp) {
		msg("Error: cannot open %s", filename);
		return(FALSE);
	}

	if (fscanf(fp, "backup_type = %29s\n", metadata_type)
	    != 1) {
		r = FALSE;
		goto end;
	}
	/* Use UINT64PF instead of LSN_PF here, as we have to maintain the file
	format. */
	if (fscanf(fp, "from_lsn = " UINT64PF "\n", &metadata_from_lsn)
			!= 1) {
		r = FALSE;
		goto end;
	}
	if (fscanf(fp, "to_lsn = " UINT64PF "\n", &metadata_to_lsn)
			!= 1) {
		r = FALSE;
		goto end;
	}
	if (fscanf(fp, "last_lsn = " UINT64PF "\n", &metadata_last_lsn)
			!= 1) {
		metadata_last_lsn = 0;
	}
	/* Optional fields */

	if (fscanf(fp, "recover_binlog_info = %d\n", &t) == 1) {
		recover_binlog_info = (t == 1);
	}
end:
	fclose(fp);

	return(r);
}

/***********************************************************************
Print backup meta info to a specified buffer. */
static
void
xtrabackup_print_metadata(char *buf, size_t buf_len)
{
	/* Use UINT64PF instead of LSN_PF here, as we have to maintain the file
	format. */
	snprintf(buf, buf_len,
		 "backup_type = %s\n"
		 "from_lsn = " UINT64PF "\n"
		 "to_lsn = " UINT64PF "\n"
		 "last_lsn = " UINT64PF "\n"
		 "recover_binlog_info = %d\n",
		 metadata_type,
		 metadata_from_lsn,
		 metadata_to_lsn,
		 metadata_last_lsn,
		 MY_TEST(opt_binlog_info == BINLOG_INFO_LOCKLESS));
}

/***********************************************************************
Stream backup meta info to a specified datasink.
@return TRUE on success, FALSE on failure. */
static
my_bool
xtrabackup_stream_metadata(ds_ctxt_t *ds_ctxt)
{
	char		buf[1024];
	size_t		len;
	ds_file_t	*stream;
	MY_STAT		mystat;
	my_bool		rc = TRUE;

	xtrabackup_print_metadata(buf, sizeof(buf));

	len = strlen(buf);

	mystat.st_size = len;
	mystat.st_mtime = my_time(0);

	stream = ds_open(ds_ctxt, XTRABACKUP_METADATA_FILENAME, &mystat);
	if (stream == NULL) {
		msg("Error: cannot open output stream for %s", XTRABACKUP_METADATA_FILENAME);
		return(FALSE);
	}

	if (ds_write(stream, buf, len)) {
		rc = FALSE;
	}

	if (ds_close(stream)) {
		rc = FALSE;
	}

	return(rc);
}

/***********************************************************************
Write backup meta info to a specified file.
@return TRUE on success, FALSE on failure. */
static
my_bool
xtrabackup_write_metadata(const char *filepath)
{
	char		buf[1024];
	size_t		len;
	FILE		*fp;

	xtrabackup_print_metadata(buf, sizeof(buf));

	len = strlen(buf);

	fp = fopen(filepath, "w");
	if(!fp) {
		msg("Error: cannot open %s", filepath);
		return(FALSE);
	}
	if (fwrite(buf, len, 1, fp) < 1) {
		fclose(fp);
		return(FALSE);
	}

	fclose(fp);

	return(TRUE);
}

/***********************************************************************
Read meta info for an incremental delta.
@return TRUE on success, FALSE on failure. */
static my_bool
xb_read_delta_metadata(const char *filepath, xb_delta_info_t *info)
{
	FILE*	fp;
	char	key[51];
	char	value[51];
	my_bool	r			= TRUE;

	/* set defaults */
	ulint page_size = ULINT_UNDEFINED, zip_size = 0;
	info->space_id = UINT32_MAX;

	fp = fopen(filepath, "r");
	if (!fp) {
		/* Meta files for incremental deltas are optional */
		return(TRUE);
	}

	while (!feof(fp)) {
		if (fscanf(fp, "%50s = %50s\n", key, value) == 2) {
			if (strcmp(key, "page_size") == 0) {
				page_size = strtoul(value, NULL, 10);
			} else if (strcmp(key, "zip_size") == 0) {
				zip_size = strtoul(value, NULL, 10);
			} else if (strcmp(key, "space_id") == 0) {
				info->space_id = static_cast<uint32_t>
					(strtoul(value, NULL, 10));
			}
		}
	}

	fclose(fp);

	if (page_size == ULINT_UNDEFINED) {
		msg("page_size is required in %s", filepath);
		r = FALSE;
	} else {
		info->page_size = page_size;
		info->zip_size = zip_size;
	}

	if (info->space_id == UINT32_MAX) {
		msg("mariabackup: Warning: This backup was taken with XtraBackup 2.0.1 "
			"or earlier, some DDL operations between full and incremental "
			"backups may be handled incorrectly");
	}

	return(r);
}

/***********************************************************************
Write meta info for an incremental delta.
@return TRUE on success, FALSE on failure. */
my_bool
xb_write_delta_metadata(ds_ctxt *ds_meta,
                        const char *filename, const xb_delta_info_t *info)
{
	ds_file_t	*f;
	char		buf[64];
	my_bool		ret;
	size_t		len;
	MY_STAT		mystat;

	snprintf(buf, sizeof(buf),
		 "page_size = " ULINTPF "\n"
		 "zip_size = " ULINTPF " \n"
		 "space_id = %u\n",
		 info->page_size,
		 info->zip_size,
		 info->space_id);
	len = strlen(buf);

	mystat.st_size = len;
	mystat.st_mtime = my_time(0);

	f = ds_open(ds_meta, filename, &mystat);
	if (f == NULL) {
		msg("Error: Can't open output stream for %s",filename);
		return(FALSE);
	}

	ret = (ds_write(f, buf, len) == 0);

	if (ds_close(f)) {
		ret = FALSE;
	}

	return(ret);
}

/* ================= backup ================= */
void xtrabackup_io_throttling()
{
  if (!xtrabackup_backup || !xtrabackup_throttle)
    return;

  mysql_mutex_lock(&recv_sys.mutex);
  if (io_ticket-- < 0)
    mysql_cond_wait(&wait_throttle, &recv_sys.mutex);
  mysql_mutex_unlock(&recv_sys.mutex);
}

static
my_bool regex_list_check_match(
	const regex_list_t& list,
	const char* name)
{
	if (list.empty()) return (FALSE);

	/*
	  regexec/pcre2_regexec is not threadsafe, also documented.
	  Serialize access from multiple threads to compiled regexes.
	*/
	static std::mutex regex_match_mutex;
	std::lock_guard<std::mutex> lock(regex_match_mutex);

	regmatch_t tables_regmatch[1];
	for (regex_list_t::const_iterator i = list.begin(), end = list.end();
	     i != end; ++i) {
		const regex_t& regex = *i;
		int regres = regexec(&regex, name, 1, tables_regmatch, 0);

		if (regres != REG_NOMATCH) {
			return(TRUE);
		}
	}
	return(FALSE);
}

static bool find_filter_in_hashtable(const char *name, hash_table_t *table,
                                     xb_filter_entry_t **result) noexcept
{
  const ulint fold= my_crc32c(0, name, strlen(name));
  if (auto found= table->cell_get(fold)->
      find(&xb_filter_entry_t::name_hash,[name](xb_filter_entry_t *f)
      { return !strcmp(f->name, name); }))
    {
      if (result)
        *result= found;
      return true;
    }
  return false;
}

/************************************************************************
Checks if a given table name matches any of specifications given in
regex_list or tables_hash.

@return TRUE on match or both regex_list and tables_hash are empty.*/
static my_bool
check_if_table_matches_filters(const char *name,
	const regex_list_t& regex_list,
	hash_table_t* tables_hash)
{
	if (regex_list.empty() && !tables_hash->array) {
		return(FALSE);
	}

	if (regex_list_check_match(regex_list, name)) {
		return(TRUE);
	}

	return tables_hash->array &&
		find_filter_in_hashtable(name, tables_hash, NULL);
}

enum skip_database_check_result {
	DATABASE_SKIP,
	DATABASE_SKIP_SOME_TABLES,
	DATABASE_DONT_SKIP,
	DATABASE_DONT_SKIP_UNLESS_EXPLICITLY_EXCLUDED,
};

/************************************************************************
Checks if a database specified by name should be skipped from backup based on
the --databases, --databases_file or --databases_exclude options.

@return TRUE if entire database should be skipped,
	FALSE otherwise.
*/
static
skip_database_check_result
check_if_skip_database(
	const char* name  /*!< in: path to the database */
)
{
	/* There are some filters for databases, check them */
	xb_filter_entry_t*	database = NULL;

	if (databases_exclude_hash.array &&
		find_filter_in_hashtable(name, &databases_exclude_hash,
					 &database) &&
		(!database->has_tables || !databases_include_hash.array)) {
		/* Database is found and there are no tables specified,
		   skip entire db. */
		return DATABASE_SKIP;
	}

	if (databases_include_hash.array) {
		if (!find_filter_in_hashtable(name, &databases_include_hash,
					      &database)) {
		/* Database isn't found, skip the database */
			return DATABASE_SKIP;
		} else if (database->has_tables) {
			return DATABASE_SKIP_SOME_TABLES;
		} else {
			return DATABASE_DONT_SKIP_UNLESS_EXPLICITLY_EXCLUDED;
		}
	}

	return DATABASE_DONT_SKIP;
}

/************************************************************************
Checks if a database specified by path should be skipped from backup based on
the --databases, --databases_file or --databases_exclude options.

@return TRUE if the table should be skipped. */
my_bool
check_if_skip_database_by_path(
	const char* path /*!< in: path to the db directory. */
)
{
	if (!databases_include_hash.array && !databases_exclude_hash.array) {
		return(FALSE);
	}

	const char* db_name = strrchr(path, '/');
#ifdef _WIN32
	if (const char* last = strrchr(path, '\\')) {
		if (!db_name || last > db_name) {
			db_name = last;
		}
	}
#endif

	if (db_name == NULL) {
		db_name = path;
	} else {
		++db_name;
	}

	return check_if_skip_database(db_name) == DATABASE_SKIP;
}

/************************************************************************
Checks if a table specified as a name in the form "database/name" (InnoDB 5.6)
or "./database/name.ibd" (InnoDB 5.5-) should be skipped from backup based on
the --tables or --tables-file options.

@return TRUE if the table should be skipped. */
my_bool
check_if_skip_table(
/******************/
	const char*	name)	/*!< in: path to the table */
{
	char buf[FN_REFLEN];
	const char *dbname, *tbname;
	const char *ptr;
	char *eptr;


	dbname = NULL;
	tbname = name;
	for (;;) {
		ptr= strchr(tbname, '/');
#ifdef _WIN32
		if (!ptr) {
			ptr= strchr(tbname,'\\');
		}
#endif
		if (!ptr) {
			break;
		}
		dbname = tbname;
		tbname = ptr + 1;
	}

	if (strncmp(tbname, tmp_file_prefix, tmp_file_prefix_length) == 0) {
		return TRUE;
	}

	if (regex_exclude_list.empty() &&
		regex_include_list.empty() &&
		!tables_include_hash.array &&
		!tables_exclude_hash.array &&
		!databases_include_hash.array &&
		!databases_exclude_hash.array) {
		return(FALSE);
	}

	if (dbname == NULL) {
		return(FALSE);
	}

	strncpy(buf, dbname, FN_REFLEN - 1);
	buf[FN_REFLEN - 1] = '\0';
	buf[tbname - 1 - dbname] = '\0';

	const skip_database_check_result skip_database =
			check_if_skip_database(buf);
	if (skip_database == DATABASE_SKIP) {
		return (TRUE);
	}

	buf[tbname - 1 - dbname] = '.';

	/* Check if there's a suffix in the table name. If so, truncate it. We
	rely on the fact that a dot cannot be a part of a table name (it is
	encoded by the server with the @NNNN syntax). */
	if ((eptr = strchr(&buf[tbname - dbname], '.')) != NULL) {

		*eptr = '\0';
	}

	/* For partitioned tables first try to match against the regexp
	without truncating the #P#... suffix so we can backup individual
	partitions with regexps like '^test[.]t#P#p5' */
	if (check_if_table_matches_filters(buf, regex_exclude_list,
					   &tables_exclude_hash)) {
		return(TRUE);
	}
	if (check_if_table_matches_filters(buf, regex_include_list,
					   &tables_include_hash)) {
		return(FALSE);
	}
	if ((eptr = strstr(buf, "#P#")) != NULL) {
		*eptr = 0;

		if (check_if_table_matches_filters(buf, regex_exclude_list,
						   &tables_exclude_hash)) {
			return (TRUE);
		}
		if (check_if_table_matches_filters(buf, regex_include_list,
						   &tables_include_hash)) {
			return(FALSE);
		}
	}

	if (skip_database == DATABASE_DONT_SKIP_UNLESS_EXPLICITLY_EXCLUDED) {
		/* Database is in include-list, and qualified name wasn't
		   found in any of exclusion filters.*/
		return (FALSE);
	}

	if (skip_database == DATABASE_SKIP_SOME_TABLES ||
		!regex_include_list.empty() ||
		tables_include_hash.array) {

		/* Include lists are present, but qualified name
		   failed to match any.*/
		return(TRUE);
	}

	return(FALSE);
}

const char*
xb_get_copy_action(const char *dflt)
{
	const char *action;

	if (xtrabackup_stream) {
		if (xtrabackup_compress) {
			action = "Compressing and streaming";
		} else {
			action = "Streaming";
		}
	} else {
		if (xtrabackup_compress) {
			action = "Compressing";
		} else {
			action = dflt;
		}
	}

	return(action);
}


/** Copy innodb data file to the specified destination.

@param[in] node	file node of a tablespace
@param[in] thread_n	thread id, used in the text of diagnostic messages
@param[in] dest_name	destination file name
@param[in] write_filter	write filter to copy data, can be pass-through filter
for full backup, pages filter for incremental backup, etc.

@return FALSE on success and TRUE on error */
static my_bool xtrabackup_copy_datafile(ds_ctxt *ds_data,
                                        ds_ctxt *ds_meta,
                                        fil_node_t *node, uint thread_n,
                                        const char *dest_name,
                                        const xb_write_filt_t &write_filter,
                                        CorruptedPages &corrupted_pages)
{
	char			 dst_name[FN_REFLEN];
	ds_file_t		*dstfile = NULL;
	xb_fil_cur_t		 cursor;
	xb_fil_cur_result_t	 res;
	xb_write_filt_ctxt_t	 write_filt_ctxt;
	const char		*action;
	xb_read_filt_t		*read_filter;
	my_bool			rc = FALSE;

	if (fil_is_user_tablespace_id(node->space->id)
	    && check_if_skip_table(filename_to_spacename(node->name,
							 strlen(node->name)).
				   c_str())) {
		msg(thread_n, "Skipping %s.", node->name);
		return(FALSE);
	}

	memset(&write_filt_ctxt, 0, sizeof(xb_write_filt_ctxt_t));

	bool was_dropped;
	mysql_mutex_lock(&recv_sys.mutex);
	was_dropped = (ddl_tracker.drops.find(node->space->id) != ddl_tracker.drops.end());
	mysql_mutex_unlock(&recv_sys.mutex);
	if (was_dropped) {
		if (node->is_open()) {
			mysql_mutex_lock(&fil_system.mutex);
			node->close();
			mysql_mutex_unlock(&fil_system.mutex);
		}
		goto skip;
	}

	read_filter = &rf_pass_through;

	res = xb_fil_cur_open(&cursor, read_filter, node, thread_n, ULLONG_MAX);
	if (res == XB_FIL_CUR_SKIP) {
		goto skip;
	} else if (res == XB_FIL_CUR_ERROR) {
		goto error;
	}

	strncpy(dst_name, dest_name ? dest_name : cursor.rel_path,
		sizeof dst_name - 1);
	dst_name[sizeof dst_name - 1] = '\0';

	ut_a(write_filter.process != NULL);

	if (write_filter.init != NULL &&
		!write_filter.init(ds_meta, &write_filt_ctxt, dst_name, &cursor,
			opt_log_innodb_page_corruption ? &corrupted_pages : NULL)) {
		msg (thread_n, "mariabackup: error: failed to initialize page write filter.");
		goto error;
	}

	dstfile = ds_open(ds_data, dst_name, &cursor.statinfo);
	if (dstfile == NULL) {
		msg(thread_n,"mariabackup: error: can't open the destination stream for %s", dst_name);
		goto error;
	}

	action = xb_get_copy_action();

	if (xtrabackup_stream) {
		msg(thread_n, "%s %s", action, node->name);
	} else {
		msg(thread_n, "%s %s to %s", action, node->name,
		    dstfile->path);
	}

	/* The main copy loop */
	while (1) {
		res = xb_fil_cur_read(&cursor, corrupted_pages);
		if (res == XB_FIL_CUR_ERROR) {
		       goto error;
		}

		if (res == XB_FIL_CUR_EOF) {
			break;
		}

		if (!write_filter.process(&write_filt_ctxt, dstfile)) {
			goto error;
		}

		if (res == XB_FIL_CUR_SKIP) {
			mysql_mutex_lock(&recv_sys.mutex);
			fail_undo_ids.insert(
				static_cast<uint32_t>(cursor.space_id));
			mysql_mutex_unlock(&recv_sys.mutex);
			break;
		}
	}

	if (write_filter.finalize
	    && !write_filter.finalize(&write_filt_ctxt, dstfile)) {
		goto error;
	} else {
		const fil_space_t::name_type name = node->space->name();

		mysql_mutex_lock(&recv_sys.mutex);
		ddl_tracker.tables_in_backup.emplace(node->space->id,
						     std::string(name.data(),
								 name.size()));
		mysql_mutex_unlock(&recv_sys.mutex);
	}

	/* close */
	msg(thread_n,"        ...done");
	xb_fil_cur_close(&cursor);
	if (ds_close(dstfile)) {
		rc = TRUE;
	}
	if (write_filter.deinit) {
		write_filter.deinit(&write_filt_ctxt);
	}
	return(rc);

error:
	xb_fil_cur_close(&cursor);
	if (dstfile != NULL) {
		ds_close(dstfile);
	}
	if (write_filter.deinit) {
		write_filter.deinit(&write_filt_ctxt);;
	}
	msg(thread_n, "mariabackup: xtrabackup_copy_datafile() failed.");
	return(TRUE); /*ERROR*/

skip:

	if (dstfile != NULL) {
		ds_close(dstfile);
	}
	if (write_filter.deinit) {
		write_filter.deinit(&write_filt_ctxt);
	}
	msg(thread_n,"Warning: We assume the  table was dropped during xtrabackup execution and ignore the tablespace %s", node->name);
	return(FALSE);
}

static int
xtrabackup_copy_mmap_snippet(ds_file_t *ds, const byte *start, const byte *end)
{
  if (UNIV_UNLIKELY(start > end))
  {
    if (int r= ds_write(ds, start, log_sys.buf + log_sys.file_size - start))
      return r;
    start= log_sys.buf + log_sys.START_OFFSET;
  }
  return ds_write(ds, start, end - start);
}

/** Copy memory-mapped log until the end of the log is reached
or the log_copying_stop signal is received
@return whether the operation failed */
static bool xtrabackup_copy_mmap_logfile()
{
  mysql_mutex_assert_owner(&recv_sys.mutex);
  recv_sys.offset= size_t(log_sys.calc_lsn_offset(recv_sys.lsn));
  recv_sys.len= size_t(log_sys.file_size);
  const size_t seq_offset{log_sys.is_encrypted() ? 8U + 5U : 5U};
  const char one{'\1'};

  for (unsigned retry_count{0};;)
  {
    recv_sys_t::parse_mtr_result r;
    const byte *start= &log_sys.buf[recv_sys.offset];

    if (recv_sys.parse_mmap<recv_sys_t::store::BACKUP>(false) ==
        recv_sys_t::OK)
    {
      const byte *end;

      do
      {
        /* Set the sequence bit (the backed-up log will not wrap around) */
        size_t seqo= recv_sys.offset - seq_offset;
        if (seqo < log_sys.START_OFFSET)
          seqo+= static_cast<size_t>(log_sys.file_size - log_sys.START_OFFSET);
        const byte *seq= &log_sys.buf[seqo];
        ut_ad(*seq == log_sys.get_sequence_bit(recv_sys.lsn - seq_offset));
        if (!*seq)
        {
          if (xtrabackup_copy_mmap_snippet(dst_log_file, start, seq) ||
              ds_write(dst_log_file, &one, 1))
            goto write_error;
          start = seq + 1;
        }
      }
      while ((r= recv_sys.parse_mmap<recv_sys_t::store::BACKUP>(false)) ==
             recv_sys_t::OK);

      end= &log_sys.buf[recv_sys.offset];

      if (xtrabackup_copy_mmap_snippet(dst_log_file, start, end))
      {
      write_error:
        msg("Error: write to ib_logfile0 failed");
        return true;
      }

      start= end;

      pthread_cond_broadcast(&scanned_lsn_cond);

      if (r == recv_sys_t::GOT_EOF)
        break;

      retry_count= 0;
    }
    else
    {
      if (metadata_to_lsn)
      {
        if (metadata_to_lsn <= recv_sys.lsn)
          return false;
      }
      else if (xtrabackup_throttle && io_ticket-- < 0)
        mysql_cond_wait(&wait_throttle, &recv_sys.mutex);

      if (!retry_count++)
        msg("Retrying read of log at LSN=" LSN_PF, recv_sys.lsn);
      else if (retry_count == 100)
        break;
      else
      {
        timespec abstime;
        set_timespec_nsec(abstime, 1000000ULL /* 1 ms */);
        if (!mysql_cond_timedwait(&log_copying_stop, &recv_sys.mutex,
                                  &abstime))
          return true;
      }
    }
  }

  if (verbose)
    msg(">> log scanned up to (" LSN_PF ")", recv_sys.lsn);
  return false;
}

/** Copy redo log until the current end of the log is reached
@return whether the operation failed */
static bool xtrabackup_copy_logfile()
{
  mysql_mutex_assert_owner(&recv_sys.mutex);
  DBUG_EXECUTE_IF("log_checksum_mismatch", return false;);

  ut_a(dst_log_file);
  ut_ad(recv_sys.is_initialised());

  if (log_sys.is_mmap())
    return xtrabackup_copy_mmap_logfile();

  const size_t sequence_offset{log_sys.is_encrypted() ? 8U + 5U : 5U};
  const size_t block_size_1{log_sys.write_size - 1};

  recv_sys.offset= size_t(recv_sys.lsn - log_sys.get_first_lsn()) &
    block_size_1;
  recv_sys.len= 0;

  for (unsigned retry_count{0};;)
  {
    recv_sys_t::parse_mtr_result r;
    size_t start_offset{recv_sys.offset};

    {
      {
        auto source_offset=
          log_sys.calc_lsn_offset(recv_sys.lsn + recv_sys.len -
                                  recv_sys.offset);
        source_offset&= ~block_size_1;
        size_t size{log_sys.buf_size - recv_sys.len};
        if (UNIV_UNLIKELY(source_offset + size > log_sys.file_size))
        {
          const size_t first{size_t(log_sys.file_size - source_offset)};
          ut_ad(first <= log_sys.buf_size);
          log_sys.log.read(source_offset, {log_sys.buf, first});
          size-= first;
          if (log_sys.START_OFFSET + size > source_offset)
            size= size_t(source_offset - log_sys.START_OFFSET);
          if (size)
            log_sys.log.read(log_sys.START_OFFSET,
                             {log_sys.buf + first, size});
          size+= first;
        }
        else
          log_sys.log.read(source_offset, {log_sys.buf, size});
        recv_sys.len= size;
      }

      if (log_sys.buf[recv_sys.offset] <= 1)
        break;

      if (recv_sys.parse_mtr<recv_sys_t::store::BACKUP>(false) ==
          recv_sys_t::OK)
      {
        do
        {
          /* Set the sequence bit (the backed-up log will not wrap around) */
          byte *seq= &log_sys.buf[recv_sys.offset - sequence_offset];
          ut_ad(*seq == log_sys.get_sequence_bit(recv_sys.lsn -
                                                 sequence_offset));
          *seq= 1;
        }
        while ((r= recv_sys.parse_mtr<recv_sys_t::store::BACKUP>(false)) ==
               recv_sys_t::OK);

        if (ds_write(dst_log_file, log_sys.buf + start_offset,
                     recv_sys.offset - start_offset))
        {
          msg("Error: write to ib_logfile0 failed");
          return true;
        }
        else
        {
          const auto ofs= recv_sys.offset & ~block_size_1;
          memmove_aligned<64>(log_sys.buf, log_sys.buf + ofs,
                              recv_sys.len - ofs);
          recv_sys.len-= ofs;
          recv_sys.offset&= block_size_1;
        }

        pthread_cond_broadcast(&scanned_lsn_cond);

        if (r == recv_sys_t::GOT_EOF)
          break;

        if (recv_sys.offset < log_sys.write_size)
          break;

        if (xtrabackup_throttle && io_ticket-- < 0)
          mysql_cond_wait(&wait_throttle, &recv_sys.mutex);

        retry_count= 0;
        continue;
      }
      else
      {
        recv_sys.len= recv_sys.offset & ~block_size_1;
        if (retry_count == 100)
          break;

        mysql_mutex_unlock(&recv_sys.mutex);
        if (!retry_count++)
          msg("Retrying read of log at LSN=" LSN_PF, recv_sys.lsn);
        my_sleep(1000);
      }
    }
    mysql_mutex_lock(&recv_sys.mutex);
  }

  if (verbose)
    msg(">> log scanned up to (" LSN_PF ")", recv_sys.lsn);
  return false;
}

static bool backup_wait_timeout(lsn_t lsn, lsn_t last_lsn)
{
  if (last_lsn >= lsn)
    return true;
  msg("Was only able to copy log from " LSN_PF " to " LSN_PF
      ", not " LSN_PF "; try increasing innodb_log_file_size",
      log_sys.next_checkpoint_lsn, last_lsn, lsn);
  return false;
}

/**
Wait for enough log to be copied.
@param lsn  log sequence number target
@return the reached log sequence number (may be less or more than lsn)
*/
static lsn_t backup_wait_for_lsn_low(lsn_t lsn)
{
  mysql_mutex_assert_owner(&recv_sys.mutex);

  lsn_t last_lsn{recv_sys.lsn};

  if (last_lsn >= lsn)
    return last_lsn;

  msg("Waiting for log copy thread to read lsn " LSN_PF, lsn);

  while (log_copying_running && last_lsn < lsn)
  {
    timespec abstime;
    set_timespec(abstime, 5);
    if (my_cond_timedwait(&scanned_lsn_cond, &recv_sys.mutex.m_mutex,
                          &abstime) &&
        last_lsn == recv_sys.lsn)
      break;
    last_lsn= recv_sys.lsn;
  }

  return last_lsn;
}

/**
Wait for enough log to be copied after BACKUP STAGE BLOCK_DDL.
@param lsn  log sequence number target
@return whether log_copying_thread() copied everything until the target lsn
*/
static bool backup_wait_for_lsn(lsn_t lsn)
{
  if (!lsn)
    return true;
  mysql_mutex_lock(&recv_sys.mutex);
  ut_ad(!metadata_to_lsn);
  ut_ad(!metadata_last_lsn);
  lsn_t last_lsn{backup_wait_for_lsn_low(lsn)};
  mysql_mutex_unlock(&recv_sys.mutex);
  return backup_wait_timeout(lsn, last_lsn);
}


static void log_copying_thread()
{
  my_thread_init();
  mysql_mutex_lock(&recv_sys.mutex);
  while (!xtrabackup_copy_logfile() &&
         (!metadata_last_lsn || metadata_last_lsn > recv_sys.lsn))
  {
    timespec abstime;
    set_timespec_nsec(abstime, 1000000ULL * xtrabackup_log_copy_interval);
    mysql_cond_timedwait(&log_copying_stop, &recv_sys.mutex, &abstime);
  }
  log_copying_running= false;
  mysql_mutex_unlock(&recv_sys.mutex);
  my_thread_end();
}

/** whether io_watching_thread() is active; protected by recv_sys.mutex */
static bool have_io_watching_thread;

/* io throttle watching (rough) */
static void io_watching_thread()
{
  my_thread_init();
  /* currently, for --backup only */
  ut_ad(xtrabackup_backup);

  mysql_mutex_lock(&recv_sys.mutex);
  ut_ad(have_io_watching_thread);

  while (log_copying_running && !metadata_last_lsn)
  {
    timespec abstime;
    set_timespec(abstime, 1);
    mysql_cond_timedwait(&log_copying_stop, &recv_sys.mutex, &abstime);
    io_ticket= xtrabackup_throttle;
    mysql_cond_broadcast(&wait_throttle);
  }

  /* stop io throttle */
  xtrabackup_throttle= 0;
  have_io_watching_thread= false;
  mysql_cond_broadcast(&wait_throttle);
  mysql_mutex_unlock(&recv_sys.mutex);
  my_thread_end();
}

#ifndef DBUG_OFF
char *dbug_mariabackup_get_val(const char *event,
                               const fil_space_t::name_type key)
{
  char envvar[FN_REFLEN];
  strncpy(envvar, event, sizeof envvar - 1);
  envvar[(sizeof envvar) - 1] = '\0';

  if (key.size() && key.size() + strlen(envvar) < (sizeof envvar) - 2)
  {
    strcat(envvar, "_");
    strncat(envvar, key.data(), key.size());
    if (char *slash= strchr(envvar, '/'))
      *slash= '_';
  }

  char *val = getenv(envvar);
  return val && *val ? val : nullptr;
}

/*
In debug mode,  execute SQL statement that was passed via environment.
To use this facility, you need to

1. Add code DBUG_EXECUTE_MARIABACKUP_EVENT("my_event_name", key););
  to the code. key is usually a table name
2. Set environment variable my_event_name_$key SQL statement you want to execute
   when event occurs, in DBUG_EXECUTE_IF from above.
   In mtr , you can set environment via 'let' statement (do not use $ as the first char
   for the variable)
3. start mariabackup with --dbug=+d,debug_mariabackup_events
*/
void dbug_mariabackup_event(const char *event,
                            const fil_space_t::name_type key,
                            bool need_lock)
{
        static std::mutex dbug_mariabackup_event_mutex;
	char *sql = dbug_mariabackup_get_val(event, key);
	if (sql && *sql) {
		msg("dbug_mariabackup_event : executing '%s'", sql);
                if (need_lock) {
                        std::lock_guard<std::mutex> lock(dbug_mariabackup_event_mutex);
                        xb_mysql_query(mysql_connection, sql, false, true);
                } else
                        xb_mysql_query(mysql_connection, sql, false, true);
        }
}
#endif // DBUG_OFF


/************************************************************************
Initialize the appropriate datasink(s). Both local backups and streaming in the
'xbstream' format allow parallel writes so we can write directly.

Otherwise (i.e. when streaming in the 'tar' format) we need 2 separate datasinks
for the data stream (and don't allow parallel data copying) and for metainfo
files (including ib_logfile0). The second datasink writes to temporary
files first, and then streams them in a serialized way when closed. */
void Backup_datasinks::init()
{
	/* Start building out the pipelines from the terminus back */
	if (xtrabackup_stream) {
		/* All streaming goes to stdout */
		m_data = m_meta = m_redo = ds_create(xtrabackup_target_dir,
						     DS_TYPE_STDOUT);
	} else {
		/* Local filesystem */
		m_data = m_meta = m_redo = ds_create(xtrabackup_target_dir,
						     DS_TYPE_LOCAL);
	}

	/* Track it for destruction */
	add_datasink_to_destroy(m_data);

	/* Stream formatting */
	if (xtrabackup_stream) {
		ds_ctxt_t	*ds;

	 ut_a(xtrabackup_stream_fmt == XB_STREAM_FMT_XBSTREAM);
	 ds = ds_create(xtrabackup_target_dir, DS_TYPE_XBSTREAM);

		add_datasink_to_destroy(ds);

		ds_set_pipe(ds, m_data);
		m_data = ds;


		m_redo = m_meta = m_data;
	}

	/* Compression for m_data and m_redo */
	if (xtrabackup_compress) {
		ds_ctxt_t	*ds;

		/* Use a 1 MB buffer for compressed output stream */
		ds = ds_create(xtrabackup_target_dir, DS_TYPE_BUFFER);
		ds_buffer_set_size(ds, 1024 * 1024);
		add_datasink_to_destroy(ds);
		ds_set_pipe(ds, m_data);
		if (m_data != m_redo) {
			m_data = ds;
			ds = ds_create(xtrabackup_target_dir, DS_TYPE_BUFFER);
			ds_buffer_set_size(ds, 1024 * 1024);
			add_datasink_to_destroy(ds);
			ds_set_pipe(ds, m_redo);
			m_redo = ds;
		} else {
			m_redo = m_data = ds;
		}

		ds = ds_create(xtrabackup_target_dir, DS_TYPE_COMPRESS);
		add_datasink_to_destroy(ds);
		ds_set_pipe(ds, m_data);
		if (m_data != m_redo) {
			m_data = ds;
			ds = ds_create(xtrabackup_target_dir, DS_TYPE_COMPRESS);
			add_datasink_to_destroy(ds);
			ds_set_pipe(ds, m_redo);
			m_redo = ds;
		} else {
			m_redo = m_data = ds;
		}
	}
}

#define SRV_MAX_N_PENDING_SYNC_IOS	100

/** Initialize the tablespace cache subsystem. */
static
void
xb_fil_io_init()
{
	fil_system.create(srv_file_per_table ? 50000 : 5000);
	fil_system.freeze_space_list = 1;
	fil_system.space_id_reuse_warned = true;
}

/** Load tablespace.

@param[in] dirname directory name of the tablespace to open
@param[in] filname file name of the tablespece to open
@param[in] is_remote true if tablespace file is .isl
@param[in] skip_node_page0 true if we don't need to read node page 0. Otherwise
node page0 will be read, and it's size and free pages limit
will be set from page 0, what is neccessary for checking and fixing corrupted
pages.
@param[in] defer_space_id use the space id to create space object
when there is deferred tablespace
*/
static void xb_load_single_table_tablespace(const char *dirname,
                                            const char *filname,
                                            bool is_remote,
                                            bool skip_node_page0,
                                            uint32_t defer_space_id)
{
	ut_ad(srv_operation == SRV_OPERATION_BACKUP
	      || srv_operation == SRV_OPERATION_RESTORE_DELTA
	      || srv_operation == SRV_OPERATION_RESTORE
	      || srv_operation == SRV_OPERATION_BACKUP_NO_DEFER);
	/* Ignore .isl files on XtraBackup recovery. All tablespaces must be
	local. */
	if (is_remote && srv_operation == SRV_OPERATION_RESTORE_DELTA) {
		return;
	}
	if (check_if_skip_table(filname)) {
		return;
	}

	/* The name ends in .ibd or .isl;
	try opening the file */
	char*	name;
	size_t	dirlen		= dirname == NULL ? 0 : strlen(dirname);
	size_t	namelen		= strlen(filname);
	ulint	pathlen		= dirname == NULL ? namelen + 1: dirlen + namelen + 2;
	dberr_t	err;
	fil_space_t	*space;
	bool	defer = false;

	name = static_cast<char*>(ut_malloc_nokey(pathlen));

	if (dirname != NULL) {
		snprintf(name, pathlen, "%s/%s", dirname, filname);
		name[pathlen - 5] = 0;
	} else {
		snprintf(name, pathlen, "%s", filname);
		name[pathlen - 5] = 0;
	}

	const fil_space_t::name_type n{name, pathlen - 5};
	Datafile *file;

	if (is_remote) {
		RemoteDatafile* rf = new RemoteDatafile();
		file = rf;
		if (!rf->open_link_file(n)) {
			goto cant_open;
		}
	} else {
		file = new Datafile();
		file->make_filepath(".", n, IBD);
	}

	if (file->open_read_only(true) != DB_SUCCESS) {
	cant_open:
		delete file;
		// Ignore FTS tables, as they can be removed for intermediate tables,
		// this code must be executed under stronger or equal to BLOCK_DDL lock,
		// so there must not be errors for non-intermediate FTS tables.
		if (check_if_fts_table(filname))
			return;
		die("Can't open datafile %s", name);
	}

	for (int i = 0; i < 10; i++) {
		file->m_defer = false;
		err = file->validate_first_page(file->get_first_page());

		if (file->m_defer) {
			if (defer_space_id) {
				defer = true;
				file->set_space_id(defer_space_id);
				file->set_flags(FSP_FLAGS_PAGE_SSIZE());
				err = DB_SUCCESS;
				break;
			}
		} else if (err != DB_CORRUPTION) {
			break;
		}

		my_sleep(1000);
	}

	if (!defer && file->m_defer) {
		const char *file_path = file->filepath();
		defer_space_names.insert(
			filename_to_spacename(
				file_path, strlen(file_path)));
		delete file;
		ut_free(name);
		return;
	}

	bool is_empty_file = file->exists() && file->is_empty_file();

	if (err == DB_SUCCESS && file->space_id() != SRV_TMP_SPACE_ID) {
		mysql_mutex_lock(&fil_system.mutex);
		space = fil_space_t::create(
			uint32_t(file->space_id()), file->flags(), false,
			nullptr/* TODO: crypt_data */,
			FIL_ENCRYPTION_DEFAULT,
			file->handle() != OS_FILE_CLOSED);
		ut_ad(space);
		fil_node_t* node= space->add(
			file->filepath(),
			skip_node_page0 ? file->detach() : pfs_os_file_t(),
			0, false, false);
		node->deferred= defer;
		if (!space->read_page0(nullptr, true))
			err = DB_CANNOT_OPEN_FILE;
		mysql_mutex_unlock(&fil_system.mutex);

		if (srv_operation == SRV_OPERATION_RESTORE_DELTA
		    || xb_close_files) {
			space->close();
		}
	}

	delete file;

	if (err != DB_SUCCESS && xtrabackup_backup && !is_empty_file) {
		die("Failed to validate first page of the file %s, error %d",name, (int)err);
	}

	ut_free(name);
}

static void xb_load_single_table_tablespace(const std::string &space_name,
                                            bool skip_node_page0,
                                            uint32_t defer_space_id)
{
  std::string name(space_name);
  bool is_remote= access((name + ".ibd").c_str(), R_OK) != 0;
  const char *extension= is_remote ? ".isl" : ".ibd";
  name.append(extension);
  char buf[FN_REFLEN];
  strncpy(buf, name.c_str(), sizeof buf - 1);
  buf[sizeof buf - 1]= '\0';
  const char *dbname= buf;
  char *p= strchr(buf, '/');
  if (!p)
    die("Unexpected tablespace %s filename %s", space_name.c_str(),
        name.c_str());
  *p= 0;
  const char *tablename= p + 1;
  xb_load_single_table_tablespace(dbname, tablename, is_remote,
                                  skip_node_page0, defer_space_id);
}

#ifdef _WIN32
/**
The os_file_opendir() function opens a directory stream corresponding to the
directory named by the dirname argument. The directory stream is positioned
at the first entry. In both Unix and Windows we automatically skip the '.'
and '..' items at the start of the directory listing.
@param[in]	dirname		directory name; it must not contain a trailing
				'\' or '/'
@return directory stream, NULL if error */
os_file_dir_t os_file_opendir(const char *dirname)
{
  char path[OS_FILE_MAX_PATH + 3];

  ut_a(strlen(dirname) < OS_FILE_MAX_PATH);

  strcpy(path, dirname);
  strcpy(path + strlen(path), "\\*");

  /* Note that in Windows opening the 'directory stream' also retrieves
  the first entry in the directory. Since it is '.', that is no problem,
  as we will skip over the '.' and '..' entries anyway. */

  LPWIN32_FIND_DATA lpFindFileData= static_cast<LPWIN32_FIND_DATA>
    (ut_malloc_nokey(sizeof(WIN32_FIND_DATA)));
  os_file_dir_t dir= FindFirstFile((LPCTSTR) path, lpFindFileData);
  ut_free(lpFindFileData);

  return dir;
}
#endif

/** This function returns information of the next file in the directory. We jump
over the '.' and '..' entries in the directory.
@param[in]	dirname		directory name or path
@param[in]	dir		directory stream
@param[out]	info		buffer where the info is returned
@return 0 if ok, -1 if error, 1 if at the end of the directory */
int
os_file_readdir_next_file(
	const char*	dirname,
	os_file_dir_t	dir,
	os_file_stat_t* info)
{
#ifdef _WIN32
	BOOL		ret;
	int		status;
	WIN32_FIND_DATA find_data;

next_file:
	ret = FindNextFile(dir, &find_data);

	if (ret > 0) {

		const char* name;

		name = static_cast<const char*>(find_data.cFileName);

		ut_a(strlen(name) < OS_FILE_MAX_PATH);

		if (strcmp(name, ".") == 0 || strcmp(name, "..") == 0) {

			goto next_file;
		}

		strcpy(info->name, name);

		info->size = find_data.nFileSizeHigh;
		info->size <<= 32;
		info->size |= find_data.nFileSizeLow;

		if (find_data.dwFileAttributes
		    & FILE_ATTRIBUTE_REPARSE_POINT) {

			/* TODO: test Windows symlinks */
			/* TODO: MySQL has apparently its own symlink
			implementation in Windows, dbname.sym can
			redirect a database directory:
			REFMAN "windows-symbolic-links.html" */

			info->type = OS_FILE_TYPE_LINK;

		} else if (find_data.dwFileAttributes
			   & FILE_ATTRIBUTE_DIRECTORY) {

			info->type = OS_FILE_TYPE_DIR;

		} else {

			/* It is probably safest to assume that all other
			file types are normal. Better to check them rather
			than blindly skip them. */

			info->type = OS_FILE_TYPE_FILE;
		}

		status = 0;

	} else {
		DWORD err = GetLastError();
		if (err == ERROR_NO_MORE_FILES) {
			status = 1;
		} else {
			msg("FindNextFile in %s returned %lu", dirname, err);
			status = -1;
		}
	}

	return(status);
#else
	struct dirent*	ent;
	char*		full_path;
	int		ret;
	struct stat	statinfo;

next_file:

	ent = readdir(dir);

	if (ent == NULL) {

		return(1);
	}

	ut_a(strlen(ent->d_name) < OS_FILE_MAX_PATH);

	if (strcmp(ent->d_name, ".") == 0 || strcmp(ent->d_name, "..") == 0) {

		goto next_file;
	}

	strcpy(info->name, ent->d_name);

	full_path = static_cast<char*>(
		ut_malloc_nokey(strlen(dirname) + strlen(ent->d_name) + 10));
	if (!full_path) {
		return -1;
	}

	sprintf(full_path, "%s/%s", dirname, ent->d_name);

	ret = stat(full_path, &statinfo);

	if (ret) {

		if (errno == ENOENT) {
			/* readdir() returned a file that does not exist,
			it must have been deleted in the meantime. Do what
			would have happened if the file was deleted before
			readdir() - ignore and go to the next entry.
			If this is the last entry then info->name will still
			contain the name of the deleted file when this
			function returns, but this is not an issue since the
			caller shouldn't be looking at info when end of
			directory is returned. */

			ut_free(full_path);

			goto next_file;
		}

		msg("stat %s: Got error %d", full_path, errno);

		ut_free(full_path);

		return(-1);
	}

	MSAN_STAT_WORKAROUND(&statinfo);
	info->size = statinfo.st_size;

	if (S_ISDIR(statinfo.st_mode)) {
		info->type = OS_FILE_TYPE_DIR;
	} else if (S_ISLNK(statinfo.st_mode)) {
		info->type = OS_FILE_TYPE_LINK;
	} else if (S_ISREG(statinfo.st_mode)) {
		info->type = OS_FILE_TYPE_FILE;
	} else {
		info->type = OS_FILE_TYPE_UNKNOWN;
	}

	ut_free(full_path);
	return(0);
#endif
}

/***********************************************************************//**
A fault-tolerant function that tries to read the next file name in the
directory. We retry 100 times if os_file_readdir_next_file() returns -1. The
idea is to read as much good data as we can and jump over bad data.
@return 0 if ok, -1 if error even after the retries, 1 if at the end
of the directory */
int
fil_file_readdir_next_file(
/*=======================*/
	dberr_t*	err,	/*!< out: this is set to DB_ERROR if an error
				was encountered, otherwise not changed */
	const char*	dirname,/*!< in: directory name or path */
	os_file_dir_t	dir,	/*!< in: directory stream */
	os_file_stat_t* info)	/*!< in/out: buffer where the
				info is returned */
{
	for (ulint i = 0; i < 100; i++) {
		int	ret = os_file_readdir_next_file(dirname, dir, info);

		if (ret != -1) {

			return(ret);
		}

		ib::error() << "os_file_readdir_next_file() returned -1 in"
			" directory " << dirname
			<< ", crash recovery may have failed"
			" for some .ibd files!";

		*err = DB_ERROR;
	}

	return(-1);
}

/** Scan the database directories under the MySQL datadir, looking for
.ibd files and determining the space id in each of them.
@return	DB_SUCCESS or error number */

static dberr_t enumerate_ibd_files(process_single_tablespace_func_t callback)
{
	int		ret;
	char*		dbpath		= NULL;
	ulint		dbpath_len	= 100;
	os_file_dir_t	dir;
	os_file_dir_t	dbdir;
	os_file_stat_t	dbinfo;
	os_file_stat_t	fileinfo;
	dberr_t		err		= DB_SUCCESS;
	size_t len;

	/* The datadir of MySQL is always the default directory of mysqld */

	dir = os_file_opendir(fil_path_to_mysql_datadir);

	if (UNIV_UNLIKELY(dir == IF_WIN(INVALID_HANDLE_VALUE, nullptr))) {
		msg("cannot open dir %s", fil_path_to_mysql_datadir);
		return(DB_ERROR);
	}

	dbpath = static_cast<char*>(ut_malloc_nokey(dbpath_len));

	/* Scan all directories under the datadir. They are the database
	directories of MySQL. */

	ret = fil_file_readdir_next_file(&err, fil_path_to_mysql_datadir, dir,
					 &dbinfo);
	while (ret == 0) {

		/* General tablespaces are always at the first level of the
		data home dir */
		if (dbinfo.type != OS_FILE_TYPE_FILE) {
			const bool is_isl = ends_with(dbinfo.name, ".isl");
			if (is_isl || ends_with(dbinfo.name,".ibd")) {
				(*callback)(nullptr, dbinfo.name, is_isl,
					    false, 0);
			}
		}

		if (dbinfo.type == OS_FILE_TYPE_FILE
		    || dbinfo.type == OS_FILE_TYPE_UNKNOWN) {

			goto next_datadir_item;
		}

		/* We found a symlink or a directory; try opening it to see
		if a symlink is a directory */

		len = strlen(fil_path_to_mysql_datadir)
			+ strlen (dbinfo.name) + 2;
		if (len > dbpath_len) {
			dbpath_len = len;

			if (dbpath) {
				ut_free(dbpath);
			}

			dbpath = static_cast<char*>(ut_malloc_nokey(dbpath_len));
		}
		snprintf(dbpath, dbpath_len,
			 "%s/%s", fil_path_to_mysql_datadir, dbinfo.name);

		if (check_if_skip_database_by_path(dbpath)) {
			fprintf(stderr, "Skipping db: %s\n", dbpath);
			goto next_datadir_item;
		}

		dbdir = os_file_opendir(dbpath);

		if (UNIV_UNLIKELY(dbdir != IF_WIN(INVALID_HANDLE_VALUE,NULL))){
			/* We found a database directory; loop through it,
			looking for possible .ibd files in it */

			for (ret = fil_file_readdir_next_file(&err, dbpath,
							      dbdir,
							      &fileinfo);
			     ret == 0;
			     ret = fil_file_readdir_next_file(&err, dbpath,
							      dbdir,
							      &fileinfo)) {
				if (fileinfo.type == OS_FILE_TYPE_DIR) {
					continue;
				}

				/* We found a symlink or a file */
				if (strlen(fileinfo.name) > 4) {
					bool is_isl= false;
					if (ends_with(fileinfo.name, ".ibd") || ((is_isl = ends_with(fileinfo.name, ".isl"))))
						(*callback)(dbinfo.name, fileinfo.name, is_isl, false, 0);
				}
			}

			if (os_file_closedir_failed(dbdir)) {
				fprintf(stderr, "InnoDB: Warning: could not"
				 " close database directory %s\n",
					dbpath);

				err = DB_ERROR;
			}

		} else {
			msg("Can't open dir %s", dbpath);
			err = DB_ERROR;
			break;

		}

next_datadir_item:
		ret = fil_file_readdir_next_file(&err,
						 fil_path_to_mysql_datadir,
						 dir, &dbinfo);
	}

	ut_free(dbpath);

	if (os_file_closedir_failed(dir)) {
		fprintf(stderr,
			"InnoDB: Error: could not close MariaDB datadir\n");
		return(DB_ERROR);
	}

	return(err);
}

/** Close all undo tablespaces while applying incremental delta */
static void xb_close_undo_tablespaces()
{
  if (srv_undo_space_id_start == 0)
    return;
  for (uint32_t space_id= srv_undo_space_id_start;
       space_id < srv_undo_space_id_start + srv_undo_tablespaces_open;
       space_id++)
  {
     fil_space_t *space= fil_space_get(space_id);
     ut_ad(space);
     space->close();
  }
}

/****************************************************************************
Populates the tablespace memory cache by scanning for and opening data files.
@returns DB_SUCCESS or error code.*/
static
dberr_t
xb_load_tablespaces()
{
	bool	create_new_db;
	dberr_t	err;
	ulint   sum_of_new_sizes;

	ut_ad(srv_operation == SRV_OPERATION_BACKUP
	      || srv_operation == SRV_OPERATION_RESTORE_DELTA);

	err = srv_sys_space.check_file_spec(&create_new_db, 0);

	/* create_new_db must not be true. */
	if (err != DB_SUCCESS || create_new_db) {
		msg("Could not find data files at the specified datadir");
		return(DB_ERROR);
	}

	for (int i= 0; i < 10; i++) {
		err = srv_sys_space.open_or_create(false, false, &sum_of_new_sizes);
		if (err == DB_PAGE_CORRUPTED || err == DB_CORRUPTION) {
			my_sleep(1000);
		}
		else
		 break;
	}

	if (err != DB_SUCCESS) {
		msg("Could not open data files.\n");
		return(err);
	}

	/* Add separate undo tablespaces to fil_system */
	err = srv_undo_tablespaces_init(false, nullptr);

	if (err != DB_SUCCESS) {
		return(err);
	}

	/* It is important to call xb_load_single_table_tablespaces() after
	srv_undo_tablespaces_init(), because fil_is_user_tablespace_id() *
	relies on srv_undo_tablespaces_open to be properly initialized */

	msg("mariabackup: Generating a list of tablespaces");

	err = enumerate_ibd_files(xb_load_single_table_tablespace);
	if (err != DB_SUCCESS) {
		return(err);
	}

	if (srv_operation == SRV_OPERATION_RESTORE_DELTA) {
		xb_close_undo_tablespaces();
	}

	DBUG_MARIABACKUP_EVENT("after_load_tablespaces", {});
	return(DB_SUCCESS);
}

/** Destroy the tablespace memory cache. */
static void xb_data_files_close()
{
  fil_space_t::close_all();
  buf_dblwr.close();
}

/***********************************************************************
Allocate and initialize the entry for databases and tables filtering
hash tables. If memory allocation is not successful, terminate program.
@return pointer to the created entry.  */
static
xb_filter_entry_t *
xb_new_filter_entry(
/*================*/
	const char*	name)	/*!< in: name of table/database */
{
	xb_filter_entry_t	*entry;
	ulint namelen = strlen(name);

	ut_a(namelen <= NAME_LEN * 2 + 1);

	entry = static_cast<xb_filter_entry_t *>
		(malloc(sizeof(xb_filter_entry_t) + namelen + 1));
	memset(entry, '\0', sizeof(xb_filter_entry_t) + namelen + 1);
	entry->name = ((char*)entry) + sizeof(xb_filter_entry_t);
	strcpy(entry->name, name);
	entry->has_tables = FALSE;

	return entry;
}

/***********************************************************************
Add entry to hash table. If hash table is NULL, allocate and initialize
new hash table */
static
xb_filter_entry_t*
xb_add_filter(
	const char*	name,	/*!< in: name of table/database */
	hash_table_t*	hash)	/*!< in/out: hash to insert into */
{
  xb_filter_entry_t *entry= xb_new_filter_entry(name);

  if (UNIV_UNLIKELY(!hash->array))
    hash->create(1000);
  hash->cell_get(my_crc32c(0, entry->name, strlen(entry->name)))->
    append(*entry, &xb_filter_entry_t::name_hash);
  return entry;
}

/***********************************************************************
Validate name of table or database. If name is invalid, program will
be finished with error code */
static
void
xb_validate_name(
/*=============*/
	const char*	name,	/*!< in: name */
	size_t		len)	/*!< in: length of name */
{
	const char*	p;

	/* perform only basic validation. validate length and
	path symbols */
	if (len > NAME_LEN) {
		die("name `%s` is too long.", name);
	}
	p = strpbrk(name, "/\\~");
	if (p && (uint) (p - name) < NAME_LEN) {
		die("name `%s` is not valid.", name);
	}
}

/***********************************************************************
Register new filter entry which can be either database
or table name.  */
static
void
xb_register_filter_entry(
/*=====================*/
	const char*	name,	/*!< in: name */
	hash_table_t* databases_hash,
	hash_table_t* tables_hash
	)
{
	size_t namelen = strlen(name);
	if (const char* p = strchr(name, '.')) {
		char dbname[NAME_LEN + 1];

		xb_validate_name(name, p - name);
		xb_validate_name(p + 1, namelen - (p - name));

		strncpy(dbname, name, p - name);
		dbname[p - name] = 0;

		if (UNIV_UNLIKELY(!databases_hash->array)) {
			databases_hash->create(1000);
		}

		xb_filter_entry_t **prev =
			databases_hash->cell_get(my_crc32c(0, name, p - name))
			->search(&xb_filter_entry_t::name_hash,
				 [dbname](xb_filter_entry_t* f)
				 { return f && !strcmp(f->name, dbname); });
		if (!*prev) {
			(*prev = xb_new_filter_entry(dbname))
				->has_tables = TRUE;
		}
		ut_ad((*prev)->has_tables);
		xb_add_filter(name, tables_hash);
	} else {
		xb_validate_name(name, namelen);

		xb_add_filter(name, databases_hash);
	}
}

static
void
xb_register_include_filter_entry(
	const char* name
)
{
	xb_register_filter_entry(name, &databases_include_hash,
				 &tables_include_hash);
}

static
void
xb_register_exclude_filter_entry(
	const char* name
)
{
	xb_register_filter_entry(name, &databases_exclude_hash,
				 &tables_exclude_hash);
}

void register_ignore_db_dirs_filter(const char *name)
{
  xb_add_filter(name, &databases_exclude_hash);
}

/***********************************************************************
Register new table for the filter.  */
static
void
xb_register_table(
/*==============*/
	const char* name)	/*!< in: name of table */
{
	if (strchr(name, '.') == NULL) {
		die("`%s` is not fully qualified name.", name);
	}

	xb_register_include_filter_entry(name);
}

static
void
xb_add_regex_to_list(
	const char* regex,  /*!< in: regex */
	const char* error_context,  /*!< in: context to error message */
	regex_list_t* list) /*! in: list to put new regex to */
{
	char			errbuf[100];
	int			ret;

	regex_t compiled_regex;
	ret = regcomp(&compiled_regex, regex, REG_EXTENDED);

	if (ret != 0) {
		regerror(ret, &compiled_regex, errbuf, sizeof(errbuf));
		msg("mariabackup: error: %s regcomp(%s): %s",
			error_context, regex, errbuf);
		exit(EXIT_FAILURE);
	}

	list->push_back(compiled_regex);
}

/***********************************************************************
Register new regex for the include filter.  */
static
void
xb_register_include_regex(
/*==============*/
	const char* regex)	/*!< in: regex */
{
	xb_add_regex_to_list(regex, "tables", &regex_include_list);
}

/***********************************************************************
Register new regex for the exclude filter.  */
static
void
xb_register_exclude_regex(
/*==============*/
	const char* regex)	/*!< in: regex */
{
	xb_add_regex_to_list(regex, "tables-exclude", &regex_exclude_list);
}

typedef void (*insert_entry_func_t)(const char*);

/* Scan string and load filter entries from it.
@param[in] list string representing a list
@param[in] delimiters delimiters of entries
@param[in] ins callback to add entry */
void xb_load_list_string(char *list, const char *delimiters,
                         insert_entry_func_t ins)
{
  char *p;
  char *saveptr;

  p= strtok_r(list, delimiters, &saveptr);
  while (p)
  {

    ins(p);

    p= strtok_r(NULL, delimiters, &saveptr);
  }
}

/***********************************************************************
Scan file and load filter entries from it.  */
static
void
xb_load_list_file(
/*==============*/
	const char* filename,		/*!< in: name of file */
	insert_entry_func_t ins)	/*!< in: callback to add entry */
{
	char	name_buf[NAME_LEN*2+2];
	FILE*	fp;

	/* read and store the filenames */
	fp = fopen(filename, "r");
	if (!fp) {
		die("Can't open %s",
		    filename);
	}
	while (fgets(name_buf, sizeof(name_buf), fp) != NULL) {
		char*	p = strchr(name_buf, '\n');
		if (p) {
			*p = '\0';
		} else {
			die("`%s...` name is too long", name_buf);
		}

		ins(name_buf);
	}

	fclose(fp);
}


static
void
xb_filters_init()
{
	if (xtrabackup_databases) {
		xb_load_list_string(xtrabackup_databases, " \t",
				    xb_register_include_filter_entry);
	}

	if (xtrabackup_databases_file) {
		xb_load_list_file(xtrabackup_databases_file,
				  xb_register_include_filter_entry);
	}

	if (xtrabackup_databases_exclude) {
		xb_load_list_string(xtrabackup_databases_exclude, " \t",
				    xb_register_exclude_filter_entry);
	}

	if (xtrabackup_tables) {
		xb_load_list_string(xtrabackup_tables, ",",
				    xb_register_include_regex);
	}

	if (xtrabackup_tables_file) {
		xb_load_list_file(xtrabackup_tables_file, xb_register_table);
	}

	if (xtrabackup_tables_exclude) {
		xb_load_list_string(xtrabackup_tables_exclude, ",",
				    xb_register_exclude_regex);
	}
}

static void xb_filter_hash_free(hash_table_t* hash)
{
  for (ulint i= 0; i < hash->n_cells; i++)
    for (auto prev= static_cast<xb_filter_entry_t*>(hash->array[i].node);
         prev; )
    {
      auto next= prev->name_hash;
      free(prev);
      prev= next;
    }
  hash->free();
}

static void xb_regex_list_free(regex_list_t* list)
{
	while (list->size() > 0) {
		xb_regfree(&list->front());
		list->pop_front();
	}
}

/************************************************************************
Destroy table filters for partial backup. */
static
void
xb_filters_free()
{
	xb_regex_list_free(&regex_include_list);
	xb_regex_list_free(&regex_exclude_list);

	if (tables_include_hash.array) {
		xb_filter_hash_free(&tables_include_hash);
	}

	if (tables_exclude_hash.array) {
		xb_filter_hash_free(&tables_exclude_hash);
	}

	if (databases_include_hash.array) {
		xb_filter_hash_free(&databases_include_hash);
	}

	if (databases_exclude_hash.array) {
		xb_filter_hash_free(&databases_exclude_hash);
	}
}

#ifdef RLIMIT_NOFILE
/**
Set the open files limit. Based on set_max_open_files().
@param max_file_limit  requested open files limit
@return the resulting open files limit. May be less or more than the requested
value.  */
static ulong xb_set_max_open_files(rlim_t max_file_limit)
{
	struct rlimit rlimit;
	rlim_t old_cur;

	if (getrlimit(RLIMIT_NOFILE, &rlimit)) {

		goto end;
	}

	old_cur = rlimit.rlim_cur;

	if (rlimit.rlim_cur == RLIM_INFINITY) {

		rlimit.rlim_cur = max_file_limit;
	}

	if (rlimit.rlim_cur >= max_file_limit) {

		max_file_limit = rlimit.rlim_cur;
		goto end;
	}

	rlimit.rlim_cur = rlimit.rlim_max = max_file_limit;

	if (setrlimit(RLIMIT_NOFILE, &rlimit)) {
		/* Use original value */
		max_file_limit = static_cast<ulong>(old_cur);
	} else {

		rlimit.rlim_cur = 0;	/* Safety if next call fails */

		(void) getrlimit(RLIMIT_NOFILE, &rlimit);

		if (rlimit.rlim_cur) {

			/* If call didn't fail */
			max_file_limit = rlimit.rlim_cur;
		}
	}

end:
	return static_cast<ulong>(max_file_limit);
}
#else
# define xb_set_max_open_files(x) 0UL
#endif

static void stop_backup_threads()
{
  ut_ad(metadata_last_lsn);
  mysql_cond_broadcast(&log_copying_stop);

  if (log_copying_running || have_io_watching_thread)
  {
    mysql_mutex_unlock(&recv_sys.mutex);
    fputs("mariabackup: Stopping log copying thread", stderr);
    fflush(stderr);
    mysql_mutex_lock(&recv_sys.mutex);
    while (log_copying_running || have_io_watching_thread)
    {
      mysql_cond_broadcast(&log_copying_stop);
      mysql_mutex_unlock(&recv_sys.mutex);
      putc('.', stderr);
      fflush(stderr);
      std::this_thread::sleep_for(std::chrono::milliseconds(200));
      mysql_mutex_lock(&recv_sys.mutex);
    }
    putc('\n', stderr);
  }

  mysql_cond_destroy(&log_copying_stop);
}

/**
Wait for enough log to be copied.
@return whether log_copying_thread() copied everything until the target lsn
*/
static bool backup_wait_for_commit_lsn()
{
  lsn_t lsn= get_current_lsn(mysql_connection);
  mysql_mutex_lock(&recv_sys.mutex);
  ut_ad(!metadata_to_lsn);
  ut_ad(!metadata_last_lsn);

  lsn_t last_lsn= recv_sys.lsn;

  /* read the latest checkpoint lsn */
  if (recv_sys.find_checkpoint() == DB_SUCCESS && log_sys.is_latest())
  {
    if (log_sys.next_checkpoint_lsn > lsn)
      lsn= log_sys.next_checkpoint_lsn;
    metadata_to_lsn= log_sys.next_checkpoint_lsn;
    msg("mariabackup: The latest check point (for incremental): '"
        LSN_PF "'", metadata_to_lsn);
  }
  else
  {
    msg("Error: recv_sys.find_checkpoint() failed.");
    metadata_last_lsn= 1;
    stop_backup_threads();
    mysql_mutex_unlock(&recv_sys.mutex);
    return false;
  }

  recv_sys.lsn= last_lsn;
  ut_ad(metadata_to_lsn);
  metadata_last_lsn= lsn;

  last_lsn= backup_wait_for_lsn_low(LSN_MAX);

  metadata_last_lsn= last_lsn;
  stop_backup_threads();
  mysql_mutex_unlock(&recv_sys.mutex);
  return backup_wait_timeout(lsn, last_lsn);
}

/** Implement the core of --backup
@return	whether the operation succeeded */
bool Backup_datasinks::backup_low()
{
	ut_d(mysql_mutex_lock(&recv_sys.mutex));
	ut_ad(metadata_last_lsn);
	ut_ad(metadata_to_lsn);
	ut_ad(!log_copying_running);
	ut_d(mysql_mutex_unlock(&recv_sys.mutex));

	if (ds_close(dst_log_file) || !metadata_to_lsn) {
		dst_log_file = NULL;
		return false;
	}

	dst_log_file = NULL;

	std::vector<uint32_t> failed_ids;
	std::set_difference(
		fail_undo_ids.begin(), fail_undo_ids.end(),
		undo_trunc_ids.begin(), undo_trunc_ids.end(),
		std::inserter(failed_ids, failed_ids.begin()));

	for (uint32_t id : failed_ids) {
		msg("mariabackup: Failed to read undo log "
		    "tablespace space id " UINT32PF " and there is no undo "
		    "tablespace truncation redo record.",
		    id);
	}

	if (failed_ids.size() > 0) {
		return false;
	}
	if (!xtrabackup_incremental) {
		safe_strcpy(metadata_type, sizeof(metadata_type),
			    "full-backuped");
		metadata_from_lsn = 0;
	} else {
		safe_strcpy(metadata_type, sizeof(metadata_type),
			    "incremental");
		metadata_from_lsn = incremental_lsn;
	}
	metadata_last_lsn = recv_sys.lsn;

	if (!xtrabackup_stream_metadata(m_meta)) {
		msg("Error: failed to stream metadata.");
		return false;
	}
	if (xtrabackup_extra_lsndir) {
		char	filename[FN_REFLEN];

		sprintf(filename, "%s/%s", xtrabackup_extra_lsndir,
			XTRABACKUP_METADATA_FILENAME);
		if (!xtrabackup_write_metadata(filename)) {
			msg("Error: failed to write metadata "
			    "to '%s'.", filename);
			return false;
		}
		sprintf(filename, "%s/%s", xtrabackup_extra_lsndir,
			XTRABACKUP_INFO);
		if (!write_xtrabackup_info(m_data,
		                           mysql_connection, filename, false, false)) {
			msg("Error: failed to write info "
			 "to '%s'.", filename);
			return false;
		}
	}

	return true;
}

class InnodbDataCopier {
public:
       InnodbDataCopier(Backup_datasinks &backup_datasinks,
               CorruptedPages &corrupted_pages,
               ThreadPool &thread_pool) :
               m_backup_datasinks(backup_datasinks),
               m_corrupted_pages(corrupted_pages),
               m_tasks(thread_pool) {}

	~InnodbDataCopier() {
		DBUG_ASSERT(m_tasks.is_finished());
	}

	bool start() {
		DBUG_ASSERT(m_tasks.is_finished());
		m_tasks.push_task(
			std::bind(&InnodbDataCopier::scan_job, this, std::placeholders::_1));
		return true;
	}

	bool wait_for_finish() {
		return m_tasks.wait_for_finish();
	}

private:
	void scan_job(unsigned thread_num) {
		datafiles_iter_t it;
		fil_node_t*		node;
		while ((node = datafiles_iter_next(&it)) != nullptr) {
			m_tasks.push_task(
				std::bind(&InnodbDataCopier::copy_job, this, node,
					std::placeholders::_1));
		}
		m_tasks.finish_task(1);
	}

	void copy_job(fil_node_t *node, unsigned thread_num) {
		DBUG_ASSERT(node);
		// TODO: this came from the old code, where it was not thread-safe
		// too, use separate mysql connection per thread here
		DBUG_MARIABACKUP_EVENT("before_copy", node->space->name());
		DBUG_EXECUTE_FOR_KEY("wait_innodb_redo_before_copy",
			node->space->name(),
			backup_wait_for_lsn(
				get_current_lsn(mysql_connection)););
		/* copy the datafile */
		if(xtrabackup_copy_datafile(m_backup_datasinks.m_data,
					    m_backup_datasinks.m_meta,
					    node, thread_num, NULL,
			xtrabackup_incremental
				? wf_incremental : wf_write_through,
			m_corrupted_pages))
			die("mariabackup: Error: failed to copy datafile.");
		// TODO: this came from the old code, where it was not thread-safe
		// too, use separate mysql connection per thread here
		DBUG_MARIABACKUP_EVENT("after_copy", node->space->name());
		m_tasks.finish_task(1);
	}

	Backup_datasinks &m_backup_datasinks;
	CorruptedPages &m_corrupted_pages;
	TasksGroup m_tasks;
};


class BackupStages {

	public:

		BackupStages(ds_ctxt_t *ds_data) :
			m_bs_con(nullptr),
			m_aria_backup(fil_path_to_mysql_datadir,
			              aria_log_dir_path,
			              ds_data, m_con_pool, m_thread_pool),
			m_common_backup(fil_path_to_mysql_datadir, ds_data, m_con_pool,
			m_thread_pool) {}

		~BackupStages() { destroy(); }

		bool init() {
			if ((m_bs_con = xb_mysql_connect()) == nullptr)
				return false;

			while(m_con_pool.size() < xtrabackup_parallel) {
				MYSQL *con = xb_mysql_connect();
				if (con == nullptr)
					return false;
				m_con_pool.push_back(con);
			}

			if (!m_thread_pool.start(xtrabackup_parallel))
				return false;
			if (!m_aria_backup.init())
				return false;
			m_aria_backup.set_post_copy_table_hook(
				std::bind(&BackupStages::store_table_version, this,
					std::placeholders::_1, std::placeholders::_2, std::placeholders::_3));
			m_common_backup.set_post_copy_table_hook(
				std::bind(&BackupStages::store_table_version, this,
					std::placeholders::_1, std::placeholders::_2, std::placeholders::_3));
			return true;
		}

		void destroy() {
			m_thread_pool.stop();
			while (!m_con_pool.empty()) {
				MYSQL *con = m_con_pool.back();
				m_con_pool.pop_back();
				mysql_close(con);
			}
			if (m_bs_con)
				mysql_close(m_bs_con);
			m_bs_con = nullptr;
		}

		bool stage_start(Backup_datasinks &backup_datasinks,
		                 CorruptedPages &corrupted_pages) {
			msg("BACKUP STAGE START");
			if (!opt_no_lock) {
				if (opt_safe_slave_backup) {
					if (!wait_for_safe_slave(mysql_connection)) {
						return(false);
					}
				}

				history_lock_time = time(NULL);

				if (!lock_for_backup_stage_start(m_bs_con)) {
					msg("Error on BACKUP STAGE START query execution");
					return(false);
				}
			}

                        InnodbDataCopier innodb_data_copier(backup_datasinks,
                                corrupted_pages,
                                m_thread_pool);
			// Start InnoDB data files copy in background
			if (!innodb_data_copier.start()) {
				msg("Error on starting InnoDB data files backup");
				return false;
			}
			// Start online non-stats-log Aria tables copying in background
			if (!m_aria_backup.start(opt_no_lock)) {
				msg("Error on starting Aria data files backup");
				innodb_data_copier.wait_for_finish();
				return false;
			}

			// Wait for all innodb data files copy finish
			if(!innodb_data_copier.wait_for_finish()) {
				msg("InnoDB data files backup process is finished with error");
				return false;
			}
			// Wait for online non-stats-log Aria tables copy finish
			if (!m_aria_backup.wait_for_finish()) {
				msg("Aria data files backup process is finished with error");
				return false;
			}

			DBUG_MARIABACKUP_EVENT_LOCK("after_aria_background", {});

			return true;
		}

		bool stage_flush() {
			msg("BACKUP STAGE FLUSH");
			if (!opt_no_lock && !lock_for_backup_stage_flush(m_bs_con)) {
				msg("Error on BACKUP STAGE FLUSH query execution");
				return false;
			}
			auto tables_in_use = get_tables_in_use(mysql_connection);
			// Copy non-stats-log non-in-use tables of non-InnoDB-Aria-RocksDB engines
			// in background
			if (!m_common_backup.scan(tables_in_use,
				&m_copied_common_tables, opt_no_lock, true)) {
				msg("Error on scan data directory for common engines");
				return false;
			}
			// Copy Aria offline non-stats-log non-in-use tables in background
			if (!m_aria_backup.copy_offline_tables(&tables_in_use, opt_no_lock,
				false)) {
				msg("Error on start Aria tables backup");
				return false;
			}

			if (!m_aria_backup.copy_log_tail()) {
				msg("Error on Aria log tail copy");
				return false;
			};

			// Wait for Aria tables copy finish
			if (!m_aria_backup.wait_for_finish()) {
				msg("Aria data files backup process is finished with error");
				return false;
			}
			// Wait for non-InnoDB-Aria-RocksDB engines copy finish
			if (!m_common_backup.wait_for_finish()) {
				msg("Data files backup process is finished with error");
				return false;
			}

			DBUG_EXECUTE_IF("emulate_ddl_on_intermediate_table",
				dbug_emulate_ddl_on_intermediate_table_thread =
				dbug_start_query_thread(
					"SET debug_sync='copy_data_between_tables_after_set_backup_lock "
					"SIGNAL copy_started';"
					"SET debug_sync='copy_data_between_tables_before_reset_backup_lock "
					"SIGNAL before_backup_lock_reset WAIT_FOR backup_lock_reset';"
					"SET debug_sync='alter_table_after_temp_table_drop "
					"SIGNAL temp_table_dropped';"
					"SET SESSION lock_wait_timeout = 1;"
					"ALTER TABLE test.t1 ADD COLUMN col1_copy INT, ALGORITHM = COPY;",
					NULL, 0, 0);
					xb_mysql_query(mysql_connection,
						"SET debug_sync='now WAIT_FOR copy_started'", false, true);
				);

			return true;
		}

		bool stage_block_ddl(Backup_datasinks &backup_datasinks,
                                     CorruptedPages &corrupted_pages) {
			if (!opt_no_lock) {
				if (!lock_for_backup_stage_block_ddl(m_bs_con)) {
					msg("BACKUP STAGE BLOCK_DDL");
					return false;
				}
				if (have_galera_enabled)
				{
					xb_mysql_query(mysql_connection, "SET SESSION wsrep_sync_wait=0", false);
				}
			}

			ulonglong server_lsn_after_lock = get_current_lsn(mysql_connection);

			// Copy the rest of non-stats-lognon-InnoDB-Aria-RocksDB tables
			// Do not execute BACKUP LOCK under BLOCK_DDL stage
			if (!m_common_backup.scan(m_copied_common_tables, &m_copied_common_tables,
				true, false)) {
				msg("Error on scan data directory for common engines");
				return false;
			}
			// Copy log tables tail
			if (!m_common_backup.copy_log_tables(false)) {
				msg("Error on copy system tables");
				return false;
			}

			// Copy the rest of non-stats Aria tables in background
			if (!m_aria_backup.copy_offline_tables(nullptr, true, false)) {
				msg("Error on start Aria tables backup");
				return false;
			}

			// Copy .frm, .trn and other files
			if (!backup_files(backup_datasinks.m_data,
			                  fil_path_to_mysql_datadir)) {
				msg("Backup files error");
				return false;
			}

			if (!backup_wait_for_lsn(server_lsn_after_lock)) {
				return false;
			}
			corrupted_pages.backup_fix_ddl(backup_datasinks.m_data,
			                               backup_datasinks.m_meta);

			if (!m_aria_backup.copy_log_tail()) {
				msg("Error on Aria log tail copy");
				return false;
			}

			// Wait for Aria tables copy finish
			if (!m_aria_backup.wait_for_finish()) {
				msg("Aria data files backup process is finished with error");
				return false;
			}
			// Wait for non-InnoDB-Aria-RocksDB engines copy finish
			if (!m_common_backup.wait_for_finish()) {
				msg("Data files backup process is finished with error");
				return false;
			}

			ddl_log::backup(fil_path_to_mysql_datadir,
			                backup_datasinks.m_data, m_tables);

			DBUG_MARIABACKUP_EVENT_LOCK("after_stage_block_ddl", {});

			return true;
		}

		bool stage_block_commit(Backup_datasinks &backup_datasinks) {
			msg("BACKUP STAGE BLOCK_COMMIT");
			if (!opt_no_lock && !lock_for_backup_stage_commit(m_bs_con)) {
				msg("Error on BACKUP STAGE BLOCK_COMMIT query execution");
				return false;
			}

			// Copy log tables tail
			if (!m_common_backup.copy_log_tables(true) ||
			    !m_common_backup.close_log_tables()) {
				msg("Error on copy log tables");
				return false;
			}

			// Copy just enough log to cover the latest commit.
			// Meanwhile, there could be some active transactions
			// that are modifying the database and writing more
			// log. Not copying log for them will save busy work
			// and avoid some rollback of the incomplete
			// transactions after the backup has been restored.
			//
			// We find the current InnoDB LSN by executing
			// SHOW ENGINE INNODB STATUS, which in the case of
			// general_log=1, log_output='TABLES'
			// would be written to the table mysql.general_log
			// that we just finished copying above.
			if (!backup_wait_for_commit_lsn()) {
				return false;
			}

			// Copy stats tables
			if (!m_common_backup.copy_stats_tables()) {
				msg("Error on copy stats tables");
				return false;
			}

			// Copy system Aria files
			if (!m_aria_backup.finalize()) {
				msg("Error on finalize Aria tables backup");
				return false;
			}

			if (!m_common_backup.wait_for_finish()) {
				msg("Error on finish common engines backup");
				return false;
			}

                        if (!backup_files_from_datadir(backup_datasinks.m_data,
                                                       fil_path_to_mysql_datadir,
                                                       "aws-kms-key")) {
                                msg("Error on root data dir files backup");
                                return false;
                        }

			if (has_rocksdb_plugin()) {
				rocksdb_create_checkpoint();
			}

			// There is no need to stop slave thread before coping non-Innodb data when
			// --no-lock option is used because --no-lock option requires that no DDL or
			// DML to non-transaction tables can occur.
			if (opt_no_lock) {
				if (opt_safe_slave_backup) {
					if (!wait_for_safe_slave(mysql_connection)) {
						return(false);
					}
				}
			}

			if (opt_slave_info) {
                          if (!write_slave_info(backup_datasinks.m_data,
                                                mysql_connection)) {
					return(false);
				}
			}

			/* The only reason why Galera/binlog info is written before
				 wait_for_ibbackup_log_copy_finish() is that after that call the xtrabackup
				 binary will start streamig a temporary copy of REDO log to stdout and
				 thus, any streaming from innobackupex would interfere. The only way to
				 avoid that is to have a single process, i.e. merge innobackupex and
				 xtrabackup. */
			if (opt_galera_info) {
                          if (!write_galera_info(backup_datasinks.m_data,
                                                 mysql_connection)) {
					return(false);
				}
			}

                       bool with_binlogs = opt_binlog_info == BINLOG_INFO_ON;

                       if (with_binlogs || opt_galera_info) {
                         if (!write_binlog_info(backup_datasinks.m_data,
                                                 mysql_connection)) {
                                       return(false);
                               }
			}

			if (!opt_no_lock) {
				msg("Executing FLUSH NO_WRITE_TO_BINLOG ENGINE LOGS...");
				xb_mysql_query(mysql_connection,
						"FLUSH NO_WRITE_TO_BINLOG ENGINE LOGS", false);
			}

			return backup_datasinks.backup_low();
		}

		bool stage_end(Backup_datasinks &backup_datasinks) {
			msg("BACKUP STAGE END");
			/* release all locks */
			if (!opt_no_lock) {
				unlock_all(m_bs_con);
				history_lock_time = 0;
			} else {
				history_lock_time = time(NULL) - history_lock_time;
			}
			backup_release();
			DBUG_EXECUTE_IF("check_mdl_lock_works",
                                        pthread_join(dbug_alter_thread, nullptr);
			);

			DBUG_EXECUTE_IF("emulate_ddl_on_intermediate_table",
				pthread_join(
					dbug_emulate_ddl_on_intermediate_table_thread,
					nullptr);
			);

			backup_finish(backup_datasinks.m_data);
			return true;
		}

		void store_table_version(
			std::string db, std::string table, std::string table_version) {
			auto tk = table_key(db, table);
			std::lock_guard<std::mutex> lock(m_tables_mutex);
			m_tables[std::move(tk)] = std::move(table_version);
		}

	private:
                Backup_datasinks *backup_datasinks;
		MYSQL *m_bs_con;
		ThreadPool m_thread_pool;
		std::vector<MYSQL *> m_con_pool;
		std::mutex m_tables_mutex;
		ddl_log::tables_t m_tables;
		aria::Backup m_aria_backup;
		common_engine::Backup m_common_backup;
		std::unordered_set<table_key_t> m_copied_common_tables;
};

/** Implement --backup
@return	whether the operation succeeded */
static bool xtrabackup_backup_func()
{
	MY_STAT			 stat_info;
	CorruptedPages corrupted_pages;
	Backup_datasinks backup_datasinks;
	pthread_cond_init(&scanned_lsn_cond, NULL);

#ifdef USE_POSIX_FADVISE
	msg("uses posix_fadvise().");
#endif

	/* cd to datadir */

	if (my_setwd(mysql_real_data_home,MYF(MY_WME)))
	{
		msg("my_setwd() failed , %s", mysql_real_data_home);
		return(false);
	}
	msg("cd to %s", mysql_real_data_home);
	encryption_plugin_backup_init(mysql_connection);
	if (innodb_log_checkpoint_now != false && mysql_send_query(
		    mysql_connection,
		    C_STRING_WITH_LEN("SET GLOBAL "
				      "innodb_log_checkpoint_now=ON;"))) {
		msg("initiating checkpoint failed");
		return(false);
	}

	msg("open files limit requested %lu, set to %lu",
	    xb_open_files_limit,
	    xb_set_max_open_files(xb_open_files_limit));

	mysql_data_home= mysql_data_home_buff;
	mysql_data_home[0]=FN_CURLIB;		// all paths are relative from here
	mysql_data_home[1]=0;

	srv_n_purge_threads = 1;
	srv_read_only_mode = TRUE;

	srv_operation = SRV_OPERATION_BACKUP;
	log_file_op = backup_file_op;
	undo_space_trunc = backup_undo_trunc;
	first_page_init = backup_first_page_op;
	metadata_to_lsn = 0;
	metadata_last_lsn = 0;

	/* initialize components */
        if(innodb_init_param()) {
fail:
		if (log_copying_running) {
			mysql_mutex_lock(&recv_sys.mutex);
			metadata_last_lsn = 1;
			stop_backup_threads();
			mysql_mutex_unlock(&recv_sys.mutex);
		}

		log_file_op = NULL;
		undo_space_trunc = NULL;
		first_page_init = NULL;
		if (dst_log_file) {
			ds_close(dst_log_file);
			dst_log_file = NULL;
		}
		if (fil_system.is_initialised()) {
			innodb_shutdown();
		}
		return(false);
	}

	srv_thread_pool_init();
	/* Reset the system variables in the recovery module. */
	trx_pool_init();
	recv_sys.create();

	xb_filters_init();

	xb_fil_io_init();

	if (os_aio_init()) {
		msg("Error: cannot initialize AIO subsystem");
		goto fail;
	}

	log_sys.create();

	/* get current checkpoint_lsn */
	{
		log_sys.latch.wr_lock(SRW_LOCK_CALL);
		mysql_mutex_lock(&recv_sys.mutex);
		dberr_t err = recv_sys.find_checkpoint();
		log_sys.latch.wr_unlock();

		if (err != DB_SUCCESS) {
			msg("Error: cannot read redo log header");
		} else if (!log_sys.is_latest()) {
			msg("Error: cannot process redo log before "
			    "MariaDB 10.8");
			err = DB_ERROR;
		} else {
			recv_needed_recovery = true;
		}
		mysql_mutex_unlock(&recv_sys.mutex);

		if (err != DB_SUCCESS) {
			goto fail;
		}
	}

	/* create extra LSN dir if it does not exist. */
	if (xtrabackup_extra_lsndir
		&&!my_stat(xtrabackup_extra_lsndir,&stat_info,MYF(0))
		&& (my_mkdir(xtrabackup_extra_lsndir,0777,MYF(0)) < 0)) {
		msg("Error: cannot mkdir %d: %s\n",
		    my_errno, xtrabackup_extra_lsndir);
		goto fail;
	}

	/* create target dir if not exist */
	if (!xtrabackup_stream_str && !my_stat(xtrabackup_target_dir,&stat_info,MYF(0))
		&& (my_mkdir(xtrabackup_target_dir,0777,MYF(0)) < 0)){
		msg("Error: cannot mkdir %d: %s\n",
		    my_errno, xtrabackup_target_dir);
		goto fail;
	}

	backup_datasinks.init();

	if (!select_history()) {
		goto fail;
	}

	/* open the log file */
	memset(&stat_info, 0, sizeof(MY_STAT));
	dst_log_file = ds_open(backup_datasinks.m_redo, LOG_FILE_NAME, &stat_info);
	if (dst_log_file == NULL) {
		msg("Error: failed to open the target stream for '%s'.",
		    LOG_FILE_NAME);
		goto fail;
	}

	/* try to wait for a log checkpoint, but do not fail if the
	server does not support this */
	if (innodb_log_checkpoint_now != false) {
		mysql_read_query_result(mysql_connection);
	}
	/* label it */
	recv_sys.file_checkpoint = log_sys.next_checkpoint_lsn;
	log_hdr_init();
	/* Write log header*/
	if (ds_write(dst_log_file, log_hdr_buf, 12288)) {
		msg("error: write to logfile failed");
		goto fail;
	}
	log_copying_running = true;

	mysql_cond_init(0, &log_copying_stop, nullptr);

	/* start io throttle */
	if (xtrabackup_throttle) {
		io_ticket = xtrabackup_throttle;
		have_io_watching_thread = true;
		mysql_cond_init(0, &wait_throttle, nullptr);
		std::thread(io_watching_thread).detach();
	}

	/* Populate fil_system with tablespaces to copy */
	if (dberr_t err = xb_load_tablespaces()) {
		msg("merror: xb_load_tablespaces() failed with"
		    " error %s.", ut_strerr(err));
		log_copying_running = false;
		goto fail;
	}

	/* copy log file by current position */

	mysql_mutex_lock(&recv_sys.mutex);
	recv_sys.lsn = log_sys.next_checkpoint_lsn;

	const bool log_copy_failed = xtrabackup_copy_logfile();

	mysql_mutex_unlock(&recv_sys.mutex);

	if (log_copy_failed) {
		log_copying_running = false;
		goto fail;
	}

	DBUG_MARIABACKUP_EVENT("before_innodb_log_copy_thread_started", {});

	std::thread(log_copying_thread).detach();

	ut_a(xtrabackup_parallel > 0);

	if (xtrabackup_parallel > 1) {
		msg("mariabackup: Starting %u threads for parallel data "
		    "files transfer", xtrabackup_parallel);
	}

	if (opt_lock_ddl_per_table) {
		mdl_lock_all();

		DBUG_EXECUTE_IF("check_mdl_lock_works",
			dbug_alter_thread =
                                dbug_start_query_thread("ALTER TABLE test.t ADD COLUMN mdl_lock_column int",
				"Waiting for table metadata lock", 0, 0););
	}

	BackupStages stages(backup_datasinks.m_data);

	if (!stages.init())
		goto fail;

	if (!stages.stage_start(backup_datasinks, corrupted_pages))
		goto fail;

	if (!stages.stage_flush())
		goto fail;

	if (!stages.stage_block_ddl(backup_datasinks, corrupted_pages))
		goto fail;

	if (!stages.stage_block_commit(backup_datasinks))
		goto fail;

	if (!stages.stage_end(backup_datasinks))
		goto fail;

        if (opt_log_innodb_page_corruption
                && !corrupted_pages.print_to_file(backup_datasinks.m_data,
                                                  MB_CORRUPTED_PAGES_FILE))
		goto fail;

	backup_datasinks.destroy();

	msg("Redo log (from LSN " LSN_PF " to " LSN_PF ") was copied.",
	    log_sys.next_checkpoint_lsn, recv_sys.lsn);
	xb_filters_free();

	xb_data_files_close();

	ut_ad(!log_copying_running);
	ut_ad(metadata_to_lsn <= recv_sys.lsn);
	ut_ad(metadata_last_lsn == recv_sys.lsn);
	innodb_shutdown();
	log_file_op = NULL;
	undo_space_trunc = NULL;
	first_page_init = NULL;
	pthread_cond_destroy(&scanned_lsn_cond);
	if (!corrupted_pages.empty()) {
		ut_ad(opt_log_innodb_page_corruption);
		msg("Error: corrupted innodb pages are found and logged to "
			MB_CORRUPTED_PAGES_FILE " file");
	}
	return(true);
}


/**
This function handles DDL changes at the end of backup, under protection of
FTWRL.  This ensures consistent backup in presence of DDL.

- New tables, that were created during backup, are now copied into backup.
  Also, tablespaces with optimized (no redo loggin DDL) are re-copied into 
  backup. This tablespaces will get the extension ".new" in the backup

- Tables that were renamed during backup, are marked as renamed
  For these, file <old_name>.ren will be created.
  The content of the file is the new tablespace name.

- Tables that were deleted during backup, are marked as deleted
  For these , an empty file <name>.del will be created

  It is the responsibility of the prepare phase to deal with .new, .ren, and .del
  files.
*/
void CorruptedPages::backup_fix_ddl(ds_ctxt *ds_data, ds_ctxt *ds_meta)
{
	std::set<std::string> dropped_tables;
	std::map<std::string, std::string> renamed_tables;
	space_id_to_name_t new_tables;

	/* Disable further DDL on backed up tables (only needed for --no-lock).*/
	mysql_mutex_lock(&recv_sys.mutex);
	log_file_op = backup_file_op_fail;
	mysql_mutex_unlock(&recv_sys.mutex);

	DBUG_MARIABACKUP_EVENT("backup_fix_ddl", {});

	DBUG_EXECUTE_IF("emulate_ddl_on_intermediate_table",
			xb_mysql_query(mysql_connection,
				"SET debug_sync='now SIGNAL backup_lock_reset "
				"WAIT_FOR temp_table_dropped'", false, true);
			);

	for (space_id_to_name_t::iterator iter = ddl_tracker.tables_in_backup.begin();
		iter != ddl_tracker.tables_in_backup.end();
		iter++) {

		uint32_t id = iter->first;
		const std::string &name = iter->second;

		if (ddl_tracker.drops.find(id) != ddl_tracker.drops.end()) {
			dropped_tables.insert(name);
			drop_space(id);
			continue;
		}

		if (ddl_tracker.id_to_name.find(id) == ddl_tracker.id_to_name.end()) {
			continue;
		}

		/* tablespace was affected by DDL. */
		const std::string new_name = ddl_tracker.id_to_name[id];
		if (new_name != name) {
			renamed_tables[name] = new_name;
			if (opt_log_innodb_page_corruption)
				rename_space(id, new_name);
		}
	}

	/* Find tables that were created during backup (and not removed).*/
	for(space_id_to_name_t::iterator iter = ddl_tracker.id_to_name.begin();
		iter != ddl_tracker.id_to_name.end();
		iter++) {

		uint32_t id = iter->first;
		const std::string &name = iter->second;

		if (ddl_tracker.tables_in_backup.find(id) != ddl_tracker.tables_in_backup.end()) {
			/* already processed above */
			continue;
		}

		if (ddl_tracker.drops.find(id) == ddl_tracker.drops.end()
		    && ddl_tracker.deferred_tables.find(id)
			== ddl_tracker.deferred_tables.end()) {
			dropped_tables.erase(name);
			new_tables[id] = name;
			if (opt_log_innodb_page_corruption)
				drop_space(id);
		}
	}

	// Mark tablespaces for rename
	for (std::map<std::string, std::string>::iterator iter = renamed_tables.begin();
		iter != renamed_tables.end(); ++iter) {
		const std::string old_name = iter->first;
		std::string new_name = iter->second;
		DBUG_ASSERT(ds_data);
		ds_data->backup_file_printf((old_name + ".ren").c_str(), "%s", new_name.c_str());
	}

	// Mark tablespaces for drop
	for (std::set<std::string>::iterator iter = dropped_tables.begin();
		iter != dropped_tables.end();
		iter++) {
		const std::string name(*iter);
		ds_data->backup_file_printf((name + ".del").c_str(), "%s", "");
	}

	//  Load and copy new tables.
	//  Close all datanodes first, reload only new tables.
	std::vector<fil_node_t *> all_nodes;
	datafiles_iter_t it;
	while (fil_node_t *node = datafiles_iter_next(&it)) {
		all_nodes.push_back(node);
	}
	for (size_t i = 0; i < all_nodes.size(); i++) {
		fil_node_t *n = all_nodes[i];
		if (n->space->id == 0)
			continue;
		if (n->is_open()) {
			mysql_mutex_lock(&fil_system.mutex);
			n->close();
			mysql_mutex_unlock(&fil_system.mutex);
		}
		fil_space_free(n->space->id, false);
	}

	DBUG_EXECUTE_IF("check_mdl_lock_works", DBUG_ASSERT(new_tables.size() == 0););

	srv_operation = SRV_OPERATION_BACKUP_NO_DEFER;

	/* Mariabackup detected the FILE_MODIFY or FILE_RENAME
	for the deferred tablespace. So it needs to read the
	tablespace again if innodb doesn't have page0 initialization
	redo log for it */
	for (space_id_to_name_t::iterator iter =
			ddl_tracker.deferred_tables.begin();
	     iter != ddl_tracker.deferred_tables.end();
	     iter++) {
		if (check_if_skip_table(iter->second.c_str())) {
			continue;
		}

		if (first_page_init_ids.find(iter->first)
				!= first_page_init_ids.end()) {
			new_tables[iter->first] = iter->second.c_str();
			continue;
		}

		xb_load_single_table_tablespace(iter->second, false);
	}

	/* Mariabackup doesn't detect any FILE_OP for the deferred
	tablespace. There is a possiblity that page0 could've
	been corrupted persistently in the disk */
	for (auto space_name: defer_space_names) {
		if (!check_if_skip_table(space_name.c_str())) {
			xb_load_single_table_tablespace(
					space_name, false);
		}
	}

	srv_operation = SRV_OPERATION_BACKUP;

	for (const auto &t : new_tables) {
		if (!check_if_skip_table(t.second.c_str())) {
			xb_load_single_table_tablespace(t.second, false,
							t.first);
		}
	}

	datafiles_iter_t it2;

	while (fil_node_t *node = datafiles_iter_next(&it2)) {
		if (!fil_is_user_tablespace_id(node->space->id))
			continue;
		std::string dest_name= filename_to_spacename(
			node->name, strlen(node->name));
		dest_name.append(".new");

		xtrabackup_copy_datafile(ds_data, ds_meta,
					 node, 0, dest_name.c_str(),
					 wf_write_through, *this);
	}
}


/* ================= prepare ================= */

/***********************************************************************
Generates path to the meta file path from a given path to an incremental .delta
by replacing trailing ".delta" with ".meta", or returns error if 'delta_path'
does not end with the ".delta" character sequence.
@return TRUE on success, FALSE on error. */
static
ibool
get_meta_path(
	const char	*delta_path,	/* in: path to a .delta file */
	char 		*meta_path)	/* out: path to the corresponding .meta
					file */
{
	size_t		len = strlen(delta_path);

	if (len <= 6 || strcmp(delta_path + len - 6, ".delta")) {
		return FALSE;
	}
	memcpy(meta_path, delta_path, len - 6);
	strcpy(meta_path + len - 6, XB_DELTA_INFO_SUFFIX);

	return TRUE;
}

/****************************************************************//**
Create a new tablespace on disk and return the handle to its opened
file. Code adopted from fil_create_new_single_table_tablespace with
the main difference that only disk file is created without updating
the InnoDB in-memory dictionary data structures.

@return true on success, false on error.  */
static
bool
xb_space_create_file(
/*==================*/
	const char*	path,		/*!<in: path to tablespace */
	uint32_t	space_id,	/*!<in: space id */
	uint32_t	flags,		/*!<in: tablespace flags */
	pfs_os_file_t*	file)		/*!<out: file handle */
{
	bool		ret;

	*file = os_file_create_simple_no_error_handling(
		0, path, OS_FILE_CREATE, OS_FILE_READ_WRITE, false, &ret);
	if (!ret) {
		msg("Can't create file %s", path);
		return ret;
	}

	ret = os_file_set_size(path, *file,
			       FIL_IBD_FILE_INITIAL_SIZE
			       << srv_page_size_shift);
	if (!ret) {
		msg("mariabackup: cannot set size for file %s", path);
		os_file_close(*file);
		os_file_delete(0, path);
		return ret;
	}

	return TRUE;
}

static fil_space_t* fil_space_get_by_name(const char* name)
{
  mysql_mutex_assert_owner(&fil_system.mutex);
  for (fil_space_t &space : fil_system.space_list)
    if (space.chain.start)
      if (const char *str= strstr(space.chain.start->name, name))
        if (!strcmp(str + strlen(name), ".ibd") &&
            (str == space.chain.start->name ||
             IF_WIN(str[-1] == '\\' ||,) str[-1] == '/'))
          return &space;
  return nullptr;
}

/***********************************************************************
Searches for matching tablespace file for given .delta file and space_id
in given directory. When matching tablespace found, renames it to match the
name of .delta file. If there was a tablespace with matching name and
mismatching ID, renames it to xtrabackup_tmp_#ID.ibd. If there was no
matching file, creates a new tablespace.
@return file handle of matched or created file */
static
pfs_os_file_t
xb_delta_open_matching_space(
	const char*	dbname,		/* in: path to destination database dir */
	const char*	name,		/* in: name of delta file (without .delta) */
	const xb_delta_info_t& info,
	char*		real_name,	/* out: full path of destination file */
	size_t		real_name_len,	/* out: buffer size for real_name */
	bool* 		success)	/* out: indicates error. true = success */
{
	char			dest_dir[FN_REFLEN];
	char			dest_space_name[FN_REFLEN];
	fil_space_t*		fil_space;
	pfs_os_file_t		file;
	xb_filter_entry_t*	table;

	ut_a(dbname != NULL ||
	     !fil_is_user_tablespace_id(info.space_id) ||
	     info.space_id == UINT32_MAX);

	*success = false;

	if (dbname) {
		snprintf(dest_dir, FN_REFLEN, "%s/%s",
			xtrabackup_target_dir, dbname);
		snprintf(dest_space_name, FN_REFLEN, "%s/%s", dbname, name);
	} else {
		snprintf(dest_dir, FN_REFLEN, "%s", xtrabackup_target_dir);
		snprintf(dest_space_name, FN_REFLEN, "%s", name);
	}

	snprintf(real_name, real_name_len,
		 "%s/%s",
		 xtrabackup_target_dir, dest_space_name);
	/* Truncate ".ibd" */
	dest_space_name[strlen(dest_space_name) - 4] = '\0';

	/* Create the database directory if it doesn't exist yet */
	if (!os_file_create_directory(dest_dir, FALSE)) {
		msg("mariabackup: error: cannot create dir %s", dest_dir);
		return file;
	}

	if (!info.space_id && fil_system.sys_space) {
		fil_node_t *node
			= UT_LIST_GET_FIRST(fil_system.sys_space->chain);
		for (; node; node = UT_LIST_GET_NEXT(chain, node)) {
			if (!strcmp(node->name, real_name)) {
				break;
			}
		}
		if (node && node->handle != OS_FILE_CLOSED) {
			*success = true;
			return node->handle;
		}
		msg("mariabackup: Cannot find file %s\n", real_name);
		return OS_FILE_CLOSED;
	}

	mysql_mutex_lock(&recv_sys.mutex);
	if (!fil_is_user_tablespace_id(info.space_id)) {
found:
		/* open the file and return its handle */

		file = os_file_create_simple_no_error_handling(
			0, real_name,
			OS_FILE_OPEN, OS_FILE_READ_WRITE, false, success);

		if (!*success) {
			msg("mariabackup: Cannot open file %s\n", real_name);
		}
exit:
		mysql_mutex_unlock(&recv_sys.mutex);
		return file;
	}

	const size_t len = strlen(dest_space_name);
	/* remember space name for further reference */
	table = static_cast<xb_filter_entry_t *>
		(malloc(sizeof(xb_filter_entry_t) +
			len + 1));

	table->name = ((char*)table) + sizeof(xb_filter_entry_t);
	memcpy(table->name, dest_space_name, len + 1);
	const ulint fold = my_crc32c(0, dest_space_name, len);
	inc_dir_tables_hash.cell_get(fold)->append(
		*table, &xb_filter_entry_t::name_hash);

	mysql_mutex_lock(&fil_system.mutex);
	fil_space = fil_space_get_by_name(dest_space_name);
	mysql_mutex_unlock(&fil_system.mutex);

	if (fil_space != NULL) {
		if (fil_space->id == info.space_id
		    || info.space_id == UINT32_MAX) {
			/* we found matching space */
			goto found;
		} else {

			char	tmpname[FN_REFLEN];

			snprintf(tmpname, FN_REFLEN, "%s/xtrabackup_tmp_#%"
				 PRIu32, dbname, fil_space->id);

			msg("mariabackup: Renaming %s to %s.ibd",
				fil_space->chain.start->name, tmpname);

			if (fil_space->rename(tmpname, false) != DB_SUCCESS) {
				msg("mariabackup: Cannot rename %s to %s",
					fil_space->chain.start->name, tmpname);
				goto exit;
			}
		}
	}

	if (info.space_id == UINT32_MAX)
	{
		die("Can't handle DDL operation on tablespace "
		    "%s\n", dest_space_name);
	}
	mysql_mutex_lock(&fil_system.mutex);
	fil_space = fil_space_get_by_id(info.space_id);
	mysql_mutex_unlock(&fil_system.mutex);
	if (fil_space != NULL) {
		char	tmpname[FN_REFLEN];

		snprintf(tmpname, sizeof tmpname, "%s.ibd", dest_space_name);

		msg("mariabackup: Renaming %s to %s",
		    fil_space->chain.start->name, tmpname);

		if (fil_space->rename(tmpname, false) != DB_SUCCESS) {
			msg("mariabackup: Cannot rename %s to %s",
			    fil_space->chain.start->name, tmpname);
			goto exit;
		}

		goto found;
	}

	/* No matching space found. create the new one.  */
	const uint32_t flags = info.zip_size
		? get_bit_shift(info.page_size
				>> (UNIV_ZIP_SIZE_SHIFT_MIN - 1))
		<< FSP_FLAGS_POS_ZIP_SSIZE
		| FSP_FLAGS_MASK_POST_ANTELOPE
		| FSP_FLAGS_MASK_ATOMIC_BLOBS
		| (srv_page_size == UNIV_PAGE_SIZE_ORIG
		   ? 0
		   : get_bit_shift(srv_page_size
				   >> (UNIV_ZIP_SIZE_SHIFT_MIN - 1))
		   << FSP_FLAGS_POS_PAGE_SSIZE)
		: FSP_FLAGS_PAGE_SSIZE();
	ut_ad(fil_space_t::zip_size(flags) == info.zip_size);
	ut_ad(fil_space_t::physical_size(flags) == info.page_size);

	mysql_mutex_lock(&fil_system.mutex);
	fil_space_t* space = fil_space_t::create(uint32_t(info.space_id),
						 flags, false, 0,
						 FIL_ENCRYPTION_DEFAULT, true);
	mysql_mutex_unlock(&fil_system.mutex);
	if (space) {
		*success = xb_space_create_file(real_name, info.space_id,
						flags, &file);
	} else {
		msg("Can't create tablespace %s\n", dest_space_name);
	}

	goto exit;
}

/************************************************************************
Applies a given .delta file to the corresponding data file.
@return TRUE on success */
static
ibool
xtrabackup_apply_delta(
	const char*	dirname,	/* in: dir name of incremental */
	const char*	dbname,		/* in: database name (ibdata: NULL) */
	const char*	filename,	/* in: file name (not a path),
					including the .delta extension */
	void*		/*data*/)
{
	pfs_os_file_t	src_file;
	pfs_os_file_t	dst_file;
	char	src_path[FN_REFLEN];
	char	dst_path[FN_REFLEN];
	char	meta_path[FN_REFLEN];
	char	space_name[FN_REFLEN];
	bool	success;

	ibool	last_buffer = FALSE;
	ulint	page_in_buffer;
	ulint	incremental_buffers = 0;

	xb_delta_info_t info(srv_page_size, 0, SRV_TMP_SPACE_ID);
	ulint		page_size;
	ulint		page_size_shift;
	byte*		incremental_buffer = NULL;

	size_t		offset;

	ut_a(xtrabackup_incremental);

	if (dbname) {
		snprintf(src_path, sizeof(src_path), "%s/%s/%s",
			 dirname, dbname, filename);
		snprintf(dst_path, sizeof(dst_path), "%s/%s/%s",
			 xtrabackup_real_target_dir, dbname, filename);
	} else {
		snprintf(src_path, sizeof(src_path), "%s/%s",
			 dirname, filename);
		snprintf(dst_path, sizeof(dst_path), "%s/%s",
			 xtrabackup_real_target_dir, filename);
	}
	dst_path[strlen(dst_path) - 6] = '\0';

	strncpy(space_name, filename, FN_REFLEN - 1);
	space_name[FN_REFLEN - 1] = '\0';
	space_name[strlen(space_name) -  6] = 0;

	if (!get_meta_path(src_path, meta_path)) {
		goto error;
	}

	if (!xb_read_delta_metadata(meta_path, &info)) {
		goto error;
	}

	page_size = info.page_size;
	page_size_shift = get_bit_shift(page_size);
	msg("page size for %s is %zu bytes",
	    src_path, page_size);
	if (page_size_shift < 10 ||
	    page_size_shift > UNIV_PAGE_SIZE_SHIFT_MAX) {
		msg("error: invalid value of page_size "
		    "(%zu bytes) read from %s", page_size, meta_path);
		goto error;
	}

	src_file = os_file_create_simple_no_error_handling(
		0, src_path,
		OS_FILE_OPEN, OS_FILE_READ_WRITE, false, &success);
	if (!success) {
		os_file_get_last_error(TRUE);
		msg("error: can't open %s", src_path);
		goto error;
	}

	posix_fadvise(src_file, 0, 0, POSIX_FADV_SEQUENTIAL);

	dst_file = xb_delta_open_matching_space(
			dbname, space_name, info,
			dst_path, sizeof(dst_path), &success);
	if (!success) {
		msg("error: can't open %s", dst_path);
		goto error;
	}

	posix_fadvise(dst_file, 0, 0, POSIX_FADV_DONTNEED);

	/* allocate buffer for incremental backup (4096 pages) */
	incremental_buffer = static_cast<byte *>
		(aligned_malloc(page_size / 4 * page_size, page_size));

	msg("Applying %s to %s...", src_path, dst_path);

	while (!last_buffer) {
		ulint cluster_header;

		/* read to buffer */
		/* first block of block cluster */
		offset = ((incremental_buffers * (page_size / 4))
			 << page_size_shift);
		if (os_file_read(IORequestRead, src_file,
				 incremental_buffer, offset, page_size,
				 nullptr)
		    != DB_SUCCESS) {
			goto error;
		}

		cluster_header = mach_read_from_4(incremental_buffer);
		switch(cluster_header) {
			case 0x78747261UL: /*"xtra"*/
				break;
			case 0x58545241UL: /*"XTRA"*/
				last_buffer = TRUE;
				break;
			default:
				msg("error: %s seems not "
				    ".delta file.", src_path);
				goto error;
		}

		/* FIXME: If the .delta modifies FSP_SIZE on page 0,
		extend the file to that size. */

		for (page_in_buffer = 1; page_in_buffer < page_size / 4;
		     page_in_buffer++) {
			if (mach_read_from_4(incremental_buffer + page_in_buffer * 4)
			    == 0xFFFFFFFFUL)
				break;
		}

		ut_a(last_buffer || page_in_buffer == page_size / 4);

		/* read whole of the cluster */
		if (os_file_read(IORequestRead, src_file,
				 incremental_buffer,
				 offset, page_in_buffer * page_size, nullptr)
		    != DB_SUCCESS) {
			goto error;
		}

		posix_fadvise(src_file, offset, page_in_buffer * page_size,
			      POSIX_FADV_DONTNEED);

		for (page_in_buffer = 1; page_in_buffer < page_size / 4;
		     page_in_buffer++) {
			ulint offset_on_page;

			offset_on_page = mach_read_from_4(incremental_buffer + page_in_buffer * 4);

			if (offset_on_page == 0xFFFFFFFFUL)
				break;

			uchar *buf = incremental_buffer + page_in_buffer * page_size;
			const os_offset_t off = os_offset_t(offset_on_page)*page_size;

			if (off == 0) {
				/* Read tablespace size from page 0,
				and extend the file to specified size.*/
				os_offset_t n_pages = mach_read_from_4(
					buf + FSP_HEADER_OFFSET + FSP_SIZE);
				if (mach_read_from_4(buf
						     + FIL_PAGE_SPACE_ID)) {
#ifdef _WIN32
					os_offset_t last_page =
					  os_file_get_size(dst_file) /
					  page_size;

					/* os_file_set_size() would
					shrink the size of the file */
					if (last_page < n_pages &&
					    !os_file_set_size(
					       dst_path, dst_file,
					       n_pages * page_size))
#else
					if (!os_file_set_size(
						    dst_path, dst_file,
						    n_pages * page_size))
#endif /* _WIN32 */
						goto error;
				} else if (fil_space_t* space
					   = fil_system.sys_space) {
					/* The system tablespace can
					consist of multiple files. The
					first one has full tablespace
					size in page 0, but only the last
					file should be extended. */
					fil_node_t* n = UT_LIST_GET_FIRST(
						space->chain);
					bool fail = !strcmp(n->name, dst_path)
						&& !fil_space_extend(
							space, uint32_t(n_pages));
					if (fail) goto error;
				}
			}

			if (os_file_write(IORequestWrite,
					  dst_path, dst_file, buf, off,
					  page_size) != DB_SUCCESS) {
				goto error;
			}
		}

		/* Free file system buffer cache after the batch was written. */
#ifdef __linux__
		os_file_flush_func(dst_file);
#endif
		posix_fadvise(dst_file, 0, 0, POSIX_FADV_DONTNEED);


		incremental_buffers++;
	}

	aligned_free(incremental_buffer);
	if (src_file != OS_FILE_CLOSED) {
		os_file_close(src_file);
		os_file_delete(0,src_path);
	}
	if (dst_file != OS_FILE_CLOSED && info.space_id)
		os_file_close(dst_file);
	return TRUE;

error:
	aligned_free(incremental_buffer);
	if (src_file != OS_FILE_CLOSED)
		os_file_close(src_file);
	if (dst_file != OS_FILE_CLOSED && info.space_id)
		os_file_close(dst_file);
	msg("Error: xtrabackup_apply_delta(): "
	    "failed to apply %s to %s.\n", src_path, dst_path);
	return FALSE;
}


std::string change_extension(std::string filename, std::string new_ext) {
	DBUG_ASSERT(new_ext.size() == 3);
	std::string new_name(filename);
	new_name.resize(new_name.size() - new_ext.size());
	new_name.append(new_ext);
	return new_name;
}


void rename_file(const char *from,const char *to) {
	msg("Renaming %s to %s\n", from, to);
	if (my_rename(from, to, MY_WME)) {
		die("Can't rename %s to %s errno %d", from, to, errno);
	}
}

static void rename_file(const std::string& from, const std::string &to) {
	rename_file(from.c_str(), to.c_str());
}
/************************************************************************
Callback to handle datadir entry. Function of this type will be called
for each entry which matches the mask by xb_process_datadir.
@return should return TRUE on success */
typedef ibool (*handle_datadir_entry_func_t)(
/*=========================================*/
	const char*	data_home_dir,		/*!<in: path to datadir */
	const char*	db_name,		/*!<in: database name */
	const char*	file_name,		/*!<in: file name with suffix */
	void*		arg);			/*!<in: caller-provided data */

/** Rename, and replace destination file, if exists */
void rename_force(const char *from, const char *to) {
	if (access(to, R_OK) == 0) {
		msg("Removing %s", to);
		if (my_delete(to, MYF(MY_WME))) {
			msg("Can't remove %s, errno %d", to, errno);
			exit(EXIT_FAILURE);
		}
	}
	rename_file(from,to);
}


/** During prepare phase, rename ".new" files, that were created in
backup_fix_ddl() and backup_optimized_ddl_op(), to ".ibd". In the case of
incremental backup, i.e. of arg argument is set, move ".new" files to
destination directory and rename them to ".ibd", remove existing ".ibd.delta"
and ".idb.meta" files in incremental directory to avoid applying delta to
".ibd" file.

@param[in] data_home_dir	path to datadir
@param[in] db_name	database name
@param[in] file_name	file name with suffix
@param[in] arg	destination path, used in incremental backup to notify, that
*.new file must be moved to destibation directory

@return true */
static ibool prepare_handle_new_files(const char *data_home_dir,
                                      const char *db_name,
                                      const char *file_name, void *arg)
{
	const char *dest_dir = static_cast<const char *>(arg);
	std::string src_path = std::string(data_home_dir) + '/' + std::string(db_name) + '/';
	/* Copy "*.new" files from incremental to base dir for incremental backup */
	std::string dest_path=
		dest_dir ? std::string(dest_dir) + '/' + std::string(db_name) +
			'/' : src_path;

	/*
	  A CREATE DATABASE could have happened during the base mariabackup run.
	  In case if the current table file (e.g. `t1.new`) is from such
	  a new database, the database directory may not exist yet in
	  the base backup directory. Let's make sure to check if the directory
	  exists (and create if needed).
	*/
	if (!directory_exists(dest_path.c_str(), true/*create if not exists*/))
		return FALSE;
	src_path+= file_name;
	dest_path+= file_name;

	size_t index = dest_path.find(".new");
	DBUG_ASSERT(index != std::string::npos);
	dest_path.replace(index, strlen(".ibd"), ".ibd");
	rename_force(src_path.c_str(),dest_path.c_str());

	if (dest_dir) {
		/* remove delta and meta files to avoid delta applying for new file */
		index = src_path.find(".new");
		DBUG_ASSERT(index != std::string::npos);
		src_path.replace(index, std::string::npos, ".ibd.delta");
		if (access(src_path.c_str(), R_OK) == 0) {
			msg("Removing %s", src_path.c_str());
			if (my_delete(src_path.c_str(), MYF(MY_WME)))
				die("Can't remove %s, errno %d", src_path.c_str(), errno);
		}
		src_path.replace(index, std::string::npos, ".ibd.meta");
		if (access(src_path.c_str(), R_OK) == 0) {
			msg("Removing %s", src_path.c_str());
			if (my_delete(src_path.c_str(), MYF(MY_WME)))
				die("Can't remove %s, errno %d", src_path.c_str(), errno);
		}

		/* add table name to the container to avoid it's deletion at the end of
		 prepare */
		std::string table_name = std::string(db_name) + '/'
			+ std::string(file_name, file_name + strlen(file_name) - strlen(".new"));
		xb_filter_entry_t *table = static_cast<xb_filter_entry_t *>
			(malloc(sizeof(xb_filter_entry_t) + table_name.size() + 1));
		table->name = ((char*)table) + sizeof(xb_filter_entry_t);
		strcpy(table->name, table_name.c_str());
		const ulint fold = my_crc32c(0, table->name,
					     table_name.size());
		inc_dir_tables_hash.cell_get(fold)->append(
			*table, &xb_filter_entry_t::name_hash);
	}

	return TRUE;
}

/************************************************************************
Callback to handle datadir entry. Deletes entry if it has no matching
fil_space in fil_system directory.
@return FALSE if delete attempt was unsuccessful */
static
ibool
rm_if_not_found(
	const char*	data_home_dir,		/*!<in: path to datadir */
	const char*	db_name,		/*!<in: database name */
	const char*	file_name,		/*!<in: file name with suffix */
	void*)
{
  char name[FN_REFLEN];
  /* Truncate ".ibd" */
  name[snprintf(name, FN_REFLEN, "%s/%s", db_name, file_name) - 4]= '\0';
  if (find_filter_in_hashtable(name, &inc_dir_tables_hash, nullptr))
    return true;
  snprintf(name, FN_REFLEN, "%s/%s/%s", data_home_dir, db_name, file_name);
  return os_file_delete(0, name);
}

/** Function enumerates files in datadir (provided by path) which are matched
by provided suffix. For each entry callback is called.

@param[in] path	datadir path
@param[in] suffix	suffix to match against
@param[in] func	callback
@param[in] func_arg	arguments for the above callback

@return FALSE if callback for some entry returned FALSE */
static ibool xb_process_datadir(const char *path, const char *suffix,
                                handle_datadir_entry_func_t func,
                                void *func_arg = NULL)
{
	ulint		ret;
	char		dbpath[OS_FILE_MAX_PATH+2];
	os_file_dir_t	dir;
	os_file_dir_t	dbdir;
	os_file_stat_t	dbinfo;
	os_file_stat_t	fileinfo;
	ulint		suffix_len;
	dberr_t		err 		= DB_SUCCESS;
	static char	current_dir[2];

	current_dir[0] = FN_CURLIB;
	current_dir[1] = 0;
	srv_data_home = current_dir;

	suffix_len = strlen(suffix);

	/* datafile */
	dbdir = os_file_opendir(path);
	if (UNIV_UNLIKELY(dbdir != IF_WIN(INVALID_HANDLE_VALUE, nullptr))) {
		ret = fil_file_readdir_next_file(&err, path, dbdir, &fileinfo);
		while (ret == 0) {
			if (fileinfo.type == OS_FILE_TYPE_DIR) {
				goto next_file_item_1;
			}

			if (strlen(fileinfo.name) > suffix_len
			    && 0 == strcmp(fileinfo.name + 
					strlen(fileinfo.name) - suffix_len,
					suffix)) {
				if (!func(
					    path, NULL,
					    fileinfo.name, func_arg))
				{
					os_file_closedir(dbdir);
					return(FALSE);
				}
			}
next_file_item_1:
			ret = fil_file_readdir_next_file(&err,
							path, dbdir,
							&fileinfo);
		}

		os_file_closedir(dbdir);
	} else {
		msg("Can't open dir %s", path);
	}

	/* single table tablespaces */
	dir = os_file_opendir(path);

	if (UNIV_UNLIKELY(dbdir == IF_WIN(INVALID_HANDLE_VALUE, nullptr))) {
		msg("Can't open dir %s", path);
		return TRUE;
	}

	ret = fil_file_readdir_next_file(&err, path, dir, &dbinfo);
	while (ret == 0) {
		if (dbinfo.type == OS_FILE_TYPE_FILE
		    || dbinfo.type == OS_FILE_TYPE_UNKNOWN) {

		        goto next_datadir_item;
		}

		snprintf(dbpath, sizeof(dbpath), "%.*s/%.*s",
                         OS_FILE_MAX_PATH/2-1,
                         path,
                         OS_FILE_MAX_PATH/2-1,
                         dbinfo.name);

		dbdir = os_file_opendir(dbpath);

		if (dbdir != IF_WIN(INVALID_HANDLE_VALUE, nullptr)) {
			ret = fil_file_readdir_next_file(&err, dbpath, dbdir,
								&fileinfo);
			while (ret == 0) {

			        if (fileinfo.type == OS_FILE_TYPE_DIR) {

				        goto next_file_item_2;
				}

				if (strlen(fileinfo.name) > suffix_len
				    && 0 == strcmp(fileinfo.name + 
						strlen(fileinfo.name) -
								suffix_len,
						suffix)) {
					/* The name ends in suffix; process
					the file */
					if (!func(
						    path,
						    dbinfo.name,
						    fileinfo.name, func_arg))
					{
						os_file_closedir(dbdir);
						os_file_closedir(dir);
						return(FALSE);
					}
				}
next_file_item_2:
				ret = fil_file_readdir_next_file(&err,
								dbpath, dbdir,
								&fileinfo);
			}

			os_file_closedir(dbdir);
		}
next_datadir_item:
		ret = fil_file_readdir_next_file(&err,
						path,
								dir, &dbinfo);
	}

	os_file_closedir(dir);

	return(TRUE);
}

/************************************************************************
Applies all .delta files from incremental_dir to the full backup.
@return TRUE on success. */
static
ibool
xtrabackup_apply_deltas()
{
	return xb_process_datadir(xtrabackup_incremental_dir, ".delta",
		xtrabackup_apply_delta);
}


static
void
innodb_free_param()
{
	srv_sys_space.shutdown();
	free_tmpdir(&mysql_tmpdir_list);
}


/** Check if file exists*/
static bool file_exists(std::string name)
{
	return access(name.c_str(), R_OK) == 0 ;
}

/** Read file content into STL string */
static std::string read_file_as_string(const std::string file) {
	char content[FN_REFLEN];
	FILE *f = fopen(file.c_str(), "r");
	if (!f) {
		msg("Can not open %s", file.c_str());
	}
	size_t len = fread(content, 1, FN_REFLEN, f);
	fclose(f);
	return std::string(content, len);
}

/** Delete file- Provide verbose diagnostics and exit, if operation fails. */
void delete_file(const std::string& file, bool if_exists = false) {
	if (if_exists && !file_exists(file))
		return;
	if (my_delete(file.c_str(), MYF(MY_WME))) {
		die("Can't remove %s, errno %d", file.c_str(), errno);
	}
}

/**
Rename tablespace during prepare.
Backup in its end phase may generate some .ren files, recording
tablespaces that should be renamed in --prepare.
*/
static void rename_table_in_prepare(const std::string &datadir, const std::string& from , const std::string& to,
	const char *extension=0) {
	if (!extension) {
		static const char *extensions_nonincremental[] = { ".ibd", 0 };
		static const char *extensions_incremental[] = { ".ibd.delta", ".ibd.meta", 0 };
		const char **extensions = xtrabackup_incremental_dir ?
			extensions_incremental : extensions_nonincremental;
		for (size_t i = 0; extensions[i]; i++) {
			rename_table_in_prepare(datadir, from, to, extensions[i]);
		}
		return;
	}
	std::string src = std::string(datadir) + "/" + from + extension;
	std::string dest = std::string(datadir) + "/" + to + extension;
	std::string ren2, tmp;
	if (file_exists(dest)) {
		ren2= std::string(datadir) + "/" + to + ".ren";
		if (!file_exists(ren2)) {
			die("ERROR : File %s was not found, but expected during rename processing\n", ren2.c_str());
		}
		tmp = to + "#";
		rename_table_in_prepare(datadir, to, tmp);
	}
	rename_file(src, dest);
	if (ren2.size()) {
		// Make sure the temp. renamed file is processed.
		std::string to2 = read_file_as_string(ren2);
		rename_table_in_prepare(datadir, tmp, to2);
		delete_file(ren2);
	}
}

static ibool prepare_handle_ren_files(const char *datadir, const char *db, const char *filename, void *) {

	std::string ren_file = std::string(datadir) + "/" + db + "/" + filename;
	if (!file_exists(ren_file))
		return TRUE;

	std::string to = read_file_as_string(ren_file);
	std::string source_space_name = std::string(db) + "/" + filename;
	source_space_name.resize(source_space_name.size() - 4); // remove extension

	rename_table_in_prepare(datadir, source_space_name.c_str(), to.c_str());
	delete_file(ren_file);
	return TRUE;
}

/* Remove tablespaces during backup, based on */
static ibool prepare_handle_del_files(const char *datadir, const char *db, const char *filename, void *) {
	std::string del_file = std::string(datadir) + "/" + db + "/" + filename;
	std::string path(del_file);
	path.resize(path.size() - 4); // remove extension;
	if (xtrabackup_incremental) {
		delete_file(path + ".ibd.delta", true);
		delete_file(path + ".ibd.meta", true);
	}
	else {
		delete_file(path + ".ibd", true);
	}
	delete_file(del_file);
	return TRUE;
}


/**************************************************************************
Store the current binary log coordinates in a specified file.
@return 'false' on error. */
static bool
store_binlog_info(const char *filename, const char* name, ulonglong pos)
{
	FILE *fp = fopen(filename, "w");

	if (!fp) {
		msg("mariabackup: failed to open '%s'\n", filename);
		return(false);
	}

	fprintf(fp, "%s\t%llu\n", name, pos);
	fclose(fp);

	return(true);
}

/** Implement --prepare
@return	whether the operation succeeded */
static bool xtrabackup_prepare_func(char** argv)
{
	CorruptedPages corrupted_pages;
	char			 metadata_path[FN_REFLEN];

	/* cd to target-dir */

	if (my_setwd(xtrabackup_real_target_dir,MYF(MY_WME)))
	{
		msg("can't my_setwd %s", xtrabackup_real_target_dir);
		return(false);
	}
	msg("cd to %s", xtrabackup_real_target_dir);

	fil_path_to_mysql_datadir = ".";

	ut_ad(xtrabackup_incremental == xtrabackup_incremental_dir);
	if (xtrabackup_incremental)
		inc_dir_tables_hash.create(1000);

	msg("open files limit requested %u, set to %lu",
	    (uint) xb_open_files_limit,
	    xb_set_max_open_files(xb_open_files_limit));

	/* Fix DDL for prepare. Process .del,.ren, and .new files.
	The order in which files are processed, is important
	(see MDEV-18185, MDEV-18201)
	*/
	xb_process_datadir(xtrabackup_incremental_dir ? xtrabackup_incremental_dir : ".",
		".del", prepare_handle_del_files);
	xb_process_datadir(xtrabackup_incremental_dir? xtrabackup_incremental_dir:".",
		".ren", prepare_handle_ren_files);
	if (xtrabackup_incremental_dir) {
		xb_process_datadir(xtrabackup_incremental_dir, ".new.meta", prepare_handle_new_files);
		xb_process_datadir(xtrabackup_incremental_dir, ".new.delta", prepare_handle_new_files);
		xb_process_datadir(xtrabackup_incremental_dir, ".new",
				prepare_handle_new_files, (void *)".");
	}
	else {
		xb_process_datadir(".", ".new", prepare_handle_new_files);
	}

	int argc; for (argc = 0; argv[argc]; argc++) {}
	encryption_plugin_prepare_init(argc, argv);

	xtrabackup_target_dir= mysql_data_home_buff;
	xtrabackup_target_dir[0]=FN_CURLIB;		// all paths are relative from here
	xtrabackup_target_dir[1]=0;
	const lsn_t target_lsn = xtrabackup_incremental
		? incremental_to_lsn : metadata_to_lsn;

	/*
	  read metadata of target
	*/
	sprintf(metadata_path, "%s/%s", xtrabackup_target_dir,
		XTRABACKUP_METADATA_FILENAME);

	if (!xtrabackup_read_metadata(metadata_path)) {
		msg("Error: failed to read metadata from '%s'\n",
		    metadata_path);
		return(false);
	}

	if (!strcmp(metadata_type, "full-backuped")) {
		if (xtrabackup_incremental) {
			msg("error: applying incremental backup "
			    "needs a prepared target.");
			return(false);
		}
		msg("This target seems to be not prepared yet.");
	} else if (!strcmp(metadata_type, "log-applied")) {
		msg("This target seems to be already prepared.");
	} else {
		msg("This target does not have correct metadata.");
		return(false);
	}

	bool ok = !xtrabackup_incremental
		|| metadata_to_lsn == incremental_lsn;
	if (!ok) {
		msg("error: This incremental backup seems "
		    "not to be proper for the target. Check 'to_lsn' of the target and "
		    "'from_lsn' of the incremental.");
		return(false);
	}

	srv_n_purge_threads = 1;

	xb_filters_init();

	srv_log_group_home_dir = NULL;

	if (xtrabackup_incremental) {
		srv_operation = SRV_OPERATION_RESTORE_DELTA;

		if (innodb_init_param()) {
error:
			ok = false;
			goto cleanup;
		}

		recv_sys.create();
		log_sys.create();
		recv_sys.recovery_on = true;

		xb_fil_io_init();
		if (dberr_t err = xb_load_tablespaces()) {
			msg("mariabackup: error: xb_data_files_init() failed "
			    "with error %s\n", ut_strerr(err));
			goto error;
		}

		mysql_mutex_lock(&recv_sys.mutex);
		ok = fil_system.sys_space->open(false);
		mysql_mutex_unlock(&recv_sys.mutex);
		if (ok) ok = xtrabackup_apply_deltas();

		xb_data_files_close();

		if (ok) {
			/* Cleanup datadir from tablespaces deleted
			between full and incremental backups */

			xb_process_datadir("./", ".ibd", rm_if_not_found);
		}

		xb_filter_hash_free(&inc_dir_tables_hash);

		fil_system.close();
		innodb_free_param();
		log_sys.close();
		if (!ok) goto cleanup;
	}

	srv_operation = xtrabackup_export
		? SRV_OPERATION_RESTORE_EXPORT : SRV_OPERATION_RESTORE;

	if (innodb_init_param()) {
		goto error;
	}

	fil_system.freeze_space_list = 0;

	msg("Starting InnoDB instance for recovery.");

	msg("mariabackup: Using %lld bytes for buffer pool "
	    "(set by --use-memory parameter)", xtrabackup_use_memory);

	srv_max_buf_pool_modified_pct = (double)max_buf_pool_modified_pct;

	if (srv_max_dirty_pages_pct_lwm > srv_max_buf_pool_modified_pct) {
		srv_max_dirty_pages_pct_lwm = srv_max_buf_pool_modified_pct;
	}

	recv_sys.recovery_on = false;
	if (innodb_init()) {
		goto error;
	}

	ut_ad(!fil_system.freeze_space_list);

        corrupted_pages.read_from_file(MB_CORRUPTED_PAGES_FILE);
        if (xtrabackup_incremental)
        {
          char inc_filename[FN_REFLEN];
          sprintf(inc_filename, "%s/%s", xtrabackup_incremental_dir,
                  MB_CORRUPTED_PAGES_FILE);
          corrupted_pages.read_from_file(inc_filename);
        }
        if (!corrupted_pages.empty())
          corrupted_pages.zero_out_free_pages();
        if (corrupted_pages.empty())
        {
          if (!xtrabackup_incremental && unlink(MB_CORRUPTED_PAGES_FILE) &&
              errno != ENOENT)
          {
            char errbuf[MYSYS_STRERROR_SIZE];
            my_strerror(errbuf, sizeof(errbuf), errno);
            die("Error: unlink %s failed: %s", MB_CORRUPTED_PAGES_FILE,
                errbuf);
          }
        }
        else
          corrupted_pages.print_to_file(NULL, MB_CORRUPTED_PAGES_FILE);

	if (ok) {
		msg("Last binlog file %s, position %lld",
		    trx_sys.recovered_binlog_filename,
		    longlong(trx_sys.recovered_binlog_offset));

                /* output to xtrabackup_binlog_pos_innodb and (if
                backup_safe_binlog_info was available on the server) to
                xtrabackup_binlog_info. In the latter case
                xtrabackup_binlog_pos_innodb becomes redundant and is created
                only for compatibility. */
                ok = store_binlog_info(
                        "xtrabackup_binlog_pos_innodb",
                        trx_sys.recovered_binlog_filename,
                        trx_sys.recovered_binlog_offset)
                        && (!recover_binlog_info || store_binlog_info(
                                    XTRABACKUP_BINLOG_INFO,
                                    trx_sys.recovered_binlog_filename,
                                    trx_sys.recovered_binlog_offset));
	}

	/* Check whether the log is applied enough or not. */
	if (recv_sys.lsn && recv_sys.lsn < target_lsn) {
		msg("mariabackup: error: "
		    "The log was only applied up to LSN " LSN_PF
		    ", instead of " LSN_PF, recv_sys.lsn, target_lsn);
		ok = false;
	}
#ifdef WITH_WSREP
	else if (ok) xb_write_galera_info(xtrabackup_incremental);
#endif

        innodb_shutdown();

        innodb_free_param();

	/* output to metadata file */
	if (ok) {
		char	filename[FN_REFLEN];

		safe_strcpy(metadata_type, sizeof(metadata_type),
			    "log-applied");

		if(xtrabackup_incremental
		   && metadata_to_lsn < incremental_to_lsn)
		{
			metadata_to_lsn = incremental_to_lsn;
			metadata_last_lsn = incremental_last_lsn;
		}

		sprintf(filename, "%s/%s", xtrabackup_target_dir, XTRABACKUP_METADATA_FILENAME);
		if (!xtrabackup_write_metadata(filename)) {

			msg("mariabackup: Error: failed to write metadata "
			    "to '%s'", filename);
			ok = false;
		} else if (xtrabackup_extra_lsndir) {
			sprintf(filename, "%s/%s", xtrabackup_extra_lsndir, XTRABACKUP_METADATA_FILENAME);
			if (!xtrabackup_write_metadata(filename)) {
				msg("mariabackup: Error: failed to write "
				    "metadata to '%s'", filename);
				ok = false;
			}
		}
	}

	if (ok) ok = apply_log_finish();

	if (ok && xtrabackup_export)
		ok= (prepare_export() == 0);

        if (ok) ok = aria::prepare(xtrabackup_target_dir);

cleanup:
	xb_filters_free();
        return ok && !ib::error::was_logged() && corrupted_pages.empty();
}

/**************************************************************************
Append group name to xb_load_default_groups list. */
static
void
append_defaults_group(const char *group, const char *default_groups[],
		      size_t default_groups_size)
{
	uint i;
	bool appended = false;
	for (i = 0; i < default_groups_size - 1; i++) {
		if (default_groups[i] == NULL) {
			default_groups[i] = group;
			appended = true;
			break;
		}
	}
	ut_a(appended);
}

static const char*
normalize_privilege_target_name(const char* name)
{
	if (strcmp(name, "*") == 0) {
		return "\\*";
	}
	else {
		/* should have no regex special characters. */
		ut_ad(strpbrk(name, ".()[]*+?") == 0);
	}
	return name;
}

/******************************************************************//**
Check if specific privilege is granted.
Uses regexp magic to check if requested privilege is granted for given
database.table or database.* or *.*
or if user has 'ALL PRIVILEGES' granted.
@return true if requested privilege is granted, false otherwise. */
static bool
has_privilege(const std::list<std::string> &granted,
	const char* required,
	const char* db_name,
	const char* table_name)
{
	char buffer[1000];
	regex_t priv_re;
	regmatch_t tables_regmatch[1];
	bool result = false;

	db_name = normalize_privilege_target_name(db_name);
	table_name = normalize_privilege_target_name(table_name);

	int written = snprintf(buffer, sizeof(buffer),
		"GRANT .*(%s)|(ALL PRIVILEGES).* ON (\\*|`%s`)\\.(\\*|`%s`)",
		required, db_name, table_name);
	if (written < 0 || written == sizeof(buffer)
		|| regcomp(&priv_re, buffer, REG_EXTENDED)) {
		die("regcomp() failed for '%s'", buffer);
	}

	typedef std::list<std::string>::const_iterator string_iter;
	for (string_iter i = granted.begin(), e = granted.end(); i != e; ++i) {
		int res = regexec(&priv_re, i->c_str(),
			1, tables_regmatch, 0);

		if (res != REG_NOMATCH) {
			result = true;
			break;
		}
	}

	xb_regfree(&priv_re);
	return result;
}

enum {
	PRIVILEGE_OK = 0,
	PRIVILEGE_WARNING = 1,
	PRIVILEGE_ERROR = 2,
};

/******************************************************************//**
Check if specific privilege is granted.
Prints error message if required privilege is missing.
@return PRIVILEGE_OK if requested privilege is granted, error otherwise. */
static
int check_privilege(
	const std::list<std::string> &granted_priv, /* in: list of
							granted privileges*/
	const char* required,		/* in: required privilege name */
	const char* target_database,	/* in: required privilege target
						database name */
	const char* target_table,	/* in: required privilege target
						table name */
	int error = PRIVILEGE_ERROR)	/* in: return value if privilege
						is not granted */
{
	if (!has_privilege(granted_priv,
		required, target_database, target_table)) {
		msg("%s: missing required privilege %s on %s.%s",
			(error == PRIVILEGE_ERROR ? "Error" : "Warning"),
			required, target_database, target_table);
		return error;
	}
	return PRIVILEGE_OK;
}


/**
Check DB user privileges according to the intended actions.

Fetches DB user privileges, determines intended actions based on
command-line arguments and prints missing privileges.
@return whether all the necessary privileges are granted */
static bool check_all_privileges()
{
	if (!mysql_connection) {
		/* Not connected, no queries is going to be executed. */
		return true;
	}

	/* Fetch effective privileges. */
	std::list<std::string> granted_privileges;
	MYSQL_RES* result = xb_mysql_query(mysql_connection, "SHOW GRANTS",
					   true);
	while (MYSQL_ROW row = mysql_fetch_row(result)) {
		granted_privileges.push_back(*row);
	}
	mysql_free_result(result);

	int check_result = PRIVILEGE_OK;

	/* BACKUP LOCKS */
	if (!opt_no_lock)
	{
		check_result |= check_privilege(
			granted_privileges,
			"RELOAD", "*", "*");
		check_result |= check_privilege(
			granted_privileges,
			"PROCESS", "*", "*");
	}

	/* KILL ... */
	if (!opt_no_lock && opt_kill_long_queries_timeout) {
		check_result |= check_privilege(
			granted_privileges,
			"CONNECTION ADMIN", "*", "*",
			PRIVILEGE_WARNING);
	}

	/* START SLAVE SQL_THREAD */
	/* STOP SLAVE SQL_THREAD */
	if (opt_safe_slave_backup) {
		check_result |= check_privilege(
			granted_privileges,
			"REPLICATION SLAVE ADMIN", "*", "*",
			PRIVILEGE_WARNING);
	}

	/* SHOW MASTER STATUS */
	/* SHOW SLAVE STATUS */
	if (opt_galera_info || opt_slave_info
		|| opt_safe_slave_backup) {
		check_result |= check_privilege(granted_privileges,
			"SLAVE MONITOR", "*", "*",
			PRIVILEGE_WARNING);
	}

	if (check_result & PRIVILEGE_ERROR) {
		msg("Current privileges, as reported by 'SHOW GRANTS': ");
		int n=1;
		for (std::list<std::string>::const_iterator it = granted_privileges.begin();
			it != granted_privileges.end();
			it++,n++) {
				msg("  %d.%s", n, it->c_str());
		}
		return false;
	}

	return true;
}

bool
xb_init()
{
	const char *mixed_options[4] = {NULL, NULL, NULL, NULL};
	int n_mixed_options;

	/* sanity checks */

	if (opt_slave_info
		&& opt_no_lock
		&& !opt_safe_slave_backup) {
		msg("Error: --slave-info is used with --no-lock but "
			"without --safe-slave-backup. The binlog position "
			"cannot be consistent with the backup data.");
		return(false);
	}

	n_mixed_options = 0;

	if (opt_decompress) {
		mixed_options[n_mixed_options++] = "--decompress";
	}

	if (xtrabackup_copy_back) {
		mixed_options[n_mixed_options++] = "--copy-back";
	}

	if (xtrabackup_move_back) {
		mixed_options[n_mixed_options++] = "--move-back";
	}

	if (xtrabackup_prepare) {
		mixed_options[n_mixed_options++] = "--apply-log";
	}

	if (n_mixed_options > 1) {
		msg("Error: %s and %s are mutually exclusive\n",
			mixed_options[0], mixed_options[1]);
		return(false);
	}

	if (xtrabackup_backup) {
		if ((mysql_connection = xb_mysql_connect()) == NULL) {
			return(false);
		}

		if (!get_mysql_vars(mysql_connection)) {
			return(false);
		}

		if (opt_check_privileges && !check_all_privileges()) {
			return(false);
		}

		history_start_time = time(NULL);
	}

	return(true);
}


extern void init_signals(void);

#include <sql_locale.h>


void setup_error_messages()
{
  my_default_lc_messages = &my_locale_en_US;
	if (init_errmessage())
	  die("could not initialize error messages");
}

/** Handle mariabackup options. The options are handled with the following
order:

1) Load server groups and process server options, ignore unknown options
2) Load client groups and process client options, ignore unknown options
3) Load backup groups and process client-server options, exit on unknown option
4) Process --mysqld-args options, ignore unknown options

@param[in] argc arguments count
@param[in] argv arguments array
@param[out] argv_server server options including loaded from server groups
@param[out] argv_client client options including loaded from client groups
@param[out] argv_backup backup options including loaded from backup groups */
void handle_options(int argc, char **argv, char ***argv_server,
                    char ***argv_client, char ***argv_backup)
{
	/* Setup some variables for Innodb.*/
	srv_operation = SRV_OPERATION_RESTORE;

	files_charset_info = &my_charset_utf8mb3_general_ci;


	setup_error_messages();
	sys_var_init();
	plugin_mutex_init();
	mysql_prlock_init(key_rwlock_LOCK_system_variables_hash, &LOCK_system_variables_hash);
	opt_stack_trace = 1;
	test_flags |=  TEST_SIGINT;
	init_signals();
#ifndef _WIN32
	/* Exit process on SIGINT. */
	my_sigset(SIGINT, SIG_DFL);
#endif

	sf_leaking_memory = 1; /* don't report memory leaks on early exist */

	int i;
	int ho_error;

	char*	target_dir = NULL;
	bool	prepare = false;

	char	conf_file[FN_REFLEN];

        // array_elements() will not work for load_defaults, as it is defined
        // as external symbol, so let's use dynamic array to have ability to
        // add new server default groups
        std::vector<const char *> server_default_groups;

        for (const char **default_group= load_default_groups; *default_group;
             ++default_group)
          server_default_groups.push_back(*default_group);

        std::vector<char *> mysqld_args;
        std::vector<char *> mariabackup_args;
        mysqld_args.push_back(argv[0]);
        mariabackup_args.push_back(argv[0]);

        /* scan options for group and config file to load defaults from */
        for (i= 1; i < argc; i++)
        {
          char *optend= strcend(argv[i], '=');
          if (mysqld_args.size() > 1 ||
              strncmp(argv[i], "--mysqld-args", optend - argv[i]) == 0)
          {
            mysqld_args.push_back(argv[i]);
            continue;
          }
          else
            mariabackup_args.push_back(argv[i]);

          if (strncmp(argv[i], "--defaults-group", optend - argv[i]) == 0)
          {
            defaults_group= optend + 1;
            server_default_groups.push_back(defaults_group);
          }
          else if (strncmp(argv[i], "--login-path", optend - argv[i]) == 0)
          {
            append_defaults_group(optend + 1, xb_client_default_groups,
                                  array_elements(xb_client_default_groups));
          }
          else if (!strncmp(argv[i], "--prepare", optend - argv[i]))
          {
            prepare= true;
          }
          else if (!strncmp(argv[i], "--apply-log", optend - argv[i]))
          {
            prepare= true;
          }
          else if (!strncmp(argv[i], "--incremental-dir", optend - argv[i]) &&
                   *optend)
          {
            target_dir= optend + 1;
          }
          else if (!strncmp(argv[i], "--target-dir", optend - argv[i]) &&
                   *optend && !target_dir)
          {
            target_dir= optend + 1;
          }
          else if (!*optend && argv[i][0] != '-' && !target_dir)
          {
            target_dir= argv[i];
          }
        }

        server_default_groups.push_back(NULL);
	snprintf(conf_file, sizeof(conf_file), "my");

	if (prepare) {
		snprintf(conf_file, sizeof(conf_file),
			 "%s/backup-my.cnf", target_dir ? target_dir:
			DEFAULT_TARGET_DIR);
			if (!strncmp(argv[1], "--defaults-file=", 16)) {
				/* Remove defaults-file*/
				for (int i = 2; ; i++) {
					if ((argv[i-1]= argv[i]) == 0)
						break;
				}
				argc--;
			}
	}

        mariabackup_args.push_back(nullptr);
        *argv_client= *argv_server= *argv_backup= &mariabackup_args[0];
        int argc_backup= static_cast<int>(mariabackup_args.size() - 1);
        int argc_client= argc_backup;
        int argc_server= argc_backup;

        /* 1) Load server groups and process server options, ignore unknown
         options */

        load_defaults_or_exit(conf_file, &server_default_groups[0],
                              &argc_server, argv_server);

	int n;
	for (n = 0; (*argv_server)[n]; n++) {};
	argc_server = n;

	print_param_str <<
		"# This MySQL options file was generated by XtraBackup.\n"
		"[" << defaults_group << "]\n";

	/* We want xtrabackup to ignore unknown options, because it only
	recognizes a small subset of server variables */
	my_getopt_skip_unknown = TRUE;

	/* Reset u_max_value for all options, as we don't want the
	--maximum-... modifier to set the actual option values */
	for (my_option *optp= xb_server_options; optp->name; optp++) {
		optp->u_max_value = (G_PTR *) &global_max_value;
	}

	/* Throw a descriptive error if --defaults-file or --defaults-extra-file
	is not the first command line argument */
	for (int i = 2 ; i < argc ; i++) {
		char *optend = strcend((argv)[i], '=');

		if (optend - argv[i] == 15 &&
			!strncmp(argv[i], "--defaults-file", optend - argv[i])) {
			die("--defaults-file must be specified first on the command line");
		}
		if (optend - argv[i] == 21 &&
			!strncmp(argv[i], "--defaults-extra-file",
				optend - argv[i])) {
			die("--defaults-extra-file must be specified first on the command line");
		}
	}

	if (argc_server > 0
	    && (ho_error=handle_options(&argc_server, argv_server,
					xb_server_options, xb_get_one_option)))
		exit(ho_error);

        /* 2) Load client groups and process client options, ignore unknown
         options */

	load_defaults_or_exit(conf_file, xb_client_default_groups,
			      &argc_client, argv_client);

	for (n = 0; (*argv_client)[n]; n++) {};
 	argc_client = n;

	if (innobackupex_mode && argc_client > 0) {
		if (!ibx_handle_options(&argc_client, argv_client)) {
			exit(EXIT_FAILURE);
		}
	}

	if (argc_client > 0
	    && (ho_error=handle_options(&argc_client, argv_client,
					xb_client_options, xb_get_one_option)))
		exit(ho_error);

        /* 3) Load backup groups and process client-server options, exit on
         unknown option */

        load_defaults_or_exit(conf_file, backup_default_groups, &argc_backup,
                              argv_backup);
        for (n= 0; (*argv_backup)[n]; n++)
        {
        };
        argc_backup= n;

        my_handle_options_init_variables = FALSE;

        if (argc_backup > 0 &&
            (ho_error= handle_options(&argc_backup, argv_backup,
                                      xb_server_options, xb_get_one_option)))
          exit(ho_error);

        /* Add back the program name handle_options removes */
        ++argc_backup;
        --(*argv_backup);

        if (innobackupex_mode && argc_backup > 0 &&
            !ibx_handle_options(&argc_backup, argv_backup))
          exit(EXIT_FAILURE);

        my_getopt_skip_unknown = FALSE;

        if (argc_backup > 0 &&
            (ho_error= handle_options(&argc_backup, argv_backup,
                                      xb_client_options, xb_get_one_option)))
          exit(ho_error);

        if (opt_password)
        {
          char *argument= (char*) opt_password;
          char *start= (char*) opt_password;
          opt_password= my_strdup(PSI_NOT_INSTRUMENTED, opt_password,
                                  MYF(MY_FAE));
          while (*argument)
            *argument++= 'x'; // Destroy argument
          if (*start)
            start[1]= 0;
        }

        /* 4) Process --mysqld-args options, ignore unknown options */

        my_getopt_skip_unknown = TRUE;

        int argc_mysqld = static_cast<int>(mysqld_args.size());
        if (argc_mysqld > 1)
        {
          char **argv_mysqld= &mysqld_args[0];
          if ((ho_error= handle_options(&argc_mysqld, &argv_mysqld,
                                        xb_server_options, xb_get_one_option)))
            exit(ho_error);
        }

        my_handle_options_init_variables = TRUE;

	/* Reject command line arguments that don't look like options, i.e. are
	not of the form '-X' (single-character options) or '--option' (long
	options) */
	for (int i = 0 ; i < argc_backup ; i++) {
		const char * const opt = (*argv_backup)[i];

		if (strncmp(opt, "--", 2) &&
		    !(strlen(opt) == 2 && opt[0] == '-')) {
			bool server_option = true;

			for (int j = 0; j < argc_backup; j++) {
				if (opt == (*argv_backup)[j]) {
					server_option = false;
					break;
				}
			}

			if (!server_option) {
				msg("mariabackup: Error:"
				    " unknown argument: '%s'", opt);
				exit(EXIT_FAILURE);
			}
		}
	}
}

static int main_low(char** argv);

/* ================= main =================== */
int main(int argc, char **argv)
{
  char **server_defaults;
  char **client_defaults;
  char **backup_defaults;

	my_getopt_prefix_matching= 0;

	if (my_get_exepath(mariabackup_exe, FN_REFLEN, argv[0]))
		strncpy(mariabackup_exe, argv[0], FN_REFLEN-1);


	if (argc > 1 )
	{
		/* In "prepare export", we need  to start mysqld 
		Since it is not always be installed on the machine,
		we start "mariabackup --mysqld", which acts as mysqld
		*/
		if (strcmp(argv[1], "--mysqld") == 0)
		{
			srv_operation= SRV_OPERATION_EXPORT_RESTORED;
			extern int mysqld_main(int argc, char **argv);
			argc--;
			argv++;
			argv[0]+=2;
			return mysqld_main(argc, argv);
		}
		if(strcmp(argv[1], "--innobackupex") == 0)
		{
			argv++;
			argc--;
			innobackupex_mode = true;
		}
	}
  
	if (argc > 1)
		strncpy(orig_argv1,argv[1],sizeof(orig_argv1) -1);

	init_signals();
	MY_INIT(argv[0]);

	xb_regex_init();

	capture_tool_command(argc, argv);

	if (mysql_server_init(-1, NULL, NULL))
	{
		die("mysql_server_init() failed");
	}

	system_charset_info = &my_charset_utf8mb3_general_ci;
	key_map_full.set_all();

	logger.init_base();
	logger.set_handlers(LOG_NONE, LOG_NONE);
	mysql_mutex_init(key_LOCK_error_log, &LOCK_error_log,
			 MY_MUTEX_INIT_FAST);

        handle_options(argc, argv, &server_defaults, &client_defaults,
                       &backup_defaults);

#ifndef DBUG_OFF
	if (dbug_option) {
		DBUG_SET_INITIAL(dbug_option);
		DBUG_SET(dbug_option);
	}
#endif
	/* Main functions for library */
	init_thr_timer(5);

	int status = main_low(server_defaults);

	end_thr_timer();
	backup_cleanup();

	if (innobackupex_mode) {
		ibx_cleanup();
	}

	free_defaults(server_defaults);
        free_defaults(client_defaults);
        free_defaults(backup_defaults);

#ifndef DBUG_OFF
	if (dbug_option) {
		DBUG_END();
	}
#endif

	logger.cleanup_base();
	cleanup_errmsgs();
	free_error_messages();
	mysql_mutex_destroy(&LOCK_error_log);

	if (status == EXIT_SUCCESS) {
		msg("completed OK!");
	}

	return status;
}

static int main_low(char** argv)
{
	if (innobackupex_mode) {
		if (!ibx_init()) {
			return(EXIT_FAILURE);
		}
	}

	if (!xtrabackup_print_param && !xtrabackup_prepare
	    && !strcmp(mysql_data_home, "./")) {
		if (!xtrabackup_print_param)
			usage();
		msg("mariabackup: Error: Please set parameter 'datadir'");
		return(EXIT_FAILURE);
	}

	/* Expand target-dir, incremental-basedir, etc. */

	char cwd[FN_REFLEN];
	my_getwd(cwd, sizeof(cwd), MYF(0));

	my_load_path(xtrabackup_real_target_dir,
		     xtrabackup_target_dir, cwd);
	unpack_dirname(xtrabackup_real_target_dir,
		       xtrabackup_real_target_dir);
	xtrabackup_target_dir= xtrabackup_real_target_dir;

	if (xtrabackup_incremental_basedir) {
		my_load_path(xtrabackup_real_incremental_basedir,
			     xtrabackup_incremental_basedir, cwd);
		unpack_dirname(xtrabackup_real_incremental_basedir,
			       xtrabackup_real_incremental_basedir);
		xtrabackup_incremental_basedir =
			xtrabackup_real_incremental_basedir;
	}

	if (xtrabackup_incremental_dir) {
		my_load_path(xtrabackup_real_incremental_dir,
			     xtrabackup_incremental_dir, cwd);
		unpack_dirname(xtrabackup_real_incremental_dir,
			       xtrabackup_real_incremental_dir);
		xtrabackup_incremental_dir = xtrabackup_real_incremental_dir;
	}

	if (xtrabackup_extra_lsndir) {
		my_load_path(xtrabackup_real_extra_lsndir,
			     xtrabackup_extra_lsndir, cwd);
		unpack_dirname(xtrabackup_real_extra_lsndir,
			       xtrabackup_real_extra_lsndir);
		xtrabackup_extra_lsndir = xtrabackup_real_extra_lsndir;
	}

	/* get default temporary directory */
	if (!opt_mysql_tmpdir || !opt_mysql_tmpdir[0]) {
		opt_mysql_tmpdir = getenv("TMPDIR");
#if defined(_WIN32)
		if (!opt_mysql_tmpdir) {
			opt_mysql_tmpdir = getenv("TEMP");
		}
		if (!opt_mysql_tmpdir) {
			opt_mysql_tmpdir = getenv("TMP");
		}
#endif
		if (!opt_mysql_tmpdir || !opt_mysql_tmpdir[0]) {
			opt_mysql_tmpdir = const_cast<char*>(DEFAULT_TMPDIR);
		}
	}

	/* temporary setting of enough size */
	srv_page_size_shift = UNIV_PAGE_SIZE_SHIFT_MAX;
	srv_page_size = UNIV_PAGE_SIZE_MAX;
	if (xtrabackup_backup && xtrabackup_incremental) {
		/* direct specification is only for --backup */
		/* and the lsn is prior to the other option */

		char* endchar;
		int error = 0;
		incremental_lsn = strtoll(xtrabackup_incremental, &endchar, 10);
		if (*endchar != '\0')
			error = 1;

		if (error) {
			msg("mariabackup: value '%s' may be wrong format for "
			    "incremental option.", xtrabackup_incremental);
			return(EXIT_FAILURE);
		}
	} else if (xtrabackup_backup && xtrabackup_incremental_basedir) {
		char	filename[FN_REFLEN];

		sprintf(filename, "%s/%s", xtrabackup_incremental_basedir, XTRABACKUP_METADATA_FILENAME);

		if (!xtrabackup_read_metadata(filename)) {
			msg("mariabackup: error: failed to read metadata from "
			    "%s", filename);
			return(EXIT_FAILURE);
		}

		incremental_lsn = metadata_to_lsn;
		xtrabackup_incremental = xtrabackup_incremental_basedir; //dummy
	} else if (xtrabackup_prepare && xtrabackup_incremental_dir) {
		char	filename[FN_REFLEN];

		sprintf(filename, "%s/%s", xtrabackup_incremental_dir, XTRABACKUP_METADATA_FILENAME);

		if (!xtrabackup_read_metadata(filename)) {
			msg("mariabackup: error: failed to read metadata from "
			    "%s", filename);
			return(EXIT_FAILURE);
		}

		incremental_lsn = metadata_from_lsn;
		incremental_to_lsn = metadata_to_lsn;
		incremental_last_lsn = metadata_last_lsn;
		xtrabackup_incremental = xtrabackup_incremental_dir; //dummy

	} else if (opt_incremental_history_name) {
		xtrabackup_incremental = opt_incremental_history_name;
	} else if (opt_incremental_history_uuid) {
		xtrabackup_incremental = opt_incremental_history_uuid;
	} else {
		xtrabackup_incremental = NULL;
	}

	if (xtrabackup_stream && !xtrabackup_backup) {
		msg("Warning: --stream parameter is ignored, it only works together with --backup.");
	}

	if (!xb_init()) {
		return(EXIT_FAILURE);
	}

	/* --print-param */
	if (xtrabackup_print_param) {
		printf("%s", print_param_str.str().c_str());
		return(EXIT_SUCCESS);
	}

	print_version();
	if (xtrabackup_incremental) {
		msg("incremental backup from " LSN_PF " is enabled.",
		    incremental_lsn);
	}

	if (xtrabackup_export && !srv_file_per_table) {
		msg("mariabackup: auto-enabling --innodb-file-per-table due to "
		    "the --export option");
		srv_file_per_table = TRUE;
	}

	/* cannot execute both for now */
	{
		int num = 0;

		if (xtrabackup_backup) num++;
		if (xtrabackup_prepare) num++;
		if (xtrabackup_copy_back) num++;
		if (xtrabackup_move_back) num++;
		if (xtrabackup_decrypt_decompress) num++;
		if (num != 1) { /* !XOR (for now) */
			usage();
			return(EXIT_FAILURE);
		}
	}

	ut_ad(!field_ref_zero);
	if (auto b = aligned_malloc(UNIV_PAGE_SIZE_MAX, 4096)) {
		field_ref_zero = static_cast<byte*>(
			memset_aligned<4096>(b, 0, UNIV_PAGE_SIZE_MAX));
	} else {
		msg("Can't allocate memory for field_ref_zero");
		return EXIT_FAILURE;
	}

	auto _ = make_scope_exit([]() {
		aligned_free(const_cast<byte*>(field_ref_zero));
		field_ref_zero = nullptr;
		});

	/* --backup */
	if (xtrabackup_backup && !xtrabackup_backup_func()) {
		return(EXIT_FAILURE);
	}

	/* --prepare */
	if (xtrabackup_prepare
	    && !xtrabackup_prepare_func(argv)) {
		return(EXIT_FAILURE);
	}

	if (xtrabackup_copy_back || xtrabackup_move_back) {
		if (!check_if_param_set("datadir")) {
			mysql_data_home = get_default_datadir();
		}
		if (!copy_back())
			return(EXIT_FAILURE);
	}

	if (xtrabackup_decrypt_decompress && !decrypt_decompress()) {
		return(EXIT_FAILURE);
	}

	return(EXIT_SUCCESS);
}



#if defined (__SANITIZE_ADDRESS__) && defined (__linux__)
/* Avoid LeakSanitizer's false positives. */
const char* __asan_default_options()
{
  return "detect_leaks=0";
}
#endif<|MERGE_RESOLUTION|>--- conflicted
+++ resolved
@@ -1193,13 +1193,8 @@
 	case FILE_CREATE:
 		msg("DDL tracking : create %" PRIu32 " \"%.*s\"",
 			space_id, int(len), name);
-<<<<<<< HEAD
 		fail = !check_if_skip_table(spacename.c_str());
-=======
-		fail = !check_if_skip_table(
-				filename_to_spacename(name, len).c_str());
                 error= "create";
->>>>>>> 82d7419e
 		break;
 	case FILE_MODIFY:
 		break;

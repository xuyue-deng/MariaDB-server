--- conflicted
+++ resolved
@@ -741,10 +741,7 @@
 
     if (length >= ASN_NAME_MAX)
         return;
-<<<<<<< HEAD
-=======
     if (source_.IsLeft(length) == false) return;
->>>>>>> 6f05dabb
     length += source_.get_index();
     
     char* ptr;

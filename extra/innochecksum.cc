--- conflicted
+++ resolved
@@ -523,20 +523,16 @@
 	normal method. */
 	if (is_encrypted && key_version != 0) {
 		is_corrupted = !fil_space_verify_crypt_checksum(buf,
-<<<<<<< HEAD
-			page_size, space_id, (ulint)cur_page_num);
-=======
-			page_size.is_compressed() ? page_size.physical() : 0);
+								page_size);
 		if (is_corrupted && log_file) {
 			fprintf(log_file,
 				"Page " ULINTPF ":%llu may be corrupted;"
-				" key_version=" ULINTPF "\n",
+				" key_version=%u\n",
 				space_id, cur_page_num,
 				mach_read_from_4(
 					FIL_PAGE_FILE_FLUSH_LSN_OR_KEY_VERSION
 					+ buf));
 		}
->>>>>>> 8c43f963
 	} else {
 		is_corrupted = true;
 	}

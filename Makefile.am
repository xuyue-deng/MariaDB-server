# Copyright (C) 2000 MySQL AB & MySQL Finland AB & TCX DataKonsult AB
# 
# This program is free software; you can redistribute it and/or modify
# it under the terms of the GNU General Public License as published by
# the Free Software Foundation; either version 2 of the License, or
# (at your option) any later version.
# 
# This program is distributed in the hope that it will be useful,
# but WITHOUT ANY WARRANTY; without even the implied warranty of
# MERCHANTABILITY or FITNESS FOR A PARTICULAR PURPOSE.  See the
# GNU General Public License for more details.
# 
# You should have received a copy of the GNU General Public License
# along with this program; if not, write to the Free Software
# Foundation, Inc., 59 Temple Place, Suite 330, Boston, MA  02111-1307  USA

# Process this file with automake to create Makefile.in

AUTOMAKE_OPTIONS =	foreign

# These are built from source in the Docs directory
EXTRA_DIST =		INSTALL-SOURCE INSTALL-WIN-SOURCE \
			README COPYING EXCEPTIONS-CLIENT cmakelists.txt
SUBDIRS =		. include @docs_dirs@ @zlib_dir@ @yassl_dir@ \
			@readline_topdir@ sql-common \
			@thread_dirs@ pstack \
			@sql_union_dirs@ @mysql_se_dirs@ \
			@sql_server@ scripts @man_dirs@ tests \
			@mysql_se_plugins@ \
			netware @libmysqld_dirs@ \
			@bench_dirs@ support-files @tools_dirs@ \
<<<<<<< HEAD
			plugin win
=======
			plugin unittest
>>>>>>> 02555385

DIST_SUBDIRS =		. include @docs_dirs@ zlib \
			@readline_topdir@ sql-common \
			@thread_dirs@ pstack \
                        strings mysys dbug extra regex storage \
                        vio sql libmysql_r libmysql client scripts \
<<<<<<< HEAD
			@man_dirs@ tests \
			BUILD netware @libmysqld_dirs@\
			@bench_dirs@ support-files server-tools \
			plugin win
=======
			@man_dirs@ tests SSL\
			BUILD netware os2 @libmysqld_dirs@\
			@bench_dirs@ support-files server-tools tools \
			plugin unittest
>>>>>>> 02555385

# Run these targets before any others, also make part of clean target,
# to make sure we create new links after a clean.
BUILT_SOURCES = linked_client_sources linked_server_sources \
		 @linked_client_targets@ \
		 @linked_libmysqld_targets@ \
		 linked_include_sources @linked_netware_sources@

# The db.h file is a bit special, see note in "configure.in".
# In the case we didn't compile with bdb, a dummy file is put
# there, but will not be removed by the bdb make file becuase
# it will never be called.
CLEANFILES = $(BUILT_SOURCES) bdb/build_unix/db.h
DISTCLEANFILES = ac_available_languages_fragment

linked_include_sources:
	cd include; $(MAKE) link_sources
	echo timestamp > linked_include_sources

linked_client_sources:  @linked_client_targets@
	cd client; $(MAKE) link_sources
	echo timestamp > linked_client_sources

linked_libmysql_sources:
	cd libmysql; $(MAKE) link_sources
	echo timestamp > linked_libmysql_sources

linked_libmysql_r_sources: linked_libmysql_sources
	cd libmysql_r; $(MAKE) link_sources
	echo timestamp > linked_libmysql_r_sources

linked_libmysqld_sources:
	cd libmysqld; $(MAKE) link_sources
	echo timestamp > linked_libmysqld_sources

linked_libmysqldex_sources:
	cd libmysqld/examples; $(MAKE) link_sources
	echo timestamp > linked_libmysqldex_sources

linked_netware_sources:
	cd @netware_dir@; $(MAKE) link_sources
	echo timestamp > linked_netware_sources

linked_server_sources:
	cd sql; $(MAKE) link_sources
	echo timestamp > linked_server_sources

# Create permission databases
init-db:		all
	$(top_builddir)/scripts/mysql_install_db

bin-dist:		all
	$(top_builddir)/scripts/make_binary_distribution @MAKE_BINARY_DISTRIBUTION_OPTIONS@

# Remove BK's "SCCS" subdirectories from source distribution
# Create initial database files for Windows installations.
dist-hook:
	rm -rf `find $(distdir) -type d -name SCCS -print`
	if echo "$(distdir)" | grep -q '^/' ; then \
	  scripts/mysql_install_db --no-defaults --windows \
		--datadir="$(distdir)/win/data"; \
	else \
	  scripts/mysql_install_db --no-defaults --windows \
		 --datadir="$$(pwd)/$(distdir)/win/data"; \
	fi

tags:
	support-files/build-tags
.PHONY:		init-db bin-dist

# Target 'test' will run the regression test suite using the built server.
#
# If you are running in a shared environment, users can avoid clashing
# port numbers by setting individual small numbers 1-100 to the
# environment variable MTR_BUILD_THREAD. The script "mysql-test-run"
# will then calculate the various port numbers it needs from this,
# making sure each user use different ports.

test:
	cd mysql-test ; \
	./mysql-test-run.pl --mysqld=--binlog-format=statement && \
	./mysql-test-run.pl --ps-protocol --mysqld=--binlog-format=row

test-full:
	cd mysql-test ; \
	./mysql-test-run.pl --mysqld=--binlog-format=statement && \
	./mysql-test-run.pl --ps-protocol --mysqld=--binlog-format=statement && \
	./mysql-test-run.pl --mysqld=--binlog-format=row && \
	./mysql-test-run.pl --ps-protocol --mysqld=--binlog-format=row

test-force:
	cd mysql-test ; \
	./mysql-test-run.pl --force --mysqld=--binlog-format=statement && \
	./mysql-test-run.pl --ps-protocol --force --mysqld=--binlog-format=row

test-force-full:
	cd mysql-test ; \
	./mysql-test-run.pl --force --mysqld=--binlog-format=statement && \
	./mysql-test-run.pl --force --ps-protocol --mysqld=--binlog-format=statement && \
	./mysql-test-run.pl --force --mysqld=--binlog-format=row && \
	./mysql-test-run.pl --force --ps-protocol --mysqld=--binlog-format=row

# Keep these for a while
test-pl:	test
test-full-pl:	test-full
test-force-pl:	test-force
test-force-full-pl: test-force-full



# Don't update the files from bitkeeper
%::SCCS/s.%
<|MERGE_RESOLUTION|>--- conflicted
+++ resolved
@@ -29,28 +29,17 @@
 			@mysql_se_plugins@ \
 			netware @libmysqld_dirs@ \
 			@bench_dirs@ support-files @tools_dirs@ \
-<<<<<<< HEAD
-			plugin win
-=======
-			plugin unittest
->>>>>>> 02555385
+			plugin unittest win
 
 DIST_SUBDIRS =		. include @docs_dirs@ zlib \
 			@readline_topdir@ sql-common \
 			@thread_dirs@ pstack \
                         strings mysys dbug extra regex storage \
                         vio sql libmysql_r libmysql client scripts \
-<<<<<<< HEAD
 			@man_dirs@ tests \
 			BUILD netware @libmysqld_dirs@\
 			@bench_dirs@ support-files server-tools \
-			plugin win
-=======
-			@man_dirs@ tests SSL\
-			BUILD netware os2 @libmysqld_dirs@\
-			@bench_dirs@ support-files server-tools tools \
-			plugin unittest
->>>>>>> 02555385
+			plugin unittest win
 
 # Run these targets before any others, also make part of clean target,
 # to make sure we create new links after a clean.

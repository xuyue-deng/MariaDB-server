--- conflicted
+++ resolved
@@ -13,16 +13,12 @@
 # along with this program; if not, write to the Free Software
 # Foundation, Inc., 51 Franklin St, Fifth Floor, Boston, MA  02110-1335 USA
 
-<<<<<<< HEAD
-MY_ADD_TESTS(bitmap base64 my_atomic my_rdtsc lf my_malloc my_getopt dynstring
-             byte_order my_tzinfo dynamic_array
-             queues stacktrace stack_allocation crc32 LINK_LIBRARIES mysys)
-=======
 MY_ADD_TESTS(
   base64
   bitmap
   byte_order
   crc32
+  dynamic_array
   dynstring
   lf
   my_atomic
@@ -35,7 +31,6 @@
   stacktrace
   waiting_threads
   LINK_LIBRARIES mysys)
->>>>>>> c4ed889b
 MY_ADD_TESTS(my_vsnprintf LINK_LIBRARIES strings mysys)
 ADD_DEFINITIONS(${SSL_DEFINES})
 MY_ADD_TESTS(aes LINK_LIBRARIES  mysys mysys_ssl)

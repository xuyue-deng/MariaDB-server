--- conflicted
+++ resolved
@@ -724,14 +724,7 @@
     {
       double d;
       d= va_arg(ap, double);
-<<<<<<< HEAD
-#if __has_feature(memory_sanitizer)        /* QQ: MSAN has double trouble? */
-      __msan_unpoison(&d, sizeof(double));
-#endif
       to= process_dbl_arg(to, end, width, d, arg_type);
-=======
-      to= process_dbl_arg(to, end, width, d, *fmt);
->>>>>>> c4ed889b
       continue;
     }
     case 'd':

/*
   Copyright (c) 2002, 2013, Oracle and/or its affiliates
   Copyright (c) 2009, 2020, MariaDB

   This program is free software; you can redistribute it and/or modify
   it under the terms of the GNU General Public License as published by
   the Free Software Foundation; version 2 of the License.

   This program is distributed in the hope that it will be useful,
   but WITHOUT ANY WARRANTY; without even the implied warranty of
   MERCHANTABILITY or FITNESS FOR A PARTICULAR PURPOSE.  See the
   GNU General Public License for more details.

   You should have received a copy of the GNU General Public License
   along with this program; if not, write to the Free Software
   Foundation, Inc., 51 Franklin Street, Fifth Floor, Boston, MA  02110-1335  USA */

#include <mysys_priv.h>
#include <my_default.h>
#include <m_string.h>
#include <stdlib.h>
#include <mysys_err.h>
#include <my_getopt.h>
#include <errno.h>

my_bool is_file_marker(const char* arg);
typedef void (*init_func_p)(const struct my_option *option, void *variable,
                            longlong value);

static void default_reporter(enum loglevel level, const char *format, ...);
my_error_reporter my_getopt_error_reporter= &default_reporter;

static int findopt(char *, uint, const struct my_option **, const char **);
static my_bool getopt_compare_strings(const char *, const char *, uint);
static longlong getopt_ll(char *arg, const struct my_option *optp, int *err);
static ulonglong getopt_ull(char *, const struct my_option *, int *);
static double getopt_double(char *arg, const struct my_option *optp, int *err);
static void init_variables(const struct my_option *, init_func_p);
static void init_one_value(const struct my_option *, void *, longlong);
static void fini_one_value(const struct my_option *, void *, longlong);
static int setval(const struct my_option *, void *, char *, my_bool, const char *);
static char *check_struct_option(char *cur_arg, char *key_name);

/*
  The following three variables belong to same group and the number and
  order of their arguments must correspond to each other.
*/
static const char *special_opt_prefix[]=
{"skip", "disable", "enable", "maximum", "loose", "autoset", 0};
static const uint special_opt_prefix_lengths[]=
{ 4,      7,         6,        7,         5,       7,        0};
enum enum_special_opt
{ OPT_SKIP, OPT_DISABLE, OPT_ENABLE, OPT_MAXIMUM, OPT_LOOSE, OPT_AUTOSET};

char *disabled_my_option= (char*) "0";
char *enabled_my_option= (char*) "1";
char *autoset_my_option= (char*) "auto";

/*
   This is a flag that can be set in client programs. 0 means that
   my_getopt will not print error messages, but the client should do
   it by itself
*/

my_bool my_getopt_print_errors= 1;

/*
   This is a flag that can be set in client programs. 1 means that
   my_getopt will skip over options it does not know how to handle.
*/

my_bool my_getopt_skip_unknown= 0;


/*
   This is a flag that can be set in client programs. 1 means that
   my_getopt will reconize command line options by their unambiguous
   prefixes. 0 means an option must be always specified in full.
*/
my_bool my_getopt_prefix_matching= 1;

/*
   This is a flag that can be set in client programs. 1 means that
   handle_options()  will not initialize options to default values.
*/
my_bool my_handle_options_init_variables = 1;

my_getopt_value my_getopt_get_addr= 0;

static void default_reporter(enum loglevel level, const char *format, ...)
{
  va_list args;
  DBUG_ENTER("default_reporter");

  va_start(args, format);
  if (level == WARNING_LEVEL)
    fprintf(stderr, "%s", "Warning: ");
  else if (level == INFORMATION_LEVEL)
    fprintf(stderr, "%s", "Info: ");
  vfprintf(stderr, format, args);
  va_end(args);
  fputc('\n', stderr);
  fflush(stderr);
  DBUG_VOID_RETURN;
}

union ull_dbl
{
  ulonglong ull;
  double dbl;
};

/**
  Returns an ulonglong value containing a raw
  representation of the given double value.
*/
ulonglong getopt_double2ulonglong(double v)
{
  union ull_dbl u;
  u.dbl= v;
  compile_time_assert(sizeof(ulonglong) >= sizeof(double));
  return u.ull;
}

/**
  Returns the double value which corresponds to
  the given raw representation.
*/
double getopt_ulonglong2double(ulonglong v)
{
  union ull_dbl u;
  u.ull= v;
  return u.dbl;
}

<<<<<<< HEAD
#ifdef _WIN32
/**

 On Windows, if program is running in UTF8 mode, but some arguments are not UTF8.

 This will mostly likely be a sign of old "ANSI" my.ini, and it is likely that
 something will go wrong, e.g file access error.
*/
static void validate_value(const char *key, const char *value,
                           const char *filename)
{
  MY_STRCOPY_STATUS status;
  const struct charset_info_st *cs= &my_charset_utf8mb4_bin;
  size_t len;
  if (GetACP() != CP_UTF8)
    return;
  if (!(len= strlen(value)))
    return;
  cs->cset->well_formed_char_length(cs, value, value + len, len, &status);
  if (!status.m_well_formed_error_pos)
    return;
  if (filename && *filename)
  {
    my_getopt_error_reporter(WARNING_LEVEL,
      "%s: invalid (non-UTF8) characters found for option '%s'"
      " in file '%s'",
      my_progname, key, filename);
  }
  else
  {
    my_getopt_error_reporter(
    WARNING_LEVEL, "%s: invalid (non-UTF8) characters for option %s",
      my_progname, key);
  }
}
#else
#define validate_value(key, value, filename) (void)filename
#endif
=======
#define SET_HO_ERROR_AND_CONTINUE(e) { ho_error= (e); continue; }
>>>>>>> ccb7a1e9

/**
  Handle command line options.
  Sort options.
  Put options first, until special end of options (--),
  or until the end of argv. Parse options, check that the given option
  matches with one of the options in struct 'my_option'.
  Check that option was given an argument if it requires one
  Call the 'get_one_option()' function once for each option.

  Note that handle_options() can be invoked multiple times to
  parse a command line in several steps.
  In this case, use the global flag @c my_getopt_skip_unknown to indicate
  that options unknown in the current step should be preserved in the
  command line for later parsing in subsequent steps.

  For 'long' options (--a_long_option), @c my_getopt_skip_unknown is
  fully supported. Command line parameters such as:
  - "--a_long_option"
  - "--a_long_option=value"
  - "--a_long_option value"
  will be preserved as is when the option is not known.

  For 'short' options (-S), support for @c my_getopt_skip_unknown
  comes with some limitation, because several short options
  can also be specified together in the same command line argument,
  as in "-XYZ".

  The first use case supported is: all short options are declared.
  handle_options() will be able to interpret "-XYZ" as one of:
  - an unknown X option
  - "-X -Y -Z", three short options with no arguments
  - "-X -YZ", where Y is a short option with argument Z
  - "-XYZ", where X is a short option with argument YZ
  based on the full short options specifications.

  The second use case supported is: no short option is declared.
  handle_options() will reject "-XYZ" as unknown, to be parsed later.

  The use case that is explicitly not supported is to provide
  only a partial list of short options to handle_options().
  This function can not be expected to extract some option Y
  in the middle of the string "-XYZ" in these conditions,
  without knowing if X will be declared an option later.

  Note that this limitation only impacts parsing of several
  short options from the same command line argument,
  as in "mysqld -anW5".
  When each short option is properly separated out in the command line
  argument, for example in "mysqld -a -n -w5", the code would actually
  work even with partial options specs given at each stage.

  @param [in, out] argc      command line options (count)
  @param [in, out] argv      command line options (values)
  @param [in] longopts       descriptor of all valid options
  @param [in] get_one_option callback function to process each option
  @return error in case of ambiguous or unknown options,
          0 on success.
*/
int handle_options(int *argc, char ***argv, const struct my_option *longopts,
                   my_get_one_option get_one_option)
{
  uint UNINIT_VAR(opt_found), argvpos= 0, length;
  my_bool end_of_options= 0, must_be_var, set_maximum_value,
          option_is_loose, option_is_autoset;
  char **pos, **pos_end, *optend, *opt_str, key_name[FN_REFLEN];
  char *filename= (char*)"";
  const char *UNINIT_VAR(prev_found);
  const struct my_option *optp;
  void *value;
  int ho_error= 0, error, i;
  my_bool is_cmdline_arg= 1;
  DBUG_ENTER("handle_options");

  /* handle_options() assumes arg0 (program name) always exists */
  DBUG_ASSERT(*argc >= 1);
  DBUG_ASSERT(*argv);
  (*argc)--; /* Skip the program name */
  (*argv)++; /*      --- || ----      */
  if (my_handle_options_init_variables)
    init_variables(longopts, init_one_value);

  is_cmdline_arg= !is_file_marker(**argv);

  for (pos= *argv, pos_end=pos+ *argc; pos < pos_end ; pos++)
  {
    char **first= pos;
    char *cur_arg= *pos;
    opt_found= 0;
    if (!is_cmdline_arg)
    {
      if (is_file_marker(cur_arg))
      {
        pos++;
        filename= *pos;
        is_cmdline_arg= *filename == 0; /* empty file name = command line */
        if (my_getopt_skip_unknown)
        {
          (*argv)[argvpos++]= cur_arg;
          (*argv)[argvpos++]= filename;
        }
        else
          (*argc)-= 2;
        continue;
      }
    }
    if (cur_arg[0] == '-' && cur_arg[1] && !end_of_options) /* must be opt */
    {
      char *argument=    0;
      must_be_var=       0;
      set_maximum_value= 0;
      option_is_loose=   0;
      option_is_autoset= 0;

      cur_arg++;		/* skip '-' */
      if (*cur_arg == '-')      /* check for long option, */
      {
        if (!*++cur_arg)	/* skip the double dash */
        {
          /* '--' means end of options, look no further */
          end_of_options= 1;
          (*argc)--;
          continue;
        }
	opt_str= check_struct_option(cur_arg, key_name);
	optend= strcend(opt_str, '=');
	length= (uint) (optend - opt_str);
	if (*optend == '=')
	  optend++;
	else
	  optend= 0;

	/*
	  Find first the right option. Return error in case of an ambiguous,
	  or unknown option
	*/
	optp= longopts;
	if (!(opt_found= findopt(opt_str, length, &optp, &prev_found)))
	{
	  /*
	    Didn't find any matching option. Let's see if someone called
	    option with a special option prefix
	  */
	  if (!must_be_var)
	  {
	    if (optend)
	      must_be_var= 1; /* option is followed by an argument */
	    for (i= 0; special_opt_prefix[i]; i++)
	    {
	      if (!getopt_compare_strings(special_opt_prefix[i], opt_str,
					  special_opt_prefix_lengths[i]) &&
		  (opt_str[special_opt_prefix_lengths[i]] == '-' ||
		   opt_str[special_opt_prefix_lengths[i]] == '_'))
	      {
		/*
		  We were called with a special prefix, we can reuse opt_found
		*/
		opt_str+= special_opt_prefix_lengths[i] + 1;
                length-= special_opt_prefix_lengths[i] + 1;
		if (i == OPT_LOOSE)
		  option_is_loose= 1;
		else if (i == OPT_AUTOSET)
		  option_is_autoset= 1;
		if ((opt_found= findopt(opt_str, length, &optp, &prev_found)))
		{
		  if (opt_found > 1)
		  {
		    if (my_getopt_print_errors)
                      my_getopt_error_reporter(ERROR_LEVEL,
                                               "%s: ambiguous option '--%s-%s' (--%s-%s)",
                                               my_progname, special_opt_prefix[i],
                                               opt_str, special_opt_prefix[i],
                                               prev_found);
		    SET_HO_ERROR_AND_CONTINUE(EXIT_AMBIGUOUS_OPTION)
		  }
		  switch (i) {
		  case OPT_SKIP:
		  case OPT_DISABLE: /* fall through */
		    /*
		      double negation is actually enable again,
		      for example: --skip-option=0 -> option = TRUE
		    */
		    optend= (optend && *optend == '0' && !(*(optend + 1))) ?
		      enabled_my_option : disabled_my_option;
		    break;
		  case OPT_ENABLE:
		    optend= (optend && *optend == '0' && !(*(optend + 1))) ?
                      disabled_my_option : enabled_my_option;
		    break;
		  case OPT_MAXIMUM:
		    set_maximum_value= 1;
		    must_be_var= 1;
		    break;
		  }
		  break; /* break from the inner loop, main loop continues */
		}
                i= -1; /* restart the loop */
	      }
	    }
	  }
	  if (!opt_found)
	  {
            if (my_getopt_skip_unknown)
            {
              /* Preserve all the components of this unknown option. */
              do {
                (*argv)[argvpos++]= *first++;
              } while (first <= pos);
              continue;
            }
	    if (must_be_var)
	    {
	      if (my_getopt_print_errors)
                my_getopt_error_reporter(option_is_loose ? 
                                           WARNING_LEVEL : ERROR_LEVEL,
                                         "%s: unknown variable '%s'",
                                         my_progname, cur_arg);
	      if (!option_is_loose)
		SET_HO_ERROR_AND_CONTINUE(EXIT_UNKNOWN_VARIABLE)
	    }
	    else
	    {
	      if (my_getopt_print_errors)
                my_getopt_error_reporter(option_is_loose ? 
                                           WARNING_LEVEL : ERROR_LEVEL,
                                         "%s: unknown option '--%s'", 
                                         my_progname, cur_arg);
	      if (!option_is_loose)
		SET_HO_ERROR_AND_CONTINUE(EXIT_UNKNOWN_OPTION)
	    }
	    if (option_is_loose)
	    {
	      (*argc)--;
	      continue;
	    }
	  }
	}
	if (opt_found > 1)
	{
	  if (must_be_var)
	  {
	    if (my_getopt_print_errors)
              my_getopt_error_reporter(ERROR_LEVEL,
                                       "%s: variable prefix '%s' is not unique",
                                       my_progname, opt_str);
	    SET_HO_ERROR_AND_CONTINUE(EXIT_VAR_PREFIX_NOT_UNIQUE)
	  }
	  else
	  {
	    if (my_getopt_print_errors)
              my_getopt_error_reporter(ERROR_LEVEL,
                                       "%s: ambiguous option '--%s' (%s, %s)",
                                       my_progname, opt_str, prev_found, 
                                       optp->name);
	    SET_HO_ERROR_AND_CONTINUE(EXIT_AMBIGUOUS_OPTION)
	  }
	}
	if ((optp->var_type & GET_TYPE_MASK) == GET_DISABLED)
	{
	  if (my_getopt_print_errors)
	    fprintf(stderr,
		    "%s: %s: Option '%s' used, but is disabled\n", my_progname,
		    option_is_loose ? "WARNING" : "ERROR", opt_str);
	  if (option_is_loose)
	  {
	    (*argc)--;
	    continue;
	  }
	  SET_HO_ERROR_AND_CONTINUE(EXIT_OPTION_DISABLED)
	}
        error= 0;
	value= optp->var_type & GET_ASK_ADDR
          ? (*my_getopt_get_addr)(key_name, (uint)strlen(key_name), optp, &error)
          : optp->value;
        if (error)
          SET_HO_ERROR_AND_CONTINUE(error)

	if (optp->arg_type == NO_ARG)
	{
	  /*
	    Due to historical reasons GET_BOOL var_types still accepts arguments
	    despite the NO_ARG arg_type attribute. This can seems a bit unintuitive
	    and care should be taken when refactoring this code.
	  */
	  if (optend && (optp->var_type & GET_TYPE_MASK) != GET_BOOL)
	  {
	    if (my_getopt_print_errors)
              my_getopt_error_reporter(ERROR_LEVEL,
                                       "%s: option '--%s' cannot take an argument",
                                       my_progname, optp->name);
	    SET_HO_ERROR_AND_CONTINUE(EXIT_NO_ARGUMENT_ALLOWED)
	  }
	  if ((optp->var_type & GET_TYPE_MASK) == GET_BOOL)
	  {
	    /*
	      Set bool to 1 if no argument or if the user has used
	      --enable-'option-name'.
	      *optend was set to '0' if one used --disable-option
	    */
	    (*argc)--;
	    if (!optend || *optend == '1' ||
		!my_strcasecmp(&my_charset_latin1, optend, "true") ||
		!my_strcasecmp(&my_charset_latin1, optend, "on"))
	      *((my_bool*) value)= (my_bool) 1;
	    else if (*optend == '0' ||
		     !my_strcasecmp(&my_charset_latin1, optend, "false") ||
                     !my_strcasecmp(&my_charset_latin1, optend, "off"))
	      *((my_bool*) value)= (my_bool) 0;
	    else
	    {
	      my_getopt_error_reporter(WARNING_LEVEL,
				       "%s: ignoring option '--%s' "
                                       "due to invalid value '%s'",
				       my_progname, optp->name, optend);
	      continue;
	    }
            if (get_one_option(optp, *((my_bool*) value) ?
                               enabled_my_option : disabled_my_option,
                               filename))
              SET_HO_ERROR_AND_CONTINUE(EXIT_ARGUMENT_INVALID)
	    continue;
	  }
	  argument= optend;
	}
	else if (option_is_autoset)
	{
	  if (optend)
	  {
	    my_getopt_error_reporter(ERROR_LEVEL,
                                     "%s: automatically set "
                                     "option '--%s' cannot take an argument",
                                     my_progname, optp->name);

	    SET_HO_ERROR_AND_CONTINUE(EXIT_NO_ARGUMENT_ALLOWED)
	  }
	  if (!(optp->var_type & GET_AUTO))
	  {
	    my_getopt_error_reporter(option_is_loose ?
				     WARNING_LEVEL : ERROR_LEVEL,
                                     "%s: automatic setup request is "
				     "unsupported by option '--%s'",
                                     my_progname, optp->name);
	    if (!option_is_loose)
	      SET_HO_ERROR_AND_CONTINUE(EXIT_ARGUMENT_INVALID)
	    continue;
	  }
	  else
            argument= autoset_my_option;
	}
	else if (optp->arg_type == REQUIRED_ARG && !optend)
	{
          /*
            Check if there are more arguments after this one,
            Note: options loaded from config file that requires value
            should always be in the form '--option=value'.
          */
	  if (!is_cmdline_arg || !*++pos)
	  {
	    if (my_getopt_print_errors)
              my_getopt_error_reporter(ERROR_LEVEL,
                                       "%s: option '--%s' requires an argument",
                                       my_progname, optp->name);
	    SET_HO_ERROR_AND_CONTINUE(EXIT_ARGUMENT_REQUIRED)
	  }
	  argument= *pos;
	  (*argc)--;
	}
	else
	  argument= optend;
      }
      else  /* must be short option */
      {
	for (optend= cur_arg; *optend; optend++)
	{
	  opt_found= 0;
	  for (optp= longopts; optp->name; optp++)
	  {
	    if (optp->id && optp->id == (int) (uchar) *optend)
	    {
	      /* Option recognized. Find next what to do with it */
	      opt_found= 1;
	      if ((optp->var_type & GET_TYPE_MASK) == GET_DISABLED)
	      {
		if (my_getopt_print_errors)
		  fprintf(stderr,
			  "%s: ERROR: Option '-%c' used, but is disabled\n",
			  my_progname, optp->id);
		SET_HO_ERROR_AND_CONTINUE(EXIT_OPTION_DISABLED)
	      }
	      if ((optp->var_type & GET_TYPE_MASK) == GET_BOOL &&
		  optp->arg_type == NO_ARG)
	      {
		*((my_bool*) optp->value)= (my_bool) 1;
                if (get_one_option(optp, argument, filename))
                  SET_HO_ERROR_AND_CONTINUE(EXIT_UNSPECIFIED_ERROR)
		continue;
	      }
	      else if (optp->arg_type == REQUIRED_ARG ||
		       optp->arg_type == OPT_ARG)
	      {
		if (*(optend + 1))
		{
		  /* The rest of the option is option argument */
		  argument= optend + 1;
		  /* This is in effect a jump out of the outer loop */
		  optend= (char*) " ";
		}
		else
		{
                  if (optp->arg_type == OPT_ARG)
                  {
                    if (optp->var_type == GET_BOOL)
                      *((my_bool*) optp->value)= (my_bool) 1;
                    if (get_one_option(optp, argument, filename))
                      SET_HO_ERROR_AND_CONTINUE(EXIT_UNSPECIFIED_ERROR)
                    continue;
                  }
		  /* Check if there are more arguments after this one */
		  if (!pos[1])
		  {
                    if (my_getopt_print_errors)
                      my_getopt_error_reporter(ERROR_LEVEL,
                                               "%s: option '-%c' requires an argument",
                                               my_progname, optp->id);
                    SET_HO_ERROR_AND_CONTINUE(EXIT_ARGUMENT_REQUIRED)
		  }
		  argument= *++pos;
		  (*argc)--;
		  /* the other loop will break, because *optend + 1 == 0 */
		}
	      }
	      if ((error= setval(optp, optp->value, argument,
<<<<<<< HEAD
                             set_maximum_value,filename)))
		DBUG_RETURN(error);
=======
				 set_maximum_value)))
		SET_HO_ERROR_AND_CONTINUE(error)
>>>>>>> ccb7a1e9
              if (get_one_option(optp, argument, filename))
                SET_HO_ERROR_AND_CONTINUE(EXIT_UNSPECIFIED_ERROR)
	      break;
	    }
	  }
	  if (!opt_found)
	  {
            if (my_getopt_skip_unknown)
            {
              /*
                We are currently parsing a single argv[] argument
                of the form "-XYZ".
                One or the argument found (say Y) is not an option.
                Hack the string "-XYZ" to make a "-YZ" substring in it,
                and push that to the output as an unrecognized parameter.
              */
              DBUG_ASSERT(optend > *pos);
              DBUG_ASSERT(optend >= cur_arg);
              DBUG_ASSERT(optend <= *pos + strlen(*pos));
              DBUG_ASSERT(*optend);
              optend--;
              optend[0]= '-'; /* replace 'X' or '-' by '-' */
              (*argv)[argvpos++]= optend;
              /*
                Do not continue to parse at the current "-XYZ" argument,
                skip to the next argv[] argument instead.
              */
              optend= (char*) " ";
            }
            else
            {
              if (my_getopt_print_errors)
                my_getopt_error_reporter(ERROR_LEVEL,
                                         "%s: unknown option '-%c'",
                                         my_progname, *optend);
              SET_HO_ERROR_AND_CONTINUE(EXIT_UNKNOWN_OPTION)
            }
	  }
	}
        if (opt_found)
          (*argc)--; /* option handled (short), decrease argument count */
	continue;
      }
      if ((!option_is_autoset) &&
        ((error= setval(optp, value, argument, set_maximum_value,filename))) &&
          !option_is_loose)
	SET_HO_ERROR_AND_CONTINUE(error)
      if (get_one_option(optp, argument, filename))
        SET_HO_ERROR_AND_CONTINUE(EXIT_UNSPECIFIED_ERROR)

      (*argc)--; /* option handled (long), decrease argument count */
    }
    else /* non-option found */
      (*argv)[argvpos++]= cur_arg;
  }
  if (ho_error)
    DBUG_RETURN(ho_error);
  /*
    Destroy the first, already handled option, so that programs that look
    for arguments in 'argv', without checking 'argc', know when to stop.
    Items in argv, before the destroyed one, are all non-option -arguments
    to the program, yet to be (possibly) handled.
  */
  (*argv)[argvpos]= 0;
  DBUG_RETURN(0);
}


/*
  function: check_struct_option

  Arguments: Current argument under processing from argv and a variable
  where to store the possible key name.

  Return value: In case option is a struct option, returns a pointer to
  the current argument at the position where the struct option (key_name)
  ends, the next character after the dot. In case argument is not a struct
  option, returns a pointer to the argument.

  key_name will hold the name of the key, or 0 if not found.
*/

static char *check_struct_option(char *cur_arg, char *key_name)
{
  char *ptr, *end;
  DBUG_ENTER("check_struct_option");

  ptr= strcend(cur_arg + 1, '.'); /* Skip the first character */
  end= strcend(cur_arg, '=');

  /* 
     If the first dot is after an equal sign, then it is part
     of a variable value and the option is not a struct option.
     Also, if the last character in the string before the ending
     NULL, or the character right before equal sign is the first
     dot found, the option is not a struct option.
  */
  if (end - ptr > 1)
  {
    uint len= (uint) (ptr - cur_arg);
    set_if_smaller(len, FN_REFLEN-1);
    strmake(key_name, cur_arg, len);
    DBUG_RETURN(++ptr);
  }
  else
  {
    key_name[0]= 0;
    DBUG_RETURN(cur_arg);
  }
}

/**
   Parse a boolean command line argument

   "ON", "TRUE" and "1" will return true,
   other values will return false.

   @param[in] argument The value argument
   @return boolean value
*/
static my_bool get_bool_argument(const struct my_option *opts,
                                 const char *argument)
{
  DBUG_ENTER("get_bool_argument");

  if (!my_strcasecmp(&my_charset_latin1, argument, "true") ||
      !my_strcasecmp(&my_charset_latin1, argument, "on") ||
      !my_strcasecmp(&my_charset_latin1, argument, "1"))
    DBUG_RETURN(1);
  else if (!my_strcasecmp(&my_charset_latin1, argument, "false") ||
      !my_strcasecmp(&my_charset_latin1, argument, "off") ||
      !my_strcasecmp(&my_charset_latin1, argument, "0"))
    DBUG_RETURN(0);
  my_getopt_error_reporter(WARNING_LEVEL,
      "option '%s': boolean value '%s' wasn't recognized. Set to OFF.",
      opts->name, argument);
  DBUG_RETURN(0);
}

/*
  function: setval

  Arguments: opts, argument
  Will set the option value to given value
*/

static int setval(const struct my_option *opts, void *value, char *argument,
                  my_bool set_maximum_value, const char *option_file)
{
  int err= 0, res= 0;
  DBUG_ENTER("setval");

  if (!argument)
    argument= enabled_my_option;

  if (value)
  {
    if (set_maximum_value && !(value= opts->u_max_value))
    {
      my_getopt_error_reporter(ERROR_LEVEL,
                               "%s: Maximum value of '%s' cannot be set",
                               my_progname, opts->name);
      DBUG_RETURN(EXIT_NO_PTR_TO_VARIABLE);
    }

    switch ((opts->var_type & GET_TYPE_MASK)) {
    case GET_BOOL: /* If argument differs from 0, enable option, else disable */
      *((my_bool*) value)= get_bool_argument(opts, argument);
      break;
    case GET_INT:
      *((int*) value)= (int) getopt_ll(argument, opts, &err);
      break;
    case GET_UINT:
      *((uint*) value)= (uint) getopt_ull(argument, opts, &err);
      break;
    case GET_LONG:
      *((long*) value)= (long) getopt_ll(argument, opts, &err);
      break;
    case GET_ULONG:
      *((long*) value)= (long) getopt_ull(argument, opts, &err);
      break;
    case GET_LL:
      *((longlong*) value)= getopt_ll(argument, opts, &err);
      break;
    case GET_ULL:
      *((ulonglong*) value)= getopt_ull(argument, opts, &err);
      break;
    case GET_DOUBLE:
      *((double*) value)= getopt_double(argument, opts, &err);
      break;
    case GET_STR:
      /* If no argument or --enable-string-option, set string to "" */
      *((char**) value)= argument == enabled_my_option ? (char*) "" : argument;
      break;
    case GET_STR_ALLOC:
      my_free(*((char**) value));
      if (!(*((char**) value)= my_strdup(key_memory_defaults,
                                         argument == enabled_my_option ? "" :
                                         argument, MYF(MY_WME))))
      {
        res= EXIT_OUT_OF_MEMORY;
        goto ret;
      };
      break;
    case GET_ENUM:
      {
        int type= find_type(argument, opts->typelib, FIND_TYPE_BASIC);
        if (type == 0)
        {
          /*
            Accept an integer representation of the enumerated item.
          */
          char *endptr;
          ulong arg= strtoul(argument, &endptr, 10);
          if (*endptr || arg >= opts->typelib->count)
          {
            res= EXIT_ARGUMENT_INVALID;
            goto ret;
          }
          *(ulong*)value= arg;
        }
        else if (type < 0)
        {
          res= EXIT_AMBIGUOUS_OPTION;
          goto ret;
        }
        else
          *(ulong*)value= type - 1;
      }
      break;
    case GET_SET:
      *((ulonglong*)value)= find_typeset(argument, opts->typelib, &err);
      if (err)
      {
        /* Check if option 'all' is used (to set all bits) */
        if (!my_strcasecmp(&my_charset_latin1, argument, "all"))
          *(ulonglong*) value= ((1ULL << opts->typelib->count) - 1);
        else
        {
          /* Accept an integer representation of the set */
          char *endptr;
          ulonglong arg= (ulonglong) strtol(argument, &endptr, 10);
          if (*endptr || (arg >> 1) >= (1ULL << (opts->typelib->count-1)))
          {
            res= EXIT_ARGUMENT_INVALID;
            goto ret;
          };
          *(ulonglong*)value= arg;
        }
        err= 0;
      }
      break;
    case GET_FLAGSET:
      {
        char *error;
        uint error_len;

        *((ulonglong*)value)=
              find_set_from_flags(opts->typelib, opts->typelib->count, 
                                  *(ulonglong *)value, opts->def_value,
                                  argument, (uint)strlen(argument),
                                  &error, &error_len);
        if (error)
        {
          res= EXIT_ARGUMENT_INVALID;
          goto ret;
        };
      }
      break;
    case GET_BIT:
    {
      uint tmp;
      ulonglong bit= (opts->block_size >= 0 ?
                      opts->block_size :
                      -opts->block_size);
      /*
        This sets a bit stored in a longlong.
        The bit to set is stored in block_size. If block_size is positive
        then setting the bit means value is true. If block_size is negatitive,
        then setting the bit means value is false.
      */
      tmp= get_bool_argument(opts, argument);
      if (opts->block_size < 0)
        tmp= !tmp;
      if (tmp)
        (*(ulonglong*)value)|= bit;
      else
        (*(ulonglong*)value)&= ~bit;
      break;
    }
    case GET_NO_ARG: /* get_one_option has taken care of the value already */
    default:         /* dummy default to avoid compiler warnings */
      break;
    }
    if (err)
    {
      res= EXIT_UNKNOWN_SUFFIX;
      goto ret;
    };
  }
  validate_value(opts->name, argument, option_file);
  DBUG_RETURN(0);

ret:
  my_getopt_error_reporter(ERROR_LEVEL,
                           "%s: Error while setting value '%s' to '%s'",
                           my_progname, argument, opts->name);
  DBUG_RETURN(res);
}


/* 
  Find option

  SYNOPSIS
    findopt()
    optpat	Prefix of option to find (with - or _)
    length	Length of optpat
    opt_res	Options
    ffname	Place for pointer to first found name

  IMPLEMENTATION
    Go through all options in the my_option struct. Return number
    of options found that match the pattern and in the argument
    list the option found, if any. In case of ambiguous option, store
    the name in ffname argument

    RETURN
    0    No matching options
    #   Number of matching options
        ffname points to first matching option
*/

static int findopt(char *optpat, uint length,
		   const struct my_option **opt_res,
		   const char **ffname)
{
  uint count;
  const struct my_option *opt= *opt_res;
  DBUG_ENTER("findopt");

  for (count= 0; opt->name; opt++)
  {
    if (!getopt_compare_strings(opt->name, optpat, length)) /* match found */
    {
      (*opt_res)= opt;
      if (!opt->name[length])		/* Exact match */
	DBUG_RETURN(1);

      if (!my_getopt_prefix_matching)
        continue;

      if (!count)
      {
        /* We only need to know one prev */
	count= 1;
	*ffname= opt->name;
      }
      else if (strcmp(*ffname, opt->name))
      {
	/*
	  The above test is to not count same option twice
	  (see mysql.cc, option "help")
	*/
	count++;
      }
    }
  }

  if (count == 1)
    my_getopt_error_reporter(INFORMATION_LEVEL,
                             "Using unique option prefix '%.*s' is error-prone "
                             "and can break in the future. "
                             "Please use the full name '%s' instead.",
                             length, optpat, *ffname);

  DBUG_RETURN(count);
}


/* 
  function: compare_strings

  Works like strncmp, other than 1.) considers '-' and '_' the same.
  2.) Returns -1 if strings differ, 0 if they are equal
*/

my_bool getopt_compare_strings(register const char *s, register const char *t,
			       uint length)
{
  char const *end= s + length;
  DBUG_ENTER("getopt_compare_strings");

  for (;s != end ; s++, t++)
  {
    if ((*s != '-' ? *s : '_') != (*t != '-' ? *t : '_'))
      DBUG_RETURN(1);
  }
  DBUG_RETURN(0);
}

/*
  function: eval_num_suffix

  Transforms suffix like k/m/g/t/p/e to their real value.
*/

static inline ulonglong eval_num_suffix(char *suffix, int *error)
{
  switch (*suffix) {
  case '\0':
    return 1ULL;
  case 'k':
  case 'K':
    return 1ULL << 10;
  case 'm':
  case 'M':
    return 1ULL << 20;
  case 'g':
  case 'G':
    return 1ULL << 30;
  case 't':
  case 'T':
    return 1ULL << 40;
  case 'p':
  case 'P':
    return 1ULL << 50;
  case 'e':
  case 'E':
    return 1ULL << 60;
  default:
    *error= 1;
    return 0ULL;
  }
}

/*
  function: eval_num_suffix_ll

  Transforms a number with a suffix to real number. Suffix can
  be k|K for kilo, m|M for mega, etc.
*/

static longlong eval_num_suffix_ll(char *argument,
                                   int *error, char *option_name)
{
  char *endchar;
  longlong num;
  DBUG_ENTER("eval_num_suffix_ll");

  
  *error= 0;
  errno= 0;
  num= strtoll(argument, &endchar, 10);
  if (errno == ERANGE)
  {
    my_getopt_error_reporter(ERROR_LEVEL,
                             "Incorrect integer value: '%s'", argument);
    *error= 1;
    DBUG_RETURN(0);
  }
  num*= eval_num_suffix(endchar, error);
  if (*error)
    fprintf(stderr,
	    "Unknown suffix '%c' used for variable '%s' (value '%s')\n",
	    *endchar, option_name, argument);
  DBUG_RETURN(num);
}

/*
  function: eval_num_suffix_ull

  Transforms a number with a suffix to positive Integer. Suffix can
  be k|K for kilo, m|M for mega, etc.
*/

static ulonglong eval_num_suffix_ull(char *argument,
                                     int *error, char *option_name)
{
  char *endchar;
  ulonglong num;
  DBUG_ENTER("eval_num_suffix_ull");

  if (*argument == '-')
  {
    my_getopt_error_reporter(ERROR_LEVEL,
                             "Incorrect unsigned value: '%s' for %s",
                             argument, option_name);
    *error= 1;
    DBUG_RETURN(0);
  }
  *error= 0;
  errno= 0;
  num= strtoull(argument, &endchar, 10);
  if (errno == ERANGE)
  {
    my_getopt_error_reporter(ERROR_LEVEL,
                             "Incorrect integer value: '%s' for %s",
                             argument, option_name);
    *error= 1;
    DBUG_RETURN(0);
  }
  num*= eval_num_suffix(endchar, error);
  if (*error)
    my_getopt_error_reporter(ERROR_LEVEL,
                             "Unknown suffix '%c' used for variable '%s' (value '%s')",
                             *endchar, option_name, argument);
  DBUG_RETURN(num);
}


/*
  function: getopt_ll

  Evaluates and returns the value that user gave as an argument
  to a variable. Recognizes (case insensitive) K as KILO, M as MEGA
  and G as GIGA bytes. Some values must be in certain blocks, as
  defined in the given my_option struct, this function will check
  that those values are honored.
  In case of an error, set error value in *err.
*/

static longlong getopt_ll(char *arg, const struct my_option *optp, int *err)
{
  longlong num=eval_num_suffix_ll(arg, err, (char*) optp->name);
  return getopt_ll_limit_value(num, optp, NULL);
}

/*
  function: getopt_ll_limit_value

  Applies min/max/block_size to a numeric value of an option.
  Returns "fixed" value.
*/

longlong getopt_ll_limit_value(longlong num, const struct my_option *optp,
                               my_bool *fix)
{
  longlong old= num;
  my_bool adjusted= FALSE;
  char buf1[255], buf2[255];
  ulonglong block_size= (optp->block_size ? (ulonglong) optp->block_size : 1L);
  DBUG_ENTER("getopt_ll_limit_value");

  if (num > 0 && ((ulonglong) num > (ulonglong) optp->max_value) &&
      optp->max_value) /* if max value is not set -> no upper limit */
  {
    num= (ulonglong) optp->max_value;
    adjusted= TRUE;
  }

  switch ((optp->var_type & GET_TYPE_MASK)) {
  case GET_INT:
    if (num > (longlong) INT_MAX)
    {
      num= ((longlong) INT_MAX);
      adjusted= TRUE;
    }
    break;
  case GET_LONG:
#if SIZEOF_LONG < SIZEOF_LONG_LONG
    if (num > (longlong) LONG_MAX)
    {
      num= ((longlong) LONG_MAX);
      adjusted= TRUE;
    }
#endif
    break;
  default:
    DBUG_ASSERT((optp->var_type & GET_TYPE_MASK) == GET_LL);
    break;
  }

  num= (num / block_size);
  num= (longlong) (num * block_size);

  if (num < optp->min_value)
  {
    num= optp->min_value;
    if (old < optp->min_value)
      adjusted= TRUE;
  }

  if (fix)
    *fix= old != num;
  else if (adjusted)
    my_getopt_error_reporter(WARNING_LEVEL,
                             "option '%s': signed value %s adjusted to %s",
                             optp->name, llstr(old, buf1), llstr(num, buf2));
  DBUG_RETURN(num);
}

/*
  function: getopt_ull

  This is the same as getopt_ll, but is meant for unsigned long long
  values.
*/

static ulonglong getopt_ull(char *arg, const struct my_option *optp, int *err)
{
  ulonglong num= eval_num_suffix_ull(arg, err, (char*) optp->name);
  return getopt_ull_limit_value(num, optp, NULL);
}


ulonglong getopt_ull_limit_value(ulonglong num, const struct my_option *optp,
                                 my_bool *fix)
{
  my_bool adjusted= FALSE;
  ulonglong old= num;
  char buf1[255], buf2[255];
  DBUG_ENTER("getopt_ull_limit_value");

  if ((ulonglong) num > (ulonglong) optp->max_value &&
      optp->max_value) /* if max value is not set -> no upper limit */
  {
    num= (ulonglong) optp->max_value;
    adjusted= TRUE;
  }

  switch ((optp->var_type & GET_TYPE_MASK)) {
  case GET_UINT:
    if (num > (ulonglong) UINT_MAX)
    {
      num= ((ulonglong) UINT_MAX);
      adjusted= TRUE;
    }
    break;
  case GET_ULONG:
#if SIZEOF_LONG < SIZEOF_LONG_LONG
    if (num > (ulonglong) ULONG_MAX)
    {
      num= ((ulonglong) ULONG_MAX);
      adjusted= TRUE;
    }
#endif
    break;
  default:
    DBUG_ASSERT((optp->var_type & GET_TYPE_MASK) == GET_ULL);
    break;
  }

  if (optp->block_size > 1)
  {
    num/= (ulonglong) optp->block_size;
    num*= (ulonglong) optp->block_size;
  }

  if (num < (ulonglong) optp->min_value)
  {
    num= (ulonglong) optp->min_value;
    if (old < (ulonglong) optp->min_value)
      adjusted= TRUE;
  }

  if (fix)
    *fix= old != num;
  else if (adjusted)
    my_getopt_error_reporter(WARNING_LEVEL,
                             "option '%s': unsigned value %s adjusted to %s",
                             optp->name, ullstr(old, buf1), ullstr(num, buf2));

  DBUG_RETURN(num);
}

double getopt_double_limit_value(double num, const struct my_option *optp,
                                 my_bool *fix)
{
  my_bool adjusted= FALSE;
  double old= num;
  double min, max;
  DBUG_ENTER("getopt_double_limit_value");

  max= getopt_ulonglong2double(optp->max_value);
  min= getopt_ulonglong2double(optp->min_value);
  if (max && num > max)
  {
    num= max;
    adjusted= TRUE;
  }
  if (num < min)
  {
    num= min;
    adjusted= TRUE;
  }
  if (fix)
    *fix= adjusted;
  else if (adjusted)
    my_getopt_error_reporter(WARNING_LEVEL,
                             "option '%s': value %g adjusted to %g",
                             optp->name, old, num);
  DBUG_RETURN(num);
}

/*
  Get double value withing ranges

  Evaluates and returns the value that user gave as an argument to a variable.

  RETURN
    decimal value of arg

    In case of an error, prints an error message and sets *err to
    EXIT_ARGUMENT_INVALID.  Otherwise err is not touched
*/

static double getopt_double(char *arg, const struct my_option *optp, int *err)
{
  double num;
  int error;
  char *end= arg + 1000;                     /* Big enough as *arg is \0 terminated */
  num= my_strtod(arg, &end, &error);
  if (end[0] != 0 || error)
  {
    my_getopt_error_reporter(ERROR_LEVEL,
            "Invalid decimal value for option '%s'\n", optp->name);
    *err= EXIT_ARGUMENT_INVALID;
    return 0.0;
  }
  return getopt_double_limit_value(num, optp, NULL);
}

/*
  Init one value to it's default values

  SYNOPSIS
    init_one_value()
    option              Option to initialize
    value               Pointer to variable
*/

static void init_one_value(const struct my_option *option, void *variable,
			   longlong value)
{
  DBUG_ENTER("init_one_value");
  switch ((option->var_type & GET_TYPE_MASK)) {
  case GET_BOOL:
    *((my_bool*) variable)= (my_bool) value;
    break;
  case GET_INT:
    *((int*) variable)= (int) getopt_ll_limit_value((int) value, option, NULL);
    break;
  case GET_ENUM:
    *((ulong*) variable)= (ulong) value;
    break;
  case GET_UINT:
    *((uint*) variable)= (uint) getopt_ull_limit_value((uint) value, option, NULL);
    break;
  case GET_LONG:
    *((long*) variable)= (long) getopt_ll_limit_value((long) value, option, NULL);
    break;
  case GET_ULONG:
    *((ulong*) variable)= (ulong) getopt_ull_limit_value((ulong) value, option, NULL);
    break;
  case GET_LL:
    *((longlong*) variable)= (longlong) getopt_ll_limit_value((longlong) value, option, NULL);
    break;
  case GET_ULL:
    *((ulonglong*) variable)= (ulonglong) getopt_ull_limit_value((ulonglong) value, option, NULL);
    break;
  case GET_SET:
  case GET_FLAGSET:
    *((ulonglong*) variable)= (ulonglong) value;
    break;
  case GET_BIT:
  {
    ulonglong bit= (option->block_size >= 0 ?
                    option->block_size :
                    -option->block_size);
    if (option->block_size < 0)
      value= !value;
    if (value)
      (*(ulonglong*)variable)|= bit;
    else
      (*(ulonglong*)variable)&= ~bit;
    break;
  }
  case GET_DOUBLE:
    *((double*) variable)= getopt_ulonglong2double(value);
    break;
  case GET_STR:
    /*
      Do not clear variable value if it has no default value.
      The default value may already be set.
      NOTE: To avoid compiler warnings, we first cast longlong to intptr,
      so that the value has the same size as a pointer.
    */
    if ((char*) (intptr) value)
      *((char**) variable)= (char*) (intptr) value;
    break;
  case GET_STR_ALLOC:
    /*
      Do not clear variable value if it has no default value.
      The default value may already be set.
      NOTE: To avoid compiler warnings, we first cast longlong to intptr,
      so that the value has the same size as a pointer.
    */
    if ((char*) (intptr) value)
    {
      char **pstr= (char **) variable;
      my_free(*pstr);
      *pstr= my_strdup(key_memory_defaults, (char*) (intptr) value, MYF(MY_WME));
    }
    break;
  default: /* dummy default to avoid compiler warnings */
    break;
  }
  DBUG_VOID_RETURN;
}


/*
  Init one value to it's default values

  SYNOPSIS
    init_one_value()
    option		Option to initialize
    value		Pointer to variable
*/

static void fini_one_value(const struct my_option *option, void *variable,
			   longlong value __attribute__ ((unused)))
{
  DBUG_ENTER("fini_one_value");
  switch ((option->var_type & GET_TYPE_MASK)) {
  case GET_STR_ALLOC:
    my_free(*((char**) variable));
    *((char**) variable)= NULL;
    break;
  default: /* dummy default to avoid compiler warnings */
    break;
  }
  DBUG_VOID_RETURN;
}


void my_cleanup_options(const struct my_option *options)
{
  DBUG_ENTER("my_cleanup_options");
  init_variables(options, fini_one_value);
  DBUG_VOID_RETURN;
}


/*
  initialize all variables to their default values

  SYNOPSIS
    init_variables()
    options              Array of options
    func_init_one_value  Call this function to init the variable

  NOTES
    We will initialize the value that is pointed to by options->value.
    If the value is of type GET_ASK_ADDR, we will ask for the address
    for a value and initialize.
*/

static void init_variables(const struct my_option *options,
                           init_func_p func_init_one_value)
{
  DBUG_ENTER("init_variables");
  for (; options->name; options++)
  {
    void *value;
    DBUG_PRINT("options", ("name: '%s'", options->name));
    /*
      We must set u_max_value first as for some variables
      options->u_max_value == options->value and in this case we want to
      set the value to default value.
    */
    if (options->u_max_value)
      func_init_one_value(options, options->u_max_value, options->max_value);
    value= options->var_type & GET_ASK_ADDR ?
		  (*my_getopt_get_addr)("", 0, options, 0) : options->value;
    if (value)
      func_init_one_value(options, value, options->def_value);
  }
  DBUG_VOID_RETURN;
}

/** Prints variable or option name, replacing _ with - */
static uint print_name(const struct my_option *optp)
{
  const char *s= optp->name;

  for (;*s;s++)
    putchar(*s == '_' ? '-' : *s);
  return (uint)(s - optp->name);
}

/** prints option comment with indentation and wrapping.

  The comment column starts at startpos, and has width of width
  Current cursor position is curpos, returns new cursor position

  @note can print one character beyond width!
*/
static uint print_comment(const char *comment,
                          int curpos, int startpos, int width)
{
  const char *end= strend(comment);
  int endpos= startpos + width;

  for (; curpos < startpos; curpos++)
    putchar(' ');

  if (*comment == '.' || *comment == ',')
  {
    putchar(*comment);
    comment++;
    curpos++;
  }

  while (end - comment > endpos - curpos)
  {
    const char *line_end;
    for (line_end= comment + endpos - curpos;
         line_end > comment && *line_end != ' ';
         line_end--);
    for (; comment < line_end; comment++)
      putchar(*comment);
    while (*comment == ' ')
      comment++; /* skip the space, as a newline will take it's place now */
    putchar('\n');
    for (curpos= 0; curpos < startpos; curpos++)
      putchar(' ');
  }
  printf("%s", comment);
  return curpos + (int)(end - comment);
}


/*
  function: my_print_options

  Print help for all options and variables.
*/

void my_print_help(const struct my_option *options)
{
  uint col, name_space= 22, comment_space= 57;
  const struct my_option *optp;
  DBUG_ENTER("my_print_help");

  for (optp= options; optp->name; optp++)
  {
    const char *typelib_help= 0;
    if (!optp->comment)
      continue;
    if (optp->id && optp->id < 256)
    {
      printf("  -%c%s", optp->id, strlen(optp->name) ? ", " : "  ");
      col= 6;
    }
    else
    {
      printf("  ");
      col= 2;
    }
    if (strlen(optp->name))
    {
      printf("--");
      col+= 2 + print_name(optp);
      if (optp->arg_type == NO_ARG ||
	  (optp->var_type & GET_TYPE_MASK) == GET_BOOL ||
          (optp->var_type & GET_TYPE_MASK) == GET_BIT)
      {
	putchar(' ');
	col++;
      }
      else if ((optp->var_type & GET_TYPE_MASK) == GET_STR       ||
               (optp->var_type & GET_TYPE_MASK) == GET_STR_ALLOC ||
               (optp->var_type & GET_TYPE_MASK) == GET_ENUM      ||
               (optp->var_type & GET_TYPE_MASK) == GET_SET       ||
               (optp->var_type & GET_TYPE_MASK) == GET_FLAGSET    )
      {
	printf("%s=name%s ", optp->arg_type == OPT_ARG ? "[" : "",
	       optp->arg_type == OPT_ARG ? "]" : "");
	col+= (optp->arg_type == OPT_ARG) ? 8 : 6;
      }
      else
      {
	printf("%s=#%s ", optp->arg_type == OPT_ARG ? "[" : "",
	       optp->arg_type == OPT_ARG ? "]" : "");
	col+= (optp->arg_type == OPT_ARG) ? 5 : 3;
      }
    }
    if (optp->comment && *optp->comment)
    {
      uint count;

      if (col > name_space)
      {
	putchar('\n');
	col= 0;
      }

      col= print_comment(optp->comment, col, name_space, comment_space);
      if (optp->var_type & GET_AUTO)
      {
        col= print_comment(" (Automatically configured unless set explicitly)",
                           col, name_space, comment_space);
      }

      switch (optp->var_type & GET_TYPE_MASK) {
      case GET_ENUM:
        typelib_help= ". One of: ";
        count= optp->typelib->count;
        break;
      case GET_SET: 
        typelib_help= ". Any combination of: ";
        count= optp->typelib->count;
        break;
      case GET_FLAGSET:
        typelib_help= ". Takes a comma-separated list of option=value pairs, "
          "where value is on, off, or default, and options are: ";
        count= optp->typelib->count - 1;
        break;
      }
      if (typelib_help &&
          strstr(optp->comment, optp->typelib->type_names[0]) == NULL)
      {
        uint i;
        col= print_comment(typelib_help, col, name_space, comment_space);
        col= print_comment(optp->typelib->type_names[0], col, name_space, comment_space);
        for (i= 1; i < count; i++)
        {
          col= print_comment(", ", col, name_space, comment_space);
          col= print_comment(optp->typelib->type_names[i], col, name_space, comment_space);
        }
      }
    }
    putchar('\n');
    if ((optp->var_type & GET_TYPE_MASK) == GET_BOOL ||
        (optp->var_type & GET_TYPE_MASK) == GET_BIT)
    {
      if (optp->def_value != 0)
      {
        printf("%*s(Defaults to on; use --skip-", name_space, "");
        print_name(optp);
        printf(" to disable.)\n");
      }
    }
    else if ((optp->var_type & GET_TYPE_MASK) == GET_SET)
      printf("  Use 'ALL' to set all combinations.\n");
  }
  DBUG_VOID_RETURN;
}


/*
  function: my_print_options

  Print variables.
*/

void my_print_variables(const struct my_option *options)
{
  uint name_space= 34, length, nr;
  ulonglong llvalue;
  char buff[255];
  const struct my_option *optp;
  DBUG_ENTER("my_print_variables");

  for (optp= options; optp->name; optp++)
  {
    length= (uint)strlen(optp->name)+1;
    if (length > name_space)
      name_space= length;
  }

  printf("\nVariables (--variable-name=value)\n");
  printf("%-*s%s", name_space, "and boolean options {FALSE|TRUE}",
         "Value (after reading options)\n");
  for (length=1; length < 75; length++)
    putchar(length == name_space ? ' ' : '-');
  putchar('\n');
  
  for (optp= options; optp->name; optp++)
  {
    void *value= optp->var_type & GET_ASK_ADDR ?
		  (*my_getopt_get_addr)("", 0, optp, 0) : optp->value;
    if (value)
    {
      length= print_name(optp);
      for (; length < name_space; length++)
	putchar(' ');
      switch ((optp->var_type & GET_TYPE_MASK)) {
      case GET_SET:
        if (!(llvalue= *(ulonglong*) value))
	  printf("%s\n", "");
	else
        for (nr= 0; llvalue && nr < optp->typelib->count; nr++, llvalue >>=1)
	{
	  if (llvalue & 1)
            printf( llvalue > 1 ? "%s," : "%s\n", get_type(optp->typelib, nr));
	}
	break;
      case GET_FLAGSET:
        llvalue= *(ulonglong*) value;
        for (nr= 0; llvalue && nr < optp->typelib->count; nr++, llvalue >>=1)
	{
          printf("%s%s=", (nr ? "," : ""), get_type(optp->typelib, nr));
	  printf(llvalue & 1 ? "on" : "off");
	}
        printf("\n");
	break;
      case GET_ENUM:
        printf("%s\n", get_type(optp->typelib, *(ulong*) value));
	break;
      case GET_STR:
      case GET_STR_ALLOC:                    /* fall through */
	printf("%s\n", *((char**) value) ? *((char**) value) :
	       "(No default value)");
	break;
      case GET_BOOL:
	printf("%s\n", *((my_bool*) value) ? "TRUE" : "FALSE");
	break;
      case GET_BIT:
      {
        ulonglong bit= (optp->block_size >= 0 ?
                        optp->block_size :
                        -optp->block_size);
        my_bool reverse= optp->block_size < 0;
	printf("%s\n", ((*((ulonglong*) value) & bit) != 0) ^ reverse ?
               "TRUE" : "FALSE");
	break;
      }
      case GET_INT:
	printf("%d\n", *((int*) value));
	break;
      case GET_UINT:
	printf("%u\n", *((uint*) value));
	break;
      case GET_LONG:
	printf("%ld\n", *((long*) value));
	break;
      case GET_ULONG:
	printf("%lu\n", *((ulong*) value));
	break;
      case GET_LL:
	printf("%s\n", llstr(*((longlong*) value), buff));
	break;
      case GET_ULL:
	longlong10_to_str(*((ulonglong*) value), buff, 10);
	printf("%s\n", buff);
	break;
      case GET_DOUBLE:
	printf("%g\n", *(double*) value);
	break;
      case GET_NO_ARG:
	printf("(No default value)\n");
	break;
      default:
	printf("(Disabled)\n");
	break;
      }
    }
  }
  DBUG_VOID_RETURN;
}<|MERGE_RESOLUTION|>--- conflicted
+++ resolved
@@ -133,7 +133,6 @@
   return u.dbl;
 }
 
-<<<<<<< HEAD
 #ifdef _WIN32
 /**
 
@@ -172,9 +171,8 @@
 #else
 #define validate_value(key, value, filename) (void)filename
 #endif
-=======
+
 #define SET_HO_ERROR_AND_CONTINUE(e) { ho_error= (e); continue; }
->>>>>>> ccb7a1e9
 
 /**
   Handle command line options.
@@ -607,13 +605,8 @@
 		}
 	      }
 	      if ((error= setval(optp, optp->value, argument,
-<<<<<<< HEAD
-                             set_maximum_value,filename)))
-		DBUG_RETURN(error);
-=======
-				 set_maximum_value)))
+                                 set_maximum_value,filename)))
 		SET_HO_ERROR_AND_CONTINUE(error)
->>>>>>> ccb7a1e9
               if (get_one_option(optp, argument, filename))
                 SET_HO_ERROR_AND_CONTINUE(EXIT_UNSPECIFIED_ERROR)
 	      break;

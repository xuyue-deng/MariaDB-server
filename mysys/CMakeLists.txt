--- conflicted
+++ resolved
@@ -47,12 +47,8 @@
 				my_rdtsc.c psi_noop.c
                                 my_atomic_writes.c my_cpu.c my_likely.c my_largepage.c
                                 file_logger.c my_dlerror.c   crc32/crc32c.cc
-<<<<<<< HEAD
-                                my_timezone.cc  my_thread_name.cc)
-=======
-                                my_timezone.cc
+                                my_timezone.cc  my_thread_name.cc
                                 my_virtual_mem.c)
->>>>>>> 3ae8f114
 
 IF (WIN32)
   SET (MYSYS_SOURCES ${MYSYS_SOURCES}

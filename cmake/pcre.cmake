--- conflicted
+++ resolved
@@ -81,28 +81,15 @@
       FIND_PACKAGE(PkgConfig QUIET)
       PKG_CHECK_MODULES(PCRE libpcre2-8)
       # in case pkg-config or libpcre2-8.pc is not installed:
-<<<<<<< HEAD
-      IF(NOT PCRE_FOUND)
-        UNSET(PCRE_FOUND CACHE)
-        CHECK_LIBRARY_EXISTS(pcre2-8 pcre2_match_8 "" PCRE_FOUND)
-      ENDIF()
-    ENDIF()
-    IF(NOT PCRE_FOUND OR WITH_PCRE STREQUAL "bundled")
-=======
       CHECK_LIBRARY_EXISTS(pcre2-8 pcre2_match_8 "${PCRE_LIBRARY_DIRS}" HAVE_PCRE2_MATCH_8)
     ENDIF()
     IF(NOT HAVE_PCRE2_MATCH_8 OR WITH_PCRE STREQUAL "bundled")
->>>>>>> 87e13722
       IF (WITH_PCRE STREQUAL "system")
         MESSAGE(FATAL_ERROR "system pcre2-8 library is not found or unusable")
       ENDIF()
       BUNDLE_PCRE2()
     ELSE()
-<<<<<<< HEAD
-      CHECK_LIBRARY_EXISTS(pcre2-posix PCRE2regcomp "" NEEDS_PCRE2_DEBIAN_HACK)
-=======
       CHECK_LIBRARY_EXISTS(pcre2-posix PCRE2regcomp "${PCRE_LIBRARY_DIRS}" NEEDS_PCRE2_DEBIAN_HACK)
->>>>>>> 87e13722
       IF(NEEDS_PCRE2_DEBIAN_HACK)
         SET(PCRE2_DEBIAN_HACK "-Dregcomp=PCRE2regcomp -Dregexec=PCRE2regexec -Dregerror=PCRE2regerror -Dregfree=PCRE2regfree")
       ENDIF()

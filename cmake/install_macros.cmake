--- conflicted
+++ resolved
@@ -201,36 +201,10 @@
   ENDIF()
 ENDIF()
 
-<<<<<<< HEAD
-MACRO(SIGN_TARGET)
-  CMAKE_PARSE_ARGUMENTS(ARG "" "COMPONENT" "" ${ARGN})
- SET(target ${ARG_UNPARSED_ARGUMENTS})
- IF(ARG_COMPONENT)
-  SET(comp COMPONENT ${ARG_COMPONENT})
- ELSE()
-  SET(comp)
- ENDIF()
- GET_TARGET_PROPERTY(target_type ${target} TYPE)
- IF(target_type AND NOT target_type MATCHES "STATIC")
-   GET_TARGET_PROPERTY(target_location ${target}  LOCATION)
-   IF(CMAKE_GENERATOR MATCHES "Visual Studio")
-   STRING(REPLACE "${CMAKE_CFG_INTDIR}" "\${CMAKE_INSTALL_CONFIG_NAME}" 
-     target_location ${target_location})
-   ENDIF()
-   INSTALL(CODE
-   "EXECUTE_PROCESS(COMMAND 
-   \"${SIGNTOOL_EXECUTABLE}\" verify /pa /q \"${target_location}\"
-   RESULT_VARIABLE ERR)
-   IF(NOT \${ERR} EQUAL 0)
-     EXECUTE_PROCESS(COMMAND 
-     \"${SIGNTOOL_EXECUTABLE}\" sign ${SIGNTOOL_PARAMETERS} \"${target_location}\"
-     RESULT_VARIABLE ERR)
-=======
 
 FUNCTION(SIGN_TARGET target)
    IF(NOT SIGNCODE)
      RETURN()
->>>>>>> ec6042bd
    ENDIF()
    GET_TARGET_PROPERTY(target_type ${target} TYPE)
    IF((NOT target_type) OR (target_type MATCHES "STATIC"))

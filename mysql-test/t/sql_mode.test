--- conflicted
+++ resolved
@@ -80,7 +80,11 @@
 show create table t1;
 drop table t1 ;
 
-<<<<<<< HEAD
+#
+# Bug #10732: Set SQL_MODE to NULL gives garbled error message
+#
+--error 1231
+set @@SQL_MODE=NULL;
 
 #
 # test for 
@@ -185,11 +189,4 @@
 SELECT 'a\\b', 'a\\\"b', 'a''\\b', 'a''\\\"b';
 SELECT "a\\b", "a\\\'b", "a""\\b", "a""\\\'b";
 
-SET @@SQL_MODE=@OLD_SQL_MODE;
-=======
-#
-# Bug #10732: Set SQL_MODE to NULL gives garbled error message
-#
---error 1231
-set @@SQL_MODE=NULL;
->>>>>>> c995109b
+SET @@SQL_MODE=@OLD_SQL_MODE;
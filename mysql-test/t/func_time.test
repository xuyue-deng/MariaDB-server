--- conflicted
+++ resolved
@@ -783,7 +783,25 @@
 
 select LAST_DAY('2007-12-06 08:59:19.05') - INTERVAL 1 SECOND;
 
-<<<<<<< HEAD
+#
+# Bug#33834: FRAC_SECOND: Applicability not clear in documentation
+#
+# Show that he use of FRAC_SECOND, for anything other than
+# TIMESTAMPADD / TIMESTAMPDIFF, is a server error.
+
+SELECT TIMESTAMPADD(FRAC_SECOND, 1, '2008-02-18');
+SELECT TIMESTAMPDIFF(FRAC_SECOND, '2008-02-17', '2008-02-18');
+
+--error ER_PARSE_ERROR
+SELECT DATE_ADD('2008-02-18', INTERVAL 1 FRAC_SECOND);
+--error ER_PARSE_ERROR
+SELECT DATE_SUB('2008-02-18', INTERVAL 1 FRAC_SECOND);
+
+--error ER_PARSE_ERROR
+SELECT '2008-02-18' + INTERVAL 1 FRAC_SECOND;
+--error ER_PARSE_ERROR
+SELECT '2008-02-18' - INTERVAL 1 FRAC_SECOND;
+
 --echo End of 5.0 tests
 
 #
@@ -803,26 +821,4 @@
 select date_sub("0169-01-01 00:00:01",INTERVAL 2 SECOND);
 
 
---echo End of 5.1 tests
-=======
-#
-# Bug#33834: FRAC_SECOND: Applicability not clear in documentation
-#
-# Show that he use of FRAC_SECOND, for anything other than
-# TIMESTAMPADD / TIMESTAMPDIFF, is a server error.
-
-SELECT TIMESTAMPADD(FRAC_SECOND, 1, '2008-02-18');
-SELECT TIMESTAMPDIFF(FRAC_SECOND, '2008-02-17', '2008-02-18');
-
---error ER_PARSE_ERROR
-SELECT DATE_ADD('2008-02-18', INTERVAL 1 FRAC_SECOND);
---error ER_PARSE_ERROR
-SELECT DATE_SUB('2008-02-18', INTERVAL 1 FRAC_SECOND);
-
---error ER_PARSE_ERROR
-SELECT '2008-02-18' + INTERVAL 1 FRAC_SECOND;
---error ER_PARSE_ERROR
-SELECT '2008-02-18' - INTERVAL 1 FRAC_SECOND;
-
---echo End of 5.0 tests
->>>>>>> fe0eafa5
+--echo End of 5.1 tests
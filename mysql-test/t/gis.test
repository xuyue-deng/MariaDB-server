--- conflicted
+++ resolved
@@ -440,7 +440,6 @@
 DROP TABLE t1;
 
 #
-<<<<<<< HEAD
 # Bug #31158 Spatial, Union, LONGBLOB vs BLOB bug (crops data) 
 #
 
@@ -470,7 +469,8 @@
 drop table t1;
 drop table t2;
 drop table t3;
-=======
+
+#
 # Bug #30284 spatial key corruption 
 #
 
@@ -480,7 +480,6 @@
 insert into t1 set col15 = GeomFromText('POINT(6 5)');
 check table t1 extended;
 drop table t1;
->>>>>>> f6f59112
 
 --echo End of 4.1 tests
 

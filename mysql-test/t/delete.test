#
# Check for problems with delete
#

--disable_warnings
drop table if exists t1,t2,t3,t11,t12;
--enable_warnings
CREATE TABLE t1 (a tinyint(3), b tinyint(5));
INSERT INTO t1 VALUES (1,1);
INSERT LOW_PRIORITY INTO t1 VALUES (1,2);
INSERT INTO t1 VALUES (1,3);
DELETE from t1 where a=1 limit 1;
DELETE LOW_PRIORITY from t1 where a=1;

INSERT INTO t1 VALUES (1,1);
DELETE from t1;
LOCK TABLE t1 write;
INSERT INTO t1 VALUES (1,2);
DELETE from t1;
UNLOCK TABLES;
INSERT INTO t1 VALUES (1,2);
SET AUTOCOMMIT=0;
DELETE from t1;
SET AUTOCOMMIT=1;
drop table t1;

#
# Test of delete when the delete will cause a node to disappear and reappear
# (This assumes a block size of 1024)
#

create table t1 (
	a bigint not null,
	b bigint not null default 0,
	c bigint not null default 0,
	d bigint not null default 0,
	e bigint not null default 0,
	f bigint not null default 0,
	g bigint not null default 0,
	h bigint not null default 0,
	i bigint not null default 0,
	j bigint not null default 0,
	primary key (a,b,c,d,e,f,g,h,i,j));
insert into t1 (a) values (2),(4),(6),(8),(10),(12),(14),(16),(18),(20),(22),(24),(26),(23);
delete from t1 where a=26;
drop table t1;
create table t1 (
	a bigint not null,
	b bigint not null default 0,
	c bigint not null default 0,
	d bigint not null default 0,
	e bigint not null default 0,
	f bigint not null default 0,
	g bigint not null default 0,
	h bigint not null default 0,
	i bigint not null default 0,
	j bigint not null default 0,
	primary key (a,b,c,d,e,f,g,h,i,j));
insert into t1 (a) values (2),(4),(6),(8),(10),(12),(14),(16),(18),(20),(22),(24),(26),(23),(27);
delete from t1 where a=27;
drop table t1;

CREATE TABLE `t1` (
  `i` int(10) NOT NULL default '0',
  `i2` int(10) NOT NULL default '0',
  PRIMARY KEY  (`i`)
);
-- error 1054
DELETE FROM t1 USING t1 WHERE post='1';
drop table t1;

#
# CHAR(0) bug - not actually DELETE bug, but anyway...
#

CREATE TABLE t1 (
  bool     char(0) default NULL,
  not_null varchar(20) binary NOT NULL default '',
  misc     integer not null,
  PRIMARY KEY  (not_null)
) ENGINE=MyISAM;

INSERT INTO t1 VALUES (NULL,'a',4), (NULL,'b',5), (NULL,'c',6), (NULL,'d',7);

select * from t1 where misc > 5 and bool is null;
delete   from t1 where misc > 5 and bool is null;
select * from t1 where misc > 5 and bool is null;

select count(*) from t1;
delete from t1 where 1 > 2;
select count(*) from t1;
delete from t1 where 3 > 2;
select count(*) from t1;

drop table t1;
#
# Bug #5733: Table handler error with self-join multi-table DELETE
#

create table t1 (a int not null auto_increment primary key, b char(32));
insert into t1 (b) values ('apple'), ('apple');
select * from t1;
delete t1 from t1, t1 as t2 where t1.b = t2.b and t1.a > t2.a;
select * from t1;
drop table t1;

#
# IGNORE option
#
create table t11 (a int NOT NULL, b int, primary key (a));
create table t12 (a int NOT NULL, b int, primary key (a));
create table t2 (a int NOT NULL, b int, primary key (a));
insert into t11 values (0, 10),(1, 11),(2, 12);
insert into t12 values (33, 10),(0, 11),(2, 12);
insert into t2 values (1, 21),(2, 12),(3, 23);
select * from t11;
select * from t12;
select * from t2;
-- error 1242
delete t11.*, t12.* from t11,t12 where t11.a = t12.a and t11.b <> (select b from t2 where t11.a < t2.a);
select * from t11;
select * from t12;
delete ignore t11.*, t12.* from t11,t12 where t11.a = t12.a and t11.b <> (select b from t2 where t11.a < t2.a);
select * from t11;
select * from t12;
insert into t11 values (2, 12);
-- error 1242
delete from t11 where t11.b <> (select b from t2 where t11.a < t2.a);
select * from t11;
delete ignore from t11 where t11.b <> (select b from t2 where t11.a < t2.a);
select * from t11;
drop table t11, t12, t2;

#
# Bug #4198: deletion and KEYREAD
#

create table t1 (a int, b int, unique key (a), key (b));
insert into t1 values (3, 3), (7, 7);
delete t1 from t1 where a = 3;
check table t1;
select * from t1;
drop table t1;

#
# Bug #8392: delete with ORDER BY containing a direct reference to the table 
#
 
CREATE TABLE t1 ( a int PRIMARY KEY );
DELETE FROM t1 WHERE t1.a > 0 ORDER BY t1.a;
INSERT INTO t1 VALUES (0),(1),(2);
DELETE FROM t1 WHERE t1.a > 0 ORDER BY t1.a LIMIT 1;
SELECT * FROM t1;
DROP TABLE t1;

#
# Bug #21392: multi-table delete with alias table name fails with 
# 1003: Incorrect table name
#

create table t1 (a int);
delete `4.t1` from t1 as `4.t1` where `4.t1`.a = 5;
delete FROM `4.t1` USING t1 as `4.t1` where `4.t1`.a = 5;
drop table t1;

#
# Bug#17711: DELETE doesn't use index when ORDER BY, LIMIT and
#            non-restricting WHERE is present.
#
create table t1(f1 int primary key);
insert into t1 values (4),(3),(1),(2);
delete from t1 where (@a:= f1) order by f1 limit 1;
select @a;
drop table t1;

<<<<<<< HEAD
--echo End of 4.1 tests
# End of 4.1 tests

#
# Test of multi-delete where we are not scanning the first table
#

CREATE TABLE t1 (a int not null,b int not null);
CREATE TABLE t2 (a int not null, b int not null, primary key (a,b));
CREATE TABLE t3 (a int not null, b int not null, primary key (a,b));
insert into t1 values (1,1),(2,1),(1,3);
insert into t2 values (1,1),(2,2),(3,3);
insert into t3 values (1,1),(2,1),(1,3);
select * from t1,t2,t3 where t1.a=t2.a AND t2.b=t3.a and t1.b=t3.b;
explain select * from t1,t2,t3 where t1.a=t2.a AND t2.b=t3.a and t1.b=t3.b;
delete t2.*,t3.* from t1,t2,t3 where t1.a=t2.a AND t2.b=t3.a and t1.b=t3.b;
# This should be empty
select * from t3;
drop table t1,t2,t3;

#
# Bug #8143: deleting '0000-00-00' values using IS NULL
#

create table t1(a date not null);
insert into t1 values (0);
select * from t1 where a is null;
delete from t1 where a is null;
select count(*) from t1;
drop table t1;

#
# Bug #26186: delete order by, sometimes accept unknown column
#
CREATE TABLE t1 (a INT); INSERT INTO t1 VALUES (1);

--error ER_BAD_FIELD_ERROR
DELETE FROM t1 ORDER BY x;

# even columns from a table not used in query (and not even existing)
--error ER_BAD_FIELD_ERROR
DELETE FROM t1 ORDER BY t2.x;

# subquery (as long as the subquery from is valid or DUAL)
--error ER_BAD_FIELD_ERROR
DELETE FROM t1 ORDER BY (SELECT x);

DROP TABLE t1;

#
# Bug #30234: Unexpected behavior using DELETE with AS and USING
# '
CREATE TABLE t1 (
  a INT
);

CREATE TABLE t2 (
  a INT
);

CREATE DATABASE db1;
CREATE TABLE db1.t1 (
  a INT
);
INSERT INTO db1.t1 (a) SELECT * FROM t1;

CREATE DATABASE db2;
CREATE TABLE db2.t1 (
  a INT
);
INSERT INTO db2.t1 (a) SELECT * FROM t2;

--error ER_PARSE_ERROR
DELETE FROM t1 alias USING t1, t2 alias WHERE t1.a = alias.a;
DELETE FROM alias USING t1, t2 alias WHERE t1.a = alias.a;
DELETE FROM t1, alias USING t1, t2 alias WHERE t1.a = alias.a;
--error ER_UNKNOWN_TABLE
DELETE FROM t1, t2 USING t1, t2 alias WHERE t1.a = alias.a;
--error ER_PARSE_ERROR
DELETE FROM db1.t1 alias USING db1.t1, db2.t1 alias WHERE db1.t1.a = alias.a;
--error ER_UNKNOWN_TABLE
DELETE FROM alias USING db1.t1, db2.t1 alias WHERE db1.t1.a = alias.a;
DELETE FROM db2.alias USING db1.t1, db2.t1 alias WHERE db1.t1.a = alias.a;
DELETE FROM t1 USING t1 WHERE a = 1;
SELECT * FROM t1;
--error ER_PARSE_ERROR
DELETE FROM t1 alias USING t1 alias WHERE a = 2;
SELECT * FROM t1;

DROP TABLE t1, t2;
DROP DATABASE db1;
DROP DATABASE db2;
=======
# BUG#30385 "Server crash when deleting with order by and limit"
CREATE TABLE t1 (
  `date` date ,
  `time` time ,
  `seq` int(10) unsigned NOT NULL auto_increment,
  PRIMARY KEY  (`seq`),
  KEY `seq` (`seq`),
  KEY `time` (`time`),
  KEY `date` (`date`)
);
DELETE FROM t1 ORDER BY date ASC, time ASC LIMIT 1;
drop table t1;

--echo End of 4.1 tests
>>>>>>> 02596fcd
<|MERGE_RESOLUTION|>--- conflicted
+++ resolved
@@ -173,7 +173,19 @@
 select @a;
 drop table t1;
 
-<<<<<<< HEAD
+# BUG#30385 "Server crash when deleting with order by and limit"
+CREATE TABLE t1 (
+  `date` date ,
+  `time` time ,
+  `seq` int(10) unsigned NOT NULL auto_increment,
+  PRIMARY KEY  (`seq`),
+  KEY `seq` (`seq`),
+  KEY `time` (`time`),
+  KEY `date` (`date`)
+);
+DELETE FROM t1 ORDER BY date ASC, time ASC LIMIT 1;
+drop table t1;
+
 --echo End of 4.1 tests
 # End of 4.1 tests
 
@@ -265,20 +277,4 @@
 
 DROP TABLE t1, t2;
 DROP DATABASE db1;
-DROP DATABASE db2;
-=======
-# BUG#30385 "Server crash when deleting with order by and limit"
-CREATE TABLE t1 (
-  `date` date ,
-  `time` time ,
-  `seq` int(10) unsigned NOT NULL auto_increment,
-  PRIMARY KEY  (`seq`),
-  KEY `seq` (`seq`),
-  KEY `time` (`time`),
-  KEY `date` (`date`)
-);
-DELETE FROM t1 ORDER BY date ASC, time ASC LIMIT 1;
-drop table t1;
-
---echo End of 4.1 tests
->>>>>>> 02596fcd
+DROP DATABASE db2;
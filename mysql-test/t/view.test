--- conflicted
+++ resolved
@@ -3234,23 +3234,6 @@
 DROP VIEW v1;
 
 #
-<<<<<<< HEAD
-# Bug #28561: update on multi-table view with CHECK OPTION and
-#             a subquery in WHERE condition
-#
-
-CREATE TABLE t1 (id int);
-CREATE TABLE t2 (id int, c int DEFAULT 0);
-INSERT INTO t1 (id) VALUES (1);
-INSERT INTO t2 (id) VALUES (1);
-
-CREATE VIEW v1 AS 
-  SELECT t2.c FROM t1, t2 
-    WHERE t1.id=t2.id AND 1 IN (SELECT id FROM t1) WITH CHECK OPTION;
-
-UPDATE v1 SET c=1;
-
-=======
 # Bug #28716: CHECK OPTION expression is evaluated over expired record buffers
 # when VIEW is updated via temporary tables
 #
@@ -3263,8 +3246,26 @@
 SELECT * FROM v1;
 UPDATE v1 SET c=1 WHERE b=1;
 SELECT * FROM v1;
->>>>>>> 83983221
 DROP VIEW v1;
 DROP TABLE t1,t2;
 
+#
+# Bug #28561: update on multi-table view with CHECK OPTION and
+#             a subquery in WHERE condition
+#
+
+CREATE TABLE t1 (id int);
+CREATE TABLE t2 (id int, c int DEFAULT 0);
+INSERT INTO t1 (id) VALUES (1);
+INSERT INTO t2 (id) VALUES (1);
+
+CREATE VIEW v1 AS 
+  SELECT t2.c FROM t1, t2 
+    WHERE t1.id=t2.id AND 1 IN (SELECT id FROM t1) WITH CHECK OPTION;
+
+UPDATE v1 SET c=1;
+
+DROP VIEW v1;
+DROP TABLE t1,t2;
+
 --echo End of 5.0 tests.
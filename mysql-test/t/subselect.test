--- conflicted
+++ resolved
@@ -3315,6 +3315,27 @@
 EXPLAIN EXTENDED SELECT 1 FROM t1 WHERE 1 IN (SELECT 1 FROM t1 WHERE a > 3 GROUP BY a);
 DROP TABLE t1;
 
+--echo #
+--echo # Bug#45061: Incorrectly market field caused wrong result.
+--echo #
+CREATE TABLE `C` (
+  `int_nokey` int(11) NOT NULL,
+  `int_key` int(11) NOT NULL,
+  KEY `int_key` (`int_key`)
+);
+
+INSERT INTO `C` VALUES (9,9), (0,0), (8,6), (3,6), (7,6), (0,4),
+(1,7), (9,4), (0,8), (9,4), (0,7), (5,5), (0,0), (8,5), (8,7),
+(5,2), (1,8), (7,0), (0,9), (9,5);
+
+--disable_warnings
+SELECT * FROM C WHERE `int_key` IN (SELECT `int_nokey`);
+EXPLAIN EXTENDED SELECT * FROM C WHERE `int_key` IN (SELECT `int_nokey`);
+--enable_warnings
+
+DROP TABLE C;
+--echo # End of test for bug#45061.
+
 --echo End of 5.0 tests.
 
 #
@@ -3457,7 +3478,6 @@
 DROP TABLE t1,t2;
 
 --echo #
-<<<<<<< HEAD
 --echo # Bug#37822 Correlated subquery with IN and IS UNKNOWN provides wrong result
 --echo #
 create table t1(id integer primary key, g integer, v integer, s char(1));
@@ -3492,28 +3512,4 @@
            where t1.g=t2.g) is unknown;
 drop table t1, t2;
 
---echo End of 5.1 tests.
-=======
---echo # Bug#45061: Incorrectly market field caused wrong result.
---echo #
-CREATE TABLE `C` (
-  `int_nokey` int(11) NOT NULL,
-  `int_key` int(11) NOT NULL,
-  KEY `int_key` (`int_key`)
-);
-
-INSERT INTO `C` VALUES (9,9), (0,0), (8,6), (3,6), (7,6), (0,4),
-(1,7), (9,4), (0,8), (9,4), (0,7), (5,5), (0,0), (8,5), (8,7),
-(5,2), (1,8), (7,0), (0,9), (9,5);
-
---disable_warnings
-SELECT * FROM C WHERE `int_key` IN (SELECT `int_nokey`);
-EXPLAIN EXTENDED SELECT * FROM C WHERE `int_key` IN (SELECT `int_nokey`);
---enable_warnings
-
-DROP TABLE C;
---echo # End of test for bug#45061.
-
-
---echo End of 5.0 tests.
->>>>>>> 7fff3efb
+--echo End of 5.1 tests.
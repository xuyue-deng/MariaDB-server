################################################################################
# inc/partition_layout_check1.inc                                          #
#                                                                              #
# Purpose:                                                                     #
#   Store the SHOW CREATE TABLE output and the list of files belonging to      #
#   this table + print this into the protocol                                  #
#   This script is only usefule when sourced within the partitioning tests.    #
#                                                                              #
# Attention: The routine inc/partition_layout_check2.inc is very similar   #
#            to this one. So if something has to be changed here it            #
#            might be necessary to do it also there                            #
#                                                                              #
#------------------------------------------------------------------------------#
# Original Author: mleich                                                      #
# Original Date: 2006-03-05                                                    #
# Change Author: pcrews                                                        #
# Change Date: 2008-04-15                                                      #
# Change: Added --replace_result to account for Windows' use of '\r'           #
################################################################################

if ($no_debug)
{
--disable_query_log
}
# Clean the table holding the definition of t1
DELETE FROM t0_definition;

# Get the MySQL Servers datadir without ending slash
let $MYSQLD_DATADIR= `select LEFT(@@datadir, LENGTH(@@datadir)-1)`;
#echo MYSQLD_DATADIR: $MYSQLD_DATADIR;

# Dump the current definition of the table t1 to tmp1
# This complicated method - let another mysqltest collect the output - is used
# because of two reasons
# - SHOW CREATE TABLE t1 is at least currently most probably more reliable than
#   the corresponding SELECT on the INFORMATION_SCHEMA
# - SHOW CREATE TABLE .. cannot write its out put into a file like SELECT
let $show_file= $MYSQLD_DATADIR/test/tmp1;
--exec echo "SHOW CREATE TABLE t1;" | $MYSQL_TEST > $show_file 2>&1 || true

if ($do_file_tests)
{
# List the files belonging to the table t1
<<<<<<< HEAD
let $ls_file= $MYSQLTEST_VARDIR/master-data/test/tmp2;
--list_files_write_file $ls_file $MYSQLTEST_VARDIR/master-data/test t1*
--chmod 0644 $ls_file
=======
let $ls_file= $MYSQLD_DATADIR/test/tmp2;
let $err_file= $MYSQLD_DATADIR/test/err2;
--exec ls $MYSQLD_DATADIR/test/t1* > $ls_file 2>$err_file || true
>>>>>>> e948f38e
if ($with_directories)
{
--list_files_append_file $ls_file $MYSQLTEST_VARDIR/mysql-test-data-dir t1*
--list_files_append_file $ls_file $MYSQLTEST_VARDIR/mysql-test-idx-dir t1*
}
eval SET @aux = load_file('$ls_file');
}
if (!$do_file_tests)
{
SET @aux = '--- not determined ---';
}

# Insert the current definition of the table t1 into t0_definition
eval INSERT INTO t0_definition SET state = 'old',
     create_command = load_file('$show_file'),
     file_list      = @aux;

# Print the create table statement into the protocol
--replace_result $MYSQLTEST_VARDIR MYSQLTEST_VARDIR '\r' ''
SELECT create_command FROM t0_definition WHERE state = 'old';
if ($do_file_tests)
{
   # We stored the list of files, therefore printing the content makes sense
   if ($ls)
   {
      # Print the list of files into the protocol
      replace_result $MYSQLD_DATADIR MYSQLD_DATADIR $MYSQLTEST_VARDIR MYSQLTEST_VARDIR;
      SELECT file_list AS "unified filelist"
       FROM t0_definition WHERE state = 'old';
   }
}
--enable_query_log<|MERGE_RESOLUTION|>--- conflicted
+++ resolved
@@ -37,29 +37,22 @@
 # - SHOW CREATE TABLE .. cannot write its out put into a file like SELECT
 let $show_file= $MYSQLD_DATADIR/test/tmp1;
 --exec echo "SHOW CREATE TABLE t1;" | $MYSQL_TEST > $show_file 2>&1 || true
-
 if ($do_file_tests)
 {
-# List the files belonging to the table t1
-<<<<<<< HEAD
-let $ls_file= $MYSQLTEST_VARDIR/master-data/test/tmp2;
---list_files_write_file $ls_file $MYSQLTEST_VARDIR/master-data/test t1*
---chmod 0644 $ls_file
-=======
-let $ls_file= $MYSQLD_DATADIR/test/tmp2;
-let $err_file= $MYSQLD_DATADIR/test/err2;
---exec ls $MYSQLD_DATADIR/test/t1* > $ls_file 2>$err_file || true
->>>>>>> e948f38e
-if ($with_directories)
-{
---list_files_append_file $ls_file $MYSQLTEST_VARDIR/mysql-test-data-dir t1*
---list_files_append_file $ls_file $MYSQLTEST_VARDIR/mysql-test-idx-dir t1*
-}
-eval SET @aux = load_file('$ls_file');
+  # List the files belonging to the table t1
+  let $ls_file= $MYSQLD_DATADIR/test/tmp2;
+  --list_files_write_file $ls_file $MYSQLD_DATADIR/test t1*
+  --chmod 0644 $ls_file
+  if ($with_directories)
+  {
+    --list_files_append_file $ls_file $MYSQLTEST_VARDIR/mysql-test-data-dir t1*
+    --list_files_append_file $ls_file $MYSQLTEST_VARDIR/mysql-test-idx-dir t1*
+  }
+  eval SET @aux = load_file('$ls_file');
 }
 if (!$do_file_tests)
 {
-SET @aux = '--- not determined ---';
+  SET @aux = '--- not determined ---';
 }
 
 # Insert the current definition of the table t1 into t0_definition

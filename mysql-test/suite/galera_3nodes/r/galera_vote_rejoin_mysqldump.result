connection node_2;
connection node_1;
Setting SST method to mysqldump ...
call mtr.add_suppression("WSREP: wsrep_sst_method is set to 'mysqldump' yet mysqld bind_address is set to '127\\.0\\.0\\.1'");
call mtr.add_suppression("Failed to load slave replication state from table mysql\\.gtid_slave_pos");
connection node_1;
CREATE USER 'sst';
GRANT ALL PRIVILEGES ON *.* TO 'sst';
SET GLOBAL wsrep_sst_auth = 'sst:';
connection node_2;
SET GLOBAL wsrep_sst_method = 'mysqldump';
connect node_3, 127.0.0.1, root, , test, $NODE_MYPORT_3;
connection node_1;
connection node_2;
connection node_3;
connection node_1;
CREATE TABLE t1 (f1 INTEGER) ENGINE=InnoDB;
connection node_2;
SET SESSION wsrep_on=OFF;
ALTER TABLE t1 ADD PRIMARY KEY (f1);
SET SESSION wsrep_on=ON;
connection node_1;
ALTER TABLE t1 LOCK=SHARED, DROP PRIMARY KEY;
ERROR 42000: Can't DROP INDEX `PRIMARY`; check that it exists
connection node_1;
SELECT VARIABLE_VALUE AS expect_Primary FROM INFORMATION_SCHEMA.GLOBAL_STATUS WHERE VARIABLE_NAME = 'wsrep_cluster_status';
expect_Primary
Primary
connection node_3;
SELECT VARIABLE_VALUE AS expect_2 FROM INFORMATION_SCHEMA.GLOBAL_STATUS WHERE VARIABLE_NAME = 'wsrep_cluster_size';
expect_2
2
SELECT VARIABLE_VALUE AS expect_Primary FROM INFORMATION_SCHEMA.GLOBAL_STATUS WHERE VARIABLE_NAME = 'wsrep_cluster_status';
expect_Primary
Primary
connection node_2;
SET SESSION wsrep_on=OFF;
SELECT VARIABLE_VALUE AS expect_Disconnected FROM INFORMATION_SCHEMA.GLOBAL_STATUS WHERE VARIABLE_NAME = 'wsrep_cluster_status';
expect_Disconnected
Disconnected
SET SESSION wsrep_on=ON;
SELECT VARIABLE_VALUE AS expect_3 FROM INFORMATION_SCHEMA.GLOBAL_STATUS WHERE VARIABLE_NAME = 'wsrep_cluster_size';
expect_3
3
SELECT VARIABLE_VALUE AS expect_Primary FROM INFORMATION_SCHEMA.GLOBAL_STATUS WHERE VARIABLE_NAME = 'wsrep_cluster_status';
expect_Primary
Primary
connection node_1;
SHOW CREATE TABLE t1;
Table	Create Table
t1	CREATE TABLE `t1` (
  `f1` int(11) DEFAULT NULL
) ENGINE=InnoDB DEFAULT CHARSET=utf8mb4 COLLATE=utf8mb4_uca1400_ai_ci
connection node_2;
SHOW CREATE TABLE t1;
Table	Create Table
t1	CREATE TABLE `t1` (
  `f1` int(11) DEFAULT NULL
<<<<<<< HEAD
) ENGINE=InnoDB DEFAULT CHARSET=utf8mb4 COLLATE=utf8mb4_uca1400_ai_ci
CALL mtr.add_suppression("is inconsistent with group");
=======
) ENGINE=InnoDB DEFAULT CHARSET=latin1 COLLATE=latin1_swedish_ci
>>>>>>> 3ae8f114
connection node_3;
SHOW CREATE TABLE t1;
Table	Create Table
t1	CREATE TABLE `t1` (
  `f1` int(11) DEFAULT NULL
) ENGINE=InnoDB DEFAULT CHARSET=utf8mb4 COLLATE=utf8mb4_uca1400_ai_ci
DROP TABLE t1;
CALL mtr.add_suppression("Slave SQL: Error 'Can't DROP 'PRIMARY'; check that column/key exists'");
connection node_1;
connection node_1;
CALL mtr.add_suppression("Slave SQL: Error 'The MariaDB server is running with the --skip-grant-tables option so it cannot execute this statement' on query");
DROP USER sst;
connection node_2;
CALL mtr.add_suppression("Slave SQL: Error 'The MariaDB server is running with the --skip-grant-tables option so it cannot execute this statement' on query");
CALL mtr.add_suppression("InnoDB: Error: Table \"mysql\"\\.\"innodb_index_stats\" not found");
CALL mtr.add_suppression("Can't open and lock time zone table");
CALL mtr.add_suppression("Can't open and lock privilege tables");
CALL mtr.add_suppression("Info table is not ready to be used");
CALL mtr.add_suppression("Native table .* has the wrong structure");
CALL mtr.add_suppression("Table 'mysql\\.gtid_slave_pos' doesn't exist");
connection node_2;
# restart
CALL mtr.add_suppression("WSREP: .+ is inconsistent with group");
connection node_1;<|MERGE_RESOLUTION|>--- conflicted
+++ resolved
@@ -56,12 +56,7 @@
 Table	Create Table
 t1	CREATE TABLE `t1` (
   `f1` int(11) DEFAULT NULL
-<<<<<<< HEAD
 ) ENGINE=InnoDB DEFAULT CHARSET=utf8mb4 COLLATE=utf8mb4_uca1400_ai_ci
-CALL mtr.add_suppression("is inconsistent with group");
-=======
-) ENGINE=InnoDB DEFAULT CHARSET=latin1 COLLATE=latin1_swedish_ci
->>>>>>> 3ae8f114
 connection node_3;
 SHOW CREATE TABLE t1;
 Table	Create Table

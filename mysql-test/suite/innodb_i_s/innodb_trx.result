--- conflicted
+++ resolved
@@ -18,21 +18,12 @@
   `trx_rows_modified` bigint(21) unsigned NOT NULL,
   `trx_concurrency_tickets` bigint(21) unsigned NOT NULL,
   `trx_isolation_level` enum('READ UNCOMMITTED','READ COMMITTED','REPEATABLE READ','SERIALIZABLE') NOT NULL,
-<<<<<<< HEAD
-  `trx_unique_checks` int(1) NOT NULL DEFAULT 0,
-  `trx_foreign_key_checks` int(1) NOT NULL DEFAULT 0,
-  `trx_last_foreign_key_error` varchar(256) DEFAULT NULL,
-  `trx_is_read_only` int(1) NOT NULL DEFAULT 0,
-  `trx_autocommit_non_locking` int(1) NOT NULL DEFAULT 0
-) ENGINE=MEMORY DEFAULT CHARSET=utf8mb3
-=======
   `trx_unique_checks` int(1) NOT NULL,
   `trx_foreign_key_checks` int(1) NOT NULL,
   `trx_last_foreign_key_error` varchar(256),
   `trx_is_read_only` int(1) NOT NULL,
   `trx_autocommit_non_locking` int(1) NOT NULL
-) ENGINE=MEMORY DEFAULT CHARSET=utf8
->>>>>>> cf63eece
+) ENGINE=MEMORY DEFAULT CHARSET=utf8mb3
 CREATE TEMPORARY TABLE t1 LIKE INFORMATION_SCHEMA.INNODB_TRX;
 DROP TEMPORARY TABLE t1;
 CREATE TEMPORARY TABLE t1 AS SELECT * FROM INFORMATION_SCHEMA.INNODB_TRX LIMIT 0;

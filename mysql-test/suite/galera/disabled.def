##############################################################################
#
#  List the test cases that are to be disabled temporarily.
#
#  Separate the test case name and the comment with ':'.
#
#    <testcasename> : MDEV-<xxxx> <comment>
#
#  Do not use any TAB characters for whitespace.
#
##############################################################################

GAL-419 : MDEV-13549 Galera test failures
GCF-1081 : MDEV-18283 Galera test failure on galera.GCF-1081
MW-328A : MDEV-17847 Galera test failure on MW-328[A|B|C]
MW-328B : MDEV-17847 Galera test failure on MW-328[A|B|C]
MW-328C : MDEV-17847 Galera test failure on MW-328[A|B|C]
MW-329 : wsrep_local_replays not stable
<<<<<<< HEAD
MW-336 : MDEV-13549 incorrect wait_condition for wsrep_slave_threads changes
MW-360 : needs rewrite to be MariaDB gtid compatible
=======
MW-336 : MDEV-19746 Galera test failures because of wsrep_slave_threads identification
>>>>>>> 1135244a
MW-416 : MDEV-13549 Galera test failures
MW-44 : MDEV-15809 Test failure on galera.MW-44
galera_account_management : MariaDB 10.0 does not support ALTER USER
galera_as_master_gtid : Requires MySQL GTID
galera_as_master_gtid_change_master : Requires MySQL GTID
galera_as_slave_gtid_replicate_do_db_cc : Requires MySQL GTID
galera_as_slave_preordered : wsrep-preordered feature not merged to MariaDB
galera_as_slave_replication_bundle : MDEV-15785 OPTION_GTID_BEGIN is set in Gtid_log_event::do_apply_event()
galera_autoinc_sst_mariabackup : MDEV-18177 Galera test failure on galera_autoinc_sst_mariabackup
galera_bf_abort_group_commit : MDEV-18282 Galera test failure on galera.galera_bf_abort_group_commit
galera_binlog_rows_query_log_events: MariaDB does not support binlog_rows_query_log_events
galera_concurrent_ctas : MDEV-18180 Galera test failure on galera.galera_concurrent_ctas
galera_encrypt_tmp_files : Get error failed to enable encryption of temporary files
galera_flush :  MariaDB does not have global.thread_statistics
galera_gcache_recover_manytrx : MDEV-18834 Galera test failure
galera_ist_mariabackup : MDEV-18829 test leaves port open
galera_ist_progress: MDEV-15236 fails when trying to read transfer status
galera_kill_applier : race condition at the start of the test
galera_kill_ddl : MDEV-17108 Test failure on galera.galera_kill_ddl
galera_kill_largechanges : MDEV-18179 Galera test failure on galera.galera_kill_largechanges
galera_kill_nochanges : MDEV-18280 Galera test failure on galera_split_brain and galera_kill_nochanges
galera_many_tables_nopk : MDEV-18182 Galera test failure on galera.galera_many_tables_nopk
galera_migrate : MariaDB does not support START SLAVE USER
galera_pc_ignore_sb : MDEV-15811/MDEV-17357 Test failure
galera_split_brain : MDEV-18280 Galera test failure on galera_split_brain and galera_kill_nochanges
galera_ssl_upgrade : MDEV-13549 Galera test failures
galera_sst_mysqldump_with_key : MDEV-16890 Galera test failure
galera_var_node_address : MDEV-17151 Galera test failure
galera_var_notify_cmd : MDEV-13549 Galera test failures
<<<<<<< HEAD
galera_var_reject_queries : assertion in inline_mysql_socket_send
galera_var_retry_autocommit: MDEV-18181 Galera test failure on galera.galera_var_retry_autocommit
=======
galera_var_slave_threads : MDEV-19746 Galera test failures because of wsrep_slave_threads identification
>>>>>>> 1135244a
galera_wan : MDEV-17259: Test failure on galera.galera_wan
mysql-wsrep#198 : MDEV-18935 Galera test mysql-wsrep#198 sporaric assertion transaction.cpp:362: int wsrep::transaction::before_commit(): Assertion `state() == s_executing || state() == s_committing || state() == s_must_abort || state() == s_replaying' failed.
partition : MDEV-13549 regularly showing auto_increment mismatch
pxc-421: Lock timeout exceeded
query_cache : MDEV-18137: Galera test failure on query_cache<|MERGE_RESOLUTION|>--- conflicted
+++ resolved
@@ -16,12 +16,9 @@
 MW-328B : MDEV-17847 Galera test failure on MW-328[A|B|C]
 MW-328C : MDEV-17847 Galera test failure on MW-328[A|B|C]
 MW-329 : wsrep_local_replays not stable
-<<<<<<< HEAD
 MW-336 : MDEV-13549 incorrect wait_condition for wsrep_slave_threads changes
 MW-360 : needs rewrite to be MariaDB gtid compatible
-=======
 MW-336 : MDEV-19746 Galera test failures because of wsrep_slave_threads identification
->>>>>>> 1135244a
 MW-416 : MDEV-13549 Galera test failures
 MW-44 : MDEV-15809 Test failure on galera.MW-44
 galera_account_management : MariaDB 10.0 does not support ALTER USER
@@ -51,12 +48,9 @@
 galera_sst_mysqldump_with_key : MDEV-16890 Galera test failure
 galera_var_node_address : MDEV-17151 Galera test failure
 galera_var_notify_cmd : MDEV-13549 Galera test failures
-<<<<<<< HEAD
 galera_var_reject_queries : assertion in inline_mysql_socket_send
 galera_var_retry_autocommit: MDEV-18181 Galera test failure on galera.galera_var_retry_autocommit
-=======
 galera_var_slave_threads : MDEV-19746 Galera test failures because of wsrep_slave_threads identification
->>>>>>> 1135244a
 galera_wan : MDEV-17259: Test failure on galera.galera_wan
 mysql-wsrep#198 : MDEV-18935 Galera test mysql-wsrep#198 sporaric assertion transaction.cpp:362: int wsrep::transaction::before_commit(): Assertion `state() == s_executing || state() == s_committing || state() == s_must_abort || state() == s_replaying' failed.
 partition : MDEV-13549 regularly showing auto_increment mismatch

connection node_2;
connection node_1;
connection node_1;
<<<<<<< HEAD
SET GLOBAL wsrep_mode = REPLICATE_MYISAM;
=======
SET GLOBAL wsrep_replicate_myisam = TRUE;
>>>>>>> 25737dba
connection node_2;
SET GLOBAL wsrep_mode = REPLICATE_MYISAM;
connection node_1;
CREATE TABLE t1 (f1 INT PRIMARY KEY) Engine=MyISAM;
INSERT INTO t1 VALUES (1);
INSERT INTO t1 VALUES (2), (3);
INSERT INTO t1 SELECT 4 FROM DUAL UNION ALL SELECT 5 FROM DUAL;
connection node_2;
SELECT COUNT(*) AS EXPECT_5 FROM t1;
EXPECT_5
5
DROP TABLE t1;
connection node_1;
CREATE TABLE t1 (f1 INTEGER PRIMARY KEY, f2 VARCHAR(100)) ENGINE=MyISAM;
INSERT INTO t1 VALUES (1, 'abc'),(2,'abc'), (3, 'xxx');
REPLACE INTO t1 VALUES (1, 'klm'), (2,'xyz');
REPLACE INTO t1 SELECT 3, 'yyy' FROM DUAL;
connection node_2;
SELECT COUNT(*) AS EXPECT_3 FROM t1;
EXPECT_3
3
SELECT COUNT(*) AS EXPECT_1 FROM t1 WHERE f1 = 1 AND f2 = 'klm';
EXPECT_1
1
SELECT COUNT(*) AS EXPECT_1 FROM t1 WHERE f1 = 2 AND f2 = 'xyz';
EXPECT_1
1
SELECT COUNT(*) AS EXPECT_1 FROM t1 WHERE f1 = 3 AND f2 = 'yyy';
EXPECT_1
1
connection node_1;
UPDATE t1 SET f2 = 'zzz' WHERE f2 = 'yyy';
connection node_2;
SELECT COUNT(*) AS EXPECT_1 FROM t1 WHERE f2 = 'zzz';
EXPECT_1
1
connection node_1;
DELETE FROM t1 WHERE f2 = 'zzz';
connection node_2;
SELECT COUNT(*) AS EXPECT_0 FROM t1 WHERE f2 = 'zzz';
EXPECT_0
0
connection node_1;
TRUNCATE TABLE t1;
connection node_2;
SELECT COUNT(*) AS EXPECT_0 FROM t1;
EXPECT_0
0
DROP TABLE t1;
connection node_1;
CREATE TABLE t1 (f1 INTEGER) ENGINE=MyISAM;
CREATE TABLE t2 (f1 INTEGER) ENGINE=InnoDB;
SET AUTOCOMMIT=OFF;
START TRANSACTION;
INSERT INTO t1 VALUES (1);
INSERT INTO t2 VALUES (1);
COMMIT;
connection node_2;
SELECT COUNT(*) AS EXPECT_1 FROM t1;
EXPECT_1
1
SELECT COUNT(*) AS EXPECT_1 FROM t2;
EXPECT_1
1
connection node_1;
START TRANSACTION;
INSERT INTO t1 VALUES (2);
INSERT INTO t2 VALUES (2);
ROLLBACK;
Warnings:
Warning	1196	Some non-transactional changed tables couldn't be rolled back
connection node_2;
SELECT COUNT(*) AS EXPECT_2 FROM t1;
EXPECT_2
2
SELECT COUNT(*) AS EXPECT_1 FROM t2;
EXPECT_1
1
DROP TABLE t1, t2;
connection node_1;
CREATE TABLE t1 (f1 INTEGER PRIMARY KEY) ENGINE=MyISAM;
CREATE TABLE t2 (f2 INTEGER PRIMARY KEY) ENGINE=InnoDB;
START TRANSACTION;
INSERT INTO t1 VALUES (1);
INSERT INTO t2 VALUES (1);
connection node_2;
INSERT INTO t1 VALUES (1);
ERROR 23000: Duplicate entry '1' for key 'PRIMARY'
connection node_1;
COMMIT;
DROP TABLE t1, t2;
connection node_1;
CREATE TABLE t1 (id INT NOT NULL PRIMARY KEY, b INT) ENGINE=MyISAM;
INSERT INTO t1 values (1,1),(2,2),(3,3),(4,4),(5,5),(6,6),(7,7),(8,8),(9,9),(10,10);
PREPARE upd from 'update t1 set b = 100 where id = 5';
PREPARE ins from 'insert into t1 values (11,11)';
PREPARE del from 'delete from t1 where id = 4';
PREPARE rep from 'replace into t1 values (12,12),(6,600)';
EXECUTE upd;
EXECUTE ins;
EXECUTE del;
EXECUTE rep;
SELECT * FROM t1 ORDER BY id;
id	b
1	1
2	2
3	3
5	100
6	600
7	7
8	8
9	9
10	10
11	11
12	12
connection node_2;
SELECT * FROM t1 ORDER BY id;
id	b
1	1
2	2
3	3
5	100
6	600
7	7
8	8
9	9
10	10
11	11
12	12
DROP TABLE t1;
connection node_1;
CREATE TABLE t1 (id INT NOT NULL PRIMARY KEY, b INT) ENGINE=MyISAM;
INSERT INTO t1 values (1,1),(2,2),(3,3),(4,4),(5,5),(6,6),(7,7),(8,8),(9,9),(10,10);
CREATE PROCEDURE proc()
BEGIN
UPDATE t1 set b = 100 WHERE id = 5;
INSERT INTO t1 VALUES (11,11);
DELETE FROM t1 WHERE id = 4;
REPLACE INTO t1 VALUES (12,12),(6,600);
COMMIT;
END|
CALL proc();
SELECT * FROM t1 ORDER BY id;
id	b
1	1
2	2
3	3
5	100
6	600
7	7
8	8
9	9
10	10
11	11
12	12
connection node_2;
SELECT * FROM t1 ORDER BY id;
id	b
1	1
2	2
3	3
5	100
6	600
7	7
8	8
9	9
10	10
11	11
12	12
DROP PROCEDURE proc;
DROP TABLE t1;
connection node_1;
CREATE TABLE t1 (id INT NOT NULL PRIMARY KEY, b INT) ENGINE=MyISAM;
CREATE TABLE t2 (id INT NOT NULL PRIMARY KEY AUTO_INCREMENT, b INT) ENGINE=MyISAM;
INSERT INTO t1 values (1,1),(2,2),(3,3),(4,4),(5,5),(6,6),(7,7),(8,8),(9,9),(10,10);
CREATE TRIGGER tr1 BEFORE INSERT ON t1 FOR EACH ROW INSERT INTO t2 VALUES (NULL, NEW.b);
CREATE TRIGGER tr2 BEFORE UPDATE ON t1 FOR EACH ROW INSERT INTO t2 VALUES (NULL, OLD.b),(NULL, NEW.b);
CREATE TRIGGER tr3 BEFORE DELETE ON t1 FOR EACH ROW INSERT INTO t2 VALUES (NULL, OLD.b);
INSERT INTO t1 VALUES (11,11);
UPDATE t1 SET b = 200 WHERE id = 2;
DELETE FROM t1 where id = 5;
SELECT * FROM t1 ORDER BY id;
id	b
1	1
2	200
3	3
4	4
6	6
7	7
8	8
9	9
10	10
11	11
SELECT * FROM t2 ORDER BY id;
id	b
1	11
2	2
3	200
4	5
connection node_2;
SELECT * FROM t1 ORDER BY id;
id	b
1	1
2	200
3	3
4	4
6	6
7	7
8	8
9	9
10	10
11	11
SELECT * FROM t2 ORDER BY id;
id	b
1	11
2	2
3	200
4	5
DROP TRIGGER tr1;
DROP TRIGGER tr2;
DROP TRIGGER tr3;
<<<<<<< HEAD
DROP TABLE t1,t2;
#
# MDEV-11152: wsrep_replicate_myisam: SELECT gets replicated using TO
#
=======
DROP TABLE t1, t2;
CREATE TABLE t1 (a INT, b INT, UNIQUE(a)) ENGINE=MyISAM;
CREATE TRIGGER tr1 BEFORE INSERT ON t1 FOR EACH ROW SET NEW.a=1;
INSERT INTO t1  (a,b) VALUES (10,20);
connection node_2;
SELECT * from t1;
a	b
1	20
>>>>>>> 25737dba
connection node_1;
CREATE TABLE t1 (i INT) ENGINE=INNODB;
INSERT INTO t1 VALUES(1);
SELECT * FROM t1;
i
1
DROP TABLE t1;
<<<<<<< HEAD
connection node_1;
=======
#
# MDEV-11152: wsrep_replicate_myisam: SELECT gets replicated using TO
#
connection node_1;
CREATE TABLE t1 (i INT NOT NULL PRIMARY KEY) ENGINE=INNODB;
INSERT INTO t1 VALUES(1);
SELECT * FROM t1;
i
1
DROP TABLE t1;
connection node_2;
>>>>>>> 25737dba
<|MERGE_RESOLUTION|>--- conflicted
+++ resolved
@@ -1,11 +1,7 @@
 connection node_2;
 connection node_1;
 connection node_1;
-<<<<<<< HEAD
 SET GLOBAL wsrep_mode = REPLICATE_MYISAM;
-=======
-SET GLOBAL wsrep_replicate_myisam = TRUE;
->>>>>>> 25737dba
 connection node_2;
 SET GLOBAL wsrep_mode = REPLICATE_MYISAM;
 connection node_1;
@@ -56,8 +52,8 @@
 0
 DROP TABLE t1;
 connection node_1;
-CREATE TABLE t1 (f1 INTEGER) ENGINE=MyISAM;
-CREATE TABLE t2 (f1 INTEGER) ENGINE=InnoDB;
+CREATE TABLE t1 (f1 INTEGER NOT NULL PRIMARY KEY) ENGINE=MyISAM;
+CREATE TABLE t2 (f1 INTEGER NOT NULL PRIMARY KEY) ENGINE=InnoDB;
 SET AUTOCOMMIT=OFF;
 START TRANSACTION;
 INSERT INTO t1 VALUES (1);
@@ -84,7 +80,8 @@
 SELECT COUNT(*) AS EXPECT_1 FROM t2;
 EXPECT_1
 1
-DROP TABLE t1, t2;
+DROP TABLE t1;
+DROP TABLE t2;
 connection node_1;
 CREATE TABLE t1 (f1 INTEGER PRIMARY KEY) ENGINE=MyISAM;
 CREATE TABLE t2 (f2 INTEGER PRIMARY KEY) ENGINE=InnoDB;
@@ -227,12 +224,6 @@
 DROP TRIGGER tr1;
 DROP TRIGGER tr2;
 DROP TRIGGER tr3;
-<<<<<<< HEAD
-DROP TABLE t1,t2;
-#
-# MDEV-11152: wsrep_replicate_myisam: SELECT gets replicated using TO
-#
-=======
 DROP TABLE t1, t2;
 CREATE TABLE t1 (a INT, b INT, UNIQUE(a)) ENGINE=MyISAM;
 CREATE TRIGGER tr1 BEFORE INSERT ON t1 FOR EACH ROW SET NEW.a=1;
@@ -241,17 +232,8 @@
 SELECT * from t1;
 a	b
 1	20
->>>>>>> 25737dba
-connection node_1;
-CREATE TABLE t1 (i INT) ENGINE=INNODB;
-INSERT INTO t1 VALUES(1);
-SELECT * FROM t1;
-i
-1
-DROP TABLE t1;
-<<<<<<< HEAD
-connection node_1;
-=======
+connection node_1;
+DROP TABLE t1;
 #
 # MDEV-11152: wsrep_replicate_myisam: SELECT gets replicated using TO
 #
@@ -262,5 +244,6 @@
 i
 1
 DROP TABLE t1;
-connection node_2;
->>>>>>> 25737dba
+SET GLOBAL wsrep_mode = DEFAULT;
+connection node_2;
+SET GLOBAL wsrep_mode = DEFAULT;
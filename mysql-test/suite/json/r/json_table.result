--- conflicted
+++ resolved
@@ -1088,12 +1088,7 @@
 View	Create View	character_set_client	collation_connection
 v	CREATE ALGORITHM=UNDEFINED DEFINER=`root`@`localhost` SQL SECURITY DEFINER VIEW `v` AS select `T`.`col1` AS `col1` from JSON_TABLE('{"a": "b"}', '$' COLUMNS (`col1` varchar(32) PATH '$.fooo' DEFAULT 'asdf' ON EMPTY)) `T`	latin1	latin1_swedish_ci
 drop view v;
-#
 # End of 10.6 tests
-#
-#
-# Start of 10.9 tests
-#
 #
 #  MDEV-27743 Remove Lex::charset
 #
@@ -1214,9 +1209,7 @@
 ) AS jt;
 ERROR 42000: You have an error in your SQL syntax; check the manual that corresponds to your MariaDB server version for the right syntax to use near 'ENUM('Laptop') CHARACTER SET BINARY PATH '$.name')
 ) AS jt' at line 6
-#
 # End of 10.9 tests
-#
 #
 # MDEV-27898 CREATE VIEW AS SELECT FROM JSON_TABLE column requires global privileges
 #
@@ -1383,11 +1376,5 @@
 Jacket	brown	5000.00	1
 Jeans	blue	5000.00	2
 drop table t1;
-#
 # End of 11.0 tests
-<<<<<<< HEAD
-#
-ALTER DATABASE test CHARACTER SET utf8mb4 COLLATE utf8mb4_uca1400_ai_ci;
-=======
-#
->>>>>>> aa6a2e6b
+ALTER DATABASE test CHARACTER SET utf8mb4 COLLATE utf8mb4_uca1400_ai_ci;
stop slave;
drop table if exists t1,t2,t3,t4,t5,t6,t7,t8,t9;
reset master;
reset slave;
drop table if exists t1,t2,t3,t4,t5,t6,t7,t8,t9;
start slave;
==== Test Without sql_mode=strict_trans_tables ====
[on master]
create table t1 (n int not null primary key);
[on slave]
insert into t1 values (1);
[on master]
insert into t1 values (1);
insert into t1 values (2),(3);
[on slave]
select * from t1 order by n;
n
1
2
3
==== Test With sql_mode=strict_trans_tables ====
insert into t1 values (7),(8);
[on master]
set sql_mode=strict_trans_tables;
insert into t1 values (7), (8), (9);
[on slave]
select * from t1 order by n;
n
1
2
3
7
8
SHOW SLAVE STATUS;
Slave_IO_State	#
Master_Host	127.0.0.1
Master_User	root
Master_Port	MASTER_PORT
Connect_Retry	1
Master_Log_File	master-bin.000001
Read_Master_Log_Pos	#
Relay_Log_File	#
Relay_Log_Pos	#
Relay_Master_Log_File	master-bin.000001
Slave_IO_Running	Yes
Slave_SQL_Running	Yes
Replicate_Do_DB	
Replicate_Ignore_DB	
Replicate_Do_Table	
Replicate_Ignore_Table	#
Replicate_Wild_Do_Table	
Replicate_Wild_Ignore_Table	
Last_Errno	0
Last_Error	
Skip_Counter	0
Exec_Master_Log_Pos	#
Relay_Log_Space	#
Until_Condition	None
Until_Log_File	
Until_Log_Pos	0
Master_SSL_Allowed	No
Master_SSL_CA_File	
Master_SSL_CA_Path	
Master_SSL_Cert	
Master_SSL_Cipher	
Master_SSL_Key	
Seconds_Behind_Master	#
Master_SSL_Verify_Server_Cert	No
Last_IO_Errno	#
Last_IO_Error	#
Last_SQL_Errno	0
Last_SQL_Error	
==== Clean Up ====
drop table t1;
create table t1(a int primary key);
insert into t1 values (1),(2);
<<<<<<< HEAD
delete from t1 where @@server_id=1;
Warnings:
Note	1592	Statement is not safe to log in statement format.
=======
SET SQL_LOG_BIN=0;
delete from t1;
SET SQL_LOG_BIN=1;
>>>>>>> 1287d8c5
set sql_mode=strict_trans_tables;
insert into t1 values (1), (2), (3);
[on slave]
select * from t1;
a
1
2
SHOW SLAVE STATUS;
Slave_IO_State	#
Master_Host	127.0.0.1
Master_User	root
Master_Port	MASTER_PORT
Connect_Retry	1
Master_Log_File	master-bin.000001
Read_Master_Log_Pos	#
Relay_Log_File	#
Relay_Log_Pos	#
Relay_Master_Log_File	master-bin.000001
Slave_IO_Running	Yes
Slave_SQL_Running	Yes
Replicate_Do_DB	
Replicate_Ignore_DB	
Replicate_Do_Table	
Replicate_Ignore_Table	#
Replicate_Wild_Do_Table	
Replicate_Wild_Ignore_Table	
Last_Errno	0
Last_Error	
Skip_Counter	0
Exec_Master_Log_Pos	#
Relay_Log_Space	#
Until_Condition	None
Until_Log_File	
Until_Log_Pos	0
Master_SSL_Allowed	No
Master_SSL_CA_File	
Master_SSL_CA_Path	
Master_SSL_Cert	
Master_SSL_Cipher	
Master_SSL_Key	
Seconds_Behind_Master	#
Master_SSL_Verify_Server_Cert	No
Last_IO_Errno	#
Last_IO_Error	#
Last_SQL_Errno	0
Last_SQL_Error	
==== Clean Up ====
drop table t1;
==== Using Innodb ====
SET SQL_LOG_BIN=0;
CREATE TABLE t1(id INT NOT NULL PRIMARY KEY, data INT) Engine=InnoDB;
SHOW CREATE TABLE t1;
Table	Create Table
t1	CREATE TABLE `t1` (
  `id` int(11) NOT NULL,
  `data` int(11) DEFAULT NULL,
  PRIMARY KEY (`id`)
) ENGINE=InnoDB DEFAULT CHARSET=latin1
SET SQL_LOG_BIN=1;
CREATE TABLE t1(id INT NOT NULL PRIMARY KEY, data INT) Engine=InnoDB;
SHOW CREATE TABLE t1;
Table	Create Table
t1	CREATE TABLE `t1` (
  `id` int(11) NOT NULL,
  `data` int(11) DEFAULT NULL,
  PRIMARY KEY (`id`)
) ENGINE=InnoDB DEFAULT CHARSET=latin1
INSERT INTO t1 VALUES(1, 1);
INSERT INTO t1 VALUES(2, 1);
INSERT INTO t1 VALUES(3, 1);
INSERT INTO t1 VALUES(4, 1);
SET SQL_LOG_BIN=0;
DELETE FROM t1 WHERE id = 4;
SET SQL_LOG_BIN=1;
UPDATE t1 SET id= id + 3, data = 2;

SELECT *, "INNODB SET SLAVE DATA" FROM t1 ORDER BY id;
id	data	INNODB SET SLAVE DATA
1	1	INNODB SET SLAVE DATA
2	1	INNODB SET SLAVE DATA
3	1	INNODB SET SLAVE DATA
4	1	INNODB SET SLAVE DATA
SELECT *, "INNODB SET MASTER DATA" FROM t1 ORDER BY id;
id	data	INNODB SET MASTER DATA
4	2	INNODB SET MASTER DATA
5	2	INNODB SET MASTER DATA
6	2	INNODB SET MASTER DATA
==== Using MyIsam ====
SET SQL_LOG_BIN=0;
CREATE TABLE t2(id INT NOT NULL PRIMARY KEY, data INT) Engine=MyIsam;
SHOW CREATE TABLE t2;
Table	Create Table
t2	CREATE TABLE `t2` (
  `id` int(11) NOT NULL,
  `data` int(11) DEFAULT NULL,
  PRIMARY KEY (`id`)
) ENGINE=MyISAM DEFAULT CHARSET=latin1
SET SQL_LOG_BIN=1;
CREATE TABLE t2(id INT NOT NULL PRIMARY KEY, data INT) Engine=MyIsam;
SHOW CREATE TABLE t2;
Table	Create Table
t2	CREATE TABLE `t2` (
  `id` int(11) NOT NULL,
  `data` int(11) DEFAULT NULL,
  PRIMARY KEY (`id`)
) ENGINE=MyISAM DEFAULT CHARSET=latin1
INSERT INTO t2 VALUES(1, 1);
INSERT INTO t2 VALUES(2, 1);
INSERT INTO t2 VALUES(3, 1);
INSERT INTO t2 VALUES(5, 1);
SET SQL_LOG_BIN=0;
DELETE FROM t2 WHERE id = 5;
SET SQL_LOG_BIN=1;
UPDATE t2 SET id= id + 3, data = 2;

SELECT *, "MYISAM SET SLAVE DATA" FROM t2 ORDER BY id;
id	data	MYISAM SET SLAVE DATA
2	1	MYISAM SET SLAVE DATA
3	1	MYISAM SET SLAVE DATA
4	2	MYISAM SET SLAVE DATA
5	1	MYISAM SET SLAVE DATA
SELECT *, "MYISAM SET MASTER DATA" FROM t2 ORDER BY id;
id	data	MYISAM SET MASTER DATA
4	2	MYISAM SET MASTER DATA
5	2	MYISAM SET MASTER DATA
6	2	MYISAM SET MASTER DATA
==== Clean Up ====
DROP TABLE t1;
DROP TABLE t2;<|MERGE_RESOLUTION|>--- conflicted
+++ resolved
@@ -74,15 +74,9 @@
 drop table t1;
 create table t1(a int primary key);
 insert into t1 values (1),(2);
-<<<<<<< HEAD
-delete from t1 where @@server_id=1;
-Warnings:
-Note	1592	Statement is not safe to log in statement format.
-=======
 SET SQL_LOG_BIN=0;
 delete from t1;
 SET SQL_LOG_BIN=1;
->>>>>>> 1287d8c5
 set sql_mode=strict_trans_tables;
 insert into t1 values (1), (2), (3);
 [on slave]

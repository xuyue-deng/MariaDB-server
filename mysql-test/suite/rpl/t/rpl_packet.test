--- conflicted
+++ resolved
@@ -123,17 +123,9 @@
 
 connection slave;
 # The slave I/O thread must stop after receiving
-<<<<<<< HEAD
-# 1236=ER_MASTER_FATAL_ERROR_READING_BINLOG error message from master.
---let $slave_io_errno= 1236
-
-# Mask line numbers
---let $slave_io_error_replace= / at [0-9]*/ at XXX/
-=======
 # 1153 = ER_NET_PACKET_TOO_LARGE
 --let $slave_io_errno= 1153
 --let $show_slave_io_error= 1
->>>>>>> 6c03d09e
 --source include/wait_for_slave_io_error.inc
 
 # Remove the bad binlog and clear error status on slave.

--- conflicted
+++ resolved
@@ -1,549 +1 @@
-<<<<<<< HEAD
-source include/have_semisync.inc;
-source include/not_embedded.inc;
-source include/have_innodb.inc;
-source include/master-slave.inc;
-
-let $engine_type= InnoDB;
-#let $engine_type= MyISAM;
-
-# Suppress warnings that might be generated during the test
-connection master;
-call mtr.add_suppression("Timeout waiting for reply of binlog");
-call mtr.add_suppression("Read semi-sync reply");
-call mtr.add_suppression("Unsafe statement written to the binary log using statement format since BINLOG_FORMAT = STATEMENT.");
-connection slave;
-call mtr.add_suppression("Master server does not support semi-sync");
-call mtr.add_suppression("Semi-sync slave .* reply");
-call mtr.add_suppression("Slave SQL.*Request to stop slave SQL Thread received while applying a group that has non-transactional changes; waiting for completion of the group");
-connection master;
-
-# wait for dying connections (if any) to disappear
-let $wait_condition= select count(*) = 0 from information_schema.processlist where command='killed';
---source include/wait_condition.inc
-
-# After fix of BUG#45848, semi-sync slave should not create any extra
-# connections on master, save the count of connections before start
-# semi-sync slave for comparison below.
-let $_connections_normal_slave= query_get_value(SHOW STATUS LIKE 'Threads_connected', Value, 1);
-
---echo #
---echo # Uninstall semi-sync plugins on master and slave
---echo #
-connection slave;
-source include/stop_slave.inc;
-reset slave;
-set global rpl_semi_sync_master_enabled= 0;
-set global rpl_semi_sync_slave_enabled= 0;
-
-connection master;
-reset master;
-set global rpl_semi_sync_master_enabled= 0;
-set global rpl_semi_sync_slave_enabled= 0;
-
---echo #
---echo # Main test of semi-sync replication start here
---echo #
-
-connection master;
-
-set global rpl_semi_sync_master_timeout= 60000; # 60s
-
-echo [ default state of semi-sync on master should be OFF ];
-show variables like 'rpl_semi_sync_master_enabled';
-
-echo [ enable semi-sync on master ];
-set global rpl_semi_sync_master_enabled = 1;
-show variables like 'rpl_semi_sync_master_enabled';
-
-echo [ status of semi-sync on master should be ON even without any semi-sync slaves ];
-show status like 'Rpl_semi_sync_master_clients';
-show status like 'Rpl_semi_sync_master_status';
-show status like 'Rpl_semi_sync_master_yes_tx';
-
---echo #
---echo # BUG#45672 Semisync repl: ActiveTranx:insert_tranx_node: transaction node allocation failed
---echo # BUG#45673 Semisynch reports correct operation even if no slave is connected
---echo #
-
-# BUG#45672 When semi-sync is enabled on master, it would allocate
-# transaction node even without semi-sync slave connected, and would
-# finally result in transaction node allocation error.
-#
-# Semi-sync master will pre-allocate 'max_connections' transaction
-# nodes, so here we do more than that much transactions to check if it
-# will fail or not.
-# select @@global.max_connections + 1;
-let $i= `select @@global.max_connections + 1`;
-disable_query_log;
-eval create table t1 (a int) engine=$engine_type;
-while ($i)
-{
-  eval insert into t1 values ($i);
-  dec $i;
-}
-drop table t1;
-enable_query_log;
-
-# BUG#45673
-echo [ status of semi-sync on master should be OFF ];
-show status like 'Rpl_semi_sync_master_clients';
-show status like 'Rpl_semi_sync_master_status';
---replace_result 305 304
-show status like 'Rpl_semi_sync_master_yes_tx';
-
-# reset master to make sure the following test will start with a clean environment
-reset master;
-
-connection slave;
-
-echo [ default state of semi-sync on slave should be OFF ];
-show variables like 'rpl_semi_sync_slave_enabled';
-
-echo [ enable semi-sync on slave ];
-set global rpl_semi_sync_slave_enabled = 1;
-show variables like 'rpl_semi_sync_slave_enabled';
-source include/start_slave.inc;
-
-connection master;
-
-# NOTE: Rpl_semi_sync_master_client will only be updated when
-# semi-sync slave has started binlog dump request
-let $status_var= Rpl_semi_sync_master_clients;
-let $status_var_value= 1;
-source include/wait_for_status_var.inc;
-
-echo [ initial master state after the semi-sync slave connected ];
-show status like 'Rpl_semi_sync_master_clients';
-show status like 'Rpl_semi_sync_master_status';
-show status like 'Rpl_semi_sync_master_no_tx';
-show status like 'Rpl_semi_sync_master_yes_tx';
-
-replace_result $engine_type ENGINE_TYPE;
-eval create table t1(a int) engine = $engine_type;
-
-echo [ master state after CREATE TABLE statement ];
-show status like 'Rpl_semi_sync_master_status';
-show status like 'Rpl_semi_sync_master_no_tx';
-show status like 'Rpl_semi_sync_master_yes_tx';
-
-# After fix of BUG#45848, semi-sync slave should not create any extra
-# connections on master.
-let $_connections_semisync_slave= query_get_value(SHOW STATUS LIKE 'Threads_connected', Value, 1);
-replace_result $_connections_normal_slave CONNECTIONS_NORMAL_SLAVE $_connections_semisync_slave CONNECTIONS_SEMISYNC_SLAVE;
-eval select $_connections_semisync_slave - $_connections_normal_slave as 'Should be 0';
-
-echo [ insert records to table ];
-insert t1 values (10);
-insert t1 values (9);
-insert t1 values (8);
-insert t1 values (7);
-insert t1 values (6);
-insert t1 values (5);
-insert t1 values (4);
-insert t1 values (3);
-insert t1 values (2);
-insert t1 values (1);
-
-echo [ master status after inserts ];
-show status like 'Rpl_semi_sync_master_status';
-show status like 'Rpl_semi_sync_master_no_tx';
-show status like 'Rpl_semi_sync_master_yes_tx';
-
-sync_slave_with_master;
-
-echo [ slave status after replicated inserts ];
-show status like 'Rpl_semi_sync_slave_status';
-
-select count(distinct a) from t1;
-select min(a) from t1;
-select max(a) from t1;
-
---echo
---echo # BUG#50157
---echo # semi-sync replication crashes when replicating a transaction which
---echo # include 'CREATE TEMPORARY TABLE `MyISAM_t` SELECT * FROM `Innodb_t` ;
-
-connection master;
-SET SESSION AUTOCOMMIT= 0;
-CREATE TABLE t2(c1 INT) ENGINE=innodb;
-sync_slave_with_master;
-
-connection master;
-BEGIN;
---echo
---echo # Even though it is in a transaction, this statement is binlogged into binlog
---echo # file immediately.
---disable_warnings
-CREATE TEMPORARY TABLE t3 SELECT c1 FROM t2 where 1=1;
---enable_warnings
---echo
---echo # These statements will not be binlogged until the transaction is committed
-INSERT INTO t2 VALUES(11);
-INSERT INTO t2 VALUES(22);
-COMMIT;
-
-DROP TABLE t2, t3;
-SET SESSION AUTOCOMMIT= 1;
-sync_slave_with_master;
-
-
---echo #
---echo # Test semi-sync master will switch OFF after one transaction
---echo # timeout waiting for slave reply.
---echo #
-connection slave;
-source include/stop_slave.inc;
-
-connection master;
-set global rpl_semi_sync_master_timeout= 5000;
-
-# The first semi-sync check should be on because after slave stop,
-# there are no transactions on the master.
-echo [ master status should be ON ];
-show status like 'Rpl_semi_sync_master_status';
-show status like 'Rpl_semi_sync_master_no_tx';
---replace_result 305 304
-show status like 'Rpl_semi_sync_master_yes_tx';
-show status like 'Rpl_semi_sync_master_clients';
-
-echo [ semi-sync replication of these transactions will fail ];
-insert into t1 values (500);
-
-# Wait for the semi-sync replication of this transaction to timeout
-let $status_var= Rpl_semi_sync_master_status;
-let $status_var_value= OFF;
-source include/wait_for_status_var.inc;
-
-# The second semi-sync check should be off because one transaction
-# times out during waiting.
-echo [ master status should be OFF ];
-show status like 'Rpl_semi_sync_master_status';
-show status like 'Rpl_semi_sync_master_no_tx';
---replace_result 305 304
-show status like 'Rpl_semi_sync_master_yes_tx';
-
-# Semi-sync status on master is now OFF, so all these transactions
-# will be replicated asynchronously.
-delete from t1 where a=10;
-delete from t1 where a=9;
-delete from t1 where a=8;
-delete from t1 where a=7;
-delete from t1 where a=6;
-delete from t1 where a=5;
-delete from t1 where a=4;
-delete from t1 where a=3;
-delete from t1 where a=2;
-delete from t1 where a=1;
-
-insert into t1 values (100);
-
-echo [ master status should be OFF ];
-show status like 'Rpl_semi_sync_master_status';
-show status like 'Rpl_semi_sync_master_no_tx';
---replace_result 305 304
-show status like 'Rpl_semi_sync_master_yes_tx';
-
---echo #
---echo # Test semi-sync status on master will be ON again when slave catches up
---echo #
-
-# Save the master position for later use.
-save_master_pos;
-
-connection slave;
-
-echo [ slave status should be OFF ];
-show status like 'Rpl_semi_sync_slave_status';
-source include/start_slave.inc;
-sync_with_master;
-
-echo [ slave status should be ON ];
-show status like 'Rpl_semi_sync_slave_status';
-
-select count(distinct a) from t1;
-select min(a) from t1;
-select max(a) from t1;
-
-connection master;
-
-# The master semi-sync status should be on again after slave catches up.
-echo [ master status should be ON again after slave catches up ];
-show status like 'Rpl_semi_sync_master_status';
-show status like 'Rpl_semi_sync_master_no_tx';
---replace_result 305 304
-show status like 'Rpl_semi_sync_master_yes_tx';
-show status like 'Rpl_semi_sync_master_clients';
-
---echo #
---echo # Test disable/enable master semi-sync on the fly.
---echo #
-
-drop table t1;
-sync_slave_with_master;
-
-source include/stop_slave.inc;
-
---echo #
---echo # Flush status
---echo #
-connection master;
-echo [ Semi-sync master status variables before FLUSH STATUS ];
-SHOW STATUS LIKE 'Rpl_semi_sync_master_no_tx';
-SHOW STATUS LIKE 'Rpl_semi_sync_master_yes_tx';
-# Do not write the FLUSH STATUS to binlog, to make sure we'll get a
-# clean status after this.
-FLUSH NO_WRITE_TO_BINLOG STATUS;
-echo [ Semi-sync master status variables after FLUSH STATUS ];
-SHOW STATUS LIKE 'Rpl_semi_sync_master_no_tx';
-SHOW STATUS LIKE 'Rpl_semi_sync_master_yes_tx';
-
-connection master;
-
-source include/show_master_logs.inc;
-show variables like 'rpl_semi_sync_master_enabled';
-
-echo [ disable semi-sync on the fly ];
-set global rpl_semi_sync_master_enabled=0;
-show variables like 'rpl_semi_sync_master_enabled';
-show status like 'Rpl_semi_sync_master_status';
-
-echo [ enable semi-sync on the fly ];
-set global rpl_semi_sync_master_enabled=1;
-show variables like 'rpl_semi_sync_master_enabled';
-show status like 'Rpl_semi_sync_master_status';
-
---echo #
---echo # Test RESET MASTER/SLAVE
---echo #
-
-connection slave;
-
-source include/start_slave.inc;
-
-connection master;
-
-replace_result $engine_type ENGINE_TYPE;
-eval create table t1 (a int) engine = $engine_type;
-drop table t1;
-
-##show status like 'Rpl_semi_sync_master_status';
-
-sync_slave_with_master;
---replace_column 2 #
-show status like 'Rpl_relay%';
-
-echo [ test reset master ];
-connection master;
-
-reset master;
-
-show status like 'Rpl_semi_sync_master_status';
-show status like 'Rpl_semi_sync_master_no_tx';
-show status like 'Rpl_semi_sync_master_yes_tx';
-
-connection slave;
-
-source include/stop_slave.inc;
-reset slave;
-
-# Kill the dump thread on master for previous slave connection and
-# wait for it to exit
-connection master;
-let $_tid= `select id from information_schema.processlist where command = 'Binlog Dump' limit 1`;
-if ($_tid)
-{
-  --replace_result $_tid _tid
-  eval kill query $_tid;
-
-  # After dump thread exit, Rpl_semi_sync_master_clients will be 0
-  let $status_var= Rpl_semi_sync_master_clients;
-  let $status_var_value= 0;
-  source include/wait_for_status_var.inc;
-}
-
-connection slave;
-source include/start_slave.inc;
-
-connection master;
-
-# Wait for dump thread to start, Rpl_semi_sync_master_clients will be
-# 1 after dump thread started.
-let $status_var= Rpl_semi_sync_master_clients;
-let $status_var_value= 1;
-source include/wait_for_status_var.inc;
-
-replace_result $engine_type ENGINE_TYPE;
-eval create table t1 (a int) engine = $engine_type;
-insert into t1 values (1);
-insert into t1 values (2), (3);
-
-sync_slave_with_master;
-
-select * from t1;
-
-connection master;
-
-echo [ master semi-sync status should be ON ];
-show status like 'Rpl_semi_sync_master_status';
-show status like 'Rpl_semi_sync_master_no_tx';
-show status like 'Rpl_semi_sync_master_yes_tx';
-
---echo #
---echo # Start semi-sync replication without SUPER privilege
---echo #
-connection slave;
-source include/stop_slave.inc;
-reset slave;
-connection master;
-reset master;
-
-# Kill the dump thread on master for previous slave connection and wait for it to exit
-let $_tid= `select id from information_schema.processlist where command = 'Binlog Dump' limit 1`;
-if ($_tid)
-{
-  --replace_result $_tid _tid
-  eval kill query $_tid;
-
-  # After dump thread exit, Rpl_semi_sync_master_clients will be 0
-  let $status_var= Rpl_semi_sync_master_clients;
-  let $status_var_value= 0;
-  source include/wait_for_status_var.inc;
-}
-
-# Do not binlog the following statement because it will generate
-# different events for ROW and STATEMENT format
-set sql_log_bin=0;
-grant replication slave on *.* to rpl@127.0.0.1 identified by 'rpl_password';
-flush privileges;
-set sql_log_bin=1;
-connection slave;
-grant replication slave on *.* to rpl@127.0.0.1 identified by 'rpl_password';
-flush privileges;
-change master to master_user='rpl',master_password='rpl_password';
-source include/start_slave.inc;
-show status like 'Rpl_semi_sync_slave_status';
-connection master;
-
-# Wait for the semi-sync binlog dump thread to start
-let $status_var= Rpl_semi_sync_master_clients;
-let $status_var_value= 1;
-source include/wait_for_status_var.inc;
-echo [ master semi-sync should be ON ];
-show status like 'Rpl_semi_sync_master_clients';
-show status like 'Rpl_semi_sync_master_status';
-show status like 'Rpl_semi_sync_master_no_tx';
-show status like 'Rpl_semi_sync_master_yes_tx';
-insert into t1 values (4);
-insert into t1 values (5);
-echo [ master semi-sync should be ON ];
-show status like 'Rpl_semi_sync_master_clients';
-show status like 'Rpl_semi_sync_master_status';
-show status like 'Rpl_semi_sync_master_no_tx';
-show status like 'Rpl_semi_sync_master_yes_tx';
-
---echo #
---echo # Test semi-sync slave connect to non-semi-sync master
---echo #
-
-# Disable semi-sync on master
-connection slave;
-source include/stop_slave.inc;
-SHOW STATUS LIKE 'Rpl_semi_sync_slave_status';
-
-connection master;
-
-# Kill the dump thread on master for previous slave connection and wait for it to exit
-let $_tid= `select id from information_schema.processlist where command = 'Binlog Dump' limit 1`;
-if ($_tid)
-{
-  --replace_result $_tid _tid
-  eval kill query $_tid;
-
-  # After dump thread exit, Rpl_semi_sync_master_clients will be 0
-  let $status_var= Rpl_semi_sync_master_clients;
-  let $status_var_value= 0;
-  source include/wait_for_status_var.inc;
-}
-
-echo [ Semi-sync status on master should be ON ];
-show status like 'Rpl_semi_sync_master_clients';
-show status like 'Rpl_semi_sync_master_status';
-set global rpl_semi_sync_master_enabled= 0;
-
-connection slave;
-SHOW VARIABLES LIKE 'rpl_semi_sync_slave_enabled';
-source include/start_slave.inc;
-connection master;
-insert into t1 values (8);
-let $status_var= Rpl_semi_sync_master_clients;
-let $status_var_value= 1;
-source include/wait_for_status_var.inc;
-echo [ master semi-sync clients should be 1, status should be OFF ];
-show status like 'Rpl_semi_sync_master_clients';
-show status like 'Rpl_semi_sync_master_status';
-sync_slave_with_master;
-show status like 'Rpl_semi_sync_slave_status';
-
-# Uninstall semi-sync plugin on master
-connection slave;
-source include/stop_slave.inc;
-connection master;
-set global rpl_semi_sync_master_enabled= 0;
-
-connection slave;
-SHOW VARIABLES LIKE 'rpl_semi_sync_slave_enabled';
-source include/start_slave.inc;
-
-connection master;
-insert into t1 values (10);
-sync_slave_with_master;
-
---echo #
---echo # Test non-semi-sync slave connect to semi-sync master
---echo #
-
-connection master;
-set global rpl_semi_sync_master_timeout= 5000; # 5s
-set global rpl_semi_sync_master_enabled= 1;
-
-connection slave;
-source include/stop_slave.inc;
-SHOW STATUS LIKE 'Rpl_semi_sync_slave_status';
-
-echo [ uninstall semi-sync slave plugin ];
-set global rpl_semi_sync_slave_enabled= 0;
-
-echo [ reinstall semi-sync slave plugin and disable semi-sync ];
-SHOW VARIABLES LIKE 'rpl_semi_sync_slave_enabled';
-SHOW STATUS LIKE 'Rpl_semi_sync_slave_status';
-source include/start_slave.inc;
-SHOW STATUS LIKE 'Rpl_semi_sync_slave_status';
-
---echo #
---echo # Clean up
---echo #
-
-connection slave;
-source include/stop_slave.inc;
-set global rpl_semi_sync_slave_enabled= 0;
-
-connection master;
-set global rpl_semi_sync_master_enabled= 0;
-
-connection slave;
-change master to master_user='root',master_password='';
-source include/start_slave.inc;
-
-connection master;
-drop table t1;
-sync_slave_with_master;
-
-connection master;
-drop user rpl@127.0.0.1;
-flush privileges;
-set global rpl_semi_sync_master_timeout= default;
---source include/rpl_end.inc
-=======
---source extra/rpl_tests/rpl_semi_sync.inc
->>>>>>> c13b5011
+--source extra/rpl_tests/rpl_semi_sync.inc
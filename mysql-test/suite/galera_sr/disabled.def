--- conflicted
+++ resolved
@@ -8,12 +8,6 @@
 #
 #  Do not use any TAB characters for whitespace.
 #
-<<<<<<< HEAD
 ##############################################################################
-
-GCF-1060 : MDEV-32160 GCF-1060 test failure due to wsrep MDL conflict
 # Links to below failures in MDEV-30172
-MDEV-25718 : timeout related to wsrep_sync_wait and DEBUG_SYNC
-=======
-##############################################################################
->>>>>>> 191209d8
+MDEV-25718 : timeout related to wsrep_sync_wait and DEBUG_SYNC
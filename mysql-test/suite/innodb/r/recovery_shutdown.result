--- conflicted
+++ resolved
@@ -61,8 +61,5 @@
 connection default;
 SET GLOBAL innodb_flush_log_at_trx_commit=1;
 CREATE TABLE u(a SERIAL) ENGINE=INNODB;
-<<<<<<< HEAD
-=======
 FLUSH TABLES;
->>>>>>> 871f2a6e
 DROP TABLE t,u;
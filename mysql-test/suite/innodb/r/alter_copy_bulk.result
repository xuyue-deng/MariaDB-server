--- conflicted
+++ resolved
@@ -1,19 +1,12 @@
-<<<<<<< HEAD
-=======
 SET @default_stats_persistent= @@global.innodb_stats_persistent;
 SET GLOBAL innodb_stats_persistent= 0;
->>>>>>> 90f090f2
 CREATE TABLE t1(f1 CHAR(200), f2 INT NOT NULL)engine=InnoDB;
 INSERT INTO t1 SELECT repeat('a', 200), seq FROM seq_1_to_2;
 ALTER TABLE t1 ALGORITHM=COPY, FORCE;
 INSERT INTO t1 SELECT repeat('b', 200), seq FROM seq_3_to_65536;
 ALTER TABLE t1 ALGORITHM=COPY, ADD INDEX(f2);
 ALTER TABLE t1 ALGORITHM=COPY, ADD PRIMARY KEY(f1(2));
-<<<<<<< HEAD
-ERROR 23000: Duplicate entry 'aa' for key 'PRIMARY'
-=======
 ERROR 23000: Duplicate entry 'bb' for key 'PRIMARY'
->>>>>>> 90f090f2
 INSERT INTO t1 VALUES(repeat('a', 200), 1);
 ALTER TABLE t1 ALGORITHM=COPY, ADD UNIQUE KEY(f2);
 ERROR 23000: Duplicate entry '1' for key 'f2_2'

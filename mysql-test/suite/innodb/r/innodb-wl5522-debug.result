call mtr.add_suppression("InnoDB: Operating system error number .* in a file operation.");
call mtr.add_suppression("InnoDB: Error number \\d+ means");
call mtr.add_suppression("InnoDB: Cannot open datafile for read-only: .*");
call mtr.add_suppression("InnoDB: Ignoring tablespace .* because it could not be opened.");
call mtr.add_suppression("InnoDB: Tablespace for table .* is set as discarded.");
call mtr.add_suppression("InnoDB: Cannot calculate statistics for table .*");
call mtr.add_suppression("InnoDB: Page 0 at offset 0 looks corrupted in file");
call mtr.add_suppression("InnoDB: Page for tablespace ");
call mtr.add_suppression("InnoDB: Invalid FSP_SPACE_FLAGS=");
call mtr.add_suppression("InnoDB: Unknown index id .* on page");
call mtr.add_suppression("InnoDB: Cannot save statistics for table `test`\\.`t1` because the \\.ibd file is missing");
call mtr.add_suppression("InnoDB: Failed to read page \\d+ from file '.*test/t1\\.ibd'");
call mtr.add_suppression("InnoDB: File '.*(ibdata1|t1\\.ibd)' is corrupted");
FLUSH TABLES;
SET GLOBAL innodb_file_per_table = 1;
CREATE TABLE t1 (c1 INT) ENGINE = InnoDB;
INSERT INTO t1 VALUES(1),(2),(3);
SET SESSION debug_dbug="+d,ib_discard_before_commit_crash";
ALTER TABLE t1 DISCARD TABLESPACE;
ERROR HY000: Lost connection to server during query
DROP TABLE t1;
SET GLOBAL innodb_file_per_table = 1;
CREATE TABLE t1 (c1 INT) ENGINE = InnoDB;
INSERT INTO t1 VALUES(1),(2),(3);
SET SESSION debug_dbug="+d,ib_discard_after_commit_crash";
ALTER TABLE t1 DISCARD TABLESPACE;
ERROR HY000: Lost connection to server during query
DROP TABLE t1;
SET GLOBAL innodb_file_per_table = 1;
CREATE TABLE t1 (c1 INT) ENGINE = Innodb;
INSERT INTO t1 VALUES (1), (2), (3), (4);
FLUSH TABLES t1 FOR EXPORT;
backup: t1
UNLOCK TABLES;
DROP TABLE t1;
CREATE TABLE t1 (c1 INT) ENGINE = Innodb;
INSERT INTO t1 VALUES (1);
ALTER TABLE t1 DISCARD TABLESPACE;
SELECT COUNT(*) FROM t1;
ERROR HY000: Tablespace has been discarded for table `t1`
restore: t1 .ibd and .cfg files
SELECT * FROM t1;
ERROR HY000: Tablespace has been discarded for table `t1`
SET SESSION debug_dbug="+d,ib_import_before_commit_crash";
ALTER TABLE t1 IMPORT TABLESPACE;
ERROR HY000: Lost connection to server during query
SELECT COUNT(*) FROM t1;
ERROR HY000: Tablespace has been discarded for table `t1`
SET SESSION debug_dbug="+d,ib_import_before_checkpoint_crash";
ALTER TABLE t1 IMPORT TABLESPACE;
ERROR HY000: Lost connection to server during query
unlink: t1.ibd
unlink: t1.cfg
DROP TABLE t1;
SET @file_per_table= @@innodb_file_per_table;
SET GLOBAL innodb_file_per_table = 1;
CREATE TABLE t1 (c1 INT) ENGINE = Innodb;
ALTER TABLE t1 DISCARD TABLESPACE;
restore: t1 .ibd and .cfg files
ALTER TABLE t1 IMPORT TABLESPACE;
CHECK TABLE t1;
Table	Op	Msg_type	Msg_text
test.t1	check	status	OK
SELECT COUNT(*) FROM t1;
COUNT(*)
4
INSERT INTO t1 VALUES(400), (500), (600);
SELECT * FROM t1;
c1
1
2
3
4
400
500
600
DROP TABLE t1;
CREATE TABLE t1 (c1 INT) ENGINE = Innodb;
INSERT INTO t1 VALUES (1);
SET @saved_debug_dbug = @@SESSION.debug_dbug;
SET SESSION debug_dbug="+d,ib_export_io_write_failure_1";
FLUSH TABLES t1 FOR EXPORT;
Warnings:
Warning	1004	Can't create file './test/t1.cfg' (errno: 9 "Bad file descriptor")
UNLOCK TABLES;
SET SESSION debug_dbug=@saved_debug_dbug;
DROP TABLE t1;
CREATE TABLE t1 (c1 INT) ENGINE = Innodb;
INSERT INTO t1 VALUES (1);
SET SESSION debug_dbug="+d,ib_export_io_write_failure_2";
FLUSH TABLES t1 FOR EXPORT;
Warnings:
Warning	1004	Can't create file './test/t1.cfg' (errno: 9 "Bad file descriptor")
UNLOCK TABLES;
SET SESSION debug_dbug=@saved_debug_dbug;
DROP TABLE t1;
CREATE TABLE t1 (c1 INT) ENGINE = Innodb;
INSERT INTO t1 VALUES (1);
SET SESSION debug_dbug="+d,ib_export_io_write_failure_3";
FLUSH TABLES t1 FOR EXPORT;
Warnings:
Warning	1004	Can't create file './test/t1.cfg' (errno: 9 "Bad file descriptor")
UNLOCK TABLES;
SET SESSION debug_dbug=@saved_debug_dbug;
DROP TABLE t1;
CREATE TABLE t1 (c1 INT) ENGINE = Innodb;
INSERT INTO t1 VALUES (1);
SET SESSION debug_dbug="+d,ib_export_io_write_failure_4";
FLUSH TABLES t1 FOR EXPORT;
Warnings:
Warning	1004	Can't create file './test/t1.cfg' (errno: 9 "Bad file descriptor")
UNLOCK TABLES;
SET SESSION debug_dbug=@saved_debug_dbug;
DROP TABLE t1;
CREATE TABLE t1 (c1 INT) ENGINE = Innodb;
INSERT INTO t1 VALUES (1);
SET SESSION debug_dbug="+d,ib_export_io_write_failure_5";
FLUSH TABLES t1 FOR EXPORT;
Warnings:
Warning	1004	Can't create file './test/t1.cfg' (errno: 9 "Bad file descriptor")
UNLOCK TABLES;
SET SESSION debug_dbug=@saved_debug_dbug;
DROP TABLE t1;
CREATE TABLE t1 (c1 INT) ENGINE = Innodb;
INSERT INTO t1 VALUES (1);
SET SESSION debug_dbug="+d,ib_export_io_write_failure_6";
FLUSH TABLES t1 FOR EXPORT;
Warnings:
Warning	1004	Can't create file './test/t1.cfg' (errno: 9 "Bad file descriptor")
UNLOCK TABLES;
SET SESSION debug_dbug=@saved_debug_dbug;
DROP TABLE t1;
CREATE TABLE t1 (c1 INT) ENGINE = Innodb;
INSERT INTO t1 VALUES (1);
SET SESSION debug_dbug="+d,ib_export_io_write_failure_7";
FLUSH TABLES t1 FOR EXPORT;
Warnings:
Warning	1004	Can't create file './test/t1.cfg' (errno: 9 "Bad file descriptor")
UNLOCK TABLES;
SET SESSION debug_dbug=@saved_debug_dbug;
DROP TABLE t1;
CREATE TABLE t1 (c1 INT) ENGINE = Innodb;
INSERT INTO t1 VALUES (1);
SET SESSION debug_dbug="+d,ib_export_io_write_failure_8";
FLUSH TABLES t1 FOR EXPORT;
Warnings:
Warning	1004	Can't create file './test/t1.cfg' (errno: 9 "Bad file descriptor")
UNLOCK TABLES;
SET SESSION debug_dbug=@saved_debug_dbug;
DROP TABLE t1;
CREATE TABLE t1 (c1 INT) ENGINE = Innodb;
INSERT INTO t1 VALUES (1);
<<<<<<< HEAD
=======
SET SESSION debug_dbug="+d,ib_export_io_write_failure_9";
FLUSH TABLES t1 FOR EXPORT;
Warnings:
Warning	1004	Can't create file './test/t1.cfg' (errno: 9 "Bad file descriptor")
UNLOCK TABLES;
SET SESSION debug_dbug=@saved_debug_dbug;
DROP TABLE t1;
CREATE TABLE t1 (c1 INT) ENGINE = Innodb;
INSERT INTO t1 VALUES (1);
>>>>>>> 82d7419e
SET SESSION debug_dbug="+d,ib_export_io_write_failure_10";
FLUSH TABLES t1 FOR EXPORT;
Warnings:
Warning	1004	Can't create file './test/t1.cfg' (errno: 9 "Bad file descriptor")
UNLOCK TABLES;
SET SESSION debug_dbug=@saved_debug_dbug;
DROP TABLE t1;
CREATE TABLE t1 (c1 INT) ENGINE = Innodb;
INSERT INTO t1 VALUES (1);
SET SESSION debug_dbug="+d,ib_export_io_write_failure_11";
FLUSH TABLES t1 FOR EXPORT;
Warnings:
Warning	1004	Can't create file './test/t1.cfg' (errno: 9 "Bad file descriptor")
UNLOCK TABLES;
SET SESSION debug_dbug=@saved_debug_dbug;
DROP TABLE t1;
CREATE TABLE t1 (c1 INT) ENGINE = Innodb;
INSERT INTO t1 VALUES (1);
SET SESSION debug_dbug="+d,ib_export_io_write_failure_12";
FLUSH TABLES t1 FOR EXPORT;
Warnings:
Warning	1004	Can't create file './test/t1.cfg' (errno: 9 "Bad file descriptor")
UNLOCK TABLES;
SET SESSION debug_dbug=@saved_debug_dbug;
DROP TABLE t1;
CREATE TABLE t1 (c1 INT) ENGINE = Innodb;
INSERT INTO t1 VALUES (100), (200), (300);
SELECT COUNT(*) FROM t1;
COUNT(*)
3
FLUSH TABLES t1 FOR EXPORT;
backup: t1
UNLOCK TABLES;
DROP TABLE t1;
CREATE TABLE t1 (c1 INT) ENGINE = Innodb;
INSERT INTO t1 VALUES (1);
ALTER TABLE t1 DISCARD TABLESPACE;
SELECT COUNT(*) FROM t1;
ERROR HY000: Tablespace has been discarded for table `t1`
SET SESSION debug_dbug="+d,ib_import_io_read_error_1";
restore: t1 .cfg file
ALTER TABLE t1 IMPORT TABLESPACE;
ERROR HY000: IO Read error: while reading index fields.
SET SESSION debug_dbug=@saved_debug_dbug;
DROP TABLE t1;
CREATE TABLE t1 (c1 INT) ENGINE = Innodb;
INSERT INTO t1 VALUES (1);
ALTER TABLE t1 DISCARD TABLESPACE;
SELECT COUNT(*) FROM t1;
ERROR HY000: Tablespace has been discarded for table `t1`
SET SESSION debug_dbug="+d,ib_import_io_read_error_2";
restore: t1 .cfg file
ALTER TABLE t1 IMPORT TABLESPACE;
ERROR HY000: IO Read error: while reading index meta-data, expected to read 44 bytes but read only 0 bytes
SET SESSION debug_dbug=@saved_debug_dbug;
DROP TABLE t1;
CREATE TABLE t1 (c1 INT) ENGINE = Innodb;
INSERT INTO t1 VALUES (1);
ALTER TABLE t1 DISCARD TABLESPACE;
SELECT COUNT(*) FROM t1;
ERROR HY000: Tablespace has been discarded for table `t1`
SET SESSION debug_dbug="+d,ib_import_io_read_error_3";
restore: t1 .cfg file
ALTER TABLE t1 IMPORT TABLESPACE;
ERROR HY000: IO Read error: while reading number of indexes.
SET SESSION debug_dbug=@saved_debug_dbug;
DROP TABLE t1;
CREATE TABLE t1 (c1 INT) ENGINE = Innodb;
INSERT INTO t1 VALUES (1);
ALTER TABLE t1 DISCARD TABLESPACE;
SELECT COUNT(*) FROM t1;
ERROR HY000: Tablespace has been discarded for table `t1`
SET SESSION debug_dbug="+d,ib_import_io_read_error_4";
restore: t1 .cfg file
ALTER TABLE t1 IMPORT TABLESPACE;
ERROR HY000: IO Read error: while reading table column meta-data.
SET SESSION debug_dbug=@saved_debug_dbug;
DROP TABLE t1;
CREATE TABLE t1 (c1 INT) ENGINE = Innodb;
INSERT INTO t1 VALUES (1);
ALTER TABLE t1 DISCARD TABLESPACE;
SELECT COUNT(*) FROM t1;
ERROR HY000: Tablespace has been discarded for table `t1`
SET SESSION debug_dbug="+d,ib_import_io_read_error_5";
restore: t1 .cfg file
ALTER TABLE t1 IMPORT TABLESPACE;
ERROR HY000: IO Read error: while reading meta-data export hostname length.
SET SESSION debug_dbug=@saved_debug_dbug;
DROP TABLE t1;
CREATE TABLE t1 (c1 INT) ENGINE = Innodb;
INSERT INTO t1 VALUES (1);
ALTER TABLE t1 DISCARD TABLESPACE;
SELECT COUNT(*) FROM t1;
ERROR HY000: Tablespace has been discarded for table `t1`
SET SESSION debug_dbug="+d,ib_import_io_read_error_6";
restore: t1 .cfg file
ALTER TABLE t1 IMPORT TABLESPACE;
ERROR HY000: IO Read error: while reading meta-data table name length.
SET SESSION debug_dbug=@saved_debug_dbug;
DROP TABLE t1;
CREATE TABLE t1 (c1 INT) ENGINE = Innodb;
INSERT INTO t1 VALUES (1);
ALTER TABLE t1 DISCARD TABLESPACE;
SELECT COUNT(*) FROM t1;
ERROR HY000: Tablespace has been discarded for table `t1`
SET SESSION debug_dbug="+d,ib_import_io_read_error_7";
restore: t1 .cfg file
ALTER TABLE t1 IMPORT TABLESPACE;
ERROR HY000: IO Read error: while reading autoinc value.
SET SESSION debug_dbug=@saved_debug_dbug;
DROP TABLE t1;
CREATE TABLE t1 (c1 INT) ENGINE = Innodb;
INSERT INTO t1 VALUES (1);
ALTER TABLE t1 DISCARD TABLESPACE;
SELECT COUNT(*) FROM t1;
ERROR HY000: Tablespace has been discarded for table `t1`
SET SESSION debug_dbug="+d,ib_import_io_read_error_8";
restore: t1 .cfg file
ALTER TABLE t1 IMPORT TABLESPACE;
ERROR HY000: IO Read error: while reading meta-data header.
SET SESSION debug_dbug=@saved_debug_dbug;
DROP TABLE t1;
CREATE TABLE t1 (c1 INT) ENGINE = Innodb;
INSERT INTO t1 VALUES (1);
ALTER TABLE t1 DISCARD TABLESPACE;
SELECT COUNT(*) FROM t1;
ERROR HY000: Tablespace has been discarded for table `t1`
SET SESSION debug_dbug="+d,ib_import_io_read_error_9";
restore: t1 .cfg file
ALTER TABLE t1 IMPORT TABLESPACE;
ERROR HY000: IO Read error: while reading meta-data version.
SET SESSION debug_dbug=@saved_debug_dbug;
DROP TABLE t1;
CREATE TABLE t1 (c1 INT) ENGINE = Innodb;
INSERT INTO t1 VALUES (1);
ALTER TABLE t1 DISCARD TABLESPACE;
SELECT COUNT(*) FROM t1;
ERROR HY000: Tablespace has been discarded for table `t1`
SET SESSION debug_dbug="+d,ib_import_string_read_error";
restore: t1 .cfg file
ALTER TABLE t1 IMPORT TABLESPACE;
ERROR HY000: IO Read error: while parsing export hostname.
SET SESSION debug_dbug=@saved_debug_dbug;
DROP TABLE t1;
CREATE TABLE t1 (c1 INT) ENGINE = Innodb;
INSERT INTO t1 VALUES (1);
ALTER TABLE t1 DISCARD TABLESPACE;
SELECT COUNT(*) FROM t1;
ERROR HY000: Tablespace has been discarded for table `t1`
restore: t1 .ibd and .cfg files
SET SESSION debug_dbug="+d,ib_import_OOM_1";
ALTER TABLE t1 IMPORT TABLESPACE;
ERROR HY000: Out of memory.
SET SESSION debug_dbug=@saved_debug_dbug;
DROP TABLE t1;
unlink: t1.ibd
unlink: t1.cfg
CREATE TABLE t1 (c1 INT) ENGINE = Innodb;
INSERT INTO t1 VALUES (1);
ALTER TABLE t1 DISCARD TABLESPACE;
SELECT COUNT(*) FROM t1;
ERROR HY000: Tablespace has been discarded for table `t1`
restore: t1 .ibd and .cfg files
SET SESSION debug_dbug="+d,ib_import_OOM_2";
ALTER TABLE t1 IMPORT TABLESPACE;
ERROR HY000: Out of memory.
SET SESSION debug_dbug=@saved_debug_dbug;
DROP TABLE t1;
unlink: t1.ibd
unlink: t1.cfg
CREATE TABLE t1 (c1 INT) ENGINE = Innodb;
INSERT INTO t1 VALUES (1);
ALTER TABLE t1 DISCARD TABLESPACE;
SELECT COUNT(*) FROM t1;
ERROR HY000: Tablespace has been discarded for table `t1`
restore: t1 .ibd and .cfg files
SET SESSION debug_dbug="+d,ib_import_OOM_4";
ALTER TABLE t1 IMPORT TABLESPACE;
ERROR HY000: Out of memory.
SET SESSION debug_dbug=@saved_debug_dbug;
DROP TABLE t1;
unlink: t1.ibd
unlink: t1.cfg
CREATE TABLE t1 (c1 INT) ENGINE = Innodb;
INSERT INTO t1 VALUES (1);
ALTER TABLE t1 DISCARD TABLESPACE;
SELECT COUNT(*) FROM t1;
ERROR HY000: Tablespace has been discarded for table `t1`
restore: t1 .ibd and .cfg files
SET SESSION debug_dbug="+d,ib_import_OOM_5";
ALTER TABLE t1 IMPORT TABLESPACE;
ERROR HY000: Out of memory.
SET SESSION debug_dbug=@saved_debug_dbug;
DROP TABLE t1;
unlink: t1.ibd
unlink: t1.cfg
CREATE TABLE t1 (c1 INT) ENGINE = Innodb;
INSERT INTO t1 VALUES (1);
ALTER TABLE t1 DISCARD TABLESPACE;
SELECT COUNT(*) FROM t1;
ERROR HY000: Tablespace has been discarded for table `t1`
restore: t1 .ibd and .cfg files
SET SESSION debug_dbug="+d,ib_import_OOM_6";
ALTER TABLE t1 IMPORT TABLESPACE;
ERROR HY000: Out of memory.
SET SESSION debug_dbug=@saved_debug_dbug;
DROP TABLE t1;
unlink: t1.ibd
unlink: t1.cfg
CREATE TABLE t1 (c1 INT) ENGINE = Innodb;
INSERT INTO t1 VALUES (1);
ALTER TABLE t1 DISCARD TABLESPACE;
SELECT COUNT(*) FROM t1;
ERROR HY000: Tablespace has been discarded for table `t1`
restore: t1 .ibd and .cfg files
SET SESSION debug_dbug="+d,ib_import_OOM_7";
ALTER TABLE t1 IMPORT TABLESPACE;
ERROR HY000: Out of memory.
SET SESSION debug_dbug=@saved_debug_dbug;
DROP TABLE t1;
unlink: t1.ibd
unlink: t1.cfg
CREATE TABLE t1 (c1 INT) ENGINE = Innodb;
INSERT INTO t1 VALUES (1);
ALTER TABLE t1 DISCARD TABLESPACE;
SELECT COUNT(*) FROM t1;
ERROR HY000: Tablespace has been discarded for table `t1`
restore: t1 .ibd and .cfg files
SET SESSION debug_dbug="+d,ib_import_OOM_8";
ALTER TABLE t1 IMPORT TABLESPACE;
ERROR HY000: Out of memory.
SET SESSION debug_dbug=@saved_debug_dbug;
DROP TABLE t1;
unlink: t1.ibd
unlink: t1.cfg
CREATE TABLE t1 (c1 INT) ENGINE = Innodb;
INSERT INTO t1 VALUES (1);
ALTER TABLE t1 DISCARD TABLESPACE;
SELECT COUNT(*) FROM t1;
ERROR HY000: Tablespace has been discarded for table `t1`
restore: t1 .ibd and .cfg files
SET SESSION debug_dbug="+d,ib_import_OOM_9";
ALTER TABLE t1 IMPORT TABLESPACE;
ERROR HY000: Out of memory.
SET SESSION debug_dbug=@saved_debug_dbug;
DROP TABLE t1;
unlink: t1.ibd
unlink: t1.cfg
CREATE TABLE t1 (c1 INT) ENGINE = Innodb;
INSERT INTO t1 VALUES (1);
ALTER TABLE t1 DISCARD TABLESPACE;
SELECT COUNT(*) FROM t1;
ERROR HY000: Tablespace has been discarded for table `t1`
restore: t1 .ibd and .cfg files
SET SESSION debug_dbug="+d,ib_import_OOM_10";
ALTER TABLE t1 IMPORT TABLESPACE;
ERROR HY000: Out of memory.
SET SESSION debug_dbug=@saved_debug_dbug;
DROP TABLE t1;
unlink: t1.ibd
unlink: t1.cfg
CREATE TABLE t1 (c1 INT) ENGINE = Innodb;
ALTER TABLE t1 DISCARD TABLESPACE;
SELECT COUNT(*) FROM t1;
ERROR HY000: Tablespace has been discarded for table `t1`
restore: t1 .ibd and .cfg files
SET SESSION debug_dbug="+d,ib_import_internal_error";
ALTER TABLE t1 IMPORT TABLESPACE;
ERROR HY000: Internal error: While updating the <space, root page number> of index GEN_CLUST_INDEX - Generic error
SET SESSION debug_dbug=@saved_debug_dbug;
restore: t1 .ibd and .cfg files
ALTER TABLE t1 IMPORT TABLESPACE;
DROP TABLE t1;
CREATE TABLE t1 (c1 INT) ENGINE = Innodb;
ALTER TABLE t1 DISCARD TABLESPACE;
SELECT COUNT(*) FROM t1;
ERROR HY000: Tablespace has been discarded for table `t1`
restore: t1 .ibd and .cfg files
SET SESSION debug_dbug="+d,ib_import_reset_space_and_lsn_failure";
ALTER TABLE t1 IMPORT TABLESPACE;
ERROR HY000: Internal error: Error importing tablespace for table `test`.`t1` : Too many concurrent transactions
restore: t1 .ibd and .cfg files
SET SESSION debug_dbug=@saved_debug_dbug;
SET SESSION debug_dbug="+d,ib_import_open_tablespace_failure";
ALTER TABLE t1 IMPORT TABLESPACE;
ERROR HY000: Got error 41 'Tablespace not found' from ./test/t1.ibd
SET SESSION debug_dbug=@saved_debug_dbug;
restore: t1 .ibd and .cfg files
SET SESSION debug_dbug="+d,ib_import_check_bitmap_failure";
ALTER TABLE t1 IMPORT TABLESPACE;
ERROR HY000: Index for table 't1' is corrupt; try to repair it
SET SESSION debug_dbug=@saved_debug_dbug;
restore: t1 .ibd and .cfg files
SET SESSION debug_dbug="+d,ib_import_cluster_root_adjust_failure";
ALTER TABLE t1 IMPORT TABLESPACE;
ERROR HY000: Index for table 't1' is corrupt; try to repair it
SET SESSION debug_dbug=@saved_debug_dbug;
restore: t1 .ibd and .cfg files
SET SESSION debug_dbug="+d,ib_import_cluster_failure";
ALTER TABLE t1 IMPORT TABLESPACE;
ERROR HY000: Index for table 't1' is corrupt; try to repair it
SET SESSION debug_dbug=@saved_debug_dbug;
restore: t1 .ibd and .cfg files
SET SESSION debug_dbug="+d,ib_import_sec_root_adjust_failure";
ALTER TABLE t1 IMPORT TABLESPACE;
ERROR HY000: Index for table 't1' is corrupt; try to repair it
SET SESSION debug_dbug=@saved_debug_dbug;
restore: t1 .ibd and .cfg files
ALTER TABLE t1 IMPORT TABLESPACE;
DROP TABLE t1;
CREATE TABLE t1 (
c1 BIGINT NOT NULL AUTO_INCREMENT PRIMARY KEY,
c2 BIGINT,
c3 VARCHAR(2048),
c4 VARCHAR(2048),
INDEX idx1(c2),
INDEX idx2(c3(512)),
INDEX idx3(c4(512))) Engine=InnoDB;
connect  purge_control,localhost,root;
START TRANSACTION WITH CONSISTENT SNAPSHOT;
connection default;
INSERT INTO t1
SELECT 1 + seq, 1 + (seq MOD 4),
REPEAT(SUBSTR('abcd', 1 + (seq MOD 4), 1), 2048),
REPEAT(SUBSTR('abcd', 1 + (seq MOD 4), 1), 2048)
FROM seq_0_to_127;
UPDATE t1 SET c2 = c2 + c1;
UPDATE t1 SET c2 = c2 + c1;
UPDATE t1 SET c2 = c2 + c1;
UPDATE t1 SET c2 = c2 + c1;
UPDATE t1 SET c2 = c2 + c1;
UPDATE t1 SET c2 = c2 + c1;
UPDATE t1 SET c2 = c2 + c1;
UPDATE t1 SET c2 = c2 + c1;
UPDATE t1 SET c2 = c2 + c1;
UPDATE t1 SET c2 = c2 + c1;
UPDATE t1 SET c2 = c2 + c1;
UPDATE t1 SET c2 = c2 + c1;
UPDATE t1 SET c2 = c2 + c1;
UPDATE t1 SET c2 = c2 + c1;
UPDATE t1 SET c2 = c2 + c1;
UPDATE t1 SET c3 = REPEAT("c2", 1024);
UPDATE t1 SET c4 = REPEAT("c4", 1024);
SHOW CREATE TABLE t1;
Table	Create Table
t1	CREATE TABLE `t1` (
  `c1` bigint(20) NOT NULL AUTO_INCREMENT,
  `c2` bigint(20) DEFAULT NULL,
  `c3` varchar(2048) DEFAULT NULL,
  `c4` varchar(2048) DEFAULT NULL,
  PRIMARY KEY (`c1`),
  KEY `idx1` (`c2`),
  KEY `idx2` (`c3`(512)),
  KEY `idx3` (`c4`(512))
) ENGINE=InnoDB AUTO_INCREMENT=129 DEFAULT CHARSET=latin1 COLLATE=latin1_swedish_ci
SELECT c1, c2 FROM t1;
c1	c2
1	16
2	32
3	48
4	64
5	76
6	92
7	108
8	124
9	136
10	152
11	168
12	184
13	196
14	212
15	228
16	244
17	256
18	272
19	288
20	304
21	316
22	332
23	348
24	364
25	376
26	392
27	408
28	424
29	436
30	452
31	468
32	484
33	496
34	512
35	528
36	544
37	556
38	572
39	588
40	604
41	616
42	632
43	648
44	664
45	676
46	692
47	708
48	724
49	736
50	752
51	768
52	784
53	796
54	812
55	828
56	844
57	856
58	872
59	888
60	904
61	916
62	932
63	948
64	964
65	976
66	992
67	1008
68	1024
69	1036
70	1052
71	1068
72	1084
73	1096
74	1112
75	1128
76	1144
77	1156
78	1172
79	1188
80	1204
81	1216
82	1232
83	1248
84	1264
85	1276
86	1292
87	1308
88	1324
89	1336
90	1352
91	1368
92	1384
93	1396
94	1412
95	1428
96	1444
97	1456
98	1472
99	1488
100	1504
101	1516
102	1532
103	1548
104	1564
105	1576
106	1592
107	1608
108	1624
109	1636
110	1652
111	1668
112	1684
113	1696
114	1712
115	1728
116	1744
117	1756
118	1772
119	1788
120	1804
121	1816
122	1832
123	1848
124	1864
125	1876
126	1892
127	1908
128	1924
SELECT COUNT(*) FROM t1;
COUNT(*)
128
SELECT SUM(c2) FROM t1;
SUM(c2)
124160
FLUSH TABLES t1 FOR EXPORT;
backup: t1
UNLOCK TABLES;
connection purge_control;
COMMIT;
disconnect purge_control;
connection default;
DROP TABLE t1;
CREATE TABLE t1 (
c1 BIGINT NOT NULL AUTO_INCREMENT PRIMARY KEY,
c2 BIGINT,
c3 VARCHAR(2048),
c4 VARCHAR(2048),
INDEX idx1(c2),
INDEX idx2(c3(512)),
INDEX idx3(c4(512))) Engine=InnoDB;
SELECT c1, c2 FROM t1;
c1	c2
ALTER TABLE t1 DISCARD TABLESPACE;
restore: t1 .ibd and .cfg files
ALTER TABLE t1 IMPORT TABLESPACE;
CHECK TABLE t1;
Table	Op	Msg_type	Msg_text
test.t1	check	status	OK
SELECT c1,c2 FROM t1;
c1	c2
1	16
2	32
3	48
4	64
5	76
6	92
7	108
8	124
9	136
10	152
11	168
12	184
13	196
14	212
15	228
16	244
17	256
18	272
19	288
20	304
21	316
22	332
23	348
24	364
25	376
26	392
27	408
28	424
29	436
30	452
31	468
32	484
33	496
34	512
35	528
36	544
37	556
38	572
39	588
40	604
41	616
42	632
43	648
44	664
45	676
46	692
47	708
48	724
49	736
50	752
51	768
52	784
53	796
54	812
55	828
56	844
57	856
58	872
59	888
60	904
61	916
62	932
63	948
64	964
65	976
66	992
67	1008
68	1024
69	1036
70	1052
71	1068
72	1084
73	1096
74	1112
75	1128
76	1144
77	1156
78	1172
79	1188
80	1204
81	1216
82	1232
83	1248
84	1264
85	1276
86	1292
87	1308
88	1324
89	1336
90	1352
91	1368
92	1384
93	1396
94	1412
95	1428
96	1444
97	1456
98	1472
99	1488
100	1504
101	1516
102	1532
103	1548
104	1564
105	1576
106	1592
107	1608
108	1624
109	1636
110	1652
111	1668
112	1684
113	1696
114	1712
115	1728
116	1744
117	1756
118	1772
119	1788
120	1804
121	1816
122	1832
123	1848
124	1864
125	1876
126	1892
127	1908
128	1924
SELECT COUNT(*) FROM t1;
COUNT(*)
128
SELECT SUM(c2) FROM t1;
SUM(c2)
124160
SHOW CREATE TABLE t1;
Table	Create Table
t1	CREATE TABLE `t1` (
  `c1` bigint(20) NOT NULL AUTO_INCREMENT,
  `c2` bigint(20) DEFAULT NULL,
  `c3` varchar(2048) DEFAULT NULL,
  `c4` varchar(2048) DEFAULT NULL,
  PRIMARY KEY (`c1`),
  KEY `idx1` (`c2`),
  KEY `idx2` (`c3`(512)),
  KEY `idx3` (`c4`(512))
) ENGINE=InnoDB AUTO_INCREMENT=129 DEFAULT CHARSET=latin1 COLLATE=latin1_swedish_ci
DROP TABLE t1;
CREATE TABLE t1 (c1 INT, c2 VARCHAR(1024), c3 BLOB) ENGINE = Innodb;
INSERT IGNORE INTO t1 VALUES
(100, REPEAT('Karanbir', 899), REPEAT('Ajeeth', 2731));
Warnings:
Warning	1265	Data truncated for column 'c2' at row 1
INSERT INTO t1
SELECT 100, REPEAT('Karanbir', 128), REPEAT('Ajeeth', 1200)
FROM seq_1_to_256;
FLUSH TABLES t1 FOR EXPORT;
backup: t1
UNLOCK TABLES;
DROP TABLE t1;
CREATE TABLE t1 (c1 INT, c2 VARCHAR(1024), c3 BLOB) ENGINE = Innodb;
ALTER TABLE t1 DISCARD TABLESPACE;
SELECT COUNT(*) FROM t1;
ERROR HY000: Tablespace has been discarded for table `t1`
restore: t1 .ibd and .cfg files
SET SESSION debug_dbug="+d,ib_import_trigger_corruption_1";
ALTER TABLE t1 IMPORT TABLESPACE;
ERROR HY000: Internal error: Error importing tablespace for table `test`.`t1` : Data structure corruption
SET SESSION debug_dbug=@saved_debug_dbug;
DROP TABLE t1;
unlink: t1.ibd
unlink: t1.cfg
CREATE TABLE t1 (c1 INT, c2 VARCHAR(1024), c3 BLOB) ENGINE = Innodb;
ALTER TABLE t1 DISCARD TABLESPACE;
SELECT COUNT(*) FROM t1;
ERROR HY000: Tablespace has been discarded for table `t1`
restore: t1 .ibd and .cfg files
ALTER TABLE t1 IMPORT TABLESPACE;
ERROR HY000: Index for table 't1' is corrupt; try to repair it
DROP TABLE t1;
unlink: t1.ibd
unlink: t1.cfg
CREATE TABLE t1 (c1 INT, c2 VARCHAR(1024), c3 BLOB) ENGINE = Innodb;
ALTER TABLE t1 DISCARD TABLESPACE;
SELECT COUNT(*) FROM t1;
ERROR HY000: Tablespace has been discarded for table `t1`
restore: t1 .ibd and .cfg files
SET SESSION debug_dbug="+d,ib_import_trigger_corruption_2";
ALTER TABLE t1 IMPORT TABLESPACE;
ERROR HY000: Index corrupt: Externally stored column(5) has a reference length of 19 in the cluster index GEN_CLUST_INDEX
SET SESSION debug_dbug=@saved_debug_dbug;
DROP TABLE t1;
unlink: t1.ibd
unlink: t1.cfg
CREATE TABLE t1 (c1 INT, c2 VARCHAR(1024), c3 BLOB) ENGINE = Innodb;
ALTER TABLE t1 DISCARD TABLESPACE;
SELECT COUNT(*) FROM t1;
ERROR HY000: Tablespace has been discarded for table `t1`
restore: t1 .ibd and .cfg files
SET SESSION debug_dbug="+d,ib_import_trigger_corruption_3";
ALTER TABLE t1 IMPORT TABLESPACE;
ERROR HY000: Index for table 't1' is corrupt; try to repair it
SET SESSION debug_dbug=@saved_debug_dbug;
DROP TABLE t1;
unlink: t1.ibd
unlink: t1.cfg
CREATE TABLE t1 (c1 INT, c2 VARCHAR(1024), c3 BLOB) ENGINE = Innodb;
SET SESSION debug_dbug="+d,ib_import_create_index_failure_1";
ALTER TABLE t1 ADD INDEX idx(c1);
ERROR HY000: The table 't1' is full
SET SESSION debug_dbug=@saved_debug_dbug;
ALTER TABLE t1 DISCARD TABLESPACE;
SELECT COUNT(*) FROM t1;
ERROR HY000: Tablespace has been discarded for table `t1`
ALTER TABLE t1 ADD INDEX idx(c1);
Warnings:
Warning	1814	Tablespace has been discarded for table `t1`
DROP TABLE t1;
unlink: t1.ibd
unlink: t1.cfg
CREATE TABLE t1 (c1 INT, c2 VARCHAR(1024), c3 BLOB) ENGINE = Innodb;
ALTER TABLE t1 DISCARD TABLESPACE;
SELECT COUNT(*) FROM t1;
ERROR HY000: Tablespace has been discarded for table `t1`
restore: t1 .ibd and .cfg files
SET SESSION debug_dbug="+d,fil_space_create_failure";
ALTER TABLE t1 IMPORT TABLESPACE;
ERROR HY000: Got error 11 'Generic error' from ./test/t1.ibd
SET SESSION debug_dbug=@saved_debug_dbug;
DROP TABLE t1;
unlink: t1.ibd
unlink: t1.cfg
CREATE TABLE t1 (c1 INT, c2 VARCHAR(1024), c3 BLOB) ENGINE = Innodb;
ALTER TABLE t1 DISCARD TABLESPACE;
SELECT COUNT(*) FROM t1;
ERROR HY000: Tablespace has been discarded for table `t1`
restore: t1 .ibd and .cfg files
SET SESSION debug_dbug="+d,dict_tf_to_fsp_flags_failure";
ALTER TABLE t1 IMPORT TABLESPACE;
ERROR HY000: Got error 37 'Data structure corruption' from ./test/t1.ibd
SET SESSION debug_dbug=@saved_debug_dbug;
DROP TABLE t1;
unlink: t1.ibd
unlink: t1.cfg
CREATE TABLE t1 (c1 INT, c2 VARCHAR(1024), c3 BLOB) ENGINE = Innodb;
ALTER TABLE t1 DISCARD TABLESPACE;
SELECT COUNT(*) FROM t1;
ERROR HY000: Tablespace has been discarded for table `t1`
restore: t1 .ibd and .cfg files
SET SESSION debug_dbug="+d,fsp_flags_is_valid_failure";
ALTER TABLE t1 IMPORT TABLESPACE;
ERROR HY000: Index for table 't1' is corrupt; try to repair it
SET SESSION debug_dbug=@saved_debug_dbug;
DROP TABLE t1;
unlink: t1.ibd
unlink: t1.cfg
SET GLOBAL INNODB_FILE_PER_TABLE=@file_per_table;<|MERGE_RESOLUTION|>--- conflicted
+++ resolved
@@ -150,18 +150,6 @@
 DROP TABLE t1;
 CREATE TABLE t1 (c1 INT) ENGINE = Innodb;
 INSERT INTO t1 VALUES (1);
-<<<<<<< HEAD
-=======
-SET SESSION debug_dbug="+d,ib_export_io_write_failure_9";
-FLUSH TABLES t1 FOR EXPORT;
-Warnings:
-Warning	1004	Can't create file './test/t1.cfg' (errno: 9 "Bad file descriptor")
-UNLOCK TABLES;
-SET SESSION debug_dbug=@saved_debug_dbug;
-DROP TABLE t1;
-CREATE TABLE t1 (c1 INT) ENGINE = Innodb;
-INSERT INTO t1 VALUES (1);
->>>>>>> 82d7419e
 SET SESSION debug_dbug="+d,ib_export_io_write_failure_10";
 FLUSH TABLES t1 FOR EXPORT;
 Warnings:

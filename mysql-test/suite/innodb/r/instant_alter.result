#
# MDEV-11369: Instant ADD COLUMN for InnoDB
#
call mtr.add_suppression("Cannot add field `.*` in table `test`.`.*` because after adding it, the row size is");
CREATE TABLE t(a INT UNIQUE)ENGINE=InnoDB ROW_FORMAT=COMPACT;
ALTER TABLE t ADD e INT, ROW_FORMAT=COMPRESSED;
INSERT INTO t SET a=1;
SET @old_instant=
(SELECT variable_value FROM information_schema.global_status
WHERE variable_name = 'innodb_instant_alter_column');
ALTER TABLE t ADD b INT NOT NULL, ALGORITHM=COPY;
affected rows: 1
info: Records: 1  Duplicates: 0  Warnings: 0
ALTER TABLE t ADD c INT NOT NULL, FORCE;
affected rows: 0
info: Records: 0  Duplicates: 0  Warnings: 0
SELECT variable_value-@old_instant instants
FROM information_schema.global_status
WHERE variable_name = 'innodb_instant_alter_column';
instants
0
ALTER TABLE t ADD d INT NOT NULL;
affected rows: 0
info: Records: 0  Duplicates: 0  Warnings: 0
SELECT * FROM t;
a	e	b	c	d
1	NULL	0	0	0
SHOW CREATE TABLE t;
Table	Create Table
t	CREATE TABLE `t` (
  `a` int(11) DEFAULT NULL,
  `e` int(11) DEFAULT NULL,
  `b` int(11) NOT NULL,
  `c` int(11) NOT NULL,
  `d` int(11) NOT NULL,
  UNIQUE KEY `a` (`a`)
) ENGINE=InnoDB DEFAULT CHARSET=latin1 ROW_FORMAT=COMPRESSED
SELECT variable_value-@old_instant instants
FROM information_schema.global_status
WHERE variable_name = 'innodb_instant_alter_column';
instants
0
SELECT variable_value-@old_instant instants
FROM information_schema.global_status
WHERE variable_name = 'innodb_instant_alter_column';
instants
0
DROP TABLE t;
connect analyze, localhost, root;
connection default;
SET timestamp = 42;
SET time_zone='+03:00';
SET @saved_frequency= @@GLOBAL.innodb_purge_rseg_truncate_frequency;
SET GLOBAL innodb_purge_rseg_truncate_frequency=1;
SET @old_instant=
(SELECT variable_value FROM information_schema.global_status
WHERE variable_name = 'innodb_instant_alter_column');
CREATE TABLE t1
(id INT PRIMARY KEY, c2 INT UNIQUE,
c3 POINT NOT NULL DEFAULT ST_GeomFromText('POINT(3 4)'),
SPATIAL INDEX(c3)) ENGINE=InnoDB ROW_FORMAT=REDUNDANT;
INSERT INTO t1 (id, c2) values(1,1);
SELECT id,c2,ST_AsText(c3) c3 FROM t1;
id	c2	c3
1	1	POINT(3 4)
ALTER TABLE t1 ADD COLUMN (
d1 INT, d2 INT UNSIGNED DEFAULT 10, d3 VARCHAR(20) NOT NULL DEFAULT 'abcde',
d4 TIMESTAMP NOT NULL DEFAULT current_timestamp());
affected rows: 0
info: Records: 0  Duplicates: 0  Warnings: 0
ALTER TABLE t1 ADD INDEX(d3);
affected rows: 0
info: Records: 0  Duplicates: 0  Warnings: 0
BEGIN;
UPDATE t1 SET d3='';
ROLLBACK;
SELECT id,c2,ST_AsText(c3) c3, d1, d2, d3, d4 FROM t1;
id	c2	c3	d1	d2	d3	d4
1	1	POINT(3 4)	NULL	10	abcde	1970-01-01 03:00:42
INSERT INTO t1 (id) VALUES(2),(3),(4),(5),(6);
ALTER TABLE t1 CHANGE d1 d1 INT DEFAULT 5, CHANGE d2 d2 INT DEFAULT 15,
CHANGE d3 d3 VARCHAR(20) NOT NULL DEFAULT 'fghij',
CHANGE d4 dfour TIMESTAMP NOT NULL DEFAULT now();
affected rows: 6
info: Records: 6  Duplicates: 0  Warnings: 0
UPDATE t1 SET d3='foo' WHERE id = 2;
UPDATE t1 SET d3=DEFAULT WHERE id = 4;
INSERT INTO t1 SET id = 7;
SELECT id,c2,ST_AsText(c3) c3, d1, d2, d3, dfour FROM t1;
id	c2	c3	d1	d2	d3	dfour
1	1	POINT(3 4)	NULL	10	abcde	1970-01-01 03:00:42
2	NULL	POINT(3 4)	NULL	10	foo	1970-01-01 03:00:42
3	NULL	POINT(3 4)	NULL	10	abcde	1970-01-01 03:00:42
4	NULL	POINT(3 4)	NULL	10	fghij	1970-01-01 03:00:42
5	NULL	POINT(3 4)	NULL	10	abcde	1970-01-01 03:00:42
6	NULL	POINT(3 4)	NULL	10	abcde	1970-01-01 03:00:42
7	NULL	POINT(3 4)	5	15	fghij	1970-01-01 03:00:42
CHECK TABLE t1;
Table	Op	Msg_type	Msg_text
test.t1	check	status	OK
ALTER TABLE t1 ADD COLUMN e1 INT AS (id * 3);
affected rows: 0
info: Records: 0  Duplicates: 0  Warnings: 0
ALTER TABLE t1 ADD COLUMN e2 VARCHAR(30) AS (d3);
affected rows: 0
info: Records: 0  Duplicates: 0  Warnings: 0
ALTER TABLE t1 ADD COLUMN e3 INT AS (id * 2);
affected rows: 0
info: Records: 0  Duplicates: 0  Warnings: 0
ALTER TABLE t1 CHANGE d3 d3 VARCHAR(20) NOT NULL DEFAULT 'foobar',
ADD COLUMN (d5 CHAR(20) DEFAULT 'hijkl', d6 INT DEFAULT -12345, d7 INT),
DROP INDEX d3;
affected rows: 0
info: Records: 0  Duplicates: 0  Warnings: 0
INSERT INTO t1 SET id = 8;
UPDATE t1 SET d3 = 'yyyyy' WHERE id = 1;
UPDATE t1 SET d3 = 'xxxxx' WHERE id = 2;
BEGIN;
UPDATE t1 SET d3 = 'xxxxx' WHERE id = 3;
SELECT id, c2, ST_AsText(c3) c3, d1, d2, d3, dfour, e1, e2, e3, d5, d6, d7 FROM t1 WHERE id = 3;
id	c2	c3	d1	d2	d3	dfour	e1	e2	e3	d5	d6	d7
3	NULL	POINT(3 4)	NULL	10	xxxxx	1970-01-01 03:00:42	9	xxxxx	6	hijkl	-12345	NULL
ROLLBACK;
SELECT id, c2, ST_AsText(c3) c3, d1, d2, d3, dfour, e1, e2, e3, d5, d6, d7 FROM t1 WHERE id = 3;
id	c2	c3	d1	d2	d3	dfour	e1	e2	e3	d5	d6	d7
3	NULL	POINT(3 4)	NULL	10	abcde	1970-01-01 03:00:42	9	abcde	6	hijkl	-12345	NULL
BEGIN;
UPDATE t1 SET d7 = NULL WHERE ID = 5;
ROLLBACK;
BEGIN;
UPDATE t1 SET d7 = NULL, d6 = 10 WHERE id = 5;
SELECT id, c2, ST_AsText(c3) c3, d1, d2, d3, dfour, e1, e2, e3, d5, d6, d7 FROM t1 WHERE id = 5;
id	c2	c3	d1	d2	d3	dfour	e1	e2	e3	d5	d6	d7
5	NULL	POINT(3 4)	NULL	10	abcde	1970-01-01 03:00:42	15	abcde	10	hijkl	10	NULL
ROLLBACK;
SELECT id, c2, ST_AsText(c3) c3, d1, d2, d3, dfour, e1, e2, e3, d5, d6, d7 FROM t1 WHERE id = 5;
id	c2	c3	d1	d2	d3	dfour	e1	e2	e3	d5	d6	d7
5	NULL	POINT(3 4)	NULL	10	abcde	1970-01-01 03:00:42	15	abcde	10	hijkl	-12345	NULL
ALTER TABLE t1 ADD COLUMN (f1 VARCHAR(20) AS (concat('x', e2)) STORED);
affected rows: 8
info: Records: 8  Duplicates: 0  Warnings: 0
ALTER TABLE t1 ADD COLUMN (d8 VARCHAR(20) DEFAULT 'omnopq');
affected rows: 0
info: Records: 0  Duplicates: 0  Warnings: 0
SELECT id, c2, ST_AsText(c3) c3, d1, d2, d3, dfour, e1, e2, e3, d5, d6, d7, f1, d8 FROM t1;
id	c2	c3	d1	d2	d3	dfour	e1	e2	e3	d5	d6	d7	f1	d8
1	1	POINT(3 4)	NULL	10	yyyyy	1970-01-01 03:00:42	3	yyyyy	2	hijkl	-12345	NULL	xyyyyy	omnopq
2	NULL	POINT(3 4)	NULL	10	xxxxx	1970-01-01 03:00:42	6	xxxxx	4	hijkl	-12345	NULL	xxxxxx	omnopq
3	NULL	POINT(3 4)	NULL	10	abcde	1970-01-01 03:00:42	9	abcde	6	hijkl	-12345	NULL	xabcde	omnopq
4	NULL	POINT(3 4)	NULL	10	fghij	1970-01-01 03:00:42	12	fghij	8	hijkl	-12345	NULL	xfghij	omnopq
5	NULL	POINT(3 4)	NULL	10	abcde	1970-01-01 03:00:42	15	abcde	10	hijkl	-12345	NULL	xabcde	omnopq
6	NULL	POINT(3 4)	NULL	10	abcde	1970-01-01 03:00:42	18	abcde	12	hijkl	-12345	NULL	xabcde	omnopq
7	NULL	POINT(3 4)	5	15	fghij	1970-01-01 03:00:42	21	fghij	14	hijkl	-12345	NULL	xfghij	omnopq
8	NULL	POINT(3 4)	5	15	foobar	1970-01-01 03:00:42	24	foobar	16	hijkl	-12345	NULL	xfoobar	omnopq
SHOW CREATE TABLE t1;
Table	Create Table
t1	CREATE TABLE `t1` (
  `id` int(11) NOT NULL,
  `c2` int(11) DEFAULT NULL,
  `c3` point NOT NULL DEFAULT st_geometryfromtext('POINT(3 4)'),
  `d1` int(11) DEFAULT 5,
  `d2` int(11) DEFAULT 15,
  `d3` varchar(20) NOT NULL DEFAULT 'foobar',
  `dfour` timestamp NOT NULL DEFAULT current_timestamp(),
  `e1` int(11) GENERATED ALWAYS AS (`id` * 3) VIRTUAL,
  `e2` varchar(30) GENERATED ALWAYS AS (`d3`) VIRTUAL,
  `e3` int(11) GENERATED ALWAYS AS (`id` * 2) VIRTUAL,
  `d5` char(20) DEFAULT 'hijkl',
  `d6` int(11) DEFAULT -12345,
  `d7` int(11) DEFAULT NULL,
  `f1` varchar(20) GENERATED ALWAYS AS (concat('x',`e2`)) STORED,
  `d8` varchar(20) DEFAULT 'omnopq',
  PRIMARY KEY (`id`),
  UNIQUE KEY `c2` (`c2`),
  SPATIAL KEY `c3` (`c3`)
) ENGINE=InnoDB DEFAULT CHARSET=latin1 ROW_FORMAT=REDUNDANT
ALTER TABLE t1
CHANGE c2 c2 INT DEFAULT 42,
CHANGE d1 d1 INT DEFAULT 1,
CHANGE d2 d2 INT DEFAULT 20,
CHANGE d3 d3 VARCHAR(20) NOT NULL DEFAULT 'boofar';
affected rows: 0
info: Records: 0  Duplicates: 0  Warnings: 0
INSERT INTO t1 SET id=9;
ALTER TABLE t1 DROP c3;
affected rows: 0
info: Records: 0  Duplicates: 0  Warnings: 0
SHOW CREATE TABLE t1;
Table	Create Table
t1	CREATE TABLE `t1` (
  `id` int(11) NOT NULL,
  `c2` int(11) DEFAULT 42,
  `d1` int(11) DEFAULT 1,
  `d2` int(11) DEFAULT 20,
  `d3` varchar(20) NOT NULL DEFAULT 'boofar',
  `dfour` timestamp NOT NULL DEFAULT current_timestamp(),
  `e1` int(11) GENERATED ALWAYS AS (`id` * 3) VIRTUAL,
  `e2` varchar(30) GENERATED ALWAYS AS (`d3`) VIRTUAL,
  `e3` int(11) GENERATED ALWAYS AS (`id` * 2) VIRTUAL,
  `d5` char(20) DEFAULT 'hijkl',
  `d6` int(11) DEFAULT -12345,
  `d7` int(11) DEFAULT NULL,
  `f1` varchar(20) GENERATED ALWAYS AS (concat('x',`e2`)) STORED,
  `d8` varchar(20) DEFAULT 'omnopq',
  PRIMARY KEY (`id`),
  UNIQUE KEY `c2` (`c2`)
) ENGINE=InnoDB DEFAULT CHARSET=latin1 ROW_FORMAT=REDUNDANT
SELECT * FROM t1;
id	c2	d1	d2	d3	dfour	e1	e2	e3	d5	d6	d7	f1	d8
1	1	NULL	10	yyyyy	1970-01-01 03:00:42	3	yyyyy	2	hijkl	-12345	NULL	xyyyyy	omnopq
2	NULL	NULL	10	xxxxx	1970-01-01 03:00:42	6	xxxxx	4	hijkl	-12345	NULL	xxxxxx	omnopq
3	NULL	NULL	10	abcde	1970-01-01 03:00:42	9	abcde	6	hijkl	-12345	NULL	xabcde	omnopq
4	NULL	NULL	10	fghij	1970-01-01 03:00:42	12	fghij	8	hijkl	-12345	NULL	xfghij	omnopq
5	NULL	NULL	10	abcde	1970-01-01 03:00:42	15	abcde	10	hijkl	-12345	NULL	xabcde	omnopq
6	NULL	NULL	10	abcde	1970-01-01 03:00:42	18	abcde	12	hijkl	-12345	NULL	xabcde	omnopq
7	NULL	5	15	fghij	1970-01-01 03:00:42	21	fghij	14	hijkl	-12345	NULL	xfghij	omnopq
8	NULL	5	15	foobar	1970-01-01 03:00:42	24	foobar	16	hijkl	-12345	NULL	xfoobar	omnopq
9	42	1	20	boofar	1970-01-01 03:00:42	27	boofar	18	hijkl	-12345	NULL	xboofar	omnopq
CREATE TABLE t2
(id INT primary key, c1 VARCHAR(4000),
p GEOMETRY NOT NULL DEFAULT ST_GeomFromText('LINESTRING(0 0,0 1,1 1)'),
SPATIAL INDEX(p))
ENGINE=InnoDB ROW_FORMAT=REDUNDANT;
BEGIN;
INSERT INTO t2 SET id=1, c1=REPEAT('a', 4000);
INSERT INTO t2 SET id=2, c1=REPEAT('a', 4000), p=ST_GeomFromText('POINT(1 1)');
COMMIT;
ALTER TABLE t2 ADD COLUMN d1 VARCHAR(2000) DEFAULT REPEAT('asdf',500);
affected rows: 0
info: Records: 0  Duplicates: 0  Warnings: 0
SELECT id, c1, ST_AsText(p) p, d1 FROM t2;
id	c1	p	d1
1	aaaaaaaaaaaaaaaaaaaaaaaaaaaaaaaaaaaaaaaaaaaaaaaaaaaaaaaaaaaaaaaaaaaaaaaaaaaaaaaaaaaaaaaaaaaaaaaaaaaaaaaaaaaaaaaaaaaaaaaaaaaaaaaaaaaaaaaaaaaaaaaaaaaaaaaaaaaaaaaaaaaaaaaaaaaaaaaaaaaaaaaaaaaaaaaaaaaaaaaaaaaaaaaaaaaaaaaaaaaaaaaaaaaaaaaaaaaaaaaaaaaaaaaaaaaaaaaaaaaaaaaaaaaaaaaaaaaaaaaaaaaaaaaaaaaaaaaaaaaaaaaaaaaaaaaaaaaaaaaaaaaaaaaaaaaaaaaaaaaaaaaaaaaaaaaaaaaaaaaaaaaaaaaaaaaaaaaaaaaaaaaaaaaaaaaaaaaaaaaaaaaaaaaaaaaaaaaaaaaaaaaaaaaaaaaaaaaaaaaaaaaaaaaaaaaaaaaaaaaaaaaaaaaaaaaaaaaaaaaaaaaaaaaaaaaaaaaaaaaaaaaaaaaaaaaaaaaaaaaaaaaaaaaaaaaaaaaaaaaaaaaaaaaaaaaaaaaaaaaaaaaaaaaaaaaaaaaaaaaaaaaaaaaaaaaaaaaaaaaaaaaaaaaaaaaaaaaaaaaaaaaaaaaaaaaaaaaaaaaaaaaaaaaaaaaaaaaaaaaaaaaaaaaaaaaaaaaaaaaaaaaaaaaaaaaaaaaaaaaaaaaaaaaaaaaaaaaaaaaaaaaaaaaaaaaaaaaaaaaaaaaaaaaaaaaaaaaaaaaaaaaaaaaaaaaaaaaaaaaaaaaaaaaaaaaaaaaaaaaaaaaaaaaaaaaaaaaaaaaaaaaaaaaaaaaaaaaaaaaaaaaaaaaaaaaaaaaaaaaaaaaaaaaaaaaaaaaaaaaaaaaaaaaaaaaaaaaaaaaaaaaaaaaaaaaaaaaaaaaaaaaaaaaaaaaaaaaaaaaaaaaaaaaaaaaaaaaaaaaaaaaaaaaaaaaaaaaaaaaaaaaaaaaaaaaaaaaaaaaaaaaaaaaaaaaaaaaaaaaaaaaaaaaaaaaaaaaaaaaaaaaaaaaaaaaaaaaaaaaaaaaaaaaaaaaaaaaaaaaaaaaaaaaaaaaaaaaaaaaaaaaaaaaaaaaaaaaaaaaaaaaaaaaaaaaaaaaaaaaaaaaaaaaaaaaaaaaaaaaaaaaaaaaaaaaaaaaaaaaaaaaaaaaaaaaaaaaaaaaaaaaaaaaaaaaaaaaaaaaaaaaaaaaaaaaaaaaaaaaaaaaaaaaaaaaaaaaaaaaaaaaaaaaaaaaaaaaaaaaaaaaaaaaaaaaaaaaaaaaaaaaaaaaaaaaaaaaaaaaaaaaaaaaaaaaaaaaaaaaaaaaaaaaaaaaaaaaaaaaaaaaaaaaaaaaaaaaaaaaaaaaaaaaaaaaaaaaaaaaaaaaaaaaaaaaaaaaaaaaaaaaaaaaaaaaaaaaaaaaaaaaaaaaaaaaaaaaaaaaaaaaaaaaaaaaaaaaaaaaaaaaaaaaaaaaaaaaaaaaaaaaaaaaaaaaaaaaaaaaaaaaaaaaaaaaaaaaaaaaaaaaaaaaaaaaaaaaaaaaaaaaaaaaaaaaaaaaaaaaaaaaaaaaaaaaaaaaaaaaaaaaaaaaaaaaaaaaaaaaaaaaaaaaaaaaaaaaaaaaaaaaaaaaaaaaaaaaaaaaaaaaaaaaaaaaaaaaaaaaaaaaaaaaaaaaaaaaaaaaaaaaaaaaaaaaaaaaaaaaaaaaaaaaaaaaaaaaaaaaaaaaaaaaaaaaaaaaaaaaaaaaaaaaaaaaaaaaaaaaaaaaaaaaaaaaaaaaaaaaaaaaaaaaaaaaaaaaaaaaaaaaaaaaaaaaaaaaaaaaaaaaaaaaaaaaaaaaaaaaaaaaaaaaaaaaaaaaaaaaaaaaaaaaaaaaaaaaaaaaaaaaaaaaaaaaaaaaaaaaaaaaaaaaaaaaaaaaaaaaaaaaaaaaaaaaaaaaaaaaaaaaaaaaaaaaaaaaaaaaaaaaaaaaaaaaaaaaaaaaaaaaaaaaaaaaaaaaaaaaaaaaaaaaaaaaaaaaaaaaaaaaaaaaaaaaaaaaaaaaaaaaaaaaaaaaaaaaaaaaaaaaaaaaaaaaaaaaaaaaaaaaaaaaaaaaaaaaaaaaaaaaaaaaaaaaaaaaaaaaaaaaaaaaaaaaaaaaaaaaaaaaaaaaaaaaaaaaaaaaaaaaaaaaaaaaaaaaaaaaaaaaaaaaaaaaaaaaaaaaaaaaaaaaaaaaaaaaaaaaaaaaaaaaaaaaaaaaaaaaaaaaaaaaaaaaaaaaaaaaaaaaaaaaaaaaaaaaaaaaaaaaaaaaaaaaaaaaaaaaaaaaaaaaaaaaaaaaaaaaaaaaaaaaaaaaaaaaaaaaaaaaaaaaaaaaaaaaaaaaaaaaaaaaaaaaaaaaaaaaaaaaaaaaaaaaaaaaaaaaaaaaaaaaaaaaaaaaaaaaaaaaaaaaaaaaaaaaaaaaaaaaaaaaaaaaaaaaaaaaaaaaaaaaaaaaaaaaaaaaaaaaaaaaaaaaaaaaaaaaaaaaaaaaaaaaaaaaaaaaaaaaaaaaaaaaaaaaaaaaaaaaaaaaaaaaaaaaaaaaaaaaaaaaaaaaaaaaaaaaaaaaaaaaaaaaaaaaaaaaaaaaaaaaaaaaaaaaaaaaaaaaaaaaaaaaaaaaaaaaaaaaaaaaaaaaaaaaaaaaaaaaaaaaaaaaaaaaaaaaaaaaaaaaaaaaaaaaaaaaaaaaaaaaaaaaaaaaaaaaaaaaaaaaaaaaaaaaaaaaaaaaaaaaaaaaaaaaaaaaaaaaaaaaaaaaaaaaaaaaaaaaaaaaaaaaaaaaaaaaaaaaaaaaaaaaaaaaaaaaaaaaaaaaaaaaaaaaaaaaaaaaaaaaaaaaaaaaaaaaaaaaaaaaaaaaaaaaaaaaaaaaaaaaaaaaaaaaaaaaaaaaaaaaaaaaaaaaaaaaaaaaaaaaaaaaaaaaaaaaaaaaaaaaaaaaaaaaaaaaaaaaaaaaaaaaaaaaaaaaaaaaaaaaaaaaaaaaaaaaaaaaaaaaaaaaaaaaaaaaaaaaaaaaaaaaaaaaaaaaaaaaaaaaaaaaaaaaaaaaaaaaaaaaaaaaaaaaaaaaaaaaaaaaaaaaaaaaaaaaaaaaaaaaaaaaaaaaaaaaaaaaaaaaaaaaaaaaaaaaaaaaaaaaaaaaaaaaaaaaaaaaaaaaaaaaaaaaaaaaaaaaaaaaaaaaaaaaaaaaaaaaaaaaaaaaaaaaaaaaaaaaaaaaaaaaaaaaaaaaaaaaaaaaaaaaaaaaaaaaaaaaaaaaaaaaaaaaaaaaaaaaaaaaaaaaaaaaaaaaaaaaaaaaaaaaaaaaaaaaaaaaaaaaaaaaaaaaaaaaaaaaaaaaaaaaaaaaaaaaaaaaaaaaaaaaaaaaaaaaaaaaaaaaaaaaaaaaaaaaaaaaaaaaaaaaaaaaaaaaaaaaaaaaaaaaaaaaaaaaaaaaaaaaaaaaaaaaaaaaaaaaaaaaaaaaaaaaaaaaaaaaaaaaaaaaaaaaaaaaaaaaaaaaaaaaaaaaaaaaaaaaaaaaaaaaaaaaaaaaaaaaaaaaaaaaaaaaaaaaaaaaaaaaaaaaaaaaaaaaaaaaaaaaaaaaaaaaaaaaaaaaaaaaaaaaaaaaaaaaaaaaaaaaaaaaaaaaaaaaaaaaaaaaaaaaaaaaaaaaaaaaaaaaaaaaaaaaaaaaaaaaaaaaaaaaaaaaaaaaaaaaaaaaaaaaaaaaaaaaaaaaaaaaaaaaaaaaaaaaaaaaaaaaaaaaaaaaaaaaaaaaaaaaaaaaaaaaaaaaaaaaaaaaaaaaaaaaaaaaaaaaaaaaaaaaaaaaaaaaaaaaaaaaaaaaaaaaaaaaaaaaaaaaaaaaaaaaaaaaaaaaaaaaaaaaaaaaaaaaaaaaaaaaaaaaaaaaaaaaaaaaaaaaaaaaaaaaaaaaaaaaaaaaaaaaaaaaaaaaaaaaaaaaaaaaaaaaaaaaaaaaaaaaaaaaaaaaaaaaa	LINESTRING(0 0,0 1,1 1)	asdfasdfasdfasdfasdfasdfasdfasdfasdfasdfasdfasdfasdfasdfasdfasdfasdfasdfasdfasdfasdfasdfasdfasdfasdfasdfasdfasdfasdfasdfasdfasdfasdfasdfasdfasdfasdfasdfasdfasdfasdfasdfasdfasdfasdfasdfasdfasdfasdfasdfasdfasdfasdfasdfasdfasdfasdfasdfasdfasdfasdfasdfasdfasdfasdfasdfasdfasdfasdfasdfasdfasdfasdfasdfasdfasdfasdfasdfasdfasdfasdfasdfasdfasdfasdfasdfasdfasdfasdfasdfasdfasdfasdfasdfasdfasdfasdfasdfasdfasdfasdfasdfasdfasdfasdfasdfasdfasdfasdfasdfasdfasdfasdfasdfasdfasdfasdfasdfasdfasdfasdfasdfasdfasdfasdfasdfasdfasdfasdfasdfasdfasdfasdfasdfasdfasdfasdfasdfasdfasdfasdfasdfasdfasdfasdfasdfasdfasdfasdfasdfasdfasdfasdfasdfasdfasdfasdfasdfasdfasdfasdfasdfasdfasdfasdfasdfasdfasdfasdfasdfasdfasdfasdfasdfasdfasdfasdfasdfasdfasdfasdfasdfasdfasdfasdfasdfasdfasdfasdfasdfasdfasdfasdfasdfasdfasdfasdfasdfasdfasdfasdfasdfasdfasdfasdfasdfasdfasdfasdfasdfasdfasdfasdfasdfasdfasdfasdfasdfasdfasdfasdfasdfasdfasdfasdfasdfasdfasdfasdfasdfasdfasdfasdfasdfasdfasdfasdfasdfasdfasdfasdfasdfasdfasdfasdfasdfasdfasdfasdfasdfasdfasdfasdfasdfasdfasdfasdfasdfasdfasdfasdfasdfasdfasdfasdfasdfasdfasdfasdfasdfasdfasdfasdfasdfasdfasdfasdfasdfasdfasdfasdfasdfasdfasdfasdfasdfasdfasdfasdfasdfasdfasdfasdfasdfasdfasdfasdfasdfasdfasdfasdfasdfasdfasdfasdfasdfasdfasdfasdfasdfasdfasdfasdfasdfasdfasdfasdfasdfasdfasdfasdfasdfasdfasdfasdfasdfasdfasdfasdfasdfasdfasdfasdfasdfasdfasdfasdfasdfasdfasdfasdfasdfasdfasdfasdfasdfasdfasdfasdfasdfasdfasdfasdfasdfasdfasdfasdfasdfasdfasdfasdfasdfasdfasdfasdfasdfasdfasdfasdfasdfasdfasdfasdfasdfasdfasdfasdfasdfasdfasdfasdfasdfasdfasdfasdfasdfasdfasdfasdfasdfasdfasdfasdfasdfasdfasdfasdfasdfasdfasdfasdfasdfasdfasdfasdfasdfasdfasdfasdfasdfasdfasdfasdfasdfasdfasdfasdfasdfasdfasdfasdfasdfasdfasdfasdfasdfasdfasdfasdfasdfasdfasdfasdfasdfasdfasdfasdfasdfasdfasdfasdfasdfasdfasdfasdfasdfasdfasdfasdfasdfasdfasdfasdfasdfasdfasdfasdfasdfasdfasdfasdfasdfasdfasdfasdfasdfasdfasdfasdfasdfasdfasdfasdfasdfasdfasdfasdfasdfasdfasdfasdfasdfasdfasdfasdfasdfasdfasdfasdfasdfasdfasdfasdfasdfasdfasdfasdfasdfasdfasdf
2	aaaaaaaaaaaaaaaaaaaaaaaaaaaaaaaaaaaaaaaaaaaaaaaaaaaaaaaaaaaaaaaaaaaaaaaaaaaaaaaaaaaaaaaaaaaaaaaaaaaaaaaaaaaaaaaaaaaaaaaaaaaaaaaaaaaaaaaaaaaaaaaaaaaaaaaaaaaaaaaaaaaaaaaaaaaaaaaaaaaaaaaaaaaaaaaaaaaaaaaaaaaaaaaaaaaaaaaaaaaaaaaaaaaaaaaaaaaaaaaaaaaaaaaaaaaaaaaaaaaaaaaaaaaaaaaaaaaaaaaaaaaaaaaaaaaaaaaaaaaaaaaaaaaaaaaaaaaaaaaaaaaaaaaaaaaaaaaaaaaaaaaaaaaaaaaaaaaaaaaaaaaaaaaaaaaaaaaaaaaaaaaaaaaaaaaaaaaaaaaaaaaaaaaaaaaaaaaaaaaaaaaaaaaaaaaaaaaaaaaaaaaaaaaaaaaaaaaaaaaaaaaaaaaaaaaaaaaaaaaaaaaaaaaaaaaaaaaaaaaaaaaaaaaaaaaaaaaaaaaaaaaaaaaaaaaaaaaaaaaaaaaaaaaaaaaaaaaaaaaaaaaaaaaaaaaaaaaaaaaaaaaaaaaaaaaaaaaaaaaaaaaaaaaaaaaaaaaaaaaaaaaaaaaaaaaaaaaaaaaaaaaaaaaaaaaaaaaaaaaaaaaaaaaaaaaaaaaaaaaaaaaaaaaaaaaaaaaaaaaaaaaaaaaaaaaaaaaaaaaaaaaaaaaaaaaaaaaaaaaaaaaaaaaaaaaaaaaaaaaaaaaaaaaaaaaaaaaaaaaaaaaaaaaaaaaaaaaaaaaaaaaaaaaaaaaaaaaaaaaaaaaaaaaaaaaaaaaaaaaaaaaaaaaaaaaaaaaaaaaaaaaaaaaaaaaaaaaaaaaaaaaaaaaaaaaaaaaaaaaaaaaaaaaaaaaaaaaaaaaaaaaaaaaaaaaaaaaaaaaaaaaaaaaaaaaaaaaaaaaaaaaaaaaaaaaaaaaaaaaaaaaaaaaaaaaaaaaaaaaaaaaaaaaaaaaaaaaaaaaaaaaaaaaaaaaaaaaaaaaaaaaaaaaaaaaaaaaaaaaaaaaaaaaaaaaaaaaaaaaaaaaaaaaaaaaaaaaaaaaaaaaaaaaaaaaaaaaaaaaaaaaaaaaaaaaaaaaaaaaaaaaaaaaaaaaaaaaaaaaaaaaaaaaaaaaaaaaaaaaaaaaaaaaaaaaaaaaaaaaaaaaaaaaaaaaaaaaaaaaaaaaaaaaaaaaaaaaaaaaaaaaaaaaaaaaaaaaaaaaaaaaaaaaaaaaaaaaaaaaaaaaaaaaaaaaaaaaaaaaaaaaaaaaaaaaaaaaaaaaaaaaaaaaaaaaaaaaaaaaaaaaaaaaaaaaaaaaaaaaaaaaaaaaaaaaaaaaaaaaaaaaaaaaaaaaaaaaaaaaaaaaaaaaaaaaaaaaaaaaaaaaaaaaaaaaaaaaaaaaaaaaaaaaaaaaaaaaaaaaaaaaaaaaaaaaaaaaaaaaaaaaaaaaaaaaaaaaaaaaaaaaaaaaaaaaaaaaaaaaaaaaaaaaaaaaaaaaaaaaaaaaaaaaaaaaaaaaaaaaaaaaaaaaaaaaaaaaaaaaaaaaaaaaaaaaaaaaaaaaaaaaaaaaaaaaaaaaaaaaaaaaaaaaaaaaaaaaaaaaaaaaaaaaaaaaaaaaaaaaaaaaaaaaaaaaaaaaaaaaaaaaaaaaaaaaaaaaaaaaaaaaaaaaaaaaaaaaaaaaaaaaaaaaaaaaaaaaaaaaaaaaaaaaaaaaaaaaaaaaaaaaaaaaaaaaaaaaaaaaaaaaaaaaaaaaaaaaaaaaaaaaaaaaaaaaaaaaaaaaaaaaaaaaaaaaaaaaaaaaaaaaaaaaaaaaaaaaaaaaaaaaaaaaaaaaaaaaaaaaaaaaaaaaaaaaaaaaaaaaaaaaaaaaaaaaaaaaaaaaaaaaaaaaaaaaaaaaaaaaaaaaaaaaaaaaaaaaaaaaaaaaaaaaaaaaaaaaaaaaaaaaaaaaaaaaaaaaaaaaaaaaaaaaaaaaaaaaaaaaaaaaaaaaaaaaaaaaaaaaaaaaaaaaaaaaaaaaaaaaaaaaaaaaaaaaaaaaaaaaaaaaaaaaaaaaaaaaaaaaaaaaaaaaaaaaaaaaaaaaaaaaaaaaaaaaaaaaaaaaaaaaaaaaaaaaaaaaaaaaaaaaaaaaaaaaaaaaaaaaaaaaaaaaaaaaaaaaaaaaaaaaaaaaaaaaaaaaaaaaaaaaaaaaaaaaaaaaaaaaaaaaaaaaaaaaaaaaaaaaaaaaaaaaaaaaaaaaaaaaaaaaaaaaaaaaaaaaaaaaaaaaaaaaaaaaaaaaaaaaaaaaaaaaaaaaaaaaaaaaaaaaaaaaaaaaaaaaaaaaaaaaaaaaaaaaaaaaaaaaaaaaaaaaaaaaaaaaaaaaaaaaaaaaaaaaaaaaaaaaaaaaaaaaaaaaaaaaaaaaaaaaaaaaaaaaaaaaaaaaaaaaaaaaaaaaaaaaaaaaaaaaaaaaaaaaaaaaaaaaaaaaaaaaaaaaaaaaaaaaaaaaaaaaaaaaaaaaaaaaaaaaaaaaaaaaaaaaaaaaaaaaaaaaaaaaaaaaaaaaaaaaaaaaaaaaaaaaaaaaaaaaaaaaaaaaaaaaaaaaaaaaaaaaaaaaaaaaaaaaaaaaaaaaaaaaaaaaaaaaaaaaaaaaaaaaaaaaaaaaaaaaaaaaaaaaaaaaaaaaaaaaaaaaaaaaaaaaaaaaaaaaaaaaaaaaaaaaaaaaaaaaaaaaaaaaaaaaaaaaaaaaaaaaaaaaaaaaaaaaaaaaaaaaaaaaaaaaaaaaaaaaaaaaaaaaaaaaaaaaaaaaaaaaaaaaaaaaaaaaaaaaaaaaaaaaaaaaaaaaaaaaaaaaaaaaaaaaaaaaaaaaaaaaaaaaaaaaaaaaaaaaaaaaaaaaaaaaaaaaaaaaaaaaaaaaaaaaaaaaaaaaaaaaaaaaaaaaaaaaaaaaaaaaaaaaaaaaaaaaaaaaaaaaaaaaaaaaaaaaaaaaaaaaaaaaaaaaaaaaaaaaaaaaaaaaaaaaaaaaaaaaaaaaaaaaaaaaaaaaaaaaaaaaaaaaaaaaaaaaaaaaaaaaaaaaaaaaaaaaaaaaaaaaaaaaaaaaaaaaaaaaaaaaaaaaaaaaaaaaaaaaaaaaaaaaaaaaaaaaaaaaaaaaaaaaaaaaaaaaaaaaaaaaaaaaaaaaaaaaaaaaaaaaaaaaaaaaaaaaaaaaaaaaaaaaaaaaaaaaaaaaaaaaaaaaaaaaaaaaaaaaaaaaaaaaaaaaaaaaaaaaaaaaaaaaaaaaaaaaaaaaaaaaaaaaaaaaaaaaaaaaaaaaaaaaaaaaaaaaaaaaaaaaaaaaaaaaaaaaaaaaaaaaaaaaaaaaaaaaaaaaaaaaaaaaaaaaaaaaaaaaaaaaaaaaaaaaaaaaaaaaaaaaaaaaaaaaaaaaaaaaaaaaaaaaaaaaaaaaaaaaaaaaaaaaaaaaaaaaaaaaaaaaaaaaaaaaaaaaaaaaaaaaaaaaaaaaaaaaaaaaaaaaaaaaaaaaaaaaaaaaaaaaaaaaaaaaaaaaaaaaaaaaaaaaaaaaaaaaaaaaaaaaaaaaaaaaaaaaaaaaaaaaaaaaaaaaaaaaaaaaaaaaaaaaaaaaaaaaaaaaaaaaaaaaaaaaaaaaaaaaaaaaaaaaaaaaaaaaaaaaaaaaaaaaaaaaaaaaaaaaaaaaaaaaaaaaaaaaaaaaaaaaaaaaaaaaaaaaaaaaaaaaaaaaaaaaaaaaaaaaaaaaaaaaaaaaaaaaaaaaaaaaaaaaaaaaaaaaaaaaaaaaaaaaaaaaaaaaaaaaaaaaaaaaaaaaaaaaaaaaaaaaaaaaaaaaaaaaaaaaaaaaaaaaaaaaaaaaaaaaaaaaaaaaaaaaaaaaaaaaaaaaaaaaaaaaaaaaaaaaaaaaaaaaaaaaaaaaaaaaaaaaaaaaaaaaaaaaaaaaaaaaaaaaaaaaaaaaaaaaaaaaaaaaaaaaaaaaa	POINT(1 1)	asdfasdfasdfasdfasdfasdfasdfasdfasdfasdfasdfasdfasdfasdfasdfasdfasdfasdfasdfasdfasdfasdfasdfasdfasdfasdfasdfasdfasdfasdfasdfasdfasdfasdfasdfasdfasdfasdfasdfasdfasdfasdfasdfasdfasdfasdfasdfasdfasdfasdfasdfasdfasdfasdfasdfasdfasdfasdfasdfasdfasdfasdfasdfasdfasdfasdfasdfasdfasdfasdfasdfasdfasdfasdfasdfasdfasdfasdfasdfasdfasdfasdfasdfasdfasdfasdfasdfasdfasdfasdfasdfasdfasdfasdfasdfasdfasdfasdfasdfasdfasdfasdfasdfasdfasdfasdfasdfasdfasdfasdfasdfasdfasdfasdfasdfasdfasdfasdfasdfasdfasdfasdfasdfasdfasdfasdfasdfasdfasdfasdfasdfasdfasdfasdfasdfasdfasdfasdfasdfasdfasdfasdfasdfasdfasdfasdfasdfasdfasdfasdfasdfasdfasdfasdfasdfasdfasdfasdfasdfasdfasdfasdfasdfasdfasdfasdfasdfasdfasdfasdfasdfasdfasdfasdfasdfasdfasdfasdfasdfasdfasdfasdfasdfasdfasdfasdfasdfasdfasdfasdfasdfasdfasdfasdfasdfasdfasdfasdfasdfasdfasdfasdfasdfasdfasdfasdfasdfasdfasdfasdfasdfasdfasdfasdfasdfasdfasdfasdfasdfasdfasdfasdfasdfasdfasdfasdfasdfasdfasdfasdfasdfasdfasdfasdfasdfasdfasdfasdfasdfasdfasdfasdfasdfasdfasdfasdfasdfasdfasdfasdfasdfasdfasdfasdfasdfasdfasdfasdfasdfasdfasdfasdfasdfasdfasdfasdfasdfasdfasdfasdfasdfasdfasdfasdfasdfasdfasdfasdfasdfasdfasdfasdfasdfasdfasdfasdfasdfasdfasdfasdfasdfasdfasdfasdfasdfasdfasdfasdfasdfasdfasdfasdfasdfasdfasdfasdfasdfasdfasdfasdfasdfasdfasdfasdfasdfasdfasdfasdfasdfasdfasdfasdfasdfasdfasdfasdfasdfasdfasdfasdfasdfasdfasdfasdfasdfasdfasdfasdfasdfasdfasdfasdfasdfasdfasdfasdfasdfasdfasdfasdfasdfasdfasdfasdfasdfasdfasdfasdfasdfasdfasdfasdfasdfasdfasdfasdfasdfasdfasdfasdfasdfasdfasdfasdfasdfasdfasdfasdfasdfasdfasdfasdfasdfasdfasdfasdfasdfasdfasdfasdfasdfasdfasdfasdfasdfasdfasdfasdfasdfasdfasdfasdfasdfasdfasdfasdfasdfasdfasdfasdfasdfasdfasdfasdfasdfasdfasdfasdfasdfasdfasdfasdfasdfasdfasdfasdfasdfasdfasdfasdfasdfasdfasdfasdfasdfasdfasdfasdfasdfasdfasdfasdfasdfasdfasdfasdfasdfasdfasdfasdfasdfasdfasdfasdfasdfasdfasdfasdfasdfasdfasdfasdfasdfasdfasdfasdfasdfasdfasdfasdfasdfasdfasdfasdfasdfasdfasdfasdfasdfasdfasdfasdfasdfasdfasdfasdfasdfasdfasdfasdfasdfasdfasdfasdfasdfasdfasdfasdfasdfasdf
BEGIN;
UPDATE t2 SET c1 = repeat(id, 4000);
connection analyze;
ANALYZE TABLE t2;
Table	Op	Msg_type	Msg_text
test.t2	analyze	status	Engine-independent statistics collected
test.t2	analyze	status	OK
SELECT clust_index_size FROM INFORMATION_SCHEMA.INNODB_SYS_TABLESTATS
WHERE name = 'test/t2';
clust_index_size
1
connection default;
ROLLBACK;
connection analyze;
ANALYZE TABLE t2;
Table	Op	Msg_type	Msg_text
test.t2	analyze	status	Engine-independent statistics collected
test.t2	analyze	status	OK
SELECT clust_index_size FROM INFORMATION_SCHEMA.INNODB_SYS_TABLESTATS
WHERE name = 'test/t2';
clust_index_size
1
connection default;
BEGIN;
UPDATE t2 SET d1 = repeat(id, 200);
connection analyze;
ANALYZE TABLE t2;
Table	Op	Msg_type	Msg_text
test.t2	analyze	status	Engine-independent statistics collected
test.t2	analyze	status	OK
SELECT clust_index_size FROM INFORMATION_SCHEMA.INNODB_SYS_TABLESTATS
WHERE name = 'test/t2';
clust_index_size
1
connection default;
ROLLBACK;
connection analyze;
ANALYZE TABLE t2;
Table	Op	Msg_type	Msg_text
test.t2	analyze	status	Engine-independent statistics collected
test.t2	analyze	status	OK
SELECT clust_index_size FROM INFORMATION_SCHEMA.INNODB_SYS_TABLESTATS
WHERE name = 'test/t2';
clust_index_size
1
connection default;
ALTER TABLE t2 DROP p;
affected rows: 0
info: Records: 0  Duplicates: 0  Warnings: 0
SELECT * FROM t2;
id	c1	d1
1	aaaaaaaaaaaaaaaaaaaaaaaaaaaaaaaaaaaaaaaaaaaaaaaaaaaaaaaaaaaaaaaaaaaaaaaaaaaaaaaaaaaaaaaaaaaaaaaaaaaaaaaaaaaaaaaaaaaaaaaaaaaaaaaaaaaaaaaaaaaaaaaaaaaaaaaaaaaaaaaaaaaaaaaaaaaaaaaaaaaaaaaaaaaaaaaaaaaaaaaaaaaaaaaaaaaaaaaaaaaaaaaaaaaaaaaaaaaaaaaaaaaaaaaaaaaaaaaaaaaaaaaaaaaaaaaaaaaaaaaaaaaaaaaaaaaaaaaaaaaaaaaaaaaaaaaaaaaaaaaaaaaaaaaaaaaaaaaaaaaaaaaaaaaaaaaaaaaaaaaaaaaaaaaaaaaaaaaaaaaaaaaaaaaaaaaaaaaaaaaaaaaaaaaaaaaaaaaaaaaaaaaaaaaaaaaaaaaaaaaaaaaaaaaaaaaaaaaaaaaaaaaaaaaaaaaaaaaaaaaaaaaaaaaaaaaaaaaaaaaaaaaaaaaaaaaaaaaaaaaaaaaaaaaaaaaaaaaaaaaaaaaaaaaaaaaaaaaaaaaaaaaaaaaaaaaaaaaaaaaaaaaaaaaaaaaaaaaaaaaaaaaaaaaaaaaaaaaaaaaaaaaaaaaaaaaaaaaaaaaaaaaaaaaaaaaaaaaaaaaaaaaaaaaaaaaaaaaaaaaaaaaaaaaaaaaaaaaaaaaaaaaaaaaaaaaaaaaaaaaaaaaaaaaaaaaaaaaaaaaaaaaaaaaaaaaaaaaaaaaaaaaaaaaaaaaaaaaaaaaaaaaaaaaaaaaaaaaaaaaaaaaaaaaaaaaaaaaaaaaaaaaaaaaaaaaaaaaaaaaaaaaaaaaaaaaaaaaaaaaaaaaaaaaaaaaaaaaaaaaaaaaaaaaaaaaaaaaaaaaaaaaaaaaaaaaaaaaaaaaaaaaaaaaaaaaaaaaaaaaaaaaaaaaaaaaaaaaaaaaaaaaaaaaaaaaaaaaaaaaaaaaaaaaaaaaaaaaaaaaaaaaaaaaaaaaaaaaaaaaaaaaaaaaaaaaaaaaaaaaaaaaaaaaaaaaaaaaaaaaaaaaaaaaaaaaaaaaaaaaaaaaaaaaaaaaaaaaaaaaaaaaaaaaaaaaaaaaaaaaaaaaaaaaaaaaaaaaaaaaaaaaaaaaaaaaaaaaaaaaaaaaaaaaaaaaaaaaaaaaaaaaaaaaaaaaaaaaaaaaaaaaaaaaaaaaaaaaaaaaaaaaaaaaaaaaaaaaaaaaaaaaaaaaaaaaaaaaaaaaaaaaaaaaaaaaaaaaaaaaaaaaaaaaaaaaaaaaaaaaaaaaaaaaaaaaaaaaaaaaaaaaaaaaaaaaaaaaaaaaaaaaaaaaaaaaaaaaaaaaaaaaaaaaaaaaaaaaaaaaaaaaaaaaaaaaaaaaaaaaaaaaaaaaaaaaaaaaaaaaaaaaaaaaaaaaaaaaaaaaaaaaaaaaaaaaaaaaaaaaaaaaaaaaaaaaaaaaaaaaaaaaaaaaaaaaaaaaaaaaaaaaaaaaaaaaaaaaaaaaaaaaaaaaaaaaaaaaaaaaaaaaaaaaaaaaaaaaaaaaaaaaaaaaaaaaaaaaaaaaaaaaaaaaaaaaaaaaaaaaaaaaaaaaaaaaaaaaaaaaaaaaaaaaaaaaaaaaaaaaaaaaaaaaaaaaaaaaaaaaaaaaaaaaaaaaaaaaaaaaaaaaaaaaaaaaaaaaaaaaaaaaaaaaaaaaaaaaaaaaaaaaaaaaaaaaaaaaaaaaaaaaaaaaaaaaaaaaaaaaaaaaaaaaaaaaaaaaaaaaaaaaaaaaaaaaaaaaaaaaaaaaaaaaaaaaaaaaaaaaaaaaaaaaaaaaaaaaaaaaaaaaaaaaaaaaaaaaaaaaaaaaaaaaaaaaaaaaaaaaaaaaaaaaaaaaaaaaaaaaaaaaaaaaaaaaaaaaaaaaaaaaaaaaaaaaaaaaaaaaaaaaaaaaaaaaaaaaaaaaaaaaaaaaaaaaaaaaaaaaaaaaaaaaaaaaaaaaaaaaaaaaaaaaaaaaaaaaaaaaaaaaaaaaaaaaaaaaaaaaaaaaaaaaaaaaaaaaaaaaaaaaaaaaaaaaaaaaaaaaaaaaaaaaaaaaaaaaaaaaaaaaaaaaaaaaaaaaaaaaaaaaaaaaaaaaaaaaaaaaaaaaaaaaaaaaaaaaaaaaaaaaaaaaaaaaaaaaaaaaaaaaaaaaaaaaaaaaaaaaaaaaaaaaaaaaaaaaaaaaaaaaaaaaaaaaaaaaaaaaaaaaaaaaaaaaaaaaaaaaaaaaaaaaaaaaaaaaaaaaaaaaaaaaaaaaaaaaaaaaaaaaaaaaaaaaaaaaaaaaaaaaaaaaaaaaaaaaaaaaaaaaaaaaaaaaaaaaaaaaaaaaaaaaaaaaaaaaaaaaaaaaaaaaaaaaaaaaaaaaaaaaaaaaaaaaaaaaaaaaaaaaaaaaaaaaaaaaaaaaaaaaaaaaaaaaaaaaaaaaaaaaaaaaaaaaaaaaaaaaaaaaaaaaaaaaaaaaaaaaaaaaaaaaaaaaaaaaaaaaaaaaaaaaaaaaaaaaaaaaaaaaaaaaaaaaaaaaaaaaaaaaaaaaaaaaaaaaaaaaaaaaaaaaaaaaaaaaaaaaaaaaaaaaaaaaaaaaaaaaaaaaaaaaaaaaaaaaaaaaaaaaaaaaaaaaaaaaaaaaaaaaaaaaaaaaaaaaaaaaaaaaaaaaaaaaaaaaaaaaaaaaaaaaaaaaaaaaaaaaaaaaaaaaaaaaaaaaaaaaaaaaaaaaaaaaaaaaaaaaaaaaaaaaaaaaaaaaaaaaaaaaaaaaaaaaaaaaaaaaaaaaaaaaaaaaaaaaaaaaaaaaaaaaaaaaaaaaaaaaaaaaaaaaaaaaaaaaaaaaaaaaaaaaaaaaaaaaaaaaaaaaaaaaaaaaaaaaaaaaaaaaaaaaaaaaaaaaaaaaaaaaaaaaaaaaaaaaaaaaaaaaaaaaaaaaaaaaaaaaaaaaaaaaaaaaaaaaaaaaaaaaaaaaaaaaaaaaaaaaaaaaaaaaaaaaaaaaaaaaaaaaaaaaaaaaaaaaaaaaaaaaaaaaaaaaaaaaaaaaaaaaaaaaaaaaaaaaaaaaaaaaaaaaaaaaaaaaaaaaaaaaaaaaaaaaaaaaaaaaaaaaaaaaaaaaaaaaaaaaaaaaaaaaaaaaaaaaaaaaaaaaaaaaaaaaaaaaaaaaaaaaaaaaaaaaaaaaaaaaaaaaaaaaaaaaaaaaaaaaaaaaaaaaaaaaaaaaaaaaaaaaaaaaaaaaaaaaaaaaaaaaaaaaaaaaaaaaaaaaaaaaaaaaaaaaaaaaaaaaaaaaaaaaaaaaaaaaaaaaaaaaaaaaaaaaaaaaaaaaaaaaaaaaaaaaaaaaaaaaaaaaaaaaaaaaaaaaaaaaaaaaaaaaaaaaaaaaaaaaaaaaaaaaaaaaaaaaaaaaaaaaaaaaaaaaaaaaaaaaaaaaaaaaaaaaaaaaaaaaaaaaaaaaaaaaaaaaaaaaaaaaaaaaaaaaaaaaaaaaaaaaaaaaaaaaaaaaaaaaaaaaaaaaaaaaaaaaaaaaaaaaaaaaaaaaaaaaaaaaaaaaaaaaaaaaaaaaaaaaaaaaaaaaaaaaaaaaaaaaaaaaaaaaaaaaaaaaaaaaaaaaaaaaaaaaaaaaaaaaaaaaaaaaaaaaaaaaaaaaaaaaaaaaaaaaaaaaaaaaaaaaaaaaaaaaaaaaaaaaaaaaaaaaaaaaaaaaaaaaaaaaaaaaaaaaaaaaaaaaaaaaaaaaaaaaaaaaaaaaaaaaaaaaaaaaaaaaaaaaaaaaaaaaaaaaaaaaaaaaaaaaaaaaaaaaaaaaaaaaaaaaaaaaaaaaaaaaaaaaaaaaaaaaaaaaaaaaaaaaaaaaaaaaaaaaaaaaaaaaaaaaaaaaaaaaaaaaaaaaaaaaaaaaaaaaaaaaaaaaaaaaaaaaaaaaaaaaaaaaaaaaaaaaaaaaaaaaaaaaaaaaaaaaaaaaaaaaaaaaaaaaaaaaaaaaaaaaaaaaa	asdfasdfasdfasdfasdfasdfasdfasdfasdfasdfasdfasdfasdfasdfasdfasdfasdfasdfasdfasdfasdfasdfasdfasdfasdfasdfasdfasdfasdfasdfasdfasdfasdfasdfasdfasdfasdfasdfasdfasdfasdfasdfasdfasdfasdfasdfasdfasdfasdfasdfasdfasdfasdfasdfasdfasdfasdfasdfasdfasdfasdfasdfasdfasdfasdfasdfasdfasdfasdfasdfasdfasdfasdfasdfasdfasdfasdfasdfasdfasdfasdfasdfasdfasdfasdfasdfasdfasdfasdfasdfasdfasdfasdfasdfasdfasdfasdfasdfasdfasdfasdfasdfasdfasdfasdfasdfasdfasdfasdfasdfasdfasdfasdfasdfasdfasdfasdfasdfasdfasdfasdfasdfasdfasdfasdfasdfasdfasdfasdfasdfasdfasdfasdfasdfasdfasdfasdfasdfasdfasdfasdfasdfasdfasdfasdfasdfasdfasdfasdfasdfasdfasdfasdfasdfasdfasdfasdfasdfasdfasdfasdfasdfasdfasdfasdfasdfasdfasdfasdfasdfasdfasdfasdfasdfasdfasdfasdfasdfasdfasdfasdfasdfasdfasdfasdfasdfasdfasdfasdfasdfasdfasdfasdfasdfasdfasdfasdfasdfasdfasdfasdfasdfasdfasdfasdfasdfasdfasdfasdfasdfasdfasdfasdfasdfasdfasdfasdfasdfasdfasdfasdfasdfasdfasdfasdfasdfasdfasdfasdfasdfasdfasdfasdfasdfasdfasdfasdfasdfasdfasdfasdfasdfasdfasdfasdfasdfasdfasdfasdfasdfasdfasdfasdfasdfasdfasdfasdfasdfasdfasdfasdfasdfasdfasdfasdfasdfasdfasdfasdfasdfasdfasdfasdfasdfasdfasdfasdfasdfasdfasdfasdfasdfasdfasdfasdfasdfasdfasdfasdfasdfasdfasdfasdfasdfasdfasdfasdfasdfasdfasdfasdfasdfasdfasdfasdfasdfasdfasdfasdfasdfasdfasdfasdfasdfasdfasdfasdfasdfasdfasdfasdfasdfasdfasdfasdfasdfasdfasdfasdfasdfasdfasdfasdfasdfasdfasdfasdfasdfasdfasdfasdfasdfasdfasdfasdfasdfasdfasdfasdfasdfasdfasdfasdfasdfasdfasdfasdfasdfasdfasdfasdfasdfasdfasdfasdfasdfasdfasdfasdfasdfasdfasdfasdfasdfasdfasdfasdfasdfasdfasdfasdfasdfasdfasdfasdfasdfasdfasdfasdfasdfasdfasdfasdfasdfasdfasdfasdfasdfasdfasdfasdfasdfasdfasdfasdfasdfasdfasdfasdfasdfasdfasdfasdfasdfasdfasdfasdfasdfasdfasdfasdfasdfasdfasdfasdfasdfasdfasdfasdfasdfasdfasdfasdfasdfasdfasdfasdfasdfasdfasdfasdfasdfasdfasdfasdfasdfasdfasdfasdfasdfasdfasdfasdfasdfasdfasdfasdfasdfasdfasdfasdfasdfasdfasdfasdfasdfasdfasdfasdfasdfasdfasdfasdfasdfasdfasdfasdfasdfasdfasdfasdfasdfasdfasdfasdfasdfasdfasdfasdfasdfasdfasdfasdfasdfasdfasdfasdfasdfasdfasdf
2	aaaaaaaaaaaaaaaaaaaaaaaaaaaaaaaaaaaaaaaaaaaaaaaaaaaaaaaaaaaaaaaaaaaaaaaaaaaaaaaaaaaaaaaaaaaaaaaaaaaaaaaaaaaaaaaaaaaaaaaaaaaaaaaaaaaaaaaaaaaaaaaaaaaaaaaaaaaaaaaaaaaaaaaaaaaaaaaaaaaaaaaaaaaaaaaaaaaaaaaaaaaaaaaaaaaaaaaaaaaaaaaaaaaaaaaaaaaaaaaaaaaaaaaaaaaaaaaaaaaaaaaaaaaaaaaaaaaaaaaaaaaaaaaaaaaaaaaaaaaaaaaaaaaaaaaaaaaaaaaaaaaaaaaaaaaaaaaaaaaaaaaaaaaaaaaaaaaaaaaaaaaaaaaaaaaaaaaaaaaaaaaaaaaaaaaaaaaaaaaaaaaaaaaaaaaaaaaaaaaaaaaaaaaaaaaaaaaaaaaaaaaaaaaaaaaaaaaaaaaaaaaaaaaaaaaaaaaaaaaaaaaaaaaaaaaaaaaaaaaaaaaaaaaaaaaaaaaaaaaaaaaaaaaaaaaaaaaaaaaaaaaaaaaaaaaaaaaaaaaaaaaaaaaaaaaaaaaaaaaaaaaaaaaaaaaaaaaaaaaaaaaaaaaaaaaaaaaaaaaaaaaaaaaaaaaaaaaaaaaaaaaaaaaaaaaaaaaaaaaaaaaaaaaaaaaaaaaaaaaaaaaaaaaaaaaaaaaaaaaaaaaaaaaaaaaaaaaaaaaaaaaaaaaaaaaaaaaaaaaaaaaaaaaaaaaaaaaaaaaaaaaaaaaaaaaaaaaaaaaaaaaaaaaaaaaaaaaaaaaaaaaaaaaaaaaaaaaaaaaaaaaaaaaaaaaaaaaaaaaaaaaaaaaaaaaaaaaaaaaaaaaaaaaaaaaaaaaaaaaaaaaaaaaaaaaaaaaaaaaaaaaaaaaaaaaaaaaaaaaaaaaaaaaaaaaaaaaaaaaaaaaaaaaaaaaaaaaaaaaaaaaaaaaaaaaaaaaaaaaaaaaaaaaaaaaaaaaaaaaaaaaaaaaaaaaaaaaaaaaaaaaaaaaaaaaaaaaaaaaaaaaaaaaaaaaaaaaaaaaaaaaaaaaaaaaaaaaaaaaaaaaaaaaaaaaaaaaaaaaaaaaaaaaaaaaaaaaaaaaaaaaaaaaaaaaaaaaaaaaaaaaaaaaaaaaaaaaaaaaaaaaaaaaaaaaaaaaaaaaaaaaaaaaaaaaaaaaaaaaaaaaaaaaaaaaaaaaaaaaaaaaaaaaaaaaaaaaaaaaaaaaaaaaaaaaaaaaaaaaaaaaaaaaaaaaaaaaaaaaaaaaaaaaaaaaaaaaaaaaaaaaaaaaaaaaaaaaaaaaaaaaaaaaaaaaaaaaaaaaaaaaaaaaaaaaaaaaaaaaaaaaaaaaaaaaaaaaaaaaaaaaaaaaaaaaaaaaaaaaaaaaaaaaaaaaaaaaaaaaaaaaaaaaaaaaaaaaaaaaaaaaaaaaaaaaaaaaaaaaaaaaaaaaaaaaaaaaaaaaaaaaaaaaaaaaaaaaaaaaaaaaaaaaaaaaaaaaaaaaaaaaaaaaaaaaaaaaaaaaaaaaaaaaaaaaaaaaaaaaaaaaaaaaaaaaaaaaaaaaaaaaaaaaaaaaaaaaaaaaaaaaaaaaaaaaaaaaaaaaaaaaaaaaaaaaaaaaaaaaaaaaaaaaaaaaaaaaaaaaaaaaaaaaaaaaaaaaaaaaaaaaaaaaaaaaaaaaaaaaaaaaaaaaaaaaaaaaaaaaaaaaaaaaaaaaaaaaaaaaaaaaaaaaaaaaaaaaaaaaaaaaaaaaaaaaaaaaaaaaaaaaaaaaaaaaaaaaaaaaaaaaaaaaaaaaaaaaaaaaaaaaaaaaaaaaaaaaaaaaaaaaaaaaaaaaaaaaaaaaaaaaaaaaaaaaaaaaaaaaaaaaaaaaaaaaaaaaaaaaaaaaaaaaaaaaaaaaaaaaaaaaaaaaaaaaaaaaaaaaaaaaaaaaaaaaaaaaaaaaaaaaaaaaaaaaaaaaaaaaaaaaaaaaaaaaaaaaaaaaaaaaaaaaaaaaaaaaaaaaaaaaaaaaaaaaaaaaaaaaaaaaaaaaaaaaaaaaaaaaaaaaaaaaaaaaaaaaaaaaaaaaaaaaaaaaaaaaaaaaaaaaaaaaaaaaaaaaaaaaaaaaaaaaaaaaaaaaaaaaaaaaaaaaaaaaaaaaaaaaaaaaaaaaaaaaaaaaaaaaaaaaaaaaaaaaaaaaaaaaaaaaaaaaaaaaaaaaaaaaaaaaaaaaaaaaaaaaaaaaaaaaaaaaaaaaaaaaaaaaaaaaaaaaaaaaaaaaaaaaaaaaaaaaaaaaaaaaaaaaaaaaaaaaaaaaaaaaaaaaaaaaaaaaaaaaaaaaaaaaaaaaaaaaaaaaaaaaaaaaaaaaaaaaaaaaaaaaaaaaaaaaaaaaaaaaaaaaaaaaaaaaaaaaaaaaaaaaaaaaaaaaaaaaaaaaaaaaaaaaaaaaaaaaaaaaaaaaaaaaaaaaaaaaaaaaaaaaaaaaaaaaaaaaaaaaaaaaaaaaaaaaaaaaaaaaaaaaaaaaaaaaaaaaaaaaaaaaaaaaaaaaaaaaaaaaaaaaaaaaaaaaaaaaaaaaaaaaaaaaaaaaaaaaaaaaaaaaaaaaaaaaaaaaaaaaaaaaaaaaaaaaaaaaaaaaaaaaaaaaaaaaaaaaaaaaaaaaaaaaaaaaaaaaaaaaaaaaaaaaaaaaaaaaaaaaaaaaaaaaaaaaaaaaaaaaaaaaaaaaaaaaaaaaaaaaaaaaaaaaaaaaaaaaaaaaaaaaaaaaaaaaaaaaaaaaaaaaaaaaaaaaaaaaaaaaaaaaaaaaaaaaaaaaaaaaaaaaaaaaaaaaaaaaaaaaaaaaaaaaaaaaaaaaaaaaaaaaaaaaaaaaaaaaaaaaaaaaaaaaaaaaaaaaaaaaaaaaaaaaaaaaaaaaaaaaaaaaaaaaaaaaaaaaaaaaaaaaaaaaaaaaaaaaaaaaaaaaaaaaaaaaaaaaaaaaaaaaaaaaaaaaaaaaaaaaaaaaaaaaaaaaaaaaaaaaaaaaaaaaaaaaaaaaaaaaaaaaaaaaaaaaaaaaaaaaaaaaaaaaaaaaaaaaaaaaaaaaaaaaaaaaaaaaaaaaaaaaaaaaaaaaaaaaaaaaaaaaaaaaaaaaaaaaaaaaaaaaaaaaaaaaaaaaaaaaaaaaaaaaaaaaaaaaaaaaaaaaaaaaaaaaaaaaaaaaaaaaaaaaaaaaaaaaaaaaaaaaaaaaaaaaaaaaaaaaaaaaaaaaaaaaaaaaaaaaaaaaaaaaaaaaaaaaaaaaaaaaaaaaaaaaaaaaaaaaaaaaaaaaaaaaaaaaaaaaaaaaaaaaaaaaaaaaaaaaaaaaaaaaaaaaaaaaaaaaaaaaaaaaaaaaaaaaaaaaaaaaaaaaaaaaaaaaaaaaaaaaaaaaaaaaaaaaaaaaaaaaaaaaaaaaaaaaaaaaaaaaaaaaaaaaaaaaaaaaaaaaaaaaaaaaaaaaaaaaaaaaaaaaaaaaaaaaaaaaaaaaaaaaaaaaaaaaaaaaaaaaaaaaaaaaaaaaaaaaaaaaaaaaaaaaaaaaaaaaaaaaaaaaaaaaaaaaaaaaaaaaaaaaaaaaaaaaaaaaaaaaaaaaaaaaaaaaaaaaaaaaaaaaaaaaaaaaaaaaaaaaaaaaaaaaaaaaaaaaaaaaaaaaaaaaaaaaaaaaaaaaaaaaaaaaaaaaaaaaaaaaaaaaaaaaaaaaaaaaaaaaaaaaaaaaaaaaaaaaaaaaaaaaaaaaaaaaaaaaaaaaaaaaaaaaaaaaaaaaaaaaaaaaaaaaaaaaaaaaaaaaaaaaaaaaaaaaaaaaaaaaaaaaaaaaaaaaaaaaaaaaaaaaaaaaaaaaaaaaaaaaaaaaaaaaaaaaaaaaaaaaaaaaaaaaaaaaaaaaaaaaaaaaaaaaaaaaaaaaaaaaaaaaaaaaaaaaaaaaaaaaaaaaaaaaaaaaaaaaaaaaaaaaaaaaaaaaaaaaaaaaaaaaaaaaaaaaaaaaaaaaaaaaa	asdfasdfasdfasdfasdfasdfasdfasdfasdfasdfasdfasdfasdfasdfasdfasdfasdfasdfasdfasdfasdfasdfasdfasdfasdfasdfasdfasdfasdfasdfasdfasdfasdfasdfasdfasdfasdfasdfasdfasdfasdfasdfasdfasdfasdfasdfasdfasdfasdfasdfasdfasdfasdfasdfasdfasdfasdfasdfasdfasdfasdfasdfasdfasdfasdfasdfasdfasdfasdfasdfasdfasdfasdfasdfasdfasdfasdfasdfasdfasdfasdfasdfasdfasdfasdfasdfasdfasdfasdfasdfasdfasdfasdfasdfasdfasdfasdfasdfasdfasdfasdfasdfasdfasdfasdfasdfasdfasdfasdfasdfasdfasdfasdfasdfasdfasdfasdfasdfasdfasdfasdfasdfasdfasdfasdfasdfasdfasdfasdfasdfasdfasdfasdfasdfasdfasdfasdfasdfasdfasdfasdfasdfasdfasdfasdfasdfasdfasdfasdfasdfasdfasdfasdfasdfasdfasdfasdfasdfasdfasdfasdfasdfasdfasdfasdfasdfasdfasdfasdfasdfasdfasdfasdfasdfasdfasdfasdfasdfasdfasdfasdfasdfasdfasdfasdfasdfasdfasdfasdfasdfasdfasdfasdfasdfasdfasdfasdfasdfasdfasdfasdfasdfasdfasdfasdfasdfasdfasdfasdfasdfasdfasdfasdfasdfasdfasdfasdfasdfasdfasdfasdfasdfasdfasdfasdfasdfasdfasdfasdfasdfasdfasdfasdfasdfasdfasdfasdfasdfasdfasdfasdfasdfasdfasdfasdfasdfasdfasdfasdfasdfasdfasdfasdfasdfasdfasdfasdfasdfasdfasdfasdfasdfasdfasdfasdfasdfasdfasdfasdfasdfasdfasdfasdfasdfasdfasdfasdfasdfasdfasdfasdfasdfasdfasdfasdfasdfasdfasdfasdfasdfasdfasdfasdfasdfasdfasdfasdfasdfasdfasdfasdfasdfasdfasdfasdfasdfasdfasdfasdfasdfasdfasdfasdfasdfasdfasdfasdfasdfasdfasdfasdfasdfasdfasdfasdfasdfasdfasdfasdfasdfasdfasdfasdfasdfasdfasdfasdfasdfasdfasdfasdfasdfasdfasdfasdfasdfasdfasdfasdfasdfasdfasdfasdfasdfasdfasdfasdfasdfasdfasdfasdfasdfasdfasdfasdfasdfasdfasdfasdfasdfasdfasdfasdfasdfasdfasdfasdfasdfasdfasdfasdfasdfasdfasdfasdfasdfasdfasdfasdfasdfasdfasdfasdfasdfasdfasdfasdfasdfasdfasdfasdfasdfasdfasdfasdfasdfasdfasdfasdfasdfasdfasdfasdfasdfasdfasdfasdfasdfasdfasdfasdfasdfasdfasdfasdfasdfasdfasdfasdfasdfasdfasdfasdfasdfasdfasdfasdfasdfasdfasdfasdfasdfasdfasdfasdfasdfasdfasdfasdfasdfasdfasdfasdfasdfasdfasdfasdfasdfasdfasdfasdfasdfasdfasdfasdfasdfasdfasdfasdfasdfasdfasdfasdfasdfasdfasdfasdfasdfasdfasdfasdfasdfasdfasdfasdfasdfasdfasdfasdfasdfasdfasdfasdfasdfasdfasdfasdfasdfasdfasdf
CREATE TABLE t3
(id INT PRIMARY KEY, c2 INT UNSIGNED NOT NULL UNIQUE,
c3 POLYGON NOT NULL DEFAULT ST_PolyFromText('POLYGON((1 1,2 2,3 3,1 1))'),
SPATIAL INDEX(c3))
ENGINE=InnoDB ROW_FORMAT=REDUNDANT;
INSERT INTO t3(id,c2) VALUES(1,1),(2,2),(3,3);
SELECT id, c2, ST_AsText(c3) c3 FROM t3;
id	c2	c3
1	1	POLYGON((1 1,2 2,3 3,1 1))
2	2	POLYGON((1 1,2 2,3 3,1 1))
3	3	POLYGON((1 1,2 2,3 3,1 1))
ALTER TABLE t3 ADD COLUMN
(c4 DATETIME DEFAULT current_timestamp(),
c5 TIMESTAMP NOT NULL DEFAULT current_timestamp(),
c6 POINT);
affected rows: 0
info: Records: 0  Duplicates: 0  Warnings: 0
SELECT id, c2, ST_AsText(c3) c3, c4, c5, c6 FROM t3;
id	c2	c3	c4	c5	c6
1	1	POLYGON((1 1,2 2,3 3,1 1))	1970-01-01 03:00:42	1970-01-01 03:00:42	NULL
2	2	POLYGON((1 1,2 2,3 3,1 1))	1970-01-01 03:00:42	1970-01-01 03:00:42	NULL
3	3	POLYGON((1 1,2 2,3 3,1 1))	1970-01-01 03:00:42	1970-01-01 03:00:42	NULL
affected rows: 3
ALTER TABLE t3 ADD COLUMN c7 TIME NOT NULL DEFAULT current_timestamp();
affected rows: 0
info: Records: 0  Duplicates: 0  Warnings: 0
ALTER TABLE t3 ADD COLUMN c8 DATE NOT NULL DEFAULT current_timestamp();
affected rows: 0
info: Records: 0  Duplicates: 0  Warnings: 0
SELECT id, c2, ST_AsText(c3) c3, c4, c5, c6, c7, c8 FROM t3;
id	c2	c3	c4	c5	c6	c7	c8
1	1	POLYGON((1 1,2 2,3 3,1 1))	1970-01-01 03:00:42	1970-01-01 03:00:42	NULL	03:00:42	1970-01-01
2	2	POLYGON((1 1,2 2,3 3,1 1))	1970-01-01 03:00:42	1970-01-01 03:00:42	NULL	03:00:42	1970-01-01
3	3	POLYGON((1 1,2 2,3 3,1 1))	1970-01-01 03:00:42	1970-01-01 03:00:42	NULL	03:00:42	1970-01-01
ALTER TABLE t3 ADD COLUMN t TEXT CHARSET utf8
DEFAULT 'The quick brown fox jumps over the lazy dog';
affected rows: 0
info: Records: 0  Duplicates: 0  Warnings: 0
ALTER TABLE t3 ADD COLUMN b BLOB NOT NULL;
affected rows: 0
info: Records: 0  Duplicates: 0  Warnings: 0
INSERT INTO t3 SET id=4;
ERROR HY000: Field 'c2' doesn't have a default value
INSERT INTO t3 SET id=4, c2=0, b=0xf09f98b1;
affected rows: 1
Warnings:
Note	1265	Data truncated for column 'c7' at row 1
Note	1265	Data truncated for column 'c8' at row 1
SET innodb_strict_mode = OFF;
affected rows: 0
ALTER TABLE t3 CHANGE t phrase TEXT DEFAULT 0xc3a4c3a448,
CHANGE b b BLOB NOT NULL DEFAULT 'binary line of business';
affected rows: 4
info: Records: 4  Duplicates: 0  Warnings: 0
INSERT INTO t3 SET id=5, c2=9;
Warnings:
Note	1265	Data truncated for column 'c7' at row 1
Note	1265	Data truncated for column 'c8' at row 1
SELECT id, c2, ST_AsText(c3) c3, c4, c5, c6, c7, c8, phrase, b FROM t3;
id	c2	c3	c4	c5	c6	c7	c8	phrase	b
1	1	POLYGON((1 1,2 2,3 3,1 1))	1970-01-01 03:00:42	1970-01-01 03:00:42	NULL	03:00:42	1970-01-01	The quick brown fox jumps over the lazy dog	
2	2	POLYGON((1 1,2 2,3 3,1 1))	1970-01-01 03:00:42	1970-01-01 03:00:42	NULL	03:00:42	1970-01-01	The quick brown fox jumps over the lazy dog	
3	3	POLYGON((1 1,2 2,3 3,1 1))	1970-01-01 03:00:42	1970-01-01 03:00:42	NULL	03:00:42	1970-01-01	The quick brown fox jumps over the lazy dog	
4	0	POLYGON((1 1,2 2,3 3,1 1))	1970-01-01 03:00:42	1970-01-01 03:00:42	NULL	03:00:42	1970-01-01	The quick brown fox jumps over the lazy dog	😱
5	9	POLYGON((1 1,2 2,3 3,1 1))	1970-01-01 03:00:42	1970-01-01 03:00:42	NULL	03:00:42	1970-01-01	ääH	binary line of business
ALTER TABLE t3 DROP c3, DROP c7;
affected rows: 0
info: Records: 0  Duplicates: 0  Warnings: 0
SELECT * FROM t3;
id	c2	c4	c5	c6	c8	phrase	b
1	1	1970-01-01 03:00:42	1970-01-01 03:00:42	NULL	1970-01-01	The quick brown fox jumps over the lazy dog	
2	2	1970-01-01 03:00:42	1970-01-01 03:00:42	NULL	1970-01-01	The quick brown fox jumps over the lazy dog	
3	3	1970-01-01 03:00:42	1970-01-01 03:00:42	NULL	1970-01-01	The quick brown fox jumps over the lazy dog	
4	0	1970-01-01 03:00:42	1970-01-01 03:00:42	NULL	1970-01-01	The quick brown fox jumps over the lazy dog	😱
5	9	1970-01-01 03:00:42	1970-01-01 03:00:42	NULL	1970-01-01	ääH	binary line of business
CREATE TABLE t4
(id INT, foo INT DEFAULT 0, c1 VARCHAR(4000),
p GEOMETRY NOT NULL DEFAULT ST_GeomFromText('LINESTRING(0 0,0 1,1 1)'),
PRIMARY KEY(id,foo))
ENGINE=InnoDB ROW_FORMAT=REDUNDANT;
INSERT INTO t4 (id,c1) VALUES (1, REPEAT('a', 4000)), (2, REPEAT('a', 4000));
ALTER TABLE t4 ADD COLUMN d1 INT;
BEGIN;
UPDATE t4 SET c1 = repeat('1', 4000), foo=1 WHERE id=1;
INSERT INTO t4 (id,c1) VALUES (1, REPEAT('a', 4000));
UPDATE t4 SET c1 = repeat('2', 4000), foo=1 WHERE id=2;
ROLLBACK;
BEGIN;
UPDATE t4 SET d1 = 1,foo=2 WHERE id=1;
INSERT INTO t4 (id,foo,c1) VALUES (1, 1, REPEAT('1', 4000));
COMMIT;
CREATE TABLE big
(id INT PRIMARY KEY, c1 VARCHAR(4000), c2 VARCHAR(4000), c3 VARCHAR(1000),
p POINT NOT NULL DEFAULT ST_GeomFromText('POINT(0 0)'), SPATIAL INDEX(p))
ENGINE=InnoDB ROW_FORMAT=REDUNDANT;
BEGIN;
INSERT INTO big
SET id=1, c1=REPEAT('a', 200), c2=REPEAT('b', 200), c3=REPEAT('c', 159);
SET @i:=1;
INSERT INTO big SELECT @i:=@i+1, c1, c2, c3, p FROM big;
INSERT INTO big SELECT @i:=@i+1, c1, c2, c3, p FROM big;
INSERT INTO big SELECT @i:=@i+1, c1, c2, c3, p FROM big;
INSERT INTO big SELECT @i:=@i+1, c1, c2, c3, p FROM big;
INSERT INTO big SELECT @i:=@i+1, c1, c2, c3, p FROM big;
COMMIT;
connection analyze;
ANALYZE TABLE big;
Table	Op	Msg_type	Msg_text
test.big	analyze	status	Engine-independent statistics collected
test.big	analyze	status	OK
SELECT clust_index_size FROM INFORMATION_SCHEMA.INNODB_SYS_TABLESTATS
WHERE name = 'test/big';
clust_index_size
3
connection default;
ALTER TABLE big ADD COLUMN
(d1 INT DEFAULT 0, d2 VARCHAR(20) DEFAULT 'abcde',
d3 TIMESTAMP NOT NULL DEFAULT current_timestamp ON UPDATE current_timestamp);
affected rows: 0
info: Records: 0  Duplicates: 0  Warnings: 0
CHECKSUM TABLE big;
Table	Checksum
test.big	1705165209
BEGIN;
INSERT INTO big(id, c1, c2, c3) SELECT @i:=@i+1, c1, c2, c3 FROM big;
INSERT INTO big(id, c1, c2, c3) SELECT @i:=@i+1, c1, c2, c3 FROM big;
CHECKSUM TABLE big;
Table	Checksum
test.big	385477733
connection analyze;
ANALYZE TABLE big;
Table	Op	Msg_type	Msg_text
test.big	analyze	status	Engine-independent statistics collected
test.big	analyze	status	OK
SELECT clust_index_size FROM INFORMATION_SCHEMA.INNODB_SYS_TABLESTATS
WHERE name = 'test/big';
clust_index_size
7
connection default;
ROLLBACK;
CHECKSUM TABLE big;
Table	Checksum
test.big	1705165209
connection analyze;
ANALYZE TABLE big;
Table	Op	Msg_type	Msg_text
test.big	analyze	status	Engine-independent statistics collected
test.big	analyze	status	OK
SELECT clust_index_size FROM INFORMATION_SCHEMA.INNODB_SYS_TABLESTATS
WHERE name = 'test/big';
clust_index_size
3
connection default;
InnoDB		0 transactions not purged
DROP TABLE t1,t2,t3,t4,big;
CREATE TABLE t1 (a VARCHAR(1) PRIMARY KEY) ENGINE=InnoDB ROW_FORMAT=REDUNDANT;
INSERT INTO t1 SET a='a';
ALTER TABLE t1 ADD COLUMN b INT NOT NULL DEFAULT 0;
UPDATE t1 SET b = 1;
INSERT INTO t1 SET a='a';
ERROR 23000: Duplicate entry 'a' for key 'PRIMARY'
SELECT * FROM t1;
a	b
a	1
DROP TABLE t1;
CREATE TABLE t1 (a INT, b VARCHAR(8), PRIMARY KEY(b,a)) ENGINE=InnoDB ROW_FORMAT=REDUNDANT;
INSERT INTO t1 VALUES (1,'foo');
ALTER TABLE t1 ADD COLUMN c INT;
UPDATE t1 SET c = 1;
UPDATE t1 SET c = 2;
DROP TABLE t1;
CREATE TABLE t1 (a INT PRIMARY KEY) ENGINE=InnoDB ROW_FORMAT=REDUNDANT;
CREATE TABLE t2 (b INT PRIMARY KEY, FOREIGN KEY(b) REFERENCES t1(a))
ENGINE=InnoDB ROW_FORMAT=REDUNDANT;
INSERT INTO t1 SET a=1;
INSERT INTO t2 SET b=1;
ALTER TABLE t2 ADD COLUMN a INT, DROP FOREIGN KEY t2_ibfk_1;
ALTER TABLE t2 ADD INDEX(a);
ALTER TABLE t1 ADD COLUMN b INT, ADD FOREIGN KEY(a) REFERENCES t2(a),
ALGORITHM=INSTANT;
ERROR 0A000: ALGORITHM=INSTANT is not supported. Reason: Adding foreign keys needs foreign_key_checks=OFF. Try ALGORITHM=COPY
SET foreign_key_checks=0;
ALTER TABLE t1 ADD COLUMN b INT, ADD FOREIGN KEY(a) REFERENCES t2(a),
ALGORITHM=INSTANT;
ALTER TABLE t2 ADD CONSTRAINT fk FOREIGN KEY(b) REFERENCES t1(a),
ALGORITHM=INSTANT;
SET foreign_key_checks=1;
ALTER TABLE t2 COMMENT 'domestic keys only', DROP FOREIGN KEY fk;
ALTER TABLE t1 DROP FOREIGN KEY t1_ibfk_1;
ALTER TABLE t1 ADD COLUMN big BLOB NOT NULL
DEFAULT REPEAT('a', @@GLOBAL.innodb_page_size * .75);
CHECK TABLE t2, t1;
Table	Op	Msg_type	Msg_text
test.t2	check	status	OK
test.t1	check	status	OK
DROP TABLE t2, t1;
CREATE TABLE t1 (a INT PRIMARY KEY) ENGINE=InnoDB ROW_FORMAT=REDUNDANT;
INSERT INTO t1 SET a = 1;
ALTER TABLE t1 ADD COLUMN b TEXT;
BEGIN;
UPDATE t1 SET b = REPEAT('1', 32768);
UPDATE t1 SET a = 2;
INSERT INTO t1 SET a = 1;
SELECT a,LENGTH(b) FROM t1;
a	LENGTH(b)
1	NULL
2	32768
DELETE FROM t1;
COMMIT;
InnoDB		0 transactions not purged
DROP TABLE t1;
CREATE TABLE t1(a INT PRIMARY KEY) ENGINE=InnoDB ROW_FORMAT=REDUNDANT;
INSERT INTO t1 VALUES (7);
ALTER TABLE t1 ADD COLUMN c INT NOT NULL DEFAULT 0;
ALTER TABLE t1 ADD INDEX (c);
BEGIN;
DELETE FROM t1;
INSERT INTO t1 VALUES (4,0),(7,77);
COMMIT;
BEGIN;
DELETE FROM t1 WHERE a=7;
UPDATE t1 SET a=7;
COMMIT;
SELECT * FROM t1 FORCE INDEX(PRIMARY);
a	c
7	0
SELECT * FROM t1 FORCE INDEX(c);
a	c
7	0
DELETE FROM t1;
CHECK TABLE t1;
Table	Op	Msg_type	Msg_text
test.t1	check	status	OK
DROP TABLE t1;
<<<<<<< HEAD
CREATE TABLE t1 (a INT, b INT UNIQUE) ENGINE=InnoDB ROW_FORMAT=REDUNDANT;
INSERT INTO t1 (a) VALUES (NULL), (NULL);
ALTER TABLE t1 DROP a, ADD COLUMN a INT;
DELETE FROM t1;
BEGIN;
INSERT INTO t1 SET a=NULL;
ROLLBACK;
DELETE FROM t1;
DROP TABLE t1;
CREATE TABLE t1 (a INT PRIMARY KEY, t VARCHAR(33101) NOT NULL) ENGINE=InnoDB ROW_FORMAT=REDUNDANT;
INSERT INTO t1 VALUES(347,'');
ALTER TABLE t1 DROP COLUMN t, ALGORITHM=INSTANT;
SELECT * FROM t1;
a
347
DROP TABLE t1;
CREATE TABLE t1 (a INT) ENGINE=InnoDB ROW_FORMAT=REDUNDANT;
INSERT INTO t1() VALUES();
ALTER TABLE t1 ADD COLUMN b INT FIRST, ADD COLUMN c INT AFTER b;
SELECT * FROM t1;
b	c	a
NULL	NULL	NULL
DROP TABLE t1;
CREATE TABLE t1 (t TEXT) ENGINE=InnoDB ROW_FORMAT=REDUNDANT;
SET @t=REPEAT('x',@@innodb_page_size / 2);
INSERT INTO t1 VALUES (@t),(@t),(@t),(@t),(@t),(@t),(NULL),(@t),(@t),(@t),(@t);
ALTER TABLE t1 ADD COLUMN a INT FIRST;
UPDATE t1 SET a = 0;
DROP TABLE t1;
CREATE TABLE t1 (t TEXT) ENGINE=InnoDB ROW_FORMAT=REDUNDANT;
INSERT INTO t1 SET t = @x;
ALTER TABLE t1 DROP COLUMN t, ADD COLUMN i INT NOT NULL DEFAULT 1;
ALTER TABLE t1 ADD COLUMN t TEXT;
SELECT * FROM t1;
i	t
1	NULL
DROP TABLE t1;
CREATE TABLE t1 (a INT AUTO_INCREMENT, b INT, KEY(a)) ENGINE=InnoDB ROW_FORMAT=REDUNDANT;
INSERT INTO t1 SET a=NULL;
ALTER TABLE t1 DROP COLUMN b;
ALTER TABLE t1 ADD COLUMN c INT NOT NULL DEFAULT 42;
INSERT INTO t1 SET a=NULL;
UPDATE t1 SET a=a+2;
SELECT * FROM t1;
a	c
3	42
4	42
DROP TABLE t1;
CREATE TABLE t1 (i INT) ENGINE=InnoDB ROW_FORMAT=REDUNDANT;
INSERT INTO t1 SET i=1;
ALTER TABLE t1 ADD COLUMN b BIT FIRST;
ALTER TABLE t1 ADD COLUMN v INT AS (i) VIRTUAL;
SELECT * FROM t1;
b	i	v
NULL	1	1
DROP TABLE t1;
CREATE TABLE t1 (ts TIMESTAMP) ENGINE=InnoDB ROW_FORMAT=REDUNDANT;
ALTER TABLE t1 ADD COLUMN f VARCHAR(8), ADD COLUMN dt DATETIME;
ALTER TABLE t1 ADD COLUMN b BIT, DROP COLUMN f, ADD COLUMN t TIME FIRST;
ALTER TABLE t1 ADD COLUMN ts2 TIMESTAMP;
DROP TABLE t1;
CREATE TABLE t1 (f1 INT, f2 INT, f3 INT) ENGINE=InnoDB ROW_FORMAT=REDUNDANT;
INSERT INTO t1 VALUES (4,4,4);
ALTER TABLE t1 DROP f1, DROP f2, ADD f4 INT, ADD f5 INT;
DELETE FROM t1;
ALTER TABLE t1 DROP COLUMN f4;
DROP TABLE t1;
CREATE TABLE t1 (f1 INT, f2 INT, f3 INT) ENGINE=InnoDB ROW_FORMAT=REDUNDANT;
ALTER TABLE t1 DROP f2, ADD COLUMN f4 INT;
ALTER TABLE t1 DROP f4;
ALTER TABLE t1 DROP f1;
DROP TABLE t1;
CREATE TABLE t1 (id INT NOT NULL AUTO_INCREMENT, f INT, KEY(id)) ENGINE=InnoDB ROW_FORMAT=REDUNDANT;
ALTER TABLE t1 DROP COLUMN id;
INSERT INTO t1 () VALUES (),();
SELECT * FROM t1;
f
NULL
NULL
ALTER TABLE t1 ADD COLUMN id INT NOT NULL AUTO_INCREMENT FIRST, ADD KEY(id);
SELECT * FROM t1;
id	f
1	NULL
2	NULL
DROP TABLE t1;
CREATE TABLE t1 (id INT NOT NULL AUTO_INCREMENT, f INT, KEY(id)) ENGINE=InnoDB ROW_FORMAT=REDUNDANT;
INSERT INTO t1 SET f=NULL;
ALTER TABLE t1 DROP COLUMN id;
INSERT INTO t1 SET f=NULL;
SELECT * FROM t1;
f
NULL
NULL
DROP TABLE t1;
CREATE TABLE t1(f INT, k INT NOT NULL AUTO_INCREMENT, KEY(k)) ENGINE=InnoDB ROW_FORMAT=REDUNDANT;
ALTER TABLE t1 DROP COLUMN f;
INSERT INTO t1 VALUES (1);
DROP TABLE t1;
CREATE TABLE t1(pk INT PRIMARY KEY, f INT, k INT AUTO_INCREMENT, KEY(k))
ENGINE=InnoDB ROW_FORMAT=REDUNDANT;
ALTER TABLE t1 DROP COLUMN f;
INSERT INTO t1 (pk) VALUES (1);
DROP TABLE t1;
CREATE TABLE t1 (
pk INT PRIMARY KEY,
f1 INT,
f2 CHAR(255),
f3 BIGINT,
f4 INT,
f5 CHAR(255),
f6 CHAR(255),
f7 CHAR(255) NOT NULL,
f8 INT,
f9 CHAR(10)
) ENGINE=InnoDB ROW_FORMAT=REDUNDANT;
INSERT INTO t1 VALUES
(1, 1, 'a', 1, 1, 'a', 'a', 'a', 1, 'a'),
(2, 2, 'b', 2, 2, 'b', 'b', 'b', 2, 'b'),
(3, 3, 'c', 3, 3, 'c', 'c', 'c', 3, 'c'),
(4, 4, 'd', 4, 4, 'd', 'd', 'd', 4, 'd'),
(5, 5, 'e', 5, 5, 'e', 'e', 'e', 5, 'e'),
(6, 6, 'f', 6, 6, 'f', 'f', 'f', 6, 'f'),
(7, 7, 'g', 7, 7, 'g', 'g', 'g', 7, 'g'),
(8, 8, 'h', 8, 8, 'h', 'h', 'h', 8, 'h'),
(9, 9, 'i', 9, 9, 'i', 'i', 'i', 9, 'i'),
(10, 0, 'j', 0, 0, 'j', 'j', 'j', 0, 'j'),
(11, 1, 'k', 1, 1, 'k', 'k', 'k', 1, 'k'),
(12, 2, 'l', 2, 2, 'l', 'l', 'l', 2, 'l'),
(13, 3, 'm', 3, 3, 'm', 'm', 'm', 3, 'm'),
(14, 4, 'n', 4, 4, 'n', 'n', 'n', 4, 'n'),
(15, 5, 'o', 5, 5, 'o', 'o', 'o', 5, 'o');
DELETE FROM t1 WHERE pk=1;
InnoDB		0 transactions not purged
INSERT INTO t1 VALUES
(1, 1, 'a', 1, 1, 'a', 'a', 'a', 1, 'a');
ALTER TABLE t1 DROP COLUMN f1;
DROP TABLE t1;
CREATE TABLE t1 (
pk INT PRIMARY KEY,
f1 INT, f2 CHAR(32) NOT NULL,
f3 INT NOT NULL, f4 INT NOT NULL, f5 INT, f6 CHAR(32) NOT NULL,
f7 CHAR(32), f8 CHAR(32)
) ENGINE=InnoDB ROW_FORMAT=REDUNDANT;
INSERT INTO t1 VALUES
(1,9,'',2,88,88,'','',''),(2,48,'',8,68,92,'','',''),
(3,41,'',56,84,37,'','',''),(4,NULL,'',6,6,NULL,'','',''),
(5,52,'',37,44,20,'','',''),(6,44,'',53,4,NULL,'','',''),
(7,24,'',54,8,54,'','',''),(8,80,'',3,52,20,'','',''),
(9,71,'',34,32,NULL,'','',''),(10,14,'',6,64,88,'','',''),
(11,48,'',8,25,42,'','',''),(12,16,'',8,7,NULL,'','',''),
(13,NULL,'',22,0,95,'','',''),(14,4,'',72,48,NULL,'','',''),
(15,4,'',5,64,2,'','',''),(16,NULL,'',9,40,30,'','',''),
(17,92,'',48,2,NULL,'','',''),(18,36,'',48,51,7,'','',''),
(19,NULL,'',80,96,NULL,'','',''),(20,96,'',9,80,NULL,'','',''),
(21,50,'',16,40,NULL,'','',''),(22,NULL,'',7,84,8,'','',''),
(23,28,'',93,80,NULL,'','',''),(24,31,'',40,38,NULL,'','',''),
(25,85,'',8,5,88,'','',''),(26,66,'',8,32,4,'','',''),
(51,52,'',6,92,15,'','',''),(52,77,'',24,24,28,'','',''),
(53,8,'',75,31,NULL,'','',''),(54,48,'',5,8,1,'','',''),
(55,90,'',56,12,5,'','',''),(56,92,'',4,9,88,'','',''),
(57,83,'',23,40,72,'','',''),(58,7,'',4,40,32,'','',''),
(59,28,'',2,3,32,'','',''),(60,16,'',80,4,NULL,'','',''),
(61,44,'',88,24,NULL,'','',''),(62,4,'',5,25,3,'','',''),
(63,NULL,'',7,24,76,'','',''),(64,0,'',13,40,73,'','',''),
(101,NULL,'',1,49,75,'','',''),(102,34,'',10,17,20,'','',''),
(103,8,'',2,2,NULL,'','',''),(104,12,'',44,48,52,'','',''),
(105,8,'',4,19,38,'','',''),(106,20,'',6,80,9,'','',''),
(107,72,'',72,16,56,'','',''),(108,76,'',98,24,21,'','',''),
(109,67,'',16,91,NULL,'','',''),(110,72,'',72,3,48,'','',''),
(151,8,'',3,86,NULL,'','',''),(152,NULL,'',52,72,0,'','',''),
(153,NULL,'',46,30,92,'','',''),(154,80,'',1,40,48,'','',''),
(155,24,'',68,68,8,'','',''),(156,85,'',85,72,60,'','',''),
(157,7,'',7,12,6,'','',''),(158,NULL,'',48,48,80,'','',''),
(159,12,'',0,36,0,'','',''),(160,2,'',6,52,NULL,'','',''),
(201,0,'',1,3,NULL,'','',''),(202,NULL,'',3,53,14,'','',''),
(203,84,'',6,20,NULL,'','',''),(204,38,'',25,13,88,'','',''),
(205,1,'',2,69,5,'','',''),(206,7,'',60,22,NULL,'','',''),
(207,NULL,'',5,4,NULL,'','',''),(251,7,'',0,4,40,'','',''),
(252,4,'',16,8,NULL,'','',''),(253,14,'',60,12,99,'','',''),
(254,84,'',68,16,5,'','',''),(255,3,'',70,36,61,'','',''),
(256,7,'',18,48,NULL,'','',''),(257,NULL,'',68,53,NULL,'','',''),
(258,29,'',52,16,64,'','',''),(259,NULL,'',80,92,40,'','',''),
(301,68,'',1,48,48,'','',''),(302,2,'',1,1,32,'','',''),
(303,44,'',60,96,16,'','',''),(304,32,'',52,64,32,'','',''),
(305,88,'',37,72,NULL,'','',''),(306,5,'',35,60,20,'','',''),
(307,35,'',4,48,NULL,'','',''),(308,4,'',92,44,80,'','',''),
(351,48,'',60,4,40,'','',''),(352,7,'',9,61,13,'','',''),
(353,0,'',5,93,53,'','',''),(354,7,'',1,20,NULL,'','',''),
(355,84,'',5,48,96,'','',''),(356,NULL,'',39,92,36,'','',''),
(357,88,'',9,76,44,'','',''),(358,66,'',34,67,80,'','',''),
(359,8,'',8,52,NULL,'','',''),(360,3,'',53,83,NULL,'','',''),
(361,23,'',44,9,48,'','',''),(362,4,'',0,54,48,'','',''),
(363,75,'',66,76,52,'','','');
ALTER TABLE t1 ADD COLUMN x VARCHAR(255) DEFAULT ' foobar ';
UPDATE t1 SET f1 = 0;
ALTER TABLE t1 DROP COLUMN x;
DROP TABLE t1;
CREATE TABLE t1 (f1 VARCHAR(1), f2 VARCHAR(2)) ENGINE=InnoDB ROW_FORMAT=REDUNDANT;
ALTER TABLE t1 MODIFY f2 VARCHAR (8) FIRST;
DROP TABLE t1;
CREATE TABLE t1 (a INT UNIQUE, b INT UNIQUE, PRIMARY KEY(a,b)) ENGINE=InnoDB ROW_FORMAT=REDUNDANT;
ALTER TABLE t1 DROP PRIMARY KEY;
ALTER TABLE t1 CHANGE COLUMN a a INT;
DELETE FROM t1 WHERE a = NULL OR a IS NULL;
DROP TABLE t1;
CREATE TABLE t1 (a INT, b INT, c INT NOT NULL, d INT,
e INT, f INT, g INT, h INT, j INT) ENGINE=InnoDB ROW_FORMAT=REDUNDANT;
ALTER TABLE t1 MODIFY COLUMN c INT, MODIFY COLUMN a INT AFTER b;
DROP TABLE t1;
CREATE TABLE t1 (a INT NOT NULL, b INT NOT NULL) ENGINE=InnoDB ROW_FORMAT=REDUNDANT;
INSERT INTO t1 VALUES (0,0);
ALTER TABLE t1 MODIFY a INT AFTER b;
ALTER TABLE t1 ADD COLUMN v INT AS (a) VIRTUAL;
ALTER TABLE t1 MODIFY b INT NOT NULL AFTER a;
DROP TABLE t1;
CREATE TABLE t1 (a INT NOT NULL) ENGINE=InnoDB ROW_FORMAT=REDUNDANT;
INSERT INTO t1 VALUES (1);
ALTER TABLE t1 ADD COLUMN b INT;
ALTER TABLE t1 MODIFY COLUMN a INT NULL;
DROP TABLE t1;
CREATE TABLE t1 (a INT PRIMARY KEY, b INT, c INT) ENGINE=InnoDB ROW_FORMAT=REDUNDANT;
INSERT INTO t1 SET a=1;
ALTER TABLE t1 DROP c;
ALTER TABLE t1 DROP b, ADD v INT AS (a);
DROP TABLE t1;
CREATE TABLE t1 (a INT PRIMARY KEY, b INT, c INT, d INT) ENGINE=InnoDB ROW_FORMAT=REDUNDANT;
INSERT INTO t1 SET a=1;
ALTER TABLE t1 DROP c;
ALTER TABLE t1 DROP b, ADD v INT AS (a);
DROP TABLE t1;
CREATE TABLE t1 (pk INT PRIMARY KEY, i INT, b BLOB NOT NULL) ENGINE=InnoDB ROW_FORMAT=REDUNDANT;
INSERT INTO t1 VALUES (1,10,REPEAT('foobar',2000));
ALTER TABLE t1 DROP COLUMN b;
INSERT INTO t1 VALUES (2,20);
ALTER TABLE t1 ADD COLUMN vpk INT AS (pk);
ALTER TABLE t1 DROP COLUMN i;
DROP TABLE t1;
CREATE TABLE t1 (a INT, b INT) ENGINE=InnoDB ROW_FORMAT=REDUNDANT;
INSERT INTO t1 VALUES (1,1);
ALTER TABLE t1 ADD f DATE AFTER a;
ALTER TABLE t1 DROP b, DROP f;
DROP TABLE t1;
CREATE TABLE t1 (a INT, b INT) ENGINE=InnoDB ROW_FORMAT=REDUNDANT;
INSERT INTO t1 VALUES (1,1);
ALTER TABLE t1 ADD COLUMN f INT AFTER a;
ALTER TABLE t1 DROP b, DROP f;
DROP TABLE t1;
CREATE TABLE t1(t TEXT NOT NULL, FULLTEXT(t)) ENGINE=InnoDB ROW_FORMAT=REDUNDANT;
ALTER TABLE t1 MODIFY COLUMN t TEXT;
DROP TABLE t1;
CREATE TABLE t1 (f TINYINT, g SMALLINT UNSIGNED) ENGINE=InnoDB ROW_FORMAT=REDUNDANT;
INSERT INTO t1 VALUES(127,6502),(-128,33101);
ALTER TABLE t1 MODIFY f SMALLINT DEFAULT 12345,
MODIFY g BIGINT UNSIGNED DEFAULT 1234567;
affected rows: 2
info: Records: 2  Duplicates: 0  Warnings: 0
SELECT * FROM t1;
f	g
127	6502
-128	33101
DROP TABLE t1;
CREATE TABLE t1 (f BIT(8)) ENGINE=InnoDB ROW_FORMAT=REDUNDANT;
INSERT INTO t1 VALUES (b'10000000'),(b'00000001');
ALTER TABLE t1 MODIFY f BIT(16);
affected rows: 2
info: Records: 2  Duplicates: 0  Warnings: 0
INSERT INTO t1 VALUES (b'1000000010101111'),(b'10000000');
SELECT HEX(f) FROM t1;
HEX(f)
80
1
80AF
80
ALTER TABLE t1 MODIFY f SMALLINT;
ERROR 22003: Out of range value for column 'f' at row 3
ALTER TABLE t1 MODIFY f SMALLINT UNSIGNED;
affected rows: 4
info: Records: 4  Duplicates: 0  Warnings: 0
SELECT * FROM t1;
f
128
1
32943
128
ALTER TABLE t1 MODIFY f BIT;
ERROR 22001: Data too long for column 'f' at row 1
ALTER TABLE t1 MODIFY f BIT(15);
ERROR 22001: Data too long for column 'f' at row 3
DELETE FROM t1 LIMIT 3;
ALTER TABLE t1 MODIFY f BIT(15);
affected rows: 1
info: Records: 1  Duplicates: 0  Warnings: 0
ALTER TABLE t1 MODIFY f BIT(8);
affected rows: 1
info: Records: 1  Duplicates: 0  Warnings: 0
SELECT HEX(f) FROM t1;
HEX(f)
80
DROP TABLE t1;
CREATE TABLE t1 (b BIT NOT NULL) ENGINE=InnoDB ROW_FORMAT=REDUNDANT DEFAULT CHARSET utf16;
INSERT INTO t1 SET b=b'1';
ALTER TABLE t1 CHANGE b c BIT NOT NULL;
affected rows: 0
info: Records: 0  Duplicates: 0  Warnings: 0
SELECT HEX(c) FROM t1;
HEX(c)
1
DROP TABLE t1;
CREATE TABLE t1 (c VARCHAR(10) NOT NULL DEFAULT 'scary') ENGINE=InnoDB ROW_FORMAT=REDUNDANT;
INSERT INTO t1() VALUES();
ALTER TABLE t1 ADD f TINYINT NOT NULL DEFAULT -42;
affected rows: 0
info: Records: 0  Duplicates: 0  Warnings: 0
ALTER TABLE t1 MODIFY f MEDIUMINT NOT NULL DEFAULT 64802,
MODIFY c VARCHAR(20) NOT NULL DEFAULT 'gory',
ADD d DATETIME;
affected rows: 1
info: Records: 1  Duplicates: 0  Warnings: 0
INSERT INTO t1() VALUES();
INSERT INTO t1 (c,f,d) VALUES ('fury', -8388608, now());
SELECT * FROM t1;
c	f	d
scary	-42	NULL
gory	64802	NULL
fury	-8388608	1970-01-01 03:00:42
DROP TABLE t1;
CREATE TABLE t1 (t TINYINT PRIMARY KEY, m MEDIUMINT UNIQUE) ENGINE=InnoDB ROW_FORMAT=REDUNDANT;
SELECT table_id INTO @table_id1 FROM INFORMATION_SCHEMA.INNODB_SYS_TABLESTATS
WHERE name = 'test/t1';
INSERT INTO t1 VALUES (-42, -123456);
ALTER TABLE t1 CHANGE t s SMALLINT;
affected rows: 1
info: Records: 1  Duplicates: 0  Warnings: 0
SELECT table_id INTO @table_id2 FROM INFORMATION_SCHEMA.INNODB_SYS_TABLESTATS
WHERE name = 'test/t1';
affected rows: 1
ALTER TABLE t1 CHANGE m i INT, ALGORITHM=INSTANT;
ERROR 0A000: ALGORITHM=INSTANT is not supported. Reason: Cannot change column type. Try ALGORITHM=COPY
ALTER TABLE t1 CHANGE m i INT;
affected rows: 1
info: Records: 1  Duplicates: 0  Warnings: 0
SELECT table_id INTO @table_id3 FROM INFORMATION_SCHEMA.INNODB_SYS_TABLESTATS
WHERE name = 'test/t1';
affected rows: 1
SELECT @table_id1 = @table_id2, @table_id2 = @table_id3;
@table_id1 = @table_id2	@table_id2 = @table_id3
0	0
INSERT IGNORE INTO t1 VALUES (0, -123456);
Warnings:
Warning	1062	Duplicate entry '-123456' for key 'm'
REPLACE INTO t1 VALUES(-42, 123456);
INSERT IGNORE INTO t1 VALUES(32768, 2147483648);
Warnings:
Warning	1264	Out of range value for column 's' at row 1
Warning	1264	Out of range value for column 'i' at row 1
SELECT * FROM t1;
s	i
-42	123456
32767	2147483647
DROP TABLE t1;
CREATE TABLE t1 (a SERIAL, b INT, c TINYINT UNIQUE) ENGINE=InnoDB ROW_FORMAT=REDUNDANT;
INSERT INTO t1 (c) VALUES(1),(2),(3);
ALTER TABLE t1 MODIFY c BIGINT;
affected rows: 3
info: Records: 3  Duplicates: 0  Warnings: 0
UPDATE t1 SET b=1 WHERE c=2;
UPDATE t1 SET c=4 WHERE a=3;
UPDATE t1 SET b=2 WHERE c>3;
UPDATE t1 SET c=c+1;
ERROR 23000: Duplicate entry '2' for key 'c'
SELECT * FROM t1;
a	b	c
1	NULL	1
2	1	2
3	2	4
DROP TABLE t1;
CREATE TABLE t1 (a INT PRIMARY KEY, b VARCHAR(1)) ENGINE=InnoDB ROW_FORMAT=REDUNDANT;
INSERT INTO t1 VALUES(1,'a');
ALTER TABLE t1 MODIFY b VARCHAR(256), ADD COLUMN c INT;
INSERT INTO t1 VALUES(2,'bah',3);
SELECT * FROM t1;
a	b	c
1	a	NULL
2	bah	3
DROP TABLE t1;
CREATE TABLE t1(a CHAR(5) CHARACTER SET utf8 PRIMARY KEY) ENGINE=InnoDB ROW_FORMAT=REDUNDANT;
INSERT INTO t1 VALUES('barf');
ALTER TABLE t1 ADD b INT FIRST, ALGORITHM=INSTANT;
ALTER TABLE t1 ADD vb INT AS (b);
SELECT * FROM t1;
b	a	vb
NULL	barf	NULL
DROP TABLE t1;
CREATE TABLE t1 (a INT, b TEXT, PRIMARY KEY(b(9))) ENGINE=InnoDB ROW_FORMAT=REDUNDANT;
ALTER TABLE t1 ADD COLUMN c TEXT FIRST;
ALTER TABLE t1 ADD COLUMN d TEXT GENERATED ALWAYS AS (SUBSTR(b,1,499)) FIRST;
DROP TABLE t1;
CREATE TABLE t1(a CHAR(5), b INT, c CHAR(1), d CHAR(1), PRIMARY KEY(a,b))
DEFAULT CHARACTER SET utf8 ENGINE=InnoDB ROW_FORMAT=REDUNDANT;
INSERT INTO t1 SET a='fubar',b=42;
ALTER TABLE t1 DROP c, DROP d, ALGORITHM=INSTANT;
ALTER TABLE t1 ADD vb INT AS (b);
SELECT * FROM t1;
a	b	vb
fubar	42	42
DROP TABLE t1;
=======
SET innodb_strict_mode = ON;
CREATE TABLE t1 (a INT, b VARCHAR(500), c TEXT, UNIQUE(a,b)) ENGINE=InnoDB ROW_FORMAT=REDUNDANT;
ALTER TABLE t1 ADD d TEXT;
ALTER TABLE t1 ADD PRIMARY KEY (b,a);
ALTER TABLE t1 ADD va INT AS (a) VIRTUAL;
DROP TABLE t1;
SET innodb_strict_mode = OFF;
>>>>>>> e5e58777
CREATE TABLE t1
(id INT PRIMARY KEY, c2 INT UNIQUE,
c3 POINT NOT NULL DEFAULT ST_GeomFromText('POINT(3 4)'),
SPATIAL INDEX(c3)) ENGINE=InnoDB ROW_FORMAT=COMPACT;
INSERT INTO t1 (id, c2) values(1,1);
SELECT id,c2,ST_AsText(c3) c3 FROM t1;
id	c2	c3
1	1	POINT(3 4)
ALTER TABLE t1 ADD COLUMN (
d1 INT, d2 INT UNSIGNED DEFAULT 10, d3 VARCHAR(20) NOT NULL DEFAULT 'abcde',
d4 TIMESTAMP NOT NULL DEFAULT current_timestamp());
affected rows: 0
info: Records: 0  Duplicates: 0  Warnings: 0
ALTER TABLE t1 ADD INDEX(d3);
affected rows: 0
info: Records: 0  Duplicates: 0  Warnings: 0
BEGIN;
UPDATE t1 SET d3='';
ROLLBACK;
SELECT id,c2,ST_AsText(c3) c3, d1, d2, d3, d4 FROM t1;
id	c2	c3	d1	d2	d3	d4
1	1	POINT(3 4)	NULL	10	abcde	1970-01-01 03:00:42
INSERT INTO t1 (id) VALUES(2),(3),(4),(5),(6);
ALTER TABLE t1 CHANGE d1 d1 INT DEFAULT 5, CHANGE d2 d2 INT DEFAULT 15,
CHANGE d3 d3 VARCHAR(20) NOT NULL DEFAULT 'fghij',
CHANGE d4 dfour TIMESTAMP NOT NULL DEFAULT now();
affected rows: 6
info: Records: 6  Duplicates: 0  Warnings: 0
UPDATE t1 SET d3='foo' WHERE id = 2;
UPDATE t1 SET d3=DEFAULT WHERE id = 4;
INSERT INTO t1 SET id = 7;
SELECT id,c2,ST_AsText(c3) c3, d1, d2, d3, dfour FROM t1;
id	c2	c3	d1	d2	d3	dfour
1	1	POINT(3 4)	NULL	10	abcde	1970-01-01 03:00:42
2	NULL	POINT(3 4)	NULL	10	foo	1970-01-01 03:00:42
3	NULL	POINT(3 4)	NULL	10	abcde	1970-01-01 03:00:42
4	NULL	POINT(3 4)	NULL	10	fghij	1970-01-01 03:00:42
5	NULL	POINT(3 4)	NULL	10	abcde	1970-01-01 03:00:42
6	NULL	POINT(3 4)	NULL	10	abcde	1970-01-01 03:00:42
7	NULL	POINT(3 4)	5	15	fghij	1970-01-01 03:00:42
CHECK TABLE t1;
Table	Op	Msg_type	Msg_text
test.t1	check	status	OK
ALTER TABLE t1 ADD COLUMN e1 INT AS (id * 3);
affected rows: 0
info: Records: 0  Duplicates: 0  Warnings: 0
ALTER TABLE t1 ADD COLUMN e2 VARCHAR(30) AS (d3);
affected rows: 0
info: Records: 0  Duplicates: 0  Warnings: 0
ALTER TABLE t1 ADD COLUMN e3 INT AS (id * 2);
affected rows: 0
info: Records: 0  Duplicates: 0  Warnings: 0
ALTER TABLE t1 CHANGE d3 d3 VARCHAR(20) NOT NULL DEFAULT 'foobar',
ADD COLUMN (d5 CHAR(20) DEFAULT 'hijkl', d6 INT DEFAULT -12345, d7 INT),
DROP INDEX d3;
affected rows: 0
info: Records: 0  Duplicates: 0  Warnings: 0
INSERT INTO t1 SET id = 8;
UPDATE t1 SET d3 = 'yyyyy' WHERE id = 1;
UPDATE t1 SET d3 = 'xxxxx' WHERE id = 2;
BEGIN;
UPDATE t1 SET d3 = 'xxxxx' WHERE id = 3;
SELECT id, c2, ST_AsText(c3) c3, d1, d2, d3, dfour, e1, e2, e3, d5, d6, d7 FROM t1 WHERE id = 3;
id	c2	c3	d1	d2	d3	dfour	e1	e2	e3	d5	d6	d7
3	NULL	POINT(3 4)	NULL	10	xxxxx	1970-01-01 03:00:42	9	xxxxx	6	hijkl	-12345	NULL
ROLLBACK;
SELECT id, c2, ST_AsText(c3) c3, d1, d2, d3, dfour, e1, e2, e3, d5, d6, d7 FROM t1 WHERE id = 3;
id	c2	c3	d1	d2	d3	dfour	e1	e2	e3	d5	d6	d7
3	NULL	POINT(3 4)	NULL	10	abcde	1970-01-01 03:00:42	9	abcde	6	hijkl	-12345	NULL
BEGIN;
UPDATE t1 SET d7 = NULL WHERE ID = 5;
ROLLBACK;
BEGIN;
UPDATE t1 SET d7 = NULL, d6 = 10 WHERE id = 5;
SELECT id, c2, ST_AsText(c3) c3, d1, d2, d3, dfour, e1, e2, e3, d5, d6, d7 FROM t1 WHERE id = 5;
id	c2	c3	d1	d2	d3	dfour	e1	e2	e3	d5	d6	d7
5	NULL	POINT(3 4)	NULL	10	abcde	1970-01-01 03:00:42	15	abcde	10	hijkl	10	NULL
ROLLBACK;
SELECT id, c2, ST_AsText(c3) c3, d1, d2, d3, dfour, e1, e2, e3, d5, d6, d7 FROM t1 WHERE id = 5;
id	c2	c3	d1	d2	d3	dfour	e1	e2	e3	d5	d6	d7
5	NULL	POINT(3 4)	NULL	10	abcde	1970-01-01 03:00:42	15	abcde	10	hijkl	-12345	NULL
ALTER TABLE t1 ADD COLUMN (f1 VARCHAR(20) AS (concat('x', e2)) STORED);
affected rows: 8
info: Records: 8  Duplicates: 0  Warnings: 0
ALTER TABLE t1 ADD COLUMN (d8 VARCHAR(20) DEFAULT 'omnopq');
affected rows: 0
info: Records: 0  Duplicates: 0  Warnings: 0
SELECT id, c2, ST_AsText(c3) c3, d1, d2, d3, dfour, e1, e2, e3, d5, d6, d7, f1, d8 FROM t1;
id	c2	c3	d1	d2	d3	dfour	e1	e2	e3	d5	d6	d7	f1	d8
1	1	POINT(3 4)	NULL	10	yyyyy	1970-01-01 03:00:42	3	yyyyy	2	hijkl	-12345	NULL	xyyyyy	omnopq
2	NULL	POINT(3 4)	NULL	10	xxxxx	1970-01-01 03:00:42	6	xxxxx	4	hijkl	-12345	NULL	xxxxxx	omnopq
3	NULL	POINT(3 4)	NULL	10	abcde	1970-01-01 03:00:42	9	abcde	6	hijkl	-12345	NULL	xabcde	omnopq
4	NULL	POINT(3 4)	NULL	10	fghij	1970-01-01 03:00:42	12	fghij	8	hijkl	-12345	NULL	xfghij	omnopq
5	NULL	POINT(3 4)	NULL	10	abcde	1970-01-01 03:00:42	15	abcde	10	hijkl	-12345	NULL	xabcde	omnopq
6	NULL	POINT(3 4)	NULL	10	abcde	1970-01-01 03:00:42	18	abcde	12	hijkl	-12345	NULL	xabcde	omnopq
7	NULL	POINT(3 4)	5	15	fghij	1970-01-01 03:00:42	21	fghij	14	hijkl	-12345	NULL	xfghij	omnopq
8	NULL	POINT(3 4)	5	15	foobar	1970-01-01 03:00:42	24	foobar	16	hijkl	-12345	NULL	xfoobar	omnopq
SHOW CREATE TABLE t1;
Table	Create Table
t1	CREATE TABLE `t1` (
  `id` int(11) NOT NULL,
  `c2` int(11) DEFAULT NULL,
  `c3` point NOT NULL DEFAULT st_geometryfromtext('POINT(3 4)'),
  `d1` int(11) DEFAULT 5,
  `d2` int(11) DEFAULT 15,
  `d3` varchar(20) NOT NULL DEFAULT 'foobar',
  `dfour` timestamp NOT NULL DEFAULT current_timestamp(),
  `e1` int(11) GENERATED ALWAYS AS (`id` * 3) VIRTUAL,
  `e2` varchar(30) GENERATED ALWAYS AS (`d3`) VIRTUAL,
  `e3` int(11) GENERATED ALWAYS AS (`id` * 2) VIRTUAL,
  `d5` char(20) DEFAULT 'hijkl',
  `d6` int(11) DEFAULT -12345,
  `d7` int(11) DEFAULT NULL,
  `f1` varchar(20) GENERATED ALWAYS AS (concat('x',`e2`)) STORED,
  `d8` varchar(20) DEFAULT 'omnopq',
  PRIMARY KEY (`id`),
  UNIQUE KEY `c2` (`c2`),
  SPATIAL KEY `c3` (`c3`)
) ENGINE=InnoDB DEFAULT CHARSET=latin1 ROW_FORMAT=COMPACT
ALTER TABLE t1
CHANGE c2 c2 INT DEFAULT 42,
CHANGE d1 d1 INT DEFAULT 1,
CHANGE d2 d2 INT DEFAULT 20,
CHANGE d3 d3 VARCHAR(20) NOT NULL DEFAULT 'boofar';
affected rows: 0
info: Records: 0  Duplicates: 0  Warnings: 0
INSERT INTO t1 SET id=9;
ALTER TABLE t1 DROP c3;
affected rows: 0
info: Records: 0  Duplicates: 0  Warnings: 0
SHOW CREATE TABLE t1;
Table	Create Table
t1	CREATE TABLE `t1` (
  `id` int(11) NOT NULL,
  `c2` int(11) DEFAULT 42,
  `d1` int(11) DEFAULT 1,
  `d2` int(11) DEFAULT 20,
  `d3` varchar(20) NOT NULL DEFAULT 'boofar',
  `dfour` timestamp NOT NULL DEFAULT current_timestamp(),
  `e1` int(11) GENERATED ALWAYS AS (`id` * 3) VIRTUAL,
  `e2` varchar(30) GENERATED ALWAYS AS (`d3`) VIRTUAL,
  `e3` int(11) GENERATED ALWAYS AS (`id` * 2) VIRTUAL,
  `d5` char(20) DEFAULT 'hijkl',
  `d6` int(11) DEFAULT -12345,
  `d7` int(11) DEFAULT NULL,
  `f1` varchar(20) GENERATED ALWAYS AS (concat('x',`e2`)) STORED,
  `d8` varchar(20) DEFAULT 'omnopq',
  PRIMARY KEY (`id`),
  UNIQUE KEY `c2` (`c2`)
) ENGINE=InnoDB DEFAULT CHARSET=latin1 ROW_FORMAT=COMPACT
SELECT * FROM t1;
id	c2	d1	d2	d3	dfour	e1	e2	e3	d5	d6	d7	f1	d8
1	1	NULL	10	yyyyy	1970-01-01 03:00:42	3	yyyyy	2	hijkl	-12345	NULL	xyyyyy	omnopq
2	NULL	NULL	10	xxxxx	1970-01-01 03:00:42	6	xxxxx	4	hijkl	-12345	NULL	xxxxxx	omnopq
3	NULL	NULL	10	abcde	1970-01-01 03:00:42	9	abcde	6	hijkl	-12345	NULL	xabcde	omnopq
4	NULL	NULL	10	fghij	1970-01-01 03:00:42	12	fghij	8	hijkl	-12345	NULL	xfghij	omnopq
5	NULL	NULL	10	abcde	1970-01-01 03:00:42	15	abcde	10	hijkl	-12345	NULL	xabcde	omnopq
6	NULL	NULL	10	abcde	1970-01-01 03:00:42	18	abcde	12	hijkl	-12345	NULL	xabcde	omnopq
7	NULL	5	15	fghij	1970-01-01 03:00:42	21	fghij	14	hijkl	-12345	NULL	xfghij	omnopq
8	NULL	5	15	foobar	1970-01-01 03:00:42	24	foobar	16	hijkl	-12345	NULL	xfoobar	omnopq
9	42	1	20	boofar	1970-01-01 03:00:42	27	boofar	18	hijkl	-12345	NULL	xboofar	omnopq
CREATE TABLE t2
(id INT primary key, c1 VARCHAR(4000),
p GEOMETRY NOT NULL DEFAULT ST_GeomFromText('LINESTRING(0 0,0 1,1 1)'),
SPATIAL INDEX(p))
ENGINE=InnoDB ROW_FORMAT=COMPACT;
BEGIN;
INSERT INTO t2 SET id=1, c1=REPEAT('a', 4000);
INSERT INTO t2 SET id=2, c1=REPEAT('a', 4000), p=ST_GeomFromText('POINT(1 1)');
COMMIT;
ALTER TABLE t2 ADD COLUMN d1 VARCHAR(2000) DEFAULT REPEAT('asdf',500);
affected rows: 0
info: Records: 0  Duplicates: 0  Warnings: 0
SELECT id, c1, ST_AsText(p) p, d1 FROM t2;
id	c1	p	d1
1	aaaaaaaaaaaaaaaaaaaaaaaaaaaaaaaaaaaaaaaaaaaaaaaaaaaaaaaaaaaaaaaaaaaaaaaaaaaaaaaaaaaaaaaaaaaaaaaaaaaaaaaaaaaaaaaaaaaaaaaaaaaaaaaaaaaaaaaaaaaaaaaaaaaaaaaaaaaaaaaaaaaaaaaaaaaaaaaaaaaaaaaaaaaaaaaaaaaaaaaaaaaaaaaaaaaaaaaaaaaaaaaaaaaaaaaaaaaaaaaaaaaaaaaaaaaaaaaaaaaaaaaaaaaaaaaaaaaaaaaaaaaaaaaaaaaaaaaaaaaaaaaaaaaaaaaaaaaaaaaaaaaaaaaaaaaaaaaaaaaaaaaaaaaaaaaaaaaaaaaaaaaaaaaaaaaaaaaaaaaaaaaaaaaaaaaaaaaaaaaaaaaaaaaaaaaaaaaaaaaaaaaaaaaaaaaaaaaaaaaaaaaaaaaaaaaaaaaaaaaaaaaaaaaaaaaaaaaaaaaaaaaaaaaaaaaaaaaaaaaaaaaaaaaaaaaaaaaaaaaaaaaaaaaaaaaaaaaaaaaaaaaaaaaaaaaaaaaaaaaaaaaaaaaaaaaaaaaaaaaaaaaaaaaaaaaaaaaaaaaaaaaaaaaaaaaaaaaaaaaaaaaaaaaaaaaaaaaaaaaaaaaaaaaaaaaaaaaaaaaaaaaaaaaaaaaaaaaaaaaaaaaaaaaaaaaaaaaaaaaaaaaaaaaaaaaaaaaaaaaaaaaaaaaaaaaaaaaaaaaaaaaaaaaaaaaaaaaaaaaaaaaaaaaaaaaaaaaaaaaaaaaaaaaaaaaaaaaaaaaaaaaaaaaaaaaaaaaaaaaaaaaaaaaaaaaaaaaaaaaaaaaaaaaaaaaaaaaaaaaaaaaaaaaaaaaaaaaaaaaaaaaaaaaaaaaaaaaaaaaaaaaaaaaaaaaaaaaaaaaaaaaaaaaaaaaaaaaaaaaaaaaaaaaaaaaaaaaaaaaaaaaaaaaaaaaaaaaaaaaaaaaaaaaaaaaaaaaaaaaaaaaaaaaaaaaaaaaaaaaaaaaaaaaaaaaaaaaaaaaaaaaaaaaaaaaaaaaaaaaaaaaaaaaaaaaaaaaaaaaaaaaaaaaaaaaaaaaaaaaaaaaaaaaaaaaaaaaaaaaaaaaaaaaaaaaaaaaaaaaaaaaaaaaaaaaaaaaaaaaaaaaaaaaaaaaaaaaaaaaaaaaaaaaaaaaaaaaaaaaaaaaaaaaaaaaaaaaaaaaaaaaaaaaaaaaaaaaaaaaaaaaaaaaaaaaaaaaaaaaaaaaaaaaaaaaaaaaaaaaaaaaaaaaaaaaaaaaaaaaaaaaaaaaaaaaaaaaaaaaaaaaaaaaaaaaaaaaaaaaaaaaaaaaaaaaaaaaaaaaaaaaaaaaaaaaaaaaaaaaaaaaaaaaaaaaaaaaaaaaaaaaaaaaaaaaaaaaaaaaaaaaaaaaaaaaaaaaaaaaaaaaaaaaaaaaaaaaaaaaaaaaaaaaaaaaaaaaaaaaaaaaaaaaaaaaaaaaaaaaaaaaaaaaaaaaaaaaaaaaaaaaaaaaaaaaaaaaaaaaaaaaaaaaaaaaaaaaaaaaaaaaaaaaaaaaaaaaaaaaaaaaaaaaaaaaaaaaaaaaaaaaaaaaaaaaaaaaaaaaaaaaaaaaaaaaaaaaaaaaaaaaaaaaaaaaaaaaaaaaaaaaaaaaaaaaaaaaaaaaaaaaaaaaaaaaaaaaaaaaaaaaaaaaaaaaaaaaaaaaaaaaaaaaaaaaaaaaaaaaaaaaaaaaaaaaaaaaaaaaaaaaaaaaaaaaaaaaaaaaaaaaaaaaaaaaaaaaaaaaaaaaaaaaaaaaaaaaaaaaaaaaaaaaaaaaaaaaaaaaaaaaaaaaaaaaaaaaaaaaaaaaaaaaaaaaaaaaaaaaaaaaaaaaaaaaaaaaaaaaaaaaaaaaaaaaaaaaaaaaaaaaaaaaaaaaaaaaaaaaaaaaaaaaaaaaaaaaaaaaaaaaaaaaaaaaaaaaaaaaaaaaaaaaaaaaaaaaaaaaaaaaaaaaaaaaaaaaaaaaaaaaaaaaaaaaaaaaaaaaaaaaaaaaaaaaaaaaaaaaaaaaaaaaaaaaaaaaaaaaaaaaaaaaaaaaaaaaaaaaaaaaaaaaaaaaaaaaaaaaaaaaaaaaaaaaaaaaaaaaaaaaaaaaaaaaaaaaaaaaaaaaaaaaaaaaaaaaaaaaaaaaaaaaaaaaaaaaaaaaaaaaaaaaaaaaaaaaaaaaaaaaaaaaaaaaaaaaaaaaaaaaaaaaaaaaaaaaaaaaaaaaaaaaaaaaaaaaaaaaaaaaaaaaaaaaaaaaaaaaaaaaaaaaaaaaaaaaaaaaaaaaaaaaaaaaaaaaaaaaaaaaaaaaaaaaaaaaaaaaaaaaaaaaaaaaaaaaaaaaaaaaaaaaaaaaaaaaaaaaaaaaaaaaaaaaaaaaaaaaaaaaaaaaaaaaaaaaaaaaaaaaaaaaaaaaaaaaaaaaaaaaaaaaaaaaaaaaaaaaaaaaaaaaaaaaaaaaaaaaaaaaaaaaaaaaaaaaaaaaaaaaaaaaaaaaaaaaaaaaaaaaaaaaaaaaaaaaaaaaaaaaaaaaaaaaaaaaaaaaaaaaaaaaaaaaaaaaaaaaaaaaaaaaaaaaaaaaaaaaaaaaaaaaaaaaaaaaaaaaaaaaaaaaaaaaaaaaaaaaaaaaaaaaaaaaaaaaaaaaaaaaaaaaaaaaaaaaaaaaaaaaaaaaaaaaaaaaaaaaaaaaaaaaaaaaaaaaaaaaaaaaaaaaaaaaaaaaaaaaaaaaaaaaaaaaaaaaaaaaaaaaaaaaaaaaaaaaaaaaaaaaaaaaaaaaaaaaaaaaaaaaaaaaaaaaaaaaaaaaaaaaaaaaaaaaaaaaaaaaaaaaaaaaaaaaaaaaaaaaaaaaaaaaaaaaaaaaaaaaaaaaaaaaaaaaaaaaaaaaaaaaaaaaaaaaaaaaaaaaaaaaaaaaaaaaaaaaaaaaaaaaaaaaaaaaaaaaaaaaaaaaaaaaaaaaaaaaaaaaaaaaaaaaaaaaaaaaaaaaaaaaaaaaaaaaaaaaaaaaaaaaaaaaaaaaaaaaaaaaaaaaaaaaaaaaaaaaaaaaaaaaaaaaaaaaaaaaaaaaaaaaaaaaaaaaaaaaaaaaaaaaaaaaaaaaaaaaaaaaaaaaaaaaaaaaaaaaaaaaaaaaaaaaaaaaaaaaaaaaaaaaaaaaaaaaaaaaaaaaaaaaaaaaaaaaaaaaaaaaaaaaaaaaaaaaaaaaaaaaaaaaaaaaaaaaaaaaaaaaaaaaaaaaaaaaaaaaaaaaaaaaaaaaaaaaaaaaaaaaaaaaaaaaaaaaaaaaaaaaaaaaaaaaaaaaaaaaaaaaaaaaaaaaaaaaaaaaaaaaaaaaaaaaaaaaaaaaaaaaaaaaaaaaaaaaaaaaaaaaaaaaaaaaaaaaaaaaaaaaaaaaaaaaaaaaaaaaaaaaaaaaaaaaaaaaaaaaaaaaaaaaaaaaaaaaaaaaaaaaaaaaaaaaaaaaaaaaaaaaaaaaaaaaaaaaaaaaaaaaaaaaaaaaaaaaaaaaaaaaaaaaaaaaaaaaaaaaaaaaaaaaaaaaaaaaaaaaaaaaaaaaaaaaaaaaaaaaaaaaaaaaaaaaaaaaaaaaaaaaaaaaaaaaaaaaaaaaaaaaaaaaaaaaaaaaaaaaaaaaaaaaaaaaaaaaaaaaaaaaaaaaaaaaaaaaaaaaaaaaaaaaaaaaaaaaaaaaaaaaaaaaaaaaaaaaaaaaaaaaaaaaaaaaaaaaaaaaaaaaaaaaaaaaaaaaaaaaaaaaaaaaaaaaaaaaaaaaaaaaaaaaaaaaaaaaaaaaaaaaaaaaaaaaaaaaaaaaaaaaaaaaaaaaaaaaaaaaaaaaaaaaaaaaaaaaaaaaaaaaaaaaaaaaaaaaaaaaaaaaaaaaaaaaaaaaaaaaaaaaaaaaaaaaaaaaaaaaaaaaaaaaaaaaaaaaaaaaaaaaaaaaaaaaaaaaaaaaaaaaaaaaaaaaaaaaaaaaaaaaa	LINESTRING(0 0,0 1,1 1)	asdfasdfasdfasdfasdfasdfasdfasdfasdfasdfasdfasdfasdfasdfasdfasdfasdfasdfasdfasdfasdfasdfasdfasdfasdfasdfasdfasdfasdfasdfasdfasdfasdfasdfasdfasdfasdfasdfasdfasdfasdfasdfasdfasdfasdfasdfasdfasdfasdfasdfasdfasdfasdfasdfasdfasdfasdfasdfasdfasdfasdfasdfasdfasdfasdfasdfasdfasdfasdfasdfasdfasdfasdfasdfasdfasdfasdfasdfasdfasdfasdfasdfasdfasdfasdfasdfasdfasdfasdfasdfasdfasdfasdfasdfasdfasdfasdfasdfasdfasdfasdfasdfasdfasdfasdfasdfasdfasdfasdfasdfasdfasdfasdfasdfasdfasdfasdfasdfasdfasdfasdfasdfasdfasdfasdfasdfasdfasdfasdfasdfasdfasdfasdfasdfasdfasdfasdfasdfasdfasdfasdfasdfasdfasdfasdfasdfasdfasdfasdfasdfasdfasdfasdfasdfasdfasdfasdfasdfasdfasdfasdfasdfasdfasdfasdfasdfasdfasdfasdfasdfasdfasdfasdfasdfasdfasdfasdfasdfasdfasdfasdfasdfasdfasdfasdfasdfasdfasdfasdfasdfasdfasdfasdfasdfasdfasdfasdfasdfasdfasdfasdfasdfasdfasdfasdfasdfasdfasdfasdfasdfasdfasdfasdfasdfasdfasdfasdfasdfasdfasdfasdfasdfasdfasdfasdfasdfasdfasdfasdfasdfasdfasdfasdfasdfasdfasdfasdfasdfasdfasdfasdfasdfasdfasdfasdfasdfasdfasdfasdfasdfasdfasdfasdfasdfasdfasdfasdfasdfasdfasdfasdfasdfasdfasdfasdfasdfasdfasdfasdfasdfasdfasdfasdfasdfasdfasdfasdfasdfasdfasdfasdfasdfasdfasdfasdfasdfasdfasdfasdfasdfasdfasdfasdfasdfasdfasdfasdfasdfasdfasdfasdfasdfasdfasdfasdfasdfasdfasdfasdfasdfasdfasdfasdfasdfasdfasdfasdfasdfasdfasdfasdfasdfasdfasdfasdfasdfasdfasdfasdfasdfasdfasdfasdfasdfasdfasdfasdfasdfasdfasdfasdfasdfasdfasdfasdfasdfasdfasdfasdfasdfasdfasdfasdfasdfasdfasdfasdfasdfasdfasdfasdfasdfasdfasdfasdfasdfasdfasdfasdfasdfasdfasdfasdfasdfasdfasdfasdfasdfasdfasdfasdfasdfasdfasdfasdfasdfasdfasdfasdfasdfasdfasdfasdfasdfasdfasdfasdfasdfasdfasdfasdfasdfasdfasdfasdfasdfasdfasdfasdfasdfasdfasdfasdfasdfasdfasdfasdfasdfasdfasdfasdfasdfasdfasdfasdfasdfasdfasdfasdfasdfasdfasdfasdfasdfasdfasdfasdfasdfasdfasdfasdfasdfasdfasdfasdfasdfasdfasdfasdfasdfasdfasdfasdfasdfasdfasdfasdfasdfasdfasdfasdfasdfasdfasdfasdfasdfasdfasdfasdfasdfasdfasdfasdfasdfasdfasdfasdfasdfasdfasdfasdfasdfasdfasdfasdfasdfasdfasdfasdfasdfasdfasdfasdfasdfasdfasdfasdfasdfasdfasdf
2	aaaaaaaaaaaaaaaaaaaaaaaaaaaaaaaaaaaaaaaaaaaaaaaaaaaaaaaaaaaaaaaaaaaaaaaaaaaaaaaaaaaaaaaaaaaaaaaaaaaaaaaaaaaaaaaaaaaaaaaaaaaaaaaaaaaaaaaaaaaaaaaaaaaaaaaaaaaaaaaaaaaaaaaaaaaaaaaaaaaaaaaaaaaaaaaaaaaaaaaaaaaaaaaaaaaaaaaaaaaaaaaaaaaaaaaaaaaaaaaaaaaaaaaaaaaaaaaaaaaaaaaaaaaaaaaaaaaaaaaaaaaaaaaaaaaaaaaaaaaaaaaaaaaaaaaaaaaaaaaaaaaaaaaaaaaaaaaaaaaaaaaaaaaaaaaaaaaaaaaaaaaaaaaaaaaaaaaaaaaaaaaaaaaaaaaaaaaaaaaaaaaaaaaaaaaaaaaaaaaaaaaaaaaaaaaaaaaaaaaaaaaaaaaaaaaaaaaaaaaaaaaaaaaaaaaaaaaaaaaaaaaaaaaaaaaaaaaaaaaaaaaaaaaaaaaaaaaaaaaaaaaaaaaaaaaaaaaaaaaaaaaaaaaaaaaaaaaaaaaaaaaaaaaaaaaaaaaaaaaaaaaaaaaaaaaaaaaaaaaaaaaaaaaaaaaaaaaaaaaaaaaaaaaaaaaaaaaaaaaaaaaaaaaaaaaaaaaaaaaaaaaaaaaaaaaaaaaaaaaaaaaaaaaaaaaaaaaaaaaaaaaaaaaaaaaaaaaaaaaaaaaaaaaaaaaaaaaaaaaaaaaaaaaaaaaaaaaaaaaaaaaaaaaaaaaaaaaaaaaaaaaaaaaaaaaaaaaaaaaaaaaaaaaaaaaaaaaaaaaaaaaaaaaaaaaaaaaaaaaaaaaaaaaaaaaaaaaaaaaaaaaaaaaaaaaaaaaaaaaaaaaaaaaaaaaaaaaaaaaaaaaaaaaaaaaaaaaaaaaaaaaaaaaaaaaaaaaaaaaaaaaaaaaaaaaaaaaaaaaaaaaaaaaaaaaaaaaaaaaaaaaaaaaaaaaaaaaaaaaaaaaaaaaaaaaaaaaaaaaaaaaaaaaaaaaaaaaaaaaaaaaaaaaaaaaaaaaaaaaaaaaaaaaaaaaaaaaaaaaaaaaaaaaaaaaaaaaaaaaaaaaaaaaaaaaaaaaaaaaaaaaaaaaaaaaaaaaaaaaaaaaaaaaaaaaaaaaaaaaaaaaaaaaaaaaaaaaaaaaaaaaaaaaaaaaaaaaaaaaaaaaaaaaaaaaaaaaaaaaaaaaaaaaaaaaaaaaaaaaaaaaaaaaaaaaaaaaaaaaaaaaaaaaaaaaaaaaaaaaaaaaaaaaaaaaaaaaaaaaaaaaaaaaaaaaaaaaaaaaaaaaaaaaaaaaaaaaaaaaaaaaaaaaaaaaaaaaaaaaaaaaaaaaaaaaaaaaaaaaaaaaaaaaaaaaaaaaaaaaaaaaaaaaaaaaaaaaaaaaaaaaaaaaaaaaaaaaaaaaaaaaaaaaaaaaaaaaaaaaaaaaaaaaaaaaaaaaaaaaaaaaaaaaaaaaaaaaaaaaaaaaaaaaaaaaaaaaaaaaaaaaaaaaaaaaaaaaaaaaaaaaaaaaaaaaaaaaaaaaaaaaaaaaaaaaaaaaaaaaaaaaaaaaaaaaaaaaaaaaaaaaaaaaaaaaaaaaaaaaaaaaaaaaaaaaaaaaaaaaaaaaaaaaaaaaaaaaaaaaaaaaaaaaaaaaaaaaaaaaaaaaaaaaaaaaaaaaaaaaaaaaaaaaaaaaaaaaaaaaaaaaaaaaaaaaaaaaaaaaaaaaaaaaaaaaaaaaaaaaaaaaaaaaaaaaaaaaaaaaaaaaaaaaaaaaaaaaaaaaaaaaaaaaaaaaaaaaaaaaaaaaaaaaaaaaaaaaaaaaaaaaaaaaaaaaaaaaaaaaaaaaaaaaaaaaaaaaaaaaaaaaaaaaaaaaaaaaaaaaaaaaaaaaaaaaaaaaaaaaaaaaaaaaaaaaaaaaaaaaaaaaaaaaaaaaaaaaaaaaaaaaaaaaaaaaaaaaaaaaaaaaaaaaaaaaaaaaaaaaaaaaaaaaaaaaaaaaaaaaaaaaaaaaaaaaaaaaaaaaaaaaaaaaaaaaaaaaaaaaaaaaaaaaaaaaaaaaaaaaaaaaaaaaaaaaaaaaaaaaaaaaaaaaaaaaaaaaaaaaaaaaaaaaaaaaaaaaaaaaaaaaaaaaaaaaaaaaaaaaaaaaaaaaaaaaaaaaaaaaaaaaaaaaaaaaaaaaaaaaaaaaaaaaaaaaaaaaaaaaaaaaaaaaaaaaaaaaaaaaaaaaaaaaaaaaaaaaaaaaaaaaaaaaaaaaaaaaaaaaaaaaaaaaaaaaaaaaaaaaaaaaaaaaaaaaaaaaaaaaaaaaaaaaaaaaaaaaaaaaaaaaaaaaaaaaaaaaaaaaaaaaaaaaaaaaaaaaaaaaaaaaaaaaaaaaaaaaaaaaaaaaaaaaaaaaaaaaaaaaaaaaaaaaaaaaaaaaaaaaaaaaaaaaaaaaaaaaaaaaaaaaaaaaaaaaaaaaaaaaaaaaaaaaaaaaaaaaaaaaaaaaaaaaaaaaaaaaaaaaaaaaaaaaaaaaaaaaaaaaaaaaaaaaaaaaaaaaaaaaaaaaaaaaaaaaaaaaaaaaaaaaaaaaaaaaaaaaaaaaaaaaaaaaaaaaaaaaaaaaaaaaaaaaaaaaaaaaaaaaaaaaaaaaaaaaaaaaaaaaaaaaaaaaaaaaaaaaaaaaaaaaaaaaaaaaaaaaaaaaaaaaaaaaaaaaaaaaaaaaaaaaaaaaaaaaaaaaaaaaaaaaaaaaaaaaaaaaaaaaaaaaaaaaaaaaaaaaaaaaaaaaaaaaaaaaaaaaaaaaaaaaaaaaaaaaaaaaaaaaaaaaaaaaaaaaaaaaaaaaaaaaaaaaaaaaaaaaaaaaaaaaaaaaaaaaaaaaaaaaaaaaaaaaaaaaaaaaaaaaaaaaaaaaaaaaaaaaaaaaaaaaaaaaaaaaaaaaaaaaaaaaaaaaaaaaaaaaaaaaaaaaaaaaaaaaaaaaaaaaaaaaaaaaaaaaaaaaaaaaaaaaaaaaaaaaaaaaaaaaaaaaaaaaaaaaaaaaaaaaaaaaaaaaaaaaaaaaaaaaaaaaaaaaaaaaaaaaaaaaaaaaaaaaaaaaaaaaaaaaaaaaaaaaaaaaaaaaaaaaaaaaaaaaaaaaaaaaaaaaaaaaaaaaaaaaaaaaaaaaaaaaaaaaaaaaaaaaaaaaaaaaaaaaaaaaaaaaaaaaaaaaaaaaaaaaaaaaaaaaaaaaaaaaaaaaaaaaaaaaaaaaaaaaaaaaaaaaaaaaaaaaaaaaaaaaaaaaaaaaaaaaaaaaaaaaaaaaaaaaaaaaaaaaaaaaaaaaaaaaaaaaaaaaaaaaaaaaaaaaaaaaaaaaaaaaaaaaaaaaaaaaaaaaaaaaaaaaaaaaaaaaaaaaaaaaaaaaaaaaaaaaaaaaaaaaaaaaaaaaaaaaaaaaaaaaaaaaaaaaaaaaaaaaaaaaaaaaaaaaaaaaaaaaaaaaaaaaaaaaaaaaaaaaaaaaaaaaaaaaaaaaaaaaaaaaaaaaaaaaaaaaaaaaaaaaaaaaaaaaaaaaaaaaaaaaaaaaaaaaaaaaaaaaaaaaaaaaaaaaaaaaaaaaaaaaaaaaaaaaaaaaaaaaaaaaaaaaaaaaaaaaaaaaaaaaaaaaaaaaaaaaaaaaaaaaaaaaaaaaaaaaaaaaaaaaaaaaaaaaaaaaaaaaaaaaaaaaaaaaaaaaaaaaaaaaaaaaaaaaaaaaaaaaaaaaaaaaaaaaaaaaaaaaaaaaaaaaaaaaaaaaaaaaaaaaaaaaaaaaaaaaaaaaaaaaaaaaaaaaaaaaaaaaaaaaaaaaaaaaaaaaaaaaaaaaaaaaaaaaaaaaaaaaaaaaaaaaaaaaaaaaaaaaaaaaaaaaaaaaaaaaaaaaaaaaaaaaaaaaaaaaaaaaaaaaaaaaaaaaaaaaaaaaaaaaaaaaaaaaaaaaaaaaaaaaaaaaaaaaaaaaaaaaaaaaaaaaaaaaaaaaaaaaaaaaaaaaaaaaa	POINT(1 1)	asdfasdfasdfasdfasdfasdfasdfasdfasdfasdfasdfasdfasdfasdfasdfasdfasdfasdfasdfasdfasdfasdfasdfasdfasdfasdfasdfasdfasdfasdfasdfasdfasdfasdfasdfasdfasdfasdfasdfasdfasdfasdfasdfasdfasdfasdfasdfasdfasdfasdfasdfasdfasdfasdfasdfasdfasdfasdfasdfasdfasdfasdfasdfasdfasdfasdfasdfasdfasdfasdfasdfasdfasdfasdfasdfasdfasdfasdfasdfasdfasdfasdfasdfasdfasdfasdfasdfasdfasdfasdfasdfasdfasdfasdfasdfasdfasdfasdfasdfasdfasdfasdfasdfasdfasdfasdfasdfasdfasdfasdfasdfasdfasdfasdfasdfasdfasdfasdfasdfasdfasdfasdfasdfasdfasdfasdfasdfasdfasdfasdfasdfasdfasdfasdfasdfasdfasdfasdfasdfasdfasdfasdfasdfasdfasdfasdfasdfasdfasdfasdfasdfasdfasdfasdfasdfasdfasdfasdfasdfasdfasdfasdfasdfasdfasdfasdfasdfasdfasdfasdfasdfasdfasdfasdfasdfasdfasdfasdfasdfasdfasdfasdfasdfasdfasdfasdfasdfasdfasdfasdfasdfasdfasdfasdfasdfasdfasdfasdfasdfasdfasdfasdfasdfasdfasdfasdfasdfasdfasdfasdfasdfasdfasdfasdfasdfasdfasdfasdfasdfasdfasdfasdfasdfasdfasdfasdfasdfasdfasdfasdfasdfasdfasdfasdfasdfasdfasdfasdfasdfasdfasdfasdfasdfasdfasdfasdfasdfasdfasdfasdfasdfasdfasdfasdfasdfasdfasdfasdfasdfasdfasdfasdfasdfasdfasdfasdfasdfasdfasdfasdfasdfasdfasdfasdfasdfasdfasdfasdfasdfasdfasdfasdfasdfasdfasdfasdfasdfasdfasdfasdfasdfasdfasdfasdfasdfasdfasdfasdfasdfasdfasdfasdfasdfasdfasdfasdfasdfasdfasdfasdfasdfasdfasdfasdfasdfasdfasdfasdfasdfasdfasdfasdfasdfasdfasdfasdfasdfasdfasdfasdfasdfasdfasdfasdfasdfasdfasdfasdfasdfasdfasdfasdfasdfasdfasdfasdfasdfasdfasdfasdfasdfasdfasdfasdfasdfasdfasdfasdfasdfasdfasdfasdfasdfasdfasdfasdfasdfasdfasdfasdfasdfasdfasdfasdfasdfasdfasdfasdfasdfasdfasdfasdfasdfasdfasdfasdfasdfasdfasdfasdfasdfasdfasdfasdfasdfasdfasdfasdfasdfasdfasdfasdfasdfasdfasdfasdfasdfasdfasdfasdfasdfasdfasdfasdfasdfasdfasdfasdfasdfasdfasdfasdfasdfasdfasdfasdfasdfasdfasdfasdfasdfasdfasdfasdfasdfasdfasdfasdfasdfasdfasdfasdfasdfasdfasdfasdfasdfasdfasdfasdfasdfasdfasdfasdfasdfasdfasdfasdfasdfasdfasdfasdfasdfasdfasdfasdfasdfasdfasdfasdfasdfasdfasdfasdfasdfasdfasdfasdfasdfasdfasdfasdfasdfasdfasdfasdfasdfasdfasdfasdfasdfasdfasdfasdfasdfasdfasdfasdfasdfasdf
BEGIN;
UPDATE t2 SET c1 = repeat(id, 4000);
connection analyze;
ANALYZE TABLE t2;
Table	Op	Msg_type	Msg_text
test.t2	analyze	status	Engine-independent statistics collected
test.t2	analyze	status	OK
SELECT clust_index_size FROM INFORMATION_SCHEMA.INNODB_SYS_TABLESTATS
WHERE name = 'test/t2';
clust_index_size
1
connection default;
ROLLBACK;
connection analyze;
ANALYZE TABLE t2;
Table	Op	Msg_type	Msg_text
test.t2	analyze	status	Engine-independent statistics collected
test.t2	analyze	status	OK
SELECT clust_index_size FROM INFORMATION_SCHEMA.INNODB_SYS_TABLESTATS
WHERE name = 'test/t2';
clust_index_size
1
connection default;
BEGIN;
UPDATE t2 SET d1 = repeat(id, 200);
connection analyze;
ANALYZE TABLE t2;
Table	Op	Msg_type	Msg_text
test.t2	analyze	status	Engine-independent statistics collected
test.t2	analyze	status	OK
SELECT clust_index_size FROM INFORMATION_SCHEMA.INNODB_SYS_TABLESTATS
WHERE name = 'test/t2';
clust_index_size
1
connection default;
ROLLBACK;
connection analyze;
ANALYZE TABLE t2;
Table	Op	Msg_type	Msg_text
test.t2	analyze	status	Engine-independent statistics collected
test.t2	analyze	status	OK
SELECT clust_index_size FROM INFORMATION_SCHEMA.INNODB_SYS_TABLESTATS
WHERE name = 'test/t2';
clust_index_size
1
connection default;
ALTER TABLE t2 DROP p;
affected rows: 0
info: Records: 0  Duplicates: 0  Warnings: 0
SELECT * FROM t2;
id	c1	d1
1	aaaaaaaaaaaaaaaaaaaaaaaaaaaaaaaaaaaaaaaaaaaaaaaaaaaaaaaaaaaaaaaaaaaaaaaaaaaaaaaaaaaaaaaaaaaaaaaaaaaaaaaaaaaaaaaaaaaaaaaaaaaaaaaaaaaaaaaaaaaaaaaaaaaaaaaaaaaaaaaaaaaaaaaaaaaaaaaaaaaaaaaaaaaaaaaaaaaaaaaaaaaaaaaaaaaaaaaaaaaaaaaaaaaaaaaaaaaaaaaaaaaaaaaaaaaaaaaaaaaaaaaaaaaaaaaaaaaaaaaaaaaaaaaaaaaaaaaaaaaaaaaaaaaaaaaaaaaaaaaaaaaaaaaaaaaaaaaaaaaaaaaaaaaaaaaaaaaaaaaaaaaaaaaaaaaaaaaaaaaaaaaaaaaaaaaaaaaaaaaaaaaaaaaaaaaaaaaaaaaaaaaaaaaaaaaaaaaaaaaaaaaaaaaaaaaaaaaaaaaaaaaaaaaaaaaaaaaaaaaaaaaaaaaaaaaaaaaaaaaaaaaaaaaaaaaaaaaaaaaaaaaaaaaaaaaaaaaaaaaaaaaaaaaaaaaaaaaaaaaaaaaaaaaaaaaaaaaaaaaaaaaaaaaaaaaaaaaaaaaaaaaaaaaaaaaaaaaaaaaaaaaaaaaaaaaaaaaaaaaaaaaaaaaaaaaaaaaaaaaaaaaaaaaaaaaaaaaaaaaaaaaaaaaaaaaaaaaaaaaaaaaaaaaaaaaaaaaaaaaaaaaaaaaaaaaaaaaaaaaaaaaaaaaaaaaaaaaaaaaaaaaaaaaaaaaaaaaaaaaaaaaaaaaaaaaaaaaaaaaaaaaaaaaaaaaaaaaaaaaaaaaaaaaaaaaaaaaaaaaaaaaaaaaaaaaaaaaaaaaaaaaaaaaaaaaaaaaaaaaaaaaaaaaaaaaaaaaaaaaaaaaaaaaaaaaaaaaaaaaaaaaaaaaaaaaaaaaaaaaaaaaaaaaaaaaaaaaaaaaaaaaaaaaaaaaaaaaaaaaaaaaaaaaaaaaaaaaaaaaaaaaaaaaaaaaaaaaaaaaaaaaaaaaaaaaaaaaaaaaaaaaaaaaaaaaaaaaaaaaaaaaaaaaaaaaaaaaaaaaaaaaaaaaaaaaaaaaaaaaaaaaaaaaaaaaaaaaaaaaaaaaaaaaaaaaaaaaaaaaaaaaaaaaaaaaaaaaaaaaaaaaaaaaaaaaaaaaaaaaaaaaaaaaaaaaaaaaaaaaaaaaaaaaaaaaaaaaaaaaaaaaaaaaaaaaaaaaaaaaaaaaaaaaaaaaaaaaaaaaaaaaaaaaaaaaaaaaaaaaaaaaaaaaaaaaaaaaaaaaaaaaaaaaaaaaaaaaaaaaaaaaaaaaaaaaaaaaaaaaaaaaaaaaaaaaaaaaaaaaaaaaaaaaaaaaaaaaaaaaaaaaaaaaaaaaaaaaaaaaaaaaaaaaaaaaaaaaaaaaaaaaaaaaaaaaaaaaaaaaaaaaaaaaaaaaaaaaaaaaaaaaaaaaaaaaaaaaaaaaaaaaaaaaaaaaaaaaaaaaaaaaaaaaaaaaaaaaaaaaaaaaaaaaaaaaaaaaaaaaaaaaaaaaaaaaaaaaaaaaaaaaaaaaaaaaaaaaaaaaaaaaaaaaaaaaaaaaaaaaaaaaaaaaaaaaaaaaaaaaaaaaaaaaaaaaaaaaaaaaaaaaaaaaaaaaaaaaaaaaaaaaaaaaaaaaaaaaaaaaaaaaaaaaaaaaaaaaaaaaaaaaaaaaaaaaaaaaaaaaaaaaaaaaaaaaaaaaaaaaaaaaaaaaaaaaaaaaaaaaaaaaaaaaaaaaaaaaaaaaaaaaaaaaaaaaaaaaaaaaaaaaaaaaaaaaaaaaaaaaaaaaaaaaaaaaaaaaaaaaaaaaaaaaaaaaaaaaaaaaaaaaaaaaaaaaaaaaaaaaaaaaaaaaaaaaaaaaaaaaaaaaaaaaaaaaaaaaaaaaaaaaaaaaaaaaaaaaaaaaaaaaaaaaaaaaaaaaaaaaaaaaaaaaaaaaaaaaaaaaaaaaaaaaaaaaaaaaaaaaaaaaaaaaaaaaaaaaaaaaaaaaaaaaaaaaaaaaaaaaaaaaaaaaaaaaaaaaaaaaaaaaaaaaaaaaaaaaaaaaaaaaaaaaaaaaaaaaaaaaaaaaaaaaaaaaaaaaaaaaaaaaaaaaaaaaaaaaaaaaaaaaaaaaaaaaaaaaaaaaaaaaaaaaaaaaaaaaaaaaaaaaaaaaaaaaaaaaaaaaaaaaaaaaaaaaaaaaaaaaaaaaaaaaaaaaaaaaaaaaaaaaaaaaaaaaaaaaaaaaaaaaaaaaaaaaaaaaaaaaaaaaaaaaaaaaaaaaaaaaaaaaaaaaaaaaaaaaaaaaaaaaaaaaaaaaaaaaaaaaaaaaaaaaaaaaaaaaaaaaaaaaaaaaaaaaaaaaaaaaaaaaaaaaaaaaaaaaaaaaaaaaaaaaaaaaaaaaaaaaaaaaaaaaaaaaaaaaaaaaaaaaaaaaaaaaaaaaaaaaaaaaaaaaaaaaaaaaaaaaaaaaaaaaaaaaaaaaaaaaaaaaaaaaaaaaaaaaaaaaaaaaaaaaaaaaaaaaaaaaaaaaaaaaaaaaaaaaaaaaaaaaaaaaaaaaaaaaaaaaaaaaaaaaaaaaaaaaaaaaaaaaaaaaaaaaaaaaaaaaaaaaaaaaaaaaaaaaaaaaaaaaaaaaaaaaaaaaaaaaaaaaaaaaaaaaaaaaaaaaaaaaaaaaaaaaaaaaaaaaaaaaaaaaaaaaaaaaaaaaaaaaaaaaaaaaaaaaaaaaaaaaaaaaaaaaaaaaaaaaaaaaaaaaaaaaaaaaaaaaaaaaaaaaaaaaaaaaaaaaaaaaaaaaaaaaaaaaaaaaaaaaaaaaaaaaaaaaaaaaaaaaaaaaaaaaaaaaaaaaaaaaaaaaaaaaaaaaaaaaaaaaaaaaaaaaaaaaaaaaaaaaaaaaaaaaaaaaaaaaaaaaaaaaaaaaaaaaaaaaaaaaaaaaaaaaaaaaaaaaaaaaaaaaaaaaaaaaaaaaaaaaaaaaaaaaaaaaaaaaaaaaaaaaaaaaaaaaaaaaaaaaaaaaaaaaaaaaaaaaaaaaaaaaaaaaaaaaaaaaaaaaaaaaaaaaaaaaaaaaaaaaaaaaaaaaaaaaaaaaaaaaaaaaaaaaaaaaaaaaaaaaaaaaaaaaaaaaaaaaaaaaaaaaaaaaaaaaaaaaaaaaaaaaaaaaaaaaaaaaaaaaaaaaaaaaaaaaaaaaaaaaaaaaaaaaaaaaaaaaaaaaaaaaaaaaaaaaaaaaaaaaaaaaaaaaaaaaaaaaaaaaaaaaaaaaaaaaaaaaaaaaaaaaaaaaaaaaaaaaaaaaaaaaaaaaaaaaaaaaaaaaaaaaaaaaaaaaaaaaaaaaaaaaaaaaaaaaaaaaaaaaaaaaaaaaaaaaaaaaaaaaaaaaaaaaaaaaaaaaaaaaaaaaaaaaaaaaaaaaaaaaaaaaaaaaaaaaaaaaaaaaaaaaaaaaaaaaaaaaaaaaaaaaaaaaaaaaaaaaaaaaaaaaaaaaaaaaaaaaaaaaaaaaaaaaaaaaaaaaaaaaaaaaaaaaaaaaaaaaaaaaaaaaaaaaaaaaaaaaaaaaaaaaaaaaaaaaaaaaaaaaaaaaaaaaaaaaaaaaaaaaaaaaaaaaaaaaaaaaaaaaaaaaaaaaaaaaaaaaaaaaaaaaaaaaaaaaaaaaaaaaaaaaaaaaaaaaaaaaaaaaaaaaaaaaaaaaaaaaaaaaaaaaaaaaaaaaaaaaaaaaaaaaaaaaaaaaaaaaaaaaaaaaaaaaaaaaaaaaaaaaaaaaaaaaaaaaaaaaaaaaaaaaaaaaaaaaaaaaaaaaaaaaaaaaaaaaaaaaaaaaaaaaaaaaaaaaaaaaaaaaaaaaaaaaaaaaaaaaaaaaaaaaaaaaaaaaaaaaaaaaaaaaaaaaaaaaaaaaaaaaaaaaaaaaaaaaaaaaaaaaaaaaaaaaaaaaaaaaaaaaaaaaaaaaaaaaaaaaaaaaaaaaaaaaaaaaaaaaaaaaaaaaaaaaaaaaaaaaa	asdfasdfasdfasdfasdfasdfasdfasdfasdfasdfasdfasdfasdfasdfasdfasdfasdfasdfasdfasdfasdfasdfasdfasdfasdfasdfasdfasdfasdfasdfasdfasdfasdfasdfasdfasdfasdfasdfasdfasdfasdfasdfasdfasdfasdfasdfasdfasdfasdfasdfasdfasdfasdfasdfasdfasdfasdfasdfasdfasdfasdfasdfasdfasdfasdfasdfasdfasdfasdfasdfasdfasdfasdfasdfasdfasdfasdfasdfasdfasdfasdfasdfasdfasdfasdfasdfasdfasdfasdfasdfasdfasdfasdfasdfasdfasdfasdfasdfasdfasdfasdfasdfasdfasdfasdfasdfasdfasdfasdfasdfasdfasdfasdfasdfasdfasdfasdfasdfasdfasdfasdfasdfasdfasdfasdfasdfasdfasdfasdfasdfasdfasdfasdfasdfasdfasdfasdfasdfasdfasdfasdfasdfasdfasdfasdfasdfasdfasdfasdfasdfasdfasdfasdfasdfasdfasdfasdfasdfasdfasdfasdfasdfasdfasdfasdfasdfasdfasdfasdfasdfasdfasdfasdfasdfasdfasdfasdfasdfasdfasdfasdfasdfasdfasdfasdfasdfasdfasdfasdfasdfasdfasdfasdfasdfasdfasdfasdfasdfasdfasdfasdfasdfasdfasdfasdfasdfasdfasdfasdfasdfasdfasdfasdfasdfasdfasdfasdfasdfasdfasdfasdfasdfasdfasdfasdfasdfasdfasdfasdfasdfasdfasdfasdfasdfasdfasdfasdfasdfasdfasdfasdfasdfasdfasdfasdfasdfasdfasdfasdfasdfasdfasdfasdfasdfasdfasdfasdfasdfasdfasdfasdfasdfasdfasdfasdfasdfasdfasdfasdfasdfasdfasdfasdfasdfasdfasdfasdfasdfasdfasdfasdfasdfasdfasdfasdfasdfasdfasdfasdfasdfasdfasdfasdfasdfasdfasdfasdfasdfasdfasdfasdfasdfasdfasdfasdfasdfasdfasdfasdfasdfasdfasdfasdfasdfasdfasdfasdfasdfasdfasdfasdfasdfasdfasdfasdfasdfasdfasdfasdfasdfasdfasdfasdfasdfasdfasdfasdfasdfasdfasdfasdfasdfasdfasdfasdfasdfasdfasdfasdfasdfasdfasdfasdfasdfasdfasdfasdfasdfasdfasdfasdfasdfasdfasdfasdfasdfasdfasdfasdfasdfasdfasdfasdfasdfasdfasdfasdfasdfasdfasdfasdfasdfasdfasdfasdfasdfasdfasdfasdfasdfasdfasdfasdfasdfasdfasdfasdfasdfasdfasdfasdfasdfasdfasdfasdfasdfasdfasdfasdfasdfasdfasdfasdfasdfasdfasdfasdfasdfasdfasdfasdfasdfasdfasdfasdfasdfasdfasdfasdfasdfasdfasdfasdfasdfasdfasdfasdfasdfasdfasdfasdfasdfasdfasdfasdfasdfasdfasdfasdfasdfasdfasdfasdfasdfasdfasdfasdfasdfasdfasdfasdfasdfasdfasdfasdfasdfasdfasdfasdfasdfasdfasdfasdfasdfasdfasdfasdfasdfasdfasdfasdfasdfasdfasdfasdfasdfasdfasdfasdfasdfasdfasdfasdfasdfasdfasdfasdfasdfasdfasdf
2	aaaaaaaaaaaaaaaaaaaaaaaaaaaaaaaaaaaaaaaaaaaaaaaaaaaaaaaaaaaaaaaaaaaaaaaaaaaaaaaaaaaaaaaaaaaaaaaaaaaaaaaaaaaaaaaaaaaaaaaaaaaaaaaaaaaaaaaaaaaaaaaaaaaaaaaaaaaaaaaaaaaaaaaaaaaaaaaaaaaaaaaaaaaaaaaaaaaaaaaaaaaaaaaaaaaaaaaaaaaaaaaaaaaaaaaaaaaaaaaaaaaaaaaaaaaaaaaaaaaaaaaaaaaaaaaaaaaaaaaaaaaaaaaaaaaaaaaaaaaaaaaaaaaaaaaaaaaaaaaaaaaaaaaaaaaaaaaaaaaaaaaaaaaaaaaaaaaaaaaaaaaaaaaaaaaaaaaaaaaaaaaaaaaaaaaaaaaaaaaaaaaaaaaaaaaaaaaaaaaaaaaaaaaaaaaaaaaaaaaaaaaaaaaaaaaaaaaaaaaaaaaaaaaaaaaaaaaaaaaaaaaaaaaaaaaaaaaaaaaaaaaaaaaaaaaaaaaaaaaaaaaaaaaaaaaaaaaaaaaaaaaaaaaaaaaaaaaaaaaaaaaaaaaaaaaaaaaaaaaaaaaaaaaaaaaaaaaaaaaaaaaaaaaaaaaaaaaaaaaaaaaaaaaaaaaaaaaaaaaaaaaaaaaaaaaaaaaaaaaaaaaaaaaaaaaaaaaaaaaaaaaaaaaaaaaaaaaaaaaaaaaaaaaaaaaaaaaaaaaaaaaaaaaaaaaaaaaaaaaaaaaaaaaaaaaaaaaaaaaaaaaaaaaaaaaaaaaaaaaaaaaaaaaaaaaaaaaaaaaaaaaaaaaaaaaaaaaaaaaaaaaaaaaaaaaaaaaaaaaaaaaaaaaaaaaaaaaaaaaaaaaaaaaaaaaaaaaaaaaaaaaaaaaaaaaaaaaaaaaaaaaaaaaaaaaaaaaaaaaaaaaaaaaaaaaaaaaaaaaaaaaaaaaaaaaaaaaaaaaaaaaaaaaaaaaaaaaaaaaaaaaaaaaaaaaaaaaaaaaaaaaaaaaaaaaaaaaaaaaaaaaaaaaaaaaaaaaaaaaaaaaaaaaaaaaaaaaaaaaaaaaaaaaaaaaaaaaaaaaaaaaaaaaaaaaaaaaaaaaaaaaaaaaaaaaaaaaaaaaaaaaaaaaaaaaaaaaaaaaaaaaaaaaaaaaaaaaaaaaaaaaaaaaaaaaaaaaaaaaaaaaaaaaaaaaaaaaaaaaaaaaaaaaaaaaaaaaaaaaaaaaaaaaaaaaaaaaaaaaaaaaaaaaaaaaaaaaaaaaaaaaaaaaaaaaaaaaaaaaaaaaaaaaaaaaaaaaaaaaaaaaaaaaaaaaaaaaaaaaaaaaaaaaaaaaaaaaaaaaaaaaaaaaaaaaaaaaaaaaaaaaaaaaaaaaaaaaaaaaaaaaaaaaaaaaaaaaaaaaaaaaaaaaaaaaaaaaaaaaaaaaaaaaaaaaaaaaaaaaaaaaaaaaaaaaaaaaaaaaaaaaaaaaaaaaaaaaaaaaaaaaaaaaaaaaaaaaaaaaaaaaaaaaaaaaaaaaaaaaaaaaaaaaaaaaaaaaaaaaaaaaaaaaaaaaaaaaaaaaaaaaaaaaaaaaaaaaaaaaaaaaaaaaaaaaaaaaaaaaaaaaaaaaaaaaaaaaaaaaaaaaaaaaaaaaaaaaaaaaaaaaaaaaaaaaaaaaaaaaaaaaaaaaaaaaaaaaaaaaaaaaaaaaaaaaaaaaaaaaaaaaaaaaaaaaaaaaaaaaaaaaaaaaaaaaaaaaaaaaaaaaaaaaaaaaaaaaaaaaaaaaaaaaaaaaaaaaaaaaaaaaaaaaaaaaaaaaaaaaaaaaaaaaaaaaaaaaaaaaaaaaaaaaaaaaaaaaaaaaaaaaaaaaaaaaaaaaaaaaaaaaaaaaaaaaaaaaaaaaaaaaaaaaaaaaaaaaaaaaaaaaaaaaaaaaaaaaaaaaaaaaaaaaaaaaaaaaaaaaaaaaaaaaaaaaaaaaaaaaaaaaaaaaaaaaaaaaaaaaaaaaaaaaaaaaaaaaaaaaaaaaaaaaaaaaaaaaaaaaaaaaaaaaaaaaaaaaaaaaaaaaaaaaaaaaaaaaaaaaaaaaaaaaaaaaaaaaaaaaaaaaaaaaaaaaaaaaaaaaaaaaaaaaaaaaaaaaaaaaaaaaaaaaaaaaaaaaaaaaaaaaaaaaaaaaaaaaaaaaaaaaaaaaaaaaaaaaaaaaaaaaaaaaaaaaaaaaaaaaaaaaaaaaaaaaaaaaaaaaaaaaaaaaaaaaaaaaaaaaaaaaaaaaaaaaaaaaaaaaaaaaaaaaaaaaaaaaaaaaaaaaaaaaaaaaaaaaaaaaaaaaaaaaaaaaaaaaaaaaaaaaaaaaaaaaaaaaaaaaaaaaaaaaaaaaaaaaaaaaaaaaaaaaaaaaaaaaaaaaaaaaaaaaaaaaaaaaaaaaaaaaaaaaaaaaaaaaaaaaaaaaaaaaaaaaaaaaaaaaaaaaaaaaaaaaaaaaaaaaaaaaaaaaaaaaaaaaaaaaaaaaaaaaaaaaaaaaaaaaaaaaaaaaaaaaaaaaaaaaaaaaaaaaaaaaaaaaaaaaaaaaaaaaaaaaaaaaaaaaaaaaaaaaaaaaaaaaaaaaaaaaaaaaaaaaaaaaaaaaaaaaaaaaaaaaaaaaaaaaaaaaaaaaaaaaaaaaaaaaaaaaaaaaaaaaaaaaaaaaaaaaaaaaaaaaaaaaaaaaaaaaaaaaaaaaaaaaaaaaaaaaaaaaaaaaaaaaaaaaaaaaaaaaaaaaaaaaaaaaaaaaaaaaaaaaaaaaaaaaaaaaaaaaaaaaaaaaaaaaaaaaaaaaaaaaaaaaaaaaaaaaaaaaaaaaaaaaaaaaaaaaaaaaaaaaaaaaaaaaaaaaaaaaaaaaaaaaaaaaaaaaaaaaaaaaaaaaaaaaaaaaaaaaaaaaaaaaaaaaaaaaaaaaaaaaaaaaaaaaaaaaaaaaaaaaaaaaaaaaaaaaaaaaaaaaaaaaaaaaaaaaaaaaaaaaaaaaaaaaaaaaaaaaaaaaaaaaaaaaaaaaaaaaaaaaaaaaaaaaaaaaaaaaaaaaaaaaaaaaaaaaaaaaaaaaaaaaaaaaaaaaaaaaaaaaaaaaaaaaaaaaaaaaaaaaaaaaaaaaaaaaaaaaaaaaaaaaaaaaaaaaaaaaaaaaaaaaaaaaaaaaaaaaaaaaaaaaaaaaaaaaaaaaaaaaaaaaaaaaaaaaaaaaaaaaaaaaaaaaaaaaaaaaaaaaaaaaaaaaaaaaaaaaaaaaaaaaaaaaaaaaaaaaaaaaaaaaaaaaaaaaaaaaaaaaaaaaaaaaaaaaaaaaaaaaaaaaaaaaaaaaaaaaaaaaaaaaaaaaaaaaaaaaaaaaaaaaaaaaaaaaaaaaaaaaaaaaaaaaaaaaaaaaaaaaaaaaaaaaaaaaaaaaaaaaaaaaaaaaaaaaaaaaaaaaaaaaaaaaaaaaaaaaaaaaaaaaaaaaaaaaaaaaaaaaaaaaaaaaaaaaaaaaaaaaaaaaaaaaaaaaaaaaaaaaaaaaaaaaaaaaaaaaaaaaaaaaaaaaaaaaaaaaaaaaaaaaaaaaaaaaaaaaaaaaaaaaaaaaaaaaaaaaaaaaaaaaaaaaaaaaaaaaaaaaaaaaaaaaaaaaaaaaaaaaaaaaaaaaaaaaaaaaaaaaaaaaaaaaaaaaaaaaaaaaaaaaaaaaaaaaaaaaaaaaaaaaaaaaaaaaaaaaaaaaaaaaaaaaaaaaaaaaaaaaaaaaaaaaaaaaaaaaaaaaaaaaaaaaaaaaaaaaaaaaaaaaaaaaaaaaaaaaaaaaaaaaaaaaaaaaaaaaaaaaaaaaaaaaaaaaaaaaaaaaaaaaaaaaaaaaaaaaaaaaaaaaaaaaaaaaaaaaaaaaaaaaaaaaaaaaaaaaaaaaaaaaaaaaaaaaaaaaaaaaaaaaaaaaaaaaaaaaaaaaaaaaaaaaaaaaaaaaaaaaaaaaaaaaaaaaaaaaaaaaaaaaaaaaaaaaaaaaaaaaaaaaaaaaaaaaaaaaaaaaaaaaaaaaa	asdfasdfasdfasdfasdfasdfasdfasdfasdfasdfasdfasdfasdfasdfasdfasdfasdfasdfasdfasdfasdfasdfasdfasdfasdfasdfasdfasdfasdfasdfasdfasdfasdfasdfasdfasdfasdfasdfasdfasdfasdfasdfasdfasdfasdfasdfasdfasdfasdfasdfasdfasdfasdfasdfasdfasdfasdfasdfasdfasdfasdfasdfasdfasdfasdfasdfasdfasdfasdfasdfasdfasdfasdfasdfasdfasdfasdfasdfasdfasdfasdfasdfasdfasdfasdfasdfasdfasdfasdfasdfasdfasdfasdfasdfasdfasdfasdfasdfasdfasdfasdfasdfasdfasdfasdfasdfasdfasdfasdfasdfasdfasdfasdfasdfasdfasdfasdfasdfasdfasdfasdfasdfasdfasdfasdfasdfasdfasdfasdfasdfasdfasdfasdfasdfasdfasdfasdfasdfasdfasdfasdfasdfasdfasdfasdfasdfasdfasdfasdfasdfasdfasdfasdfasdfasdfasdfasdfasdfasdfasdfasdfasdfasdfasdfasdfasdfasdfasdfasdfasdfasdfasdfasdfasdfasdfasdfasdfasdfasdfasdfasdfasdfasdfasdfasdfasdfasdfasdfasdfasdfasdfasdfasdfasdfasdfasdfasdfasdfasdfasdfasdfasdfasdfasdfasdfasdfasdfasdfasdfasdfasdfasdfasdfasdfasdfasdfasdfasdfasdfasdfasdfasdfasdfasdfasdfasdfasdfasdfasdfasdfasdfasdfasdfasdfasdfasdfasdfasdfasdfasdfasdfasdfasdfasdfasdfasdfasdfasdfasdfasdfasdfasdfasdfasdfasdfasdfasdfasdfasdfasdfasdfasdfasdfasdfasdfasdfasdfasdfasdfasdfasdfasdfasdfasdfasdfasdfasdfasdfasdfasdfasdfasdfasdfasdfasdfasdfasdfasdfasdfasdfasdfasdfasdfasdfasdfasdfasdfasdfasdfasdfasdfasdfasdfasdfasdfasdfasdfasdfasdfasdfasdfasdfasdfasdfasdfasdfasdfasdfasdfasdfasdfasdfasdfasdfasdfasdfasdfasdfasdfasdfasdfasdfasdfasdfasdfasdfasdfasdfasdfasdfasdfasdfasdfasdfasdfasdfasdfasdfasdfasdfasdfasdfasdfasdfasdfasdfasdfasdfasdfasdfasdfasdfasdfasdfasdfasdfasdfasdfasdfasdfasdfasdfasdfasdfasdfasdfasdfasdfasdfasdfasdfasdfasdfasdfasdfasdfasdfasdfasdfasdfasdfasdfasdfasdfasdfasdfasdfasdfasdfasdfasdfasdfasdfasdfasdfasdfasdfasdfasdfasdfasdfasdfasdfasdfasdfasdfasdfasdfasdfasdfasdfasdfasdfasdfasdfasdfasdfasdfasdfasdfasdfasdfasdfasdfasdfasdfasdfasdfasdfasdfasdfasdfasdfasdfasdfasdfasdfasdfasdfasdfasdfasdfasdfasdfasdfasdfasdfasdfasdfasdfasdfasdfasdfasdfasdfasdfasdfasdfasdfasdfasdfasdfasdfasdfasdfasdfasdfasdfasdfasdfasdfasdfasdfasdfasdfasdfasdfasdfasdfasdfasdfasdfasdfasdfasdfasdfasdfasdfasdfasdf
CREATE TABLE t3
(id INT PRIMARY KEY, c2 INT UNSIGNED NOT NULL UNIQUE,
c3 POLYGON NOT NULL DEFAULT ST_PolyFromText('POLYGON((1 1,2 2,3 3,1 1))'),
SPATIAL INDEX(c3))
ENGINE=InnoDB ROW_FORMAT=COMPACT;
INSERT INTO t3(id,c2) VALUES(1,1),(2,2),(3,3);
SELECT id, c2, ST_AsText(c3) c3 FROM t3;
id	c2	c3
1	1	POLYGON((1 1,2 2,3 3,1 1))
2	2	POLYGON((1 1,2 2,3 3,1 1))
3	3	POLYGON((1 1,2 2,3 3,1 1))
ALTER TABLE t3 ADD COLUMN
(c4 DATETIME DEFAULT current_timestamp(),
c5 TIMESTAMP NOT NULL DEFAULT current_timestamp(),
c6 POINT);
affected rows: 0
info: Records: 0  Duplicates: 0  Warnings: 0
SELECT id, c2, ST_AsText(c3) c3, c4, c5, c6 FROM t3;
id	c2	c3	c4	c5	c6
1	1	POLYGON((1 1,2 2,3 3,1 1))	1970-01-01 03:00:42	1970-01-01 03:00:42	NULL
2	2	POLYGON((1 1,2 2,3 3,1 1))	1970-01-01 03:00:42	1970-01-01 03:00:42	NULL
3	3	POLYGON((1 1,2 2,3 3,1 1))	1970-01-01 03:00:42	1970-01-01 03:00:42	NULL
affected rows: 3
ALTER TABLE t3 ADD COLUMN c7 TIME NOT NULL DEFAULT current_timestamp();
affected rows: 0
info: Records: 0  Duplicates: 0  Warnings: 0
ALTER TABLE t3 ADD COLUMN c8 DATE NOT NULL DEFAULT current_timestamp();
affected rows: 0
info: Records: 0  Duplicates: 0  Warnings: 0
SELECT id, c2, ST_AsText(c3) c3, c4, c5, c6, c7, c8 FROM t3;
id	c2	c3	c4	c5	c6	c7	c8
1	1	POLYGON((1 1,2 2,3 3,1 1))	1970-01-01 03:00:42	1970-01-01 03:00:42	NULL	03:00:42	1970-01-01
2	2	POLYGON((1 1,2 2,3 3,1 1))	1970-01-01 03:00:42	1970-01-01 03:00:42	NULL	03:00:42	1970-01-01
3	3	POLYGON((1 1,2 2,3 3,1 1))	1970-01-01 03:00:42	1970-01-01 03:00:42	NULL	03:00:42	1970-01-01
ALTER TABLE t3 ADD COLUMN t TEXT CHARSET utf8
DEFAULT 'The quick brown fox jumps over the lazy dog';
affected rows: 0
info: Records: 0  Duplicates: 0  Warnings: 0
ALTER TABLE t3 ADD COLUMN b BLOB NOT NULL;
affected rows: 0
info: Records: 0  Duplicates: 0  Warnings: 0
INSERT INTO t3 SET id=4;
ERROR HY000: Field 'c2' doesn't have a default value
INSERT INTO t3 SET id=4, c2=0, b=0xf09f98b1;
affected rows: 1
Warnings:
Note	1265	Data truncated for column 'c7' at row 1
Note	1265	Data truncated for column 'c8' at row 1
SET innodb_strict_mode = OFF;
affected rows: 0
ALTER TABLE t3 CHANGE t phrase TEXT DEFAULT 0xc3a4c3a448,
CHANGE b b BLOB NOT NULL DEFAULT 'binary line of business';
affected rows: 4
info: Records: 4  Duplicates: 0  Warnings: 0
INSERT INTO t3 SET id=5, c2=9;
Warnings:
Note	1265	Data truncated for column 'c7' at row 1
Note	1265	Data truncated for column 'c8' at row 1
SELECT id, c2, ST_AsText(c3) c3, c4, c5, c6, c7, c8, phrase, b FROM t3;
id	c2	c3	c4	c5	c6	c7	c8	phrase	b
1	1	POLYGON((1 1,2 2,3 3,1 1))	1970-01-01 03:00:42	1970-01-01 03:00:42	NULL	03:00:42	1970-01-01	The quick brown fox jumps over the lazy dog	
2	2	POLYGON((1 1,2 2,3 3,1 1))	1970-01-01 03:00:42	1970-01-01 03:00:42	NULL	03:00:42	1970-01-01	The quick brown fox jumps over the lazy dog	
3	3	POLYGON((1 1,2 2,3 3,1 1))	1970-01-01 03:00:42	1970-01-01 03:00:42	NULL	03:00:42	1970-01-01	The quick brown fox jumps over the lazy dog	
4	0	POLYGON((1 1,2 2,3 3,1 1))	1970-01-01 03:00:42	1970-01-01 03:00:42	NULL	03:00:42	1970-01-01	The quick brown fox jumps over the lazy dog	😱
5	9	POLYGON((1 1,2 2,3 3,1 1))	1970-01-01 03:00:42	1970-01-01 03:00:42	NULL	03:00:42	1970-01-01	ääH	binary line of business
ALTER TABLE t3 DROP c3, DROP c7;
affected rows: 0
info: Records: 0  Duplicates: 0  Warnings: 0
SELECT * FROM t3;
id	c2	c4	c5	c6	c8	phrase	b
1	1	1970-01-01 03:00:42	1970-01-01 03:00:42	NULL	1970-01-01	The quick brown fox jumps over the lazy dog	
2	2	1970-01-01 03:00:42	1970-01-01 03:00:42	NULL	1970-01-01	The quick brown fox jumps over the lazy dog	
3	3	1970-01-01 03:00:42	1970-01-01 03:00:42	NULL	1970-01-01	The quick brown fox jumps over the lazy dog	
4	0	1970-01-01 03:00:42	1970-01-01 03:00:42	NULL	1970-01-01	The quick brown fox jumps over the lazy dog	😱
5	9	1970-01-01 03:00:42	1970-01-01 03:00:42	NULL	1970-01-01	ääH	binary line of business
CREATE TABLE t4
(id INT, foo INT DEFAULT 0, c1 VARCHAR(4000),
p GEOMETRY NOT NULL DEFAULT ST_GeomFromText('LINESTRING(0 0,0 1,1 1)'),
PRIMARY KEY(id,foo))
ENGINE=InnoDB ROW_FORMAT=COMPACT;
INSERT INTO t4 (id,c1) VALUES (1, REPEAT('a', 4000)), (2, REPEAT('a', 4000));
ALTER TABLE t4 ADD COLUMN d1 INT;
BEGIN;
UPDATE t4 SET c1 = repeat('1', 4000), foo=1 WHERE id=1;
INSERT INTO t4 (id,c1) VALUES (1, REPEAT('a', 4000));
UPDATE t4 SET c1 = repeat('2', 4000), foo=1 WHERE id=2;
ROLLBACK;
BEGIN;
UPDATE t4 SET d1 = 1,foo=2 WHERE id=1;
INSERT INTO t4 (id,foo,c1) VALUES (1, 1, REPEAT('1', 4000));
COMMIT;
CREATE TABLE big
(id INT PRIMARY KEY, c1 VARCHAR(4000), c2 VARCHAR(4000), c3 VARCHAR(1000),
p POINT NOT NULL DEFAULT ST_GeomFromText('POINT(0 0)'), SPATIAL INDEX(p))
ENGINE=InnoDB ROW_FORMAT=COMPACT;
BEGIN;
INSERT INTO big
SET id=1, c1=REPEAT('a', 200), c2=REPEAT('b', 200), c3=REPEAT('c', 159);
SET @i:=1;
INSERT INTO big SELECT @i:=@i+1, c1, c2, c3, p FROM big;
INSERT INTO big SELECT @i:=@i+1, c1, c2, c3, p FROM big;
INSERT INTO big SELECT @i:=@i+1, c1, c2, c3, p FROM big;
INSERT INTO big SELECT @i:=@i+1, c1, c2, c3, p FROM big;
INSERT INTO big SELECT @i:=@i+1, c1, c2, c3, p FROM big;
COMMIT;
connection analyze;
ANALYZE TABLE big;
Table	Op	Msg_type	Msg_text
test.big	analyze	status	Engine-independent statistics collected
test.big	analyze	status	OK
SELECT clust_index_size FROM INFORMATION_SCHEMA.INNODB_SYS_TABLESTATS
WHERE name = 'test/big';
clust_index_size
3
connection default;
ALTER TABLE big ADD COLUMN
(d1 INT DEFAULT 0, d2 VARCHAR(20) DEFAULT 'abcde',
d3 TIMESTAMP NOT NULL DEFAULT current_timestamp ON UPDATE current_timestamp);
affected rows: 0
info: Records: 0  Duplicates: 0  Warnings: 0
CHECKSUM TABLE big;
Table	Checksum
test.big	1705165209
BEGIN;
INSERT INTO big(id, c1, c2, c3) SELECT @i:=@i+1, c1, c2, c3 FROM big;
INSERT INTO big(id, c1, c2, c3) SELECT @i:=@i+1, c1, c2, c3 FROM big;
CHECKSUM TABLE big;
Table	Checksum
test.big	385477733
connection analyze;
ANALYZE TABLE big;
Table	Op	Msg_type	Msg_text
test.big	analyze	status	Engine-independent statistics collected
test.big	analyze	status	OK
SELECT clust_index_size FROM INFORMATION_SCHEMA.INNODB_SYS_TABLESTATS
WHERE name = 'test/big';
clust_index_size
7
connection default;
ROLLBACK;
CHECKSUM TABLE big;
Table	Checksum
test.big	1705165209
connection analyze;
ANALYZE TABLE big;
Table	Op	Msg_type	Msg_text
test.big	analyze	status	Engine-independent statistics collected
test.big	analyze	status	OK
SELECT clust_index_size FROM INFORMATION_SCHEMA.INNODB_SYS_TABLESTATS
WHERE name = 'test/big';
clust_index_size
3
connection default;
InnoDB		0 transactions not purged
DROP TABLE t1,t2,t3,t4,big;
CREATE TABLE t1 (a VARCHAR(1) PRIMARY KEY) ENGINE=InnoDB ROW_FORMAT=COMPACT;
INSERT INTO t1 SET a='a';
ALTER TABLE t1 ADD COLUMN b INT NOT NULL DEFAULT 0;
UPDATE t1 SET b = 1;
INSERT INTO t1 SET a='a';
ERROR 23000: Duplicate entry 'a' for key 'PRIMARY'
SELECT * FROM t1;
a	b
a	1
DROP TABLE t1;
CREATE TABLE t1 (a INT, b VARCHAR(8), PRIMARY KEY(b,a)) ENGINE=InnoDB ROW_FORMAT=COMPACT;
INSERT INTO t1 VALUES (1,'foo');
ALTER TABLE t1 ADD COLUMN c INT;
UPDATE t1 SET c = 1;
UPDATE t1 SET c = 2;
DROP TABLE t1;
CREATE TABLE t1 (a INT PRIMARY KEY) ENGINE=InnoDB ROW_FORMAT=COMPACT;
CREATE TABLE t2 (b INT PRIMARY KEY, FOREIGN KEY(b) REFERENCES t1(a))
ENGINE=InnoDB ROW_FORMAT=COMPACT;
INSERT INTO t1 SET a=1;
INSERT INTO t2 SET b=1;
ALTER TABLE t2 ADD COLUMN a INT, DROP FOREIGN KEY t2_ibfk_1;
ALTER TABLE t2 ADD INDEX(a);
ALTER TABLE t1 ADD COLUMN b INT, ADD FOREIGN KEY(a) REFERENCES t2(a),
ALGORITHM=INSTANT;
ERROR 0A000: ALGORITHM=INSTANT is not supported. Reason: Adding foreign keys needs foreign_key_checks=OFF. Try ALGORITHM=COPY
SET foreign_key_checks=0;
ALTER TABLE t1 ADD COLUMN b INT, ADD FOREIGN KEY(a) REFERENCES t2(a),
ALGORITHM=INSTANT;
ALTER TABLE t2 ADD CONSTRAINT fk FOREIGN KEY(b) REFERENCES t1(a),
ALGORITHM=INSTANT;
SET foreign_key_checks=1;
ALTER TABLE t2 COMMENT 'domestic keys only', DROP FOREIGN KEY fk;
ALTER TABLE t1 DROP FOREIGN KEY t1_ibfk_1;
ALTER TABLE t1 ADD COLUMN big BLOB NOT NULL
DEFAULT REPEAT('a', @@GLOBAL.innodb_page_size * .75);
CHECK TABLE t2, t1;
Table	Op	Msg_type	Msg_text
test.t2	check	status	OK
test.t1	check	status	OK
DROP TABLE t2, t1;
CREATE TABLE t1 (a INT PRIMARY KEY) ENGINE=InnoDB ROW_FORMAT=COMPACT;
INSERT INTO t1 SET a = 1;
ALTER TABLE t1 ADD COLUMN b TEXT;
BEGIN;
UPDATE t1 SET b = REPEAT('1', 32768);
UPDATE t1 SET a = 2;
INSERT INTO t1 SET a = 1;
SELECT a,LENGTH(b) FROM t1;
a	LENGTH(b)
1	NULL
2	32768
DELETE FROM t1;
COMMIT;
InnoDB		0 transactions not purged
DROP TABLE t1;
CREATE TABLE t1(a INT PRIMARY KEY) ENGINE=InnoDB ROW_FORMAT=COMPACT;
INSERT INTO t1 VALUES (7);
ALTER TABLE t1 ADD COLUMN c INT NOT NULL DEFAULT 0;
ALTER TABLE t1 ADD INDEX (c);
BEGIN;
DELETE FROM t1;
INSERT INTO t1 VALUES (4,0),(7,77);
COMMIT;
BEGIN;
DELETE FROM t1 WHERE a=7;
UPDATE t1 SET a=7;
COMMIT;
SELECT * FROM t1 FORCE INDEX(PRIMARY);
a	c
7	0
SELECT * FROM t1 FORCE INDEX(c);
a	c
7	0
DELETE FROM t1;
CHECK TABLE t1;
Table	Op	Msg_type	Msg_text
test.t1	check	status	OK
DROP TABLE t1;
<<<<<<< HEAD
CREATE TABLE t1 (a INT, b INT UNIQUE) ENGINE=InnoDB ROW_FORMAT=COMPACT;
INSERT INTO t1 (a) VALUES (NULL), (NULL);
ALTER TABLE t1 DROP a, ADD COLUMN a INT;
DELETE FROM t1;
BEGIN;
INSERT INTO t1 SET a=NULL;
ROLLBACK;
DELETE FROM t1;
DROP TABLE t1;
CREATE TABLE t1 (a INT PRIMARY KEY, t VARCHAR(33101) NOT NULL) ENGINE=InnoDB ROW_FORMAT=COMPACT;
INSERT INTO t1 VALUES(347,'');
ALTER TABLE t1 DROP COLUMN t, ALGORITHM=INSTANT;
SELECT * FROM t1;
a
347
DROP TABLE t1;
CREATE TABLE t1 (a INT) ENGINE=InnoDB ROW_FORMAT=COMPACT;
INSERT INTO t1() VALUES();
ALTER TABLE t1 ADD COLUMN b INT FIRST, ADD COLUMN c INT AFTER b;
SELECT * FROM t1;
b	c	a
NULL	NULL	NULL
DROP TABLE t1;
CREATE TABLE t1 (t TEXT) ENGINE=InnoDB ROW_FORMAT=COMPACT;
SET @t=REPEAT('x',@@innodb_page_size / 2);
INSERT INTO t1 VALUES (@t),(@t),(@t),(@t),(@t),(@t),(NULL),(@t),(@t),(@t),(@t);
ALTER TABLE t1 ADD COLUMN a INT FIRST;
UPDATE t1 SET a = 0;
DROP TABLE t1;
CREATE TABLE t1 (t TEXT) ENGINE=InnoDB ROW_FORMAT=COMPACT;
INSERT INTO t1 SET t = @x;
ALTER TABLE t1 DROP COLUMN t, ADD COLUMN i INT NOT NULL DEFAULT 1;
ALTER TABLE t1 ADD COLUMN t TEXT;
SELECT * FROM t1;
i	t
1	NULL
DROP TABLE t1;
CREATE TABLE t1 (a INT AUTO_INCREMENT, b INT, KEY(a)) ENGINE=InnoDB ROW_FORMAT=COMPACT;
INSERT INTO t1 SET a=NULL;
ALTER TABLE t1 DROP COLUMN b;
ALTER TABLE t1 ADD COLUMN c INT NOT NULL DEFAULT 42;
INSERT INTO t1 SET a=NULL;
UPDATE t1 SET a=a+2;
SELECT * FROM t1;
a	c
3	42
4	42
DROP TABLE t1;
CREATE TABLE t1 (i INT) ENGINE=InnoDB ROW_FORMAT=COMPACT;
INSERT INTO t1 SET i=1;
ALTER TABLE t1 ADD COLUMN b BIT FIRST;
ALTER TABLE t1 ADD COLUMN v INT AS (i) VIRTUAL;
SELECT * FROM t1;
b	i	v
NULL	1	1
DROP TABLE t1;
CREATE TABLE t1 (ts TIMESTAMP) ENGINE=InnoDB ROW_FORMAT=COMPACT;
ALTER TABLE t1 ADD COLUMN f VARCHAR(8), ADD COLUMN dt DATETIME;
ALTER TABLE t1 ADD COLUMN b BIT, DROP COLUMN f, ADD COLUMN t TIME FIRST;
ALTER TABLE t1 ADD COLUMN ts2 TIMESTAMP;
DROP TABLE t1;
CREATE TABLE t1 (f1 INT, f2 INT, f3 INT) ENGINE=InnoDB ROW_FORMAT=COMPACT;
INSERT INTO t1 VALUES (4,4,4);
ALTER TABLE t1 DROP f1, DROP f2, ADD f4 INT, ADD f5 INT;
DELETE FROM t1;
ALTER TABLE t1 DROP COLUMN f4;
DROP TABLE t1;
CREATE TABLE t1 (f1 INT, f2 INT, f3 INT) ENGINE=InnoDB ROW_FORMAT=COMPACT;
ALTER TABLE t1 DROP f2, ADD COLUMN f4 INT;
ALTER TABLE t1 DROP f4;
ALTER TABLE t1 DROP f1;
DROP TABLE t1;
CREATE TABLE t1 (id INT NOT NULL AUTO_INCREMENT, f INT, KEY(id)) ENGINE=InnoDB ROW_FORMAT=COMPACT;
ALTER TABLE t1 DROP COLUMN id;
INSERT INTO t1 () VALUES (),();
SELECT * FROM t1;
f
NULL
NULL
ALTER TABLE t1 ADD COLUMN id INT NOT NULL AUTO_INCREMENT FIRST, ADD KEY(id);
SELECT * FROM t1;
id	f
1	NULL
2	NULL
DROP TABLE t1;
CREATE TABLE t1 (id INT NOT NULL AUTO_INCREMENT, f INT, KEY(id)) ENGINE=InnoDB ROW_FORMAT=COMPACT;
INSERT INTO t1 SET f=NULL;
ALTER TABLE t1 DROP COLUMN id;
INSERT INTO t1 SET f=NULL;
SELECT * FROM t1;
f
NULL
NULL
DROP TABLE t1;
CREATE TABLE t1(f INT, k INT NOT NULL AUTO_INCREMENT, KEY(k)) ENGINE=InnoDB ROW_FORMAT=COMPACT;
ALTER TABLE t1 DROP COLUMN f;
INSERT INTO t1 VALUES (1);
DROP TABLE t1;
CREATE TABLE t1(pk INT PRIMARY KEY, f INT, k INT AUTO_INCREMENT, KEY(k))
ENGINE=InnoDB ROW_FORMAT=COMPACT;
ALTER TABLE t1 DROP COLUMN f;
INSERT INTO t1 (pk) VALUES (1);
DROP TABLE t1;
CREATE TABLE t1 (
pk INT PRIMARY KEY,
f1 INT,
f2 CHAR(255),
f3 BIGINT,
f4 INT,
f5 CHAR(255),
f6 CHAR(255),
f7 CHAR(255) NOT NULL,
f8 INT,
f9 CHAR(10)
) ENGINE=InnoDB ROW_FORMAT=COMPACT;
INSERT INTO t1 VALUES
(1, 1, 'a', 1, 1, 'a', 'a', 'a', 1, 'a'),
(2, 2, 'b', 2, 2, 'b', 'b', 'b', 2, 'b'),
(3, 3, 'c', 3, 3, 'c', 'c', 'c', 3, 'c'),
(4, 4, 'd', 4, 4, 'd', 'd', 'd', 4, 'd'),
(5, 5, 'e', 5, 5, 'e', 'e', 'e', 5, 'e'),
(6, 6, 'f', 6, 6, 'f', 'f', 'f', 6, 'f'),
(7, 7, 'g', 7, 7, 'g', 'g', 'g', 7, 'g'),
(8, 8, 'h', 8, 8, 'h', 'h', 'h', 8, 'h'),
(9, 9, 'i', 9, 9, 'i', 'i', 'i', 9, 'i'),
(10, 0, 'j', 0, 0, 'j', 'j', 'j', 0, 'j'),
(11, 1, 'k', 1, 1, 'k', 'k', 'k', 1, 'k'),
(12, 2, 'l', 2, 2, 'l', 'l', 'l', 2, 'l'),
(13, 3, 'm', 3, 3, 'm', 'm', 'm', 3, 'm'),
(14, 4, 'n', 4, 4, 'n', 'n', 'n', 4, 'n'),
(15, 5, 'o', 5, 5, 'o', 'o', 'o', 5, 'o');
DELETE FROM t1 WHERE pk=1;
InnoDB		0 transactions not purged
INSERT INTO t1 VALUES
(1, 1, 'a', 1, 1, 'a', 'a', 'a', 1, 'a');
ALTER TABLE t1 DROP COLUMN f1;
DROP TABLE t1;
CREATE TABLE t1 (
pk INT PRIMARY KEY,
f1 INT, f2 CHAR(32) NOT NULL,
f3 INT NOT NULL, f4 INT NOT NULL, f5 INT, f6 CHAR(32) NOT NULL,
f7 CHAR(32), f8 CHAR(32)
) ENGINE=InnoDB ROW_FORMAT=COMPACT;
INSERT INTO t1 VALUES
(1,9,'',2,88,88,'','',''),(2,48,'',8,68,92,'','',''),
(3,41,'',56,84,37,'','',''),(4,NULL,'',6,6,NULL,'','',''),
(5,52,'',37,44,20,'','',''),(6,44,'',53,4,NULL,'','',''),
(7,24,'',54,8,54,'','',''),(8,80,'',3,52,20,'','',''),
(9,71,'',34,32,NULL,'','',''),(10,14,'',6,64,88,'','',''),
(11,48,'',8,25,42,'','',''),(12,16,'',8,7,NULL,'','',''),
(13,NULL,'',22,0,95,'','',''),(14,4,'',72,48,NULL,'','',''),
(15,4,'',5,64,2,'','',''),(16,NULL,'',9,40,30,'','',''),
(17,92,'',48,2,NULL,'','',''),(18,36,'',48,51,7,'','',''),
(19,NULL,'',80,96,NULL,'','',''),(20,96,'',9,80,NULL,'','',''),
(21,50,'',16,40,NULL,'','',''),(22,NULL,'',7,84,8,'','',''),
(23,28,'',93,80,NULL,'','',''),(24,31,'',40,38,NULL,'','',''),
(25,85,'',8,5,88,'','',''),(26,66,'',8,32,4,'','',''),
(51,52,'',6,92,15,'','',''),(52,77,'',24,24,28,'','',''),
(53,8,'',75,31,NULL,'','',''),(54,48,'',5,8,1,'','',''),
(55,90,'',56,12,5,'','',''),(56,92,'',4,9,88,'','',''),
(57,83,'',23,40,72,'','',''),(58,7,'',4,40,32,'','',''),
(59,28,'',2,3,32,'','',''),(60,16,'',80,4,NULL,'','',''),
(61,44,'',88,24,NULL,'','',''),(62,4,'',5,25,3,'','',''),
(63,NULL,'',7,24,76,'','',''),(64,0,'',13,40,73,'','',''),
(101,NULL,'',1,49,75,'','',''),(102,34,'',10,17,20,'','',''),
(103,8,'',2,2,NULL,'','',''),(104,12,'',44,48,52,'','',''),
(105,8,'',4,19,38,'','',''),(106,20,'',6,80,9,'','',''),
(107,72,'',72,16,56,'','',''),(108,76,'',98,24,21,'','',''),
(109,67,'',16,91,NULL,'','',''),(110,72,'',72,3,48,'','',''),
(151,8,'',3,86,NULL,'','',''),(152,NULL,'',52,72,0,'','',''),
(153,NULL,'',46,30,92,'','',''),(154,80,'',1,40,48,'','',''),
(155,24,'',68,68,8,'','',''),(156,85,'',85,72,60,'','',''),
(157,7,'',7,12,6,'','',''),(158,NULL,'',48,48,80,'','',''),
(159,12,'',0,36,0,'','',''),(160,2,'',6,52,NULL,'','',''),
(201,0,'',1,3,NULL,'','',''),(202,NULL,'',3,53,14,'','',''),
(203,84,'',6,20,NULL,'','',''),(204,38,'',25,13,88,'','',''),
(205,1,'',2,69,5,'','',''),(206,7,'',60,22,NULL,'','',''),
(207,NULL,'',5,4,NULL,'','',''),(251,7,'',0,4,40,'','',''),
(252,4,'',16,8,NULL,'','',''),(253,14,'',60,12,99,'','',''),
(254,84,'',68,16,5,'','',''),(255,3,'',70,36,61,'','',''),
(256,7,'',18,48,NULL,'','',''),(257,NULL,'',68,53,NULL,'','',''),
(258,29,'',52,16,64,'','',''),(259,NULL,'',80,92,40,'','',''),
(301,68,'',1,48,48,'','',''),(302,2,'',1,1,32,'','',''),
(303,44,'',60,96,16,'','',''),(304,32,'',52,64,32,'','',''),
(305,88,'',37,72,NULL,'','',''),(306,5,'',35,60,20,'','',''),
(307,35,'',4,48,NULL,'','',''),(308,4,'',92,44,80,'','',''),
(351,48,'',60,4,40,'','',''),(352,7,'',9,61,13,'','',''),
(353,0,'',5,93,53,'','',''),(354,7,'',1,20,NULL,'','',''),
(355,84,'',5,48,96,'','',''),(356,NULL,'',39,92,36,'','',''),
(357,88,'',9,76,44,'','',''),(358,66,'',34,67,80,'','',''),
(359,8,'',8,52,NULL,'','',''),(360,3,'',53,83,NULL,'','',''),
(361,23,'',44,9,48,'','',''),(362,4,'',0,54,48,'','',''),
(363,75,'',66,76,52,'','','');
ALTER TABLE t1 ADD COLUMN x VARCHAR(255) DEFAULT ' foobar ';
UPDATE t1 SET f1 = 0;
ALTER TABLE t1 DROP COLUMN x;
DROP TABLE t1;
CREATE TABLE t1 (f1 VARCHAR(1), f2 VARCHAR(2)) ENGINE=InnoDB ROW_FORMAT=COMPACT;
ALTER TABLE t1 MODIFY f2 VARCHAR (8) FIRST;
DROP TABLE t1;
CREATE TABLE t1 (a INT UNIQUE, b INT UNIQUE, PRIMARY KEY(a,b)) ENGINE=InnoDB ROW_FORMAT=COMPACT;
ALTER TABLE t1 DROP PRIMARY KEY;
ALTER TABLE t1 CHANGE COLUMN a a INT;
DELETE FROM t1 WHERE a = NULL OR a IS NULL;
DROP TABLE t1;
CREATE TABLE t1 (a INT, b INT, c INT NOT NULL, d INT,
e INT, f INT, g INT, h INT, j INT) ENGINE=InnoDB ROW_FORMAT=COMPACT;
ALTER TABLE t1 MODIFY COLUMN c INT, MODIFY COLUMN a INT AFTER b;
DROP TABLE t1;
CREATE TABLE t1 (a INT NOT NULL, b INT NOT NULL) ENGINE=InnoDB ROW_FORMAT=COMPACT;
INSERT INTO t1 VALUES (0,0);
ALTER TABLE t1 MODIFY a INT AFTER b;
ALTER TABLE t1 ADD COLUMN v INT AS (a) VIRTUAL;
ALTER TABLE t1 MODIFY b INT NOT NULL AFTER a;
DROP TABLE t1;
CREATE TABLE t1 (a INT NOT NULL) ENGINE=InnoDB ROW_FORMAT=COMPACT;
INSERT INTO t1 VALUES (1);
ALTER TABLE t1 ADD COLUMN b INT;
ALTER TABLE t1 MODIFY COLUMN a INT NULL;
DROP TABLE t1;
CREATE TABLE t1 (a INT PRIMARY KEY, b INT, c INT) ENGINE=InnoDB ROW_FORMAT=COMPACT;
INSERT INTO t1 SET a=1;
ALTER TABLE t1 DROP c;
ALTER TABLE t1 DROP b, ADD v INT AS (a);
DROP TABLE t1;
CREATE TABLE t1 (a INT PRIMARY KEY, b INT, c INT, d INT) ENGINE=InnoDB ROW_FORMAT=COMPACT;
INSERT INTO t1 SET a=1;
ALTER TABLE t1 DROP c;
ALTER TABLE t1 DROP b, ADD v INT AS (a);
DROP TABLE t1;
CREATE TABLE t1 (pk INT PRIMARY KEY, i INT, b BLOB NOT NULL) ENGINE=InnoDB ROW_FORMAT=COMPACT;
INSERT INTO t1 VALUES (1,10,REPEAT('foobar',2000));
ALTER TABLE t1 DROP COLUMN b;
INSERT INTO t1 VALUES (2,20);
ALTER TABLE t1 ADD COLUMN vpk INT AS (pk);
ALTER TABLE t1 DROP COLUMN i;
DROP TABLE t1;
CREATE TABLE t1 (a INT, b INT) ENGINE=InnoDB ROW_FORMAT=COMPACT;
INSERT INTO t1 VALUES (1,1);
ALTER TABLE t1 ADD f DATE AFTER a;
ALTER TABLE t1 DROP b, DROP f;
DROP TABLE t1;
CREATE TABLE t1 (a INT, b INT) ENGINE=InnoDB ROW_FORMAT=COMPACT;
INSERT INTO t1 VALUES (1,1);
ALTER TABLE t1 ADD COLUMN f INT AFTER a;
ALTER TABLE t1 DROP b, DROP f;
DROP TABLE t1;
CREATE TABLE t1(t TEXT NOT NULL, FULLTEXT(t)) ENGINE=InnoDB ROW_FORMAT=COMPACT;
ALTER TABLE t1 MODIFY COLUMN t TEXT;
DROP TABLE t1;
CREATE TABLE t1 (f TINYINT, g SMALLINT UNSIGNED) ENGINE=InnoDB ROW_FORMAT=COMPACT;
INSERT INTO t1 VALUES(127,6502),(-128,33101);
ALTER TABLE t1 MODIFY f SMALLINT DEFAULT 12345,
MODIFY g BIGINT UNSIGNED DEFAULT 1234567;
affected rows: 2
info: Records: 2  Duplicates: 0  Warnings: 0
SELECT * FROM t1;
f	g
127	6502
-128	33101
DROP TABLE t1;
CREATE TABLE t1 (f BIT(8)) ENGINE=InnoDB ROW_FORMAT=COMPACT;
INSERT INTO t1 VALUES (b'10000000'),(b'00000001');
ALTER TABLE t1 MODIFY f BIT(16);
affected rows: 2
info: Records: 2  Duplicates: 0  Warnings: 0
INSERT INTO t1 VALUES (b'1000000010101111'),(b'10000000');
SELECT HEX(f) FROM t1;
HEX(f)
80
1
80AF
80
ALTER TABLE t1 MODIFY f SMALLINT;
ERROR 22003: Out of range value for column 'f' at row 3
ALTER TABLE t1 MODIFY f SMALLINT UNSIGNED;
affected rows: 4
info: Records: 4  Duplicates: 0  Warnings: 0
SELECT * FROM t1;
f
128
1
32943
128
ALTER TABLE t1 MODIFY f BIT;
ERROR 22001: Data too long for column 'f' at row 1
ALTER TABLE t1 MODIFY f BIT(15);
ERROR 22001: Data too long for column 'f' at row 3
DELETE FROM t1 LIMIT 3;
ALTER TABLE t1 MODIFY f BIT(15);
affected rows: 1
info: Records: 1  Duplicates: 0  Warnings: 0
ALTER TABLE t1 MODIFY f BIT(8);
affected rows: 1
info: Records: 1  Duplicates: 0  Warnings: 0
SELECT HEX(f) FROM t1;
HEX(f)
80
DROP TABLE t1;
CREATE TABLE t1 (b BIT NOT NULL) ENGINE=InnoDB ROW_FORMAT=COMPACT DEFAULT CHARSET utf16;
INSERT INTO t1 SET b=b'1';
ALTER TABLE t1 CHANGE b c BIT NOT NULL;
affected rows: 0
info: Records: 0  Duplicates: 0  Warnings: 0
SELECT HEX(c) FROM t1;
HEX(c)
1
DROP TABLE t1;
CREATE TABLE t1 (c VARCHAR(10) NOT NULL DEFAULT 'scary') ENGINE=InnoDB ROW_FORMAT=COMPACT;
INSERT INTO t1() VALUES();
ALTER TABLE t1 ADD f TINYINT NOT NULL DEFAULT -42;
affected rows: 0
info: Records: 0  Duplicates: 0  Warnings: 0
ALTER TABLE t1 MODIFY f MEDIUMINT NOT NULL DEFAULT 64802,
MODIFY c VARCHAR(20) NOT NULL DEFAULT 'gory',
ADD d DATETIME;
affected rows: 1
info: Records: 1  Duplicates: 0  Warnings: 0
INSERT INTO t1() VALUES();
INSERT INTO t1 (c,f,d) VALUES ('fury', -8388608, now());
SELECT * FROM t1;
c	f	d
scary	-42	NULL
gory	64802	NULL
fury	-8388608	1970-01-01 03:00:42
DROP TABLE t1;
CREATE TABLE t1 (t TINYINT PRIMARY KEY, m MEDIUMINT UNIQUE) ENGINE=InnoDB ROW_FORMAT=COMPACT;
SELECT table_id INTO @table_id1 FROM INFORMATION_SCHEMA.INNODB_SYS_TABLESTATS
WHERE name = 'test/t1';
INSERT INTO t1 VALUES (-42, -123456);
ALTER TABLE t1 CHANGE t s SMALLINT;
affected rows: 1
info: Records: 1  Duplicates: 0  Warnings: 0
SELECT table_id INTO @table_id2 FROM INFORMATION_SCHEMA.INNODB_SYS_TABLESTATS
WHERE name = 'test/t1';
affected rows: 1
ALTER TABLE t1 CHANGE m i INT, ALGORITHM=INSTANT;
ERROR 0A000: ALGORITHM=INSTANT is not supported. Reason: Cannot change column type. Try ALGORITHM=COPY
ALTER TABLE t1 CHANGE m i INT;
affected rows: 1
info: Records: 1  Duplicates: 0  Warnings: 0
SELECT table_id INTO @table_id3 FROM INFORMATION_SCHEMA.INNODB_SYS_TABLESTATS
WHERE name = 'test/t1';
affected rows: 1
SELECT @table_id1 = @table_id2, @table_id2 = @table_id3;
@table_id1 = @table_id2	@table_id2 = @table_id3
0	0
INSERT IGNORE INTO t1 VALUES (0, -123456);
Warnings:
Warning	1062	Duplicate entry '-123456' for key 'm'
REPLACE INTO t1 VALUES(-42, 123456);
INSERT IGNORE INTO t1 VALUES(32768, 2147483648);
Warnings:
Warning	1264	Out of range value for column 's' at row 1
Warning	1264	Out of range value for column 'i' at row 1
SELECT * FROM t1;
s	i
-42	123456
32767	2147483647
DROP TABLE t1;
CREATE TABLE t1 (a SERIAL, b INT, c TINYINT UNIQUE) ENGINE=InnoDB ROW_FORMAT=COMPACT;
INSERT INTO t1 (c) VALUES(1),(2),(3);
ALTER TABLE t1 MODIFY c BIGINT;
affected rows: 3
info: Records: 3  Duplicates: 0  Warnings: 0
UPDATE t1 SET b=1 WHERE c=2;
UPDATE t1 SET c=4 WHERE a=3;
UPDATE t1 SET b=2 WHERE c>3;
UPDATE t1 SET c=c+1;
ERROR 23000: Duplicate entry '2' for key 'c'
SELECT * FROM t1;
a	b	c
1	NULL	1
2	1	2
3	2	4
DROP TABLE t1;
CREATE TABLE t1 (a INT PRIMARY KEY, b VARCHAR(1)) ENGINE=InnoDB ROW_FORMAT=COMPACT;
INSERT INTO t1 VALUES(1,'a');
ALTER TABLE t1 MODIFY b VARCHAR(256), ADD COLUMN c INT;
INSERT INTO t1 VALUES(2,'bah',3);
SELECT * FROM t1;
a	b	c
1	a	NULL
2	bah	3
DROP TABLE t1;
CREATE TABLE t1(a CHAR(5) CHARACTER SET utf8 PRIMARY KEY) ENGINE=InnoDB ROW_FORMAT=COMPACT;
INSERT INTO t1 VALUES('barf');
ALTER TABLE t1 ADD b INT FIRST, ALGORITHM=INSTANT;
ALTER TABLE t1 ADD vb INT AS (b);
SELECT * FROM t1;
b	a	vb
NULL	barf	NULL
DROP TABLE t1;
CREATE TABLE t1 (a INT, b TEXT, PRIMARY KEY(b(9))) ENGINE=InnoDB ROW_FORMAT=COMPACT;
ALTER TABLE t1 ADD COLUMN c TEXT FIRST;
ALTER TABLE t1 ADD COLUMN d TEXT GENERATED ALWAYS AS (SUBSTR(b,1,499)) FIRST;
DROP TABLE t1;
CREATE TABLE t1(a CHAR(5), b INT, c CHAR(1), d CHAR(1), PRIMARY KEY(a,b))
DEFAULT CHARACTER SET utf8 ENGINE=InnoDB ROW_FORMAT=COMPACT;
INSERT INTO t1 SET a='fubar',b=42;
ALTER TABLE t1 DROP c, DROP d, ALGORITHM=INSTANT;
ALTER TABLE t1 ADD vb INT AS (b);
SELECT * FROM t1;
a	b	vb
fubar	42	42
DROP TABLE t1;
=======
SET innodb_strict_mode = ON;
CREATE TABLE t1 (a INT, b VARCHAR(500), c TEXT, UNIQUE(a,b)) ENGINE=InnoDB ROW_FORMAT=COMPACT;
ALTER TABLE t1 ADD d TEXT;
ALTER TABLE t1 ADD PRIMARY KEY (b,a);
ALTER TABLE t1 ADD va INT AS (a) VIRTUAL;
DROP TABLE t1;
SET innodb_strict_mode = OFF;
>>>>>>> e5e58777
CREATE TABLE t1
(id INT PRIMARY KEY, c2 INT UNIQUE,
c3 POINT NOT NULL DEFAULT ST_GeomFromText('POINT(3 4)'),
SPATIAL INDEX(c3)) ENGINE=InnoDB ROW_FORMAT=DYNAMIC;
INSERT INTO t1 (id, c2) values(1,1);
SELECT id,c2,ST_AsText(c3) c3 FROM t1;
id	c2	c3
1	1	POINT(3 4)
ALTER TABLE t1 ADD COLUMN (
d1 INT, d2 INT UNSIGNED DEFAULT 10, d3 VARCHAR(20) NOT NULL DEFAULT 'abcde',
d4 TIMESTAMP NOT NULL DEFAULT current_timestamp());
affected rows: 0
info: Records: 0  Duplicates: 0  Warnings: 0
ALTER TABLE t1 ADD INDEX(d3);
affected rows: 0
info: Records: 0  Duplicates: 0  Warnings: 0
BEGIN;
UPDATE t1 SET d3='';
ROLLBACK;
SELECT id,c2,ST_AsText(c3) c3, d1, d2, d3, d4 FROM t1;
id	c2	c3	d1	d2	d3	d4
1	1	POINT(3 4)	NULL	10	abcde	1970-01-01 03:00:42
INSERT INTO t1 (id) VALUES(2),(3),(4),(5),(6);
ALTER TABLE t1 CHANGE d1 d1 INT DEFAULT 5, CHANGE d2 d2 INT DEFAULT 15,
CHANGE d3 d3 VARCHAR(20) NOT NULL DEFAULT 'fghij',
CHANGE d4 dfour TIMESTAMP NOT NULL DEFAULT now();
affected rows: 6
info: Records: 6  Duplicates: 0  Warnings: 0
UPDATE t1 SET d3='foo' WHERE id = 2;
UPDATE t1 SET d3=DEFAULT WHERE id = 4;
INSERT INTO t1 SET id = 7;
SELECT id,c2,ST_AsText(c3) c3, d1, d2, d3, dfour FROM t1;
id	c2	c3	d1	d2	d3	dfour
1	1	POINT(3 4)	NULL	10	abcde	1970-01-01 03:00:42
2	NULL	POINT(3 4)	NULL	10	foo	1970-01-01 03:00:42
3	NULL	POINT(3 4)	NULL	10	abcde	1970-01-01 03:00:42
4	NULL	POINT(3 4)	NULL	10	fghij	1970-01-01 03:00:42
5	NULL	POINT(3 4)	NULL	10	abcde	1970-01-01 03:00:42
6	NULL	POINT(3 4)	NULL	10	abcde	1970-01-01 03:00:42
7	NULL	POINT(3 4)	5	15	fghij	1970-01-01 03:00:42
CHECK TABLE t1;
Table	Op	Msg_type	Msg_text
test.t1	check	status	OK
ALTER TABLE t1 ADD COLUMN e1 INT AS (id * 3);
affected rows: 0
info: Records: 0  Duplicates: 0  Warnings: 0
ALTER TABLE t1 ADD COLUMN e2 VARCHAR(30) AS (d3);
affected rows: 0
info: Records: 0  Duplicates: 0  Warnings: 0
ALTER TABLE t1 ADD COLUMN e3 INT AS (id * 2);
affected rows: 0
info: Records: 0  Duplicates: 0  Warnings: 0
ALTER TABLE t1 CHANGE d3 d3 VARCHAR(20) NOT NULL DEFAULT 'foobar',
ADD COLUMN (d5 CHAR(20) DEFAULT 'hijkl', d6 INT DEFAULT -12345, d7 INT),
DROP INDEX d3;
affected rows: 0
info: Records: 0  Duplicates: 0  Warnings: 0
INSERT INTO t1 SET id = 8;
UPDATE t1 SET d3 = 'yyyyy' WHERE id = 1;
UPDATE t1 SET d3 = 'xxxxx' WHERE id = 2;
BEGIN;
UPDATE t1 SET d3 = 'xxxxx' WHERE id = 3;
SELECT id, c2, ST_AsText(c3) c3, d1, d2, d3, dfour, e1, e2, e3, d5, d6, d7 FROM t1 WHERE id = 3;
id	c2	c3	d1	d2	d3	dfour	e1	e2	e3	d5	d6	d7
3	NULL	POINT(3 4)	NULL	10	xxxxx	1970-01-01 03:00:42	9	xxxxx	6	hijkl	-12345	NULL
ROLLBACK;
SELECT id, c2, ST_AsText(c3) c3, d1, d2, d3, dfour, e1, e2, e3, d5, d6, d7 FROM t1 WHERE id = 3;
id	c2	c3	d1	d2	d3	dfour	e1	e2	e3	d5	d6	d7
3	NULL	POINT(3 4)	NULL	10	abcde	1970-01-01 03:00:42	9	abcde	6	hijkl	-12345	NULL
BEGIN;
UPDATE t1 SET d7 = NULL WHERE ID = 5;
ROLLBACK;
BEGIN;
UPDATE t1 SET d7 = NULL, d6 = 10 WHERE id = 5;
SELECT id, c2, ST_AsText(c3) c3, d1, d2, d3, dfour, e1, e2, e3, d5, d6, d7 FROM t1 WHERE id = 5;
id	c2	c3	d1	d2	d3	dfour	e1	e2	e3	d5	d6	d7
5	NULL	POINT(3 4)	NULL	10	abcde	1970-01-01 03:00:42	15	abcde	10	hijkl	10	NULL
ROLLBACK;
SELECT id, c2, ST_AsText(c3) c3, d1, d2, d3, dfour, e1, e2, e3, d5, d6, d7 FROM t1 WHERE id = 5;
id	c2	c3	d1	d2	d3	dfour	e1	e2	e3	d5	d6	d7
5	NULL	POINT(3 4)	NULL	10	abcde	1970-01-01 03:00:42	15	abcde	10	hijkl	-12345	NULL
ALTER TABLE t1 ADD COLUMN (f1 VARCHAR(20) AS (concat('x', e2)) STORED);
affected rows: 8
info: Records: 8  Duplicates: 0  Warnings: 0
ALTER TABLE t1 ADD COLUMN (d8 VARCHAR(20) DEFAULT 'omnopq');
affected rows: 0
info: Records: 0  Duplicates: 0  Warnings: 0
SELECT id, c2, ST_AsText(c3) c3, d1, d2, d3, dfour, e1, e2, e3, d5, d6, d7, f1, d8 FROM t1;
id	c2	c3	d1	d2	d3	dfour	e1	e2	e3	d5	d6	d7	f1	d8
1	1	POINT(3 4)	NULL	10	yyyyy	1970-01-01 03:00:42	3	yyyyy	2	hijkl	-12345	NULL	xyyyyy	omnopq
2	NULL	POINT(3 4)	NULL	10	xxxxx	1970-01-01 03:00:42	6	xxxxx	4	hijkl	-12345	NULL	xxxxxx	omnopq
3	NULL	POINT(3 4)	NULL	10	abcde	1970-01-01 03:00:42	9	abcde	6	hijkl	-12345	NULL	xabcde	omnopq
4	NULL	POINT(3 4)	NULL	10	fghij	1970-01-01 03:00:42	12	fghij	8	hijkl	-12345	NULL	xfghij	omnopq
5	NULL	POINT(3 4)	NULL	10	abcde	1970-01-01 03:00:42	15	abcde	10	hijkl	-12345	NULL	xabcde	omnopq
6	NULL	POINT(3 4)	NULL	10	abcde	1970-01-01 03:00:42	18	abcde	12	hijkl	-12345	NULL	xabcde	omnopq
7	NULL	POINT(3 4)	5	15	fghij	1970-01-01 03:00:42	21	fghij	14	hijkl	-12345	NULL	xfghij	omnopq
8	NULL	POINT(3 4)	5	15	foobar	1970-01-01 03:00:42	24	foobar	16	hijkl	-12345	NULL	xfoobar	omnopq
SHOW CREATE TABLE t1;
Table	Create Table
t1	CREATE TABLE `t1` (
  `id` int(11) NOT NULL,
  `c2` int(11) DEFAULT NULL,
  `c3` point NOT NULL DEFAULT st_geometryfromtext('POINT(3 4)'),
  `d1` int(11) DEFAULT 5,
  `d2` int(11) DEFAULT 15,
  `d3` varchar(20) NOT NULL DEFAULT 'foobar',
  `dfour` timestamp NOT NULL DEFAULT current_timestamp(),
  `e1` int(11) GENERATED ALWAYS AS (`id` * 3) VIRTUAL,
  `e2` varchar(30) GENERATED ALWAYS AS (`d3`) VIRTUAL,
  `e3` int(11) GENERATED ALWAYS AS (`id` * 2) VIRTUAL,
  `d5` char(20) DEFAULT 'hijkl',
  `d6` int(11) DEFAULT -12345,
  `d7` int(11) DEFAULT NULL,
  `f1` varchar(20) GENERATED ALWAYS AS (concat('x',`e2`)) STORED,
  `d8` varchar(20) DEFAULT 'omnopq',
  PRIMARY KEY (`id`),
  UNIQUE KEY `c2` (`c2`),
  SPATIAL KEY `c3` (`c3`)
) ENGINE=InnoDB DEFAULT CHARSET=latin1 ROW_FORMAT=DYNAMIC
ALTER TABLE t1
CHANGE c2 c2 INT DEFAULT 42,
CHANGE d1 d1 INT DEFAULT 1,
CHANGE d2 d2 INT DEFAULT 20,
CHANGE d3 d3 VARCHAR(20) NOT NULL DEFAULT 'boofar';
affected rows: 0
info: Records: 0  Duplicates: 0  Warnings: 0
INSERT INTO t1 SET id=9;
ALTER TABLE t1 DROP c3;
affected rows: 0
info: Records: 0  Duplicates: 0  Warnings: 0
SHOW CREATE TABLE t1;
Table	Create Table
t1	CREATE TABLE `t1` (
  `id` int(11) NOT NULL,
  `c2` int(11) DEFAULT 42,
  `d1` int(11) DEFAULT 1,
  `d2` int(11) DEFAULT 20,
  `d3` varchar(20) NOT NULL DEFAULT 'boofar',
  `dfour` timestamp NOT NULL DEFAULT current_timestamp(),
  `e1` int(11) GENERATED ALWAYS AS (`id` * 3) VIRTUAL,
  `e2` varchar(30) GENERATED ALWAYS AS (`d3`) VIRTUAL,
  `e3` int(11) GENERATED ALWAYS AS (`id` * 2) VIRTUAL,
  `d5` char(20) DEFAULT 'hijkl',
  `d6` int(11) DEFAULT -12345,
  `d7` int(11) DEFAULT NULL,
  `f1` varchar(20) GENERATED ALWAYS AS (concat('x',`e2`)) STORED,
  `d8` varchar(20) DEFAULT 'omnopq',
  PRIMARY KEY (`id`),
  UNIQUE KEY `c2` (`c2`)
) ENGINE=InnoDB DEFAULT CHARSET=latin1 ROW_FORMAT=DYNAMIC
SELECT * FROM t1;
id	c2	d1	d2	d3	dfour	e1	e2	e3	d5	d6	d7	f1	d8
1	1	NULL	10	yyyyy	1970-01-01 03:00:42	3	yyyyy	2	hijkl	-12345	NULL	xyyyyy	omnopq
2	NULL	NULL	10	xxxxx	1970-01-01 03:00:42	6	xxxxx	4	hijkl	-12345	NULL	xxxxxx	omnopq
3	NULL	NULL	10	abcde	1970-01-01 03:00:42	9	abcde	6	hijkl	-12345	NULL	xabcde	omnopq
4	NULL	NULL	10	fghij	1970-01-01 03:00:42	12	fghij	8	hijkl	-12345	NULL	xfghij	omnopq
5	NULL	NULL	10	abcde	1970-01-01 03:00:42	15	abcde	10	hijkl	-12345	NULL	xabcde	omnopq
6	NULL	NULL	10	abcde	1970-01-01 03:00:42	18	abcde	12	hijkl	-12345	NULL	xabcde	omnopq
7	NULL	5	15	fghij	1970-01-01 03:00:42	21	fghij	14	hijkl	-12345	NULL	xfghij	omnopq
8	NULL	5	15	foobar	1970-01-01 03:00:42	24	foobar	16	hijkl	-12345	NULL	xfoobar	omnopq
9	42	1	20	boofar	1970-01-01 03:00:42	27	boofar	18	hijkl	-12345	NULL	xboofar	omnopq
CREATE TABLE t2
(id INT primary key, c1 VARCHAR(4000),
p GEOMETRY NOT NULL DEFAULT ST_GeomFromText('LINESTRING(0 0,0 1,1 1)'),
SPATIAL INDEX(p))
ENGINE=InnoDB ROW_FORMAT=DYNAMIC;
BEGIN;
INSERT INTO t2 SET id=1, c1=REPEAT('a', 4000);
INSERT INTO t2 SET id=2, c1=REPEAT('a', 4000), p=ST_GeomFromText('POINT(1 1)');
COMMIT;
ALTER TABLE t2 ADD COLUMN d1 VARCHAR(2000) DEFAULT REPEAT('asdf',500);
affected rows: 0
info: Records: 0  Duplicates: 0  Warnings: 0
SELECT id, c1, ST_AsText(p) p, d1 FROM t2;
id	c1	p	d1
1	aaaaaaaaaaaaaaaaaaaaaaaaaaaaaaaaaaaaaaaaaaaaaaaaaaaaaaaaaaaaaaaaaaaaaaaaaaaaaaaaaaaaaaaaaaaaaaaaaaaaaaaaaaaaaaaaaaaaaaaaaaaaaaaaaaaaaaaaaaaaaaaaaaaaaaaaaaaaaaaaaaaaaaaaaaaaaaaaaaaaaaaaaaaaaaaaaaaaaaaaaaaaaaaaaaaaaaaaaaaaaaaaaaaaaaaaaaaaaaaaaaaaaaaaaaaaaaaaaaaaaaaaaaaaaaaaaaaaaaaaaaaaaaaaaaaaaaaaaaaaaaaaaaaaaaaaaaaaaaaaaaaaaaaaaaaaaaaaaaaaaaaaaaaaaaaaaaaaaaaaaaaaaaaaaaaaaaaaaaaaaaaaaaaaaaaaaaaaaaaaaaaaaaaaaaaaaaaaaaaaaaaaaaaaaaaaaaaaaaaaaaaaaaaaaaaaaaaaaaaaaaaaaaaaaaaaaaaaaaaaaaaaaaaaaaaaaaaaaaaaaaaaaaaaaaaaaaaaaaaaaaaaaaaaaaaaaaaaaaaaaaaaaaaaaaaaaaaaaaaaaaaaaaaaaaaaaaaaaaaaaaaaaaaaaaaaaaaaaaaaaaaaaaaaaaaaaaaaaaaaaaaaaaaaaaaaaaaaaaaaaaaaaaaaaaaaaaaaaaaaaaaaaaaaaaaaaaaaaaaaaaaaaaaaaaaaaaaaaaaaaaaaaaaaaaaaaaaaaaaaaaaaaaaaaaaaaaaaaaaaaaaaaaaaaaaaaaaaaaaaaaaaaaaaaaaaaaaaaaaaaaaaaaaaaaaaaaaaaaaaaaaaaaaaaaaaaaaaaaaaaaaaaaaaaaaaaaaaaaaaaaaaaaaaaaaaaaaaaaaaaaaaaaaaaaaaaaaaaaaaaaaaaaaaaaaaaaaaaaaaaaaaaaaaaaaaaaaaaaaaaaaaaaaaaaaaaaaaaaaaaaaaaaaaaaaaaaaaaaaaaaaaaaaaaaaaaaaaaaaaaaaaaaaaaaaaaaaaaaaaaaaaaaaaaaaaaaaaaaaaaaaaaaaaaaaaaaaaaaaaaaaaaaaaaaaaaaaaaaaaaaaaaaaaaaaaaaaaaaaaaaaaaaaaaaaaaaaaaaaaaaaaaaaaaaaaaaaaaaaaaaaaaaaaaaaaaaaaaaaaaaaaaaaaaaaaaaaaaaaaaaaaaaaaaaaaaaaaaaaaaaaaaaaaaaaaaaaaaaaaaaaaaaaaaaaaaaaaaaaaaaaaaaaaaaaaaaaaaaaaaaaaaaaaaaaaaaaaaaaaaaaaaaaaaaaaaaaaaaaaaaaaaaaaaaaaaaaaaaaaaaaaaaaaaaaaaaaaaaaaaaaaaaaaaaaaaaaaaaaaaaaaaaaaaaaaaaaaaaaaaaaaaaaaaaaaaaaaaaaaaaaaaaaaaaaaaaaaaaaaaaaaaaaaaaaaaaaaaaaaaaaaaaaaaaaaaaaaaaaaaaaaaaaaaaaaaaaaaaaaaaaaaaaaaaaaaaaaaaaaaaaaaaaaaaaaaaaaaaaaaaaaaaaaaaaaaaaaaaaaaaaaaaaaaaaaaaaaaaaaaaaaaaaaaaaaaaaaaaaaaaaaaaaaaaaaaaaaaaaaaaaaaaaaaaaaaaaaaaaaaaaaaaaaaaaaaaaaaaaaaaaaaaaaaaaaaaaaaaaaaaaaaaaaaaaaaaaaaaaaaaaaaaaaaaaaaaaaaaaaaaaaaaaaaaaaaaaaaaaaaaaaaaaaaaaaaaaaaaaaaaaaaaaaaaaaaaaaaaaaaaaaaaaaaaaaaaaaaaaaaaaaaaaaaaaaaaaaaaaaaaaaaaaaaaaaaaaaaaaaaaaaaaaaaaaaaaaaaaaaaaaaaaaaaaaaaaaaaaaaaaaaaaaaaaaaaaaaaaaaaaaaaaaaaaaaaaaaaaaaaaaaaaaaaaaaaaaaaaaaaaaaaaaaaaaaaaaaaaaaaaaaaaaaaaaaaaaaaaaaaaaaaaaaaaaaaaaaaaaaaaaaaaaaaaaaaaaaaaaaaaaaaaaaaaaaaaaaaaaaaaaaaaaaaaaaaaaaaaaaaaaaaaaaaaaaaaaaaaaaaaaaaaaaaaaaaaaaaaaaaaaaaaaaaaaaaaaaaaaaaaaaaaaaaaaaaaaaaaaaaaaaaaaaaaaaaaaaaaaaaaaaaaaaaaaaaaaaaaaaaaaaaaaaaaaaaaaaaaaaaaaaaaaaaaaaaaaaaaaaaaaaaaaaaaaaaaaaaaaaaaaaaaaaaaaaaaaaaaaaaaaaaaaaaaaaaaaaaaaaaaaaaaaaaaaaaaaaaaaaaaaaaaaaaaaaaaaaaaaaaaaaaaaaaaaaaaaaaaaaaaaaaaaaaaaaaaaaaaaaaaaaaaaaaaaaaaaaaaaaaaaaaaaaaaaaaaaaaaaaaaaaaaaaaaaaaaaaaaaaaaaaaaaaaaaaaaaaaaaaaaaaaaaaaaaaaaaaaaaaaaaaaaaaaaaaaaaaaaaaaaaaaaaaaaaaaaaaaaaaaaaaaaaaaaaaaaaaaaaaaaaaaaaaaaaaaaaaaaaaaaaaaaaaaaaaaaaaaaaaaaaaaaaaaaaaaaaaaaaaaaaaaaaaaaaaaaaaaaaaaaaaaaaaaaaaaaaaaaaaaaaaaaaaaaaaaaaaaaaaaaaaaaaaaaaaaaaaaaaaaaaaaaaaaaaaaaaaaaaaaaaaaaaaaaaaaaaaaaaaaaaaaaaaaaaaaaaaaaaaaaaaaaaaaaaaaaaaaaaaaaaaaaaaaaaaaaaaaaaaaaaaaaaaaaaaaaaaaaaaaaaaaaaaaaaaaaaaaaaaaaaaaaaaaaaaaaaaaaaaaaaaaaaaaaaaaaaaaaaaaaaaaaaaaaaaaaaaaaaaaaaaaaaaaaaaaaaaaaaaaaaaaaaaaaaaaaaaaaaaaaaaaaaaaaaaaaaaaaaaaaaaaaaaaaaaaaaaaaaaaaaaaaaaaaaaaaaaaaaaaaaaaaaaaaaaaaaaaaaaaaaaaaaaaaaaaaaaaaaaaaaaaaaaaaaaaaaaaaaaaaaaaaaaaaaaaaaaaaaaaaaaaaaaaaaaaaaaaaaaaaaaaaaaaaaaaaaaaaaaaaaaaaaaaaaaaaaaaaaaaaaaaaaaaaaaaaaaaaaaaaaaaaaaaaaaaaaaaaaaaaaaaaaaaaaaaaaaaaaaaaaaaaaaaaaaaaaaaaaaaaaaaaaaaaaaaaaaaaaaaaaaaaaaaaaaaaaaaaaaaaaaaaaaaaaaaaaaaaaaaaaaaaaaaaaaaaaaaaaaaaaaaaaaaaaaaaaaaaaaaaaaaaaaaaaaaaaaaaaaaaaaaaaaaaaaaaaaaaaaaaaaaaaaaaaaaaaaaaaaaaaaaaaaaaaaaaaaaaaaaaaaaaaaaaaaaaaaaaaaaaaaaaaaaaaaaaaaaaaaaaaaaaaaaaaaaaaaaaaaaaaaaaaaaaaaaaaaaaaaaaaaaaaaaaaaaaaaaaaaaaaaaaaaaaaaaaaaaaaaaaaaaaaaaaaaaaaaaaaaaaaaaaaaaaaaaaaaaaaaaaaaaaaaaaaaaaaaaaaaaaaaaaaaaaaaaaaaaaaaaaaaaaaaaaaaaaaaaaaaaaaaaaaaaaaaaaaaaaaaaaaaaaaaaaaaaaaaaaaaaaaaaaaaaaaaaaaaaaaaaaaaaaaaaaaaaaaaaaaaaaaaaaaaaaaaaaaaaaaaaaaaaaaaaaaaaaaaaaaaaaaaaaaaaaaaaaaaaaaaaaaaaaaaaaaaaaaaaaaaaaaaaaaaaaaaaaaaaaaaaaaaaaaaaaaaaaaaaaaaaaaaaaaaaaaaaaaaaaaaaaaaaaaaaaaaaaaaaaaaaaaaaaaaaaaaaaaaaaaaaaaaaaaaaaaaaaaaaaaaaaaaaaaaaaaaaaaaaaaaaaaaaaaaaaaaaaaaaaaaaaaaaaaaaaaaaaaaaaaaaaaaaaaaaaaaaaaaaaaaaaaaaaaaaaaaaaaaaaaaaaaaaaaaaaaaaaaaaaaaaaaaaaaaaaaaaaaaaaaaaaaaaaaaaaaaaaaaaaaaaaaaaaaaaaaaaaaaaaaa	LINESTRING(0 0,0 1,1 1)	asdfasdfasdfasdfasdfasdfasdfasdfasdfasdfasdfasdfasdfasdfasdfasdfasdfasdfasdfasdfasdfasdfasdfasdfasdfasdfasdfasdfasdfasdfasdfasdfasdfasdfasdfasdfasdfasdfasdfasdfasdfasdfasdfasdfasdfasdfasdfasdfasdfasdfasdfasdfasdfasdfasdfasdfasdfasdfasdfasdfasdfasdfasdfasdfasdfasdfasdfasdfasdfasdfasdfasdfasdfasdfasdfasdfasdfasdfasdfasdfasdfasdfasdfasdfasdfasdfasdfasdfasdfasdfasdfasdfasdfasdfasdfasdfasdfasdfasdfasdfasdfasdfasdfasdfasdfasdfasdfasdfasdfasdfasdfasdfasdfasdfasdfasdfasdfasdfasdfasdfasdfasdfasdfasdfasdfasdfasdfasdfasdfasdfasdfasdfasdfasdfasdfasdfasdfasdfasdfasdfasdfasdfasdfasdfasdfasdfasdfasdfasdfasdfasdfasdfasdfasdfasdfasdfasdfasdfasdfasdfasdfasdfasdfasdfasdfasdfasdfasdfasdfasdfasdfasdfasdfasdfasdfasdfasdfasdfasdfasdfasdfasdfasdfasdfasdfasdfasdfasdfasdfasdfasdfasdfasdfasdfasdfasdfasdfasdfasdfasdfasdfasdfasdfasdfasdfasdfasdfasdfasdfasdfasdfasdfasdfasdfasdfasdfasdfasdfasdfasdfasdfasdfasdfasdfasdfasdfasdfasdfasdfasdfasdfasdfasdfasdfasdfasdfasdfasdfasdfasdfasdfasdfasdfasdfasdfasdfasdfasdfasdfasdfasdfasdfasdfasdfasdfasdfasdfasdfasdfasdfasdfasdfasdfasdfasdfasdfasdfasdfasdfasdfasdfasdfasdfasdfasdfasdfasdfasdfasdfasdfasdfasdfasdfasdfasdfasdfasdfasdfasdfasdfasdfasdfasdfasdfasdfasdfasdfasdfasdfasdfasdfasdfasdfasdfasdfasdfasdfasdfasdfasdfasdfasdfasdfasdfasdfasdfasdfasdfasdfasdfasdfasdfasdfasdfasdfasdfasdfasdfasdfasdfasdfasdfasdfasdfasdfasdfasdfasdfasdfasdfasdfasdfasdfasdfasdfasdfasdfasdfasdfasdfasdfasdfasdfasdfasdfasdfasdfasdfasdfasdfasdfasdfasdfasdfasdfasdfasdfasdfasdfasdfasdfasdfasdfasdfasdfasdfasdfasdfasdfasdfasdfasdfasdfasdfasdfasdfasdfasdfasdfasdfasdfasdfasdfasdfasdfasdfasdfasdfasdfasdfasdfasdfasdfasdfasdfasdfasdfasdfasdfasdfasdfasdfasdfasdfasdfasdfasdfasdfasdfasdfasdfasdfasdfasdfasdfasdfasdfasdfasdfasdfasdfasdfasdfasdfasdfasdfasdfasdfasdfasdfasdfasdfasdfasdfasdfasdfasdfasdfasdfasdfasdfasdfasdfasdfasdfasdfasdfasdfasdfasdfasdfasdfasdfasdfasdfasdfasdfasdfasdfasdfasdfasdfasdfasdfasdfasdfasdfasdfasdfasdfasdfasdfasdfasdfasdfasdfasdfasdfasdfasdfasdfasdfasdfasdfasdfasdfasdfasdfasdfasdf
2	aaaaaaaaaaaaaaaaaaaaaaaaaaaaaaaaaaaaaaaaaaaaaaaaaaaaaaaaaaaaaaaaaaaaaaaaaaaaaaaaaaaaaaaaaaaaaaaaaaaaaaaaaaaaaaaaaaaaaaaaaaaaaaaaaaaaaaaaaaaaaaaaaaaaaaaaaaaaaaaaaaaaaaaaaaaaaaaaaaaaaaaaaaaaaaaaaaaaaaaaaaaaaaaaaaaaaaaaaaaaaaaaaaaaaaaaaaaaaaaaaaaaaaaaaaaaaaaaaaaaaaaaaaaaaaaaaaaaaaaaaaaaaaaaaaaaaaaaaaaaaaaaaaaaaaaaaaaaaaaaaaaaaaaaaaaaaaaaaaaaaaaaaaaaaaaaaaaaaaaaaaaaaaaaaaaaaaaaaaaaaaaaaaaaaaaaaaaaaaaaaaaaaaaaaaaaaaaaaaaaaaaaaaaaaaaaaaaaaaaaaaaaaaaaaaaaaaaaaaaaaaaaaaaaaaaaaaaaaaaaaaaaaaaaaaaaaaaaaaaaaaaaaaaaaaaaaaaaaaaaaaaaaaaaaaaaaaaaaaaaaaaaaaaaaaaaaaaaaaaaaaaaaaaaaaaaaaaaaaaaaaaaaaaaaaaaaaaaaaaaaaaaaaaaaaaaaaaaaaaaaaaaaaaaaaaaaaaaaaaaaaaaaaaaaaaaaaaaaaaaaaaaaaaaaaaaaaaaaaaaaaaaaaaaaaaaaaaaaaaaaaaaaaaaaaaaaaaaaaaaaaaaaaaaaaaaaaaaaaaaaaaaaaaaaaaaaaaaaaaaaaaaaaaaaaaaaaaaaaaaaaaaaaaaaaaaaaaaaaaaaaaaaaaaaaaaaaaaaaaaaaaaaaaaaaaaaaaaaaaaaaaaaaaaaaaaaaaaaaaaaaaaaaaaaaaaaaaaaaaaaaaaaaaaaaaaaaaaaaaaaaaaaaaaaaaaaaaaaaaaaaaaaaaaaaaaaaaaaaaaaaaaaaaaaaaaaaaaaaaaaaaaaaaaaaaaaaaaaaaaaaaaaaaaaaaaaaaaaaaaaaaaaaaaaaaaaaaaaaaaaaaaaaaaaaaaaaaaaaaaaaaaaaaaaaaaaaaaaaaaaaaaaaaaaaaaaaaaaaaaaaaaaaaaaaaaaaaaaaaaaaaaaaaaaaaaaaaaaaaaaaaaaaaaaaaaaaaaaaaaaaaaaaaaaaaaaaaaaaaaaaaaaaaaaaaaaaaaaaaaaaaaaaaaaaaaaaaaaaaaaaaaaaaaaaaaaaaaaaaaaaaaaaaaaaaaaaaaaaaaaaaaaaaaaaaaaaaaaaaaaaaaaaaaaaaaaaaaaaaaaaaaaaaaaaaaaaaaaaaaaaaaaaaaaaaaaaaaaaaaaaaaaaaaaaaaaaaaaaaaaaaaaaaaaaaaaaaaaaaaaaaaaaaaaaaaaaaaaaaaaaaaaaaaaaaaaaaaaaaaaaaaaaaaaaaaaaaaaaaaaaaaaaaaaaaaaaaaaaaaaaaaaaaaaaaaaaaaaaaaaaaaaaaaaaaaaaaaaaaaaaaaaaaaaaaaaaaaaaaaaaaaaaaaaaaaaaaaaaaaaaaaaaaaaaaaaaaaaaaaaaaaaaaaaaaaaaaaaaaaaaaaaaaaaaaaaaaaaaaaaaaaaaaaaaaaaaaaaaaaaaaaaaaaaaaaaaaaaaaaaaaaaaaaaaaaaaaaaaaaaaaaaaaaaaaaaaaaaaaaaaaaaaaaaaaaaaaaaaaaaaaaaaaaaaaaaaaaaaaaaaaaaaaaaaaaaaaaaaaaaaaaaaaaaaaaaaaaaaaaaaaaaaaaaaaaaaaaaaaaaaaaaaaaaaaaaaaaaaaaaaaaaaaaaaaaaaaaaaaaaaaaaaaaaaaaaaaaaaaaaaaaaaaaaaaaaaaaaaaaaaaaaaaaaaaaaaaaaaaaaaaaaaaaaaaaaaaaaaaaaaaaaaaaaaaaaaaaaaaaaaaaaaaaaaaaaaaaaaaaaaaaaaaaaaaaaaaaaaaaaaaaaaaaaaaaaaaaaaaaaaaaaaaaaaaaaaaaaaaaaaaaaaaaaaaaaaaaaaaaaaaaaaaaaaaaaaaaaaaaaaaaaaaaaaaaaaaaaaaaaaaaaaaaaaaaaaaaaaaaaaaaaaaaaaaaaaaaaaaaaaaaaaaaaaaaaaaaaaaaaaaaaaaaaaaaaaaaaaaaaaaaaaaaaaaaaaaaaaaaaaaaaaaaaaaaaaaaaaaaaaaaaaaaaaaaaaaaaaaaaaaaaaaaaaaaaaaaaaaaaaaaaaaaaaaaaaaaaaaaaaaaaaaaaaaaaaaaaaaaaaaaaaaaaaaaaaaaaaaaaaaaaaaaaaaaaaaaaaaaaaaaaaaaaaaaaaaaaaaaaaaaaaaaaaaaaaaaaaaaaaaaaaaaaaaaaaaaaaaaaaaaaaaaaaaaaaaaaaaaaaaaaaaaaaaaaaaaaaaaaaaaaaaaaaaaaaaaaaaaaaaaaaaaaaaaaaaaaaaaaaaaaaaaaaaaaaaaaaaaaaaaaaaaaaaaaaaaaaaaaaaaaaaaaaaaaaaaaaaaaaaaaaaaaaaaaaaaaaaaaaaaaaaaaaaaaaaaaaaaaaaaaaaaaaaaaaaaaaaaaaaaaaaaaaaaaaaaaaaaaaaaaaaaaaaaaaaaaaaaaaaaaaaaaaaaaaaaaaaaaaaaaaaaaaaaaaaaaaaaaaaaaaaaaaaaaaaaaaaaaaaaaaaaaaaaaaaaaaaaaaaaaaaaaaaaaaaaaaaaaaaaaaaaaaaaaaaaaaaaaaaaaaaaaaaaaaaaaaaaaaaaaaaaaaaaaaaaaaaaaaaaaaaaaaaaaaaaaaaaaaaaaaaaaaaaaaaaaaaaaaaaaaaaaaaaaaaaaaaaaaaaaaaaaaaaaaaaaaaaaaaaaaaaaaaaaaaaaaaaaaaaaaaaaaaaaaaaaaaaaaaaaaaaaaaaaaaaaaaaaaaaaaaaaaaaaaaaaaaaaaaaaaaaaaaaaaaaaaaaaaaaaaaaaaaaaaaaaaaaaaaaaaaaaaaaaaaaaaaaaaaaaaaaaaaaaaaaaaaaaaaaaaaaaaaaaaaaaaaaaaaaaaaaaaaaaaaaaaaaaaaaaaaaaaaaaaaaaaaaaaaaaaaaaaaaaaaaaaaaaaaaaaaaaaaaaaaaaaaaaaaaaaaaaaaaaaaaaaaaaaaaaaaaaaaaaaaaaaaaaaaaaaaaaaaaaaaaaaaaaaaaaaaaaaaaaaaaaaaaaaaaaaaaaaaaaaaaaaaaaaaaaaaaaaaaaaaaaaaaaaaaaaaaaaaaaaaaaaaaaaaaaaaaaaaaaaaaaaaaaaaaaaaaaaaaaaaaaaaaaaaaaaaaaaaaaaaaaaaaaaaaaaaaaaaaaaaaaaaaaaaaaaaaaaaaaaaaaaaaaaaaaaaaaaaaaaaaaaaaaaaaaaaaaaaaaaaaaaaaaaaaaaaaaaaaaaaaaaaaaaaaaaaaaaaaaaaaaaaaaaaaaaaaaaaaaaaaaaaaaaaaaaaaaaaaaaaaaaaaaaaaaaaaaaaaaaaaaaaaaaaaaaaaaaaaaaaaaaaaaaaaaaaaaaaaaaaaaaaaaaaaaaaaaaaaaaaaaaaaaaaaaaaaaaaaaaaaaaaaaaaaaaaaaaaaaaaaaaaaaaaaaaaaaaaaaaaaaaaaaaaaaaaaaaaaaaaaaaaaaaaaaaaaaaaaaaaaaaaaaaaaaaaaaaaaaaaaaaaaaaaaaaaaaaaaaaaaaaaaaaaaaaaaaaaaaaaaaaaaaaaaaaaaaaaaaaaaaaaaaaaaaaaaaaaaaaaaaaaaaaaaaaaaaaaaaaaaaaaaaaaaaaaaaaaaaaaaaaaaaaaaaaaaaaaaaaaaaaaaaaaaaaaaaaaaaaaaaaaaaaaaaaaaaaaaaaaaaaaaaaaaaaaaaaaaaaaaaaaaaaaaaaaaaaaaaaaaaaaaaaaaaaaaaaaaaaaaaaaaaaaaaaaaaaaaaaaaaaaaaaaaaaaaaaaaaaaaaaaaaaaaaaaaaaaaaaaaaaaaaaaaaaaaaaaaaaaaaaaaaaaaaaaaaaaaaaaaaaaaaaaaaaaaaaaaaaaaaaaa	POINT(1 1)	asdfasdfasdfasdfasdfasdfasdfasdfasdfasdfasdfasdfasdfasdfasdfasdfasdfasdfasdfasdfasdfasdfasdfasdfasdfasdfasdfasdfasdfasdfasdfasdfasdfasdfasdfasdfasdfasdfasdfasdfasdfasdfasdfasdfasdfasdfasdfasdfasdfasdfasdfasdfasdfasdfasdfasdfasdfasdfasdfasdfasdfasdfasdfasdfasdfasdfasdfasdfasdfasdfasdfasdfasdfasdfasdfasdfasdfasdfasdfasdfasdfasdfasdfasdfasdfasdfasdfasdfasdfasdfasdfasdfasdfasdfasdfasdfasdfasdfasdfasdfasdfasdfasdfasdfasdfasdfasdfasdfasdfasdfasdfasdfasdfasdfasdfasdfasdfasdfasdfasdfasdfasdfasdfasdfasdfasdfasdfasdfasdfasdfasdfasdfasdfasdfasdfasdfasdfasdfasdfasdfasdfasdfasdfasdfasdfasdfasdfasdfasdfasdfasdfasdfasdfasdfasdfasdfasdfasdfasdfasdfasdfasdfasdfasdfasdfasdfasdfasdfasdfasdfasdfasdfasdfasdfasdfasdfasdfasdfasdfasdfasdfasdfasdfasdfasdfasdfasdfasdfasdfasdfasdfasdfasdfasdfasdfasdfasdfasdfasdfasdfasdfasdfasdfasdfasdfasdfasdfasdfasdfasdfasdfasdfasdfasdfasdfasdfasdfasdfasdfasdfasdfasdfasdfasdfasdfasdfasdfasdfasdfasdfasdfasdfasdfasdfasdfasdfasdfasdfasdfasdfasdfasdfasdfasdfasdfasdfasdfasdfasdfasdfasdfasdfasdfasdfasdfasdfasdfasdfasdfasdfasdfasdfasdfasdfasdfasdfasdfasdfasdfasdfasdfasdfasdfasdfasdfasdfasdfasdfasdfasdfasdfasdfasdfasdfasdfasdfasdfasdfasdfasdfasdfasdfasdfasdfasdfasdfasdfasdfasdfasdfasdfasdfasdfasdfasdfasdfasdfasdfasdfasdfasdfasdfasdfasdfasdfasdfasdfasdfasdfasdfasdfasdfasdfasdfasdfasdfasdfasdfasdfasdfasdfasdfasdfasdfasdfasdfasdfasdfasdfasdfasdfasdfasdfasdfasdfasdfasdfasdfasdfasdfasdfasdfasdfasdfasdfasdfasdfasdfasdfasdfasdfasdfasdfasdfasdfasdfasdfasdfasdfasdfasdfasdfasdfasdfasdfasdfasdfasdfasdfasdfasdfasdfasdfasdfasdfasdfasdfasdfasdfasdfasdfasdfasdfasdfasdfasdfasdfasdfasdfasdfasdfasdfasdfasdfasdfasdfasdfasdfasdfasdfasdfasdfasdfasdfasdfasdfasdfasdfasdfasdfasdfasdfasdfasdfasdfasdfasdfasdfasdfasdfasdfasdfasdfasdfasdfasdfasdfasdfasdfasdfasdfasdfasdfasdfasdfasdfasdfasdfasdfasdfasdfasdfasdfasdfasdfasdfasdfasdfasdfasdfasdfasdfasdfasdfasdfasdfasdfasdfasdfasdfasdfasdfasdfasdfasdfasdfasdfasdfasdfasdfasdfasdfasdfasdfasdfasdfasdfasdfasdfasdfasdfasdfasdfasdfasdfasdfasdfasdfasdfasdf
BEGIN;
UPDATE t2 SET c1 = repeat(id, 4000);
connection analyze;
ANALYZE TABLE t2;
Table	Op	Msg_type	Msg_text
test.t2	analyze	status	Engine-independent statistics collected
test.t2	analyze	status	OK
SELECT clust_index_size FROM INFORMATION_SCHEMA.INNODB_SYS_TABLESTATS
WHERE name = 'test/t2';
clust_index_size
1
connection default;
ROLLBACK;
connection analyze;
ANALYZE TABLE t2;
Table	Op	Msg_type	Msg_text
test.t2	analyze	status	Engine-independent statistics collected
test.t2	analyze	status	OK
SELECT clust_index_size FROM INFORMATION_SCHEMA.INNODB_SYS_TABLESTATS
WHERE name = 'test/t2';
clust_index_size
1
connection default;
BEGIN;
UPDATE t2 SET d1 = repeat(id, 200);
connection analyze;
ANALYZE TABLE t2;
Table	Op	Msg_type	Msg_text
test.t2	analyze	status	Engine-independent statistics collected
test.t2	analyze	status	OK
SELECT clust_index_size FROM INFORMATION_SCHEMA.INNODB_SYS_TABLESTATS
WHERE name = 'test/t2';
clust_index_size
1
connection default;
ROLLBACK;
connection analyze;
ANALYZE TABLE t2;
Table	Op	Msg_type	Msg_text
test.t2	analyze	status	Engine-independent statistics collected
test.t2	analyze	status	OK
SELECT clust_index_size FROM INFORMATION_SCHEMA.INNODB_SYS_TABLESTATS
WHERE name = 'test/t2';
clust_index_size
1
connection default;
ALTER TABLE t2 DROP p;
affected rows: 0
info: Records: 0  Duplicates: 0  Warnings: 0
SELECT * FROM t2;
id	c1	d1
1	aaaaaaaaaaaaaaaaaaaaaaaaaaaaaaaaaaaaaaaaaaaaaaaaaaaaaaaaaaaaaaaaaaaaaaaaaaaaaaaaaaaaaaaaaaaaaaaaaaaaaaaaaaaaaaaaaaaaaaaaaaaaaaaaaaaaaaaaaaaaaaaaaaaaaaaaaaaaaaaaaaaaaaaaaaaaaaaaaaaaaaaaaaaaaaaaaaaaaaaaaaaaaaaaaaaaaaaaaaaaaaaaaaaaaaaaaaaaaaaaaaaaaaaaaaaaaaaaaaaaaaaaaaaaaaaaaaaaaaaaaaaaaaaaaaaaaaaaaaaaaaaaaaaaaaaaaaaaaaaaaaaaaaaaaaaaaaaaaaaaaaaaaaaaaaaaaaaaaaaaaaaaaaaaaaaaaaaaaaaaaaaaaaaaaaaaaaaaaaaaaaaaaaaaaaaaaaaaaaaaaaaaaaaaaaaaaaaaaaaaaaaaaaaaaaaaaaaaaaaaaaaaaaaaaaaaaaaaaaaaaaaaaaaaaaaaaaaaaaaaaaaaaaaaaaaaaaaaaaaaaaaaaaaaaaaaaaaaaaaaaaaaaaaaaaaaaaaaaaaaaaaaaaaaaaaaaaaaaaaaaaaaaaaaaaaaaaaaaaaaaaaaaaaaaaaaaaaaaaaaaaaaaaaaaaaaaaaaaaaaaaaaaaaaaaaaaaaaaaaaaaaaaaaaaaaaaaaaaaaaaaaaaaaaaaaaaaaaaaaaaaaaaaaaaaaaaaaaaaaaaaaaaaaaaaaaaaaaaaaaaaaaaaaaaaaaaaaaaaaaaaaaaaaaaaaaaaaaaaaaaaaaaaaaaaaaaaaaaaaaaaaaaaaaaaaaaaaaaaaaaaaaaaaaaaaaaaaaaaaaaaaaaaaaaaaaaaaaaaaaaaaaaaaaaaaaaaaaaaaaaaaaaaaaaaaaaaaaaaaaaaaaaaaaaaaaaaaaaaaaaaaaaaaaaaaaaaaaaaaaaaaaaaaaaaaaaaaaaaaaaaaaaaaaaaaaaaaaaaaaaaaaaaaaaaaaaaaaaaaaaaaaaaaaaaaaaaaaaaaaaaaaaaaaaaaaaaaaaaaaaaaaaaaaaaaaaaaaaaaaaaaaaaaaaaaaaaaaaaaaaaaaaaaaaaaaaaaaaaaaaaaaaaaaaaaaaaaaaaaaaaaaaaaaaaaaaaaaaaaaaaaaaaaaaaaaaaaaaaaaaaaaaaaaaaaaaaaaaaaaaaaaaaaaaaaaaaaaaaaaaaaaaaaaaaaaaaaaaaaaaaaaaaaaaaaaaaaaaaaaaaaaaaaaaaaaaaaaaaaaaaaaaaaaaaaaaaaaaaaaaaaaaaaaaaaaaaaaaaaaaaaaaaaaaaaaaaaaaaaaaaaaaaaaaaaaaaaaaaaaaaaaaaaaaaaaaaaaaaaaaaaaaaaaaaaaaaaaaaaaaaaaaaaaaaaaaaaaaaaaaaaaaaaaaaaaaaaaaaaaaaaaaaaaaaaaaaaaaaaaaaaaaaaaaaaaaaaaaaaaaaaaaaaaaaaaaaaaaaaaaaaaaaaaaaaaaaaaaaaaaaaaaaaaaaaaaaaaaaaaaaaaaaaaaaaaaaaaaaaaaaaaaaaaaaaaaaaaaaaaaaaaaaaaaaaaaaaaaaaaaaaaaaaaaaaaaaaaaaaaaaaaaaaaaaaaaaaaaaaaaaaaaaaaaaaaaaaaaaaaaaaaaaaaaaaaaaaaaaaaaaaaaaaaaaaaaaaaaaaaaaaaaaaaaaaaaaaaaaaaaaaaaaaaaaaaaaaaaaaaaaaaaaaaaaaaaaaaaaaaaaaaaaaaaaaaaaaaaaaaaaaaaaaaaaaaaaaaaaaaaaaaaaaaaaaaaaaaaaaaaaaaaaaaaaaaaaaaaaaaaaaaaaaaaaaaaaaaaaaaaaaaaaaaaaaaaaaaaaaaaaaaaaaaaaaaaaaaaaaaaaaaaaaaaaaaaaaaaaaaaaaaaaaaaaaaaaaaaaaaaaaaaaaaaaaaaaaaaaaaaaaaaaaaaaaaaaaaaaaaaaaaaaaaaaaaaaaaaaaaaaaaaaaaaaaaaaaaaaaaaaaaaaaaaaaaaaaaaaaaaaaaaaaaaaaaaaaaaaaaaaaaaaaaaaaaaaaaaaaaaaaaaaaaaaaaaaaaaaaaaaaaaaaaaaaaaaaaaaaaaaaaaaaaaaaaaaaaaaaaaaaaaaaaaaaaaaaaaaaaaaaaaaaaaaaaaaaaaaaaaaaaaaaaaaaaaaaaaaaaaaaaaaaaaaaaaaaaaaaaaaaaaaaaaaaaaaaaaaaaaaaaaaaaaaaaaaaaaaaaaaaaaaaaaaaaaaaaaaaaaaaaaaaaaaaaaaaaaaaaaaaaaaaaaaaaaaaaaaaaaaaaaaaaaaaaaaaaaaaaaaaaaaaaaaaaaaaaaaaaaaaaaaaaaaaaaaaaaaaaaaaaaaaaaaaaaaaaaaaaaaaaaaaaaaaaaaaaaaaaaaaaaaaaaaaaaaaaaaaaaaaaaaaaaaaaaaaaaaaaaaaaaaaaaaaaaaaaaaaaaaaaaaaaaaaaaaaaaaaaaaaaaaaaaaaaaaaaaaaaaaaaaaaaaaaaaaaaaaaaaaaaaaaaaaaaaaaaaaaaaaaaaaaaaaaaaaaaaaaaaaaaaaaaaaaaaaaaaaaaaaaaaaaaaaaaaaaaaaaaaaaaaaaaaaaaaaaaaaaaaaaaaaaaaaaaaaaaaaaaaaaaaaaaaaaaaaaaaaaaaaaaaaaaaaaaaaaaaaaaaaaaaaaaaaaaaaaaaaaaaaaaaaaaaaaaaaaaaaaaaaaaaaaaaaaaaaaaaaaaaaaaaaaaaaaaaaaaaaaaaaaaaaaaaaaaaaaaaaaaaaaaaaaaaaaaaaaaaaaaaaaaaaaaaaaaaaaaaaaaaaaaaaaaaaaaaaaaaaaaaaaaaaaaaaaaaaaaaaaaaaaaaaaaaaaaaaaaaaaaaaaaaaaaaaaaaaaaaaaaaaaaaaaaaaaaaaaaaaaaaaaaaaaaaaaaaaaaaaaaaaaaaaaaaaaaaaaaaaaaaaaaaaaaaaaaaaaaaaaaaaaaaaaaaaaaaaaaaaaaaaaaaaaaaaaaaaaaaaaaaaaaaaaaaaaaaaaaaaaaaaaaaaaaaaaaaaaaaaaaaaaaaaaaaaaaaaaaaaaaaaaaaaaaaaaaaaaaaaaaaaaaaaaaaaaaaaaaaaaaaaaaaaaaaaaaaaaaaaaaaaaaaaaaaaaaaaaaaaaaaaaaaaaaaaaaaaaaaaaaaaaaaaaaaaaaaaaaaaaaaaaaaaaaaaaaaaaaaaaaaaaaaaaaaaaaaaaaaaaaaaaaaaaaaaaaaaaaaaaaaaaaaaaaaaaaaaaaaaaaaaaaaaaaaaaaaaaaaaaaaaaaaaaaaaaaaaaaaaaaaaaaaaaaaaaaaaaaaaaaaaaaaaaaaaaaaaaaaaaaaaaaaaaaaaaaaaaaaaaaaaaaaaaaaaaaaaaaaaaaaaaaaaaaaaaaaaaaaaaaaaaaaaaaaaaaaaaaaaaaaaaaaaaaaaaaaaaaaaaaaaaaaaaaaaaaaaaaaaaaaaaaaaaaaaaaaaaaaaaaaaaaaaaaaaaaaaaaaaaaaaaaaaaaaaaaaaaaaaaaaaaaaaaaaaaaaaaaaaaaaaaaaaaaaaaaaaaaaaaaaaaaaaaaaaaaaaaaaaaaaaaaaaaaaaaaaaaaaaaaaaaaaaaaaaaaaaaaaaaaaaaaaaaaaaaaaaaaaaaaaaaaaaaaaaaaaaaaaaaaaaaaaaaaaaaaaaaaaaaaaaaaaaaaaaaaaaaaaaaaaaaaaaaaaaaaaaaaaaaaaaaaaaaaaaaaaaaaaaaaaaaaaaaaaaaaaaaaaaaaaaaaaaaaaaaaaaaaaaaaaaaaaaaaaaaaaaaaaaaaaaaaaaaaaaaaaaaaaaaaaaaaaaaaaaaaaaaaaaaaaaaaaaaaaaaaaaaaaaaaaaaaaaaaaaaaaaaaaaaaaaaaaaaaaaaaaaaaaaaaaaaaaaaaaaaaaaaaaaaaaaaaaaaaaaaaaaaaaaaaaaaaaaaaaaaaaaaaaaaaaaaaaaaaaaaaaaaaaaaa	asdfasdfasdfasdfasdfasdfasdfasdfasdfasdfasdfasdfasdfasdfasdfasdfasdfasdfasdfasdfasdfasdfasdfasdfasdfasdfasdfasdfasdfasdfasdfasdfasdfasdfasdfasdfasdfasdfasdfasdfasdfasdfasdfasdfasdfasdfasdfasdfasdfasdfasdfasdfasdfasdfasdfasdfasdfasdfasdfasdfasdfasdfasdfasdfasdfasdfasdfasdfasdfasdfasdfasdfasdfasdfasdfasdfasdfasdfasdfasdfasdfasdfasdfasdfasdfasdfasdfasdfasdfasdfasdfasdfasdfasdfasdfasdfasdfasdfasdfasdfasdfasdfasdfasdfasdfasdfasdfasdfasdfasdfasdfasdfasdfasdfasdfasdfasdfasdfasdfasdfasdfasdfasdfasdfasdfasdfasdfasdfasdfasdfasdfasdfasdfasdfasdfasdfasdfasdfasdfasdfasdfasdfasdfasdfasdfasdfasdfasdfasdfasdfasdfasdfasdfasdfasdfasdfasdfasdfasdfasdfasdfasdfasdfasdfasdfasdfasdfasdfasdfasdfasdfasdfasdfasdfasdfasdfasdfasdfasdfasdfasdfasdfasdfasdfasdfasdfasdfasdfasdfasdfasdfasdfasdfasdfasdfasdfasdfasdfasdfasdfasdfasdfasdfasdfasdfasdfasdfasdfasdfasdfasdfasdfasdfasdfasdfasdfasdfasdfasdfasdfasdfasdfasdfasdfasdfasdfasdfasdfasdfasdfasdfasdfasdfasdfasdfasdfasdfasdfasdfasdfasdfasdfasdfasdfasdfasdfasdfasdfasdfasdfasdfasdfasdfasdfasdfasdfasdfasdfasdfasdfasdfasdfasdfasdfasdfasdfasdfasdfasdfasdfasdfasdfasdfasdfasdfasdfasdfasdfasdfasdfasdfasdfasdfasdfasdfasdfasdfasdfasdfasdfasdfasdfasdfasdfasdfasdfasdfasdfasdfasdfasdfasdfasdfasdfasdfasdfasdfasdfasdfasdfasdfasdfasdfasdfasdfasdfasdfasdfasdfasdfasdfasdfasdfasdfasdfasdfasdfasdfasdfasdfasdfasdfasdfasdfasdfasdfasdfasdfasdfasdfasdfasdfasdfasdfasdfasdfasdfasdfasdfasdfasdfasdfasdfasdfasdfasdfasdfasdfasdfasdfasdfasdfasdfasdfasdfasdfasdfasdfasdfasdfasdfasdfasdfasdfasdfasdfasdfasdfasdfasdfasdfasdfasdfasdfasdfasdfasdfasdfasdfasdfasdfasdfasdfasdfasdfasdfasdfasdfasdfasdfasdfasdfasdfasdfasdfasdfasdfasdfasdfasdfasdfasdfasdfasdfasdfasdfasdfasdfasdfasdfasdfasdfasdfasdfasdfasdfasdfasdfasdfasdfasdfasdfasdfasdfasdfasdfasdfasdfasdfasdfasdfasdfasdfasdfasdfasdfasdfasdfasdfasdfasdfasdfasdfasdfasdfasdfasdfasdfasdfasdfasdfasdfasdfasdfasdfasdfasdfasdfasdfasdfasdfasdfasdfasdfasdfasdfasdfasdfasdfasdfasdfasdfasdfasdfasdfasdfasdfasdfasdfasdfasdfasdfasdfasdfasdfasdfasdfasdfasdfasdf
2	aaaaaaaaaaaaaaaaaaaaaaaaaaaaaaaaaaaaaaaaaaaaaaaaaaaaaaaaaaaaaaaaaaaaaaaaaaaaaaaaaaaaaaaaaaaaaaaaaaaaaaaaaaaaaaaaaaaaaaaaaaaaaaaaaaaaaaaaaaaaaaaaaaaaaaaaaaaaaaaaaaaaaaaaaaaaaaaaaaaaaaaaaaaaaaaaaaaaaaaaaaaaaaaaaaaaaaaaaaaaaaaaaaaaaaaaaaaaaaaaaaaaaaaaaaaaaaaaaaaaaaaaaaaaaaaaaaaaaaaaaaaaaaaaaaaaaaaaaaaaaaaaaaaaaaaaaaaaaaaaaaaaaaaaaaaaaaaaaaaaaaaaaaaaaaaaaaaaaaaaaaaaaaaaaaaaaaaaaaaaaaaaaaaaaaaaaaaaaaaaaaaaaaaaaaaaaaaaaaaaaaaaaaaaaaaaaaaaaaaaaaaaaaaaaaaaaaaaaaaaaaaaaaaaaaaaaaaaaaaaaaaaaaaaaaaaaaaaaaaaaaaaaaaaaaaaaaaaaaaaaaaaaaaaaaaaaaaaaaaaaaaaaaaaaaaaaaaaaaaaaaaaaaaaaaaaaaaaaaaaaaaaaaaaaaaaaaaaaaaaaaaaaaaaaaaaaaaaaaaaaaaaaaaaaaaaaaaaaaaaaaaaaaaaaaaaaaaaaaaaaaaaaaaaaaaaaaaaaaaaaaaaaaaaaaaaaaaaaaaaaaaaaaaaaaaaaaaaaaaaaaaaaaaaaaaaaaaaaaaaaaaaaaaaaaaaaaaaaaaaaaaaaaaaaaaaaaaaaaaaaaaaaaaaaaaaaaaaaaaaaaaaaaaaaaaaaaaaaaaaaaaaaaaaaaaaaaaaaaaaaaaaaaaaaaaaaaaaaaaaaaaaaaaaaaaaaaaaaaaaaaaaaaaaaaaaaaaaaaaaaaaaaaaaaaaaaaaaaaaaaaaaaaaaaaaaaaaaaaaaaaaaaaaaaaaaaaaaaaaaaaaaaaaaaaaaaaaaaaaaaaaaaaaaaaaaaaaaaaaaaaaaaaaaaaaaaaaaaaaaaaaaaaaaaaaaaaaaaaaaaaaaaaaaaaaaaaaaaaaaaaaaaaaaaaaaaaaaaaaaaaaaaaaaaaaaaaaaaaaaaaaaaaaaaaaaaaaaaaaaaaaaaaaaaaaaaaaaaaaaaaaaaaaaaaaaaaaaaaaaaaaaaaaaaaaaaaaaaaaaaaaaaaaaaaaaaaaaaaaaaaaaaaaaaaaaaaaaaaaaaaaaaaaaaaaaaaaaaaaaaaaaaaaaaaaaaaaaaaaaaaaaaaaaaaaaaaaaaaaaaaaaaaaaaaaaaaaaaaaaaaaaaaaaaaaaaaaaaaaaaaaaaaaaaaaaaaaaaaaaaaaaaaaaaaaaaaaaaaaaaaaaaaaaaaaaaaaaaaaaaaaaaaaaaaaaaaaaaaaaaaaaaaaaaaaaaaaaaaaaaaaaaaaaaaaaaaaaaaaaaaaaaaaaaaaaaaaaaaaaaaaaaaaaaaaaaaaaaaaaaaaaaaaaaaaaaaaaaaaaaaaaaaaaaaaaaaaaaaaaaaaaaaaaaaaaaaaaaaaaaaaaaaaaaaaaaaaaaaaaaaaaaaaaaaaaaaaaaaaaaaaaaaaaaaaaaaaaaaaaaaaaaaaaaaaaaaaaaaaaaaaaaaaaaaaaaaaaaaaaaaaaaaaaaaaaaaaaaaaaaaaaaaaaaaaaaaaaaaaaaaaaaaaaaaaaaaaaaaaaaaaaaaaaaaaaaaaaaaaaaaaaaaaaaaaaaaaaaaaaaaaaaaaaaaaaaaaaaaaaaaaaaaaaaaaaaaaaaaaaaaaaaaaaaaaaaaaaaaaaaaaaaaaaaaaaaaaaaaaaaaaaaaaaaaaaaaaaaaaaaaaaaaaaaaaaaaaaaaaaaaaaaaaaaaaaaaaaaaaaaaaaaaaaaaaaaaaaaaaaaaaaaaaaaaaaaaaaaaaaaaaaaaaaaaaaaaaaaaaaaaaaaaaaaaaaaaaaaaaaaaaaaaaaaaaaaaaaaaaaaaaaaaaaaaaaaaaaaaaaaaaaaaaaaaaaaaaaaaaaaaaaaaaaaaaaaaaaaaaaaaaaaaaaaaaaaaaaaaaaaaaaaaaaaaaaaaaaaaaaaaaaaaaaaaaaaaaaaaaaaaaaaaaaaaaaaaaaaaaaaaaaaaaaaaaaaaaaaaaaaaaaaaaaaaaaaaaaaaaaaaaaaaaaaaaaaaaaaaaaaaaaaaaaaaaaaaaaaaaaaaaaaaaaaaaaaaaaaaaaaaaaaaaaaaaaaaaaaaaaaaaaaaaaaaaaaaaaaaaaaaaaaaaaaaaaaaaaaaaaaaaaaaaaaaaaaaaaaaaaaaaaaaaaaaaaaaaaaaaaaaaaaaaaaaaaaaaaaaaaaaaaaaaaaaaaaaaaaaaaaaaaaaaaaaaaaaaaaaaaaaaaaaaaaaaaaaaaaaaaaaaaaaaaaaaaaaaaaaaaaaaaaaaaaaaaaaaaaaaaaaaaaaaaaaaaaaaaaaaaaaaaaaaaaaaaaaaaaaaaaaaaaaaaaaaaaaaaaaaaaaaaaaaaaaaaaaaaaaaaaaaaaaaaaaaaaaaaaaaaaaaaaaaaaaaaaaaaaaaaaaaaaaaaaaaaaaaaaaaaaaaaaaaaaaaaaaaaaaaaaaaaaaaaaaaaaaaaaaaaaaaaaaaaaaaaaaaaaaaaaaaaaaaaaaaaaaaaaaaaaaaaaaaaaaaaaaaaaaaaaaaaaaaaaaaaaaaaaaaaaaaaaaaaaaaaaaaaaaaaaaaaaaaaaaaaaaaaaaaaaaaaaaaaaaaaaaaaaaaaaaaaaaaaaaaaaaaaaaaaaaaaaaaaaaaaaaaaaaaaaaaaaaaaaaaaaaaaaaaaaaaaaaaaaaaaaaaaaaaaaaaaaaaaaaaaaaaaaaaaaaaaaaaaaaaaaaaaaaaaaaaaaaaaaaaaaaaaaaaaaaaaaaaaaaaaaaaaaaaaaaaaaaaaaaaaaaaaaaaaaaaaaaaaaaaaaaaaaaaaaaaaaaaaaaaaaaaaaaaaaaaaaaaaaaaaaaaaaaaaaaaaaaaaaaaaaaaaaaaaaaaaaaaaaaaaaaaaaaaaaaaaaaaaaaaaaaaaaaaaaaaaaaaaaaaaaaaaaaaaaaaaaaaaaaaaaaaaaaaaaaaaaaaaaaaaaaaaaaaaaaaaaaaaaaaaaaaaaaaaaaaaaaaaaaaaaaaaaaaaaaaaaaaaaaaaaaaaaaaaaaaaaaaaaaaaaaaaaaaaaaaaaaaaaaaaaaaaaaaaaaaaaaaaaaaaaaaaaaaaaaaaaaaaaaaaaaaaaaaaaaaaaaaaaaaaaaaaaaaaaaaaaaaaaaaaaaaaaaaaaaaaaaaaaaaaaaaaaaaaaaaaaaaaaaaaaaaaaaaaaaaaaaaaaaaaaaaaaaaaaaaaaaaaaaaaaaaaaaaaaaaaaaaaaaaaaaaaaaaaaaaaaaaaaaaaaaaaaaaaaaaaaaaaaaaaaaaaaaaaaaaaaaaaaaaaaaaaaaaaaaaaaaaaaaaaaaaaaaaaaaaaaaaaaaaaaaaaaaaaaaaaaaaaaaaaaaaaaaaaaaaaaaaaaaaaaaaaaaaaaaaaaaaaaaaaaaaaaaaaaaaaaaaaaaaaaaaaaaaaaaaaaaaaaaaaaaaaaaaaaaaaaaaaaaaaaaaaaaaaaaaaaaaaaaaaaaaaaaaaaaaaaaaaaaaaaaaaaaaaaaaaaaaaaaaaaaaaaaaaaaaaaaaaaaaaaaaaaaaaaaaaaaaaaaaaaaaaaaaaaaaaaaaaaaaaaaaaaaaaaaaaaaaaaaaaaaaaaaaaaaaaaaaaaaaaaaaaaaaaaaaaaaaaaaaaaaaaaaaaaaaaaaaaaaaaaaaaaaaaaaaaaaaaaaaaaaaaaaaaaaaaaaaaaaaaaaaaaaaaaaaaaaaaaaaaaaaaaaaaaaaaaaaaaaaaaaaaaaaaaaaaaaaaaaaaaaaaaaaaaaaaaaaaaaaaaaaaaaaaaaaaaaaaaaaaaaaaaaaaaaaaaaaaaaaaaaaaaaaaaaaaaaaaaaaaaaaaaaaa	asdfasdfasdfasdfasdfasdfasdfasdfasdfasdfasdfasdfasdfasdfasdfasdfasdfasdfasdfasdfasdfasdfasdfasdfasdfasdfasdfasdfasdfasdfasdfasdfasdfasdfasdfasdfasdfasdfasdfasdfasdfasdfasdfasdfasdfasdfasdfasdfasdfasdfasdfasdfasdfasdfasdfasdfasdfasdfasdfasdfasdfasdfasdfasdfasdfasdfasdfasdfasdfasdfasdfasdfasdfasdfasdfasdfasdfasdfasdfasdfasdfasdfasdfasdfasdfasdfasdfasdfasdfasdfasdfasdfasdfasdfasdfasdfasdfasdfasdfasdfasdfasdfasdfasdfasdfasdfasdfasdfasdfasdfasdfasdfasdfasdfasdfasdfasdfasdfasdfasdfasdfasdfasdfasdfasdfasdfasdfasdfasdfasdfasdfasdfasdfasdfasdfasdfasdfasdfasdfasdfasdfasdfasdfasdfasdfasdfasdfasdfasdfasdfasdfasdfasdfasdfasdfasdfasdfasdfasdfasdfasdfasdfasdfasdfasdfasdfasdfasdfasdfasdfasdfasdfasdfasdfasdfasdfasdfasdfasdfasdfasdfasdfasdfasdfasdfasdfasdfasdfasdfasdfasdfasdfasdfasdfasdfasdfasdfasdfasdfasdfasdfasdfasdfasdfasdfasdfasdfasdfasdfasdfasdfasdfasdfasdfasdfasdfasdfasdfasdfasdfasdfasdfasdfasdfasdfasdfasdfasdfasdfasdfasdfasdfasdfasdfasdfasdfasdfasdfasdfasdfasdfasdfasdfasdfasdfasdfasdfasdfasdfasdfasdfasdfasdfasdfasdfasdfasdfasdfasdfasdfasdfasdfasdfasdfasdfasdfasdfasdfasdfasdfasdfasdfasdfasdfasdfasdfasdfasdfasdfasdfasdfasdfasdfasdfasdfasdfasdfasdfasdfasdfasdfasdfasdfasdfasdfasdfasdfasdfasdfasdfasdfasdfasdfasdfasdfasdfasdfasdfasdfasdfasdfasdfasdfasdfasdfasdfasdfasdfasdfasdfasdfasdfasdfasdfasdfasdfasdfasdfasdfasdfasdfasdfasdfasdfasdfasdfasdfasdfasdfasdfasdfasdfasdfasdfasdfasdfasdfasdfasdfasdfasdfasdfasdfasdfasdfasdfasdfasdfasdfasdfasdfasdfasdfasdfasdfasdfasdfasdfasdfasdfasdfasdfasdfasdfasdfasdfasdfasdfasdfasdfasdfasdfasdfasdfasdfasdfasdfasdfasdfasdfasdfasdfasdfasdfasdfasdfasdfasdfasdfasdfasdfasdfasdfasdfasdfasdfasdfasdfasdfasdfasdfasdfasdfasdfasdfasdfasdfasdfasdfasdfasdfasdfasdfasdfasdfasdfasdfasdfasdfasdfasdfasdfasdfasdfasdfasdfasdfasdfasdfasdfasdfasdfasdfasdfasdfasdfasdfasdfasdfasdfasdfasdfasdfasdfasdfasdfasdfasdfasdfasdfasdfasdfasdfasdfasdfasdfasdfasdfasdfasdfasdfasdfasdfasdfasdfasdfasdfasdfasdfasdfasdfasdfasdfasdfasdfasdfasdfasdfasdfasdfasdfasdfasdfasdfasdfasdfasdfasdfasdfasdf
CREATE TABLE t3
(id INT PRIMARY KEY, c2 INT UNSIGNED NOT NULL UNIQUE,
c3 POLYGON NOT NULL DEFAULT ST_PolyFromText('POLYGON((1 1,2 2,3 3,1 1))'),
SPATIAL INDEX(c3))
ENGINE=InnoDB ROW_FORMAT=DYNAMIC;
INSERT INTO t3(id,c2) VALUES(1,1),(2,2),(3,3);
SELECT id, c2, ST_AsText(c3) c3 FROM t3;
id	c2	c3
1	1	POLYGON((1 1,2 2,3 3,1 1))
2	2	POLYGON((1 1,2 2,3 3,1 1))
3	3	POLYGON((1 1,2 2,3 3,1 1))
ALTER TABLE t3 ADD COLUMN
(c4 DATETIME DEFAULT current_timestamp(),
c5 TIMESTAMP NOT NULL DEFAULT current_timestamp(),
c6 POINT);
affected rows: 0
info: Records: 0  Duplicates: 0  Warnings: 0
SELECT id, c2, ST_AsText(c3) c3, c4, c5, c6 FROM t3;
id	c2	c3	c4	c5	c6
1	1	POLYGON((1 1,2 2,3 3,1 1))	1970-01-01 03:00:42	1970-01-01 03:00:42	NULL
2	2	POLYGON((1 1,2 2,3 3,1 1))	1970-01-01 03:00:42	1970-01-01 03:00:42	NULL
3	3	POLYGON((1 1,2 2,3 3,1 1))	1970-01-01 03:00:42	1970-01-01 03:00:42	NULL
affected rows: 3
ALTER TABLE t3 ADD COLUMN c7 TIME NOT NULL DEFAULT current_timestamp();
affected rows: 0
info: Records: 0  Duplicates: 0  Warnings: 0
ALTER TABLE t3 ADD COLUMN c8 DATE NOT NULL DEFAULT current_timestamp();
affected rows: 0
info: Records: 0  Duplicates: 0  Warnings: 0
SELECT id, c2, ST_AsText(c3) c3, c4, c5, c6, c7, c8 FROM t3;
id	c2	c3	c4	c5	c6	c7	c8
1	1	POLYGON((1 1,2 2,3 3,1 1))	1970-01-01 03:00:42	1970-01-01 03:00:42	NULL	03:00:42	1970-01-01
2	2	POLYGON((1 1,2 2,3 3,1 1))	1970-01-01 03:00:42	1970-01-01 03:00:42	NULL	03:00:42	1970-01-01
3	3	POLYGON((1 1,2 2,3 3,1 1))	1970-01-01 03:00:42	1970-01-01 03:00:42	NULL	03:00:42	1970-01-01
ALTER TABLE t3 ADD COLUMN t TEXT CHARSET utf8
DEFAULT 'The quick brown fox jumps over the lazy dog';
affected rows: 0
info: Records: 0  Duplicates: 0  Warnings: 0
ALTER TABLE t3 ADD COLUMN b BLOB NOT NULL;
affected rows: 0
info: Records: 0  Duplicates: 0  Warnings: 0
INSERT INTO t3 SET id=4;
ERROR HY000: Field 'c2' doesn't have a default value
INSERT INTO t3 SET id=4, c2=0, b=0xf09f98b1;
affected rows: 1
Warnings:
Note	1265	Data truncated for column 'c7' at row 1
Note	1265	Data truncated for column 'c8' at row 1
SET innodb_strict_mode = OFF;
affected rows: 0
ALTER TABLE t3 CHANGE t phrase TEXT DEFAULT 0xc3a4c3a448,
CHANGE b b BLOB NOT NULL DEFAULT 'binary line of business';
affected rows: 4
info: Records: 4  Duplicates: 0  Warnings: 0
INSERT INTO t3 SET id=5, c2=9;
Warnings:
Note	1265	Data truncated for column 'c7' at row 1
Note	1265	Data truncated for column 'c8' at row 1
SELECT id, c2, ST_AsText(c3) c3, c4, c5, c6, c7, c8, phrase, b FROM t3;
id	c2	c3	c4	c5	c6	c7	c8	phrase	b
1	1	POLYGON((1 1,2 2,3 3,1 1))	1970-01-01 03:00:42	1970-01-01 03:00:42	NULL	03:00:42	1970-01-01	The quick brown fox jumps over the lazy dog	
2	2	POLYGON((1 1,2 2,3 3,1 1))	1970-01-01 03:00:42	1970-01-01 03:00:42	NULL	03:00:42	1970-01-01	The quick brown fox jumps over the lazy dog	
3	3	POLYGON((1 1,2 2,3 3,1 1))	1970-01-01 03:00:42	1970-01-01 03:00:42	NULL	03:00:42	1970-01-01	The quick brown fox jumps over the lazy dog	
4	0	POLYGON((1 1,2 2,3 3,1 1))	1970-01-01 03:00:42	1970-01-01 03:00:42	NULL	03:00:42	1970-01-01	The quick brown fox jumps over the lazy dog	😱
5	9	POLYGON((1 1,2 2,3 3,1 1))	1970-01-01 03:00:42	1970-01-01 03:00:42	NULL	03:00:42	1970-01-01	ääH	binary line of business
ALTER TABLE t3 DROP c3, DROP c7;
affected rows: 0
info: Records: 0  Duplicates: 0  Warnings: 0
SELECT * FROM t3;
id	c2	c4	c5	c6	c8	phrase	b
1	1	1970-01-01 03:00:42	1970-01-01 03:00:42	NULL	1970-01-01	The quick brown fox jumps over the lazy dog	
2	2	1970-01-01 03:00:42	1970-01-01 03:00:42	NULL	1970-01-01	The quick brown fox jumps over the lazy dog	
3	3	1970-01-01 03:00:42	1970-01-01 03:00:42	NULL	1970-01-01	The quick brown fox jumps over the lazy dog	
4	0	1970-01-01 03:00:42	1970-01-01 03:00:42	NULL	1970-01-01	The quick brown fox jumps over the lazy dog	😱
5	9	1970-01-01 03:00:42	1970-01-01 03:00:42	NULL	1970-01-01	ääH	binary line of business
CREATE TABLE t4
(id INT, foo INT DEFAULT 0, c1 VARCHAR(4000),
p GEOMETRY NOT NULL DEFAULT ST_GeomFromText('LINESTRING(0 0,0 1,1 1)'),
PRIMARY KEY(id,foo))
ENGINE=InnoDB ROW_FORMAT=DYNAMIC;
INSERT INTO t4 (id,c1) VALUES (1, REPEAT('a', 4000)), (2, REPEAT('a', 4000));
ALTER TABLE t4 ADD COLUMN d1 INT;
BEGIN;
UPDATE t4 SET c1 = repeat('1', 4000), foo=1 WHERE id=1;
INSERT INTO t4 (id,c1) VALUES (1, REPEAT('a', 4000));
UPDATE t4 SET c1 = repeat('2', 4000), foo=1 WHERE id=2;
ROLLBACK;
BEGIN;
UPDATE t4 SET d1 = 1,foo=2 WHERE id=1;
INSERT INTO t4 (id,foo,c1) VALUES (1, 1, REPEAT('1', 4000));
COMMIT;
CREATE TABLE big
(id INT PRIMARY KEY, c1 VARCHAR(4000), c2 VARCHAR(4000), c3 VARCHAR(1000),
p POINT NOT NULL DEFAULT ST_GeomFromText('POINT(0 0)'), SPATIAL INDEX(p))
ENGINE=InnoDB ROW_FORMAT=DYNAMIC;
BEGIN;
INSERT INTO big
SET id=1, c1=REPEAT('a', 200), c2=REPEAT('b', 200), c3=REPEAT('c', 159);
SET @i:=1;
INSERT INTO big SELECT @i:=@i+1, c1, c2, c3, p FROM big;
INSERT INTO big SELECT @i:=@i+1, c1, c2, c3, p FROM big;
INSERT INTO big SELECT @i:=@i+1, c1, c2, c3, p FROM big;
INSERT INTO big SELECT @i:=@i+1, c1, c2, c3, p FROM big;
INSERT INTO big SELECT @i:=@i+1, c1, c2, c3, p FROM big;
COMMIT;
connection analyze;
ANALYZE TABLE big;
Table	Op	Msg_type	Msg_text
test.big	analyze	status	Engine-independent statistics collected
test.big	analyze	status	OK
SELECT clust_index_size FROM INFORMATION_SCHEMA.INNODB_SYS_TABLESTATS
WHERE name = 'test/big';
clust_index_size
3
connection default;
ALTER TABLE big ADD COLUMN
(d1 INT DEFAULT 0, d2 VARCHAR(20) DEFAULT 'abcde',
d3 TIMESTAMP NOT NULL DEFAULT current_timestamp ON UPDATE current_timestamp);
affected rows: 0
info: Records: 0  Duplicates: 0  Warnings: 0
CHECKSUM TABLE big;
Table	Checksum
test.big	1705165209
BEGIN;
INSERT INTO big(id, c1, c2, c3) SELECT @i:=@i+1, c1, c2, c3 FROM big;
INSERT INTO big(id, c1, c2, c3) SELECT @i:=@i+1, c1, c2, c3 FROM big;
CHECKSUM TABLE big;
Table	Checksum
test.big	385477733
connection analyze;
ANALYZE TABLE big;
Table	Op	Msg_type	Msg_text
test.big	analyze	status	Engine-independent statistics collected
test.big	analyze	status	OK
SELECT clust_index_size FROM INFORMATION_SCHEMA.INNODB_SYS_TABLESTATS
WHERE name = 'test/big';
clust_index_size
7
connection default;
ROLLBACK;
CHECKSUM TABLE big;
Table	Checksum
test.big	1705165209
connection analyze;
ANALYZE TABLE big;
Table	Op	Msg_type	Msg_text
test.big	analyze	status	Engine-independent statistics collected
test.big	analyze	status	OK
SELECT clust_index_size FROM INFORMATION_SCHEMA.INNODB_SYS_TABLESTATS
WHERE name = 'test/big';
clust_index_size
3
connection default;
InnoDB		0 transactions not purged
DROP TABLE t1,t2,t3,t4,big;
CREATE TABLE t1 (a VARCHAR(1) PRIMARY KEY) ENGINE=InnoDB ROW_FORMAT=DYNAMIC;
INSERT INTO t1 SET a='a';
ALTER TABLE t1 ADD COLUMN b INT NOT NULL DEFAULT 0;
UPDATE t1 SET b = 1;
INSERT INTO t1 SET a='a';
ERROR 23000: Duplicate entry 'a' for key 'PRIMARY'
SELECT * FROM t1;
a	b
a	1
DROP TABLE t1;
CREATE TABLE t1 (a INT, b VARCHAR(8), PRIMARY KEY(b,a)) ENGINE=InnoDB ROW_FORMAT=DYNAMIC;
INSERT INTO t1 VALUES (1,'foo');
ALTER TABLE t1 ADD COLUMN c INT;
UPDATE t1 SET c = 1;
UPDATE t1 SET c = 2;
DROP TABLE t1;
CREATE TABLE t1 (a INT PRIMARY KEY) ENGINE=InnoDB ROW_FORMAT=DYNAMIC;
CREATE TABLE t2 (b INT PRIMARY KEY, FOREIGN KEY(b) REFERENCES t1(a))
ENGINE=InnoDB ROW_FORMAT=DYNAMIC;
INSERT INTO t1 SET a=1;
INSERT INTO t2 SET b=1;
ALTER TABLE t2 ADD COLUMN a INT, DROP FOREIGN KEY t2_ibfk_1;
ALTER TABLE t2 ADD INDEX(a);
ALTER TABLE t1 ADD COLUMN b INT, ADD FOREIGN KEY(a) REFERENCES t2(a),
ALGORITHM=INSTANT;
ERROR 0A000: ALGORITHM=INSTANT is not supported. Reason: Adding foreign keys needs foreign_key_checks=OFF. Try ALGORITHM=COPY
SET foreign_key_checks=0;
ALTER TABLE t1 ADD COLUMN b INT, ADD FOREIGN KEY(a) REFERENCES t2(a),
ALGORITHM=INSTANT;
ALTER TABLE t2 ADD CONSTRAINT fk FOREIGN KEY(b) REFERENCES t1(a),
ALGORITHM=INSTANT;
SET foreign_key_checks=1;
ALTER TABLE t2 COMMENT 'domestic keys only', DROP FOREIGN KEY fk;
ALTER TABLE t1 DROP FOREIGN KEY t1_ibfk_1;
ALTER TABLE t1 ADD COLUMN big BLOB NOT NULL
DEFAULT REPEAT('a', @@GLOBAL.innodb_page_size * .75);
CHECK TABLE t2, t1;
Table	Op	Msg_type	Msg_text
test.t2	check	status	OK
test.t1	check	status	OK
DROP TABLE t2, t1;
CREATE TABLE t1 (a INT PRIMARY KEY) ENGINE=InnoDB ROW_FORMAT=DYNAMIC;
INSERT INTO t1 SET a = 1;
ALTER TABLE t1 ADD COLUMN b TEXT;
BEGIN;
UPDATE t1 SET b = REPEAT('1', 32768);
UPDATE t1 SET a = 2;
INSERT INTO t1 SET a = 1;
SELECT a,LENGTH(b) FROM t1;
a	LENGTH(b)
1	NULL
2	32768
DELETE FROM t1;
COMMIT;
InnoDB		0 transactions not purged
DROP TABLE t1;
CREATE TABLE t1(a INT PRIMARY KEY) ENGINE=InnoDB ROW_FORMAT=DYNAMIC;
INSERT INTO t1 VALUES (7);
ALTER TABLE t1 ADD COLUMN c INT NOT NULL DEFAULT 0;
ALTER TABLE t1 ADD INDEX (c);
BEGIN;
DELETE FROM t1;
INSERT INTO t1 VALUES (4,0),(7,77);
COMMIT;
BEGIN;
DELETE FROM t1 WHERE a=7;
UPDATE t1 SET a=7;
COMMIT;
SELECT * FROM t1 FORCE INDEX(PRIMARY);
a	c
7	0
SELECT * FROM t1 FORCE INDEX(c);
a	c
7	0
DELETE FROM t1;
CHECK TABLE t1;
Table	Op	Msg_type	Msg_text
test.t1	check	status	OK
DROP TABLE t1;
<<<<<<< HEAD
CREATE TABLE t1 (a INT, b INT UNIQUE) ENGINE=InnoDB ROW_FORMAT=DYNAMIC;
INSERT INTO t1 (a) VALUES (NULL), (NULL);
ALTER TABLE t1 DROP a, ADD COLUMN a INT;
DELETE FROM t1;
BEGIN;
INSERT INTO t1 SET a=NULL;
ROLLBACK;
DELETE FROM t1;
DROP TABLE t1;
CREATE TABLE t1 (a INT PRIMARY KEY, t VARCHAR(33101) NOT NULL) ENGINE=InnoDB ROW_FORMAT=DYNAMIC;
INSERT INTO t1 VALUES(347,'');
ALTER TABLE t1 DROP COLUMN t, ALGORITHM=INSTANT;
SELECT * FROM t1;
a
347
DROP TABLE t1;
CREATE TABLE t1 (a INT) ENGINE=InnoDB ROW_FORMAT=DYNAMIC;
INSERT INTO t1() VALUES();
ALTER TABLE t1 ADD COLUMN b INT FIRST, ADD COLUMN c INT AFTER b;
SELECT * FROM t1;
b	c	a
NULL	NULL	NULL
DROP TABLE t1;
CREATE TABLE t1 (t TEXT) ENGINE=InnoDB ROW_FORMAT=DYNAMIC;
SET @t=REPEAT('x',@@innodb_page_size / 2);
INSERT INTO t1 VALUES (@t),(@t),(@t),(@t),(@t),(@t),(NULL),(@t),(@t),(@t),(@t);
ALTER TABLE t1 ADD COLUMN a INT FIRST;
UPDATE t1 SET a = 0;
DROP TABLE t1;
CREATE TABLE t1 (t TEXT) ENGINE=InnoDB ROW_FORMAT=DYNAMIC;
INSERT INTO t1 SET t = @x;
ALTER TABLE t1 DROP COLUMN t, ADD COLUMN i INT NOT NULL DEFAULT 1;
ALTER TABLE t1 ADD COLUMN t TEXT;
SELECT * FROM t1;
i	t
1	NULL
DROP TABLE t1;
CREATE TABLE t1 (a INT AUTO_INCREMENT, b INT, KEY(a)) ENGINE=InnoDB ROW_FORMAT=DYNAMIC;
INSERT INTO t1 SET a=NULL;
ALTER TABLE t1 DROP COLUMN b;
ALTER TABLE t1 ADD COLUMN c INT NOT NULL DEFAULT 42;
INSERT INTO t1 SET a=NULL;
UPDATE t1 SET a=a+2;
SELECT * FROM t1;
a	c
3	42
4	42
DROP TABLE t1;
CREATE TABLE t1 (i INT) ENGINE=InnoDB ROW_FORMAT=DYNAMIC;
INSERT INTO t1 SET i=1;
ALTER TABLE t1 ADD COLUMN b BIT FIRST;
ALTER TABLE t1 ADD COLUMN v INT AS (i) VIRTUAL;
SELECT * FROM t1;
b	i	v
NULL	1	1
DROP TABLE t1;
CREATE TABLE t1 (ts TIMESTAMP) ENGINE=InnoDB ROW_FORMAT=DYNAMIC;
ALTER TABLE t1 ADD COLUMN f VARCHAR(8), ADD COLUMN dt DATETIME;
ALTER TABLE t1 ADD COLUMN b BIT, DROP COLUMN f, ADD COLUMN t TIME FIRST;
ALTER TABLE t1 ADD COLUMN ts2 TIMESTAMP;
DROP TABLE t1;
CREATE TABLE t1 (f1 INT, f2 INT, f3 INT) ENGINE=InnoDB ROW_FORMAT=DYNAMIC;
INSERT INTO t1 VALUES (4,4,4);
ALTER TABLE t1 DROP f1, DROP f2, ADD f4 INT, ADD f5 INT;
DELETE FROM t1;
ALTER TABLE t1 DROP COLUMN f4;
DROP TABLE t1;
CREATE TABLE t1 (f1 INT, f2 INT, f3 INT) ENGINE=InnoDB ROW_FORMAT=DYNAMIC;
ALTER TABLE t1 DROP f2, ADD COLUMN f4 INT;
ALTER TABLE t1 DROP f4;
ALTER TABLE t1 DROP f1;
DROP TABLE t1;
CREATE TABLE t1 (id INT NOT NULL AUTO_INCREMENT, f INT, KEY(id)) ENGINE=InnoDB ROW_FORMAT=DYNAMIC;
ALTER TABLE t1 DROP COLUMN id;
INSERT INTO t1 () VALUES (),();
SELECT * FROM t1;
f
NULL
NULL
ALTER TABLE t1 ADD COLUMN id INT NOT NULL AUTO_INCREMENT FIRST, ADD KEY(id);
SELECT * FROM t1;
id	f
1	NULL
2	NULL
DROP TABLE t1;
CREATE TABLE t1 (id INT NOT NULL AUTO_INCREMENT, f INT, KEY(id)) ENGINE=InnoDB ROW_FORMAT=DYNAMIC;
INSERT INTO t1 SET f=NULL;
ALTER TABLE t1 DROP COLUMN id;
INSERT INTO t1 SET f=NULL;
SELECT * FROM t1;
f
NULL
NULL
DROP TABLE t1;
CREATE TABLE t1(f INT, k INT NOT NULL AUTO_INCREMENT, KEY(k)) ENGINE=InnoDB ROW_FORMAT=DYNAMIC;
ALTER TABLE t1 DROP COLUMN f;
INSERT INTO t1 VALUES (1);
DROP TABLE t1;
CREATE TABLE t1(pk INT PRIMARY KEY, f INT, k INT AUTO_INCREMENT, KEY(k))
ENGINE=InnoDB ROW_FORMAT=DYNAMIC;
ALTER TABLE t1 DROP COLUMN f;
INSERT INTO t1 (pk) VALUES (1);
DROP TABLE t1;
CREATE TABLE t1 (
pk INT PRIMARY KEY,
f1 INT,
f2 CHAR(255),
f3 BIGINT,
f4 INT,
f5 CHAR(255),
f6 CHAR(255),
f7 CHAR(255) NOT NULL,
f8 INT,
f9 CHAR(10)
) ENGINE=InnoDB ROW_FORMAT=DYNAMIC;
INSERT INTO t1 VALUES
(1, 1, 'a', 1, 1, 'a', 'a', 'a', 1, 'a'),
(2, 2, 'b', 2, 2, 'b', 'b', 'b', 2, 'b'),
(3, 3, 'c', 3, 3, 'c', 'c', 'c', 3, 'c'),
(4, 4, 'd', 4, 4, 'd', 'd', 'd', 4, 'd'),
(5, 5, 'e', 5, 5, 'e', 'e', 'e', 5, 'e'),
(6, 6, 'f', 6, 6, 'f', 'f', 'f', 6, 'f'),
(7, 7, 'g', 7, 7, 'g', 'g', 'g', 7, 'g'),
(8, 8, 'h', 8, 8, 'h', 'h', 'h', 8, 'h'),
(9, 9, 'i', 9, 9, 'i', 'i', 'i', 9, 'i'),
(10, 0, 'j', 0, 0, 'j', 'j', 'j', 0, 'j'),
(11, 1, 'k', 1, 1, 'k', 'k', 'k', 1, 'k'),
(12, 2, 'l', 2, 2, 'l', 'l', 'l', 2, 'l'),
(13, 3, 'm', 3, 3, 'm', 'm', 'm', 3, 'm'),
(14, 4, 'n', 4, 4, 'n', 'n', 'n', 4, 'n'),
(15, 5, 'o', 5, 5, 'o', 'o', 'o', 5, 'o');
DELETE FROM t1 WHERE pk=1;
InnoDB		0 transactions not purged
INSERT INTO t1 VALUES
(1, 1, 'a', 1, 1, 'a', 'a', 'a', 1, 'a');
ALTER TABLE t1 DROP COLUMN f1;
DROP TABLE t1;
CREATE TABLE t1 (
pk INT PRIMARY KEY,
f1 INT, f2 CHAR(32) NOT NULL,
f3 INT NOT NULL, f4 INT NOT NULL, f5 INT, f6 CHAR(32) NOT NULL,
f7 CHAR(32), f8 CHAR(32)
) ENGINE=InnoDB ROW_FORMAT=DYNAMIC;
INSERT INTO t1 VALUES
(1,9,'',2,88,88,'','',''),(2,48,'',8,68,92,'','',''),
(3,41,'',56,84,37,'','',''),(4,NULL,'',6,6,NULL,'','',''),
(5,52,'',37,44,20,'','',''),(6,44,'',53,4,NULL,'','',''),
(7,24,'',54,8,54,'','',''),(8,80,'',3,52,20,'','',''),
(9,71,'',34,32,NULL,'','',''),(10,14,'',6,64,88,'','',''),
(11,48,'',8,25,42,'','',''),(12,16,'',8,7,NULL,'','',''),
(13,NULL,'',22,0,95,'','',''),(14,4,'',72,48,NULL,'','',''),
(15,4,'',5,64,2,'','',''),(16,NULL,'',9,40,30,'','',''),
(17,92,'',48,2,NULL,'','',''),(18,36,'',48,51,7,'','',''),
(19,NULL,'',80,96,NULL,'','',''),(20,96,'',9,80,NULL,'','',''),
(21,50,'',16,40,NULL,'','',''),(22,NULL,'',7,84,8,'','',''),
(23,28,'',93,80,NULL,'','',''),(24,31,'',40,38,NULL,'','',''),
(25,85,'',8,5,88,'','',''),(26,66,'',8,32,4,'','',''),
(51,52,'',6,92,15,'','',''),(52,77,'',24,24,28,'','',''),
(53,8,'',75,31,NULL,'','',''),(54,48,'',5,8,1,'','',''),
(55,90,'',56,12,5,'','',''),(56,92,'',4,9,88,'','',''),
(57,83,'',23,40,72,'','',''),(58,7,'',4,40,32,'','',''),
(59,28,'',2,3,32,'','',''),(60,16,'',80,4,NULL,'','',''),
(61,44,'',88,24,NULL,'','',''),(62,4,'',5,25,3,'','',''),
(63,NULL,'',7,24,76,'','',''),(64,0,'',13,40,73,'','',''),
(101,NULL,'',1,49,75,'','',''),(102,34,'',10,17,20,'','',''),
(103,8,'',2,2,NULL,'','',''),(104,12,'',44,48,52,'','',''),
(105,8,'',4,19,38,'','',''),(106,20,'',6,80,9,'','',''),
(107,72,'',72,16,56,'','',''),(108,76,'',98,24,21,'','',''),
(109,67,'',16,91,NULL,'','',''),(110,72,'',72,3,48,'','',''),
(151,8,'',3,86,NULL,'','',''),(152,NULL,'',52,72,0,'','',''),
(153,NULL,'',46,30,92,'','',''),(154,80,'',1,40,48,'','',''),
(155,24,'',68,68,8,'','',''),(156,85,'',85,72,60,'','',''),
(157,7,'',7,12,6,'','',''),(158,NULL,'',48,48,80,'','',''),
(159,12,'',0,36,0,'','',''),(160,2,'',6,52,NULL,'','',''),
(201,0,'',1,3,NULL,'','',''),(202,NULL,'',3,53,14,'','',''),
(203,84,'',6,20,NULL,'','',''),(204,38,'',25,13,88,'','',''),
(205,1,'',2,69,5,'','',''),(206,7,'',60,22,NULL,'','',''),
(207,NULL,'',5,4,NULL,'','',''),(251,7,'',0,4,40,'','',''),
(252,4,'',16,8,NULL,'','',''),(253,14,'',60,12,99,'','',''),
(254,84,'',68,16,5,'','',''),(255,3,'',70,36,61,'','',''),
(256,7,'',18,48,NULL,'','',''),(257,NULL,'',68,53,NULL,'','',''),
(258,29,'',52,16,64,'','',''),(259,NULL,'',80,92,40,'','',''),
(301,68,'',1,48,48,'','',''),(302,2,'',1,1,32,'','',''),
(303,44,'',60,96,16,'','',''),(304,32,'',52,64,32,'','',''),
(305,88,'',37,72,NULL,'','',''),(306,5,'',35,60,20,'','',''),
(307,35,'',4,48,NULL,'','',''),(308,4,'',92,44,80,'','',''),
(351,48,'',60,4,40,'','',''),(352,7,'',9,61,13,'','',''),
(353,0,'',5,93,53,'','',''),(354,7,'',1,20,NULL,'','',''),
(355,84,'',5,48,96,'','',''),(356,NULL,'',39,92,36,'','',''),
(357,88,'',9,76,44,'','',''),(358,66,'',34,67,80,'','',''),
(359,8,'',8,52,NULL,'','',''),(360,3,'',53,83,NULL,'','',''),
(361,23,'',44,9,48,'','',''),(362,4,'',0,54,48,'','',''),
(363,75,'',66,76,52,'','','');
ALTER TABLE t1 ADD COLUMN x VARCHAR(255) DEFAULT ' foobar ';
UPDATE t1 SET f1 = 0;
ALTER TABLE t1 DROP COLUMN x;
DROP TABLE t1;
CREATE TABLE t1 (f1 VARCHAR(1), f2 VARCHAR(2)) ENGINE=InnoDB ROW_FORMAT=DYNAMIC;
ALTER TABLE t1 MODIFY f2 VARCHAR (8) FIRST;
DROP TABLE t1;
CREATE TABLE t1 (a INT UNIQUE, b INT UNIQUE, PRIMARY KEY(a,b)) ENGINE=InnoDB ROW_FORMAT=DYNAMIC;
ALTER TABLE t1 DROP PRIMARY KEY;
ALTER TABLE t1 CHANGE COLUMN a a INT;
DELETE FROM t1 WHERE a = NULL OR a IS NULL;
DROP TABLE t1;
CREATE TABLE t1 (a INT, b INT, c INT NOT NULL, d INT,
e INT, f INT, g INT, h INT, j INT) ENGINE=InnoDB ROW_FORMAT=DYNAMIC;
ALTER TABLE t1 MODIFY COLUMN c INT, MODIFY COLUMN a INT AFTER b;
DROP TABLE t1;
CREATE TABLE t1 (a INT NOT NULL, b INT NOT NULL) ENGINE=InnoDB ROW_FORMAT=DYNAMIC;
INSERT INTO t1 VALUES (0,0);
ALTER TABLE t1 MODIFY a INT AFTER b;
ALTER TABLE t1 ADD COLUMN v INT AS (a) VIRTUAL;
ALTER TABLE t1 MODIFY b INT NOT NULL AFTER a;
DROP TABLE t1;
CREATE TABLE t1 (a INT NOT NULL) ENGINE=InnoDB ROW_FORMAT=DYNAMIC;
INSERT INTO t1 VALUES (1);
ALTER TABLE t1 ADD COLUMN b INT;
ALTER TABLE t1 MODIFY COLUMN a INT NULL;
DROP TABLE t1;
CREATE TABLE t1 (a INT PRIMARY KEY, b INT, c INT) ENGINE=InnoDB ROW_FORMAT=DYNAMIC;
INSERT INTO t1 SET a=1;
ALTER TABLE t1 DROP c;
ALTER TABLE t1 DROP b, ADD v INT AS (a);
DROP TABLE t1;
CREATE TABLE t1 (a INT PRIMARY KEY, b INT, c INT, d INT) ENGINE=InnoDB ROW_FORMAT=DYNAMIC;
INSERT INTO t1 SET a=1;
ALTER TABLE t1 DROP c;
ALTER TABLE t1 DROP b, ADD v INT AS (a);
DROP TABLE t1;
CREATE TABLE t1 (pk INT PRIMARY KEY, i INT, b BLOB NOT NULL) ENGINE=InnoDB ROW_FORMAT=DYNAMIC;
INSERT INTO t1 VALUES (1,10,REPEAT('foobar',2000));
ALTER TABLE t1 DROP COLUMN b;
INSERT INTO t1 VALUES (2,20);
ALTER TABLE t1 ADD COLUMN vpk INT AS (pk);
ALTER TABLE t1 DROP COLUMN i;
DROP TABLE t1;
CREATE TABLE t1 (a INT, b INT) ENGINE=InnoDB ROW_FORMAT=DYNAMIC;
INSERT INTO t1 VALUES (1,1);
ALTER TABLE t1 ADD f DATE AFTER a;
ALTER TABLE t1 DROP b, DROP f;
DROP TABLE t1;
CREATE TABLE t1 (a INT, b INT) ENGINE=InnoDB ROW_FORMAT=DYNAMIC;
INSERT INTO t1 VALUES (1,1);
ALTER TABLE t1 ADD COLUMN f INT AFTER a;
ALTER TABLE t1 DROP b, DROP f;
DROP TABLE t1;
CREATE TABLE t1(t TEXT NOT NULL, FULLTEXT(t)) ENGINE=InnoDB ROW_FORMAT=DYNAMIC;
ALTER TABLE t1 MODIFY COLUMN t TEXT;
DROP TABLE t1;
CREATE TABLE t1 (f TINYINT, g SMALLINT UNSIGNED) ENGINE=InnoDB ROW_FORMAT=DYNAMIC;
INSERT INTO t1 VALUES(127,6502),(-128,33101);
ALTER TABLE t1 MODIFY f SMALLINT DEFAULT 12345,
MODIFY g BIGINT UNSIGNED DEFAULT 1234567;
affected rows: 2
info: Records: 2  Duplicates: 0  Warnings: 0
SELECT * FROM t1;
f	g
127	6502
-128	33101
DROP TABLE t1;
CREATE TABLE t1 (f BIT(8)) ENGINE=InnoDB ROW_FORMAT=DYNAMIC;
INSERT INTO t1 VALUES (b'10000000'),(b'00000001');
ALTER TABLE t1 MODIFY f BIT(16);
affected rows: 2
info: Records: 2  Duplicates: 0  Warnings: 0
INSERT INTO t1 VALUES (b'1000000010101111'),(b'10000000');
SELECT HEX(f) FROM t1;
HEX(f)
80
1
80AF
80
ALTER TABLE t1 MODIFY f SMALLINT;
ERROR 22003: Out of range value for column 'f' at row 3
ALTER TABLE t1 MODIFY f SMALLINT UNSIGNED;
affected rows: 4
info: Records: 4  Duplicates: 0  Warnings: 0
SELECT * FROM t1;
f
128
1
32943
128
ALTER TABLE t1 MODIFY f BIT;
ERROR 22001: Data too long for column 'f' at row 1
ALTER TABLE t1 MODIFY f BIT(15);
ERROR 22001: Data too long for column 'f' at row 3
DELETE FROM t1 LIMIT 3;
ALTER TABLE t1 MODIFY f BIT(15);
affected rows: 1
info: Records: 1  Duplicates: 0  Warnings: 0
ALTER TABLE t1 MODIFY f BIT(8);
affected rows: 1
info: Records: 1  Duplicates: 0  Warnings: 0
SELECT HEX(f) FROM t1;
HEX(f)
80
DROP TABLE t1;
CREATE TABLE t1 (b BIT NOT NULL) ENGINE=InnoDB ROW_FORMAT=DYNAMIC DEFAULT CHARSET utf16;
INSERT INTO t1 SET b=b'1';
ALTER TABLE t1 CHANGE b c BIT NOT NULL;
affected rows: 0
info: Records: 0  Duplicates: 0  Warnings: 0
SELECT HEX(c) FROM t1;
HEX(c)
1
DROP TABLE t1;
CREATE TABLE t1 (c VARCHAR(10) NOT NULL DEFAULT 'scary') ENGINE=InnoDB ROW_FORMAT=DYNAMIC;
INSERT INTO t1() VALUES();
ALTER TABLE t1 ADD f TINYINT NOT NULL DEFAULT -42;
affected rows: 0
info: Records: 0  Duplicates: 0  Warnings: 0
ALTER TABLE t1 MODIFY f MEDIUMINT NOT NULL DEFAULT 64802,
MODIFY c VARCHAR(20) NOT NULL DEFAULT 'gory',
ADD d DATETIME;
affected rows: 1
info: Records: 1  Duplicates: 0  Warnings: 0
INSERT INTO t1() VALUES();
INSERT INTO t1 (c,f,d) VALUES ('fury', -8388608, now());
SELECT * FROM t1;
c	f	d
scary	-42	NULL
gory	64802	NULL
fury	-8388608	1970-01-01 03:00:42
DROP TABLE t1;
CREATE TABLE t1 (t TINYINT PRIMARY KEY, m MEDIUMINT UNIQUE) ENGINE=InnoDB ROW_FORMAT=DYNAMIC;
SELECT table_id INTO @table_id1 FROM INFORMATION_SCHEMA.INNODB_SYS_TABLESTATS
WHERE name = 'test/t1';
INSERT INTO t1 VALUES (-42, -123456);
ALTER TABLE t1 CHANGE t s SMALLINT;
affected rows: 1
info: Records: 1  Duplicates: 0  Warnings: 0
SELECT table_id INTO @table_id2 FROM INFORMATION_SCHEMA.INNODB_SYS_TABLESTATS
WHERE name = 'test/t1';
affected rows: 1
ALTER TABLE t1 CHANGE m i INT, ALGORITHM=INSTANT;
ERROR 0A000: ALGORITHM=INSTANT is not supported. Reason: Cannot change column type. Try ALGORITHM=COPY
ALTER TABLE t1 CHANGE m i INT;
affected rows: 1
info: Records: 1  Duplicates: 0  Warnings: 0
SELECT table_id INTO @table_id3 FROM INFORMATION_SCHEMA.INNODB_SYS_TABLESTATS
WHERE name = 'test/t1';
affected rows: 1
SELECT @table_id1 = @table_id2, @table_id2 = @table_id3;
@table_id1 = @table_id2	@table_id2 = @table_id3
0	0
INSERT IGNORE INTO t1 VALUES (0, -123456);
Warnings:
Warning	1062	Duplicate entry '-123456' for key 'm'
REPLACE INTO t1 VALUES(-42, 123456);
INSERT IGNORE INTO t1 VALUES(32768, 2147483648);
Warnings:
Warning	1264	Out of range value for column 's' at row 1
Warning	1264	Out of range value for column 'i' at row 1
SELECT * FROM t1;
s	i
-42	123456
32767	2147483647
DROP TABLE t1;
CREATE TABLE t1 (a SERIAL, b INT, c TINYINT UNIQUE) ENGINE=InnoDB ROW_FORMAT=DYNAMIC;
INSERT INTO t1 (c) VALUES(1),(2),(3);
ALTER TABLE t1 MODIFY c BIGINT;
affected rows: 3
info: Records: 3  Duplicates: 0  Warnings: 0
UPDATE t1 SET b=1 WHERE c=2;
UPDATE t1 SET c=4 WHERE a=3;
UPDATE t1 SET b=2 WHERE c>3;
UPDATE t1 SET c=c+1;
ERROR 23000: Duplicate entry '2' for key 'c'
SELECT * FROM t1;
a	b	c
1	NULL	1
2	1	2
3	2	4
DROP TABLE t1;
CREATE TABLE t1 (a INT PRIMARY KEY, b VARCHAR(1)) ENGINE=InnoDB ROW_FORMAT=DYNAMIC;
INSERT INTO t1 VALUES(1,'a');
ALTER TABLE t1 MODIFY b VARCHAR(256), ADD COLUMN c INT;
INSERT INTO t1 VALUES(2,'bah',3);
SELECT * FROM t1;
a	b	c
1	a	NULL
2	bah	3
DROP TABLE t1;
CREATE TABLE t1(a CHAR(5) CHARACTER SET utf8 PRIMARY KEY) ENGINE=InnoDB ROW_FORMAT=DYNAMIC;
INSERT INTO t1 VALUES('barf');
ALTER TABLE t1 ADD b INT FIRST, ALGORITHM=INSTANT;
ALTER TABLE t1 ADD vb INT AS (b);
SELECT * FROM t1;
b	a	vb
NULL	barf	NULL
DROP TABLE t1;
CREATE TABLE t1 (a INT, b TEXT, PRIMARY KEY(b(9))) ENGINE=InnoDB ROW_FORMAT=DYNAMIC;
ALTER TABLE t1 ADD COLUMN c TEXT FIRST;
ALTER TABLE t1 ADD COLUMN d TEXT GENERATED ALWAYS AS (SUBSTR(b,1,499)) FIRST;
DROP TABLE t1;
CREATE TABLE t1(a CHAR(5), b INT, c CHAR(1), d CHAR(1), PRIMARY KEY(a,b))
DEFAULT CHARACTER SET utf8 ENGINE=InnoDB ROW_FORMAT=DYNAMIC;
INSERT INTO t1 SET a='fubar',b=42;
ALTER TABLE t1 DROP c, DROP d, ALGORITHM=INSTANT;
ALTER TABLE t1 ADD vb INT AS (b);
SELECT * FROM t1;
a	b	vb
fubar	42	42
DROP TABLE t1;
=======
SET innodb_strict_mode = ON;
CREATE TABLE t1 (a INT, b VARCHAR(500), c TEXT, UNIQUE(a,b)) ENGINE=InnoDB ROW_FORMAT=DYNAMIC;
ALTER TABLE t1 ADD d TEXT;
ALTER TABLE t1 ADD PRIMARY KEY (b,a);
ALTER TABLE t1 ADD va INT AS (a) VIRTUAL;
DROP TABLE t1;
SET innodb_strict_mode = OFF;
>>>>>>> e5e58777
disconnect analyze;
SELECT variable_value-@old_instant instants
FROM information_schema.global_status
WHERE variable_name = 'innodb_instant_alter_column';
instants
<<<<<<< HEAD
193
SET GLOBAL innodb_purge_rseg_truncate_frequency= @saved_frequency;
#
# MDEV-18266: Changing an index comment unnecessarily rebuilds index
#
CREATE TABLE t1(a INT, b INT) ENGINE=INNODB;
CREATE INDEX i1 ON t1(a) COMMENT 'comment1';
ALTER TABLE t1 DROP INDEX i1, ADD INDEX i1(a) COMMENT 'comment2', ALGORITHM=INSTANT;
SHOW CREATE TABLE t1;
Table	Create Table
t1	CREATE TABLE `t1` (
  `a` int(11) DEFAULT NULL,
  `b` int(11) DEFAULT NULL,
  KEY `i1` (`a`) COMMENT 'comment2'
) ENGINE=InnoDB DEFAULT CHARSET=latin1
DROP TABLE t1;
=======
57
SET GLOBAL innodb_purge_rseg_truncate_frequency= @saved_frequency;
>>>>>>> e5e58777
<|MERGE_RESOLUTION|>--- conflicted
+++ resolved
@@ -519,7 +519,13 @@
 Table	Op	Msg_type	Msg_text
 test.t1	check	status	OK
 DROP TABLE t1;
-<<<<<<< HEAD
+SET innodb_strict_mode = ON;
+CREATE TABLE t1 (a INT, b VARCHAR(500), c TEXT, UNIQUE(a,b)) ENGINE=InnoDB ROW_FORMAT=REDUNDANT;
+ALTER TABLE t1 ADD d TEXT;
+ALTER TABLE t1 ADD PRIMARY KEY (b,a);
+ALTER TABLE t1 ADD va INT AS (a) VIRTUAL;
+DROP TABLE t1;
+SET innodb_strict_mode = OFF;
 CREATE TABLE t1 (a INT, b INT UNIQUE) ENGINE=InnoDB ROW_FORMAT=REDUNDANT;
 INSERT INTO t1 (a) VALUES (NULL), (NULL);
 ALTER TABLE t1 DROP a, ADD COLUMN a INT;
@@ -926,15 +932,6 @@
 a	b	vb
 fubar	42	42
 DROP TABLE t1;
-=======
-SET innodb_strict_mode = ON;
-CREATE TABLE t1 (a INT, b VARCHAR(500), c TEXT, UNIQUE(a,b)) ENGINE=InnoDB ROW_FORMAT=REDUNDANT;
-ALTER TABLE t1 ADD d TEXT;
-ALTER TABLE t1 ADD PRIMARY KEY (b,a);
-ALTER TABLE t1 ADD va INT AS (a) VIRTUAL;
-DROP TABLE t1;
-SET innodb_strict_mode = OFF;
->>>>>>> e5e58777
 CREATE TABLE t1
 (id INT PRIMARY KEY, c2 INT UNIQUE,
 c3 POINT NOT NULL DEFAULT ST_GeomFromText('POINT(3 4)'),
@@ -1399,7 +1396,13 @@
 Table	Op	Msg_type	Msg_text
 test.t1	check	status	OK
 DROP TABLE t1;
-<<<<<<< HEAD
+SET innodb_strict_mode = ON;
+CREATE TABLE t1 (a INT, b VARCHAR(500), c TEXT, UNIQUE(a,b)) ENGINE=InnoDB ROW_FORMAT=COMPACT;
+ALTER TABLE t1 ADD d TEXT;
+ALTER TABLE t1 ADD PRIMARY KEY (b,a);
+ALTER TABLE t1 ADD va INT AS (a) VIRTUAL;
+DROP TABLE t1;
+SET innodb_strict_mode = OFF;
 CREATE TABLE t1 (a INT, b INT UNIQUE) ENGINE=InnoDB ROW_FORMAT=COMPACT;
 INSERT INTO t1 (a) VALUES (NULL), (NULL);
 ALTER TABLE t1 DROP a, ADD COLUMN a INT;
@@ -1806,15 +1809,6 @@
 a	b	vb
 fubar	42	42
 DROP TABLE t1;
-=======
-SET innodb_strict_mode = ON;
-CREATE TABLE t1 (a INT, b VARCHAR(500), c TEXT, UNIQUE(a,b)) ENGINE=InnoDB ROW_FORMAT=COMPACT;
-ALTER TABLE t1 ADD d TEXT;
-ALTER TABLE t1 ADD PRIMARY KEY (b,a);
-ALTER TABLE t1 ADD va INT AS (a) VIRTUAL;
-DROP TABLE t1;
-SET innodb_strict_mode = OFF;
->>>>>>> e5e58777
 CREATE TABLE t1
 (id INT PRIMARY KEY, c2 INT UNIQUE,
 c3 POINT NOT NULL DEFAULT ST_GeomFromText('POINT(3 4)'),
@@ -2279,7 +2273,13 @@
 Table	Op	Msg_type	Msg_text
 test.t1	check	status	OK
 DROP TABLE t1;
-<<<<<<< HEAD
+SET innodb_strict_mode = ON;
+CREATE TABLE t1 (a INT, b VARCHAR(500), c TEXT, UNIQUE(a,b)) ENGINE=InnoDB ROW_FORMAT=DYNAMIC;
+ALTER TABLE t1 ADD d TEXT;
+ALTER TABLE t1 ADD PRIMARY KEY (b,a);
+ALTER TABLE t1 ADD va INT AS (a) VIRTUAL;
+DROP TABLE t1;
+SET innodb_strict_mode = OFF;
 CREATE TABLE t1 (a INT, b INT UNIQUE) ENGINE=InnoDB ROW_FORMAT=DYNAMIC;
 INSERT INTO t1 (a) VALUES (NULL), (NULL);
 ALTER TABLE t1 DROP a, ADD COLUMN a INT;
@@ -2686,22 +2686,12 @@
 a	b	vb
 fubar	42	42
 DROP TABLE t1;
-=======
-SET innodb_strict_mode = ON;
-CREATE TABLE t1 (a INT, b VARCHAR(500), c TEXT, UNIQUE(a,b)) ENGINE=InnoDB ROW_FORMAT=DYNAMIC;
-ALTER TABLE t1 ADD d TEXT;
-ALTER TABLE t1 ADD PRIMARY KEY (b,a);
-ALTER TABLE t1 ADD va INT AS (a) VIRTUAL;
-DROP TABLE t1;
-SET innodb_strict_mode = OFF;
->>>>>>> e5e58777
 disconnect analyze;
 SELECT variable_value-@old_instant instants
 FROM information_schema.global_status
 WHERE variable_name = 'innodb_instant_alter_column';
 instants
-<<<<<<< HEAD
-193
+196
 SET GLOBAL innodb_purge_rseg_truncate_frequency= @saved_frequency;
 #
 # MDEV-18266: Changing an index comment unnecessarily rebuilds index
@@ -2716,8 +2706,4 @@
   `b` int(11) DEFAULT NULL,
   KEY `i1` (`a`) COMMENT 'comment2'
 ) ENGINE=InnoDB DEFAULT CHARSET=latin1
-DROP TABLE t1;
-=======
-57
-SET GLOBAL innodb_purge_rseg_truncate_frequency= @saved_frequency;
->>>>>>> e5e58777
+DROP TABLE t1;
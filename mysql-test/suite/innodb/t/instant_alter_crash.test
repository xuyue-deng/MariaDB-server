--- conflicted
+++ resolved
@@ -235,10 +235,6 @@
 CHECK TABLE t2;
 DROP TABLE t1,t2;
 
-<<<<<<< HEAD
---list_files $MYSQLD_DATADIR/test
-=======
---remove_files_wildcard $MYSQLD_DATADIR/test #sql*.frm
 --list_files $MYSQLD_DATADIR/test
 
 --echo #
@@ -265,5 +261,4 @@
 disconnect con1;
 SET DEBUG_SYNC=RESET;
 CHECK TABLE t1;
-DROP TABLE t1;
->>>>>>> fb72dfbf
+DROP TABLE t1;
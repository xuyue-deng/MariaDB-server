--source include/have_innodb.inc
--source include/have_debug.inc
--source include/have_debug_sync.inc

--disable_query_log
call mtr.add_suppression("InnoDB: Transaction was aborted due to ");
--enable_query_log

--connect disable_purging,localhost,root
START TRANSACTION WITH CONSISTENT SNAPSHOT;

--connection default
--echo #
--echo # MDEV-26642 Weird SELECT view when a record is
--echo #            modified to the same value by two transactions
--echo # MDEV-32898 Phantom rows caused by updates of PRIMARY KEY
--echo #

CREATE TABLE t(a INT PRIMARY KEY, b INT) ENGINE=InnoDB;
INSERT INTO t VALUES (1,1),(2,2);
BEGIN; SELECT * FROM t LOCK IN SHARE MODE;
--connect con_weird,localhost,root
SET innodb_snapshot_isolation=OFF;
BEGIN;
SELECT * FROM t;
--connect consistent,localhost,root
SET innodb_snapshot_isolation=ON;
BEGIN;
SELECT * FROM t;
--connection default
UPDATE t SET a=3 WHERE b=2;
COMMIT;
--connection consistent
--error ER_CHECKREAD
UPDATE t SET b=3;
SELECT * FROM t;
COMMIT;
--connection con_weird
UPDATE t SET b=3;
SELECT * FROM t;
COMMIT;
--connection default
SELECT * FROM t;
DROP TABLE t;

--echo #
--echo # MDEV-26643 Inconsistent behaviors of UPDATE under
--echo #            READ UNCOMMITTED and READ COMMITTED isolation level
--echo #

CREATE TABLE t(a INT, b INT) ENGINE=InnoDB STATS_PERSISTENT=0;
INSERT INTO t VALUES(NULL, 1), (2, 2);
SET TRANSACTION ISOLATION LEVEL READ UNCOMMITTED;
BEGIN; UPDATE t SET a = 10;

--connection consistent
SET TRANSACTION ISOLATION LEVEL READ UNCOMMITTED;
SET DEBUG_SYNC="lock_wait_before_suspend SIGNAL select_blocked";
--send UPDATE t SET b = 20 WHERE a

--connection default
SET DEBUG_SYNC="now WAIT_FOR select_blocked";
COMMIT;

--connection consistent
--reap
SELECT * FROM t;

--connection default
TRUNCATE TABLE t;
INSERT INTO t VALUES(NULL, 1), (2, 2);
BEGIN; UPDATE t SET a = 10;

--connection consistent
SET TRANSACTION ISOLATION LEVEL READ COMMITTED;
SET DEBUG_SYNC="lock_wait_before_suspend SIGNAL select_blocked";
--send UPDATE t SET b = 20 WHERE a

--connection default
SET DEBUG_SYNC="now WAIT_FOR select_blocked";
COMMIT;

--connection consistent
--reap
SELECT * FROM t;

--connection default
TRUNCATE TABLE t;
INSERT INTO t VALUES(NULL, 1), (2, 2);
BEGIN; UPDATE t SET a = 10;

--connection con_weird
SET TRANSACTION ISOLATION LEVEL READ UNCOMMITTED;
SET DEBUG_SYNC="lock_wait_before_suspend SIGNAL select_blocked";
send UPDATE t SET b = 20 WHERE a;

--connection default
SET DEBUG_SYNC="now WAIT_FOR select_blocked";
SELECT * FROM t;
COMMIT;

--connection con_weird
--reap
COMMIT;

--connection default
SELECT * FROM t;
TRUNCATE TABLE t;

--echo #
--echo # MDEV-34108 Inappropriate semi-consistent read in snapshot isolation
--echo #
INSERT INTO t VALUES(NULL, 1), (1, 1);
BEGIN;
UPDATE t SET b = 3;

--connection consistent
SET TRANSACTION ISOLATION LEVEL READ COMMITTED;
BEGIN;
# As semi-consistent read is disabled for innodb_snapshot_isolation=ON, the
# following UPDATE must be blocked on the first record.
SET DEBUG_SYNC="lock_wait_before_suspend SIGNAL select_blocked";
--send UPDATE t SET b = 2 WHERE a

--connection default
SET DEBUG_SYNC="now WAIT_FOR select_blocked";
UPDATE t SET a = 1;
COMMIT;
--connection consistent
# If the bug wouldn't be fixed, the result would be (1,3),(1,2), because
# "UPDATE t SET b = 2 WHERE a" would be blocked on the second (1,3) record,
# as semi-consistent read would filter out the first (null,3) record without
# blocking.
--reap
COMMIT;

--connection default
SELECT * FROM t;
DROP TABLE t;

--echo #
--echo # MDEV-33802 Weird read view after ROLLBACK of other transactions
--echo #

CREATE TABLE t(a INT PRIMARY KEY, b INT UNIQUE) ENGINE=InnoDB STATS_PERSISTENT=0;

--connection consistent
START TRANSACTION WITH CONSISTENT SNAPSHOT;

--connection default
INSERT INTO t SET a=1;

--connection consistent
SAVEPOINT sp1;
--disable_ps2_protocol
--error ER_CHECKREAD
SELECT * FROM t FORCE INDEX (b) FOR UPDATE;
--enable_ps2_protocol
SAVEPOINT sp1;

--connection default
BEGIN; INSERT INTO t SET a=2;

--connection con_weird
START TRANSACTION WITH CONSISTENT SNAPSHOT;
SET DEBUG_SYNC="lock_wait_before_suspend SIGNAL select_blocked";
--send SELECT * FROM t FORCE INDEX (b) FOR UPDATE

--connection default
SET DEBUG_SYNC="now WAIT_FOR select_blocked";
ROLLBACK;

--connection con_weird
--reap
SELECT * FROM t FORCE INDEX (b) FOR UPDATE;
COMMIT;

--connection consistent
SELECT * FROM t FORCE INDEX (b) FOR UPDATE;
COMMIT;

--connection default
TRUNCATE TABLE t;

--echo #
--echo # MDEV-36639 innodb_snapshot_isolation=1 gives error for not comitted row changes
--echo #
INSERT INTO t VALUES (1,1),(2,2);

--connection default
--echo # Case 1: Transaction A modifies a record, transaction B with snapshot
--echo # isolation level is blocked by A, then A is committed.
--echo # Expected behaviour: B gets ER_CHECKREAD.
BEGIN;
UPDATE t SET b=3 WHERE a = 1;

--connection consistent
SET TRANSACTION ISOLATION LEVEL REPEATABLE READ;
BEGIN;
SELECT * FROM t;
SET DEBUG_SYNC="lock_wait_before_suspend SIGNAL select_blocked";
--send SELECT * FROM t WHERE a=1 FOR UPDATE

--connection default
SET DEBUG_SYNC="now WAIT_FOR select_blocked";
COMMIT;

--connection consistent
--error ER_CHECKREAD
--reap

--echo # Case 2: Transaction A modifies a record, transaction B with snapshot
--echo # isolation level is blocked by A, then A is rolled back.
--echo # Expected behaviour: B continues execution.

--connection default
BEGIN;
UPDATE t SET b=4 WHERE a=1;

--connection consistent
BEGIN;
SELECT * FROM t;
SET DEBUG_SYNC="lock_wait_before_suspend SIGNAL select_blocked";
--send SELECT * FROM t WHERE a=1 FOR UPDATE

--connection default
SET DEBUG_SYNC="now WAIT_FOR select_blocked";
ROLLBACK;

--connection consistent
--reap
ROLLBACK;

--echo # Case 3: Transaction B with snapshot isolation level started with
--echo # consistent snapshot. Transaction A modifies a record and is committed.
--echo # Both B tries to read modified by A record.
--echo # Expected behavior: B gets ER_CHECKREAD.

--connection consistent
START TRANSACTION WITH CONSISTENT SNAPSHOT;

--connection default
UPDATE t SET b=4 WHERE a=1;

--connection consistent
--error ER_CHECKREAD
SELECT * FROM t WHERE a=1 FOR UPDATE;
--disconnect disable_purging

--connection default
SET DEBUG_SYNC="RESET";
DROP TABLE t;

<<<<<<< HEAD
=======
CREATE TABLE t1(a INT) ENGINE=InnoDB STATS_PERSISTENT=0;
CREATE TABLE t2(a INT) ENGINE=InnoDB STATS_PERSISTENT=0;
BEGIN; INSERT INTO t1 SET a=1;
--connection con_weird
SET TRANSACTION ISOLATION LEVEL SERIALIZABLE;
BEGIN; INSERT INTO t2 SET a=1;
--connection consistent
SET TRANSACTION ISOLATION LEVEL SERIALIZABLE;
BEGIN; INSERT INTO t2 SET a=2;
--connection default
COMMIT;
--connection con_weird
SELECT * FROM t1;
COMMIT;
--connection consistent
--disable_ps2_protocol
--error ER_CHECKREAD
SELECT * FROM t1;
--enable_ps2_protocol
COMMIT;
--connection default
BEGIN; INSERT INTO t1 SET a=2;
--connection con_weird
SET TRANSACTION ISOLATION LEVEL SERIALIZABLE;
START TRANSACTION WITH CONSISTENT SNAPSHOT; INSERT INTO t2 SET a=3;
--connection consistent
SET TRANSACTION ISOLATION LEVEL SERIALIZABLE;
START TRANSACTION WITH CONSISTENT SNAPSHOT; INSERT INTO t2 SET a=2;
--connection default
COMMIT;
--connection con_weird
SELECT * FROM t1;
COMMIT;
--disconnect con_weird
--connection consistent
--disable_ps2_protocol
--error ER_CHECKREAD
SELECT * FROM t1;
--enable_ps2_protocol
COMMIT;
--disconnect consistent
--connection default
DROP TABLE t1,t2;

--echo #
--echo # MDEV-37215 SELECT...FOR UPDATE crash under SERIALIZABLE
--echo #

SET SESSION TRANSACTION ISOLATION LEVEL SERIALIZABLE;
CREATE TABLE t1(a INT PRIMARY KEY) ENGINE=InnoDB;
SELECT * FROM t1 FOR UPDATE;
DROP TABLE t1;
SET SESSION TRANSACTION ISOLATION LEVEL REPEATABLE READ;

--source include/wait_until_count_sessions.inc
>>>>>>> aab83aec
--echo # End of 10.6 tests<|MERGE_RESOLUTION|>--- conflicted
+++ resolved
@@ -251,8 +251,6 @@
 SET DEBUG_SYNC="RESET";
 DROP TABLE t;
 
-<<<<<<< HEAD
-=======
 CREATE TABLE t1(a INT) ENGINE=InnoDB STATS_PERSISTENT=0;
 CREATE TABLE t2(a INT) ENGINE=InnoDB STATS_PERSISTENT=0;
 BEGIN; INSERT INTO t1 SET a=1;
@@ -307,6 +305,4 @@
 DROP TABLE t1;
 SET SESSION TRANSACTION ISOLATION LEVEL REPEATABLE READ;
 
---source include/wait_until_count_sessions.inc
->>>>>>> aab83aec
 --echo # End of 10.6 tests
drop table if exists t1,t2;
set time_zone="+03:00";
CREATE TABLE t1 (a int, t timestamp NOT NULL DEFAULT CURRENT_TIMESTAMP ON UPDATE CURRENT_TIMESTAMP);
CREATE TABLE t2 (a int, t datetime);
SET TIMESTAMP=1234;
insert into t1 values(1,NULL);
insert into t1 values(2,"2002-03-03");
SET TIMESTAMP=1235;
insert into t1 values(3,NULL);
SET TIMESTAMP=1236;
insert into t1 (a) values(4);
insert into t2 values(5,"2002-03-04"),(6,NULL),(7,"2002-03-05"),(8,"00-00-00");
SET TIMESTAMP=1237;
insert into t1 select * from t2;
SET TIMESTAMP=1238;
insert into t1 (a) select a+1 from t2 where a=8;
select * from t1;
a	t
1	1970-01-01 03:20:34
2	2002-03-03 00:00:00
3	1970-01-01 03:20:35
4	1970-01-01 03:20:36
5	2002-03-04 00:00:00
6	1970-01-01 03:20:37
7	2002-03-05 00:00:00
8	0000-00-00 00:00:00
9	1970-01-01 03:20:38
drop table t1,t2;
SET TIMESTAMP=1234;
CREATE TABLE t1 (value TEXT NOT NULL, id VARCHAR(32) NOT NULL, stamp timestamp NOT NULL DEFAULT CURRENT_TIMESTAMP ON UPDATE CURRENT_TIMESTAMP, PRIMARY KEY (id));
INSERT INTO t1 VALUES ("my value", "myKey","1999-04-02 00:00:00");
SELECT stamp FROM t1 WHERE id="myKey";
stamp
1999-04-02 00:00:00
UPDATE t1 SET value="my value" WHERE id="myKey";
SELECT stamp FROM t1 WHERE id="myKey";
stamp
1999-04-02 00:00:00
UPDATE t1 SET id="myKey" WHERE value="my value";
SELECT stamp FROM t1 WHERE id="myKey";
stamp
1999-04-02 00:00:00
drop table t1;
create table t1 (a timestamp NOT NULL DEFAULT CURRENT_TIMESTAMP ON UPDATE CURRENT_TIMESTAMP);
insert into t1 values (now());
select date_format(a,"%Y %y"),year(a),year(now()) from t1;
date_format(a,"%Y %y")	year(a)	year(now())
1970 70	1970	1970
drop table t1;
create table t1 (ix timestamp NOT NULL DEFAULT CURRENT_TIMESTAMP ON UPDATE CURRENT_TIMESTAMP);
insert into t1 values (19991101000000),(19990102030405),(19990630232922),(19990601000000),(19990930232922),(19990531232922),(19990501000000),(19991101000000),(19990501000000);
select ix+0 from t1;
ix+0
19991101000000
19990102030405
19990630232922
19990601000000
19990930232922
19990531232922
19990501000000
19991101000000
19990501000000
truncate table t1;
insert into t1 values ("19991101000000"),("19990102030405"),("19990630232922"),("19990601000000");
select ix+0 from t1;
ix+0
19991101000000
19990102030405
19990630232922
19990601000000
drop table t1;
CREATE TABLE t1 (date date, date_time datetime, time_stamp timestamp NOT NULL DEFAULT CURRENT_TIMESTAMP ON UPDATE CURRENT_TIMESTAMP);
INSERT INTO t1 VALUES ("1998-12-31","1998-12-31 23:59:59",19981231235959);
INSERT INTO t1 VALUES ("1999-01-01","1999-01-01 00:00:00",19990101000000);
INSERT INTO t1 VALUES ("1999-09-09","1999-09-09 23:59:59",19990909235959);
INSERT INTO t1 VALUES ("2000-01-01","2000-01-01 00:00:00",20000101000000);
INSERT INTO t1 VALUES ("2000-02-28","2000-02-28 00:00:00",20000228000000);
INSERT INTO t1 VALUES ("2000-02-29","2000-02-29 00:00:00",20000229000000);
INSERT INTO t1 VALUES ("2000-03-01","2000-03-01 00:00:00",20000301000000);
INSERT INTO t1 VALUES ("2000-12-31","2000-12-31 23:59:59",20001231235959);
INSERT INTO t1 VALUES ("2001-01-01","2001-01-01 00:00:00",20010101000000);
INSERT INTO t1 VALUES ("2004-12-31","2004-12-31 23:59:59",20041231235959);
INSERT INTO t1 VALUES ("2005-01-01","2005-01-01 00:00:00",20050101000000);
INSERT INTO t1 VALUES ("2030-01-01","2030-01-01 00:00:00",20300101000000);
SELECT * FROM t1;
date	date_time	time_stamp
1998-12-31	1998-12-31 23:59:59	1998-12-31 23:59:59
1999-01-01	1999-01-01 00:00:00	1999-01-01 00:00:00
1999-09-09	1999-09-09 23:59:59	1999-09-09 23:59:59
2000-01-01	2000-01-01 00:00:00	2000-01-01 00:00:00
2000-02-28	2000-02-28 00:00:00	2000-02-28 00:00:00
2000-02-29	2000-02-29 00:00:00	2000-02-29 00:00:00
2000-03-01	2000-03-01 00:00:00	2000-03-01 00:00:00
2000-12-31	2000-12-31 23:59:59	2000-12-31 23:59:59
2001-01-01	2001-01-01 00:00:00	2001-01-01 00:00:00
2004-12-31	2004-12-31 23:59:59	2004-12-31 23:59:59
2005-01-01	2005-01-01 00:00:00	2005-01-01 00:00:00
2030-01-01	2030-01-01 00:00:00	2030-01-01 00:00:00
drop table t1;
create table t1 (ix timestamp NOT NULL DEFAULT CURRENT_TIMESTAMP ON UPDATE CURRENT_TIMESTAMP);
insert into t1 values (0),(20030101010160),(20030101016001),(20030101240101),(20030132010101),(20031301010101),(20031200000000),(20030000000000);
Warnings:
Warning	1265	Data truncated for column 'ix' at row 2
Warning	1265	Data truncated for column 'ix' at row 3
Warning	1265	Data truncated for column 'ix' at row 4
Warning	1265	Data truncated for column 'ix' at row 5
Warning	1265	Data truncated for column 'ix' at row 6
Warning	1265	Data truncated for column 'ix' at row 7
Warning	1265	Data truncated for column 'ix' at row 8
select ix+0 from t1;
ix+0
0
0
0
0
0
0
0
0
truncate table t1;
insert into t1 values ("00000000000000"),("20030101010160"),("20030101016001"),("20030101240101"),("20030132010101"),("20031301010101"),("20031200000000"),("20030000000000");
Warnings:
Warning	1265	Data truncated for column 'ix' at row 2
Warning	1265	Data truncated for column 'ix' at row 3
Warning	1265	Data truncated for column 'ix' at row 4
Warning	1265	Data truncated for column 'ix' at row 5
Warning	1265	Data truncated for column 'ix' at row 6
Warning	1265	Data truncated for column 'ix' at row 7
Warning	1265	Data truncated for column 'ix' at row 8
select ix+0 from t1;
ix+0
0
0
0
0
0
0
0
0
truncate table t1;
insert ignore into t1 values ("0000-00-00 00:00:00 some trailer"),("2003-01-01 00:00:00 some trailer");
Warnings:
Warning	1265	Data truncated for column 'ix' at row 1
Warning	1265	Data truncated for column 'ix' at row 2
select ix+0 from t1;
ix+0
0
20030101000000
drop table t1;
create table t1 (t1 timestamp, t2 timestamp default now());
drop table t1;
create table t1 (t1 timestamp, t2 timestamp on update now());
drop table t1;
create table t1 (t1 timestamp, t2 timestamp default now() on update now());
drop table t1;
create table t1 (t1 timestamp default now(), t2 timestamp on update now());
drop table t1;
create table t1 (t1 timestamp on update now(), t2 timestamp default now() on update now());
drop table t1;
create table t1 (t1 timestamp not null default '2003-01-01 00:00:00', t2 datetime, t3 timestamp NOT NULL DEFAULT '0000-00-00 00:00:00');
SET TIMESTAMP=1000000000;
insert into t1 values ();
SET TIMESTAMP=1000000001;
update t1 set t2=now();
SET TIMESTAMP=1000000002;
insert into t1 (t1,t3) values (default, default);
select * from t1;
t1	t2	t3
2003-01-01 00:00:00	2001-09-09 04:46:41	0000-00-00 00:00:00
2003-01-01 00:00:00	NULL	0000-00-00 00:00:00
show create table t1;
Table	Create Table
t1	CREATE TABLE `t1` (
  `t1` timestamp NOT NULL DEFAULT '2003-01-01 00:00:00',
  `t2` datetime DEFAULT NULL,
  `t3` timestamp NOT NULL DEFAULT '0000-00-00 00:00:00'
) ENGINE=MyISAM DEFAULT CHARSET=latin1 COLLATE=latin1_swedish_ci
show columns from t1;
Field	Type	Null	Key	Default	Extra
t1	timestamp	NO		2003-01-01 00:00:00	
t2	datetime	YES		NULL	
t3	timestamp	NO		0000-00-00 00:00:00	
drop table t1;
create table t1 (t1 timestamp not null default now(), t2 datetime, t3 timestamp NOT NULL DEFAULT '0000-00-00 00:00:00');
SET TIMESTAMP=1000000002;
insert into t1 values ();
SET TIMESTAMP=1000000003;
update t1 set t2=now();
SET TIMESTAMP=1000000003;
insert into t1 (t1,t3) values (default, default);
select * from t1;
t1	t2	t3
2001-09-09 04:46:42	2001-09-09 04:46:43	0000-00-00 00:00:00
2001-09-09 04:46:43	NULL	0000-00-00 00:00:00
show create table t1;
Table	Create Table
t1	CREATE TABLE `t1` (
  `t1` timestamp NOT NULL DEFAULT current_timestamp(),
  `t2` datetime DEFAULT NULL,
  `t3` timestamp NOT NULL DEFAULT '0000-00-00 00:00:00'
) ENGINE=MyISAM DEFAULT CHARSET=latin1 COLLATE=latin1_swedish_ci
show columns from t1;
Field	Type	Null	Key	Default	Extra
t1	timestamp	NO		current_timestamp()	
t2	datetime	YES		NULL	
t3	timestamp	NO		0000-00-00 00:00:00	
drop table t1;
create table t1 (t1 timestamp not null default '2003-01-01 00:00:00' on update now(), t2 datetime);
SET TIMESTAMP=1000000004;
insert into t1 values ();
select * from t1;
t1	t2
2003-01-01 00:00:00	NULL
SET TIMESTAMP=1000000005;
update t1 set t2=now();
SET TIMESTAMP=1000000005;
insert into t1 (t1) values (default);
select * from t1;
t1	t2
2001-09-09 04:46:45	2001-09-09 04:46:45
2003-01-01 00:00:00	NULL
show create table t1;
Table	Create Table
t1	CREATE TABLE `t1` (
  `t1` timestamp NOT NULL DEFAULT '2003-01-01 00:00:00' ON UPDATE current_timestamp(),
  `t2` datetime DEFAULT NULL
) ENGINE=MyISAM DEFAULT CHARSET=latin1 COLLATE=latin1_swedish_ci
show columns from t1;
Field	Type	Null	Key	Default	Extra
t1	timestamp	NO		2003-01-01 00:00:00	on update current_timestamp()
t2	datetime	YES		NULL	
drop table t1;
create table t1 (t1 timestamp not null default now() on update now(), t2 datetime);
SET TIMESTAMP=1000000006;
insert into t1 values ();
select * from t1;
t1	t2
2001-09-09 04:46:46	NULL
SET TIMESTAMP=1000000007;
update t1 set t2=now();
SET TIMESTAMP=1000000007;
insert into t1 (t1) values (default);
select * from t1;
t1	t2
2001-09-09 04:46:47	2001-09-09 04:46:47
2001-09-09 04:46:47	NULL
show create table t1;
Table	Create Table
t1	CREATE TABLE `t1` (
  `t1` timestamp NOT NULL DEFAULT current_timestamp() ON UPDATE current_timestamp(),
  `t2` datetime DEFAULT NULL
) ENGINE=MyISAM DEFAULT CHARSET=latin1 COLLATE=latin1_swedish_ci
show columns from t1;
Field	Type	Null	Key	Default	Extra
t1	timestamp	NO		current_timestamp()	on update current_timestamp()
t2	datetime	YES		NULL	
drop table t1;
create table t1 (t1 timestamp NOT NULL DEFAULT CURRENT_TIMESTAMP ON UPDATE CURRENT_TIMESTAMP, t2 datetime, t3 timestamp NOT NULL DEFAULT '0000-00-00 00:00:00');
SET TIMESTAMP=1000000007;
insert into t1 values ();
select * from t1;
t1	t2	t3
2001-09-09 04:46:47	NULL	0000-00-00 00:00:00
SET TIMESTAMP=1000000008;
update t1 set t2=now();
SET TIMESTAMP=1000000008;
insert into t1 (t1,t3) values (default, default);
select * from t1;
t1	t2	t3
2001-09-09 04:46:48	2001-09-09 04:46:48	0000-00-00 00:00:00
2001-09-09 04:46:48	NULL	0000-00-00 00:00:00
show create table t1;
Table	Create Table
t1	CREATE TABLE `t1` (
  `t1` timestamp NOT NULL DEFAULT current_timestamp() ON UPDATE current_timestamp(),
  `t2` datetime DEFAULT NULL,
  `t3` timestamp NOT NULL DEFAULT '0000-00-00 00:00:00'
) ENGINE=MyISAM DEFAULT CHARSET=latin1 COLLATE=latin1_swedish_ci
show columns from t1;
Field	Type	Null	Key	Default	Extra
t1	timestamp	NO		current_timestamp()	on update current_timestamp()
t2	datetime	YES		NULL	
t3	timestamp	NO		0000-00-00 00:00:00	
drop table t1;
create table t1 (t1 timestamp not null default current_timestamp on update current_timestamp, t2 datetime);
SET TIMESTAMP=1000000009;
insert into t1 values ();
select * from t1;
t1	t2
2001-09-09 04:46:49	NULL
SET TIMESTAMP=1000000010;
update t1 set t2=now();
SET TIMESTAMP=1000000011;
insert into t1 (t1) values (default);
select * from t1;
t1	t2
2001-09-09 04:46:50	2001-09-09 04:46:50
2001-09-09 04:46:51	NULL
show create table t1;
Table	Create Table
t1	CREATE TABLE `t1` (
  `t1` timestamp NOT NULL DEFAULT current_timestamp() ON UPDATE current_timestamp(),
  `t2` datetime DEFAULT NULL
) ENGINE=MyISAM DEFAULT CHARSET=latin1 COLLATE=latin1_swedish_ci
show columns from t1;
Field	Type	Null	Key	Default	Extra
t1	timestamp	NO		current_timestamp()	on update current_timestamp()
t2	datetime	YES		NULL	
truncate table t1;
insert into t1 values ('2004-04-01 00:00:00', '2004-04-01 00:00:00');
SET TIMESTAMP=1000000012;
update t1 set t1= '2004-04-02 00:00:00';
select * from t1;
t1	t2
2004-04-02 00:00:00	2004-04-01 00:00:00
update t1 as ta, t1 as tb set tb.t1= '2004-04-03 00:00:00';
select * from t1;
t1	t2
2004-04-03 00:00:00	2004-04-01 00:00:00
drop table t1;
create table t1 (pk int primary key, t1 timestamp not null default current_timestamp on update current_timestamp, bulk int);
insert into t1 values (1, '2004-04-01 00:00:00', 10);
SET TIMESTAMP=1000000013;
replace into t1 set pk = 1, bulk= 20;
select * from t1;
pk	t1	bulk
1	2001-09-09 04:46:53	20
drop table t1;
create table t1 (pk int primary key, t1 timestamp not null default '2003-01-01 00:00:00' on update current_timestamp, bulk int);
insert into t1 values (1, '2004-04-01 00:00:00', 10);
SET TIMESTAMP=1000000014;
replace into t1 set pk = 1, bulk= 20;
select * from t1;
pk	t1	bulk
1	2003-01-01 00:00:00	20
drop table t1;
create table t1 (pk int primary key, t1 timestamp not null default current_timestamp on update current_timestamp, bulk int);
insert into t1 values (1, '2004-04-01 00:00:00', 10);
SET TIMESTAMP=1000000015;
replace into t1 set pk = 1, bulk= 20;
select * from t1;
pk	t1	bulk
1	2001-09-09 04:46:55	20
drop table t1;
create table t1 (t1 timestamp not null default current_timestamp on update current_timestamp);
insert into t1 values ('2004-04-01 00:00:00');
SET TIMESTAMP=1000000016;
alter table t1 add i int default 10;
select * from t1;
t1	i
2004-04-01 00:00:00	10
drop table t1;
create table t1 (a timestamp null, b timestamp null);
show create table t1;
Table	Create Table
t1	CREATE TABLE `t1` (
  `a` timestamp NULL DEFAULT NULL,
  `b` timestamp NULL DEFAULT NULL
) ENGINE=MyISAM DEFAULT CHARSET=latin1 COLLATE=latin1_swedish_ci
insert into t1 values (NULL, NULL);
SET TIMESTAMP=1000000017;
insert into t1 values ();
select * from t1;
a	b
NULL	NULL
NULL	NULL
drop table t1;
create table t1 (a timestamp null default current_timestamp on update current_timestamp, b timestamp null);
show create table t1;
Table	Create Table
t1	CREATE TABLE `t1` (
  `a` timestamp NULL DEFAULT current_timestamp() ON UPDATE current_timestamp(),
  `b` timestamp NULL DEFAULT NULL
) ENGINE=MyISAM DEFAULT CHARSET=latin1 COLLATE=latin1_swedish_ci
insert into t1 values (NULL, NULL);
SET TIMESTAMP=1000000018;
insert into t1 values ();
select * from t1;
a	b
NULL	NULL
2001-09-09 04:46:58	NULL
drop table t1;
create table t1 (a timestamp null default null, b timestamp null default '2003-01-01 00:00:00');
show create table t1;
Table	Create Table
t1	CREATE TABLE `t1` (
  `a` timestamp NULL DEFAULT NULL,
  `b` timestamp NULL DEFAULT '2003-01-01 00:00:00'
) ENGINE=MyISAM DEFAULT CHARSET=latin1 COLLATE=latin1_swedish_ci
insert into t1 values (NULL, NULL);
insert into t1 values (DEFAULT, DEFAULT);
select * from t1;
a	b
NULL	NULL
NULL	2003-01-01 00:00:00
drop table t1;
create table t1 (a bigint, b bigint);
insert into t1 values (NULL, NULL), (20030101000000, 20030102000000);
set timestamp=1000000019;
alter table t1 modify a timestamp NOT NULL DEFAULT CURRENT_TIMESTAMP ON UPDATE CURRENT_TIMESTAMP, modify b timestamp NOT NULL DEFAULT '0000-00-00 00:00:0';
select * from t1;
a	b
2001-09-09 04:46:59	2001-09-09 04:46:59
2003-01-01 00:00:00	2003-01-02 00:00:00
drop table t1;
create table t1 (a char(2), t timestamp NOT NULL DEFAULT CURRENT_TIMESTAMP ON UPDATE CURRENT_TIMESTAMP);
insert into t1 values ('a', '2004-01-01 00:00:00'), ('a', '2004-01-01 01:00:00'),
('b', '2004-02-01 00:00:00');
select max(t) from t1 group by a;
max(t)
2004-01-01 01:00:00
2004-02-01 00:00:00
drop table t1;
set sql_mode='maxdb';
create table t1 (a timestamp, b timestamp(5));
show create table t1;
Table	Create Table
t1	CREATE TABLE "t1" (
  "a" datetime DEFAULT NULL,
  "b" datetime(5) DEFAULT NULL
)
set sql_mode='';
drop table t1;
create table t1 (a int auto_increment primary key, b int, c timestamp NOT NULL DEFAULT CURRENT_TIMESTAMP ON UPDATE CURRENT_TIMESTAMP);
insert into t1 (a, b, c) values (1, 0, '2001-01-01 01:01:01'),
(2, 0, '2002-02-02 02:02:02'), (3, 0, '2003-03-03 03:03:03');
select * from t1;
a	b	c
1	0	2001-01-01 01:01:01
2	0	2002-02-02 02:02:02
3	0	2003-03-03 03:03:03
update t1 set b = 2, c = c where a = 2;
select * from t1;
a	b	c
1	0	2001-01-01 01:01:01
2	2	2002-02-02 02:02:02
3	0	2003-03-03 03:03:03
insert into t1 (a) values (4);
select * from t1;
a	b	c
1	0	2001-01-01 01:01:01
2	2	2002-02-02 02:02:02
3	0	2003-03-03 03:03:03
4	NULL	2001-09-09 04:46:59
update t1 set c = '2004-04-04 04:04:04' where a = 4;
select * from t1;
a	b	c
1	0	2001-01-01 01:01:01
2	2	2002-02-02 02:02:02
3	0	2003-03-03 03:03:03
4	NULL	2004-04-04 04:04:04
insert into t1 (a) values (3), (5) on duplicate key update b = 3, c = c;
select * from t1;
a	b	c
1	0	2001-01-01 01:01:01
2	2	2002-02-02 02:02:02
3	3	2003-03-03 03:03:03
4	NULL	2004-04-04 04:04:04
5	NULL	2001-09-09 04:46:59
insert into t1 (a, c) values (4, '2004-04-04 00:00:00'),
(6, '2006-06-06 06:06:06') on duplicate key update b = 4;
select * from t1;
a	b	c
1	0	2001-01-01 01:01:01
2	2	2002-02-02 02:02:02
3	3	2003-03-03 03:03:03
4	4	2001-09-09 04:46:59
5	NULL	2001-09-09 04:46:59
6	NULL	2006-06-06 06:06:06
drop table t1;
End of 4.1 tests
set time_zone= @@global.time_zone;
CREATE TABLE t1 (
`id` int(11) NOT NULL auto_increment,
`username` varchar(80) NOT NULL default '',
`posted_on` timestamp NOT NULL default '0000-00-00 00:00:00',
PRIMARY KEY (`id`)
) ENGINE=MyISAM DEFAULT CHARSET=latin1 AUTO_INCREMENT=1;
show fields from t1;
Field	Type	Null	Key	Default	Extra
id	int(11)	NO	PRI	NULL	auto_increment
username	varchar(80)	NO			
posted_on	timestamp	NO		0000-00-00 00:00:00	
select is_nullable from INFORMATION_SCHEMA.COLUMNS where TABLE_NAME='t1' and COLUMN_NAME='posted_on';
is_nullable
NO
drop table t1;
CREATE TABLE t1 ( f1 INT(11) NOT NULL AUTO_INCREMENT PRIMARY KEY,
f2 TIMESTAMP NOT NULL DEFAULT CURRENT_TIMESTAMP ON UPDATE CURRENT_TIMESTAMP,
f3 TIMESTAMP NOT NULL default '0000-00-00 00:00:00');
INSERT INTO t1 (f2,f3) VALUES (NOW(), "0000-00-00 00:00:00");
INSERT INTO t1 (f2,f3) VALUES (NOW(), NULL);
INSERT INTO t1 (f2,f3) VALUES (NOW(), ASCII(NULL));
INSERT INTO t1 (f2,f3) VALUES (NOW(), FROM_UNIXTIME('9999999999'));
Warnings:
Warning	1292	Truncated incorrect unixtime value: '9999999999'
INSERT INTO t1 (f2,f3) VALUES (NOW(), TIME(NULL));
UPDATE t1 SET f2=NOW(), f3=FROM_UNIXTIME('9999999999') WHERE f1=1;
Warnings:
Warning	1292	Truncated incorrect unixtime value: '9999999999'
SELECT f1,f2-f3 FROM t1;
f1	f2-f3
1	0
2	0
3	0
4	0
5	0
DROP TABLE t1;
End of 5.0 tests
#
# Bug #55779: select does not work properly in mysql server
#             Version "5.1.42 SUSE MySQL RPM"
#
CREATE TABLE t1 (a TIMESTAMP NOT NULL DEFAULT CURRENT_TIMESTAMP ON UPDATE CURRENT_TIMESTAMP, KEY (a));
INSERT INTO t1 VALUES ('2000-01-01 00:00:00'), ('2000-01-01 00:00:00'),
('2000-01-01 00:00:01'), ('2000-01-01 00:00:01');
SELECT a FROM t1 WHERE a >=  20000101000000;
a
2000-01-01 00:00:00
2000-01-01 00:00:00
2000-01-01 00:00:01
2000-01-01 00:00:01
SELECT a FROM t1 WHERE a >= '20000101000000';
a
2000-01-01 00:00:00
2000-01-01 00:00:00
2000-01-01 00:00:01
2000-01-01 00:00:01
DROP TABLE t1;
#
# Bug#50774: failed to get the correct resultset when timestamp values 
# are appended with .0
#
CREATE TABLE t1 ( a TIMESTAMP, KEY ( a ) );
INSERT INTO t1 VALUES( '2010-02-01 09:30:01' );
INSERT INTO t1 VALUES( '2010-02-01 09:30:02' );
INSERT INTO t1 VALUES( '2010-02-01 09:30:03' );
INSERT INTO t1 VALUES( '2010-02-01 09:30:04' );
INSERT INTO t1 VALUES( '2010-02-01 09:31:01' );
INSERT INTO t1 VALUES( '2010-02-01 09:31:02' );
INSERT INTO t1 VALUES( '2010-02-01 09:31:03' );
INSERT INTO t1 VALUES( '2010-02-01 09:31:04' );
SELECT * FROM t1 WHERE a >= '2010-02-01 09:31:02.0';
a
2010-02-01 09:31:02
2010-02-01 09:31:03
2010-02-01 09:31:04
SELECT * FROM t1 WHERE '2010-02-01 09:31:02.0' <= a;
a
2010-02-01 09:31:02
2010-02-01 09:31:03
2010-02-01 09:31:04
SELECT * FROM t1 WHERE a <= '2010-02-01 09:31:02.0';
a
2010-02-01 09:30:01
2010-02-01 09:30:02
2010-02-01 09:30:03
2010-02-01 09:30:04
2010-02-01 09:31:01
2010-02-01 09:31:02
SELECT * FROM t1 WHERE '2010-02-01 09:31:02.0' >= a;
a
2010-02-01 09:30:01
2010-02-01 09:30:02
2010-02-01 09:30:03
2010-02-01 09:30:04
2010-02-01 09:31:01
2010-02-01 09:31:02
EXPLAIN
SELECT * FROM t1 WHERE a >= '2010-02-01 09:31:02.0';
id	select_type	table	type	possible_keys	key	key_len	ref	rows	Extra
x	x	x	range	x	x	x	x	x	x
SELECT * FROM t1 WHERE a >= '2010-02-01 09:31:02.0';
a
2010-02-01 09:31:02
2010-02-01 09:31:03
2010-02-01 09:31:04
CREATE TABLE t2 ( a TIMESTAMP, KEY ( a DESC ) );
INSERT INTO t2 VALUES( '2010-02-01 09:31:01' );
INSERT INTO t2 VALUES( '2010-02-01 09:31:02' );
INSERT INTO t2 VALUES( '2010-02-01 09:31:03' );
INSERT INTO t2 VALUES( '2010-02-01 09:31:04' );
INSERT INTO t2 VALUES( '2010-02-01 09:31:05' );
INSERT INTO t2 VALUES( '2010-02-01 09:31:06' );
INSERT INTO t2 VALUES( '2010-02-01 09:31:07' );
INSERT INTO t2 VALUES( '2010-02-01 09:31:08' );
INSERT INTO t2 VALUES( '2010-02-01 09:31:09' );
INSERT INTO t2 VALUES( '2010-02-01 09:31:10' );
INSERT INTO t2 VALUES( '2010-02-01 09:31:11' );
# The bug would cause the range optimizer's comparison to use an open
# interval here. This reveals itself only in the number of reads 
# performed.
FLUSH STATUS;
EXPLAIN
SELECT * FROM t2 WHERE a < '2010-02-01 09:31:02.0';
id	select_type	table	type	possible_keys	key	key_len	ref	rows	Extra
x	x	x	range	x	x	x	x	x	x
SELECT * FROM t2 WHERE a < '2010-02-01 09:31:02.0';
a
2010-02-01 09:31:01
SHOW STATUS LIKE 'Handler_read_next';
Variable_name	Value
Handler_read_next	1
DROP TABLE t1, t2;
End of 5.1 tests
#
# lp:923429 Crash in decimal_cmp on using UNIX_TIMESTAMP with a wrongly formatted timestamp
#
SELECT UNIX_TIMESTAMP('abc') > 0;
UNIX_TIMESTAMP('abc') > 0
NULL
Warnings:
Warning	1292	Incorrect datetime value: 'abc'
SELECT UNIX_TIMESTAMP('abc');
UNIX_TIMESTAMP('abc')
NULL
Warnings:
Warning	1292	Incorrect datetime value: 'abc'

Bug#50888 valgrind warnings in Field_timestamp::val_str

SET TIMESTAMP=0;
CREATE TABLE t1(a timestamp NOT NULL DEFAULT CURRENT_TIMESTAMP ON UPDATE CURRENT_TIMESTAMP);
INSERT INTO t1 VALUES ('2008-02-23 09:23:45'), ('2010-03-05 11:08:02');
FLUSH TABLES t1;
SELECT MAX(a) FROM t1;
MAX(a)
2010-03-05 11:08:02
SELECT a FROM t1;
a
2008-02-23 09:23:45
2010-03-05 11:08:02
DROP TABLE t1;
End of Bug#50888
#
# Bug59330: Incorrect result when comparing an aggregate
#           function with TIMESTAMP
#
CREATE TABLE t1 (dt DATETIME, ts TIMESTAMP);
INSERT INTO t1 VALUES('2011-01-06 12:34:30', '2011-01-06 12:34:30');
SELECT MAX(dt), MAX(ts) FROM t1;
MAX(dt)	MAX(ts)
2011-01-06 12:34:30	2011-01-06 12:34:30
SELECT MAX(ts) < '2010-01-01 00:00:00' FROM t1;
MAX(ts) < '2010-01-01 00:00:00'
0
SELECT MAX(dt) < '2010-01-01 00:00:00' FROM t1;
MAX(dt) < '2010-01-01 00:00:00'
0
SELECT MAX(ts) > '2010-01-01 00:00:00' FROM t1;
MAX(ts) > '2010-01-01 00:00:00'
1
SELECT MAX(dt) > '2010-01-01 00:00:00' FROM t1;
MAX(dt) > '2010-01-01 00:00:00'
1
SELECT MAX(ts) = '2011-01-06 12:34:30' FROM t1;
MAX(ts) = '2011-01-06 12:34:30'
1
SELECT MAX(dt) = '2011-01-06 12:34:30' FROM t1;
MAX(dt) = '2011-01-06 12:34:30'
1
DROP TABLE t1;
#
# MDEV-9413 "datetime >= coalesce(c1(NULL))" doesn't return expected NULL
#
CREATE TABLE t1(c1 TIMESTAMP(6) NULL DEFAULT NULL);
INSERT INTO t1 VALUES(NULL);
SELECT c1, '2016-06-13 20:00:00.000003' >= COALESCE( c1 ) FROM t1;
c1	'2016-06-13 20:00:00.000003' >= COALESCE( c1 )
NULL	NULL
DROP TABLE t1;
End of 5.5 tests
#
# MDEV-7254: Assigned expression is evaluated twice when updating column TIMESTAMP NOT NULL
#
SET time_zone='+02:00';
create table t1(value timestamp not null);
set @a:=0;
create function f1 () returns timestamp
begin
set @a = @a + 1;
return NULL;
end//
set timestamp=12340;
insert t1 values (f1());
select @a, value from t1;
@a	value
1	1970-01-01 05:25:40
set timestamp=12350;
update t1 set value = f1();
select @a, value from t1;
@a	value
2	1970-01-01 05:25:50
drop table t1;
drop function f1;
set timestamp=0;
create table t1(value timestamp null);
set @a:=0;
create function f1 () returns timestamp
begin
set @a = @a + 1;
return NULL;
end//
set timestamp=12340;
insert t1 values (f1());
select @a, value from t1;
@a	value
1	NULL
set timestamp=12350;
update t1 set value = f1();
select @a, value from t1;
@a	value
2	NULL
drop table t1;
drop function f1;
set timestamp=0;
SET time_zone=DEFAULT;
#
# MDEV-7778 impossible create copy of table, if table contain default value for timestamp field
#
SET sql_mode="NO_ZERO_DATE";
CREATE TABLE t1 (
ts timestamp NOT NULL DEFAULT CURRENT_TIMESTAMP
);
CREATE TABLE t2 AS SELECT * from t1 LIMIT 0;
SHOW CREATE TABLE t1;
Table	Create Table
t1	CREATE TABLE `t1` (
  `ts` timestamp NOT NULL DEFAULT current_timestamp()
) ENGINE=MyISAM DEFAULT CHARSET=latin1 COLLATE=latin1_swedish_ci
SHOW CREATE TABLE t2;
Table	Create Table
t2	CREATE TABLE `t2` (
  `ts` timestamp NOT NULL DEFAULT current_timestamp()
) ENGINE=MyISAM DEFAULT CHARSET=latin1 COLLATE=latin1_swedish_ci
DROP TABLE t1,t2;
SET sql_mode=DEFAULT;
#
# MDEV-8082 ON UPDATE is not preserved by CREATE TABLE .. SELECT
#
CREATE TABLE t1 (
vc VARCHAR(10) NOT NULL DEFAULT 'test',
ts timestamp NULL DEFAULT NULL ON UPDATE CURRENT_TIMESTAMP
);
CREATE TABLE t2 AS SELECT * FROM t1 LIMIT 0;
SHOW CREATE TABLE t1;
Table	Create Table
t1	CREATE TABLE `t1` (
  `vc` varchar(10) NOT NULL DEFAULT 'test',
  `ts` timestamp NULL DEFAULT NULL ON UPDATE current_timestamp()
) ENGINE=MyISAM DEFAULT CHARSET=latin1 COLLATE=latin1_swedish_ci
SHOW CREATE TABLE t2;
Table	Create Table
t2	CREATE TABLE `t2` (
  `vc` varchar(10) NOT NULL DEFAULT 'test',
  `ts` timestamp NULL DEFAULT NULL ON UPDATE current_timestamp()
) ENGINE=MyISAM DEFAULT CHARSET=latin1 COLLATE=latin1_swedish_ci
DROP TABLE t1,t2;
End of 10.0 tests
#
# Start of 10.1 tests
#
#
# MDEV-7831 Bad warning for DATE_ADD(timestamp_column, INTERVAL 10 SECOND) 
#
CREATE TABLE t1 (a TIMESTAMP);
INSERT INTO t1 VALUES ('0000-00-00 00:00:00');
SELECT DATE_ADD(a, INTERVAL 10 SECOND) FROM t1;
DATE_ADD(a, INTERVAL 10 SECOND)
NULL
Warnings:
Warning	1292	Incorrect datetime value: '0000-00-00 00:00:00'
DROP TABLE t1;
#
# MDEV-7824 [Bug #68041] Zero date can be inserted in strict no-zero mode through a default value
#
SET sql_mode=DEFAULT;
CREATE TABLE t1 (a TIMESTAMP DEFAULT '0000-00-00 00:00:00');
SET sql_mode=TRADITIONAL;
INSERT INTO t1 VALUES ('0000-00-00 00:00:00');
ERROR 22007: Incorrect datetime value: '0000-00-00 00:00:00' for column `test`.`t1`.`a` at row 1
INSERT INTO t1 VALUES ();
ERROR 22007: Incorrect default value '0000-00-00 00:00:00' for column 'a'
INSERT INTO t1 VALUES (DEFAULT);
ERROR 22007: Incorrect default value '0000-00-00 00:00:00' for column 'a'
DROP TABLE t1;
SET sql_mode=DEFAULT;
CREATE TABLE t1 (a TIMESTAMP NOT NULL DEFAULT '0000-00-00 00:00:00', b TIMESTAMP NOT NULL DEFAULT '0000-00-00 00:00:00');
CREATE TABLE t2 (a TIMESTAMP NOT NULL DEFAULT '0000-00-00 00:00:00');
INSERT INTO t2 VALUES ('0000-00-00 00:00:00');
SET sql_mode=TRADITIONAL;
INSERT INTO t1 (a) SELECT a FROM t2;
ERROR 22007: Incorrect default value '0000-00-00 00:00:00' for column 'b'
DROP TABLE t1, t2;
SET sql_mode=DEFAULT;
CREATE TABLE t1 (a TIMESTAMP DEFAULT '0000-00-00 00:00:00', b TIMESTAMP DEFAULT '0000-00-00 00:00:00');
INSERT INTO t1 VALUES (DEFAULT,DEFAULT);;
SELECT a INTO OUTFILE 'MYSQLTEST_VARDIR/tmp/mdev-7824.txt' FROM t1;
DELETE FROM t1;
SET sql_mode=TRADITIONAL;
LOAD DATA INFILE 'MYSQLTEST_VARDIR/tmp/mdev-7824.txt' INTO TABLE t1 (a);
ERROR 22007: Incorrect default value '0000-00-00 00:00:00' for column 'b'
DROP TABLE t1;
SET sql_mode=DEFAULT;
CREATE TABLE t1 (a TIMESTAMP DEFAULT '0000-00-00 00:00:00');;
SET sql_mode='NO_ZERO_DATE';
ALTER TABLE t1 ADD b INT NOT NULL;
ERROR 42000: Invalid default value for 'a'
DROP TABLE t1;
SET sql_mode=DEFAULT;
#
# End of MDEV-7824 [Bug #68041] Zero date can be inserted in strict no-zero mode through a default value
#
#
# MDEV-8373 Zero date can be inserted in strict no-zero mode through CREATE TABLE AS SELECT timestamp_field
#
SET sql_mode=DEFAULT;
CREATE TABLE t1 (a TIMESTAMP);;
INSERT INTO t1 VALUES (0);
SET sql_mode='TRADITIONAL';
CREATE TABLE t2 AS SELECT * FROM t1;
ERROR 22007: Incorrect datetime value: '0000-00-00 00:00:00' for column `test`.`t2`.`a` at row 1
DROP TABLE t1;
#
# End of MDEV-8373 Zero date can be inserted in strict no-zero mode through CREATE TABLE AS SELECT timestamp_field
#
#
# MDEV-8699 Wrong result for SELECT..WHERE HEX(date_column)!='323030312D30312D3031' AND date_column='2001-01-01x'
#
CREATE TABLE t1 (a TIMESTAMP);;
INSERT INTO t1 VALUES ('2001-01-01 00:00:00'),('2001-01-01 00:00:01');
SELECT * FROM t1 WHERE a='2001-01-01 00:00:00x';
a
2001-01-01 00:00:00
Warnings:
Warning	1292	Truncated incorrect datetime value: '2001-01-01 00:00:00x'
SELECT * FROM t1 WHERE LENGTH(a) != 20;
a
2001-01-01 00:00:00
2001-01-01 00:00:01
SELECT * FROM t1 WHERE LENGTH(a) != 20 AND a='2001-01-01 00:00:00x';
a
2001-01-01 00:00:00
Warnings:
Warning	1292	Truncated incorrect datetime value: '2001-01-01 00:00:00x'
EXPLAIN EXTENDED
SELECT * FROM t1 WHERE LENGTH(a) != 20 AND a='2001-01-01 00:00:00x';
id	select_type	table	type	possible_keys	key	key_len	ref	rows	filtered	Extra
1	SIMPLE	t1	ALL	NULL	NULL	NULL	NULL	2	100.00	Using where
Warnings:
Warning	1292	Truncated incorrect datetime value: '2001-01-01 00:00:00x'
Note	1003	select `test`.`t1`.`a` AS `a` from `test`.`t1` where `test`.`t1`.`a` = TIMESTAMP'2001-01-01 00:00:00'
EXPLAIN EXTENDED
SELECT * FROM t1 WHERE LENGTH(a)!=30+RAND() AND a='2001-01-01 00:00:00x';
id	select_type	table	type	possible_keys	key	key_len	ref	rows	filtered	Extra
1	SIMPLE	t1	ALL	NULL	NULL	NULL	NULL	2	100.00	Using where
Warnings:
Warning	1292	Truncated incorrect datetime value: '2001-01-01 00:00:00x'
Note	1003	select `test`.`t1`.`a` AS `a` from `test`.`t1` where `test`.`t1`.`a` = TIMESTAMP'2001-01-01 00:00:00' and <cache>(octet_length(TIMESTAMP'2001-01-01 00:00:00')) <> 30 + rand()
DROP TABLE t1;
CREATE TABLE t1 (a TIMESTAMP);;
INSERT INTO t1 VALUES ('2001-01-01 00:00:00'),('2001-01-01 00:00:01');
SELECT * FROM t1 WHERE LENGTH(a)=19;
a
2001-01-01 00:00:00
2001-01-01 00:00:01
SELECT * FROM t1 WHERE LENGTH(a)=19 AND a=' 2001-01-01 00:00:00';
a
2001-01-01 00:00:00
EXPLAIN EXTENDED
SELECT * FROM t1 WHERE LENGTH(a)=19 AND a=' 2001-01-01 00:00:00';
id	select_type	table	type	possible_keys	key	key_len	ref	rows	filtered	Extra
1	SIMPLE	t1	ALL	NULL	NULL	NULL	NULL	2	100.00	Using where
Warnings:
Note	1003	select `test`.`t1`.`a` AS `a` from `test`.`t1` where `test`.`t1`.`a` = TIMESTAMP'2001-01-01 00:00:00'
EXPLAIN EXTENDED
SELECT * FROM t1 WHERE LENGTH(a)=19+RAND() AND a=' 2001-01-01 00:00:00';
id	select_type	table	type	possible_keys	key	key_len	ref	rows	filtered	Extra
1	SIMPLE	t1	ALL	NULL	NULL	NULL	NULL	2	100.00	Using where
Warnings:
Note	1003	select `test`.`t1`.`a` AS `a` from `test`.`t1` where `test`.`t1`.`a` = TIMESTAMP'2001-01-01 00:00:00' and <cache>(octet_length(TIMESTAMP'2001-01-01 00:00:00')) = 19 + rand()
EXPLAIN EXTENDED
SELECT * FROM t1 WHERE LENGTH(a)=30+RAND() AND a=' garbage ';
id	select_type	table	type	possible_keys	key	key_len	ref	rows	filtered	Extra
1	SIMPLE	t1	ALL	NULL	NULL	NULL	NULL	2	100.00	Using where
Warnings:
Warning	1292	Incorrect datetime value: ' garbage '
Warning	1292	Incorrect datetime value: ' garbage '
Note	1003	select `test`.`t1`.`a` AS `a` from `test`.`t1` where octet_length(`test`.`t1`.`a`) = 30 + rand() and `test`.`t1`.`a` = ' garbage '
DROP TABLE t1;
CREATE TABLE t1 (a TIMESTAMP);;
INSERT INTO t1 VALUES ('2001-01-01 00:00:00'),('2001-01-01 00:00:01');
SELECT * FROM t1 WHERE a=TIMESTAMP'2001-01-01 00:00:00.000000';
a
2001-01-01 00:00:00
SELECT * FROM t1 WHERE LENGTH(a)=19;
a
2001-01-01 00:00:00
2001-01-01 00:00:01
SELECT * FROM t1 WHERE LENGTH(a)=19 AND a=TIMESTAMP'2001-01-01 00:00:00.000000';
a
2001-01-01 00:00:00
EXPLAIN EXTENDED
SELECT * FROM t1 WHERE LENGTH(a)=19 AND a=TIMESTAMP'2001-01-01 00:00:00.000000';
id	select_type	table	type	possible_keys	key	key_len	ref	rows	filtered	Extra
1	SIMPLE	t1	ALL	NULL	NULL	NULL	NULL	2	100.00	Using where
Warnings:
Note	1003	select `test`.`t1`.`a` AS `a` from `test`.`t1` where `test`.`t1`.`a` = TIMESTAMP'2001-01-01 00:00:00.000000'
EXPLAIN EXTENDED
SELECT * FROM t1 WHERE LENGTH(a)=30+RAND() AND a=TIMESTAMP'2001-01-01 00:00:00.000000';
id	select_type	table	type	possible_keys	key	key_len	ref	rows	filtered	Extra
1	SIMPLE	t1	ALL	NULL	NULL	NULL	NULL	2	100.00	Using where
Warnings:
Note	1003	select `test`.`t1`.`a` AS `a` from `test`.`t1` where `test`.`t1`.`a` = TIMESTAMP'2001-01-01 00:00:00.000000' and <cache>(octet_length(TIMESTAMP'2001-01-01 00:00:00')) = 30 + rand()
DROP TABLE t1;
CREATE TABLE t1 (a TIMESTAMP(6));;
INSERT INTO t1 VALUES ('2001-01-01 00:00:00.000000'),('2001-01-01 00:00:01.000000');
SELECT * FROM t1 WHERE a=TIMESTAMP'2001-01-01 00:00:00.000000';
a
2001-01-01 00:00:00.000000
SELECT * FROM t1 WHERE LENGTH(a)=26;
a
2001-01-01 00:00:00.000000
2001-01-01 00:00:01.000000
SELECT * FROM t1 WHERE LENGTH(a)=26 AND a=TIMESTAMP'2001-01-01 00:00:00.000000';
a
2001-01-01 00:00:00.000000
EXPLAIN EXTENDED
SELECT * FROM t1 WHERE LENGTH(a)=26 AND a=TIMESTAMP'2001-01-01 00:00:00.000000';
id	select_type	table	type	possible_keys	key	key_len	ref	rows	filtered	Extra
1	SIMPLE	t1	ALL	NULL	NULL	NULL	NULL	2	100.00	Using where
Warnings:
Note	1003	select `test`.`t1`.`a` AS `a` from `test`.`t1` where `test`.`t1`.`a` = TIMESTAMP'2001-01-01 00:00:00.000000'
EXPLAIN EXTENDED
SELECT * FROM t1 WHERE LENGTH(a)=40+RAND() AND a=TIMESTAMP'2001-01-01 00:00:00.000000';
id	select_type	table	type	possible_keys	key	key_len	ref	rows	filtered	Extra
1	SIMPLE	t1	ALL	NULL	NULL	NULL	NULL	2	100.00	Using where
Warnings:
Note	1003	select `test`.`t1`.`a` AS `a` from `test`.`t1` where `test`.`t1`.`a` = TIMESTAMP'2001-01-01 00:00:00.000000' and <cache>(octet_length(TIMESTAMP'2001-01-01 00:00:00.000000')) = 40 + rand()
DROP TABLE t1;
SET timestamp=UNIX_TIMESTAMP('2001-01-01 10:20:30');
CREATE TABLE t1 (a TIMESTAMP);;
INSERT INTO t1 VALUES ('2001-01-01 00:00:00'),('2001-01-01 00:00:01');
SELECT * FROM t1 WHERE a=TIME'00:00:00';
a
2001-01-01 00:00:00
SELECT * FROM t1 WHERE LENGTH(a)=19;
a
2001-01-01 00:00:00
2001-01-01 00:00:01
SELECT * FROM t1 WHERE LENGTH(a)=19 AND a=TIME'00:00:00';
a
2001-01-01 00:00:00
EXPLAIN EXTENDED
SELECT * FROM t1 WHERE LENGTH(a)=19 AND a=TIME'00:00:00';
id	select_type	table	type	possible_keys	key	key_len	ref	rows	filtered	Extra
1	SIMPLE	t1	ALL	NULL	NULL	NULL	NULL	2	100.00	Using where
Warnings:
Note	1003	select `test`.`t1`.`a` AS `a` from `test`.`t1` where `test`.`t1`.`a` = TIMESTAMP'2001-01-01 00:00:00'
EXPLAIN EXTENDED
SELECT * FROM t1 WHERE LENGTH(a)=40+RAND() AND a=TIME'00:00:00';
id	select_type	table	type	possible_keys	key	key_len	ref	rows	filtered	Extra
1	SIMPLE	t1	ALL	NULL	NULL	NULL	NULL	2	100.00	Using where
Warnings:
Note	1003	select `test`.`t1`.`a` AS `a` from `test`.`t1` where `test`.`t1`.`a` = TIMESTAMP'2001-01-01 00:00:00' and <cache>(octet_length(TIMESTAMP'2001-01-01 00:00:00')) = 40 + rand()
DROP TABLE t1;
#
# End of 10.1 tests
#
#
# Start of 10.3 tests
#
#
# MDEV-11333     MDEV-11333 Expect "Impossible where condition" for WHERE timestamp_field>=DATE_ADD(TIMESTAMP'9999-01-01 00:00:00',INTERVAL 1000 YEAR)
#
SELECT DATE_ADD(TIMESTAMP'9999-01-01 00:00:00',INTERVAL 1000 YEAR);
DATE_ADD(TIMESTAMP'9999-01-01 00:00:00',INTERVAL 1000 YEAR)
NULL
Warnings:
Warning	1441	Datetime function: datetime field overflow
CREATE TABLE t1 (a TIMESTAMP NOT NULL DEFAULT CURRENT_TIMESTAMP, KEY(a)) ENGINE=MyISAM;
INSERT INTO t1 VALUES('2001-01-01'),('2002-02-02'),('2003-03-03');
INSERT INTO t1 VALUES('2001-01-01'),('2002-02-02'),('2003-03-03');
INSERT INTO t1 VALUES('2001-01-01'),('2002-02-02'),('2003-03-03');
INSERT INTO t1 VALUES('2001-01-01'),('2002-02-02'),('2003-03-03');
INSERT INTO t1 VALUES('2001-01-01'),('2002-02-02'),('2003-03-03');
INSERT INTO t1 VALUES('2001-01-01'),('2002-02-02'),('2003-03-03');
EXPLAIN SELECT * FROM t1 WHERE a >= DATE_ADD(TIMESTAMP'9999-01-01 00:00:00',INTERVAL 1000 YEAR);
id	select_type	table	type	possible_keys	key	key_len	ref	rows	Extra
1	SIMPLE	NULL	NULL	NULL	NULL	NULL	NULL	NULL	Impossible WHERE noticed after reading const tables
Warnings:
Warning	1441	Datetime function: datetime field overflow
EXPLAIN SELECT * FROM t1 WHERE a >= COALESCE(DATE_ADD(TIMESTAMP'9999-01-01 00:00:00',INTERVAL 1000 YEAR));
id	select_type	table	type	possible_keys	key	key_len	ref	rows	Extra
1	SIMPLE	NULL	NULL	NULL	NULL	NULL	NULL	NULL	Impossible WHERE noticed after reading const tables
Warnings:
Warning	1441	Datetime function: datetime field overflow
DROP TABLE t1;
#
# MDEV-11482 Incorrect result for (time_expr BETWEEN timestamp_exp1 AND timestamp_expr2)
#
SET @@sql_mode=DEFAULT;
SET @@timestamp=UNIX_TIMESTAMP('2001-01-01 10:20:30');
CREATE TABLE t1 (a TIMESTAMP,b TIMESTAMP);
INSERT INTO t1 VALUES ('2001-01-01 00:00:00','2001-01-01 23:59:59');
SELECT * FROM t1 WHERE TIME'10:20:30' BETWEEN a and b;
a	b
2001-01-01 00:00:00	2001-01-01 23:59:59
DROP TABLE t1;
SET @@timestamp=DEFAULT;
#
# MDEV-12582 Wrong data type for CREATE..SELECT MAX(COALESCE(timestamp_column))
#
CREATE TABLE t1 (a TIMESTAMP);
CREATE TABLE t2 AS SELECT
MAX(a),
COALESCE(a),
COALESCE(MAX(a)),
MAX(COALESCE(a))
FROM t1;
SHOW CREATE TABLE t2;
Table	Create Table
t2	CREATE TABLE `t2` (
  `MAX(a)` timestamp NULL DEFAULT NULL,
  `COALESCE(a)` timestamp NULL DEFAULT NULL,
  `COALESCE(MAX(a))` timestamp NULL DEFAULT NULL,
  `MAX(COALESCE(a))` timestamp NULL DEFAULT NULL
) ENGINE=MyISAM DEFAULT CHARSET=latin1 COLLATE=latin1_swedish_ci
DROP TABLE t2;
DROP TABLE t1;
#
# End of 10.3 tests
#
#
# Start of 10.4 tests
#
#
# MDEV-17216 Assertion `!dt->fraction_remainder(decimals())' failed in Field_temporal_with_date::store_TIME_with_warning
#
CREATE TABLE t1 (b BIT(20));
CREATE TABLE t2 (t TIMESTAMP);
INSERT IGNORE INTO t1 VALUES (b'000001001100000');
INSERT INTO t2 SELECT * FROM t1;
DROP TABLE t1, t2;
CREATE TABLE t1 (a TIMESTAMP);
INSERT INTO t1 SELECT CAST(20010101 AS UNSIGNED);
DROP TABLE t1;
#
# MDEV-17928 Conversion from TIMESTAMP to VARCHAR SP variables does not work well on fractional digits
#
SET time_zone='+00:00';
SET timestamp=UNIX_TIMESTAMP('2001-01-01 10:20:30.123456');
CREATE PROCEDURE p1()
BEGIN
DECLARE ts10 TIMESTAMP(1) DEFAULT NOW();
DECLARE ts16 TIMESTAMP(1) DEFAULT NOW(6);
DECLARE dt10 DATETIME(1) DEFAULT NOW();
DECLARE dt16 DATETIME(1) DEFAULT NOW(6);
DECLARE vts10 VARCHAR(32) DEFAULT ts10;
DECLARE vts16 VARCHAR(32) DEFAULT ts16;
DECLARE vdt10 VARCHAR(32) DEFAULT dt10;
DECLARE vdt16 VARCHAR(32) DEFAULT dt16;
DECLARE tts10 TEXT(32) DEFAULT ts10;
DECLARE tts16 TEXT(32) DEFAULT ts16;
DECLARE tdt10 TEXT(32) DEFAULT dt10;
DECLARE tdt16 TEXT(32) DEFAULT dt16;
SELECT vts10, vts16, vdt10, vdt16;
SELECT tts10, tts16, tdt10, tdt16;
END;
$$
CALL p1;
vts10	2001-01-01 10:20:30.0
vts16	2001-01-01 10:20:30.1
vdt10	2001-01-01 10:20:30.0
vdt16	2001-01-01 10:20:30.1
tts10	2001-01-01 10:20:30.0
tts16	2001-01-01 10:20:30.1
tdt10	2001-01-01 10:20:30.0
tdt16	2001-01-01 10:20:30.1
DROP PROCEDURE p1;
SET timestamp=DEFAULT;
SET time_zone=DEFAULT;
#
# MDEV-13995 MAX(timestamp) returns a wrong result near DST change
#
# Testing Item_func_rollup_const::val_native()
# There is a bug in the below output (MDEV-16612)
# Please remove this comment when MDEV-16612 is fixed and results are re-recorded
CREATE TABLE t1 (id INT);
INSERT INTO t1 VALUES (1),(2);
BEGIN NOT ATOMIC
DECLARE v TIMESTAMP DEFAULT '2001-01-01 10:20:30'; -- "v" will be wrapped into Item_func_rollup_const
SELECT id, v AS v, COUNT(*) FROM t1 GROUP BY id,v WITH ROLLUP;
END;
$$
id	v	COUNT(*)
1	2001-01-01 10:20:30	1
1	2001-01-01 10:20:30	1
2	2001-01-01 10:20:30	1
2	2001-01-01 10:20:30	1
NULL	2001-01-01 10:20:30	2
DROP TABLE t1;
#
# Testing Type_handler_timestamp_common::Item_save_in_field()
# "txt" is expected to have three fractional digits
SET time_zone='+00:00';
SET timestamp=UNIX_TIMESTAMP('2001-01-01 10:20:30.123456');
CREATE TABLE t1 (ts1 TIMESTAMP(1) NOT NULL, ts2 TIMESTAMP(3) NOT NULL, txt TEXT);
INSERT INTO t1 VALUES ('0000-00-00 00:00:00', '0000-00-00 00:00:00',COALESCE(ts1,ts2));
INSERT INTO t1 VALUES (NOW(),NOW(),COALESCE(ts1,ts2));
INSERT INTO t1 VALUES (NOW(1),NOW(3),COALESCE(ts1,ts2));
SELECT * FROM t1;
ts1	ts2	txt
0000-00-00 00:00:00.0	0000-00-00 00:00:00.000	0000-00-00 00:00:00.000
2001-01-01 10:20:30.0	2001-01-01 10:20:30.000	2001-01-01 10:20:30.000
2001-01-01 10:20:30.1	2001-01-01 10:20:30.123	2001-01-01 10:20:30.100
DROP TABLE t1;
SET timestamp=DEFAULT;
SET time_zone=DEFAULT;
#
# Testing Field_timestamp::store_native
#
SET sql_mode='';
CREATE TABLE t1 (a TIMESTAMP, b TIMESTAMP);
INSERT INTO t1 VALUES ('0000-00-00 00:00:00','0000-00-00 00:00:00');
SET sql_mode='STRICT_ALL_TABLES,NO_ZERO_DATE';
UPDATE t1 SET a=b;
ERROR 22007: Incorrect datetime value: '0000-00-00 00:00:00' for column `test`.`t1`.`a` at row 1
UPDATE t1 SET a=COALESCE(b);
ERROR 22007: Incorrect datetime value: '0000-00-00 00:00:00' for column `test`.`t1`.`a` at row 1
DROP TABLE t1;
SET sql_mode=DEFAULT;
#
# MDEV-17979 Assertion `0' failed in Item::val_native upon SELECT with timestamp, NULLIF, GROUP BY
#
CREATE TABLE t1 (a INT, b TIMESTAMP) ENGINE=MyISAM;
INSERT INTO t1 VALUES (1,'2018-06-19 00:00:00');
SELECT NULLIF(b, 'N/A') AS f, MAX(a) FROM t1 GROUP BY f;
f	MAX(a)
2018-06-19 00:00:00	1
Warnings:
Warning	1292	Truncated incorrect datetime value: 'N/A'
DROP TABLE t1;
#
# MDEV-17972 Assertion `is_valid_value_slow()' failed in Datetime::Datetime
#
SET time_zone='+00:00';
CREATE TABLE t1 (a TIMESTAMP(6)) ENGINE=MyISAM;
INSERT INTO t1 VALUES ('2001-01-01 10:20:30');
FLUSH TABLES;
MYD
FF77777777FFFFFF
SELECT a, CAST(a AS DATETIME) AS dt0, CAST(a AS DATETIME(6)) AS dt6 FROM t1;
a	dt0	dt6
2033-07-07 03:01:11.999999	2033-07-07 03:01:11	2033-07-07 03:01:11.999999
DROP TABLE t1;
SET time_zone=DEFAULT;
#
# MDEV-18072 Assertion `is_null() == item->null_value || conv' failed in Timestamp_or_zero_datetime_native_null::Timestamp_or_zero_datetime_native_null upon query with GROUP BY
#
CREATE TABLE t1 (t TIMESTAMP);
INSERT INTO t1 () VALUES (),();
SELECT IF(0,t,NULL) AS f FROM t1 GROUP BY 'foo';
f
NULL
DROP TABLE t1;
#
# MDEV-18145 Assertion `0' failed in Item::val_native upon SELECT subquery with timestamp
#
CREATE TABLE t1 (a INT) ENGINE=MyISAM;
CREATE TABLE t2 (pk INT PRIMARY KEY) ENGINE=MyISAM;
INSERT INTO t2 VALUES (1),(2);
CREATE TABLE t3 (pk INT PRIMARY KEY, b TIMESTAMP) ENGINE=MyISAM;
SELECT ( SELECT b FROM t1 LIMIT 1 ) AS sq FROM t2 LEFT JOIN t3 USING (pk);
sq
NULL
NULL
DROP TABLE t1, t2, t3;
#
# MDEV-18447 Assertion `!is_zero_datetime()' failed in Timestamp_or_zero_datetime::tv
#
CREATE TABLE t1 (a TIMESTAMP DEFAULT 0, b TIMESTAMP DEFAULT 0, c TIME DEFAULT 0);
INSERT INTO t1 VALUES (0,0,0);
SELECT c IN (GREATEST(a,b)) FROM t1;
c IN (GREATEST(a,b))
0
DROP TABLE t1;
#
# MDEV-17969 Assertion `name' failed in THD::push_warning_truncated_value_for_field
#
CREATE TABLE t1 (d DATE);
INSERT INTO t1 VALUES ('2018-01-01'),('2019-01-01');
SET SESSION SQL_MODE= 'STRICT_ALL_TABLES,NO_ZERO_DATE';
CREATE TABLE t2 SELECT 1 AS f FROM t1 GROUP BY FROM_DAYS(d);
ERROR 22007: Truncated incorrect date value: '0000-00-00'
DROP TABLE t1;
#
# MDEV-19124 Assertion `0' failed in Item::val_native
#
CREATE TABLE t1 (d1 TIMESTAMP(5));
INSERT INTO t1 VALUES ('2018-10-14 15:31:01');
SELECT LEAD(d1,1) OVER(ORDER BY d1) FROM t1;
LEAD(d1,1) OVER(ORDER BY d1)
NULL
SELECT LAG(d1,1) OVER(ORDER BY d1) FROM t1;
LAG(d1,1) OVER(ORDER BY d1)
NULL
INSERT INTO t1 VALUES ('2018-10-14 15:31:02');
INSERT INTO t1 VALUES ('2018-10-14 15:31:03');
SELECT LEAD(d1,1) OVER(ORDER BY d1) FROM t1;
LEAD(d1,1) OVER(ORDER BY d1)
2018-10-14 15:31:02.00000
2018-10-14 15:31:03.00000
NULL
SELECT LAG(d1,1) OVER(ORDER BY d1) FROM t1;
LAG(d1,1) OVER(ORDER BY d1)
NULL
2018-10-14 15:31:01.00000
2018-10-14 15:31:02.00000
DROP TABLE t1;
#
# MDEV-18240 Assertion `0' failed in Item_cache_timestamp::val_datetime_packed
#
CREATE TABLE t1 (c1 timestamp);
SELECT MIN(t1.c1) AS k1 FROM t1 HAVING (k1 >= ALL(SELECT 'a' UNION SELECT 'r'));
k1
Warnings:
Warning	1292	Truncated incorrect datetime value: 'r'
SELECT * FROM t1 HAVING MIN(t1.c1) >= ALL(SELECT 'a' UNION SELECT 'r');
c1
Warnings:
Warning	1292	Truncated incorrect datetime value: 'r'
SELECT * FROM t1 HAVING MIN(t1.c1) > 0;
c1
DROP TABLE t1;
CREATE TABLE t1 (c1 timestamp);
INSERT INTO t1 VALUES ('2010-01-01 00:00:00');
SELECT * FROM t1 HAVING MIN(t1.c1) >= ALL(SELECT '2010-01-01 10:00:00' UNION SELECT '2001-01-01 10:00:01');
c1
SELECT * FROM t1 HAVING MIN(t1.c1) >= ALL(SELECT '2000-01-01 10:00:00' UNION SELECT '2000-01-01 10:00:01');
c1
2010-01-01 00:00:00
DROP TABLE t1;
#
# MDEV-18595 Assertion `0' failed in Item_cache_timestamp::val_datetime_packed / Predicant_to_list_comparator::cmp_arg
#
CREATE TABLE t1 (t TIMESTAMP DEFAULT '1971-01-01 00:00:00', f INT);
INSERT INTO t1 VALUES ('1978-05-25 22:25:03',1),('2000-01-01 00:00:00',2);
SELECT * FROM t1 WHERE f IN (DEFAULT(t),1);
t	f
1978-05-25 22:25:03	1
Warnings:
Warning	1292	Incorrect datetime value: '1' for column `test`.`t1`.`f` at row 1
Warning	1292	Incorrect datetime value: '2' for column `test`.`t1`.`f` at row 2
DROP TABLE t1;
#
# MDEV-18503 Assertion `native.length() == binlen' failed in Type_handler_timestamp_common::make_sort_key
#
SET sql_mode='';
CREATE TABLE t1 (a TIMESTAMP(3) DEFAULT 0, b TIMESTAMP);
INSERT INTO t1 (b) VALUES ('2012-12-12 12:12:12'),('1988-08-26 12:12:12');
SELECT GREATEST(a,b) AS f FROM t1 ORDER BY 1;
f
1988-08-26 12:12:12.000
2012-12-12 12:12:12.000
SELECT GREATEST(a,b) AS f FROM t1 ORDER BY 1 DESC;
f
2012-12-12 12:12:12.000
1988-08-26 12:12:12.000
DROP TABLE t1;
SET sql_mode=DEFAULT;
#
# MDEV-20417 Assertion `(m_ptr == __null) == item->null_value' failed in VDec::VDec(Item*)
#
CREATE TABLE t1 (a TIMESTAMP(4), b TIMESTAMP DEFAULT 0) ENGINE=MyISAM;
INSERT IGNORE INTO t1 VALUES ('2001-01-01','2002-01-01'),('2003-01-01','2004-01-01');
SELECT * FROM t1 WHERE DEFAULT(b) - a;
a	b
Warnings:
Warning	1916	Got overflow when converting '-20010101000000' to UNSIGNED INT. Value truncated
Warning	1916	Got overflow when converting '-20030101000000' to UNSIGNED INT. Value truncated
SELECT LEFT('', DEFAULT(b)-a) FROM t1;
LEFT('', DEFAULT(b)-a)


Warnings:
Warning	1916	Got overflow when converting '-20010101000000' to UNSIGNED INT. Value truncated
Warning	1916	Got overflow when converting '-20030101000000' to UNSIGNED INT. Value truncated
DROP TABLE t1;
CREATE  TABLE t1 (a TIMESTAMP(4), b TIMESTAMP DEFAULT 0) ENGINE=MyISAM;
INSERT IGNORE INTO t1 (a) VALUES ('2001-01-01'),('2003-01-01');
SELECT * FROM t1 WHERE (SELECT MIN(b) FROM t1) - a;
a	b
Warnings:
Warning	1916	Got overflow when converting '-20010101000000' to UNSIGNED INT. Value truncated
Warning	1916	Got overflow when converting '-20030101000000' to UNSIGNED INT. Value truncated
SELECT (SELECT MIN(b) FROM t1) - a FROM t1;
(SELECT MIN(b) FROM t1) - a
-20010101000000.0000
-20030101000000.0000
DROP TABLE t1;
#
# MDEV-22734 Assertion `mon > 0 && mon < 13' failed in sec_since_epoch
#
SET time_zone="-02:00";
CREATE TABLE t1(c TIMESTAMP KEY);
SELECT * FROM t1 WHERE c='2010-00-01 00:00:00';
c
Warnings:
Warning	1292	Incorrect datetime value: '2010-00-01 00:00:00'
DROP TABLE t1;
#
# MDEV-22854 Garbage returned with SELECT CASE..DEFAULT(timestamp_field_with_now_as_default)
#
SET timestamp=UNIX_TIMESTAMP('2001-01-01 10:20:30.456789');
CREATE TABLE t1 (a TIMESTAMP(3) DEFAULT CURRENT_TIMESTAMP);
INSERT INTO t1 VALUES ('2019-02-23 11:31:04'),('2023-02-09 00:00:00');
SELECT CASE WHEN a THEN DEFAULT(a) END FROM t1;
CASE WHEN a THEN DEFAULT(a) END
2001-01-01 10:20:30.456
2001-01-01 10:20:30.456
DROP TABLE t1;
SET timestamp=DEFAULT;
#
# MDEV-27653 long uniques don't work with unicode collations
#
CREATE TABLE t1 (a timestamp, UNIQUE KEY(a) USING HASH);
SET time_zone='+00:00';
INSERT INTO t1 VALUES ('2001-01-01 10:20:30');
SET time_zone='+01:00';
INSERT INTO t1 SELECT MAX(a) FROM t1;
ERROR 23000: Duplicate entry '2001-01-01 11:20:30' for key 'a'
SELECT * FROM t1;
a
2001-01-01 11:20:30
DROP TABLE t1;
CREATE TABLE t1 (a timestamp, UNIQUE KEY(a) USING HASH);
SET time_zone='+00:00';
INSERT INTO t1 VALUES ('2001-01-01 10:20:30');
SET time_zone='+01:00';
CHECK TABLE t1;
Table	Op	Msg_type	Msg_text
test.t1	check	status	OK
DROP TABLE t1;
SET time_zone=DEFAULT;
#
# End of 10.4 tests
#
#
# MDEV-29225 make explicit_defaults_for_timestamps SESSION variable
#
set explicit_defaults_for_timestamp=OFF;
create table t1 (f1 timestamp, f2 timestamp);
show create table t1;
Table	Create Table
t1	CREATE TABLE `t1` (
  `f1` timestamp NOT NULL DEFAULT current_timestamp() ON UPDATE current_timestamp(),
  `f2` timestamp NOT NULL DEFAULT '0000-00-00 00:00:00'
) ENGINE=MyISAM DEFAULT CHARSET=latin1 COLLATE=latin1_swedish_ci
drop table t1;
set explicit_defaults_for_timestamp=ON;
create table t1 (f1 timestamp, f2 timestamp);
show create table t1;
Table	Create Table
t1	CREATE TABLE `t1` (
  `f1` timestamp NULL DEFAULT NULL,
  `f2` timestamp NULL DEFAULT NULL
) ENGINE=MyISAM DEFAULT CHARSET=latin1 COLLATE=latin1_swedish_ci
drop table t1;
#
<<<<<<< HEAD
# End of 10.10 tests
#
#
# MDEV-32203 Raise notes when an index cannot be used on data type mismatch
#
SET note_verbosity=unusable_keys;
CREATE TABLE t1 (indexed_col TIMESTAMP, KEY(indexed_col));
FOR i IN 1..31
DO
INSERT INTO t1 VALUES (MAKEDATE(2023, i));
END FOR;
$$
SELECT * FROM t1 WHERE indexed_col=20230101;
indexed_col
2023-01-01 00:00:00
SELECT * FROM t1 WHERE indexed_col=20230101102030;
indexed_col
SELECT * FROM t1 WHERE indexed_col=20230101102030.1;
indexed_col
SELECT * FROM t1 WHERE indexed_col=20230101102030.1e0;
indexed_col
SELECT * FROM t1 WHERE indexed_col='10:20:30';
indexed_col
Warnings:
Warning	1292	Incorrect datetime value: '10:20:30'
SELECT * FROM t1 WHERE indexed_col='2001-01-01';
indexed_col
SELECT * FROM t1 WHERE indexed_col='2001-01-01 10:20:30';
indexed_col
SELECT * FROM t1 WHERE indexed_col=DATE'2001-01-01';
indexed_col
SELECT * FROM t1 WHERE indexed_col=TIME'10:20:30';
indexed_col
SELECT * FROM t1 WHERE indexed_col=TIMESTAMP'2001-01-01 10:20:30';
indexed_col
SELECT * FROM t1 WHERE indexed_col=0x00;
indexed_col
Warnings:
Warning	1292	Incorrect datetime value: '\x00'
SELECT * FROM t1 WHERE indexed_col=_utf8mb3'0' COLLATE utf8mb3_bin;
indexed_col
Warnings:
Warning	1292	Incorrect datetime value: '0'
CREATE TABLE t2 (not_indexed_col INT);
INSERT INTO t2 VALUES (20230101),(20230102);
SELECT * FROM t1, t2 WHERE indexed_col=not_indexed_col;
indexed_col	not_indexed_col
2023-01-01 00:00:00	20230101
2023-01-02 00:00:00	20230102
DROP TABLE t2;
CREATE TABLE t2 (not_indexed_col INT UNSIGNED);
INSERT INTO t2 VALUES (20230101),(20230102);
SELECT * FROM t1, t2 WHERE indexed_col=not_indexed_col;
indexed_col	not_indexed_col
2023-01-01 00:00:00	20230101
2023-01-02 00:00:00	20230102
DROP TABLE t2;
CREATE TABLE t2 (not_indexed_col BIGINT);
INSERT INTO t2 VALUES (20230101102030),(20230101102031);
SELECT * FROM t1, t2 WHERE indexed_col=not_indexed_col;
indexed_col	not_indexed_col
DROP TABLE t2;
CREATE TABLE t2 (not_indexed_col BIGINT UNSIGNED);
INSERT INTO t2 VALUES (20230101102030),(20230101102031);
SELECT * FROM t1, t2 WHERE indexed_col=not_indexed_col;
indexed_col	not_indexed_col
DROP TABLE t2;
CREATE TABLE t2 (not_indexed_col DECIMAL(30,6));
INSERT INTO t2 VALUES (20230101102030),(20230101102031);
SELECT * FROM t1, t2 WHERE indexed_col=not_indexed_col;
indexed_col	not_indexed_col
DROP TABLE t2;
CREATE TABLE t2 (not_indexed_col FLOAT);
INSERT INTO t2 VALUES (20230101102030),(20230101102031);
SELECT * FROM t1, t2 WHERE indexed_col=not_indexed_col;
indexed_col	not_indexed_col
DROP TABLE t2;
CREATE TABLE t2 (not_indexed_col DOUBLE);
INSERT INTO t2 VALUES (20230101102030),(20230101102031);
SELECT * FROM t1, t2 WHERE indexed_col=not_indexed_col;
indexed_col	not_indexed_col
DROP TABLE t2;
CREATE TABLE t2 (not_indexed_col DATE);
INSERT INTO t2 VALUES ('2023-01-01'),('2023-01-02');
SELECT * FROM t1, t2 WHERE indexed_col=not_indexed_col;
indexed_col	not_indexed_col
2023-01-01 00:00:00	2023-01-01
2023-01-02 00:00:00	2023-01-02
DROP TABLE t2;
CREATE TABLE t2 (not_indexed_col DATETIME);
INSERT INTO t2 VALUES ('2023-01-01 00:00:00'),('2023-01-01 00:00:01');
SELECT * FROM t1, t2 WHERE indexed_col=not_indexed_col;
indexed_col	not_indexed_col
2023-01-01 00:00:00	2023-01-01 00:00:00
DROP TABLE t2;
CREATE TABLE t2 (not_indexed_col TIMESTAMP);
INSERT INTO t2 VALUES ('2023-01-01 00:00:00'),('2023-01-01 00:00:01');
SELECT * FROM t1, t2 WHERE indexed_col=not_indexed_col;
indexed_col	not_indexed_col
2023-01-01 00:00:00	2023-01-01 00:00:00
DROP TABLE t2;
CREATE TABLE t2 (not_indexed_col VARBINARY(32));
INSERT INTO t2 VALUES (0x30),(0x31);
SELECT * FROM t1, t2 WHERE indexed_col=not_indexed_col;
indexed_col	not_indexed_col
Warnings:
Warning	1292	Incorrect datetime value: '0'
Warning	1292	Incorrect datetime value: '1'
DROP TABLE t2;
CREATE TABLE t2 (not_indexed_col VARCHAR(32));
INSERT INTO t2 VALUES ('2001-01-01'),('2001-01-02');
SELECT * FROM t1, t2 WHERE indexed_col=not_indexed_col;
indexed_col	not_indexed_col
DROP TABLE t2;
CREATE TABLE t2 (not_indexed_col VARCHAR(32) CHARACTER SET utf8mb3);
INSERT INTO t2 VALUES ('2001-01-01'),('2001-01-02');
SELECT * FROM t1, t2 WHERE indexed_col=not_indexed_col;
indexed_col	not_indexed_col
DROP TABLE t2;
DROP TABLE t1;
SET note_verbosity=DEFAULT;
=======
# End of 10.5 tests
#
>>>>>>> a3dd7ea0
<|MERGE_RESOLUTION|>--- conflicted
+++ resolved
@@ -1368,8 +1368,7 @@
 ) ENGINE=MyISAM DEFAULT CHARSET=latin1 COLLATE=latin1_swedish_ci
 drop table t1;
 #
-<<<<<<< HEAD
-# End of 10.10 tests
+# End of 10.5 tests
 #
 #
 # MDEV-32203 Raise notes when an index cannot be used on data type mismatch
@@ -1489,8 +1488,4 @@
 indexed_col	not_indexed_col
 DROP TABLE t2;
 DROP TABLE t1;
-SET note_verbosity=DEFAULT;
-=======
-# End of 10.5 tests
-#
->>>>>>> a3dd7ea0
+SET note_verbosity=DEFAULT;
call mtr.add_suppression('Unsafe statement written to the binary log using statement format since BINLOG_FORMAT = STATEMENT.');
drop table if exists t1,t2,t3,t4;
drop database if exists mysqltest1;
drop database if exists client_test_db;
create table t1
(
a int primary key,
b char(10)
);
insert into t1 values (1,'one');
insert into t1 values (2,'two');
insert into t1 values (3,'three');
insert into t1 values (4,'four');
set @a=2;
prepare stmt1 from 'select * from t1 where a <= ?';
execute stmt1 using @a;
a	b
1	one
2	two
set @a=3;
execute stmt1 using @a;
a	b
1	one
2	two
3	three
deallocate prepare no_such_statement;
ERROR HY000: Unknown prepared statement handler (no_such_statement) given to DEALLOCATE PREPARE
execute stmt1;
ERROR HY000: Incorrect arguments to EXECUTE
prepare stmt2 from 'prepare nested_stmt from "select 1"';
ERROR HY000: This command is not supported in the prepared statement protocol yet
prepare stmt2 from 'execute stmt1';
ERROR HY000: This command is not supported in the prepared statement protocol yet
prepare stmt2 from 'deallocate prepare z';
ERROR HY000: This command is not supported in the prepared statement protocol yet
prepare stmt3 from 'insert into t1 values (?,?)';
set @arg1=5, @arg2='five';
execute stmt3 using @arg1, @arg2;
select * from t1 where a>3;
a	b
4	four
5	five
prepare stmt4 from 'update t1 set a=? where b=?';
set @arg1=55, @arg2='five';
execute stmt4 using @arg1, @arg2;
select * from t1 where a>3;
a	b
4	four
55	five
prepare stmt4 from 'create table t2 (a int)';
execute stmt4;
prepare stmt4 from 'drop table t2';
execute stmt4;
execute stmt4;
ERROR 42S02: Unknown table 'test.t2'
prepare stmt5 from 'select ? + a from t1';
set @a=1;
execute stmt5 using @a;
? + a
2
3
4
5
56
execute stmt5 using @no_such_var;
? + a
NULL
NULL
NULL
NULL
NULL
set @nullvar=1;
set @nullvar=NULL;
execute stmt5 using @nullvar;
? + a
NULL
NULL
NULL
NULL
NULL
set @nullvar2=NULL;
execute stmt5 using @nullvar2;
? + a
NULL
NULL
NULL
NULL
NULL
prepare stmt6 from 'select 1; select2';
ERROR 42000: You have an error in your SQL syntax; check the manual that corresponds to your MariaDB server version for the right syntax to use near 'select2' at line 1
prepare stmt6 from 'insert into t1 values (5,"five"); select2';
ERROR 42000: You have an error in your SQL syntax; check the manual that corresponds to your MariaDB server version for the right syntax to use near 'select2' at line 1
explain prepare stmt6 from 'insert into t1 values (5,"five"); select2';
ERROR 42000: You have an error in your SQL syntax; check the manual that corresponds to your MariaDB server version for the right syntax to use near 'from 'insert into t1 values (5,"five"); select2'' at line 1
create table t2
(
a int
);
insert into t2 values (0);
set @arg00=NULL ;
prepare stmt1 from 'select 1 FROM t2 where a=?' ;
execute stmt1 using @arg00 ;
1
prepare stmt1 from @nosuchvar;
ERROR 42000: You have an error in your SQL syntax; check the manual that corresponds to your MariaDB server version for the right syntax to use near 'NULL' at line 1
set @ivar= 1234;
prepare stmt1 from @ivar;
ERROR 42000: You have an error in your SQL syntax; check the manual that corresponds to your MariaDB server version for the right syntax to use near '1234' at line 1
set @fvar= 123.4567;
prepare stmt1 from @fvar;
ERROR 42000: You have an error in your SQL syntax; check the manual that corresponds to your MariaDB server version for the right syntax to use near '123.4567' at line 1
drop table t1,t2;
deallocate prepare stmt3;
deallocate prepare stmt4;
deallocate prepare stmt5;
PREPARE stmt1 FROM "select _utf8 'A' collate utf8_bin = ?";
set @var='A';
EXECUTE stmt1 USING @var;
_utf8 'A' collate utf8_bin = ?
1
DEALLOCATE PREPARE stmt1;
create table t1 (id int);
prepare stmt1 from "select FOUND_ROWS()";
select SQL_CALC_FOUND_ROWS * from t1;
id
execute stmt1;
FOUND_ROWS()
0
insert into t1 values (1);
select SQL_CALC_FOUND_ROWS * from t1;
id
1
execute stmt1;
FOUND_ROWS()
1
execute stmt1;
FOUND_ROWS()
1
deallocate prepare stmt1;
drop table t1;
create table t1 
(
c1  tinyint, c2  smallint, c3  mediumint, c4  int,
c5  integer, c6  bigint, c7  float, c8  double,
c9  double precision, c10 real, c11 decimal(7, 4), c12 numeric(8, 4),
c13 date, c14 datetime, c15 timestamp, c16 time,
c17 year, c18 bit, c19 bool, c20 char,
c21 char(10), c22 varchar(30), c23 tinyblob, c24 tinytext,
c25 blob, c26 text, c27 mediumblob, c28 mediumtext,
c29 longblob, c30 longtext, c31 enum('one', 'two', 'three'),
c32 set('monday', 'tuesday', 'wednesday')
) engine = MYISAM ;
create table t2 like t1;
set @save_optimizer_switch=@@optimizer_switch;
set @@optimizer_switch="partial_match_rowid_merge=off,partial_match_table_scan=off";
set @tmp_optimizer_switch=@@optimizer_switch;
set optimizer_switch='derived_merge=off,derived_with_keys=off';
set @stmt= ' explain SELECT (SELECT SUM(c1 + c12 + 0.0) FROM t2 where (t1.c2 - 0e-3) = t2.c2 GROUP BY t1.c15 LIMIT 1) as scalar_s, exists (select 1.0e+0 from t2 where t2.c3 * 9.0000000000 = t1.c4) as exists_s, c5 * 4 in (select c6 + 0.3e+1 from t2) as in_s, (c7 - 4, c8 - 4) in (select c9 + 4.0, c10 + 40e-1 from t2) as in_row_s FROM t1, (select c25 x, c32 y from t2) tt WHERE x * 1 = c25 ' ;
prepare stmt1 from @stmt ;
execute stmt1 ;
id	select_type	table	type	possible_keys	key	key_len	ref	rows	Extra
1	PRIMARY	NULL	NULL	NULL	NULL	NULL	NULL	NULL	Impossible WHERE noticed after reading const tables
6	DERIVED	NULL	NULL	NULL	NULL	NULL	NULL	NULL	no matching row in const table
5	SUBQUERY	NULL	NULL	NULL	NULL	NULL	NULL	NULL	Impossible WHERE noticed after reading const tables
4	SUBQUERY	NULL	NULL	NULL	NULL	NULL	NULL	NULL	Impossible WHERE noticed after reading const tables
3	SUBQUERY	NULL	NULL	NULL	NULL	NULL	NULL	NULL	Impossible WHERE noticed after reading const tables
2	SUBQUERY	NULL	NULL	NULL	NULL	NULL	NULL	NULL	Impossible WHERE noticed after reading const tables
execute stmt1 ;
id	select_type	table	type	possible_keys	key	key_len	ref	rows	Extra
1	PRIMARY	NULL	NULL	NULL	NULL	NULL	NULL	NULL	Impossible WHERE noticed after reading const tables
6	DERIVED	NULL	NULL	NULL	NULL	NULL	NULL	NULL	no matching row in const table
5	SUBQUERY	NULL	NULL	NULL	NULL	NULL	NULL	NULL	Impossible WHERE noticed after reading const tables
4	SUBQUERY	NULL	NULL	NULL	NULL	NULL	NULL	NULL	Impossible WHERE noticed after reading const tables
3	SUBQUERY	NULL	NULL	NULL	NULL	NULL	NULL	NULL	Impossible WHERE noticed after reading const tables
2	SUBQUERY	NULL	NULL	NULL	NULL	NULL	NULL	NULL	Impossible WHERE noticed after reading const tables
explain SELECT (SELECT SUM(c1 + c12 + 0.0) FROM t2 where (t1.c2 - 0e-3) = t2.c2 GROUP BY t1.c15 LIMIT 1) as scalar_s, exists (select 1.0e+0 from t2 where t2.c3 * 9.0000000000 = t1.c4) as exists_s, c5 * 4 in (select c6 + 0.3e+1 from t2) as in_s, (c7 - 4, c8 - 4) in (select c9 + 4.0, c10 + 40e-1 from t2) as in_row_s FROM t1, (select c25 x, c32 y from t2) tt WHERE x * 1 = c25;
id	select_type	table	type	possible_keys	key	key_len	ref	rows	Extra
1	PRIMARY	NULL	NULL	NULL	NULL	NULL	NULL	NULL	Impossible WHERE noticed after reading const tables
6	DERIVED	NULL	NULL	NULL	NULL	NULL	NULL	NULL	no matching row in const table
5	SUBQUERY	NULL	NULL	NULL	NULL	NULL	NULL	NULL	Impossible WHERE noticed after reading const tables
4	SUBQUERY	NULL	NULL	NULL	NULL	NULL	NULL	NULL	Impossible WHERE noticed after reading const tables
3	SUBQUERY	NULL	NULL	NULL	NULL	NULL	NULL	NULL	Impossible WHERE noticed after reading const tables
2	SUBQUERY	NULL	NULL	NULL	NULL	NULL	NULL	NULL	Impossible WHERE noticed after reading const tables
deallocate prepare stmt1;
set optimizer_switch=@tmp_optimizer_switch;
drop tables t1,t2;
set @@optimizer_switch=@save_optimizer_switch;
set @arg00=1;
prepare stmt1 from ' create table t1 (m int) as select 1 as m ' ;
execute stmt1 ;
select m from t1;
m
1
drop table t1;
prepare stmt1 from ' create table t1 (m int) as select ? as m ' ;
execute stmt1 using @arg00;
select m from t1;
m
1
deallocate prepare stmt1;
drop table t1;
create table t1 (id int(10) unsigned NOT NULL default '0',
name varchar(64) NOT NULL default '',
PRIMARY KEY  (id), UNIQUE KEY `name` (`name`));
insert into t1 values (1,'1'),(2,'2'),(3,'3'),(4,'4'),(5,'5'),(6,'6'),(7,'7');
prepare stmt1 from 'select name from t1 where id=? or id=?';
set @id1=1,@id2=6;
execute stmt1 using @id1, @id2;
name
1
6
select name from t1 where id=1 or id=6;
name
1
6
deallocate prepare stmt1;
drop table t1;
create table t1 ( a int primary key, b varchar(30)) engine = MYISAM ;
prepare stmt1 from ' show table status from test like ''t1%'' ';
execute stmt1;
Name	Engine	Version	Row_format	Rows	Avg_row_length	Data_length	Max_data_length	Index_length	Data_free	Auto_increment	Create_time	Update_time	Check_time	Collation	Checksum	Create_options	Comment	Max_index_length	Temporary
t1	MyISAM	10	Dynamic	0	0	0	4294967295	1024	0	NULL	#	#	#	latin1_swedish_ci	NULL			288230376151710720	N
show table status from test like 't1%' ;
Name	Engine	Version	Row_format	Rows	Avg_row_length	Data_length	Max_data_length	Index_length	Data_free	Auto_increment	Create_time	Update_time	Check_time	Collation	Checksum	Create_options	Comment	Max_index_length	Temporary
t1	MyISAM	10	Dynamic	0	0	0	4294967295	1024	0	NULL	#	#	#	latin1_swedish_ci	NULL			288230376151710720	N
deallocate prepare stmt1 ;
drop table t1;
create table t1(a varchar(2), b varchar(3));
prepare stmt1 from "select a, b from t1 where (not (a='aa' and b < 'zzz'))";
execute stmt1;
a	b
execute stmt1;
a	b
deallocate prepare stmt1;
drop table t1;
prepare stmt1 from "select 1 into @var";
execute stmt1;
execute stmt1;
prepare stmt1 from "create table t1 select 1 as i";
execute stmt1;
drop table t1;
execute stmt1;
prepare stmt1 from "insert into t1 select i from t1";
execute stmt1;
execute stmt1;
prepare stmt1 from "select * from t1 into outfile '<MYSQLTEST_VARDIR>/tmp/f1.txt'";
execute stmt1;
deallocate prepare stmt1;
drop table t1;
prepare stmt1 from 'select 1';
prepare STMT1 from 'select 2';
execute sTmT1;
2
2
deallocate prepare StMt1;
deallocate prepare Stmt1;
ERROR HY000: Unknown prepared statement handler (Stmt1) given to DEALLOCATE PREPARE
set names utf8;
prepare `Ã¼` from 'select 1234';
execute `Ã¼` ;
1234
1234
set names latin1;
execute `ü`;
1234
1234
deallocate prepare `ü`;
set names default;
create table t1 (a varchar(10)) charset=utf8;
insert into t1 (a) values ('yahoo');
set character_set_connection=latin1;
prepare stmt from 'select a from t1 where a like ?';
set @var='google';
execute stmt using @var;
a
execute stmt using @var;
a
deallocate prepare stmt;
drop table t1;
create table t1 (a bigint(20) not null primary key auto_increment);
insert into t1 (a) values (null);
select * from t1;
a
1
prepare stmt from "insert into t1 (a) values (?)";
set @var=null;
execute stmt using @var;
select * from t1;
a
1
2
drop table t1;
create table t1 (a timestamp not null);
prepare stmt from "insert into t1 (a) values (?)";
execute stmt using @var;
select * from t1;
deallocate prepare stmt;
drop table t1;
prepare stmt from "select 'abc' like convert('abc' using utf8)";
execute stmt;
'abc' like convert('abc' using utf8)
1
execute stmt;
'abc' like convert('abc' using utf8)
1
deallocate prepare stmt;
create table t1 ( a bigint );
prepare stmt from 'select a from t1 where a between ? and ?';
set @a=1;
execute stmt using @a, @a;
a
execute stmt using @a, @a;
a
execute stmt using @a, @a;
a
drop table t1;
deallocate prepare stmt;
create table t1 (a int);
prepare stmt from "select * from t1 where 1 > (1 in (SELECT * FROM t1))";
execute stmt;
a
execute stmt;
a
execute stmt;
a
drop table t1;
deallocate prepare stmt;
create table t1 (a int, b int);
insert into t1 (a, b) values (1,1), (1,2), (2,1), (2,2);
prepare stmt from
"explain select * from t1 where t1.a=2 and t1.a=t1.b and t1.b > 1 + ?";
set @v=5;
execute stmt using @v;
id	select_type	table	type	possible_keys	key	key_len	ref	rows	Extra
-	-	-	-	-	-	-	-	NULL	Impossible WHERE
set @v=0;
execute stmt using @v;
id	select_type	table	type	possible_keys	key	key_len	ref	rows	Extra
-	-	-	-	-	-	-	-	4	Using where
set @v=5;
execute stmt using @v;
id	select_type	table	type	possible_keys	key	key_len	ref	rows	Extra
-	-	-	-	-	-	-	-	NULL	Impossible WHERE
drop table t1;
deallocate prepare stmt;
create table t1 (a int);
insert into t1 (a) values (1), (2), (3), (4);
set @precision=10000000000;
select rand(), 
cast(rand(10)*@precision as unsigned integer) from t1;
rand()	cast(rand(10)*@precision as unsigned integer)
-	6570515220
-	1282061302
-	6698761160
-	9647622201
prepare stmt from
"select rand(), 
        cast(rand(10)*@precision as unsigned integer),
        cast(rand(?)*@precision as unsigned integer) from t1";
set @var=1;
execute stmt using @var;
rand()	cast(rand(10)*@precision as unsigned integer)	cast(rand(?)*@precision as unsigned integer)
-	6570515220	-
-	1282061302	-
-	6698761160	-
-	9647622201	-
set @var=2;
execute stmt using @var;
rand()	cast(rand(10)*@precision as unsigned integer)	cast(rand(?)*@precision as unsigned integer)
-	6570515220	6555866465
-	1282061302	1223466193
-	6698761160	6449731874
-	9647622201	8578261098
set @var=3;
execute stmt using @var;
rand()	cast(rand(10)*@precision as unsigned integer)	cast(rand(?)*@precision as unsigned integer)
-	6570515220	9057697560
-	1282061302	3730790581
-	6698761160	1480860535
-	9647622201	6211931236
drop table t1;
deallocate prepare stmt;
create database mysqltest1;
create table t1 (a int);
create table mysqltest1.t1 (a int);
select * from t1, mysqltest1.t1;
a	a
prepare stmt from "select * from t1, mysqltest1.t1";
execute stmt;
a	a
execute stmt;
a	a
execute stmt;
a	a
drop table t1;
drop table mysqltest1.t1;
drop database mysqltest1;
deallocate prepare stmt;
select '1.1' as a, '1.2' as a UNION SELECT '2.1', '2.2';
a	a
1.1	1.2
2.1	2.2
prepare stmt from
"select '1.1' as a, '1.2' as a UNION SELECT '2.1', '2.2'";
execute stmt;
a	a
1.1	1.2
2.1	2.2
execute stmt;
a	a
1.1	1.2
2.1	2.2
execute stmt;
a	a
1.1	1.2
2.1	2.2
deallocate prepare stmt;
create table t1 (a int);
insert into t1 values (1),(2),(3);
create table t2 select * from t1;
prepare stmt FROM 'create table t2 select * from t1';
drop table t2;
execute stmt;
drop table t2;
execute stmt;
execute stmt;
ERROR 42S01: Table 't2' already exists
drop table t2;
execute stmt;
drop table t1,t2;
deallocate prepare stmt;
create table t1 (a int);
insert into t1 (a) values (1), (2), (3), (4), (5), (6), (7), (8), (9), (10);
prepare stmt from "select sql_calc_found_rows * from t1 limit 2";
execute stmt;
a
1
2
select found_rows();
found_rows()
10
execute stmt;
a
1
2
select found_rows();
found_rows()
10
execute stmt;
a
1
2
select found_rows();
found_rows()
10
deallocate prepare stmt;
drop table t1;
CREATE TABLE t1 (N int, M tinyint);
INSERT INTO t1 VALUES (1,0),(1,0),(2,0),(2,0),(3,0);
PREPARE stmt FROM 'UPDATE t1 AS P1 INNER JOIN (SELECT N FROM t1 GROUP BY N HAVING COUNT(M) > 1) AS P2 ON P1.N = P2.N SET P1.M = 2';
EXECUTE stmt;
DEALLOCATE PREPARE stmt;
DROP TABLE t1;
prepare stmt from "select ? is null, ? is not null, ?";
select @no_such_var is null, @no_such_var is not null, @no_such_var;
@no_such_var is null	@no_such_var is not null	@no_such_var
1	0	NULL
execute stmt using @no_such_var, @no_such_var, @no_such_var;
? is null	? is not null	?
1	0	NULL
set @var='abc';
select @var is null, @var is not null, @var;
@var is null	@var is not null	@var
0	1	abc
execute stmt using @var, @var, @var;
? is null	? is not null	?
0	1	abc
set @var=null;
select @var is null, @var is not null, @var;
@var is null	@var is not null	@var
1	0	NULL
execute stmt using @var, @var, @var;
? is null	? is not null	?
1	0	NULL
create table t1 (pnum char(3));
create table t2 (pnum char(3));
prepare stmt from "select pnum from t2 having pnum in (select 'p1' from t1)";
execute stmt;
pnum
execute stmt;
pnum
execute stmt;
pnum
deallocate prepare stmt;
drop table t1, t2;
drop table if exists t1;
create temporary table if not exists t1 (a1 int);
prepare stmt from "delete t1 from t1 where (cast(a1/3 as unsigned) * 3) = a1";
drop temporary table t1;
create temporary table if not exists t1 (a1 int);
execute stmt;
drop temporary table t1;
create temporary table if not exists t1 (a1 int);
execute stmt;
drop temporary table t1;
create temporary table if not exists t1 (a1 int);
execute stmt;
drop temporary table t1;
deallocate prepare stmt;
create table t1 (a varchar(20));
insert into t1 values ('foo');
prepare stmt FROM 'SELECT char_length (a) FROM t1';
prepare stmt2 FROM 'SELECT not_a_function (a) FROM t1';
ERROR 42000: FUNCTION test.not_a_function does not exist
drop table t1;
prepare stmt from "SELECT SQL_CALC_FOUND_ROWS 'foo' UNION SELECT 'bar' LIMIT 0";
execute stmt;
foo
SELECT FOUND_ROWS();
FOUND_ROWS()
2
execute stmt;
foo
SELECT FOUND_ROWS();
FOUND_ROWS()
2
deallocate prepare stmt;
drop table if exists t1;
Warnings:
Note	1051	Unknown table 'test.t1'
create table t1 (c1 int(11) not null, c2 int(11) not null,
primary key  (c1,c2), key c2 (c2), key c1 (c1));
insert into t1 values (200887, 860);
insert into t1 values (200887, 200887);
select * from t1 where (c1=200887 and c2=200887) or c2=860;
c1	c2
200887	860
200887	200887
prepare stmt from
"select * from t1 where (c1=200887 and c2=200887) or c2=860";
execute stmt;
c1	c2
200887	860
200887	200887
prepare stmt from
"select * from t1 where (c1=200887 and c2=?) or c2=?";
set @a=200887, @b=860;
execute stmt using @a, @b;
c1	c2
200887	860
200887	200887
deallocate prepare stmt;
drop table t1;
create table t1 (
id bigint(20) not null auto_increment,
code varchar(20) character set utf8 collate utf8_bin not null default '',
company_name varchar(250) character set utf8 collate utf8_bin default null,
setup_mode tinyint(4) default null,
start_date datetime default null,
primary key  (id), unique key code (code)
);
create table t2 (
id bigint(20) not null auto_increment,
email varchar(250) character set utf8 collate utf8_bin default null,
name varchar(250) character set utf8 collate utf8_bin default null,
t1_id bigint(20) default null,
password varchar(250) character set utf8 collate utf8_bin default null,
primary_contact tinyint(4) not null default '0',
email_opt_in tinyint(4) not null default '1',
primary key  (id), unique key email (email), key t1_id (t1_id),
constraint t2_fk1 foreign key (t1_id) references t1 (id)
);
insert into t1 values
(1, 'demo', 'demo s', 0, current_date()),
(2, 'code2', 'name 2', 0, current_date()),
(3, 'code3', 'name 3', 0, current_date());
insert into t2 values
(2, 'email1', 'name1', 3, 'password1', 0, 0),
(3, 'email2', 'name1', 1, 'password2', 1, 0),
(5, 'email3', 'name3', 2, 'password3', 0, 0);
prepare stmt from 'select t2.id from t2, t1 where (t1.id=? and t2.t1_id=t1.id)';
set @a=1;
execute stmt using @a;
id
3
select t2.id from t2, t1 where (t1.id=1 and t2.t1_id=t1.id);
id
3
deallocate prepare stmt;
drop table t1, t2;
create table t1 (id int);
prepare stmt from "insert into t1 (id) select id from t1 union select id from t1";
execute stmt;
execute stmt;
deallocate prepare stmt;
drop table t1;
create table t1 (
id int(11) unsigned not null primary key auto_increment,
partner_id varchar(35) not null,
t1_status_id int(10) unsigned
);
insert into t1 values ("1", "partner1", "10"), ("2", "partner2", "10"),
("3", "partner3", "10"), ("4", "partner4", "10");
create table t2 (
id int(11) unsigned not null default '0',
t1_line_id int(11) unsigned not null default '0',
article_id varchar(20),
sequence int(11) not null default '0',
primary key  (id,t1_line_id)
);
insert into t2 values ("1", "1", "sup", "0"), ("2", "1", "sup", "1"),
("2", "2", "sup", "2"), ("2", "3", "sup", "3"),
("2", "4", "imp", "4"), ("3", "1", "sup", "0"),
("4", "1", "sup", "0");
create table t3 (
id int(11) not null default '0',
preceding_id int(11) not null default '0',
primary key  (id,preceding_id)
);
create table t4 (
user_id varchar(50) not null,
article_id varchar(20) not null,
primary key  (user_id,article_id)
);
insert into t4 values("nicke", "imp");
prepare stmt from
'select distinct t1.partner_id
from t1 left join t3 on t1.id = t3.id
     left join t1 pp on pp.id = t3.preceding_id
where
  exists (
    select *
    from t2 as pl_inner
    where pl_inner.id = t1.id
    and pl_inner.sequence <= (
      select min(sequence) from t2 pl_seqnr
      where pl_seqnr.id = t1.id
    )
    and exists (
      select * from t4
      where t4.article_id = pl_inner.article_id
      and t4.user_id = ?
    )
  )
  and t1.id = ?
group by t1.id
having count(pp.id) = 0';
set @user_id = 'nicke';
set @id = '2';
execute stmt using @user_id, @id;
partner_id
execute stmt using @user_id, @id;
partner_id
deallocate prepare stmt;
drop table t1, t2, t3, t4;
prepare stmt from 'select ?=?';
set @a='CHRISTINE           ';
set @b='CHRISTINE';
execute stmt using @a, @b;
?=?
1
execute stmt using @a, @b;
?=?
1
set @a=1, @b=2;
execute stmt using @a, @b;
?=?
0
set @a='CHRISTINE           ';
set @b='CHRISTINE';
execute stmt using @a, @b;
?=?
1
deallocate prepare stmt;
create table t1 (a int);
prepare stmt from "select ??";
ERROR 42000: You have an error in your SQL syntax; check the manual that corresponds to your MariaDB server version for the right syntax to use near '?' at line 1
prepare stmt from "select ?FROM t1";
ERROR 42000: You have an error in your SQL syntax; check the manual that corresponds to your MariaDB server version for the right syntax to use near '?FROM t1' at line 1
prepare stmt from "select FROM t1 WHERE?=1";
ERROR 42000: You have an error in your SQL syntax; check the manual that corresponds to your MariaDB server version for the right syntax to use near 'FROM t1 WHERE?=1' at line 1
prepare stmt from "update t1 set a=a+?WHERE 1";
ERROR 42000: You have an error in your SQL syntax; check the manual that corresponds to your MariaDB server version for the right syntax to use near '?WHERE 1' at line 1
select ?;
ERROR 42000: You have an error in your SQL syntax; check the manual that corresponds to your MariaDB server version for the right syntax to use near '?' at line 1
select ??;
ERROR 42000: You have an error in your SQL syntax; check the manual that corresponds to your MariaDB server version for the right syntax to use near '??' at line 1
select ? from t1;
ERROR 42000: You have an error in your SQL syntax; check the manual that corresponds to your MariaDB server version for the right syntax to use near '? from t1' at line 1
drop table t1;
prepare stmt from "select @@time_zone";
execute stmt;
@@time_zone
SYSTEM
set @@time_zone:='Japan';
execute stmt;
@@time_zone
Japan
prepare stmt from "select @@transaction_isolation";
execute stmt;
@@transaction_isolation
REPEATABLE-READ
set transaction isolation level read committed;
execute stmt;
@@transaction_isolation
REPEATABLE-READ
set transaction isolation level serializable;
execute stmt;
@@transaction_isolation
REPEATABLE-READ
set @@transaction_isolation=default;
execute stmt;
@@transaction_isolation
REPEATABLE-READ
deallocate prepare stmt;
prepare stmt from "create temporary table t1 (letter enum('','a','b','c')
not null)";
execute stmt;
drop table t1;
execute stmt;
drop table t1;
execute stmt;
drop table t1;
set names latin1;
prepare stmt from "create table t1 (a enum('test') default 'test')
 character set utf8";
execute stmt;
drop table t1;
execute stmt;
drop table t1;
execute stmt;
drop table t1;
set names default;
deallocate prepare stmt;
create table t1 (
word_id mediumint(8) unsigned not null default '0',
formatted varchar(20) not null default ''
);
insert into t1 values
(80,'pendant'), (475,'pretendants'), (989,'tendances'),
(1019,'cependant'),(1022,'abondance'),(1205,'independants'),
(13,'lessiver'),(25,'lambiner'),(46,'situer'),(71,'terminer'),
(82,'decrocher');
select count(*) from t1 where formatted like '%NDAN%';
count(*)
6
select count(*) from t1 where formatted like '%ER';
count(*)
5
prepare stmt from "select count(*) from t1 where formatted like ?";
set @like="%NDAN%";
execute stmt using @like;
count(*)
6
set @like="%ER";
execute stmt using @like;
count(*)
5
set @like="%NDAN%";
execute stmt using @like;
count(*)
6
set @like="%ER";
execute stmt using @like;
count(*)
5
deallocate prepare stmt;
drop table t1;
prepare stmt from 'create table t1 (a varchar(10) character set utf8)';
execute stmt;
insert ignore into t1 (a) values (repeat('a', 20));
select length(a) from t1;
length(a)
10
drop table t1;
execute stmt;
insert ignore into t1 (a) values (repeat('a', 20));
select length(a) from t1;
length(a)
10
drop table t1;
deallocate prepare stmt;
create table t1 (col1 integer, col2 integer);
insert into t1 values(100,100),(101,101),(102,102),(103,103);
prepare stmt from 'select col1, col2 from t1 where (col1, col2) in ((?,?))';
set @a=100, @b=100;
execute stmt using @a,@b;
col1	col2
100	100
set @a=101, @b=101;
execute stmt using @a,@b;
col1	col2
101	101
set @a=102, @b=102;
execute stmt using @a,@b;
col1	col2
102	102
set @a=102, @b=103;
execute stmt using @a,@b;
col1	col2
deallocate prepare stmt;
drop table t1;
set @old_max_prepared_stmt_count= @@max_prepared_stmt_count;
show variables like 'max_prepared_stmt_count';
Variable_name	Value
max_prepared_stmt_count	16382
show status like 'prepared_stmt_count';
Variable_name	Value
Prepared_stmt_count	0
select @@max_prepared_stmt_count;
@@max_prepared_stmt_count
16382
set global max_prepared_stmt_count=-1;
Warnings:
Warning	1292	Truncated incorrect max_prepared_stmt_count value: '-1'
select @@max_prepared_stmt_count;
@@max_prepared_stmt_count
0
set global max_prepared_stmt_count=10000000000000000;
Warnings:
Warning	1292	Truncated incorrect max_prepared_stmt_count value: '10000000000000000'
select @@max_prepared_stmt_count;
@@max_prepared_stmt_count
4294967295
set global max_prepared_stmt_count=default;
select @@max_prepared_stmt_count;
@@max_prepared_stmt_count
16382
set @@max_prepared_stmt_count=1;
ERROR HY000: Variable 'max_prepared_stmt_count' is a GLOBAL variable and should be set with SET GLOBAL
set max_prepared_stmt_count=1;
ERROR HY000: Variable 'max_prepared_stmt_count' is a GLOBAL variable and should be set with SET GLOBAL
set local max_prepared_stmt_count=1;
ERROR HY000: Variable 'max_prepared_stmt_count' is a GLOBAL variable and should be set with SET GLOBAL
set global max_prepared_stmt_count=1;
select @@max_prepared_stmt_count;
@@max_prepared_stmt_count
1
set global max_prepared_stmt_count=0;
select @@max_prepared_stmt_count;
@@max_prepared_stmt_count
0
show status like 'prepared_stmt_count';
Variable_name	Value
Prepared_stmt_count	0
prepare stmt from "select 1";
ERROR 42000: Can't create more than max_prepared_stmt_count statements (current value: 0)
show status like 'prepared_stmt_count';
Variable_name	Value
Prepared_stmt_count	0
set global max_prepared_stmt_count=1;
prepare stmt from "select 1";
show status like 'prepared_stmt_count';
Variable_name	Value
Prepared_stmt_count	1
prepare stmt1 from "select 1";
ERROR 42000: Can't create more than max_prepared_stmt_count statements (current value: 1)
show status like 'prepared_stmt_count';
Variable_name	Value
Prepared_stmt_count	1
deallocate prepare stmt;
show status like 'prepared_stmt_count';
Variable_name	Value
Prepared_stmt_count	0
prepare stmt from "select 1";
show status like 'prepared_stmt_count';
Variable_name	Value
Prepared_stmt_count	1
prepare stmt from "select 2";
show status like 'prepared_stmt_count';
Variable_name	Value
Prepared_stmt_count	1
show status like 'prepared_stmt_count';
Variable_name	Value
Prepared_stmt_count	1
select @@max_prepared_stmt_count;
@@max_prepared_stmt_count
1
set global max_prepared_stmt_count=0;
prepare stmt from "select 1";
ERROR 42000: Can't create more than max_prepared_stmt_count statements (current value: 0)
execute stmt;
ERROR HY000: Unknown prepared statement handler (stmt) given to EXECUTE
show status like 'prepared_stmt_count';
Variable_name	Value
Prepared_stmt_count	0
prepare stmt from "select 1";
ERROR 42000: Can't create more than max_prepared_stmt_count statements (current value: 0)
show status like 'prepared_stmt_count';
Variable_name	Value
Prepared_stmt_count	0
set global max_prepared_stmt_count=3;
select @@max_prepared_stmt_count;
@@max_prepared_stmt_count
3
show status like 'prepared_stmt_count';
Variable_name	Value
Prepared_stmt_count	0
prepare stmt from "select 1";
connect  con1,localhost,root,,;
connection con1;
prepare stmt from "select 2";
prepare stmt1 from "select 3";
prepare stmt2 from "select 4";
ERROR 42000: Can't create more than max_prepared_stmt_count statements (current value: 3)
connection default;
prepare stmt2 from "select 4";
ERROR 42000: Can't create more than max_prepared_stmt_count statements (current value: 3)
select @@max_prepared_stmt_count;
@@max_prepared_stmt_count
3
show status like 'prepared_stmt_count';
Variable_name	Value
Prepared_stmt_count	3
disconnect con1;
connection default;
deallocate prepare stmt;
select @@max_prepared_stmt_count;
@@max_prepared_stmt_count
3
show status like 'prepared_stmt_count';
Variable_name	Value
Prepared_stmt_count	0
set global max_prepared_stmt_count= @old_max_prepared_stmt_count;
drop table if exists t1;
create temporary table if not exists t1 (a1 int);
prepare stmt from "delete t1 from t1 where (cast(a1/3 as unsigned) * 3) = a1";
drop temporary table t1;
create temporary table if not exists t1 (a1 int);
execute stmt;
drop temporary table t1;
create temporary table if not exists t1 (a1 int);
execute stmt;
drop temporary table t1;
create temporary table if not exists t1 (a1 int);
execute stmt;
drop temporary table t1;
deallocate prepare stmt;
CREATE TABLE t1(
ID int(10) unsigned NOT NULL auto_increment,
Member_ID varchar(15) NOT NULL default '',
Action varchar(12) NOT NULL,
Action_Date datetime NOT NULL,
Track varchar(15) default NULL,
User varchar(12) default NULL,
Date_Updated timestamp NOT NULL default CURRENT_TIMESTAMP on update
CURRENT_TIMESTAMP,
PRIMARY KEY (ID),
KEY Action (Action),
KEY Action_Date (Action_Date)
);
INSERT INTO t1(Member_ID, Action, Action_Date, Track) VALUES
('111111', 'Disenrolled', '2006-03-01', 'CAD' ),
('111111', 'Enrolled', '2006-03-01', 'CAD' ),
('111111', 'Disenrolled', '2006-07-03', 'CAD' ),
('222222', 'Enrolled', '2006-03-07', 'CAD' ),
('222222', 'Enrolled', '2006-03-07', 'CHF' ),
('222222', 'Disenrolled', '2006-08-02', 'CHF' ),
('333333', 'Enrolled', '2006-03-01', 'CAD' ),
('333333', 'Disenrolled', '2006-03-01', 'CAD' ),
('444444', 'Enrolled', '2006-03-01', 'CAD' ),
('555555', 'Disenrolled', '2006-03-01', 'CAD' ),
('555555', 'Enrolled', '2006-07-21', 'CAD' ),
('555555', 'Disenrolled', '2006-03-01', 'CHF' ),
('666666', 'Enrolled', '2006-02-09', 'CAD' ),
('666666', 'Enrolled', '2006-05-12', 'CHF' ),
('666666', 'Disenrolled', '2006-06-01', 'CAD' );
PREPARE STMT FROM
"SELECT GROUP_CONCAT(Track SEPARATOR ', ') FROM t1
  WHERE Member_ID=? AND Action='Enrolled' AND
        (Track,Action_Date) IN (SELECT Track, MAX(Action_Date) FROM t1
                                  WHERE Member_ID=?
                                    GROUP BY Track 
                                      HAVING Track>='CAD' AND
                                             MAX(Action_Date)>'2006-03-01')";
SET @id='111111';
EXECUTE STMT USING @id,@id;
GROUP_CONCAT(Track SEPARATOR ', ')
NULL
SET @id='222222';
EXECUTE STMT USING @id,@id;
GROUP_CONCAT(Track SEPARATOR ', ')
CAD
DEALLOCATE PREPARE STMT;
DROP TABLE t1;
DROP TABLE IF EXISTS t1;
CREATE TABLE t1 (i INT, INDEX(i));
INSERT INTO t1 VALUES (1);
PREPARE stmt FROM "SELECT (COUNT(i) = 1), COUNT(i) FROM t1 WHERE i = ?";
SET @a = 0;
EXECUTE stmt USING @a;
(COUNT(i) = 1)	COUNT(i)
0	0
SET @a = 1;
EXECUTE stmt USING @a;
(COUNT(i) = 1)	COUNT(i)
1	1
SET @a = 0;
EXECUTE stmt USING @a;
(COUNT(i) = 1)	COUNT(i)
0	0
PREPARE stmt FROM "SELECT (AVG(i) = 1), AVG(i) FROM t1 WHERE i = ?";
SET @a = 0;
EXECUTE stmt USING @a;
(AVG(i) = 1)	AVG(i)
NULL	NULL
SET @a = 1;
EXECUTE stmt USING @a;
(AVG(i) = 1)	AVG(i)
1	1.0000
SET @a = 0;
EXECUTE stmt USING @a;
(AVG(i) = 1)	AVG(i)
NULL	NULL
PREPARE stmt FROM "SELECT (VARIANCE(i) = 1), VARIANCE(i) FROM t1 WHERE i = ?";
SET @a = 0;
EXECUTE stmt USING @a;
(VARIANCE(i) = 1)	VARIANCE(i)
NULL	NULL
SET @a = 1;
EXECUTE stmt USING @a;
(VARIANCE(i) = 1)	VARIANCE(i)
0	0.0000
SET @a = 0;
EXECUTE stmt USING @a;
(VARIANCE(i) = 1)	VARIANCE(i)
NULL	NULL
PREPARE stmt FROM "SELECT (STDDEV(i) = 1), STDDEV(i) FROM t1 WHERE i = ?";
SET @a = 0;
EXECUTE stmt USING @a;
(STDDEV(i) = 1)	STDDEV(i)
NULL	NULL
SET @a = 1;
EXECUTE stmt USING @a;
(STDDEV(i) = 1)	STDDEV(i)
0	0.0000
SET @a = 0;
EXECUTE stmt USING @a;
(STDDEV(i) = 1)	STDDEV(i)
NULL	NULL
PREPARE stmt FROM "SELECT (BIT_OR(i) = 1), BIT_OR(i) FROM t1 WHERE i = ?";
SET @a = 0;
EXECUTE stmt USING @a;
(BIT_OR(i) = 1)	BIT_OR(i)
0	0
SET @a = 1;
EXECUTE stmt USING @a;
(BIT_OR(i) = 1)	BIT_OR(i)
1	1
SET @a = 0;
EXECUTE stmt USING @a;
(BIT_OR(i) = 1)	BIT_OR(i)
0	0
PREPARE stmt FROM "SELECT (BIT_AND(i) = 1), BIT_AND(i) FROM t1 WHERE i = ?";
SET @a = 0;
EXECUTE stmt USING @a;
(BIT_AND(i) = 1)	BIT_AND(i)
0	18446744073709551615
SET @a = 1;
EXECUTE stmt USING @a;
(BIT_AND(i) = 1)	BIT_AND(i)
1	1
SET @a = 0;
EXECUTE stmt USING @a;
(BIT_AND(i) = 1)	BIT_AND(i)
0	18446744073709551615
PREPARE stmt FROM "SELECT (BIT_XOR(i) = 1), BIT_XOR(i) FROM t1 WHERE i = ?";
SET @a = 0;
EXECUTE stmt USING @a;
(BIT_XOR(i) = 1)	BIT_XOR(i)
0	0
SET @a = 1;
EXECUTE stmt USING @a;
(BIT_XOR(i) = 1)	BIT_XOR(i)
1	1
SET @a = 0;
EXECUTE stmt USING @a;
(BIT_XOR(i) = 1)	BIT_XOR(i)
0	0
DEALLOCATE PREPARE stmt;
DROP TABLE t1;
DROP TABLE IF EXISTS t1, t2;
CREATE TABLE t1 (i INT);
PREPARE st_19182
FROM "CREATE TABLE t2 (i INT, j INT, KEY (i), KEY(j)) SELECT i FROM t1";
EXECUTE st_19182;
DESC t2;
Field	Type	Null	Key	Default	Extra
j	int(11)	YES	MUL	NULL	
i	int(11)	YES	MUL	NULL	
DROP TABLE t2;
EXECUTE st_19182;
DESC t2;
Field	Type	Null	Key	Default	Extra
j	int(11)	YES	MUL	NULL	
i	int(11)	YES	MUL	NULL	
DEALLOCATE PREPARE st_19182;
DROP TABLE t2, t1;
drop database if exists mysqltest;
drop table if exists t1, t2;
create database mysqltest character set utf8;
prepare stmt1 from "create table mysqltest.t1 (c char(10))";
prepare stmt2 from "create table mysqltest.t2 select 'test'";
execute stmt1;
execute stmt2;
show create table mysqltest.t1;
Table	Create Table
t1	CREATE TABLE `t1` (
  `c` char(10) DEFAULT NULL
) ENGINE=MyISAM DEFAULT CHARSET=utf8mb3 COLLATE=utf8mb3_general_ci
show create table mysqltest.t2;
Table	Create Table
t2	CREATE TABLE `t2` (
  `test` varchar(4) CHARACTER SET latin1 COLLATE latin1_swedish_ci NOT NULL
) ENGINE=MyISAM DEFAULT CHARSET=utf8mb3 COLLATE=utf8mb3_general_ci
drop table mysqltest.t1;
drop table mysqltest.t2;
alter database mysqltest character set latin1;
execute stmt1;
execute stmt2;
show create table mysqltest.t1;
Table	Create Table
t1	CREATE TABLE `t1` (
  `c` char(10) DEFAULT NULL
) ENGINE=MyISAM DEFAULT CHARSET=latin1 COLLATE=latin1_swedish_ci
show create table mysqltest.t2;
Table	Create Table
t2	CREATE TABLE `t2` (
  `test` varchar(4) NOT NULL
) ENGINE=MyISAM DEFAULT CHARSET=latin1 COLLATE=latin1_swedish_ci
drop database mysqltest;
deallocate prepare stmt1;
deallocate prepare stmt2;
execute stmt;
show create table t1;
drop table t1;
execute stmt;
show create table t1;
drop table t1;
deallocate prepare stmt;
CREATE TABLE t1(a int);
INSERT INTO t1 VALUES (2), (3), (1);
PREPARE st1 FROM
'(SELECT a FROM t1) UNION (SELECT a+10 FROM t1) ORDER BY RAND()*0+a';
EXECUTE st1;
a
1
2
3
11
12
13
EXECUTE st1;
a
1
2
3
11
12
13
DEALLOCATE PREPARE st1;
DROP TABLE t1;
create table t1 (a int, b tinyint);
prepare st1 from 'update t1 set b= (str_to_date(a, a))';
execute st1;
deallocate prepare st1;
drop table t1;
End of 4.1 tests.
create table t1 (a varchar(20));
insert into t1 values ('foo');
prepare stmt FROM 'SELECT char_length (a) FROM t1';
prepare stmt2 FROM 'SELECT not_a_function (a) FROM t1';
ERROR 42000: FUNCTION test.not_a_function does not exist
drop table t1;
create table t1 (a char(3) not null, b char(3) not null,
c char(3) not null, primary key  (a, b, c));
create table t2 like t1;
prepare stmt from
"select t1.a from (t1 left outer join t2 on t2.a=1 and t1.b=t2.b)
  where t1.a=1";
execute stmt;
a
execute stmt;
a
execute stmt;
a
prepare stmt from
"select t1.a, t1.b, t1.c, t2.a, t2.b, t2.c from
(t1 left outer join t2 on t2.a=? and t1.b=t2.b)
left outer join t2 t3 on t3.a=? where t1.a=?";
set @a:=1, @b:=1, @c:=1;
execute stmt using @a, @b, @c;
a	b	c	a	b	c
execute stmt using @a, @b, @c;
a	b	c	a	b	c
execute stmt using @a, @b, @c;
a	b	c	a	b	c
deallocate prepare stmt;
drop table t1,t2;
SET @aux= "SELECT COUNT(*)
                FROM INFORMATION_SCHEMA.COLUMNS A,
                INFORMATION_SCHEMA.COLUMNS B
                WHERE A.TABLE_SCHEMA = B.TABLE_SCHEMA
                AND A.TABLE_NAME = B.TABLE_NAME
                AND A.COLUMN_NAME = B.COLUMN_NAME AND
                A.TABLE_NAME = 'user'";
prepare my_stmt from @aux;
execute my_stmt;
COUNT(*)
47
Warnings:
Warning	1286	Unknown storage engine 'InnoDB'
Warning	1286	Unknown storage engine 'InnoDB'
Warning	1286	Unknown storage engine 'InnoDB'
execute my_stmt;
COUNT(*)
47
Warnings:
Warning	1286	Unknown storage engine 'InnoDB'
Warning	1286	Unknown storage engine 'InnoDB'
Warning	1286	Unknown storage engine 'InnoDB'
execute my_stmt;
COUNT(*)
47
Warnings:
Warning	1286	Unknown storage engine 'InnoDB'
Warning	1286	Unknown storage engine 'InnoDB'
Warning	1286	Unknown storage engine 'InnoDB'
deallocate prepare my_stmt;
drop procedure if exists p1|
drop table if exists t1|
create table t1 (id int)|
insert into t1 values(1)|
create procedure p1(a int, b int)
begin
declare c int;
select max(id)+1 into c from t1;
insert into t1 select a+b;
insert into t1 select a-b;
insert into t1 select a-c;
end|
set @a= 3, @b= 4|
prepare stmt from "call p1(?, ?)"|
execute stmt using @a, @b|
execute stmt using @a, @b|
select * from t1|
id
1
7
-1
1
7
-1
-5
deallocate prepare stmt|
drop procedure p1|
drop table t1|
create table t1 (a int);
insert into t1 (a) values (1), (2), (3), (4), (5), (6), (7), (8), (9), (10);
prepare stmt from "select * from t1 limit ?, ?";
set @offset=0, @limit=1;
execute stmt using @offset, @limit;
a
1
select * from t1 limit 0, 1;
a
1
set @offset=3, @limit=2;
execute stmt using @offset, @limit;
a
4
5
select * from t1 limit 3, 2;
a
4
5
prepare stmt from "select * from t1 limit ?";
execute stmt using @limit;
a
1
2
prepare stmt from "select * from t1 where a in (select a from t1 limit ?)";
ERROR 42000: This version of MariaDB doesn't yet support 'LIMIT & IN/ALL/ANY/SOME subquery'
prepare stmt from "select * from t1 union all select * from t1 limit ?, ?";
set @offset=9;
set @limit=2;
execute stmt using @offset, @limit;
a
10
1
prepare stmt from "(select * from t1 limit ?, ?) union all
                   (select * from t1 limit ?, ?) order by a limit ?";
execute stmt using @offset, @limit, @offset, @limit, @limit;
a
10
10
drop table t1;
deallocate prepare stmt;
CREATE TABLE b12651_T1(a int) ENGINE=MYISAM;
CREATE TABLE b12651_T2(b int) ENGINE=MYISAM;
CREATE VIEW  b12651_V1 as SELECT b FROM b12651_T2;
PREPARE b12651 FROM 'SELECT 1 FROM b12651_T1 WHERE a IN (SELECT b FROM b12651_V1)';
EXECUTE b12651;
1
DROP VIEW b12651_V1;
DROP TABLE b12651_T1, b12651_T2;
DEALLOCATE PREPARE b12651;
create table t1 (id int);
prepare ins_call from "insert into t1 (id) values (1)";
execute ins_call;
select row_count();
row_count()
1
drop table t1;
create table t1 (a int, b int);
insert into t1 (a,b) values (2,8),(1,9),(3,7);
prepare stmt from "select * from t1 order by ?";
set @a=NULL;
execute stmt using @a;
a	b
2	8
1	9
3	7
set @a=1;
execute stmt using @a;
a	b
1	9
2	8
3	7
set @a=2;
execute stmt using @a;
a	b
3	7
2	8
1	9
deallocate prepare stmt;
select * from t1 order by 1;
a	b
1	9
2	8
3	7
prepare stmt from "select * from t1 order by ?+1";
set @a=0;
execute stmt using @a;
a	b
2	8
1	9
3	7
set @a=1;
execute stmt using @a;
a	b
2	8
1	9
3	7
deallocate prepare stmt;
select * from t1 order by 1+1;
a	b
2	8
1	9
3	7
drop table t1;
create table t1 (a int);
create table t2 like t1;
create table t3 like t2;
prepare stmt from "repair table t1";
execute stmt;
Table	Op	Msg_type	Msg_text
test.t1	repair	status	OK
execute stmt;
Table	Op	Msg_type	Msg_text
test.t1	repair	status	OK
prepare stmt from "optimize table t1";
execute stmt;
Table	Op	Msg_type	Msg_text
test.t1	optimize	status	OK
execute stmt;
Table	Op	Msg_type	Msg_text
test.t1	optimize	status	Table is already up to date
prepare stmt from "analyze table t1";
execute stmt;
Table	Op	Msg_type	Msg_text
test.t1	analyze	status	Engine-independent statistics collected
test.t1	analyze	status	Table is already up to date
execute stmt;
Table	Op	Msg_type	Msg_text
test.t1	analyze	status	Engine-independent statistics collected
test.t1	analyze	status	Table is already up to date
prepare stmt from "repair table t1, t2, t3";
execute stmt;
Table	Op	Msg_type	Msg_text
test.t1	repair	status	OK
test.t2	repair	status	OK
test.t3	repair	status	OK
execute stmt;
Table	Op	Msg_type	Msg_text
test.t1	repair	status	OK
test.t2	repair	status	OK
test.t3	repair	status	OK
prepare stmt from "optimize table t1, t2, t3";
execute stmt;
Table	Op	Msg_type	Msg_text
test.t1	optimize	status	OK
test.t2	optimize	status	OK
test.t3	optimize	status	OK
execute stmt;
Table	Op	Msg_type	Msg_text
test.t1	optimize	status	Table is already up to date
test.t2	optimize	status	Table is already up to date
test.t3	optimize	status	Table is already up to date
prepare stmt from "analyze table t1, t2, t3";
execute stmt;
Table	Op	Msg_type	Msg_text
test.t1	analyze	status	Engine-independent statistics collected
test.t1	analyze	status	Table is already up to date
test.t2	analyze	status	Engine-independent statistics collected
test.t2	analyze	status	Table is already up to date
test.t3	analyze	status	Engine-independent statistics collected
test.t3	analyze	status	Table is already up to date
execute stmt;
Table	Op	Msg_type	Msg_text
test.t1	analyze	status	Engine-independent statistics collected
test.t1	analyze	status	Table is already up to date
test.t2	analyze	status	Engine-independent statistics collected
test.t2	analyze	status	Table is already up to date
test.t3	analyze	status	Engine-independent statistics collected
test.t3	analyze	status	Table is already up to date
prepare stmt from "repair table t1, t4, t3";
execute stmt;
Table	Op	Msg_type	Msg_text
test.t1	repair	status	OK
test.t4	repair	Error	Table 'test.t4' doesn't exist
test.t4	repair	status	Operation failed
test.t3	repair	status	OK
execute stmt;
Table	Op	Msg_type	Msg_text
test.t1	repair	status	OK
test.t4	repair	Error	Table 'test.t4' doesn't exist
test.t4	repair	status	Operation failed
test.t3	repair	status	OK
prepare stmt from "optimize table t1, t3, t4";
execute stmt;
Table	Op	Msg_type	Msg_text
test.t1	optimize	status	OK
test.t3	optimize	status	OK
test.t4	optimize	Error	Table 'test.t4' doesn't exist
test.t4	optimize	status	Operation failed
execute stmt;
Table	Op	Msg_type	Msg_text
test.t1	optimize	status	Table is already up to date
test.t3	optimize	status	Table is already up to date
test.t4	optimize	Error	Table 'test.t4' doesn't exist
test.t4	optimize	status	Operation failed
prepare stmt from "analyze table t4, t1";
execute stmt;
Table	Op	Msg_type	Msg_text
test.t4	analyze	Error	Table 'test.t4' doesn't exist
test.t4	analyze	status	Operation failed
test.t1	analyze	status	Engine-independent statistics collected
test.t1	analyze	status	Table is already up to date
execute stmt;
Table	Op	Msg_type	Msg_text
test.t4	analyze	Error	Table 'test.t4' doesn't exist
test.t4	analyze	status	Operation failed
test.t1	analyze	status	Engine-independent statistics collected
test.t1	analyze	status	Table is already up to date
deallocate prepare stmt;
drop table t1, t2, t3;
create database mysqltest_long_database_name_to_thrash_heap;
use test;
create table t1 (i int);
prepare stmt from "alter table test.t1 rename t1";
use mysqltest_long_database_name_to_thrash_heap;
execute stmt;
show tables like 't1';
Tables_in_mysqltest_long_database_name_to_thrash_heap (t1)
prepare stmt from "alter table test.t1 rename t1";
use test;
execute stmt;
show tables like 't1';
Tables_in_test (t1)
use mysqltest_long_database_name_to_thrash_heap;
show tables like 't1';
Tables_in_mysqltest_long_database_name_to_thrash_heap (t1)
t1
deallocate prepare stmt;
use mysqltest_long_database_name_to_thrash_heap;
prepare stmt_create from "create table t1 (i int)";
prepare stmt_insert from "insert into t1 (i) values (1)";
prepare stmt_update from "update t1 set i=2";
prepare stmt_delete from "delete from t1 where i=2";
prepare stmt_select from "select * from t1";
prepare stmt_alter from "alter table t1 add column (b int)";
prepare stmt_alter1 from "alter table t1 drop column b";
prepare stmt_analyze from "analyze table t1";
prepare stmt_optimize from "optimize table t1";
prepare stmt_show from "show tables like 't1'";
prepare stmt_truncate from "truncate table t1";
prepare stmt_drop from "drop table t1";
drop table t1;
use test;
execute stmt_create;
show tables like 't1';
Tables_in_test (t1)
use mysqltest_long_database_name_to_thrash_heap;
show tables like 't1';
Tables_in_mysqltest_long_database_name_to_thrash_heap (t1)
t1
use test;
execute stmt_insert;
select * from mysqltest_long_database_name_to_thrash_heap.t1;
i
1
execute stmt_update;
select * from mysqltest_long_database_name_to_thrash_heap.t1;
i
2
execute stmt_delete;
execute stmt_select;
i
execute stmt_alter;
show columns from mysqltest_long_database_name_to_thrash_heap.t1;
Field	Type	Null	Key	Default	Extra
i	int(11)	YES		NULL	
b	int(11)	YES		NULL	
execute stmt_alter1;
show columns from mysqltest_long_database_name_to_thrash_heap.t1;
Field	Type	Null	Key	Default	Extra
i	int(11)	YES		NULL	
execute stmt_analyze;
Table	Op	Msg_type	Msg_text
mysqltest_long_database_name_to_thrash_heap.t1	analyze	status	Engine-independent statistics collected
mysqltest_long_database_name_to_thrash_heap.t1	analyze	status	Table is already up to date
execute stmt_optimize;
Table	Op	Msg_type	Msg_text
mysqltest_long_database_name_to_thrash_heap.t1	optimize	status	Table is already up to date
execute stmt_show;
Tables_in_mysqltest_long_database_name_to_thrash_heap (t1)
t1
execute stmt_truncate;
execute stmt_drop;
show tables like 't1';
Tables_in_test (t1)
use mysqltest_long_database_name_to_thrash_heap;
show tables like 't1';
Tables_in_mysqltest_long_database_name_to_thrash_heap (t1)
drop database mysqltest_long_database_name_to_thrash_heap;
prepare stmt_create from "create table t1 (i int)";
ERROR 3D000: No database selected
prepare stmt_insert from "insert into t1 (i) values (1)";
ERROR 3D000: No database selected
prepare stmt_update from "update t1 set i=2";
ERROR 3D000: No database selected
prepare stmt_delete from "delete from t1 where i=2";
ERROR 3D000: No database selected
prepare stmt_select from "select * from t1";
ERROR 3D000: No database selected
prepare stmt_alter from "alter table t1 add column (b int)";
ERROR 3D000: No database selected
prepare stmt_alter1 from "alter table t1 drop column b";
ERROR 3D000: No database selected
prepare stmt_analyze from "analyze table t1";
ERROR 3D000: No database selected
prepare stmt_optimize from "optimize table t1";
ERROR 3D000: No database selected
prepare stmt_show from "show tables like 't1'";
ERROR 3D000: No database selected
prepare stmt_truncate from "truncate table t1";
ERROR 3D000: No database selected
prepare stmt_drop from "drop table t1";
ERROR 3D000: No database selected
create temporary table t1 (i int);
ERROR 3D000: No database selected
use test;
DROP TABLE IF EXISTS t1, t2, t3;
CREATE TABLE t1 (i BIGINT, j BIGINT);
CREATE TABLE t2 (i BIGINT);
CREATE TABLE t3 (i BIGINT, j BIGINT);
PREPARE stmt FROM "SELECT * FROM t1 JOIN t2 ON (t2.i = t1.i)
                   LEFT JOIN t3 ON ((t3.i, t3.j) = (t1.i, t1.j))
                   WHERE t1.i = ?";
SET @a= 1;
EXECUTE stmt USING @a;
i	j	i	i	j
EXECUTE stmt USING @a;
i	j	i	i	j
DEALLOCATE PREPARE stmt;
DROP TABLE IF EXISTS t1, t2, t3;
DROP TABLE IF EXISTS t1, t2;
CREATE TABLE t1 (i INT KEY);
CREATE TABLE t2 (i INT);
INSERT INTO t1 VALUES (1), (2);
INSERT INTO t2 VALUES (1);
PREPARE stmt FROM "SELECT t2.i FROM t1 LEFT JOIN t2 ON t2.i = t1.i
                   WHERE t1.i = ?";
SET @arg= 1;
EXECUTE stmt USING @arg;
i
1
SET @arg= 2;
EXECUTE stmt USING @arg;
i
NULL
SET @arg= 1;
EXECUTE stmt USING @arg;
i
1
DEALLOCATE PREPARE stmt;
DROP TABLE t1, t2;
CREATE TABLE t1 (i INT);
CREATE VIEW v1 AS SELECT * FROM t1;
INSERT INTO t1 VALUES (1), (2);
SELECT t1.i FROM t1 JOIN v1 ON t1.i = v1.i
WHERE EXISTS (SELECT * FROM t1 WHERE v1.i = 1);
i
1
PREPARE stmt FROM "SELECT t1.i FROM t1 JOIN v1 ON t1.i = v1.i
WHERE EXISTS (SELECT * FROM t1 WHERE v1.i = 1)";
EXECUTE stmt;
i
1
EXECUTE stmt;
i
1
DEALLOCATE PREPARE stmt;
DROP VIEW v1;
DROP TABLE t1;
DROP PROCEDURE IF EXISTS p1;
flush status;
prepare sq from 'show status like "slow_queries"';
execute sq;
Variable_name	Value
Slow_queries	0
prepare no_index from 'select 1 from information_schema.tables limit 1';
execute sq;
Variable_name	Value
Slow_queries	0
execute no_index;
1
1
execute sq;
Variable_name	Value
Slow_queries	1
deallocate prepare no_index;
deallocate prepare sq;
CREATE TABLE t1 (a int);
INSERT INTO t1 VALUES (1), (2);
CREATE TABLE t2 (b int);
INSERT INTO t2 VALUES (NULL);
SELECT a FROM t1 WHERE (SELECT b FROM t2) IS NULL;
a
1
2
PREPARE stmt FROM 'SELECT a FROM t1 WHERE (SELECT b FROM t2) IS NULL';
EXECUTE stmt;
a
1
2
DEALLOCATE PREPARE stmt;
PREPARE stmt FROM 'SELECT a FROM t1 WHERE (SELECT b FROM t2 limit ?) IS NULL';
SET @arg=1;
EXECUTE stmt USING @arg;
a
1
2
DEALLOCATE PREPARE stmt;
DROP TABLE t1,t2;
drop table if exists t1;
create table t1 (s1 char(20));
prepare stmt from "alter table t1 modify s1 int";
execute stmt;
execute stmt;
drop table t1;
deallocate prepare stmt;
drop table if exists t1;
create table t1 (a int, b int);
prepare s_6895 from "alter table t1 drop column b";
execute s_6895;
show columns from t1;
Field	Type	Null	Key	Default	Extra
a	int(11)	YES		NULL	
drop table t1;
create table t1 (a int, b int);
execute s_6895;
show columns from t1;
Field	Type	Null	Key	Default	Extra
a	int(11)	YES		NULL	
drop table t1;
create table t1 (a int, b int);
execute s_6895;
show columns from t1;
Field	Type	Null	Key	Default	Extra
a	int(11)	YES		NULL	
deallocate prepare s_6895;
drop table t1;
create table t1 (i int primary key auto_increment) comment='comment for table t1';
create table t2 (i int, j int, k int);
prepare stmt from "alter table t1 auto_increment=100";
execute stmt;
show create table t1;
Table	Create Table
t1	CREATE TABLE `t1` (
  `i` int(11) NOT NULL AUTO_INCREMENT,
  PRIMARY KEY (`i`)
) ENGINE=MyISAM AUTO_INCREMENT=100 DEFAULT CHARSET=latin1 COLLATE=latin1_swedish_ci COMMENT='comment for table t1'
flush tables;
select * from t2;
i	j	k
execute stmt;
show create table t1;
Table	Create Table
t1	CREATE TABLE `t1` (
  `i` int(11) NOT NULL AUTO_INCREMENT,
  PRIMARY KEY (`i`)
) ENGINE=MyISAM AUTO_INCREMENT=100 DEFAULT CHARSET=latin1 COLLATE=latin1_swedish_ci COMMENT='comment for table t1'
deallocate prepare stmt;
drop table t1, t2;
set @old_character_set_server= @@character_set_server;
set @@character_set_server= latin1;
prepare stmt from "create database mysqltest_1";
execute stmt;
show create database mysqltest_1;
Database	Create Database
mysqltest_1	CREATE DATABASE `mysqltest_1` /*!40100 DEFAULT CHARACTER SET latin1 COLLATE latin1_swedish_ci */
drop database mysqltest_1;
set @@character_set_server= utf8;
execute stmt;
show create database mysqltest_1;
Database	Create Database
mysqltest_1	CREATE DATABASE `mysqltest_1` /*!40100 DEFAULT CHARACTER SET utf8mb3 COLLATE utf8mb3_general_ci */
drop database mysqltest_1;
deallocate prepare stmt;
set @@character_set_server= @old_character_set_server;
drop tables if exists t1;
create table t1 (id int primary key auto_increment, value varchar(10));
insert into t1 (id, value) values (1, 'FIRST'), (2, 'SECOND'), (3, 'THIRD');
prepare stmt from "insert into t1 (id, value) select * from (select 4 as i, 'FOURTH' as v) as y on duplicate key update v = 'DUP'";
execute stmt;
ERROR 42S22: Unknown column 'v' in 'UPDATE'
execute stmt;
ERROR 42S22: Unknown column 'v' in 'UPDATE'
deallocate prepare stmt;
prepare stmt from "insert into t1 (id, value) select * from (select 4 as id, 'FOURTH' as value) as y on duplicate key update y.value = 'DUP'";
execute stmt;
ERROR 42S22: Unknown column 'y.value' in 'UPDATE'
execute stmt;
ERROR 42S22: Unknown column 'y.value' in 'UPDATE'
deallocate prepare stmt;
drop tables t1;
prepare stmt from "create table t1 select ?";
set @a=1.0;
execute stmt using @a;
show create table t1;
Table	Create Table
t1	CREATE TABLE `t1` (
  `?` decimal(2,1) NOT NULL
) ENGINE=MyISAM DEFAULT CHARSET=latin1 COLLATE=latin1_swedish_ci
drop table t1;
drop table if exists t1;
create table t1 (a bigint unsigned, b bigint(20) unsigned);
prepare stmt from "insert into t1 values (?,?)";
set @a= 9999999999999999;
set @b= 14632475938453979136;
insert into t1 values (@a, @b);
select * from t1 where a = @a and b = @b;
a	b
9999999999999999	14632475938453979136
execute stmt using @a, @b;
select * from t1 where a = @a and b = @b;
a	b
9999999999999999	14632475938453979136
9999999999999999	14632475938453979136
deallocate prepare stmt;
drop table t1;
drop view if exists v1;
drop table if exists t1;
create table t1 (a int, b int);
insert into t1 values (1,1), (2,2), (3,3);
insert into t1 values (3,1), (1,2), (2,3);
prepare stmt from "create view v1 as select * from t1";
execute stmt;
drop table t1;
create table t1 (a int, b int);
drop view v1;
execute stmt;
show create view v1;
View	Create View	character_set_client	collation_connection
v1	CREATE ALGORITHM=UNDEFINED DEFINER=`root`@`localhost` SQL SECURITY DEFINER VIEW `v1` AS select `t1`.`a` AS `a`,`t1`.`b` AS `b` from `t1`	latin1	latin1_swedish_ci
drop view v1;
prepare stmt from "create view v1 (c,d) as select a,b from t1";
execute stmt;
show create view v1;
View	Create View	character_set_client	collation_connection
v1	CREATE ALGORITHM=UNDEFINED DEFINER=`root`@`localhost` SQL SECURITY DEFINER VIEW `v1` AS select `t1`.`a` AS `c`,`t1`.`b` AS `d` from `t1`	latin1	latin1_swedish_ci
select * from v1;
c	d
drop view v1;
execute stmt;
deallocate prepare stmt;
show create view v1;
View	Create View	character_set_client	collation_connection
v1	CREATE ALGORITHM=UNDEFINED DEFINER=`root`@`localhost` SQL SECURITY DEFINER VIEW `v1` AS select `t1`.`a` AS `c`,`t1`.`b` AS `d` from `t1`	latin1	latin1_swedish_ci
select * from v1;
c	d
drop view v1;
prepare stmt from "create view v1 (c) as select b+1 from t1";
execute stmt;
show create view v1;
View	Create View	character_set_client	collation_connection
v1	CREATE ALGORITHM=UNDEFINED DEFINER=`root`@`localhost` SQL SECURITY DEFINER VIEW `v1` AS select `t1`.`b` + 1 AS `c` from `t1`	latin1	latin1_swedish_ci
select * from v1;
c
drop view v1;
execute stmt;
deallocate prepare stmt;
show create view v1;
View	Create View	character_set_client	collation_connection
v1	CREATE ALGORITHM=UNDEFINED DEFINER=`root`@`localhost` SQL SECURITY DEFINER VIEW `v1` AS select `t1`.`b` + 1 AS `c` from `t1`	latin1	latin1_swedish_ci
select * from v1;
c
drop view v1;
prepare stmt from "create view v1 (c,d,e,f) as select a,b,a in (select a+2 from t1), a = all (select a from t1) from t1";
execute stmt;
show create view v1;
View	Create View	character_set_client	collation_connection
v1	CREATE ALGORITHM=UNDEFINED DEFINER=`root`@`localhost` SQL SECURITY DEFINER VIEW `v1` AS select `t1`.`a` AS `c`,`t1`.`b` AS `d`,`t1`.`a` in (select `t1`.`a` + 2 from `t1`) AS `e`,`t1`.`a` = all (select `t1`.`a` from `t1`) AS `f` from `t1`	latin1	latin1_swedish_ci
select * from v1;
c	d	e	f
drop view v1;
execute stmt;
deallocate prepare stmt;
show create view v1;
View	Create View	character_set_client	collation_connection
v1	CREATE ALGORITHM=UNDEFINED DEFINER=`root`@`localhost` SQL SECURITY DEFINER VIEW `v1` AS select `t1`.`a` AS `c`,`t1`.`b` AS `d`,`t1`.`a` in (select `t1`.`a` + 2 from `t1`) AS `e`,`t1`.`a` = all (select `t1`.`a` from `t1`) AS `f` from `t1`	latin1	latin1_swedish_ci
select * from v1;
c	d	e	f
drop view v1;
prepare stmt from "create or replace view v1 as select 1";
execute stmt;
show create view v1;
View	Create View	character_set_client	collation_connection
v1	CREATE ALGORITHM=UNDEFINED DEFINER=`root`@`localhost` SQL SECURITY DEFINER VIEW `v1` AS select 1 AS `1`	latin1	latin1_swedish_ci
select * from v1;
1
1
execute stmt;
show create view v1;
View	Create View	character_set_client	collation_connection
v1	CREATE ALGORITHM=UNDEFINED DEFINER=`root`@`localhost` SQL SECURITY DEFINER VIEW `v1` AS select 1 AS `1`	latin1	latin1_swedish_ci
deallocate prepare stmt;
show create view v1;
View	Create View	character_set_client	collation_connection
v1	CREATE ALGORITHM=UNDEFINED DEFINER=`root`@`localhost` SQL SECURITY DEFINER VIEW `v1` AS select 1 AS `1`	latin1	latin1_swedish_ci
select * from v1;
1
1
drop view v1;
prepare stmt from "create view v1 as select 1, 1";
execute stmt;
show create view v1;
View	Create View	character_set_client	collation_connection
v1	CREATE ALGORITHM=UNDEFINED DEFINER=`root`@`localhost` SQL SECURITY DEFINER VIEW `v1` AS select 1 AS `1`,1 AS `My_exp_1`	latin1	latin1_swedish_ci
select * from v1;
1	My_exp_1
1	1
drop view v1;
execute stmt;
deallocate prepare stmt;
show create view v1;
View	Create View	character_set_client	collation_connection
v1	CREATE ALGORITHM=UNDEFINED DEFINER=`root`@`localhost` SQL SECURITY DEFINER VIEW `v1` AS select 1 AS `1`,1 AS `My_exp_1`	latin1	latin1_swedish_ci
select * from v1;
1	My_exp_1
1	1
drop view v1;
prepare stmt from "create view v1 (x) as select a from t1 where a > 1";
execute stmt;
show create view v1;
View	Create View	character_set_client	collation_connection
v1	CREATE ALGORITHM=UNDEFINED DEFINER=`root`@`localhost` SQL SECURITY DEFINER VIEW `v1` AS select `t1`.`a` AS `x` from `t1` where `t1`.`a` > 1	latin1	latin1_swedish_ci
select * from v1;
x
drop view v1;
execute stmt;
deallocate prepare stmt;
show create view v1;
View	Create View	character_set_client	collation_connection
v1	CREATE ALGORITHM=UNDEFINED DEFINER=`root`@`localhost` SQL SECURITY DEFINER VIEW `v1` AS select `t1`.`a` AS `x` from `t1` where `t1`.`a` > 1	latin1	latin1_swedish_ci
select * from v1;
x
drop view v1;
prepare stmt from "create view v1 as select * from `t1` `b`";
execute stmt;
show create view v1;
View	Create View	character_set_client	collation_connection
v1	CREATE ALGORITHM=UNDEFINED DEFINER=`root`@`localhost` SQL SECURITY DEFINER VIEW `v1` AS select `b`.`a` AS `a`,`b`.`b` AS `b` from `t1` `b`	latin1	latin1_swedish_ci
select * from v1;
a	b
drop view v1;
execute stmt;
deallocate prepare stmt;
show create view v1;
View	Create View	character_set_client	collation_connection
v1	CREATE ALGORITHM=UNDEFINED DEFINER=`root`@`localhost` SQL SECURITY DEFINER VIEW `v1` AS select `b`.`a` AS `a`,`b`.`b` AS `b` from `t1` `b`	latin1	latin1_swedish_ci
select * from v1;
a	b
drop view v1;
prepare stmt from "create view v1 (a,b,c) as select * from t1";
execute stmt;
ERROR HY000: View's SELECT and view's field list have different column counts
execute stmt;
ERROR HY000: View's SELECT and view's field list have different column counts
deallocate prepare stmt;
drop table t1;
create temporary table t1 (a int, b int);
prepare stmt from "create view v1 as select * from t1";
execute stmt;
ERROR HY000: View's SELECT refers to a temporary table 't1'
execute stmt;
ERROR HY000: View's SELECT refers to a temporary table 't1'
deallocate prepare stmt;
drop table t1;
prepare stmt from "create view v1 as select * from t1";
ERROR 42S02: Table 'test.t1' doesn't exist
prepare stmt from "create view v1 as select * from `t1` `b`";
ERROR 42S02: Table 'test.t1' doesn't exist
prepare stmt from "select ?";
set @arg= 123456789.987654321;
select @arg;
@arg
123456789.987654321
execute stmt using @arg;
?
123456789.987654321
set @arg= "string";
select @arg;
@arg
string
execute stmt using @arg;
?
string
set @arg= 123456;
select @arg;
@arg
123456
execute stmt using @arg;
?
123456
set @arg= cast(-12345.54321 as decimal(20, 10));
select @arg;
@arg
-12345.5432100000
execute stmt using @arg;
?
-12345.5432100000
deallocate prepare stmt;
#
# Bug#48508: Crash on prepared statement re-execution.
#
create table t1(b int);
insert into t1 values (0);
create view v1 AS select 1 as a from t1 where b;
prepare stmt from "select * from v1 where a";
execute stmt;
a
execute stmt;
a
deallocate prepare stmt;
drop table t1;
drop view v1;
create table t1(a bigint);
create table t2(b tinyint);
insert into t2 values (null);
prepare stmt from "select 1 from t1 join  t2 on a xor b where b > 1  and a =1";
execute stmt;
1
execute stmt;
1
deallocate prepare stmt;
drop table t1,t2;
#
#
# Bug #49570: Assertion failed: !(order->used & map)
# on re-execution of prepared statement
#
CREATE TABLE t1(a INT PRIMARY KEY);
INSERT INTO t1 VALUES(0), (1);
PREPARE stmt FROM 
"SELECT 1 FROM t1 JOIN t1 t2 USING(a) GROUP BY t2.a, t1.a";
EXECUTE stmt;
1
1
1
EXECUTE stmt;
1
1
1
EXECUTE stmt;
1
1
1
DEALLOCATE PREPARE stmt;
DROP TABLE t1;
End of 5.0 tests.
create procedure proc_1() reset query cache;
call proc_1();
call proc_1();
call proc_1();
create function func_1() returns int deterministic begin reset query cache; return 1; end|
ERROR 0A000: RESET is not allowed in stored function or trigger
create function func_1() returns int deterministic begin call proc_1(); return 1; end|
select func_1(), func_1(), func_1() from dual;
ERROR 0A000: RESET is not allowed in stored function or trigger
drop function func_1;
drop procedure proc_1;
prepare abc from "reset query cache";
execute abc;
execute abc;
execute abc;
deallocate prepare abc;
create procedure proc_1() reset master;
create function func_1() returns int begin reset master; return 1; end|
ERROR 0A000: RESET is not allowed in stored function or trigger
create function func_1() returns int begin call proc_1(); return 1; end|
select func_1(), func_1(), func_1() from dual;
ERROR 0A000: RESET is not allowed in stored function or trigger
drop function func_1;
drop procedure proc_1;
prepare abc from "reset master";
execute abc;
execute abc;
execute abc;
deallocate prepare abc;
create procedure proc_1() reset slave;
call proc_1();
call proc_1();
call proc_1();
create function func_1() returns int begin reset slave; return 1; end|
ERROR 0A000: RESET is not allowed in stored function or trigger
create function func_1() returns int begin call proc_1(); return 1; end|
select func_1(), func_1(), func_1() from dual;
ERROR 0A000: RESET is not allowed in stored function or trigger
drop function func_1;
drop procedure proc_1;
prepare abc from "reset slave";
execute abc;
execute abc;
execute abc;
deallocate prepare abc;
create procedure proc_1(a integer) kill a;
call proc_1(0);
ERROR HY000: Unknown thread id: 0
call proc_1(0);
ERROR HY000: Unknown thread id: 0
call proc_1(0);
ERROR HY000: Unknown thread id: 0
drop procedure proc_1;
create function func_1() returns int begin kill 0; return 1; end|
select func_1() from dual;
ERROR HY000: Unknown thread id: 0
select func_1() from dual;
ERROR HY000: Unknown thread id: 0
select func_1() from dual;
ERROR HY000: Unknown thread id: 0
drop function func_1;
prepare abc from "kill 0";
execute abc;
ERROR HY000: Unknown thread id: 0
execute abc;
ERROR HY000: Unknown thread id: 0
execute abc;
ERROR HY000: Unknown thread id: 0
deallocate prepare abc;
create procedure proc_1() flush hosts;
call proc_1();
call proc_1();
call proc_1();
call proc_1();
create function func_1() returns int begin flush hosts; return 1; end|
ERROR 0A000: FLUSH is not allowed in stored function or trigger
create function func_1() returns int begin call proc_1(); return 1; end|
select func_1(), func_1(), func_1() from dual;
ERROR 0A000: FLUSH is not allowed in stored function or trigger
drop function func_1;
drop procedure proc_1;
prepare abc from "flush hosts";
execute abc;
execute abc;
execute abc;
deallocate prepare abc;
create procedure proc_1() flush privileges;
call proc_1();
call proc_1();
call proc_1();
create function func_1() returns int begin flush privileges; return 1; end|
ERROR 0A000: FLUSH is not allowed in stored function or trigger
create function func_1() returns int begin call proc_1(); return 1; end|
select func_1(), func_1(), func_1() from dual;
ERROR 0A000: FLUSH is not allowed in stored function or trigger
drop function func_1;
drop procedure proc_1;
prepare abc from "flush privileges";
deallocate prepare abc;
create procedure proc_1() flush tables with read lock;
call proc_1();
unlock tables;
call proc_1();
unlock tables;
call proc_1();
unlock tables;
create function func_1() returns int begin flush tables with read lock; return 1; end|
ERROR 0A000: FLUSH is not allowed in stored function or trigger
create function func_1() returns int begin call proc_1(); return 1; end|
select func_1(), func_1(), func_1() from dual;
ERROR 0A000: FLUSH is not allowed in stored function or trigger
drop function func_1;
drop procedure proc_1;
prepare abc from "flush tables with read lock";
execute abc;
execute abc;
execute abc;
deallocate prepare abc;
unlock tables;
create procedure proc_1() flush tables;
call proc_1();
call proc_1();
call proc_1();
create function func_1() returns int begin flush tables; return 1; end|
ERROR 0A000: FLUSH is not allowed in stored function or trigger
create function func_1() returns int begin call proc_1(); return 1; end|
select func_1(), func_1(), func_1() from dual;
ERROR 0A000: FLUSH is not allowed in stored function or trigger
drop function func_1;
drop procedure proc_1;
prepare abc from "flush tables";
execute abc;
execute abc;
execute abc;
deallocate prepare abc;
create procedure proc_1() flush tables;
flush tables;
show open tables from mysql;
Database	Table	In_use	Name_locked
mysql	general_log	0	0
select Host, User from mysql.user limit 0;
Host	User
show open tables from mysql;
Database	Table	In_use	Name_locked
mysql	column_stats	0	0
mysql	general_log	0	0
mysql	global_priv	0	0
mysql	index_stats	0	0
mysql	table_stats	0	0
mysql	user	0	0
call proc_1();
show open tables from mysql;
Database	Table	In_use	Name_locked
mysql	general_log	0	0
select Host, User from mysql.user limit 0;
Host	User
show open tables from mysql;
Database	Table	In_use	Name_locked
mysql	column_stats	0	0
mysql	general_log	0	0
mysql	global_priv	0	0
mysql	index_stats	0	0
mysql	table_stats	0	0
mysql	user	0	0
call proc_1();
show open tables from mysql;
Database	Table	In_use	Name_locked
mysql	general_log	0	0
select Host, User from mysql.user limit 0;
Host	User
show open tables from mysql;
Database	Table	In_use	Name_locked
mysql	column_stats	0	0
mysql	general_log	0	0
mysql	global_priv	0	0
mysql	index_stats	0	0
mysql	table_stats	0	0
mysql	user	0	0
call proc_1();
show open tables from mysql;
Database	Table	In_use	Name_locked
mysql	general_log	0	0
select Host, User from mysql.user limit 0;
Host	User
show open tables from mysql;
Database	Table	In_use	Name_locked
mysql	column_stats	0	0
mysql	general_log	0	0
mysql	global_priv	0	0
mysql	index_stats	0	0
mysql	table_stats	0	0
mysql	user	0	0
flush tables;
create function func_1() returns int begin flush tables; return 1; end|
ERROR 0A000: FLUSH is not allowed in stored function or trigger
create function func_1() returns int begin call proc_1(); return 1; end|
select func_1(), func_1(), func_1() from dual;
ERROR 0A000: FLUSH is not allowed in stored function or trigger
drop function func_1;
drop procedure proc_1;
flush tables;
select Host, User from mysql.user limit 0;
Host	User
show open tables from mysql;
Database	Table	In_use	Name_locked
mysql	column_stats	0	0
mysql	general_log	0	0
mysql	global_priv	0	0
mysql	index_stats	0	0
mysql	table_stats	0	0
mysql	user	0	0
prepare abc from "flush tables";
execute abc;
show open tables from mysql;
Database	Table	In_use	Name_locked
mysql	general_log	0	0
select Host, User from mysql.user limit 0;
Host	User
show open tables from mysql;
Database	Table	In_use	Name_locked
mysql	column_stats	0	0
mysql	general_log	0	0
mysql	global_priv	0	0
mysql	index_stats	0	0
mysql	table_stats	0	0
mysql	user	0	0
execute abc;
show open tables from mysql;
Database	Table	In_use	Name_locked
mysql	general_log	0	0
select Host, User from mysql.user limit 0;
Host	User
show open tables from mysql;
Database	Table	In_use	Name_locked
mysql	column_stats	0	0
mysql	general_log	0	0
mysql	global_priv	0	0
mysql	index_stats	0	0
mysql	table_stats	0	0
mysql	user	0	0
execute abc;
show open tables from mysql;
Database	Table	In_use	Name_locked
mysql	general_log	0	0
select Host, User from mysql.user limit 0;
Host	User
show open tables from mysql;
Database	Table	In_use	Name_locked
mysql	column_stats	0	0
mysql	general_log	0	0
mysql	global_priv	0	0
mysql	index_stats	0	0
mysql	table_stats	0	0
mysql	user	0	0
flush tables;
deallocate prepare abc;
create procedure proc_1() flush logs;
call proc_1();
call proc_1();
call proc_1();
create function func_1() returns int begin flush logs; return 1; end|
ERROR 0A000: FLUSH is not allowed in stored function or trigger
create function func_1() returns int begin call proc_1(); return 1; end|
select func_1(), func_1(), func_1() from dual;
ERROR 0A000: FLUSH is not allowed in stored function or trigger
drop function func_1;
drop procedure proc_1;
prepare abc from "flush logs";
execute abc;
execute abc;
execute abc;
deallocate prepare abc;
create procedure proc_1() flush status;
call proc_1();
call proc_1();
call proc_1();
create function func_1() returns int begin flush status; return 1; end|
ERROR 0A000: FLUSH is not allowed in stored function or trigger
create function func_1() returns int begin call proc_1(); return 1; end|
select func_1(), func_1(), func_1() from dual;
ERROR 0A000: FLUSH is not allowed in stored function or trigger
drop function func_1;
drop procedure proc_1;
prepare abc from "flush status";
execute abc;
execute abc;
execute abc;
deallocate prepare abc;
create procedure proc_1() flush slave;
call proc_1();
call proc_1();
call proc_1();
create function func_1() returns int begin flush slave; return 1; end|
ERROR 0A000: FLUSH is not allowed in stored function or trigger
create function func_1() returns int begin call proc_1(); return 1; end|
select func_1(), func_1(), func_1() from dual;
ERROR 0A000: FLUSH is not allowed in stored function or trigger
drop function func_1;
drop procedure proc_1;
prepare abc from "flush slave";
execute abc;
execute abc;
execute abc;
deallocate prepare abc;
create procedure proc_1() flush master;
create function func_1() returns int begin flush master; return 1; end|
ERROR 0A000: FLUSH is not allowed in stored function or trigger
create function func_1() returns int begin call proc_1(); return 1; end|
select func_1(), func_1(), func_1() from dual;
ERROR 0A000: FLUSH is not allowed in stored function or trigger
drop function func_1;
drop procedure proc_1;
prepare abc from "flush master";
deallocate prepare abc;
create procedure proc_1() flush des_key_file;
call proc_1();
call proc_1();
call proc_1();
create function func_1() returns int begin flush des_key_file; return 1; end|
ERROR 0A000: FLUSH is not allowed in stored function or trigger
create function func_1() returns int begin call proc_1(); return 1; end|
select func_1(), func_1(), func_1() from dual;
ERROR 0A000: FLUSH is not allowed in stored function or trigger
drop function func_1;
drop procedure proc_1;
prepare abc from "flush des_key_file";
execute abc;
execute abc;
execute abc;
deallocate prepare abc;
create procedure proc_1() flush user_resources;
call proc_1();
call proc_1();
call proc_1();
create function func_1() returns int begin flush user_resources; return 1; end|
ERROR 0A000: FLUSH is not allowed in stored function or trigger
create function func_1() returns int begin call proc_1(); return 1; end|
select func_1(), func_1(), func_1() from dual;
ERROR 0A000: FLUSH is not allowed in stored function or trigger
drop function func_1;
drop procedure proc_1;
prepare abc from "flush user_resources";
execute abc;
execute abc;
execute abc;
deallocate prepare abc;
create procedure proc_1() start slave;
drop procedure proc_1;
create function func_1() returns int begin start slave; return 1; end|
drop function func_1;
prepare abc from "start slave";
deallocate prepare abc;
create procedure proc_1() stop slave;
drop procedure proc_1;
create function func_1() returns int begin stop slave; return 1; end|
drop function func_1;
prepare abc from "stop slave";
deallocate prepare abc;
create procedure proc_1() show binlog events;
drop procedure proc_1;
create function func_1() returns int begin show binlog events; return 1; end|
ERROR 0A000: Not allowed to return a result set from a function
select func_1(), func_1(), func_1() from dual;
ERROR 42000: FUNCTION test.func_1 does not exist
drop function func_1;
ERROR 42000: FUNCTION test.func_1 does not exist
prepare abc from "show binlog events";
deallocate prepare abc;
create procedure proc_1() show slave status;
drop procedure proc_1;
create function func_1() returns int begin show slave status; return 1; end|
ERROR 0A000: Not allowed to return a result set from a function
select func_1(), func_1(), func_1() from dual;
ERROR 42000: FUNCTION test.func_1 does not exist
drop function func_1;
ERROR 42000: FUNCTION test.func_1 does not exist
prepare abc from "show slave status";
deallocate prepare abc;
create procedure proc_1() show master status;
drop procedure proc_1;
create function func_1() returns int begin show master status; return 1; end|
ERROR 0A000: Not allowed to return a result set from a function
select func_1(), func_1(), func_1() from dual;
ERROR 42000: FUNCTION test.func_1 does not exist
drop function func_1;
ERROR 42000: FUNCTION test.func_1 does not exist
prepare abc from "show master status";
deallocate prepare abc;
create procedure proc_1() show master logs;
drop procedure proc_1;
create function func_1() returns int begin show master logs; return 1; end|
ERROR 0A000: Not allowed to return a result set from a function
select func_1(), func_1(), func_1() from dual;
ERROR 42000: FUNCTION test.func_1 does not exist
drop function func_1;
ERROR 42000: FUNCTION test.func_1 does not exist
prepare abc from "show master logs";
deallocate prepare abc;
create procedure proc_1() show events;
call proc_1();
Db	Name	Definer	Time zone	Type	Execute at	Interval value	Interval field	Starts	Ends	Status	Originator	character_set_client	collation_connection	Database Collation
call proc_1();
Db	Name	Definer	Time zone	Type	Execute at	Interval value	Interval field	Starts	Ends	Status	Originator	character_set_client	collation_connection	Database Collation
call proc_1();
Db	Name	Definer	Time zone	Type	Execute at	Interval value	Interval field	Starts	Ends	Status	Originator	character_set_client	collation_connection	Database Collation
drop procedure proc_1;
create function func_1() returns int begin show events; return 1; end|
ERROR 0A000: Not allowed to return a result set from a function
select func_1(), func_1(), func_1() from dual;
ERROR 42000: FUNCTION test.func_1 does not exist
drop function func_1;
ERROR 42000: FUNCTION test.func_1 does not exist
prepare abc from "show events";
execute abc;
Db	Name	Definer	Time zone	Type	Execute at	Interval value	Interval field	Starts	Ends	Status	Originator	character_set_client	collation_connection	Database Collation
execute abc;
Db	Name	Definer	Time zone	Type	Execute at	Interval value	Interval field	Starts	Ends	Status	Originator	character_set_client	collation_connection	Database Collation
execute abc;
Db	Name	Definer	Time zone	Type	Execute at	Interval value	Interval field	Starts	Ends	Status	Originator	character_set_client	collation_connection	Database Collation
deallocate prepare abc;
drop procedure if exists a;
create procedure a() select 42;
create procedure proc_1(a char(2)) show create procedure a;
call proc_1("bb");
Procedure	sql_mode	Create Procedure	character_set_client	collation_connection	Database Collation
a	STRICT_TRANS_TABLES,ERROR_FOR_DIVISION_BY_ZERO,NO_AUTO_CREATE_USER,NO_ENGINE_SUBSTITUTION	CREATE DEFINER=`root`@`localhost` PROCEDURE `a`()
select 42	latin1	latin1_swedish_ci	latin1_swedish_ci
call proc_1("bb");
Procedure	sql_mode	Create Procedure	character_set_client	collation_connection	Database Collation
a	STRICT_TRANS_TABLES,ERROR_FOR_DIVISION_BY_ZERO,NO_AUTO_CREATE_USER,NO_ENGINE_SUBSTITUTION	CREATE DEFINER=`root`@`localhost` PROCEDURE `a`()
select 42	latin1	latin1_swedish_ci	latin1_swedish_ci
call proc_1("bb");
Procedure	sql_mode	Create Procedure	character_set_client	collation_connection	Database Collation
a	STRICT_TRANS_TABLES,ERROR_FOR_DIVISION_BY_ZERO,NO_AUTO_CREATE_USER,NO_ENGINE_SUBSTITUTION	CREATE DEFINER=`root`@`localhost` PROCEDURE `a`()
select 42	latin1	latin1_swedish_ci	latin1_swedish_ci
drop procedure proc_1;
create function func_1() returns int begin show create procedure a; return 1; end|
ERROR 0A000: Not allowed to return a result set from a function
select func_1(), func_1(), func_1() from dual;
ERROR 42000: FUNCTION test.func_1 does not exist
drop function func_1;
ERROR 42000: FUNCTION test.func_1 does not exist
prepare abc from "show create procedure a";
execute abc;
Procedure	sql_mode	Create Procedure	character_set_client	collation_connection	Database Collation
a	STRICT_TRANS_TABLES,ERROR_FOR_DIVISION_BY_ZERO,NO_AUTO_CREATE_USER,NO_ENGINE_SUBSTITUTION	CREATE DEFINER=`root`@`localhost` PROCEDURE `a`()
select 42	latin1	latin1_swedish_ci	latin1_swedish_ci
execute abc;
Procedure	sql_mode	Create Procedure	character_set_client	collation_connection	Database Collation
a	STRICT_TRANS_TABLES,ERROR_FOR_DIVISION_BY_ZERO,NO_AUTO_CREATE_USER,NO_ENGINE_SUBSTITUTION	CREATE DEFINER=`root`@`localhost` PROCEDURE `a`()
select 42	latin1	latin1_swedish_ci	latin1_swedish_ci
execute abc;
Procedure	sql_mode	Create Procedure	character_set_client	collation_connection	Database Collation
a	STRICT_TRANS_TABLES,ERROR_FOR_DIVISION_BY_ZERO,NO_AUTO_CREATE_USER,NO_ENGINE_SUBSTITUTION	CREATE DEFINER=`root`@`localhost` PROCEDURE `a`()
select 42	latin1	latin1_swedish_ci	latin1_swedish_ci
deallocate prepare abc;
drop procedure a;
drop function if exists a;
create function a() returns int return 42+13;
create procedure proc_1(a char(2)) show create function a;
call proc_1("bb");
Function	sql_mode	Create Function	character_set_client	collation_connection	Database Collation
a	STRICT_TRANS_TABLES,ERROR_FOR_DIVISION_BY_ZERO,NO_AUTO_CREATE_USER,NO_ENGINE_SUBSTITUTION	CREATE DEFINER=`root`@`localhost` FUNCTION `a`() RETURNS int(11)
return 42+13	latin1	latin1_swedish_ci	latin1_swedish_ci
call proc_1("bb");
Function	sql_mode	Create Function	character_set_client	collation_connection	Database Collation
a	STRICT_TRANS_TABLES,ERROR_FOR_DIVISION_BY_ZERO,NO_AUTO_CREATE_USER,NO_ENGINE_SUBSTITUTION	CREATE DEFINER=`root`@`localhost` FUNCTION `a`() RETURNS int(11)
return 42+13	latin1	latin1_swedish_ci	latin1_swedish_ci
call proc_1("bb");
Function	sql_mode	Create Function	character_set_client	collation_connection	Database Collation
a	STRICT_TRANS_TABLES,ERROR_FOR_DIVISION_BY_ZERO,NO_AUTO_CREATE_USER,NO_ENGINE_SUBSTITUTION	CREATE DEFINER=`root`@`localhost` FUNCTION `a`() RETURNS int(11)
return 42+13	latin1	latin1_swedish_ci	latin1_swedish_ci
drop procedure proc_1;
create function func_1() returns int begin show create function a; return 1; end|
ERROR 0A000: Not allowed to return a result set from a function
select func_1(), func_1(), func_1() from dual;
ERROR 42000: FUNCTION test.func_1 does not exist
drop function func_1;
ERROR 42000: FUNCTION test.func_1 does not exist
prepare abc from "show create function a";
execute abc;
Function	sql_mode	Create Function	character_set_client	collation_connection	Database Collation
a	STRICT_TRANS_TABLES,ERROR_FOR_DIVISION_BY_ZERO,NO_AUTO_CREATE_USER,NO_ENGINE_SUBSTITUTION	CREATE DEFINER=`root`@`localhost` FUNCTION `a`() RETURNS int(11)
return 42+13	latin1	latin1_swedish_ci	latin1_swedish_ci
execute abc;
Function	sql_mode	Create Function	character_set_client	collation_connection	Database Collation
a	STRICT_TRANS_TABLES,ERROR_FOR_DIVISION_BY_ZERO,NO_AUTO_CREATE_USER,NO_ENGINE_SUBSTITUTION	CREATE DEFINER=`root`@`localhost` FUNCTION `a`() RETURNS int(11)
return 42+13	latin1	latin1_swedish_ci	latin1_swedish_ci
execute abc;
Function	sql_mode	Create Function	character_set_client	collation_connection	Database Collation
a	STRICT_TRANS_TABLES,ERROR_FOR_DIVISION_BY_ZERO,NO_AUTO_CREATE_USER,NO_ENGINE_SUBSTITUTION	CREATE DEFINER=`root`@`localhost` FUNCTION `a`() RETURNS int(11)
return 42+13	latin1	latin1_swedish_ci	latin1_swedish_ci
deallocate prepare abc;
drop function a;
drop table if exists tab1;
create table tab1(a int, b char(1), primary key(a,b));
create procedure proc_1() show create table tab1;
call proc_1();
Table	Create Table
tab1	CREATE TABLE `tab1` (
  `a` int(11) NOT NULL,
  `b` char(1) NOT NULL,
  PRIMARY KEY (`a`,`b`)
) ENGINE=MyISAM DEFAULT CHARSET=latin1 COLLATE=latin1_swedish_ci
call proc_1();
Table	Create Table
tab1	CREATE TABLE `tab1` (
  `a` int(11) NOT NULL,
  `b` char(1) NOT NULL,
  PRIMARY KEY (`a`,`b`)
) ENGINE=MyISAM DEFAULT CHARSET=latin1 COLLATE=latin1_swedish_ci
call proc_1();
Table	Create Table
tab1	CREATE TABLE `tab1` (
  `a` int(11) NOT NULL,
  `b` char(1) NOT NULL,
  PRIMARY KEY (`a`,`b`)
) ENGINE=MyISAM DEFAULT CHARSET=latin1 COLLATE=latin1_swedish_ci
drop procedure proc_1;
create function func_1() returns int begin show create table tab1; return 1; end|
ERROR 0A000: Not allowed to return a result set from a function
select func_1(), func_1(), func_1() from dual;
ERROR 42000: FUNCTION test.func_1 does not exist
drop function func_1;
ERROR 42000: FUNCTION test.func_1 does not exist
prepare abc from "show create table tab1";
execute abc;
Table	Create Table
tab1	CREATE TABLE `tab1` (
  `a` int(11) NOT NULL,
  `b` char(1) NOT NULL,
  PRIMARY KEY (`a`,`b`)
) ENGINE=MyISAM DEFAULT CHARSET=latin1 COLLATE=latin1_swedish_ci
execute abc;
Table	Create Table
tab1	CREATE TABLE `tab1` (
  `a` int(11) NOT NULL,
  `b` char(1) NOT NULL,
  PRIMARY KEY (`a`,`b`)
) ENGINE=MyISAM DEFAULT CHARSET=latin1 COLLATE=latin1_swedish_ci
execute abc;
Table	Create Table
tab1	CREATE TABLE `tab1` (
  `a` int(11) NOT NULL,
  `b` char(1) NOT NULL,
  PRIMARY KEY (`a`,`b`)
) ENGINE=MyISAM DEFAULT CHARSET=latin1 COLLATE=latin1_swedish_ci
deallocate prepare abc;
drop table tab1;
drop view if exists v1;
drop table if exists t1;
create table t1(a int, b char(5));
insert into t1 values (1, "one"), (1, "edno"), (2, "two"), (2, "dve");
create view v1 as
(select a, count(*) from t1 group by a)
union all
(select b, count(*) from t1 group by b);
create procedure proc_1() show create view v1;
call proc_1();
View	Create View	character_set_client	collation_connection
v1	CREATE ALGORITHM=UNDEFINED DEFINER=`root`@`localhost` SQL SECURITY DEFINER VIEW `v1` AS (select `t1`.`a` AS `a`,count(0) AS `count(*)` from `t1` group by `t1`.`a`) union all (select `t1`.`b` AS `b`,count(0) AS `count(*)` from `t1` group by `t1`.`b`)	latin1	latin1_swedish_ci
call proc_1();
View	Create View	character_set_client	collation_connection
v1	CREATE ALGORITHM=UNDEFINED DEFINER=`root`@`localhost` SQL SECURITY DEFINER VIEW `v1` AS (select `t1`.`a` AS `a`,count(0) AS `count(*)` from `t1` group by `t1`.`a`) union all (select `t1`.`b` AS `b`,count(0) AS `count(*)` from `t1` group by `t1`.`b`)	latin1	latin1_swedish_ci
call proc_1();
View	Create View	character_set_client	collation_connection
v1	CREATE ALGORITHM=UNDEFINED DEFINER=`root`@`localhost` SQL SECURITY DEFINER VIEW `v1` AS (select `t1`.`a` AS `a`,count(0) AS `count(*)` from `t1` group by `t1`.`a`) union all (select `t1`.`b` AS `b`,count(0) AS `count(*)` from `t1` group by `t1`.`b`)	latin1	latin1_swedish_ci
drop procedure proc_1;
create function func_1() returns int begin show create view v1; return 1; end|
ERROR 0A000: Not allowed to return a result set from a function
select func_1(), func_1(), func_1() from dual;
ERROR 42000: FUNCTION test.func_1 does not exist
drop function func_1;
ERROR 42000: FUNCTION test.func_1 does not exist
prepare abc from "show create view v1";
execute abc;
View	Create View	character_set_client	collation_connection
v1	CREATE ALGORITHM=UNDEFINED DEFINER=`root`@`localhost` SQL SECURITY DEFINER VIEW `v1` AS (select `t1`.`a` AS `a`,count(0) AS `count(*)` from `t1` group by `t1`.`a`) union all (select `t1`.`b` AS `b`,count(0) AS `count(*)` from `t1` group by `t1`.`b`)	latin1	latin1_swedish_ci
execute abc;
View	Create View	character_set_client	collation_connection
v1	CREATE ALGORITHM=UNDEFINED DEFINER=`root`@`localhost` SQL SECURITY DEFINER VIEW `v1` AS (select `t1`.`a` AS `a`,count(0) AS `count(*)` from `t1` group by `t1`.`a`) union all (select `t1`.`b` AS `b`,count(0) AS `count(*)` from `t1` group by `t1`.`b`)	latin1	latin1_swedish_ci
execute abc;
View	Create View	character_set_client	collation_connection
v1	CREATE ALGORITHM=UNDEFINED DEFINER=`root`@`localhost` SQL SECURITY DEFINER VIEW `v1` AS (select `t1`.`a` AS `a`,count(0) AS `count(*)` from `t1` group by `t1`.`a`) union all (select `t1`.`b` AS `b`,count(0) AS `count(*)` from `t1` group by `t1`.`b`)	latin1	latin1_swedish_ci
deallocate prepare abc;
drop view v1;
drop table t1;
create procedure proc_1() install plugin my_plug soname 'some_plugin.so';
call proc_1();
Got one of the listed errors
call proc_1();
Got one of the listed errors
call proc_1();
Got one of the listed errors
drop procedure proc_1;
create function func_1() returns int begin install plugin my_plug soname '/tmp/plugin'; return 1; end|
ERROR HY000: Explicit or implicit commit is not allowed in stored function or trigger
select func_1(), func_1(), func_1() from dual;
ERROR 42000: FUNCTION test.func_1 does not exist
drop function func_1;
ERROR 42000: FUNCTION test.func_1 does not exist
prepare abc from "install plugin my_plug soname 'some_plugin.so'";
deallocate prepare abc;
create procedure proc_1() uninstall plugin my_plug;
call proc_1();
ERROR 42000: PLUGIN my_plug does not exist
call proc_1();
ERROR 42000: PLUGIN my_plug does not exist
call proc_1();
ERROR 42000: PLUGIN my_plug does not exist
drop procedure proc_1;
create function func_1() returns int begin uninstall plugin my_plug; return 1; end|
ERROR HY000: Explicit or implicit commit is not allowed in stored function or trigger
select func_1(), func_1(), func_1() from dual;
ERROR 42000: FUNCTION test.func_1 does not exist
drop function func_1;
ERROR 42000: FUNCTION test.func_1 does not exist
prepare abc from "uninstall plugin my_plug";
execute abc;
ERROR 42000: PLUGIN my_plug does not exist
execute abc;
ERROR 42000: PLUGIN my_plug does not exist
execute abc;
ERROR 42000: PLUGIN my_plug does not exist
deallocate prepare abc;
drop database if exists mysqltest_xyz;
create procedure proc_1() create database mysqltest_xyz;
call proc_1();
drop database if exists mysqltest_xyz;
call proc_1();
call proc_1();
ERROR HY000: Can't create database 'mysqltest_xyz'; database exists
drop database if exists mysqltest_xyz;
call proc_1();
drop database if exists mysqltest_xyz;
drop procedure proc_1;
create function func_1() returns int begin create database mysqltest_xyz; return 1; end|
ERROR HY000: Explicit or implicit commit is not allowed in stored function or trigger
select func_1(), func_1(), func_1() from dual;
ERROR 42000: FUNCTION test.func_1 does not exist
drop function func_1;
ERROR 42000: FUNCTION test.func_1 does not exist
prepare abc from "create database mysqltest_xyz";
execute abc;
drop database if exists mysqltest_xyz;
execute abc;
execute abc;
ERROR HY000: Can't create database 'mysqltest_xyz'; database exists
drop database if exists mysqltest_xyz;
execute abc;
drop database if exists mysqltest_xyz;
deallocate prepare abc;
drop table if exists t1;
create table t1 (a int, b char(5));
insert into t1 values (1, "one"), (2, "two"), (3, "three");
create procedure proc_1() checksum table xyz;
call proc_1();
Table	Checksum
test.xyz	NULL
Warnings:
Error	1146	Table 'test.xyz' doesn't exist
call proc_1();
Table	Checksum
test.xyz	NULL
Warnings:
Error	1146	Table 'test.xyz' doesn't exist
call proc_1();
Table	Checksum
test.xyz	NULL
Warnings:
Error	1146	Table 'test.xyz' doesn't exist
drop procedure proc_1;
create function func_1() returns int begin checksum table t1; return 1; end|
ERROR 0A000: Not allowed to return a result set from a function
select func_1(), func_1(), func_1() from dual;
ERROR 42000: FUNCTION test.func_1 does not exist
drop function func_1;
ERROR 42000: FUNCTION test.func_1 does not exist
prepare abc from "checksum table t1";
execute abc;
Table	Checksum
test.t1	645809265
execute abc;
Table	Checksum
test.t1	645809265
execute abc;
Table	Checksum
test.t1	645809265
deallocate prepare abc;
create procedure proc_1() create user pstest_xyz@localhost;
call proc_1();
drop user pstest_xyz@localhost;
call proc_1();
call proc_1();
ERROR HY000: Operation CREATE USER failed for 'pstest_xyz'@'localhost'
drop user pstest_xyz@localhost;
call proc_1();
drop user pstest_xyz@localhost;
drop procedure proc_1;
create function func_1() returns int begin create user pstest_xyz@localhost; return 1; end|
ERROR HY000: Explicit or implicit commit is not allowed in stored function or trigger
select func_1(), func_1(), func_1() from dual;
ERROR 42000: FUNCTION test.func_1 does not exist
drop function func_1;
ERROR 42000: FUNCTION test.func_1 does not exist
prepare abc from "create user pstest_xyz@localhost";
execute abc;
drop user pstest_xyz@localhost;
execute abc;
execute abc;
ERROR HY000: Operation CREATE USER failed for 'pstest_xyz'@'localhost'
drop user pstest_xyz@localhost;
execute abc;
drop user pstest_xyz@localhost;
deallocate prepare abc;
drop event if exists xyz;
create function func_1() returns int begin create event xyz on schedule at now() do select 123; return 1; end|
ERROR HY000: Recursion of EVENT DDL statements is forbidden when body is present
select func_1(), func_1(), func_1() from dual;
ERROR 42000: FUNCTION test.func_1 does not exist
drop function func_1;
ERROR 42000: FUNCTION test.func_1 does not exist
prepare abc from "create event xyz on schedule at now() do select 123";
deallocate prepare abc;
drop event if exists xyz;
create event xyz on schedule every 5 minute disable do select 123;
create procedure proc_1() alter event xyz comment 'xyz';
call proc_1();
drop event xyz;
create event xyz on schedule every 5 minute disable do select 123;
Warnings:
Warning	1105	Event scheduler is switched off, use SET GLOBAL event_scheduler=ON to enable it.
call proc_1();
drop event xyz;
create event xyz on schedule every 5 minute disable do select 123;
Warnings:
Warning	1105	Event scheduler is switched off, use SET GLOBAL event_scheduler=ON to enable it.
call proc_1();
drop event xyz;
drop procedure proc_1;
create function func_1() returns int begin alter event xyz comment 'xyz'; return 1; end|
ERROR HY000: Explicit or implicit commit is not allowed in stored function or trigger
prepare abc from "alter event xyz comment 'xyz'";
deallocate prepare abc;
drop event if exists xyz;
create event xyz on schedule every 5 minute disable do select 123;
create procedure proc_1() drop event xyz;
call proc_1();
create event xyz on schedule every 5 minute disable do select 123;
Warnings:
Warning	1105	Event scheduler is switched off, use SET GLOBAL event_scheduler=ON to enable it.
call proc_1();
call proc_1();
ERROR HY000: Unknown event 'xyz'
drop procedure proc_1;
create function func_1() returns int begin drop event xyz; return 1; end|
ERROR HY000: Explicit or implicit commit is not allowed in stored function or trigger
prepare abc from "drop event xyz";
deallocate prepare abc;
drop table if exists t1;
create table t1 (a int, b char(5)) engine=myisam;
insert into t1 values (1, "one"), (2, "two"), (3, "three");
SET GLOBAL new_cache.key_buffer_size=128*1024;
create procedure proc_1() cache index t1 in new_cache;
call proc_1();
Table	Op	Msg_type	Msg_text
test.t1	assign_to_keycache	status	OK
call proc_1();
Table	Op	Msg_type	Msg_text
test.t1	assign_to_keycache	status	OK
call proc_1();
Table	Op	Msg_type	Msg_text
test.t1	assign_to_keycache	status	OK
drop procedure proc_1;
SET GLOBAL second_cache.key_buffer_size=128*1024;
prepare abc from "cache index t1 in second_cache";
execute abc;
Table	Op	Msg_type	Msg_text
test.t1	assign_to_keycache	status	OK
execute abc;
Table	Op	Msg_type	Msg_text
test.t1	assign_to_keycache	status	OK
execute abc;
Table	Op	Msg_type	Msg_text
test.t1	assign_to_keycache	status	OK
deallocate prepare abc;
drop table t1;
drop table if exists t1;
drop table if exists t2;
create table t1 (a int, b char(5)) engine=myisam;
insert into t1 values (1, "one"), (2, "two"), (3, "three");
create table t2 (a int, b char(5)) engine=myisam;
insert into t2 values (1, "one"), (2, "two"), (3, "three");
create procedure proc_1() load index into cache t1 ignore leaves;
call proc_1();
Table	Op	Msg_type	Msg_text
test.t1	preload_keys	status	OK
call proc_1();
Table	Op	Msg_type	Msg_text
test.t1	preload_keys	status	OK
call proc_1();
Table	Op	Msg_type	Msg_text
test.t1	preload_keys	status	OK
drop procedure proc_1;
create function func_1() returns int begin load index into cache t1 ignore leaves; return 1; end|
ERROR 0A000: Not allowed to return a result set from a function
prepare abc from "load index into cache t2 ignore leaves";
execute abc;
Table	Op	Msg_type	Msg_text
test.t2	preload_keys	status	OK
execute abc;
Table	Op	Msg_type	Msg_text
test.t2	preload_keys	status	OK
execute abc;
Table	Op	Msg_type	Msg_text
test.t2	preload_keys	status	OK
deallocate prepare abc;
drop table t1, t2;
create procedure proc_1() show errors;
call proc_1();
Level	Code	Message
call proc_1();
Level	Code	Message
call proc_1();
Level	Code	Message
drop procedure proc_1;
create function func_1() returns int begin show errors; return 1; end|
ERROR 0A000: Not allowed to return a result set from a function
prepare abc from "show errors";
deallocate prepare abc;
drop table if exists t1;
drop table if exists t2;
create procedure proc_1() show warnings;
drop table if exists t1;
Warnings:
Note	1051	Unknown table 'test.t1'
call proc_1();
Level	Code	Message
Note	1051	Unknown table 'test.t1'
drop table if exists t2;
Warnings:
Note	1051	Unknown table 'test.t2'
call proc_1();
Level	Code	Message
Note	1051	Unknown table 'test.t2'
drop table if exists t1, t2;
Warnings:
Note	1051	Unknown table 'test.t1,test.t2'
call proc_1();
Level	Code	Message
Note	1051	Unknown table 'test.t1,test.t2'
drop procedure proc_1;
create function func_1() returns int begin show warnings; return 1; end|
ERROR 0A000: Not allowed to return a result set from a function
prepare abc from "show warnings";
drop table if exists t1;
Warnings:
Note	1051	Unknown table 'test.t1'
execute abc;
Level	Code	Message
Note	1051	Unknown table 'test.t1'
drop table if exists t2;
Warnings:
Note	1051	Unknown table 'test.t2'
execute abc;
Level	Code	Message
Note	1051	Unknown table 'test.t2'
drop table if exists t1, t2;
Warnings:
Note	1051	Unknown table 'test.t1,test.t2'
execute abc;
Level	Code	Message
Note	1051	Unknown table 'test.t1,test.t2'
deallocate prepare abc;
set @my_password="password";
set @my_data="clear text to encode";
prepare stmt1 from 'select decode(encode(?, ?), ?)';
execute stmt1 using @my_data, @my_password, @my_password;
decode(encode(?, ?), ?)
clear text to encode
set @my_data="more text to encode";
execute stmt1 using @my_data, @my_password, @my_password;
decode(encode(?, ?), ?)
more text to encode
set @my_password="new password";
execute stmt1 using @my_data, @my_password, @my_password;
decode(encode(?, ?), ?)
more text to encode
deallocate prepare stmt1;
set @to_format="123456789.123456789";
set @dec=0;
prepare stmt2 from 'select format(?, ?)';
execute stmt2 using @to_format, @dec;
format(?, ?)
123,456,789
set @dec=4;
execute stmt2 using @to_format, @dec;
format(?, ?)
123,456,789.1235
set @dec=6;
execute stmt2 using @to_format, @dec;
format(?, ?)
123,456,789.123457
set @dec=2;
execute stmt2 using @to_format, @dec;
format(?, ?)
123,456,789.12
set @to_format="100";
execute stmt2 using @to_format, @dec;
format(?, ?)
100.00
set @to_format="1000000";
execute stmt2 using @to_format, @dec;
format(?, ?)
1,000,000.00
set @to_format="10000";
execute stmt2 using @to_format, @dec;
format(?, ?)
10,000.00
deallocate prepare stmt2;
DROP TABLE IF EXISTS t1, t2;
CREATE TABLE t1 (i INT);
INSERT INTO t1 VALUES (1);
CREATE TABLE t2 (i INT);
INSERT INTO t2 VALUES (2);
LOCK TABLE t1 READ, t2 WRITE;
connect  conn1, localhost, root, , ;
PREPARE stmt1 FROM "SELECT i FROM t1";
PREPARE stmt2 FROM "INSERT INTO t2 (i) VALUES (3)";
EXECUTE stmt1;
i
1
EXECUTE stmt2;
connection default;
SELECT * FROM t2;
i
2
UNLOCK TABLES;
SELECT * FROM t2;
i
2
3
ALTER TABLE t1 ADD COLUMN j INT;
ALTER TABLE t2 ADD COLUMN j INT;
INSERT INTO t1 VALUES (4, 5);
INSERT INTO t2 VALUES (4, 5);
connection conn1;
EXECUTE stmt1;
i
1
4
EXECUTE stmt2;
SELECT * FROM t2;
i	j
2	NULL
3	NULL
4	5
3	NULL
disconnect conn1;
connection default;
DROP TABLE t1, t2;
drop table if exists t1;
Warnings:
Note	1051	Unknown table 'test.t1'
prepare stmt
from "create table t1 (c char(100) character set utf8, key (c(10)))";
execute stmt;
show create table t1;
Table	Create Table
t1	CREATE TABLE `t1` (
  `c` char(100) CHARACTER SET utf8mb3 COLLATE utf8mb3_general_ci DEFAULT NULL,
  KEY `c` (`c`(10))
) ENGINE=MyISAM DEFAULT CHARSET=latin1 COLLATE=latin1_swedish_ci
drop table t1;
execute stmt;
show create table t1;
Table	Create Table
t1	CREATE TABLE `t1` (
  `c` char(100) CHARACTER SET utf8mb3 COLLATE utf8mb3_general_ci DEFAULT NULL,
  KEY `c` (`c`(10))
) ENGINE=MyISAM DEFAULT CHARSET=latin1 COLLATE=latin1_swedish_ci
drop table t1;
drop table if exists t1, t2;
create table t1 (a int, b int);
create table t2 like t1;
insert into t1 (a, b) values (1,1), (1,2), (1,3), (1,4), (1,5),
(2,2), (2,3), (2,1), (3,1), (4,1), (4,2), (4,3), (4,4), (4,5), (4,6);
insert into t2 select a, max(b) from t1 group by a;
prepare stmt from "delete from t2 where (select (select max(b) from t1 group
by a having a < 2) x from t1) > 10000";
delete from t2 where (select (select max(b) from t1 group
by a having a < 2) x from t1) > 10000;
ERROR 21000: Subquery returns more than 1 row
execute stmt;
ERROR 21000: Subquery returns more than 1 row
execute stmt;
ERROR 21000: Subquery returns more than 1 row
deallocate prepare stmt;
drop table t1, t2;
#
# Bug#27430 Crash in subquery code when in PS and table DDL changed
# after PREPARE
#
# This part of the test doesn't work in embedded server, this is
# why it's here. For the main test see ps_ddl*.test

drop table if exists t1;
create table t1 (a int);
prepare stmt from "show events where (1) in (select * from t1)";
execute stmt;
Db	Name	Definer	Time zone	Type	Execute at	Interval value	Interval field	Starts	Ends	Status	Originator	character_set_client	collation_connection	Database Collation
drop table t1;
create table t1 (x int);
execute stmt;
Db	Name	Definer	Time zone	Type	Execute at	Interval value	Interval field	Starts	Ends	Status	Originator	character_set_client	collation_connection	Database Collation
drop table t1;
deallocate prepare stmt;
#
# Bug#49141: Encode function is significantly slower in 5.1 compared to 5.0
#
prepare encode from "select encode(?, ?) into @ciphertext";
prepare decode from "select decode(?, ?) into @plaintext";
set @str="abc", @key="cba";
execute encode using @str, @key;
execute decode using @ciphertext, @key;
select @plaintext;
@plaintext
abc
set @str="bcd", @key="dcb";
execute encode using @str, @key;
execute decode using @ciphertext, @key;
select @plaintext;
@plaintext
bcd
deallocate prepare encode;
deallocate prepare decode;
#
# Bug#52124 memory leaks like a sieve in datetime, timestamp, time, date fields + warnings
#
CREATE TABLE t1 (a DATETIME NOT NULL, b TINYINT);
INSERT INTO t1 VALUES (0, 0),(0, 0);
PREPARE stmt FROM "SELECT 1 FROM t1 WHERE
ROW(a, b) >= ROW('1', (SELECT 1 FROM t1 WHERE a > 1234))";
EXECUTE stmt;
1
EXECUTE stmt;
1
DEALLOCATE PREPARE stmt;
DROP TABLE t1;
#
# Bug#54494 crash with explain extended and prepared statements
#
CREATE TABLE t1(a INT);
INSERT INTO t1 VALUES (1),(2);
SET @save_optimizer_switch=@@optimizer_switch;
SET optimizer_switch='outer_join_with_cache=off';
PREPARE stmt FROM 'EXPLAIN EXTENDED SELECT 1 FROM t1 RIGHT JOIN t1 t2 ON 1';
EXECUTE stmt;
id	select_type	table	type	possible_keys	key	key_len	ref	rows	filtered	Extra
1	SIMPLE	t2	ALL	NULL	NULL	NULL	NULL	2	100.00	
1	SIMPLE	t1	ALL	NULL	NULL	NULL	NULL	2	100.00	Using where
Warnings:
Note	1003	select 1 AS `1` from `test`.`t1` `t2` left join `test`.`t1` on(1) where 1
EXECUTE stmt;
id	select_type	table	type	possible_keys	key	key_len	ref	rows	filtered	Extra
1	SIMPLE	t2	ALL	NULL	NULL	NULL	NULL	2	100.00	
1	SIMPLE	t1	ALL	NULL	NULL	NULL	NULL	2	100.00	Using where
Warnings:
Note	1003	select 1 AS `1` from `test`.`t1` `t2` left join `test`.`t1` on(1) where 1
DEALLOCATE PREPARE stmt;
SET optimizer_switch=@save_optimizer_switch;
DROP TABLE t1;
#
# Bug#54488 crash when using explain and prepared statements with subqueries
#
CREATE TABLE t1(f1 INT);
INSERT INTO t1 VALUES (1),(1);
PREPARE stmt FROM 'EXPLAIN SELECT 1 FROM t1 WHERE (SELECT (SELECT 1 FROM t1 GROUP BY f1))';
Warnings:
Note	1249	Select 2 was reduced during optimization
EXECUTE stmt;
id	select_type	table	type	possible_keys	key	key_len	ref	rows	Extra
1	PRIMARY	t1	ALL	NULL	NULL	NULL	NULL	2	
3	SUBQUERY	t1	ALL	NULL	NULL	NULL	NULL	2	Using temporary; Using filesort
EXECUTE stmt;
id	select_type	table	type	possible_keys	key	key_len	ref	rows	Extra
1	PRIMARY	t1	ALL	NULL	NULL	NULL	NULL	2	
3	SUBQUERY	t1	ALL	NULL	NULL	NULL	NULL	2	Using temporary; Using filesort
DEALLOCATE PREPARE stmt;
DROP TABLE t1;

End of 5.1 tests.
#
# lp:1001500 Crash on the second execution of the PS for
# a query with degenerated conjunctive condition
# (see also mysql bug#12582849)
#
CREATE TABLE t1 (
pk INTEGER AUTO_INCREMENT,
col_int_nokey INTEGER,
col_int_key INTEGER,
col_varchar_key VARCHAR(1),
col_varchar_nokey VARCHAR(1),
PRIMARY KEY (pk),
KEY (col_int_key),
KEY (col_varchar_key, col_int_key)
);
INSERT INTO t1 (
col_int_key, col_int_nokey,
col_varchar_key, col_varchar_nokey
) VALUES 
(4,    2, 'v', 'v'),
(62, 150, 'v', 'v');
CREATE TABLE t2 (
pk INTEGER AUTO_INCREMENT,
col_int_nokey INTEGER,
col_int_key INTEGER,
col_varchar_key VARCHAR(1),
col_varchar_nokey VARCHAR(1),
PRIMARY KEY (pk),
KEY (col_int_key),
KEY (col_varchar_key, col_int_key)
);
INSERT INTO t2 (
col_int_key, col_int_nokey,
col_varchar_key, col_varchar_nokey
) VALUES 
(8, NULL, 'x', 'x'),
(7, 8,    'd', 'd');
PREPARE stmt FROM ' 
SELECT
  ( SELECT MAX( SQ1_alias2 .col_int_nokey ) AS SQ1_field1
    FROM ( t2 AS SQ1_alias1 RIGHT JOIN t1 AS SQ1_alias2
           ON ( SQ1_alias2.col_varchar_key = SQ1_alias1.col_varchar_nokey )
         )
    WHERE SQ1_alias2.pk < alias1.col_int_nokey OR alias1.pk
  ) AS field1
FROM ( t1 AS alias1 JOIN t2 AS alias2 ON alias2.pk )
GROUP BY field1
';
EXECUTE stmt;
field1
150
EXECUTE stmt;
field1
150
DEALLOCATE PREPARE stmt;
DROP TABLE t1, t2;

#
# WL#4435: Support OUT-parameters in prepared statements.
#

DROP PROCEDURE IF EXISTS p_string;
DROP PROCEDURE IF EXISTS p_double;
DROP PROCEDURE IF EXISTS p_int;
DROP PROCEDURE IF EXISTS p_decimal;

CREATE PROCEDURE p_string(
IN v0 INT,
OUT v1 CHAR(32),
IN v2 CHAR(32),
INOUT v3 CHAR(32))
BEGIN
SET v0 = -1;
SET v1 = 'test_v1';
SET v2 = 'n/a';
SET v3 = 'test_v3';
END|

CREATE PROCEDURE p_double(
IN v0 INT,
OUT v1 DOUBLE(4, 2),
IN v2 DOUBLE(4, 2),
INOUT v3 DOUBLE(4, 2))
BEGIN
SET v0 = -1;
SET v1 = 12.34;
SET v2 = 98.67;
SET v3 = 56.78;
END|

CREATE PROCEDURE p_int(
IN v0 CHAR(10),
OUT v1 INT,
IN v2 INT,
INOUT v3 INT)
BEGIN
SET v0 = 'n/a';
SET v1 = 1234;
SET v2 = 9876;
SET v3 = 5678;
END|

CREATE PROCEDURE p_decimal(
IN v0 INT,
OUT v1 DECIMAL(4, 2),
IN v2 DECIMAL(4, 2),
INOUT v3 DECIMAL(4, 2))
BEGIN
SET v0 = -1;
SET v1 = 12.34;
SET v2 = 98.67;
SET v3 = 56.78;
END|

PREPARE stmt_str FROM 'CALL p_string(?, ?, ?, ?)';
PREPARE stmt_dbl FROM 'CALL p_double(?, ?, ?, ?)';
PREPARE stmt_int FROM 'CALL p_int(?, ?, ?, ?)';
PREPARE stmt_dec FROM 'CALL p_decimal(?, ?, ?, ?)';

SET @x_str_1 = NULL;
SET @x_str_2 = NULL;
SET @x_str_3 = NULL;
SET @x_dbl_1 = NULL;
SET @x_dbl_2 = NULL;
SET @x_dbl_3 = NULL;
SET @x_int_1 = NULL;
SET @x_int_2 = NULL;
SET @x_int_3 = NULL;
SET @x_dec_1 = NULL;
SET @x_dec_2 = NULL;
SET @x_dec_3 = NULL;

-- Testing strings...

EXECUTE stmt_str USING @x_int_1, @x_str_1, @x_str_2, @x_str_3;
SELECT @x_int_1, @x_str_1, @x_str_2, @x_str_3;
@x_int_1	@x_str_1	@x_str_2	@x_str_3
NULL	test_v1	NULL	test_v3

EXECUTE stmt_str USING @x_int_1, @x_str_1, @x_str_2, @x_str_3;
SELECT @x_int_1, @x_str_1, @x_str_2, @x_str_3;
@x_int_1	@x_str_1	@x_str_2	@x_str_3
NULL	test_v1	NULL	test_v3

-- Testing doubles...

EXECUTE stmt_dbl USING @x_int_1, @x_dbl_1, @x_dbl_2, @x_dbl_3;
SELECT @x_int_1, @x_dbl_1, @x_dbl_2, @x_dbl_3;
@x_int_1	@x_dbl_1	@x_dbl_2	@x_dbl_3
NULL	12.34	NULL	56.78

EXECUTE stmt_dbl USING @x_int_1, @x_dbl_1, @x_dbl_2, @x_dbl_3;
SELECT @x_int_1, @x_dbl_1, @x_dbl_2, @x_dbl_3;
@x_int_1	@x_dbl_1	@x_dbl_2	@x_dbl_3
NULL	12.34	NULL	56.78

-- Testing ints...

EXECUTE stmt_int USING @x_str_1, @x_int_1, @x_int_2, @x_int_3;
SELECT @x_str_1, @x_int_1, @x_int_2, @x_int_3;
@x_str_1	@x_int_1	@x_int_2	@x_int_3
test_v1	1234	NULL	5678

EXECUTE stmt_int USING @x_str_1, @x_int_1, @x_int_2, @x_int_3;
SELECT @x_str_1, @x_int_1, @x_int_2, @x_int_3;
@x_str_1	@x_int_1	@x_int_2	@x_int_3
test_v1	1234	NULL	5678

-- Testing decs...

EXECUTE stmt_dec USING @x_int_1, @x_dec_1, @x_dec_2, @x_dec_3;
SELECT @x_int_1, @x_dec_1, @x_dec_2, @x_dec_3;
@x_int_1	@x_dec_1	@x_dec_2	@x_dec_3
1234	12.34	NULL	56.78

EXECUTE stmt_dec USING @x_int_1, @x_dec_1, @x_dec_2, @x_dec_3;
SELECT @x_int_1, @x_dec_1, @x_dec_2, @x_dec_3;
@x_int_1	@x_dec_1	@x_dec_2	@x_dec_3
1234	12.34	NULL	56.78

DEALLOCATE PREPARE stmt_str;
DEALLOCATE PREPARE stmt_dbl;
DEALLOCATE PREPARE stmt_int;
DEALLOCATE PREPARE stmt_dec;

DROP PROCEDURE p_string;
DROP PROCEDURE p_double;
DROP PROCEDURE p_int;
DROP PROCEDURE p_decimal;

DROP PROCEDURE IF EXISTS p1;
DROP PROCEDURE IF EXISTS p2;

CREATE PROCEDURE p1(OUT v1 CHAR(10))
SET v1 = 'test1';

CREATE PROCEDURE p2(OUT v2 CHAR(10))
BEGIN
SET @query = 'CALL p1(?)';
PREPARE stmt1 FROM @query;
EXECUTE stmt1 USING @u1;
DEALLOCATE PREPARE stmt1;
SET v2 = @u1;
END|

CALL p2(@a);
SELECT @a;
@a
test1

DROP PROCEDURE p1;
DROP PROCEDURE p2;

TINYINT

CREATE PROCEDURE p1(OUT v TINYINT)
SET v = 127;
PREPARE stmt1 FROM 'CALL p1(?)';
EXECUTE stmt1 USING @a;
CREATE TEMPORARY TABLE tmp1 AS SELECT @a AS c1;
SHOW CREATE TABLE tmp1;
Table	Create Table
tmp1	CREATE TEMPORARY TABLE `tmp1` (
  `c1` bigint(20) DEFAULT NULL
) ENGINE=MyISAM DEFAULT CHARSET=latin1 COLLATE=latin1_swedish_ci
SELECT @a, @a = 127;
@a	@a = 127
127	1
DROP TEMPORARY TABLE tmp1;
DROP PROCEDURE p1;

SMALLINT

CREATE PROCEDURE p1(OUT v SMALLINT)
SET v = 32767;
PREPARE stmt1 FROM 'CALL p1(?)';
EXECUTE stmt1 USING @a;
CREATE TEMPORARY TABLE tmp1 AS SELECT @a AS c1;
SHOW CREATE TABLE tmp1;
Table	Create Table
tmp1	CREATE TEMPORARY TABLE `tmp1` (
  `c1` bigint(20) DEFAULT NULL
) ENGINE=MyISAM DEFAULT CHARSET=latin1 COLLATE=latin1_swedish_ci
SELECT @a, @a = 32767;
@a	@a = 32767
32767	1
DROP TEMPORARY TABLE tmp1;
DROP PROCEDURE p1;

MEDIUMINT

CREATE PROCEDURE p1(OUT v MEDIUMINT)
SET v = 8388607;
PREPARE stmt1 FROM 'CALL p1(?)';
EXECUTE stmt1 USING @a;
CREATE TEMPORARY TABLE tmp1 AS SELECT @a AS c1;
SHOW CREATE TABLE tmp1;
Table	Create Table
tmp1	CREATE TEMPORARY TABLE `tmp1` (
  `c1` bigint(20) DEFAULT NULL
) ENGINE=MyISAM DEFAULT CHARSET=latin1 COLLATE=latin1_swedish_ci
SELECT @a, @a = 8388607;
@a	@a = 8388607
8388607	1
DROP TEMPORARY TABLE tmp1;
DROP PROCEDURE p1;

INT

CREATE PROCEDURE p1(OUT v INT)
SET v = 2147483647;
PREPARE stmt1 FROM 'CALL p1(?)';
EXECUTE stmt1 USING @a;
CREATE TEMPORARY TABLE tmp1 AS SELECT @a AS c1;
SHOW CREATE TABLE tmp1;
Table	Create Table
tmp1	CREATE TEMPORARY TABLE `tmp1` (
  `c1` bigint(20) DEFAULT NULL
) ENGINE=MyISAM DEFAULT CHARSET=latin1 COLLATE=latin1_swedish_ci
SELECT @a, @a = 2147483647;
@a	@a = 2147483647
2147483647	1
DROP TEMPORARY TABLE tmp1;
DROP PROCEDURE p1;

BIGINT

CREATE PROCEDURE p1(OUT v BIGINT)
SET v = 9223372036854775807;
PREPARE stmt1 FROM 'CALL p1(?)';
EXECUTE stmt1 USING @a;
CREATE TEMPORARY TABLE tmp1 AS SELECT @a AS c1;
SHOW CREATE TABLE tmp1;
Table	Create Table
tmp1	CREATE TEMPORARY TABLE `tmp1` (
  `c1` bigint(20) DEFAULT NULL
) ENGINE=MyISAM DEFAULT CHARSET=latin1 COLLATE=latin1_swedish_ci
SELECT @a, @a = 9223372036854775807;
@a	@a = 9223372036854775807
9223372036854775807	1
DROP TEMPORARY TABLE tmp1;
DROP PROCEDURE p1;

BIT(11)

CREATE PROCEDURE p1(OUT v BIT(11))
SET v = b'10100100101';
PREPARE stmt1 FROM 'CALL p1(?)';
EXECUTE stmt1 USING @a;
CREATE TEMPORARY TABLE tmp1 AS SELECT @a AS c1;
SHOW CREATE TABLE tmp1;
Table	Create Table
tmp1	CREATE TEMPORARY TABLE `tmp1` (
  `c1` bigint(20) unsigned DEFAULT NULL
) ENGINE=MyISAM DEFAULT CHARSET=latin1 COLLATE=latin1_swedish_ci
SELECT @a, @a = b'10100100101';
@a	@a = b'10100100101'
1317	1
DROP TEMPORARY TABLE tmp1;
DROP PROCEDURE p1;

TIMESTAMP

CREATE PROCEDURE p1(OUT v TIMESTAMP)
SET v = '2007-11-18 15:01:02';
PREPARE stmt1 FROM 'CALL p1(?)';
EXECUTE stmt1 USING @a;
CREATE TEMPORARY TABLE tmp1 AS SELECT @a AS c1;
SHOW CREATE TABLE tmp1;
Table	Create Table
tmp1	CREATE TEMPORARY TABLE `tmp1` (
  `c1` longblob DEFAULT NULL
) ENGINE=MyISAM DEFAULT CHARSET=latin1 COLLATE=latin1_swedish_ci
SELECT @a, @a = '2007-11-18 15:01:02';
@a	@a = '2007-11-18 15:01:02'
2007-11-18 15:01:02	1
DROP TEMPORARY TABLE tmp1;
DROP PROCEDURE p1;

DATETIME

CREATE PROCEDURE p1(OUT v DATETIME)
SET v = '1234-11-12 12:34:59';
PREPARE stmt1 FROM 'CALL p1(?)';
EXECUTE stmt1 USING @a;
CREATE TEMPORARY TABLE tmp1 AS SELECT @a AS c1;
SHOW CREATE TABLE tmp1;
Table	Create Table
tmp1	CREATE TEMPORARY TABLE `tmp1` (
  `c1` longblob DEFAULT NULL
) ENGINE=MyISAM DEFAULT CHARSET=latin1 COLLATE=latin1_swedish_ci
SELECT @a, @a = '1234-11-12 12:34:59';
@a	@a = '1234-11-12 12:34:59'
1234-11-12 12:34:59	1
DROP TEMPORARY TABLE tmp1;
DROP PROCEDURE p1;

TIME

CREATE PROCEDURE p1(OUT v TIME)
SET v = '123:45:01';
PREPARE stmt1 FROM 'CALL p1(?)';
EXECUTE stmt1 USING @a;
CREATE TEMPORARY TABLE tmp1 AS SELECT @a AS c1;
SHOW CREATE TABLE tmp1;
Table	Create Table
tmp1	CREATE TEMPORARY TABLE `tmp1` (
  `c1` longblob DEFAULT NULL
) ENGINE=MyISAM DEFAULT CHARSET=latin1 COLLATE=latin1_swedish_ci
SELECT @a, @a = '123:45:01';
@a	@a = '123:45:01'
123:45:01	1
DROP TEMPORARY TABLE tmp1;
DROP PROCEDURE p1;

DATE

CREATE PROCEDURE p1(OUT v DATE)
SET v = '1234-11-12';
PREPARE stmt1 FROM 'CALL p1(?)';
EXECUTE stmt1 USING @a;
CREATE TEMPORARY TABLE tmp1 AS SELECT @a AS c1;
SHOW CREATE TABLE tmp1;
Table	Create Table
tmp1	CREATE TEMPORARY TABLE `tmp1` (
  `c1` longblob DEFAULT NULL
) ENGINE=MyISAM DEFAULT CHARSET=latin1 COLLATE=latin1_swedish_ci
SELECT @a, @a = '1234-11-12';
@a	@a = '1234-11-12'
1234-11-12	1
DROP TEMPORARY TABLE tmp1;
DROP PROCEDURE p1;

YEAR

CREATE PROCEDURE p1(OUT v YEAR)
SET v = 2010;
PREPARE stmt1 FROM 'CALL p1(?)';
EXECUTE stmt1 USING @a;
CREATE TEMPORARY TABLE tmp1 AS SELECT @a AS c1;
SHOW CREATE TABLE tmp1;
Table	Create Table
tmp1	CREATE TEMPORARY TABLE `tmp1` (
  `c1` bigint(20) unsigned DEFAULT NULL
) ENGINE=MyISAM DEFAULT CHARSET=latin1 COLLATE=latin1_swedish_ci
SELECT @a, @a = 2010;
@a	@a = 2010
2010	1
DROP TEMPORARY TABLE tmp1;
DROP PROCEDURE p1;

FLOAT(7, 4)

CREATE PROCEDURE p1(OUT v FLOAT(7, 4))
SET v = 123.4567;
PREPARE stmt1 FROM 'CALL p1(?)';
EXECUTE stmt1 USING @a;
CREATE TEMPORARY TABLE tmp1 AS SELECT @a AS c1;
SHOW CREATE TABLE tmp1;
Table	Create Table
tmp1	CREATE TEMPORARY TABLE `tmp1` (
  `c1` double DEFAULT NULL
) ENGINE=MyISAM DEFAULT CHARSET=latin1 COLLATE=latin1_swedish_ci
SELECT @a, @a - 123.4567 < 0.00001;
@a	@a - 123.4567 < 0.00001
123.45670318603516	1
DROP TEMPORARY TABLE tmp1;
DROP PROCEDURE p1;

DOUBLE(8, 5)

CREATE PROCEDURE p1(OUT v DOUBLE(8, 5))
SET v = 123.45678;
PREPARE stmt1 FROM 'CALL p1(?)';
EXECUTE stmt1 USING @a;
CREATE TEMPORARY TABLE tmp1 AS SELECT @a AS c1;
SHOW CREATE TABLE tmp1;
Table	Create Table
tmp1	CREATE TEMPORARY TABLE `tmp1` (
  `c1` double DEFAULT NULL
) ENGINE=MyISAM DEFAULT CHARSET=latin1 COLLATE=latin1_swedish_ci
SELECT @a, @a - 123.45678 < 0.000001;
@a	@a - 123.45678 < 0.000001
123.45678	1
DROP TEMPORARY TABLE tmp1;
DROP PROCEDURE p1;

DECIMAL(9, 6)

CREATE PROCEDURE p1(OUT v DECIMAL(9, 6))
SET v = 123.456789;
PREPARE stmt1 FROM 'CALL p1(?)';
EXECUTE stmt1 USING @a;
CREATE TEMPORARY TABLE tmp1 AS SELECT @a AS c1;
SHOW CREATE TABLE tmp1;
Table	Create Table
tmp1	CREATE TEMPORARY TABLE `tmp1` (
  `c1` decimal(65,38) DEFAULT NULL
) ENGINE=MyISAM DEFAULT CHARSET=latin1 COLLATE=latin1_swedish_ci
SELECT @a, @a = 123.456789;
@a	@a = 123.456789
123.456789	1
DROP TEMPORARY TABLE tmp1;
DROP PROCEDURE p1;

CHAR(32)

CREATE PROCEDURE p1(OUT v CHAR(32))
SET v = REPEAT('a', 16);
PREPARE stmt1 FROM 'CALL p1(?)';
EXECUTE stmt1 USING @a;
CREATE TEMPORARY TABLE tmp1 AS SELECT @a AS c1;
SHOW CREATE TABLE tmp1;
Table	Create Table
tmp1	CREATE TEMPORARY TABLE `tmp1` (
  `c1` longtext DEFAULT NULL
) ENGINE=MyISAM DEFAULT CHARSET=latin1 COLLATE=latin1_swedish_ci
SELECT @a, @a = REPEAT('a', 16);
@a	@a = REPEAT('a', 16)
aaaaaaaaaaaaaaaa	1
DROP TEMPORARY TABLE tmp1;
DROP PROCEDURE p1;

VARCHAR(32)

CREATE PROCEDURE p1(OUT v VARCHAR(32))
SET v = REPEAT('b', 16);
PREPARE stmt1 FROM 'CALL p1(?)';
EXECUTE stmt1 USING @a;
CREATE TEMPORARY TABLE tmp1 AS SELECT @a AS c1;
SHOW CREATE TABLE tmp1;
Table	Create Table
tmp1	CREATE TEMPORARY TABLE `tmp1` (
  `c1` longtext DEFAULT NULL
) ENGINE=MyISAM DEFAULT CHARSET=latin1 COLLATE=latin1_swedish_ci
SELECT @a, @a = REPEAT('b', 16);
@a	@a = REPEAT('b', 16)
bbbbbbbbbbbbbbbb	1
DROP TEMPORARY TABLE tmp1;
DROP PROCEDURE p1;

TINYTEXT

CREATE PROCEDURE p1(OUT v TINYTEXT)
SET v = REPEAT('c', 16);
PREPARE stmt1 FROM 'CALL p1(?)';
EXECUTE stmt1 USING @a;
CREATE TEMPORARY TABLE tmp1 AS SELECT @a AS c1;
SHOW CREATE TABLE tmp1;
Table	Create Table
tmp1	CREATE TEMPORARY TABLE `tmp1` (
  `c1` longtext DEFAULT NULL
) ENGINE=MyISAM DEFAULT CHARSET=latin1 COLLATE=latin1_swedish_ci
SELECT @a, @a = REPEAT('c', 16);
@a	@a = REPEAT('c', 16)
cccccccccccccccc	1
DROP TEMPORARY TABLE tmp1;
DROP PROCEDURE p1;

TEXT

CREATE PROCEDURE p1(OUT v TEXT)
SET v = REPEAT('d', 16);
PREPARE stmt1 FROM 'CALL p1(?)';
EXECUTE stmt1 USING @a;
CREATE TEMPORARY TABLE tmp1 AS SELECT @a AS c1;
SHOW CREATE TABLE tmp1;
Table	Create Table
tmp1	CREATE TEMPORARY TABLE `tmp1` (
  `c1` longtext DEFAULT NULL
) ENGINE=MyISAM DEFAULT CHARSET=latin1 COLLATE=latin1_swedish_ci
SELECT @a, @a = REPEAT('d', 16);
@a	@a = REPEAT('d', 16)
dddddddddddddddd	1
DROP TEMPORARY TABLE tmp1;
DROP PROCEDURE p1;

MEDIUMTEXT

CREATE PROCEDURE p1(OUT v MEDIUMTEXT)
SET v = REPEAT('e', 16);
PREPARE stmt1 FROM 'CALL p1(?)';
EXECUTE stmt1 USING @a;
CREATE TEMPORARY TABLE tmp1 AS SELECT @a AS c1;
SHOW CREATE TABLE tmp1;
Table	Create Table
tmp1	CREATE TEMPORARY TABLE `tmp1` (
  `c1` longtext DEFAULT NULL
) ENGINE=MyISAM DEFAULT CHARSET=latin1 COLLATE=latin1_swedish_ci
SELECT @a, @a = REPEAT('e', 16);
@a	@a = REPEAT('e', 16)
eeeeeeeeeeeeeeee	1
DROP TEMPORARY TABLE tmp1;
DROP PROCEDURE p1;

LONGTEXT

CREATE PROCEDURE p1(OUT v LONGTEXT)
SET v = REPEAT('f', 16);
PREPARE stmt1 FROM 'CALL p1(?)';
EXECUTE stmt1 USING @a;
CREATE TEMPORARY TABLE tmp1 AS SELECT @a AS c1;
SHOW CREATE TABLE tmp1;
Table	Create Table
tmp1	CREATE TEMPORARY TABLE `tmp1` (
  `c1` longtext DEFAULT NULL
) ENGINE=MyISAM DEFAULT CHARSET=latin1 COLLATE=latin1_swedish_ci
SELECT @a, @a = REPEAT('f', 16);
@a	@a = REPEAT('f', 16)
ffffffffffffffff	1
DROP TEMPORARY TABLE tmp1;
DROP PROCEDURE p1;

BINARY(32)

CREATE PROCEDURE p1(OUT v BINARY(32))
SET v = REPEAT('g', 32);
PREPARE stmt1 FROM 'CALL p1(?)';
EXECUTE stmt1 USING @a;
CREATE TEMPORARY TABLE tmp1 AS SELECT @a AS c1;
SHOW CREATE TABLE tmp1;
Table	Create Table
tmp1	CREATE TEMPORARY TABLE `tmp1` (
  `c1` longblob DEFAULT NULL
) ENGINE=MyISAM DEFAULT CHARSET=latin1 COLLATE=latin1_swedish_ci
SELECT @a, @a = REPEAT('g', 32);
@a	@a = REPEAT('g', 32)
gggggggggggggggggggggggggggggggg	1
DROP TEMPORARY TABLE tmp1;
DROP PROCEDURE p1;

VARBINARY(32)

CREATE PROCEDURE p1(OUT v VARBINARY(32))
SET v = REPEAT('h', 16);
PREPARE stmt1 FROM 'CALL p1(?)';
EXECUTE stmt1 USING @a;
CREATE TEMPORARY TABLE tmp1 AS SELECT @a AS c1;
SHOW CREATE TABLE tmp1;
Table	Create Table
tmp1	CREATE TEMPORARY TABLE `tmp1` (
  `c1` longblob DEFAULT NULL
) ENGINE=MyISAM DEFAULT CHARSET=latin1 COLLATE=latin1_swedish_ci
SELECT @a, @a = REPEAT('h', 16);
@a	@a = REPEAT('h', 16)
hhhhhhhhhhhhhhhh	1
DROP TEMPORARY TABLE tmp1;
DROP PROCEDURE p1;

TINYBLOB

CREATE PROCEDURE p1(OUT v TINYBLOB)
SET v = REPEAT('i', 16);
PREPARE stmt1 FROM 'CALL p1(?)';
EXECUTE stmt1 USING @a;
CREATE TEMPORARY TABLE tmp1 AS SELECT @a AS c1;
SHOW CREATE TABLE tmp1;
Table	Create Table
tmp1	CREATE TEMPORARY TABLE `tmp1` (
  `c1` longblob DEFAULT NULL
) ENGINE=MyISAM DEFAULT CHARSET=latin1 COLLATE=latin1_swedish_ci
SELECT @a, @a = REPEAT('i', 16);
@a	@a = REPEAT('i', 16)
iiiiiiiiiiiiiiii	1
DROP TEMPORARY TABLE tmp1;
DROP PROCEDURE p1;

BLOB

CREATE PROCEDURE p1(OUT v BLOB)
SET v = REPEAT('j', 16);
PREPARE stmt1 FROM 'CALL p1(?)';
EXECUTE stmt1 USING @a;
CREATE TEMPORARY TABLE tmp1 AS SELECT @a AS c1;
SHOW CREATE TABLE tmp1;
Table	Create Table
tmp1	CREATE TEMPORARY TABLE `tmp1` (
  `c1` longblob DEFAULT NULL
) ENGINE=MyISAM DEFAULT CHARSET=latin1 COLLATE=latin1_swedish_ci
SELECT @a, @a = REPEAT('j', 16);
@a	@a = REPEAT('j', 16)
jjjjjjjjjjjjjjjj	1
DROP TEMPORARY TABLE tmp1;
DROP PROCEDURE p1;

MEDIUMBLOB

CREATE PROCEDURE p1(OUT v MEDIUMBLOB)
SET v = REPEAT('k', 16);
PREPARE stmt1 FROM 'CALL p1(?)';
EXECUTE stmt1 USING @a;
CREATE TEMPORARY TABLE tmp1 AS SELECT @a AS c1;
SHOW CREATE TABLE tmp1;
Table	Create Table
tmp1	CREATE TEMPORARY TABLE `tmp1` (
  `c1` longblob DEFAULT NULL
) ENGINE=MyISAM DEFAULT CHARSET=latin1 COLLATE=latin1_swedish_ci
SELECT @a, @a = REPEAT('k', 16);
@a	@a = REPEAT('k', 16)
kkkkkkkkkkkkkkkk	1
DROP TEMPORARY TABLE tmp1;
DROP PROCEDURE p1;

LONGBLOB

CREATE PROCEDURE p1(OUT v LONGBLOB)
SET v = REPEAT('l', 16);
PREPARE stmt1 FROM 'CALL p1(?)';
EXECUTE stmt1 USING @a;
CREATE TEMPORARY TABLE tmp1 AS SELECT @a AS c1;
SHOW CREATE TABLE tmp1;
Table	Create Table
tmp1	CREATE TEMPORARY TABLE `tmp1` (
  `c1` longblob DEFAULT NULL
) ENGINE=MyISAM DEFAULT CHARSET=latin1 COLLATE=latin1_swedish_ci
SELECT @a, @a = REPEAT('l', 16);
@a	@a = REPEAT('l', 16)
llllllllllllllll	1
DROP TEMPORARY TABLE tmp1;
DROP PROCEDURE p1;

SET('aaa', 'bbb')

CREATE PROCEDURE p1(OUT v SET('aaa', 'bbb'))
SET v = 'aaa';
PREPARE stmt1 FROM 'CALL p1(?)';
EXECUTE stmt1 USING @a;
CREATE TEMPORARY TABLE tmp1 AS SELECT @a AS c1;
SHOW CREATE TABLE tmp1;
Table	Create Table
tmp1	CREATE TEMPORARY TABLE `tmp1` (
  `c1` longtext DEFAULT NULL
) ENGINE=MyISAM DEFAULT CHARSET=latin1 COLLATE=latin1_swedish_ci
SELECT @a, @a = 'aaa';
@a	@a = 'aaa'
aaa	1
DROP TEMPORARY TABLE tmp1;
DROP PROCEDURE p1;

ENUM('aaa', 'bbb')

CREATE PROCEDURE p1(OUT v ENUM('aaa', 'bbb'))
SET v = 'aaa';
PREPARE stmt1 FROM 'CALL p1(?)';
EXECUTE stmt1 USING @a;
CREATE TEMPORARY TABLE tmp1 AS SELECT @a AS c1;
SHOW CREATE TABLE tmp1;
Table	Create Table
tmp1	CREATE TEMPORARY TABLE `tmp1` (
  `c1` longtext DEFAULT NULL
) ENGINE=MyISAM DEFAULT CHARSET=latin1 COLLATE=latin1_swedish_ci
SELECT @a, @a = 'aaa';
@a	@a = 'aaa'
aaa	1
DROP TEMPORARY TABLE tmp1;
DROP PROCEDURE p1;

# End of WL#4435.
#
# WL#4284: Transactional DDL locking
#
DROP TABLE IF EXISTS t1;
CREATE TABLE t1 (a INT);
BEGIN;
SELECT * FROM t1;
a
# Test that preparing a CREATE TABLE does not take a exclusive metdata lock.
PREPARE stmt1 FROM "CREATE TABLE t1 AS SELECT 1";
EXECUTE stmt1;
ERROR 42S01: Table 't1' already exists
DEALLOCATE PREPARE stmt1;
DROP TABLE t1;
#
# WL#4284: Transactional DDL locking
#
# Test that metadata locks taken during prepare are released.
#
connect con1,localhost,root,,;
connection default;
DROP TABLE IF EXISTS t1;
CREATE TABLE t1 (a INT);
connection con1;
BEGIN;
PREPARE stmt1 FROM "SELECT * FROM t1";
connection default;
DROP TABLE t1;
disconnect con1;

#
# Bug#56115: invalid memory reads when PS selecting from
#            information_schema tables
# Bug#58701: crash in Field::make_field, cursor-protocol
#
# NOTE: MTR should be run both with --ps-protocol and --cursor-protocol.
#

SELECT *
FROM (SELECT 1 UNION SELECT 2) t;
1
1
2

# Bug#13805127: Stored program cache produces wrong result in same THD

PREPARE s1 FROM 
"
SELECT c1, t2.c2, count(c3)
FROM
  (
  SELECT 3 as c2 FROM dual WHERE @x = 1
  UNION
  SELECT 2       FROM dual WHERE @x = 1 OR @x = 2
  ) AS t1,
  (
  SELECT '2012-03-01 01:00:00' AS c1, 3 as c2, 1 as c3 FROM dual
  UNION
  SELECT '2012-03-01 02:00:00',       3,       2       FROM dual
  UNION
  SELECT '2012-03-01 01:00:00',       2,       1       FROM dual
  ) AS t2
WHERE t2.c2 = t1.c2
GROUP BY c1, c2
";

SET @x = 1;
SELECT c1, t2.c2, count(c3)
FROM
(
SELECT 3 as c2 FROM dual WHERE @x = 1
UNION
SELECT 2       FROM dual WHERE @x = 1 OR @x = 2
) AS t1,
(
SELECT '2012-03-01 01:00:00' AS c1, 3 as c2, 1 as c3 FROM dual
UNION
SELECT '2012-03-01 02:00:00',       3,       2       FROM dual
UNION
SELECT '2012-03-01 01:00:00',       2,       1       FROM dual
) AS t2
WHERE t2.c2 = t1.c2
GROUP BY c1, c2;
c1	c2	count(c3)
2012-03-01 01:00:00	2	1
2012-03-01 01:00:00	3	1
2012-03-01 02:00:00	3	1

EXECUTE s1;
c1	c2	count(c3)
2012-03-01 01:00:00	2	1
2012-03-01 01:00:00	3	1
2012-03-01 02:00:00	3	1

SET @x = 2;
SELECT c1, t2.c2, count(c3)
FROM
(
SELECT 3 as c2 FROM dual WHERE @x = 1
UNION
SELECT 2       FROM dual WHERE @x = 1 OR @x = 2
) AS t1,
(
SELECT '2012-03-01 01:00:00' AS c1, 3 as c2, 1 as c3 FROM dual
UNION
SELECT '2012-03-01 02:00:00',       3,       2       FROM dual
UNION
SELECT '2012-03-01 01:00:00',       2,       1       FROM dual
) AS t2
WHERE t2.c2 = t1.c2
GROUP BY c1, c2;
c1	c2	count(c3)
2012-03-01 01:00:00	2	1

EXECUTE s1;
c1	c2	count(c3)
2012-03-01 01:00:00	2	1

SET @x = 1;
SELECT c1, t2.c2, count(c3)
FROM
(
SELECT 3 as c2 FROM dual WHERE @x = 1
UNION
SELECT 2       FROM dual WHERE @x = 1 OR @x = 2
) AS t1,
(
SELECT '2012-03-01 01:00:00' AS c1, 3 as c2, 1 as c3 FROM dual
UNION
SELECT '2012-03-01 02:00:00',       3,       2       FROM dual
UNION
SELECT '2012-03-01 01:00:00',       2,       1       FROM dual
) AS t2
WHERE t2.c2 = t1.c2
GROUP BY c1, c2;
c1	c2	count(c3)
2012-03-01 01:00:00	2	1
2012-03-01 01:00:00	3	1
2012-03-01 02:00:00	3	1

EXECUTE s1;
c1	c2	count(c3)
2012-03-01 01:00:00	2	1
2012-03-01 01:00:00	3	1
2012-03-01 02:00:00	3	1
DEALLOCATE PREPARE s1;
prepare stmt from "select date('2010-10-10') between '2010-09-09' and ?";
set @a='2010-11-11';
execute stmt using @a;
date('2010-10-10') between '2010-09-09' and ?
1
execute stmt using @a;
date('2010-10-10') between '2010-09-09' and ?
1
set @a='2010-08-08';
execute stmt using @a;
date('2010-10-10') between '2010-09-09' and ?
0
execute stmt using @a;
date('2010-10-10') between '2010-09-09' and ?
0
#
# Bug #892725: look-up is changed for a full scan when executing PS
#
create table t1 (a int primary key, b int);
insert into t1 values
(7,70), (3,40), (4,40), (8,70), (1,70), (9,50), (2,70);
prepare st from 'select * from t1 where a=8';
flush status;
execute st;
a	b
8	70
show status like '%Handler_read%';
Variable_name	Value
Handler_read_first	0
Handler_read_key	1
Handler_read_last	0
Handler_read_next	0
Handler_read_prev	0
Handler_read_retry	0
Handler_read_rnd	0
Handler_read_rnd_deleted	0
Handler_read_rnd_next	0
flush status;
execute st;
a	b
8	70
show status like '%Handler_read%';
Variable_name	Value
Handler_read_first	0
Handler_read_key	1
Handler_read_last	0
Handler_read_next	0
Handler_read_prev	0
Handler_read_retry	0
Handler_read_rnd	0
Handler_read_rnd_deleted	0
Handler_read_rnd_next	0
flush status;
select * from t1 use index() where a=3;
a	b
3	40
show status like '%Handler_read%';
Variable_name	Value
Handler_read_first	0
Handler_read_key	0
Handler_read_last	0
Handler_read_next	0
Handler_read_prev	0
Handler_read_retry	0
Handler_read_rnd	0
Handler_read_rnd_deleted	0
Handler_read_rnd_next	8
flush status;
execute st;
a	b
8	70
show status like '%Handler_read%';
Variable_name	Value
Handler_read_first	0
Handler_read_key	1
Handler_read_last	0
Handler_read_next	0
Handler_read_prev	0
Handler_read_retry	0
Handler_read_rnd	0
Handler_read_rnd_deleted	0
Handler_read_rnd_next	0
deallocate prepare st;
drop table t1;
#
# Bug mdev-5410: crash at the execution of PS with subselect
#                formed by UNION with global ORDER BY
#
CREATE TABLE t1 (a int DEFAULT NULL);
INSERT INTO t1 VALUES (2), (4);
CREATE TABLE t2 (b int DEFAULT NULL);
INSERT INTO t2 VALUES (1), (3);
PREPARE stmt FROM "
SELECT c1 FROM (SELECT (SELECT a FROM t1 WHERE t1.a <= t2.b
                        UNION ALL
                        SELECT a FROM t1 WHERE t1.a+3<= t2.b
                        ORDER BY a DESC) AS c1 FROM t2) t3;
";
EXECUTE stmt;
c1
NULL
2
EXECUTE stmt;
c1
NULL
2
DROP TABLE t1,t2;
#
# MDEV-5369: Wrong result (0 instead of NULL) on 2nd execution of 
# PS with LEFT JOIN, TEMPTABLE view
#
CREATE TABLE t1 (a INT) ENGINE=MyISAM;
INSERT INTO t1 VALUES (0),(8);
CREATE TABLE t2 (pk INT PRIMARY KEY) ENGINE=MyISAM;
CREATE ALGORITHM=TEMPTABLE VIEW v2 AS SELECT * FROM t2;
SELECT SUM(pk) FROM t1 LEFT JOIN v2 ON a = pk;
SUM(pk)
NULL
PREPARE stmt FROM "SELECT SUM(pk) FROM t1 LEFT JOIN v2 ON a = pk";
EXECUTE stmt;
SUM(pk)
NULL
EXECUTE stmt;
SUM(pk)
NULL
DEALLOCATE PREPARE stmt;
DROP VIEW v2;
DROP TABLE t1, t2;
# End of 5.3 tests
#
# MDEV-5505: Assertion `! is_set()' fails on PREPARE SELECT
# with out of range in GROUP BY
#
CREATE TABLE t1 (a INT);
PREPARE stmt FROM "SELECT 1 FROM t1 GROUP BY 0 OR 18446744073709551615+1";
execute stmt;
1
SELECT 1 FROM t1 GROUP BY 0 OR 18446744073709551615+1;
1
insert into t1 values(1),(2);
execute stmt;
ERROR 22003: BIGINT UNSIGNED value is out of range in '18446744073709551615 + 1'
SELECT 1 FROM t1 GROUP BY 0 OR 18446744073709551615+1;
ERROR 22003: BIGINT UNSIGNED value is out of range in '18446744073709551615 + 1'
deallocate prepare stmt;
drop table t1;
# End of 5.3 tests
#
# MDEV-8756: MariaDB 10.0.21 crashes during PREPARE
#
CREATE TABLE t1 ( id INT(10), value INT(10) );
CREATE TABLE t2 ( id INT(10) );
SET @save_sql_mode= @@sql_mode;
SET SESSION sql_mode = 'ONLY_FULL_GROUP_BY';
PREPARE stmt FROM 'UPDATE t1 t1 SET value = (SELECT 1 FROM t2 WHERE id = t1.id)';
execute stmt;
insert into t1 values (1,10),(2,10),(3,10);
insert into t2 values (1),(2);
execute stmt;
select * from t1;
id	value
1	1
2	1
3	NULL
deallocate prepare stmt;
SET SESSION sql_mode = @save_sql_mode;
DROP TABLE t1,t2;
#
# MDEV-8833: Crash of server on prepared statement with
# conversion to semi-join
#
CREATE TABLE t1 (column1 INT);
INSERT INTO t1 VALUES (3),(9);
CREATE TABLE t2 (column2 INT);
INSERT INTO t2 VALUES (1),(4);
CREATE TABLE t3 (column3 INT);
INSERT INTO t3 VALUES (6),(8);
CREATE TABLE t4 (column4 INT);
INSERT INTO t4 VALUES (2),(5);
PREPARE stmt FROM "SELECT ( SELECT MAX( table1.column1 ) AS field1 
FROM t1 AS table1
WHERE table3.column3 IN ( SELECT table2.column2 AS field2 FROM t2 AS table2 ) 
) AS sq
FROM t3 AS table3, t4 AS table4";
EXECUTE stmt;
sq
NULL
NULL
NULL
NULL
EXECUTE stmt;
sq
NULL
NULL
NULL
NULL
deallocate prepare stmt;
drop table t1,t2,t3,t4;
#
# MDEV-11859: the plans for the first and the second executions
#             of PS are not the same
#
create table t1 (id int, c varchar(3), key idx(c))engine=myisam;
insert into t1 values (3,'bar'), (1,'xxx'), (2,'foo'), (5,'yyy');
prepare stmt1 from
"explain extended
 select * from t1 where (1, 2) in ( select 3, 4 ) or c = 'foo'";
execute stmt1;
id	select_type	table	type	possible_keys	key	key_len	ref	rows	filtered	Extra
1	PRIMARY	t1	ref	idx	idx	6	const	1	100.00	Using index condition
2	SUBQUERY	NULL	NULL	NULL	NULL	NULL	NULL	NULL	NULL	No tables used
Warnings:
Note	1003	/* select#1 */ select `test`.`t1`.`id` AS `id`,`test`.`t1`.`c` AS `c` from `test`.`t1` where `test`.`t1`.`c` = 'foo'
execute stmt1;
id	select_type	table	type	possible_keys	key	key_len	ref	rows	filtered	Extra
1	PRIMARY	t1	ref	idx	idx	6	const	1	100.00	Using index condition
2	SUBQUERY	NULL	NULL	NULL	NULL	NULL	NULL	NULL	NULL	No tables used
Warnings:
Note	1003	/* select#1 */ select `test`.`t1`.`id` AS `id`,`test`.`t1`.`c` AS `c` from `test`.`t1` where `test`.`t1`.`c` = 'foo'
deallocate prepare stmt1;
prepare stmt1 from
"select * from t1 where (1, 2) in ( select 3, 4 ) or c = 'foo'";
flush status;
execute stmt1;
id	c
2	foo
show status like '%Handler_read%';
Variable_name	Value
Handler_read_first	0
Handler_read_key	1
Handler_read_last	0
Handler_read_next	1
Handler_read_prev	0
Handler_read_retry	0
Handler_read_rnd	0
Handler_read_rnd_deleted	0
Handler_read_rnd_next	0
flush status;
execute stmt1;
id	c
2	foo
show status like '%Handler_read%';
Variable_name	Value
Handler_read_first	0
Handler_read_key	1
Handler_read_last	0
Handler_read_next	1
Handler_read_prev	0
Handler_read_retry	0
Handler_read_rnd	0
Handler_read_rnd_deleted	0
Handler_read_rnd_next	0
deallocate prepare stmt1;
prepare stmt2 from
"explain extended
 select * from t1 where (1, 2) in ( select 3, 4 )";
execute stmt2;
id	select_type	table	type	possible_keys	key	key_len	ref	rows	filtered	Extra
1	PRIMARY	NULL	NULL	NULL	NULL	NULL	NULL	NULL	NULL	Impossible WHERE
2	SUBQUERY	NULL	NULL	NULL	NULL	NULL	NULL	NULL	NULL	No tables used
Warnings:
Note	1003	/* select#1 */ select `test`.`t1`.`id` AS `id`,`test`.`t1`.`c` AS `c` from `test`.`t1` where 0
execute stmt2;
id	select_type	table	type	possible_keys	key	key_len	ref	rows	filtered	Extra
1	PRIMARY	NULL	NULL	NULL	NULL	NULL	NULL	NULL	NULL	Impossible WHERE
2	SUBQUERY	NULL	NULL	NULL	NULL	NULL	NULL	NULL	NULL	No tables used
Warnings:
Note	1003	/* select#1 */ select `test`.`t1`.`id` AS `id`,`test`.`t1`.`c` AS `c` from `test`.`t1` where 0
deallocate prepare stmt2;
drop table t1;
#
# MDEV-9208: Function->Function->View = Mysqld segfault
# (Server crashes in Dependency_marker::visit_field on 2nd
# execution with merged subquery)
#
CREATE TABLE t1 (i1 INT);
insert into t1 values(1),(2);
CREATE TABLE t2 (i2 INT);
insert into t2 values(1),(2);
prepare stmt from "
  select 1 from (
    select
      if (i1<0, 0, 0) as f1,
      (select f1) as f2
    from t1, t2
  ) sq
";
execute stmt;
1
1
1
1
1
execute stmt;
1
1
1
1
1
drop table t1,t2;
#
# MDEV-9619: Assertion `null_ref_table' failed in virtual
# table_map Item_direct_view_ref::used_tables() const on 2nd
# execution of PS
#
CREATE TABLE t1 (f1 VARCHAR(10)) ENGINE=MyISAM;
CREATE ALGORITHM=MERGE VIEW v1 AS SELECT * FROM t1;
INSERT INTO t1 VALUES ('a'),('b');
CREATE TABLE t2 (f2 VARCHAR(10)) ENGINE=MyISAM;
INSERT INTO t2 VALUES ('c'),('d');
PREPARE stmt FROM "SELECT * FROM v1 WHERE f1 = SOME ( SELECT f2 FROM t2 )";
EXECUTE stmt;
f1
EXECUTE stmt;
f1
insert into t1 values ('c');
EXECUTE stmt;
f1
c
EXECUTE stmt;
f1
c
deallocate prepare stmt;
drop view v1;
drop table t1,t2;
CREATE TABLE t1 (f1 VARCHAR(10)) ENGINE=MyISAM;
CREATE ALGORITHM=MERGE VIEW v1 AS SELECT * FROM t1;
INSERT INTO t1 VALUES ('a'),('b');
CREATE TABLE t2 (f2 VARCHAR(10)) ENGINE=MyISAM;
INSERT INTO t2 VALUES ('c'),('d');
PREPARE stmt FROM "SELECT * FROM v1 WHERE (f1,f1) = SOME ( SELECT f2,f2 FROM t2 )";
EXECUTE stmt;
f1
EXECUTE stmt;
f1
insert into t1 values ('c');
EXECUTE stmt;
f1
c
EXECUTE stmt;
f1
c
deallocate prepare stmt;
drop view v1;
drop table t1,t2;
CREATE TABLE t1 (column1 INT) ENGINE=MyISAM;
INSERT INTO t1 VALUES (3),(9);
CREATE TABLE t2 (column2 INT) ENGINE=MyISAM;
INSERT INTO t2 VALUES (1),(4);
CREATE TABLE t3 (column3 INT) ENGINE=MyISAM;
INSERT INTO t3 VALUES (6),(8);
CREATE TABLE t4 (column4 INT) ENGINE=MyISAM;
INSERT INTO t4 VALUES (2),(5);
PREPARE stmt FROM "
SELECT ( 
  SELECT MAX( table1.column1 ) AS field1 
  FROM t1 AS table1
  WHERE (111,table3.column3) IN ( SELECT 111,table2.column2 AS field2 FROM t2 AS table2 ) 
) AS sq
FROM t3 AS table3, t4 AS table4 GROUP BY sq
";
EXECUTE stmt;
sq
NULL
EXECUTE stmt;
sq
NULL
deallocate prepare stmt;
drop table t1,t2,t3,t4;
create table t1 (a int, b int, c int);
create table t2 (x int, y int, z int);
create table t3 as select * from t1;
insert into t1 values (1,2,3),(4,5,6),(100,200,300),(400,500,600);
insert into t2 values (1,2,3),(7,8,9),(100,200,300),(400,500,600);
insert into t3 values (1,2,3),(11,12,13),(100,0,0),(400,500,600);
set @optimizer_switch_save=@@optimizer_switch;
set @join_cache_level_save=@@join_cache_level;
set optimizer_switch='materialization=off';
set join_cache_level=0;
select * from t1 where (select a,b from t3 where t3.c=t1.c) in (select x,y from t2 where t1.c= t2.z);
a	b	c
1	2	3
400	500	600
prepare stmt from "select * from t1 where (select a,b from t3 where t3.c=t1.c) in (select x,y from t2 where t1.c= t2.z)";
EXECUTE stmt;
a	b	c
1	2	3
400	500	600
EXECUTE stmt;
a	b	c
1	2	3
400	500	600
create view v1 as select * from t1;
create view v2 as select * from t2;
create view v3 as select * from t3;
select * from v1 where (select a,b from v3 where v3.c=v1.c) in (select x,y from v2 where v1.c= v2.z);
a	b	c
1	2	3
400	500	600
prepare stmt from "select * from v1 where (select a,b from v3 where v3.c=v1.c) in (select x,y from v2 where v1.c= v2.z)";
EXECUTE stmt;
a	b	c
1	2	3
400	500	600
EXECUTE stmt;
a	b	c
1	2	3
400	500	600
set optimizer_switch=@optimizer_switch_save;
set join_cache_level=@join_cache_level_save;
deallocate prepare stmt;
drop view v1,v2,v3;
drop table t1,t2,t3;
#
# MDEV-10657: incorrect result returned with binary protocol
# (prepared statements)
#
create table  t1 (code varchar(10) primary key);
INSERT INTO t1(code) VALUES ('LINE1'), ('LINE2'), ('LINE3');
SELECT X.*
FROM
(SELECT CODE, RN
FROM
(SELECT A.CODE, @cnt := @cnt + 1 AS RN
FROM  t1 A, (SELECT @cnt := 0) C) T
) X;
CODE	RN
LINE1	1
LINE2	2
LINE3	3
drop table t1;
#
# MDEV-17042: prepared statement does not return error with
# SQL_MODE STRICT_TRANS_TABLES. (Part 1)
#
set @save_sql_mode=@@sql_mode;
set sql_mode='STRICT_ALL_TABLES';
CREATE TABLE t1 (id int, count int);
insert into t1 values (1,1),(0,2);
update t1 set count = count + 1 where id = '1bad';
ERROR 22007: Truncated incorrect DECIMAL value: '1bad'
prepare stmt from "update t1 set count = count + 1 where id = '1bad'";
execute stmt;
ERROR 22007: Truncated incorrect DECIMAL value: '1bad'
deallocate prepare stmt;
prepare stmt from 'update t1 set count = count + 1 where id = ?';
set @a = '1bad';
execute stmt using @a;
ERROR 22007: Truncated incorrect DECIMAL value: '1bad'
deallocate prepare stmt;
drop table t1;
CREATE TABLE t1 (id decimal(10,5), count int);
insert into t1 values (1,1),(0,2);
update t1 set count = count + 1 where id = '1bad';
ERROR 22007: Truncated incorrect DECIMAL value: '1bad'
prepare stmt from "update t1 set count = count + 1 where id = '1bad'";
execute stmt;
ERROR 22007: Truncated incorrect DECIMAL value: '1bad'
deallocate prepare stmt;
prepare stmt from 'update t1 set count = count + 1 where id = ?';
set @a = '1bad';
execute stmt using @a;
ERROR 22007: Truncated incorrect DECIMAL value: '1bad'
deallocate prepare stmt;
drop table t1;
CREATE TABLE t1 (id double, count int);
insert into t1 values (1,1),(0,2);
update t1 set count = count + 1 where id = '1bad';
ERROR 22007: Truncated incorrect DOUBLE value: '1bad'
prepare stmt from "update t1 set count = count + 1 where id = '1bad'";
execute stmt;
ERROR 22007: Truncated incorrect DOUBLE value: '1bad'
deallocate prepare stmt;
prepare stmt from 'update t1 set count = count + 1 where id = ?';
set @a = '1bad';
execute stmt using @a;
ERROR 22007: Truncated incorrect DOUBLE value: '1bad'
deallocate prepare stmt;
drop table t1;
CREATE TABLE t1 (id date, count int);
insert into t1 values ("2019-06-11",1),("2019-06-12",2);
update t1 set count = count + 1 where id = '1bad';
ERROR 22007: Truncated incorrect datetime value: '1bad'
prepare stmt from "update t1 set count = count + 1 where id = '1bad'";
execute stmt;
ERROR 22007: Truncated incorrect datetime value: '1bad'
deallocate prepare stmt;
prepare stmt from 'update t1 set count = count + 1 where id = ?';
set @a = '1bad';
execute stmt using @a;
ERROR 22007: Truncated incorrect datetime value: '1bad'
deallocate prepare stmt;
drop table t1;
set sql_mode=@save_sql_mode;
# End of 5.5 tests
#
# End of 10.0 tests
#
#
# MDEV-12060 Crash in EXECUTE IMMEDIATE with an expression returning a GRANT command
# (the 10.1 part)
#
CREATE PROCEDURE p2 ()
BEGIN
SET STATEMENT join_cache_level=CAST(CONCAT(_utf8'6',_latin1'') AS INT) FOR PREPARE stmt FROM 'SELECT 1';
EXECUTE stmt;
DEALLOCATE PREPARE stmt;
END;
/
CALL p2();
1
1
DROP PROCEDURE p2;
BEGIN NOT ATOMIC
SET STATEMENT join_cache_level=CAST(CONCAT(_utf8'6',_latin1'') AS INT) FOR PREPARE stmt FROM 'SELECT 1';
EXECUTE stmt;
DEALLOCATE PREPARE stmt;
END;
/
1
1
BEGIN NOT ATOMIC
SET STATEMENT join_cache_level=CAST(CONCAT(_utf8'6',_latin1'') AS INT) FOR PREPARE stmt FROM 'SELECT 1';
DEALLOCATE PREPARE stmt;
END;
/
BEGIN NOT ATOMIC
PREPARE stmt FROM 'SELECT 1';
SET STATEMENT join_cache_level=CAST(CONCAT(_utf8'6',_latin1'') AS INT) FOR EXECUTE stmt;
DEALLOCATE PREPARE stmt;
END;
/
1
1
#
# MDEV-14572: Assertion `! is_set()' failed in
# Diagnostics_area::set_eof_status upon EXPLAIN UPDATE in PS
#
CREATE TABLE t1 (a INT);
CREATE TABLE t2 (b INT);
PREPARE stmt FROM 'EXPLAIN UPDATE t1, t2 SET a = 1';
EXECUTE stmt;
id	select_type	table	type	possible_keys	key	key_len	ref	rows	Extra
1	SIMPLE	t1	system	NULL	NULL	NULL	NULL	0	Const row not found
1	SIMPLE	t2	system	NULL	NULL	NULL	NULL	0	Const row not found
EXECUTE stmt;
id	select_type	table	type	possible_keys	key	key_len	ref	rows	Extra
1	SIMPLE	t1	system	NULL	NULL	NULL	NULL	0	Const row not found
1	SIMPLE	t2	system	NULL	NULL	NULL	NULL	0	Const row not found
deallocate prepare stmt;
DROP TABLE t1, t2;
#
# End of 10.1 tests
#
#
# MDEV-10709 Expressions as parameters to Dynamic SQL
#
#
# Using a simple expressions as an EXECUTE parameter
#
PREPARE stmt FROM 'SELECT ? FROM DUAL';
EXECUTE stmt USING 10;
?
10
DEALLOCATE PREPARE stmt;
PREPARE stmt FROM 'SELECT ? FROM DUAL';
EXECUTE stmt USING TO_BASE64('xxx');
?
eHh4
DEALLOCATE PREPARE stmt;
PREPARE stmt FROM 'SELECT ?+? FROM DUAL';
EXECUTE stmt USING 10, 10 + 10;
?+?
30
DEALLOCATE PREPARE stmt;
PREPARE stmt FROM 'SELECT CONCAT(?,?) FROM DUAL';
EXECUTE stmt USING 'xxx', CONCAT('yyy','zzz');
CONCAT(?,?)
xxxyyyzzz
DEALLOCATE PREPARE stmt;
#
# Testing disallowed expressions in USING
#
PREPARE stmt FROM 'SELECT ? FROM DUAL';
EXECUTE stmt USING (SELECT 1);
ERROR 42000: EXECUTE..USING does not support subqueries or stored functions
DEALLOCATE PREPARE stmt;
CREATE FUNCTION f1() RETURNS VARCHAR(10) RETURN 'test';
PREPARE stmt FROM 'SELECT ? FROM DUAL';
EXECUTE stmt USING f1();
ERROR 42000: EXECUTE..USING does not support subqueries or stored functions
DEALLOCATE PREPARE stmt;
DROP FUNCTION f1;
#
# Testing erroneous expressions in USING
#
PREPARE stmt FROM 'SELECT ?';
EXECUTE stmt USING _latin1'a'=_latin2'a';
ERROR HY000: Illegal mix of collations (latin1_swedish_ci,COERCIBLE) and (latin2_general_ci,COERCIBLE) for operation '='
DEALLOCATE PREPARE stmt;
PREPARE stmt FROM 'SELECT ?';
EXECUTE stmt USING ROW(1,2);
ERROR 21000: Operand should contain 1 column(s)
DEALLOCATE PREPARE stmt;
#
# Creating tables from EXECUTE parameters
#
PREPARE stmt FROM 'CREATE TABLE t1 AS SELECT ? AS c1 FROM DUAL';
EXECUTE stmt USING 10;
SHOW CREATE TABLE t1;
Table	Create Table
t1	CREATE TABLE `t1` (
  `c1` int(2) NOT NULL
) ENGINE=MyISAM DEFAULT CHARSET=latin1 COLLATE=latin1_swedish_ci
DROP TABLE t1;
EXECUTE stmt USING 10.123;
SHOW CREATE TABLE t1;
Table	Create Table
t1	CREATE TABLE `t1` (
  `c1` decimal(5,3) NOT NULL
) ENGINE=MyISAM DEFAULT CHARSET=latin1 COLLATE=latin1_swedish_ci
DROP TABLE t1;
EXECUTE stmt USING 10.123e0;
SHOW CREATE TABLE t1;
Table	Create Table
t1	CREATE TABLE `t1` (
  `c1` double NOT NULL
) ENGINE=MyISAM DEFAULT CHARSET=latin1 COLLATE=latin1_swedish_ci
DROP TABLE t1;
EXECUTE stmt USING CURRENT_DATE;
SHOW CREATE TABLE t1;
Table	Create Table
t1	CREATE TABLE `t1` (
  `c1` date NOT NULL
) ENGINE=MyISAM DEFAULT CHARSET=latin1 COLLATE=latin1_swedish_ci
DROP TABLE t1;
EXECUTE stmt USING CURRENT_TIMESTAMP;
SHOW CREATE TABLE t1;
Table	Create Table
t1	CREATE TABLE `t1` (
  `c1` datetime NOT NULL
) ENGINE=MyISAM DEFAULT CHARSET=latin1 COLLATE=latin1_swedish_ci
DROP TABLE t1;
EXECUTE stmt USING CURRENT_TIMESTAMP(3);
SHOW CREATE TABLE t1;
Table	Create Table
t1	CREATE TABLE `t1` (
  `c1` datetime(3) NOT NULL
) ENGINE=MyISAM DEFAULT CHARSET=latin1 COLLATE=latin1_swedish_ci
DROP TABLE t1;
EXECUTE stmt USING CURRENT_TIMESTAMP(6);
SHOW CREATE TABLE t1;
Table	Create Table
t1	CREATE TABLE `t1` (
  `c1` datetime(6) NOT NULL
) ENGINE=MyISAM DEFAULT CHARSET=latin1 COLLATE=latin1_swedish_ci
DROP TABLE t1;
EXECUTE stmt USING CURRENT_TIME;
SHOW CREATE TABLE t1;
Table	Create Table
t1	CREATE TABLE `t1` (
  `c1` time NOT NULL
) ENGINE=MyISAM DEFAULT CHARSET=latin1 COLLATE=latin1_swedish_ci
DROP TABLE t1;
EXECUTE stmt USING CURRENT_TIME(3);
SHOW CREATE TABLE t1;
Table	Create Table
t1	CREATE TABLE `t1` (
  `c1` time(3) NOT NULL
) ENGINE=MyISAM DEFAULT CHARSET=latin1 COLLATE=latin1_swedish_ci
DROP TABLE t1;
EXECUTE stmt USING CURRENT_TIME(6);
SHOW CREATE TABLE t1;
Table	Create Table
t1	CREATE TABLE `t1` (
  `c1` time(6) NOT NULL
) ENGINE=MyISAM DEFAULT CHARSET=latin1 COLLATE=latin1_swedish_ci
DROP TABLE t1;
DEALLOCATE PREPARE stmt;
#
# Using a user variable as an EXECUTE..USING out parameter
#
CREATE PROCEDURE p1(OUT a INT)
BEGIN
SET a:= 10;
END;
/
SET @a=1;
CALL p1(@a);
SELECT @a;
@a
10
SET @a=2;
PREPARE stmt FROM 'CALL p1(?)';
EXECUTE stmt USING @a;
SELECT @a;
@a
10
DROP PROCEDURE p1;
#
# Using an SP variable as an EXECUTE..USING out parameter
#
CREATE PROCEDURE p1 (OUT a INT)
BEGIN
SET a=10;
END;
/
CREATE PROCEDURE p2 (OUT a INT)
BEGIN
PREPARE stmt FROM 'CALL p1(?)';
EXECUTE stmt USING a;
END;
/
SET @a= 1;
CALL p2(@a);
SELECT @a;
@a
10
DROP PROCEDURE p2;
DROP PROCEDURE p1;
#
# Testing re-prepare on a table metadata update between PREPARE and EXECUTE
#
CREATE TABLE t1 (a INT);
CREATE PROCEDURE p1(a INT)
BEGIN
INSERT INTO t1 VALUES (a);
END;
/
PREPARE stmt FROM 'CALL p1(?)';
EXECUTE stmt USING 10;
SELECT * FROM t1;
a
10
CREATE TRIGGER tr1 BEFORE INSERT ON t1 FOR EACH ROW SET NEW.a=NEW.a+1;
EXECUTE stmt USING 20;
SELECT * FROM t1;
a
10
21
DEALLOCATE PREPARE stmt;
DROP PROCEDURE p1;
DROP TABLE t1;
#
# End of MDEV-10709 Expressions as parameters to Dynamic SQL
#
#
# MDEV-10585 EXECUTE IMMEDIATE statement
#
EXECUTE IMMEDIATE 'SELECT 1 AS a';
a
1
SET @a=10;
EXECUTE IMMEDIATE 'SELECT ? AS a' USING @a;
a
10
EXECUTE IMMEDIATE 'SELECT ? AS a' USING 20;
a
20
#
# Erroneous queries
#
EXECUTE IMMEDIATE 'xxx';
ERROR 42000: You have an error in your SQL syntax; check the manual that corresponds to your MariaDB server version for the right syntax to use near 'xxx' at line 1
EXECUTE IMMEDIATE 'SELECT 1' USING @a;
ERROR HY000: Incorrect arguments to EXECUTE
EXECUTE IMMEDIATE 'SELECT ?';
ERROR HY000: Incorrect arguments to EXECUTE
EXECUTE IMMEDIATE 'EXECUTE IMMEDIATE "SELECT 1"';
ERROR HY000: This command is not supported in the prepared statement protocol yet
EXECUTE IMMEDIATE 'PREPARE stmt FROM "SELECT 1"';
ERROR HY000: This command is not supported in the prepared statement protocol yet
EXECUTE IMMEDIATE 'EXECUTE stmt';
ERROR HY000: This command is not supported in the prepared statement protocol yet
EXECUTE IMMEDIATE 'DEALLOCATE PREPARE stmt';
ERROR HY000: This command is not supported in the prepared statement protocol yet
EXECUTE IMMEDIATE 'SELECT ?' USING _latin1'a'=_latin2'a';
ERROR HY000: Illegal mix of collations (latin1_swedish_ci,COERCIBLE) and (latin2_general_ci,COERCIBLE) for operation '='
EXECUTE IMMEDIATE 'SELECT ?' USING ROW(1,2);
ERROR 21000: Operand should contain 1 column(s)
#
# Testing disallowed expressions in USING
#
EXECUTE IMMEDIATE 'SELECT ? FROM DUAL' USING (SELECT 1);
ERROR 42000: EXECUTE..USING does not support subqueries or stored functions
CREATE FUNCTION f1() RETURNS VARCHAR(10) RETURN 'test';
EXECUTE IMMEDIATE 'SELECT ? FROM DUAL' USING f1();
ERROR 42000: EXECUTE IMMEDIATE does not support subqueries or stored functions
DROP FUNCTION f1;
#
# DDL
#
EXECUTE IMMEDIATE 'CREATE TABLE t1 (a INT)';
EXECUTE IMMEDIATE 'SHOW CREATE TABLE t1';
Table	Create Table
t1	CREATE TABLE `t1` (
  `a` int(11) DEFAULT NULL
) ENGINE=MyISAM DEFAULT CHARSET=latin1 COLLATE=latin1_swedish_ci
EXECUTE IMMEDIATE 'DROP TABLE t1';
SET @stmt= 'CREATE TABLE t1 (a INT)';
EXECUTE IMMEDIATE @stmt;
SET @stmt= 'SHOW CREATE TABLE t1';
EXECUTE IMMEDIATE @stmt;
Table	Create Table
t1	CREATE TABLE `t1` (
  `a` int(11) DEFAULT NULL
) ENGINE=MyISAM DEFAULT CHARSET=latin1 COLLATE=latin1_swedish_ci
SET @stmt= 'DROP TABLE t1';
EXECUTE IMMEDIATE @stmt;
#
# DDL with parameters
#
SET @a= 10, @b= 10.1, @c= 10e0, @d='str';
EXECUTE IMMEDIATE
'CREATE TABLE t1 AS SELECT ? AS a,? AS b,? AS c,? AS d'
  USING @a,@b,@c,@d;
SHOW CREATE TABLE t1;
Table	Create Table
t1	CREATE TABLE `t1` (
  `a` bigint(20) NOT NULL,
  `b` decimal(3,1) NOT NULL,
  `c` double NOT NULL,
  `d` tinytext NOT NULL
) ENGINE=MyISAM DEFAULT CHARSET=latin1 COLLATE=latin1_swedish_ci
DROP TABLE t1;
EXECUTE IMMEDIATE
'CREATE TABLE t1 AS SELECT ? AS a,? AS b,? AS c,? AS d'
  USING 10, 10.1, 10e0, 'str';
SHOW CREATE TABLE t1;
Table	Create Table
t1	CREATE TABLE `t1` (
  `a` int(2) NOT NULL,
  `b` decimal(3,1) NOT NULL,
  `c` double NOT NULL,
  `d` varchar(3) NOT NULL
) ENGINE=MyISAM DEFAULT CHARSET=latin1 COLLATE=latin1_swedish_ci
DROP TABLE t1;
EXECUTE IMMEDIATE
'CREATE TABLE t1 AS SELECT ? AS t1,? AS t2, ? AS d1,? AS dt1, ? AS dt2'
  USING TIME'10:20:30',
TIME'10:20:30.123',
DATE'2001-01-01',
TIMESTAMP'2001-01-01 10:20:30',
TIMESTAMP'2001-01-01 10:20:30.123';
SHOW CREATE TABLE t1;
Table	Create Table
t1	CREATE TABLE `t1` (
  `t1` time NOT NULL,
  `t2` time(3) NOT NULL,
  `d1` date NOT NULL,
  `dt1` datetime NOT NULL,
  `dt2` datetime(3) NOT NULL
) ENGINE=MyISAM DEFAULT CHARSET=latin1 COLLATE=latin1_swedish_ci
DROP TABLE t1;
#
# Using a user variable as an EXECUTE IMMEDIATE..USING out parameter
#
CREATE PROCEDURE p1(OUT a INT)
BEGIN
SET a:= 10;
END;
/
SET @a=1;
CALL p1(@a);
SELECT @a;
@a
10
SET @a=2;
EXECUTE IMMEDIATE 'CALL p1(?)' USING @a;
SELECT @a;
@a
10
DROP PROCEDURE p1;
#
# Using an SP variable as an EXECUTE IMMEDIATE..USING out parameter
#
CREATE PROCEDURE p1 (OUT a INT)
BEGIN
SET a=10;
END;
/
CREATE PROCEDURE p2 (OUT a INT)
BEGIN
EXECUTE IMMEDIATE 'CALL p1(?)' USING a;
END;
/
SET @a= 1;
CALL p2(@a);
SELECT @a;
@a
10
DROP PROCEDURE p2;
DROP PROCEDURE p1;
#
# Changing user variables
#
SET @a=10;
EXECUTE IMMEDIATE 'SET @a=@a+1';
SELECT @a;
@a
11
#
# SET STATEMENT
#
SET @@max_sort_length=1024;
EXECUTE IMMEDIATE 'SET STATEMENT max_sort_length=1025 FOR SELECT @@max_sort_length';
@@max_sort_length
1025
SELECT @@max_sort_length;
@@max_sort_length
1024
SET @@max_sort_length=DEFAULT;
#
# Similar to prepared EXECUTE, IMMEDIATE is not allowed in stored functions
#
CREATE FUNCTION f1() RETURNS INT
BEGIN
EXECUTE IMMEDIATE 'DO 1';
RETURN 1;
END;
$$
ERROR 0A000: Dynamic SQL is not allowed in stored function or trigger
#
# Status variables
#
CREATE FUNCTION get_status_var(name TEXT) RETURNS INT
RETURN (SELECT CAST(VARIABLE_VALUE AS INT)
FROM INFORMATION_SCHEMA.SESSION_STATUS
WHERE VARIABLE_NAME=name);
CREATE PROCEDURE test_status_var(name TEXT)
BEGIN
SET @cnt0=get_status_var(name);
EXECUTE IMMEDIATE 'DO 1';
SET @cnt1=get_status_var(name);
SELECT @cnt1-@cnt0 AS increment;
END;
$$
# Note, EXECUTE IMMEDIATE does not increment COM_EXECUTE_SQL
# It increments COM_EXECUTE_IMMEDIATE instead.
CALL test_status_var('COM_EXECUTE_SQL');
increment
0
CALL test_status_var('COM_EXECUTE_IMMEDIATE');
increment
1
CALL test_status_var('COM_STMT_PREPARE');
increment
1
CALL test_status_var('COM_STMT_EXECUTE');
increment
1
CALL test_status_var('COM_STMT_CLOSE');
increment
1
DROP PROCEDURE test_status_var;
DROP FUNCTION get_status_var;
#
# End of MDEV-10585 EXECUTE IMMEDIATE statement
#
#
# MDEV-10866 Extend PREPARE and EXECUTE IMMEDIATE to understand expressions
#
#
# Testing erroneous and diallowed prepare source
#
EXECUTE IMMEDIATE CONCAT(_latin1'SELECT 1 AS c FROM ', _latin2 'DUAL');
ERROR HY000: Illegal mix of collations (latin1_swedish_ci,COERCIBLE) and (latin2_general_ci,COERCIBLE) for operation 'concat'
PREPARE stmt FROM CONCAT(_latin1'SELECT 1 AS c FROM ', _latin2 'DUAL');
ERROR HY000: Illegal mix of collations (latin1_swedish_ci,COERCIBLE) and (latin2_general_ci,COERCIBLE) for operation 'concat'
EXECUTE IMMEDIATE (SELECT 'SELECT 1');
ERROR 42000: EXECUTE IMMEDIATE does not support subqueries or stored functions
PREPARE stmt FROM (SELECT 'SELECT 1');
ERROR 42000: PREPARE..FROM does not support subqueries or stored functions
EXECUTE IMMEDIATE a;
ERROR 42S22: Unknown column 'a' in 'EXECUTE IMMEDIATE'
PREPARE stmt FROM a;
ERROR 42S22: Unknown column 'a' in 'PREPARE..FROM'
EXECUTE IMMEDIATE NULL;
ERROR 42000: You have an error in your SQL syntax; check the manual that corresponds to your MariaDB server version for the right syntax to use near 'NULL' at line 1
PREPARE stmt FROM NULL;
ERROR 42000: You have an error in your SQL syntax; check the manual that corresponds to your MariaDB server version for the right syntax to use near 'NULL' at line 1
EXECUTE IMMEDIATE CONCAT(NULL);
ERROR 42000: You have an error in your SQL syntax; check the manual that corresponds to your MariaDB server version for the right syntax to use near 'NULL' at line 1
PREPARE stmt FROM CONCAT(NULL);
ERROR 42000: You have an error in your SQL syntax; check the manual that corresponds to your MariaDB server version for the right syntax to use near 'NULL' at line 1
EXECUTE IMMEDIATE ? USING 'SELECT 1';
Got one of the listed errors
EXECUTE IMMEDIATE 10;
ERROR 42000: You have an error in your SQL syntax; check the manual that corresponds to your MariaDB server version for the right syntax to use near '10' at line 1
EXECUTE IMMEDIATE TIME'10:20:30';
ERROR 42000: You have an error in your SQL syntax; check the manual that corresponds to your MariaDB server version for the right syntax to use near '10:20:30' at line 1
EXECUTE IMMEDIATE ROW('SELECT 1','SELECT 2');
ERROR 21000: Operand should contain 1 column(s)
EXECUTE IMMEDIATE MAX('SELECT 1 AS c');
ERROR HY000: Invalid use of group function
EXECUTE IMMEDIATE DEFAULT(a);
ERROR 42S22: Unknown column 'a' in 'EXECUTE IMMEDIATE'
EXECUTE IMMEDIATE VALUE(a);
ERROR 42S22: Unknown column 'a' in 'EXECUTE IMMEDIATE'
CREATE FUNCTION f1() RETURNS VARCHAR(64) RETURN 't1';
EXECUTE IMMEDIATE f1();
ERROR 42000: EXECUTE IMMEDIATE does not support subqueries or stored functions
PREPARE stmt FROM f1();
ERROR 42000: PREPARE..FROM does not support subqueries or stored functions
DROP FUNCTION f1;
EXECUTE IMMEDIATE non_existent();
ERROR 42000: EXECUTE IMMEDIATE does not support subqueries or stored functions
#
# Testing literals in prepare source
#
EXECUTE IMMEDIATE N'SELECT 1 AS c';
c
1
EXECUTE IMMEDIATE _latin1'SELECT 1 AS c';
c
1
EXECUTE IMMEDIATE 'SELECT '  '1'  ' AS c'  ' FROM '  'DUAL';
c
1
EXECUTE IMMEDIATE 0x53454C4543542031 /*This is 'SELECT 1'*/;
1
1
#
# Testing user variables in prepare source
#
SET @stmt='SELECT 1 AS c FROM DUAL';
EXECUTE IMMEDIATE @stmt;
c
1
PREPARE stmt FROM @stmt;
EXECUTE stmt;
c
1
DEALLOCATE PREPARE stmt;
SET @table_name='DUAL';
EXECUTE IMMEDIATE CONCAT('SELECT 1 AS a FROM ', @table_name);
a
1
PREPARE stmt FROM CONCAT('SELECT 1 AS a FROM ', @table_name);
EXECUTE stmt;
a
1
DEALLOCATE PREPARE stmt;
#
# Testing SP parameters and variables in prepare source
#
CREATE PROCEDURE p1(table_name VARCHAR(64))
BEGIN
EXECUTE IMMEDIATE CONCAT('SELECT 1 AS c FROM ', table_name);
END;
$$
CALL p1('DUAL');
c
1
DROP PROCEDURE p1;
CREATE PROCEDURE p1()
BEGIN
DECLARE table_name VARCHAR(64) DEFAULT 'DUAL';
EXECUTE IMMEDIATE CONCAT('SELECT 1 AS c FROM ', table_name);
END;
$$
CALL p1();
c
1
DROP PROCEDURE p1;
#
# Testing complex expressions
#
EXECUTE IMMEDIATE CONVERT('SELECT 1 AS c' USING utf8);
c
1
EXECUTE IMMEDIATE CAST('SELECT 1 AS c' AS CHAR);
c
1
EXECUTE IMMEDIATE _latin1'SELECT 1 AS c' COLLATE latin1_bin;
c
1
EXECUTE IMMEDIATE (((('SELECT 1 AS c'))));
c
1
EXECUTE IMMEDIATE CASE WHEN 1>2 THEN 'SELECT 1 AS c' ELSE 'SELECT 2 AS c' END;
c
2
EXECUTE IMMEDIATE TRIM('SELECT 1 AS c');
c
1
EXECUTE IMMEDIATE SUBSTRING('SELECT 1 AS c' FROM 1);
c
1
EXECUTE IMMEDIATE COALESCE(NULL, 'SELECT 1 AS c');
c
1
#
# Testing SET STATEMENT and system variables
#
CREATE TABLE t1 (a INT);
SET STATEMENT max_sort_length=1025 FOR EXECUTE IMMEDIATE CONCAT('INSERT INTO t1 VALUES (', @@max_sort_length, ')');
SELECT * FROM t1;
a
1025
DROP TABLE t1;
#
# End of MDEV-10866 Extend PREPARE and EXECUTE IMMEDIATE to understand expressions
#
#
# MDEV-11360 Dynamic SQL: DEFAULT as a bind parameter
#
CREATE TABLE t1 (a INT DEFAULT 10, b INT DEFAULT NULL);
EXECUTE IMMEDIATE 'INSERT INTO t1 VALUES (?,?)' USING DEFAULT, DEFAULT;
SELECT * FROM t1;
a	b
10	NULL
UPDATE t1 SET a=20, b=30;
SELECT * FROM t1;
a	b
20	30
EXECUTE IMMEDIATE 'UPDATE t1 SET a=?,b=?' USING DEFAULT, DEFAULT;
SELECT * FROM t1;
a	b
10	NULL
DROP TABLE t1;
CREATE TABLE t1 (a INT DEFAULT 10);
EXECUTE IMMEDIATE 'INSERT INTO t1 VALUES (?+1)' USING DEFAULT;
ERROR HY000: Default/ignore value is not supported for such parameter usage
EXECUTE IMMEDIATE 'INSERT INTO t1 VALUES (CONCAT(?,?))' USING DEFAULT, 'test';
ERROR HY000: Default/ignore value is not supported for such parameter usage
DROP TABLE t1;
CREATE TABLE t1 (a INT DEFAULT 10);
INSERT INTO t1 VALUES (20);
EXECUTE IMMEDIATE 'UPDATE t1 SET a=?+1' USING DEFAULT;
ERROR HY000: Default/ignore value is not supported for such parameter usage
EXECUTE IMMEDIATE 'UPDATE t1 SET a=CONCAT(?,?)' USING DEFAULT, 'test';
ERROR HY000: Default/ignore value is not supported for such parameter usage
DROP TABLE t1;
EXECUTE IMMEDIATE 'SELECT CAST(? AS SIGNED)' USING DEFAULT;
ERROR HY000: Default/ignore value is not supported for such parameter usage
EXECUTE IMMEDIATE 'SELECT CAST(? AS DOUBLE)' USING DEFAULT;
ERROR HY000: Default/ignore value is not supported for such parameter usage
EXECUTE IMMEDIATE 'SELECT CAST(? AS CHAR)' USING DEFAULT;
ERROR HY000: Default/ignore value is not supported for such parameter usage
EXECUTE IMMEDIATE 'SELECT CAST(? AS DECIMAL(10,1))' USING DEFAULT;
ERROR HY000: Default/ignore value is not supported for such parameter usage
EXECUTE IMMEDIATE 'SELECT CAST(? AS TIME)' USING DEFAULT;
ERROR HY000: Default/ignore value is not supported for such parameter usage
EXECUTE IMMEDIATE 'SELECT CAST(? AS DATE)' USING DEFAULT;
ERROR HY000: Default/ignore value is not supported for such parameter usage
EXECUTE IMMEDIATE 'SELECT CAST(? AS DATETIME)' USING DEFAULT;
ERROR HY000: Default/ignore value is not supported for such parameter usage
EXECUTE IMMEDIATE 'SELECT ?+1' USING DEFAULT;
ERROR HY000: Default/ignore value is not supported for such parameter usage
EXECUTE IMMEDIATE 'SELECT CONCAT(?,?)' USING DEFAULT,'test';
ERROR HY000: Default/ignore value is not supported for such parameter usage
EXECUTE IMMEDIATE 'SELECT 1 LIMIT ?' USING DEFAULT;
ERROR HY000: Default/ignore value is not supported for such parameter usage
CREATE TABLE t1 (a INT DEFAULT 10);
INSERT INTO t1 VALUES (1),(2),(3);
EXECUTE IMMEDIATE 'SELECT * FROM t1 LIMIT ?' USING DEFAULT;
ERROR HY000: Default/ignore value is not supported for such parameter usage
DROP TABLE t1;
# The output of this query in 'Note' is a syntactically incorrect query.
# But as it's never logged, it's ok. It should be human readable only.
EXECUTE IMMEDIATE 'EXPLAIN EXTENDED SELECT ?' USING DEFAULT;
id	select_type	table	type	possible_keys	key	key_len	ref	rows	filtered	Extra
1	SIMPLE	NULL	NULL	NULL	NULL	NULL	NULL	NULL	NULL	No tables used
Warnings:
Note	1003	select default AS `?`
CREATE TABLE t1 (a INT);
INSERT INTO t1 VALUES (1),(2),(3);
EXECUTE IMMEDIATE 'EXPLAIN EXTENDED SELECT * FROM t1 WHERE ?+a<=>?+a' USING DEFAULT,DEFAULT;
ERROR HY000: Default/ignore value is not supported for such parameter usage
DROP TABLE t1;
#
# MDEV-11780 Crash with PREPARE + SP out parameter + literal
#
CREATE OR REPLACE PROCEDURE p1(OUT a INT)
BEGIN
SET a=10;
END;
$$
PREPARE stmt FROM 'CALL p1(?)';
EXECUTE stmt USING 10;
ERROR 42000: OUT or INOUT argument 1 for routine test.p1 is not a variable or NEW pseudo-variable in BEFORE trigger
EXECUTE stmt USING DEFAULT;
ERROR 42000: OUT or INOUT argument 1 for routine test.p1 is not a variable or NEW pseudo-variable in BEFORE trigger
EXECUTE stmt USING IGNORE;
ERROR 42000: OUT or INOUT argument 1 for routine test.p1 is not a variable or NEW pseudo-variable in BEFORE trigger
DEALLOCATE PREPARE stmt;
EXECUTE IMMEDIATE 'CALL p1(?)' USING 10;
ERROR 42000: OUT or INOUT argument 1 for routine test.p1 is not a variable or NEW pseudo-variable in BEFORE trigger
EXECUTE IMMEDIATE 'CALL p1(?)' USING DEFAULT;
ERROR 42000: OUT or INOUT argument 1 for routine test.p1 is not a variable or NEW pseudo-variable in BEFORE trigger
EXECUTE IMMEDIATE 'CALL p1(?)' USING IGNORE;
ERROR 42000: OUT or INOUT argument 1 for routine test.p1 is not a variable or NEW pseudo-variable in BEFORE trigger
DROP PROCEDURE p1;
#
# MDEV-14434 Wrong result for CHARSET(CONCAT(?,const))
#
SET NAMES utf8;
EXECUTE IMMEDIATE "SELECT CHARSET(CONCAT(5,_latin1'a'))";
CHARSET(CONCAT(5,_latin1'a'))
latin1
EXECUTE IMMEDIATE "SELECT CHARSET(CONCAT(?,_latin1'a'))" USING 5;
CHARSET(CONCAT(?,_latin1'a'))
latin1
EXECUTE IMMEDIATE "SELECT CHARSET(CONCAT(?,_latin1'a'))" USING 5.5;
CHARSET(CONCAT(?,_latin1'a'))
latin1
EXECUTE IMMEDIATE "SELECT CHARSET(CONCAT(?,_latin1'a'))" USING 5.5e0;
CHARSET(CONCAT(?,_latin1'a'))
latin1
EXECUTE IMMEDIATE "SELECT CHARSET(CONCAT(?,_latin1'a'))" USING TIME'10:20:30';
CHARSET(CONCAT(?,_latin1'a'))
latin1
EXECUTE IMMEDIATE "SELECT CHARSET(CONCAT(?,_latin1'a'))" USING TIMESTAMP'2001-01-01 10:20:30';
CHARSET(CONCAT(?,_latin1'a'))
latin1
EXECUTE IMMEDIATE "SELECT COERCIBILITY(?)" USING 5;
COERCIBILITY(?)
5
EXECUTE IMMEDIATE "SELECT COERCIBILITY(?)" USING 5.5;
COERCIBILITY(?)
5
EXECUTE IMMEDIATE "SELECT COERCIBILITY(?)" USING 5.5e0;
COERCIBILITY(?)
5
EXECUTE IMMEDIATE "SELECT COERCIBILITY(?)" USING TIME'10:20:30';
COERCIBILITY(?)
5
EXECUTE IMMEDIATE "SELECT COERCIBILITY(?)" USING TIMESTAMP'2001-01-01 10:20:30';
COERCIBILITY(?)
5
#
# MDEV-14435 Different UNSIGNED flag of out user variable for YEAR parameter for direct vs prepared CALL
#
CREATE PROCEDURE p1(OUT v INT UNSIGNED) SET v = 2010;
CALL p1(@a);
PREPARE stmt FROM 'CALL p1(?)';
EXECUTE stmt USING @b;
DEALLOCATE PREPARE stmt;
CREATE TABLE t1 AS SELECT @a AS a, @b AS b;
SHOW CREATE TABLE t1;
Table	Create Table
t1	CREATE TABLE `t1` (
  `a` bigint(20) unsigned DEFAULT NULL,
  `b` bigint(20) unsigned DEFAULT NULL
) ENGINE=MyISAM DEFAULT CHARSET=latin1 COLLATE=latin1_swedish_ci
DROP TABLE t1;
DROP PROCEDURE p1;
CREATE PROCEDURE p1(OUT v YEAR) SET v = 2010;
CALL p1(@a);
PREPARE stmt FROM 'CALL p1(?)';
EXECUTE stmt USING @b;
DEALLOCATE PREPARE stmt;
CREATE TABLE t1 AS SELECT @a AS a, @b AS b;
SHOW CREATE TABLE t1;
Table	Create Table
t1	CREATE TABLE `t1` (
  `a` bigint(20) unsigned DEFAULT NULL,
  `b` bigint(20) unsigned DEFAULT NULL
) ENGINE=MyISAM DEFAULT CHARSET=latin1 COLLATE=latin1_swedish_ci
DROP TABLE t1;
DROP PROCEDURE p1;
CREATE PROCEDURE p1(OUT v BIT(16)) SET v = 2010;
CALL p1(@a);
PREPARE stmt FROM 'CALL p1(?)';
EXECUTE stmt USING @b;
DEALLOCATE PREPARE stmt;
CREATE TABLE t1 AS SELECT @a AS a, @b AS b;
SHOW CREATE TABLE t1;
Table	Create Table
t1	CREATE TABLE `t1` (
  `a` bigint(20) unsigned DEFAULT NULL,
  `b` bigint(20) unsigned DEFAULT NULL
) ENGINE=MyISAM DEFAULT CHARSET=latin1 COLLATE=latin1_swedish_ci
DROP TABLE t1;
DROP PROCEDURE p1;
#
# MDEV-14426 Assertion in Diagnostics_area::set_error_status when using a bad datetime with PS and SP
#
CREATE PROCEDURE p1(OUT a VARCHAR(20))
BEGIN
SET a=10;
END;
$$
BEGIN NOT ATOMIC
DECLARE a DATETIME;
CALL p1(a);
END;
$$
ERROR 22007: Incorrect datetime value: '10' for column ``.``.`a` at row 0
BEGIN NOT ATOMIC
DECLARE a DATETIME;
EXECUTE IMMEDIATE 'CALL p1(?)' USING a;
END;
$$
ERROR 22007: Incorrect datetime value: '10' for column ``.``.`a` at row 0
BEGIN NOT ATOMIC
DECLARE a DATETIME;
PREPARE stmt FROM 'CALL p1(?)';
EXECUTE stmt  USING a;
DEALLOCATE PREPARE stmt;
END;
$$
ERROR 22007: Incorrect datetime value: '10' for column ``.``.`a` at row 0
DROP PROCEDURE p1;
#
# MDEV-14454 Binary protocol returns wrong collation ID for SP OUT parameters
#
CREATE PROCEDURE p1(OUT v CHAR(32) CHARACTER SET utf8) SET v='aaa';
PREPARE stmt1 FROM 'CALL p1(?)';
EXECUTE stmt1 USING @a;
CREATE TABLE t1 AS SELECT @a AS c1;
SHOW CREATE TABLE t1;
Table	Create Table
t1	CREATE TABLE `t1` (
  `c1` longtext CHARACTER SET utf8mb3 COLLATE utf8mb3_general_ci DEFAULT NULL
) ENGINE=MyISAM DEFAULT CHARSET=latin1 COLLATE=latin1_swedish_ci
DROP TABLE t1;
DROP PROCEDURE p1;
#
# MDEV-14467 Item_param: replace {INT|DECIMAL|REAL|STRING|TIME}_VALUE with Type_handler
#
EXECUTE IMMEDIATE 'EXPLAIN EXTENDED SELECT 1 FROM DUAL LIMIT ?' USING 10;
id	select_type	table	type	possible_keys	key	key_len	ref	rows	filtered	Extra
1	SIMPLE	NULL	NULL	NULL	NULL	NULL	NULL	NULL	NULL	No tables used
Warnings:
Note	1003	select 1 AS `1` limit 10
EXECUTE IMMEDIATE 'EXPLAIN EXTENDED SELECT 1 FROM DUAL LIMIT ?' USING 10.1;
id	select_type	table	type	possible_keys	key	key_len	ref	rows	filtered	Extra
1	SIMPLE	NULL	NULL	NULL	NULL	NULL	NULL	NULL	NULL	No tables used
Warnings:
Note	1003	select 1 AS `1` limit 10
EXECUTE IMMEDIATE 'EXPLAIN EXTENDED SELECT 1 FROM DUAL LIMIT ?' USING 10.1e0;
id	select_type	table	type	possible_keys	key	key_len	ref	rows	filtered	Extra
1	SIMPLE	NULL	NULL	NULL	NULL	NULL	NULL	NULL	NULL	No tables used
Warnings:
Note	1003	select 1 AS `1` limit 10
EXECUTE IMMEDIATE 'EXPLAIN EXTENDED SELECT 1 FROM DUAL LIMIT ?' USING '10';
id	select_type	table	type	possible_keys	key	key_len	ref	rows	filtered	Extra
1	SIMPLE	NULL	NULL	NULL	NULL	NULL	NULL	NULL	NULL	No tables used
Warnings:
Note	1003	select 1 AS `1` limit 10
EXECUTE IMMEDIATE 'EXPLAIN EXTENDED SELECT 1 FROM DUAL LIMIT ?' USING TIME'10:10:10';
id	select_type	table	type	possible_keys	key	key_len	ref	rows	filtered	Extra
1	SIMPLE	NULL	NULL	NULL	NULL	NULL	NULL	NULL	NULL	No tables used
Warnings:
Note	1003	select 1 AS `1` limit 101010
EXECUTE IMMEDIATE 'CREATE OR REPLACE TABLE t1 AS SELECT 1 AS a,? AS b' USING 1;
SHOW CREATE TABLE t1;
Table	Create Table
t1	CREATE TABLE `t1` (
  `a` int(1) NOT NULL,
  `b` int(1) NOT NULL
) ENGINE=MyISAM DEFAULT CHARSET=latin1 COLLATE=latin1_swedish_ci
DROP TABLE t1;
EXECUTE IMMEDIATE 'CREATE OR REPLACE TABLE t1 AS SELECT 10 AS a,? AS b' USING 10;
SHOW CREATE TABLE t1;
Table	Create Table
t1	CREATE TABLE `t1` (
  `a` int(2) NOT NULL,
  `b` int(2) NOT NULL
) ENGINE=MyISAM DEFAULT CHARSET=latin1 COLLATE=latin1_swedish_ci
DROP TABLE t1;
EXECUTE IMMEDIATE 'CREATE OR REPLACE TABLE t1 AS SELECT 999999999 AS a,? AS b' USING 999999999;
SHOW CREATE TABLE t1;
Table	Create Table
t1	CREATE TABLE `t1` (
  `a` int(9) NOT NULL,
  `b` int(9) NOT NULL
) ENGINE=MyISAM DEFAULT CHARSET=latin1 COLLATE=latin1_swedish_ci
DROP TABLE t1;
EXECUTE IMMEDIATE 'CREATE OR REPLACE TABLE t1 AS SELECT 2147483647 AS a,? AS b' USING 2147483647;
SHOW CREATE TABLE t1;
Table	Create Table
t1	CREATE TABLE `t1` (
  `a` bigint(10) NOT NULL,
  `b` bigint(10) NOT NULL
) ENGINE=MyISAM DEFAULT CHARSET=latin1 COLLATE=latin1_swedish_ci
DROP TABLE t1;
#
# MDEV-14603 signal 11 with short stacktrace
#
SET NAMES utf8;
CREATE TABLE t1(i INT);
CREATE PROCEDURE p1(tn VARCHAR(32))
EXECUTE IMMEDIATE CONCAT('ANALYZE TABLE ',tn);
CALL p1('t1');
Table	Op	Msg_type	Msg_text
test.t1	analyze	status	Engine-independent statistics collected
test.t1	analyze	status	Table is already up to date
DROP PROCEDURE p1;
DROP TABLE t1;
SET NAMES utf8;
CREATE PROCEDURE p1()
EXECUTE IMMEDIATE CONCAT('SELECT ',CONVERT(RAND() USING latin1));
CALL p1();
DROP PROCEDURE p1;
SET NAMES utf8;
CREATE PROCEDURE p1()
BEGIN
PREPARE stmt FROM CONCAT('SELECT ',CONVERT(RAND() USING latin1));
EXECUTE stmt;
DEALLOCATE PREPARE stmt;
END;
$$
CALL p1();
DROP PROCEDURE p1;
SET NAMES utf8;
CREATE PROCEDURE p1(a VARCHAR(10) CHARACTER SET utf8)
EXECUTE IMMEDIATE 'SELECT ?' USING CONCAT(a, CONVERT(RAND() USING latin1));
CALL p1('x');
DROP PROCEDURE p1;
SET NAMES utf8;
CREATE PROCEDURE p1(a VARCHAR(10) CHARACTER SET utf8)
BEGIN
PREPARE stmt FROM 'SELECT ?';
EXECUTE stmt USING CONCAT(a, CONVERT(RAND() USING latin1));
DEALLOCATE PREPARE stmt;
END;
$$
CALL p1('x');
DROP PROCEDURE p1;
create table t1 (b blob default '');
prepare stmt from "alter table t1 force";
execute stmt;
execute stmt;
execute stmt;
set names latin1;
prepare stmt from "alter table t1 modify b text character set utf8 default 'a'";
execute stmt;
execute stmt;
execute stmt;
drop table t1;
#
# MDEV-12060 Crash in EXECUTE IMMEDIATE with an expression returning a GRANT command
#
CREATE ROLE testrole;
CREATE OR REPLACE PROCEDURE p1() 
BEGIN
END;
/
CREATE PROCEDURE p2 (wgrp VARCHAR(10))
BEGIN
EXECUTE IMMEDIATE concat('GRANT EXECUTE ON PROCEDURE p1 TO ',wgrp);
END;
/
CALL p2('testrole');
DROP PROCEDURE p2;
CREATE PROCEDURE p2 ()
BEGIN
EXECUTE IMMEDIATE concat(_utf8'GRANT EXECUTE ON PROCEDURE p1 TO ',_latin1'testrole');
END;
/
CALL p2();
DROP PROCEDURE p2;
CREATE PROCEDURE p2 ()
BEGIN
PREPARE stmt FROM concat(_utf8'GRANT EXECUTE ON PROCEDURE p1 TO ',_latin1' testrole');
EXECUTE stmt;
DEALLOCATE PREPARE stmt;
END;
/
CALL p2();
DROP PROCEDURE p2;
DROP PROCEDURE p1;
DROP ROLE testrole;
#
# MDEV-16992: prepare of CREATE TABLE, CREATE VIEW, DO, SET, CALL
#             statements with CTE containing materialized derived
# (the bug is reproducible on 10.4)        
#
prepare stmt from 
"CREATE TABLE  t1  AS 
 WITH cte(a) AS (SELECT * FROM (SELECT 1) AS t) SELECT * FROM cte;";
execute stmt;
select * from t1;
a
1
prepare stmt from
"CREATE VIEW  v1  AS 
 WITH cte(a) AS (SELECT * FROM (SELECT 1) AS t) SELECT * FROM cte;";
execute stmt;
select * from v1;
a
1
prepare stmt from 
"DO (SELECT 1 
     FROM (WITH cte AS (SELECT * FROM (SELECT 1) AS t)
           SELECT * FROM cte) AS tt);";
execute stmt;
prepare stmt from 
"SET @a = (SELECT 1
           FROM (WITH cte AS (SELECT * FROM (SELECT 1) AS t)
           SELECT * FROM cte) AS t);";
execute stmt;
create procedure p (i int) insert into t1 values(i);
prepare stmt from 
"CALL p       
 ((SELECT 1
   FROM (WITH cte AS (SELECT * FROM (SELECT 1) AS t)
         SELECT * FROM cte) AS tt));";
execute stmt;
select * from t1;
a
1
1
drop procedure p;
drop view v1;
drop table t1;
#
# MDEV-22591 Debug build crashes on EXECUTE IMMEDIATE '... WHERE ?' USING IGNORE
#
CREATE TABLE t1 (a INT);
EXECUTE IMMEDIATE 'SELECT * FROM t1 WHERE ?' USING IGNORE;
ERROR HY000: Default/ignore value is not supported for such parameter usage
EXECUTE IMMEDIATE 'SELECT * FROM t1 HAVING ?' USING IGNORE;
ERROR HY000: Default/ignore value is not supported for such parameter usage
EXECUTE IMMEDIATE 'SELECT * FROM t1 WHERE ?' USING 0;
a
EXECUTE IMMEDIATE 'SELECT * FROM t1 HAVING ?' USING 0;
a
DROP TABLE t1;
EXECUTE IMMEDIATE 'SHOW DATABASES WHERE ?' USING DEFAULT;
ERROR HY000: Default/ignore value is not supported for such parameter usage
EXECUTE IMMEDIATE 'SHOW DATABASES WHERE ?' USING 0;
Database
#
# MDEV-24779: main.subselect fails in buildbot with --ps-protocol
#
CREATE TABLE t1(a INT);
PREPARE stmt FROM "SELECT EXISTS(SELECT 1 FROM t1 GROUP BY a IN (select a from t1))";
EXECUTE stmt;
EXISTS(SELECT 1 FROM t1 GROUP BY a IN (select a from t1))
0
EXECUTE stmt;
EXISTS(SELECT 1 FROM t1 GROUP BY a IN (select a from t1))
0
DROP TABLE t1;
#
# MDEV-25006: Failed assertion on executing EXPLAIN DELETE statement as a prepared statement
#
CREATE TABLE t1(c1 CHAR(255) PRIMARY KEY);
PREPARE stmt FROM 'EXPLAIN DELETE b FROM t1 AS a JOIN t1 AS b';
EXECUTE stmt;
id	select_type	table	type	possible_keys	key	key_len	ref	rows	Extra
1	SIMPLE	a	system	NULL	NULL	NULL	NULL	0	Const row not found
1	SIMPLE	b	system	NULL	NULL	NULL	NULL	0	Const row not found
DROP TABLE t1;
CREATE TABLE t1(a INT);
PREPARE stmt FROM 'EXPLAIN DELETE FROM t1.* USING t1';
EXECUTE stmt;
id	select_type	table	type	possible_keys	key	key_len	ref	rows	Extra
1	SIMPLE	t1	system	NULL	NULL	NULL	NULL	0	Const row not found
DEALLOCATE PREPARE stmt;
DROP TABLE t1;
#
# MDEV-25108: Running of the EXPLAIN EXTENDED statement produces extra warning
#             in case it is executed in PS (prepared statement) mode
#
CREATE TABLE t1 (c int);
CREATE TABLE t2 (d int);
# EXPLAIN EXTENDED in regular way (not PS mode)
EXPLAIN EXTENDED SELECT (SELECT 1 FROM t2 WHERE d = c) FROM t1;
id	select_type	table	type	possible_keys	key	key_len	ref	rows	filtered	Extra
1	PRIMARY	t1	system	NULL	NULL	NULL	NULL	0	0.00	Const row not found
2	SUBQUERY	NULL	NULL	NULL	NULL	NULL	NULL	NULL	NULL	Impossible WHERE noticed after reading const tables
Warnings:
Note	1276	Field or reference 'test.t1.c' of SELECT #2 was resolved in SELECT #1
Note	1003	/* select#1 */ select (/* select#2 */ select 1 from `test`.`t2` where 0) AS `(SELECT 1 FROM t2 WHERE d = c)` from `test`.`t1`
SHOW WARNINGS;
Level	Code	Message
Note	1276	Field or reference 'test.t1.c' of SELECT #2 was resolved in SELECT #1
Note	1003	/* select#1 */ select (/* select#2 */ select 1 from `test`.`t2` where 0) AS `(SELECT 1 FROM t2 WHERE d = c)` from `test`.`t1`
# Now run the same EXPLAIN EXTENDED in PS mode. Number of warnings
# and their content must be the same as in case running the statement
# in regular way
PREPARE stmt FROM "EXPLAIN EXTENDED SELECT (SELECT 1 FROM t2 WHERE d = c) FROM t1";
Warnings:
Note	1276	Field or reference 'test.t1.c' of SELECT #2 was resolved in SELECT #1
EXECUTE stmt;
id	select_type	table	type	possible_keys	key	key_len	ref	rows	filtered	Extra
1	PRIMARY	t1	system	NULL	NULL	NULL	NULL	0	0.00	Const row not found
2	SUBQUERY	NULL	NULL	NULL	NULL	NULL	NULL	NULL	NULL	Impossible WHERE noticed after reading const tables
Warnings:
Note	1276	Field or reference 'test.t1.c' of SELECT #2 was resolved in SELECT #1
Note	1003	/* select#1 */ select (/* select#2 */ select 1 from `test`.`t2` where 0) AS `(SELECT 1 FROM t2 WHERE d = c)` from `test`.`t1`
SHOW WARNINGS;
Level	Code	Message
Note	1276	Field or reference 'test.t1.c' of SELECT #2 was resolved in SELECT #1
Note	1003	/* select#1 */ select (/* select#2 */ select 1 from `test`.`t2` where 0) AS `(SELECT 1 FROM t2 WHERE d = c)` from `test`.`t1`
DEALLOCATE PREPARE stmt;
DROP TABLE t1, t2;
#
# MDEV-25576: The statement EXPLAIN running as regular statement and
#             as prepared statement produces different results for
#             UPDATE with subquery
#
CREATE TABLE t1 (c1 INT KEY) ENGINE=MyISAM;
CREATE TABLE t2 (c2 INT) ENGINE=MyISAM;
CREATE TABLE t3 (c3 INT) ENGINE=MyISAM;
EXPLAIN EXTENDED UPDATE t3 SET c3 = ( SELECT COUNT(d1.c1) FROM ( SELECT a11.c1 FROM t1 AS a11 STRAIGHT_JOIN t2 AS a21 ON a21.c2 = a11.c1 JOIN t1 AS a12 ON a12.c1 = a11.c1 ) d1 );
id	select_type	table	type	possible_keys	key	key_len	ref	rows	filtered	Extra
1	SIMPLE	NULL	NULL	NULL	NULL	NULL	NULL	NULL	NULL	Impossible WHERE
Warnings:
Note	1003	/* select#1 */ update `test`.`t3` set `test`.`t3`.`c3` = (/* select#2 */ select count(NULL) from `test`.`t1` `a11` straight_join `test`.`t2` `a21` join `test`.`t1` `a12` where 0)
PREPARE stmt FROM "EXPLAIN EXTENDED UPDATE t3 SET c3 = ( SELECT COUNT(d1.c1) FROM ( SELECT a11.c1 FROM t1 AS a11 STRAIGHT_JOIN t2 AS a21 ON a21.c2 = a11.c1 JOIN t1 AS a12 ON a12.c1 = a11.c1 ) d1 )";
EXECUTE stmt;
id	select_type	table	type	possible_keys	key	key_len	ref	rows	filtered	Extra
1	SIMPLE	NULL	NULL	NULL	NULL	NULL	NULL	NULL	NULL	Impossible WHERE
Warnings:
Note	1003	/* select#1 */ update `test`.`t3` set `test`.`t3`.`c3` = (/* select#2 */ select count(NULL) from `test`.`t1` `a11` straight_join `test`.`t2` `a21` join `test`.`t1` `a12` where 0)
DEALLOCATE PREPARE stmt;
DROP TABLE t1, t2, t3;
#
# MDEV-21866: Assertion `!result' failed in convert_const_to_int upon 2nd execution of PS
#
CREATE TABLE t1 (a BIGINT DEFAULT -1);
CREATE VIEW v1 AS SELECT DISTINCT a FROM t1;
PREPARE stmt FROM 'SELECT * FROM v1 WHERE a <=> NULL';
EXECUTE stmt;
a
EXECUTE stmt;
a
DEALLOCATE PREPARE stmt;
DROP VIEW v1;
DROP TABLE t1;
#
# MDEV-19631: Assertion `0' failed in st_select_lex_unit::optimize or
#             different plan upon 2nd execution of PS with EXPLAIN
#
CREATE TABLE t1 (a INT);
PREPARE stmt FROM 'EXPLAIN SELECT * FROM t1 HAVING 6 IN ( SELECT 6 UNION SELECT 5 )';
EXECUTE stmt;
id	select_type	table	type	possible_keys	key	key_len	ref	rows	Extra
1	PRIMARY	t1	system	NULL	NULL	NULL	NULL	0	Const row not found
2	SUBQUERY	NULL	NULL	NULL	NULL	NULL	NULL	NULL	No tables used
3	UNION	NULL	NULL	NULL	NULL	NULL	NULL	NULL	No tables used
NULL	UNION RESULT	<union2,3>	ALL	NULL	NULL	NULL	NULL	NULL	
# Without the patch the second execution of the 'stmt' prepared statement
# would result in server crash.
EXECUTE stmt;
id	select_type	table	type	possible_keys	key	key_len	ref	rows	Extra
1	PRIMARY	t1	system	NULL	NULL	NULL	NULL	0	Const row not found
2	SUBQUERY	NULL	NULL	NULL	NULL	NULL	NULL	NULL	No tables used
3	UNION	NULL	NULL	NULL	NULL	NULL	NULL	NULL	No tables used
NULL	UNION RESULT	<union2,3>	ALL	NULL	NULL	NULL	NULL	NULL	
DEALLOCATE PREPARE stmt;
DROP TABLE t1;
# End of 10.2 tests
#
#
# MDEV-26147: The test main.sp-row fails in case it is run in PS mode
#
CREATE PROCEDURE p1(a ROW(a INT,b INT))
BEGIN
SELECT a.a, a.b;
END;
$$
PREPARE stmt FROM 'CALL p1(ROW(10, 20))';
EXECUTE stmt;
a.a	a.b
10	20
DEALLOCATE PREPARE stmt;
DROP PROCEDURE p1;
#
# MDEV-16128: Server crash in Item_func::print_op on 2nd execution of PS
#
CREATE TABLE t1 (a varchar(10));
CREATE TABLE t2 (b varchar(10) CHARACTER SET utf8 );
CREATE TABLE t3 (c varchar(10) CHARACTER SET utf8);
INSERT INTO t1 VALUES ('b');
INSERT INTO t2 VALUES ('b');
INSERT INTO t3 VALUES ('b');
PREPARE stmt FROM "SELECT t1.* FROM (t1 JOIN t2 ON (t2.b = t1.a)) WHERE (EXISTS (SELECT 1 FROM t3 WHERE t3.c = t1.a))";
EXECUTE stmt;
a
b
# Without the patch second execution of the prepared statement
# would lead to server crash.
EXECUTE stmt;
a
b
# Clean up
DEALLOCATE PREPARE stmt;
DROP TABLE t1, t2, t3;
CREATE TABLE t1 (a varchar(10));
CREATE TABLE t2 (b varchar(10) CHARACTER SET utf8);
INSERT INTO t1 VALUES ('b');
INSERT INTO t2 VALUES ('b');
PREPARE stmt FROM 'SELECT STRAIGHT_JOIN 1 FROM t1 WHERE EXISTS (SELECT 1 FROM t2 WHERE t2.b = t1.a)';
EXECUTE stmt;
1
1
# Without the patch second execution of the prepared statement
# would lead to server crash.
EXECUTE stmt;
1
1
# Clean up
DEALLOCATE PREPARE stmt;
# Check that EXECUTE USING is run correctly
PREPARE stmt FROM 'SELECT 300 FROM t1 WHERE EXISTS (SELECT 100 FROM t2 WHERE t2.b = ?)';
EXECUTE stmt USING 'b';
300
300
EXECUTE stmt USING 'b';
300
300
EXECUTE stmt USING 'd';
300
EXECUTE stmt USING 'd';
300
EXECUTE stmt USING _binary 'b';
300
300
EXECUTE stmt USING _binary 'b';
300
300
EXECUTE stmt USING _binary 'B';
300
300
EXECUTE stmt USING 'B';
300
300
EXECUTE stmt USING _binary 'd';
300
EXECUTE stmt USING _binary 'd';
300
EXECUTE stmt USING _ucs2 'b';
300
300
EXECUTE stmt USING _ucs2 'b';
300
300
EXECUTE stmt USING _ucs2 'd';
300
EXECUTE stmt USING _ucs2 'd';
300
EXECUTE stmt USING _latin1 'b';
300
300
EXECUTE stmt USING _latin1 'b';
300
300
EXECUTE stmt USING _latin1 'd';
300
EXECUTE stmt USING _latin1 'd';
300
CREATE TABLE t3 (c VARCHAR(10) CHARACTER SET ucs2);
INSERT INTO t3 VALUES ('b');
PREPARE stmt FROM 'SELECT 300 FROM t1 WHERE EXISTS (SELECT 100 FROM t3 WHERE t3.c = ?)';
EXECUTE stmt USING 'b';
300
300
EXECUTE stmt USING 'b';
300
300
EXECUTE stmt USING 'd';
300
EXECUTE stmt USING 'd';
300
DROP TABLE t1, t2, t3;
set @@max_session_mem_used=default;
create table t (a varchar(10)) character set utf8;
insert into t values ('');
prepare stmt from "select 1 from t where a = ?";
set @@max_session_mem_used=(select memory_used*2 from information_schema.processlist where id=connection_id());
deallocate prepare stmt;
drop table t;
set @@max_session_mem_used=default;
create table t (a varchar(10)) character set utf8;
insert into t values ('');
prepare stmt from "select 1 from t where a = 'a'";
set @@max_session_mem_used=(select memory_used*2 from information_schema.processlist where id=connection_id());
deallocate prepare stmt;
drop table t;
set @@max_session_mem_used=default;
#
# End of 10.3 tests
#
#
# MDEV-19263: Server crashes in mysql_handle_single_derived
# upon 2nd execution of PS
#
CREATE TABLE t1 (f INT);
CREATE VIEW v1 AS SELECT * FROM t1;
CREATE TRIGGER tr BEFORE INSERT ON t1 FOR EACH ROW INSERT INTO v1 SELECT * FROM x;
PREPARE stmt FROM "INSERT INTO v1 VALUES (1)";
EXECUTE stmt;
ERROR 42S02: Table 'test.x' doesn't exist
EXECUTE stmt;
ERROR 42S02: Table 'test.x' doesn't exist
DEALLOCATE PREPARE stmt;
DROP VIEW v1;
DROP TABLE t1;
#
# MDEV-25197: The statement set password=password('') executed in PS mode
#             fails in case it is run by a user with expired password
#
CREATE USER user1@localhost PASSWORD EXPIRE;
SET @disconnect_on_expired_password_save=@@global.disconnect_on_expired_password;
SET GLOBAL disconnect_on_expired_password=OFF;
connect con1,localhost,user1;
connection con1;
# Check that no regular statement like SELECT can be prepared
# by a user with an expired password
PREPARE stmt FROM "SELECT 1";
ERROR HY000: You must SET PASSWORD before executing this statement
# Check that the DEALLOCATE PREPARE statement can be run by a user
# with an expired password
PREPARE stmt FROM "SET password=password('')";
DEALLOCATE PREPARE stmt;
# Check that the SET PASSWORD statement can be executed in PS mode by
# a user with an expired password
PREPARE stmt FROM "SET password=password('')";
EXECUTE stmt;
PREPARE stmt FROM "SELECT 1";
# Check that user's password is not expired anymore
EXECUTE stmt;
1
1
DEALLOCATE PREPARE stmt;
# Clean up
disconnect con1;
connection default;
SET GLOBAL disconnect_on_expired_password=@disconnect_on_expired_password_save;
DROP USER user1@localhost;
#
# MDEV-21173: Assertion `m_thd == __null' failed in sp_head::~sp_head
#
CREATE TABLE t1 (a INT);
EXECUTE IMMEDIATE "CREATE PROCEDURE p1() SELECT 1 FROM t1  PROCEDURE ANALYSE( 10, (SELECT a FROM t1));";
ERROR 42000: PROCEDURE does not support subqueries or stored functions
DROP TABLE t1;
BEGIN NOT ATOMIC
PREPARE stmt FROM 'SELECT ?';
EXECUTE stmt USING ((SELECT 1));
END;
$
ERROR 42000: EXECUTE..USING does not support subqueries or stored functions
#
#  MDEV-32965: Assertion `thd->active_stmt_arena_to_use()-> is_stmt_prepare_or_first_sp_execute() || thd->active_stmt_arena_to_use()-> is_conventional() || thd->active_stmt_arena_to_use()->state == Query_arena::STMT_SP_QUERY_ARGUMENTS' failed
#
CREATE TABLE t (f VARCHAR(8)) CHARACTER SET utf8;
INSERT INTO t VALUES ('foo'),('bar');
EXECUTE IMMEDIATE 'SELECT GROUP_CONCAT(@x) FROM t GROUP BY @x := f';
GROUP_CONCAT(@x)
0
0
DROP TABLE t;
#
# MDEV-15703: Crash in EXECUTE IMMEDIATE 'CREATE OR REPLACE TABLE t1 (a INT DEFAULT ?)' USING DEFAULT
#
PREPARE stmt FROM 'CREATE OR REPLACE TABLE t1 (a INT DEFAULT ?)';
EXECUTE stmt USING DEFAULT;
ERROR HY000: Default/ignore value is not supported for such parameter usage
DEALLOCATE PREPARE stmt;
PREPARE stmt FROM 'CREATE OR REPLACE TABLE t1 (a INT DEFAULT ?)';
EXECUTE stmt USING IGNORE;
ERROR HY000: Default/ignore value is not supported for such parameter usage
DEALLOCATE PREPARE stmt;
EXECUTE IMMEDIATE 'CREATE OR REPLACE TABLE t1 (a INT DEFAULT ?)' USING DEFAULT;
ERROR HY000: Default/ignore value is not supported for such parameter usage
EXECUTE IMMEDIATE 'CREATE OR REPLACE TABLE t1 (a INT DEFAULT ?)' USING IGNORE;
ERROR HY000: Default/ignore value is not supported for such parameter usage
EXECUTE IMMEDIATE 'BEGIN NOT ATOMIC DECLARE a INT DEFAULT ?; END' USING DEFAULT;
ERROR HY000: Default/ignore value is not supported for such parameter usage
EXECUTE IMMEDIATE 'BEGIN NOT ATOMIC DECLARE a INT DEFAULT ?; END' USING IGNORE;
ERROR HY000: Default/ignore value is not supported for such parameter usage
CREATE PROCEDURE p1(a INT) SELECT 1;
EXECUTE IMMEDIATE 'CALL p1(?)' USING DEFAULT;
ERROR HY000: Default/ignore value is not supported for such parameter usage
EXECUTE IMMEDIATE 'CALL p1(?)' USING IGNORE;
ERROR HY000: Default/ignore value is not supported for such parameter usage
DROP PROCEDURE p1;
EXECUTE IMMEDIATE 'SELECT ? UNION SELECT 1' USING DEFAULT;
ERROR HY000: Default/ignore value is not supported for such parameter usage
EXECUTE IMMEDIATE 'SELECT ? UNION SELECT 1' USING IGNORE;
ERROR HY000: Default/ignore value is not supported for such parameter usage
EXECUTE IMMEDIATE 'SELECT * FROM (SELECT ? UNION ALL SELECT 1) AS derived' USING DEFAULT;
ERROR HY000: Default/ignore value is not supported for such parameter usage
EXECUTE IMMEDIATE 'SELECT * FROM (SELECT ? UNION ALL SELECT 1) AS derived' USING IGNORE;
ERROR HY000: Default/ignore value is not supported for such parameter usage
EXECUTE IMMEDIATE 'SELECT * FROM (SELECT ? UNION DISTINCT SELECT 1) AS derived' USING DEFAULT;
ERROR HY000: Default/ignore value is not supported for such parameter usage
EXECUTE IMMEDIATE 'SELECT * FROM (SELECT ? UNION DISTINCT SELECT 1) AS derived' USING IGNORE;
ERROR HY000: Default/ignore value is not supported for such parameter usage
# multi-update and DEFAULT
CREATE TABLE t1 (a INT, b INT DEFAULT a);
INSERT into t1 VALUES (1,2),(2,3);
CREATE TABLE t2 (a INT, b INT DEFAULT a);
INSERT INTO t2 VALUES (1,10),(2,30);
UPDATE t1,t2 SET t1.b = DEFAULT, t2.b = DEFAULT WHERE t1.a=t2.a;
SELECT * FROM t1;
a	b
1	1
2	2
SELECT * FROM t2;
a	b
1	1
2	2
# re-check the case for Prepared Statement with parameters
TRUNCATE TABLE t1;
TRUNCATE TABLE t2;
INSERT INTO t1 VALUES (1,2),(2,3);
INSERT INTO t2 VALUES (1,10),(2,30);
EXECUTE IMMEDIATE 'UPDATE t1,t2 SET t1.b = ?, t2.b = ? WHERE t1.a=t2.a' USING DEFAULT, DEFAULT;
SELECT * FROM t1;
a	b
1	1
2	2
SELECT * FROM t2;
a	b
1	1
2	2
DROP TABLE t1, t2;
# multi-update and IGNORE
CREATE TABLE t1 (a INT, b INT default a);
INSERT INTO t1 VALUES (1,2),(2,3);
CREATE TABLE t2 (a INT, b INT default a);
INSERT INTO t2 VALUES (1,10),(2,30);
UPDATE t1,t2 SET t1.b = IGNORE, t2.b = IGNORE WHERE t1.a=t2.a;
SELECT * FROM t1;
a	b
1	2
2	3
SELECT * FROM t2;
a	b
1	NULL
2	NULL
# re-check the case for Prepared Statement with parameters
TRUNCATE TABLE t1;
TRUNCATE TABLE t2;
INSERT INTO t1 VALUES (1,2),(2,3);
INSERT INTO t2 VALUES (1,10),(2,30);
EXECUTE IMMEDIATE 'UPDATE t1,t2 SET t1.b = ?, t2.b = ? WHERE t1.a=t2.a' USING IGNORE, IGNORE;
SELECT * FROM t1;
a	b
1	2
2	3
SELECT * FROM t2;
a	b
1	10
2	30
DROP TABLE t1, t2;
# multi-update and DEFAULT parameter (no default)
CREATE TABLE t1 (a INT, b INT NOT NULL);
INSERT INTO t1 VALUES (1,2),(2,3);
CREATE TABLE t2 (a INT, b INT NOT NULL);
INSERT INTO t2 VALUES (1,10),(2,30);
EXECUTE IMMEDIATE 'UPDATE t1,t2 SET t1.b = ?, t2.b = ? WHERE t1.a=t2.a' USING DEFAULT, DEFAULT;
ERROR HY000: Field 'b' doesn't have a default value
DROP TABLE t1, t2;
# multi-update and IGNORE parameter (no default)
CREATE TABLE t1 (a INT, b INT NOT NULL);
INSERT INTO t1 VALUES (1,2),(2,3);
CREATE TABLE t2 (a INT, b INT NOT NULL);
INSERT INTO t2 VALUES (1,10),(2,30);
EXECUTE IMMEDIATE 'UPDATE t1,t2 SET t1.b = ?, t2.b = ? WHERE t1.a=t2.a' USING IGNORE, IGNORE;
SELECT * FROM t1;
a	b
1	2
2	3
SELECT * FROM t2;
a	b
1	10
2	30
DROP TABLE t1, t2;
#
# MDEV-33549: Incorrect handling of UPDATE in PS mode in case a table's colum declared as NOT NULL
#
CREATE TABLE t1 (a INT, b INT DEFAULT NULL);
INSERT INTO t1 VALUES (20, 30);
EXECUTE IMMEDIATE 'UPDATE t1 SET b=?' USING DEFAULT;
SELECT * FROM t1;
a	b
20	NULL
# Run twice the same update in PS mode to check
# that no memory relating issues taken place.
PREPARE stmt FROM 'UPDATE t1 SET b=?';
EXECUTE stmt USING DEFAULT;
EXECUTE stmt USING DEFAULT;
# Clean up
DEALLOCATE PREPARE stmt;
DROP TABLE t1;
# The same test for multi-table update
CREATE TABLE t1 (a INT, b INT DEFAULT NULL);
CREATE TABLE t2 (a INT, c INT DEFAULT NULL);
INSERT INTO t1 VALUES (20, 30);
INSERT INTO t2 VALUES (20, 30);
EXECUTE IMMEDIATE 'UPDATE t1,t2 SET b=? WHERE t1.a=t2.a' USING DEFAULT;
SELECT * FROM t1;
a	b
20	NULL
# Run twice the same multi-table update in PS mode to check
# that no memory relating issues taken place.
PREPARE stmt FROM 'UPDATE t1,t2 SET b=? WHERE t1.a=t2.a';
EXECUTE stmt USING DEFAULT;
EXECUTE stmt USING DEFAULT;
DEALLOCATE PREPARE stmt;
# Clean up
DROP TABLE t1;
# This time checks that a default value for table's column
# represented by a function call is handled correctly on UPDATE in PS mode
CREATE TABLE t1 (a INT, b INT DEFAULT MOD(a, 3));
INSERT INTO t1 VALUES (20, 30);
EXECUTE IMMEDIATE 'UPDATE t1, t2 SET b=? WHERE t1.a=t2.a' USING DEFAULT;
SELECT * FROM t1;
a	b
20	2
# Run twice the same multi-table update in PS mode to check
# that no memory relating issues taken place.
PREPARE stmt FROM 'UPDATE t1, t2 SET b=? WHERE t1.a=t2.a';
EXECUTE stmt USING DEFAULT;
EXECUTE stmt USING DEFAULT;
# Clean up
DEALLOCATE PREPARE stmt;
DROP TABLE t1, t2;
# MDEV-33218: Assertion `active_arena->is_stmt_prepare_or_first_stmt_execute() || active_arena->state == Query_arena::STMT_SP_QUERY_ARGUMENTS' failed. in st_select_lex::fix_prepare_information
CREATE TABLE t1 AS SELECT 1 f;
PREPARE stmt FROM 'SHOW CREATE TABLE t1';
DROP TABLE t1;
EXECUTE stmt;
ERROR 42S02: Table 'test.t1' doesn't exist
CREATE VIEW t1 AS SELECT 1;
EXECUTE stmt;
View	Create View	character_set_client	collation_connection
t1	CREATE ALGORITHM=UNDEFINED DEFINER=`root`@`localhost` SQL SECURITY DEFINER VIEW `t1` AS select 1 AS `1`	latin1	latin1_swedish_ci
# Clean up
DEALLOCATE PREPARE stmt;
DROP VIEW t1;
# End of 10.4 tests
#
# MDEV-35330: Assertion `marked_for_read()` failed in VSec9::VSec9 | Item_func_from_unixtime::get_date
#
CREATE TABLE t (a INT,b TIMESTAMP DEFAULT FROM_UNIXTIME(a));
INSERT INTO t VALUES (1,'2025-07-18 18:37:10');
SELECT * FROM t;
a	b
1	2025-07-18 18:37:10
EXECUTE IMMEDIATE 'UPDATE t SET b=?' USING DEFAULT;
SELECT * FROM t;
a	b
1	1970-01-01 09:00:01
DROP TABLE t;
CREATE TABLE t (a INT, b INT DEFAULT (a+5));
INSERT INTO t values (1,2), (2,DEFAULT);
EXECUTE IMMEDIATE 'INSERT INTO t VALUES (3,4), (4,?)' USING DEFAULT;
SELECT * FROM t;
a	b
1	2
2	7
3	4
4	9
EXECUTE IMMEDIATE 'UPDATE t SET b=?' USING DEFAULT;
SELECT * FROM t;
a	b
1	6
2	7
3	8
4	9
DROP TABLE t;
CREATE TABLE t (a INT,b TIMESTAMP DEFAULT FROM_UNIXTIME(a));
INSERT INTO t VALUES (1,'2025-07-18 18:37:10');
SELECT * FROM t;
a	b
1	2025-07-18 18:37:10
PREPARE s FROM 'UPDATE t SET b=?';
EXECUTE s USING DEFAULT;
SELECT * FROM t;
a	b
1	1970-01-01 09:00:01
DROP TABLE t;
CREATE TABLE t (a INT, b TIMESTAMP DEFAULT FROM_UNIXTIME(a), c INT DEFAULT (a+5));
INSERT INTO t VALUES (1,'2025-07-18 18:37:10',3);
SELECT * FROM t;
a	b	c
1	2025-07-18 18:37:10	3
EXECUTE IMMEDIATE 'UPDATE t SET b=?, c=?' USING DEFAULT, DEFAULT;
SELECT * FROM t;
a	b	c
1	1970-01-01 09:00:01	6
DROP TABLE t;
# End of 10.6 tests
<<<<<<< HEAD
#
# MDEV-34322: ASAN heap-buffer-overflow in Field::is_null / Item_param::assign_default or bogus ER_BAD_NULL_ERROR
#
CREATE TABLE t1 (a INT NOT NULL DEFAULT '0', b INT);
INSERT INTO t1 VALUES (1,11);
CREATE TRIGGER tr BEFORE INSERT ON t1 FOR EACH ROW SET @x = NULL;
EXECUTE IMMEDIATE "UPDATE t1 SET a = ?" USING DEFAULT;
DROP TABLE t1;
CREATE TABLE t1 (a INT NOT NULL DEFAULT (30 + 100), b INT);
INSERT INTO t1 VALUES (1,11);
CREATE TRIGGER tr BEFORE INSERT ON t1 FOR EACH ROW SET @x = NULL;
EXECUTE IMMEDIATE "UPDATE t1 SET a = ?" USING DEFAULT;
DROP TABLE t1;
CREATE TABLE t1 (a INT NOT NULL DEFAULT (b + 100), b INT);
INSERT INTO t1 VALUES (1,11);
CREATE TRIGGER tr BEFORE INSERT ON t1 FOR EACH ROW SET @x = NULL;
EXECUTE IMMEDIATE "UPDATE t1 SET a = ?" USING DEFAULT;
DROP TABLE t1;
CREATE TABLE t1 (a INT NOT NULL DEFAULT (FLOOR(RAND()*100)), b INT);
INSERT INTO t1 VALUES (1,11);
CREATE TRIGGER tr BEFORE INSERT ON t1 FOR EACH ROW SET @x = NULL;
EXECUTE IMMEDIATE "UPDATE t1 SET a = ?" USING DEFAULT;
DROP TABLE t1;
#
# MDEV-32694: ASAN errors in Binary_string::alloced_length / reset_stmt_params
#
CREATE TABLE t1 (a INT);
INSERT INTO t1 VALUES (1), (2), (3), (4), (5), (6), (7);
PREPARE stmt FROM 'BEGIN NOT ATOMIC SELECT * FROM t1 LIMIT ?; SELECT * FROM t1 LIMIT ?; END';
# Expected output is row (1) produced by the first query
# the rows (1), (2), (3) produced by the second one
EXECUTE stmt USING 1, 3;
a
1
a
1
2
3
ALTER TABLE t1 ADD COLUMN f INT;
# Because metadata of the table t1 has been changed,
# the second execution of the same prepared statement should result in
# re-compilation of the first statement enclosed in the BEGIN / END block
# and since different actual values are provided to positional parameters
# on the second execution, the exepected output is the row (1), (2), (3)
# produced by the first query and the rows (1), (2), (3), (4), (5)
# produced by the second one
EXECUTE stmt USING 3, 5;
a	f
1	NULL
2	NULL
3	NULL
a	f
1	NULL
2	NULL
3	NULL
4	NULL
5	NULL
DEALLOCATE PREPARE stmt;
DROP TABLE t1;
# Check that the order of parameters preserved after re-compilation of a
# failed statement inside anonymous BEGIN / END block.
CREATE TABLE t1 (a INT);
INSERT INTO t1 VALUES (1);
PREPARE stmt FROM 'BEGIN NOT ATOMIC SELECT a, ?, ? FROM t1; END';
# Expected output is the row (1, 10, 20)
EXECUTE stmt USING 10, 20;
a	?	?
1	10	20
ALTER TABLE t1 ADD COLUMN b INT;
# Expected output is the row (1, 300, 400)
EXECUTE stmt USING 300, 400;
a	?	?
1	300	400
ALTER TABLE t1 DROP COLUMN b;
# Expected output is the row (1, 500, 700)
EXECUTE stmt USING 500, 700;
a	?	?
1	500	700
ALTER TABLE t1 ADD COLUMN b INT;
# Expected output is the row (1, 700, 900)
EXECUTE stmt USING 700, 900;
a	?	?
1	700	900
DEALLOCATE PREPARE stmt;
DROP TABLE t1;
# End of 11.4 tests
=======
# Beginning of 10.11 test
#
# MDEV-30277: Assertion failure in Diagnostics_area::set_error_status
# / Reprepare_observer::report_error
#
CREATE TABLE t (a INT);
PREPARE stmt FROM " DELETE FROM t LIMIT ?";
ALTER TABLE t FORCE;
EXECUTE stmt USING DEFAULT;
ERROR HY000: Default/ignore value is not supported for such parameter usage
DROP TABLE t;
# End of 10.11 test
>>>>>>> db135822
<|MERGE_RESOLUTION|>--- conflicted
+++ resolved
@@ -6041,7 +6041,18 @@
 1	1970-01-01 09:00:01	6
 DROP TABLE t;
 # End of 10.6 tests
-<<<<<<< HEAD
+# Beginning of 10.11 test
+#
+# MDEV-30277: Assertion failure in Diagnostics_area::set_error_status
+# / Reprepare_observer::report_error
+#
+CREATE TABLE t (a INT);
+PREPARE stmt FROM " DELETE FROM t LIMIT ?";
+ALTER TABLE t FORCE;
+EXECUTE stmt USING DEFAULT;
+ERROR HY000: Default/ignore value is not supported for such parameter usage
+DROP TABLE t;
+# End of 10.11 test
 #
 # MDEV-34322: ASAN heap-buffer-overflow in Field::is_null / Item_param::assign_default or bogus ER_BAD_NULL_ERROR
 #
@@ -6127,18 +6138,4 @@
 1	700	900
 DEALLOCATE PREPARE stmt;
 DROP TABLE t1;
-# End of 11.4 tests
-=======
-# Beginning of 10.11 test
-#
-# MDEV-30277: Assertion failure in Diagnostics_area::set_error_status
-# / Reprepare_observer::report_error
-#
-CREATE TABLE t (a INT);
-PREPARE stmt FROM " DELETE FROM t LIMIT ?";
-ALTER TABLE t FORCE;
-EXECUTE stmt USING DEFAULT;
-ERROR HY000: Default/ignore value is not supported for such parameter usage
-DROP TABLE t;
-# End of 10.11 test
->>>>>>> db135822
+# End of 11.4 tests
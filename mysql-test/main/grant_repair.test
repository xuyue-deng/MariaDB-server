--- conflicted
+++ resolved
@@ -105,19 +105,6 @@
 rename table mysql.roles_mapping_bak to mysql.roles_mapping;
 
 --echo #
-<<<<<<< HEAD
---echo # MDEV-35622 SEGV, ASAN use-after-poison when reading system table with less than expected number of columns
---echo #
-call mtr.add_suppression("mysql.servers");
-alter table mysql.servers drop column owner;
-insert into mysql.servers values(0,0,0,0,0,0,0,0,0);
---error ER_CANNOT_LOAD_FROM_TABLE_V2
-flush privileges;
-alter table mysql.servers add column Owner varchar(512) not null default '';
-
---echo #
-=======
->>>>>>> 4ffa1ff4
 --echo # MDEV-28482 SIGSEGV in get_access_value_from_val_int
 --echo #
 create temporary table t1 select * from mysql.tables_priv;

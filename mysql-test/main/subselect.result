drop table if exists t1,t2,t3,t4,t5,t6,t7,t8,t11,t12;
drop view if exists v2;
call mtr.add_suppression("Sort aborted.*");
set @subselect_tmp=@@optimizer_switch;
set @@optimizer_switch=ifnull(@optimizer_switch_for_subselect_test,
"semijoin=on,firstmatch=on,loosescan=on,semijoin_with_cache=on,partial_match_rowid_merge=off,partial_match_table_scan=off");
set join_cache_level=1;
SET optimizer_switch='mrr=on,mrr_sort_keys=on,index_condition_pushdown=on';
SET optimizer_use_condition_selectivity=4;
select (select 2);
(select 2)
2
explain extended select (select 2);
id	select_type	table	type	possible_keys	key	key_len	ref	rows	filtered	Extra
1	SIMPLE	NULL	NULL	NULL	NULL	NULL	NULL	NULL	NULL	No tables used
Warnings:
Note	1249	Select 2 was reduced during optimization
Note	1003	select 2 AS `(select 2)`
SELECT (SELECT 1) UNION SELECT (SELECT 2);
(SELECT 1)
1
2
explain extended SELECT (SELECT 1) UNION SELECT (SELECT 2);
id	select_type	table	type	possible_keys	key	key_len	ref	rows	filtered	Extra
1	PRIMARY	NULL	NULL	NULL	NULL	NULL	NULL	NULL	NULL	No tables used
3	UNION	NULL	NULL	NULL	NULL	NULL	NULL	NULL	NULL	No tables used
NULL	UNION RESULT	<union1,3>	ALL	NULL	NULL	NULL	NULL	NULL	NULL	
Warnings:
Note	1249	Select 2 was reduced during optimization
Note	1249	Select 4 was reduced during optimization
Note	1003	/* select#1 */ select 1 AS `(SELECT 1)` union /* select#3 */ select 2 AS `(SELECT 2)`
SELECT (SELECT (SELECT 0 UNION SELECT 0));
(SELECT (SELECT 0 UNION SELECT 0))
0
explain extended SELECT (SELECT (SELECT 0 UNION SELECT 0));
id	select_type	table	type	possible_keys	key	key_len	ref	rows	filtered	Extra
1	PRIMARY	NULL	NULL	NULL	NULL	NULL	NULL	NULL	NULL	No tables used
3	SUBQUERY	NULL	NULL	NULL	NULL	NULL	NULL	NULL	NULL	No tables used
4	UNION	NULL	NULL	NULL	NULL	NULL	NULL	NULL	NULL	No tables used
NULL	UNION RESULT	<union3,4>	ALL	NULL	NULL	NULL	NULL	NULL	NULL	
Warnings:
Note	1249	Select 2 was reduced during optimization
Note	1003	/* select#1 */ select (/* select#3 */ select 0 union /* select#4 */ select 0) AS `(SELECT (SELECT 0 UNION SELECT 0))`
SELECT (SELECT 1 FROM (SELECT 1) as b HAVING a=1) as a;
ERROR 42S22: Reference 'a' not supported (forward reference in item list)
SELECT (SELECT 1 FROM (SELECT 1) as b HAVING b=1) as a,(SELECT 1 FROM (SELECT 1) as c HAVING a=1) as b;
ERROR 42S22: Reference 'b' not supported (forward reference in item list)
SELECT (SELECT 1),MAX(1) FROM (SELECT 1) as a;
(SELECT 1)	MAX(1)
1	1
SELECT (SELECT a) as a;
ERROR 42S22: Reference 'a' not supported (forward reference in item list)
EXPLAIN EXTENDED SELECT 1 FROM (SELECT 1 as a) as b  HAVING (SELECT a)=1;
id	select_type	table	type	possible_keys	key	key_len	ref	rows	filtered	Extra
1	PRIMARY	<derived2>	system	NULL	NULL	NULL	NULL	1	100.00	
3	SUBQUERY	NULL	NULL	NULL	NULL	NULL	NULL	NULL	NULL	No tables used
2	DERIVED	NULL	NULL	NULL	NULL	NULL	NULL	NULL	NULL	No tables used
Warnings:
Note	1276	Field or reference 'b.a' of SELECT #3 was resolved in SELECT #1
Note	1276	Field or reference 'b.a' of SELECT #3 was resolved in SELECT #1
Note	1003	/* select#1 */ select 1 AS `1` from dual having (/* select#3 */ select 1) = 1
SELECT 1 FROM (SELECT 1 as a) as b HAVING (SELECT a)=1;
1
1
SELECT (SELECT 1), a;
ERROR 42S22: Unknown column 'a' in 'field list'
SELECT 1 as a FROM (SELECT 1) as b HAVING (SELECT a)=1;
a
1
SELECT 1 FROM (SELECT (SELECT a) b) c;
ERROR 42S22: Unknown column 'a' in 'field list'
SELECT * FROM (SELECT 1 as id) b WHERE id IN (SELECT * FROM (SELECT 1 as id) c ORDER BY id);
id
1
SELECT * FROM (SELECT 1) a  WHERE 1 IN (SELECT 1,1);
ERROR 21000: Operand should contain 1 column(s)
SELECT 1 IN (SELECT 1);
1 IN (SELECT 1)
1
SELECT 1 FROM (SELECT 1 as a) b WHERE 1 IN (SELECT (SELECT a));
1
1
select (SELECT 1 FROM (SELECT 1) a PROCEDURE ANALYSE(1));
ERROR 42000: You have an error in your SQL syntax; check the manual that corresponds to your MariaDB server version for the right syntax to use near 'PROCEDURE ANALYSE(1))' at line 1
SELECT 1 FROM (SELECT 1) a PROCEDURE ANALYSE((SELECT 1));
ERROR 42000: PROCEDURE does not support subqueries or stored functions
SELECT (SELECT 1) as a FROM (SELECT 1) b WHERE (SELECT a) IS NULL;
ERROR 42S22: Unknown column 'a' in 'field list'
SELECT (SELECT 1) as a FROM (SELECT 1) b WHERE (SELECT a) IS NOT NULL;
ERROR 42S22: Unknown column 'a' in 'field list'
SELECT (SELECT 1,2,3) = ROW(1,2,3);
(SELECT 1,2,3) = ROW(1,2,3)
1
SELECT (SELECT 1,2,3) = ROW(1,2,1);
(SELECT 1,2,3) = ROW(1,2,1)
0
SELECT (SELECT 1,2,3) < ROW(1,2,1);
(SELECT 1,2,3) < ROW(1,2,1)
0
SELECT (SELECT 1,2,3) > ROW(1,2,1);
(SELECT 1,2,3) > ROW(1,2,1)
1
SELECT (SELECT 1,2,3) = ROW(1,2,NULL);
(SELECT 1,2,3) = ROW(1,2,NULL)
NULL
SELECT ROW(1,2,3) = (SELECT 1,2,3);
ROW(1,2,3) = (SELECT 1,2,3)
1
SELECT ROW(1,2,3) = (SELECT 1,2,1);
ROW(1,2,3) = (SELECT 1,2,1)
0
SELECT ROW(1,2,3) < (SELECT 1,2,1);
ROW(1,2,3) < (SELECT 1,2,1)
0
SELECT ROW(1,2,3) > (SELECT 1,2,1);
ROW(1,2,3) > (SELECT 1,2,1)
1
SELECT ROW(1,2,3) = (SELECT 1,2,NULL);
ROW(1,2,3) = (SELECT 1,2,NULL)
NULL
SELECT (SELECT 1.5,2,'a') = ROW(1.5,2,'a');
(SELECT 1.5,2,'a') = ROW(1.5,2,'a')
1
SELECT (SELECT 1.5,2,'a') = ROW(1.5,2,'b');
(SELECT 1.5,2,'a') = ROW(1.5,2,'b')
0
SELECT (SELECT 1.5,2,'a') = ROW('1.5b',2,'b');
(SELECT 1.5,2,'a') = ROW('1.5b',2,'b')
0
Warnings:
Warning	1292	Truncated incorrect DOUBLE value: '1.5b'
SELECT (SELECT 'b',2,'a') = ROW(1.5,2,'a');
(SELECT 'b',2,'a') = ROW(1.5,2,'a')
0
Warnings:
Warning	1292	Truncated incorrect DOUBLE value: 'b'
SELECT (SELECT 1.5,2,'a') = ROW(1.5,'2','a');
(SELECT 1.5,2,'a') = ROW(1.5,'2','a')
1
SELECT (SELECT 1.5,'c','a') = ROW(1.5,2,'a');
(SELECT 1.5,'c','a') = ROW(1.5,2,'a')
0
Warnings:
Warning	1292	Truncated incorrect DOUBLE value: 'c'
SELECT (SELECT * FROM (SELECT 'test' a,'test' b) a);
ERROR 21000: Operand should contain 1 column(s)
SELECT 1 as a,(SELECT a+a) b,(SELECT b);
a	b	(SELECT b)
1	2	2
create table t1 (a int);
create table t2 (a int, b int);
create table t3 (a int);
create table t4 (a int not null, b int not null);
insert into t1 values (2);
insert into t2 values (1,7),(2,7);
insert into t4 values (4,8),(3,8),(5,9);
select (select a from t1 where t1.a = a1) as a2, (select b from t2 where t2.b=a2) as a1;
ERROR 42S22: Reference 'a1' not supported (forward reference in item list)
select (select a from t1 where t1.a=t2.a), a from t2;
(select a from t1 where t1.a=t2.a)	a
NULL	1
2	2
select (select a from t1 where t1.a=t2.b), a from t2;
(select a from t1 where t1.a=t2.b)	a
NULL	1
NULL	2
select (select a from t1), a, (select 1 union select 2 limit 1) from t2;
(select a from t1)	a	(select 1 union select 2 limit 1)
2	1	1
2	2	1
select (select a from t3), a from t2;
(select a from t3)	a
NULL	1
NULL	2
select * from t2 where t2.a=(select a from t1);
a	b
2	7
insert into t3 values (6),(7),(3);
select * from t2 where t2.b=(select a from t3 order by 1 desc limit 1);
a	b
1	7
2	7
(select * from t2 where t2.b=(select a from t3 order by 1 desc limit 1))
union (select * from t4 order by a limit 2) order by a limit 3;
a	b
1	7
2	7
3	8
(select * from t2 where t2.b=(select a from t3 order by 1 desc limit 1)) union (select * from t4 where t4.b=(select max(t2.a)*4 from t2) order by a);
a	b
1	7
2	7
4	8
3	8
explain extended (select * from t2 where t2.b=(select a from t3 order by 1 desc limit 1)) union (select * from t4 where t4.b=(select max(t2.a)*4 from t2) order by a);
id	select_type	table	type	possible_keys	key	key_len	ref	rows	filtered	Extra
1	PRIMARY	t2	ALL	NULL	NULL	NULL	NULL	2	100.00	Using where
2	SUBQUERY	t3	ALL	NULL	NULL	NULL	NULL	3	100.00	Using filesort
3	UNION	t4	ALL	NULL	NULL	NULL	NULL	3	100.00	Using where
4	SUBQUERY	t2	ALL	NULL	NULL	NULL	NULL	2	100.00	
NULL	UNION RESULT	<union1,3>	ALL	NULL	NULL	NULL	NULL	NULL	NULL	
Warnings:
Note	1003	(/* select#1 */ select `test`.`t2`.`a` AS `a`,`test`.`t2`.`b` AS `b` from `test`.`t2` where `test`.`t2`.`b` = (/* select#2 */ select `test`.`t3`.`a` from `test`.`t3` order by 1 desc limit 1)) union (/* select#3 */ select `test`.`t4`.`a` AS `a`,`test`.`t4`.`b` AS `b` from `test`.`t4` where `test`.`t4`.`b` = (/* select#4 */ select max(`test`.`t2`.`a`) * 4 from `test`.`t2`))
select (select a from t3 where a<t2.a*4 order by 1 desc limit 1), a from t2;
(select a from t3 where a<t2.a*4 order by 1 desc limit 1)	a
3	1
7	2
select (select t3.a from t3 where a<8 order by 1 desc limit 1), a from
(select * from t2 where a>1) as tt;
(select t3.a from t3 where a<8 order by 1 desc limit 1)	a
7	2
set @tmp_optimizer_switch=@@optimizer_switch;
set optimizer_switch='derived_merge=off,derived_with_keys=off';
explain extended select (select t3.a from t3 where a<8 order by 1 desc limit 1), a from
(select * from t2 where a>1) as tt;
id	select_type	table	type	possible_keys	key	key_len	ref	rows	filtered	Extra
1	PRIMARY	<derived3>	ALL	NULL	NULL	NULL	NULL	2	100.00	
3	DERIVED	t2	ALL	NULL	NULL	NULL	NULL	2	100.00	Using where
2	SUBQUERY	t3	ALL	NULL	NULL	NULL	NULL	3	100.00	Using where; Using filesort
Warnings:
Note	1003	/* select#1 */ select (/* select#2 */ select `test`.`t3`.`a` from `test`.`t3` where `test`.`t3`.`a` < 8 order by 1 desc limit 1) AS `(select t3.a from t3 where a<8 order by 1 desc limit 1)`,`tt`.`a` AS `a` from (/* select#3 */ select `test`.`t2`.`a` AS `a`,`test`.`t2`.`b` AS `b` from `test`.`t2` where `test`.`t2`.`a` > 1) `tt`
set optimizer_switch=@tmp_optimizer_switch;
select * from t1 where t1.a=(select t2.a from t2 where t2.b=(select max(a) from t3) order by 1 desc limit 1);
a
2
select * from t1 where t1.a=(select t2.a from t2 where t2.b=(select max(a) from t3 where t3.a > t1.a) order by 1 desc limit 1);
a
2
select * from t1 where t1.a=(select t2.a from t2 where t2.b=(select max(a) from t3 where t3.a < t1.a) order by 1 desc limit 1);
a
select b,(select avg(t2.a+(select min(t3.a) from t3 where t3.a >= t4.a)) from t2) from t4;
b	(select avg(t2.a+(select min(t3.a) from t3 where t3.a >= t4.a)) from t2)
8	7.5000
8	4.5000
9	7.5000
explain extended select b,(select avg(t2.a+(select min(t3.a) from t3 where t3.a >= t4.a)) from t2) from t4;
id	select_type	table	type	possible_keys	key	key_len	ref	rows	filtered	Extra
1	PRIMARY	t4	ALL	NULL	NULL	NULL	NULL	3	100.00	
2	DEPENDENT SUBQUERY	t2	ALL	NULL	NULL	NULL	NULL	2	100.00	
3	DEPENDENT SUBQUERY	t3	ALL	NULL	NULL	NULL	NULL	3	100.00	Using where
Warnings:
Note	1276	Field or reference 'test.t4.a' of SELECT #3 was resolved in SELECT #1
Note	1003	/* select#1 */ select `test`.`t4`.`b` AS `b`,<expr_cache><`test`.`t4`.`a`>((/* select#2 */ select avg(`test`.`t2`.`a` + (/* select#3 */ select min(`test`.`t3`.`a`) from `test`.`t3` where `test`.`t3`.`a` >= `test`.`t4`.`a`)) from `test`.`t2`)) AS `(select avg(t2.a+(select min(t3.a) from t3 where t3.a >= t4.a)) from t2)` from `test`.`t4`
select * from t3 where exists (select * from t2 where t2.b=t3.a);
a
7
select * from t3 where not exists (select * from t2 where t2.b=t3.a);
a
6
3
select * from t3 where a in (select b from t2);
a
7
select * from t3 where a not in (select b from t2);
a
6
3
select * from t3 where a = some (select b from t2);
a
7
select * from t3 where a <> any (select b from t2);
a
6
3
select * from t3 where a = all (select b from t2);
a
7
select * from t3 where a <> all (select b from t2);
a
6
3
insert into t2 values (100, 5);
select * from t3 where a < any (select b from t2);
a
6
3
select * from t3 where a < all (select b from t2);
a
3
select * from t3 where a >= any (select b from t2);
a
6
7
explain extended select * from t3 where a >= any (select b from t2);
id	select_type	table	type	possible_keys	key	key_len	ref	rows	filtered	Extra
1	PRIMARY	t3	ALL	NULL	NULL	NULL	NULL	3	100.00	Using where
2	SUBQUERY	t2	ALL	NULL	NULL	NULL	NULL	3	100.00	
Warnings:
Note	1003	/* select#1 */ select `test`.`t3`.`a` AS `a` from `test`.`t3` where <nop>(<in_optimizer>(`test`.`t3`.`a`,(/* select#2 */ select min(`test`.`t2`.`b`) from `test`.`t2`) <= <cache>(`test`.`t3`.`a`)))
select * from t3 where a >= all (select b from t2);
a
7
delete from t2 where a=100;
select * from t3 where a in (select a,b from t2);
ERROR 21000: Operand should contain 1 column(s)
select * from t3 where a in (select * from t2);
ERROR 21000: Operand should contain 1 column(s)
insert into t4 values (12,7),(1,7),(10,9),(9,6),(7,6),(3,9),(1,10);
select b,max(a) as ma from t4 group by b having b < (select max(t2.a) from t2 where t2.b=t4.b);
b	ma
insert into t2 values (2,10);
select b,max(a) as ma from t4 group by b having ma < (select max(t2.a) from t2 where t2.b=t4.b);
b	ma
10	1
delete from t2 where a=2 and b=10;
select b,max(a) as ma from t4 group by b having b >= (select max(t2.a) from t2 where t2.b=t4.b);
b	ma
7	12
create table t5 (a int);
select (select a from t1 where t1.a=t2.a union select a from t5 where t5.a=t2.a), a from t2;
(select a from t1 where t1.a=t2.a union select a from t5 where t5.a=t2.a)	a
NULL	1
2	2
insert into t5 values (5);
select (select a from t1 where t1.a=t2.a union select a from t5 where t5.a=t2.a), a from t2;
(select a from t1 where t1.a=t2.a union select a from t5 where t5.a=t2.a)	a
NULL	1
2	2
insert into t5 values (2);
select (select a from t1 where t1.a=t2.a union select a from t5 where t5.a=t2.a), a from t2;
(select a from t1 where t1.a=t2.a union select a from t5 where t5.a=t2.a)	a
NULL	1
2	2
explain extended select (select a from t1 where t1.a=t2.a union select a from t5 where t5.a=t2.a), a from t2;
id	select_type	table	type	possible_keys	key	key_len	ref	rows	filtered	Extra
1	PRIMARY	t2	ALL	NULL	NULL	NULL	NULL	2	100.00	
2	DEPENDENT SUBQUERY	t1	system	NULL	NULL	NULL	NULL	1	100.00	
3	DEPENDENT UNION	t5	ALL	NULL	NULL	NULL	NULL	2	100.00	Using where
NULL	UNION RESULT	<union2,3>	ALL	NULL	NULL	NULL	NULL	NULL	NULL	
Warnings:
Note	1276	Field or reference 'test.t2.a' of SELECT #2 was resolved in SELECT #1
Note	1276	Field or reference 'test.t2.a' of SELECT #3 was resolved in SELECT #1
Note	1003	/* select#1 */ select <expr_cache><`test`.`t2`.`a`>((/* select#2 */ select 2 from dual where 2 = `test`.`t2`.`a` union /* select#3 */ select `test`.`t5`.`a` from `test`.`t5` where `test`.`t5`.`a` = `test`.`t2`.`a`)) AS `(select a from t1 where t1.a=t2.a union select a from t5 where t5.a=t2.a)`,`test`.`t2`.`a` AS `a` from `test`.`t2`
select (select a from t1 where t1.a=t2.a union all select a from t5 where t5.a=t2.a), a from t2;
ERROR 21000: Subquery returns more than 1 row
create table t6 (patient_uq int, clinic_uq int, index i1 (clinic_uq));
create table t7( uq int primary key, name char(25));
insert into t7 values(1,"Oblastnaia bolnitsa"),(2,"Bolnitsa Krasnogo Kresta");
insert into t6 values (1,1),(1,2),(2,2),(1,3);
select * from t6 where exists (select * from t7 where uq = clinic_uq);
patient_uq	clinic_uq
1	1
1	2
2	2
explain extended select * from t6 where exists (select * from t7 where uq = clinic_uq);
id	select_type	table	type	possible_keys	key	key_len	ref	rows	filtered	Extra
1	PRIMARY	t7	index	PRIMARY	PRIMARY	4	NULL	2	100.00	Using index
1	PRIMARY	t6	ALL	i1	NULL	NULL	NULL	4	100.00	Using where; Using join buffer (flat, BNL join)
Warnings:
Note	1276	Field or reference 'test.t6.clinic_uq' of SELECT #2 was resolved in SELECT #1
Note	1003	select `test`.`t6`.`patient_uq` AS `patient_uq`,`test`.`t6`.`clinic_uq` AS `clinic_uq` from `test`.`t7` join `test`.`t6` where `test`.`t6`.`clinic_uq` = `test`.`t7`.`uq`
select * from t1 where a= (select a from t2,t4 where t2.b=t4.b);
ERROR 23000: Column 'a' in field list is ambiguous
drop table t1,t2,t3;
CREATE TABLE t3 (a varchar(20),b char(1) NOT NULL default '0');
INSERT INTO t3 VALUES ('W','a'),('A','c'),('J','b');
CREATE TABLE t2 (a varchar(20),b int NOT NULL default '0');
INSERT INTO t2 VALUES ('W','1'),('A','3'),('J','2');
CREATE TABLE t1 (a varchar(20),b date NOT NULL default '0000-00-00');
INSERT INTO t1 VALUES ('W','1732-02-22'),('A','1735-10-30'),('J','1743-04-13');
SELECT * FROM t1 WHERE b = (SELECT MIN(b) FROM t1);
a	b
W	1732-02-22
SELECT * FROM t2 WHERE b = (SELECT MIN(b) FROM t2);
a	b
W	1
SELECT * FROM t3 WHERE b = (SELECT MIN(b) FROM t3);
a	b
W	a
CREATE TABLE `t8` (
`pseudo` varchar(35) character set latin1 NOT NULL default '',
`email` varchar(60) character set latin1 NOT NULL default '',
PRIMARY KEY  (`pseudo`),
UNIQUE KEY `email` (`email`)
) ENGINE=MyISAM CHARSET=latin1 ROW_FORMAT=DYNAMIC;
INSERT INTO t8 (pseudo,email) VALUES ('joce','test');
INSERT INTO t8 (pseudo,email) VALUES ('joce1','test1');
INSERT INTO t8 (pseudo,email) VALUES ('2joce1','2test1');
EXPLAIN EXTENDED SELECT pseudo,(SELECT email FROM t8 WHERE pseudo=(SELECT pseudo FROM t8 WHERE pseudo='joce')) FROM t8 WHERE pseudo=(SELECT pseudo FROM t8 WHERE pseudo='joce');
id	select_type	table	type	possible_keys	key	key_len	ref	rows	filtered	Extra
1	PRIMARY	t8	const	PRIMARY	PRIMARY	37	const	1	100.00	Using index
4	SUBQUERY	t8	const	PRIMARY	PRIMARY	37	const	1	100.00	Using index
2	SUBQUERY	t8	const	PRIMARY	PRIMARY	37	const	1	100.00	
3	SUBQUERY	t8	const	PRIMARY	PRIMARY	37	const	1	100.00	Using index
Warnings:
Note	1003	/* select#1 */ select 'joce' AS `pseudo`,(/* select#2 */ select 'test' from `test`.`t8` where 1) AS `(SELECT email FROM t8 WHERE pseudo=(SELECT pseudo FROM t8 WHERE pseudo='joce'))` from `test`.`t8` where 1
SELECT pseudo FROM t8 WHERE pseudo=(SELECT pseudo,email FROM
t8 WHERE pseudo='joce');
ERROR HY000: Illegal parameter data types varchar and row for operation '='
SELECT pseudo FROM t8 WHERE pseudo=(SELECT * FROM t8 WHERE
pseudo='joce');
ERROR HY000: Illegal parameter data types varchar and row for operation '='
SELECT pseudo FROM t8 WHERE pseudo=(SELECT pseudo FROM t8 WHERE pseudo='joce');
pseudo
joce
SELECT pseudo FROM t8 WHERE pseudo=(SELECT pseudo FROM t8 WHERE pseudo LIKE '%joce%');
ERROR 21000: Subquery returns more than 1 row
drop table if exists t1,t2,t3,t4,t5,t6,t7,t8;
CREATE TABLE `t1` (
`topic` mediumint(8) unsigned NOT NULL default '0',
`date` date NOT NULL default '0000-00-00',
`pseudo` varchar(35) character set latin1 NOT NULL default '',
PRIMARY KEY  (`pseudo`,`date`,`topic`),
KEY `topic` (`topic`)
) ENGINE=MyISAM ROW_FORMAT=DYNAMIC;
INSERT INTO t1 (topic,date,pseudo) VALUES
('43506','2002-10-02','joce'),('40143','2002-08-03','joce');
EXPLAIN EXTENDED SELECT DISTINCT date FROM t1 WHERE date='2002-08-03';
id	select_type	table	type	possible_keys	key	key_len	ref	rows	filtered	Extra
1	SIMPLE	t1	index	NULL	PRIMARY	43	NULL	2	100.00	Using where; Using index
Warnings:
Note	1003	select distinct `test`.`t1`.`date` AS `date` from `test`.`t1` where `test`.`t1`.`date` = DATE'2002-08-03'
EXPLAIN EXTENDED SELECT (SELECT DISTINCT date FROM t1 WHERE date='2002-08-03');
id	select_type	table	type	possible_keys	key	key_len	ref	rows	filtered	Extra
1	PRIMARY	NULL	NULL	NULL	NULL	NULL	NULL	NULL	NULL	No tables used
2	SUBQUERY	t1	index	NULL	PRIMARY	43	NULL	2	100.00	Using where; Using index
Warnings:
Note	1003	/* select#1 */ select (/* select#2 */ select distinct `test`.`t1`.`date` from `test`.`t1` where `test`.`t1`.`date` = DATE'2002-08-03') AS `(SELECT DISTINCT date FROM t1 WHERE date='2002-08-03')`
SELECT DISTINCT date FROM t1 WHERE date='2002-08-03';
date
2002-08-03
SELECT (SELECT DISTINCT date FROM t1 WHERE date='2002-08-03');
(SELECT DISTINCT date FROM t1 WHERE date='2002-08-03')
2002-08-03
SELECT 1 FROM t1 WHERE 1=(SELECT 1 UNION SELECT 1) UNION ALL SELECT 1;
1
1
1
1
SELECT 1 FROM t1 WHERE 1=(SELECT 1 UNION ALL SELECT 1) UNION SELECT 1;
ERROR 21000: Subquery returns more than 1 row
EXPLAIN EXTENDED SELECT 1 FROM t1 WHERE 1=(SELECT 1 UNION SELECT 1);
id	select_type	table	type	possible_keys	key	key_len	ref	rows	filtered	Extra
1	PRIMARY	t1	index	NULL	topic	3	NULL	2	100.00	Using index
2	SUBQUERY	NULL	NULL	NULL	NULL	NULL	NULL	NULL	NULL	No tables used
3	UNION	NULL	NULL	NULL	NULL	NULL	NULL	NULL	NULL	No tables used
NULL	UNION RESULT	<union2,3>	ALL	NULL	NULL	NULL	NULL	NULL	NULL	
Warnings:
Note	1003	/* select#1 */ select 1 AS `1` from `test`.`t1` where 1
drop table t1;
CREATE TABLE `t1` (
`numeropost` mediumint(8) unsigned NOT NULL auto_increment,
`maxnumrep` int(10) unsigned NOT NULL default '0',
PRIMARY KEY  (`numeropost`),
UNIQUE KEY `maxnumrep` (`maxnumrep`)
) ENGINE=MyISAM ROW_FORMAT=FIXED;
INSERT INTO t1 (numeropost,maxnumrep) VALUES (40143,1),(43506,2);
CREATE TABLE `t2` (
`mot` varchar(30) NOT NULL default '',
`topic` mediumint(8) unsigned NOT NULL default '0',
`date` date NOT NULL default '0000-00-00',
`pseudo` varchar(35) NOT NULL default '',
PRIMARY KEY  (`mot`,`pseudo`,`date`,`topic`)
) ENGINE=MyISAM ROW_FORMAT=DYNAMIC;
INSERT INTO t2 (mot,topic,date,pseudo) VALUES ('joce','40143','2002-10-22','joce'), ('joce','43506','2002-10-22','joce');
select numeropost as a FROM t1 GROUP BY (SELECT 1 FROM t1 HAVING a=1);
a
40143
SELECT numeropost,maxnumrep FROM t1 WHERE exists (SELECT 1 FROM t2 WHERE (mot='joce') AND date >= '2002-10-21' AND t1.numeropost = t2.topic) ORDER BY maxnumrep DESC LIMIT 0, 20;
numeropost	maxnumrep
43506	2
40143	1
SELECT (SELECT 1) as a FROM (SELECT 1 FROM t1 HAVING a=1) b;
ERROR 42S22: Unknown column 'a' in 'having clause'
SELECT 1 IN (SELECT 1 FROM t2 HAVING a);
ERROR 42S22: Unknown column 'a' in 'having clause'
SELECT * from t2 where topic IN (SELECT topic FROM t2 GROUP BY topic);
mot	topic	date	pseudo
joce	40143	2002-10-22	joce
joce	43506	2002-10-22	joce
SELECT * from t2 where topic IN (SELECT topic FROM t2 GROUP BY topic HAVING topic < 4100);
mot	topic	date	pseudo
SELECT * from t2 where topic IN (SELECT SUM(topic) FROM t1);
mot	topic	date	pseudo
SELECT * from t2 where topic = any (SELECT topic FROM t2 GROUP BY topic);
mot	topic	date	pseudo
joce	40143	2002-10-22	joce
joce	43506	2002-10-22	joce
SELECT * from t2 where topic = any (SELECT topic FROM t2 GROUP BY topic HAVING topic < 4100);
mot	topic	date	pseudo
SELECT * from t2 where topic = any (SELECT SUM(topic) FROM t1);
mot	topic	date	pseudo
SELECT * from t2 where topic = all (SELECT topic FROM t2 GROUP BY topic);
mot	topic	date	pseudo
SELECT * from t2 where topic = all (SELECT topic FROM t2 GROUP BY topic HAVING topic < 4100);
mot	topic	date	pseudo
joce	40143	2002-10-22	joce
joce	43506	2002-10-22	joce
SELECT *, topic = all (SELECT topic FROM t2 GROUP BY topic HAVING topic < 4100) from t2;
mot	topic	date	pseudo	topic = all (SELECT topic FROM t2 GROUP BY topic HAVING topic < 4100)
joce	40143	2002-10-22	joce	1
joce	43506	2002-10-22	joce	1
SELECT * from t2 where topic = all (SELECT SUM(topic) FROM t2);
mot	topic	date	pseudo
SELECT * from t2 where topic <> any (SELECT SUM(topic) FROM t2);
mot	topic	date	pseudo
joce	40143	2002-10-22	joce
joce	43506	2002-10-22	joce
SELECT * from t2 where topic IN (SELECT topic FROM t2 GROUP BY topic HAVING topic < 41000);
mot	topic	date	pseudo
joce	40143	2002-10-22	joce
SELECT * from t2 where topic = any (SELECT topic FROM t2 GROUP BY topic HAVING topic < 41000);
mot	topic	date	pseudo
joce	40143	2002-10-22	joce
SELECT * from t2 where topic = all (SELECT topic FROM t2 GROUP BY topic HAVING topic < 41000);
mot	topic	date	pseudo
joce	40143	2002-10-22	joce
SELECT *, topic = all (SELECT topic FROM t2 GROUP BY topic HAVING topic < 41000) from t2;
mot	topic	date	pseudo	topic = all (SELECT topic FROM t2 GROUP BY topic HAVING topic < 41000)
joce	40143	2002-10-22	joce	1
joce	43506	2002-10-22	joce	0
drop table t1,t2;
CREATE TABLE `t1` (
`numeropost` mediumint(8) unsigned NOT NULL auto_increment,
`maxnumrep` int(10) unsigned NOT NULL default '0',
PRIMARY KEY  (`numeropost`),
UNIQUE KEY `maxnumrep` (`maxnumrep`)
) ENGINE=MyISAM ROW_FORMAT=FIXED;
INSERT INTO t1 (numeropost,maxnumrep) VALUES (1,0),(2,1);
select numeropost as a FROM t1 GROUP BY (SELECT 1 FROM t1 HAVING a=1);
ERROR 21000: Subquery returns more than 1 row
select numeropost as a FROM t1 ORDER BY (SELECT 1 FROM t1 HAVING a=1);
ERROR 21000: Subquery returns more than 1 row
show warnings;
Level	Code	Message
Error	1242	Subquery returns more than 1 row
Error	1028	Sort aborted: Subquery returns more than 1 row
drop table t1;
create table t1 (a int);
insert into t1 values (1),(2),(3);
(select * from t1) union (select * from t1) order by (select a from t1 limit 1);
a
1
2
3
drop table t1;
CREATE TABLE t1 (field char(1) NOT NULL DEFAULT 'b');
INSERT INTO t1 VALUES ();
SELECT field FROM t1 WHERE 1=(SELECT 1 UNION ALL SELECT 1 FROM (SELECT 1) a HAVING field='b');
ERROR 21000: Subquery returns more than 1 row
drop table t1;
CREATE TABLE `t1` (
`numeropost` mediumint(8) unsigned NOT NULL default '0',
`numreponse` int(10) unsigned NOT NULL auto_increment,
`pseudo` varchar(35) NOT NULL default '',
PRIMARY KEY  (`numeropost`,`numreponse`),
UNIQUE KEY `numreponse` (`numreponse`),
KEY `pseudo` (`pseudo`,`numeropost`)
) ENGINE=MyISAM;
SELECT (SELECT numeropost FROM t1 HAVING numreponse=a),numreponse FROM (SELECT * FROM t1) as a;
ERROR 42S22: Reference 'numreponse' not supported (forward reference in item list)
SELECT numreponse, (SELECT numeropost FROM t1 HAVING numreponse=a) FROM (SELECT * FROM t1) as a;
ERROR 42S22: Unknown column 'a' in 'having clause'
SELECT numreponse, (SELECT numeropost FROM t1 HAVING numreponse=1) FROM (SELECT * FROM t1) as a;
numreponse	(SELECT numeropost FROM t1 HAVING numreponse=1)
INSERT INTO t1 (numeropost,numreponse,pseudo) VALUES (1,1,'joce'),(1,2,'joce'),(1,3,'test');
EXPLAIN EXTENDED SELECT numreponse FROM t1 WHERE numeropost='1' AND numreponse=(SELECT 1 FROM t1 WHERE numeropost='1');
ERROR 21000: Subquery returns more than 1 row
SELECT numreponse FROM t1 WHERE numeropost='1' AND numreponse=(SELECT 1 FROM t1 WHERE numeropost='1');
ERROR 21000: Subquery returns more than 1 row
EXPLAIN EXTENDED SELECT MAX(numreponse) FROM t1 WHERE numeropost='1';
id	select_type	table	type	possible_keys	key	key_len	ref	rows	filtered	Extra
1	SIMPLE	NULL	NULL	NULL	NULL	NULL	NULL	NULL	NULL	Select tables optimized away
Warnings:
Note	1003	select max(`test`.`t1`.`numreponse`) AS `MAX(numreponse)` from `test`.`t1` where `test`.`t1`.`numeropost` = '1'
EXPLAIN EXTENDED SELECT numreponse FROM t1 WHERE numeropost='1' AND numreponse=(SELECT MAX(numreponse) FROM t1 WHERE numeropost='1');
id	select_type	table	type	possible_keys	key	key_len	ref	rows	filtered	Extra
1	PRIMARY	t1	const	PRIMARY,numreponse	PRIMARY	7	const,const	1	100.00	Using index
2	SUBQUERY	NULL	NULL	NULL	NULL	NULL	NULL	NULL	NULL	Select tables optimized away
Warnings:
Note	1003	/* select#1 */ select 3 AS `numreponse` from `test`.`t1` where 1
drop table t1;
CREATE TABLE t1 (a int(1));
INSERT INTO t1 VALUES (1);
SELECT 1 FROM (SELECT a FROM t1) b HAVING (SELECT b.a)=1;
1
1
drop table t1;
create table t1 (a int NOT NULL, b int, primary key (a));
create table t2 (a int NOT NULL, b int, primary key (a));
insert into t1 values (0, 10),(1, 11),(2, 12);
insert into t2 values (1, 21),(2, 22),(3, 23);
select * from t1;
a	b
0	10
1	11
2	12
update t1 set b= (select b from t2);
ERROR 21000: Subquery returns more than 1 row
update t1 set b= (select b from t2 where t1.a = t2.a);
select * from t1;
a	b
0	NULL
1	21
2	22
drop table t1, t2;
create table t1 (a int NOT NULL, b int, primary key (a));
create table t2 (a int NOT NULL, b int, primary key (a));
insert into t1 values (0, 10),(1, 11),(2, 12);
insert into t2 values (1, 21),(2, 12),(3, 23);
select * from t1;
a	b
0	10
1	11
2	12
select * from t1 where b = (select b from t2 where t1.a = t2.a);
a	b
2	12
delete from t1 where b in (select b from t1);
affected rows: 3
insert into t1 values (0, 10),(1, 11),(2, 12);
delete from t1 where b = (select b from t2);
ERROR 21000: Subquery returns more than 1 row
delete from t1 where b = (select b from t2 where t1.a = t2.a);
select * from t1 order by b;
a	b
0	10
1	11
drop table t1, t2;
create table t11 (a int NOT NULL, b int, primary key (a));
create table t12 (a int NOT NULL, b int, primary key (a));
create table t2 (a int NOT NULL, b int, primary key (a));
insert into t11 values (0, 10),(1, 11),(2, 12);
insert into t12 values (33, 10),(22, 11),(2, 12);
insert into t2 values (1, 21),(2, 12),(3, 23);
select * from t11;
a	b
0	10
1	11
2	12
select * from t12;
a	b
33	10
22	11
2	12
delete t11.*, t12.* from t11,t12 where t11.a = t12.a and t11.b = (select b from t12 where t11.a = t12.a);
ERROR HY000: Table 't12' is specified twice, both as a target for 'DELETE' and as a separate source for data
delete t11.*, t12.* from t11,t12 where t11.a = t12.a and t11.b = (select b from t2);
ERROR 21000: Subquery returns more than 1 row
delete t11.*, t12.* from t11,t12 where t11.a = t12.a and t11.b = (select b from t2 where t11.a = t2.a);
select * from t11;
a	b
0	10
1	11
select * from t12;
a	b
33	10
22	11
drop table t11, t12, t2;
CREATE TABLE t1 (x int) ENGINE=MyISAM;
create table t2 (a int) ENGINE=MyISAM;
create table t3 (b int);
insert into t2 values (1);
insert into t3 values (1),(2);
INSERT INTO t1 (x) VALUES ((SELECT x FROM t1));
ERROR HY000: Table 't1' is specified twice, both as a target for 'INSERT' and as a separate source for data
INSERT INTO t1 (x) VALUES ((SELECT b FROM t3));
ERROR 21000: Subquery returns more than 1 row
INSERT INTO t1 (x) VALUES ((SELECT a FROM t2));
select * from t1;
x
1
insert into t2 values (1);
INSERT DELAYED INTO t1 (x) VALUES ((SELECT SUM(a) FROM t2));
select * from t1;
x
1
2
INSERT INTO t1 (x) select (SELECT SUM(a)+1 FROM t2) FROM t2;
select * from t1;
x
1
2
3
3
INSERT INTO t1 (x) select (SELECT SUM(x)+2 FROM t1) FROM t2;
select * from t1;
x
1
2
3
3
11
11
INSERT DELAYED INTO t1 (x) VALUES ((SELECT SUM(x) FROM t2));
ERROR 42S22: Unknown column 'x' in 'field list'
INSERT DELAYED INTO t1 (x) VALUES ((SELECT SUM(a) FROM t2));
select * from t1;
x
1
2
3
3
11
11
2
drop table t1, t2, t3;
CREATE TABLE t1 (x int not null, y int, primary key (x)) ENGINE=MyISAM;
create table t2 (a int);
create table t3 (a int);
insert into t2 values (1);
insert into t3 values (1),(2);
select * from t1;
x	y
replace into t1 (x, y) VALUES ((SELECT x FROM t1), (SELECT a+1 FROM t2));
ERROR HY000: Table 't1' is specified twice, both as a target for 'INSERT' and as a separate source for data
replace into t1 (x, y) VALUES ((SELECT a FROM t3), (SELECT a+1 FROM t2));
ERROR 21000: Subquery returns more than 1 row
replace into t1 (x, y) VALUES ((SELECT a FROM t2), (SELECT a+1 FROM t2));
select * from t1;
x	y
1	2
replace into t1 (x, y) VALUES ((SELECT a FROM t2), (SELECT a+2 FROM t2));
select * from t1;
x	y
1	3
replace DELAYED into t1 (x, y) VALUES ((SELECT a+3 FROM t2), (SELECT a FROM t2));
select * from t1;
x	y
1	3
4	1
replace DELAYED into t1 (x, y) VALUES ((SELECT a+3 FROM t2), (SELECT a+1 FROM t2));
select * from t1;
x	y
1	3
4	2
replace LOW_PRIORITY into t1 (x, y) VALUES ((SELECT a+1 FROM t2), (SELECT a FROM t2));
select * from t1;
x	y
1	3
4	2
2	1
drop table t1, t2, t3;
SELECT * FROM (SELECT 1) b WHERE 1 IN (SELECT *);
ERROR HY000: No tables used
CREATE TABLE t2 (id int(11) default NULL, KEY id (id)) ENGINE=MyISAM CHARSET=latin1;
INSERT INTO t2 VALUES (1),(2);
SELECT * FROM t2 WHERE id IN (SELECT 1);
id
1
EXPLAIN EXTENDED SELECT * FROM t2 WHERE id IN (SELECT 1);
id	select_type	table	type	possible_keys	key	key_len	ref	rows	filtered	Extra
1	SIMPLE	t2	ref	id	id	5	const	1	100.00	Using index
Warnings:
Note	1249	Select 2 was reduced during optimization
Note	1003	select `test`.`t2`.`id` AS `id` from `test`.`t2` where `test`.`t2`.`id` = 1
SELECT * FROM t2 WHERE id IN (SELECT 1 UNION SELECT 3);
id
1
SELECT * FROM t2 WHERE id IN (SELECT 1+(select 1));
id
2
EXPLAIN EXTENDED SELECT * FROM t2 WHERE id IN (SELECT 1+(select 1));
id	select_type	table	type	possible_keys	key	key_len	ref	rows	filtered	Extra
1	SIMPLE	t2	ref	id	id	5	const	1	100.00	Using where; Using index
Warnings:
Note	1249	Select 3 was reduced during optimization
Note	1249	Select 2 was reduced during optimization
Note	1003	select `test`.`t2`.`id` AS `id` from `test`.`t2` where `test`.`t2`.`id` = <cache>(1 + 1)
EXPLAIN EXTENDED SELECT * FROM t2 WHERE id IN (SELECT 1 UNION SELECT 3);
id	select_type	table	type	possible_keys	key	key_len	ref	rows	filtered	Extra
1	PRIMARY	t2	index	NULL	id	5	NULL	2	100.00	Using where; Using index
2	DEPENDENT SUBQUERY	NULL	NULL	NULL	NULL	NULL	NULL	NULL	NULL	No tables used
3	DEPENDENT UNION	NULL	NULL	NULL	NULL	NULL	NULL	NULL	NULL	No tables used
NULL	UNION RESULT	<union2,3>	ALL	NULL	NULL	NULL	NULL	NULL	NULL	
Warnings:
Note	1003	/* select#1 */ select `test`.`t2`.`id` AS `id` from `test`.`t2` where <expr_cache><`test`.`t2`.`id`>(<in_optimizer>(`test`.`t2`.`id`,<exists>(/* select#2 */ select 1 having <cache>(`test`.`t2`.`id`) = <ref_null_helper>(1) union /* select#3 */ select 3 having <cache>(`test`.`t2`.`id`) = <ref_null_helper>(3))))
SELECT * FROM t2 WHERE id IN (SELECT 5 UNION SELECT 3);
id
SELECT * FROM t2 WHERE id IN (SELECT 5 UNION SELECT 2);
id
2
INSERT INTO t2 VALUES ((SELECT * FROM t2));
ERROR HY000: Table 't2' is specified twice, both as a target for 'INSERT' and as a separate source for data
INSERT INTO t2 VALUES ((SELECT id FROM t2));
ERROR HY000: Table 't2' is specified twice, both as a target for 'INSERT' and as a separate source for data
SELECT * FROM t2;
id
1
2
CREATE TABLE t1 (id int(11) default NULL, KEY id (id)) ENGINE=MyISAM CHARSET=latin1;
INSERT INTO t1 values (1),(1);
UPDATE t2 SET id=(SELECT * FROM t1);
ERROR 21000: Subquery returns more than 1 row
drop table t2, t1;
create table t1 (a int);
insert into t1 values (1),(2),(3);
select 1 IN (SELECT * from t1);
1 IN (SELECT * from t1)
1
select 10 IN (SELECT * from t1);
10 IN (SELECT * from t1)
0
select NULL IN (SELECT * from t1);
NULL IN (SELECT * from t1)
NULL
update t1 set a=NULL where a=2;
select 1 IN (SELECT * from t1);
1 IN (SELECT * from t1)
1
select 3 IN (SELECT * from t1);
3 IN (SELECT * from t1)
1
select 10 IN (SELECT * from t1);
10 IN (SELECT * from t1)
NULL
select 1 > ALL (SELECT * from t1);
1 > ALL (SELECT * from t1)
0
select 10 > ALL (SELECT * from t1);
10 > ALL (SELECT * from t1)
NULL
select 1 > ANY (SELECT * from t1);
1 > ANY (SELECT * from t1)
NULL
select 10 > ANY (SELECT * from t1);
10 > ANY (SELECT * from t1)
1
drop table t1;
create table t1 (a varchar(20));
insert into t1 values ('A'),('BC'),('DEF');
select 'A' IN (SELECT * from t1);
'A' IN (SELECT * from t1)
1
select 'XYZS' IN (SELECT * from t1);
'XYZS' IN (SELECT * from t1)
0
select NULL IN (SELECT * from t1);
NULL IN (SELECT * from t1)
NULL
update t1 set a=NULL where a='BC';
select 'A' IN (SELECT * from t1);
'A' IN (SELECT * from t1)
1
select 'DEF' IN (SELECT * from t1);
'DEF' IN (SELECT * from t1)
1
select 'XYZS' IN (SELECT * from t1);
'XYZS' IN (SELECT * from t1)
NULL
select 'A' > ALL (SELECT * from t1);
'A' > ALL (SELECT * from t1)
0
select 'XYZS' > ALL (SELECT * from t1);
'XYZS' > ALL (SELECT * from t1)
NULL
select 'A' > ANY (SELECT * from t1);
'A' > ANY (SELECT * from t1)
NULL
select 'XYZS' > ANY (SELECT * from t1);
'XYZS' > ANY (SELECT * from t1)
1
drop table t1;
create table t1 (a float);
insert into t1 values (1.5),(2.5),(3.5);
select 1.5 IN (SELECT * from t1);
1.5 IN (SELECT * from t1)
1
select 10.5 IN (SELECT * from t1);
10.5 IN (SELECT * from t1)
0
select NULL IN (SELECT * from t1);
NULL IN (SELECT * from t1)
NULL
update t1 set a=NULL where a=2.5;
select 1.5 IN (SELECT * from t1);
1.5 IN (SELECT * from t1)
1
select 3.5 IN (SELECT * from t1);
3.5 IN (SELECT * from t1)
1
select 10.5 IN (SELECT * from t1);
10.5 IN (SELECT * from t1)
NULL
select 1.5 > ALL (SELECT * from t1);
1.5 > ALL (SELECT * from t1)
0
select 10.5 > ALL (SELECT * from t1);
10.5 > ALL (SELECT * from t1)
NULL
select 1.5 > ANY (SELECT * from t1);
1.5 > ANY (SELECT * from t1)
NULL
select 10.5 > ANY (SELECT * from t1);
10.5 > ANY (SELECT * from t1)
1
explain extended select (select a+1) from t1;
id	select_type	table	type	possible_keys	key	key_len	ref	rows	filtered	Extra
1	SIMPLE	t1	ALL	NULL	NULL	NULL	NULL	3	100.00	
Warnings:
Note	1276	Field or reference 'test.t1.a' of SELECT #2 was resolved in SELECT #1
Note	1249	Select 2 was reduced during optimization
Note	1003	select `test`.`t1`.`a` + 1 AS `(select a+1)` from `test`.`t1`
select (select a+1) from t1;
(select a+1)
2.5
NULL
4.5
drop table t1;
CREATE TABLE t1 (a int(11) NOT NULL default '0', PRIMARY KEY  (a));
CREATE TABLE t2 (a int(11) default '0', INDEX (a));
INSERT INTO t1 VALUES (1),(2),(3),(4);
INSERT INTO t2 VALUES (1),(2),(3);
SELECT t1.a, t1.a in (select t2.a from t2) FROM t1;
a	t1.a in (select t2.a from t2)
1	1
2	1
3	1
4	0
explain extended SELECT t1.a, t1.a in (select t2.a from t2) FROM t1;
id	select_type	table	type	possible_keys	key	key_len	ref	rows	filtered	Extra
1	PRIMARY	t1	index	NULL	PRIMARY	4	NULL	4	100.00	Using index
2	SUBQUERY	t2	index_subquery	a	a	5	func	2	100.00	Using index
Warnings:
Note	1003	/* select#1 */ select `test`.`t1`.`a` AS `a`,<expr_cache><`test`.`t1`.`a`>(<in_optimizer>(`test`.`t1`.`a`,<exists>(<index_lookup>(<cache>(`test`.`t1`.`a`) in t2 on a checking NULL having `test`.`t2`.`a` is null)))) AS `t1.a in (select t2.a from t2)` from `test`.`t1`
CREATE TABLE t3 (a int(11) default '0');
INSERT INTO t3 VALUES (1),(2),(3);
SELECT t1.a, t1.a in (select t2.a from t2,t3 where t3.a=t2.a) FROM t1;
a	t1.a in (select t2.a from t2,t3 where t3.a=t2.a)
1	1
2	1
3	1
4	0
explain extended SELECT t1.a, t1.a in (select t2.a from t2,t3 where t3.a=t2.a) FROM t1;
id	select_type	table	type	possible_keys	key	key_len	ref	rows	filtered	Extra
1	PRIMARY	t1	index	NULL	PRIMARY	4	NULL	4	100.00	Using index
2	DEPENDENT SUBQUERY	t2	ref_or_null	a	a	5	func	2	100.00	Using where; Using index
2	DEPENDENT SUBQUERY	t3	ALL	NULL	NULL	NULL	NULL	3	100.00	Using where; Using join buffer (flat, BNL join)
Warnings:
Note	1003	/* select#1 */ select `test`.`t1`.`a` AS `a`,<expr_cache><`test`.`t1`.`a`>(<in_optimizer>(`test`.`t1`.`a`,<exists>(/* select#2 */ select `test`.`t2`.`a` from `test`.`t2` join `test`.`t3` where `test`.`t3`.`a` = `test`.`t2`.`a` and (<cache>(`test`.`t1`.`a`) = `test`.`t2`.`a` or `test`.`t2`.`a` is null) having `test`.`t2`.`a` is null))) AS `t1.a in (select t2.a from t2,t3 where t3.a=t2.a)` from `test`.`t1`
drop table t1,t2,t3;
# check correct NULL Processing for normal IN/ALL/ANY
# and 2 ways of max/min optimization
create table t1 (a int);
insert into t1 values (1), (100), (NULL), (1000);
create table t2 (a int not null);
# subselect returns empty set (for NULL and non-NULL left part)
select a, a in (select * from t2) from t1;
a	a in (select * from t2)
1	0
100	0
NULL	0
1000	0
select a, a > any (select * from t2) from t1;
a	a > any (select * from t2)
1	0
100	0
NULL	0
1000	0
select a, a > all (select * from t2) from t1;
a	a > all (select * from t2)
1	1
100	1
NULL	1
1000	1
select a from t1 where a in (select * from t2);
a
select a from t1 where a > any (select * from t2);
a
select a from t1 where a > all (select * from t2);
a
1
100
NULL
1000
select a from t1 where a in (select * from t2 group by a);
a
select a from t1 where a > any (select * from t2 group by a);
a
select a from t1 where a > all (select * from t2 group by a);
a
1
100
NULL
1000
insert into t2 values (1),(200);
# sebselect returns non-empty set without NULLs
select a, a in (select * from t2) from t1;
a	a in (select * from t2)
1	1
100	0
NULL	NULL
1000	0
select a, a > any (select * from t2) from t1;
a	a > any (select * from t2)
1	0
100	1
NULL	NULL
1000	1
select a, a > all (select * from t2) from t1;
a	a > all (select * from t2)
1	0
100	0
NULL	NULL
1000	1
select a from t1 where a in (select * from t2);
a
1
select a from t1 where a > any (select * from t2);
a
100
1000
select a from t1 where a > all (select * from t2);
a
1000
select a from t1 where a in (select * from t2 group by a);
a
1
select a from t1 where a > any (select * from t2 group by a);
a
100
1000
select a from t1 where a > all (select * from t2 group by a);
a
1000
drop table t2;
create table t2 (a int);
insert into t2 values (1),(NULL),(200);
# sebselect returns non-empty set with NULLs
select a, a in (select * from t2) from t1;
a	a in (select * from t2)
1	1
100	NULL
NULL	NULL
1000	NULL
select a, a > any (select * from t2) from t1;
a	a > any (select * from t2)
1	NULL
100	1
NULL	NULL
1000	1
select a, a > all (select * from t2) from t1;
a	a > all (select * from t2)
1	0
100	0
NULL	NULL
1000	NULL
select a from t1 where a in (select * from t2);
a
1
select a from t1 where a > any (select * from t2);
a
100
1000
select a from t1 where a > all (select * from t2);
a
select a from t1 where a in (select * from t2 group by a);
a
1
select a from t1 where a > any (select * from t2 group by a);
a
100
1000
select a from t1 where a > all (select * from t2 group by a);
a
drop table t1, t2;
create table t1 (a float);
select 10.5 IN (SELECT * from t1 LIMIT 1);
ERROR 42000: This version of MariaDB doesn't yet support 'LIMIT & IN/ALL/ANY/SOME subquery'
select 10.5 IN (SELECT * from t1 LIMIT 1 UNION SELECT 1.5);
ERROR 42000: You have an error in your SQL syntax; check the manual that corresponds to your MariaDB server version for the right syntax to use near 'UNION SELECT 1.5)' at line 1
select 10.5 IN (SELECT * from t1 UNION SELECT 1.5 LIMIT 1);
ERROR 42000: This version of MariaDB doesn't yet support 'LIMIT & IN/ALL/ANY/SOME subquery'
drop table t1;
create table t1 (a int, b int, c varchar(10));
create table t2 (a int);
insert into t1 values (1,2,'a'),(2,3,'b'),(3,4,'c');
insert into t2 values (1),(2),(NULL);
select a, (select a,b,c from t1 where t1.a=t2.a) = ROW(a,2,'a'),(select c from t1 where a=t2.a)  from t2;
a	(select a,b,c from t1 where t1.a=t2.a) = ROW(a,2,'a')	(select c from t1 where a=t2.a)
1	1	a
2	0	b
NULL	NULL	NULL
select a, (select a,b,c from t1 where t1.a=t2.a) = ROW(a,3,'b'),(select c from t1 where a=t2.a) from t2;
a	(select a,b,c from t1 where t1.a=t2.a) = ROW(a,3,'b')	(select c from t1 where a=t2.a)
1	0	a
2	1	b
NULL	NULL	NULL
select a, (select a,b,c from t1 where t1.a=t2.a) = ROW(a,4,'c'),(select c from t1 where a=t2.a) from t2;
a	(select a,b,c from t1 where t1.a=t2.a) = ROW(a,4,'c')	(select c from t1 where a=t2.a)
1	0	a
2	0	b
NULL	NULL	NULL
drop table t1,t2;
create table t1 (a int, b real, c varchar(10));
insert into t1 values (1, 1, 'a'), (2,2,'b'), (NULL, 2, 'b');
select ROW(1, 1, 'a') IN (select a,b,c from t1);
ROW(1, 1, 'a') IN (select a,b,c from t1)
1
select ROW(1, 2, 'a') IN (select a,b,c from t1);
ROW(1, 2, 'a') IN (select a,b,c from t1)
0
select ROW(1, 1, 'a') IN (select b,a,c from t1);
ROW(1, 1, 'a') IN (select b,a,c from t1)
1
select ROW(1, 1, 'a') IN (select a,b,c from t1 where a is not null);
ROW(1, 1, 'a') IN (select a,b,c from t1 where a is not null)
1
select ROW(1, 2, 'a') IN (select a,b,c from t1 where a is not null);
ROW(1, 2, 'a') IN (select a,b,c from t1 where a is not null)
0
select ROW(1, 1, 'a') IN (select b,a,c from t1 where a is not null);
ROW(1, 1, 'a') IN (select b,a,c from t1 where a is not null)
1
select ROW(1, 1, 'a') IN (select a,b,c from t1 where c='b' or c='a');
ROW(1, 1, 'a') IN (select a,b,c from t1 where c='b' or c='a')
1
select ROW(1, 2, 'a') IN (select a,b,c from t1 where c='b' or c='a');
ROW(1, 2, 'a') IN (select a,b,c from t1 where c='b' or c='a')
0
select ROW(1, 1, 'a') IN (select b,a,c from t1 where c='b' or c='a');
ROW(1, 1, 'a') IN (select b,a,c from t1 where c='b' or c='a')
1
select ROW(1, 1, 'a') IN (select b,a,c from t1 limit 2);
ERROR 42000: This version of MariaDB doesn't yet support 'LIMIT & IN/ALL/ANY/SOME subquery'
drop table t1;
create table t1 (a int);
insert into t1 values (1);
do @a:=(SELECT a from t1);
select @a;
@a
1
set @a:=2;
set @a:=(SELECT a from t1);
select @a;
@a
1
drop table t1;
do (SELECT a from t1);
ERROR 42S02: Table 'test.t1' doesn't exist
set @a:=(SELECT a from t1);
ERROR 42S02: Table 'test.t1' doesn't exist
CREATE TABLE t1 (a int, KEY(a));
HANDLER t1 OPEN;
HANDLER t1 READ a=((SELECT 1));
ERROR 42000: HANDLER..READ does not support subqueries or stored functions
HANDLER t1 CLOSE;
drop table t1;
create table t1 (a int);
create table t2 (b int);
insert into t1 values (1),(2);
insert into t2 values (1);
select a from t1 where a in (select a from t1 where a in (select b from t2));
a
1
drop table t1, t2;
create table t1 (a int, b int);
create table t2 like t1;
insert into t1 values (1,2),(1,3),(1,4),(1,5);
insert into t2 values (1,2),(1,3);
select * from t1 where row(a,b) in (select a,b from t2);
a	b
1	2
1	3
drop table t1, t2;
CREATE TABLE `t1` (`i` int(11) NOT NULL default '0',PRIMARY KEY  (`i`)) ENGINE=MyISAM CHARSET=latin1;
INSERT INTO t1 VALUES (1);
UPDATE t1 SET i=i+1 WHERE i=(SELECT MAX(i));
select * from t1;
i
2
drop table t1;
CREATE TABLE t1 (a int(1));
EXPLAIN EXTENDED SELECT (SELECT RAND() FROM t1) FROM t1;
id	select_type	table	type	possible_keys	key	key_len	ref	rows	filtered	Extra
1	PRIMARY	t1	system	NULL	NULL	NULL	NULL	0	0.00	Const row not found
2	UNCACHEABLE SUBQUERY	t1	system	NULL	NULL	NULL	NULL	0	0.00	Const row not found
Warnings:
Note	1003	/* select#1 */ select (/* select#2 */ select rand() from `test`.`t1`) AS `(SELECT RAND() FROM t1)` from `test`.`t1`
EXPLAIN EXTENDED SELECT (SELECT ENCRYPT('test') FROM t1) FROM t1;
id	select_type	table	type	possible_keys	key	key_len	ref	rows	filtered	Extra
1	PRIMARY	t1	system	NULL	NULL	NULL	NULL	0	0.00	Const row not found
2	UNCACHEABLE SUBQUERY	t1	system	NULL	NULL	NULL	NULL	0	0.00	Const row not found
Warnings:
Note	1003	/* select#1 */ select (/* select#2 */ select encrypt('test') from `test`.`t1`) AS `(SELECT ENCRYPT('test') FROM t1)` from `test`.`t1`
EXPLAIN EXTENDED SELECT (SELECT BENCHMARK(1,1) FROM t1) FROM t1;
id	select_type	table	type	possible_keys	key	key_len	ref	rows	filtered	Extra
1	PRIMARY	t1	system	NULL	NULL	NULL	NULL	0	0.00	Const row not found
2	UNCACHEABLE SUBQUERY	t1	system	NULL	NULL	NULL	NULL	0	0.00	Const row not found
Warnings:
Note	1003	/* select#1 */ select (/* select#2 */ select benchmark(1,1) from `test`.`t1`) AS `(SELECT BENCHMARK(1,1) FROM t1)` from `test`.`t1`
drop table t1;
CREATE TABLE `t1` (
`mot` varchar(30) character set latin1 NOT NULL default '',
`topic` mediumint(8) unsigned NOT NULL default '0',
`date` date NOT NULL default '0000-00-00',
`pseudo` varchar(35) character set latin1 NOT NULL default '',
PRIMARY KEY  (`mot`,`pseudo`,`date`,`topic`),
KEY `pseudo` (`pseudo`,`date`,`topic`),
KEY `topic` (`topic`)
) ENGINE=MyISAM CHARSET=latin1 ROW_FORMAT=DYNAMIC;
CREATE TABLE `t2` (
`mot` varchar(30) character set latin1 NOT NULL default '',
`topic` mediumint(8) unsigned NOT NULL default '0',
`date` date NOT NULL default '0000-00-00',
`pseudo` varchar(35) character set latin1 NOT NULL default '',
PRIMARY KEY  (`mot`,`pseudo`,`date`,`topic`),
KEY `pseudo` (`pseudo`,`date`,`topic`),
KEY `topic` (`topic`)
) ENGINE=MyISAM CHARSET=latin1 ROW_FORMAT=DYNAMIC;
CREATE TABLE `t3` (
`numeropost` mediumint(8) unsigned NOT NULL auto_increment,
`maxnumrep` int(10) unsigned NOT NULL default '0',
PRIMARY KEY  (`numeropost`),
UNIQUE KEY `maxnumrep` (`maxnumrep`)
) ENGINE=MyISAM CHARSET=latin1;
INSERT IGNORE INTO t1 VALUES ('joce','1','','joce'),('test','2','','test');
Warnings:
Warning	1265	Data truncated for column 'date' at row 1
Warning	1265	Data truncated for column 'date' at row 2
INSERT IGNORE INTO t2 VALUES ('joce','1','','joce'),('test','2','','test');
Warnings:
Warning	1265	Data truncated for column 'date' at row 1
Warning	1265	Data truncated for column 'date' at row 2
INSERT INTO t3 VALUES (1,1);
SELECT DISTINCT topic FROM t2 WHERE NOT EXISTS(SELECT * FROM t3 WHERE
numeropost=topic);
topic
2
select * from t1;
mot	topic	date	pseudo
joce	1	0000-00-00	joce
test	2	0000-00-00	test
DELETE FROM t1 WHERE topic IN (SELECT DISTINCT topic FROM t2 WHERE NOT
EXISTS(SELECT * FROM t3 WHERE numeropost=topic));
select * from t1;
mot	topic	date	pseudo
joce	1	0000-00-00	joce
drop table t1, t2, t3;
SELECT * FROM (SELECT 1 as a,(SELECT a)) a;
a	(SELECT a)
1	1
CREATE TABLE t1 SELECT * FROM (SELECT 1 as a,(SELECT 1)) a;
SHOW CREATE TABLE t1;
Table	Create Table
t1	CREATE TABLE `t1` (
  `a` int(1) NOT NULL DEFAULT 0,
  `(SELECT 1)` int(1) NOT NULL DEFAULT 0
) ENGINE=MyISAM DEFAULT CHARSET=latin1
drop table t1;
CREATE TABLE t1 SELECT * FROM (SELECT 1 as a,(SELECT a)) a;
SHOW CREATE TABLE t1;
Table	Create Table
t1	CREATE TABLE `t1` (
  `a` int(1) NOT NULL DEFAULT 0,
  `(SELECT a)` int(1) NOT NULL DEFAULT 0
) ENGINE=MyISAM DEFAULT CHARSET=latin1
drop table t1;
CREATE TABLE t1 SELECT * FROM (SELECT 1 as a,(SELECT a+0)) a;
SHOW CREATE TABLE t1;
Table	Create Table
t1	CREATE TABLE `t1` (
  `a` int(1) NOT NULL DEFAULT 0,
  `(SELECT a+0)` int(3) NOT NULL DEFAULT 0
) ENGINE=MyISAM DEFAULT CHARSET=latin1
drop table t1;
CREATE TABLE t1 SELECT (SELECT 1 as a UNION SELECT 1+1 limit 1,1) as a;
select * from t1;
a
2
SHOW CREATE TABLE t1;
Table	Create Table
t1	CREATE TABLE `t1` (
  `a` int(3) NOT NULL
) ENGINE=MyISAM DEFAULT CHARSET=latin1
drop table t1;
create table t1 (a int);
insert into t1 values (1), (2), (3);
explain extended select a,(select (select rand() from t1 limit 1)  from t1 limit 1)
from t1;
id	select_type	table	type	possible_keys	key	key_len	ref	rows	filtered	Extra
1	PRIMARY	t1	ALL	NULL	NULL	NULL	NULL	3	100.00	
2	UNCACHEABLE SUBQUERY	t1	ALL	NULL	NULL	NULL	NULL	3	100.00	
3	UNCACHEABLE SUBQUERY	t1	ALL	NULL	NULL	NULL	NULL	3	100.00	
Warnings:
Note	1003	/* select#1 */ select `test`.`t1`.`a` AS `a`,(/* select#2 */ select (/* select#3 */ select rand() from `test`.`t1` limit 1) from `test`.`t1` limit 1) AS `(select (select rand() from t1 limit 1)  from t1 limit 1)` from `test`.`t1`
drop table t1;
select t1.Continent, t2.Name, t2.Population from t1 LEFT JOIN t2 ON t1.Code = t2.Country  where t2.Population IN (select max(t2.Population) AS Population from t2, t1 where t2.Country = t1.Code group by Continent);
ERROR 42S02: Table 'test.t1' doesn't exist
CREATE TABLE t1 (
ID int(11) NOT NULL auto_increment,
name char(35) NOT NULL default '',
t2 char(3) NOT NULL default '',
District char(20) NOT NULL default '',
Population int(11) NOT NULL default '0',
PRIMARY KEY  (ID)
) ENGINE=MyISAM;
INSERT INTO t1 VALUES (130,'Sydney','AUS','New South Wales',3276207);
INSERT INTO t1 VALUES (131,'Melbourne','AUS','Victoria',2865329);
INSERT INTO t1 VALUES (132,'Brisbane','AUS','Queensland',1291117);
CREATE TABLE t2 (
Code char(3) NOT NULL default '',
Name char(52) NOT NULL default '',
Continent enum('Asia','Europe','North America','Africa','Oceania','Antarctica','South America') NOT NULL default 'Asia',
Region char(26) NOT NULL default '',
SurfaceArea float(10,2) NOT NULL default '0.00',
IndepYear smallint(6) default NULL,
Population int(11) NOT NULL default '0',
LifeExpectancy float(3,1) default NULL,
GNP float(10,2) default NULL,
GNPOld float(10,2) default NULL,
LocalName char(45) NOT NULL default '',
GovernmentForm char(45) NOT NULL default '',
HeadOfState char(60) default NULL,
Capital int(11) default NULL,
Code2 char(2) NOT NULL default '',
PRIMARY KEY  (Code)
) ENGINE=MyISAM;
INSERT INTO t2 VALUES ('AUS','Australia','Oceania','Australia and New Zealand',7741220.00,1901,18886000,79.8,351182.00,392911.00,'Australia','Constitutional Monarchy, Federation','Elisabeth II',135,'AU');
INSERT INTO t2 VALUES ('AZE','Azerbaijan','Asia','Middle East',86600.00,1991,7734000,62.9,4127.00,4100.00,'Azärbaycan','Federal Republic','Heydär Äliyev',144,'AZ');
select t2.Continent, t1.Name, t1.Population from t2 LEFT JOIN t1 ON t2.Code = t1.t2  where t1.Population IN (select max(t1.Population) AS Population from t1, t2 where t1.t2 = t2.Code group by Continent);
Continent	Name	Population
Oceania	Sydney	3276207
drop table t1, t2;
CREATE TABLE `t1` (
`id` mediumint(8) unsigned NOT NULL auto_increment,
`pseudo` varchar(35) character set latin1 NOT NULL default '',
PRIMARY KEY  (`id`),
UNIQUE KEY `pseudo` (`pseudo`)
) ENGINE=MyISAM PACK_KEYS=1 ROW_FORMAT=DYNAMIC;
INSERT INTO t1 (pseudo) VALUES ('test');
SELECT 0 IN (SELECT 1 FROM t1 a);
0 IN (SELECT 1 FROM t1 a)
0
EXPLAIN EXTENDED SELECT 0 IN (SELECT 1 FROM t1 a);
id	select_type	table	type	possible_keys	key	key_len	ref	rows	filtered	Extra
1	PRIMARY	NULL	NULL	NULL	NULL	NULL	NULL	NULL	NULL	No tables used
2	SUBQUERY	NULL	NULL	NULL	NULL	NULL	NULL	NULL	NULL	Impossible WHERE noticed after reading const tables
Warnings:
Note	1003	/* select#1 */ select <in_optimizer>(0,<exists>(/* select#2 */ select 1 from dual where 0 = 1)) AS `0 IN (SELECT 1 FROM t1 a)`
INSERT INTO t1 (pseudo) VALUES ('test1');
SELECT 0 IN (SELECT 1 FROM t1 a);
0 IN (SELECT 1 FROM t1 a)
0
EXPLAIN EXTENDED SELECT 0 IN (SELECT 1 FROM t1 a);
id	select_type	table	type	possible_keys	key	key_len	ref	rows	filtered	Extra
1	PRIMARY	NULL	NULL	NULL	NULL	NULL	NULL	NULL	NULL	No tables used
2	SUBQUERY	NULL	NULL	NULL	NULL	NULL	NULL	NULL	NULL	Impossible WHERE noticed after reading const tables
Warnings:
Note	1003	/* select#1 */ select <in_optimizer>(0,<exists>(/* select#2 */ select 1 from `test`.`t1` `a` where 0 = 1)) AS `0 IN (SELECT 1 FROM t1 a)`
drop table t1;
CREATE TABLE `t1` (
`i` int(11) NOT NULL default '0',
PRIMARY KEY  (`i`)
) ENGINE=MyISAM CHARSET=latin1;
INSERT INTO t1 VALUES (1);
UPDATE t1 SET i=i+(SELECT MAX(i) FROM (SELECT 1) t) WHERE i=(SELECT MAX(i));
UPDATE t1 SET i=i+1 WHERE i=(SELECT MAX(i));
UPDATE t1 SET t.i=i+(SELECT MAX(i) FROM (SELECT 1) t);
ERROR 42S22: Unknown column 't.i' in 'field list'
select * from t1;
i
3
drop table t1;
CREATE TABLE t1 (
id int(11) default NULL
) ENGINE=MyISAM CHARSET=latin1;
INSERT INTO t1 VALUES (1),(1),(2),(2),(1),(3);
CREATE TABLE t2 (
id int(11) default NULL,
name varchar(15) default NULL
) ENGINE=MyISAM CHARSET=latin1;
INSERT INTO t2 VALUES (4,'vita'), (1,'vita'), (2,'vita'), (1,'vita');
update t1, t2 set t2.name='lenka' where t2.id in (select id from t1);
select * from t2;
id	name
4	vita
1	lenka
2	lenka
1	lenka
drop table t1,t2;
create table t1 (a int, unique index indexa (a));
insert into t1 values (-1), (-4), (-2), (NULL);
select -10 IN (select a from t1 FORCE INDEX (indexa));
-10 IN (select a from t1 FORCE INDEX (indexa))
NULL
drop table t1;
create table t1 (id int not null auto_increment primary key, salary int, key(salary));
insert into t1 (salary) values (100),(1000),(10000),(10),(500),(5000),(50000);
explain extended SELECT id FROM t1 where salary = (SELECT MAX(salary) FROM t1);
id	select_type	table	type	possible_keys	key	key_len	ref	rows	filtered	Extra
1	PRIMARY	t1	ref	salary	salary	5	const	1	100.00	Using where
2	SUBQUERY	NULL	NULL	NULL	NULL	NULL	NULL	NULL	NULL	Select tables optimized away
Warnings:
Note	1003	/* select#1 */ select `test`.`t1`.`id` AS `id` from `test`.`t1` where `test`.`t1`.`salary` = (/* select#2 */ select max(`test`.`t1`.`salary`) from `test`.`t1`)
drop table t1;
CREATE TABLE t1 (
ID int(10) unsigned NOT NULL auto_increment,
SUB_ID int(3) unsigned NOT NULL default '0',
REF_ID int(10) unsigned default NULL,
REF_SUB int(3) unsigned default '0',
PRIMARY KEY (ID,SUB_ID),
UNIQUE KEY t1_PK (ID,SUB_ID),
KEY t1_FK (REF_ID,REF_SUB),
KEY t1_REFID (REF_ID)
) ENGINE=MyISAM CHARSET=cp1251;
INSERT INTO t1 VALUES (1,0,NULL,NULL),(2,0,NULL,NULL);
SELECT DISTINCT REF_ID FROM t1 WHERE ID= (SELECT DISTINCT REF_ID FROM t1 WHERE ID=2);
REF_ID
DROP TABLE t1;
create table t1 (a int, b int);
create table t2 (a int, b int);
insert into t1 values (1,0), (2,0), (3,0);
insert into t2 values (1,1), (2,1), (3,1), (2,2);
update ignore t1 set b=(select b from t2 where t1.a=t2.a);
Warnings:
Warning	1242	Subquery returns more than 1 row
select * from t1;
a	b
1	1
2	NULL
3	1
drop table t1, t2;
CREATE TABLE `t1` (
`id` mediumint(8) unsigned NOT NULL auto_increment,
`pseudo` varchar(35) NOT NULL default '',
`email` varchar(60) NOT NULL default '',
PRIMARY KEY  (`id`),
UNIQUE KEY `email` (`email`),
UNIQUE KEY `pseudo` (`pseudo`)
) ENGINE=MyISAM CHARSET=latin1 PACK_KEYS=1 ROW_FORMAT=DYNAMIC;
INSERT INTO t1 (id,pseudo,email) VALUES (1,'test','test'),(2,'test1','test1');
SELECT pseudo as a, pseudo as b FROM t1 GROUP BY (SELECT a) ORDER BY (SELECT id*1);
a	b
test	test
test1	test1
drop table if exists t1;
(SELECT 1 as a) UNION (SELECT 1) ORDER BY (SELECT a+0);
a
1
create table t1 (a int not null, b int, primary key (a));
create table t2 (a int not null, primary key (a));
create table t3 (a int not null, b int, primary key (a));
insert into t1 values (1,10), (2,20), (3,30),  (4,40);
insert into t2 values (2), (3), (4), (5);
insert into t3 values (10,3), (20,4), (30,5);
select * from t2 where t2.a in (select a from t1);
a
2
3
4
explain extended select * from t2 where t2.a in (select a from t1);
id	select_type	table	type	possible_keys	key	key_len	ref	rows	filtered	Extra
1	PRIMARY	t2	index	PRIMARY	PRIMARY	4	NULL	4	100.00	Using index
1	PRIMARY	t1	eq_ref	PRIMARY	PRIMARY	4	test.t2.a	1	100.00	Using index
Warnings:
Note	1003	select `test`.`t2`.`a` AS `a` from `test`.`t1` join `test`.`t2` where `test`.`t1`.`a` = `test`.`t2`.`a`
select * from t2 where t2.a in (select a from t1 where t1.b <> 30);
a
2
4
explain extended select * from t2 where t2.a in (select a from t1 where t1.b <> 30);
id	select_type	table	type	possible_keys	key	key_len	ref	rows	filtered	Extra
1	PRIMARY	t2	index	PRIMARY	PRIMARY	4	NULL	4	100.00	Using index
1	PRIMARY	t1	eq_ref	PRIMARY	PRIMARY	4	test.t2.a	1	100.00	Using where
Warnings:
Note	1003	select `test`.`t2`.`a` AS `a` from `test`.`t1` join `test`.`t2` where `test`.`t1`.`a` = `test`.`t2`.`a` and `test`.`t1`.`b` <> 30
select * from t2 where t2.a in (select t1.a from t1,t3 where t1.b=t3.a);
a
2
3
explain extended select * from t2 where t2.a in (select t1.a from t1,t3 where t1.b=t3.a);
id	select_type	table	type	possible_keys	key	key_len	ref	rows	filtered	Extra
1	PRIMARY	t2	index	PRIMARY	PRIMARY	4	NULL	4	100.00	Using index
1	PRIMARY	t1	eq_ref	PRIMARY	PRIMARY	4	test.t2.a	1	100.00	
1	PRIMARY	t3	index	PRIMARY	PRIMARY	4	NULL	3	100.00	Using where; Using index; Using join buffer (flat, BNL join)
Warnings:
Note	1003	select `test`.`t2`.`a` AS `a` from `test`.`t1` join `test`.`t3` join `test`.`t2` where `test`.`t3`.`a` = `test`.`t1`.`b` and `test`.`t1`.`a` = `test`.`t2`.`a`
drop table t1, t2, t3;
create table t1 (a int, b int, index a (a,b));
create table t2 (a int, index a (a));
create table t3 (a int, b int, index a (a));
insert into t1 values (1,10), (2,20), (3,30), (4,40);
create table t0(a int);
insert into t0 values (0),(1),(2),(3),(4),(5),(6),(7),(8),(9);
insert into t1
select rand()*100000+200,rand()*100000 from t0 A, t0 B, t0 C, t0 D;
insert into t2 values (2), (3), (4), (5);
insert into t3 values (10,3), (20,4), (30,5);
select * from t2 where t2.a in (select a from t1);
a
2
3
4
explain extended select * from t2 where t2.a in (select a from t1);
id	select_type	table	type	possible_keys	key	key_len	ref	rows	filtered	Extra
1	PRIMARY	t2	index	a	a	5	NULL	4	100.00	Using where; Using index
1	PRIMARY	t1	ref	a	a	5	test.t2.a	101	100.00	Using index; FirstMatch(t2)
Warnings:
Note	1003	select `test`.`t2`.`a` AS `a` from `test`.`t2` semi join (`test`.`t1`) where `test`.`t1`.`a` = `test`.`t2`.`a`
select * from t2 where t2.a in (select a from t1 where t1.b <> 30);
a
2
4
explain extended select * from t2 where t2.a in (select a from t1 where t1.b <> 30);
id	select_type	table	type	possible_keys	key	key_len	ref	rows	filtered	Extra
1	PRIMARY	t2	index	a	a	5	NULL	4	100.00	Using where; Using index
1	PRIMARY	t1	ref	a	a	5	test.t2.a	101	100.00	Using where; Using index; FirstMatch(t2)
Warnings:
Note	1003	select `test`.`t2`.`a` AS `a` from `test`.`t2` semi join (`test`.`t1`) where `test`.`t1`.`a` = `test`.`t2`.`a` and `test`.`t1`.`b` <> 30
select * from t2 where t2.a in (select t1.a from t1,t3 where t1.b=t3.a);
a
2
3
explain extended select * from t2 where t2.a in (select t1.a from t1,t3 where t1.b=t3.a);
id	select_type	table	type	possible_keys	key	key_len	ref	rows	filtered	Extra
1	PRIMARY	t2	index	a	a	5	NULL	4	100.00	Using where; Using index
1	PRIMARY	t3	index	a	a	5	NULL	3	100.00	Using where; Using index
1	PRIMARY	t1	ref	a	a	10	test.t2.a,test.t3.a	116	100.00	Using index; FirstMatch(t2)
Warnings:
Note	1003	select `test`.`t2`.`a` AS `a` from `test`.`t2` semi join (`test`.`t1` join `test`.`t3`) where `test`.`t1`.`b` = `test`.`t3`.`a` and `test`.`t1`.`a` = `test`.`t2`.`a`
insert into t1 values (3,31);
select * from t2 where t2.a in (select a from t1 where t1.b <> 30);
a
2
3
4
select * from t2 where t2.a in (select a from t1 where t1.b <> 30 and t1.b <> 31);
a
2
4
explain extended select * from t2 where t2.a in (select a from t1 where t1.b <> 30);
id	select_type	table	type	possible_keys	key	key_len	ref	rows	filtered	Extra
1	PRIMARY	t2	index	a	a	5	NULL	4	100.00	Using where; Using index
1	PRIMARY	t1	ref	a	a	5	test.t2.a	101	100.00	Using where; Using index; FirstMatch(t2)
Warnings:
Note	1003	select `test`.`t2`.`a` AS `a` from `test`.`t2` semi join (`test`.`t1`) where `test`.`t1`.`a` = `test`.`t2`.`a` and `test`.`t1`.`b` <> 30
drop table t0, t1, t2, t3;
create table t1 (a int, b int);
create table t2 (a int, b int);
create table t3 (a int, b int);
insert into t1 values (0,100),(1,2), (1,3), (2,2), (2,7), (2,-1), (3,10);
insert into t2 values (0,0), (1,1), (2,1), (3,1), (4,1);
insert into t3 values (3,3), (2,2), (1,1);
select a,(select count(distinct t1.b) as sum from t1,t2 where t1.a=t2.a and t2.b > 0 and t1.a <= t3.b group by t1.a order by sum limit 1) from t3;
a	(select count(distinct t1.b) as sum from t1,t2 where t1.a=t2.a and t2.b > 0 and t1.a <= t3.b group by t1.a order by sum limit 1)
3	1
2	2
1	2
drop table t1,t2,t3;
create table t1 (s1 int);
create table t2 (s1 int);
insert into t1 values (1);
insert into t2 values (1);
select * from t1 where exists (select s1 from t2 having max(t2.s1)=t1.s1);
s1
1
drop table t1,t2;
create table t1 (s1 int);
create table t2 (s1 int);
insert into t1 values (1);
insert into t2 values (1);
update t1 set  s1 = s1 + 1 where 1 = (select x.s1 as A from t2 WHERE t2.s1 > t1.s1 order by A);
ERROR 42S22: Unknown column 'x.s1' in 'field list'
DROP TABLE t1, t2;
CREATE TABLE t1 (s1 CHAR(5) COLLATE latin1_german1_ci,
s2 CHAR(5) COLLATE latin1_swedish_ci);
INSERT INTO t1 VALUES ('z','?');
select * from t1 where s1 > (select max(s2) from t1);
ERROR HY000: Illegal mix of collations (latin1_german1_ci,IMPLICIT) and (latin1_swedish_ci,IMPLICIT) for operation '>'
select * from t1 where s1 > any (select max(s2) from t1);
ERROR HY000: Illegal mix of collations (latin1_swedish_ci,IMPLICIT) and (latin1_german1_ci,IMPLICIT) for operation '<'
drop table t1;
create table t1(toid int,rd int);
create table t2(userid int,pmnew int,pmtotal int);
insert into t2 values(1,0,0),(2,0,0);
insert into t1 values(1,0),(1,0),(1,0),(1,12),(1,15),(1,123),(1,12312),(1,12312),(1,123),(2,0),(2,0),(2,1),(2,2);
select userid,pmtotal,pmnew, (select count(rd) from t1 where toid=t2.userid) calc_total, (select count(rd) from t1 where rd=0 and toid=t2.userid) calc_new from t2 where userid in (select distinct toid from t1);
userid	pmtotal	pmnew	calc_total	calc_new
1	0	0	9	3
2	0	0	4	2
drop table t1, t2;
create table t1 (s1 char(5));
select (select 'a','b' from t1 union select 'a','b' from t1) from t1;
ERROR 21000: Operand should contain 1 column(s)
insert into t1 values ('tttt');
select * from t1 where ('a','b')=(select 'a','b' from t1 union select 'a','b' from t1);
s1
tttt
explain extended (select * from t1);
id	select_type	table	type	possible_keys	key	key_len	ref	rows	filtered	Extra
1	SIMPLE	t1	system	NULL	NULL	NULL	NULL	1	100.00	
Warnings:
Note	1003	(select 'tttt' AS `s1` from dual)
(select * from t1);
s1
tttt
drop table t1;
create table t1 (s1 char(5), index s1(s1));
create table t2 (s1 char(5), index s1(s1));
insert into t1 values ('a1'),('a2'),('a3');
insert into t2 values ('a1'),('a2');
select s1, s1 NOT IN (SELECT s1 FROM t2) from t1;
s1	s1 NOT IN (SELECT s1 FROM t2)
a1	0
a2	0
a3	1
select s1, s1 = ANY (SELECT s1 FROM t2) from t1;
s1	s1 = ANY (SELECT s1 FROM t2)
a1	1
a2	1
a3	0
select s1, s1 <> ALL (SELECT s1 FROM t2) from t1;
s1	s1 <> ALL (SELECT s1 FROM t2)
a1	0
a2	0
a3	1
select s1, s1 NOT IN (SELECT s1 FROM t2 WHERE s1 < 'a2') from t1;
s1	s1 NOT IN (SELECT s1 FROM t2 WHERE s1 < 'a2')
a1	0
a2	1
a3	1
explain extended select s1, s1 NOT IN (SELECT s1 FROM t2) from t1;
id	select_type	table	type	possible_keys	key	key_len	ref	rows	filtered	Extra
1	PRIMARY	t1	index	NULL	s1	6	NULL	3	100.00	Using index
2	SUBQUERY	t2	index_subquery	s1	s1	6	func	2	100.00	Using index; Full scan on NULL key
Warnings:
Note	1003	/* select#1 */ select `test`.`t1`.`s1` AS `s1`,!<expr_cache><`test`.`t1`.`s1`>(<in_optimizer>(`test`.`t1`.`s1`,<exists>(<index_lookup>(<cache>(`test`.`t1`.`s1`) in t2 on s1 checking NULL having trigcond(`test`.`t2`.`s1` is null))))) AS `s1 NOT IN (SELECT s1 FROM t2)` from `test`.`t1`
explain extended select s1, s1 = ANY (SELECT s1 FROM t2) from t1;
id	select_type	table	type	possible_keys	key	key_len	ref	rows	filtered	Extra
1	PRIMARY	t1	index	NULL	s1	6	NULL	3	100.00	Using index
2	SUBQUERY	t2	index_subquery	s1	s1	6	func	2	100.00	Using index; Full scan on NULL key
Warnings:
Note	1003	/* select#1 */ select `test`.`t1`.`s1` AS `s1`,<expr_cache><`test`.`t1`.`s1`>(<in_optimizer>(`test`.`t1`.`s1`,<exists>(<index_lookup>(<cache>(`test`.`t1`.`s1`) in t2 on s1 checking NULL having trigcond(`test`.`t2`.`s1` is null))))) AS `s1 = ANY (SELECT s1 FROM t2)` from `test`.`t1`
explain extended select s1, s1 <> ALL (SELECT s1 FROM t2) from t1;
id	select_type	table	type	possible_keys	key	key_len	ref	rows	filtered	Extra
1	PRIMARY	t1	index	NULL	s1	6	NULL	3	100.00	Using index
2	SUBQUERY	t2	index_subquery	s1	s1	6	func	2	100.00	Using index; Full scan on NULL key
Warnings:
Note	1003	/* select#1 */ select `test`.`t1`.`s1` AS `s1`,!<expr_cache><`test`.`t1`.`s1`>(<in_optimizer>(`test`.`t1`.`s1`,<exists>(<index_lookup>(<cache>(`test`.`t1`.`s1`) in t2 on s1 checking NULL having trigcond(`test`.`t2`.`s1` is null))))) AS `s1 <> ALL (SELECT s1 FROM t2)` from `test`.`t1`
explain extended select s1, s1 NOT IN (SELECT s1 FROM t2 WHERE s1 < 'a2') from t1;
id	select_type	table	type	possible_keys	key	key_len	ref	rows	filtered	Extra
1	PRIMARY	t1	index	NULL	s1	6	NULL	3	100.00	Using index
2	SUBQUERY	t2	index_subquery	s1	s1	6	func	2	50.00	Using index; Using where; Full scan on NULL key
Warnings:
Note	1003	/* select#1 */ select `test`.`t1`.`s1` AS `s1`,!<expr_cache><`test`.`t1`.`s1`>(<in_optimizer>(`test`.`t1`.`s1`,<exists>(<index_lookup>(<cache>(`test`.`t1`.`s1`) in t2 on s1 checking NULL where `test`.`t2`.`s1` < 'a2' having trigcond(`test`.`t2`.`s1` is null))))) AS `s1 NOT IN (SELECT s1 FROM t2 WHERE s1 < 'a2')` from `test`.`t1`
drop table t1,t2;
create table t2 (a int, b int not null);
create table t3 (a int);
insert into t3 values (6),(7),(3);
select * from t3 where a >= all (select b from t2);
a
6
7
3
explain extended select * from t3 where a >= all (select b from t2);
id	select_type	table	type	possible_keys	key	key_len	ref	rows	filtered	Extra
1	PRIMARY	t3	ALL	NULL	NULL	NULL	NULL	3	100.00	Using where
2	SUBQUERY	t2	system	NULL	NULL	NULL	NULL	0	0.00	Const row not found
Warnings:
Note	1003	/* select#1 */ select `test`.`t3`.`a` AS `a` from `test`.`t3` where <not>(<in_optimizer>(`test`.`t3`.`a`,(/* select#2 */ select max(NULL) from `test`.`t2`) > <cache>(`test`.`t3`.`a`)))
select * from t3 where a >= some (select b from t2);
a
explain extended select * from t3 where a >= some (select b from t2);
id	select_type	table	type	possible_keys	key	key_len	ref	rows	filtered	Extra
1	PRIMARY	t3	ALL	NULL	NULL	NULL	NULL	3	100.00	Using where
2	SUBQUERY	t2	system	NULL	NULL	NULL	NULL	0	0.00	Const row not found
Warnings:
Note	1003	/* select#1 */ select `test`.`t3`.`a` AS `a` from `test`.`t3` where <nop>(<in_optimizer>(`test`.`t3`.`a`,(/* select#2 */ select min(NULL) from `test`.`t2`) <= <cache>(`test`.`t3`.`a`)))
select * from t3 where a >= all (select b from t2 group by 1);
a
6
7
3
explain extended select * from t3 where a >= all (select b from t2 group by 1);
id	select_type	table	type	possible_keys	key	key_len	ref	rows	filtered	Extra
1	PRIMARY	t3	ALL	NULL	NULL	NULL	NULL	3	100.00	Using where
2	SUBQUERY	t2	system	NULL	NULL	NULL	NULL	0	0.00	Const row not found
Warnings:
Note	1003	/* select#1 */ select `test`.`t3`.`a` AS `a` from `test`.`t3` where <not>(<in_optimizer>(`test`.`t3`.`a`,(/* select#2 */ select max(NULL) from `test`.`t2`) > <cache>(`test`.`t3`.`a`)))
select * from t3 where a >= some (select b from t2 group by 1);
a
explain extended select * from t3 where a >= some (select b from t2 group by 1);
id	select_type	table	type	possible_keys	key	key_len	ref	rows	filtered	Extra
1	PRIMARY	t3	ALL	NULL	NULL	NULL	NULL	3	100.00	Using where
2	SUBQUERY	t2	system	NULL	NULL	NULL	NULL	0	0.00	Const row not found
Warnings:
Note	1003	/* select#1 */ select `test`.`t3`.`a` AS `a` from `test`.`t3` where <nop>(<in_optimizer>(`test`.`t3`.`a`,(/* select#2 */ select min(NULL) from `test`.`t2`) <= <cache>(`test`.`t3`.`a`)))
select * from t3 where NULL >= any (select b from t2);
a
explain extended select * from t3 where NULL >= any (select b from t2);
id	select_type	table	type	possible_keys	key	key_len	ref	rows	filtered	Extra
1	PRIMARY	NULL	NULL	NULL	NULL	NULL	NULL	NULL	NULL	Impossible WHERE
2	SUBQUERY	NULL	NULL	NULL	NULL	NULL	NULL	NULL	NULL	no matching row in const table
Warnings:
Note	1003	/* select#1 */ select `test`.`t3`.`a` AS `a` from `test`.`t3` where 0
select * from t3 where NULL >= any (select b from t2 group by 1);
a
explain extended select * from t3 where NULL >= any (select b from t2 group by 1);
id	select_type	table	type	possible_keys	key	key_len	ref	rows	filtered	Extra
1	PRIMARY	NULL	NULL	NULL	NULL	NULL	NULL	NULL	NULL	Impossible WHERE
2	SUBQUERY	NULL	NULL	NULL	NULL	NULL	NULL	NULL	NULL	no matching row in const table
Warnings:
Note	1003	/* select#1 */ select `test`.`t3`.`a` AS `a` from `test`.`t3` where 0
select * from t3 where NULL >= some (select b from t2);
a
explain extended select * from t3 where NULL >= some (select b from t2);
id	select_type	table	type	possible_keys	key	key_len	ref	rows	filtered	Extra
1	PRIMARY	NULL	NULL	NULL	NULL	NULL	NULL	NULL	NULL	Impossible WHERE
2	SUBQUERY	NULL	NULL	NULL	NULL	NULL	NULL	NULL	NULL	no matching row in const table
Warnings:
Note	1003	/* select#1 */ select `test`.`t3`.`a` AS `a` from `test`.`t3` where 0
select * from t3 where NULL >= some (select b from t2 group by 1);
a
explain extended select * from t3 where NULL >= some (select b from t2 group by 1);
id	select_type	table	type	possible_keys	key	key_len	ref	rows	filtered	Extra
1	PRIMARY	NULL	NULL	NULL	NULL	NULL	NULL	NULL	NULL	Impossible WHERE
2	SUBQUERY	NULL	NULL	NULL	NULL	NULL	NULL	NULL	NULL	no matching row in const table
Warnings:
Note	1003	/* select#1 */ select `test`.`t3`.`a` AS `a` from `test`.`t3` where 0
insert into t2 values (2,2), (2,1), (3,3), (3,1);
select * from t3 where a > all (select max(b) from t2 group by a);
a
6
7
explain extended select * from t3 where a > all (select max(b) from t2 group by a);
id	select_type	table	type	possible_keys	key	key_len	ref	rows	filtered	Extra
1	PRIMARY	t3	ALL	NULL	NULL	NULL	NULL	3	100.00	Using where
2	SUBQUERY	t2	ALL	NULL	NULL	NULL	NULL	4	100.00	Using temporary
Warnings:
Note	1003	/* select#1 */ select `test`.`t3`.`a` AS `a` from `test`.`t3` where <not>(<in_optimizer>(`test`.`t3`.`a`,<max>(/* select#2 */ select max(`test`.`t2`.`b`) from `test`.`t2` group by `test`.`t2`.`a`) >= <cache>(`test`.`t3`.`a`)))
drop table t2, t3;
CREATE TABLE `t1` ( `id` mediumint(9) NOT NULL auto_increment, `taskid` bigint(20) NOT NULL default '0', `dbid` int(11) NOT NULL default '0', `create_date` datetime NOT NULL default '0000-00-00 00:00:00', `last_update` datetime NOT NULL default '0000-00-00 00:00:00', PRIMARY KEY  (`id`)) ENGINE=MyISAM CHARSET=latin1 AUTO_INCREMENT=3 ;
INSERT INTO `t1` (`id`, `taskid`, `dbid`, `create_date`,`last_update`) VALUES (1, 1, 15, '2003-09-29 10:31:36', '2003-09-29 10:31:36'), (2, 1, 21, now(), now());
CREATE TABLE `t2` (`db_id` int(11) NOT NULL auto_increment,`name` varchar(200) NOT NULL default '',`primary_uid` smallint(6) NOT NULL default '0',`secondary_uid` smallint(6) NOT NULL default '0',PRIMARY KEY  (`db_id`),UNIQUE KEY `name_2` (`name`),FULLTEXT KEY `name` (`name`)) ENGINE=MyISAM CHARSET=latin1 AUTO_INCREMENT=2147483647;
INSERT INTO `t2` (`db_id`, `name`, `primary_uid`, `secondary_uid`) VALUES (18, 'Not Set 1', 0, 0),(19, 'Valid', 1, 2),(20, 'Valid 2', 1, 2),(21, 'Should Not Return', 1, 2),(26, 'Not Set 2', 0, 0),(-1, 'ALL DB\'S', 0, 0);
CREATE TABLE `t3` (`taskgenid` mediumint(9) NOT NULL auto_increment,`dbid` int(11) NOT NULL default '0',`taskid` int(11) NOT NULL default '0',`mon` tinyint(4) NOT NULL default '1',`tues` tinyint(4) NOT NULL default '1',`wed` tinyint(4) NOT NULL default '1',`thur` tinyint(4) NOT NULL default '1',`fri` tinyint(4) NOT NULL default '1',`sat` tinyint(4) NOT NULL default '0',`sun` tinyint(4) NOT NULL default '0',`how_often` smallint(6) NOT NULL default '1',`userid` smallint(6) NOT NULL default '0',`active` tinyint(4) NOT NULL default '1',PRIMARY KEY  (`taskgenid`)) ENGINE=MyISAM CHARSET=latin1 AUTO_INCREMENT=2 ;
INSERT INTO `t3` (`taskgenid`, `dbid`, `taskid`, `mon`, `tues`,`wed`, `thur`, `fri`, `sat`, `sun`, `how_often`, `userid`, `active`) VALUES (1,-1, 1, 1, 1, 1, 1, 1, 0, 0, 1, 0, 1);
CREATE TABLE `t4` (`task_id` smallint(6) NOT NULL default '0',`description` varchar(200) NOT NULL default '') ENGINE=MyISAM CHARSET=latin1;
INSERT INTO `t4` (`task_id`, `description`) VALUES (1, 'Daily Check List'),(2, 'Weekly Status');
select  dbid, name, (date_format(now() , '%Y-%m-%d') - INTERVAL how_often DAY) >= ifnull((SELECT date_format(max(create_date),'%Y-%m-%d') FROM t1 WHERE dbid = b.db_id AND taskid = a.taskgenid), '1950-01-01') from t3 a, t2 b, t4  WHERE dbid = - 1 AND primary_uid = '1' AND t4.task_id = taskid;
dbid	name	(date_format(now() , '%Y-%m-%d') - INTERVAL how_often DAY) >= ifnull((SELECT date_format(max(create_date),'%Y-%m-%d') FROM t1 WHERE dbid = b.db_id AND taskid = a.taskgenid), '1950-01-01')
-1	Valid	1
-1	Valid 2	1
-1	Should Not Return	0
SELECT dbid, name FROM t3 a, t2 b, t4 WHERE dbid = - 1 AND primary_uid = '1' AND ((date_format(now() , '%Y-%m-%d') - INTERVAL how_often DAY) >= ifnull((SELECT date_format(max(create_date),'%Y-%m-%d') FROM t1 WHERE dbid = b.db_id AND taskid = a.taskgenid), '1950-01-01')) AND t4.task_id = taskid;
dbid	name
-1	Valid
-1	Valid 2
drop table t1,t2,t3,t4;
CREATE TABLE t1 (id int(11) default NULL) ENGINE=MyISAM CHARSET=latin1;
INSERT INTO t1 VALUES (1),(5);
CREATE TABLE t2 (id int(11) default NULL) ENGINE=MyISAM CHARSET=latin1;
INSERT INTO t2 VALUES (2),(6);
select * from t1 where (1,2,6) in (select * from t2);
ERROR 21000: Operand should contain 3 column(s)
DROP TABLE t1,t2;
create table t1 (s1 int);
insert into t1 values (1);
insert into t1 values (2);
set sort_buffer_size = (select s1 from t1);
ERROR 21000: Subquery returns more than 1 row
do (select * from t1);
Warnings:
Error	1242	Subquery returns more than 1 row
drop table t1;
create table t1 (s1 char);
insert into t1 values ('e');
select * from t1 where 'f' > any (select s1 from t1);
s1
e
select * from t1 where 'f' > any (select s1 from t1 union select s1 from t1);
s1
e
explain extended select * from t1 where 'f' > any (select s1 from t1 union select s1 from t1);
id	select_type	table	type	possible_keys	key	key_len	ref	rows	filtered	Extra
1	PRIMARY	t1	system	NULL	NULL	NULL	NULL	1	100.00	
2	SUBQUERY	t1	system	NULL	NULL	NULL	NULL	1	100.00	
3	UNION	t1	system	NULL	NULL	NULL	NULL	1	100.00	
NULL	UNION RESULT	<union2,3>	ALL	NULL	NULL	NULL	NULL	NULL	NULL	
Warnings:
Note	1003	/* select#1 */ select 'e' AS `s1` from dual where 1
drop table t1;
CREATE TABLE t1 (number char(11) NOT NULL default '') ENGINE=MyISAM CHARSET=latin1;
INSERT INTO t1 VALUES ('69294728265'),('18621828126'),('89356874041'),('95895001874');
CREATE TABLE t2 (code char(5) NOT NULL default '',UNIQUE KEY code (code)) ENGINE=MyISAM CHARSET=latin1;
INSERT INTO t2 VALUES ('1'),('1226'),('1245'),('1862'),('18623'),('1874'),('1967'),('6');
select c.number as phone,(select p.code from t2 p where c.number like concat(p.code, '%') order by length(p.code) desc limit 1) as code from t1 c;
phone	code
69294728265	6
18621828126	1862
89356874041	NULL
95895001874	NULL
drop table t1, t2;
create table t1 (s1 int);
create table t2 (s1 int);
select * from t1 where (select count(*) from t2 where t1.s2) = 1;
ERROR 42S22: Unknown column 't1.s2' in 'where clause'
select * from t1 where (select count(*) from t2 group by t1.s2) = 1;
ERROR 42S22: Unknown column 't1.s2' in 'group statement'
select count(*) from t2 group by t1.s2;
ERROR 42S22: Unknown column 't1.s2' in 'group statement'
drop table t1, t2;
CREATE TABLE t1(COLA FLOAT NOT NULL,COLB FLOAT NOT NULL,COLC VARCHAR(20) DEFAULT NULL,PRIMARY KEY (COLA, COLB));
CREATE TABLE t2(COLA FLOAT NOT NULL,COLB FLOAT NOT NULL,COLC CHAR(1) NOT NULL,PRIMARY KEY (COLA));
INSERT INTO t1 VALUES (1,1,'1A3240'), (1,2,'4W2365');
INSERT INTO t2 VALUES (100, 200, 'C');
SELECT DISTINCT COLC FROM t1 WHERE COLA = (SELECT COLA FROM t2 WHERE COLB = 200 AND COLC ='C' LIMIT 1);
COLC
DROP TABLE t1, t2;
CREATE TABLE t1 (a int(1));
INSERT INTO t1 VALUES (1),(1),(1),(1),(1),(2),(3),(4),(5);
SELECT DISTINCT (SELECT a) FROM t1 LIMIT 100;
(SELECT a)
1
2
3
4
5
DROP TABLE t1;
create table t1 (a int, b decimal(13, 3));
insert into t1 values (1, 0.123);
select a, (select max(b) from t1) into outfile "../../tmp/subselect.out.file.1" from t1;
delete from t1;
load data infile "../../tmp/subselect.out.file.1" into table t1;
select * from t1;
a	b
1	0.123
drop table t1;
CREATE TABLE `t1` (
`id` int(11) NOT NULL auto_increment,
`id_cns` tinyint(3) unsigned NOT NULL default '0',
`tipo` enum('','UNO','DUE') NOT NULL default '',
`anno_dep` smallint(4) unsigned zerofill NOT NULL default '0000',
`particolare` mediumint(8) unsigned NOT NULL default '0',
`generale` mediumint(8) unsigned NOT NULL default '0',
`bis` tinyint(3) unsigned NOT NULL default '0',
PRIMARY KEY  (`id`),
UNIQUE KEY `idx_cns_gen_anno` (`anno_dep`,`id_cns`,`generale`,`particolare`),
UNIQUE KEY `idx_cns_par_anno` (`id_cns`,`anno_dep`,`tipo`,`particolare`,`bis`)
);
INSERT INTO `t1` VALUES (1,16,'UNO',1987,2048,9681,0),(2,50,'UNO',1987,1536,13987,0),(3,16,'UNO',1987,2432,14594,0),(4,16,'UNO',1987,1792,13422,0),(5,16,'UNO',1987,1025,10240,0),(6,16,'UNO',1987,1026,7089,0);
CREATE TABLE `t2` (
`id` tinyint(3) unsigned NOT NULL auto_increment,
`max_anno_dep` smallint(6) unsigned NOT NULL default '0',
PRIMARY KEY  (`id`)
);
INSERT INTO `t2` VALUES (16,1987),(50,1990),(51,1990);
SELECT cns.id, cns.max_anno_dep, cns.max_anno_dep = (SELECT s.anno_dep FROM t1 AS s WHERE s.id_cns = cns.id ORDER BY s.anno_dep DESC LIMIT 1) AS PIPPO FROM t2 AS cns;
id	max_anno_dep	PIPPO
16	1987	1
50	1990	0
51	1990	NULL
DROP TABLE t1, t2;
create table t1 (a int);
insert into t1 values (1), (2), (3);
SET SQL_SELECT_LIMIT=1;
select sum(a) from (select * from t1) as a;
sum(a)
6
select 2 in (select * from t1);
2 in (select * from t1)
1
SET SQL_SELECT_LIMIT=default;
drop table t1;
CREATE TABLE t1 (a int, b int, INDEX (a));
INSERT INTO t1 VALUES (1, 1), (1, 2), (1, 3);
SELECT * FROM t1 WHERE a = (SELECT MAX(a) FROM t1 WHERE a = 1) ORDER BY b;
a	b
1	1
1	2
1	3
DROP TABLE t1;
create table t1(val varchar(10));
insert into t1 values ('aaa'), ('bbb'),('eee'),('mmm'),('ppp');
select count(*) from t1 as w1 where w1.val in (select w2.val from t1 as w2 where w2.val like 'm%') and w1.val in (select w3.val from t1 as w3 where w3.val like 'e%');
count(*)
0
drop table t1;
create table t1 (id int not null, text varchar(20) not null default '', primary key (id));
insert into t1 (id, text) values (1, 'text1'), (2, 'text2'), (3, 'text3'), (4, 'text4'), (5, 'text5'), (6, 'text6'), (7, 'text7'), (8, 'text8'), (9, 'text9'), (10, 'text10'), (11, 'text11'), (12, 'text12');
select * from t1 where id not in (select id from t1 where id < 8);
id	text
8	text8
9	text9
10	text10
11	text11
12	text12
select * from t1 as tt where not exists (select id from t1 where id < 8 and (id = tt.id or id is null) having id is not null);
id	text
8	text8
9	text9
10	text10
11	text11
12	text12
explain extended select * from t1 where id not in (select id from t1 where id < 8);
id	select_type	table	type	possible_keys	key	key_len	ref	rows	filtered	Extra
1	PRIMARY	t1	ALL	NULL	NULL	NULL	NULL	12	100.00	Using where
2	DEPENDENT SUBQUERY	t1	unique_subquery	PRIMARY	PRIMARY	4	func	1	100.00	Using index; Using where
Warnings:
Note	1003	/* select#1 */ select `test`.`t1`.`id` AS `id`,`test`.`t1`.`text` AS `text` from `test`.`t1` where !<expr_cache><`test`.`t1`.`id`>(<in_optimizer>(`test`.`t1`.`id`,<exists>(<primary_index_lookup>(<cache>(`test`.`t1`.`id`) in t1 on PRIMARY where `test`.`t1`.`id` < 8 and <cache>(`test`.`t1`.`id`) = `test`.`t1`.`id`))))
explain extended select * from t1 as tt where not exists (select id from t1 where id < 8 and (id = tt.id or id is null) having id is not null);
id	select_type	table	type	possible_keys	key	key_len	ref	rows	filtered	Extra
1	PRIMARY	tt	ALL	NULL	NULL	NULL	NULL	12	100.00	Using where
2	DEPENDENT SUBQUERY	t1	eq_ref	PRIMARY	PRIMARY	4	test.tt.id	1	100.00	Using where; Using index
Warnings:
Note	1276	Field or reference 'test.tt.id' of SELECT #2 was resolved in SELECT #1
Note	1003	/* select#1 */ select `test`.`tt`.`id` AS `id`,`test`.`tt`.`text` AS `text` from `test`.`t1` `tt` where !<in_optimizer>(1,<expr_cache><`test`.`tt`.`id`>(exists(/* select#2 */ select `test`.`t1`.`id` from `test`.`t1` where `test`.`t1`.`id` < 8 and `test`.`t1`.`id` = `test`.`tt`.`id` having `test`.`t1`.`id` is not null limit 1)))
insert into t1 (id, text) values (1000, 'text1000'), (1001, 'text1001');
create table t2 (id int not null, text varchar(20) not null default '', primary key (id));
insert into t2 (id, text) values (1, 'text1'), (2, 'text2'), (3, 'text3'), (4, 'text4'), (5, 'text5'), (6, 'text6'), (7, 'text7'), (8, 'text8'), (9, 'text9'), (10, 'text10'), (11, 'text1'), (12, 'text2'), (13, 'text3'), (14, 'text4'), (15, 'text5'), (16, 'text6'), (17, 'text7'), (18, 'text8'), (19, 'text9'), (20, 'text10'),(21, 'text1'), (22, 'text2'), (23, 'text3'), (24, 'text4'), (25, 'text5'), (26, 'text6'), (27, 'text7'), (28, 'text8'), (29, 'text9'), (30, 'text10'), (31, 'text1'), (32, 'text2'), (33, 'text3'), (34, 'text4'), (35, 'text5'), (36, 'text6'), (37, 'text7'), (38, 'text8'), (39, 'text9'), (40, 'text10'), (41, 'text1'), (42, 'text2'), (43, 'text3'), (44, 'text4'), (45, 'text5'), (46, 'text6'), (47, 'text7'), (48, 'text8'), (49, 'text9'), (50, 'text10');
select * from t1 a left join t2 b on (a.id=b.id or b.id is null) join t1 c on (if(isnull(b.id), 1000, b.id)=c.id);
id	text	id	text	id	text
1	text1	1	text1	1	text1
2	text2	2	text2	2	text2
3	text3	3	text3	3	text3
4	text4	4	text4	4	text4
5	text5	5	text5	5	text5
6	text6	6	text6	6	text6
7	text7	7	text7	7	text7
8	text8	8	text8	8	text8
9	text9	9	text9	9	text9
10	text10	10	text10	10	text10
11	text11	11	text1	11	text11
12	text12	12	text2	12	text12
1000	text1000	NULL	NULL	1000	text1000
1001	text1001	NULL	NULL	1000	text1000
explain extended select * from t1 a left join t2 b on (a.id=b.id or b.id is null) join t1 c on (if(isnull(b.id), 1000, b.id)=c.id);
id	select_type	table	type	possible_keys	key	key_len	ref	rows	filtered	Extra
1	SIMPLE	a	ALL	NULL	NULL	NULL	NULL	14	100.00	
1	SIMPLE	b	eq_ref	PRIMARY	PRIMARY	4	test.a.id	2	100.00	
1	SIMPLE	c	eq_ref	PRIMARY	PRIMARY	4	func	1	100.00	Using index condition
Warnings:
Note	1003	select `test`.`a`.`id` AS `id`,`test`.`a`.`text` AS `text`,`test`.`b`.`id` AS `id`,`test`.`b`.`text` AS `text`,`test`.`c`.`id` AS `id`,`test`.`c`.`text` AS `text` from `test`.`t1` `a` left join `test`.`t2` `b` on(`test`.`b`.`id` = `test`.`a`.`id` or `test`.`b`.`id` is null) join `test`.`t1` `c` where if(`test`.`b`.`id` is null,1000,`test`.`b`.`id`) = `test`.`c`.`id`
drop table t1,t2;
create table t1 (a int);
insert into t1 values (1);
explain select benchmark(1000, (select a from t1 where a=sha(rand())));
id	select_type	table	type	possible_keys	key	key_len	ref	rows	Extra
1	PRIMARY	NULL	NULL	NULL	NULL	NULL	NULL	NULL	No tables used
2	UNCACHEABLE SUBQUERY	t1	system	NULL	NULL	NULL	NULL	1	
drop table t1;
create table t1(id int);
create table t2(id int);
create table t3(flag int);
select (select * from t3 where id not null) from t1, t2;
ERROR 42000: You have an error in your SQL syntax; check the manual that corresponds to your MariaDB server version for the right syntax to use near 'null) from t1, t2' at line 1
drop table t1,t2,t3;
CREATE TABLE t1 (id INT);
CREATE TABLE t2 (id INT);
INSERT INTO t1 VALUES (1), (2);
INSERT INTO t2 VALUES (1);
SELECT t1.id, ( SELECT COUNT(t.id) FROM t2 AS t WHERE t.id = t1.id ) AS c FROM t1 LEFT JOIN t2 USING (id);
id	c
1	1
2	0
SELECT id, ( SELECT COUNT(t.id) FROM t2 AS t WHERE t.id = t1.id ) AS c FROM t1 LEFT JOIN t2 USING (id);
id	c
1	1
2	0
SELECT t1.id, ( SELECT COUNT(t.id) FROM t2 AS t WHERE t.id = t1.id ) AS c FROM t1 LEFT JOIN t2 USING (id) ORDER BY t1.id;
id	c
1	1
2	0
SELECT id, ( SELECT COUNT(t.id) FROM t2 AS t WHERE t.id = t1.id ) AS c FROM t1 LEFT JOIN t2 USING (id) ORDER BY id;
id	c
1	1
2	0
DROP TABLE t1,t2;
CREATE TABLE t1 ( a int, b int );
INSERT INTO t1 VALUES (1,1),(2,2),(3,3);
SELECT a FROM t1 WHERE a > ANY ( SELECT a FROM t1 WHERE b = 2 );
a
3
SELECT a FROM t1 WHERE a < ANY ( SELECT a FROM t1 WHERE b = 2 );
a
1
SELECT a FROM t1 WHERE a = ANY ( SELECT a FROM t1 WHERE b = 2 );
a
2
SELECT a FROM t1 WHERE a >= ANY ( SELECT a FROM t1 WHERE b = 2 );
a
2
3
SELECT a FROM t1 WHERE a <= ANY ( SELECT a FROM t1 WHERE b = 2 );
a
1
2
SELECT a FROM t1 WHERE a <> ANY ( SELECT a FROM t1 WHERE b = 2 );
a
1
3
SELECT a FROM t1 WHERE a > ALL ( SELECT a FROM t1 WHERE b = 2 );
a
3
SELECT a FROM t1 WHERE a < ALL ( SELECT a FROM t1 WHERE b = 2 );
a
1
SELECT a FROM t1 WHERE a = ALL ( SELECT a FROM t1 WHERE b = 2 );
a
2
SELECT a FROM t1 WHERE a >= ALL ( SELECT a FROM t1 WHERE b = 2 );
a
2
3
SELECT a FROM t1 WHERE a <= ALL ( SELECT a FROM t1 WHERE b = 2 );
a
1
2
SELECT a FROM t1 WHERE a <> ALL ( SELECT a FROM t1 WHERE b = 2 );
a
1
3
ALTER TABLE t1 ADD INDEX (a);
SELECT a FROM t1 WHERE a > ANY ( SELECT a FROM t1 WHERE b = 2 );
a
3
SELECT a FROM t1 WHERE a < ANY ( SELECT a FROM t1 WHERE b = 2 );
a
1
SELECT a FROM t1 WHERE a = ANY ( SELECT a FROM t1 WHERE b = 2 );
a
2
SELECT a FROM t1 WHERE a >= ANY ( SELECT a FROM t1 WHERE b = 2 );
a
2
3
SELECT a FROM t1 WHERE a <= ANY ( SELECT a FROM t1 WHERE b = 2 );
a
1
2
SELECT a FROM t1 WHERE a <> ANY ( SELECT a FROM t1 WHERE b = 2 );
a
1
3
SELECT a FROM t1 WHERE a > ALL ( SELECT a FROM t1 WHERE b = 2 );
a
3
SELECT a FROM t1 WHERE a < ALL ( SELECT a FROM t1 WHERE b = 2 );
a
1
SELECT a FROM t1 WHERE a = ALL ( SELECT a FROM t1 WHERE b = 2 );
a
2
SELECT a FROM t1 WHERE a >= ALL ( SELECT a FROM t1 WHERE b = 2 );
a
2
3
SELECT a FROM t1 WHERE a <= ALL ( SELECT a FROM t1 WHERE b = 2 );
a
1
2
SELECT a FROM t1 WHERE a <> ALL ( SELECT a FROM t1 WHERE b = 2 );
a
1
3
SELECT a FROM t1 WHERE a > ANY (SELECT a FROM t1 HAVING a = 2);
a
3
SELECT a FROM t1 WHERE a < ANY (SELECT a FROM t1 HAVING a = 2);
a
1
SELECT a FROM t1 WHERE a = ANY (SELECT a FROM t1 HAVING a = 2);
a
2
SELECT a FROM t1 WHERE a >= ANY (SELECT a FROM t1 HAVING a = 2);
a
2
3
SELECT a FROM t1 WHERE a <= ANY (SELECT a FROM t1 HAVING a = 2);
a
1
2
SELECT a FROM t1 WHERE a <> ANY (SELECT a FROM t1 HAVING a = 2);
a
1
3
SELECT a FROM t1 WHERE a > ALL (SELECT a FROM t1 HAVING a = 2);
a
3
SELECT a FROM t1 WHERE a < ALL (SELECT a FROM t1 HAVING a = 2);
a
1
SELECT a FROM t1 WHERE a = ALL (SELECT a FROM t1 HAVING a = 2);
a
2
SELECT a FROM t1 WHERE a >= ALL (SELECT a FROM t1 HAVING a = 2);
a
2
3
SELECT a FROM t1 WHERE a <= ALL (SELECT a FROM t1 HAVING a = 2);
a
1
2
SELECT a FROM t1 WHERE a <> ALL (SELECT a FROM t1 HAVING a = 2);
a
1
3
SELECT a FROM t1 WHERE a > ANY (SELECT a FROM t1 WHERE b = 2 UNION SELECT a FROM t1 WHERE b = 2);
a
3
SELECT a FROM t1 WHERE a < ANY (SELECT a FROM t1 WHERE b = 2 UNION SELECT a FROM t1 WHERE b = 2);
a
1
SELECT a FROM t1 WHERE a = ANY (SELECT a FROM t1 WHERE b = 2 UNION SELECT a FROM t1 WHERE b = 2);
a
2
SELECT a FROM t1 WHERE a >= ANY (SELECT a FROM t1 WHERE b = 2 UNION SELECT a FROM t1 WHERE b = 2);
a
2
3
SELECT a FROM t1 WHERE a <= ANY (SELECT a FROM t1 WHERE b = 2 UNION SELECT a FROM t1 WHERE b = 2);
a
1
2
SELECT a FROM t1 WHERE a <> ANY (SELECT a FROM t1 WHERE b = 2 UNION SELECT a FROM t1 WHERE b = 2);
a
1
3
SELECT a FROM t1 WHERE a > ALL (SELECT a FROM t1 WHERE b = 2 UNION SELECT a FROM t1 WHERE b = 2);
a
3
SELECT a FROM t1 WHERE a < ALL (SELECT a FROM t1 WHERE b = 2 UNION SELECT a FROM t1 WHERE b = 2);
a
1
SELECT a FROM t1 WHERE a = ALL (SELECT a FROM t1 WHERE b = 2 UNION SELECT a FROM t1 WHERE b = 2);
a
2
SELECT a FROM t1 WHERE a >= ALL (SELECT a FROM t1 WHERE b = 2 UNION SELECT a FROM t1 WHERE b = 2);
a
2
3
SELECT a FROM t1 WHERE a <= ALL (SELECT a FROM t1 WHERE b = 2 UNION SELECT a FROM t1 WHERE b = 2);
a
1
2
SELECT a FROM t1 WHERE a <> ALL (SELECT a FROM t1 WHERE b = 2 UNION SELECT a FROM t1 WHERE b = 2);
a
1
3
SELECT a FROM t1 WHERE a > ANY (SELECT a FROM t1 HAVING a = 2 UNION SELECT a FROM t1 HAVING a = 2);
a
3
SELECT a FROM t1 WHERE a < ANY (SELECT a FROM t1 HAVING a = 2 UNION SELECT a FROM t1 HAVING a = 2);
a
1
SELECT a FROM t1 WHERE a = ANY (SELECT a FROM t1 HAVING a = 2 UNION SELECT a FROM t1 HAVING a = 2);
a
2
SELECT a FROM t1 WHERE a >= ANY (SELECT a FROM t1 HAVING a = 2 UNION SELECT a FROM t1 HAVING a = 2);
a
2
3
SELECT a FROM t1 WHERE a <= ANY (SELECT a FROM t1 HAVING a = 2 UNION SELECT a FROM t1 HAVING a = 2);
a
1
2
SELECT a FROM t1 WHERE a <> ANY (SELECT a FROM t1 HAVING a = 2 UNION SELECT a FROM t1 HAVING a = 2);
a
1
3
SELECT a FROM t1 WHERE a > ALL (SELECT a FROM t1 HAVING a = 2 UNION SELECT a FROM t1 HAVING a = 2);
a
3
SELECT a FROM t1 WHERE a < ALL (SELECT a FROM t1 HAVING a = 2 UNION SELECT a FROM t1 HAVING a = 2);
a
1
SELECT a FROM t1 WHERE a = ALL (SELECT a FROM t1 HAVING a = 2 UNION SELECT a FROM t1 HAVING a = 2);
a
2
SELECT a FROM t1 WHERE a >= ALL (SELECT a FROM t1 HAVING a = 2 UNION SELECT a FROM t1 HAVING a = 2);
a
2
3
SELECT a FROM t1 WHERE a <= ALL (SELECT a FROM t1 HAVING a = 2 UNION SELECT a FROM t1 HAVING a = 2);
a
1
2
SELECT a FROM t1 WHERE a <> ALL (SELECT a FROM t1 HAVING a = 2 UNION SELECT a FROM t1 HAVING a = 2);
a
1
3
SELECT a FROM t1 WHERE (1,2) > ANY (SELECT a FROM t1 WHERE b = 2);
ERROR 21000: Operand should contain 1 column(s)
SELECT a FROM t1 WHERE a > ANY (SELECT a,2 FROM t1 WHERE b = 2);
ERROR 21000: Operand should contain 1 column(s)
SELECT a FROM t1 WHERE (1,2) > ANY (SELECT a,2 FROM t1 WHERE b = 2);
ERROR 21000: Operand should contain 1 column(s)
SELECT a FROM t1 WHERE (1,2) > ALL (SELECT a FROM t1 WHERE b = 2);
ERROR 21000: Operand should contain 1 column(s)
SELECT a FROM t1 WHERE a > ALL (SELECT a,2 FROM t1 WHERE b = 2);
ERROR 21000: Operand should contain 1 column(s)
SELECT a FROM t1 WHERE (1,2) > ALL (SELECT a,2 FROM t1 WHERE b = 2);
ERROR 21000: Operand should contain 1 column(s)
SELECT a FROM t1 WHERE (1,2) = ALL (SELECT a,2 FROM t1 WHERE b = 2);
ERROR 21000: Operand should contain 1 column(s)
SELECT a FROM t1 WHERE (1,2) <> ANY (SELECT a,2 FROM t1 WHERE b = 2);
ERROR 21000: Operand should contain 1 column(s)
SELECT a FROM t1 WHERE (1,2) = ANY (SELECT a FROM t1 WHERE b = 2);
ERROR 21000: Operand should contain 2 column(s)
SELECT a FROM t1 WHERE a = ANY (SELECT a,2 FROM t1 WHERE b = 2);
ERROR 21000: Operand should contain 1 column(s)
SELECT a FROM t1 WHERE (1,2) = ANY (SELECT a,2 FROM t1 WHERE b = 2);
a
SELECT a FROM t1 WHERE (1,2) <> ALL (SELECT a FROM t1 WHERE b = 2);
ERROR 21000: Operand should contain 2 column(s)
SELECT a FROM t1 WHERE a <> ALL (SELECT a,2 FROM t1 WHERE b = 2);
ERROR 21000: Operand should contain 1 column(s)
SELECT a FROM t1 WHERE (1,2) <> ALL (SELECT a,2 FROM t1 WHERE b = 2);
a
1
2
3
SELECT a FROM t1 WHERE (a,1) = ANY (SELECT a,1 FROM t1 WHERE b = 2);
a
2
SELECT a FROM t1 WHERE (a,1) <> ALL (SELECT a,1 FROM t1 WHERE b = 2);
a
1
3
SELECT a FROM t1 WHERE (a,1) = ANY (SELECT a,1 FROM t1 HAVING a = 2);
a
2
SELECT a FROM t1 WHERE (a,1) <> ALL (SELECT a,1 FROM t1 HAVING a = 2);
a
1
3
SELECT a FROM t1 WHERE (a,1) = ANY (SELECT a,1 FROM t1 WHERE b = 2 UNION SELECT a,1 FROM t1 WHERE b = 2);
a
2
SELECT a FROM t1 WHERE (a,1) <> ALL (SELECT a,1 FROM t1 WHERE b = 2 UNION SELECT a,1 FROM t1 WHERE b = 2);
a
1
3
SELECT a FROM t1 WHERE (a,1) = ANY (SELECT a,1 FROM t1 HAVING a = 2 UNION SELECT a,1 FROM t1 HAVING a = 2);
a
2
SELECT a FROM t1 WHERE (a,1) <> ALL (SELECT a,1 FROM t1 HAVING a = 2 UNION SELECT a,1 FROM t1 HAVING a = 2);
a
1
3
SELECT a FROM t1 WHERE a > ANY (SELECT a FROM t1 WHERE b = 2 group by a);
a
3
SELECT a FROM t1 WHERE a < ANY (SELECT a FROM t1 WHERE b = 2 group by a);
a
1
SELECT a FROM t1 WHERE a = ANY (SELECT a FROM t1 WHERE b = 2 group by a);
a
2
SELECT a FROM t1 WHERE a >= ANY (SELECT a FROM t1 WHERE b = 2 group by a);
a
2
3
SELECT a FROM t1 WHERE a <= ANY (SELECT a FROM t1 WHERE b = 2 group by a);
a
1
2
SELECT a FROM t1 WHERE a <> ANY (SELECT a FROM t1 WHERE b = 2 group by a);
a
1
3
SELECT a FROM t1 WHERE a > ALL (SELECT a FROM t1 WHERE b = 2 group by a);
a
3
SELECT a FROM t1 WHERE a < ALL (SELECT a FROM t1 WHERE b = 2 group by a);
a
1
SELECT a FROM t1 WHERE a = ALL (SELECT a FROM t1 WHERE b = 2 group by a);
a
2
SELECT a FROM t1 WHERE a >= ALL (SELECT a FROM t1 WHERE b = 2 group by a);
a
2
3
SELECT a FROM t1 WHERE a <= ALL (SELECT a FROM t1 WHERE b = 2 group by a);
a
1
2
SELECT a FROM t1 WHERE a <> ALL (SELECT a FROM t1 WHERE b = 2 group by a);
a
1
3
SELECT a FROM t1 WHERE a > ANY (SELECT a FROM t1 group by a HAVING a = 2);
a
3
SELECT a FROM t1 WHERE a < ANY (SELECT a FROM t1 group by a HAVING a = 2);
a
1
SELECT a FROM t1 WHERE a = ANY (SELECT a FROM t1 group by a HAVING a = 2);
a
2
SELECT a FROM t1 WHERE a >= ANY (SELECT a FROM t1 group by a HAVING a = 2);
a
2
3
SELECT a FROM t1 WHERE a <= ANY (SELECT a FROM t1 group by a HAVING a = 2);
a
1
2
SELECT a FROM t1 WHERE a <> ANY (SELECT a FROM t1 group by a HAVING a = 2);
a
1
3
SELECT a FROM t1 WHERE a > ALL (SELECT a FROM t1 group by a HAVING a = 2);
a
3
SELECT a FROM t1 WHERE a < ALL (SELECT a FROM t1 group by a HAVING a = 2);
a
1
SELECT a FROM t1 WHERE a = ALL (SELECT a FROM t1 group by a HAVING a = 2);
a
2
SELECT a FROM t1 WHERE a >= ALL (SELECT a FROM t1 group by a HAVING a = 2);
a
2
3
SELECT a FROM t1 WHERE a <= ALL (SELECT a FROM t1 group by a HAVING a = 2);
a
1
2
SELECT a FROM t1 WHERE a <> ALL (SELECT a FROM t1 group by a HAVING a = 2);
a
1
3
SELECT concat(EXISTS(SELECT a FROM t1 WHERE b = 2 and a.a > t1.a), '-') from t1 a;
concat(EXISTS(SELECT a FROM t1 WHERE b = 2 and a.a > t1.a), '-')
0-
0-
1-
SELECT concat(EXISTS(SELECT a FROM t1 WHERE b = 2 and a.a < t1.a), '-') from t1 a;
concat(EXISTS(SELECT a FROM t1 WHERE b = 2 and a.a < t1.a), '-')
1-
0-
0-
SELECT concat(EXISTS(SELECT a FROM t1 WHERE b = 2 and a.a = t1.a), '-') from t1 a;
concat(EXISTS(SELECT a FROM t1 WHERE b = 2 and a.a = t1.a), '-')
0-
1-
0-
DROP TABLE t1;
CREATE TABLE t1 ( a double, b double );
INSERT INTO t1 VALUES (1,1),(2,2),(3,3);
SELECT a FROM t1 WHERE a > ANY (SELECT a FROM t1 WHERE b = 2e0);
a
3
SELECT a FROM t1 WHERE a < ANY (SELECT a FROM t1 WHERE b = 2e0);
a
1
SELECT a FROM t1 WHERE a = ANY (SELECT a FROM t1 WHERE b = 2e0);
a
2
SELECT a FROM t1 WHERE a >= ANY (SELECT a FROM t1 WHERE b = 2e0);
a
2
3
SELECT a FROM t1 WHERE a <= ANY (SELECT a FROM t1 WHERE b = 2e0);
a
1
2
SELECT a FROM t1 WHERE a <> ANY (SELECT a FROM t1 WHERE b = 2e0);
a
1
3
SELECT a FROM t1 WHERE a > ALL (SELECT a FROM t1 WHERE b = 2e0);
a
3
SELECT a FROM t1 WHERE a < ALL (SELECT a FROM t1 WHERE b = 2e0);
a
1
SELECT a FROM t1 WHERE a = ALL (SELECT a FROM t1 WHERE b = 2e0);
a
2
SELECT a FROM t1 WHERE a >= ALL (SELECT a FROM t1 WHERE b = 2e0);
a
2
3
SELECT a FROM t1 WHERE a <= ALL (SELECT a FROM t1 WHERE b = 2e0);
a
1
2
SELECT a FROM t1 WHERE a <> ALL (SELECT a FROM t1 WHERE b = 2e0);
a
1
3
DROP TABLE t1;
CREATE TABLE t1 ( a char(1), b char(1));
INSERT INTO t1 VALUES ('1','1'),('2','2'),('3','3');
SELECT a FROM t1 WHERE a > ANY (SELECT a FROM t1 WHERE b = '2');
a
3
SELECT a FROM t1 WHERE a < ANY (SELECT a FROM t1 WHERE b = '2');
a
1
SELECT a FROM t1 WHERE a = ANY (SELECT a FROM t1 WHERE b = '2');
a
2
SELECT a FROM t1 WHERE a >= ANY (SELECT a FROM t1 WHERE b = '2');
a
2
3
SELECT a FROM t1 WHERE a <= ANY (SELECT a FROM t1 WHERE b = '2');
a
1
2
SELECT a FROM t1 WHERE a <> ANY (SELECT a FROM t1 WHERE b = '2');
a
1
3
SELECT a FROM t1 WHERE a > ALL (SELECT a FROM t1 WHERE b = '2');
a
3
SELECT a FROM t1 WHERE a < ALL (SELECT a FROM t1 WHERE b = '2');
a
1
SELECT a FROM t1 WHERE a = ALL (SELECT a FROM t1 WHERE b = '2');
a
2
SELECT a FROM t1 WHERE a >= ALL (SELECT a FROM t1 WHERE b = '2');
a
2
3
SELECT a FROM t1 WHERE a <= ALL (SELECT a FROM t1 WHERE b = '2');
a
1
2
SELECT a FROM t1 WHERE a <> ALL (SELECT a FROM t1 WHERE b = '2');
a
1
3
DROP TABLE t1;
create table t1 (a int, b int);
insert into t1 values (1,2),(3,4);
select * from t1 up where exists (select * from t1 where t1.a=up.a);
a	b
1	2
3	4
explain extended select * from t1 up where exists (select * from t1 where t1.a=up.a);
id	select_type	table	type	possible_keys	key	key_len	ref	rows	filtered	Extra
1	PRIMARY	up	ALL	NULL	NULL	NULL	NULL	2	100.00	
1	PRIMARY	<subquery2>	eq_ref	distinct_key	distinct_key	4	func	1	100.00	
2	MATERIALIZED	t1	ALL	NULL	NULL	NULL	NULL	2	100.00	
Warnings:
Note	1276	Field or reference 'test.up.a' of SELECT #2 was resolved in SELECT #1
Note	1003	select `test`.`up`.`a` AS `a`,`test`.`up`.`b` AS `b` from `test`.`t1` `up` semi join (`test`.`t1`) where 1
drop table t1;
CREATE TABLE t1 (t1_a int);
INSERT INTO t1 VALUES (1);
CREATE TABLE t2 (t2_a int, t2_b int, PRIMARY KEY (t2_a, t2_b));
INSERT INTO t2 VALUES (1, 1), (1, 2);
SELECT * FROM t1, t2 table2 WHERE t1_a = 1 AND table2.t2_a = 1
HAVING table2.t2_b = (SELECT MAX(t2_b) FROM t2 WHERE t2_a = table2.t2_a);
t1_a	t2_a	t2_b
1	1	2
DROP TABLE t1, t2;
CREATE TABLE t1 (id int(11) default NULL,name varchar(10) default NULL);
INSERT INTO t1 VALUES (1,'Tim'),(2,'Rebecca'),(3,NULL);
CREATE TABLE t2 (id int(11) default NULL, pet varchar(10) default NULL);
INSERT INTO t2 VALUES (1,'Fido'),(2,'Spot'),(3,'Felix');
SELECT a.*, b.* FROM (SELECT * FROM t1) AS a JOIN t2 as b on a.id=b.id;
id	name	id	pet
1	Tim	1	Fido
2	Rebecca	2	Spot
3	NULL	3	Felix
drop table t1,t2;
CREATE TABLE t1 ( a int, b int );
CREATE TABLE t2 ( c int, d int );
INSERT INTO t1 VALUES (1,2), (2,3), (3,4);
SELECT a AS abc, b FROM t1 outr WHERE b =
(SELECT MIN(b) FROM t1 WHERE a=outr.a);
abc	b
1	2
2	3
3	4
INSERT INTO t2 SELECT a AS abc, b FROM t1 outr WHERE b =
(SELECT MIN(b) FROM t1 WHERE a=outr.a);
select * from t2;
c	d
1	2
2	3
3	4
CREATE TABLE t3 SELECT a AS abc, b FROM t1 outr WHERE b =
(SELECT MIN(b) FROM t1 WHERE a=outr.a);
select * from t3;
abc	b
1	2
2	3
3	4
prepare stmt1 from "INSERT INTO t2 SELECT a AS abc, b FROM t1 outr WHERE b = (SELECT MIN(b) FROM t1 WHERE a=outr.a);";
execute stmt1;
deallocate prepare stmt1;
select * from t2;
c	d
1	2
2	3
3	4
1	2
2	3
3	4
drop table t3;
prepare stmt1 from "CREATE TABLE t3 SELECT a AS abc, b FROM t1 outr WHERE b = (SELECT MIN(b) FROM t1 WHERE a=outr.a);";
execute stmt1;
select * from t3;
abc	b
1	2
2	3
3	4
deallocate prepare stmt1;
DROP TABLE t1, t2, t3;
CREATE TABLE `t1` ( `a` int(11) default NULL) ENGINE=MyISAM DEFAULT CHARSET=latin1;
insert into t1 values (1);
CREATE TABLE `t2` ( `b` int(11) default NULL, `a` int(11) default NULL) ENGINE=MyISAM DEFAULT CHARSET=latin1;
insert into t2 values (1,2);
select t000.a, count(*) `C` FROM t1 t000 GROUP BY t000.a HAVING count(*) > ALL (SELECT count(*) FROM t2 t001 WHERE t001.a=1);
a	C
1	1
drop table t1,t2;
create table t1 (a int not null auto_increment primary key, b varchar(40), fulltext(b));
insert into t1 (b) values ('ball'),('ball games'), ('games'), ('foo'), ('foobar'), ('Serg'), ('Sergei'),('Georg'), ('Patrik'),('Hakan');
create table t2 (a int);
insert into t2 values (1),(3),(2),(7);
select a,b from t1 where match(b) against ('Ball') > 0;
a	b
1	ball
2	ball games
select a from t2 where a in (select a from t1 where match(b) against ('Ball') > 0);
a
1
2
drop table t1,t2;
CREATE TABLE t1(`IZAVORGANG_ID` VARCHAR(11) CHARACTER SET latin1 COLLATE latin1_bin,`KUERZEL` VARCHAR(10) CHARACTER SET latin1 COLLATE latin1_bin,`IZAANALYSEART_ID` VARCHAR(11) CHARACTER SET latin1 COLLATE latin1_bin,`IZAPMKZ_ID` VARCHAR(11) CHARACTER SET latin1 COLLATE latin1_bin);
CREATE INDEX AK01IZAVORGANG ON t1(izaAnalyseart_id,Kuerzel);
INSERT INTO t1(`IZAVORGANG_ID`,`KUERZEL`,`IZAANALYSEART_ID`,`IZAPMKZ_ID`)VALUES('D0000000001','601','D0000000001','I0000000001');
INSERT INTO t1(`IZAVORGANG_ID`,`KUERZEL`,`IZAANALYSEART_ID`,`IZAPMKZ_ID`)VALUES('D0000000002','602','D0000000001','I0000000001');
INSERT INTO t1(`IZAVORGANG_ID`,`KUERZEL`,`IZAANALYSEART_ID`,`IZAPMKZ_ID`)VALUES('D0000000003','603','D0000000001','I0000000001');
INSERT INTO t1(`IZAVORGANG_ID`,`KUERZEL`,`IZAANALYSEART_ID`,`IZAPMKZ_ID`)VALUES('D0000000004','101','D0000000001','I0000000001');
SELECT `IZAVORGANG_ID` FROM t1 WHERE `KUERZEL` IN(SELECT MIN(`KUERZEL`)`Feld1` FROM t1 WHERE `KUERZEL` LIKE'601%'And`IZAANALYSEART_ID`='D0000000001');
IZAVORGANG_ID
D0000000001
drop table t1;
CREATE TABLE `t1` ( `aid` int(11) NOT NULL default '0', `bid` int(11) NOT NULL default '0', PRIMARY KEY  (`aid`,`bid`));
CREATE TABLE `t2` ( `aid` int(11) NOT NULL default '0', `bid` int(11) NOT NULL default '0', PRIMARY KEY  (`aid`,`bid`));
insert into t1 values (1,1),(1,2),(2,1),(2,2);
insert into t2 values (1,2),(2,2);
select * from t1 where t1.aid not in (select aid from t2 where bid=t1.bid);
aid	bid
1	1
2	1
alter table t2 drop primary key;
alter table t2 add key KEY1 (aid, bid);
select * from t1 where t1.aid not in (select aid from t2 where bid=t1.bid);
aid	bid
1	1
2	1
alter table t2 drop key KEY1;
alter table t2 add primary key (bid, aid);
select * from t1 where t1.aid not in (select aid from t2 where bid=t1.bid);
aid	bid
1	1
2	1
drop table t1,t2;
CREATE TABLE t1 (howmanyvalues bigint, avalue int);
INSERT INTO t1 VALUES (1, 1),(2, 1),(2, 2),(3, 1),(3, 2),(3, 3),(4, 1),(4, 2),(4, 3),(4, 4);
SELECT howmanyvalues, count(*) from t1 group by howmanyvalues;
howmanyvalues	count(*)
1	1
2	2
3	3
4	4
SELECT a.howmanyvalues, (SELECT count(*) from t1 b where b.howmanyvalues = a.howmanyvalues) as mycount from t1 a group by a.howmanyvalues;
howmanyvalues	mycount
1	1
2	2
3	3
4	4
CREATE INDEX t1_howmanyvalues_idx ON t1 (howmanyvalues);
SELECT a.howmanyvalues, (SELECT count(*) from t1 b where b.howmanyvalues+1 = a.howmanyvalues+1) as mycount from t1 a group by a.howmanyvalues;
howmanyvalues	mycount
1	1
2	2
3	3
4	4
SELECT a.howmanyvalues, (SELECT count(*) from t1 b where b.howmanyvalues = a.howmanyvalues) as mycount from t1 a group by a.howmanyvalues;
howmanyvalues	mycount
1	1
2	2
3	3
4	4
SELECT a.howmanyvalues, (SELECT count(*) from t1 b where b.howmanyvalues = a.avalue) as mycount from t1 a group by a.howmanyvalues;
howmanyvalues	mycount
1	1
2	1
3	1
4	1
drop table t1;
create table t1 (x int);
select  (select b.x from t1 as b where b.x=a.x) from t1 as a where a.x=2 group by a.x;
(select b.x from t1 as b where b.x=a.x)
drop table t1;
CREATE TABLE `t1` ( `master` int(10) unsigned NOT NULL default '0', `map` smallint(6) unsigned NOT NULL default '0', `slave` int(10) unsigned NOT NULL default '0', `access` int(10) unsigned NOT NULL default '0', UNIQUE KEY `access_u` (`master`,`map`,`slave`));
INSERT INTO `t1` VALUES (1,0,0,700),(1,1,1,400),(1,5,5,400),(1,12,12,400),(1,12,32,400),(4,12,32,400);
CREATE TABLE `t2` ( `id` int(10) unsigned NOT NULL default '0', `pid` int(10) unsigned NOT NULL default '0', `map` smallint(6) unsigned NOT NULL default '0', `level` tinyint(4) unsigned NOT NULL default '0', `title` varchar(255) default NULL, PRIMARY KEY  (`id`,`pid`,`map`), KEY `level` (`level`), KEY `id` (`id`,`map`)) ;
INSERT INTO `t2` VALUES (6,5,12,7,'a'),(12,0,0,7,'a'),(12,1,0,7,'a'),(12,5,5,7,'a'),(12,5,12,7,'a');
SELECT b.sc FROM (SELECT (SELECT a.access FROM t1 a WHERE a.map = op.map AND a.slave = op.pid AND a.master = 1) ac FROM t2 op WHERE op.id = 12 AND op.map = 0) b;
ERROR 42S22: Unknown column 'b.sc' in 'field list'
SELECT b.ac FROM (SELECT (SELECT a.access FROM t1 a WHERE a.map = op.map AND a.slave = op.pid AND a.master = 1) ac FROM t2 op WHERE op.id = 12 AND op.map = 0) b;
ac
700
NULL
drop tables t1,t2;
create table t1 (a int not null, b int not null, c int, primary key (a,b));
insert into t1 values (1,1,1), (2,2,2), (3,3,3);
set @b:= 0;
explain select sum(a) from t1 where b > @b;
id	select_type	table	type	possible_keys	key	key_len	ref	rows	Extra
1	SIMPLE	t1	index	NULL	PRIMARY	8	NULL	3	Using where; Using index
set @a:= (select sum(a) from t1 where b > @b);
explain select a from t1 where c=2;
id	select_type	table	type	possible_keys	key	key_len	ref	rows	Extra
1	SIMPLE	t1	ALL	NULL	NULL	NULL	NULL	3	Using where
do @a:= (select sum(a) from t1 where b > @b);
explain select a from t1 where c=2;
id	select_type	table	type	possible_keys	key	key_len	ref	rows	Extra
1	SIMPLE	t1	ALL	NULL	NULL	NULL	NULL	3	Using where
drop table t1;
connect  root,localhost,root,,test,$MASTER_MYPORT,$MASTER_MYSOCK;
connection root;
set @got_val= (SELECT 1 FROM (SELECT 'A' as my_col) as T1 ) ;
disconnect root;
connection default;
create table t1 (a int, b int);
create table t2 (a int, b int);
insert into t1 values (1,1),(1,2),(1,3),(2,4),(2,5);
insert into t2 values (1,3),(2,1);
select distinct a,b, (select max(b) from t2 where t1.b=t2.a) from t1 order by t1.b;
a	b	(select max(b) from t2 where t1.b=t2.a)
1	1	3
1	2	1
1	3	NULL
2	4	NULL
2	5	NULL
drop table t1, t2;
create table t1 (id int);
create table t2 (id int, body text, fulltext (body));
insert into t1 values(1),(2),(3);
insert into t2 values (1,'test'), (2,'mysql'), (3,'test'), (4,'test');
select count(distinct id) from t1 where id in (select id from t2 where match(body) against ('mysql' in boolean mode));
count(distinct id)
1
drop table t2,t1;
create table t1 (s1 int,s2 int);
insert into t1 values (20,15);
select * from t1 where  (('a',null) <=> (select 'a',s2 from t1 where s1 = 0));
s1	s2
drop table t1;
create table t1 (s1 int);
insert into t1 values (1),(null);
select * from t1 where s1 < all (select s1 from t1);
s1
select s1, s1 < all (select s1 from t1) from t1;
s1	s1 < all (select s1 from t1)
1	0
NULL	NULL
drop table t1;
CREATE TABLE t1 (
Code char(3) NOT NULL default '',
Name char(52) NOT NULL default '',
Continent enum('Asia','Europe','North America','Africa','Oceania','Antarctica','South America') NOT NULL default 'Asia',
Region char(26) NOT NULL default '',
SurfaceArea float(10,2) NOT NULL default '0.00',
IndepYear smallint(6) default NULL,
Population int(11) NOT NULL default '0',
LifeExpectancy float(3,1) default NULL,
GNP float(10,2) default NULL,
GNPOld float(10,2) default NULL,
LocalName char(45) NOT NULL default '',
GovernmentForm char(45) NOT NULL default '',
HeadOfState char(60) default NULL,
Capital int(11) default NULL,
Code2 char(2) NOT NULL default ''
) ENGINE=MyISAM;
INSERT INTO t1 VALUES ('XXX','Xxxxx','Oceania','Xxxxxx',26.00,0,0,0,0,0,'Xxxxx','Xxxxx','Xxxxx',NULL,'XX');
INSERT INTO t1 VALUES ('ASM','American Samoa','Oceania','Polynesia',199.00,0,68000,75.1,334.00,NULL,'Amerika Samoa','US Territory','George W. Bush',54,'AS');
INSERT INTO t1 VALUES ('ATF','French Southern territories','Antarctica','Antarctica',7780.00,0,0,NULL,0.00,NULL,'Terres australes françaises','Nonmetropolitan Territory of France','Jacques Chirac',NULL,'TF');
INSERT INTO t1 VALUES ('UMI','United States Minor Outlying Islands','Oceania','Micronesia/Caribbean',16.00,0,0,NULL,0.00,NULL,'United States Minor Outlying Islands','Dependent Territory of the US','George W. Bush',NULL,'UM');
/*!40000 ALTER TABLE t1 ENABLE KEYS */;
SELECT DISTINCT Continent AS c FROM t1 outr WHERE
Code <> SOME ( SELECT Code FROM t1 WHERE Continent = outr.Continent AND
Population < 200);
c
Oceania
drop table t1;
create table t1 (a1 int);
create table t2 (b1 int);
select * from t1 where a2 > any(select b1 from t2);
ERROR 42S22: Unknown column 'a2' in 'IN/ALL/ANY subquery'
select * from t1 where a1 > any(select b1 from t2);
a1
drop table t1,t2;
create table t1 (a integer, b integer);
select (select * from t1) = (select 1,2);
(select * from t1) = (select 1,2)
NULL
select (select 1,2) = (select * from t1);
(select 1,2) = (select * from t1)
NULL
select  row(1,2) = ANY (select * from t1);
row(1,2) = ANY (select * from t1)
0
select  row(1,2) != ALL (select * from t1);
row(1,2) != ALL (select * from t1)
1
drop table t1;
create table t1 (a integer, b integer);
select row(1,(2,2)) in (select * from t1 );
ERROR 21000: Operand should contain 2 column(s)
select row(1,(2,2)) = (select * from t1 );
ERROR 21000: Operand should contain 2 column(s)
select (select * from t1) = row(1,(2,2));
ERROR 21000: Operand should contain 1 column(s)
drop table t1;
create  table t1 (a integer);
insert into t1 values (1);
select 1 = ALL (select 1 from t1 where 1 = xx ), 1 as xx ;
ERROR 42S22: Reference 'xx' not supported (forward reference in item list)
select 1 = ALL (select 1 from t1 where 1 = xx ), 1 as xx;
ERROR 42S22: Reference 'xx' not supported (forward reference in item list)
select 1 as xx, 1 = ALL (  select 1 from t1 where 1 = xx );
xx	1 = ALL (  select 1 from t1 where 1 = xx )
1	1
select 1 = ALL (select 1 from t1 where 1 = xx ), 1 as xx;
ERROR 42S22: Reference 'xx' not supported (forward reference in item list)
select 1 = ALL (select 1 from t1 where 1 = xx ), 1 as xx from DUAL;
ERROR 42S22: Reference 'xx' not supported (forward reference in item list)
drop table t1;
CREATE TABLE t1 (
categoryId int(11) NOT NULL,
courseId int(11) NOT NULL,
startDate datetime NOT NULL,
endDate datetime NOT NULL,
createDate datetime NOT NULL,
modifyDate timestamp NOT NULL,
attributes text NOT NULL
);
INSERT INTO t1 VALUES (1,41,'2004-02-09','2010-01-01','2004-02-09','2004-02-09',''),
(1,86,'2004-08-16','2004-08-16','2004-08-16','2004-08-16',''),
(1,87,'2004-08-16','2004-08-16','2004-08-16','2004-08-16',''),
(2,52,'2004-03-15','2004-10-01','2004-03-15','2004-09-17',''),
(2,53,'2004-03-16','2004-10-01','2004-03-16','2004-09-17',''),
(2,88,'2004-08-16','2004-08-16','2004-08-16','2004-08-16',''),
(2,89,'2004-08-16','2004-08-16','2004-08-16','2004-08-16',''),
(3,51,'2004-02-09','2010-01-01','2004-02-09','2004-02-09',''),
(5,12,'2004-02-18','2010-01-01','2004-02-18','2004-02-18','');
CREATE TABLE t2 (
userId int(11) NOT NULL,
courseId int(11) NOT NULL,
date datetime NOT NULL
);
INSERT INTO t2 VALUES (5141,71,'2003-11-18'),
(5141,72,'2003-11-25'),(5141,41,'2004-08-06'),
(5141,52,'2004-08-06'),(5141,53,'2004-08-06'),
(5141,12,'2004-08-06'),(5141,86,'2004-10-21'),
(5141,87,'2004-10-21'),(5141,88,'2004-10-21'),
(5141,89,'2004-10-22'),(5141,51,'2004-10-26');
CREATE TABLE t3 (
groupId int(11) NOT NULL,
parentId int(11) NOT NULL,
startDate datetime NOT NULL,
endDate datetime NOT NULL,
createDate datetime NOT NULL,
modifyDate timestamp NOT NULL,
ordering int(11)
);
INSERT INTO t3 VALUES (12,9,'1000-01-01','3999-12-31','2004-01-29','2004-01-29',NULL);
CREATE TABLE t4 (
id int(11) NOT NULL,
groupTypeId int(11) NOT NULL,
groupKey varchar(50) NOT NULL,
name text,
ordering int(11),
description text,
createDate datetime NOT NULL,
modifyDate timestamp NOT NULL
);
INSERT INTO t4 VALUES (9,5,'stationer','stationer',0,'Stationer','2004-01-29','2004-01-29'),
(12,5,'group2','group2',0,'group2','2004-01-29','2004-01-29');
CREATE TABLE t5 (
userId int(11) NOT NULL,
groupId int(11) NOT NULL,
createDate datetime NOT NULL,
modifyDate timestamp NOT NULL
);
INSERT INTO t5 VALUES (5141,12,'2004-08-06','2004-08-06');
select
count(distinct t2.userid) pass,
groupstuff.*,
count(t2.courseid) crse,
t1.categoryid,
t2.courseid,
date_format(date, '%b%y') as colhead
from t2
join t1 on t2.courseid=t1.courseid
join
(
select
t5.userid,
parentid,
parentgroup,
childid,
groupname,
grouptypeid
from t5
join
(
select t4.id as parentid,
t4.name as parentgroup,
t4.id as childid,
t4.name as groupname,
t4.grouptypeid
from t4
) as gin on t5.groupid=gin.childid
) as groupstuff on t2.userid = groupstuff.userid
group by
groupstuff.groupname, colhead , t2.courseid;
pass	userid	parentid	parentgroup	childid	groupname	grouptypeid	crse	categoryid	courseid	colhead
1	5141	12	group2	12	group2	5	1	5	12	Aug04
1	5141	12	group2	12	group2	5	1	1	41	Aug04
1	5141	12	group2	12	group2	5	1	2	52	Aug04
1	5141	12	group2	12	group2	5	1	2	53	Aug04
1	5141	12	group2	12	group2	5	1	3	51	Oct04
1	5141	12	group2	12	group2	5	1	1	86	Oct04
1	5141	12	group2	12	group2	5	1	1	87	Oct04
1	5141	12	group2	12	group2	5	1	2	88	Oct04
1	5141	12	group2	12	group2	5	1	2	89	Oct04
drop table t1, t2, t3, t4, t5;
create table t1 (a int);
insert into t1 values (1), (2), (3);
SELECT 1 FROM t1 WHERE (SELECT 1) in (SELECT 1);
1
1
1
1
drop table t1;
create table t1 (a int);
create table t2 (a int);
insert into t1 values (1),(2);
insert into t2 values (0),(1),(2),(3);
select a from t2 where a in (select a from t1);
a
1
2
select a from t2 having a in (select a from t1);
a
1
2
prepare stmt1 from "select a from t2 where a in (select a from t1)";
execute stmt1;
a
1
2
execute stmt1;
a
1
2
deallocate prepare stmt1;
prepare stmt1 from "select a from t2 having a in (select a from t1)";
execute stmt1;
a
1
2
execute stmt1;
a
1
2
deallocate prepare stmt1;
drop table t1, t2;
create table t1 (a int, b int);
insert into t1 values (1,2);
select 1 = (select * from t1);
ERROR HY000: Illegal parameter data types int and row for operation '='
select (select * from t1) = 1;
ERROR HY000: Illegal parameter data types row and int for operation '='
select (1,2) = (select a from t1);
ERROR HY000: Illegal parameter data types row and int for operation '='
select (select a from t1) = (1,2);
ERROR HY000: Illegal parameter data types int and row for operation '='
select (1,2,3) = (select * from t1);
ERROR 21000: Operand should contain 3 column(s)
select (select * from t1) = (1,2,3);
ERROR 21000: Operand should contain 2 column(s)
drop table t1;
CREATE TABLE `t1` (
`itemid` bigint(20) unsigned NOT NULL auto_increment,
`sessionid` bigint(20) unsigned default NULL,
`time` int(10) unsigned NOT NULL default '0',
`type` set('A','D','E','F','G','I','L','N','U') collate latin1_general_ci NOT
NULL default '',
`data` text collate latin1_general_ci NOT NULL,
PRIMARY KEY  (`itemid`)
) DEFAULT CHARSET=latin1 COLLATE=latin1_general_ci;
INSERT INTO `t1` VALUES (1, 1, 1, 'D', '');
CREATE TABLE `t2` (
`sessionid` bigint(20) unsigned NOT NULL auto_increment,
`pid` int(10) unsigned NOT NULL default '0',
`date` int(10) unsigned NOT NULL default '0',
`ip` varchar(15) collate latin1_general_ci NOT NULL default '',
PRIMARY KEY  (`sessionid`)
) DEFAULT CHARSET=latin1 COLLATE=latin1_general_ci;
INSERT INTO `t2` VALUES (1, 1, 1, '10.10.10.1');
SELECT s.ip, count( e.itemid ) FROM `t1` e JOIN t2 s ON s.sessionid = e.sessionid WHERE e.sessionid = ( SELECT sessionid FROM t2 ORDER BY sessionid DESC LIMIT 1 ) GROUP BY s.ip HAVING count( e.itemid ) >0 LIMIT 0 , 30;
ip	count( e.itemid )
10.10.10.1	1
drop tables t1,t2;
create table t1 (fld enum('0','1'));
insert into t1 values ('1');
select * from (select max(fld) from t1) as foo;
max(fld)
1
drop table t1;
set @tmp11867_optimizer_switch=@@optimizer_switch;
set optimizer_switch='semijoin_with_cache=off';
CREATE TABLE t1 (one int, two int, flag char(1));
CREATE TABLE t2 (one int, two int, flag char(1));
INSERT INTO t1 VALUES(1,2,'Y'),(2,3,'Y'),(3,4,'Y'),(5,6,'N'),(7,8,'N');
INSERT INTO t2 VALUES(1,2,'Y'),(2,3,'Y'),(3,4,'Y'),(5,6,'N'),(7,8,'N');
SELECT * FROM t1
WHERE ROW(one,two) IN (SELECT DISTINCT one,two FROM t2 WHERE flag = 'N');
one	two	flag
5	6	N
7	8	N
SELECT * FROM t1
WHERE ROW(one,two) IN (SELECT DISTINCT one,two FROM t1 WHERE flag = 'N');
one	two	flag
5	6	N
7	8	N
insert into t2 values (null,null,'N');
insert into t2 values (null,3,'0');
insert into t2 values (null,5,'0');
insert into t2 values (10,null,'0');
insert into t1 values (10,3,'0');
insert into t1 values (10,5,'0');
insert into t1 values (10,10,'0');
SELECT one,two,ROW(one,two) IN (SELECT one,two FROM t2 WHERE flag = 'N') as 'test' from t1;
one	two	test
1	2	NULL
2	3	NULL
3	4	NULL
5	6	1
7	8	1
10	3	NULL
10	5	NULL
10	10	NULL
SELECT one,two from t1 where ROW(one,two) IN (SELECT one,two FROM t2 WHERE flag = 'N');
one	two
5	6
7	8
SELECT one,two,ROW(one,two) IN (SELECT one,two FROM t2 WHERE flag = 'N' group by one,two) as 'test' from t1;
one	two	test
1	2	NULL
2	3	NULL
3	4	NULL
5	6	1
7	8	1
10	3	NULL
10	5	NULL
10	10	NULL
SELECT one,two,ROW(one,two) IN (SELECT one,two FROM t2 WHERE flag = '0') as 'test' from t1;
one	two	test
1	2	0
2	3	NULL
3	4	0
5	6	0
7	8	0
10	3	NULL
10	5	NULL
10	10	NULL
SELECT one,two,ROW(one,two) IN (SELECT one,two FROM t2 WHERE flag = '0' group by one,two) as 'test' from t1;
one	two	test
1	2	0
2	3	NULL
3	4	0
5	6	0
7	8	0
10	3	NULL
10	5	NULL
10	10	NULL
explain extended SELECT one,two,ROW(one,two) IN (SELECT one,two FROM t2 WHERE flag = '0') as 'test' from t1;
id	select_type	table	type	possible_keys	key	key_len	ref	rows	filtered	Extra
1	PRIMARY	t1	ALL	NULL	NULL	NULL	NULL	8	100.00	
2	DEPENDENT SUBQUERY	t2	ALL	NULL	NULL	NULL	NULL	9	100.00	Using where
Warnings:
Note	1003	/* select#1 */ select `test`.`t1`.`one` AS `one`,`test`.`t1`.`two` AS `two`,<expr_cache><`test`.`t1`.`one`,`test`.`t1`.`two`>(<in_optimizer>((`test`.`t1`.`one`,`test`.`t1`.`two`),<exists>(/* select#2 */ select `test`.`t2`.`one`,`test`.`t2`.`two` from `test`.`t2` where `test`.`t2`.`flag` = '0' and trigcond(trigcond(<cache>(`test`.`t1`.`one`) = `test`.`t2`.`one` or `test`.`t2`.`one` is null)) and trigcond(trigcond(<cache>(`test`.`t1`.`two`) = `test`.`t2`.`two` or `test`.`t2`.`two` is null)) having trigcond(`test`.`t2`.`one` is null) and trigcond(`test`.`t2`.`two` is null)))) AS `test` from `test`.`t1`
explain extended SELECT one,two from t1 where ROW(one,two) IN (SELECT one,two FROM t2 WHERE flag = 'N');
id	select_type	table	type	possible_keys	key	key_len	ref	rows	filtered	Extra
1	PRIMARY	t1	ALL	NULL	NULL	NULL	NULL	8	100.00	
1	PRIMARY	<subquery2>	eq_ref	distinct_key	distinct_key	8	func,func	1	100.00	
2	MATERIALIZED	t2	ALL	NULL	NULL	NULL	NULL	9	100.00	Using where
Warnings:
Note	1003	select `test`.`t1`.`one` AS `one`,`test`.`t1`.`two` AS `two` from `test`.`t1` semi join (`test`.`t2`) where `test`.`t2`.`flag` = 'N'
explain extended SELECT one,two,ROW(one,two) IN (SELECT one,two FROM t2 WHERE flag = '0' group by one,two) as 'test' from t1;
id	select_type	table	type	possible_keys	key	key_len	ref	rows	filtered	Extra
1	PRIMARY	t1	ALL	NULL	NULL	NULL	NULL	8	100.00	
2	DEPENDENT SUBQUERY	t2	ALL	NULL	NULL	NULL	NULL	9	100.00	Using where
Warnings:
Note	1003	/* select#1 */ select `test`.`t1`.`one` AS `one`,`test`.`t1`.`two` AS `two`,<expr_cache><`test`.`t1`.`one`,`test`.`t1`.`two`>(<in_optimizer>((`test`.`t1`.`one`,`test`.`t1`.`two`),<exists>(/* select#2 */ select `test`.`t2`.`one`,`test`.`t2`.`two` from `test`.`t2` where `test`.`t2`.`flag` = '0' and trigcond(trigcond(<cache>(`test`.`t1`.`one`) = `test`.`t2`.`one` or `test`.`t2`.`one` is null)) and trigcond(trigcond(<cache>(`test`.`t1`.`two`) = `test`.`t2`.`two` or `test`.`t2`.`two` is null)) having trigcond(`test`.`t2`.`one` is null) and trigcond(`test`.`t2`.`two` is null)))) AS `test` from `test`.`t1`
DROP TABLE t1,t2;
set optimizer_switch=@tmp11867_optimizer_switch;
CREATE TABLE t1 (a char(5), b char(5));
INSERT INTO t1 VALUES (NULL,'aaa'), ('aaa','aaa');
SELECT * FROM t1 WHERE (a,b) IN (('aaa','aaa'), ('aaa','bbb'));
a	b
aaa	aaa
DROP TABLE t1;
CREATE TABLE t1 (a int);
CREATE TABLE t2 (a int, b int);
CREATE TABLE t3 (b int NOT NULL);
INSERT INTO t1 VALUES (1), (2), (3), (4);
INSERT INTO t2 VALUES (1,10), (3,30);
SELECT * FROM t2 LEFT JOIN t3 ON t2.b=t3.b
WHERE t3.b IS NOT NULL OR t2.a > 10;
a	b	b
SELECT * FROM t1
WHERE t1.a NOT IN (SELECT a FROM t2 LEFT JOIN t3 ON t2.b=t3.b
WHERE t3.b IS NOT NULL OR t2.a > 10);
a
1
2
3
4
DROP TABLE t1,t2,t3;
CREATE TABLE t1 (f1 INT);
CREATE TABLE t2 (f2 INT);
INSERT INTO t1 VALUES (1);
SELECT * FROM t1 WHERE f1 > ALL (SELECT f2 FROM t2);
f1
1
SELECT * FROM t1 WHERE f1 > ALL (SELECT f2 FROM t2 WHERE 1=0);
f1
1
INSERT INTO t2 VALUES (1);
INSERT INTO t2 VALUES (2);
SELECT * FROM t1 WHERE f1 > ALL (SELECT f2 FROM t2 WHERE f2=0);
f1
1
DROP TABLE t1, t2;
select 1 from dual where 1 < any (select 2);
1
1
select 1 from dual where 1 < all (select 2);
1
1
select 1 from dual where 2 > any (select 1);
1
1
select 1 from dual where 2 > all (select 1);
1
1
select 1 from dual where 1 < any (select 2 from dual);
1
1
select 1 from dual where 1 < all (select 2 from dual where 1!=1);
1
1
create table t1 (s1 char);
insert into t1 values (1),(2);
select * from t1 where (s1 < any (select s1 from t1));
s1
1
select * from t1 where not (s1 < any (select s1 from t1));
s1
2
select * from t1 where (s1 < ALL (select s1+1 from t1));
s1
1
select * from t1 where not(s1 < ALL (select s1+1 from t1));
s1
2
select * from t1 where (s1+1 = ANY (select s1 from t1));
s1
1
select * from t1 where NOT(s1+1 = ANY (select s1 from t1));
s1
2
select * from t1 where (s1 = ALL (select s1/s1 from t1));
s1
1
select * from t1 where NOT(s1 = ALL (select s1/s1 from t1));
s1
2
drop table t1;
create table t1 (
retailerID varchar(8) NOT NULL,
statusID   int(10) unsigned NOT NULL,
changed    datetime NOT NULL,
UNIQUE KEY retailerID (retailerID, statusID, changed)
);
INSERT INTO t1 VALUES("0026", "1", "2005-12-06 12:18:56");
INSERT INTO t1 VALUES("0026", "2", "2006-01-06 12:25:53");
INSERT INTO t1 VALUES("0037", "1", "2005-12-06 12:18:56");
INSERT INTO t1 VALUES("0037", "2", "2006-01-06 12:25:53");
INSERT INTO t1 VALUES("0048", "1", "2006-01-06 12:37:50");
INSERT INTO t1 VALUES("0059", "1", "2006-01-06 12:37:50");
select * from t1 r1
where (r1.retailerID,(r1.changed)) in
(SELECT r2.retailerId,(max(changed)) from t1 r2
group by r2.retailerId);
retailerID	statusID	changed
0026	2	2006-01-06 12:25:53
0037	2	2006-01-06 12:25:53
0048	1	2006-01-06 12:37:50
0059	1	2006-01-06 12:37:50
drop table t1;
create table t1(a int, primary key (a));
insert into t1 values (10);
create table t2 (a int primary key, b varchar(32), c int, unique key b(c, b));
insert into t2(a, c, b) values (1,10,'359'), (2,10,'35988'), (3,10,'35989');
insert into t2(a, c, b) values (4,10,'360'), (5,10,'35998'), (6,10,'35999');
analyze table t1;
Table	Op	Msg_type	Msg_text
test.t1	analyze	status	Engine-independent statistics collected
test.t1	analyze	status	OK
explain SELECT sql_no_cache t1.a, r.a, r.b FROM t1 LEFT JOIN t2 r
ON r.a = (SELECT t2.a FROM t2 WHERE t2.c = t1.a AND t2.b <= '359899'
             ORDER BY t2.c DESC, t2.b DESC LIMIT 1) WHERE t1.a = 10;
id	select_type	table	type	possible_keys	key	key_len	ref	rows	Extra
1	PRIMARY	t1	system	PRIMARY	NULL	NULL	NULL	1	
1	PRIMARY	r	const	PRIMARY	PRIMARY	4	const	1	
2	SUBQUERY	t2	range	b	b	40	NULL	3	Using where
SELECT sql_no_cache t1.a, r.a, r.b FROM t1 LEFT JOIN t2 r
ON r.a = (SELECT t2.a FROM t2 WHERE t2.c = t1.a AND t2.b <= '359899'
            ORDER BY t2.c DESC, t2.b DESC LIMIT 1) WHERE t1.a = 10;
a	a	b
10	3	35989
explain SELECT sql_no_cache t1.a, r.a, r.b FROM t1 LEFT JOIN t2 r
ON r.a = (SELECT t2.a FROM t2 WHERE t2.c = t1.a AND t2.b <= '359899'
            ORDER BY t2.c, t2.b LIMIT 1) WHERE t1.a = 10;
id	select_type	table	type	possible_keys	key	key_len	ref	rows	Extra
1	PRIMARY	t1	system	PRIMARY	NULL	NULL	NULL	1	
1	PRIMARY	r	const	PRIMARY	PRIMARY	4	const	1	
2	SUBQUERY	t2	range	b	b	40	NULL	3	Using index condition
SELECT sql_no_cache t1.a, r.a, r.b FROM t1 LEFT JOIN t2 r
ON r.a = (SELECT t2.a FROM t2 WHERE t2.c = t1.a AND t2.b <= '359899'
            ORDER BY t2.c, t2.b LIMIT 1) WHERE t1.a = 10;
a	a	b
10	1	359
drop table t1,t2;
CREATE TABLE t1 (
field1 int NOT NULL,
field2 int NOT NULL,
field3 int NOT NULL,
PRIMARY KEY  (field1,field2,field3)
);
CREATE TABLE t2 (
fieldA int NOT NULL,
fieldB int NOT NULL,
PRIMARY KEY  (fieldA,fieldB)
);
INSERT INTO t1 VALUES
(1,1,1), (1,1,2), (1,2,1), (1,2,2), (1,2,3), (1,3,1);
INSERT INTO t2 VALUES (1,1), (1,2), (1,3);
SELECT field1, field2, COUNT(*)
FROM t1 GROUP BY field1, field2;
field1	field2	COUNT(*)
1	1	2
1	2	3
1	3	1
SELECT field1, field2
FROM  t1
GROUP BY field1, field2
HAVING COUNT(*) >= ALL (SELECT fieldB
FROM t2 WHERE fieldA = field1);
field1	field2
1	2
SELECT field1, field2
FROM  t1
GROUP BY field1, field2
HAVING COUNT(*) < ANY (SELECT fieldB
FROM t2 WHERE fieldA = field1);
field1	field2
1	1
1	3
DROP TABLE t1, t2;
CREATE TABLE t1(a int, INDEX (a));
INSERT INTO t1 VALUES (1), (3), (5), (7);
INSERT INTO t1 VALUES (NULL);
CREATE TABLE t2(a int);
INSERT INTO t2 VALUES (1),(2),(3);
EXPLAIN SELECT a, a IN (SELECT a FROM t1) FROM t2;
id	select_type	table	type	possible_keys	key	key_len	ref	rows	Extra
1	PRIMARY	t2	ALL	NULL	NULL	NULL	NULL	3	
2	SUBQUERY	t1	index_subquery	a	a	5	func	2	Using index; Full scan on NULL key
SELECT a, a IN (SELECT a FROM t1) FROM t2;
a	a IN (SELECT a FROM t1)
1	1
2	NULL
3	1
DROP TABLE t1,t2;
CREATE TABLE t1 (a DATETIME);
INSERT INTO t1 VALUES ('1998-09-23'), ('2003-03-25');
CREATE TABLE t2 AS SELECT
(SELECT a FROM t1 WHERE a < '2000-01-01') AS sub_a
FROM t1 WHERE a > '2000-01-01';
SHOW CREATE TABLE t2;
Table	Create Table
t2	CREATE TABLE `t2` (
  `sub_a` datetime DEFAULT NULL
) ENGINE=MyISAM DEFAULT CHARSET=latin1
CREATE TABLE t3 AS (SELECT a FROM t1 WHERE a < '2000-01-01') UNION (SELECT a FROM t1 WHERE a > '2000-01-01');
SHOW CREATE TABLE t3;
Table	Create Table
t3	CREATE TABLE `t3` (
  `a` datetime DEFAULT NULL
) ENGINE=MyISAM DEFAULT CHARSET=latin1
DROP TABLE t1,t2,t3;
CREATE TABLE t1 (a int);
INSERT INTO t1 VALUES (1), (2);
SELECT a FROM t1 WHERE (SELECT 1 FROM DUAL WHERE 1=0) > 0;
a
SELECT a FROM t1 WHERE (SELECT 1 FROM DUAL WHERE 1=0) IS NULL;
a
1
2
EXPLAIN SELECT a FROM t1 WHERE (SELECT 1 FROM DUAL WHERE 1=0) IS NULL;
id	select_type	table	type	possible_keys	key	key_len	ref	rows	Extra
1	PRIMARY	t1	ALL	NULL	NULL	NULL	NULL	2	
2	SUBQUERY	NULL	NULL	NULL	NULL	NULL	NULL	NULL	Impossible WHERE
DROP TABLE t1;
CREATE TABLE t1 (a int);
INSERT INTO t1 VALUES (2), (4), (1), (3);
CREATE TABLE t2 (b int, c int);
INSERT INTO t2 VALUES
(2,1), (1,3), (2,1), (4,4), (2,2), (1,4);
SELECT a FROM t1 ORDER BY (SELECT c FROM t2 WHERE b > 2 );
a
2
4
1
3
SELECT a FROM t1 ORDER BY (SELECT c FROM t2 WHERE b > 1);
ERROR 21000: Subquery returns more than 1 row
SELECT a FROM t1 ORDER BY (SELECT c FROM t2 WHERE b > 2), a;
a
1
2
3
4
SELECT a FROM t1 ORDER BY (SELECT c FROM t2 WHERE b > 1), a;
ERROR 21000: Subquery returns more than 1 row
SELECT b, MAX(c) FROM t2 GROUP BY b, (SELECT c FROM t2 WHERE b > 2);
b	MAX(c)
1	4
2	2
4	4
SELECT b, MAX(c) FROM t2 GROUP BY b, (SELECT c FROM t2 WHERE b > 1);
ERROR 21000: Subquery returns more than 1 row
SELECT a FROM t1 GROUP BY a
HAVING IFNULL((SELECT b FROM t2 WHERE b > 2),
(SELECT c FROM t2 WHERE c=a AND b > 2 ORDER BY b)) > 3;
a
1
2
3
4
SELECT a FROM t1 GROUP BY a
HAVING IFNULL((SELECT b FROM t2 WHERE b > 1),
(SELECT c FROM t2 WHERE c=a AND b > 2 ORDER BY b)) > 3;
ERROR 21000: Subquery returns more than 1 row
SELECT a FROM t1 GROUP BY a
HAVING IFNULL((SELECT b FROM t2 WHERE b > 4),
(SELECT c FROM t2 WHERE c=a AND b > 2 ORDER BY b)) > 3;
a
4
SELECT a FROM t1 GROUP BY a
HAVING IFNULL((SELECT b FROM t2 WHERE b > 4),
(SELECT c FROM t2 WHERE c=a AND b > 1 ORDER BY b)) > 3;
ERROR 21000: Subquery returns more than 1 row
SELECT a FROM t1
ORDER BY IFNULL((SELECT b FROM t2 WHERE b > 2),
(SELECT c FROM t2 WHERE c=a AND b > 2 ORDER BY b));
a
1
2
3
4
SELECT a FROM t1
ORDER BY IFNULL((SELECT b FROM t2 WHERE b > 1),
(SELECT c FROM t2 WHERE c=a AND b > 1 ORDER BY b));
ERROR 21000: Subquery returns more than 1 row
SELECT a FROM t1
ORDER BY IFNULL((SELECT b FROM t2 WHERE b > 4),
(SELECT c FROM t2 WHERE c=a AND b > 2 ORDER BY b));
a
1
2
3
4
SELECT a FROM t1
ORDER BY IFNULL((SELECT b FROM t2 WHERE b > 4),
(SELECT c FROM t2 WHERE c=a AND b > 1 ORDER BY b));
ERROR 21000: Subquery returns more than 1 row
DROP TABLE t1,t2;
create table t1 (df decimal(5,1));
insert into t1 values(1.1);
insert into t1 values(2.2);
select * from t1 where df <= all (select avg(df) from t1 group by df);
df
1.1
select * from t1 where df >= all (select avg(df) from t1 group by df);
df
2.2
drop table t1;
create table t1 (df decimal(5,1));
insert into t1 values(1.1);
select 1.1 * exists(select * from t1);
1.1 * exists(select * from t1)
1.1
drop table t1;
CREATE TABLE t1 (
grp int(11) default NULL,
a decimal(10,2) default NULL);
insert into t1 values (1, 1), (2, 2), (2, 3), (3, 4), (3, 5), (3, 6), (NULL, NULL);
select * from t1;
grp	a
1	1.00
2	2.00
2	3.00
3	4.00
3	5.00
3	6.00
NULL	NULL
select min(a) from t1 group by grp;
min(a)
NULL
1.00
2.00
4.00
drop table t1;
CREATE table t1 ( c1 integer );
INSERT INTO t1 VALUES ( 1 );
INSERT INTO t1 VALUES ( 2 );
INSERT INTO t1 VALUES ( 3 );
CREATE TABLE t2 ( c2 integer );
INSERT INTO t2 VALUES ( 1 );
INSERT INTO t2 VALUES ( 4 );
INSERT INTO t2 VALUES ( 5 );
SELECT * FROM t1 LEFT JOIN t2 ON c1 = c2 WHERE c2 IN (1);
c1	c2
1	1
SELECT * FROM t1 LEFT JOIN t2 ON c1 = c2
WHERE c2 IN ( SELECT c2 FROM t2 WHERE c2 IN ( 1 ) );
c1	c2
1	1
DROP TABLE t1,t2;
CREATE TABLE t1 ( c1 integer );
INSERT INTO t1 VALUES ( 1 );
INSERT INTO t1 VALUES ( 2 );
INSERT INTO t1 VALUES ( 3 );
INSERT INTO t1 VALUES ( 6 );
CREATE TABLE t2 ( c2 integer );
INSERT INTO t2 VALUES ( 1 );
INSERT INTO t2 VALUES ( 4 );
INSERT INTO t2 VALUES ( 5 );
INSERT INTO t2 VALUES ( 6 );
CREATE TABLE t3 ( c3 integer );
INSERT INTO t3 VALUES ( 7 );
INSERT INTO t3 VALUES ( 8 );
SELECT c1,c2 FROM t1 LEFT JOIN t2 ON c1 = c2
WHERE EXISTS (SELECT c3 FROM t3 WHERE c2 IS NULL );
c1	c2
2	NULL
3	NULL
DROP TABLE t1,t2,t3;
CREATE TABLE `t1` (
`itemid` bigint(20) unsigned NOT NULL auto_increment,
`sessionid` bigint(20) unsigned default NULL,
`time` int(10) unsigned NOT NULL default '0',
`type` set('A','D','E','F','G','I','L','N','U') collate latin1_general_ci NOT
NULL default '',
`data` text collate latin1_general_ci NOT NULL,
PRIMARY KEY  (`itemid`)
) DEFAULT CHARSET=latin1 COLLATE=latin1_general_ci;
INSERT INTO `t1` VALUES (1, 1, 1, 'D', '');
CREATE TABLE `t2` (
`sessionid` bigint(20) unsigned NOT NULL auto_increment,
`pid` int(10) unsigned NOT NULL default '0',
`date` int(10) unsigned NOT NULL default '0',
`ip` varchar(15) collate latin1_general_ci NOT NULL default '',
PRIMARY KEY  (`sessionid`)
) DEFAULT CHARSET=latin1 COLLATE=latin1_general_ci;
INSERT INTO `t2` VALUES (1, 1, 1, '10.10.10.1');
SELECT s.ip, count( e.itemid ) FROM `t1` e JOIN t2 s ON s.sessionid = e.sessionid WHERE e.sessionid = ( SELECT sessionid FROM t2 ORDER BY sessionid DESC LIMIT 1 ) GROUP BY s.ip HAVING count( e.itemid ) >0 LIMIT 0 , 30;
ip	count( e.itemid )
10.10.10.1	1
drop tables t1,t2;
CREATE TABLE t1 (EMPNUM   CHAR(3));
CREATE TABLE t2 (EMPNUM   CHAR(3) );
INSERT INTO t1 VALUES ('E1'),('E2');
INSERT INTO t2 VALUES ('E1');
DELETE FROM t1
WHERE t1.EMPNUM NOT IN
(SELECT t2.EMPNUM
FROM t2
WHERE t1.EMPNUM = t2.EMPNUM);
select * from t1;
EMPNUM
E1
DROP TABLE t1,t2;
CREATE TABLE t1(select_id BIGINT, values_id BIGINT);
INSERT INTO t1 VALUES (1, 1);
CREATE TABLE t2 (select_id BIGINT, values_id BIGINT,
PRIMARY KEY(select_id,values_id));
INSERT INTO t2 VALUES (0, 1), (0, 2), (0, 3), (1, 5);
SELECT values_id FROM t1
WHERE values_id IN (SELECT values_id FROM t2
WHERE select_id IN (1, 0));
values_id
1
SELECT values_id FROM t1
WHERE values_id IN (SELECT values_id FROM t2
WHERE select_id BETWEEN 0 AND 1);
values_id
1
SELECT values_id FROM t1
WHERE values_id IN (SELECT values_id FROM t2
WHERE select_id = 0 OR select_id = 1);
values_id
1
DROP TABLE t1, t2;
create table t1 (fld enum('0','1'));
insert into t1 values ('1');
select * from (select max(fld) from t1) as foo;
max(fld)
1
drop table t1;
CREATE TABLE t1 (a int, b int);
CREATE TABLE t2 (c int, d int);
CREATE TABLE t3 (e int);
INSERT INTO t1 VALUES
(1,10), (2,10), (1,20), (2,20), (3,20), (2,30), (4,40);
INSERT INTO t2 VALUES
(2,10), (2,20), (4,10), (5,10), (3,20), (2,40);
INSERT INTO t3 VALUES (10), (30), (10), (20) ;
SELECT a, MAX(b), MIN(b) FROM t1 GROUP BY a;
a	MAX(b)	MIN(b)
1	20	10
2	30	10
3	20	20
4	40	40
SELECT * FROM t2;
c	d
2	10
2	20
4	10
5	10
3	20
2	40
SELECT * FROM t3;
e
10
30
10
20
SELECT a FROM t1 GROUP BY a
HAVING a IN (SELECT c FROM t2 WHERE MAX(b)>20);
a
2
4
SELECT a FROM t1 GROUP BY a
HAVING a IN (SELECT c FROM t2 WHERE MAX(b)<d);
a
2
SELECT a FROM t1 GROUP BY a
HAVING a IN (SELECT c FROM t2 WHERE MAX(b)>d);
a
2
4
SELECT a FROM t1 GROUP BY a
HAVING a IN (SELECT c FROM t2
WHERE d >= SOME(SELECT e FROM t3 WHERE MAX(b)=e));
a
2
3
SELECT a FROM t1 GROUP BY a
HAVING a IN (SELECT c FROM t2
WHERE  EXISTS(SELECT e FROM t3 WHERE MAX(b)=e AND e <= d));
a
2
3
SELECT a FROM t1 GROUP BY a
HAVING a IN (SELECT c FROM t2
WHERE d > SOME(SELECT e FROM t3 WHERE MAX(b)=e));
a
2
SELECT a FROM t1 GROUP BY a
HAVING a IN (SELECT c FROM t2
WHERE  EXISTS(SELECT e FROM t3 WHERE MAX(b)=e AND e < d));
a
2
SELECT a FROM t1 GROUP BY a
HAVING a IN (SELECT c FROM t2
WHERE MIN(b) < d AND
EXISTS(SELECT e FROM t3 WHERE MAX(b)=e AND e <= d));
a
2
SELECT a, SUM(a) FROM t1 GROUP BY a;
a	SUM(a)
1	2
2	6
3	3
4	4
SELECT a FROM t1
WHERE EXISTS(SELECT c FROM t2 GROUP BY c HAVING SUM(a) = c) GROUP BY a;
a
3
4
SELECT a FROM t1 GROUP BY a
HAVING EXISTS(SELECT c FROM t2 GROUP BY c HAVING SUM(a) = c);
a
1
3
4
SELECT a FROM t1
WHERE a < 3 AND
EXISTS(SELECT c FROM t2 GROUP BY c HAVING SUM(a) != c) GROUP BY a;
a
1
2
SELECT a FROM t1
WHERE a < 3 AND
EXISTS(SELECT c FROM t2 GROUP BY c HAVING SUM(a) != c);
a
1
2
1
2
2
SELECT t1.a FROM t1 GROUP BY t1.a
HAVING t1.a < ALL(SELECT t2.c FROM t2 GROUP BY t2.c
HAVING EXISTS(SELECT t3.e FROM t3 GROUP BY t3.e
HAVING SUM(t1.a+t2.c) < t3.e/4));
a
1
2
SELECT t1.a FROM t1 GROUP BY t1.a
HAVING t1.a > ALL(SELECT t2.c FROM t2
WHERE EXISTS(SELECT t3.e FROM t3 GROUP BY t3.e
HAVING SUM(t1.a+t2.c) < t3.e/4));
a
4
SELECT t1.a FROM t1 GROUP BY t1.a
HAVING t1.a > ALL(SELECT t2.c FROM t2
WHERE EXISTS(SELECT t3.e FROM t3
WHERE SUM(t1.a+t2.c) < t3.e/4));
ERROR HY000: Invalid use of group function
SELECT t1.a from t1 GROUP BY t1.a HAVING AVG(SUM(t1.b)) > 20;
ERROR HY000: Invalid use of group function
SELECT t1.a FROM t1 GROUP BY t1.a
HAVING t1.a IN (SELECT t2.c FROM t2 GROUP BY t2.c
HAVING AVG(t2.c+SUM(t1.b)) > 20);
a
2
3
4
SELECT t1.a FROM t1 GROUP BY t1.a
HAVING t1.a IN (SELECT t2.c FROM t2 GROUP BY t2.c
HAVING AVG(SUM(t1.b)) > 20);
a
2
4
SELECT t1.a, SUM(b) AS sum  FROM t1 GROUP BY t1.a
HAVING t1.a IN (SELECT t2.c FROM t2 GROUP BY t2.c
HAVING t2.c+sum > 20);
a	sum
2	60
3	20
4	40
DROP TABLE t1,t2,t3;
CREATE TABLE t1 (a varchar(5), b varchar(10));
INSERT INTO t1 VALUES
('AAA', 5), ('BBB', 4), ('BBB', 1), ('CCC', 2),
('CCC', 7), ('AAA', 2), ('AAA', 4), ('BBB', 3), ('AAA', 8);
SELECT * FROM t1 WHERE (a,b) = ANY (SELECT a, max(b) FROM t1 GROUP BY a);
a	b
BBB	4
CCC	7
AAA	8
EXPLAIN
SELECT * FROM t1 WHERE (a,b) = ANY (SELECT a, max(b) FROM t1 GROUP BY a);
id	select_type	table	type	possible_keys	key	key_len	ref	rows	Extra
1	PRIMARY	t1	ALL	NULL	NULL	NULL	NULL	9	Using where
1	PRIMARY	<subquery2>	eq_ref	distinct_key	distinct_key	21	test.t1.a,test.t1.b	1	
2	MATERIALIZED	t1	ALL	NULL	NULL	NULL	NULL	9	Using temporary
ALTER TABLE t1 ADD INDEX(a);
SELECT * FROM t1 WHERE (a,b) = ANY (SELECT a, max(b) FROM t1 GROUP BY a);
a	b
BBB	4
CCC	7
AAA	8
EXPLAIN
SELECT * FROM t1 WHERE (a,b) = ANY (SELECT a, max(b) FROM t1 GROUP BY a);
id	select_type	table	type	possible_keys	key	key_len	ref	rows	Extra
1	PRIMARY	t1	ALL	a	NULL	NULL	NULL	9	Using where
1	PRIMARY	<subquery2>	eq_ref	distinct_key	distinct_key	21	test.t1.a,test.t1.b	1	
2	MATERIALIZED	t1	ALL	NULL	NULL	NULL	NULL	9	Using temporary
DROP TABLE t1;
create table t1( f1 int,f2 int);
insert into t1 values (1,1),(2,2);
select tt.t from (select 'crash1' as t, f2 from t1) as tt left join t1 on tt.t = 'crash2' and tt.f2 = t1.f2 where tt.t = 'crash1';
t
crash1
crash1
drop table t1;
create table t1 (c int, key(c));
insert into t1 values (1142477582), (1142455969);
create table t2 (a int, b int);
insert into t2 values (2, 1), (1, 0);
delete from t1 where c <= 1140006215 and (select b from t2 where a = 2) = 1;
drop table t1, t2;
CREATE TABLE t1 (a INT);
CREATE VIEW v1 AS SELECT * FROM t1 WHERE no_such_column = ANY (SELECT 1);
ERROR 42S22: Unknown column 'no_such_column' in 'IN/ALL/ANY subquery'
CREATE VIEW v2 AS SELECT * FROM t1 WHERE no_such_column = (SELECT 1);
ERROR 42S22: Unknown column 'no_such_column' in 'where clause'
SELECT * FROM t1 WHERE no_such_column = ANY (SELECT 1);
ERROR 42S22: Unknown column 'no_such_column' in 'IN/ALL/ANY subquery'
DROP TABLE t1;
create table t1 (i int, j bigint);
insert into t1 values (1, 2), (2, 2), (3, 2);
select * from (select min(i) from t1 where j=(select * from (select min(j) from t1) t2)) t3;
min(i)
1
drop table t1;
CREATE TABLE t1 (i BIGINT UNSIGNED);
INSERT INTO t1 VALUES (10000000000000000000);
INSERT INTO t1 VALUES (1);
CREATE TABLE t2 (i BIGINT UNSIGNED);
INSERT INTO t2 VALUES (10000000000000000000);
INSERT INTO t2 VALUES (1);
/* simple test */
SELECT t1.i FROM t1 JOIN t2 ON t1.i = t2.i;
i
10000000000000000000
1
/* subquery test */
SELECT t1.i FROM t1 WHERE t1.i = (SELECT MAX(i) FROM t2);
i
10000000000000000000
/* subquery test with cast*/
SELECT t1.i FROM t1 WHERE t1.i = CAST((SELECT MAX(i) FROM t2) AS UNSIGNED);
i
10000000000000000000
DROP TABLE t1;
DROP TABLE t2;
CREATE TABLE t1 (
id bigint(20) unsigned NOT NULL auto_increment,
name varchar(255) NOT NULL,
PRIMARY KEY  (id)
);
INSERT INTO t1 VALUES
(1, 'Balazs'), (2, 'Joe'), (3, 'Frank');
CREATE TABLE t2 (
id bigint(20) unsigned NOT NULL auto_increment,
mid bigint(20) unsigned NOT NULL,
date date NOT NULL,
PRIMARY KEY  (id)
);
INSERT INTO t2 VALUES
(1, 1, '2006-03-30'), (2, 2, '2006-04-06'), (3, 3, '2006-04-13'),
(4, 2, '2006-04-20'), (5, 1, '2006-05-01');
SELECT *,
(SELECT date FROM t2 WHERE mid = t1.id
ORDER BY date DESC LIMIT 0, 1) AS date_last,
(SELECT date FROM t2 WHERE mid = t1.id
ORDER BY date DESC LIMIT 3, 1) AS date_next_to_last
FROM t1;
id	name	date_last	date_next_to_last
1	Balazs	2006-05-01	NULL
2	Joe	2006-04-20	NULL
3	Frank	2006-04-13	NULL
SELECT *,
(SELECT COUNT(*) FROM t2 WHERE mid = t1.id
ORDER BY date DESC LIMIT 1, 1) AS date_count
FROM t1;
id	name	date_count
1	Balazs	NULL
2	Joe	NULL
3	Frank	NULL
SELECT *,
(SELECT date FROM t2 WHERE mid = t1.id
ORDER BY date DESC LIMIT 0, 1) AS date_last,
(SELECT date FROM t2 WHERE mid = t1.id
ORDER BY date DESC LIMIT 1, 1) AS date_next_to_last
FROM t1;
id	name	date_last	date_next_to_last
1	Balazs	2006-05-01	2006-03-30
2	Joe	2006-04-20	2006-04-06
3	Frank	2006-04-13	NULL
DROP TABLE t1,t2;
CREATE TABLE t1 (
i1 int(11) NOT NULL default '0',
i2 int(11) NOT NULL default '0',
t datetime NOT NULL default '0000-00-00 00:00:00',
PRIMARY KEY  (i1,i2,t)
);
INSERT INTO t1 VALUES
(24,1,'2005-03-03 16:31:31'),(24,1,'2005-05-27 12:40:07'),
(24,1,'2005-05-27 12:40:08'),(24,1,'2005-05-27 12:40:10'),
(24,1,'2005-05-27 12:40:25'),(24,1,'2005-05-27 12:40:30'),
(24,2,'2005-03-03 13:43:05'),(24,2,'2005-03-03 16:23:31'),
(24,2,'2005-03-03 16:31:30'),(24,2,'2005-05-27 12:37:02'),
(24,2,'2005-05-27 12:40:06');
CREATE TABLE t2 (
i1 int(11) NOT NULL default '0',
i2 int(11) NOT NULL default '0',
t datetime default NULL,
PRIMARY KEY  (i1)
);
INSERT INTO t2 VALUES (24,1,'2006-06-20 12:29:40');
EXPLAIN
SELECT * FROM t1,t2
WHERE t1.t = (SELECT t1.t FROM t1
WHERE t1.t < t2.t  AND t1.i2=1 AND t2.i1=t1.i1
ORDER BY t1.t DESC LIMIT 1);
id	select_type	table	type	possible_keys	key	key_len	ref	rows	Extra
1	PRIMARY	t2	system	NULL	NULL	NULL	NULL	1	
1	PRIMARY	t1	index	NULL	PRIMARY	13	NULL	11	Using where; Using index
2	SUBQUERY	t1	range	PRIMARY	PRIMARY	13	NULL	6	Using where; Using index
SELECT * FROM t1,t2
WHERE t1.t = (SELECT t1.t FROM t1
WHERE t1.t < t2.t  AND t1.i2=1 AND t2.i1=t1.i1
ORDER BY t1.t DESC LIMIT 1);
i1	i2	t	i1	i2	t
24	1	2005-05-27 12:40:30	24	1	2006-06-20 12:29:40
DROP TABLE t1, t2;
CREATE TABLE t1 (i INT);
(SELECT i FROM t1) UNION (SELECT i FROM t1);
i
SELECT sql_no_cache * FROM t1 WHERE NOT EXISTS
(
(SELECT i FROM t1) UNION
(SELECT i FROM t1)
);
i
SELECT * FROM t1
WHERE NOT EXISTS (((SELECT i FROM t1) UNION (SELECT i FROM t1)));
i
explain select ((select t11.i from t1 t11) union (select t12.i from t1 t12))
from t1;
id	select_type	table	type	possible_keys	key	key_len	ref	rows	Extra
1	PRIMARY	t1	system	NULL	NULL	NULL	NULL	0	Const row not found
2	SUBQUERY	NULL	NULL	NULL	NULL	NULL	NULL	NULL	no matching row in const table
3	UNION	NULL	NULL	NULL	NULL	NULL	NULL	NULL	no matching row in const table
NULL	UNION RESULT	<union2,3>	ALL	NULL	NULL	NULL	NULL	NULL	
explain select * from t1 where not exists
((select t11.i from t1 t11) union (select t12.i from t1 t12));
id	select_type	table	type	possible_keys	key	key_len	ref	rows	Extra
1	PRIMARY	t1	system	NULL	NULL	NULL	NULL	0	Const row not found
2	SUBQUERY	NULL	NULL	NULL	NULL	NULL	NULL	NULL	no matching row in const table
3	UNION	NULL	NULL	NULL	NULL	NULL	NULL	NULL	no matching row in const table
NULL	UNION RESULT	<union2,3>	ALL	NULL	NULL	NULL	NULL	NULL	
DROP TABLE t1;
CREATE TABLE t1 (a VARCHAR(250), b INT auto_increment, PRIMARY KEY (b));
insert into t1 (a) values (FLOOR(rand() * 100));
insert into t1 (a) select FLOOR(rand() * 100) from t1;
insert into t1 (a) select FLOOR(rand() * 100) from t1;
insert into t1 (a) select FLOOR(rand() * 100) from t1;
insert into t1 (a) select FLOOR(rand() * 100) from t1;
insert into t1 (a) select FLOOR(rand() * 100) from t1;
insert into t1 (a) select FLOOR(rand() * 100) from t1;
insert into t1 (a) select FLOOR(rand() * 100) from t1;
insert into t1 (a) select FLOOR(rand() * 100) from t1;
insert into t1 (a) select FLOOR(rand() * 100) from t1;
insert into t1 (a) select FLOOR(rand() * 100) from t1;
insert into t1 (a) select FLOOR(rand() * 100) from t1;
insert into t1 (a) select FLOOR(rand() * 100) from t1;
insert into t1 (a) select FLOOR(rand() * 100) from t1;
SELECT a,
(SELECT REPEAT(' ',250) FROM t1 i1
WHERE i1.b=t1.a ORDER BY RAND() LIMIT 1) AS a
FROM t1 ORDER BY a LIMIT 5;
a	a
0	NULL
0	NULL
0	NULL
0	NULL
0	NULL
DROP TABLE t1;
CREATE TABLE t1 (a INT, b INT);
CREATE TABLE t2 (a INT);
INSERT INTO t2 values (1);
INSERT INTO t1 VALUES (1,1),(1,2),(2,3),(3,4);
SELECT (SELECT COUNT(DISTINCT t1.b) from t2) FROM t1 GROUP BY t1.a;
(SELECT COUNT(DISTINCT t1.b) from t2)
2
1
1
SELECT (SELECT COUNT(DISTINCT t1.b) from t2 union select 1 from t2 where 12 < 3)
FROM t1 GROUP BY t1.a;
(SELECT COUNT(DISTINCT t1.b) from t2 union select 1 from t2 where 12 < 3)
2
1
1
SELECT COUNT(DISTINCT t1.b), (SELECT COUNT(DISTINCT t1.b)) FROM t1 GROUP BY t1.a;
COUNT(DISTINCT t1.b)	(SELECT COUNT(DISTINCT t1.b))
2	2
1	1
1	1
SELECT COUNT(DISTINCT t1.b),
(SELECT COUNT(DISTINCT t1.b) union select 1 from DUAL where 12 < 3)
FROM t1 GROUP BY t1.a;
COUNT(DISTINCT t1.b)	(SELECT COUNT(DISTINCT t1.b) union select 1 from DUAL where 12 < 3)
2	2
1	1
1	1
SELECT (
SELECT (
SELECT COUNT(DISTINCT t1.b)
)
)
FROM t1 GROUP BY t1.a;
(
SELECT (
SELECT COUNT(DISTINCT t1.b)
)
)
2
1
1
SELECT (
SELECT (
SELECT (
SELECT COUNT(DISTINCT t1.b)
)
)
FROM t1 GROUP BY t1.a LIMIT 1)
FROM t1 t2
GROUP BY t2.a;
(
SELECT (
SELECT (
SELECT COUNT(DISTINCT t1.b)
)
)
FROM t1 GROUP BY t1.a LIMIT 1)
2
2
2
DROP TABLE t1,t2;
CREATE TABLE t1 (a int, b int, PRIMARY KEY (b));
CREATE TABLE t2 (x int auto_increment, y int, z int,
PRIMARY KEY (x), FOREIGN KEY (y) REFERENCES t1 (b));
create table t3 (a int);
insert into t3 values (0),(1),(2),(3),(4),(5),(6),(7),(8),(9);
insert into t1 select RAND()*1000, A.a + 10*(B.a+10*(C.a+10*D.a))
from t3 A, t3 B, t3 C, t3 D where D.a<3;
insert into t2(y,z) select t1.b, RAND()*1000 from t1, t3;
SET SESSION sort_buffer_size = 32 * 1024;
SELECT SQL_NO_CACHE COUNT(*)
FROM (SELECT  a, b, (SELECT x FROM t2 WHERE y=b ORDER BY z DESC LIMIT 1) c
FROM t1) t;
COUNT(*)
3000
SET SESSION sort_buffer_size = 8 * 1024 * 1024;
SELECT SQL_NO_CACHE COUNT(*)
FROM (SELECT  a, b, (SELECT x FROM t2 WHERE y=b ORDER BY z DESC LIMIT 1) c
FROM t1) t;
COUNT(*)
3000
DROP TABLE t1,t2,t3;
CREATE TABLE t1 (id char(4) PRIMARY KEY, c int);
CREATE TABLE t2 (c int);
INSERT INTO t1 VALUES ('aa', 1);
INSERT INTO t2 VALUES (1);
SELECT * FROM t1
WHERE EXISTS (SELECT c FROM t2 WHERE c=1
UNION
SELECT c from t2 WHERE c=t1.c);
id	c
aa	1
INSERT INTO t1 VALUES ('bb', 2), ('cc', 3), ('dd',1);
SELECT * FROM t1
WHERE EXISTS (SELECT c FROM t2 WHERE c=1
UNION
SELECT c from t2 WHERE c=t1.c);
id	c
aa	1
bb	2
cc	3
dd	1
INSERT INTO t2 VALUES (2);
CREATE TABLE t3 (c int);
INSERT INTO t3 VALUES (1);
SELECT * FROM t1
WHERE EXISTS (SELECT t2.c FROM t2 JOIN t3 ON t2.c=t3.c WHERE t2.c=1
UNION
SELECT c from t2 WHERE c=t1.c);
id	c
aa	1
bb	2
cc	3
dd	1
DROP TABLE t1,t2,t3;
CREATE TABLE t1(f1 int);
CREATE TABLE t2(f2 int, f21 int, f3 timestamp);
INSERT INTO t1 VALUES (1),(1),(2),(2);
INSERT INTO t2 VALUES (1,1,"2004-02-29 11:11:11"), (2,2,"2004-02-29 11:11:11");
SELECT ((SELECT f2 FROM t2 WHERE f21=f1 LIMIT 1) * COUNT(f1)) AS sq FROM t1 GROUP BY f1;
sq
2
4
SELECT (SELECT SUM(1) FROM t2 ttt GROUP BY t2.f3 LIMIT 1) AS tt FROM t2;
tt
2
2
PREPARE stmt1 FROM 'SELECT ((SELECT f2 FROM t2 WHERE f21=f1 LIMIT 1) * COUNT(f1)) AS sq FROM t1 GROUP BY f1';
EXECUTE stmt1;
sq
2
4
EXECUTE stmt1;
sq
2
4
DEALLOCATE PREPARE stmt1;
SELECT f2, AVG(f21),
(SELECT t.f3 FROM t2 AS t WHERE t2.f2=t.f2 AND t.f3=MAX(t2.f3)) AS test
FROM t2 GROUP BY f2;
f2	AVG(f21)	test
1	1.0000	2004-02-29 11:11:11
2	2.0000	2004-02-29 11:11:11
DROP TABLE t1,t2;
CREATE TABLE t1 (a int, b INT, c CHAR(10) NOT NULL);
INSERT INTO t1 VALUES
(1,1,'a'), (1,2,'b'), (1,3,'c'), (1,4,'d'), (1,5,'e'),
(2,1,'f'), (2,2,'g'), (2,3,'h'), (3,4,'i'), (3,3,'j'),
(3,2,'k'), (3,1,'l'), (1,9,'m');
SELECT a, MAX(b),
(SELECT t.c FROM t1 AS t WHERE t1.a=t.a AND t.b=MAX(t1.b)) AS test
FROM t1 GROUP BY a;
a	MAX(b)	test
1	9	m
2	3	h
3	4	i
DROP TABLE t1;
DROP TABLE IF EXISTS t1;
DROP TABLE IF EXISTS t2;
DROP TABLE IF EXISTS t1xt2;
CREATE TABLE t1 (
id_1 int(5) NOT NULL,
t varchar(4) DEFAULT NULL
);
CREATE TABLE t2 (
id_2 int(5) NOT NULL,
t varchar(4) DEFAULT NULL
);
CREATE TABLE t1xt2 (
id_1 int(5) NOT NULL,
id_2 int(5) NOT NULL
);
INSERT INTO t1 VALUES (1, 'a'), (2, 'b'), (3, 'c'), (4, 'd');
INSERT INTO t2 VALUES (2, 'bb'), (3, 'cc'), (4, 'dd'), (12, 'aa');
INSERT INTO t1xt2 VALUES (2, 2), (3, 3), (4, 4);
SELECT DISTINCT t1.id_1 FROM t1 WHERE
(12 IN (SELECT t1xt2.id_2 FROM t1xt2 WHERE t1.id_1 = t1xt2.id_1));
id_1
SELECT DISTINCT t1.id_1 FROM t1 WHERE
(12 IN ((SELECT t1xt2.id_2 FROM t1xt2 WHERE t1.id_1 = t1xt2.id_1)));
id_1
SELECT DISTINCT t1.id_1 FROM t1 WHERE
(12 IN (((SELECT t1xt2.id_2 FROM t1xt2 WHERE t1.id_1 = t1xt2.id_1))));
id_1
SELECT DISTINCT t1.id_1 FROM t1 WHERE
(12 NOT IN (SELECT t1xt2.id_2 FROM t1xt2 WHERE t1.id_1 = t1xt2.id_1));
id_1
1
2
3
4
SELECT DISTINCT t1.id_1 FROM t1 WHERE
(12 NOT IN ((SELECT t1xt2.id_2 FROM t1xt2 where t1.id_1 = t1xt2.id_1)));
id_1
1
2
3
4
SELECT DISTINCT t1.id_1 FROM t1 WHERE
(12 NOT IN (((SELECT t1xt2.id_2 FROM t1xt2 where t1.id_1 = t1xt2.id_1))));
id_1
1
2
3
4
insert INTO t1xt2 VALUES (1, 12);
SELECT DISTINCT t1.id_1 FROM t1 WHERE
(12 IN (SELECT t1xt2.id_2 FROM t1xt2 WHERE t1.id_1 = t1xt2.id_1));
id_1
1
SELECT DISTINCT t1.id_1 FROM t1 WHERE
(12 IN ((SELECT t1xt2.id_2 FROM t1xt2 WHERE t1.id_1 = t1xt2.id_1)));
id_1
1
SELECT DISTINCT t1.id_1 FROM t1 WHERE
(12 IN (((SELECT t1xt2.id_2 FROM t1xt2 WHERE t1.id_1 = t1xt2.id_1))));
id_1
1
SELECT DISTINCT t1.id_1 FROM t1 WHERE
(12 NOT IN (SELECT t1xt2.id_2 FROM t1xt2 WHERE t1.id_1 = t1xt2.id_1));
id_1
2
3
4
SELECT DISTINCT t1.id_1 FROM t1 WHERE
(12 NOT IN ((SELECT t1xt2.id_2 FROM t1xt2 WHERE t1.id_1 = t1xt2.id_1)));
id_1
2
3
4
SELECT DISTINCT t1.id_1 FROM t1 WHERE
(12 NOT IN (((SELECT t1xt2.id_2 FROM t1xt2 WHERE t1.id_1 = t1xt2.id_1))));
id_1
2
3
4
insert INTO t1xt2 VALUES (2, 12);
SELECT DISTINCT t1.id_1 FROM t1 WHERE
(12 IN (SELECT t1xt2.id_2 FROM t1xt2 WHERE t1.id_1 = t1xt2.id_1));
id_1
1
2
SELECT DISTINCT t1.id_1 FROM t1 WHERE
(12 IN ((SELECT t1xt2.id_2 FROM t1xt2 WHERE t1.id_1 = t1xt2.id_1)));
id_1
1
2
SELECT DISTINCT t1.id_1 FROM t1 WHERE
(12 IN (((SELECT t1xt2.id_2 FROM t1xt2 WHERE t1.id_1 = t1xt2.id_1))));
id_1
1
2
SELECT DISTINCT t1.id_1 FROM t1 WHERE
(12 NOT IN (SELECT t1xt2.id_2 FROM t1xt2 WHERE t1.id_1 = t1xt2.id_1));
id_1
3
4
SELECT DISTINCT t1.id_1 FROM t1 WHERE
(12 NOT IN ((SELECT t1xt2.id_2 FROM t1xt2 WHERE t1.id_1 = t1xt2.id_1)));
id_1
3
4
SELECT DISTINCT t1.id_1 FROM t1 WHERE
(12 NOT IN (((SELECT t1xt2.id_2 FROM t1xt2 WHERE t1.id_1 = t1xt2.id_1))));
id_1
3
4
DROP TABLE t1;
DROP TABLE t2;
DROP TABLE t1xt2;
CREATE TABLE t1 (a int);
INSERT INTO t1 VALUES (3), (1), (2);
SELECT 'this is ' 'a test.' AS col1, a AS col2 FROM t1;
col1	col2
this is a test.	3
this is a test.	1
this is a test.	2
SELECT * FROM (SELECT 'this is ' 'a test.' AS col1, a AS t2 FROM t1) t;
col1	t2
this is a test.	3
this is a test.	1
this is a test.	2
DROP table t1;
CREATE TABLE t1 (a int, b int);
CREATE TABLE t2 (m int, n int);
INSERT INTO t1 VALUES (2,2), (2,2), (3,3), (3,3), (3,3), (4,4);
INSERT INTO t2 VALUES (1,11), (2,22), (3,32), (4,44), (4,44);
SELECT COUNT(*), a,
(SELECT m FROM t2 WHERE m = count(*) LIMIT 1)
FROM t1 GROUP BY a;
COUNT(*)	a	(SELECT m FROM t2 WHERE m = count(*) LIMIT 1)
2	2	2
3	3	3
1	4	1
SELECT COUNT(*), a,
(SELECT MIN(m) FROM t2 WHERE m = count(*))
FROM t1 GROUP BY a;
COUNT(*)	a	(SELECT MIN(m) FROM t2 WHERE m = count(*))
2	2	2
3	3	3
1	4	1
SELECT COUNT(*), a
FROM t1 GROUP BY a
HAVING (SELECT MIN(m) FROM t2 WHERE m = count(*)) > 1;
COUNT(*)	a
2	2
3	3
DROP TABLE t1,t2;
CREATE TABLE t1 (a int, b int);
CREATE TABLE t2 (m int, n int);
INSERT INTO t1 VALUES (2,2), (2,2), (3,3), (3,3), (3,3), (4,4);
INSERT INTO t2 VALUES (1,11), (2,22), (3,32), (4,44), (4,44);
SELECT COUNT(*) c, a,
(SELECT GROUP_CONCAT(COUNT(a)) FROM t2 WHERE m = a)
FROM t1 GROUP BY a;
c	a	(SELECT GROUP_CONCAT(COUNT(a)) FROM t2 WHERE m = a)
2	2	2
3	3	3
1	4	1,1
SELECT COUNT(*) c, a,
(SELECT GROUP_CONCAT(COUNT(a)+1) FROM t2 WHERE m = a)
FROM t1 GROUP BY a;
c	a	(SELECT GROUP_CONCAT(COUNT(a)+1) FROM t2 WHERE m = a)
2	2	3
3	3	4
1	4	2,2
DROP table t1,t2;
CREATE TABLE t1 (a int, b INT, d INT, c CHAR(10) NOT NULL, PRIMARY KEY (a, b));
INSERT INTO t1 VALUES (1,1,0,'a'), (1,2,0,'b'), (1,3,0,'c'), (1,4,0,'d'),
(1,5,0,'e'), (2,1,0,'f'), (2,2,0,'g'), (2,3,0,'h'), (3,4,0,'i'), (3,3,0,'j'),
(3,2,0,'k'), (3,1,0,'l'), (1,9,0,'m'), (1,0,10,'n'), (2,0,5,'o'), (3,0,7,'p');
SELECT a, MAX(b),
(SELECT t.c FROM t1 AS t WHERE t1.a=t.a AND t.b=MAX(t1.b + 0)) as test
FROM t1 GROUP BY a;
a	MAX(b)	test
1	9	m
2	3	h
3	4	i
SELECT a x, MAX(b),
(SELECT t.c FROM t1 AS t WHERE x=t.a AND t.b=MAX(t1.b + 0)) as test
FROM t1 GROUP BY a;
x	MAX(b)	test
1	9	m
2	3	h
3	4	i
SELECT a, AVG(b),
(SELECT t.c FROM t1 AS t WHERE t1.a=t.a AND t.b=AVG(t1.b)) AS test
FROM t1 WHERE t1.d=0 GROUP BY a;
a	AVG(b)	test
1	4.0000	d
2	2.0000	g
3	2.5000	NULL
SELECT tt.a,
(SELECT (SELECT c FROM t1 as t WHERE t1.a=t.a AND t.d=MAX(t1.b + tt.a)
LIMIT 1) FROM t1 WHERE t1.a=tt.a GROUP BY a LIMIT 1) as test
FROM t1 as tt;
a	test
1	n
1	n
1	n
1	n
1	n
1	n
1	n
2	o
2	o
2	o
2	o
3	p
3	p
3	p
3	p
3	p
SELECT tt.a,
(SELECT (SELECT t.c FROM t1 AS t WHERE t1.a=t.a AND t.d=MAX(t1.b + tt.a)
LIMIT 1)
FROM t1 WHERE t1.a=tt.a GROUP BY a LIMIT 1) as test
FROM t1 as tt GROUP BY tt.a;
a	test
1	n
2	o
3	p
SELECT tt.a, MAX(
(SELECT (SELECT t.c FROM t1 AS t WHERE t1.a=t.a AND t.d=MAX(t1.b + tt.a)
LIMIT 1)
FROM t1 WHERE t1.a=tt.a GROUP BY a LIMIT 1)) as test
FROM t1 as tt GROUP BY tt.a;
a	test
1	n
2	o
3	p
DROP TABLE t1;
CREATE TABLE t1 (a int, b int);
INSERT INTO t1 VALUES (2,22),(1,11),(2,22);
SELECT a FROM t1 WHERE (SELECT COUNT(b) FROM DUAL) > 0 GROUP BY a;
a
1
2
SELECT a FROM t1 WHERE (SELECT COUNT(b) FROM DUAL) > 1 GROUP BY a;
a
SELECT a FROM t1 t0
WHERE (SELECT COUNT(t0.b) FROM t1 t WHERE t.b>20) GROUP BY a;
a
1
2
SET @@sql_mode='ansi';
SELECT a FROM t1 WHERE (SELECT COUNT(b) FROM DUAL) > 0 GROUP BY a;
ERROR HY000: Invalid use of group function
SELECT a FROM t1 WHERE (SELECT COUNT(b) FROM DUAL) > 1 GROUP BY a;
ERROR HY000: Invalid use of group function
SELECT a FROM t1 t0
WHERE (SELECT COUNT(t0.b) FROM t1 t WHERE t.b>20) GROUP BY a;
ERROR HY000: Invalid use of group function
SET @@sql_mode=default;
DROP TABLE t1;
CREATE TABLE t1 (a INT);
INSERT INTO t1 values (1),(1),(1),(1);
CREATE TABLE t2 (x INT);
INSERT INTO t1 values (1000),(1001),(1002);
SELECT SUM( (SELECT COUNT(a) FROM t2) ) FROM t1;
ERROR HY000: Invalid use of group function
SELECT SUM( (SELECT SUM(COUNT(a)) FROM t2) ) FROM t1;
ERROR HY000: Invalid use of group function
SELECT COUNT(1) FROM DUAL;
COUNT(1)
1
SELECT SUM( (SELECT AVG( (SELECT t1.a FROM t2) ) FROM DUAL) ) FROM t1;
ERROR HY000: Invalid use of group function
SELECT
SUM( (SELECT AVG( (SELECT COUNT(*) FROM t1 t HAVING t1.a < 12) ) FROM t2) )
FROM t1;
ERROR HY000: Invalid use of group function
SELECT t1.a as XXA,
SUM( (SELECT AVG( (SELECT COUNT(*) FROM t1 t HAVING XXA < 12) ) FROM t2) )
FROM t1;
ERROR HY000: Invalid use of group function
DROP TABLE t1,t2;
CREATE TABLE t1 (a int, b int, KEY (a));
INSERT INTO t1 VALUES (1,1),(2,1);
EXPLAIN SELECT 1 FROM t1 WHERE a = (SELECT COUNT(*) FROM t1 GROUP BY b);
id	select_type	table	type	possible_keys	key	key_len	ref	rows	Extra
1	PRIMARY	t1	ref	a	a	5	const	1	Using where; Using index
2	SUBQUERY	t1	ALL	NULL	NULL	NULL	NULL	2	Using temporary; Using filesort
DROP TABLE t1;
CREATE TABLE t1 (id int NOT NULL, st CHAR(2), INDEX idx(id));
INSERT INTO t1 VALUES
(3,'FL'), (2,'GA'), (4,'FL'), (1,'GA'), (5,'NY'), (7,'FL'), (6,'NY');
CREATE TABLE t2 (id int NOT NULL, INDEX idx(id));
INSERT INTO t2 VALUES (7), (5), (1), (3);
SELECT id, st FROM t1
WHERE st IN ('GA','FL') AND EXISTS(SELECT 1 FROM t2 WHERE t2.id=t1.id);
id	st
3	FL
1	GA
7	FL
SELECT id, st FROM t1
WHERE st IN ('GA','FL') AND EXISTS(SELECT 1 FROM t2 WHERE t2.id=t1.id)
GROUP BY id;
id	st
1	GA
3	FL
7	FL
SELECT id, st FROM t1
WHERE st IN ('GA','FL') AND NOT EXISTS(SELECT 1 FROM t2 WHERE t2.id=t1.id);
id	st
2	GA
4	FL
SELECT id, st FROM t1
WHERE st IN ('GA','FL') AND NOT EXISTS(SELECT 1 FROM t2 WHERE t2.id=t1.id)
GROUP BY id;
id	st
2	GA
4	FL
DROP TABLE t1,t2;
CREATE TABLE t1 (a int);
INSERT INTO t1 VALUES (1), (2);
EXPLAIN EXTENDED
SELECT * FROM (SELECT count(*) FROM t1 GROUP BY a) as res;
id	select_type	table	type	possible_keys	key	key_len	ref	rows	filtered	Extra
1	PRIMARY	<derived2>	ALL	NULL	NULL	NULL	NULL	2	100.00	
2	DERIVED	t1	ALL	NULL	NULL	NULL	NULL	2	100.00	Using temporary; Using filesort
Warnings:
Note	1003	/* select#1 */ select `res`.`count(*)` AS `count(*)` from (/* select#2 */ select count(0) AS `count(*)` from `test`.`t1` group by `test`.`t1`.`a`) `res`
DROP TABLE t1;
CREATE TABLE t1 (
a varchar(255) default NULL,
b timestamp NOT NULL default CURRENT_TIMESTAMP on update CURRENT_TIMESTAMP,
INDEX idx(a,b)
);
CREATE TABLE t2 (
a varchar(255) default NULL
);
INSERT INTO t1 VALUES ('abcdefghijk','2007-05-07 06:00:24');
INSERT INTO t1 SELECT * FROM t1;
INSERT INTO t1 SELECT * FROM t1;
INSERT INTO t1 SELECT * FROM t1;
INSERT INTO t1 SELECT * FROM t1;
INSERT INTO t1 SELECT * FROM t1;
INSERT INTO t1 SELECT * FROM t1;
INSERT INTO t1 SELECT * FROM t1;
INSERT INTO t1 SELECT * FROM t1;
INSERT INTO `t1` VALUES ('asdf','2007-02-08 01:11:26');
INSERT INTO `t2` VALUES ('abcdefghijk');
INSERT INTO `t2` VALUES ('asdf');
SET session sort_buffer_size=8192;
SELECT (SELECT 1 FROM  t1 WHERE t1.a=t2.a ORDER BY t1.b LIMIT 1) AS d1 FROM t2;
d1
1
1
DROP TABLE t1,t2;
CREATE TABLE t1 (a INTEGER, b INTEGER);
CREATE TABLE t2 (x INTEGER);
INSERT INTO t1 VALUES (1,11), (2,22), (2,22);
INSERT INTO t2 VALUES (1), (2);
SELECT a, COUNT(b), (SELECT COUNT(b) FROM t2) FROM t1 GROUP BY a;
ERROR 21000: Subquery returns more than 1 row
SELECT a, COUNT(b), (SELECT COUNT(b)+0 FROM t2) FROM t1 GROUP BY a;
ERROR 21000: Subquery returns more than 1 row
SELECT (SELECT SUM(t1.a)/AVG(t2.x) FROM t2) FROM t1;
(SELECT SUM(t1.a)/AVG(t2.x) FROM t2)
3.3333
DROP TABLE t1,t2;
CREATE TABLE t1 (a INT, b INT);
INSERT INTO t1 VALUES (1, 2), (1,3), (1,4), (2,1), (2,2);
SELECT a1.a, COUNT(*) FROM t1 a1 WHERE a1.a = 1
AND EXISTS( SELECT a2.a FROM t1 a2 WHERE a2.a = a1.a)
GROUP BY a1.a;
a	COUNT(*)
1	3
DROP TABLE t1;
CREATE TABLE t1 (a INT);
CREATE TABLE t2 (a INT);
INSERT INTO t1 VALUES (1),(2);
INSERT INTO t2 VALUES (1),(2);
SELECT (SELECT SUM(t1.a) FROM t2 WHERE a=0) FROM t1;
(SELECT SUM(t1.a) FROM t2 WHERE a=0)
NULL
SELECT (SELECT SUM(t1.a) FROM t2 WHERE a!=0) FROM t1;
ERROR 21000: Subquery returns more than 1 row
SELECT (SELECT SUM(t1.a) FROM t2 WHERE a=1) FROM t1;
(SELECT SUM(t1.a) FROM t2 WHERE a=1)
3
DROP TABLE t1,t2;
CREATE TABLE t1 (a1 INT, a2 INT);
CREATE TABLE t2 (b1 INT, b2 INT);
INSERT INTO t1 VALUES (100, 200);
INSERT INTO t1 VALUES (101, 201);
INSERT INTO t2 VALUES (101, 201);
INSERT INTO t2 VALUES (103, 203);
SELECT ((a1,a2) IN (SELECT * FROM t2 WHERE b2 > 0)) IS NULL FROM t1;
((a1,a2) IN (SELECT * FROM t2 WHERE b2 > 0)) IS NULL
0
0
DROP TABLE t1, t2;
CREATE TABLE t1 (s1 BINARY(5), s2 VARBINARY(5));
INSERT INTO t1 VALUES (0x41,0x41), (0x42,0x42), (0x43,0x43);
SELECT s1, s2 FROM t1 WHERE s2 IN (SELECT s1 FROM t1);
s1	s2
SELECT s1, s2 FROM t1 WHERE (s2, 10) IN (SELECT s1, 10 FROM t1);
s1	s2
CREATE INDEX I1 ON t1 (s1);
CREATE INDEX I2 ON t1 (s2);
SELECT s1, s2 FROM t1 WHERE s2 IN (SELECT s1 FROM t1);
s1	s2
SELECT s1, s2 FROM t1 WHERE (s2, 10) IN (SELECT s1, 10 FROM t1);
s1	s2
TRUNCATE t1;
INSERT INTO t1 VALUES (0x41,0x41);
SELECT * FROM t1 WHERE s1 = (SELECT s2 FROM t1);
s1	s2
DROP TABLE t1;
CREATE TABLE t1 (a1 VARBINARY(2) NOT NULL DEFAULT '0', PRIMARY KEY (a1));
CREATE TABLE t2 (a2 BINARY(2) default '0', INDEX (a2));
CREATE TABLE t3 (a3 BINARY(2) default '0');
INSERT INTO t1 VALUES (1),(2),(3),(4);
INSERT INTO t2 VALUES (1),(2),(3);
INSERT INTO t3 VALUES (1),(2),(3);
SELECT LEFT(t2.a2, 1) FROM t2,t3 WHERE t3.a3=t2.a2;
LEFT(t2.a2, 1)
1
2
3
SELECT t1.a1, t1.a1 in (SELECT t2.a2 FROM t2,t3 WHERE t3.a3=t2.a2) FROM t1;
a1	t1.a1 in (SELECT t2.a2 FROM t2,t3 WHERE t3.a3=t2.a2)
1	0
2	0
3	0
4	0
DROP TABLE t1,t2,t3;
CREATE TABLE t1 (a1 BINARY(3) PRIMARY KEY, b1 VARBINARY(3));
CREATE TABLE t2 (a2 VARBINARY(3) PRIMARY KEY);
CREATE TABLE t3 (a3 VARBINARY(3) PRIMARY KEY);
INSERT INTO t1 VALUES (1,10), (2,20), (3,30), (4,40);
INSERT INTO t2 VALUES (2), (3), (4), (5);
INSERT INTO t3 VALUES (10), (20), (30);
SELECT LEFT(t1.a1,1) FROM t1,t3 WHERE t1.b1=t3.a3;
LEFT(t1.a1,1)
1
2
3
SELECT a2 FROM t2 WHERE t2.a2 IN (SELECT t1.a1 FROM t1,t3 WHERE t1.b1=t3.a3);
a2
DROP TABLE t1, t2, t3;
SET @save_optimizer_switch=@@optimizer_switch;
SET optimizer_switch='semijoin_with_cache=off';
SET optimizer_switch='materialization=off';
CREATE TABLE t1 (a CHAR(1), b VARCHAR(10));
INSERT INTO t1 VALUES ('a', 'aa');
INSERT INTO t1 VALUES ('a', 'aaa');
SELECT a,b FROM t1 WHERE b IN (SELECT a FROM t1);
a	b
CREATE INDEX I1 ON t1 (a);
CREATE INDEX I2 ON t1 (b);
EXPLAIN SELECT a,b FROM t1 WHERE b IN (SELECT a FROM t1);
id	select_type	table	type	possible_keys	key	key_len	ref	rows	Extra
1	PRIMARY	t1	ALL	I2	NULL	NULL	NULL	2	Using where
1	PRIMARY	t1	ref	I1	I1	2	test.t1.b	2	Using where; Using index; FirstMatch(t1)
SELECT a,b FROM t1 WHERE b IN (SELECT a FROM t1);
a	b
CREATE TABLE t2 (a VARCHAR(1), b VARCHAR(10));
INSERT INTO t2 SELECT * FROM t1;
CREATE INDEX I1 ON t2 (a);
CREATE INDEX I2 ON t2 (b);
EXPLAIN SELECT a,b FROM t2 WHERE b IN (SELECT a FROM t2);
id	select_type	table	type	possible_keys	key	key_len	ref	rows	Extra
1	PRIMARY	t2	ALL	I2	NULL	NULL	NULL	2	Using where
1	PRIMARY	t2	ref	I1	I1	4	test.t2.b	2	Using where; Using index; FirstMatch(t2)
SELECT a,b FROM t2 WHERE b IN (SELECT a FROM t2);
a	b
EXPLAIN
SELECT a,b FROM t1 WHERE b IN (SELECT a FROM t1 WHERE LENGTH(a)<500);
id	select_type	table	type	possible_keys	key	key_len	ref	rows	Extra
1	PRIMARY	t1	ALL	I2	NULL	NULL	NULL	2	Using where
1	PRIMARY	t1	ref	I1	I1	2	test.t1.b	2	Using where; Using index; FirstMatch(t1)
SELECT a,b FROM t1 WHERE b IN (SELECT a FROM t1 WHERE LENGTH(a)<500);
a	b
DROP TABLE t1,t2;
SET optimizer_switch= @save_optimizer_switch;
CREATE TABLE t1(a INT, b INT);
INSERT INTO t1 VALUES (1,1), (1,2), (2,3), (2,4);
EXPLAIN
SELECT a AS out_a, MIN(b) FROM t1
WHERE b > (SELECT MIN(b) FROM t1 WHERE a = out_a)
GROUP BY a;
ERROR 42S22: Unknown column 'out_a' in 'where clause'
SELECT a AS out_a, MIN(b) FROM t1
WHERE b > (SELECT MIN(b) FROM t1 WHERE a = out_a)
GROUP BY a;
ERROR 42S22: Unknown column 'out_a' in 'where clause'
EXPLAIN
SELECT a AS out_a, MIN(b) FROM t1 t1_outer
WHERE b > (SELECT MIN(b) FROM t1 WHERE a = t1_outer.a)
GROUP BY a;
id	select_type	table	type	possible_keys	key	key_len	ref	rows	Extra
1	PRIMARY	t1_outer	ALL	NULL	NULL	NULL	NULL	4	Using where; Using temporary; Using filesort
2	DEPENDENT SUBQUERY	t1	ALL	NULL	NULL	NULL	NULL	4	Using where
SELECT a AS out_a, MIN(b) FROM t1 t1_outer
WHERE b > (SELECT MIN(b) FROM t1 WHERE a = t1_outer.a)
GROUP BY a;
out_a	MIN(b)
1	2
2	4
DROP TABLE t1;
CREATE TABLE t1 (a INT);
CREATE TABLE t2 (a INT);
INSERT INTO t1 VALUES (1),(2);
INSERT INTO t2 VALUES (1),(2);
SELECT 2 FROM t1 WHERE EXISTS ((SELECT 1 FROM t2 WHERE t1.a=t2.a));
2
2
2
EXPLAIN EXTENDED
SELECT 2 FROM t1 WHERE EXISTS ((SELECT 1 FROM t2 WHERE t1.a=t2.a));
id	select_type	table	type	possible_keys	key	key_len	ref	rows	filtered	Extra
1	PRIMARY	t1	ALL	NULL	NULL	NULL	NULL	2	100.00	
1	PRIMARY	<subquery2>	eq_ref	distinct_key	distinct_key	4	func	1	100.00	
2	MATERIALIZED	t2	ALL	NULL	NULL	NULL	NULL	2	100.00	
Warnings:
Note	1276	Field or reference 'test.t1.a' of SELECT #2 was resolved in SELECT #1
Note	1003	select 2 AS `2` from `test`.`t1` semi join (`test`.`t2`) where 1
EXPLAIN EXTENDED
SELECT 2 FROM t1 WHERE EXISTS ((SELECT 1 FROM t2 WHERE t1.a=t2.a) UNION
(SELECT 1 FROM t2 WHERE t1.a = t2.a));
id	select_type	table	type	possible_keys	key	key_len	ref	rows	filtered	Extra
1	PRIMARY	t1	ALL	NULL	NULL	NULL	NULL	2	100.00	Using where
2	DEPENDENT SUBQUERY	t2	ALL	NULL	NULL	NULL	NULL	2	100.00	Using where
3	DEPENDENT UNION	t2	ALL	NULL	NULL	NULL	NULL	2	100.00	Using where
NULL	UNION RESULT	<union2,3>	ALL	NULL	NULL	NULL	NULL	NULL	NULL	
Warnings:
Note	1276	Field or reference 'test.t1.a' of SELECT #2 was resolved in SELECT #1
Note	1276	Field or reference 'test.t1.a' of SELECT #3 was resolved in SELECT #1
Note	1003	/* select#1 */ select 2 AS `2` from `test`.`t1` where <expr_cache><`test`.`t1`.`a`>(exists((/* select#2 */ select 1 from `test`.`t2` where `test`.`t1`.`a` = `test`.`t2`.`a`) union (/* select#3 */ select 1 from `test`.`t2` where `test`.`t1`.`a` = `test`.`t2`.`a`) limit 1))
DROP TABLE t1,t2;
create table t0(a int);
insert into t0 values (0),(1),(2),(3),(4),(5),(6),(7),(8),(9);
create table t1(f11 int, f12 int);
create table t2(f21 int unsigned not null, f22 int, f23 varchar(10));
insert into t1 values(1,1),(2,2), (3, 3);
insert ignore into t2
select -1 , (@a:=(A.a + 10 * (B.a + 10 * (C.a+10*D.a))))/5000 + 1, @a
from t0 A, t0 B, t0 C, t0 D;
set session sort_buffer_size= 33*1024;
select count(*) from t1 where f12 =
(select f22 from t2 where f22 = f12 order by f21 desc, f22, f23 limit 1);
count(*)
3
drop table t0,t1,t2;
CREATE TABLE t4 (
f7 varchar(32) collate utf8_bin NOT NULL default '',
f10 varchar(32) collate utf8_bin default NULL,
PRIMARY KEY  (f7)
);
INSERT INTO t4 VALUES(1,1), (2,null);
CREATE TABLE t2 (
f4 varchar(32) collate utf8_bin NOT NULL default '',
f2 varchar(50) collate utf8_bin default NULL,
f3 varchar(10) collate utf8_bin default NULL,
PRIMARY KEY  (f4),
UNIQUE KEY uk1 (f2)
);
INSERT INTO t2 VALUES(1,1,null), (2,2,null);
CREATE TABLE t1 (
f8 varchar(32) collate utf8_bin NOT NULL default '',
f1 varchar(10) collate utf8_bin default NULL,
f9 varchar(32) collate utf8_bin default NULL,
PRIMARY KEY  (f8)
);
INSERT INTO t1 VALUES (1,'P',1), (2,'P',1), (3,'R',2);
CREATE TABLE t3 (
f6 varchar(32) collate utf8_bin NOT NULL default '',
f5 varchar(50) collate utf8_bin default NULL,
PRIMARY KEY (f6)
);
INSERT INTO t3 VALUES (1,null), (2,null);
SELECT
IF(t1.f1 = 'R', a1.f2, t2.f2) AS a4,
IF(t1.f1 = 'R', a1.f3, t2.f3) AS f3,
SUM(
IF(
(SELECT VPC.f2
FROM t2 VPC, t4 a2, t2 a3
WHERE
VPC.f4 = a2.f10 AND a3.f2 = a4
LIMIT 1) IS NULL,
0,
t3.f5
)
) AS a6
FROM
t2, t3, t1 JOIN t2 a1 ON t1.f9 = a1.f4
GROUP BY a4;
a4	f3	a6
1	NULL	NULL
2	NULL	NULL
DROP TABLE t1, t2, t3, t4;
create table t1 (a float(5,4) zerofill);
create table t2 (a float(5,4),b float(2,0));
select t1.a from t1 where
t1.a= (select b from t2 limit 1) and not
t1.a= (select a from t2 limit 1) ;
a
drop table t1, t2;
CREATE TABLE t1 (a INT);
INSERT INTO t1 VALUES (1),(2);
SET @save_join_cache_level=@@join_cache_level;
SET join_cache_level=0;
EXPLAIN EXTENDED SELECT 1 FROM t1 WHERE 1 IN (SELECT min(a) FROM t1 GROUP BY a);
id	select_type	table	type	possible_keys	key	key_len	ref	rows	filtered	Extra
1	PRIMARY	<subquery2>	const	distinct_key	distinct_key	4	const	1	100.00	
1	PRIMARY	t1	ALL	NULL	NULL	NULL	NULL	2	100.00	
2	MATERIALIZED	t1	ALL	NULL	NULL	NULL	NULL	2	100.00	Using temporary
Warnings:
Note	1003	/* select#1 */ select 1 AS `1` from  <materialize> (/* select#2 */ select min(`test`.`t1`.`a`) from `test`.`t1` group by `test`.`t1`.`a`) join `test`.`t1` where `<subquery2>`.`min(a)` = 1
EXPLAIN EXTENDED SELECT 1 FROM t1 WHERE 1 IN (SELECT min(a) FROM t1 WHERE a > 3 GROUP BY a);
id	select_type	table	type	possible_keys	key	key_len	ref	rows	filtered	Extra
1	PRIMARY	<subquery2>	const	distinct_key	distinct_key	4	const	1	100.00	
1	PRIMARY	t1	ALL	NULL	NULL	NULL	NULL	2	100.00	
2	MATERIALIZED	t1	ALL	NULL	NULL	NULL	NULL	2	100.00	Using where; Using temporary
Warnings:
Note	1003	/* select#1 */ select 1 AS `1` from  <materialize> (/* select#2 */ select min(`test`.`t1`.`a`) from `test`.`t1` where `test`.`t1`.`a` > 3 group by `test`.`t1`.`a`) join `test`.`t1` where `<subquery2>`.`min(a)` = 1
SET join_cache_level=@save_join_cache_level;
DROP TABLE t1;
#
# Bug#45061: Incorrectly market field caused wrong result.
#
CREATE TABLE `C` (
`int_nokey` int(11) NOT NULL,
`int_key` int(11) NOT NULL,
KEY `int_key` (`int_key`)
);
INSERT INTO `C` VALUES (9,9), (0,0), (8,6), (3,6), (7,6), (0,4),
(1,7), (9,4), (0,8), (9,4), (0,7), (5,5), (0,0), (8,5), (8,7),
(5,2), (1,8), (7,0), (0,9), (9,5);
SELECT * FROM C WHERE `int_key` IN (SELECT `int_nokey`);
int_nokey	int_key
9	9
0	0
5	5
0	0
EXPLAIN EXTENDED SELECT * FROM C WHERE `int_key` IN (SELECT `int_nokey`);
id	select_type	table	type	possible_keys	key	key_len	ref	rows	filtered	Extra
1	SIMPLE	C	ALL	NULL	NULL	NULL	NULL	20	100.00	Using where
DROP TABLE C;
# End of test for bug#45061.
#
# Bug #46749: Segfault in add_key_fields() with outer subquery level 
#   field references
#
CREATE TABLE t1 (
a int,
b int,
UNIQUE (a), KEY (b)
);
INSERT INTO t1 VALUES (1,1), (2,1);
CREATE TABLE st1 like t1;
INSERT INTO st1 VALUES (1,1), (2,1);
CREATE TABLE st2 like t1;
INSERT INTO st2 VALUES (1,1), (2,1);
EXPLAIN
SELECT MAX(b), (SELECT COUNT(*) FROM st1,st2 WHERE st2.b <= t1.b)
FROM t1 
WHERE a = 230;
id	select_type	table	type	possible_keys	key	key_len	ref	rows	Extra
1	PRIMARY	NULL	NULL	NULL	NULL	NULL	NULL	NULL	Impossible WHERE noticed after reading const tables
2	SUBQUERY	NULL	NULL	NULL	NULL	NULL	NULL	NULL	Impossible WHERE noticed after reading const tables
SELECT MAX(b), (SELECT COUNT(*) FROM st1,st2 WHERE st2.b <= t1.b)
FROM t1 
WHERE a = 230;
MAX(b)	(SELECT COUNT(*) FROM st1,st2 WHERE st2.b <= t1.b)
NULL	NULL
DROP TABLE t1, st1, st2;
#
# Bug #48709: Assertion failed in sql_select.cc:11782: 
#   int join_read_key(JOIN_TAB*)
#
CREATE TABLE t1 (pk int PRIMARY KEY, int_key int);
INSERT INTO t1 VALUES (10,1), (14,1);
CREATE TABLE t2 (pk int PRIMARY KEY, int_key int);
INSERT INTO t2 VALUES (3,3), (5,NULL), (7,3);
# should have eq_ref for t1
EXPLAIN
SELECT * FROM t2 outr
WHERE outr.int_key NOT IN (SELECT t1.pk FROM t1, t2)  
ORDER BY outr.pk;
id	select_type	table	type	possible_keys	key	key_len	ref	rows	Extra
x	x	outr	ALL	x	x	x	x	x	x
x	x	t1	eq_ref	x	x	x	x	x	x
x	x	t2	index	x	x	x	x	x	x
# should not crash on debug binaries
SELECT * FROM t2 outr
WHERE outr.int_key NOT IN (SELECT t1.pk FROM t1, t2)  
ORDER BY outr.pk;
pk	int_key
3	3
7	3
DROP TABLE t1,t2;
#
# Bug#12329653 
# EXPLAIN, UNION, PREPARED STATEMENT, CRASH, SQL_FULL_GROUP_BY
#
CREATE TABLE t1(a1 int);
INSERT INTO t1 VALUES (1),(2);
SELECT @@session.sql_mode INTO @old_sql_mode;
SET SESSION sql_mode='ONLY_FULL_GROUP_BY';
EXPLAIN EXTENDED
SELECT 1 FROM t1 WHERE 1 < SOME (SELECT a1 FROM t1);
id	select_type	table	type	possible_keys	key	key_len	ref	rows	filtered	Extra
1	PRIMARY	t1	ALL	NULL	NULL	NULL	NULL	2	100.00	
2	SUBQUERY	t1	ALL	NULL	NULL	NULL	NULL	2	100.00	
Warnings:
Note	1003	/* select#1 */ select 1 AS `1` from `test`.`t1` where 1
SELECT 1 FROM t1 WHERE 1 < SOME (SELECT a1 FROM t1);
1
1
1
PREPARE stmt FROM 
'SELECT 1 UNION ALL 
SELECT 1 FROM t1
ORDER BY
(SELECT 1 FROM t1 AS t1_0  
  WHERE 1 < SOME (SELECT a1 FROM t1)
)' ;
EXECUTE stmt ;
ERROR 21000: Subquery returns more than 1 row
EXECUTE stmt ;
ERROR 21000: Subquery returns more than 1 row
SET SESSION sql_mode=@old_sql_mode;
DEALLOCATE PREPARE stmt;
DROP TABLE t1;
#
# Bug#12763207 - ASSERT IN SUBSELECT::SINGLE_VALUE_TRANSFORMER
#
CREATE TABLE t1(a1 int);
INSERT INTO t1 VALUES (1),(2);
CREATE TABLE t2(a1 int);
INSERT INTO t2 VALUES (3);
SELECT @@session.sql_mode INTO @old_sql_mode;
SET SESSION sql_mode='ONLY_FULL_GROUP_BY';
SELECT 1 FROM t1 WHERE 1 < SOME (SELECT 2 FROM t2);
1
1
1
SELECT 1 FROM t1 WHERE 1 < SOME (SELECT 2.0 FROM t2);
1
1
1
SELECT 1 FROM t1 WHERE 1 < SOME (SELECT 'a' FROM t2);
1
Warnings:
Warning	1292	Truncated incorrect DOUBLE value: 'a'
SELECT 1 FROM t1 WHERE 1 < SOME (SELECT a1 FROM t2);
1
1
1
SET SESSION sql_mode=@old_sql_mode;
DROP TABLE t1, t2;
#
# Bug#12763207 - ASSERT IN SUBSELECT::SINGLE_VALUE_TRANSFORMER
#
create table t2(i int);
insert into t2 values(0);
SELECT @@session.sql_mode INTO @old_sql_mode;
SET SESSION sql_mode='ONLY_FULL_GROUP_BY';
CREATE VIEW v1 AS  
SELECT 'f' FROM t2 UNION SELECT 'x' FROM t2
;
CREATE TABLE t1 (
pk int NOT NULL,
col_varchar_key varchar(1) DEFAULT NULL,
PRIMARY KEY (pk),
KEY col_varchar_key (col_varchar_key)
);
SELECT t1.pk
FROM t1
WHERE t1.col_varchar_key < ALL ( SELECT * FROM v1 )
;
pk
SET SESSION sql_mode=@old_sql_mode;
drop table t2, t1;
drop view v1;
# End of 5.0 tests.
create table t_out (subcase char(3),
a1 char(2), b1 char(2), c1 char(2));
create table t_in  (a2 char(2), b2 char(2), c2 char(2));
insert into t_out values ('A.1','2a', NULL, '2a');
insert into t_out values ('A.3', '2a', NULL, '2a');
insert into t_out values ('A.4', '2a', NULL, 'xx');
insert into t_out values ('B.1', '2a', '2a', '2a');
insert into t_out values ('B.2', '2a', '2a', '2a');
insert into t_out values ('B.3', '3a', 'xx', '3a');
insert into t_out values ('B.4', 'xx', '3a', '3a');
insert into t_in values ('1a', '1a', '1a');
insert into t_in values ('2a', '2a', '2a');
insert into t_in values (NULL, '2a', '2a');
insert into t_in values ('3a', NULL, '3a');

Test general IN semantics (not top-level)

case A.1
select subcase,
(a1, b1, c1)     IN (select * from t_in where a2 = 'no_match') pred_in,
(a1, b1, c1) NOT IN (select * from t_in where a2 = 'no_match') pred_not_in
from t_out where subcase = 'A.1';
subcase	pred_in	pred_not_in
A.1	0	1
case A.2 - impossible
case A.3
select subcase,
(a1, b1, c1)     IN (select * from t_in) pred_in,
(a1, b1, c1) NOT IN (select * from t_in) pred_not_in
from t_out where subcase = 'A.3';
subcase	pred_in	pred_not_in
A.3	NULL	NULL
case A.4
select subcase,
(a1, b1, c1)     IN (select * from t_in) pred_in,
(a1, b1, c1) NOT IN (select * from t_in) pred_not_in
from t_out where subcase = 'A.4';
subcase	pred_in	pred_not_in
A.4	0	1
case B.1
select subcase,
(a1, b1, c1)     IN (select * from t_in where a2 = 'no_match') pred_in,
(a1, b1, c1) NOT IN (select * from t_in where a2 = 'no_match') pred_not_in
from t_out where subcase = 'B.1';
subcase	pred_in	pred_not_in
B.1	0	1
case B.2
select subcase,
(a1, b1, c1)     IN (select * from t_in) pred_in,
(a1, b1, c1) NOT IN (select * from t_in) pred_not_in
from t_out where subcase = 'B.2';
subcase	pred_in	pred_not_in
B.2	1	0
case B.3
select subcase,
(a1, b1, c1)     IN (select * from t_in) pred_in,
(a1, b1, c1) NOT IN (select * from t_in) pred_not_in
from t_out where subcase = 'B.3';
subcase	pred_in	pred_not_in
B.3	NULL	NULL
case B.4
select subcase,
(a1, b1, c1)     IN (select * from t_in) pred_in,
(a1, b1, c1) NOT IN (select * from t_in) pred_not_in
from t_out where subcase = 'B.4';
subcase	pred_in	pred_not_in
B.4	0	1

Test IN as top-level predicate, and
as non-top level for cases A.3, B.3 (the only cases with NULL result).

case A.1
select case when count(*) > 0 then 'T' else 'F' end as pred_in from t_out
where subcase = 'A.1' and
(a1, b1, c1) IN (select * from t_in where a1 = 'no_match');
pred_in
F
select case when count(*) > 0 then 'T' else 'F' end as pred_not_in from t_out
where subcase = 'A.1' and
(a1, b1, c1) NOT IN (select * from t_in where a1 = 'no_match');
pred_not_in
T
select case when count(*) > 0 then 'T' else 'F' end as not_pred_in from t_out
where subcase = 'A.1' and
NOT((a1, b1, c1) IN (select * from t_in where a1 = 'no_match'));
not_pred_in
T
case A.3
select case when count(*) > 0 then 'T' else 'F' end as pred_in from t_out
where subcase = 'A.3' and
(a1, b1, c1) IN (select * from t_in);
pred_in
F
select case when count(*) > 0 then 'T' else 'F' end as pred_not_in from t_out
where subcase = 'A.3' and
(a1, b1, c1) NOT IN (select * from t_in);
pred_not_in
F
select case when count(*) > 0 then 'T' else 'F' end as not_pred_in from t_out
where subcase = 'A.3' and
NOT((a1, b1, c1) IN (select * from t_in));
not_pred_in
F
select case when count(*) > 0 then 'N' else 'wrong result' end as pred_in from t_out
where subcase = 'A.3' and
((a1, b1, c1) IN (select * from t_in)) is NULL and
((a1, b1, c1) NOT IN (select * from t_in)) is NULL;
pred_in
N
case A.4
select case when count(*) > 0 then 'T' else 'F' end as pred_in from t_out
where subcase = 'A.4' and
(a1, b1, c1) IN (select * from t_in);
pred_in
F
select case when count(*) > 0 then 'T' else 'F' end as pred_not_in from t_out
where subcase = 'A.4' and
(a1, b1, c1) NOT IN (select * from t_in);
pred_not_in
T
select case when count(*) > 0 then 'T' else 'F' end as not_pred_in from t_out
where subcase = 'A.4' and
NOT((a1, b1, c1) IN (select * from t_in));
not_pred_in
T
case B.1
select case when count(*) > 0 then 'T' else 'F' end as pred_in from t_out
where subcase = 'B.1' and
(a1, b1, c1) IN (select * from t_in where a1 = 'no_match');
pred_in
F
select case when count(*) > 0 then 'T' else 'F' end as pred_not_in from t_out
where subcase = 'B.1' and
(a1, b1, c1) NOT IN (select * from t_in where a1 = 'no_match');
pred_not_in
T
select case when count(*) > 0 then 'T' else 'F' end as not_pred_in from t_out
where subcase = 'B.1' and
NOT((a1, b1, c1) IN (select * from t_in where a1 = 'no_match'));
not_pred_in
T
case B.2
select case when count(*) > 0 then 'T' else 'F' end as pred_in from t_out
where subcase = 'B.2' and
(a1, b1, c1) IN (select * from t_in);
pred_in
T
select case when count(*) > 0 then 'T' else 'F' end as pred_not_in from t_out
where subcase = 'B.2' and
(a1, b1, c1) NOT IN (select * from t_in);
pred_not_in
F
select case when count(*) > 0 then 'T' else 'F' end as not_pred_in from t_out
where subcase = 'B.2' and
NOT((a1, b1, c1) IN (select * from t_in));
not_pred_in
F
case B.3
select case when count(*) > 0 then 'T' else 'F' end as pred_in from t_out
where subcase = 'B.3' and
(a1, b1, c1) IN (select * from t_in);
pred_in
F
select case when count(*) > 0 then 'T' else 'F' end as pred_not_in from t_out
where subcase = 'B.3' and
(a1, b1, c1) NOT IN (select * from t_in);
pred_not_in
F
select case when count(*) > 0 then 'T' else 'F' end as not_pred_in from t_out
where subcase = 'B.3' and
NOT((a1, b1, c1) IN (select * from t_in));
not_pred_in
F
select case when count(*) > 0 then 'N' else 'wrong result' end as pred_in from t_out
where subcase = 'B.3' and
((a1, b1, c1) IN (select * from t_in)) is NULL and
((a1, b1, c1) NOT IN (select * from t_in)) is NULL;
pred_in
N
case B.4
select case when count(*) > 0 then 'T' else 'F' end as pred_in from t_out
where subcase = 'B.4' and
(a1, b1, c1) IN (select * from t_in);
pred_in
F
select case when count(*) > 0 then 'T' else 'F' end as pred_not_in from t_out
where subcase = 'B.4' and
(a1, b1, c1) NOT IN (select * from t_in);
pred_not_in
T
select case when count(*) > 0 then 'T' else 'F' end as not_pred_in from t_out
where subcase = 'B.4' and
NOT((a1, b1, c1) IN (select * from t_in));
not_pred_in
T
drop table t_out;
drop table t_in;
CREATE TABLE t1 (a INT, b INT);
INSERT INTO t1 VALUES (2,22),(1,11),(2,22);
SELECT a FROM t1 WHERE (SELECT COUNT(b) FROM DUAL) > 0 GROUP BY a;
a
1
2
SELECT a FROM t1 WHERE (SELECT COUNT(b) FROM DUAL) > 1 GROUP BY a;
a
SELECT a FROM t1 t0
WHERE (SELECT COUNT(t0.b) FROM t1 t WHERE t.b>20) GROUP BY a;
a
1
2
SET @@sql_mode='ansi';
SELECT a FROM t1 WHERE (SELECT COUNT(b) FROM DUAL) > 0 GROUP BY a;
ERROR HY000: Invalid use of group function
SELECT a FROM t1 WHERE (SELECT COUNT(b) FROM DUAL) > 1 GROUP BY a;
ERROR HY000: Invalid use of group function
SELECT a FROM t1 t0
WHERE (SELECT COUNT(t0.b) FROM t1 t WHERE t.b>20) GROUP BY a;
ERROR HY000: Invalid use of group function
SET @@sql_mode=default;
DROP TABLE t1;
CREATE TABLE t1 (s1 CHAR(1));
INSERT INTO t1 VALUES ('a');
SELECT * FROM t1 WHERE _utf8'a' = ANY (SELECT s1 FROM t1);
s1
a
DROP TABLE t1;
CREATE TABLE t1(c INT, KEY(c));
CREATE TABLE t2(a INT, b INT);
INSERT INTO t2 VALUES (1, 10), (2, NULL);
INSERT INTO t1 VALUES (1), (3);
SELECT * FROM t2 WHERE b NOT IN (SELECT max(t.c) FROM t1, t1 t WHERE t.c>10);
a	b
DROP TABLE t1,t2;
CREATE TABLE t1(pk INT PRIMARY KEY, a INT, INDEX idx(a));
INSERT INTO t1 VALUES (1, 10), (3, 30), (2, 20);
CREATE TABLE t2(pk INT PRIMARY KEY, a INT, b INT, INDEX idxa(a));
INSERT INTO t2 VALUES (2, 20, 700), (1, 10, 200), (4, 10, 100);
SELECT * FROM t1
WHERE EXISTS (SELECT DISTINCT a FROM t2 WHERE t1.a < t2.a ORDER BY b);
pk	a
1	10
DROP TABLE t1,t2;
CREATE TABLE t1 (a INT, b INT, PRIMARY KEY (a), KEY b (b));
INSERT INTO t1 VALUES (1,NULL), (9,NULL);
CREATE TABLE t2 (
a INT,
b INT,
c INT,
d INT,
PRIMARY KEY (a),
UNIQUE KEY b (b,c,d),
KEY b_2 (b),
KEY c (c),
KEY d (d)
);
INSERT INTO t2 VALUES
(43, 2, 11 ,30),
(44, 2, 12 ,30),
(45, 1, 1  ,10000),
(46, 1, 2  ,10000),
(556,1, 32 ,10000);
CREATE TABLE t3 (
a INT,
b INT,
c INT,
PRIMARY KEY (a),
UNIQUE KEY b (b,c),
KEY c (c),
KEY b_2 (b)
);
INSERT INTO t3 VALUES (1,1,1), (2,32,1), (3,33,1), (4,34,2);
explain
SELECT t1.a, (SELECT 1 FROM t2 WHERE t2.b=t3.c AND t2.c=t1.a ORDER BY t2.d LIMIT 1) AS incorrect FROM t1, t3 WHERE t3.b=t1.a;
id	select_type	table	type	possible_keys	key	key_len	ref	rows	Extra
1	PRIMARY	t1	index	PRIMARY	PRIMARY	4	NULL	2	Using index
1	PRIMARY	t3	ref	b,b_2	b	5	test.t1.a	1	Using index
2	DEPENDENT SUBQUERY	t2	ref	b,b_2,c	b	10	test.t3.c,test.t1.a	1	Using where; Using index
SELECT t1.a, (SELECT 1 FROM t2 WHERE t2.b=t3.c AND t2.c=t1.a ORDER BY t2.d LIMIT 1) AS incorrect FROM t1, t3 WHERE t3.b=t1.a;
a	incorrect
1	1
DROP TABLE t1,t2,t3;
CREATE TABLE t1 (id int);
CREATE TABLE t2 (id int, c int);
INSERT INTO t1 (id) VALUES (1);
INSERT INTO t2 (id) VALUES (1);
INSERT INTO t1 (id) VALUES (1);
INSERT INTO t2 (id) VALUES (1);
CREATE VIEW v1 AS
SELECT t2.c AS c FROM t1, t2
WHERE t1.id=t2.id AND 1 IN (SELECT id FROM t1) WITH CHECK OPTION;
UPDATE v1 SET c=1;
CREATE VIEW v2 (a,b) AS
SELECT t2.id, t2.c AS c FROM t1, t2
WHERE t1.id=t2.id AND 1 IN (SELECT id FROM t1) WITH CHECK OPTION;
INSERT INTO v2(a,b) VALUES (2,2);
ERROR 44000: CHECK OPTION failed `test`.`v2`
SELECT * FROM v1;
c
1
1
1
1
CREATE VIEW v3 AS
SELECT t2.c AS c FROM t2
WHERE 1 IN (SELECT id FROM t1) WITH CHECK OPTION;
DELETE FROM v3;
DROP VIEW v1,v2,v3;
DROP TABLE t1,t2;
#
# BUG#37822 Correlated subquery with IN and IS UNKNOWN provides wrong result
#
create table t1(id integer primary key, g integer, v integer, s char(1));
create table t2(id integer primary key, g integer, v integer, s char(1));
insert into t1 values
(10, 10, 10,   'l'),
(20, 20, 20,   'l'),
(40, 40, 40,   'l'),
(41, 40, null, 'l'),
(50, 50, 50,   'l'),
(51, 50, null, 'l'),
(60, 60, 60,   'l'),
(61, 60, null, 'l'),
(70, 70, 70,   'l'),
(90, 90, null, 'l');
insert into t2 values
(10, 10, 10,   'r'),
(30, 30, 30,   'r'),
(50, 50, 50,   'r'),
(60, 60, 60,   'r'),
(61, 60, null, 'r'),
(70, 70, 70,   'r'),
(71, 70, null, 'r'),
(80, 80, 80,   'r'),
(81, 80, null, 'r'),
(100,100,null, 'r');
select *
from t1
where v in(select v
from t2
where t1.g=t2.g) is unknown;
id	g	v	s
51	50	NULL	l
61	60	NULL	l
drop table t1, t2;
#
# Bug#37822 Correlated subquery with IN and IS UNKNOWN provides wrong result
#
create table t1(id integer primary key, g integer, v integer, s char(1));
create table t2(id integer primary key, g integer, v integer, s char(1));
insert into t1 values
(10, 10, 10,   'l'),
(20, 20, 20,   'l'),
(40, 40, 40,   'l'),
(41, 40, null, 'l'),
(50, 50, 50,   'l'),
(51, 50, null, 'l'),
(60, 60, 60,   'l'),
(61, 60, null, 'l'),
(70, 70, 70,   'l'),
(90, 90, null, 'l');
insert into t2 values
(10, 10, 10,   'r'),
(30, 30, 30,   'r'),
(50, 50, 50,   'r'),
(60, 60, 60,   'r'),
(61, 60, null, 'r'),
(70, 70, 70,   'r'),
(71, 70, null, 'r'),
(80, 80, 80,   'r'),
(81, 80, null, 'r'),
(100,100,null, 'r');
select *
from t1
where v in(select v
from t2
where t1.g=t2.g) is unknown;
id	g	v	s
51	50	NULL	l
61	60	NULL	l
drop table t1, t2;
#
# Bug#33204: INTO is allowed in subselect, causing inconsistent results
#
CREATE TABLE t1( a INT );
INSERT INTO t1 VALUES (1),(2);
CREATE TABLE t2( a INT, b INT );
SELECT * 
FROM (SELECT a INTO @var FROM t1 WHERE a = 2) t1a;
ERROR 42000: You have an error in your SQL syntax; check the manual that corresponds to your MariaDB server version for the right syntax to use near 'INTO @var FROM t1 WHERE a = 2) t1a' at line 2
SELECT * 
FROM (SELECT a INTO OUTFILE 'file' FROM t1 WHERE a = 2) t1a;
ERROR 42000: You have an error in your SQL syntax; check the manual that corresponds to your MariaDB server version for the right syntax to use near 'INTO OUTFILE 'file' FROM t1 WHERE a = 2) t1a' at line 2
SELECT * 
FROM (SELECT a INTO DUMPFILE 'file' FROM t1 WHERE a = 2) t1a;
ERROR 42000: You have an error in your SQL syntax; check the manual that corresponds to your MariaDB server version for the right syntax to use near 'INTO DUMPFILE 'file' FROM t1 WHERE a = 2) t1a' at line 2
SELECT * FROM ( 
SELECT 1 a 
UNION 
SELECT a INTO @var FROM t1 WHERE a = 2 
) t1a;
ERROR 42000: You have an error in your SQL syntax; check the manual that corresponds to your MariaDB server version for the right syntax to use near 'INTO @var FROM t1 WHERE a = 2 
) t1a' at line 4
SELECT * FROM ( 
SELECT 1 a 
UNION 
SELECT a INTO OUTFILE 'file' FROM t1 WHERE a = 2 
) t1a;
ERROR 42000: You have an error in your SQL syntax; check the manual that corresponds to your MariaDB server version for the right syntax to use near 'INTO OUTFILE 'file' FROM t1 WHERE a = 2 
) t1a' at line 4
SELECT * FROM ( 
SELECT 1 a 
UNION 
SELECT a INTO DUMPFILE 'file' FROM t1 WHERE a = 2 
) t1a;
ERROR 42000: You have an error in your SQL syntax; check the manual that corresponds to your MariaDB server version for the right syntax to use near 'INTO DUMPFILE 'file' FROM t1 WHERE a = 2 
) t1a' at line 4
SELECT * FROM (SELECT a FROM t1 WHERE a = 2) t1a;
a
2
SELECT * FROM ( 
SELECT a FROM t1 WHERE a = 2 
UNION 
SELECT a FROM t1 WHERE a = 2 
) t1a;
a
2
SELECT * FROM ( 
SELECT 1 a 
UNION 
SELECT a FROM t1 WHERE a = 2 
UNION 
SELECT a FROM t1 WHERE a = 2 
) t1a;
a
1
2
SELECT * FROM ((SELECT 1 a) UNION SELECT 1 a) q;
a
1
SELECT * FROM (SELECT 1 a UNION (SELECT 1 a)) alias;
a
1
SELECT * FROM (SELECT 1 UNION SELECT 1) t1a;
1
1
SELECT * FROM ((SELECT 1 a INTO @a)) t1a;
ERROR 42000: You have an error in your SQL syntax; check the manual that corresponds to your MariaDB server version for the right syntax to use near 'INTO @a)) t1a' at line 1
SELECT * FROM ((SELECT 1 a INTO OUTFILE 'file' )) t1a;
ERROR 42000: You have an error in your SQL syntax; check the manual that corresponds to your MariaDB server version for the right syntax to use near 'INTO OUTFILE 'file' )) t1a' at line 1
SELECT * FROM ((SELECT 1 a INTO DUMPFILE 'file' )) t1a;
ERROR 42000: You have an error in your SQL syntax; check the manual that corresponds to your MariaDB server version for the right syntax to use near 'INTO DUMPFILE 'file' )) t1a' at line 1
SELECT * FROM (SELECT 1 a UNION (SELECT 1 a INTO @a)) t1a;
ERROR 42000: You have an error in your SQL syntax; check the manual that corresponds to your MariaDB server version for the right syntax to use near 'INTO @a)) t1a' at line 1
SELECT * FROM (SELECT 1 a UNION (SELECT 1 a INTO DUMPFILE 'file' )) t1a;
ERROR 42000: You have an error in your SQL syntax; check the manual that corresponds to your MariaDB server version for the right syntax to use near 'INTO DUMPFILE 'file' )) t1a' at line 1
SELECT * FROM (SELECT 1 a UNION (SELECT 1 a INTO OUTFILE 'file' )) t1a;
ERROR 42000: You have an error in your SQL syntax; check the manual that corresponds to your MariaDB server version for the right syntax to use near 'INTO OUTFILE 'file' )) t1a' at line 1
SELECT * FROM (SELECT 1 a UNION ((SELECT 1 a INTO @a))) t1a;
ERROR 42000: You have an error in your SQL syntax; check the manual that corresponds to your MariaDB server version for the right syntax to use near 'INTO @a))) t1a' at line 1
SELECT * FROM (SELECT 1 a UNION ((SELECT 1 a INTO DUMPFILE 'file' ))) t1a;
ERROR 42000: You have an error in your SQL syntax; check the manual that corresponds to your MariaDB server version for the right syntax to use near 'INTO DUMPFILE 'file' ))) t1a' at line 1
SELECT * FROM (SELECT 1 a UNION ((SELECT 1 a INTO OUTFILE 'file' ))) t1a;
ERROR 42000: You have an error in your SQL syntax; check the manual that corresponds to your MariaDB server version for the right syntax to use near 'INTO OUTFILE 'file' ))) t1a' at line 1
SELECT * FROM (SELECT 1 a ORDER BY a) t1a;
a
1
SELECT * FROM (SELECT 1 a UNION SELECT 1 a ORDER BY a) t1a;
a
1
SELECT * FROM (SELECT 1 a UNION SELECT 1 a LIMIT 1) t1a;
a
1
SELECT * FROM (SELECT 1 a UNION SELECT 1 a ORDER BY a LIMIT 1) t1a;
a
1
SELECT * FROM t1 JOIN  (SELECT 1 UNION SELECT 1) alias ON 1;
a	1
1	1
2	1
SELECT * FROM t1 JOIN ((SELECT 1 UNION SELECT 1)) ON 1;
ERROR 42000: You have an error in your SQL syntax; check the manual that corresponds to your MariaDB server version for the right syntax to use near 'ON 1' at line 1
SELECT * FROM t1 JOIN  (t1 t1a UNION SELECT 1)  ON 1;
ERROR 42000: You have an error in your SQL syntax; check the manual that corresponds to your MariaDB server version for the right syntax to use near 'UNION SELECT 1)  ON 1' at line 1
SELECT * FROM t1 JOIN ((t1 t1a UNION SELECT 1)) ON 1;
ERROR 42000: You have an error in your SQL syntax; check the manual that corresponds to your MariaDB server version for the right syntax to use near 'UNION SELECT 1)) ON 1' at line 1
SELECT * FROM t1 JOIN  (t1 t1a)  t1a ON 1;
ERROR 42000: You have an error in your SQL syntax; check the manual that corresponds to your MariaDB server version for the right syntax to use near 't1a ON 1' at line 1
SELECT * FROM t1 JOIN ((t1 t1a)) t1a ON 1;
ERROR 42000: You have an error in your SQL syntax; check the manual that corresponds to your MariaDB server version for the right syntax to use near 't1a ON 1' at line 1
SELECT * FROM t1 JOIN  (t1 t1a)  ON 1;
a	a
1	1
2	1
1	2
2	2
SELECT * FROM t1 JOIN ((t1 t1a)) ON 1;
a	a
1	1
2	1
1	2
2	2
SELECT * FROM (t1 t1a);
a
1
2
SELECT * FROM ((t1 t1a));
a
1
2
SELECT * FROM t1 JOIN  (SELECT 1 t1a) alias ON 1;
a	t1a
1	1
2	1
SELECT * FROM t1 JOIN ((SELECT 1 t1a)) alias ON 1;
a	t1a
1	1
2	1
SELECT * FROM t1 JOIN  (SELECT 1 a)  a ON 1;
a	a
1	1
2	1
SELECT * FROM t1 JOIN ((SELECT 1 a)) a ON 1;
a	a
1	1
2	1
SELECT * FROM (t1 JOIN (SELECT 1) t1a1 ON 1) t1a2;
ERROR 42000: You have an error in your SQL syntax; check the manual that corresponds to your MariaDB server version for the right syntax to use near 't1a2' at line 1
SELECT * FROM t1 WHERE a = ALL ( SELECT 1 );
a
1
SELECT * FROM t1 WHERE a = ALL ( SELECT 1 UNION SELECT 1 );
a
1
SELECT * FROM t1 WHERE a = ANY ( SELECT 3 UNION SELECT 1 );
a
1
SELECT * FROM t1 WHERE a = ANY ( SELECT 1 UNION SELECT 1 INTO @a);
ERROR 42000: You have an error in your SQL syntax; check the manual that corresponds to your MariaDB server version for the right syntax to use near 'INTO @a)' at line 1
SELECT * FROM t1 WHERE a = ANY ( SELECT 1 UNION SELECT 1 INTO OUTFILE 'file' );
ERROR 42000: You have an error in your SQL syntax; check the manual that corresponds to your MariaDB server version for the right syntax to use near 'INTO OUTFILE 'file' )' at line 1
SELECT * FROM t1 WHERE a = ANY ( SELECT 1 UNION SELECT 1 INTO DUMPFILE 'file' );
ERROR 42000: You have an error in your SQL syntax; check the manual that corresponds to your MariaDB server version for the right syntax to use near 'INTO DUMPFILE 'file' )' at line 1
SELECT * FROM t1 WHERE a = ( SELECT 1 );
a
1
SELECT * FROM t1 WHERE a = ( SELECT 1 UNION SELECT 1 );
a
1
SELECT * FROM t1 WHERE a = ( SELECT 1 INTO @a);
ERROR 42000: You have an error in your SQL syntax; check the manual that corresponds to your MariaDB server version for the right syntax to use near 'INTO @a)' at line 1
SELECT * FROM t1 WHERE a = ( SELECT 1 INTO OUTFILE 'file' );
ERROR 42000: You have an error in your SQL syntax; check the manual that corresponds to your MariaDB server version for the right syntax to use near 'INTO OUTFILE 'file' )' at line 1
SELECT * FROM t1 WHERE a = ( SELECT 1 INTO DUMPFILE 'file' );
ERROR 42000: You have an error in your SQL syntax; check the manual that corresponds to your MariaDB server version for the right syntax to use near 'INTO DUMPFILE 'file' )' at line 1
SELECT * FROM t1 WHERE a = ( SELECT 1 UNION SELECT 1 INTO @a);
ERROR 42000: You have an error in your SQL syntax; check the manual that corresponds to your MariaDB server version for the right syntax to use near 'INTO @a)' at line 1
SELECT * FROM t1 WHERE a = ( SELECT 1 UNION SELECT 1 INTO OUTFILE 'file' );
ERROR 42000: You have an error in your SQL syntax; check the manual that corresponds to your MariaDB server version for the right syntax to use near 'INTO OUTFILE 'file' )' at line 1
SELECT * FROM t1 WHERE a = ( SELECT 1 UNION SELECT 1 INTO DUMPFILE 'file' );
ERROR 42000: You have an error in your SQL syntax; check the manual that corresponds to your MariaDB server version for the right syntax to use near 'INTO DUMPFILE 'file' )' at line 1
SELECT ( SELECT 1 INTO @v );
ERROR 42000: You have an error in your SQL syntax; check the manual that corresponds to your MariaDB server version for the right syntax to use near 'INTO @v )' at line 1
SELECT ( SELECT 1 INTO OUTFILE 'file' );
ERROR 42000: You have an error in your SQL syntax; check the manual that corresponds to your MariaDB server version for the right syntax to use near 'INTO OUTFILE 'file' )' at line 1
SELECT ( SELECT 1 INTO DUMPFILE 'file' );
ERROR 42000: You have an error in your SQL syntax; check the manual that corresponds to your MariaDB server version for the right syntax to use near 'INTO DUMPFILE 'file' )' at line 1
SELECT ( SELECT 1 UNION SELECT 1 INTO @v );
ERROR 42000: You have an error in your SQL syntax; check the manual that corresponds to your MariaDB server version for the right syntax to use near 'INTO @v )' at line 1
SELECT ( SELECT 1 UNION SELECT 1 INTO OUTFILE 'file' );
ERROR 42000: You have an error in your SQL syntax; check the manual that corresponds to your MariaDB server version for the right syntax to use near 'INTO OUTFILE 'file' )' at line 1
SELECT ( SELECT 1 UNION SELECT 1 INTO DUMPFILE 'file' );
ERROR 42000: You have an error in your SQL syntax; check the manual that corresponds to your MariaDB server version for the right syntax to use near 'INTO DUMPFILE 'file' )' at line 1
SELECT ( SELECT a FROM t1 WHERE a = 1 ), a FROM t1;
( SELECT a FROM t1 WHERE a = 1 )	a
1	1
1	2
SELECT ( SELECT a FROM t1 WHERE a = 1 UNION SELECT 1 ), a FROM t1;
( SELECT a FROM t1 WHERE a = 1 UNION SELECT 1 )	a
1	1
1	2
SELECT * FROM t2 WHERE (a, b) IN (SELECT a, b FROM t2);
a	b
SELECT 1 UNION ( SELECT 1 UNION SELECT 1 );
1
1
( SELECT 1 UNION SELECT 1 ) UNION SELECT 1;
1
1
SELECT ( SELECT 1 UNION ( SELECT 1 UNION SELECT 1 ) );
( SELECT 1 UNION ( SELECT 1 UNION SELECT 1 ) )
1
SELECT ( ( SELECT 1 UNION SELECT 1 ) UNION SELECT 1;
ERROR 42000: You have an error in your SQL syntax; check the manual that corresponds to your MariaDB server version for the right syntax to use near '' at line 1
SELECT ( SELECT 1 UNION SELECT 1 UNION SELECT 1 );
( SELECT 1 UNION SELECT 1 UNION SELECT 1 )
1
SELECT ((SELECT 1 UNION SELECT 1 UNION SELECT 1));
((SELECT 1 UNION SELECT 1 UNION SELECT 1))
1
SELECT * FROM ( SELECT 1 UNION ( SELECT 1 UNION SELECT 1 ) );
ERROR 42000: You have an error in your SQL syntax; check the manual that corresponds to your MariaDB server version for the right syntax to use near '' at line 1
SELECT * FROM ( ( SELECT 1 UNION SELECT 1 ) UNION SELECT 1 );
ERROR 42000: You have an error in your SQL syntax; check the manual that corresponds to your MariaDB server version for the right syntax to use near '' at line 1
SELECT * FROM ( ( SELECT 1 UNION SELECT 1 ) UNION SELECT 1 ) a;
1
1
SELECT * FROM ( SELECT 1 UNION SELECT 1 UNION SELECT 1 ) a;
1
1
SELECT * FROM t1 WHERE a =     ( SELECT 1 UNION ( SELECT 1 UNION SELECT 1 ) );
a
1
SELECT * FROM t1 WHERE a = ALL ( SELECT 1 UNION ( SELECT 1 UNION SELECT 1 ) );
a
1
SELECT * FROM t1 WHERE a = ANY ( SELECT 1 UNION ( SELECT 1 UNION SELECT 1 ) );
a
1
SELECT * FROM t1 WHERE a IN    ( SELECT 1 UNION ( SELECT 1 UNION SELECT 1 ) );
a
1
SELECT * FROM t1 WHERE a =     ( ( SELECT 1 UNION SELECT 1 )  UNION SELECT 1 );
a
1
SELECT * FROM t1 WHERE a = ALL ( ( SELECT 1 UNION SELECT 1 )  UNION SELECT 1 );
a
1
SELECT * FROM t1 WHERE a = ANY ( ( SELECT 1 UNION SELECT 1 )  UNION SELECT 1 );
a
1
SELECT * FROM t1 WHERE a IN    ( ( SELECT 1 UNION SELECT 1 )  UNION SELECT 1 );
a
1
SELECT * FROM t1 WHERE a =     ( SELECT 1 UNION SELECT 1 UNION SELECT 1 );
a
1
SELECT * FROM t1 WHERE a = ALL ( SELECT 1 UNION SELECT 1 UNION SELECT 1 );
a
1
SELECT * FROM t1 WHERE a = ANY ( SELECT 1 UNION SELECT 1 UNION SELECT 1 );
a
1
SELECT * FROM t1 WHERE a IN    ( SELECT 1 UNION SELECT 1 UNION SELECT 1 );
a
1
SELECT * FROM t1 WHERE EXISTS ( SELECT 1 UNION SELECT 1 INTO @v );
ERROR 42000: You have an error in your SQL syntax; check the manual that corresponds to your MariaDB server version for the right syntax to use near 'INTO @v )' at line 1
SELECT EXISTS(SELECT 1+1);
EXISTS(SELECT 1+1)
1
SELECT EXISTS(SELECT 1+1 INTO @test);
ERROR 42000: You have an error in your SQL syntax; check the manual that corresponds to your MariaDB server version for the right syntax to use near 'INTO @test)' at line 1
SELECT * FROM t1 WHERE a IN ( SELECT 1 UNION SELECT 1 INTO @v );
ERROR 42000: You have an error in your SQL syntax; check the manual that corresponds to your MariaDB server version for the right syntax to use near 'INTO @v )' at line 1
SELECT * FROM t1 WHERE EXISTS ( SELECT 1 INTO @v );
ERROR 42000: You have an error in your SQL syntax; check the manual that corresponds to your MariaDB server version for the right syntax to use near 'INTO @v )' at line 1
SELECT * FROM t1 WHERE a IN ( SELECT 1 INTO @v );
ERROR 42000: You have an error in your SQL syntax; check the manual that corresponds to your MariaDB server version for the right syntax to use near 'INTO @v )' at line 1
DROP TABLE t1, t2;
CREATE TABLE t1 (a ENUM('rainbow'));
INSERT INTO t1 VALUES (),(),(),(),();
SELECT 1 FROM t1 GROUP BY (SELECT 1 FROM t1 ORDER BY AVG(LAST_INSERT_ID()));
1
1
DROP TABLE t1;
CREATE TABLE t1 (a LONGBLOB);
INSERT INTO t1 SET a = 'aaaa';
INSERT INTO t1 SET a = 'aaaa';
SELECT 1 FROM t1 GROUP BY
(SELECT LAST_INSERT_ID() FROM t1 ORDER BY MIN(a) ASC LIMIT 1);
1
1
DROP TABLE t1;
#
# Bug #49512 : subquery with aggregate function crash 
#   subselect_single_select_engine::exec()
CREATE TABLE t1(a INT);
INSERT INTO t1 VALUES();
# should not crash
SELECT 1 FROM t1 WHERE a <> SOME
(
SELECT MAX((SELECT a FROM t1 LIMIT 1)) AS d
FROM t1,t1 a
);
1
DROP TABLE t1;
#
# Bug #45989 take 2 : memory leak after explain encounters an 
# error in the query
#
CREATE TABLE t1(a LONGTEXT);
INSERT INTO t1 VALUES (repeat('a',@@global.max_allowed_packet));
INSERT INTO t1 VALUES (repeat('b',@@global.max_allowed_packet));
EXPLAIN EXTENDED SELECT DISTINCT 1 FROM t1,
(SELECT DISTINCTROW a AS away FROM t1 GROUP BY a WITH ROLLUP) AS d1  
WHERE t1.a = d1.a;
ERROR 42S22: Unknown column 'd1.a' in 'where clause'
DROP TABLE t1;
Set up test tables.
CREATE TABLE t1 (
t1_id INT UNSIGNED,
PRIMARY KEY(t1_id)
) Engine=MyISAM;
INSERT INTO t1 (t1_id) VALUES (1), (2), (3), (4), (5);
CREATE TABLE t2 SELECT * FROM t1;
CREATE TABLE t3 (
t3_id INT UNSIGNED AUTO_INCREMENT,
t1_id INT UNSIGNED,
amount DECIMAL(16,2),
PRIMARY KEY(t3_id),
KEY(t1_id)
) Engine=MyISAM;
INSERT INTO t3 (t1_id, t3_id, amount) 
VALUES (1, 1, 100.00), (2, 2, 200.00), (4, 4, 400.00);
This is the 'inner query' running by itself.
Produces correct results.
SELECT
t1.t1_id,
IFNULL((SELECT SUM(amount) FROM t3 WHERE t3.t1_id=t1.t1_id), 0) AS total_amount
FROM
t1
LEFT JOIN t2 ON t2.t1_id=t1.t1_id
GROUP BY
t1.t1_id
;
t1_id	total_amount
1	100.00
2	200.00
3	0.00
4	400.00
5	0.00
SELECT * FROM (the same inner query)
Produces correct results.
SELECT * FROM (
SELECT
t1.t1_id,
IFNULL((SELECT SUM(amount) FROM t3 WHERE t3.t1_id=t1.t1_id), 0) AS total_amount
FROM
t1
LEFT JOIN t2 ON t2.t1_id=t1.t1_id
GROUP BY
t1.t1_id
) AS t;
t1_id	total_amount
1	100.00
2	200.00
3	0.00
4	400.00
5	0.00
Now make t2.t1_id part of a key.
ALTER TABLE t2 ADD PRIMARY KEY(t1_id);
Same inner query by itself.
Still correct results.
SELECT
t1.t1_id,
IFNULL((SELECT SUM(amount) FROM t3 WHERE t3.t1_id=t1.t1_id), 0) AS total_amount
FROM
t1
LEFT JOIN t2 ON t2.t1_id=t1.t1_id
GROUP BY
t1.t1_id;
t1_id	total_amount
1	100.00
2	200.00
3	0.00
4	400.00
5	0.00
SELECT * FROM (the same inner query), now with indexes on the LEFT JOIN
SELECT * FROM (
SELECT
t1.t1_id,
IFNULL((SELECT SUM(amount) FROM t3 WHERE t3.t1_id=t1.t1_id), 0) AS total_amount
FROM
t1
LEFT JOIN t2 ON t2.t1_id=t1.t1_id
GROUP BY
t1.t1_id
) AS t;
t1_id	total_amount
1	100.00
2	200.00
3	0.00
4	400.00
5	0.00
DROP TABLE t3;
DROP TABLE t2;
DROP TABLE t1;
#
# Bug #52711: Segfault when doing EXPLAIN SELECT with 
#  union...order by (select... where...)
#
CREATE TABLE t1 (a VARCHAR(10), FULLTEXT KEY a (a));
INSERT INTO t1 VALUES (1),(2);
CREATE TABLE t2 (b INT);
INSERT INTO t2 VALUES (1),(2);
# Should not crash
EXPLAIN
SELECT * FROM t2 UNION SELECT * FROM t2
ORDER BY (SELECT * FROM t1 WHERE MATCH(a) AGAINST ('+abc' IN BOOLEAN MODE));
# Should not crash
SELECT * FROM t2 UNION SELECT * FROM t2
ORDER BY (SELECT * FROM t1 WHERE MATCH(a) AGAINST ('+abc' IN BOOLEAN MODE));
DROP TABLE t1,t2;
#
# Bug #58818: Incorrect result for IN/ANY subquery
# with HAVING condition 
#
CREATE TABLE t1(i INT);
INSERT INTO t1 VALUES (1), (2), (3);
CREATE TABLE t1s(i INT);
INSERT INTO t1s VALUES (10), (20), (30);
CREATE TABLE t2s(i INT);
INSERT INTO t2s VALUES (100), (200), (300);
SELECT * FROM t1
WHERE t1.i NOT IN
(
SELECT STRAIGHT_JOIN t2s.i 
FROM
t1s LEFT OUTER JOIN t2s ON t2s.i = t1s.i
HAVING t2s.i = 999
);
i
1
2
3
SELECT * FROM t1
WHERE t1.I IN
(
SELECT STRAIGHT_JOIN t2s.i 
FROM
t1s LEFT OUTER JOIN t2s ON t2s.i = t1s.i
HAVING t2s.i = 999
) IS UNKNOWN;
i
SELECT * FROM t1
WHERE NOT t1.I = ANY
(
SELECT STRAIGHT_JOIN t2s.i 
FROM
t1s LEFT OUTER JOIN t2s ON t2s.i = t1s.i
HAVING t2s.i = 999
);
i
1
2
3
SELECT * FROM t1
WHERE t1.i = ANY (
SELECT STRAIGHT_JOIN t2s.i 
FROM
t1s LEFT OUTER JOIN t2s ON t2s.i = t1s.i
HAVING t2s.i = 999
) IS UNKNOWN;
i
DROP TABLE t1,t1s,t2s;
# LP BUG#675248 - select->prep_where references on freed memory 
CREATE TABLE t1 (a int, b int);
insert into t1 values (1,1),(0,0);
CREATE TABLE t2 (c int);
insert into t2 values (1),(2);
prepare stmt1 from "select sum(a),(select sum(c) from t2 where table1.b) as sub
from t1 as table1 group by sub";
execute stmt1;
sum(a)	sub
0	NULL
1	3
deallocate prepare stmt1;
prepare stmt1 from "select sum(a),(select sum(c) from t2 having table1.b) as sub
from t1 as table1";
execute stmt1;
sum(a)	sub
1	3
deallocate prepare stmt1;
drop table t1,t2;
#
# Bug LP#693935/#58727: Assertion failure with 
# a single row subquery returning more than one row
#
create table t1 (a char(1) charset utf8);
insert into t1 values ('a'), ('b');
create table t2 (a binary(1));
insert into t2 values ('x'), ('y');
select * from t2 where a=(select a from t1) and a='x';
ERROR 21000: Subquery returns more than 1 row
drop table t1,t2;
# End of 5.1 tests
#
# Bug #11765713 58705:
# OPTIMIZER LET ENGINE DEPEND ON UNINITIALIZED VALUES
# CREATED BY OPT_SUM_QUERY
#
CREATE TABLE t1(a INT NOT NULL, KEY (a));
INSERT INTO t1 VALUES (0), (1);
SELECT 1 as foo FROM t1 WHERE a < SOME
(SELECT a FROM t1 WHERE a <=>
(SELECT a FROM t1)
);
ERROR 21000: Subquery returns more than 1 row
SELECT 1 as foo FROM t1 WHERE a < SOME
(SELECT a FROM t1 WHERE a <=>
(SELECT a FROM t1 where a is null)
);
foo
DROP TABLE t1;
#
# Bug #57704: Cleanup code dies with void TABLE::set_keyread(bool): 
#             Assertion `file' failed.
#
CREATE TABLE t1 (a INT);
SELECT 1 FROM 
(SELECT ROW(
(SELECT 1 FROM t1 RIGHT JOIN 
(SELECT 1 FROM t1, t1 t2) AS d ON 1),
1) FROM t1) AS e;
ERROR 21000: Operand should contain 1 column(s)
DROP TABLE t1;
#
# Bug#13721076 CRASH WITH TIME TYPE/TIMESTAMP() AND WARNINGS IN SUBQUERY
#
CREATE TABLE t1(a TIME NOT NULL);
INSERT INTO t1 VALUES ('00:00:32');
SELECT 1 FROM t1 WHERE a >
(SELECT timestamp(a) AS a FROM t1);
1
DROP TABLE t1;
#
# No BUG#, a case brought from 5.2's innodb_mysql_lock.test
#
create table t1 (i int  not null primary key);
insert into t1 values (1),(2),(3),(4),(5);
create table t2 (j int not null  primary key);
insert into t2 values (1),(2),(3),(4),(5);
create table t3 (k int not null primary key);
insert into t3 values (1),(2),(3);
create view v2 as select t2.j as j from t2 where t2.j in (select t1.i from t1);
select * from t3 where k in (select j from v2);
k
1
2
3
drop table t1,t2,t3;
drop view v2;
#
# Bug#52068: Optimizer generates invalid semijoin materialization plan
#
drop table if exists ot1, ot2, it1, it2;
CREATE TABLE ot1(a INTEGER);
INSERT INTO ot1 VALUES(5), (8);
CREATE TABLE it2(a INTEGER);
INSERT INTO it2 VALUES(9), (5), (1), (8);
CREATE TABLE it3(a INTEGER);
INSERT INTO it3 VALUES(7), (1), (0), (5), (1), (4);
CREATE TABLE ot4(a INTEGER);
INSERT INTO ot4 VALUES(1), (3), (5), (7), (9), (7), (3), (1);
SELECT * FROM ot1,ot4
WHERE (ot1.a,ot4.a) IN (SELECT it2.a,it3.a
FROM it2,it3);
a	a
5	1
8	1
5	5
8	5
5	7
8	7
5	7
8	7
5	1
8	1
explain SELECT * FROM ot1,ot4
WHERE (ot1.a,ot4.a) IN (SELECT it2.a,it3.a
FROM it2,it3);
id	select_type	table	type	possible_keys	key	key_len	ref	rows	Extra
1	PRIMARY	ot1	ALL	NULL	NULL	NULL	NULL	2	
1	PRIMARY	ot4	ALL	NULL	NULL	NULL	NULL	8	Using join buffer (flat, BNL join)
1	PRIMARY	<subquery2>	eq_ref	distinct_key	distinct_key	8	func,func	1	
2	MATERIALIZED	it2	ALL	NULL	NULL	NULL	NULL	4	
2	MATERIALIZED	it3	ALL	NULL	NULL	NULL	NULL	6	Using join buffer (flat, BNL join)
DROP TABLE IF EXISTS ot1, ot4, it2, it3;
#
# Bug#729039: NULL keys used to evaluate subquery
#
CREATE TABLE t1 (a int) ;
INSERT INTO t1 VALUES (NULL), (1), (NULL), (2);
CREATE TABLE t2 (a int, INDEX idx(a)) ;
INSERT INTO t2 VALUES (NULL), (1), (NULL);
SELECT * FROM t1
WHERE EXISTS (SELECT a FROM t2 USE INDEX () WHERE t2.a = t1.a);
a
1
EXPLAIN
SELECT * FROM t1
WHERE EXISTS (SELECT a FROM t2 USE INDEX() WHERE t2.a = t1.a);
id	select_type	table	type	possible_keys	key	key_len	ref	rows	Extra
1	PRIMARY	t1	ALL	NULL	NULL	NULL	NULL	4	
1	PRIMARY	<subquery2>	eq_ref	distinct_key	distinct_key	4	func	1	
2	MATERIALIZED	t2	ALL	NULL	NULL	NULL	NULL	3	
SELECT * FROM t1
WHERE EXISTS (SELECT a FROM t2 WHERE t2.a = t1.a);
a
1
EXPLAIN
SELECT * FROM t1
WHERE EXISTS (SELECT a FROM t2 WHERE t2.a = t1.a);
id	select_type	table	type	possible_keys	key	key_len	ref	rows	Extra
1	PRIMARY	t1	ALL	NULL	NULL	NULL	NULL	4	
1	PRIMARY	<subquery2>	eq_ref	distinct_key	distinct_key	4	func	1	
2	MATERIALIZED	t2	index	idx	idx	5	NULL	3	Using index
DROP TABLE t1,t2;
#
# BUG#752992: Wrong results for a subquery with 'semijoin=on'
#
CREATE TABLE t1 (pk INTEGER PRIMARY KEY, i INTEGER NOT NULL);
INSERT INTO t1 VALUES (11,0);
INSERT INTO t1 VALUES (12,5);
INSERT INTO t1 VALUES (15,0);
CREATE TABLE t2 (pk INTEGER PRIMARY KEY, i INTEGER NOT NULL);
INSERT INTO t2 VALUES (11,1);
INSERT INTO t2 VALUES (12,2);
INSERT INTO t2 VALUES (15,4);
SET @save_join_cache_level=@@join_cache_level;
SET join_cache_level=0;
EXPLAIN SELECT * FROM t1 WHERE pk IN (SELECT it.pk FROM t2 JOIN t2 AS it ON 1);
id	select_type	table	type	possible_keys	key	key_len	ref	rows	Extra
1	PRIMARY	t1	ALL	PRIMARY	NULL	NULL	NULL	3	
1	PRIMARY	it	eq_ref	PRIMARY	PRIMARY	4	test.t1.pk	1	Using index
1	PRIMARY	t2	index	NULL	PRIMARY	4	NULL	3	Using index; FirstMatch(it)
SELECT * FROM t1 WHERE pk IN (SELECT it.pk FROM t2 JOIN t2 AS it ON 1);
pk	i
11	0
12	5
15	0
SET join_cache_level=@save_join_cache_level;
DROP table t1,t2;
#
# Bug#751350: crash with pushed condition for outer references when
#             there should be none of such conditions
#
CREATE TABLE t1 (a int, b int) ;
INSERT INTO t1 VALUES (0,0),(0,0);
set @optimizer_switch_save=@@optimizer_switch;
set @@optimizer_switch='semijoin=off,materialization=on,in_to_exists=on';
EXPLAIN
SELECT b FROM t1
WHERE ('0') IN ( SELECT a  FROM t1 GROUP BY a )
GROUP BY b;
id	select_type	table	type	possible_keys	key	key_len	ref	rows	Extra
1	PRIMARY	t1	ALL	NULL	NULL	NULL	NULL	2	Using temporary; Using filesort
2	SUBQUERY	t1	ALL	NULL	NULL	NULL	NULL	2	Using where
SELECT b FROM t1
WHERE ('0') IN ( SELECT a  FROM t1 GROUP BY a )
GROUP BY b;
b
0
set @@optimizer_switch=@optimizer_switch_save;
DROP TABLE t1;
#
# Bug #11765713 58705:
# OPTIMIZER LET ENGINE DEPEND ON UNINITIALIZED VALUES
# CREATED BY OPT_SUM_QUERY
#
CREATE TABLE t1(a INT NOT NULL, KEY (a));
INSERT INTO t1 VALUES (0), (1);
SELECT 1 as foo FROM t1 WHERE a < SOME
(SELECT a FROM t1 WHERE a <=>
(SELECT a FROM t1)
);
ERROR 21000: Subquery returns more than 1 row
SELECT 1 as foo FROM t1 WHERE a < SOME
(SELECT a FROM t1 WHERE a <=>
(SELECT a FROM t1 where a is null)
);
foo
DROP TABLE t1;
CREATE TABLE t1 (a int(11), b varchar(1));
INSERT INTO t1 VALUES (2,NULL),(5,'d'),(7,'g');
SELECT a FROM t1 WHERE b < ANY ( SELECT b FROM t1 GROUP BY b );
a
5
SELECT a FROM t1 WHERE b < ANY ( SELECT b FROM t1 );
a
5
SELECT a FROM t1 WHERE b > ANY ( SELECT b FROM t1 GROUP BY b );
a
7
SELECT a FROM t1 WHERE b > ANY ( SELECT b FROM t1 );
a
7
SELECT a FROM t1 WHERE b <= ANY ( SELECT b FROM t1 GROUP BY b );
a
5
7
SELECT a FROM t1 WHERE b <= ANY ( SELECT b FROM t1 );
a
5
7
SELECT a FROM t1 WHERE b >= ANY ( SELECT b FROM t1 GROUP BY b );
a
5
7
SELECT a FROM t1 WHERE b >= ANY ( SELECT b FROM t1 );
a
5
7
SELECT a FROM t1 WHERE b = ANY ( SELECT b FROM t1 );
a
5
7
SELECT a FROM t1 WHERE b = ANY ( SELECT b FROM t1 GROUP BY b );
a
5
7
SELECT a FROM t1 WHERE b <> ANY ( SELECT b FROM t1 );
a
5
7
SELECT a FROM t1 WHERE b <> ANY ( SELECT b FROM t1 GROUP BY b );
a
5
7
SELECT a FROM t1 WHERE b < ALL ( SELECT b FROM t1 GROUP BY b );
a
SELECT a FROM t1 WHERE b < ALL ( SELECT b FROM t1 );
a
SELECT a FROM t1 WHERE b > ALL ( SELECT b FROM t1 GROUP BY b );
a
SELECT a FROM t1 WHERE b > ALL ( SELECT b FROM t1 );
a
SELECT a FROM t1 WHERE b <= ALL ( SELECT b FROM t1 GROUP BY b );
a
SELECT a FROM t1 WHERE b <= ALL ( SELECT b FROM t1 );
a
SELECT a FROM t1 WHERE b >= ALL ( SELECT b FROM t1 GROUP BY b );
a
SELECT a FROM t1 WHERE b >= ALL ( SELECT b FROM t1 );
a
SELECT a FROM t1 WHERE b = ALL ( SELECT b FROM t1 );
a
SELECT a FROM t1 WHERE b = ALL ( SELECT b FROM t1 GROUP BY b );
a
SELECT a FROM t1 WHERE b <> ALL ( SELECT b FROM t1 );
a
SELECT a FROM t1 WHERE b <> ALL ( SELECT b FROM t1 GROUP BY b );
a
delete from t1;
INSERT INTO t1 VALUES (2,NULL),(5,'d'),(7,'g');
SELECT a FROM t1 WHERE b < ANY ( SELECT b FROM t1 GROUP BY b );
a
5
SELECT a FROM t1 WHERE b < ANY ( SELECT b FROM t1 );
a
5
SELECT a FROM t1 WHERE b > ANY ( SELECT b FROM t1 GROUP BY b );
a
7
SELECT a FROM t1 WHERE b > ANY ( SELECT b FROM t1 );
a
7
SELECT a FROM t1 WHERE b <= ANY ( SELECT b FROM t1 GROUP BY b );
a
5
7
SELECT a FROM t1 WHERE b <= ANY ( SELECT b FROM t1 );
a
5
7
SELECT a FROM t1 WHERE b >= ANY ( SELECT b FROM t1 GROUP BY b );
a
5
7
SELECT a FROM t1 WHERE b >= ANY ( SELECT b FROM t1 );
a
5
7
SELECT a FROM t1 WHERE b = ANY ( SELECT b FROM t1 );
a
5
7
SELECT a FROM t1 WHERE b = ANY ( SELECT b FROM t1 GROUP BY b );
a
5
7
SELECT a FROM t1 WHERE b <> ANY ( SELECT b FROM t1 );
a
5
7
SELECT a FROM t1 WHERE b <> ANY ( SELECT b FROM t1 GROUP BY b );
a
5
7
SELECT a FROM t1 WHERE b < ALL ( SELECT b FROM t1 GROUP BY b );
a
SELECT a FROM t1 WHERE b < ALL ( SELECT b FROM t1 );
a
SELECT a FROM t1 WHERE b > ALL ( SELECT b FROM t1 GROUP BY b );
a
SELECT a FROM t1 WHERE b > ALL ( SELECT b FROM t1 );
a
SELECT a FROM t1 WHERE b <= ALL ( SELECT b FROM t1 GROUP BY b );
a
SELECT a FROM t1 WHERE b <= ALL ( SELECT b FROM t1 );
a
SELECT a FROM t1 WHERE b >= ALL ( SELECT b FROM t1 GROUP BY b );
a
SELECT a FROM t1 WHERE b >= ALL ( SELECT b FROM t1 );
a
SELECT a FROM t1 WHERE b = ALL ( SELECT b FROM t1 );
a
SELECT a FROM t1 WHERE b = ALL ( SELECT b FROM t1 GROUP BY b );
a
SELECT a FROM t1 WHERE b <> ALL ( SELECT b FROM t1 );
a
SELECT a FROM t1 WHERE b <> ALL ( SELECT b FROM t1 GROUP BY b );
a
drop table t1;
#
# Fix of lp:780386 (NULL left part with empty ALL subquery).
#
CREATE TABLE t1 ( f11 int) ;
INSERT IGNORE INTO t1 VALUES (0),(0);
CREATE TABLE t2 ( f3 int, f10 int, KEY (f10,f3)) ;
INSERT IGNORE INTO t2 VALUES (NULL,NULL),(5,0);
DROP TABLE IF EXISTS t3;
Warnings:
Note	1051	Unknown table 'test.t3'
CREATE TABLE t3 ( f3 int) ;
INSERT INTO t3 VALUES (0),(0);
SELECT a1.f3 AS r FROM t2 AS a1 , t1 WHERE a1.f3 < ALL ( SELECT f3 FROM t3 WHERE f3 = 1 ) ;
r
NULL
5
NULL
5
DROP TABLE t1, t2, t3;
#
# Bug#12763207 - ASSERT IN SUBSELECT::SINGLE_VALUE_TRANSFORMER
#
CREATE TABLE t1(a1 int);
INSERT INTO t1 VALUES (1),(2);
CREATE TABLE t2(a1 int);
INSERT INTO t2 VALUES (3);
SELECT @@session.sql_mode INTO @old_sql_mode;
SET SESSION sql_mode='ONLY_FULL_GROUP_BY';
SELECT 1 FROM t1 WHERE 1 < SOME (SELECT 2 FROM t2);
1
1
1
SELECT 1 FROM t1 WHERE 1 < SOME (SELECT 2.0 FROM t2);
1
1
1
SELECT 1 FROM t1 WHERE 1 < SOME (SELECT 'a' FROM t2);
1
Warnings:
Warning	1292	Truncated incorrect DOUBLE value: 'a'
SELECT 1 FROM t1 WHERE 1 < SOME (SELECT a1 FROM t2);
1
1
1
SET SESSION sql_mode=@old_sql_mode;
DROP TABLE t1, t2;
create table t2(i int);
insert into t2 values(0);
SELECT @@session.sql_mode INTO @old_sql_mode;
SET SESSION sql_mode='ONLY_FULL_GROUP_BY';
CREATE VIEW v1 AS  
SELECT 'f' FROM t2 UNION SELECT 'x' FROM t2
;
CREATE TABLE t1 (
pk int NOT NULL,
col_varchar_key varchar(1) DEFAULT NULL,
PRIMARY KEY (pk),
KEY col_varchar_key (col_varchar_key)
);
SELECT t1.pk
FROM t1
WHERE t1.col_varchar_key < ALL ( SELECT * FROM v1 )
;
pk
SET SESSION sql_mode=@old_sql_mode;
drop table t2, t1;
drop view v1;
#
# BUG#50257: Missing info in REF column of the EXPLAIN 
#            lines for subselects
#
CREATE TABLE t1 (a INT, b INT, INDEX (a));
INSERT INTO t1 VALUES (3, 10), (2, 20), (7, 10), (5, 20);
EXPLAIN SELECT * FROM (SELECT * FROM t1 WHERE a=7) t;
id	select_type	table	type	possible_keys	key	key_len	ref	rows	Extra
1	SIMPLE	t1	ref	a	a	5	const	1	
EXPLAIN SELECT * FROM t1 WHERE EXISTS (SELECT * FROM t1 WHERE a=7);
id	select_type	table	type	possible_keys	key	key_len	ref	rows	Extra
1	PRIMARY	t1	ALL	NULL	NULL	NULL	NULL	4	
2	SUBQUERY	t1	ref	a	a	5	const	1	Using index
DROP TABLE t1;
#
# BUG#12616253 - WRONG RESULT WITH EXISTS(SUBQUERY) (MISSING ROWS)
# (duplicate of LP bug #888456)
#
CREATE TABLE t1 (f1 varchar(1));
INSERT INTO t1 VALUES ('v'),('s');
CREATE TABLE t2 (f1_key varchar(1), KEY (f1_key));
INSERT INTO t2 VALUES ('j'),('v'),('c'),('m'),('d'),
('d'),('y'),('t'),('d'),('s');
EXPLAIN
SELECT table1.f1, table2.f1_key FROM t1 AS table1, t2 AS table2
WHERE EXISTS (SELECT DISTINCT f1_key FROM t2 
WHERE f1_key != table2.f1_key AND f1_key >= table1.f1);
id	select_type	table	type	possible_keys	key	key_len	ref	rows	Extra
1	PRIMARY	table1	ALL	NULL	NULL	NULL	NULL	2	
1	PRIMARY	table2	index	NULL	f1_key	4	NULL	10	Using where; Using index; Using join buffer (flat, BNL join)
2	DEPENDENT SUBQUERY	t2	index	f1_key	f1_key	4	NULL	10	Using where; Using index
SELECT table1.f1, table2.f1_key FROM t1 AS table1, t2 AS table2
WHERE EXISTS (SELECT DISTINCT f1_key FROM t2 
WHERE f1_key != table2.f1_key AND f1_key >= table1.f1);
f1	f1_key
s	c
s	d
s	d
s	d
s	j
s	m
s	s
s	t
s	v
s	y
v	c
v	d
v	d
v	d
v	j
v	m
v	s
v	t
v	v
v	y
DROP TABLE t1,t2;
#
# LP bug 919427: EXPLAIN for a query over a single-row table 
#                with IN subquery in WHERE condition
# 
CREATE TABLE ot (
col_int_nokey int(11), 
col_varchar_nokey varchar(1)
) ;
INSERT INTO ot VALUES (1,'x');
CREATE TABLE it1(
col_int_key int(11), 
col_varchar_key varchar(1), 
KEY idx_cvk_cik (col_varchar_key,col_int_key)
);
INSERT INTO it1 VALUES (NULL,'x'), (NULL,'f');
CREATE TABLE it2 (
col_int_key int(11),
col_varchar_key varchar(1),
col_varchar_key2 varchar(1),
KEY idx_cvk_cvk2_cik (col_varchar_key, col_varchar_key2, col_int_key),
KEY idx_cvk_cik (col_varchar_key, col_int_key)
);
INSERT INTO it2 VALUES (NULL,'x','x'), (NULL,'f','f');
EXPLAIN
SELECT col_int_nokey FROM ot 
WHERE col_varchar_nokey IN 
(SELECT col_varchar_key FROM it1 WHERE col_int_key IS NULL);
id	select_type	table	type	possible_keys	key	key_len	ref	rows	Extra
1	PRIMARY	ot	system	NULL	NULL	NULL	NULL	1	
1	PRIMARY	<subquery2>	eq_ref	distinct_key	distinct_key	4	func	1	
2	MATERIALIZED	it1	ref	idx_cvk_cik	idx_cvk_cik	9	const,const	1	Using where; Using index
SELECT col_int_nokey FROM ot 
WHERE col_varchar_nokey IN 
(SELECT col_varchar_key FROM it1 WHERE col_int_key IS NULL);
col_int_nokey
1
EXPLAIN
SELECT col_int_nokey FROM ot
WHERE (col_varchar_nokey, 'x') IN
(SELECT col_varchar_key, col_varchar_key2 FROM it2);
id	select_type	table	type	possible_keys	key	key_len	ref	rows	Extra
1	PRIMARY	ot	system	NULL	NULL	NULL	NULL	1	
1	PRIMARY	<subquery2>	eq_ref	distinct_key	distinct_key	8	func,func	1	
2	MATERIALIZED	it2	ref	idx_cvk_cvk2_cik,idx_cvk_cik	idx_cvk_cvk2_cik	8	const,const	1	Using where; Using index
SELECT col_int_nokey FROM ot
WHERE (col_varchar_nokey, 'x') IN
(SELECT col_varchar_key, col_varchar_key2 FROM it2);
col_int_nokey
1
DROP TABLE ot,it1,it2;
#
# MDEV-746
# Bug#13651009 WRONG RESULT FROM DERIVED TABLE IF THE SUBQUERY
# HAS AN EMPTY RESULT
#
CREATE TABLE t1 (
pk int NOT NULL,
col_int_nokey int NOT NULL,
col_int_key int NOT NULL,
col_time_key time NOT NULL,
col_varchar_key varchar(1) NOT NULL,
col_varchar_nokey varchar(1) NOT NULL,
PRIMARY KEY (pk),
KEY col_int_key (col_int_key),
KEY col_time_key (col_time_key),
KEY col_varchar_key (col_varchar_key,col_int_key)
) ENGINE=MyISAM;
CREATE TABLE t2 (
pk int NOT NULL AUTO_INCREMENT,
col_int_nokey int NOT NULL,
col_int_key int NOT NULL,
col_time_key time NOT NULL,
col_varchar_key varchar(1) NOT NULL,
col_varchar_nokey varchar(1) NOT NULL,
PRIMARY KEY (pk),
KEY col_int_key (col_int_key),
KEY col_time_key (col_time_key),
KEY col_varchar_key (col_varchar_key,col_int_key)
) ENGINE=MyISAM;
INSERT INTO t2 VALUES (1,4,4,'00:00:00','b','b');
SET @var2:=4, @var3:=8;

Testcase without inner subquery
EXPLAIN SELECT @var3:=12, sq4_alias1.*
FROM t1 AS sq4_alias1
WHERE (sq4_alias1.col_varchar_key + NULL) IS NULL OR
sq4_alias1.col_varchar_key = @var3;
id	select_type	table	type	possible_keys	key	key_len	ref	rows	Extra
1	SIMPLE	sq4_alias1	system	NULL	NULL	NULL	NULL	0	Const row not found
SELECT @var3:=12, sq4_alias1.*
FROM t1 AS sq4_alias1
WHERE (sq4_alias1.col_varchar_key + NULL) IS NULL OR
sq4_alias1.col_varchar_key = @var3;
@var3:=12	pk	col_int_nokey	col_int_key	col_time_key	col_varchar_key	col_varchar_nokey
SELECT @var3;
@var3
8
EXPLAIN SELECT * FROM ( SELECT @var3:=12, sq4_alias1.*
FROM t1 AS sq4_alias1
WHERE (sq4_alias1.col_varchar_key + NULL) IS NULL OR
sq4_alias1.col_varchar_key = @var3 ) AS alias3;
id	select_type	table	type	possible_keys	key	key_len	ref	rows	Extra
1	PRIMARY	<derived2>	system	NULL	NULL	NULL	NULL	0	Const row not found
2	DERIVED	NULL	NULL	NULL	NULL	NULL	NULL	NULL	no matching row in const table
SELECT * FROM ( SELECT @var3:=12, sq4_alias1.*
FROM t1 AS sq4_alias1
WHERE (sq4_alias1.col_varchar_key + NULL) IS NULL OR
sq4_alias1.col_varchar_key = @var3 ) AS alias3;
@var3:=12	pk	col_int_nokey	col_int_key	col_time_key	col_varchar_key	col_varchar_nokey
SELECT @var3;
@var3
8

Testcase with inner subquery; crashed WL#6095
SET @var3=8;
EXPLAIN SELECT sq4_alias1.*
FROM t1 AS sq4_alias1
WHERE (sq4_alias1.col_varchar_key , sq4_alias1.col_varchar_nokey)
NOT IN
(SELECT c_sq1_alias1.col_varchar_key AS c_sq1_field1,
c_sq1_alias1.col_varchar_nokey AS c_sq1_field2
FROM t2 AS c_sq1_alias1
WHERE (c_sq1_alias1.col_int_nokey != @var2
OR c_sq1_alias1.pk != @var3));
id	select_type	table	type	possible_keys	key	key_len	ref	rows	Extra
1	PRIMARY	NULL	NULL	NULL	NULL	NULL	NULL	NULL	Impossible WHERE noticed after reading const tables
2	DEPENDENT SUBQUERY	c_sq1_alias1	system	PRIMARY	NULL	NULL	NULL	1	
SELECT sq4_alias1.*
FROM t1 AS sq4_alias1
WHERE (sq4_alias1.col_varchar_key , sq4_alias1.col_varchar_nokey)
NOT IN
(SELECT c_sq1_alias1.col_varchar_key AS c_sq1_field1,
c_sq1_alias1.col_varchar_nokey AS c_sq1_field2
FROM t2 AS c_sq1_alias1
WHERE (c_sq1_alias1.col_int_nokey != @var2
OR c_sq1_alias1.pk != @var3));
pk	col_int_nokey	col_int_key	col_time_key	col_varchar_key	col_varchar_nokey
EXPLAIN SELECT * FROM ( SELECT sq4_alias1.*
FROM t1 AS sq4_alias1
WHERE (sq4_alias1.col_varchar_key , sq4_alias1.col_varchar_nokey)
NOT IN
(SELECT c_sq1_alias1.col_varchar_key AS c_sq1_field1,
c_sq1_alias1.col_varchar_nokey AS c_sq1_field2
FROM t2 AS c_sq1_alias1
WHERE (c_sq1_alias1.col_int_nokey != @var2
OR c_sq1_alias1.pk != @var3)) ) AS alias3;
id	select_type	table	type	possible_keys	key	key_len	ref	rows	Extra
1	PRIMARY	NULL	NULL	NULL	NULL	NULL	NULL	NULL	Impossible WHERE noticed after reading const tables
3	DEPENDENT SUBQUERY	c_sq1_alias1	system	PRIMARY	NULL	NULL	NULL	1	
SELECT * FROM ( SELECT sq4_alias1.*
FROM t1 AS sq4_alias1
WHERE (sq4_alias1.col_varchar_key , sq4_alias1.col_varchar_nokey)
NOT IN
(SELECT c_sq1_alias1.col_varchar_key AS c_sq1_field1,
c_sq1_alias1.col_varchar_nokey AS c_sq1_field2
FROM t2 AS c_sq1_alias1
WHERE (c_sq1_alias1.col_int_nokey != @var2
OR c_sq1_alias1.pk != @var3)) ) AS alias3;
pk	col_int_nokey	col_int_key	col_time_key	col_varchar_key	col_varchar_nokey
DROP TABLE t1,t2;
# End of 5.2 tests
#
# BUG#779885: Crash in eliminate_item_equal with materialization=on in
#
CREATE TABLE t1 ( f1 int );
INSERT INTO t1 VALUES (19), (20);
CREATE TABLE t2 ( f10 varchar(32) );
INSERT INTO t2 VALUES ('c'),('d');
CREATE TABLE t3 ( f10 varchar(32) );
INSERT INTO t3 VALUES ('a'),('b');
SELECT *
FROM t1
WHERE
( 't' ) IN (
SELECT t3.f10
FROM t3
JOIN t2
ON t2.f10 = t3.f10
);
f1
DROP TABLE t1,t2,t3;
#
# BUG lp:813473: Wrong result with outer join + NOT IN subquery
# This bug is a duplicate of Bug#11764086 whose test case is added below
#
CREATE TABLE t1 (c int) ;
INSERT INTO t1 VALUES (5),(6);
CREATE TABLE t2 (a int, b int) ;
INSERT INTO t2 VALUES (20,9),(20,9);
create table t3 (d int, e int);
insert into t3 values (2, 9), (3,10);
SET @save_optimizer_switch=@@optimizer_switch;
SET optimizer_switch='outer_join_with_cache=off';
EXPLAIN
SELECT t2.b , t1.c
FROM t2 LEFT JOIN t1 ON t1.c < 3
WHERE (t2.b , t1.c) NOT IN (SELECT * from t3);
id	select_type	table	type	possible_keys	key	key_len	ref	rows	Extra
1	PRIMARY	t2	ALL	NULL	NULL	NULL	NULL	2	
1	PRIMARY	t1	ALL	NULL	NULL	NULL	NULL	2	Using where
2	DEPENDENT SUBQUERY	t3	ALL	NULL	NULL	NULL	NULL	2	Using where
SELECT t2.b , t1.c
FROM t2 LEFT JOIN t1 ON t1.c < 3
WHERE (t2.b, t1.c) NOT IN (SELECT * from t3);
b	c
9	NULL
9	NULL
SET optimizer_switch=@save_optimizer_switch;
drop table t1, t2, t3;
#
# BUG#50257: Missing info in REF column of the EXPLAIN 
#            lines for subselects
#
CREATE TABLE t1 (a INT, b INT, INDEX (a));
INSERT INTO t1 VALUES (3, 10), (2, 20), (7, 10), (5, 20);

set @tmp_optimizer_switch=@@optimizer_switch;
set optimizer_switch='derived_merge=off,derived_with_keys=off';
EXPLAIN SELECT * FROM (SELECT * FROM t1 WHERE a=7) t;
id	select_type	table	type	possible_keys	key	key_len	ref	rows	Extra
1	PRIMARY	<derived2>	ALL	NULL	NULL	NULL	NULL	2	
2	DERIVED	t1	ref	a	a	5	const	1	
set optimizer_switch=@tmp_optimizer_switch;

EXPLAIN SELECT * FROM t1 WHERE EXISTS (SELECT * FROM t1 WHERE a=7);
id	select_type	table	type	possible_keys	key	key_len	ref	rows	Extra
1	PRIMARY	t1	ALL	NULL	NULL	NULL	NULL	4	
2	SUBQUERY	t1	ref	a	a	5	const	1	Using index

DROP TABLE t1;
#
# Bug#11764086: Null left operand to NOT IN in WHERE clause
# behaves differently than real NULL
#
CREATE TABLE parent (id int);
INSERT INTO parent VALUES (1), (2);
CREATE TABLE child (parent_id int, other int);
INSERT INTO child VALUES (1,NULL);
# Offending query (c.parent_id is NULL for null-complemented rows only)
SELECT    p.id, c.parent_id
FROM      parent p
LEFT JOIN child  c
ON        p.id = c.parent_id
WHERE     c.parent_id NOT IN (
SELECT parent_id 
FROM   child
WHERE  parent_id = 3
);
id	parent_id
1	1
2	NULL
# Some syntactic variations with IS FALSE and IS NOT TRUE
SELECT    p.id, c.parent_id
FROM      parent p
LEFT JOIN child  c
ON        p.id = c.parent_id
WHERE     c.parent_id IN (
SELECT parent_id 
FROM   child
WHERE  parent_id = 3
) IS NOT TRUE;
id	parent_id
1	1
2	NULL
SELECT    p.id, c.parent_id
FROM      parent p
LEFT JOIN child  c
ON        p.id = c.parent_id
WHERE     c.parent_id IN (
SELECT parent_id 
FROM   child
WHERE  parent_id = 3
) IS FALSE;
id	parent_id
1	1
2	NULL
DROP TABLE parent, child;
# End of test for bug#11764086.
#
# Bug 11765699 - 58690: !TABLE || (!TABLE->READ_SET || 
#                BITMAP_IS_SET(TABLE->READ_SET, FIELD_INDEX
#
CREATE TABLE t1(a INT);
INSERT INTO t1 VALUES (0), (1);
CREATE TABLE t2(
b TEXT, 
c INT, 
PRIMARY KEY (b(1))
);
INSERT INTO t2 VALUES ('a', 2), ('b', 3);
SELECT 1 FROM t1 WHERE a = 
(SELECT 1 FROM t2 WHERE b = 
(SELECT 1 FROM t1 t11 WHERE c = 1 OR t1.a = 1 AND 1 = 2)
ORDER BY b
);
1
Warnings:
Warning	1292	Truncated incorrect DOUBLE value: 'a'
Warning	1292	Truncated incorrect DOUBLE value: 'b'
Warning	1292	Truncated incorrect DOUBLE value: 'a'
Warning	1292	Truncated incorrect DOUBLE value: 'b'
SELECT 1 FROM t1 WHERE a = 
(SELECT 1 FROM t2 WHERE b = 
(SELECT 1 FROM t1 t11 WHERE c = 1 OR t1.a = 1 AND 1 = 2)
GROUP BY b
);
1
Warnings:
Warning	1292	Truncated incorrect DOUBLE value: 'a'
Warning	1292	Truncated incorrect DOUBLE value: 'b'
Warning	1292	Truncated incorrect DOUBLE value: 'a'
Warning	1292	Truncated incorrect DOUBLE value: 'b'
DROP TABLE t1, t2;
#
# BUG#12616253 - WRONG RESULT WITH EXISTS(SUBQUERY) (MISSING ROWS)
#
CREATE TABLE t1 (f1 varchar(1));
INSERT INTO t1 VALUES ('v'),('s');
CREATE TABLE t2 (f1_key varchar(1), KEY (f1_key));
INSERT INTO t2 VALUES ('j'),('v'),('c'),('m'),('d'),
('d'),('y'),('t'),('d'),('s');
SELECT table1.f1, table2.f1_key
FROM t1 AS table1, t2 AS table2
WHERE EXISTS 
( 
SELECT DISTINCT f1_key 
FROM t2 
WHERE f1_key != table2.f1_key AND f1_key >= table1.f1 );
f1	f1_key
s	c
s	d
s	d
s	d
s	j
s	m
s	s
s	t
s	v
s	y
v	c
v	d
v	d
v	d
v	j
v	m
v	s
v	t
v	v
v	y
explain SELECT table1.f1, table2.f1_key
FROM t1 AS table1, t2 AS table2
WHERE EXISTS 
( 
SELECT DISTINCT f1_key 
FROM t2 
WHERE f1_key != table2.f1_key AND f1_key >= table1.f1 );
id	select_type	table	type	possible_keys	key	key_len	ref	rows	Extra
1	PRIMARY	table1	ALL	NULL	NULL	NULL	NULL	2	
1	PRIMARY	table2	index	NULL	f1_key	4	NULL	10	Using where; Using index; Using join buffer (flat, BNL join)
2	DEPENDENT SUBQUERY	t2	index	f1_key	f1_key	4	NULL	10	Using where; Using index
DROP TABLE t1,t2;
#
# lp:826279: assertion failure with GROUP BY a result of subquery
#
CREATE TABLE t1 (a int);
INSERT INTO t1 VALUES (0), (0);
CREATE TABLE t2 (a int, b int, c int);
INSERT INTO t2 VALUES (10,7,0), (0,7,0);
CREATE TABLE t3 (a int, b int);
INSERT INTO t3 VALUES (10,7), (0,7);
SELECT SUM(DISTINCT b),
(SELECT t2.a FROM t1 JOIN t2 ON t2.c != 0
WHERE t.a != 0 AND t2.a != 0)
FROM (SELECT * FROM t3) AS t
GROUP BY 2;
SUM(DISTINCT b)	(SELECT t2.a FROM t1 JOIN t2 ON t2.c != 0
WHERE t.a != 0 AND t2.a != 0)
7	NULL
SELECT SUM(DISTINCT b), 
(SELECT t2.a FROM t1,t2 WHERE t.a != 0 or 1=2 LIMIT 1)
FROM (SELECT * FROM t3) AS t
GROUP BY 2;
SUM(DISTINCT b)	(SELECT t2.a FROM t1,t2 WHERE t.a != 0 or 1=2 LIMIT 1)
7	NULL
7	10
DROP TABLE t1,t2,t3;
#
# Bug#12329653 
# EXPLAIN, UNION, PREPARED STATEMENT, CRASH, SQL_FULL_GROUP_BY
#
CREATE TABLE t1(a1 int);
INSERT INTO t1 VALUES (1),(2);
SELECT @@session.sql_mode INTO @old_sql_mode;
SET SESSION sql_mode='ONLY_FULL_GROUP_BY';
SELECT 1 FROM t1 WHERE 1 < SOME (SELECT a1 FROM t1);
1
1
1
PREPARE stmt FROM 
'SELECT 1 UNION ALL 
SELECT 1 FROM t1
ORDER BY
(SELECT 1 FROM t1 AS t1_0  
  WHERE 1 < SOME (SELECT a1 FROM t1)
)' ;
EXECUTE stmt ;
ERROR 21000: Subquery returns more than 1 row
EXECUTE stmt ;
ERROR 21000: Subquery returns more than 1 row
SET SESSION sql_mode=@old_sql_mode;
DEALLOCATE PREPARE stmt;
DROP TABLE t1;
#
# LP BUG#833777 Performance regression with deeply nested subqueries
#
create table t1 (a int not null, b char(10) not null);
insert into t1 values (1, 'a');
set @@optimizer_switch='in_to_exists=on,semijoin=off,materialization=off,subquery_cache=off';
select a from t1 where a in (select a from t1 where a in (select a from t1 where a in (select a from t1 where a in (select a from t1 where a in (select a from t1 where a in (select a from t1 where a in (select a from t1 where a in (select a from t1 where a in (select a from t1 where a in (select a from t1 where a in (select a from t1 where a in (select a from t1 where a in (select a from t1 where a in (select a from t1 where a in (select a from t1 where a in (select a from t1 where a in (select a from t1 where a in (select a from t1 where a in (select a from t1 where a in (select a from t1 where a in (select a from t1 where a in (select a from t1 where a in (select a from t1 where a in (select a from t1 where a in (select a from t1 where a in (select a from t1 where a in (select a from t1 where a in (select a from t1 where a in (select a from t1)))))))))))))))))))))))))))));
a
1
set @@optimizer_switch=@subselect_tmp;
drop table t1;
#
# LP BUG#894397 Wrong result with in_to_exists, constant table , semijoin=OFF,materialization=OFF
#
CREATE TABLE t1 (a varchar(3));
INSERT INTO t1 VALUES ('AAA'),('BBB');
CREATE TABLE t2 (a varchar(3));
INSERT INTO t2 VALUES ('CCC');
set @@optimizer_switch='semijoin=off,materialization=off,in_to_exists=on,subquery_cache=off';
SELECT * FROM t1 WHERE t1.a IN (SELECT t2.a FROM t2 WHERE t2.a < 'ZZZ');
a
set @@optimizer_switch=@subselect_tmp;
drop table t1, t2;
#
# LP bug #859375: Assertion `0' failed in st_select_lex_unit::optimize
# with view , UNION and prepared statement (rewriting fake_select
# condition).
#
CREATE TABLE t1 ( f1 int NOT NULL, f4 varchar(1) NOT NULL) ;
INSERT INTO t1 VALUES (6,'d'),(7,'y');
CREATE TABLE t2 ( f1 int NOT NULL, f2 int NOT NULL) ;
INSERT INTO t2 VALUES (10,7);
CREATE VIEW v2 AS SELECT * FROM t2;
PREPARE st1 FROM "
        SELECT *
        FROM t1
        LEFT JOIN v2 ON ( v2.f2 = t1.f1 )
        WHERE v2.f1 NOT IN (
                SELECT 1 UNION
                SELECT 247
        )
";
EXECUTE st1;
f1	f4	f1	f2
7	y	10	7
deallocate prepare st1;
DROP VIEW v2;
DROP TABLE t1,t2;
#
# LP bug #887458 Crash in subselect_union_engine::no_rows with
# double UNION and join_cache_level=3,8
# (IN/ALL/ANY optimizations should not be applied to fake_select)
CREATE TABLE t2 ( a int, b varchar(1)) ;
INSERT IGNORE INTO t2 VALUES (8,'y'),(8,'y');
CREATE TABLE t1 ( b varchar(1)) ;
INSERT IGNORE INTO t1 VALUES (NULL),(NULL);
set @save_join_cache_level=@@join_cache_level;
SET SESSION join_cache_level=3;
SELECT *
FROM t1, t2
WHERE t2.b IN (
SELECT 'm' UNION
SELECT 'm'
) OR t1.b <> SOME (
SELECT 'v' UNION
SELECT 't'
);
b	a	b
set @@join_cache_level= @save_join_cache_level;
drop table t1,t2;
#
# LP bug #885162 Got error 124 from storage engine with UNION inside
# subquery and join_cache_level=3..8
# (IN/ALL/ANY optimizations should not be applied to fake_select)
#
CREATE TABLE t1 (
f1 varchar(1) DEFAULT NULL
);
INSERT INTO t1 VALUES ('c');
set @save_join_cache_level=@@join_cache_level;
SET SESSION join_cache_level=8;
SELECT * FROM t1 WHERE t1.f1 IN ( SELECT 'k' UNION SELECT 'e' );
f1
set @@join_cache_level= @save_join_cache_level;
drop table t1;
#
# LP BUG#747278 incorrect values of the NULL (no rows) single 
# row subquery requested via element_index() interface
#
CREATE TABLE t1 (f1a int, f1b int) ;
INSERT IGNORE INTO t1 VALUES (1,1),(2,2);
CREATE TABLE t2 ( f2 int);
INSERT IGNORE INTO t2 VALUES (3),(4);
CREATE TABLE t3 (f3a int default 1, f3b int default 2);
INSERT INTO t3 VALUES (1,1),(2,2);
set @old_optimizer_switch = @@session.optimizer_switch;
set @@optimizer_switch='materialization=on,partial_match_rowid_merge=on,partial_match_table_scan=off,subquery_cache=off,semijoin=off';
SELECT (SELECT f3a FROM t3 where f3a > 3) NOT IN (SELECT f1a FROM t1) FROM t2;
(SELECT f3a FROM t3 where f3a > 3) NOT IN (SELECT f1a FROM t1)
NULL
NULL
SELECT (SELECT f3a,f3a  FROM t3 where f3a > 3) NOT IN (SELECT f1a,f1a FROM t1) FROM t2;
(SELECT f3a,f3a  FROM t3 where f3a > 3) NOT IN (SELECT f1a,f1a FROM t1)
NULL
NULL
SELECT (SELECT f3a, f3b FROM t3 where f3a > 3) NOT IN (SELECT f1a, f1b FROM t1) FROM t2;
(SELECT f3a, f3b FROM t3 where f3a > 3) NOT IN (SELECT f1a, f1b FROM t1)
NULL
NULL
SELECT (SELECT f3a, f3b FROM t3 where f3a > 3) NOT IN (SELECT f1a, f1b FROM t1);
(SELECT f3a, f3b FROM t3 where f3a > 3) NOT IN (SELECT f1a, f1b FROM t1)
NULL
SELECT (SELECT f3a FROM t3 where f3a > 3) IN (SELECT f1a FROM t1) FROM t2;
(SELECT f3a FROM t3 where f3a > 3) IN (SELECT f1a FROM t1)
NULL
NULL
SELECT (SELECT f3a,f3a  FROM t3 where f3a > 3) IN (SELECT f1a,f1a FROM t1) FROM t2;
(SELECT f3a,f3a  FROM t3 where f3a > 3) IN (SELECT f1a,f1a FROM t1)
NULL
NULL
SELECT (SELECT f3a, f3b FROM t3 where f3a > 3) IN (SELECT f1a, f1b FROM t1) FROM t2;
(SELECT f3a, f3b FROM t3 where f3a > 3) IN (SELECT f1a, f1b FROM t1)
NULL
NULL
SELECT (SELECT f3a, f3b FROM t3 where f3a > 3) IN (SELECT f1a, f1b FROM t1);
(SELECT f3a, f3b FROM t3 where f3a > 3) IN (SELECT f1a, f1b FROM t1)
NULL
set @@session.optimizer_switch=@old_optimizer_switch;
SELECT (SELECT f3a FROM t3 where f3a > 3) NOT IN (SELECT f1a FROM t1) FROM t2;
(SELECT f3a FROM t3 where f3a > 3) NOT IN (SELECT f1a FROM t1)
NULL
NULL
SELECT (SELECT f3a,f3a  FROM t3 where f3a > 3) NOT IN (SELECT f1a,f1a FROM t1) FROM t2;
(SELECT f3a,f3a  FROM t3 where f3a > 3) NOT IN (SELECT f1a,f1a FROM t1)
NULL
NULL
SELECT (SELECT f3a, f3b FROM t3 where f3a > 3) NOT IN (SELECT f1a, f1b FROM t1) FROM t2;
(SELECT f3a, f3b FROM t3 where f3a > 3) NOT IN (SELECT f1a, f1b FROM t1)
NULL
NULL
SELECT (SELECT f3a, f3b FROM t3 where f3a > 3) NOT IN (SELECT f1a, f1b FROM t1);
(SELECT f3a, f3b FROM t3 where f3a > 3) NOT IN (SELECT f1a, f1b FROM t1)
NULL
SELECT (SELECT f3a FROM t3 where f3a > 3) IN (SELECT f1a FROM t1) FROM t2;
(SELECT f3a FROM t3 where f3a > 3) IN (SELECT f1a FROM t1)
NULL
NULL
SELECT (SELECT f3a,f3a  FROM t3 where f3a > 3) IN (SELECT f1a,f1a FROM t1) FROM t2;
(SELECT f3a,f3a  FROM t3 where f3a > 3) IN (SELECT f1a,f1a FROM t1)
NULL
NULL
SELECT (SELECT f3a, f3b FROM t3 where f3a > 3) IN (SELECT f1a, f1b FROM t1) FROM t2;
(SELECT f3a, f3b FROM t3 where f3a > 3) IN (SELECT f1a, f1b FROM t1)
NULL
NULL
SELECT (SELECT f3a, f3b FROM t3 where f3a > 3) IN (SELECT f1a, f1b FROM t1);
(SELECT f3a, f3b FROM t3 where f3a > 3) IN (SELECT f1a, f1b FROM t1)
NULL
select (null, null) = (null, null);
(null, null) = (null, null)
NULL
SELECT (SELECT f3a, f3a FROM t3  where f3a > 3) = (0, 0);
(SELECT f3a, f3a FROM t3  where f3a > 3) = (0, 0)
NULL
drop tables t1,t2,t3;
#
# LP BUG#825051 Wrong result with date/datetime and subquery with GROUP BY and in_to_exists
#
CREATE TABLE t1 (a date, KEY (a)) ;
INSERT INTO t1 VALUES ('2009-01-01'),('2009-02-02');
set @old_optimizer_switch = @@optimizer_switch;
SET @@optimizer_switch='semijoin=off,materialization=off,in_to_exists=on,subquery_cache=off';
EXPLAIN SELECT * FROM t1 WHERE a IN (SELECT a AS field1 FROM t1 GROUP BY field1);
id	select_type	table	type	possible_keys	key	key_len	ref	rows	Extra
1	PRIMARY	t1	index	NULL	a	4	NULL	2	Using where; Using index
2	DEPENDENT SUBQUERY	t1	index_subquery	a	a	4	func	2	Using index
SELECT * FROM t1 WHERE a IN (SELECT a AS field1 FROM t1 GROUP BY field1);
a
2009-01-01
2009-02-02
SET @@optimizer_switch='semijoin=off,materialization=on,in_to_exists=off,subquery_cache=off';
EXPLAIN SELECT * FROM t1 WHERE a IN (SELECT a AS field1 FROM t1 GROUP BY field1);
id	select_type	table	type	possible_keys	key	key_len	ref	rows	Extra
1	PRIMARY	t1	index	NULL	a	4	NULL	2	Using where; Using index
2	MATERIALIZED	t1	index	NULL	a	4	NULL	2	Using index
SELECT * FROM t1 WHERE a IN (SELECT a AS field1 FROM t1 GROUP BY field1);
a
2009-01-01
2009-02-02
set @@optimizer_switch=@old_optimizer_switch;
drop table t1;
#
# LP BUG#908269 incorrect condition in case of subqueries depending
# on constant tables
#
CREATE TABLE t1 ( a INT );
INSERT INTO t1 VALUES (1),(5);
CREATE TABLE t2 ( b INT ) ENGINE=MyISAM;
INSERT INTO t2 VALUES (1);
CREATE TABLE t3 ( c INT );
INSERT INTO t3 VALUES (4),(5);
SET optimizer_switch='subquery_cache=off';
SELECT ( SELECT b FROM t2 WHERE b = a OR EXISTS ( SELECT c FROM t3 WHERE c = b ) ) FROM t1;
( SELECT b FROM t2 WHERE b = a OR EXISTS ( SELECT c FROM t3 WHERE c = b ) )
1
NULL
SELECT ( SELECT b FROM t2 WHERE b = a OR b * 0) FROM t1;
( SELECT b FROM t2 WHERE b = a OR b * 0)
1
NULL
SELECT ( SELECT b FROM t2 WHERE b = a OR rand() * 0) FROM t1;
( SELECT b FROM t2 WHERE b = a OR rand() * 0)
1
NULL
drop table t1,t2,t3;
set optimizer_switch=@subselect_tmp;
#
# LP BUG#905353 Wrong non-empty result with a constant table,
# aggregate function in subquery, MyISAM or Aria
#
CREATE TABLE t1 ( a INT ) ENGINE=MyISAM;
INSERT INTO t1 VALUES (1);
SELECT a FROM t1 WHERE ( SELECT MIN(a) = 100 );
a
drop table t1;
#
# LP BUG#985667 Wrong result with subquery in SELECT clause, and constant table in 
# main query and implicit grouping
#
CREATE TABLE t1 (f1 int) engine=MyISAM;
INSERT INTO t1 VALUES (7),(8);
CREATE TABLE t2 (f2 int, f3 varchar(1)) engine=MyISAM;
INSERT INTO t2 VALUES (3,'f');
EXPLAIN
SELECT COUNT(f1), (SELECT f1 FROM t1 WHERE f2 > 0 limit 1) AS f4 FROM t2, t1 WHERE 'v'= f3;
id	select_type	table	type	possible_keys	key	key_len	ref	rows	Extra
1	PRIMARY	NULL	NULL	NULL	NULL	NULL	NULL	NULL	Impossible WHERE noticed after reading const tables
2	SUBQUERY	t1	ALL	NULL	NULL	NULL	NULL	2	
SELECT COUNT(f1), (SELECT f1 FROM t1 WHERE f2 > 0 limit 1) AS f4 FROM t2, t1 WHERE 'v'= f3;
COUNT(f1)	f4
0	NULL
EXPLAIN
SELECT COUNT(f1), exists(SELECT f1 FROM t1 WHERE f2 > 0 limit 1) AS f4 FROM t2, t1 WHERE 'v'= f3;
id	select_type	table	type	possible_keys	key	key_len	ref	rows	Extra
1	PRIMARY	NULL	NULL	NULL	NULL	NULL	NULL	NULL	Impossible WHERE noticed after reading const tables
2	SUBQUERY	t1	ALL	NULL	NULL	NULL	NULL	2	
SELECT COUNT(f1), exists(SELECT f1 FROM t1 WHERE f2 > 0 limit 1) AS f4 FROM t2, t1 WHERE 'v'= f3;
COUNT(f1)	f4
0	0
EXPLAIN
SELECT COUNT(f1), f2 > ALL (SELECT f1 FROM t1 WHERE f2 > 0) AS f4 FROM t2, t1 WHERE 'v'= f3;
id	select_type	table	type	possible_keys	key	key_len	ref	rows	Extra
1	PRIMARY	NULL	NULL	NULL	NULL	NULL	NULL	NULL	Impossible WHERE noticed after reading const tables
2	DEPENDENT SUBQUERY	t1	ALL	NULL	NULL	NULL	NULL	2	Using where
SELECT COUNT(f1), f2 > ALL (SELECT f1 FROM t1 WHERE f2 > 0) AS f4 FROM t2, t1 WHERE 'v'= f3;
COUNT(f1)	f4
0	1
EXPLAIN
SELECT COUNT(f1), f2 IN (SELECT f1 FROM t1 WHERE f2 > 0) AS f4 FROM t2, t1 WHERE 'v'= f3;
id	select_type	table	type	possible_keys	key	key_len	ref	rows	Extra
1	PRIMARY	NULL	NULL	NULL	NULL	NULL	NULL	NULL	Impossible WHERE noticed after reading const tables
2	DEPENDENT SUBQUERY	t1	ALL	NULL	NULL	NULL	NULL	2	Using where
SELECT COUNT(f1), f2 IN (SELECT f1 FROM t1 WHERE f2 > 0) AS f4 FROM t2, t1 WHERE 'v'= f3;
COUNT(f1)	f4
0	0
drop table t1,t2;
#
# LP BUG#1002079 Server crashes in Item_singlerow_subselect::val_int with constant table,
# HAVING, UNION in subquery
#
CREATE TABLE t1 (a INT);
INSERT INTO t1 VALUES (7),(0);
CREATE TABLE t2 (b INT);
EXPLAIN
SELECT SUM(a) AS f1, a AS f2 FROM (t1, t2) HAVING f2 >= ALL (SELECT 4 UNION SELECT 5) AND f1 = 7;
id	select_type	table	type	possible_keys	key	key_len	ref	rows	Extra
1	PRIMARY	t2	system	NULL	NULL	NULL	NULL	0	Const row not found
1	PRIMARY	t1	ALL	NULL	NULL	NULL	NULL	2	
2	SUBQUERY	NULL	NULL	NULL	NULL	NULL	NULL	NULL	No tables used
3	UNION	NULL	NULL	NULL	NULL	NULL	NULL	NULL	No tables used
NULL	UNION RESULT	<union2,3>	ALL	NULL	NULL	NULL	NULL	NULL	
SELECT SUM(a) AS f1, a AS f2 FROM (t1, t2) HAVING f2 >= ALL (SELECT 4 UNION SELECT 5) AND f1 = 7;
f1	f2
drop table t1,t2;
#
# LP BUG#1008686 Server crashes in subselect_union_engine::no_rows on SELECT with impossible
# WHERE and UNION in HAVING
#
CREATE TABLE t1 (a INT);
INSERT INTO t1 VALUES (1),(7);
EXPLAIN
SELECT MIN(a) AS min_a, a FROM t1 WHERE 0 HAVING a NOT IN ( SELECT 2 UNION SELECT 5 ) OR min_a != 1;
id	select_type	table	type	possible_keys	key	key_len	ref	rows	Extra
1	PRIMARY	NULL	NULL	NULL	NULL	NULL	NULL	NULL	Impossible WHERE
2	DEPENDENT SUBQUERY	NULL	NULL	NULL	NULL	NULL	NULL	NULL	No tables used
3	DEPENDENT UNION	NULL	NULL	NULL	NULL	NULL	NULL	NULL	No tables used
NULL	UNION RESULT	<union2,3>	ALL	NULL	NULL	NULL	NULL	NULL	
SELECT MIN(a) AS min_a, a FROM t1 WHERE 0 HAVING a NOT IN ( SELECT 2 UNION SELECT 5 ) OR min_a != 1;
min_a	a
EXPLAIN
SELECT MIN(a) AS min_a, a FROM t1 WHERE 1=2 HAVING a NOT IN ( SELECT a from t1 UNION select a+1 from t1 ) OR min_a != 1;
id	select_type	table	type	possible_keys	key	key_len	ref	rows	Extra
1	PRIMARY	NULL	NULL	NULL	NULL	NULL	NULL	NULL	Impossible WHERE
2	DEPENDENT SUBQUERY	t1	ALL	NULL	NULL	NULL	NULL	2	Using where
3	DEPENDENT UNION	t1	ALL	NULL	NULL	NULL	NULL	2	Using where
NULL	UNION RESULT	<union2,3>	ALL	NULL	NULL	NULL	NULL	NULL	
SELECT MIN(a) AS min_a, a FROM t1 WHERE 1=2 HAVING a NOT IN ( SELECT a from t1 UNION select a+1 from t1 ) OR min_a != 1;
min_a	a
drop table t1;
#
# MDEV-367: Different results with and without subquery_cache on
# a query with a constant NOT IN condition
#
CREATE TABLE t1 (a INT) ENGINE=MyISAM;
INSERT INTO t1 VALUES (1),(2),(3);
set @mdev367_optimizer_switch = @@optimizer_switch;
set optimizer_switch = 'subquery_cache=on';
SELECT * FROM t1 WHERE ( 3, 3 ) NOT IN ( SELECT NULL, NULL ) OR a > 100;
a
SELECT *, ( 3, 3 ) NOT IN ( SELECT NULL, NULL ) FROM t1;
a	( 3, 3 ) NOT IN ( SELECT NULL, NULL )
1	NULL
2	NULL
3	NULL
set optimizer_switch=@mdev367_optimizer_switch;
set optimizer_switch = 'subquery_cache=off';
SELECT * FROM t1 WHERE ( 3, 3 ) NOT IN ( SELECT NULL, NULL ) OR a > 100;
a
SELECT *, ( 3, 3 ) NOT IN ( SELECT NULL, NULL ) FROM t1;
a	( 3, 3 ) NOT IN ( SELECT NULL, NULL )
1	NULL
2	NULL
3	NULL
set optimizer_switch=@mdev367_optimizer_switch;
DROP TABLE t1;
#
# MDEV-521 single value subselect transformation problem
#
CREATE TABLE t1 (f1 char(2), PRIMARY KEY (f1)) ENGINE=MyISAM;
INSERT INTO t1 VALUES ('u1'),('u2');
SELECT a.* FROM t1 a WHERE ( SELECT EXISTS ( SELECT 1 FROM t1 b WHERE b.f1 = a.f1 ) );
f1
u1
u2
FLUSH TABLES;
SELECT a.* FROM t1 a WHERE ( SELECT EXISTS ( SELECT 1 FROM t1 b WHERE b.f1 = a.f1 ) );
f1
u1
u2
DROP TABLE t1;
# return optimizer switch changed in the beginning of this test
set optimizer_switch=@subselect_tmp;
#
# lp:944706 Query with impossible or constant subquery in WHERE or HAVING is not
# precomputed and thus not part of optimization
#
CREATE TABLE t1 ( a VARCHAR(16), KEY (a) );
INSERT INTO t1 VALUES ('Abilene'),('Akron'),('Albany'),('Albuquerque'),('Alexandria'),('Allentown'),
('Amarillo'),('Anaheim'),('Anchorage'),('Ann Arbor'),('Arden-Arcade');
EXPLAIN
SELECT MAX( alias2.a ) AS field
FROM t1 AS alias1, t1 AS alias2, t1 AS alias3
WHERE alias1.a = alias2.a OR alias1.a = 'y'
HAVING field>'B' AND ( 'Moscow' ) IN ( SELECT a FROM t1 );
id	select_type	table	type	possible_keys	key	key_len	ref	rows	Extra
1	PRIMARY	NULL	NULL	NULL	NULL	NULL	NULL	NULL	Impossible HAVING
2	SUBQUERY	t1	index_subquery	a	a	19	const	1	Using index; Using where
SELECT MAX( alias2.a ) AS field
FROM t1 AS alias1, t1 AS alias2, t1 AS alias3
WHERE alias1.a = alias2.a OR alias1.a = 'y'
HAVING field>'B' AND ( 'Moscow' ) IN ( SELECT a FROM t1 );
field
EXPLAIN
SELECT MAX( alias2.a )
FROM t1 AS alias1, t1 AS alias2, t1 AS alias3
WHERE alias1.a = alias2.a OR ('Moscow') IN ( SELECT a FROM t1 );
id	select_type	table	type	possible_keys	key	key_len	ref	rows	Extra
1	PRIMARY	alias1	index	a	a	19	NULL	11	Using where; Using index
1	PRIMARY	alias2	ref	a	a	19	test.alias1.a	2	Using index
1	PRIMARY	alias3	index	NULL	a	19	NULL	11	Using index; Using join buffer (flat, BNL join)
2	SUBQUERY	t1	index_subquery	a	a	19	const	1	Using index; Using where
SELECT MAX( alias2.a )
FROM t1 AS alias1, t1 AS alias2, t1 AS alias3
WHERE alias1.a = alias2.a OR ('Moscow') IN ( SELECT a FROM t1 );
MAX( alias2.a )
Arden-Arcade
drop table t1;
#
# MDEV-277 CHEAP SQ: Server crashes in st_join_table::get_examined_rows
# with semijoin+materialization, IN and = subqueries
#
CREATE TABLE t1 (a1 INT);
INSERT INTO t1 VALUES (4),(6);
CREATE TABLE t2 (b1 INT);
INSERT INTO t2 VALUES (1),(7);
EXPLAIN
SELECT * FROM t1
WHERE a1 = (SELECT COUNT(*) FROM t1 WHERE a1 IN (SELECT a1 FROM t1, t2));
id	select_type	table	type	possible_keys	key	key_len	ref	rows	Extra
1	PRIMARY	t1	ALL	NULL	NULL	NULL	NULL	2	Using where
2	SUBQUERY	t1	ALL	NULL	NULL	NULL	NULL	2	
2	SUBQUERY	<subquery3>	eq_ref	distinct_key	distinct_key	4	func	1	
3	MATERIALIZED	t1	ALL	NULL	NULL	NULL	NULL	2	
3	MATERIALIZED	t2	ALL	NULL	NULL	NULL	NULL	2	Using join buffer (flat, BNL join)
SELECT * FROM t1
WHERE a1 = (SELECT COUNT(*) FROM t1 WHERE a1 IN (SELECT a1 FROM t1, t2));
a1
drop table t1, t2;
#
# MDEV-287 CHEAP SQ: A query with subquery in SELECT list, EXISTS,
# inner joins takes hundreds times longer
#
CREATE TABLE t1 (a INT);
INSERT INTO t1 VALUES (1),(7);
CREATE TABLE t2 (b INT);
INSERT INTO t2 VALUES (4),(5);
CREATE TABLE t3 (c INT);
INSERT INTO t3 VALUES (8),(3);
set @@expensive_subquery_limit= 0;
EXPLAIN
SELECT (SELECT MIN(b) FROM t1, t2 WHERE b = a AND (b = alias1.b OR EXISTS (SELECT * FROM t3)))
FROM t2 alias1, t1 alias2, t1 alias3;
id	select_type	table	type	possible_keys	key	key_len	ref	rows	Extra
1	PRIMARY	alias1	ALL	NULL	NULL	NULL	NULL	2	
1	PRIMARY	alias2	ALL	NULL	NULL	NULL	NULL	2	Using join buffer (flat, BNL join)
1	PRIMARY	alias3	ALL	NULL	NULL	NULL	NULL	2	Using join buffer (flat, BNL join)
2	DEPENDENT SUBQUERY	t1	ALL	NULL	NULL	NULL	NULL	2	Using where
2	DEPENDENT SUBQUERY	t2	ALL	NULL	NULL	NULL	NULL	2	Using where; Using join buffer (flat, BNL join)
3	SUBQUERY	t3	ALL	NULL	NULL	NULL	NULL	2	
flush status;
SELECT (SELECT MIN(b) FROM t1, t2 WHERE b = a AND (b = alias1.b OR EXISTS (SELECT * FROM t3)))
FROM t2 alias1, t1 alias2, t1 alias3;
(SELECT MIN(b) FROM t1, t2 WHERE b = a AND (b = alias1.b OR EXISTS (SELECT * FROM t3)))
NULL
NULL
NULL
NULL
NULL
NULL
NULL
NULL
show status like "subquery_cache%";
Variable_name	Value
Subquery_cache_hit	6
Subquery_cache_miss	2
show status like '%Handler_read%';
Variable_name	Value
Handler_read_first	0
Handler_read_key	8
Handler_read_last	0
Handler_read_next	0
Handler_read_prev	0
Handler_read_retry	0
Handler_read_rnd	0
Handler_read_rnd_deleted	0
Handler_read_rnd_next	22
set @@expensive_subquery_limit= default;
EXPLAIN
SELECT (SELECT MIN(b) FROM t1, t2 WHERE b = a AND (b = alias1.b OR EXISTS (SELECT * FROM t3)))
FROM t2 alias1, t1 alias2, t1 alias3;
id	select_type	table	type	possible_keys	key	key_len	ref	rows	Extra
1	PRIMARY	alias1	ALL	NULL	NULL	NULL	NULL	2	
1	PRIMARY	alias2	ALL	NULL	NULL	NULL	NULL	2	Using join buffer (flat, BNL join)
1	PRIMARY	alias3	ALL	NULL	NULL	NULL	NULL	2	Using join buffer (flat, BNL join)
2	SUBQUERY	t1	ALL	NULL	NULL	NULL	NULL	2	
2	SUBQUERY	t2	ALL	NULL	NULL	NULL	NULL	2	Using where; Using join buffer (flat, BNL join)
3	SUBQUERY	t3	ALL	NULL	NULL	NULL	NULL	2	
flush status;
SELECT (SELECT MIN(b) FROM t1, t2 WHERE b = a AND (b = alias1.b OR EXISTS (SELECT * FROM t3)))
FROM t2 alias1, t1 alias2, t1 alias3;
(SELECT MIN(b) FROM t1, t2 WHERE b = a AND (b = alias1.b OR EXISTS (SELECT * FROM t3)))
NULL
NULL
NULL
NULL
NULL
NULL
NULL
NULL
show status like "subquery_cache%";
Variable_name	Value
Subquery_cache_hit	0
Subquery_cache_miss	0
show status like '%Handler_read%';
Variable_name	Value
Handler_read_first	0
Handler_read_key	0
Handler_read_last	0
Handler_read_next	0
Handler_read_prev	0
Handler_read_retry	0
Handler_read_rnd	0
Handler_read_rnd_deleted	0
Handler_read_rnd_next	16
drop table t1, t2, t3;
#
# MDEV-288 CHEAP SQ: Valgrind warnings "Memory lost" with IN and EXISTS nested subquery, materialization+semijoin
#
CREATE TABLE t1 (a INT);
INSERT INTO t1 VALUES (0),(8);
CREATE TABLE t2 (b INT PRIMARY KEY);
INSERT INTO t2 VALUES (1),(2);
EXPLAIN
SELECT * FROM t1 WHERE 4 IN (SELECT MAX(b) FROM t2 WHERE EXISTS (SELECT * FROM t1));
id	select_type	table	type	possible_keys	key	key_len	ref	rows	Extra
1	PRIMARY	NULL	NULL	NULL	NULL	NULL	NULL	NULL	Impossible WHERE
2	MATERIALIZED	NULL	NULL	NULL	NULL	NULL	NULL	NULL	Select tables optimized away
3	SUBQUERY	t1	ALL	NULL	NULL	NULL	NULL	2	
SELECT * FROM t1 WHERE 4 IN (SELECT MAX(b) FROM t2 WHERE EXISTS (SELECT * FROM t1));
a
drop table t1,t2;
#
# MDEV-410: EXPLAIN shows type=range, while SHOW EXPLAIN and userstat show full table scan is used
#
CREATE TABLE t1 (a VARCHAR(3) PRIMARY KEY) ENGINE=MyISAM;
INSERT INTO t1 VALUES ('USA');
CREATE TABLE t2 (b INT, c VARCHAR(52), KEY(b)) ENGINE=MyISAM;
INSERT INTO t2 VALUES (3813,'United States'),(3940,'Russia');
CREATE TABLE t3 (d INT, KEY(d)) ENGINE=MyISAM;
INSERT INTO t3 VALUES (12),(22),(9),(45);
create table t4 like t3;
insert into t4 select * from t3;
# This should not show range access for table t2
explain
SELECT MIN(b) FROM ( SELECT * FROM t1, t2, t3 WHERE d = b ) AS alias1 
WHERE SLEEP(0.1) OR c < 'p' OR b = ( SELECT MIN(b) FROM t2 );
id	select_type	table	type	possible_keys	key	key_len	ref	rows	Extra
1	PRIMARY	t1	system	NULL	NULL	NULL	NULL	1	
1	PRIMARY	t2	ALL	b	NULL	NULL	NULL	2	Using where
1	PRIMARY	t3	ref	d	d	5	test.t2.b	2	Using index
3	SUBQUERY	NULL	NULL	NULL	NULL	NULL	NULL	NULL	Select tables optimized away
set @tmp_mdev410=@@global.userstat;
set global userstat=on;
flush table_statistics;
flush index_statistics;
SELECT MIN(b) FROM ( SELECT * FROM t1, t2, t3 WHERE d = b ) AS alias1 
WHERE SLEEP(0.1) OR c < 'p' OR b = ( SELECT MIN(b) FROM t2 );
MIN(b)
NULL
# The following shows that t2 was indeed scanned with a full scan.
show table_statistics;
Table_schema	Table_name	Rows_read	Rows_changed	Rows_changed_x_#indexes
test	t1	2	0	0
test	t2	3	0	0
show index_statistics;
Table_schema	Table_name	Index_name	Rows_read
test	t2	b	1
set global userstat=@tmp_mdev410;
DROP TABLE t1,t2,t3,t4;
#
# MDEV-430: Server crashes in select_describe on EXPLAIN with 
#    materialization+semijoin, 2 nested subqueries, aggregate functions
#
CREATE TABLE t1 (a INT, KEY(a));
INSERT INTO t1 VALUES (1),(8);
CREATE TABLE t2 (b INT, KEY(b));
INSERT INTO t2 VALUES (45),(17),(20);
EXPLAIN SELECT * FROM t1 WHERE EXISTS ( SELECT a FROM t1, t2 WHERE b = a GROUP BY a HAVING a <> 1 ) ;
id	select_type	table	type	possible_keys	key	key_len	ref	rows	Extra
1	PRIMARY	NULL	NULL	NULL	NULL	NULL	NULL	NULL	Impossible WHERE
2	SUBQUERY	t1	range	a	a	5	NULL	2	Using where; Using index
2	SUBQUERY	t2	ref	b	b	5	test.t1.a	2	Using index
DROP TABLE t1,t2;
#
# MDEV-435: Expensive subqueries may be evaluated during optimization in merge_key_fields
#
CREATE TABLE t1 (a INT, KEY(a)) ENGINE=MyISAM;
INSERT INTO t1 VALUES (8),(0);
CREATE TABLE t2 (b INT, c VARCHAR(1)) ENGINE=MyISAM;
INSERT INTO t2 VALUES (4,'j'),(6,'v');
CREATE TABLE t3 (d VARCHAR(1)) ENGINE=MyISAM;
INSERT INTO t3 VALUES ('b'),('c');
EXPLAIN
SELECT * FROM t1
WHERE a = (SELECT MAX(b) FROM t2 WHERE c IN (SELECT MAX(d) FROM t3)) OR a = 10;
id	select_type	table	type	possible_keys	key	key_len	ref	rows	Extra
1	PRIMARY	t1	index	a	a	5	NULL	2	Using where; Using index
2	SUBQUERY	t2	ALL	NULL	NULL	NULL	NULL	2	Using where
2	SUBQUERY	<subquery3>	eq_ref	distinct_key	distinct_key	4	test.t2.c	1	
3	MATERIALIZED	t3	ALL	NULL	NULL	NULL	NULL	2	
SELECT * FROM t1
WHERE a = (SELECT MAX(b) FROM t2 WHERE c IN (SELECT MAX(d) FROM t3)) OR a = 10;
a
drop table t1, t2, t3;
#
# MDEV-405: Server crashes in test_if_skip_sort_order on EXPLAIN with GROUP BY and HAVING in EXISTS subquery
#
CREATE TABLE t1 (a INT, KEY(a));
INSERT INTO t1 VALUES (1),(8);
CREATE TABLE t2 (b INT, KEY(b));
INSERT INTO t2 VALUES (45),(17),(20);
EXPLAIN SELECT * FROM t1 WHERE EXISTS ( SELECT a FROM t1, t2 WHERE b = a GROUP BY a HAVING a <> 1 ) ;
id	select_type	table	type	possible_keys	key	key_len	ref	rows	Extra
1	PRIMARY	NULL	NULL	NULL	NULL	NULL	NULL	NULL	Impossible WHERE
2	SUBQUERY	t1	range	a	a	5	NULL	2	Using where; Using index
2	SUBQUERY	t2	ref	b	b	5	test.t1.a	2	Using index
DROP TABLE t1,t2;
#
# MDEV-5991: crash in Item_field::used_tables
#
create table t1 (c int);
select exists(select 1 from t1 group by `c` in (select `c` from t1));
exists(select 1 from t1 group by `c` in (select `c` from t1))
0
drop table t1;
#
# MDEV-7565: Server crash with Signal 6 (part 2)
#
Select 
(Select Sum(`TestCase`.Revenue) From mysql.slow_log E           
Where TestCase.TemplateID not in (Select 1 from mysql.slow_log where 2=2)
) As `ControlRev`
From 
(Select  3 as Revenue, 4 as TemplateID) As `TestCase` 
Group By  TestCase.Revenue, TestCase.TemplateID;
ControlRev
NULL
#
# MDEV-7445:Server crash with Signal 6
#
CREATE PROCEDURE procedure2()
BEGIN
Select 
(Select Sum(`TestCase`.Revenue) From mysql.slow_log E           
Where TestCase.TemplateID not in (Select 1 from mysql.slow_log where 2=2)
) As `ControlRev`
  From 
(Select  3 as Revenue, 4 as TemplateID) As `TestCase` 
Group By  TestCase.Revenue, TestCase.TemplateID;
END |
call procedure2();
ControlRev
NULL
call procedure2();
ControlRev
NULL
drop procedure procedure2;
#
# MDEV-7846:Server crashes in Item_subselect::fix
#_fields or fails with Thread stack overrun
#
CREATE TABLE t1 (column1 INT) ENGINE=MyISAM;
INSERT INTO t1 VALUES (3),(9);
CREATE TABLE t2 (column2 INT) ENGINE=MyISAM;
INSERT INTO t2 VALUES (1),(4);
CREATE TABLE t3 (column3 INT) ENGINE=MyISAM;
INSERT INTO t3 VALUES (6),(8);
CREATE TABLE t4 (column4 INT) ENGINE=MyISAM;
INSERT INTO t4 VALUES (2),(5);
PREPARE stmt FROM "
SELECT ( 
  SELECT MAX( table1.column1 ) AS field1 
  FROM t1 AS table1
  WHERE table3.column3 IN ( SELECT table2.column2 AS field2 FROM t2 AS table2 ) 
) AS sq
FROM t3 AS table3, t4 AS table4 GROUP BY sq
";
EXECUTE stmt;
sq
NULL
EXECUTE stmt;
sq
NULL
deallocate prepare stmt;
drop table t1,t2,t3,t4;
#
# MDEV-7122
# Assertion `0' failed in subselect_hash_sj_engine::init
#
SET SESSION big_tables=1;
CREATE TABLE t1(a char(255) DEFAULT '', KEY(a(10))) ENGINE=MyISAM DEFAULT CHARSET=utf8mb4 COLLATE=utf8mb4_general_ci;
INSERT INTO t1 VALUES(0),(0),(0);
SELECT * FROM t1 WHERE a IN(SELECT MIN(a) FROM t1);
a
0
0
0
DROP TABLE t1;
SET SESSION big_tables=0;
#
# MDEV-10776: Server crash on query
#
create table t1 (field1 int);
insert into t1 values (1);
select round((select 1 from t1 limit 1))
from t1
group by round((select 1 from t1 limit 1));
round((select 1 from t1 limit 1))
1
drop table t1;
#
# MDEV-7930: Assertion `table_share->tmp_table != NO_TMP_TABLE ||
# m_lock_type != 2' failed in  handler::ha_index_read_map
#
CREATE TABLE t1 (f1 INT);
INSERT INTO t1 VALUES (1),(2);
CREATE TABLE t2 (f2 INT, KEY(f2));
INSERT INTO t2 VALUES (3);
CREATE ALGORITHM=MERGE VIEW v2 AS SELECT * FROM t2;
SELECT ( SELECT MIN(t2.f2) FROM t1 ) AS sq FROM t2 GROUP BY sq;
ERROR 42000: Can't group on 'sq'
SELECT ( SELECT MIN(v2.f2) FROM t1 ) AS sq FROM v2 GROUP BY sq;
ERROR 42000: Can't group on 'sq'
SELECT * FROM v2 where ( SELECT MIN(v2.f2) FROM t1 ) > 0;
f2
3
SELECT count(*) FROM v2 group by ( SELECT MIN(v2.f2) FROM t1 );
count(*)
1
delete from t1;
SELECT ( SELECT MIN(t2.f2) FROM t1 ) AS sq FROM t2 GROUP BY sq;
ERROR 42000: Can't group on 'sq'
SELECT ( SELECT MIN(v2.f2) FROM t1 ) AS sq FROM v2 GROUP BY sq;
ERROR 42000: Can't group on 'sq'
drop view v2;
drop table t1,t2;
#
# MDEV-10386 Assertion `fixed == 1' failed in virtual String* Item_func_conv_charset::val_str(String*)
#
CREATE TABLE t1 (f1 CHAR(3) CHARACTER SET utf8 NULL, f2 CHAR(3) CHARACTER SET latin1 NULL);
INSERT INTO t1 VALUES ('foo','bar');
SELECT * FROM t1 WHERE f2 >= SOME ( SELECT f1 FROM t1 );
f1	f2
SELECT * FROM t1 WHERE f2 <= SOME ( SELECT f1 FROM t1 );
f1	f2
foo	bar
DROP TABLE t1;
#
# MDEV-10146: Wrong result (or questionable result and behavior)
# with aggregate function in uncorrelated SELECT subquery
#
CREATE TABLE t1 (f1 INT);
CREATE VIEW v1 AS SELECT * FROM t1;
INSERT INTO t1 VALUES (1),(2);
CREATE TABLE t2 (f2 int);
INSERT INTO t2 VALUES (3);
SELECT ( SELECT MAX(f1) FROM t2 ) FROM t1;
( SELECT MAX(f1) FROM t2 )
2
SELECT ( SELECT MAX(f1) FROM t2 ) FROM v1;
( SELECT MAX(f1) FROM t2 )
2
INSERT INTO t2 VALUES (4);
SELECT ( SELECT MAX(f1) FROM t2 ) FROM v1;
ERROR 21000: Subquery returns more than 1 row
SELECT ( SELECT MAX(f1) FROM t2 ) FROM t1;
ERROR 21000: Subquery returns more than 1 row
drop view v1;
drop table t1,t2;
CREATE TABLE t1 (f1 INT, KEY(f1)) ENGINE=MyISAM;
INSERT t1 VALUES (4),(8);
CREATE TABLE t2 (f2 INT, KEY(f2)) ENGINE=MyISAM;
INSERT t2 VALUES (6);
SELECT (SELECT MAX(sq.f2) FROM t1) FROM (SELECT * FROM t2) AS sq WHERE f2 = 2;
(SELECT MAX(sq.f2) FROM t1)
NULL
#
# Disable this query till MDEV-13399 is resolved
#
# INSERT t2 VALUES (9);
# --error ER_SUBQUERY_NO_1_ROW
# SELECT (SELECT MAX(sq.f2) FROM t1) FROM (SELECT * FROM t2) AS sq WHERE f2 = 2;
#
drop table t1, t2;
#
# MDEV-13933: Wrong results in COUNT() query with EXISTS and exists_to_in
# (5.5 test)
#
SET @optimiser_switch_save= @@optimizer_switch;
CREATE TABLE t1 (a INT NOT NULL);
INSERT INTO t1 VALUES (1),(1),(1),(5),(5);
CREATE TABLE t2 (b INT);
INSERT INTO t2 VALUES (5),(1);
CREATE TABLE t3 (c INT, KEY(c));
INSERT INTO t3 VALUES (5),(5);
SET optimizer_switch='semijoin=on';
select t1.a from t1 where t1.a in (select `test`.`t2`.`b` from `test`.`t2`)
and t1.a in (select `test`.`t3`.`c` from `test`.`t3`);
a
5
5
SET optimizer_switch='semijoin=off';
select t1.a from t1 where t1.a in (select `test`.`t2`.`b` from `test`.`t2`)
and t1.a in (select `test`.`t3`.`c` from `test`.`t3`);
a
5
5
SET @@optimizer_switch= @optimiser_switch_save;
DROP TABLE t1, t2, t3;
#
# MDEV-16820: impossible where with inexpensive subquery
#
create table t1 (a int) engine=myisam;
insert into t1 values (3), (1), (7);
create table t2 (b int, index idx(b));
insert into t2 values (2), (5), (3), (2);
explain select * from t1 where (select max(b) from t2) = 10;
id	select_type	table	type	possible_keys	key	key_len	ref	rows	Extra
1	PRIMARY	NULL	NULL	NULL	NULL	NULL	NULL	NULL	Impossible WHERE
2	SUBQUERY	NULL	NULL	NULL	NULL	NULL	NULL	NULL	Select tables optimized away
explain select * from t1 where (select max(b) from t2) = 10 and t1.a > 3;
id	select_type	table	type	possible_keys	key	key_len	ref	rows	Extra
1	PRIMARY	NULL	NULL	NULL	NULL	NULL	NULL	NULL	Impossible WHERE
2	SUBQUERY	NULL	NULL	NULL	NULL	NULL	NULL	NULL	Select tables optimized away
drop table t1,t2;
#
# MDEV-19429: Wrong query result with EXISTS and LIMIT 0
#
create table t10 (a int);
insert into t10 values (1),(2),(3);
create table t12 (a int);
insert into t12 values (1),(2),(3);
select * from t10 where exists (select * from t12 order by a limit 0);
a
explain select * from t10 where exists (select * from t12 order by a limit 0);
id	select_type	table	type	possible_keys	key	key_len	ref	rows	Extra
1	PRIMARY	NULL	NULL	NULL	NULL	NULL	NULL	NULL	Impossible WHERE
2	SUBQUERY	NULL	NULL	NULL	NULL	NULL	NULL	NULL	Zero limit
prepare stmt1 from "select * from t10 where exists (select * from t12 order by a limit ?)";
set @l=1;
execute stmt1 using @l;
a
1
2
3
set @l=2;
execute stmt1 using @l;
a
1
2
3
set @l=0;
execute stmt1 using @l;
a
deallocate prepare stmt1;
drop table t10, t12;
End of 5.5 tests
# End of 10.0 tests
#
# MDEV-9487: Server crashes in Time_and_counter_tracker::incr_loops
# with UNION in ALL subquery
#
SET NAMES utf8;
CREATE TABLE t1 (f VARCHAR(8)) ENGINE=MyISAM;
INSERT INTO t1 VALUES ('foo');
SELECT f FROM t1 WHERE f > ALL ( SELECT 'bar' UNION SELECT 'baz' );
f
foo
SELECT f FROM t1 WHERE f > ALL ( SELECT 'bar');
f
foo
drop table t1;
SET NAMES default;
#
# MDEV-10045: Server crashes in Time_and_counter_tracker::incr_loops
#
SET NAMES utf8;
CREATE TABLE t1 (f1 VARCHAR(3), f2 INT UNSIGNED) ENGINE=MyISAM;
CREATE TABLE t2 (f3 INT) ENGINE=MyISAM;
SELECT * FROM t1, t2 WHERE f3 = f2 AND f1 > ANY ( SELECT 'foo' UNION SELECT 'bar' );
f1	f2	f3
SELECT * FROM t1, t2 WHERE f3 = f2 AND f1 > ANY ( SELECT 'foo');
f1	f2	f3
DROP TABLE t1, t2;
SET NAMES default;
# End of 10.1 tests
#
# MDEV-12564: IN TO EXISTS transformation for rows after 
#             conversion an outer join to inner join
#
CREATE TABLE t (
pk int PRIMARY KEY, i int NOT NULL, c varchar(8), KEY(c)
) ENGINE=MyISAM;
INSERT INTO t VALUES (1,10,'foo'),(2,20,'bar');
SELECT * FROM t t1 RIGHT JOIN t t2 ON (t2.pk = t1.pk)
WHERE (t2.i, t2.pk) NOT IN ( SELECT t3.i, t3.i FROM t t3, t t4 ) AND t1.c = 'foo';
pk	i	c	pk	i	c
1	10	foo	1	10	foo
DROP TABLE t;
<<<<<<< HEAD
# End of 10.2 tests
#
# Start of 10.4 tests
#
#
# MDEV-16861 Split Item::update_null_value() into a new virtual method in Type_handler
#
SELECT ROW(1,2) = EXISTS (SELECT 1);
ERROR HY000: Illegal parameter data types row and boolean for operation '='
SELECT ROW(1,2) = 1 IN (SELECT 1 UNION SELECT 2);
ERROR HY000: Illegal parameter data types row and boolean for operation '='
SELECT ROW(1,2) = (1 = ANY (SELECT 1 UNION SELECT 2));
ERROR HY000: Illegal parameter data types row and boolean for operation '='
#
# End of 10.4 tests
#
=======
#
# MDEV-25002: Outer reference in ON clause of subselect
#
create table t1 (
pk int primary key,
a int
) engine=myisam;
insert into t1 values (1,1), (2,2);
create table t2 (
pk int primary key,
b int
) engine=myisam;
insert into t2 values (1,1), (2,3);
create table t3 (a int);
insert into t3 values (1),(2);
select a,
(select count(*) from t1, t2
where t2.pk=t3.a and t1.pk=1) as sq
from t3;
a	sq
1	1
2	1
select a,
(select count(*) from t1 join t2 on t2.pk=t3.a
where t1.pk=1) as sq
from t3;
a	sq
1	1
2	1
select a from t3
where a in (select t2.b from t1,t2 where t2.pk=t3.a and t1.pk=1);
a
1
select a from t3
where a in (select t2.b from t1 join t2 on t2.pk=t3.a where t1.pk=1);
a
1
drop table t1,t2,t3;
# End of 10.2 tests
>>>>>>> 867724fd
<|MERGE_RESOLUTION|>--- conflicted
+++ resolved
@@ -7344,24 +7344,6 @@
 pk	i	c	pk	i	c
 1	10	foo	1	10	foo
 DROP TABLE t;
-<<<<<<< HEAD
-# End of 10.2 tests
-#
-# Start of 10.4 tests
-#
-#
-# MDEV-16861 Split Item::update_null_value() into a new virtual method in Type_handler
-#
-SELECT ROW(1,2) = EXISTS (SELECT 1);
-ERROR HY000: Illegal parameter data types row and boolean for operation '='
-SELECT ROW(1,2) = 1 IN (SELECT 1 UNION SELECT 2);
-ERROR HY000: Illegal parameter data types row and boolean for operation '='
-SELECT ROW(1,2) = (1 = ANY (SELECT 1 UNION SELECT 2));
-ERROR HY000: Illegal parameter data types row and boolean for operation '='
-#
-# End of 10.4 tests
-#
-=======
 #
 # MDEV-25002: Outer reference in ON clause of subselect
 #
@@ -7401,4 +7383,18 @@
 1
 drop table t1,t2,t3;
 # End of 10.2 tests
->>>>>>> 867724fd
+#
+# Start of 10.4 tests
+#
+#
+# MDEV-16861 Split Item::update_null_value() into a new virtual method in Type_handler
+#
+SELECT ROW(1,2) = EXISTS (SELECT 1);
+ERROR HY000: Illegal parameter data types row and boolean for operation '='
+SELECT ROW(1,2) = 1 IN (SELECT 1 UNION SELECT 2);
+ERROR HY000: Illegal parameter data types row and boolean for operation '='
+SELECT ROW(1,2) = (1 = ANY (SELECT 1 UNION SELECT 2));
+ERROR HY000: Illegal parameter data types row and boolean for operation '='
+#
+# End of 10.4 tests
+#
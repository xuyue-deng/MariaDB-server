--- conflicted
+++ resolved
@@ -5496,7 +5496,24 @@
 
 DROP TABLE t;
 --echo # End of 10.6 tests
-<<<<<<< HEAD
+
+--echo # Beginning of 10.11 test
+
+--echo #
+--echo # MDEV-30277: Assertion failure in Diagnostics_area::set_error_status
+--echo # / Reprepare_observer::report_error
+--echo #
+
+CREATE TABLE t (a INT);
+PREPARE stmt FROM " DELETE FROM t LIMIT ?";
+ALTER TABLE t FORCE;
+--error ER_INVALID_DEFAULT_PARAM
+EXECUTE stmt USING DEFAULT;
+
+DROP TABLE t;
+
+--echo # End of 10.11 test
+
 --echo #
 --echo # MDEV-34322: ASAN heap-buffer-overflow in Field::is_null / Item_param::assign_default or bogus ER_BAD_NULL_ERROR
 --echo #
@@ -5575,23 +5592,4 @@
 DEALLOCATE PREPARE stmt;
 DROP TABLE t1;
 
---echo # End of 11.4 tests
-=======
-
---echo # Beginning of 10.11 test
-
---echo #
---echo # MDEV-30277: Assertion failure in Diagnostics_area::set_error_status
---echo # / Reprepare_observer::report_error
---echo #
-
-CREATE TABLE t (a INT);
-PREPARE stmt FROM " DELETE FROM t LIMIT ?";
-ALTER TABLE t FORCE;
---error ER_INVALID_DEFAULT_PARAM
-EXECUTE stmt USING DEFAULT;
-
-DROP TABLE t;
-
---echo # End of 10.11 test
->>>>>>> db135822
+--echo # End of 11.4 tests
--- conflicted
+++ resolved
@@ -1,8 +1,5 @@
 call mtr.add_suppression("Deadlock found when trying to get lock; try restarting transaction");
-<<<<<<< HEAD
 call mtr.add_suppression("InnoDB: Transaction was aborted due to ");
-=======
->>>>>>> aab83aec
 create table t1 (a int) engine=innodb;
 xa start 'test1';
 insert t1 values (10);
@@ -598,9 +595,6 @@
 xa rollback '4';
 ERROR XA100: XA_RBROLLBACK: Transaction branch was rolled back
 set @@global.read_only=@sav_read_only;
-<<<<<<< HEAD
-# End of 10.5 tests
-=======
 # End of 10.5 tests
 #
 # MDEV-24981 LOAD INDEX may cause rollback of prepared XA transaction
@@ -692,5 +686,4 @@
 xa rollback 'c:bar';
 xa commit 'c:foo';
 drop table t1,t2,t3;
-# End of 10.11 tests
->>>>>>> aab83aec
+# End of 10.11 tests
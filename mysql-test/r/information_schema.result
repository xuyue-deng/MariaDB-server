DROP TABLE IF EXISTS t0,t1,t2,t3,t4,t5;
DROP VIEW IF EXISTS v1;
show variables where variable_name like "skip_show_database";
Variable_name	Value
skip_show_database	OFF
grant select, update, execute on test.* to mysqltest_2@localhost;
grant select, update on test.* to mysqltest_1@localhost;
create user mysqltest_3@localhost;
create user mysqltest_3;
select * from information_schema.SCHEMATA where schema_name > 'm';
CATALOG_NAME	SCHEMA_NAME	DEFAULT_CHARACTER_SET_NAME	DEFAULT_COLLATION_NAME	SQL_PATH
def	mtr	latin1	latin1_swedish_ci	NULL
def	mysql	latin1	latin1_swedish_ci	NULL
def	performance_schema	utf8	utf8_general_ci	NULL
def	test	latin1	latin1_swedish_ci	NULL
select schema_name from information_schema.schemata;
schema_name
information_schema
mtr
mysql
performance_schema
test
show databases like 't%';
Database (t%)
test
show databases;
Database
information_schema
mtr
mysql
performance_schema
test
show databases where `database` = 't%';
Database
create database mysqltest;
create table mysqltest.t1(a int, b VARCHAR(30), KEY string_data (b));
create table test.t2(a int);
create table t3(a int, KEY a_data (a));
create table mysqltest.t4(a int);
create table t5 (id int auto_increment primary key);
insert into t5 values (10);
create view v1 (c) as
SELECT table_name FROM information_schema.TABLES
WHERE table_schema IN ('mysql', 'INFORMATION_SCHEMA', 'test', 'mysqltest') AND
table_name not like 'ndb_%' AND table_name not like 'innodb_%';
select * from v1;
c
CHARACTER_SETS
COLLATIONS
COLLATION_CHARACTER_SET_APPLICABILITY
COLUMNS
COLUMN_PRIVILEGES
ENGINES
EVENTS
FILES
GLOBAL_STATUS
GLOBAL_VARIABLES
KEY_COLUMN_USAGE
PARAMETERS
PARTITIONS
PLUGINS
PROCESSLIST
PROFILING
REFERENTIAL_CONSTRAINTS
ROUTINES
SCHEMATA
SCHEMA_PRIVILEGES
SESSION_STATUS
SESSION_VARIABLES
STATISTICS
TABLES
TABLESPACES
TABLE_CONSTRAINTS
TABLE_PRIVILEGES
TRIGGERS
USER_PRIVILEGES
VIEWS
columns_priv
db
event
func
general_log
help_category
help_keyword
help_relation
help_topic
host
plugin
proc
procs_priv
servers
slow_log
tables_priv
time_zone
time_zone_leap_second
time_zone_name
time_zone_transition
time_zone_transition_type
user
t1
t4
t2
t3
t5
v1
select c,table_name from v1
inner join information_schema.TABLES v2 on (v1.c=v2.table_name)
where v1.c like "t%";
c	table_name
TABLES	TABLES
TABLESPACES	TABLESPACES
TABLE_CONSTRAINTS	TABLE_CONSTRAINTS
TABLE_PRIVILEGES	TABLE_PRIVILEGES
TRIGGERS	TRIGGERS
tables_priv	tables_priv
time_zone	time_zone
time_zone_leap_second	time_zone_leap_second
time_zone_name	time_zone_name
time_zone_transition	time_zone_transition
time_zone_transition_type	time_zone_transition_type
t1	t1
t4	t4
t2	t2
t3	t3
t5	t5
select c,table_name from v1
left join information_schema.TABLES v2 on (v1.c=v2.table_name)
where v1.c like "t%";
c	table_name
TABLES	TABLES
TABLESPACES	TABLESPACES
TABLE_CONSTRAINTS	TABLE_CONSTRAINTS
TABLE_PRIVILEGES	TABLE_PRIVILEGES
TRIGGERS	TRIGGERS
tables_priv	tables_priv
time_zone	time_zone
time_zone_leap_second	time_zone_leap_second
time_zone_name	time_zone_name
time_zone_transition	time_zone_transition
time_zone_transition_type	time_zone_transition_type
t1	t1
t4	t4
t2	t2
t3	t3
t5	t5
select c, v2.table_name from v1
right join information_schema.TABLES v2 on (v1.c=v2.table_name)
where v1.c like "t%";
c	table_name
TABLES	TABLES
TABLESPACES	TABLESPACES
TABLE_CONSTRAINTS	TABLE_CONSTRAINTS
TABLE_PRIVILEGES	TABLE_PRIVILEGES
TRIGGERS	TRIGGERS
tables_priv	tables_priv
time_zone	time_zone
time_zone_leap_second	time_zone_leap_second
time_zone_name	time_zone_name
time_zone_transition	time_zone_transition
time_zone_transition_type	time_zone_transition_type
t1	t1
t4	t4
t2	t2
t3	t3
t5	t5
select table_name from information_schema.TABLES
where table_schema = "mysqltest" and table_name like "t%";
table_name
t1
t4
select * from information_schema.STATISTICS where TABLE_SCHEMA = "mysqltest";
TABLE_CATALOG	TABLE_SCHEMA	TABLE_NAME	NON_UNIQUE	INDEX_SCHEMA	INDEX_NAME	SEQ_IN_INDEX	COLUMN_NAME	COLLATION	CARDINALITY	SUB_PART	PACKED	NULLABLE	INDEX_TYPE	COMMENT
def	mysqltest	t1	1	mysqltest	string_data	1	b	A	NULL	NULL	NULL	YES	BTREE	
show keys from t3 where Key_name = "a_data";
Table	Non_unique	Key_name	Seq_in_index	Column_name	Collation	Cardinality	Sub_part	Packed	Null	Index_type	Comment
t3	1	a_data	1	a	A	NULL	NULL	NULL	YES	BTREE	
show tables like 't%';
Tables_in_test (t%)
t2
t3
t5
show table status;
Name	Engine	Version	Row_format	Rows	Avg_row_length	Data_length	Max_data_length	Index_length	Data_free	Auto_increment	Create_time	Update_time	Check_time	Collation	Checksum	Create_options	Comment
t2	MyISAM	10	Fixed	0	0	0	#	1024	0	NULL	#	#	NULL	latin1_swedish_ci	NULL		
t3	MyISAM	10	Fixed	0	0	0	#	1024	0	NULL	#	#	NULL	latin1_swedish_ci	NULL		
t5	MyISAM	10	Fixed	1	7	7	#	2048	0	11	#	#	NULL	latin1_swedish_ci	NULL		
v1	NULL	NULL	NULL	NULL	NULL	NULL	#	NULL	NULL	NULL	#	#	NULL	NULL	NULL	NULL	VIEW
show full columns from t3 like "a%";
Field	Type	Collation	Null	Key	Default	Extra	Privileges	Comment
a	int(11)	NULL	YES	MUL	NULL		select,insert,update,references	
show full columns from mysql.db like "Insert%";
Field	Type	Collation	Null	Key	Default	Extra	Privileges	Comment
Insert_priv	enum('N','Y')	utf8_general_ci	NO		N		select,insert,update,references	
show full columns from v1;
Field	Type	Collation	Null	Key	Default	Extra	Privileges	Comment
c	varchar(64)	utf8_general_ci	NO				select,insert,update,references	
select * from information_schema.COLUMNS where table_name="t1"
and column_name= "a";
TABLE_CATALOG	TABLE_SCHEMA	TABLE_NAME	COLUMN_NAME	ORDINAL_POSITION	COLUMN_DEFAULT	IS_NULLABLE	DATA_TYPE	CHARACTER_MAXIMUM_LENGTH	CHARACTER_OCTET_LENGTH	NUMERIC_PRECISION	NUMERIC_SCALE	CHARACTER_SET_NAME	COLLATION_NAME	COLUMN_TYPE	COLUMN_KEY	EXTRA	PRIVILEGES	COLUMN_COMMENT
def	mysqltest	t1	a	1	NULL	YES	int	NULL	NULL	10	0	NULL	NULL	int(11)			select,insert,update,references	
show columns from mysqltest.t1 where field like "%a%";
Field	Type	Null	Key	Default	Extra
a	int(11)	YES		NULL	
create view mysqltest.v1 (c) as select a from mysqltest.t1;
grant select (a) on mysqltest.t1 to mysqltest_2@localhost;
grant select on mysqltest.v1 to mysqltest_3;
select table_name, column_name, privileges from information_schema.columns
where table_schema = 'mysqltest' and table_name = 't1';
table_name	column_name	privileges
t1	a	select
show columns from mysqltest.t1;
Field	Type	Null	Key	Default	Extra
a	int(11)	YES		NULL	
select table_name, column_name, privileges from information_schema.columns
where table_schema = 'mysqltest' and table_name = 'v1';
table_name	column_name	privileges
v1	c	select
explain select * from v1;
ERROR HY000: EXPLAIN/SHOW can not be issued; lacking privileges for underlying table
drop view v1, mysqltest.v1;
drop tables mysqltest.t4, mysqltest.t1, t2, t3, t5;
drop database mysqltest;
select * from information_schema.CHARACTER_SETS
where CHARACTER_SET_NAME like 'latin1%';
CHARACTER_SET_NAME	DEFAULT_COLLATE_NAME	DESCRIPTION	MAXLEN
latin1	latin1_swedish_ci	cp1252 West European	1
SHOW CHARACTER SET LIKE 'latin1%';
Charset	Description	Default collation	Maxlen
latin1	cp1252 West European	latin1_swedish_ci	1
SHOW CHARACTER SET WHERE charset like 'latin1%';
Charset	Description	Default collation	Maxlen
latin1	cp1252 West European	latin1_swedish_ci	1
select * from information_schema.COLLATIONS
where COLLATION_NAME like 'latin1%';
COLLATION_NAME	CHARACTER_SET_NAME	ID	IS_DEFAULT	IS_COMPILED	SORTLEN
latin1_german1_ci	latin1	5		#	1
latin1_swedish_ci	latin1	8	Yes	#	1
latin1_danish_ci	latin1	15		#	1
latin1_german2_ci	latin1	31		#	2
latin1_bin	latin1	47		#	1
latin1_general_ci	latin1	48		#	1
latin1_general_cs	latin1	49		#	1
latin1_spanish_ci	latin1	94		#	1
SHOW COLLATION LIKE 'latin1%';
Collation	Charset	Id	Default	Compiled	Sortlen
latin1_german1_ci	latin1	5		#	1
latin1_swedish_ci	latin1	8	Yes	#	1
latin1_danish_ci	latin1	15		#	1
latin1_german2_ci	latin1	31		#	2
latin1_bin	latin1	47		#	1
latin1_general_ci	latin1	48		#	1
latin1_general_cs	latin1	49		#	1
latin1_spanish_ci	latin1	94		#	1
SHOW COLLATION WHERE collation like 'latin1%';
Collation	Charset	Id	Default	Compiled	Sortlen
latin1_german1_ci	latin1	5		#	1
latin1_swedish_ci	latin1	8	Yes	#	1
latin1_danish_ci	latin1	15		#	1
latin1_german2_ci	latin1	31		#	2
latin1_bin	latin1	47		#	1
latin1_general_ci	latin1	48		#	1
latin1_general_cs	latin1	49		#	1
latin1_spanish_ci	latin1	94		#	1
select * from information_schema.COLLATION_CHARACTER_SET_APPLICABILITY
where COLLATION_NAME like 'latin1%';
COLLATION_NAME	CHARACTER_SET_NAME
latin1_german1_ci	latin1
latin1_swedish_ci	latin1
latin1_danish_ci	latin1
latin1_german2_ci	latin1
latin1_bin	latin1
latin1_general_ci	latin1
latin1_general_cs	latin1
latin1_spanish_ci	latin1
drop procedure if exists sel2;
drop function if exists sub1;
drop function if exists sub2;
create function sub1(i int) returns int
return i+1;
create procedure sel2()
begin
select * from t1;
select * from t2;
end|
select parameter_style, sql_data_access, dtd_identifier
from information_schema.routines where routine_schema='test';
parameter_style	sql_data_access	dtd_identifier
SQL	CONTAINS SQL	NULL
SQL	CONTAINS SQL	int(11)
show procedure status where db='test';
Db	Name	Type	Definer	Modified	Created	Security_type	Comment	character_set_client	collation_connection	Database Collation
test	sel2	PROCEDURE	root@localhost	#	#	DEFINER		latin1	latin1_swedish_ci	latin1_swedish_ci
show function status where db='test';
Db	Name	Type	Definer	Modified	Created	Security_type	Comment	character_set_client	collation_connection	Database Collation
test	sub1	FUNCTION	root@localhost	#	#	DEFINER		latin1	latin1_swedish_ci	latin1_swedish_ci
select a.ROUTINE_NAME from information_schema.ROUTINES a,
information_schema.SCHEMATA b where
a.ROUTINE_SCHEMA = b.SCHEMA_NAME AND b.SCHEMA_NAME='test';
ROUTINE_NAME
sel2
sub1
explain select a.ROUTINE_NAME from information_schema.ROUTINES a,
information_schema.SCHEMATA b where
a.ROUTINE_SCHEMA = b.SCHEMA_NAME;
id	select_type	table	type	possible_keys	key	key_len	ref	rows	Extra
1	SIMPLE	#	ALL	NULL	NULL	NULL	NULL	NULL	
1	SIMPLE	#	ALL	NULL	NULL	NULL	NULL	NULL	Using where; Using join buffer
select a.ROUTINE_NAME, b.name from information_schema.ROUTINES a,
mysql.proc b where a.ROUTINE_NAME = convert(b.name using utf8) AND a.ROUTINE_SCHEMA='test' order by 1;
ROUTINE_NAME	name
sel2	sel2
sub1	sub1
select count(*) from information_schema.ROUTINES where routine_schema='test';
count(*)
2
create view v1 as select routine_schema, routine_name from information_schema.routines where routine_schema='test'
order by routine_schema, routine_name;
select * from v1;
routine_schema	routine_name
test	sel2
test	sub1
drop view v1;
select ROUTINE_NAME, ROUTINE_DEFINITION from information_schema.ROUTINES;
ROUTINE_NAME	ROUTINE_DEFINITION
show create function sub1;
ERROR 42000: FUNCTION sub1 does not exist
select ROUTINE_NAME, ROUTINE_DEFINITION from information_schema.ROUTINES;
ROUTINE_NAME	ROUTINE_DEFINITION
sel2	NULL
sub1	NULL
grant all privileges on test.* to mysqltest_1@localhost;
select ROUTINE_NAME, ROUTINE_DEFINITION from information_schema.ROUTINES;
ROUTINE_NAME	ROUTINE_DEFINITION
sel2	NULL
sub1	NULL
create function sub2(i int) returns int
return i+1;
select ROUTINE_NAME, ROUTINE_DEFINITION from information_schema.ROUTINES;
ROUTINE_NAME	ROUTINE_DEFINITION
sel2	NULL
sub1	NULL
sub2	return i+1
show create procedure sel2;
Procedure	sql_mode	Create Procedure	character_set_client	collation_connection	Database Collation
sel2		NULL	latin1	latin1_swedish_ci	latin1_swedish_ci
show create function sub1;
Function	sql_mode	Create Function	character_set_client	collation_connection	Database Collation
sub1		NULL	latin1	latin1_swedish_ci	latin1_swedish_ci
show create function sub2;
Function	sql_mode	Create Function	character_set_client	collation_connection	Database Collation
sub2		CREATE DEFINER=`mysqltest_1`@`localhost` FUNCTION `sub2`(i int) RETURNS int(11)
return i+1	latin1	latin1_swedish_ci	latin1_swedish_ci
show function status like "sub2";
Db	Name	Type	Definer	Modified	Created	Security_type	Comment	character_set_client	collation_connection	Database Collation
test	sub2	FUNCTION	mysqltest_1@localhost	#	#	DEFINER		latin1	latin1_swedish_ci	latin1_swedish_ci
drop function sub2;
show create procedure sel2;
Procedure	sql_mode	Create Procedure	character_set_client	collation_connection	Database Collation
sel2		CREATE DEFINER=`root`@`localhost` PROCEDURE `sel2`()
begin
select * from t1;
select * from t2;
end	latin1	latin1_swedish_ci	latin1_swedish_ci
create view v0 (c) as select schema_name from information_schema.schemata;
select * from v0;
c
information_schema
mtr
mysql
performance_schema
test
explain select * from v0;
id	select_type	table	type	possible_keys	key	key_len	ref	rows	Extra
1	SIMPLE	#	ALL	NULL	NULL	NULL	NULL	NULL	
create view v1 (c) as select table_name from information_schema.tables
where table_name="v1";
select * from v1;
c
v1
create view v2 (c) as select column_name from information_schema.columns
where table_name="v2";
select * from v2;
c
c
create view v3 (c) as select CHARACTER_SET_NAME from information_schema.character_sets
where CHARACTER_SET_NAME like "latin1%";
select * from v3;
c
latin1
create view v4 (c) as select COLLATION_NAME from information_schema.collations
where COLLATION_NAME like "latin1%";
select * from v4;
c
latin1_german1_ci
latin1_swedish_ci
latin1_danish_ci
latin1_german2_ci
latin1_bin
latin1_general_ci
latin1_general_cs
latin1_spanish_ci
show keys from v4;
Table	Non_unique	Key_name	Seq_in_index	Column_name	Collation	Cardinality	Sub_part	Packed	Null	Index_type	Comment
select * from information_schema.views where TABLE_NAME like "v%";
TABLE_CATALOG	TABLE_SCHEMA	TABLE_NAME	VIEW_DEFINITION	CHECK_OPTION	IS_UPDATABLE	DEFINER	SECURITY_TYPE	CHARACTER_SET_CLIENT	COLLATION_CONNECTION
def	test	v0	select `information_schema`.`schemata`.`SCHEMA_NAME` AS `c` from `information_schema`.`schemata`	NONE	NO	root@localhost	DEFINER	latin1	latin1_swedish_ci
def	test	v1	select `information_schema`.`tables`.`TABLE_NAME` AS `c` from `information_schema`.`tables` where (`information_schema`.`tables`.`TABLE_NAME` = 'v1')	NONE	NO	root@localhost	DEFINER	latin1	latin1_swedish_ci
def	test	v2	select `information_schema`.`columns`.`COLUMN_NAME` AS `c` from `information_schema`.`columns` where (`information_schema`.`columns`.`TABLE_NAME` = 'v2')	NONE	NO	root@localhost	DEFINER	latin1	latin1_swedish_ci
def	test	v3	select `information_schema`.`character_sets`.`CHARACTER_SET_NAME` AS `c` from `information_schema`.`character_sets` where (`information_schema`.`character_sets`.`CHARACTER_SET_NAME` like 'latin1%')	NONE	NO	root@localhost	DEFINER	latin1	latin1_swedish_ci
def	test	v4	select `information_schema`.`collations`.`COLLATION_NAME` AS `c` from `information_schema`.`collations` where (`information_schema`.`collations`.`COLLATION_NAME` like 'latin1%')	NONE	NO	root@localhost	DEFINER	latin1	latin1_swedish_ci
drop view v0, v1, v2, v3, v4;
create table t1 (a int);
grant select,update,insert on t1 to mysqltest_1@localhost;
grant select (a), update (a),insert(a), references(a) on t1 to mysqltest_1@localhost;
grant all on test.* to mysqltest_1@localhost with grant option;
select * from information_schema.USER_PRIVILEGES where grantee like '%mysqltest_1%';
GRANTEE	TABLE_CATALOG	PRIVILEGE_TYPE	IS_GRANTABLE
'mysqltest_1'@'localhost'	def	USAGE	NO
select * from information_schema.SCHEMA_PRIVILEGES where grantee like '%mysqltest_1%';
GRANTEE	TABLE_CATALOG	TABLE_SCHEMA	PRIVILEGE_TYPE	IS_GRANTABLE
'mysqltest_1'@'localhost'	def	test	SELECT	YES
'mysqltest_1'@'localhost'	def	test	INSERT	YES
'mysqltest_1'@'localhost'	def	test	UPDATE	YES
'mysqltest_1'@'localhost'	def	test	DELETE	YES
'mysqltest_1'@'localhost'	def	test	CREATE	YES
'mysqltest_1'@'localhost'	def	test	DROP	YES
'mysqltest_1'@'localhost'	def	test	REFERENCES	YES
'mysqltest_1'@'localhost'	def	test	INDEX	YES
'mysqltest_1'@'localhost'	def	test	ALTER	YES
'mysqltest_1'@'localhost'	def	test	CREATE TEMPORARY TABLES	YES
'mysqltest_1'@'localhost'	def	test	LOCK TABLES	YES
'mysqltest_1'@'localhost'	def	test	EXECUTE	YES
'mysqltest_1'@'localhost'	def	test	CREATE VIEW	YES
'mysqltest_1'@'localhost'	def	test	SHOW VIEW	YES
'mysqltest_1'@'localhost'	def	test	CREATE ROUTINE	YES
'mysqltest_1'@'localhost'	def	test	ALTER ROUTINE	YES
'mysqltest_1'@'localhost'	def	test	EVENT	YES
'mysqltest_1'@'localhost'	def	test	TRIGGER	YES
select * from information_schema.TABLE_PRIVILEGES where grantee like '%mysqltest_1%';
GRANTEE	TABLE_CATALOG	TABLE_SCHEMA	TABLE_NAME	PRIVILEGE_TYPE	IS_GRANTABLE
'mysqltest_1'@'localhost'	def	test	t1	SELECT	NO
'mysqltest_1'@'localhost'	def	test	t1	INSERT	NO
'mysqltest_1'@'localhost'	def	test	t1	UPDATE	NO
select * from information_schema.COLUMN_PRIVILEGES where grantee like '%mysqltest_1%';
GRANTEE	TABLE_CATALOG	TABLE_SCHEMA	TABLE_NAME	COLUMN_NAME	PRIVILEGE_TYPE	IS_GRANTABLE
'mysqltest_1'@'localhost'	def	test	t1	a	SELECT	NO
'mysqltest_1'@'localhost'	def	test	t1	a	INSERT	NO
'mysqltest_1'@'localhost'	def	test	t1	a	UPDATE	NO
'mysqltest_1'@'localhost'	def	test	t1	a	REFERENCES	NO
delete from mysql.user where user like 'mysqltest%';
delete from mysql.db where user like 'mysqltest%';
delete from mysql.tables_priv where user like 'mysqltest%';
delete from mysql.columns_priv where user like 'mysqltest%';
flush privileges;
drop table t1;
create table t1 (a int null, primary key(a));
alter table t1 add constraint constraint_1 unique (a);
alter table t1 add constraint unique key_1(a);
alter table t1 add constraint constraint_2 unique key_2(a);
show create table t1;
Table	Create Table
t1	CREATE TABLE `t1` (
  `a` int(11) NOT NULL DEFAULT '0',
  PRIMARY KEY (`a`),
  UNIQUE KEY `constraint_1` (`a`),
  UNIQUE KEY `key_1` (`a`),
  UNIQUE KEY `key_2` (`a`)
) ENGINE=MyISAM DEFAULT CHARSET=latin1
select * from information_schema.TABLE_CONSTRAINTS where
TABLE_SCHEMA= "test";
CONSTRAINT_CATALOG	CONSTRAINT_SCHEMA	CONSTRAINT_NAME	TABLE_SCHEMA	TABLE_NAME	CONSTRAINT_TYPE
def	test	PRIMARY	test	t1	PRIMARY KEY
def	test	constraint_1	test	t1	UNIQUE
def	test	key_1	test	t1	UNIQUE
def	test	key_2	test	t1	UNIQUE
select * from information_schema.KEY_COLUMN_USAGE where
TABLE_SCHEMA= "test";
CONSTRAINT_CATALOG	CONSTRAINT_SCHEMA	CONSTRAINT_NAME	TABLE_CATALOG	TABLE_SCHEMA	TABLE_NAME	COLUMN_NAME	ORDINAL_POSITION	POSITION_IN_UNIQUE_CONSTRAINT	REFERENCED_TABLE_SCHEMA	REFERENCED_TABLE_NAME	REFERENCED_COLUMN_NAME
def	test	PRIMARY	def	test	t1	a	1	NULL	NULL	NULL	NULL
def	test	constraint_1	def	test	t1	a	1	NULL	NULL	NULL	NULL
def	test	key_1	def	test	t1	a	1	NULL	NULL	NULL	NULL
def	test	key_2	def	test	t1	a	1	NULL	NULL	NULL	NULL
select table_name from information_schema.TABLES where table_schema like "test%";
table_name
t1
select table_name,column_name from information_schema.COLUMNS where table_schema like "test%";
table_name	column_name
t1	a
select ROUTINE_NAME from information_schema.ROUTINES;
ROUTINE_NAME
sel2
sub1
delete from mysql.user where user='mysqltest_1';
drop table t1;
drop procedure sel2;
drop function sub1;
create table t1(a int);
create view v1 (c) as select a from t1 with check option;
create view v2 (c) as select a from t1 WITH LOCAL CHECK OPTION;
create view v3 (c) as select a from t1 WITH CASCADED CHECK OPTION;
select * from information_schema.views;
TABLE_CATALOG	TABLE_SCHEMA	TABLE_NAME	VIEW_DEFINITION	CHECK_OPTION	IS_UPDATABLE	DEFINER	SECURITY_TYPE	CHARACTER_SET_CLIENT	COLLATION_CONNECTION
def	test	v1	select `test`.`t1`.`a` AS `c` from `test`.`t1`	CASCADED	YES	root@localhost	DEFINER	latin1	latin1_swedish_ci
def	test	v2	select `test`.`t1`.`a` AS `c` from `test`.`t1`	LOCAL	YES	root@localhost	DEFINER	latin1	latin1_swedish_ci
def	test	v3	select `test`.`t1`.`a` AS `c` from `test`.`t1`	CASCADED	YES	root@localhost	DEFINER	latin1	latin1_swedish_ci
grant select (a) on test.t1 to joe@localhost with grant option;
select * from INFORMATION_SCHEMA.COLUMN_PRIVILEGES;
GRANTEE	TABLE_CATALOG	TABLE_SCHEMA	TABLE_NAME	COLUMN_NAME	PRIVILEGE_TYPE	IS_GRANTABLE
'joe'@'localhost'	def	test	t1	a	SELECT	YES
select * from INFORMATION_SCHEMA.TABLE_PRIVILEGES;
GRANTEE	TABLE_CATALOG	TABLE_SCHEMA	TABLE_NAME	PRIVILEGE_TYPE	IS_GRANTABLE
drop view v1, v2, v3;
drop table t1;
delete from mysql.user where user='joe';
delete from mysql.db where user='joe';
delete from mysql.tables_priv where user='joe';
delete from mysql.columns_priv where user='joe';
flush privileges;
create table t1 (a int not null auto_increment,b int, primary key (a));
insert into t1 values (1,1),(NULL,3),(NULL,4);
select AUTO_INCREMENT from information_schema.tables where table_name = 't1';
AUTO_INCREMENT
4
drop table t1;
create table t1 (s1 int);
insert into t1 values (0),(9),(0);
select s1 from t1 where s1 in (select version from
information_schema.tables) union select version from
information_schema.tables;
s1
10
drop table t1;
SHOW CREATE TABLE INFORMATION_SCHEMA.character_sets;
Table	Create Table
CHARACTER_SETS	CREATE TEMPORARY TABLE `CHARACTER_SETS` (
  `CHARACTER_SET_NAME` varchar(32) NOT NULL DEFAULT '',
  `DEFAULT_COLLATE_NAME` varchar(32) NOT NULL DEFAULT '',
  `DESCRIPTION` varchar(60) NOT NULL DEFAULT '',
  `MAXLEN` bigint(3) NOT NULL DEFAULT '0'
) ENGINE=MEMORY DEFAULT CHARSET=utf8
set names latin2;
SHOW CREATE TABLE INFORMATION_SCHEMA.character_sets;
Table	Create Table
CHARACTER_SETS	CREATE TEMPORARY TABLE `CHARACTER_SETS` (
  `CHARACTER_SET_NAME` varchar(32) NOT NULL DEFAULT '',
  `DEFAULT_COLLATE_NAME` varchar(32) NOT NULL DEFAULT '',
  `DESCRIPTION` varchar(60) NOT NULL DEFAULT '',
  `MAXLEN` bigint(3) NOT NULL DEFAULT '0'
) ENGINE=MEMORY DEFAULT CHARSET=utf8
set names latin1;
create table t1 select * from information_schema.CHARACTER_SETS
where CHARACTER_SET_NAME like "latin1";
select * from t1;
CHARACTER_SET_NAME	DEFAULT_COLLATE_NAME	DESCRIPTION	MAXLEN
latin1	latin1_swedish_ci	cp1252 West European	1
alter table t1 default character set utf8;
show create table t1;
Table	Create Table
t1	CREATE TABLE `t1` (
  `CHARACTER_SET_NAME` varchar(32) NOT NULL DEFAULT '',
  `DEFAULT_COLLATE_NAME` varchar(32) NOT NULL DEFAULT '',
  `DESCRIPTION` varchar(60) NOT NULL DEFAULT '',
  `MAXLEN` bigint(3) NOT NULL DEFAULT '0'
) ENGINE=MyISAM DEFAULT CHARSET=utf8
drop table t1;
create view v1 as select * from information_schema.TABLES;
drop view v1;
create table t1(a NUMERIC(5,3), b NUMERIC(5,1), c float(5,2),
d NUMERIC(6,4), e float, f DECIMAL(6,3), g int(11), h DOUBLE(10,3),
i DOUBLE);
select COLUMN_NAME,COLUMN_TYPE, CHARACTER_MAXIMUM_LENGTH,
CHARACTER_OCTET_LENGTH, NUMERIC_PRECISION, NUMERIC_SCALE
from information_schema.columns where table_name= 't1';
COLUMN_NAME	COLUMN_TYPE	CHARACTER_MAXIMUM_LENGTH	CHARACTER_OCTET_LENGTH	NUMERIC_PRECISION	NUMERIC_SCALE
a	decimal(5,3)	NULL	NULL	5	3
b	decimal(5,1)	NULL	NULL	5	1
c	float(5,2)	NULL	NULL	5	2
d	decimal(6,4)	NULL	NULL	6	4
e	float	NULL	NULL	12	NULL
f	decimal(6,3)	NULL	NULL	6	3
g	int(11)	NULL	NULL	10	0
h	double(10,3)	NULL	NULL	10	3
i	double	NULL	NULL	22	NULL
drop table t1;
create table t115 as select table_name, column_name, column_type
from information_schema.columns where table_name = 'proc';
select * from t115;
table_name	column_name	column_type
proc	db	char(64)
proc	name	char(64)
proc	type	enum('FUNCTION','PROCEDURE')
proc	specific_name	char(64)
proc	language	enum('SQL')
proc	sql_data_access	enum('CONTAINS_SQL','NO_SQL','READS_SQL_DATA','MODIFIES_SQL_DATA')
proc	is_deterministic	enum('YES','NO')
proc	security_type	enum('INVOKER','DEFINER')
proc	param_list	blob
proc	returns	longblob
proc	body	longblob
proc	definer	char(77)
proc	created	timestamp
proc	modified	timestamp
proc	sql_mode	set('REAL_AS_FLOAT','PIPES_AS_CONCAT','ANSI_QUOTES','IGNORE_SPACE','NOT_USED','ONLY_FULL_GROUP_BY','NO_UNSIGNED_SUBTRACTION','NO_DIR_IN_CREATE','POSTGRESQL','ORACLE','MSSQL','DB2','MAXDB','NO_KEY_OPTIONS','NO_TABLE_OPTIONS','NO_FIELD_OPTIONS','MYSQL323','MYSQL40','ANSI','NO_AUTO_VALUE_ON_ZERO','NO_BACKSLASH_ESCAPES','STRICT_TRANS_TABLES','STRICT_ALL_TABLES','NO_ZERO_IN_DATE','NO_ZERO_DATE','INVALID_DATES','ERROR_FOR_DIVISION_BY_ZERO','TRADITIONAL','NO_AUTO_CREATE_USER','HIGH_NOT_PRECEDENCE','NO_ENGINE_SUBSTITUTION','PAD_CHAR_TO_FULL_LENGTH')
proc	comment	text
proc	character_set_client	char(32)
proc	collation_connection	char(32)
proc	db_collation	char(32)
proc	body_utf8	longblob
drop table t115;
create procedure p108 () begin declare c cursor for select data_type
from information_schema.columns;  open c; open c; end;//
call p108()//
ERROR 24000: Cursor is already open
drop procedure p108;
create view v1 as select A1.table_name from information_schema.TABLES A1
where table_name= "user";
select * from v1;
table_name
user
drop view v1;
create view vo as select 'a' union select 'a';
show index from vo;
Table	Non_unique	Key_name	Seq_in_index	Column_name	Collation	Cardinality	Sub_part	Packed	Null	Index_type	Comment
select * from information_schema.TABLE_CONSTRAINTS where
TABLE_NAME= "vo";
CONSTRAINT_CATALOG	CONSTRAINT_SCHEMA	CONSTRAINT_NAME	TABLE_SCHEMA	TABLE_NAME	CONSTRAINT_TYPE
select * from information_schema.KEY_COLUMN_USAGE where
TABLE_NAME= "vo";
CONSTRAINT_CATALOG	CONSTRAINT_SCHEMA	CONSTRAINT_NAME	TABLE_CATALOG	TABLE_SCHEMA	TABLE_NAME	COLUMN_NAME	ORDINAL_POSITION	POSITION_IN_UNIQUE_CONSTRAINT	REFERENCED_TABLE_SCHEMA	REFERENCED_TABLE_NAME	REFERENCED_COLUMN_NAME
drop view vo;
select TABLE_NAME,TABLE_TYPE,ENGINE
from information_schema.tables
where table_schema='information_schema' limit 2;
TABLE_NAME	TABLE_TYPE	ENGINE
CHARACTER_SETS	SYSTEM VIEW	MEMORY
COLLATIONS	SYSTEM VIEW	MEMORY
show tables from information_schema like "T%";
Tables_in_information_schema (T%)
TABLES
TABLESPACES
TABLE_CONSTRAINTS
TABLE_PRIVILEGES
TRIGGERS
create database information_schema;
ERROR 42000: Access denied for user 'root'@'localhost' to database 'information_schema'
use information_schema;
show full tables like "T%";
Tables_in_information_schema (T%)	Table_type
TABLES	SYSTEM VIEW
TABLESPACES	SYSTEM VIEW
TABLE_CONSTRAINTS	SYSTEM VIEW
TABLE_PRIVILEGES	SYSTEM VIEW
TRIGGERS	SYSTEM VIEW
create table t1(a int);
ERROR 42000: Access denied for user 'root'@'localhost' to database 'information_schema'
use test;
show tables;
Tables_in_test
use information_schema;
show tables like "T%";
Tables_in_information_schema (T%)
TABLES
TABLESPACES
TABLE_CONSTRAINTS
TABLE_PRIVILEGES
TRIGGERS
select table_name from tables where table_name='user';
table_name
user
select column_name, privileges from columns
where table_name='user' and column_name like '%o%';
column_name	privileges
Host	select,insert,update,references
Password	select,insert,update,references
Drop_priv	select,insert,update,references
Reload_priv	select,insert,update,references
Shutdown_priv	select,insert,update,references
Process_priv	select,insert,update,references
Show_db_priv	select,insert,update,references
Lock_tables_priv	select,insert,update,references
Show_view_priv	select,insert,update,references
Create_routine_priv	select,insert,update,references
Alter_routine_priv	select,insert,update,references
max_questions	select,insert,update,references
max_connections	select,insert,update,references
max_user_connections	select,insert,update,references
use test;
create function sub1(i int) returns int
return i+1;
create table t1(f1 int);
create view v2 (c) as select f1 from t1;
create view v3 (c) as select sub1(1);
create table t4(f1 int, KEY f1_key (f1));
drop table t1;
drop function sub1;
select table_name from information_schema.views
where table_schema='test';
table_name
v2
v3
select table_name from information_schema.views
where table_schema='test';
table_name
v2
v3
select column_name from information_schema.columns
where table_schema='test';
column_name
f1
Warnings:
Warning	1356	View 'test.v2' references invalid table(s) or column(s) or function(s) or definer/invoker of view lack rights to use them
Warning	1356	View 'test.v3' references invalid table(s) or column(s) or function(s) or definer/invoker of view lack rights to use them
select index_name from information_schema.statistics where table_schema='test';
index_name
f1_key
select constraint_name from information_schema.table_constraints
where table_schema='test';
constraint_name
show create view v2;
View	Create View	character_set_client	collation_connection
v2	CREATE ALGORITHM=UNDEFINED DEFINER=`root`@`localhost` SQL SECURITY DEFINER VIEW `v2` AS select `test`.`t1`.`f1` AS `c` from `t1`	latin1	latin1_swedish_ci
Warnings:
Warning	1356	View 'test.v2' references invalid table(s) or column(s) or function(s) or definer/invoker of view lack rights to use them
show create table v3;
View	Create View	character_set_client	collation_connection
v3	CREATE ALGORITHM=UNDEFINED DEFINER=`root`@`localhost` SQL SECURITY DEFINER VIEW `v3` AS select `sub1`(1) AS `c`	latin1	latin1_swedish_ci
Warnings:
Warning	1356	View 'test.v3' references invalid table(s) or column(s) or function(s) or definer/invoker of view lack rights to use them
drop view v2;
drop view v3;
drop table t4;
select * from information_schema.table_names;
ERROR 42S02: Unknown table 'table_names' in information_schema
select column_type from information_schema.columns
where table_schema="information_schema" and table_name="COLUMNS" and
(column_name="character_set_name" or column_name="collation_name");
column_type
varchar(32)
varchar(32)
select TABLE_ROWS from information_schema.tables where
table_schema="information_schema" and table_name="COLUMNS";
TABLE_ROWS
NULL
select table_type from information_schema.tables
where table_schema="mysql" and table_name="user";
table_type
BASE TABLE
show open tables where `table` like "user";
Database	Table	In_use	Name_locked
mysql	user	0	0
show status where variable_name like "%database%";
Variable_name	Value
Com_show_databases	3
show variables where variable_name like "skip_show_databas";
Variable_name	Value
show global status like "Threads_running";
Variable_name	Value
Threads_running	#
create table t1(f1 int);
create table t2(f2 int);
create view v1 as select * from t1, t2;
set @got_val= (select count(*) from information_schema.columns);
drop view v1;
drop table t1, t2;
use test;
CREATE TABLE t_crashme ( f1 BIGINT);
CREATE VIEW a1 (t_CRASHME) AS SELECT f1 FROM t_crashme GROUP BY f1;
CREATE VIEW a2 AS SELECT t_CRASHME FROM a1;
count(*)
68
drop view a2, a1;
drop table t_crashme;
select table_schema,table_name, column_name from
information_schema.columns
where data_type = 'longtext';
table_schema	table_name	column_name
information_schema	COLUMNS	COLUMN_DEFAULT
information_schema	COLUMNS	COLUMN_TYPE
information_schema	EVENTS	EVENT_DEFINITION
information_schema	PARAMETERS	DTD_IDENTIFIER
information_schema	PARTITIONS	PARTITION_EXPRESSION
information_schema	PARTITIONS	SUBPARTITION_EXPRESSION
information_schema	PARTITIONS	PARTITION_DESCRIPTION
information_schema	PLUGINS	PLUGIN_DESCRIPTION
information_schema	PROCESSLIST	INFO
information_schema	ROUTINES	DTD_IDENTIFIER
information_schema	ROUTINES	ROUTINE_DEFINITION
information_schema	ROUTINES	ROUTINE_COMMENT
information_schema	TRIGGERS	ACTION_CONDITION
information_schema	TRIGGERS	ACTION_STATEMENT
information_schema	VIEWS	VIEW_DEFINITION
select table_name, column_name, data_type from information_schema.columns
where data_type = 'datetime' and table_name not like 'innodb_%';
table_name	column_name	data_type
EVENTS	EXECUTE_AT	datetime
EVENTS	STARTS	datetime
EVENTS	ENDS	datetime
EVENTS	CREATED	datetime
EVENTS	LAST_ALTERED	datetime
EVENTS	LAST_EXECUTED	datetime
FILES	CREATION_TIME	datetime
FILES	LAST_UPDATE_TIME	datetime
FILES	LAST_ACCESS_TIME	datetime
FILES	CREATE_TIME	datetime
FILES	UPDATE_TIME	datetime
FILES	CHECK_TIME	datetime
PARTITIONS	CREATE_TIME	datetime
PARTITIONS	UPDATE_TIME	datetime
PARTITIONS	CHECK_TIME	datetime
ROUTINES	CREATED	datetime
ROUTINES	LAST_ALTERED	datetime
TABLES	CREATE_TIME	datetime
TABLES	UPDATE_TIME	datetime
TABLES	CHECK_TIME	datetime
TRIGGERS	CREATED	datetime
event	execute_at	datetime
event	last_executed	datetime
event	starts	datetime
event	ends	datetime
SELECT COUNT(*) FROM INFORMATION_SCHEMA.TABLES A
WHERE NOT EXISTS
(SELECT * FROM INFORMATION_SCHEMA.COLUMNS B
WHERE A.TABLE_SCHEMA = B.TABLE_SCHEMA
AND A.TABLE_NAME = B.TABLE_NAME);
COUNT(*)
0
create table t1
( x_bigint BIGINT,
x_integer INTEGER,
x_smallint SMALLINT,
x_decimal DECIMAL(5,3),
x_numeric NUMERIC(5,3),
x_real REAL,
x_float FLOAT,
x_double_precision DOUBLE PRECISION );
SELECT COLUMN_NAME, CHARACTER_MAXIMUM_LENGTH, CHARACTER_OCTET_LENGTH
FROM INFORMATION_SCHEMA.COLUMNS
WHERE TABLE_NAME= 't1';
COLUMN_NAME	CHARACTER_MAXIMUM_LENGTH	CHARACTER_OCTET_LENGTH
x_bigint	NULL	NULL
x_integer	NULL	NULL
x_smallint	NULL	NULL
x_decimal	NULL	NULL
x_numeric	NULL	NULL
x_real	NULL	NULL
x_float	NULL	NULL
x_double_precision	NULL	NULL
drop table t1;
grant select on test.* to mysqltest_4@localhost;
SELECT TABLE_NAME, COLUMN_NAME, PRIVILEGES FROM INFORMATION_SCHEMA.COLUMNS
where COLUMN_NAME='TABLE_NAME';
TABLE_NAME	COLUMN_NAME	PRIVILEGES
COLUMNS	TABLE_NAME	select
COLUMN_PRIVILEGES	TABLE_NAME	select
FILES	TABLE_NAME	select
KEY_COLUMN_USAGE	TABLE_NAME	select
PARTITIONS	TABLE_NAME	select
REFERENTIAL_CONSTRAINTS	TABLE_NAME	select
STATISTICS	TABLE_NAME	select
TABLES	TABLE_NAME	select
TABLE_CONSTRAINTS	TABLE_NAME	select
TABLE_PRIVILEGES	TABLE_NAME	select
VIEWS	TABLE_NAME	select
delete from mysql.user where user='mysqltest_4';
delete from mysql.db where user='mysqltest_4';
flush privileges;
SELECT table_schema, count(*) FROM information_schema.TABLES WHERE
table_schema IN ('mysql', 'INFORMATION_SCHEMA', 'test', 'mysqltest')
AND table_name not like 'ndb%' AND table_name not like 'innodb_%'
GROUP BY TABLE_SCHEMA;
table_schema	count(*)
information_schema	30
mysql	22
create table t1 (i int, j int);
create trigger trg1 before insert on t1 for each row
begin
if new.j > 10 then
set new.j := 10;
end if;
end|
create trigger trg2 before update on t1 for each row
begin
if old.i % 2 = 0 then
set new.j := -1;
end if;
end|
create trigger trg3 after update on t1 for each row
begin
if new.j = -1 then
set @fired:= "Yes";
end if;
end|
show triggers;
Trigger	Event	Table	Statement	Timing	Created	sql_mode	Definer	character_set_client	collation_connection	Database Collation
trg1	INSERT	t1	begin
if new.j > 10 then
set new.j := 10;
end if;
end	BEFORE	NULL		root@localhost	latin1	latin1_swedish_ci	latin1_swedish_ci
trg2	UPDATE	t1	begin
if old.i % 2 = 0 then
set new.j := -1;
end if;
end	BEFORE	NULL		root@localhost	latin1	latin1_swedish_ci	latin1_swedish_ci
trg3	UPDATE	t1	begin
if new.j = -1 then
set @fired:= "Yes";
end if;
end	AFTER	NULL		root@localhost	latin1	latin1_swedish_ci	latin1_swedish_ci
select * from information_schema.triggers where trigger_schema in ('mysql', 'information_schema', 'test', 'mysqltest');
TRIGGER_CATALOG	TRIGGER_SCHEMA	TRIGGER_NAME	EVENT_MANIPULATION	EVENT_OBJECT_CATALOG	EVENT_OBJECT_SCHEMA	EVENT_OBJECT_TABLE	ACTION_ORDER	ACTION_CONDITION	ACTION_STATEMENT	ACTION_ORIENTATION	ACTION_TIMING	ACTION_REFERENCE_OLD_TABLE	ACTION_REFERENCE_NEW_TABLE	ACTION_REFERENCE_OLD_ROW	ACTION_REFERENCE_NEW_ROW	CREATED	SQL_MODE	DEFINER	CHARACTER_SET_CLIENT	COLLATION_CONNECTION	DATABASE_COLLATION
def	test	trg1	INSERT	def	test	t1	0	NULL	begin
if new.j > 10 then
set new.j := 10;
end if;
end	ROW	BEFORE	NULL	NULL	OLD	NEW	NULL		root@localhost	latin1	latin1_swedish_ci	latin1_swedish_ci
def	test	trg2	UPDATE	def	test	t1	0	NULL	begin
if old.i % 2 = 0 then
set new.j := -1;
end if;
end	ROW	BEFORE	NULL	NULL	OLD	NEW	NULL		root@localhost	latin1	latin1_swedish_ci	latin1_swedish_ci
def	test	trg3	UPDATE	def	test	t1	0	NULL	begin
if new.j = -1 then
set @fired:= "Yes";
end if;
end	ROW	AFTER	NULL	NULL	OLD	NEW	NULL		root@localhost	latin1	latin1_swedish_ci	latin1_swedish_ci
drop trigger trg1;
drop trigger trg2;
drop trigger trg3;
drop table t1;
create database mysqltest;
create table mysqltest.t1 (f1 int, f2 int);
create table mysqltest.t2 (f1 int);
grant select (f1) on mysqltest.t1 to user1@localhost;
grant select on mysqltest.t2 to user2@localhost;
grant select on mysqltest.* to user3@localhost;
grant select on *.* to user4@localhost;
select * from information_schema.column_privileges order by grantee;
GRANTEE	TABLE_CATALOG	TABLE_SCHEMA	TABLE_NAME	COLUMN_NAME	PRIVILEGE_TYPE	IS_GRANTABLE
'user1'@'localhost'	def	mysqltest	t1	f1	SELECT	NO
select * from information_schema.table_privileges order by grantee;
GRANTEE	TABLE_CATALOG	TABLE_SCHEMA	TABLE_NAME	PRIVILEGE_TYPE	IS_GRANTABLE
select * from information_schema.schema_privileges order by grantee;
GRANTEE	TABLE_CATALOG	TABLE_SCHEMA	PRIVILEGE_TYPE	IS_GRANTABLE
select * from information_schema.user_privileges order by grantee;
GRANTEE	TABLE_CATALOG	PRIVILEGE_TYPE	IS_GRANTABLE
'user1'@'localhost'	def	USAGE	NO
show grants;
Grants for user1@localhost
GRANT USAGE ON *.* TO 'user1'@'localhost'
GRANT SELECT (f1) ON `mysqltest`.`t1` TO 'user1'@'localhost'
select * from information_schema.column_privileges order by grantee;
GRANTEE	TABLE_CATALOG	TABLE_SCHEMA	TABLE_NAME	COLUMN_NAME	PRIVILEGE_TYPE	IS_GRANTABLE
select * from information_schema.table_privileges order by grantee;
GRANTEE	TABLE_CATALOG	TABLE_SCHEMA	TABLE_NAME	PRIVILEGE_TYPE	IS_GRANTABLE
'user2'@'localhost'	def	mysqltest	t2	SELECT	NO
select * from information_schema.schema_privileges order by grantee;
GRANTEE	TABLE_CATALOG	TABLE_SCHEMA	PRIVILEGE_TYPE	IS_GRANTABLE
select * from information_schema.user_privileges order by grantee;
GRANTEE	TABLE_CATALOG	PRIVILEGE_TYPE	IS_GRANTABLE
'user2'@'localhost'	def	USAGE	NO
show grants;
Grants for user2@localhost
GRANT USAGE ON *.* TO 'user2'@'localhost'
GRANT SELECT ON `mysqltest`.`t2` TO 'user2'@'localhost'
select * from information_schema.column_privileges order by grantee;
GRANTEE	TABLE_CATALOG	TABLE_SCHEMA	TABLE_NAME	COLUMN_NAME	PRIVILEGE_TYPE	IS_GRANTABLE
select * from information_schema.table_privileges order by grantee;
GRANTEE	TABLE_CATALOG	TABLE_SCHEMA	TABLE_NAME	PRIVILEGE_TYPE	IS_GRANTABLE
select * from information_schema.schema_privileges order by grantee;
GRANTEE	TABLE_CATALOG	TABLE_SCHEMA	PRIVILEGE_TYPE	IS_GRANTABLE
'user3'@'localhost'	def	mysqltest	SELECT	NO
select * from information_schema.user_privileges order by grantee;
GRANTEE	TABLE_CATALOG	PRIVILEGE_TYPE	IS_GRANTABLE
'user3'@'localhost'	def	USAGE	NO
show grants;
Grants for user3@localhost
GRANT USAGE ON *.* TO 'user3'@'localhost'
GRANT SELECT ON `mysqltest`.* TO 'user3'@'localhost'
select * from information_schema.column_privileges where grantee like '%user%'
order by grantee;
GRANTEE	TABLE_CATALOG	TABLE_SCHEMA	TABLE_NAME	COLUMN_NAME	PRIVILEGE_TYPE	IS_GRANTABLE
'user1'@'localhost'	def	mysqltest	t1	f1	SELECT	NO
select * from information_schema.table_privileges where grantee like '%user%'
order by grantee;
GRANTEE	TABLE_CATALOG	TABLE_SCHEMA	TABLE_NAME	PRIVILEGE_TYPE	IS_GRANTABLE
'user2'@'localhost'	def	mysqltest	t2	SELECT	NO
select * from information_schema.schema_privileges where grantee like '%user%'
order by grantee;
GRANTEE	TABLE_CATALOG	TABLE_SCHEMA	PRIVILEGE_TYPE	IS_GRANTABLE
'user3'@'localhost'	def	mysqltest	SELECT	NO
select * from information_schema.user_privileges where grantee like '%user%'
order by grantee;
GRANTEE	TABLE_CATALOG	PRIVILEGE_TYPE	IS_GRANTABLE
'user1'@'localhost'	def	USAGE	NO
'user2'@'localhost'	def	USAGE	NO
'user3'@'localhost'	def	USAGE	NO
'user4'@'localhost'	def	SELECT	NO
show grants;
Grants for user4@localhost
GRANT SELECT ON *.* TO 'user4'@'localhost'
drop user user1@localhost, user2@localhost, user3@localhost, user4@localhost;
use test;
drop database mysqltest;
drop procedure if exists p1;
drop procedure if exists p2;
create procedure p1 () modifies sql data set @a = 5;
create procedure p2 () set @a = 5;
select sql_data_access from information_schema.routines
where specific_name like 'p%';
sql_data_access
MODIFIES SQL DATA
CONTAINS SQL
drop procedure p1;
drop procedure p2;
show create database information_schema;
Database	Create Database
information_schema	CREATE DATABASE `information_schema` /*!40100 DEFAULT CHARACTER SET utf8 */
create table t1(f1 LONGBLOB, f2 LONGTEXT);
select column_name,data_type,CHARACTER_OCTET_LENGTH,
CHARACTER_MAXIMUM_LENGTH
from information_schema.columns
where table_name='t1';
column_name	data_type	CHARACTER_OCTET_LENGTH	CHARACTER_MAXIMUM_LENGTH
f1	longblob	4294967295	4294967295
f2	longtext	4294967295	4294967295
drop table t1;
create table t1(f1 tinyint, f2 SMALLINT, f3 mediumint, f4 int,
f5 BIGINT, f6 BIT, f7 bit(64));
select column_name, NUMERIC_PRECISION, NUMERIC_SCALE
from information_schema.columns
where table_name='t1';
column_name	NUMERIC_PRECISION	NUMERIC_SCALE
f1	3	0
f2	5	0
f3	7	0
f4	10	0
f5	19	0
f6	1	NULL
f7	64	NULL
drop table t1;
create table t1 (f1 integer);
create trigger tr1 after insert on t1 for each row set @test_var=42;
use information_schema;
select trigger_schema, trigger_name from triggers where
trigger_name='tr1';
trigger_schema	trigger_name
test	tr1
use test;
drop table t1;
create table t1 (a int not null, b int);
use information_schema;
select column_name, column_default from columns
where table_schema='test' and table_name='t1';
column_name	column_default
a	NULL
b	NULL
use test;
show columns from t1;
Field	Type	Null	Key	Default	Extra
a	int(11)	NO		NULL	
b	int(11)	YES		NULL	
drop table t1;
CREATE TABLE t1 (a int);
CREATE TABLE t2 (b int);
SHOW TABLE STATUS FROM test
WHERE name IN ( SELECT TABLE_NAME FROM INFORMATION_SCHEMA.TABLES
WHERE TABLE_SCHEMA='test' AND TABLE_TYPE='BASE TABLE');
Name	Engine	Version	Row_format	Rows	Avg_row_length	Data_length	Max_data_length	Index_length	Data_free	Auto_increment	Create_time	Update_time	Check_time	Collation	Checksum	Create_options	Comment
t1	MyISAM	10	Fixed	0	0	0	#	1024	0	NULL	#	#	NULL	latin1_swedish_ci	NULL		
t2	MyISAM	10	Fixed	0	0	0	#	1024	0	NULL	#	#	NULL	latin1_swedish_ci	NULL		
DROP TABLE t1,t2;
create table t1(f1 int);
create view v1 (c) as select f1 from t1;
select database();
database()
NULL
show fields from test.v1;
Field	Type	Null	Key	Default	Extra
c	int(11)	YES		NULL	
drop view v1;
drop table t1;
alter database information_schema;
ERROR 42000: You have an error in your SQL syntax; check the manual that corresponds to your MySQL server version for the right syntax to use near '' at line 1
drop database information_schema;
ERROR 42000: Access denied for user 'root'@'localhost' to database 'information_schema'
drop table information_schema.tables;
ERROR 42000: Access denied for user 'root'@'localhost' to database 'information_schema'
alter table information_schema.tables;
ERROR 42000: Access denied for user 'root'@'localhost' to database 'information_schema'
use information_schema;
create temporary table schemata(f1 char(10));
ERROR 42000: Access denied for user 'root'@'localhost' to database 'information_schema'
CREATE PROCEDURE p1 ()
BEGIN
SELECT 'foo' FROM DUAL;
END |
ERROR 42000: Unknown database 'information_schema'
select ROUTINE_NAME from routines where ROUTINE_SCHEMA='information_schema';
ROUTINE_NAME
grant all on information_schema.* to 'user1'@'localhost';
ERROR 42000: Access denied for user 'root'@'localhost' to database 'information_schema'
grant select on information_schema.* to 'user1'@'localhost';
ERROR 42000: Access denied for user 'root'@'localhost' to database 'information_schema'
use test;
create table t1(id int);
insert into t1(id) values (1);
select 1 from (select 1 from test.t1) a;
1
1
use information_schema;
select 1 from (select 1 from test.t1) a;
1
1
use test;
drop table t1;
create table t1 (f1 int(11));
create view v1 as select * from t1;
drop table t1;
select table_type from information_schema.tables
where table_name="v1";
table_type
VIEW
drop view v1;
create temporary table t1(f1 int, index(f1));
show columns from t1;
Field	Type	Null	Key	Default	Extra
f1	int(11)	YES	MUL	NULL	
describe t1;
Field	Type	Null	Key	Default	Extra
f1	int(11)	YES	MUL	NULL	
show indexes from t1;
Table	Non_unique	Key_name	Seq_in_index	Column_name	Collation	Cardinality	Sub_part	Packed	Null	Index_type	Comment
t1	1	f1	1	f1	A	NULL	NULL	NULL	YES	BTREE	
drop table t1;
create table t1(f1 binary(32), f2 varbinary(64));
select character_maximum_length, character_octet_length
from information_schema.columns where table_name='t1';
character_maximum_length	character_octet_length
32	32
64	64
drop table t1;
CREATE TABLE t1 (f1 BIGINT, f2 VARCHAR(20), f3 BIGINT);
INSERT INTO t1 SET f1 = 1, f2 = 'Schoenenbourg', f3 = 1;
CREATE FUNCTION func2() RETURNS BIGINT RETURN 1;
CREATE FUNCTION func1() RETURNS BIGINT
BEGIN
RETURN ( SELECT COUNT(*) FROM INFORMATION_SCHEMA.VIEWS);
END//
CREATE VIEW v1 AS SELECT 1 FROM t1
WHERE f3 = (SELECT func2 ());
SELECT func1();
func1()
1
DROP TABLE t1;
DROP VIEW v1;
DROP FUNCTION func1;
DROP FUNCTION func2;
select column_type, group_concat(table_schema, '.', table_name), count(*) as num
from information_schema.columns where
table_schema='information_schema' and
(column_type = 'varchar(7)' or column_type = 'varchar(20)'
 or column_type = 'varchar(27)')
group by column_type order by num;
column_type	group_concat(table_schema, '.', table_name)	num
varchar(27)	information_schema.COLUMNS	1
varchar(7)	information_schema.ROUTINES,information_schema.VIEWS	2
varchar(20)	information_schema.FILES,information_schema.FILES,information_schema.PLUGINS,information_schema.PLUGINS,information_schema.PLUGINS,information_schema.PROFILING	6
create table t1(f1 char(1) not null, f2 char(9) not null)
default character set utf8;
select CHARACTER_MAXIMUM_LENGTH, CHARACTER_OCTET_LENGTH from
information_schema.columns where table_schema='test' and table_name = 't1';
CHARACTER_MAXIMUM_LENGTH	CHARACTER_OCTET_LENGTH
1	3
9	27
drop table t1;
use mysql;
INSERT INTO `proc` VALUES ('test','','PROCEDURE','','SQL','CONTAINS_SQL',
'NO','DEFINER','','','BEGIN\r\n  \r\nEND','root@%','2006-03-02 18:40:03',
'2006-03-02 18:40:03','','','utf8','utf8_general_ci','utf8_general_ci','n/a');
select routine_name from information_schema.routines where ROUTINE_SCHEMA='test';
routine_name

delete from proc where name='';
use test;
grant select on test.* to mysqltest_1@localhost;
create table t1 (id int);
create view v1 as select * from t1;
create definer = mysqltest_1@localhost
sql security definer view v2 as select 1;
select * from information_schema.views
where table_name='v1' or table_name='v2';
TABLE_CATALOG	TABLE_SCHEMA	TABLE_NAME	VIEW_DEFINITION	CHECK_OPTION	IS_UPDATABLE	DEFINER	SECURITY_TYPE	CHARACTER_SET_CLIENT	COLLATION_CONNECTION
def	test	v1		NONE	YES	root@localhost	DEFINER	latin1	latin1_swedish_ci
def	test	v2	select 1 AS `1`	NONE	NO	mysqltest_1@localhost	DEFINER	latin1	latin1_swedish_ci
drop view v1, v2;
drop table t1;
drop user mysqltest_1@localhost;
set @a:= '.';
create table t1(f1 char(5));
create table t2(f1 char(5));
select concat(@a, table_name), @a, table_name
from information_schema.tables where table_schema = 'test';
concat(@a, table_name)	@a	table_name
.t1	.	t1
.t2	.	t2
drop table t1,t2;
DROP PROCEDURE IF EXISTS p1;
DROP FUNCTION IF EXISTS f1;
CREATE PROCEDURE p1() SET @a= 1;
CREATE FUNCTION f1() RETURNS INT RETURN @a + 1;
CREATE USER mysql_bug20230@localhost;
GRANT EXECUTE ON PROCEDURE p1 TO mysql_bug20230@localhost;
GRANT EXECUTE ON FUNCTION f1 TO mysql_bug20230@localhost;
SELECT ROUTINE_NAME, ROUTINE_DEFINITION FROM INFORMATION_SCHEMA.ROUTINES WHERE ROUTINE_SCHEMA='test';
ROUTINE_NAME	ROUTINE_DEFINITION
f1	RETURN @a + 1
p1	SET @a= 1
SHOW CREATE PROCEDURE p1;
Procedure	sql_mode	Create Procedure	character_set_client	collation_connection	Database Collation
p1		CREATE DEFINER=`root`@`localhost` PROCEDURE `p1`()
SET @a= 1	latin1	latin1_swedish_ci	latin1_swedish_ci
SHOW CREATE FUNCTION f1;
Function	sql_mode	Create Function	character_set_client	collation_connection	Database Collation
f1		CREATE DEFINER=`root`@`localhost` FUNCTION `f1`() RETURNS int(11)
RETURN @a + 1	latin1	latin1_swedish_ci	latin1_swedish_ci
SELECT ROUTINE_NAME, ROUTINE_DEFINITION FROM INFORMATION_SCHEMA.ROUTINES WHERE ROUTINE_SCHEMA='test';
ROUTINE_NAME	ROUTINE_DEFINITION
f1	NULL
p1	NULL
SHOW CREATE PROCEDURE p1;
Procedure	sql_mode	Create Procedure	character_set_client	collation_connection	Database Collation
p1		NULL	latin1	latin1_swedish_ci	latin1_swedish_ci
SHOW CREATE FUNCTION f1;
Function	sql_mode	Create Function	character_set_client	collation_connection	Database Collation
f1		NULL	latin1	latin1_swedish_ci	latin1_swedish_ci
CALL p1();
SELECT f1();
f1()
2
DROP FUNCTION f1;
DROP PROCEDURE p1;
DROP USER mysql_bug20230@localhost;
SELECT MAX(table_name) FROM information_schema.tables WHERE table_schema IN ('mysql', 'INFORMATION_SCHEMA', 'test');
MAX(table_name)
VIEWS
SELECT table_name from information_schema.tables
WHERE table_name=(SELECT MAX(table_name)
FROM information_schema.tables WHERE table_schema IN ('mysql', 'INFORMATION_SCHEMA', 'test'));
table_name
VIEWS
DROP TABLE IF EXISTS bug23037;
DROP FUNCTION IF EXISTS get_value;
SELECT COLUMN_NAME, MD5(COLUMN_DEFAULT), LENGTH(COLUMN_DEFAULT) FROM INFORMATION_SCHEMA.COLUMNS WHERE TABLE_NAME='bug23037';
COLUMN_NAME	MD5(COLUMN_DEFAULT)	LENGTH(COLUMN_DEFAULT)
fld1	7cf7a6782be951a1f2464a350da926a5	65532
SELECT MD5(get_value());
MD5(get_value())
7cf7a6782be951a1f2464a350da926a5
SELECT COLUMN_NAME, MD5(COLUMN_DEFAULT), LENGTH(COLUMN_DEFAULT), COLUMN_DEFAULT=get_value() FROM INFORMATION_SCHEMA.COLUMNS WHERE TABLE_NAME='bug23037';
COLUMN_NAME	MD5(COLUMN_DEFAULT)	LENGTH(COLUMN_DEFAULT)	COLUMN_DEFAULT=get_value()
fld1	7cf7a6782be951a1f2464a350da926a5	65532	1
DROP TABLE bug23037;
DROP FUNCTION get_value;
create view v1 as
select table_schema as object_schema,
table_name   as object_name,
table_type   as object_type
from information_schema.tables
order by object_schema;
explain select * from v1;
id	select_type	table	type	possible_keys	key	key_len	ref	rows	Extra
1	SIMPLE	tables	ALL	NULL	NULL	NULL	NULL	NULL	Open_frm_only; Scanned all databases; Using filesort
explain select * from (select table_name from information_schema.tables) as a;
id	select_type	table	type	possible_keys	key	key_len	ref	rows	Extra
1	PRIMARY	<derived2>	system	NULL	NULL	NULL	NULL	0	const row not found
2	DERIVED	tables	ALL	NULL	NULL	NULL	NULL	NULL	Skip_open_table; Scanned all databases
drop view v1;
create table t1 (f1 int(11));
create table t2 (f1 int(11), f2 int(11));
select table_name from information_schema.tables
where table_schema = 'test' and table_name not in
(select table_name from information_schema.columns
where table_schema = 'test' and column_name = 'f3');
table_name
t1
t2
drop table t1,t2;
select 1 as f1 from information_schema.tables  where "CHARACTER_SETS"=
(select cast(table_name as char)  from information_schema.tables
order by table_name limit 1) limit 1;
f1
1
select t.table_name, group_concat(t.table_schema, '.', t.table_name),
count(*) as num1
from information_schema.tables t
inner join information_schema.columns c1
on t.table_schema = c1.table_schema AND t.table_name = c1.table_name
where t.table_schema = 'information_schema' and
c1.ordinal_position =
(select isnull(c2.column_type) -
isnull(group_concat(c2.table_schema, '.', c2.table_name)) +
count(*) as num
from information_schema.columns c2 where
c2.table_schema='information_schema' and
(c2.column_type = 'varchar(7)' or c2.column_type = 'varchar(20)')
group by c2.column_type order by num limit 1)
and t.table_name not like 'innodb_%'
group by t.table_name order by num1, t.table_name;
table_name	group_concat(t.table_schema, '.', t.table_name)	num1
CHARACTER_SETS	information_schema.CHARACTER_SETS	1
COLLATIONS	information_schema.COLLATIONS	1
COLLATION_CHARACTER_SET_APPLICABILITY	information_schema.COLLATION_CHARACTER_SET_APPLICABILITY	1
COLUMNS	information_schema.COLUMNS	1
COLUMN_PRIVILEGES	information_schema.COLUMN_PRIVILEGES	1
ENGINES	information_schema.ENGINES	1
EVENTS	information_schema.EVENTS	1
FILES	information_schema.FILES	1
GLOBAL_STATUS	information_schema.GLOBAL_STATUS	1
GLOBAL_VARIABLES	information_schema.GLOBAL_VARIABLES	1
KEY_COLUMN_USAGE	information_schema.KEY_COLUMN_USAGE	1
PARAMETERS	information_schema.PARAMETERS	1
PARTITIONS	information_schema.PARTITIONS	1
PLUGINS	information_schema.PLUGINS	1
PROCESSLIST	information_schema.PROCESSLIST	1
PROFILING	information_schema.PROFILING	1
REFERENTIAL_CONSTRAINTS	information_schema.REFERENTIAL_CONSTRAINTS	1
ROUTINES	information_schema.ROUTINES	1
SCHEMATA	information_schema.SCHEMATA	1
SCHEMA_PRIVILEGES	information_schema.SCHEMA_PRIVILEGES	1
SESSION_STATUS	information_schema.SESSION_STATUS	1
SESSION_VARIABLES	information_schema.SESSION_VARIABLES	1
STATISTICS	information_schema.STATISTICS	1
TABLES	information_schema.TABLES	1
TABLESPACES	information_schema.TABLESPACES	1
TABLE_CONSTRAINTS	information_schema.TABLE_CONSTRAINTS	1
TABLE_PRIVILEGES	information_schema.TABLE_PRIVILEGES	1
TRIGGERS	information_schema.TRIGGERS	1
USER_PRIVILEGES	information_schema.USER_PRIVILEGES	1
VIEWS	information_schema.VIEWS	1
create table t1(f1 int);
create view v1 as select f1+1 as a from t1;
create table t2 (f1 int, f2 int);
create view v2 as select f1+1 as a, f2 as b from t2;
select table_name, is_updatable from information_schema.views;
table_name	is_updatable
v1	NO
v2	YES
delete from v1;
drop view v1,v2;
drop table t1,t2;
alter database;
ERROR 42000: You have an error in your SQL syntax; check the manual that corresponds to your MySQL server version for the right syntax to use near '' at line 1
alter database test;
ERROR 42000: You have an error in your SQL syntax; check the manual that corresponds to your MySQL server version for the right syntax to use near '' at line 1
create database mysqltest;
create table mysqltest.t1(a int, b int, c int);
create trigger mysqltest.t1_ai after insert on mysqltest.t1
for each row set @a = new.a + new.b + new.c;
grant select(b) on mysqltest.t1 to mysqltest_1@localhost;
select trigger_name from information_schema.triggers
where event_object_table='t1';
trigger_name
t1_ai
show triggers from mysqltest;
Trigger	Event	Table	Statement	Timing	Created	sql_mode	Definer	character_set_client	collation_connection	Database Collation
t1_ai	INSERT	t1	set @a = new.a + new.b + new.c	AFTER	NULL		root@localhost	latin1	latin1_swedish_ci	latin1_swedish_ci
show columns from t1;
Field	Type	Null	Key	Default	Extra
b	int(11)	YES		NULL	
select column_name from information_schema.columns where table_name='t1';
column_name
b
show triggers;
Trigger	Event	Table	Statement	Timing	Created	sql_mode	Definer	character_set_client	collation_connection	Database Collation
select trigger_name from information_schema.triggers
where event_object_table='t1';
trigger_name
drop user mysqltest_1@localhost;
drop database mysqltest;
create table t1 (
f1 varchar(50),
f2 varchar(50) not null,
f3 varchar(50) default '',
f4 varchar(50) default NULL,
f5 bigint not null,
f6 bigint not null default 10,
f7 datetime not null,
f8 datetime default '2006-01-01'
);
select column_default from information_schema.columns where table_name= 't1';
column_default
NULL
NULL

NULL
NULL
10
NULL
2006-01-01 00:00:00
show columns from t1;
Field	Type	Null	Key	Default	Extra
f1	varchar(50)	YES		NULL	
f2	varchar(50)	NO		NULL	
f3	varchar(50)	YES			
f4	varchar(50)	YES		NULL	
f5	bigint(20)	NO		NULL	
f6	bigint(20)	NO		10	
f7	datetime	NO		NULL	
f8	datetime	YES		2006-01-01 00:00:00	
drop table t1;
show fields from information_schema.table_names;
ERROR 42S02: Unknown table 'table_names' in information_schema
show keys from information_schema.table_names;
ERROR 42S02: Unknown table 'table_names' in information_schema
USE information_schema;
SET max_heap_table_size = 16384;
CREATE TABLE test.t1( a INT );
SELECT *
FROM tables ta
JOIN collations co ON ( co.collation_name = ta.table_catalog )
JOIN character_sets cs ON ( cs.character_set_name = ta.table_catalog );
TABLE_CATALOG	TABLE_SCHEMA	TABLE_NAME	TABLE_TYPE	ENGINE	VERSION	ROW_FORMAT	TABLE_ROWS	AVG_ROW_LENGTH	DATA_LENGTH	MAX_DATA_LENGTH	INDEX_LENGTH	DATA_FREE	AUTO_INCREMENT	CREATE_TIME	UPDATE_TIME	CHECK_TIME	TABLE_COLLATION	CHECKSUM	CREATE_OPTIONS	TABLE_COMMENT	COLLATION_NAME	CHARACTER_SET_NAME	ID	IS_DEFAULT	IS_COMPILED	SORTLEN	CHARACTER_SET_NAME	DEFAULT_COLLATE_NAME	DESCRIPTION	MAXLEN
DROP TABLE test.t1;
SET max_heap_table_size = DEFAULT;
USE test;
End of 5.0 tests.
select * from information_schema.engines WHERE ENGINE="MyISAM";
ENGINE	SUPPORT	COMMENT	TRANSACTIONS	XA	SAVEPOINTS
MyISAM	DEFAULT	Default engine as of MySQL 3.23 with great performance	NO	NO	NO
grant select on *.* to user3148@localhost;
select user,db from information_schema.processlist;
user	db
user3148	test
drop user user3148@localhost;
DROP TABLE IF EXISTS server_status;
DROP EVENT IF EXISTS event_status;
SET GLOBAL event_scheduler=1;
CREATE EVENT event_status
ON SCHEDULE AT NOW()
ON COMPLETION NOT PRESERVE
DO
BEGIN
CREATE TABLE server_status
SELECT variable_name
FROM information_schema.global_status
WHERE variable_name LIKE 'ABORTED_CONNECTS' OR
variable_name LIKE 'BINLOG_CACHE_DISK_USE';
END$$
SELECT variable_name FROM server_status;
variable_name
ABORTED_CONNECTS
BINLOG_CACHE_DISK_USE
DROP TABLE server_status;
SET GLOBAL event_scheduler=0;
explain select table_name from information_schema.views where
table_schema='test' and table_name='v1';
id	select_type	table	type	possible_keys	key	key_len	ref	rows	Extra
1	SIMPLE	views	ALL	NULL	TABLE_SCHEMA,TABLE_NAME	NULL	NULL	NULL	Using where; Open_frm_only; Scanned 0 databases
explain select * from information_schema.tables;
id	select_type	table	type	possible_keys	key	key_len	ref	rows	Extra
1	SIMPLE	tables	ALL	NULL	NULL	NULL	NULL	NULL	Open_full_table; Scanned all databases
explain select * from information_schema.collations;
id	select_type	table	type	possible_keys	key	key_len	ref	rows	Extra
1	SIMPLE	collations	ALL	NULL	NULL	NULL	NULL	NULL	
explain select * from information_schema.tables where
table_schema='test' and table_name= 't1';
id	select_type	table	type	possible_keys	key	key_len	ref	rows	Extra
1	SIMPLE	tables	ALL	NULL	TABLE_SCHEMA,TABLE_NAME	NULL	NULL	NULL	Using where; Open_full_table; Scanned 0 databases
explain select table_name, table_type from information_schema.tables
where table_schema='test';
id	select_type	table	type	possible_keys	key	key_len	ref	rows	Extra
1	SIMPLE	tables	ALL	NULL	TABLE_SCHEMA	NULL	NULL	NULL	Using where; Open_frm_only; Scanned 1 database
explain select b.table_name
from information_schema.tables a, information_schema.columns b
where a.table_name='t1' and a.table_schema='test' and b.table_name=a.table_name;
id	select_type	table	type	possible_keys	key	key_len	ref	rows	Extra
1	SIMPLE	a	ALL	NULL	TABLE_SCHEMA,TABLE_NAME	NULL	NULL	NULL	Using where; Skip_open_table; Scanned 0 databases
1	SIMPLE	b	ALL	NULL	NULL	NULL	NULL	NULL	Using where; Open_frm_only; Scanned all databases; Using join buffer
SELECT * FROM INFORMATION_SCHEMA.SCHEMATA
WHERE SCHEMA_NAME = 'mysqltest';
CATALOG_NAME	SCHEMA_NAME	DEFAULT_CHARACTER_SET_NAME	DEFAULT_COLLATION_NAME	SQL_PATH
SELECT * FROM INFORMATION_SCHEMA.SCHEMATA
WHERE SCHEMA_NAME = '';
CATALOG_NAME	SCHEMA_NAME	DEFAULT_CHARACTER_SET_NAME	DEFAULT_COLLATION_NAME	SQL_PATH
SELECT * FROM INFORMATION_SCHEMA.SCHEMATA
WHERE SCHEMA_NAME = 'test';
CATALOG_NAME	SCHEMA_NAME	DEFAULT_CHARACTER_SET_NAME	DEFAULT_COLLATION_NAME	SQL_PATH
def	test	latin1	latin1_swedish_ci	NULL
select count(*) from INFORMATION_SCHEMA.TABLES where TABLE_SCHEMA='mysql' AND TABLE_NAME='nonexisting';
count(*)
0
select count(*) from INFORMATION_SCHEMA.TABLES where TABLE_SCHEMA='mysql' AND TABLE_NAME='';
count(*)
0
select count(*) from INFORMATION_SCHEMA.TABLES where TABLE_SCHEMA='' AND TABLE_NAME='';
count(*)
0
select count(*) from INFORMATION_SCHEMA.TABLES where TABLE_SCHEMA='' AND TABLE_NAME='nonexisting';
count(*)
0
CREATE VIEW v1
AS SELECT *
FROM information_schema.tables;
SELECT VIEW_DEFINITION FROM INFORMATION_SCHEMA.VIEWS where TABLE_NAME = 'v1';
VIEW_DEFINITION
select `information_schema`.`tables`.`TABLE_CATALOG` AS `TABLE_CATALOG`,`information_schema`.`tables`.`TABLE_SCHEMA` AS `TABLE_SCHEMA`,`information_schema`.`tables`.`TABLE_NAME` AS `TABLE_NAME`,`information_schema`.`tables`.`TABLE_TYPE` AS `TABLE_TYPE`,`information_schema`.`tables`.`ENGINE` AS `ENGINE`,`information_schema`.`tables`.`VERSION` AS `VERSION`,`information_schema`.`tables`.`ROW_FORMAT` AS `ROW_FORMAT`,`information_schema`.`tables`.`TABLE_ROWS` AS `TABLE_ROWS`,`information_schema`.`tables`.`AVG_ROW_LENGTH` AS `AVG_ROW_LENGTH`,`information_schema`.`tables`.`DATA_LENGTH` AS `DATA_LENGTH`,`information_schema`.`tables`.`MAX_DATA_LENGTH` AS `MAX_DATA_LENGTH`,`information_schema`.`tables`.`INDEX_LENGTH` AS `INDEX_LENGTH`,`information_schema`.`tables`.`DATA_FREE` AS `DATA_FREE`,`information_schema`.`tables`.`AUTO_INCREMENT` AS `AUTO_INCREMENT`,`information_schema`.`tables`.`CREATE_TIME` AS `CREATE_TIME`,`information_schema`.`tables`.`UPDATE_TIME` AS `UPDATE_TIME`,`information_schema`.`tables`.`CHECK_TIME` AS `CHECK_TIME`,`information_schema`.`tables`.`TABLE_COLLATION` AS `TABLE_COLLATION`,`information_schema`.`tables`.`CHECKSUM` AS `CHECKSUM`,`information_schema`.`tables`.`CREATE_OPTIONS` AS `CREATE_OPTIONS`,`information_schema`.`tables`.`TABLE_COMMENT` AS `TABLE_COMMENT` from `information_schema`.`tables`
DROP VIEW v1;
SELECT SCHEMA_NAME FROM INFORMATION_SCHEMA.SCHEMATA
WHERE SCHEMA_NAME ='information_schema';
SCHEMA_NAME
information_schema
SELECT TABLE_COLLATION FROM INFORMATION_SCHEMA.TABLES
WHERE TABLE_SCHEMA='mysql' and TABLE_NAME= 'db';
TABLE_COLLATION
utf8_bin
select * from information_schema.columns where table_schema = NULL;
TABLE_CATALOG	TABLE_SCHEMA	TABLE_NAME	COLUMN_NAME	ORDINAL_POSITION	COLUMN_DEFAULT	IS_NULLABLE	DATA_TYPE	CHARACTER_MAXIMUM_LENGTH	CHARACTER_OCTET_LENGTH	NUMERIC_PRECISION	NUMERIC_SCALE	CHARACTER_SET_NAME	COLLATION_NAME	COLUMN_TYPE	COLUMN_KEY	EXTRA	PRIVILEGES	COLUMN_COMMENT
select * from `information_schema`.`COLUMNS` where `TABLE_NAME` = NULL;
TABLE_CATALOG	TABLE_SCHEMA	TABLE_NAME	COLUMN_NAME	ORDINAL_POSITION	COLUMN_DEFAULT	IS_NULLABLE	DATA_TYPE	CHARACTER_MAXIMUM_LENGTH	CHARACTER_OCTET_LENGTH	NUMERIC_PRECISION	NUMERIC_SCALE	CHARACTER_SET_NAME	COLLATION_NAME	COLUMN_TYPE	COLUMN_KEY	EXTRA	PRIVILEGES	COLUMN_COMMENT
select * from `information_schema`.`KEY_COLUMN_USAGE` where `TABLE_SCHEMA` = NULL;
CONSTRAINT_CATALOG	CONSTRAINT_SCHEMA	CONSTRAINT_NAME	TABLE_CATALOG	TABLE_SCHEMA	TABLE_NAME	COLUMN_NAME	ORDINAL_POSITION	POSITION_IN_UNIQUE_CONSTRAINT	REFERENCED_TABLE_SCHEMA	REFERENCED_TABLE_NAME	REFERENCED_COLUMN_NAME
select * from `information_schema`.`KEY_COLUMN_USAGE` where `TABLE_NAME` = NULL;
CONSTRAINT_CATALOG	CONSTRAINT_SCHEMA	CONSTRAINT_NAME	TABLE_CATALOG	TABLE_SCHEMA	TABLE_NAME	COLUMN_NAME	ORDINAL_POSITION	POSITION_IN_UNIQUE_CONSTRAINT	REFERENCED_TABLE_SCHEMA	REFERENCED_TABLE_NAME	REFERENCED_COLUMN_NAME
select * from `information_schema`.`PARTITIONS` where `TABLE_SCHEMA` = NULL;
TABLE_CATALOG	TABLE_SCHEMA	TABLE_NAME	PARTITION_NAME	SUBPARTITION_NAME	PARTITION_ORDINAL_POSITION	SUBPARTITION_ORDINAL_POSITION	PARTITION_METHOD	SUBPARTITION_METHOD	PARTITION_EXPRESSION	SUBPARTITION_EXPRESSION	PARTITION_DESCRIPTION	TABLE_ROWS	AVG_ROW_LENGTH	DATA_LENGTH	MAX_DATA_LENGTH	INDEX_LENGTH	DATA_FREE	CREATE_TIME	UPDATE_TIME	CHECK_TIME	CHECKSUM	PARTITION_COMMENT	NODEGROUP	TABLESPACE_NAME
select * from `information_schema`.`PARTITIONS` where `TABLE_NAME` = NULL;
TABLE_CATALOG	TABLE_SCHEMA	TABLE_NAME	PARTITION_NAME	SUBPARTITION_NAME	PARTITION_ORDINAL_POSITION	SUBPARTITION_ORDINAL_POSITION	PARTITION_METHOD	SUBPARTITION_METHOD	PARTITION_EXPRESSION	SUBPARTITION_EXPRESSION	PARTITION_DESCRIPTION	TABLE_ROWS	AVG_ROW_LENGTH	DATA_LENGTH	MAX_DATA_LENGTH	INDEX_LENGTH	DATA_FREE	CREATE_TIME	UPDATE_TIME	CHECK_TIME	CHECKSUM	PARTITION_COMMENT	NODEGROUP	TABLESPACE_NAME
select * from `information_schema`.`REFERENTIAL_CONSTRAINTS` where `CONSTRAINT_SCHEMA` = NULL;
CONSTRAINT_CATALOG	CONSTRAINT_SCHEMA	CONSTRAINT_NAME	UNIQUE_CONSTRAINT_CATALOG	UNIQUE_CONSTRAINT_SCHEMA	UNIQUE_CONSTRAINT_NAME	MATCH_OPTION	UPDATE_RULE	DELETE_RULE	TABLE_NAME	REFERENCED_TABLE_NAME
select * from `information_schema`.`REFERENTIAL_CONSTRAINTS` where `TABLE_NAME` = NULL;
CONSTRAINT_CATALOG	CONSTRAINT_SCHEMA	CONSTRAINT_NAME	UNIQUE_CONSTRAINT_CATALOG	UNIQUE_CONSTRAINT_SCHEMA	UNIQUE_CONSTRAINT_NAME	MATCH_OPTION	UPDATE_RULE	DELETE_RULE	TABLE_NAME	REFERENCED_TABLE_NAME
select * from information_schema.schemata where schema_name = NULL;
CATALOG_NAME	SCHEMA_NAME	DEFAULT_CHARACTER_SET_NAME	DEFAULT_COLLATION_NAME	SQL_PATH
select * from `information_schema`.`STATISTICS` where `TABLE_SCHEMA` = NULL;
TABLE_CATALOG	TABLE_SCHEMA	TABLE_NAME	NON_UNIQUE	INDEX_SCHEMA	INDEX_NAME	SEQ_IN_INDEX	COLUMN_NAME	COLLATION	CARDINALITY	SUB_PART	PACKED	NULLABLE	INDEX_TYPE	COMMENT
select * from `information_schema`.`STATISTICS` where `TABLE_NAME` = NULL;
TABLE_CATALOG	TABLE_SCHEMA	TABLE_NAME	NON_UNIQUE	INDEX_SCHEMA	INDEX_NAME	SEQ_IN_INDEX	COLUMN_NAME	COLLATION	CARDINALITY	SUB_PART	PACKED	NULLABLE	INDEX_TYPE	COMMENT
select * from information_schema.tables where table_schema = NULL;
TABLE_CATALOG	TABLE_SCHEMA	TABLE_NAME	TABLE_TYPE	ENGINE	VERSION	ROW_FORMAT	TABLE_ROWS	AVG_ROW_LENGTH	DATA_LENGTH	MAX_DATA_LENGTH	INDEX_LENGTH	DATA_FREE	AUTO_INCREMENT	CREATE_TIME	UPDATE_TIME	CHECK_TIME	TABLE_COLLATION	CHECKSUM	CREATE_OPTIONS	TABLE_COMMENT
select * from information_schema.tables where table_catalog = NULL;
TABLE_CATALOG	TABLE_SCHEMA	TABLE_NAME	TABLE_TYPE	ENGINE	VERSION	ROW_FORMAT	TABLE_ROWS	AVG_ROW_LENGTH	DATA_LENGTH	MAX_DATA_LENGTH	INDEX_LENGTH	DATA_FREE	AUTO_INCREMENT	CREATE_TIME	UPDATE_TIME	CHECK_TIME	TABLE_COLLATION	CHECKSUM	CREATE_OPTIONS	TABLE_COMMENT
select * from information_schema.tables where table_name = NULL;
TABLE_CATALOG	TABLE_SCHEMA	TABLE_NAME	TABLE_TYPE	ENGINE	VERSION	ROW_FORMAT	TABLE_ROWS	AVG_ROW_LENGTH	DATA_LENGTH	MAX_DATA_LENGTH	INDEX_LENGTH	DATA_FREE	AUTO_INCREMENT	CREATE_TIME	UPDATE_TIME	CHECK_TIME	TABLE_COLLATION	CHECKSUM	CREATE_OPTIONS	TABLE_COMMENT
select * from `information_schema`.`TABLE_CONSTRAINTS` where `TABLE_SCHEMA` = NULL;
CONSTRAINT_CATALOG	CONSTRAINT_SCHEMA	CONSTRAINT_NAME	TABLE_SCHEMA	TABLE_NAME	CONSTRAINT_TYPE
select * from `information_schema`.`TABLE_CONSTRAINTS` where `TABLE_NAME` = NULL;
CONSTRAINT_CATALOG	CONSTRAINT_SCHEMA	CONSTRAINT_NAME	TABLE_SCHEMA	TABLE_NAME	CONSTRAINT_TYPE
select * from `information_schema`.`TRIGGERS` where `EVENT_OBJECT_SCHEMA` = NULL;
TRIGGER_CATALOG	TRIGGER_SCHEMA	TRIGGER_NAME	EVENT_MANIPULATION	EVENT_OBJECT_CATALOG	EVENT_OBJECT_SCHEMA	EVENT_OBJECT_TABLE	ACTION_ORDER	ACTION_CONDITION	ACTION_STATEMENT	ACTION_ORIENTATION	ACTION_TIMING	ACTION_REFERENCE_OLD_TABLE	ACTION_REFERENCE_NEW_TABLE	ACTION_REFERENCE_OLD_ROW	ACTION_REFERENCE_NEW_ROW	CREATED	SQL_MODE	DEFINER	CHARACTER_SET_CLIENT	COLLATION_CONNECTION	DATABASE_COLLATION
select * from `information_schema`.`TRIGGERS` where `EVENT_OBJECT_TABLE` = NULL;
TRIGGER_CATALOG	TRIGGER_SCHEMA	TRIGGER_NAME	EVENT_MANIPULATION	EVENT_OBJECT_CATALOG	EVENT_OBJECT_SCHEMA	EVENT_OBJECT_TABLE	ACTION_ORDER	ACTION_CONDITION	ACTION_STATEMENT	ACTION_ORIENTATION	ACTION_TIMING	ACTION_REFERENCE_OLD_TABLE	ACTION_REFERENCE_NEW_TABLE	ACTION_REFERENCE_OLD_ROW	ACTION_REFERENCE_NEW_ROW	CREATED	SQL_MODE	DEFINER	CHARACTER_SET_CLIENT	COLLATION_CONNECTION	DATABASE_COLLATION
select * from `information_schema`.`VIEWS` where `TABLE_SCHEMA` = NULL;
TABLE_CATALOG	TABLE_SCHEMA	TABLE_NAME	VIEW_DEFINITION	CHECK_OPTION	IS_UPDATABLE	DEFINER	SECURITY_TYPE	CHARACTER_SET_CLIENT	COLLATION_CONNECTION
select * from `information_schema`.`VIEWS` where `TABLE_NAME` = NULL;
TABLE_CATALOG	TABLE_SCHEMA	TABLE_NAME	VIEW_DEFINITION	CHECK_OPTION	IS_UPDATABLE	DEFINER	SECURITY_TYPE	CHARACTER_SET_CLIENT	COLLATION_CONNECTION
explain extended select 1 from information_schema.tables;
id	select_type	table	type	possible_keys	key	key_len	ref	rows	filtered	Extra
1	SIMPLE	tables	ALL	NULL	NULL	NULL	NULL	NULL	NULL	Skip_open_table; Scanned all databases
Warnings:
Note	1003	select 1 AS `1` from `information_schema`.`tables`
use information_schema;
show events;
Db	Name	Definer	Time zone	Type	Execute at	Interval value	Interval field	Starts	Ends	Status	Originator	character_set_client	collation_connection	Database Collation
show events from information_schema;
Db	Name	Definer	Time zone	Type	Execute at	Interval value	Interval field	Starts	Ends	Status	Originator	character_set_client	collation_connection	Database Collation
show events where Db= 'information_schema';
Db	Name	Definer	Time zone	Type	Execute at	Interval value	Interval field	Starts	Ends	Status	Originator	character_set_client	collation_connection	Database Collation
use test;
#
# Bug#34166 Server crash in SHOW OPEN TABLES and prelocking
#
drop table if exists t1;
drop function if exists f1;
create table t1 (a int);
create function f1() returns int
begin
insert into t1 (a) values (1);
return 0;
end|
show open tables where f1()=0;
show open tables where f1()=0;
drop table t1;
drop function f1;
select * from information_schema.tables where 1=sleep(100000);
select * from information_schema.columns where 1=sleep(100000);
explain select count(*) from information_schema.tables;
id	select_type	table	type	possible_keys	key	key_len	ref	rows	Extra
1	SIMPLE	tables	ALL	NULL	NULL	NULL	NULL	NULL	Skip_open_table; Scanned all databases
explain select count(*) from information_schema.columns;
id	select_type	table	type	possible_keys	key	key_len	ref	rows	Extra
1	SIMPLE	columns	ALL	NULL	NULL	NULL	NULL	NULL	Open_frm_only; Scanned all databases
explain select count(*) from information_schema.views;
id	select_type	table	type	possible_keys	key	key_len	ref	rows	Extra
1	SIMPLE	views	ALL	NULL	NULL	NULL	NULL	NULL	Open_frm_only; Scanned all databases
set global init_connect="drop table if exists t1;drop table if exists t1;\
drop table if exists t1;drop table if exists t1;\
drop table if exists t1;drop table if exists t1;\
drop table if exists t1;drop table if exists t1;\
drop table if exists t1;drop table if exists t1;\
drop table if exists t1;drop table if exists t1;\
drop table if exists t1;drop table if exists t1;\
drop table if exists t1;drop table if exists t1;\
drop table if exists t1;drop table if exists t1;\
drop table if exists t1;drop table if exists t1;\
drop table if exists t1;drop table if exists t1;\
drop table if exists t1;drop table if exists t1;\
drop table if exists t1;drop table if exists t1;\
drop table if exists t1;drop table if exists t1;\
drop table if exists t1;drop table if exists t1;\
drop table if exists t1;drop table if exists t1;\
drop table if exists t1;drop table if exists t1;\
drop table if exists t1;drop table if exists t1;\
drop table if exists t1;drop table if exists t1;\
drop table if exists t1;drop table if exists t1;\
drop table if exists t1;drop table if exists t1;";
select * from information_schema.global_variables where variable_name='init_connect';
VARIABLE_NAME	VARIABLE_VALUE
INIT_CONNECT	drop table if exists t1;drop table if exists t1;
drop table if exists t1;drop table if exists t1;
drop table if exists t1;drop table if exists t1;
drop table if exists t1;drop table if exists t1;
drop table if exists t1;drop table if exists t1;
drop table if exists t1;drop table if exists t1;
drop table if exists t1;drop table if exists t1;
drop table if exists t1;drop table if exists t1;
drop table if exists t1;drop table if exists t1;
drop table if exists t1;drop table if exists t1;
drop table if exists t1;drop table if exists t1;
drop table if exists t1;drop table if exists t1;
drop table if exists t1;drop table if exists t1;
drop table if exists t1;drop table if exists t1;
drop table if exists t1;drop table if exists t1;
drop table if exists t1;drop table if exists t1;
drop table if exists t1;drop table if exists t1;
drop table if exists t1;drop table if exists t1;
drop table if exists t1;drop table if exists t1;
drop table if exists t1;drop table if exists t1;
drop table if exists t1;drop table if exists
Warnings:
Warning	1265	Data truncated for column 'VARIABLE_VALUE' at row 1
set global init_connect="";
create table t0 select * from information_schema.global_status where VARIABLE_NAME='COM_SELECT';
SELECT 1;
1
1
select a.VARIABLE_VALUE - b.VARIABLE_VALUE from t0 b, information_schema.global_status a
where a.VARIABLE_NAME = b.VARIABLE_NAME;
a.VARIABLE_VALUE - b.VARIABLE_VALUE
2
drop table t0;
CREATE TABLE t1(a INT) KEY_BLOCK_SIZE=1;
SELECT CREATE_OPTIONS FROM INFORMATION_SCHEMA.TABLES WHERE TABLE_NAME='t1';
CREATE_OPTIONS
KEY_BLOCK_SIZE=1
DROP TABLE t1;
SET TIMESTAMP=@@TIMESTAMP + 10000000;
SELECT 'OK' AS TEST_RESULT FROM INFORMATION_SCHEMA.PROCESSLIST WHERE time < 0;
TEST_RESULT
OK
SET TIMESTAMP=DEFAULT;
<<<<<<< HEAD
End of 5.1 tests.
create table information_schema.t1 (f1 INT);
ERROR 42000: Access denied for user 'root'@'localhost' to database 'information_schema'
drop table information_schema.t1;
ERROR 42000: Access denied for user 'root'@'localhost' to database 'information_schema'
drop temporary table if exists information_schema.t1;
ERROR 42000: Access denied for user 'root'@'localhost' to database 'information_schema'
create temporary table information_schema.t1 (f1 INT);
ERROR 42000: Access denied for user 'root'@'localhost' to database 'information_schema'
drop view information_schema.v1;
ERROR 42000: Access denied for user 'root'@'localhost' to database 'information_schema'
create view information_schema.v1;
ERROR 42000: Access denied for user 'root'@'localhost' to database 'information_schema'
create trigger mysql.trg1 after insert on information_schema.t1 for each row set @a=1;
ERROR 42000: Access denied for user 'root'@'localhost' to database 'information_schema'
create table t1 select * from information_schema.t1;
ERROR 42S02: Unknown table 't1' in information_schema
CREATE TABLE t1(f1 char(100));
REPAIR TABLE t1, information_schema.tables;
ERROR 42000: Access denied for user 'root'@'localhost' to database 'information_schema'
CHECKSUM TABLE t1, information_schema.tables;
Table	Checksum
test.t1	0
information_schema.tables	0
ANALYZE TABLE t1, information_schema.tables;
ERROR 42000: Access denied for user 'root'@'localhost' to database 'information_schema'
CHECK TABLE t1, information_schema.tables;
Table	Op	Msg_type	Msg_text
test.t1	check	status	OK
information_schema.tables	check	note	The storage engine for the table doesn't support check
OPTIMIZE TABLE t1, information_schema.tables;
ERROR 42000: Access denied for user 'root'@'localhost' to database 'information_schema'
RENAME TABLE v1 to v2, information_schema.tables to t2;
ERROR 42000: Access denied for user 'root'@'localhost' to database 'information_schema'
DROP TABLE t1, information_schema.tables;
ERROR 42000: Access denied for user 'root'@'localhost' to database 'information_schema'
LOCK TABLES t1 READ, information_schema.tables READ;
ERROR 42000: Access denied for user 'root'@'localhost' to database 'information_schema'
DROP TABLE t1;
EXPLAIN SELECT * FROM INFORMATION_SCHEMA.KEY_COLUMN_USAGE;
id	select_type	table	type	possible_keys	key	key_len	ref	rows	Extra
1	SIMPLE	KEY_COLUMN_USAGE	ALL	NULL	NULL	NULL	NULL	NULL	Open_full_table; Scanned all databases
EXPLAIN SELECT * FROM INFORMATION_SCHEMA.PARTITIONS WHERE TABLE_NAME='t1';
id	select_type	table	type	possible_keys	key	key_len	ref	rows	Extra
1	SIMPLE	PARTITIONS	ALL	NULL	TABLE_NAME	NULL	NULL	NULL	Using where; Open_full_table; Scanned 1 database
EXPLAIN SELECT * FROM INFORMATION_SCHEMA.REFERENTIAL_CONSTRAINTS
WHERE CONSTRAINT_SCHEMA='test';
id	select_type	table	type	possible_keys	key	key_len	ref	rows	Extra
1	SIMPLE	REFERENTIAL_CONSTRAINTS	ALL	NULL	CONSTRAINT_SCHEMA	NULL	NULL	NULL	Using where; Open_full_table; Scanned 1 database
EXPLAIN SELECT * FROM INFORMATION_SCHEMA.TABLE_CONSTRAINTS
WHERE TABLE_NAME='t1' and TABLE_SCHEMA='test';
id	select_type	table	type	possible_keys	key	key_len	ref	rows	Extra
1	SIMPLE	TABLE_CONSTRAINTS	ALL	NULL	TABLE_SCHEMA,TABLE_NAME	NULL	NULL	NULL	Using where; Open_full_table; Scanned 0 databases
EXPLAIN SELECT * FROM INFORMATION_SCHEMA.TRIGGERS
WHERE EVENT_OBJECT_SCHEMA='test';
id	select_type	table	type	possible_keys	key	key_len	ref	rows	Extra
1	SIMPLE	TRIGGERS	ALL	NULL	EVENT_OBJECT_SCHEMA	NULL	NULL	NULL	Using where; Open_frm_only; Scanned 1 database
SELECT *
FROM INFORMATION_SCHEMA.KEY_COLUMN_USAGE 
LEFT JOIN INFORMATION_SCHEMA.COLUMNS 
USING (TABLE_SCHEMA, TABLE_NAME, COLUMN_NAME) 
WHERE COLUMNS.TABLE_SCHEMA = 'test' 
AND COLUMNS.TABLE_NAME = 't1';
TABLE_SCHEMA	TABLE_NAME	COLUMN_NAME	CONSTRAINT_CATALOG	CONSTRAINT_SCHEMA	CONSTRAINT_NAME	TABLE_CATALOG	ORDINAL_POSITION	POSITION_IN_UNIQUE_CONSTRAINT	REFERENCED_TABLE_SCHEMA	REFERENCED_TABLE_NAME	REFERENCED_COLUMN_NAME	TABLE_CATALOG	ORDINAL_POSITION	COLUMN_DEFAULT	IS_NULLABLE	DATA_TYPE	CHARACTER_MAXIMUM_LENGTH	CHARACTER_OCTET_LENGTH	NUMERIC_PRECISION	NUMERIC_SCALE	CHARACTER_SET_NAME	COLLATION_NAME	COLUMN_TYPE	COLUMN_KEY	EXTRA	PRIVILEGES	COLUMN_COMMENT
=======
#
# Bug #50276: Security flaw in INFORMATION_SCHEMA.TABLES
#
CREATE DATABASE db1;
USE db1;
CREATE TABLE t1 (id INT);
CREATE USER nonpriv;
USE test;
# connected as nonpriv
# Should return 0
SELECT COUNT(*) FROM INFORMATION_SCHEMA.TABLES WHERE TABLE_NAME='t1';
COUNT(*)
0
USE INFORMATION_SCHEMA;
# Should return 0
SELECT COUNT(*) FROM TABLES WHERE TABLE_NAME='t1';
COUNT(*)
0
# connected as root
DROP USER nonpriv;
DROP TABLE db1.t1;
DROP DATABASE db1;
End of 5.1 tests.
>>>>>>> 7a8b14ef
<|MERGE_RESOLUTION|>--- conflicted
+++ resolved
@@ -1659,7 +1659,28 @@
 TEST_RESULT
 OK
 SET TIMESTAMP=DEFAULT;
-<<<<<<< HEAD
+#
+# Bug #50276: Security flaw in INFORMATION_SCHEMA.TABLES
+#
+CREATE DATABASE db1;
+USE db1;
+CREATE TABLE t1 (id INT);
+CREATE USER nonpriv;
+USE test;
+# connected as nonpriv
+# Should return 0
+SELECT COUNT(*) FROM INFORMATION_SCHEMA.TABLES WHERE TABLE_NAME='t1';
+COUNT(*)
+0
+USE INFORMATION_SCHEMA;
+# Should return 0
+SELECT COUNT(*) FROM TABLES WHERE TABLE_NAME='t1';
+COUNT(*)
+0
+# connected as root
+DROP USER nonpriv;
+DROP TABLE db1.t1;
+DROP DATABASE db1;
 End of 5.1 tests.
 create table information_schema.t1 (f1 INT);
 ERROR 42000: Access denied for user 'root'@'localhost' to database 'information_schema'
@@ -1723,29 +1744,4 @@
 USING (TABLE_SCHEMA, TABLE_NAME, COLUMN_NAME) 
 WHERE COLUMNS.TABLE_SCHEMA = 'test' 
 AND COLUMNS.TABLE_NAME = 't1';
-TABLE_SCHEMA	TABLE_NAME	COLUMN_NAME	CONSTRAINT_CATALOG	CONSTRAINT_SCHEMA	CONSTRAINT_NAME	TABLE_CATALOG	ORDINAL_POSITION	POSITION_IN_UNIQUE_CONSTRAINT	REFERENCED_TABLE_SCHEMA	REFERENCED_TABLE_NAME	REFERENCED_COLUMN_NAME	TABLE_CATALOG	ORDINAL_POSITION	COLUMN_DEFAULT	IS_NULLABLE	DATA_TYPE	CHARACTER_MAXIMUM_LENGTH	CHARACTER_OCTET_LENGTH	NUMERIC_PRECISION	NUMERIC_SCALE	CHARACTER_SET_NAME	COLLATION_NAME	COLUMN_TYPE	COLUMN_KEY	EXTRA	PRIVILEGES	COLUMN_COMMENT
-=======
-#
-# Bug #50276: Security flaw in INFORMATION_SCHEMA.TABLES
-#
-CREATE DATABASE db1;
-USE db1;
-CREATE TABLE t1 (id INT);
-CREATE USER nonpriv;
-USE test;
-# connected as nonpriv
-# Should return 0
-SELECT COUNT(*) FROM INFORMATION_SCHEMA.TABLES WHERE TABLE_NAME='t1';
-COUNT(*)
-0
-USE INFORMATION_SCHEMA;
-# Should return 0
-SELECT COUNT(*) FROM TABLES WHERE TABLE_NAME='t1';
-COUNT(*)
-0
-# connected as root
-DROP USER nonpriv;
-DROP TABLE db1.t1;
-DROP DATABASE db1;
-End of 5.1 tests.
->>>>>>> 7a8b14ef
+TABLE_SCHEMA	TABLE_NAME	COLUMN_NAME	CONSTRAINT_CATALOG	CONSTRAINT_SCHEMA	CONSTRAINT_NAME	TABLE_CATALOG	ORDINAL_POSITION	POSITION_IN_UNIQUE_CONSTRAINT	REFERENCED_TABLE_SCHEMA	REFERENCED_TABLE_NAME	REFERENCED_COLUMN_NAME	TABLE_CATALOG	ORDINAL_POSITION	COLUMN_DEFAULT	IS_NULLABLE	DATA_TYPE	CHARACTER_MAXIMUM_LENGTH	CHARACTER_OCTET_LENGTH	NUMERIC_PRECISION	NUMERIC_SCALE	CHARACTER_SET_NAME	COLLATION_NAME	COLUMN_TYPE	COLUMN_KEY	EXTRA	PRIVILEGES	COLUMN_COMMENT
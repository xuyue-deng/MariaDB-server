drop table if exists t1;
select floor(5.5),floor(-5.5);
floor(5.5)	floor(-5.5)
5	-6
explain extended select floor(5.5),floor(-5.5);
id	select_type	table	type	possible_keys	key	key_len	ref	rows	filtered	Extra
1	SIMPLE	NULL	NULL	NULL	NULL	NULL	NULL	NULL	NULL	No tables used
Warnings:
Note	1003	select floor(5.5) AS `floor(5.5)`,floor(-5.5) AS `floor(-5.5)`
select ceiling(5.5),ceiling(-5.5);
ceiling(5.5)	ceiling(-5.5)
6	-5
explain extended select ceiling(5.5),ceiling(-5.5);
id	select_type	table	type	possible_keys	key	key_len	ref	rows	filtered	Extra
1	SIMPLE	NULL	NULL	NULL	NULL	NULL	NULL	NULL	NULL	No tables used
Warnings:
Note	1003	select ceiling(5.5) AS `ceiling(5.5)`,ceiling(-5.5) AS `ceiling(-5.5)`
select truncate(52.64,1),truncate(52.64,2),truncate(52.64,-1),truncate(52.64,-2), truncate(-52.64,1),truncate(-52.64,-1);
truncate(52.64,1)	truncate(52.64,2)	truncate(52.64,-1)	truncate(52.64,-2)	truncate(-52.64,1)	truncate(-52.64,-1)
52.6	52.64	50	0	-52.6	-50
explain extended select truncate(52.64,1),truncate(52.64,2),truncate(52.64,-1),truncate(52.64,-2), truncate(-52.64,1),truncate(-52.64,-1);
id	select_type	table	type	possible_keys	key	key_len	ref	rows	filtered	Extra
1	SIMPLE	NULL	NULL	NULL	NULL	NULL	NULL	NULL	NULL	No tables used
Warnings:
Note	1003	select truncate(52.64,1) AS `truncate(52.64,1)`,truncate(52.64,2) AS `truncate(52.64,2)`,truncate(52.64,-1) AS `truncate(52.64,-1)`,truncate(52.64,-2) AS `truncate(52.64,-2)`,truncate(-52.64,1) AS `truncate(-52.64,1)`,truncate(-52.64,-1) AS `truncate(-52.64,-1)`
select round(5.5),round(-5.5);
round(5.5)	round(-5.5)
6	-6
explain extended select round(5.5),round(-5.5);
id	select_type	table	type	possible_keys	key	key_len	ref	rows	filtered	Extra
1	SIMPLE	NULL	NULL	NULL	NULL	NULL	NULL	NULL	NULL	No tables used
Warnings:
Note	1003	select round(5.5,0) AS `round(5.5)`,round(-5.5,0) AS `round(-5.5)`
select round(5.64,1),round(5.64,2),round(5.64,-1),round(5.64,-2);
round(5.64,1)	round(5.64,2)	round(5.64,-1)	round(5.64,-2)
5.6	5.64	10	0
select abs(-10), sign(-5), sign(5), sign(0);
abs(-10)	sign(-5)	sign(5)	sign(0)
10	-1	1	0
explain extended select abs(-10), sign(-5), sign(5), sign(0);
id	select_type	table	type	possible_keys	key	key_len	ref	rows	filtered	Extra
1	SIMPLE	NULL	NULL	NULL	NULL	NULL	NULL	NULL	NULL	No tables used
Warnings:
Note	1003	select abs(-10) AS `abs(-10)`,sign(-5) AS `sign(-5)`,sign(5) AS `sign(5)`,sign(0) AS `sign(0)`
select log(exp(10)),exp(log(sqrt(10))*2),log(-1),log(NULL),log(1,1),log(3,9),log(-1,2),log(NULL,2);
log(exp(10))	exp(log(sqrt(10))*2)	log(-1)	log(NULL)	log(1,1)	log(3,9)	log(-1,2)	log(NULL,2)
10	10.000000000000002	NULL	NULL	NULL	2	NULL	NULL
Warnings:
Warning	1365	Division by 0
Warning	1365	Division by 0
Warning	1365	Division by 0
explain extended select log(exp(10)),exp(log(sqrt(10))*2),log(-1),log(NULL),log(1,1),log(3,9),log(-1,2),log(NULL,2);
id	select_type	table	type	possible_keys	key	key_len	ref	rows	filtered	Extra
1	SIMPLE	NULL	NULL	NULL	NULL	NULL	NULL	NULL	NULL	No tables used
Warnings:
Note	1003	select log(exp(10)) AS `log(exp(10))`,exp(log(sqrt(10)) * 2) AS `exp(log(sqrt(10))*2)`,log(-1) AS `log(-1)`,log(NULL) AS `log(NULL)`,log(1,1) AS `log(1,1)`,log(3,9) AS `log(3,9)`,log(-1,2) AS `log(-1,2)`,log(NULL,2) AS `log(NULL,2)`
select ln(exp(10)),exp(ln(sqrt(10))*2),ln(-1),ln(0),ln(NULL);
ln(exp(10))	exp(ln(sqrt(10))*2)	ln(-1)	ln(0)	ln(NULL)
10	10.000000000000002	NULL	NULL	NULL
Warnings:
Warning	1365	Division by 0
Warning	1365	Division by 0
explain extended select ln(exp(10)),exp(ln(sqrt(10))*2),ln(-1),ln(0),ln(NULL);
id	select_type	table	type	possible_keys	key	key_len	ref	rows	filtered	Extra
1	SIMPLE	NULL	NULL	NULL	NULL	NULL	NULL	NULL	NULL	No tables used
Warnings:
Note	1003	select ln(exp(10)) AS `ln(exp(10))`,exp(ln(sqrt(10)) * 2) AS `exp(ln(sqrt(10))*2)`,ln(-1) AS `ln(-1)`,ln(0) AS `ln(0)`,ln(NULL) AS `ln(NULL)`
select log2(8),log2(15),log2(-2),log2(0),log2(NULL);
log2(8)	log2(15)	log2(-2)	log2(0)	log2(NULL)
3	3.9068905956085187	NULL	NULL	NULL
Warnings:
Warning	1365	Division by 0
Warning	1365	Division by 0
explain extended select log2(8),log2(15),log2(-2),log2(0),log2(NULL);
id	select_type	table	type	possible_keys	key	key_len	ref	rows	filtered	Extra
1	SIMPLE	NULL	NULL	NULL	NULL	NULL	NULL	NULL	NULL	No tables used
Warnings:
Note	1003	select log2(8) AS `log2(8)`,log2(15) AS `log2(15)`,log2(-2) AS `log2(-2)`,log2(0) AS `log2(0)`,log2(NULL) AS `log2(NULL)`
select log10(100),log10(18),log10(-4),log10(0),log10(NULL);
log10(100)	log10(18)	log10(-4)	log10(0)	log10(NULL)
2	1.255272505103306	NULL	NULL	NULL
Warnings:
Warning	1365	Division by 0
Warning	1365	Division by 0
explain extended select log10(100),log10(18),log10(-4),log10(0),log10(NULL);
id	select_type	table	type	possible_keys	key	key_len	ref	rows	filtered	Extra
1	SIMPLE	NULL	NULL	NULL	NULL	NULL	NULL	NULL	NULL	No tables used
Warnings:
Note	1003	select log10(100) AS `log10(100)`,log10(18) AS `log10(18)`,log10(-4) AS `log10(-4)`,log10(0) AS `log10(0)`,log10(NULL) AS `log10(NULL)`
select pow(10,log10(10)),power(2,4);
pow(10,log10(10))	power(2,4)
10	16
explain extended select pow(10,log10(10)),power(2,4);
id	select_type	table	type	possible_keys	key	key_len	ref	rows	filtered	Extra
1	SIMPLE	NULL	NULL	NULL	NULL	NULL	NULL	NULL	NULL	No tables used
Warnings:
Note	1003	select pow(10,log10(10)) AS `pow(10,log10(10))`,pow(2,4) AS `power(2,4)`
set @@rand_seed1=10000000,@@rand_seed2=1000000;
select rand(999999),rand();
rand(999999)	rand()
0.014231365187309091	0.028870999839968048
explain extended select rand(999999),rand();
id	select_type	table	type	possible_keys	key	key_len	ref	rows	filtered	Extra
1	SIMPLE	NULL	NULL	NULL	NULL	NULL	NULL	NULL	NULL	No tables used
Warnings:
Note	1003	select rand(999999) AS `rand(999999)`,rand() AS `rand()`
select pi(),format(sin(pi()/2),6),format(cos(pi()/2),6),format(abs(tan(pi())),6),format(cot(1),6),format(asin(1),6),format(acos(0),6),format(atan(1),6);
pi()	format(sin(pi()/2),6)	format(cos(pi()/2),6)	format(abs(tan(pi())),6)	format(cot(1),6)	format(asin(1),6)	format(acos(0),6)	format(atan(1),6)
3.141593	1.000000	0.000000	0.000000	0.642093	1.570796	1.570796	0.785398
explain extended select pi(),format(sin(pi()/2),6),format(cos(pi()/2),6),format(abs(tan(pi())),6),format(cot(1),6),format(asin(1),6),format(acos(0),6),format(atan(1),6);
id	select_type	table	type	possible_keys	key	key_len	ref	rows	filtered	Extra
1	SIMPLE	NULL	NULL	NULL	NULL	NULL	NULL	NULL	NULL	No tables used
Warnings:
Note	1003	select pi() AS `pi()`,format(sin(pi() / 2),6) AS `format(sin(pi()/2),6)`,format(cos(pi() / 2),6) AS `format(cos(pi()/2),6)`,format(abs(tan(pi())),6) AS `format(abs(tan(pi())),6)`,format(cot(1),6) AS `format(cot(1),6)`,format(asin(1),6) AS `format(asin(1),6)`,format(acos(0),6) AS `format(acos(0),6)`,format(atan(1),6) AS `format(atan(1),6)`
select degrees(pi()),radians(360);
degrees(pi())	radians(360)
180	6.283185307179586
select format(atan(-2, 2), 6);
format(atan(-2, 2), 6)
-0.785398
select format(atan(pi(), 0), 6);
format(atan(pi(), 0), 6)
1.570796
select format(atan2(-2, 2), 6);
format(atan2(-2, 2), 6)
-0.785398
select format(atan2(pi(), 0), 6);
format(atan2(pi(), 0), 6)
1.570796
SELECT ACOS(1.0);
ACOS(1.0)
0
SELECT ASIN(1.0);
ASIN(1.0)
1.5707963267948966
SELECT ACOS(0.2*5.0);
ACOS(0.2*5.0)
0
SELECT ACOS(0.5*2.0);
ACOS(0.5*2.0)
0
SELECT ASIN(0.8+0.2);
ASIN(0.8+0.2)
1.5707963267948966
SELECT ASIN(1.2-0.2);
ASIN(1.2-0.2)
1.5707963267948966
select format(4.55, 1), format(4.551, 1);
format(4.55, 1)	format(4.551, 1)
4.6	4.6
explain extended select degrees(pi()),radians(360);
id	select_type	table	type	possible_keys	key	key_len	ref	rows	filtered	Extra
1	SIMPLE	NULL	NULL	NULL	NULL	NULL	NULL	NULL	NULL	No tables used
Warnings:
Note	1003	select degrees(pi()) AS `degrees(pi())`,radians(360) AS `radians(360)`
select rand(rand);
ERROR 42S22: Unknown column 'rand' in 'field list'
create table t1 (col1 int, col2 decimal(60,30));
insert into t1 values(1,1234567890.12345);
select format(col2,7) from t1;
format(col2,7)
1,234,567,890.1234500
select format(col2,8) from t1;
format(col2,8)
1,234,567,890.12345000
insert into t1 values(7,1234567890123456.12345);
select format(col2,6) from t1 where col1=7;
format(col2,6)
1,234,567,890,123,456.123450
drop table t1;
select ceil(0.09);
ceil(0.09)
1
select ceil(0.000000000000000009);
ceil(0.000000000000000009)
1
create table t1 select round(1, 6);
show create table t1;
Table	Create Table
t1	CREATE TABLE `t1` (
  `round(1, 6)` int(1) NOT NULL
) ENGINE=MyISAM DEFAULT CHARSET=latin1
select * from t1;
round(1, 6)
1
drop table t1;
select abs(-2) * -2;
abs(-2) * -2
-4
CREATE TABLE t1 (a INT);
INSERT INTO t1 VALUES (1),(1),(1),(2);
SELECT CAST(RAND(2) * 1000 AS UNSIGNED), CAST(RAND(a) * 1000 AS UNSIGNED) 
FROM t1;
CAST(RAND(2) * 1000 AS UNSIGNED)	CAST(RAND(a) * 1000 AS UNSIGNED)
656	405
122	405
645	405
858	656
SELECT CAST(RAND(2) * 1000 AS UNSIGNED), CAST(RAND(a) * 1000 AS UNSIGNED) 
FROM t1 WHERE a = 1;
CAST(RAND(2) * 1000 AS UNSIGNED)	CAST(RAND(a) * 1000 AS UNSIGNED)
656	405
122	405
645	405
INSERT INTO t1 VALUES (3);
SELECT CAST(RAND(2) * 1000 AS UNSIGNED), CAST(RAND(a) * 1000 AS UNSIGNED) 
FROM t1;
CAST(RAND(2) * 1000 AS UNSIGNED)	CAST(RAND(a) * 1000 AS UNSIGNED)
656	405
122	405
645	405
858	656
354	906
SELECT CAST(RAND(2) * 1000 AS UNSIGNED), CAST(RAND(a) * 1000 AS UNSIGNED) 
FROM t1 WHERE a = 1;
CAST(RAND(2) * 1000 AS UNSIGNED)	CAST(RAND(a) * 1000 AS UNSIGNED)
656	405
122	405
645	405
PREPARE stmt FROM 
"SELECT CAST(RAND(2) * 1000 AS UNSIGNED), CAST(RAND(?) * 1000 AS UNSIGNED)
    FROM t1 WHERE a = 1";
set @var=2;
EXECUTE stmt USING @var;
CAST(RAND(2) * 1000 AS UNSIGNED)	CAST(RAND(?) * 1000 AS UNSIGNED)
656	656
122	122
645	645
DROP TABLE t1;
set sql_mode="";
create table t1 (a varchar(90), ts datetime not null, index (a)) engine=innodb default charset=utf8;
set sql_mode=default;
insert into t1 values ('http://www.foo.com/', now());
select a from t1 where a='http://www.foo.com/' order by abs(timediff(ts, 0));
a
http://www.foo.com/
drop table t1;
set sql_mode='traditional';
select ln(-1);
ln(-1)
NULL
Warnings:
Warning	1365	Division by 0
select log10(-1);
log10(-1)
NULL
Warnings:
Warning	1365	Division by 0
select log2(-1);
log2(-1)
NULL
Warnings:
Warning	1365	Division by 0
select log(2,-1);
log(2,-1)
NULL
Warnings:
Warning	1365	Division by 0
select log(-2,1);
log(-2,1)
NULL
Warnings:
Warning	1365	Division by 0
set sql_mode='';
select round(111,-10);
round(111,-10)
0
select round(-5000111000111000155,-1);
round(-5000111000111000155,-1)
-5000111000111000160
select round(15000111000111000155,-1);
round(15000111000111000155,-1)
15000111000111000160
select truncate(-5000111000111000155,-1);
truncate(-5000111000111000155,-1)
-5000111000111000150
select truncate(15000111000111000155,-1);
truncate(15000111000111000155,-1)
15000111000111000150
set names utf8;
create table t1
(f1 varchar(32) not null,
f2 smallint(5) unsigned not null,
f3 int(10) unsigned not null default '0')
engine=myisam default charset=utf8;
insert into t1 values ('zombie',0,0),('gold',1,10000),('silver',2,10000);
create table t2
(f1 int(10) unsigned not null,
f2 int(10) unsigned not null,
f3 smallint(5) unsigned not null)
engine=myisam default charset=utf8;
insert into t2 values (16777216,16787215,1),(33554432,33564431,2);
select format(t2.f2-t2.f1+1,0) from t1,t2
where t1.f2 = t2.f3 order by t1.f1;
format(t2.f2-t2.f1+1,0)
10,000
10,000
drop table t1, t2;
set names default;
select cast(-2 as unsigned), 18446744073709551614, -2;
cast(-2 as unsigned)	18446744073709551614	-2
18446744073709551614	18446744073709551614	-2
Warnings:
Note	1105	Cast to unsigned converted negative integer to it's positive complement
select abs(cast(-2 as unsigned)), abs(18446744073709551614), abs(-2);
abs(cast(-2 as unsigned))	abs(18446744073709551614)	abs(-2)
18446744073709551614	18446744073709551614	2
Warnings:
Note	1105	Cast to unsigned converted negative integer to it's positive complement
select ceiling(cast(-2 as unsigned)), ceiling(18446744073709551614), ceiling(-2);
ceiling(cast(-2 as unsigned))	ceiling(18446744073709551614)	ceiling(-2)
18446744073709551614	18446744073709551614	-2
Warnings:
Note	1105	Cast to unsigned converted negative integer to it's positive complement
select floor(cast(-2 as unsigned)), floor(18446744073709551614), floor(-2);
floor(cast(-2 as unsigned))	floor(18446744073709551614)	floor(-2)
18446744073709551614	18446744073709551614	-2
Warnings:
Note	1105	Cast to unsigned converted negative integer to it's positive complement
select format(cast(-2 as unsigned), 2), format(18446744073709551614, 2), format(-2, 2);
format(cast(-2 as unsigned), 2)	format(18446744073709551614, 2)	format(-2, 2)
18,446,744,073,709,551,614.00	18,446,744,073,709,551,614.00	-2.00
Warnings:
Note	1105	Cast to unsigned converted negative integer to it's positive complement
select sqrt(cast(-2 as unsigned)), sqrt(18446744073709551614), sqrt(-2);
sqrt(cast(-2 as unsigned))	sqrt(18446744073709551614)	sqrt(-2)
4294967296	4294967296	NULL
Warnings:
Note	1105	Cast to unsigned converted negative integer to it's positive complement
select round(cast(-2 as unsigned), 1), round(18446744073709551614, 1), round(-2, 1);
round(cast(-2 as unsigned), 1)	round(18446744073709551614, 1)	round(-2, 1)
18446744073709551614	18446744073709551614	-2
Warnings:
Note	1105	Cast to unsigned converted negative integer to it's positive complement
select round(4, cast(-2 as unsigned)), round(4, 18446744073709551614), round(4, -2);
round(4, cast(-2 as unsigned))	round(4, 18446744073709551614)	round(4, -2)
4	4	0
Warnings:
Note	1105	Cast to unsigned converted negative integer to it's positive complement
Note	1105	Cast to unsigned converted negative integer to it's positive complement
select truncate(cast(-2 as unsigned), 1), truncate(18446744073709551614, 1), truncate(-2, 1);
truncate(cast(-2 as unsigned), 1)	truncate(18446744073709551614, 1)	truncate(-2, 1)
18446744073709551614	18446744073709551614	-2
Warnings:
Note	1105	Cast to unsigned converted negative integer to it's positive complement
select truncate(4, cast(-2 as unsigned)), truncate(4, 18446744073709551614), truncate(4, -2);
truncate(4, cast(-2 as unsigned))	truncate(4, 18446744073709551614)	truncate(4, -2)
4	4	0
Warnings:
Note	1105	Cast to unsigned converted negative integer to it's positive complement
Note	1105	Cast to unsigned converted negative integer to it's positive complement
select round(10000000000000000000, -19), truncate(10000000000000000000, -19);
round(10000000000000000000, -19)	truncate(10000000000000000000, -19)
10000000000000000000	10000000000000000000
select round(1e0, -309), truncate(1e0, -309);
round(1e0, -309)	truncate(1e0, -309)
0	0
select round(1e1,308), truncate(1e1, 308);
round(1e1,308)	truncate(1e1, 308)
10	10
select round(1e1, 2147483648), truncate(1e1, 2147483648);
round(1e1, 2147483648)	truncate(1e1, 2147483648)
10	10
select round(1.1e1, 4294967295), truncate(1.1e1, 4294967295);
round(1.1e1, 4294967295)	truncate(1.1e1, 4294967295)
11	11
select round(1.12e1, 4294967296), truncate(1.12e1, 4294967296);
round(1.12e1, 4294967296)	truncate(1.12e1, 4294967296)
11.2	11.2
select round(1.5, 2147483640), truncate(1.5, 2147483640);
round(1.5, 2147483640)	truncate(1.5, 2147483640)
1.50000000000000000000000000000000000000	1.50000000000000000000000000000000000000
select round(1.5, -2147483649), round(1.5, 2147483648);
round(1.5, -2147483649)	round(1.5, 2147483648)
0	1.50000000000000000000000000000000000000
select truncate(1.5, -2147483649), truncate(1.5, 2147483648);
truncate(1.5, -2147483649)	truncate(1.5, 2147483648)
0	1.50000000000000000000000000000000000000
select round(1.5, -4294967296), round(1.5, 4294967296);
round(1.5, -4294967296)	round(1.5, 4294967296)
0	1.50000000000000000000000000000000000000
select truncate(1.5, -4294967296), truncate(1.5, 4294967296);
truncate(1.5, -4294967296)	truncate(1.5, 4294967296)
0	1.50000000000000000000000000000000000000
select round(1.5, -9223372036854775808), round(1.5, 9223372036854775808);
round(1.5, -9223372036854775808)	round(1.5, 9223372036854775808)
0	1.50000000000000000000000000000000000000
select truncate(1.5, -9223372036854775808), truncate(1.5, 9223372036854775808);
truncate(1.5, -9223372036854775808)	truncate(1.5, 9223372036854775808)
0	1.50000000000000000000000000000000000000
select round(1.5, 18446744073709551615), truncate(1.5, 18446744073709551615);
round(1.5, 18446744073709551615)	truncate(1.5, 18446744073709551615)
1.50000000000000000000000000000000000000	1.50000000000000000000000000000000000000
select round(18446744073709551614, -1), truncate(18446744073709551614, -1);
round(18446744073709551614, -1)	truncate(18446744073709551614, -1)
18446744073709551610	18446744073709551610
select round(4, -4294967200), truncate(4, -4294967200);
round(4, -4294967200)	truncate(4, -4294967200)
0	0
select mod(cast(-2 as unsigned), 3), mod(18446744073709551614, 3), mod(-2, 3);
mod(cast(-2 as unsigned), 3)	mod(18446744073709551614, 3)	mod(-2, 3)
2	2	-2
Warnings:
Note	1105	Cast to unsigned converted negative integer to it's positive complement
select mod(5, cast(-2 as unsigned)), mod(5, 18446744073709551614), mod(5, -2);
mod(5, cast(-2 as unsigned))	mod(5, 18446744073709551614)	mod(5, -2)
5	5	1
Warnings:
Note	1105	Cast to unsigned converted negative integer to it's positive complement
select pow(cast(-2 as unsigned), 5), pow(18446744073709551614, 5), pow(-2, 5);
pow(cast(-2 as unsigned), 5)	pow(18446744073709551614, 5)	pow(-2, 5)
2.13598703592091e96	2.13598703592091e96	-32
Warnings:
Note	1105	Cast to unsigned converted negative integer to it's positive complement
CREATE TABLE t1 (a timestamp, b varchar(20), c bit(1));
INSERT INTO t1 VALUES('1998-09-23', 'str1', 1), ('2003-03-25', 'str2', 0);
SELECT a DIV 900 y FROM t1 GROUP BY y;
y
22201025555
22255916666
SELECT DISTINCT a DIV 900 y FROM t1;
y
22201025555
22255916666
SELECT b DIV 900 y FROM t1 GROUP BY y;
y
0
Warnings:
Warning	1918	Encountered illegal value '' when converting to DECIMAL
Warning	1292	Truncated incorrect DECIMAL value: 'str1'
Warning	1918	Encountered illegal value '' when converting to DECIMAL
Warning	1292	Truncated incorrect DECIMAL value: 'str2'
SELECT c DIV 900 y FROM t1 GROUP BY y;
y
0
DROP TABLE t1;
CREATE TABLE t1(a LONGBLOB);
INSERT INTO t1 VALUES('1'),('2'),('3');
SELECT DISTINCT (a DIV 254576881) FROM t1;
(a DIV 254576881)
0
SELECT (a DIV 254576881) FROM t1 UNION ALL 
SELECT (a DIV 254576881) FROM t1;
(a DIV 254576881)
0
0
0
0
0
0
DROP TABLE t1;
CREATE TABLE t1(a SET('a','b','c'));
INSERT INTO t1 VALUES ('a');
SELECT a DIV 2 FROM t1 UNION SELECT a DIV 2 FROM t1;
a DIV 2
0
DROP TABLE t1;
CREATE TABLE t1 (a DOUBLE);
INSERT INTO t1 VALUES (-1.1), (1.1),
(-1.5), (1.5),
(-1.9), (1.9),
(-2.1), (2.1),
(-2.5), (2.5),
(-2.9), (2.9),
# Check numbers with absolute values > 2^53 - 1 
# (see comments for MAX_EXACT_INTEGER)
(-1e16 - 0.5), (1e16 + 0.5),
(-1e16 - 1.5), (1e16 + 1.5);
SELECT a, ROUND(a) FROM t1;
a	ROUND(a)
-1.1	-1
1.1	1
-1.5	-2
1.5	2
-1.9	-2
1.9	2
-2.1	-2
2.1	2
-2.5	-2
2.5	2
-2.9	-3
2.9	3
-1e16	-10000000000000000
1e16	10000000000000000
-1.0000000000000002e16	-10000000000000002
1.0000000000000002e16	10000000000000002
DROP TABLE t1;
CREATE TABLE t1(f1 LONGTEXT) engine=myisam;
INSERT INTO t1 VALUES ('a');
SELECT 1 FROM (SELECT ROUND(f1) AS a FROM t1) AS s WHERE a LIKE 'a';
1
Warnings:
Warning	1292	Truncated incorrect DOUBLE value: 'a'
SELECT 1 FROM (SELECT ROUND(f1, f1) AS a FROM t1) AS s WHERE a LIKE 'a';
1
Warnings:
Warning	1292	Truncated incorrect DOUBLE value: 'a'
Warning	1292	Truncated incorrect INTEGER value: 'a'
DROP TABLE t1;
End of 5.0 tests
SELECT 1e308 + 1e308;
ERROR 22003: DOUBLE value is out of range in '1e308 + 1e308'
SELECT -1e308 - 1e308;
ERROR 22003: DOUBLE value is out of range in '-1e308 - 1e308'
SELECT 1e300 * 1e300;
ERROR 22003: DOUBLE value is out of range in '1e300 * 1e300'
SELECT 1e300 / 1e-300;
ERROR 22003: DOUBLE value is out of range in '1e300 / 1e-300'
SELECT EXP(750);
ERROR 22003: DOUBLE value is out of range in 'exp(750)'
SELECT POW(10, 309);
ERROR 22003: DOUBLE value is out of range in 'pow(10,309)'
#
# Bug #44768: SIGFPE crash when selecting rand from a view
#             containing null
#
CREATE OR REPLACE VIEW v1 AS SELECT NULL AS a;
SELECT RAND(a) FROM v1;
RAND(a)
0.15522042769493574
DROP VIEW v1;
SELECT RAND(a) FROM (SELECT NULL AS a) b;
RAND(a)
0.15522042769493574
CREATE TABLE t1 (i INT);
INSERT INTO t1 VALUES (NULL);
SELECT RAND(i) FROM t1;
RAND(i)
0.15522042769493574
DROP TABLE t1;
#
# Bug#57477 SIGFPE when dividing a huge number a negative number
#
SELECT -9999999999999999991 DIV -1;
ERROR 22003: BIGINT value is out of range in '-9999999999999999991 DIV -1'
SELECT -9223372036854775808 DIV -1;
ERROR 22003: BIGINT value is out of range in '-9223372036854775808 DIV -1'
SELECT -9223372036854775808 MOD -1;
-9223372036854775808 MOD -1
0
SELECT -9223372036854775808999 MOD -1;
-9223372036854775808999 MOD -1
0
select 123456789012345678901234567890.123456789012345678901234567890 div 1 as x;
ERROR 22003: BIGINT value is out of range in '123456789012345678901234567890.123456789012345678901234567890 DIV 1'
select "123456789012345678901234567890.123456789012345678901234567890" div 1 as x;
ERROR 22003: BIGINT value is out of range in ''123456789012345678901234567890.123456789012345678901234567890' DIV 1'
SHOW WARNINGS;
Level	Code	Message
Warning	1916	Got overflow when converting '123456789012345678901234567890' to INT. Value truncated
Error	1690	BIGINT value is out of range in ''123456789012345678901234567890.123456789012345678901234567890' DIV 1'
#
# Bug#57810 case/when/then : Assertion failed: length || !scale
#
SELECT CASE(('')) WHEN (CONVERT(1, CHAR(1))) THEN (('' / 1)) END;
CASE(('')) WHEN (CONVERT(1, CHAR(1))) THEN (('' / 1)) END
NULL
CREATE TABLE t1 SELECT CAST((CASE(('')) WHEN (CONVERT(1, CHAR(1))) THEN (('' / 1)) END) AS CHAR) as C;
SHOW CREATE TABLE t1;
Table	Create Table
t1	CREATE TABLE `t1` (
  `C` varchar(23) DEFAULT NULL
) ENGINE=MyISAM DEFAULT CHARSET=latin1
DROP TABLE t1;
#
# Bug#11764994  57900: CREATE TABLE .. SELECT ASSERTS SCALE >= 0 && PRECISION > 0 && SCALE <= PR
#
CREATE TABLE t1 SELECT CEIL(LINESTRINGFROMWKB(1) DIV NULL);
DROP TABLE t1;
CREATE TABLE t1 SELECT FLOOR(LINESTRINGFROMWKB(1) DIV NULL);
DROP TABLE t1;
#
# Bug#11765923  58937: MANY VALGRIND ERRORS AFTER GROUPING BY RESULT OF DECIMAL COLUMN FUNCTION
#
CREATE TABLE t1(f1 DECIMAL(22,1));
INSERT INTO t1 VALUES (0),(1);
SELECT ROUND(f1, f1) FROM t1;
ROUND(f1, f1)
0.0
1.0
SELECT ROUND(f1, f1) FROM t1 GROUP BY 1;
ROUND(f1, f1)
0.0
1.0
DROP TABLE t1;
#
# Bug#11764671  57533: UNINITIALISED VALUES IN COPY_AND_CONVERT (SQL_STRING.CC) WITH CERTAIN CHA
#
SELECT ROUND(LEAST(15, -4939092, 0.2704), STDDEV('a'));
ROUND(LEAST(15, -4939092, 0.2704), STDDEV('a'))
-4939092.0000
Warnings:
Warning	1292	Truncated incorrect DOUBLE value: 'a'
#
# Bug#12392636  ASSERTION FAILED: SCALE >= 0 && PRECISION > 0 && SCALE <= PRECISION
#
SELECT SUM(DISTINCT (TRUNCATE((.1), NULL)));
SUM(DISTINCT (TRUNCATE((.1), NULL)))
NULL
End of 5.1 tests
#
# Bug #8433: Overflow must be an error
#
SELECT 1e308 + 1e308;
ERROR 22003: DOUBLE value is out of range in '1e308 + 1e308'
SELECT -1e308 - 1e308;
ERROR 22003: DOUBLE value is out of range in '-1e308 - 1e308'
SELECT 1e300 * 1e300;
ERROR 22003: DOUBLE value is out of range in '1e300 * 1e300'
SELECT 1e300 / 1e-300;
ERROR 22003: DOUBLE value is out of range in '1e300 / 1e-300'
SELECT EXP(750);
ERROR 22003: DOUBLE value is out of range in 'exp(750)'
SELECT POW(10, 309);
ERROR 22003: DOUBLE value is out of range in 'pow(10,309)'
SELECT COT(0);
ERROR 22003: DOUBLE value is out of range in 'cot(0)'
SELECT DEGREES(1e307);
ERROR 22003: DOUBLE value is out of range in 'degrees(1e307)'
SELECT 9223372036854775808 + 9223372036854775808;
ERROR 22003: BIGINT UNSIGNED value is out of range in '9223372036854775808 + 9223372036854775808'
SELECT 18446744073709551615 + 1;
ERROR 22003: BIGINT UNSIGNED value is out of range in '18446744073709551615 + 1'
SELECT 1 + 18446744073709551615;
ERROR 22003: BIGINT UNSIGNED value is out of range in '1 + 18446744073709551615'
SELECT -2 + CAST(1 AS UNSIGNED);
ERROR 22003: BIGINT UNSIGNED value is out of range in '-2 + cast(1 as unsigned)'
SELECT CAST(1 AS UNSIGNED) + -2;
ERROR 22003: BIGINT UNSIGNED value is out of range in 'cast(1 as unsigned) + -2'
SELECT -9223372036854775808 + -9223372036854775808;
ERROR 22003: BIGINT value is out of range in '-9223372036854775808 + -9223372036854775808'
SELECT 9223372036854775807 + 9223372036854775807;
ERROR 22003: BIGINT value is out of range in '9223372036854775807 + 9223372036854775807'
SELECT CAST(0 AS UNSIGNED) - 9223372036854775809;
ERROR 22003: BIGINT UNSIGNED value is out of range in 'cast(0 as unsigned) - 9223372036854775809'
SELECT 9223372036854775808 - 9223372036854775809;
ERROR 22003: BIGINT UNSIGNED value is out of range in '9223372036854775808 - 9223372036854775809'
SELECT CAST(1 AS UNSIGNED) - 2;
ERROR 22003: BIGINT UNSIGNED value is out of range in 'cast(1 as unsigned) - 2'
SELECT 18446744073709551615 - (-1);
ERROR 22003: BIGINT UNSIGNED value is out of range in '18446744073709551615 - -1'
SELECT -1 - 9223372036854775808;
ERROR 22003: BIGINT UNSIGNED value is out of range in '-1 - 9223372036854775808'
SELECT -1 - CAST(1 AS UNSIGNED);
ERROR 22003: BIGINT UNSIGNED value is out of range in '-1 - cast(1 as unsigned)'
SELECT -9223372036854775808 - 1;
ERROR 22003: BIGINT value is out of range in '-9223372036854775808 - 1'
SELECT 9223372036854775807 - -9223372036854775808;
ERROR 22003: BIGINT value is out of range in '9223372036854775807 - -9223372036854775808'
set SQL_MODE='NO_UNSIGNED_SUBTRACTION';
SELECT 18446744073709551615 - 1;
ERROR 22003: BIGINT value is out of range in '18446744073709551615 - 1'
SELECT 18446744073709551615 - CAST(1 AS UNSIGNED);
ERROR 22003: BIGINT value is out of range in '18446744073709551615 - cast(1 as unsigned)'
SELECT 18446744073709551614 - (-1);
ERROR 22003: BIGINT value is out of range in '18446744073709551614 - -1'
SELECT 9223372036854775807 - -1;
ERROR 22003: BIGINT value is out of range in '9223372036854775807 - -1'
set SQL_MODE=default;
SELECT 4294967296 * 4294967296;
ERROR 22003: BIGINT value is out of range in '4294967296 * 4294967296'
SELECT 9223372036854775808 * 2;
ERROR 22003: BIGINT UNSIGNED value is out of range in '9223372036854775808 * 2'
SELECT 9223372036854775808 * 2;
ERROR 22003: BIGINT UNSIGNED value is out of range in '9223372036854775808 * 2'
SELECT 7158278827 * 3221225472;
ERROR 22003: BIGINT value is out of range in '7158278827 * 3221225472'
SELECT 9223372036854775807 * (-2);
ERROR 22003: BIGINT value is out of range in '9223372036854775807 * -2'
SELECT CAST(1 as UNSIGNED) * (-1);
ERROR 22003: BIGINT UNSIGNED value is out of range in 'cast(1 as unsigned) * -1'
SELECT 9223372036854775807 * 2;
ERROR 22003: BIGINT value is out of range in '9223372036854775807 * 2'
SELECT ABS(-9223372036854775808);
ERROR 22003: BIGINT value is out of range in 'abs(-9223372036854775808)'
SELECT -9223372036854775808 DIV -1;
ERROR 22003: BIGINT value is out of range in '-9223372036854775808 DIV -1'
SELECT 18446744073709551615 DIV -1;
ERROR 22003: BIGINT UNSIGNED value is out of range in '18446744073709551615 DIV -1'
CREATE TABLE t1(a BIGINT, b BIGINT UNSIGNED);
INSERT INTO t1 VALUES(-9223372036854775808, 9223372036854775809);
SELECT -a FROM t1;
ERROR 22003: BIGINT value is out of range in '-`test`.`t1`.`a`'
SELECT -b FROM t1;
ERROR 22003: BIGINT value is out of range in '-`test`.`t1`.`b`'
INSERT INTO t1 VALUES(0,0);
SELECT -a FROM t1;
ERROR 22003: BIGINT value is out of range in '-`test`.`t1`.`a`'
SELECT -b FROM t1;
ERROR 22003: BIGINT value is out of range in '-`test`.`t1`.`b`'
DROP TABLE t1;
SET @a:=999999999999999999999999999999999999999999999999999999999999999999999999999999999;
SELECT @a + @a;
ERROR 22003: DECIMAL value is out of range in '@`a` + @`a`'
SELECT @a * @a;
ERROR 22003: DECIMAL value is out of range in '@`a` * @`a`'
SELECT -@a - @a;
ERROR 22003: DECIMAL value is out of range in '-@`a` - @`a`'
SELECT @a / 0.5;
ERROR 22003: DECIMAL value is out of range in '@`a` / 0.5'
SELECT COT(1/0);
COT(1/0)
NULL
Warnings:
Warning	1365	Division by 0
SELECT -1 + 9223372036854775808;
-1 + 9223372036854775808
9223372036854775807
SELECT 2 DIV -2;
2 DIV -2
-1
SELECT -(1 DIV 0);
-(1 DIV 0)
NULL
Warnings:
Warning	1365	Division by 0
Warning	1365	Division by 0
SELECT -9223372036854775808 MOD -1;
-9223372036854775808 MOD -1
0
#
# Bug #57209 valgrind + Assertion failed: dst > buf 
#
SELECT floor(log10(format(concat_ws(5445796E25, 5306463, 30837), -358821)))
as foo;
foo
2
Warnings:
Warning	1292	Truncated incorrect DOUBLE value: '53064635.445796e3130837'
Warning	1292	Truncated incorrect DOUBLE value: '179,769,313,486,231,570,000,000,000,000,000,000,000,000,000,000,000,000,000,000,000,000,000,000,000,000,000,000,000,000,000,000,'
#
# Bug #58137 char(0) column cause:
#            my_gcvt: Assertion `width > 0 && to != ((void *)0)' failed
#
CREATE TABLE t1(a char(0));
INSERT IGNORE INTO t1 (SELECT -pi());
Warnings:
Warning	1265	Data truncated for column 'a' at row 1
DROP TABLE t1;
#
# Bug #59241 invalid memory read
#            in do_div_mod with doubly assigned variables
#
SELECT ((@a:=@b:=1.0) div (@b:=@a:=get_format(datetime, 'usa')));
((@a:=@b:=1.0) div (@b:=@a:=get_format(datetime, 'usa')))
NULL
Warnings:
Warning	1918	Encountered illegal value '' when converting to DECIMAL
Warning	1365	Division by 0
#
# Bug #59498 div function broken in mysql-trunk
#
SELECT 1 div null;
1 div null
NULL
#
# Bug #11792200 - DIVIDING LARGE NUMBERS CAUSES STACK CORRUPTIONS
#
select (1.175494351E-37 div 1.7976931348623157E+308);
(1.175494351E-37 div 1.7976931348623157E+308)
0
Warnings:
Warning	1916	Got overflow when converting '' to DECIMAL. Value truncated
#
# Bug#12744991 - DECIMAL_ROUND(X,D) GIVES WRONG RESULTS WHEN D == N*(-9)
#
select round(999999999, -9);
round(999999999, -9)
1000000000
select round(999999999.0, -9);
round(999999999.0, -9)
1000000000
select round(999999999999999999, -18);
round(999999999999999999, -18)
1000000000000000000
select round(999999999999999999.0, -18);
round(999999999999999999.0, -18)
1000000000000000000
#
# Bug#12537160 ASSERTION FAILED:
# STOP0 <= &TO->BUF[TO->LEN] WITH LARGE NUMBER.
#
select 999999999999999999999999999999999999999999999999999999999999999999999999999999999 % 0.1 as foo;
foo
0.0
select 999999999999999999999999999999999999999999999999999999999999999999999999999999999 % 0.0 as foo;
foo
NULL
Warnings:
Warning	1365	Division by 0
#
# Bug#12711164 - 61676:
# RESULT OF DIV WITH DECIMAL AND INTEGER DOES NOT MAKE SENSE 
#
select 5 div 2;
5 div 2
2
select 5.0 div 2.0;
5.0 div 2.0
2
select 5.0 div 2;
5.0 div 2
2
select 5 div 2.0;
5 div 2.0
2
select 5.9 div 2, 1.23456789e3 DIV 2, 1.23456789e9 DIV 2, 1.23456789e19 DIV 2;
5.9 div 2	1.23456789e3 DIV 2	1.23456789e9 DIV 2	1.23456789e19 DIV 2
2	617	617283945	6172839450000000000
#
# MDEV-10467 Assertion `nr >= 0.0' failed in Item_sum_std::val_real()
#
CREATE TABLE t1 (i INT);
INSERT INTO t1 VALUES (1),(2);
SELECT STDDEV_SAMP(ROUND('0', 309)) FROM t1;
STDDEV_SAMP(ROUND('0', 309))
0
DROP TABLE t1;
#
# End of 5.5 tests
#
#
# MDEV-5781 Item_sum_std::val_real(): Assertion `nr >= 0.0' fails on query with STDDEV_POP, ROUND and variable
#
SELECT STDDEV_POP(ROUND(0,@A:=2009)) FROM (SELECT 1 UNION SELECT 2) fake_table;
STDDEV_POP(ROUND(0,@A:=2009))
0.0000
#
<<<<<<< HEAD
# Start of 10.2 tests
#
# Test zero
select 0=0, 0=-0, 0.0= -0.0, 0.0 = -(0.0), 0.0E1=-0.0E1, 0.0E1=-(0.0E1);
0=0	0=-0	0.0= -0.0	0.0 = -(0.0)	0.0E1=-0.0E1	0.0E1=-(0.0E1)
1	1	1	1	1	1
#
# CRC32 tests
#
select CRC32(NULL), CRC32(''), CRC32('MySQL'), CRC32('mysql'), CRC32('01234567'), CRC32('012345678');
CRC32(NULL)	CRC32('')	CRC32('MySQL')	CRC32('mysql')	CRC32('01234567')	CRC32('012345678')
NULL	0	3259397556	2501908538	763378421	939184570
explain extended select (3-2)+1, (3/2)*1, 3-(2+1), 3/(2*1);
id	select_type	table	type	possible_keys	key	key_len	ref	rows	filtered	Extra
1	SIMPLE	NULL	NULL	NULL	NULL	NULL	NULL	NULL	NULL	No tables used
Warnings:
Note	1003	select 3 - 2 + 1 AS `(3-2)+1`,3 / 2 * 1 AS `(3/2)*1`,3 - (2 + 1) AS `3-(2+1)`,3 / (2 * 1) AS `3/(2*1)`
=======
# End of 10.0 tests
#
#
# Start of 10.1 tests
#
#
# MDEV-17643 Assertion `nr >= 0.0' failed in Item_sum_std::val_real()
#
CREATE TABLE t1 ( pk int NOT NULL, i1 int NOT NULL, d1 date NOT NULL, t1 time);
INSERT INTO t1 VALUES (7,9,'2007-08-15','03:55:02'),(8,7,'1993-06-05','04:17:51'),(9,7,'2034-07-01','17:31:12'),(10,0,'1998-08-24','08:09:27');
SELECT DISTINCT  STDDEV_SAMP(EXPORT_SET(t1, -1379790335835635712, (i1 + 'o'), (MD5(d1)))) FROM t1;
STDDEV_SAMP(EXPORT_SET(t1, -1379790335835635712, (i1 + 'o'), (MD5(d1))))
NULL
Warnings:
Warning	1292	Truncated incorrect DOUBLE value: 'o'
Warning	1292	Truncated incorrect DOUBLE value: '98e466c7ff40fe6b95cde24200f376303-13797903358356357128e466c7ff40fe6b95cde24200f376303-13797903358356357128e466c7ff40fe6b95cde242'
Warning	1292	Truncated incorrect DOUBLE value: 'o'
Warning	1292	Truncated incorrect DOUBLE value: '-1379790335835635712e315457d879863c6ccf2ddee5562fc24-1379790335835635712e315457d879863c6ccf2ddee5562fc24-1379790335835635712e315'
Warning	1292	Truncated incorrect DOUBLE value: 'o'
Warning	1292	Truncated incorrect DOUBLE value: '7b4dd517b633f1f6304b773523b5279747b4dd517b633f1f6304b773523b5279747b4dd517b633f1f6304b773523b527974-1379790335835635712b4dd517b6'
Warning	1292	Truncated incorrect DOUBLE value: 'o'
Warning	1292	Truncated incorrect DOUBLE value: '-1379790335835635712b0e107767ea830fd3318893e40412a43-1379790335835635712b0e107767ea830fd3318893e40412a43-1379790335835635712b0e1'
DROP TABLE t1;
CREATE TABLE t1 (a VARCHAR(128));
INSERT INTO t1 VALUES ('1e310');
INSERT INTO t1 VALUES ('-1e310');
INSERT INTO t1 VALUES ('0');
SELECT STDDEV_SAMP(a) FROM t1;
STDDEV_SAMP(a)
NULL
Warnings:
Warning	1292	Truncated incorrect DOUBLE value: '1e310'
Warning	1292	Truncated incorrect DOUBLE value: '-1e310'
DROP TABLE t1;
CREATE OR REPLACE TABLE t1 (a DOUBLE);
INSERT INTO t1 VALUES (1.7e+308);
INSERT INTO t1 VALUES (-1.7e+308);
INSERT INTO t1 VALUES (0);
SELECT STDDEV_SAMP(a) FROM t1;
STDDEV_SAMP(a)
NULL
DROP TABLE t1;
#
# End of 10.1 tests
#
>>>>>>> 8be02be0
<|MERGE_RESOLUTION|>--- conflicted
+++ resolved
@@ -826,28 +826,6 @@
 STDDEV_POP(ROUND(0,@A:=2009))
 0.0000
 #
-<<<<<<< HEAD
-# Start of 10.2 tests
-#
-# Test zero
-select 0=0, 0=-0, 0.0= -0.0, 0.0 = -(0.0), 0.0E1=-0.0E1, 0.0E1=-(0.0E1);
-0=0	0=-0	0.0= -0.0	0.0 = -(0.0)	0.0E1=-0.0E1	0.0E1=-(0.0E1)
-1	1	1	1	1	1
-#
-# CRC32 tests
-#
-select CRC32(NULL), CRC32(''), CRC32('MySQL'), CRC32('mysql'), CRC32('01234567'), CRC32('012345678');
-CRC32(NULL)	CRC32('')	CRC32('MySQL')	CRC32('mysql')	CRC32('01234567')	CRC32('012345678')
-NULL	0	3259397556	2501908538	763378421	939184570
-explain extended select (3-2)+1, (3/2)*1, 3-(2+1), 3/(2*1);
-id	select_type	table	type	possible_keys	key	key_len	ref	rows	filtered	Extra
-1	SIMPLE	NULL	NULL	NULL	NULL	NULL	NULL	NULL	NULL	No tables used
-Warnings:
-Note	1003	select 3 - 2 + 1 AS `(3-2)+1`,3 / 2 * 1 AS `(3/2)*1`,3 - (2 + 1) AS `3-(2+1)`,3 / (2 * 1) AS `3/(2*1)`
-=======
-# End of 10.0 tests
-#
-#
 # Start of 10.1 tests
 #
 #
@@ -890,4 +868,21 @@
 #
 # End of 10.1 tests
 #
->>>>>>> 8be02be0
+#
+# Start of 10.2 tests
+#
+# Test zero
+select 0=0, 0=-0, 0.0= -0.0, 0.0 = -(0.0), 0.0E1=-0.0E1, 0.0E1=-(0.0E1);
+0=0	0=-0	0.0= -0.0	0.0 = -(0.0)	0.0E1=-0.0E1	0.0E1=-(0.0E1)
+1	1	1	1	1	1
+#
+# CRC32 tests
+#
+select CRC32(NULL), CRC32(''), CRC32('MySQL'), CRC32('mysql'), CRC32('01234567'), CRC32('012345678');
+CRC32(NULL)	CRC32('')	CRC32('MySQL')	CRC32('mysql')	CRC32('01234567')	CRC32('012345678')
+NULL	0	3259397556	2501908538	763378421	939184570
+explain extended select (3-2)+1, (3/2)*1, 3-(2+1), 3/(2*1);
+id	select_type	table	type	possible_keys	key	key_len	ref	rows	filtered	Extra
+1	SIMPLE	NULL	NULL	NULL	NULL	NULL	NULL	NULL	NULL	No tables used
+Warnings:
+Note	1003	select 3 - 2 + 1 AS `(3-2)+1`,3 / 2 * 1 AS `(3/2)*1`,3 - (2 + 1) AS `3-(2+1)`,3 / (2 * 1) AS `3/(2*1)`
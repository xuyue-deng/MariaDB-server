--- conflicted
+++ resolved
@@ -23,12 +23,9 @@
 command	time < 5
 Sleep	1
 disconnect con1;
+connection default;
 set debug_sync='reset';
-<<<<<<< HEAD
-connection default;
-=======
 End of 5.5 tests
->>>>>>> 790a74d2
 #
 # 10.1 tests
 #

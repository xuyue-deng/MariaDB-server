--- conflicted
+++ resolved
@@ -695,7 +695,18 @@
   `from_unixtime(1) + 0` double(23,6) default NULL
 ) ENGINE=MyISAM DEFAULT CHARSET=latin1
 drop table t1;
-<<<<<<< HEAD
+SET NAMES latin1;
+SET character_set_results = NULL;
+SHOW VARIABLES LIKE 'character_set_results';
+Variable_name	Value
+character_set_results	
+CREATE TABLE testBug8868 (field1 DATE, field2 VARCHAR(32) CHARACTER SET BINARY);
+INSERT INTO testBug8868 VALUES ('2006-09-04', 'abcd');
+SELECT DATE_FORMAT(field1,'%b-%e %l:%i%p') as fmtddate, field2 FROM testBug8868;
+fmtddate	field2
+Sep-4 12:00AM	abcd
+DROP TABLE testBug8868;
+SET NAMES DEFAULT;
 (select time_format(timediff(now(), DATE_SUB(now(),INTERVAL 5 DAY)),'%H') As H)
 union
 (select time_format(timediff(now(), DATE_SUB(now(),INTERVAL 5 DAY)),'%H') As H);
@@ -716,18 +727,4 @@
 (select time_format(timediff(now(), DATE_SUB(now(),INTERVAL 5 HOUR)),'%k') As H);
 H
 5
-End of 4.1 tests
-=======
-SET NAMES latin1;
-SET character_set_results = NULL;
-SHOW VARIABLES LIKE 'character_set_results';
-Variable_name	Value
-character_set_results	
-CREATE TABLE testBug8868 (field1 DATE, field2 VARCHAR(32) CHARACTER SET BINARY);
-INSERT INTO testBug8868 VALUES ('2006-09-04', 'abcd');
-SELECT DATE_FORMAT(field1,'%b-%e %l:%i%p') as fmtddate, field2 FROM testBug8868;
-fmtddate	field2
-Sep-4 12:00AM	abcd
-DROP TABLE testBug8868;
-SET NAMES DEFAULT;
->>>>>>> 52f3977e
+End of 4.1 tests
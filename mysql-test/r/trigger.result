--- conflicted
+++ resolved
@@ -1933,7 +1933,34 @@
 After UPDATE, new=multi-UPDATE, SET for t2, but the trigger is fired, old=multi-UPDATE
 drop view v1;
 drop table t1, t2, t1_op_log;
-<<<<<<< HEAD
+
+Bug#27248 Triggers: error if insert affects temporary table
+
+The bug was fixed by the fix for Bug#26141
+
+drop table if exists t1;
+drop temporary table if exists t2;
+create table t1 (s1 int);
+create temporary table t2 (s1 int);
+create trigger t1_bi before insert on t1 for each row insert into t2 values (0);
+create trigger t1_bd before delete on t1 for each row delete from t2;
+insert into t1 values (0);
+insert into t1 values (0);
+select * from t1;
+s1
+0
+0
+select * from t2;
+s1
+0
+0
+delete from t1;
+select * from t1;
+s1
+select * from t2;
+s1
+drop table t1;
+drop temporary table t2;
 End of 5.0 tests
 drop table if exists table_25411_a;
 drop table if exists table_25411_b;
@@ -1950,35 +1977,4 @@
 a
 1
 drop table table_25411_a;
-drop table table_25411_b;
-=======
-
-Bug#27248 Triggers: error if insert affects temporary table
-
-The bug was fixed by the fix for Bug#26141
-
-drop table if exists t1;
-drop temporary table if exists t2;
-create table t1 (s1 int);
-create temporary table t2 (s1 int);
-create trigger t1_bi before insert on t1 for each row insert into t2 values (0);
-create trigger t1_bd before delete on t1 for each row delete from t2;
-insert into t1 values (0);
-insert into t1 values (0);
-select * from t1;
-s1
-0
-0
-select * from t2;
-s1
-0
-0
-delete from t1;
-select * from t1;
-s1
-select * from t2;
-s1
-drop table t1;
-drop temporary table t2;
-End of 5.0 tests
->>>>>>> 0a66baf2
+drop table table_25411_b;
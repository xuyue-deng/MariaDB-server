--- conflicted
+++ resolved
@@ -4307,7 +4307,12 @@
 DROP TABLE t1;
 DROP TABLE t2;
 
-<<<<<<< HEAD
+CREATE TABLE t1 (c1 BIGINT NOT NULL);
+INSERT INTO t1 (c1) VALUES (1);
+SELECT * FROM t1 WHERE c1 > NULL + 1;
+c1
+DROP TABLE t1;
+
 End of 5.0 tests
 create table t1(a INT, KEY (a));
 INSERT INTO t1 VALUES (1),(2),(3),(4),(5);
@@ -4325,13 +4330,4 @@
 3
 4
 5
-DROP TABLE t1;
-=======
-CREATE TABLE t1 (c1 BIGINT NOT NULL);
-INSERT INTO t1 (c1) VALUES (1);
-SELECT * FROM t1 WHERE c1 > NULL + 1;
-c1
-DROP TABLE t1;
-
-End of 5.0 tests
->>>>>>> 99054db6
+DROP TABLE t1;
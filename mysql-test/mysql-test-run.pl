--- conflicted
+++ resolved
@@ -1477,11 +1477,7 @@
     $exe_mysql_client_test=
       mtr_exe_maybe_exists(vs_config_dirs('tests', 'mysql_client_test'),
                            "$glob_basedir/tests/mysql_client_test",
-<<<<<<< HEAD
                            "$glob_basedir/bin/mysql_client_test");
-=======
-			   "$glob_basedir/bin/mysql_client_test");
->>>>>>> 3eff3296
   }
 }
 

# -*- cperl -*-

# This is a library file used by the Perl version of mysql-test-run,
# and is part of the translation of the Bourne shell script with the
# same name.

use Socket;
use Errno;
use strict;

use POSIX 'WNOHANG';

sub mtr_run ($$$$$$;$);
sub mtr_spawn ($$$$$$;$);
sub mtr_check_stop_servers ($);
sub mtr_kill_leftovers ();
sub mtr_wait_blocking ($);
sub mtr_record_dead_children ();
sub mtr_ndbmgm_start($$);
sub mtr_mysqladmin_start($$$);
sub mtr_exit ($);
sub sleep_until_file_created ($$$);
sub mtr_kill_processes ($);
sub mtr_ping_with_timeout($);
sub mtr_ping_port ($);

# static in C
sub spawn_impl ($$$$$$$$);

##############################################################################
#
#  Execute an external command
#
##############################################################################

# This function try to mimic the C version used in "netware/mysql_test_run.c"

sub mtr_run ($$$$$$;$) {
  my $path=       shift;
  my $arg_list_t= shift;
  my $input=      shift;
  my $output=     shift;
  my $error=      shift;
  my $pid_file=   shift;
  my $spawn_opts= shift;

  return spawn_impl($path,$arg_list_t,'run',$input,$output,$error,$pid_file,
    $spawn_opts);
}

sub mtr_run_test ($$$$$$;$) {
  my $path=       shift;
  my $arg_list_t= shift;
  my $input=      shift;
  my $output=     shift;
  my $error=      shift;
  my $pid_file=   shift;
  my $spawn_opts= shift;

  return spawn_impl($path,$arg_list_t,'test',$input,$output,$error,$pid_file,
    $spawn_opts);
}

sub mtr_spawn ($$$$$$;$) {
  my $path=       shift;
  my $arg_list_t= shift;
  my $input=      shift;
  my $output=     shift;
  my $error=      shift;
  my $pid_file=   shift;
  my $spawn_opts= shift;

  return spawn_impl($path,$arg_list_t,'spawn',$input,$output,$error,$pid_file,
    $spawn_opts);
}


##############################################################################
#
#  If $join is set, we return the error code, else we return the PID
#
##############################################################################

sub spawn_impl ($$$$$$$$) {
  my $path=       shift;
  my $arg_list_t= shift;
  my $mode=       shift;
  my $input=      shift;
  my $output=     shift;
  my $error=      shift;
  my $pid_file=   shift;                 # FIXME
  my $spawn_opts= shift;

  if ( $::opt_script_debug )
  {
    print STDERR "\n";
    print STDERR "#### ", "-" x 78, "\n";
    print STDERR "#### ", "STDIN  $input\n" if $input;
    print STDERR "#### ", "STDOUT $output\n" if $output;
    print STDERR "#### ", "STDERR $error\n" if $error;
    print STDERR "#### ", "$mode : $path ", join(" ",@$arg_list_t), "\n";
    print STDERR "#### ", "spawn options:\n";
    if ($spawn_opts)
    {
      foreach my $key (sort keys %{$spawn_opts})
      {
        print STDERR "#### ", "  - $key: $spawn_opts->{$key}\n";
      }
    }
    else
    {
      print STDERR "#### ", "  none\n";
    }
    print STDERR "#### ", "-" x 78, "\n";
  }

  mtr_error("Can't spawn with empty \"path\"") unless defined $path;


 FORK:
  {
    my $pid= fork();

    if ( ! defined $pid )
    {
      if ( $! == $!{EAGAIN} )           # See "perldoc Errno"
      {
        mtr_debug("Got EAGAIN from fork(), sleep 1 second and redo");
        sleep(1);
        redo FORK;
      }
      else
      {
        mtr_error("$path ($pid) can't be forked");
      }
    }

    if ( $pid )
    {
      spawn_parent_impl($pid,$mode,$path);
    }
    else
    {
      # Child, redirect output and exec
      # FIXME I tried POSIX::setsid() here to detach and, I hoped,
      # avoid zombies. But everything went wild, somehow the parent
      # became a deamon as well, and was hard to kill ;-)
      # Need to catch SIGCHLD and do waitpid or something instead......

      $SIG{INT}= 'DEFAULT';         # Parent do some stuff, we don't

      my $log_file_open_mode = '>';

      if ($spawn_opts and $spawn_opts->{'append_log_file'})
      {
        $log_file_open_mode = '>>';
      }

      if ( $output )
      {
	if ( $::glob_win32_perl )
	{
	  # Don't redirect stdout on ActiveState perl since this is
          # just another thread in the same process.
          # Should be fixed so that the thread that is created with fork
          # executes the exe in another process and wait's for it to return.
          # In the meanwhile, we get all the output from mysqld's to screen
	}
        elsif ( ! open(STDOUT,$log_file_open_mode,$output) )
        {
          mtr_child_error("can't redirect STDOUT to \"$output\": $!");
        }
      }

      if ( $error )
      {
        if ( $output eq $error )
        {
          if ( ! open(STDERR,">&STDOUT") )
          {
            mtr_child_error("can't dup STDOUT: $!");
          }
        }
        else
        {
          if ( ! open(STDERR,$log_file_open_mode,$error) )
          {
            mtr_child_error("can't redirect STDERR to \"$error\": $!");
          }
        }
      }

      if ( $input )
      {
        if ( ! open(STDIN,"<",$input) )
        {
          mtr_child_error("can't redirect STDIN to \"$input\": $!");
        }
      }

      if ( ! exec($path,@$arg_list_t) )
      {
        mtr_child_error("failed to execute \"$path\": $!");
      }
    }
  }
}


sub spawn_parent_impl {
  my $pid=  shift;
  my $mode= shift;
  my $path= shift;

  if ( $mode eq 'run' or $mode eq 'test' )
  {
    if ( $mode eq 'run' )
    {
      # Simple run of command, we wait for it to return
      my $ret_pid= waitpid($pid,0);
      if ( $ret_pid != $pid )
      {
        mtr_error("$path ($pid) got lost somehow");
      }

      return mtr_process_exit_status($?);
    }
    else
    {
      # We run mysqltest and wait for it to return. But we try to
      # catch dying mysqld processes as well.
      #
      # We do blocking waitpid() until we get the return from the
      # "mysqltest" call. But if a mysqld process dies that we
      # started, we take this as an error, and kill mysqltest.
      #
      # FIXME is this as it should be? Can't mysqld terminate
      # normally from running a test case?

      my $exit_value= -1;
      my $saved_exit_value;
      my $ret_pid;                      # What waitpid() returns

      while ( ($ret_pid= waitpid(-1,0)) != -1 )
      {
        # Someone terminated, don't know who. Collect
        # status info first before $? is lost,
        # but not $exit_value, this is flagged from

        my $timer_name= mtr_timer_timeout($::glob_timers, $ret_pid);
        if ( $timer_name )
        {
          if ( $timer_name eq "suite" )
          {
            # We give up here
            # FIXME we should only give up the suite, not all of the run?
            print STDERR "\n";
            mtr_error("Test suite timeout");
          }
          elsif ( $timer_name eq "testcase" )
          {
            $saved_exit_value=  63;       # Mark as timeout
            kill(9, $pid);                # Kill mysqltest
            next;                         # Go on and catch the termination
          }
        }

        if ( $ret_pid == $pid )
        {
          # We got termination of mysqltest, we are done
          $exit_value= mtr_process_exit_status($?);
          last;
        }

        # One of the child processes died, unless this was expected
	# mysqltest should be killed and test aborted

	check_expected_crash_and_restart($ret_pid);
      }

      if ( $ret_pid != $pid )
      {
        # We terminated the waiting because a "mysqld" process died.
        # Kill the mysqltest process.
	mtr_verbose("Kill mysqltest because another process died");
        kill(9,$pid);

        $ret_pid= waitpid($pid,0);

        if ( $ret_pid != $pid )
        {
          mtr_error("$path ($pid) got lost somehow");
        }
      }

      return $saved_exit_value || $exit_value;
    }
  }
  else
  {
    # We spawned a process we don't wait for
    return $pid;
  }
}


# ----------------------------------------------------------------------
# We try to emulate how an Unix shell calculates the exit code
# ----------------------------------------------------------------------

sub mtr_process_exit_status {
  my $raw_status= shift;

  if ( $raw_status & 127 )
  {
    return ($raw_status & 127) + 128;  # Signal num + 128
  }
  else
  {
    return $raw_status >> 8;           # Exit code
  }
}


##############################################################################
#
#  Kill processes left from previous runs
#
##############################################################################


# Kill all processes(mysqld, ndbd, ndb_mgmd and im) that would conflict with
# this run
# Make sure to remove the PID file, if any.
# kill IM manager first, else it will restart the servers
sub mtr_kill_leftovers () {

  mtr_report("Killing Possible Leftover Processes");
  mtr_debug("mtr_kill_leftovers(): started.");

  my @kill_pids;
  my %admin_pids;

  foreach my $srv (@{$::master}, @{$::slave})
  {
    mtr_debug("  - mysqld " .
              "(pid: $srv->{pid}; " .
              "pid file: '$srv->{path_pid}'; " .
              "socket: '$srv->{path_sock}'; ".
              "port: $srv->{port})");

    my $pid= mtr_mysqladmin_start($srv, "shutdown", 70);

    # Save the pid of the mysqladmin process
    $admin_pids{$pid}= 1;

    push(@kill_pids,{
		     pid      => $srv->{'pid'},
		     pidfile  => $srv->{'path_pid'},
		     sockfile => $srv->{'path_sock'},
		     port     => $srv->{'port'},
		    });
    $srv->{'pid'}= 0; # Assume we are done with it
  }

  if ( ! $::opt_skip_ndbcluster )
  {
    # Start shutdown of clusters.
    mtr_debug("Shutting down cluster...");

    foreach my $cluster (@{$::clusters})
    {
      mtr_debug("  - cluster " .
		"(pid: $cluster->{pid}; " .
		"pid file: '$cluster->{path_pid})");

      my $pid= mtr_ndbmgm_start($cluster, "shutdown");

      # Save the pid of the ndb_mgm process
      $admin_pids{$pid}= 1;

      push(@kill_pids,{
		       pid      => $cluster->{'pid'},
		       pidfile  => $cluster->{'path_pid'}
		      });

      $cluster->{'pid'}= 0; # Assume we are done with it

      foreach my $ndbd (@{$cluster->{'ndbds'}})
      {
	mtr_debug("    - ndbd " .
		  "(pid: $ndbd->{pid}; " .
		  "pid file: '$ndbd->{path_pid})");

	push(@kill_pids,{
			 pid      => $ndbd->{'pid'},
			 pidfile  => $ndbd->{'path_pid'},
			});
	$ndbd->{'pid'}= 0; # Assume we are done with it
      }
    }
  }

  # Wait for all the admin processes to complete
  mtr_wait_blocking(\%admin_pids);

  # If we trusted "mysqladmin --shutdown_timeout= ..." we could just
  # terminate now, but we don't (FIXME should be debugged).
  # So we try again to ping and at least wait the same amount of time
  # mysqladmin would for all to die.

  mtr_ping_with_timeout(\@kill_pids);

  # We now have tried to terminate nice. We have waited for the listen
  # port to be free, but can't really tell if the mysqld process died
  # or not. We now try to find the process PID from the PID file, and
  # send a kill to that process. Note that Perl let kill(0,@pids) be
  # a way to just return the numer of processes the kernel can send
  # signals to. So this can be used (except on Cygwin) to determine
  # if there are processes left running that we cound out might exists.
  #
  # But still after all this work, all we know is that we have
  # the ports free.

  # We scan the "var/run/" directory for other process id's to kill

  # FIXME $path_run_dir or something
  my $rundir= "$::opt_vardir/run";

  mtr_debug("Processing PID files in directory '$rundir'...");

  if ( -d $rundir )
  {
    opendir(RUNDIR, $rundir)
      or mtr_error("can't open directory \"$rundir\": $!");

    my @pids;

    while ( my $elem= readdir(RUNDIR) )
    {
      # Only read pid from files that end with .pid
      if ( $elem =~ /.*[.]pid$/)
      {
<<<<<<< HEAD

=======
>>>>>>> 155c8de8
	my $pidfile= "$rundir/$elem";

	if ( -f $pidfile )
	{
	  mtr_debug("Processing PID file: '$pidfile'...");

	  my $pid= mtr_get_pid_from_file($pidfile);

	  mtr_debug("Got pid: $pid from file '$pidfile'");

	  if ( $::glob_cygwin_perl or kill(0, $pid) )
	  {
	    mtr_debug("There is process with pid $pid -- scheduling for kill.");
	    push(@pids, $pid);            # We know (cygwin guess) it exists
	  }
	  else
	  {
	    mtr_debug("There is no process with pid $pid -- skipping.");
	  }
	}
      }
      else
      {
<<<<<<< HEAD
	mtr_warning("Found non pid file $elem in $rundir");
=======
	mtr_warning("Found non pid file $elem in $rundir")
	  if -f "$rundir/$elem";
>>>>>>> 155c8de8
	next;
      }
    }
    closedir(RUNDIR);

    if ( @pids )
    {
      mtr_debug("Killing the following processes with PID files: " .
                join(' ', @pids) . "...");

      start_reap_all();

      if ( $::glob_cygwin_perl )
      {
        # We have no (easy) way of knowing the Cygwin controlling
        # process, in the PID file we only have the Windows process id.
        system("kill -f " . join(" ",@pids)); # Hope for the best....
        mtr_debug("Sleep 5 seconds waiting for processes to die");
        sleep(5);
      }
      else
      {
        my $retries= 10;                    # 10 seconds
        do
        {
          mtr_debug("Sending SIGKILL to pids: " . join(' ', @pids));
          kill(9, @pids);
          mtr_report("Sleep 1 second waiting for processes to die");
          sleep(1)                      # Wait one second
        } while ( $retries-- and  kill(0, @pids) );

        if ( kill(0, @pids) )           # Check if some left
        {
          mtr_warning("can't kill process(es) " . join(" ", @pids));
        }
      }

      stop_reap_all();
    }
  }
  else
  {
    mtr_debug("Directory for PID files ($rundir) does not exist.");
  }

  # We may have failed everything, but we now check again if we have
  # the listen ports free to use, and if they are free, just go for it.

  mtr_debug("Checking known mysqld servers...");

  foreach my $srv ( @kill_pids )
  {
    if ( defined $srv->{'port'} and mtr_ping_port($srv->{'port'}) )
    {
      mtr_warning("can't kill old process holding port $srv->{'port'}");
    }
  }

  mtr_debug("mtr_kill_leftovers(): finished.");
}


# Check that all processes in list are killed
# The argument is a list of 'ports', 'pids', 'pidfiles' and 'socketfiles'
# for which shutdown has been started. Make sure they all get killed
# in one way or the other.
#
# FIXME On Cygwin, and maybe some other platforms, $srv->{'pid'} and
# the pid in $srv->{'pidfile'} will not be the same PID. We need to try to kill
# both I think.

sub mtr_check_stop_servers ($) {
  my $spec=  shift;

  # Return if no processes are defined
  return if ! @$spec;

  #mtr_report("mtr_check_stop_servers");

  mtr_ping_with_timeout(\@$spec);

  # ----------------------------------------------------------------------
  # We loop with waitpid() nonblocking to see how many of the ones we
  # are to kill, actually got killed by mysqladmin or ndb_mgm
  #
  # Note that we don't rely on this, the mysqld server might have stopped
  # listening to the port, but still be alive. But it is a start.
  # ----------------------------------------------------------------------

  foreach my $srv ( @$spec )
  {
    my $ret_pid;
    if ( $srv->{'pid'} )
    {
      $ret_pid= waitpid($srv->{'pid'},&WNOHANG);
      if ($ret_pid == $srv->{'pid'})
      {
	mtr_verbose("Caught exit of process $ret_pid");
	$srv->{'pid'}= 0;
      }
      else
      {
	# mtr_warning("caught exit of unknown child $ret_pid");
      }
    }
  }

  # ----------------------------------------------------------------------
  # We know the process was started from this file, so there is a PID
  # saved, or else we have nothing to do.
  # Might be that is is recorded to be missing, but we failed to
  # take away the PID file earlier, then we do it now.
  # ----------------------------------------------------------------------

  my %mysqld_pids;

  foreach my $srv ( @$spec )
  {
    if ( $srv->{'pid'} )
    {
      $mysqld_pids{$srv->{'pid'}}= 1;
    }
    else
    {
      # Server is dead, we remove the pidfile if any
      # Race, could have been removed between I tested with -f
      # and the unlink() below, so I better check again with -f

      if ( -f $srv->{'pidfile'} and ! unlink($srv->{'pidfile'}) and
           -f $srv->{'pidfile'} )
      {
        mtr_error("can't remove $srv->{'pidfile'}");
      }
    }
  }

  # ----------------------------------------------------------------------
  # If all the processes in list already have been killed,
  # then we don't have to do anything.
  # ----------------------------------------------------------------------

  if ( ! keys %mysqld_pids )
  {
    return;
  }

  # ----------------------------------------------------------------------
  # In mtr_mysqladmin_shutdown() we only waited for the mysqld servers
  # not to listen to the port. But we are not sure we got them all
  # killed. If we suspect it lives, try nice kill with SIG_TERM. Note
  # that for true Win32 processes, kill(0,$pid) will not return 1.
  # ----------------------------------------------------------------------

  start_reap_all();                     # Avoid zombies

  my @mysqld_pids= keys %mysqld_pids;
  mtr_kill_processes(\@mysqld_pids);

  stop_reap_all();                      # Get into control again

  # ----------------------------------------------------------------------
  # Now, we check if all we can find using kill(0,$pid) are dead,
  # and just assume the rest are. We cleanup socket and PID files.
  # ----------------------------------------------------------------------

  {
    my $errors= 0;
    foreach my $srv ( @$spec )
    {
      if ( $srv->{'pid'} )
      {
        if ( kill(0,$srv->{'pid'}) )
        {
          # FIXME In Cygwin there seem to be some fast reuse
          # of PIDs, so dying may not be the right thing to do.
          $errors++;
          mtr_warning("can't kill process $srv->{'pid'}");
        }
        else
        {
          # We managed to kill it at last
          # FIXME In Cygwin, we will get here even if the process lives.

          # Not needed as we know the process is dead, but to be safe
          # we unlink and check success in two steps. We first unlink
          # without checking the error code, and then check if the
          # file still exists.

          foreach my $file ($srv->{'pidfile'}, $srv->{'sockfile'})
          {
            # Know it is dead so should be no race, careful anyway
            if ( defined $file and -f $file and ! unlink($file) and -f $file )
            {
              $errors++;
              mtr_warning("couldn't delete $file");
            }
          }
	  $srv->{'pid'}= 0;
        }
      }
    }
    if ( $errors )
    {
      # There where errors killing processes
      # do one last attempt to ping the servers
      # and if they can't be pinged, assume they are dead
      if ( ! mtr_ping_with_timeout( \@$spec ) )
      {
	mtr_error("we could not kill or clean up all processes");
      }
      else
      {
	mtr_verbose("All ports were free, continuing");
      }
    }
  }

  # FIXME We just assume they are all dead, for Cygwin we are not
  # really sure

}

# Wait for all the process in the list to terminate
sub mtr_wait_blocking($) {
  my $admin_pids= shift;


  # Return if no processes defined
  return if ! %$admin_pids;

  mtr_verbose("mtr_wait_blocking");

  # Wait for all the started processes to exit
  # As mysqladmin is such a simple program, we trust it to terminate itself.
  # I.e. we wait blocking, and wait for them all before we go on.
  foreach my $pid (keys %{$admin_pids})
  {
    my $ret_pid= waitpid($pid,0);

  }
}

# Start "mysqladmin shutdown" for a specific mysqld
sub mtr_mysqladmin_start($$$) {
  my $srv= shift;
  my $command= shift;
  my $adm_shutdown_tmo= shift;

  my $args;
  mtr_init_args(\$args);

  mtr_add_arg($args, "--no-defaults");
  mtr_add_arg($args, "--user=%s", $::opt_user);
  mtr_add_arg($args, "--password=");
  mtr_add_arg($args, "--silent");
  if ( -e $srv->{'path_sock'} )
<<<<<<< HEAD
  {
    mtr_add_arg($args, "--socket=%s", $srv->{'path_sock'});
  }
  if ( $srv->{'port'} )
  {
=======
  {
    mtr_add_arg($args, "--socket=%s", $srv->{'path_sock'});
  }
  if ( $srv->{'port'} )
  {
>>>>>>> 155c8de8
    mtr_add_arg($args, "--port=%s", $srv->{'port'});
  }
  if ( $srv->{'port'} and ! -e $srv->{'path_sock'} )
  {
    mtr_add_arg($args, "--protocol=tcp"); # Needed if no --socket
  }
  mtr_add_arg($args, "--connect_timeout=5");

  # Shutdown time must be high as slave may be in reconnect
  mtr_add_arg($args, "--shutdown_timeout=$adm_shutdown_tmo");
  mtr_add_arg($args, "$command");
  my $path_mysqladmin_log= "$::opt_vardir/log/mysqladmin.log";
  my $pid= mtr_spawn($::exe_mysqladmin, $args,
		     "", $path_mysqladmin_log, $path_mysqladmin_log, "",
		     { append_log_file => 1 });
  mtr_verbose("mtr_mysqladmin_start, pid: $pid");
  return $pid;

}

# Start "ndb_mgm shutdown" for a specific cluster, it will
# shutdown all data nodes and leave the ndb_mgmd running
sub mtr_ndbmgm_start($$) {
  my $cluster= shift;
  my $command= shift;

  my $args;

  mtr_init_args(\$args);

  mtr_add_arg($args, "--no-defaults");
  mtr_add_arg($args, "--core");
  mtr_add_arg($args, "--try-reconnect=1");
  mtr_add_arg($args, "--ndb_connectstring=%s", $cluster->{'connect_string'});
  mtr_add_arg($args, "-e");
  mtr_add_arg($args, "$command");

  my $pid= mtr_spawn($::exe_ndb_mgm, $args,
		     "", "/dev/null", "/dev/null", "",
		     {});
  mtr_verbose("mtr_ndbmgm_start, pid: $pid");
  return $pid;

}


# Ping all servers in list, exit when none of them answers
# or when timeout has passed
sub mtr_ping_with_timeout($) {
  my $spec= shift;
  my $timeout= 200;                     # 20 seconds max
  my $res= 1;                           # If we just fall through, we are done
                                        # in the sense that the servers don't
                                        # listen to their ports any longer

  mtr_debug("Waiting for mysqld servers to stop...");

 TIME:
  while ( $timeout-- )
  {
    foreach my $srv ( @$spec )
    {
      $res= 1;                          # We are optimistic
      if ( $srv->{'pid'} and defined $srv->{'port'} )
      {
	if ( mtr_ping_port($srv->{'port'}) )
	{
	  mtr_verbose("waiting for process $srv->{'pid'} to stop ".
		      "using port $srv->{'port'}");

	  # Millisceond sleep emulated with select
	  select(undef, undef, undef, (0.1));
	  $res= 0;
	  next TIME;
	}
	else
	{
	  # Process was not using port
	}
      }
    }
    last;                               # If we got here, we are done
  }

  if ($res)
<<<<<<< HEAD
  {
    mtr_debug("mtr_ping_with_timeout(): All mysqld instances are down.");
  }
  else
  {
=======
  {
    mtr_debug("mtr_ping_with_timeout(): All mysqld instances are down.");
  }
  else
  {
>>>>>>> 155c8de8
    mtr_report("mtr_ping_with_timeout(): At least one server is alive.");
  }

  return $res;
}
<<<<<<< HEAD


#
# Loop through our list of processes and look for and entry
# with the provided pid
# Set the pid of that process to 0 if found
#
sub mark_process_dead($)
{
  my $ret_pid= shift;

=======


#
# Loop through our list of processes and look for and entry
# with the provided pid
# Set the pid of that process to 0 if found
#
sub mark_process_dead($)
{
  my $ret_pid= shift;

>>>>>>> 155c8de8
  foreach my $mysqld (@{$::master}, @{$::slave})
  {
    if ( $mysqld->{'pid'} eq $ret_pid )
    {
      mtr_verbose("$mysqld->{'type'} $mysqld->{'idx'} exited, pid: $ret_pid");
      $mysqld->{'pid'}= 0;
      return;
    }
  }

  foreach my $cluster (@{$::clusters})
  {
    if ( $cluster->{'pid'} eq $ret_pid )
    {
      mtr_verbose("$cluster->{'name'} cluster ndb_mgmd exited, pid: $ret_pid");
      $cluster->{'pid'}= 0;
      return;
    }

    foreach my $ndbd (@{$cluster->{'ndbds'}})
    {
      if ( $ndbd->{'pid'} eq $ret_pid )
      {
	mtr_verbose("$cluster->{'name'} cluster ndbd exited, pid: $ret_pid");
	$ndbd->{'pid'}= 0;
	return;
      }
    }
  }
  mtr_warning("mark_process_dead couldn't find an entry for pid: $ret_pid");
<<<<<<< HEAD

}

#
# Loop through our list of processes and look for and entry
# with the provided pid, if found check for the file indicating
# expected crash and restart it.
#
sub check_expected_crash_and_restart($)
{
  my $ret_pid= shift;

=======

}

#
# Loop through our list of processes and look for and entry
# with the provided pid, if found check for the file indicating
# expected crash and restart it.
#
sub check_expected_crash_and_restart($)
{
  my $ret_pid= shift;

>>>>>>> 155c8de8
  foreach my $mysqld (@{$::master}, @{$::slave})
  {
    if ( $mysqld->{'pid'} eq $ret_pid )
    {
      mtr_verbose("$mysqld->{'type'} $mysqld->{'idx'} exited, pid: $ret_pid");
      $mysqld->{'pid'}= 0;

      # Check if crash expected and restart if it was
      my $expect_file= "$::opt_vardir/tmp/" . "$mysqld->{'type'}" .
	"$mysqld->{'idx'}" . ".expect";
      if ( -f $expect_file )
      {
	mtr_verbose("Crash was expected, file $expect_file exists");
	mysqld_start($mysqld, $mysqld->{'start_opts'},
		     $mysqld->{'start_slave_master_info'});
	unlink($expect_file);
      }

      return;
    }
  }

  foreach my $cluster (@{$::clusters})
  {
    if ( $cluster->{'pid'} eq $ret_pid )
    {
      mtr_verbose("$cluster->{'name'} cluster ndb_mgmd exited, pid: $ret_pid");
      $cluster->{'pid'}= 0;

      # Check if crash expected and restart if it was
      my $expect_file= "$::opt_vardir/tmp/ndb_mgmd_" . "$cluster->{'type'}" .
	".expect";
      if ( -f $expect_file )
      {
	mtr_verbose("Crash was expected, file $expect_file exists");
	ndbmgmd_start($cluster);
	unlink($expect_file);
      }
      return;
    }

    foreach my $ndbd (@{$cluster->{'ndbds'}})
    {
      if ( $ndbd->{'pid'} eq $ret_pid )
      {
	mtr_verbose("$cluster->{'name'} cluster ndbd exited, pid: $ret_pid");
	$ndbd->{'pid'}= 0;

	# Check if crash expected and restart if it was
	my $expect_file= "$::opt_vardir/tmp/ndbd_" . "$cluster->{'type'}" .
	  "$ndbd->{'idx'}" . ".expect";
	if ( -f $expect_file )
	{
	  mtr_verbose("Crash was expected, file $expect_file exists");
	  ndbd_start($cluster, $ndbd->{'idx'},
		     $ndbd->{'start_extra_args'});
	  unlink($expect_file);
	}
	return;
      }
    }
  }
  mtr_warning("check_expected_crash_and_restart couldn't find an entry for pid: $ret_pid");

}

##############################################################################
#
#  The operating system will keep information about dead children, 
#  we read this information here, and if we have records the process
#  is alive, we mark it as dead.
#
##############################################################################

sub mtr_record_dead_children () {

  my $process_died= 0;
  my $ret_pid;

  # Wait without blockinng to see if any processes had died
  # -1 or 0 means there are no more procesess to wait for
  while ( ($ret_pid= waitpid(-1,&WNOHANG)) != 0 and $ret_pid != -1)
  {
    mtr_warning("mtr_record_dead_children: $ret_pid");
    mark_process_dead($ret_pid);
    $process_died= 1;
  }
  return $process_died;
}

sub start_reap_all {
  # This causes terminating processes to not become zombies, avoiding
  # the need for (or possibility of) explicit waitpid().
  $SIG{CHLD}= 'IGNORE';

  # On some platforms (Linux, QNX, OSX, ...) there is potential race
  # here. If a process terminated before setting $SIG{CHLD} (but after
  # any attempt to waitpid() it), it will still be a zombie. So we
  # have to handle any such process here.
  my $pid;
  while(($pid= waitpid(-1, &WNOHANG)) != 0 and $pid != -1)
  {
    mtr_warning("start_reap_all pid: $pid");
    mark_process_dead($pid);
  };
}

sub stop_reap_all {
  $SIG{CHLD}= 'DEFAULT';
}


sub mtr_ping_port ($) {
  my $port= shift;

  mtr_verbose("mtr_ping_port: $port");

  my $remote= "localhost";
  my $iaddr=  inet_aton($remote);
  if ( ! $iaddr )
  {
    mtr_error("can't find IP number for $remote");
  }
  my $paddr=  sockaddr_in($port, $iaddr);
  my $proto=  getprotobyname('tcp');
  if ( ! socket(SOCK, PF_INET, SOCK_STREAM, $proto) )
  {
    mtr_error("can't create socket: $!");
  }

  mtr_debug("Pinging server (port: $port)...");

  if ( connect(SOCK, $paddr) )
  {
    close(SOCK);                        # FIXME check error?
    mtr_verbose("USED");
    return 1;
  }
  else
  {
    mtr_verbose("FREE");
    return 0;
  }
}

##############################################################################
#
#  Wait for a file to be created
#
##############################################################################

# FIXME check that the pidfile contains the expected pid!

sub sleep_until_file_created ($$$) {
  my $pidfile= shift;
  my $timeout= shift;
  my $pid=     shift;
  my $sleeptime= 100; # Milliseconds
  my $loops= ($timeout * 1000) / $sleeptime;

  for ( my $loop= 1; $loop <= $loops; $loop++ )
  {
    if ( -r $pidfile )
    {
      return $pid;
    }

    # Check if it died after the fork() was successful
    if ( $pid != 0 && waitpid($pid,&WNOHANG) == $pid )
    {
      mtr_warning("Process $pid died");
      return 0;
    }

    mtr_debug("Sleep $sleeptime milliseconds waiting for $pidfile");

    # Print extra message every 60 seconds
    my $seconds= ($loop * $sleeptime) / 1000;
    if ( $seconds > 1 and int($seconds) % 60 == 0 )
    {
      my $left= $timeout - $seconds;
      mtr_warning("Waited $seconds seconds for $pidfile to be created, " .
                  "still waiting for $left seconds...");
    }

    # Millisceond sleep emulated with select
    select(undef, undef, undef, ($sleeptime/1000));
  }

  return 0;
}


sub mtr_kill_processes ($) {
  my $pids = shift;

  mtr_verbose("mtr_kill_processes " . join(" ", @$pids));

  foreach my $pid (@$pids)
  {
    foreach my $sig (15, 9)
    {
      last if mtr_im_kill_process([ $pid ], $sig, 10, 1);
    }
  }
}


##############################################################################
#
#  When we exit, we kill off all children
#
##############################################################################

# FIXME something is wrong, we sometimes terminate with "Hangup" written
# to tty, and no STDERR output telling us why.

# FIXME for some reason, setting HUP to 'IGNORE' will cause exit() to
# write out "Hangup", and maybe loose some output. We insert a sleep...

sub mtr_exit ($) {
  my $code= shift;
  mtr_timer_stop_all($::glob_timers);
  local $SIG{HUP} = 'IGNORE';
  # ToDo: Signalling -$$ will only work if we are the process group
  # leader (in fact on QNX it will signal our session group leader,
  # which might be Do-compile or Pushbuild, causing tests to be
  # aborted). So we only do it if we are the group leader. We might
  # set ourselves as the group leader at startup (with
  # POSIX::setpgrp(0,0)), but then care must be needed to always do
  # proper child process cleanup.
  kill('HUP', -$$) if !$::glob_win32_perl and $$ == getpgrp();

  exit($code);
}

###########################################################################

1;<|MERGE_RESOLUTION|>--- conflicted
+++ resolved
@@ -441,10 +441,6 @@
       # Only read pid from files that end with .pid
       if ( $elem =~ /.*[.]pid$/)
       {
-<<<<<<< HEAD
-
-=======
->>>>>>> 155c8de8
 	my $pidfile= "$rundir/$elem";
 
 	if ( -f $pidfile )
@@ -468,12 +464,8 @@
       }
       else
       {
-<<<<<<< HEAD
-	mtr_warning("Found non pid file $elem in $rundir");
-=======
 	mtr_warning("Found non pid file $elem in $rundir")
 	  if -f "$rundir/$elem";
->>>>>>> 155c8de8
 	next;
       }
     }
@@ -730,19 +722,11 @@
   mtr_add_arg($args, "--password=");
   mtr_add_arg($args, "--silent");
   if ( -e $srv->{'path_sock'} )
-<<<<<<< HEAD
   {
     mtr_add_arg($args, "--socket=%s", $srv->{'path_sock'});
   }
   if ( $srv->{'port'} )
   {
-=======
-  {
-    mtr_add_arg($args, "--socket=%s", $srv->{'path_sock'});
-  }
-  if ( $srv->{'port'} )
-  {
->>>>>>> 155c8de8
     mtr_add_arg($args, "--port=%s", $srv->{'port'});
   }
   if ( $srv->{'port'} and ! -e $srv->{'path_sock'} )
@@ -828,25 +812,16 @@
   }
 
   if ($res)
-<<<<<<< HEAD
   {
     mtr_debug("mtr_ping_with_timeout(): All mysqld instances are down.");
   }
   else
   {
-=======
-  {
-    mtr_debug("mtr_ping_with_timeout(): All mysqld instances are down.");
-  }
-  else
-  {
->>>>>>> 155c8de8
     mtr_report("mtr_ping_with_timeout(): At least one server is alive.");
   }
 
   return $res;
 }
-<<<<<<< HEAD
 
 
 #
@@ -858,19 +833,6 @@
 {
   my $ret_pid= shift;
 
-=======
-
-
-#
-# Loop through our list of processes and look for and entry
-# with the provided pid
-# Set the pid of that process to 0 if found
-#
-sub mark_process_dead($)
-{
-  my $ret_pid= shift;
-
->>>>>>> 155c8de8
   foreach my $mysqld (@{$::master}, @{$::slave})
   {
     if ( $mysqld->{'pid'} eq $ret_pid )
@@ -901,7 +863,6 @@
     }
   }
   mtr_warning("mark_process_dead couldn't find an entry for pid: $ret_pid");
-<<<<<<< HEAD
 
 }
 
@@ -914,20 +875,6 @@
 {
   my $ret_pid= shift;
 
-=======
-
-}
-
-#
-# Loop through our list of processes and look for and entry
-# with the provided pid, if found check for the file indicating
-# expected crash and restart it.
-#
-sub check_expected_crash_and_restart($)
-{
-  my $ret_pid= shift;
-
->>>>>>> 155c8de8
   foreach my $mysqld (@{$::master}, @{$::slave})
   {
     if ( $mysqld->{'pid'} eq $ret_pid )

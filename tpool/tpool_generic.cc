/* Copyright (C) 2019, 2022, MariaDB Corporation.

This program is free software; you can redistribute itand /or modify
it under the terms of the GNU General Public License as published by
the Free Software Foundation; version 2 of the License.

This program is distributed in the hope that it will be useful,
but WITHOUT ANY WARRANTY; without even the implied warranty of
MERCHANTABILITY or FITNESS FOR A PARTICULAR PURPOSE.See the
GNU General Public License for more details.

You should have received a copy of the GNU General Public License
along with this program; if not, write to the Free Software
Foundation, Inc., 51 Franklin Street, Fifth Floor, Boston, MA 02111 - 1301 USA*/

#include "tpool_structs.h"
#include <limits.h>
#include <algorithm>
#include <assert.h>
#include <atomic>
#include <chrono>
#include <condition_variable>
#include <iostream>
#include <limits.h>
#include <mutex>
#include <queue>
#include <stack>
#include <thread>
#include <vector>
#include "tpool.h"
#include <assert.h>
#include <my_global.h>
#include <my_dbug.h>
#include <thr_timer.h>
#include <stdlib.h>
#include "aligned.h"

namespace tpool
{

#ifdef __linux__
#if defined(HAVE_URING) || defined(LINUX_NATIVE_AIO)
  extern aio* create_linux_aio(thread_pool* tp, int max_io);
#else
  aio *create_linux_aio(thread_pool *, int) { return nullptr; };
#endif
#endif
#ifdef _WIN32
  extern aio* create_win_aio(thread_pool* tp, int max_io);
#endif

  static const std::chrono::milliseconds LONG_TASK_DURATION = std::chrono::milliseconds(500);
  static const int  OVERSUBSCRIBE_FACTOR = 2;

/**
  Process the cb synchronously
*/
void aio::synchronous(aiocb *cb)
{
#ifdef _WIN32
  size_t ret_len;
#else
  ssize_t ret_len;
#endif
  int err= 0;
  switch (cb->m_opcode)
  {
  case aio_opcode::AIO_PREAD:
    ret_len= pread(cb->m_fh, cb->m_buffer, cb->m_len, cb->m_offset);
    break;
  case aio_opcode::AIO_PWRITE:
    ret_len= pwrite(cb->m_fh, cb->m_buffer, cb->m_len, cb->m_offset);
    break;
  default:
    abort();
  }
#ifdef _WIN32
  if (static_cast<int>(ret_len) < 0)
    err= GetLastError();
#else
  if (ret_len < 0)
  {
    err= errno;
    ret_len= 0;
  }
#endif
  cb->m_ret_len = ret_len;
  cb->m_err = err;
  if (ret_len)
    finish_synchronous(cb);
}


/**
  Implementation of generic threadpool.
  This threadpool consists of the following components

  - The task queue. This queue is populated by submit()
  - Worker that execute the  work items.
  - Timer thread that takes care of pool health

  The task queue is populated by submit() method.
  on submit(), a worker thread  can be woken, or created
  to execute tasks.

  The timer thread watches if work items  are being dequeued, and if not,
  this can indicate potential deadlock.
  Thus the timer thread can also wake or create a thread, to ensure some progress.

  Optimizations:

  - worker threads that are idle for long time will shutdown.
  - worker threads are woken in LIFO order, which minimizes context switching
  and also ensures that idle timeout works well. LIFO wakeup order ensures
  that active threads stay active, and idle ones stay idle.

*/

/**
 Worker wakeup flags.
*/
enum worker_wake_reason
{
  WAKE_REASON_NONE,
  WAKE_REASON_TASK,
  WAKE_REASON_SHUTDOWN
};



/* A per-worker  thread structure.*/
struct alignas(CPU_LEVEL1_DCACHE_LINESIZE)  worker_data
{
  /** Condition variable to wakeup this worker.*/
  std::condition_variable m_cv;

  /** Reason why worker was woken. */
  worker_wake_reason m_wake_reason;

  /**
    If worker wakes up with WAKE_REASON_TASK, this the task it needs to execute.
  */
  task* m_task;

  /** Struct is member of intrusive doubly linked list */
  worker_data* m_prev;
  worker_data* m_next;

  /* Current state of the worker.*/
  enum state
  {
    NONE = 0,
    EXECUTING_TASK = 1,
    LONG_TASK = 2,
    WAITING = 4
  };

  int m_state;

  bool is_executing_task()
  {
    return m_state & EXECUTING_TASK;
  }
  bool is_long_task()
  {
    return m_state & LONG_TASK;
  }
  bool is_waiting()
  {
    return m_state & WAITING;
  }
  std::chrono::system_clock::time_point m_task_start_time;
  worker_data() :
    m_cv(),
    m_wake_reason(WAKE_REASON_NONE),
    m_task(),
    m_prev(),
    m_next(),
    m_state(NONE),
    m_task_start_time()
  {}

  /*Define custom new/delete because of overaligned structure. */
  static void *operator new(size_t size)
  {
    return aligned_malloc(size, CPU_LEVEL1_DCACHE_LINESIZE);
  }
  static void operator delete(void* p)
  {
    aligned_free(p);
  }
};


static thread_local worker_data* tls_worker_data;

class thread_pool_generic : public thread_pool
{
  /** Cache for per-worker structures */
  cache<worker_data> m_thread_data_cache;

  /** The task queue */
  circular_queue<task*> m_task_queue;

  /** List of standby (idle) workers */
  doubly_linked_list<worker_data> m_standby_threads;

  /** List of threads that are executing tasks */
  doubly_linked_list<worker_data> m_active_threads;

  /* Mutex that protects the whole struct, most importantly
  the standby threads list, and task queue */
  std::mutex m_mtx;

  /** Timeout after which idle worker shuts down */
  std::chrono::milliseconds m_thread_timeout;

  /** How often should timer wakeup.*/
  std::chrono::milliseconds m_timer_interval;

  /** Another condition variable, used in pool shutdown */
  std::condition_variable m_cv_no_threads;

  /** Condition variable for the timer thread. Signaled on shutdown. */
  std::condition_variable m_cv_timer;

  /** Overall number of enqueues*/
  unsigned long long m_tasks_enqueued;
  unsigned long long m_group_enqueued;
  /** Overall number of dequeued tasks. */
  unsigned long long m_tasks_dequeued;

  /** Statistic related, number of worker thread wakeups */
  int m_wakeups;

  /**
  Statistic related, number of spurious thread wakeups
  (i.e thread woke up, and the task queue is empty)
  */
  int m_spurious_wakeups;

  /** The desired concurrency.  This number of workers should be
  actively executing. */
  unsigned int m_concurrency;

  /** True, if threadpool is being shutdown, false otherwise */
  bool m_in_shutdown;

  /** Maintenance timer state : true = active(ON),false = inactive(OFF)*/
  enum class timer_state_t
  {
    OFF, ON
  };
  timer_state_t m_timer_state= timer_state_t::OFF;
  void switch_timer(timer_state_t state,std::unique_lock<std::mutex> &lk);

  /* Updates idle_since, and maybe switches the timer off */
  void check_idle(std::chrono::system_clock::time_point now, std::unique_lock<std::mutex> &lk);

  /** time point when timer last ran, used as a coarse clock. */
  std::chrono::system_clock::time_point m_timestamp;

  /** Number of long running tasks. The long running tasks are excluded when
  adjusting concurrency */
  unsigned int m_long_tasks_count;

  unsigned int m_waiting_task_count;

  /** Last time thread was created*/
  std::chrono::system_clock::time_point m_last_thread_creation;

  /** Minimumum number of threads in this pool.*/
  unsigned int m_min_threads;

  /** Maximimum number of threads in this pool. */
  unsigned int m_max_threads;

  /* maintenance related statistics (see maintenance()) */
  size_t m_last_thread_count;
  unsigned long long m_last_activity;
  std::atomic_flag m_thread_creation_pending= ATOMIC_FLAG_INIT;

  void worker_main(worker_data *thread_data);
  void worker_end(worker_data* thread_data);

  /* Checks threadpool responsiveness, adjusts thread_counts */
  void maintenance();
  static void maintenance_func(void* arg)
  {
    ((thread_pool_generic *)arg)->maintenance();
  }
  bool add_thread(std::unique_lock<std::mutex> &lk);
  bool wake(worker_wake_reason reason, task *t = nullptr);
  void maybe_wake_or_create_thread(std::unique_lock<std::mutex> &lk);
  bool too_many_active_threads();
  bool get_task(worker_data *thread_var, task **t);
  bool wait_for_tasks(std::unique_lock<std::mutex> &lk,
                      worker_data *thread_var);
  void cancel_pending(task* t);

  size_t thread_count()
  {
    return m_active_threads.size() + m_standby_threads.size();
  }
public:
  thread_pool_generic(int min_threads, int max_threads);
  ~thread_pool_generic();
  void wait_begin() override;
  void wait_end() override;
  void submit_task(task *task) override;
  virtual aio *create_native_aio(int max_io) override
  {
#ifdef _WIN32
    return create_win_aio(this, max_io);
#elif defined(__linux__)
    return create_linux_aio(this,max_io);
#else
    return nullptr;
#endif
  }

  class timer_generic : public thr_timer_t, public timer
  {
    thread_pool_generic* m_pool;
    waitable_task m_task;
    callback_func m_callback;
    void* m_data;
    int m_period;
    std::mutex m_mtx;
    bool m_on;
    std::atomic<int> m_running;

    void run()
    {
      /*
        In rare cases, multiple callbacks can be scheduled,
        at the same time,. e.g with set_time(0,0) in a loop.
        We do not allow parallel execution, since it is against the expectations.
      */
      if (m_running.fetch_add(1, std::memory_order_acquire) > 0)
        return;
      do
      {
        m_callback(m_data);
      }
      while (m_running.fetch_sub(1, std::memory_order_release) != 1);

      if (m_pool && m_period)
      {
        std::unique_lock<std::mutex> lk(m_mtx);
        if (m_on)
        {
          DBUG_PUSH_EMPTY;
          thr_timer_end(this);
          thr_timer_settime(this, 1000ULL * m_period);
          DBUG_POP_EMPTY;
        }
      }
    }

    static void execute(void* arg)
    {
      auto timer = (timer_generic*)arg;
      timer->run();
    }

    static void submit_task(void* arg)
    {
      timer_generic* timer = (timer_generic*)arg;
      timer->m_pool->submit_task(&timer->m_task);
    }

  public:
    timer_generic(callback_func func, void* data, thread_pool_generic * pool):
      m_pool(pool),
      m_task(timer_generic::execute,this),
      m_callback(func),m_data(data),m_period(0),m_mtx(),
      m_on(true),m_running()
    {
      if (pool)
      {
        /* EXecute callback in threadpool*/
        thr_timer_init(this, submit_task, this);
      }
      else
      {
        /* run in "timer" thread */
        thr_timer_init(this, m_task.get_func(), m_task.get_arg());
      }
    }

    void set_time(int initial_delay_ms, int period_ms) override
    {
      std::unique_lock<std::mutex> lk(m_mtx);
      if (!m_on)
        return;
      thr_timer_end(this);
      if (!m_pool)
        thr_timer_set_period(this, 1000ULL * period_ms);
      else
        m_period = period_ms;
      thr_timer_settime(this, 1000ULL * initial_delay_ms);
    }

    /*
      Change only period of a periodic timer
      (after the next execution). Workarounds
      mysys timer deadlocks
    */
    void set_period(int period_ms)
    {
      std::unique_lock<std::mutex> lk(m_mtx);
      if (!m_on)
        return;
      if (!m_pool)
       thr_timer_set_period(this, 1000ULL * period_ms);
      else
         m_period = period_ms;
    }

    void disarm() override
    {
      std::unique_lock<std::mutex> lk(m_mtx);
      m_on = false;
      thr_timer_end(this);
      lk.unlock();

      if (m_task.m_group)
      {
        m_task.m_group->cancel_pending(&m_task);
      }
      if (m_pool)
      {
        m_pool->cancel_pending(&m_task);
      }
      m_task.wait();
    }

    virtual ~timer_generic()
    {
      disarm();
    }
  };
  timer_generic m_maintenance_timer;
  virtual timer* create_timer(callback_func func, void *data) override
  {
    return new timer_generic(func, data, this);
  }
  void set_concurrency(unsigned int concurrency=0) override;
};

void thread_pool_generic::cancel_pending(task* t)
{
  std::unique_lock <std::mutex> lk(m_mtx);
  for (auto it = m_task_queue.begin(); it != m_task_queue.end(); it++)
  {
    if (*it == t)
    {
      t->release();
      *it = nullptr;
    }
  }
}
/**
  Register worker in standby list, and wait to be woken.

  @retval true  if thread was woken
  @retval false idle wait timeout exceeded (the current thread must shutdown)
*/
bool thread_pool_generic::wait_for_tasks(std::unique_lock<std::mutex> &lk,
                                         worker_data *thread_data)
{
  assert(m_task_queue.empty());
  assert(!m_in_shutdown);

  thread_data->m_wake_reason= WAKE_REASON_NONE;
  m_active_threads.erase(thread_data);
  m_standby_threads.push_back(thread_data);

  for (;;)
  {
    thread_data->m_cv.wait_for(lk, m_thread_timeout);

    if (thread_data->m_wake_reason != WAKE_REASON_NONE)
    {
      /* Woke up not due to timeout.*/
      return true;
    }

    if (thread_count() <= m_min_threads)
    {
      /* Do not shutdown thread, maintain required minimum of worker
        threads.*/
      continue;
    }

    /*
      Woke up due to timeout, remove this thread's  from the standby list. In
      all other cases where it is signaled it is removed by the signaling
      thread.
    */
    m_standby_threads.erase(thread_data);
    m_active_threads.push_back(thread_data);
    return false;
  }
}


/**
 Workers "get next task" routine.

 A task can be handed over to the current thread directly during submit().
 if thread_var->m_wake_reason == WAKE_REASON_TASK.

 Or a task can be taken from the task queue.
 In case task queue is empty, the worker thread will park (wait for wakeup).
*/
bool thread_pool_generic::get_task(worker_data *thread_var, task **t)
{
  std::unique_lock<std::mutex> lk(m_mtx);

  if (thread_var->is_long_task())
  {
    DBUG_ASSERT(m_long_tasks_count);
    m_long_tasks_count--;
  }
  DBUG_ASSERT(!thread_var->is_waiting());
  thread_var->m_state = worker_data::NONE;

  while (m_task_queue.empty())
  {
    if (m_in_shutdown)
      return false;

    if (!wait_for_tasks(lk, thread_var))
      return false;
    if (m_task_queue.empty())
    {
      m_spurious_wakeups++;
      continue;
    }
  }

  /* Dequeue from the task queue.*/
  *t= m_task_queue.front();
  m_task_queue.pop();
  m_tasks_dequeued++;
  thread_var->m_state |= worker_data::EXECUTING_TASK;
  thread_var->m_task_start_time = m_timestamp;
  return true;
}

/** Worker thread shutdown routine. */
void thread_pool_generic::worker_end(worker_data* thread_data)
{
  std::lock_guard<std::mutex> lk(m_mtx);
  DBUG_ASSERT(!thread_data->is_long_task());
  m_active_threads.erase(thread_data);
  m_thread_data_cache.put(thread_data);

  if (!thread_count() && m_in_shutdown)
  {
    /* Signal the destructor that no more threads are left. */
    m_cv_no_threads.notify_all();
  }
}

extern "C" void set_tls_pool(tpool::thread_pool* pool);

/* The worker get/execute task loop.*/
void thread_pool_generic::worker_main(worker_data *thread_var)
{
  task* task;
  set_tls_pool(this);
  if(m_worker_init_callback)
   m_worker_init_callback();

  tls_worker_data = thread_var;
  m_thread_creation_pending.clear();

  while (get_task(thread_var, &task) && task)
  {
    task->execute();
  }

  if (m_worker_destroy_callback)
    m_worker_destroy_callback();

  worker_end(thread_var);
}


/*
  Check if threadpool had been idle for a while
  Switch off maintenance timer if it is in idle state
  for too long.

  Helper function, to be used inside maintenance callback,
  before m_last_activity is updated
*/

static const auto invalid_timestamp=  std::chrono::system_clock::time_point::max();
constexpr auto max_idle_time= std::chrono::seconds(20);

/* Time since maintenance timer had nothing to do */
static std::chrono::system_clock::time_point idle_since= invalid_timestamp;
void thread_pool_generic::check_idle(std::chrono::system_clock::time_point now, std::unique_lock<std::mutex> &lk)
{
  DBUG_ASSERT(m_task_queue.empty());

  /*
   We think that there is no activity, if there were at most 2 tasks
   since last time, and there is a spare thread.
   The 2 tasks (and not 0) is to account for some periodic timers.
  */
  bool idle= m_standby_threads.m_count > 0;

  if (!idle)
  {
    idle_since= invalid_timestamp;
    return;
  }

  if (idle_since == invalid_timestamp)
  {
    idle_since= now;
    return;
  }

  /* Switch timer off after 1 minute of idle time */
  if (now - idle_since > max_idle_time)
  {
    idle_since= invalid_timestamp;
    switch_timer(timer_state_t::OFF,lk);
  }
}


/*
  Periodic job to fix thread count and concurrency,
  in case of long tasks, etc
*/
void thread_pool_generic::maintenance()
{
  /*
    If pool is busy (i.e the its mutex is currently locked), we can
    skip the maintenance task, some times, to lower mutex contention
  */
  static int skip_counter;
  const int MAX_SKIPS = 10;
  std::unique_lock<std::mutex> lk(m_mtx, std::defer_lock);
  if (skip_counter == MAX_SKIPS)
  {
    lk.lock();
  }
  else if (!lk.try_lock())
  {
    skip_counter++;
    return;
  }

  skip_counter = 0;

  m_timestamp = std::chrono::system_clock::now();

  if (m_task_queue.empty())
  {
    check_idle(m_timestamp, lk);
    m_last_activity = m_tasks_dequeued + m_wakeups;
    return;
  }

  m_long_tasks_count = 0;
  for (auto thread_data = m_active_threads.front();
    thread_data;
    thread_data = thread_data->m_next)
  {
    if (thread_data->is_executing_task() &&
       !thread_data->is_waiting() &&
      (thread_data->is_long_task()
      || (m_timestamp - thread_data->m_task_start_time > LONG_TASK_DURATION)))
    {
      thread_data->m_state |= worker_data::LONG_TASK;
      m_long_tasks_count++;
    }
  }

  maybe_wake_or_create_thread(lk);

  size_t thread_cnt = (int)thread_count();
  if (m_last_activity == m_tasks_dequeued + m_wakeups &&
      m_last_thread_count <= thread_cnt && m_active_threads.size() == thread_cnt)
  {
    // no progress made since last iteration. create new
    // thread
    add_thread(lk);
  }
  m_last_activity = m_tasks_dequeued + m_wakeups;
  m_last_thread_count= thread_cnt;
}

/*
  Heuristic used for thread creation throttling.
  Returns interval in milliseconds between thread creation
  (depending on number of threads already in the pool, and
  desired concurrency level)
*/
static int  throttling_interval_ms(size_t n_threads,size_t concurrency)
{
  if (n_threads < concurrency*4)
    return 0;

  if (n_threads < concurrency*8)
    return 50;

  if (n_threads < concurrency*16)
    return 100;

  return 200;
}

/* Create a new worker.*/
bool thread_pool_generic::add_thread(std::unique_lock<std::mutex> &lk)
{
  if (m_thread_creation_pending.test_and_set())
    return false;

  size_t n_threads = thread_count();

  if (n_threads >= m_max_threads)
    return false;
<<<<<<< HEAD
  if (n_threads >= m_min_threads)
=======

  if (n_threads >= m_min_threads && m_min_threads != m_max_threads)
>>>>>>> 2d2172a5
  {
    auto now = std::chrono::system_clock::now();
    if (now - m_last_thread_creation <
      std::chrono::milliseconds(throttling_interval_ms(n_threads, m_concurrency)))
    {
      /*
        Throttle thread creation and wakeup deadlock detection timer,
        if is it off.
      */
      switch_timer(timer_state_t::ON, lk);

      return false;
    }
  }

  worker_data *thread_data = m_thread_data_cache.get();
  m_active_threads.push_back(thread_data);
  try
  {
    std::thread thread(&thread_pool_generic::worker_main, this, thread_data);
    m_last_thread_creation = std::chrono::system_clock::now();
    thread.detach();
  }
  catch (std::system_error& e)
  {
    m_active_threads.erase(thread_data);
    m_thread_data_cache.put(thread_data);
    static bool warning_written;
    if (!warning_written)
    {
      fprintf(stderr, "Warning : threadpool thread could not be created :%s,"
        "current number of threads in pool %zu\n", e.what(), thread_count());
      warning_written = true;
    }
    return false;
  }
  return true;
}

/** Wake a standby thread, and hand the given task over to this thread. */
bool thread_pool_generic::wake(worker_wake_reason reason, task *)
{
  assert(reason != WAKE_REASON_NONE);

  if (m_standby_threads.empty())
    return false;
  auto var= m_standby_threads.back();
  m_standby_threads.pop_back();
  m_active_threads.push_back(var);
  assert(var->m_wake_reason == WAKE_REASON_NONE);
  var->m_wake_reason= reason;
  var->m_cv.notify_one();
  m_wakeups++;
  return true;
}


thread_pool_generic::thread_pool_generic(int min_threads, int max_threads) :
  m_thread_data_cache(max_threads),
  m_task_queue(10000),
  m_standby_threads(),
  m_active_threads(),
  m_mtx(),
  m_thread_timeout(std::chrono::milliseconds(60000)),
  m_timer_interval(std::chrono::milliseconds(400)),
  m_cv_no_threads(),
  m_cv_timer(),
  m_tasks_enqueued(),
  m_tasks_dequeued(),
  m_wakeups(),
  m_spurious_wakeups(),
  m_in_shutdown(),
  m_timestamp(),
  m_long_tasks_count(),
  m_waiting_task_count(),
  m_last_thread_creation(),
  m_min_threads(min_threads),
  m_max_threads(max_threads),
  m_last_thread_count(),
  m_last_activity(),
  m_maintenance_timer(thread_pool_generic::maintenance_func, this, nullptr)
{
<<<<<<< HEAD
  set_concurrency();
  // start the timer
  m_maintenance_timer.set_time(0, (int)m_timer_interval.count());
=======

  if (m_max_threads < m_concurrency)
    m_concurrency = m_max_threads;
  if (m_min_threads > m_concurrency)
    m_concurrency = min_threads;
  if (!m_concurrency)
    m_concurrency = 1;

>>>>>>> 2d2172a5
}


void thread_pool_generic::maybe_wake_or_create_thread(std::unique_lock<std::mutex> &lk)
{
  if (m_task_queue.empty())
    return;
  DBUG_ASSERT(m_active_threads.size() >= static_cast<size_t>(m_long_tasks_count + m_waiting_task_count));
  if (m_active_threads.size() - m_long_tasks_count - m_waiting_task_count > m_concurrency)
    return;
  if (!m_standby_threads.empty())
  {
    wake(WAKE_REASON_TASK);
  }
  else
  {
    add_thread(lk);
  }
}

bool thread_pool_generic::too_many_active_threads()
{
  return m_active_threads.size() - m_long_tasks_count - m_waiting_task_count >
    m_concurrency* OVERSUBSCRIBE_FACTOR;
}

void thread_pool_generic::set_concurrency(unsigned int concurrency)
{
  std::unique_lock<std::mutex> lk(m_mtx);
  if (concurrency == 0)
    concurrency= 2 * std::thread::hardware_concurrency();
  m_concurrency = concurrency;
  if (m_concurrency > m_max_threads)
    m_concurrency = m_max_threads;
  if (m_concurrency < m_min_threads)
    m_concurrency = m_min_threads;
  if (m_concurrency < 1)
    m_concurrency = 1;
}

/** Submit a new task*/
void thread_pool_generic::submit_task(task* task)
{
  std::unique_lock<std::mutex> lk(m_mtx);
  if (m_in_shutdown)
    return;
  task->add_ref();
  m_tasks_enqueued++;
  m_task_queue.push(task);
  maybe_wake_or_create_thread(lk);
}


/* Notify thread pool that current thread is going to wait */
void thread_pool_generic::wait_begin()
{
  if (!tls_worker_data || tls_worker_data->is_long_task())
    return;
  std::unique_lock<std::mutex> lk(m_mtx);
  if(tls_worker_data->is_long_task())
  {
    /*
     Current task flag could have become "long-running"
     while waiting for the lock, thus recheck.
    */
    return;
  }
  DBUG_ASSERT(!tls_worker_data->is_waiting());
  tls_worker_data->m_state |= worker_data::WAITING;
  m_waiting_task_count++;

  /* Maintain concurrency */
  maybe_wake_or_create_thread(lk);
}


void thread_pool_generic::wait_end()
{
  if (tls_worker_data && tls_worker_data->is_waiting())
  {
    std::unique_lock<std::mutex> lk(m_mtx);
    tls_worker_data->m_state &= ~worker_data::WAITING;
    m_waiting_task_count--;
  }
}


void thread_pool_generic::switch_timer(timer_state_t state, std::unique_lock<std::mutex> &lk)
{
  if (m_timer_state == state)
    return;
  /* No maintenance timer for fixed threadpool size.*/
  DBUG_ASSERT(m_min_threads != m_max_threads);
  DBUG_ASSERT(lk.owns_lock());

  m_timer_state= state;
  if(state == timer_state_t::OFF)
  {
    m_maintenance_timer.set_period(0);
  }
  else
  {
    /*
     It is necessary to unlock the thread_pool::m_mtx
     to avoid the deadlock with thr_timer's LOCK_timer.
     Otherwise, lock order would be violated.
    */
    lk.unlock();
    m_maintenance_timer.set_time(0, (int)m_timer_interval.count());
    lk.lock();
  }
}


/**
  Wake  up all workers, and wait until they are gone
  Stop the timer.
*/
thread_pool_generic::~thread_pool_generic()
{
  /*
    Stop AIO early.
    This is needed to prevent AIO completion thread
    from calling submit_task() on an object that is being destroyed.
  */
  m_aio.reset();

  /* Also stop the maintanence task early. */
  m_maintenance_timer.disarm();

  std::unique_lock<std::mutex> lk(m_mtx);
  m_in_shutdown= true;

  /* Wake up idle threads. */
  while (wake(WAKE_REASON_SHUTDOWN))
  {
  }

  while (thread_count())
  {
    m_cv_no_threads.wait(lk);
  }

  lk.unlock();
}

thread_pool *create_thread_pool_generic(int min_threads, int max_threads)
{
 return new thread_pool_generic(min_threads, max_threads);
}

} // namespace tpool<|MERGE_RESOLUTION|>--- conflicted
+++ resolved
@@ -729,12 +729,7 @@
 
   if (n_threads >= m_max_threads)
     return false;
-<<<<<<< HEAD
-  if (n_threads >= m_min_threads)
-=======
-
   if (n_threads >= m_min_threads && m_min_threads != m_max_threads)
->>>>>>> 2d2172a5
   {
     auto now = std::chrono::system_clock::now();
     if (now - m_last_thread_creation <
@@ -817,20 +812,7 @@
   m_last_activity(),
   m_maintenance_timer(thread_pool_generic::maintenance_func, this, nullptr)
 {
-<<<<<<< HEAD
   set_concurrency();
-  // start the timer
-  m_maintenance_timer.set_time(0, (int)m_timer_interval.count());
-=======
-
-  if (m_max_threads < m_concurrency)
-    m_concurrency = m_max_threads;
-  if (m_min_threads > m_concurrency)
-    m_concurrency = min_threads;
-  if (!m_concurrency)
-    m_concurrency = 1;
-
->>>>>>> 2d2172a5
 }
 
 

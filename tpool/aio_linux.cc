/* Copyright (C) 2025 MariaDB Corporation.

This program is free software; you can redistribute itand /or modify
it under the terms of the GNU General Public License as published by
the Free Software Foundation; version 2 of the License.

This program is distributed in the hope that it will be useful,
but WITHOUT ANY WARRANTY; without even the implied warranty of
MERCHANTABILITY or FITNESS FOR A PARTICULAR PURPOSE.See the
GNU General Public License for more details.

You should have received a copy of the GNU General Public License
along with this program; if not, write to the Free Software
Foundation, Inc., 51 Franklin Street, Fifth Floor, Boston, MA 02111 - 1301 USA*/

<<<<<<< HEAD
#include "tpool_structs.h"
#include "tpool.h"

# include <thread>
# include <atomic>
# include <cstdio>
# include <libaio.h>
# include <sys/syscall.h>
# include <pthread.h>
# include <my_sys.h>
/**
  Invoke the io_getevents() system call, without timeout parameter.

  @param ctx     context from io_setup()
  @param min_nr  minimum number of completion events to wait for
  @param nr      maximum number of completion events to collect
  @param ev      the collected events

  In https://pagure.io/libaio/c/7cede5af5adf01ad26155061cc476aad0804d3fc
  the io_getevents() implementation in libaio was "optimized" so that it
  would elide the system call when there are no outstanding requests
  and a timeout was specified.

  The libaio code for dereferencing ctx would occasionally trigger
  SIGSEGV if io_destroy() was concurrently invoked from another thread.
  Hence, we have to use the raw system call.

  WHY are we doing this at all?
  Because we want io_destroy() from another thread to interrupt io_getevents().

  And, WHY do we want io_destroy() from another thread to interrupt
  io_getevents()?

  Because there is no documented, libaio-friendly and race-condition-free way to
  interrupt io_getevents(). io_destroy() coupled with raw syscall seemed to work
  for us so far.

  Historical note : in the past, we used io_getevents with timeouts. We'd wake
  up periodically, check for shutdown flag, return from the main routine.
  This was admittedly safer, yet it did cost periodic wakeups, which we are not
  willing to do anymore.

  @note we also rely on the undocumented property, that io_destroy(ctx)
  will make this version of io_getevents return EINVAL.
*/
static int my_getevents(io_context_t ctx, long min_nr, long nr, io_event *ev)
{
  int saved_errno= errno;
  int ret= syscall(__NR_io_getevents, reinterpret_cast<long>(ctx),
                   min_nr, nr, ev, 0);
  if (ret < 0)
  {
    ret= -errno;
    errno= saved_errno;
  }
  return ret;
}


=======
>>>>>>> c4ed889b
/*
   This file exports create_linux_aio() function which is used to create
   an asynchronous IO implementation for Linux (currently either libaio or
   uring).
 */

#include "tpool.h"
#include <stdio.h>
namespace tpool
{

<<<<<<< HEAD
class aio_linux final : public aio
{
  thread_pool *m_pool;
  io_context_t m_io_ctx;
  std::thread m_getevent_thread;
  static std::atomic<bool> shutdown_in_progress;

  static void getevent_thread_routine(aio_linux *aio)
  {
    my_thread_set_name("my_getevents");
    /*
      We collect events in small batches to hopefully reduce the
      number of system calls.
    */
    constexpr unsigned MAX_EVENTS= 256;

    aio->m_pool->m_worker_init_callback();
    io_event events[MAX_EVENTS];
    for (;;)
    {
      switch (int ret= my_getevents(aio->m_io_ctx, 1, MAX_EVENTS, events)) {
      case -EINTR:
        continue;
      case -EINVAL:
        if (shutdown_in_progress)
          goto end;
        /* fall through */
      default:
        if (ret < 0)
        {
          fprintf(stderr, "io_getevents returned %d\n", ret);
          abort();
          goto end;
        }
        for (int i= 0; i < ret; i++)
        {
          const io_event &event= events[i];
          aiocb *iocb= static_cast<aiocb*>(event.obj);
          if (static_cast<int>(event.res) < 0)
          {
            iocb->m_err= -event.res;
            iocb->m_ret_len= 0;
          }
          else
          {
            iocb->m_ret_len= event.res;
            iocb->m_err= 0;
            finish_synchronous(iocb);
          }
          iocb->m_internal_task.m_func= iocb->m_callback;
          iocb->m_internal_task.m_arg= iocb;
          iocb->m_internal_task.m_group= iocb->m_group;
          aio->m_pool->submit_task(&iocb->m_internal_task);
        }
      }
    }
end:
    aio->m_pool->m_worker_destroy_callback();
  }

public:
  aio_linux(io_context_t ctx, thread_pool *pool)
    : m_pool(pool), m_io_ctx(ctx),
    m_getevent_thread(getevent_thread_routine, this)
  {
  }

  ~aio_linux()
  {
    shutdown_in_progress= true;
    io_destroy(m_io_ctx);
    m_getevent_thread.join();
    shutdown_in_progress= false;
  }
=======
// Forward declarations of aio implementations
#ifdef HAVE_LIBAIO
// defined in aio_libaio.cc
aio *create_libaio(thread_pool *pool, int max_io);
#endif
#if defined HAVE_URING
// defined in aio_uring.cc
aio *create_uring(thread_pool *pool, int max_io);
#endif
>>>>>>> c4ed889b

/*
  @brief
  Choose native linux aio implementation based on availability and user
  preference.

  @param pool - thread pool to use for aio operations
  @param max_io - maximum number of concurrent io operations
  @param impl - implementation to use, can be one of the following:

  @returns
  A pointer to the aio implementation object, or nullptr if no suitable
  implementation is available.

  If impl is OS_IO_DEFAULT, it will try uring first, fallback to libaio
  If impl is OS_IO_URING or OS_IO_LIBAIO, it won't fallback
*/
aio *create_linux_aio(thread_pool *pool, int max_io, aio_implementation impl)
{
#ifdef HAVE_URING
  if (impl != OS_IO_LIBAIO)
  {
    aio *ret= create_uring(pool, max_io);
    if (ret)
      return ret;
    else if (impl != OS_IO_DEFAULT)
      return nullptr; // uring is not available
    else
      fprintf(stderr, "create_uring failed: falling back to libaio\n");
  }
#endif
#ifdef HAVE_LIBAIO
  if (impl != OS_IO_URING)
    return create_libaio(pool, max_io);
#endif
  return nullptr;
}
} // namespace tpool<|MERGE_RESOLUTION|>--- conflicted
+++ resolved
@@ -13,68 +13,6 @@
 along with this program; if not, write to the Free Software
 Foundation, Inc., 51 Franklin Street, Fifth Floor, Boston, MA 02111 - 1301 USA*/
 
-<<<<<<< HEAD
-#include "tpool_structs.h"
-#include "tpool.h"
-
-# include <thread>
-# include <atomic>
-# include <cstdio>
-# include <libaio.h>
-# include <sys/syscall.h>
-# include <pthread.h>
-# include <my_sys.h>
-/**
-  Invoke the io_getevents() system call, without timeout parameter.
-
-  @param ctx     context from io_setup()
-  @param min_nr  minimum number of completion events to wait for
-  @param nr      maximum number of completion events to collect
-  @param ev      the collected events
-
-  In https://pagure.io/libaio/c/7cede5af5adf01ad26155061cc476aad0804d3fc
-  the io_getevents() implementation in libaio was "optimized" so that it
-  would elide the system call when there are no outstanding requests
-  and a timeout was specified.
-
-  The libaio code for dereferencing ctx would occasionally trigger
-  SIGSEGV if io_destroy() was concurrently invoked from another thread.
-  Hence, we have to use the raw system call.
-
-  WHY are we doing this at all?
-  Because we want io_destroy() from another thread to interrupt io_getevents().
-
-  And, WHY do we want io_destroy() from another thread to interrupt
-  io_getevents()?
-
-  Because there is no documented, libaio-friendly and race-condition-free way to
-  interrupt io_getevents(). io_destroy() coupled with raw syscall seemed to work
-  for us so far.
-
-  Historical note : in the past, we used io_getevents with timeouts. We'd wake
-  up periodically, check for shutdown flag, return from the main routine.
-  This was admittedly safer, yet it did cost periodic wakeups, which we are not
-  willing to do anymore.
-
-  @note we also rely on the undocumented property, that io_destroy(ctx)
-  will make this version of io_getevents return EINVAL.
-*/
-static int my_getevents(io_context_t ctx, long min_nr, long nr, io_event *ev)
-{
-  int saved_errno= errno;
-  int ret= syscall(__NR_io_getevents, reinterpret_cast<long>(ctx),
-                   min_nr, nr, ev, 0);
-  if (ret < 0)
-  {
-    ret= -errno;
-    errno= saved_errno;
-  }
-  return ret;
-}
-
-
-=======
->>>>>>> c4ed889b
 /*
    This file exports create_linux_aio() function which is used to create
    an asynchronous IO implementation for Linux (currently either libaio or
@@ -86,82 +24,6 @@
 namespace tpool
 {
 
-<<<<<<< HEAD
-class aio_linux final : public aio
-{
-  thread_pool *m_pool;
-  io_context_t m_io_ctx;
-  std::thread m_getevent_thread;
-  static std::atomic<bool> shutdown_in_progress;
-
-  static void getevent_thread_routine(aio_linux *aio)
-  {
-    my_thread_set_name("my_getevents");
-    /*
-      We collect events in small batches to hopefully reduce the
-      number of system calls.
-    */
-    constexpr unsigned MAX_EVENTS= 256;
-
-    aio->m_pool->m_worker_init_callback();
-    io_event events[MAX_EVENTS];
-    for (;;)
-    {
-      switch (int ret= my_getevents(aio->m_io_ctx, 1, MAX_EVENTS, events)) {
-      case -EINTR:
-        continue;
-      case -EINVAL:
-        if (shutdown_in_progress)
-          goto end;
-        /* fall through */
-      default:
-        if (ret < 0)
-        {
-          fprintf(stderr, "io_getevents returned %d\n", ret);
-          abort();
-          goto end;
-        }
-        for (int i= 0; i < ret; i++)
-        {
-          const io_event &event= events[i];
-          aiocb *iocb= static_cast<aiocb*>(event.obj);
-          if (static_cast<int>(event.res) < 0)
-          {
-            iocb->m_err= -event.res;
-            iocb->m_ret_len= 0;
-          }
-          else
-          {
-            iocb->m_ret_len= event.res;
-            iocb->m_err= 0;
-            finish_synchronous(iocb);
-          }
-          iocb->m_internal_task.m_func= iocb->m_callback;
-          iocb->m_internal_task.m_arg= iocb;
-          iocb->m_internal_task.m_group= iocb->m_group;
-          aio->m_pool->submit_task(&iocb->m_internal_task);
-        }
-      }
-    }
-end:
-    aio->m_pool->m_worker_destroy_callback();
-  }
-
-public:
-  aio_linux(io_context_t ctx, thread_pool *pool)
-    : m_pool(pool), m_io_ctx(ctx),
-    m_getevent_thread(getevent_thread_routine, this)
-  {
-  }
-
-  ~aio_linux()
-  {
-    shutdown_in_progress= true;
-    io_destroy(m_io_ctx);
-    m_getevent_thread.join();
-    shutdown_in_progress= false;
-  }
-=======
 // Forward declarations of aio implementations
 #ifdef HAVE_LIBAIO
 // defined in aio_libaio.cc
@@ -171,7 +33,6 @@
 // defined in aio_uring.cc
 aio *create_uring(thread_pool *pool, int max_io);
 #endif
->>>>>>> c4ed889b
 
 /*
   @brief

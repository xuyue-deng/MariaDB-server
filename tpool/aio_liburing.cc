--- conflicted
+++ resolved
@@ -120,14 +120,8 @@
     std::lock_guard<std::mutex> _(mutex_);
 
     io_uring_sqe *sqe= io_uring_get_sqe(&uring_);
-<<<<<<< HEAD
-    if (cb->m_opcode == tpool::aio_opcode::AIO_PREAD)
+    if (cb->m_opcode == aio_opcode::AIO_PREAD)
       io_uring_prep_readv(sqe, cb->m_fh, &cb->m_iovec, 1, cb->m_offset);
-=======
-    if (cb->m_opcode == aio_opcode::AIO_PREAD)
-      io_uring_prep_readv(sqe, cb->m_fh, static_cast<struct iovec *>(cb), 1,
-                          cb->m_offset);
->>>>>>> a1bba0e3
     else
       io_uring_prep_writev(sqe, cb->m_fh, &cb->m_iovec, 1, cb->m_offset);
     io_uring_sqe_set_data(sqe, cb);

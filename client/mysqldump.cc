--- conflicted
+++ resolved
@@ -808,15 +808,9 @@
         fprintf(sql_file, "/*!40103 SET TIME_ZONE='+00:00' */;\n");
       }
 
-<<<<<<< HEAD
-    if (!multi_file_output)
-    {
-      if (!opt_no_create_info)
-=======
       if (!path)
->>>>>>> 727b5493
       {
-        if (!opt_no_create_info)
+        if (!multi_file_output)
         {
           /* We don't need unique checks as the table is created just before */
           fprintf(md_result_file,
@@ -828,17 +822,10 @@
       fprintf(sql_file,
               "/*!40101 SET @OLD_SQL_MODE=@@SQL_MODE, SQL_MODE='%s%s%s' */;\n"
               "/*M!100616 SET @OLD_NOTE_VERBOSITY=@@NOTE_VERBOSITY, NOTE_VERBOSITY=0 */;\n",
-              path?"":"NO_AUTO_VALUE_ON_ZERO",compatible_mode_normal_str[0]==0?"":",",
+              multi_file_output?"":"NO_AUTO_VALUE_ON_ZERO",
+              compatible_mode_normal_str[0]==0?"":",",
               compatible_mode_normal_str);
     }
-<<<<<<< HEAD
-    fprintf(sql_file,
-            "/*!40101 SET @OLD_SQL_MODE=@@SQL_MODE, SQL_MODE='%s%s%s' */;\n"
-            "/*M!100616 SET @OLD_NOTE_VERBOSITY=@@NOTE_VERBOSITY, NOTE_VERBOSITY=0 */;\n",
-            multi_file_output?"":"NO_AUTO_VALUE_ON_ZERO",compatible_mode_normal_str[0]==0?"":",",
-            compatible_mode_normal_str);
-=======
->>>>>>> 727b5493
     check_io(sql_file);
   }
 } /* write_header */

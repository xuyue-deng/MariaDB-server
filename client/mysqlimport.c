/* Copyright (C) 2000-2006 MySQL AB, 2009 Sun Microsystems, Inc.

   This program is free software; you can redistribute it and/or modify
   it under the terms of the GNU General Public License as published by
   the Free Software Foundation; version 2 of the License.

   This program is distributed in the hope that it will be useful,
   but WITHOUT ANY WARRANTY; without even the implied warranty of
   MERCHANTABILITY or FITNESS FOR A PARTICULAR PURPOSE.  See the
   GNU General Public License for more details.

   You should have received a copy of the GNU General Public License
   along with this program; if not, write to the Free Software
   Foundation, Inc., 59 Temple Place, Suite 330, Boston, MA  02111-1307  USA */

/*
**	   mysqlimport.c  - Imports all given files
**			    into a table(s).
**
**			   *************************
**			   *			   *
**			   * AUTHOR: Monty & Jani  *
**			   * DATE:   June 24, 1997 *
**			   *			   *
**			   *************************
*/
#define IMPORT_VERSION "3.7"

#include "client_priv.h"
#include "mysql_version.h"
#ifdef HAVE_LIBPTHREAD
#include <my_pthread.h>
#endif


/* Global Thread counter */
uint counter;
#ifdef HAVE_LIBPTHREAD
pthread_mutex_t counter_mutex;
pthread_cond_t count_threshhold;
#endif

static void db_error_with_table(MYSQL *mysql, char *table);
static void db_error(MYSQL *mysql);
static char *field_escape(char *to,const char *from,uint length);
static char *add_load_option(char *ptr,const char *object,
			     const char *statement);

static my_bool	verbose=0,lock_tables=0,ignore_errors=0,opt_delete=0,
		replace=0,silent=0,ignore=0,opt_compress=0,
                opt_low_priority= 0, tty_password= 0;
static my_bool debug_info_flag= 0, debug_check_flag= 0;
static uint opt_use_threads=0, opt_local_file=0, my_end_arg= 0;
static char	*opt_password=0, *current_user=0,
		*current_host=0, *current_db=0, *fields_terminated=0,
		*lines_terminated=0, *enclosed=0, *opt_enclosed=0,
		*escaped=0, *opt_columns=0, 
		*default_charset= (char*) MYSQL_DEFAULT_CHARSET_NAME;
static uint     opt_mysql_port= 0, opt_protocol= 0;
static char * opt_mysql_unix_port=0;
static longlong opt_ignore_lines= -1;
static CHARSET_INFO *charset_info= &my_charset_latin1;
#include <sslopt-vars.h>

#ifdef HAVE_SMEM
static char *shared_memory_base_name=0;
#endif

static struct my_option my_long_options[] =
{
#ifdef __NETWARE__
  {"autoclose", OPT_AUTO_CLOSE, "Auto close the screen on exit for Netware.",
   0, 0, 0, GET_NO_ARG, NO_ARG, 0, 0, 0, 0, 0, 0},
#endif
  {"character-sets-dir", OPT_CHARSETS_DIR,
   "Directory where character sets are.", (uchar**) &charsets_dir,
   (uchar**) &charsets_dir, 0, GET_STR, REQUIRED_ARG, 0, 0, 0, 0, 0, 0},
  {"default-character-set", OPT_DEFAULT_CHARSET,
   "Set the default character set.", (uchar**) &default_charset,
   (uchar**) &default_charset, 0, GET_STR, REQUIRED_ARG, 0, 0, 0, 0, 0, 0},
  {"columns", 'c',
   "Use only these columns to import the data to. Give the column names in a comma separated list. This is same as giving columns to LOAD DATA INFILE.",
   (uchar**) &opt_columns, (uchar**) &opt_columns, 0, GET_STR, REQUIRED_ARG, 0, 0, 0,
   0, 0, 0},
  {"compress", 'C', "Use compression in server/client protocol.",
   (uchar**) &opt_compress, (uchar**) &opt_compress, 0, GET_BOOL, NO_ARG, 0, 0, 0,
   0, 0, 0},
  {"debug",'#', "Output debug log. Often this is 'd:t:o,filename'.", 0, 0, 0,
   GET_STR, OPT_ARG, 0, 0, 0, 0, 0, 0},
  {"debug-check", OPT_DEBUG_CHECK, "Check memory and open file usage at exit.",
   (uchar**) &debug_check_flag, (uchar**) &debug_check_flag, 0,
   GET_BOOL, NO_ARG, 0, 0, 0, 0, 0, 0},
  {"debug-info", OPT_DEBUG_INFO, "Print some debug info at exit.",
   (uchar**) &debug_info_flag, (uchar**) &debug_info_flag,
   0, GET_BOOL, NO_ARG, 0, 0, 0, 0, 0, 0},
  {"delete", 'd', "First delete all rows from table.", (uchar**) &opt_delete,
   (uchar**) &opt_delete, 0, GET_BOOL, NO_ARG, 0, 0, 0, 0, 0, 0},
  {"fields-terminated-by", OPT_FTB,
   "Fields in the textfile are terminated by ...", (uchar**) &fields_terminated,
   (uchar**) &fields_terminated, 0, GET_STR, REQUIRED_ARG, 0, 0, 0, 0, 0, 0},
  {"fields-enclosed-by", OPT_ENC,
   "Fields in the importfile are enclosed by ...", (uchar**) &enclosed,
   (uchar**) &enclosed, 0, GET_STR, REQUIRED_ARG, 0, 0, 0, 0, 0, 0},
  {"fields-optionally-enclosed-by", OPT_O_ENC,
   "Fields in the i.file are opt. enclosed by ...", (uchar**) &opt_enclosed,
   (uchar**) &opt_enclosed, 0, GET_STR, REQUIRED_ARG, 0, 0, 0, 0, 0, 0},
  {"fields-escaped-by", OPT_ESC, "Fields in the i.file are escaped by ...",
   (uchar**) &escaped, (uchar**) &escaped, 0, GET_STR, REQUIRED_ARG, 0, 0, 0, 0,
   0, 0},
  {"force", 'f', "Continue even if we get an sql-error.",
   (uchar**) &ignore_errors, (uchar**) &ignore_errors, 0, GET_BOOL, NO_ARG, 0, 0,
   0, 0, 0, 0},
  {"help", '?', "Displays this help and exits.", 0, 0, 0, GET_NO_ARG, NO_ARG,
   0, 0, 0, 0, 0, 0},
  {"host", 'h', "Connect to host.", (uchar**) &current_host,
   (uchar**) &current_host, 0, GET_STR, REQUIRED_ARG, 0, 0, 0, 0, 0, 0},
  {"ignore", 'i', "If duplicate unique key was found, keep old row.",
   (uchar**) &ignore, (uchar**) &ignore, 0, GET_BOOL, NO_ARG, 0, 0, 0, 0, 0, 0},
  {"ignore-lines", OPT_IGN_LINES, "Ignore first n lines of data infile.",
   (uchar**) &opt_ignore_lines, (uchar**) &opt_ignore_lines, 0, GET_LL,
   REQUIRED_ARG, 0, 0, 0, 0, 0, 0},
  {"lines-terminated-by", OPT_LTB, "Lines in the i.file are terminated by ...",
   (uchar**) &lines_terminated, (uchar**) &lines_terminated, 0, GET_STR,
   REQUIRED_ARG, 0, 0, 0, 0, 0, 0},
  {"local", 'L', "Read all files through the client.", (uchar**) &opt_local_file,
   (uchar**) &opt_local_file, 0, GET_BOOL, NO_ARG, 0, 0, 0, 0, 0, 0},
  {"lock-tables", 'l', "Lock all tables for write (this disables threads).",
    (uchar**) &lock_tables, (uchar**) &lock_tables, 0, GET_BOOL, NO_ARG, 
    0, 0, 0, 0, 0, 0},
  {"low-priority", OPT_LOW_PRIORITY,
   "Use LOW_PRIORITY when updating the table.", (uchar**) &opt_low_priority,
   (uchar**) &opt_low_priority, 0, GET_BOOL, NO_ARG, 0, 0, 0, 0, 0, 0},
  {"password", 'p',
   "Password to use when connecting to server. If password is not given it's asked from the tty.",
   0, 0, 0, GET_STR, OPT_ARG, 0, 0, 0, 0, 0, 0},
#ifdef __WIN__
  {"pipe", 'W', "Use named pipes to connect to server.", 0, 0, 0, GET_NO_ARG,
   NO_ARG, 0, 0, 0, 0, 0, 0},
#endif
  {"port", 'P', "Port number to use for connection or 0 for default to, in "
   "order of preference, my.cnf, $MYSQL_TCP_PORT, "
#if MYSQL_PORT_DEFAULT == 0
   "/etc/services, "
#endif
   "built-in default (" STRINGIFY_ARG(MYSQL_PORT) ").",
   (uchar**) &opt_mysql_port,
   (uchar**) &opt_mysql_port, 0, GET_UINT, REQUIRED_ARG, 0, 0, 0, 0, 0,
   0},
  {"protocol", OPT_MYSQL_PROTOCOL, "The protocol of connection (tcp,socket,pipe,memory).",
   0, 0, 0, GET_STR, REQUIRED_ARG, 0, 0, 0, 0, 0, 0},
  {"replace", 'r', "If duplicate unique key was found, replace old row.",
   (uchar**) &replace, (uchar**) &replace, 0, GET_BOOL, NO_ARG, 0, 0, 0, 0, 0, 0},
#ifdef HAVE_SMEM
  {"shared-memory-base-name", OPT_SHARED_MEMORY_BASE_NAME,
   "Base name of shared memory.", (uchar**) &shared_memory_base_name, (uchar**) &shared_memory_base_name,
   0, GET_STR_ALLOC, REQUIRED_ARG, 0, 0, 0, 0, 0, 0},
#endif
  {"silent", 's', "Be more silent.", (uchar**) &silent, (uchar**) &silent, 0,
   GET_BOOL, NO_ARG, 0, 0, 0, 0, 0, 0},
  {"socket", 'S', "Socket file to use for connection.",
   (uchar**) &opt_mysql_unix_port, (uchar**) &opt_mysql_unix_port, 0, GET_STR,
   REQUIRED_ARG, 0, 0, 0, 0, 0, 0},
#include <sslopt-longopts.h>
  {"use-threads", OPT_USE_THREADS,
   "Load files in parallel. The argument is the number "
   "of threads to use for loading data.",
   (uchar**) &opt_use_threads, (uchar**) &opt_use_threads, 0, 
   GET_UINT, REQUIRED_ARG, 0, 0, 0, 0, 0, 0},
#ifndef DONT_ALLOW_USER_CHANGE
  {"user", 'u', "User for login if not current user.", (uchar**) &current_user,
   (uchar**) &current_user, 0, GET_STR, REQUIRED_ARG, 0, 0, 0, 0, 0, 0},
#endif
  {"verbose", 'v', "Print info about the various stages.", (uchar**) &verbose,
   (uchar**) &verbose, 0, GET_BOOL, NO_ARG, 0, 0, 0, 0, 0, 0},
  {"version", 'V', "Output version information and exit.", 0, 0, 0, GET_NO_ARG,
   NO_ARG, 0, 0, 0, 0, 0, 0},
  { 0, 0, 0, 0, 0, 0, GET_NO_ARG, NO_ARG, 0, 0, 0, 0, 0, 0}
};


static const char *load_default_groups[]= { "mysqlimport","client",0 };

#include <help_start.h>

static void print_version(void)
{
  printf("%s  Ver %s Distrib %s, for %s (%s)\n" ,my_progname,
	  IMPORT_VERSION, MYSQL_SERVER_VERSION,SYSTEM_TYPE,MACHINE_TYPE);
  NETWARE_SET_SCREEN_MODE(1);
}


static void usage(void)
{
  print_version();
  puts("Copyright 2000-2008 MySQL AB, 2008 Sun Microsystems, Inc.");
  puts("This software comes with ABSOLUTELY NO WARRANTY. This is free software,\nand you are welcome to modify and redistribute it under the GPL license\n");
  printf("\
Loads tables from text files in various formats.  The base name of the\n\
text file must be the name of the table that should be used.\n\
If one uses sockets to connect to the MySQL server, the server will open and\n\
read the text file directly. In other cases the client will open the text\n\
file. The SQL command 'LOAD DATA INFILE' is used to import the rows.\n");

  printf("\nUsage: %s [OPTIONS] database textfile...",my_progname);
  print_defaults("my",load_default_groups);
  my_print_help(my_long_options);
  my_print_variables(my_long_options);
}

#include <help_end.h>

static my_bool
get_one_option(int optid, const struct my_option *opt __attribute__((unused)),
	       char *argument)
{
  switch(optid) {
#ifdef __NETWARE__
  case OPT_AUTO_CLOSE:
    setscreenmode(SCR_AUTOCLOSE_ON_EXIT);
    break;
#endif
  case 'p':
    if (argument == disabled_my_option)
      argument= (char*) "";			/* Don't require password */
    if (argument)
    {
      char *start=argument;
      my_free(opt_password,MYF(MY_ALLOW_ZERO_PTR));
      opt_password=my_strdup(argument,MYF(MY_FAE));
      while (*argument) *argument++= 'x';		/* Destroy argument */
      if (*start)
	start[1]=0;				/* Cut length of argument */
      tty_password= 0;
    }
    else
      tty_password= 1;
    break;
#ifdef __WIN__
  case 'W':
    opt_protocol = MYSQL_PROTOCOL_PIPE;
    opt_local_file=1;
    break;
#endif
  case OPT_MYSQL_PROTOCOL:
    opt_protocol= find_type_or_exit(argument, &sql_protocol_typelib,
                                    opt->name);
    break;
  case '#':
    DBUG_PUSH(argument ? argument : "d:t:o");
    debug_check_flag= 1;
    break;
#include <sslopt-case.h>
  case 'V': print_version(); exit(0);
  case 'I':
  case '?':
    usage();
    exit(0);
  }
  return 0;
}


static int get_options(int *argc, char ***argv)
{
  int ho_error;

  if ((ho_error=handle_options(argc, argv, my_long_options, get_one_option)))
    exit(ho_error);
  if (debug_info_flag)
    my_end_arg= MY_CHECK_ERROR | MY_GIVE_INFO;
  if (debug_check_flag)
    my_end_arg= MY_CHECK_ERROR;

  if (enclosed && opt_enclosed)
  {
    fprintf(stderr, "You can't use ..enclosed.. and ..optionally-enclosed.. at the same time.\n");
    return(1);
  }
  if (replace && ignore)
  {
    fprintf(stderr, "You can't use --ignore (-i) and --replace (-r) at the same time.\n");
    return(1);
  }
  if (strcmp(default_charset, charset_info->csname) &&
      !(charset_info= get_charset_by_csname(default_charset,
  					    MY_CS_PRIMARY, MYF(MY_WME))))
    exit(1);
  if (*argc < 2)
  {
    usage();
    return 1;
  }
  current_db= *((*argv)++);
  (*argc)--;
  if (tty_password)
    opt_password=get_tty_password(NullS);
  return(0);
}



static int write_to_table(char *filename, MYSQL *mysql)
{
  char tablename[FN_REFLEN], hard_path[FN_REFLEN],
       escaped_name[FN_REFLEN * 2 + 1],
       sql_statement[FN_REFLEN*16+256], *end, *pos;
  DBUG_ENTER("write_to_table");
  DBUG_PRINT("enter",("filename: %s",filename));

  fn_format(tablename, filename, "", "", 1 | 2); /* removes path & ext. */
  if (!opt_local_file)
    strmov(hard_path,filename);
  else
    my_load_path(hard_path, filename, NULL); /* filename includes the path */

  if (opt_delete)
  {
    if (verbose)
      fprintf(stdout, "Deleting the old data from table %s\n", tablename);
#ifdef HAVE_SNPRINTF
    snprintf(sql_statement, FN_REFLEN*16+256, "DELETE FROM %s", tablename);
#else
    sprintf(sql_statement, "DELETE FROM %s", tablename);
#endif
    if (mysql_query(mysql, sql_statement))
    {
      db_error_with_table(mysql, tablename);
      DBUG_RETURN(1);
    }
  }
  to_unix_path(hard_path);
  if (verbose)
  {
    if (opt_local_file)
      fprintf(stdout, "Loading data from LOCAL file: %s into %s\n",
	      hard_path, tablename);
    else
      fprintf(stdout, "Loading data from SERVER file: %s into %s\n",
	      hard_path, tablename);
  }
  mysql_real_escape_string(mysql, escaped_name, hard_path,
                           (unsigned long) strlen(hard_path));
  sprintf(sql_statement, "LOAD DATA %s %s INFILE '%s'",
	  opt_low_priority ? "LOW_PRIORITY" : "",
	  opt_local_file ? "LOCAL" : "", escaped_name);
  end= strend(sql_statement);
  if (replace)
    end= strmov(end, " REPLACE");
  if (ignore)
    end= strmov(end, " IGNORE");
  end= strmov(end, " INTO TABLE `");
  /* Turn any ` into `` in table name. */
  for (pos= tablename; *pos; pos++)
  {
    if (*pos == '`')
      *end++= '`';
    *end++= *pos;
  }
  end= strmov(end, "`");

  if (fields_terminated || enclosed || opt_enclosed || escaped)
      end= strmov(end, " FIELDS");
  end= add_load_option(end, fields_terminated, " TERMINATED BY");
  end= add_load_option(end, enclosed, " ENCLOSED BY");
  end= add_load_option(end, opt_enclosed,
		       " OPTIONALLY ENCLOSED BY");
  end= add_load_option(end, escaped, " ESCAPED BY");
  end= add_load_option(end, lines_terminated, " LINES TERMINATED BY");
  if (opt_ignore_lines >= 0)
    end= strmov(longlong10_to_str(opt_ignore_lines, 
				  strmov(end, " IGNORE "),10), " LINES");
  if (opt_columns)
    end= strmov(strmov(strmov(end, " ("), opt_columns), ")");
  *end= '\0';

  if (mysql_query(mysql, sql_statement))
  {
    db_error_with_table(mysql, tablename);
    DBUG_RETURN(1);
  }
  if (!silent)
  {
    if (mysql_info(mysql)) /* If NULL-pointer, print nothing */
    {
      fprintf(stdout, "%s.%s: %s\n", current_db, tablename,
	      mysql_info(mysql));
    }
  }
  DBUG_RETURN(0);
}



static void lock_table(MYSQL *mysql, int tablecount, char **raw_tablename)
{
  DYNAMIC_STRING query;
  int i;
  char tablename[FN_REFLEN];

  if (verbose)
    fprintf(stdout, "Locking tables for write\n");
  init_dynamic_string(&query, "LOCK TABLES ", 256, 1024);
  for (i=0 ; i < tablecount ; i++)
  {
    fn_format(tablename, raw_tablename[i], "", "", 1 | 2);
    dynstr_append(&query, tablename);
    dynstr_append(&query, " WRITE,");
  }
  if (mysql_real_query(mysql, query.str, query.length-1))
    db_error(mysql); /* We shall countinue here, if --force was given */
}




static MYSQL *db_connect(char *host, char *database,
                         char *user, char *passwd)
{
  MYSQL *mysql;
  if (verbose)
    fprintf(stdout, "Connecting to %s\n", host ? host : "localhost");
  if (!(mysql= mysql_init(NULL)))
    return 0;
  if (opt_compress)
    mysql_options(mysql,MYSQL_OPT_COMPRESS,NullS);
  if (opt_local_file)
    mysql_options(mysql,MYSQL_OPT_LOCAL_INFILE,
		  (char*) &opt_local_file);
#ifdef HAVE_OPENSSL
  if (opt_use_ssl)
    mysql_ssl_set(mysql, opt_ssl_key, opt_ssl_cert, opt_ssl_ca,
		  opt_ssl_capath, opt_ssl_cipher);
  mysql_options(mysql,MYSQL_OPT_SSL_VERIFY_SERVER_CERT,
                (char*)&opt_ssl_verify_server_cert);
#endif
  if (opt_protocol)
    mysql_options(mysql,MYSQL_OPT_PROTOCOL,(char*)&opt_protocol);
#ifdef HAVE_SMEM
  if (shared_memory_base_name)
    mysql_options(mysql,MYSQL_SHARED_MEMORY_BASE_NAME,shared_memory_base_name);
#endif
  if (!(mysql_real_connect(mysql,host,user,passwd,
                           database,opt_mysql_port,opt_mysql_unix_port,
                           0)))
  {
    ignore_errors=0;	  /* NO RETURN FROM db_error */
    db_error(mysql);
  }
  mysql->reconnect= 0;
  if (verbose)
    fprintf(stdout, "Selecting database %s\n", database);
  if (mysql_select_db(mysql, database))
  {
    ignore_errors=0;
    db_error(mysql);
  }
  return mysql;
}



static void db_disconnect(char *host, MYSQL *mysql)
{
  if (verbose)
    fprintf(stdout, "Disconnecting from %s\n", host ? host : "localhost");
  mysql_close(mysql);
}



static void safe_exit(int error, MYSQL *mysql)
{
  if (ignore_errors)
    return;
  if (mysql)
    mysql_close(mysql);
  exit(error);
}



static void db_error_with_table(MYSQL *mysql, char *table)
{
  my_printf_error(0,"Error: %d, %s, when using table: %s",
		  MYF(0), mysql_errno(mysql), mysql_error(mysql), table);
  safe_exit(1, mysql);
}



static void db_error(MYSQL *mysql)
{
  my_printf_error(0,"Error: %d %s", MYF(0), mysql_errno(mysql), mysql_error(mysql));
  safe_exit(1, mysql);
}


static char *add_load_option(char *ptr, const char *object,
			     const char *statement)
{
  if (object)
  {
    /* Don't escape hex constants */
    if (object[0] == '0' && (object[1] == 'x' || object[1] == 'X'))
      ptr= strxmov(ptr," ",statement," ",object,NullS);
    else
    {
      /* char constant; escape */
      ptr= strxmov(ptr," ",statement," '",NullS);
      ptr= field_escape(ptr,object,(uint) strlen(object));
      *ptr++= '\'';
    }
  }
  return ptr;
}

/*
** Allow the user to specify field terminator strings like:
** "'", "\", "\\" (escaped backslash), "\t" (tab), "\n" (newline)
** This is done by doubleing ' and add a end -\ if needed to avoid
** syntax errors from the SQL parser.
*/ 

static char *field_escape(char *to,const char *from,uint length)
{
  const char *end;
  uint end_backslashes=0; 

  for (end= from+length; from != end; from++)
  {
    *to++= *from;
    if (*from == '\\')
      end_backslashes^=1;    /* find odd number of backslashes */
    else 
    {
      if (*from == '\'' && !end_backslashes)
	*to++= *from;      /* We want a dublicate of "'" for MySQL */
      end_backslashes=0;
    }
  }
  /* Add missing backslashes if user has specified odd number of backs.*/
  if (end_backslashes)
    *to++= '\\';          
  return to;
}

int exitcode= 0;

#ifdef HAVE_LIBPTHREAD
pthread_handler_t worker_thread(void *arg)
{
  int error;
  char *raw_table_name= (char *)arg;
  MYSQL *mysql= 0;

  if (mysql_thread_init())
    goto error;
  
  if (!(mysql= db_connect(current_host,current_db,current_user,opt_password)))
  {
    goto error;
  }

  if (mysql_query(mysql, "/*!40101 set @@character_set_database=binary */;"))
  {
    db_error(mysql); /* We shall countinue here, if --force was given */
    goto error;
  }

  /*
    We are not currently catching the error here.
  */
  if((error= write_to_table(raw_table_name, mysql)))
    if (exitcode == 0)
      exitcode= error;

error:
  if (mysql)
    db_disconnect(current_host, mysql);

  pthread_mutex_lock(&counter_mutex);
  counter--;
  pthread_cond_signal(&count_threshhold);
  pthread_mutex_unlock(&counter_mutex);
<<<<<<< HEAD
  my_thread_end();
=======
  mysql_thread_end();
>>>>>>> 1d9c5686

  return 0;
}
#endif


int main(int argc, char **argv)
{
  int error=0;
  char **argv_to_free;
  MY_INIT(argv[0]);

  load_defaults("my",load_default_groups,&argc,&argv);
  /* argv is changed in the program */
  argv_to_free= argv;
  if (get_options(&argc, &argv))
  {
    free_defaults(argv_to_free);
    return(1);
  }

#ifdef HAVE_LIBPTHREAD
  if (opt_use_threads && !lock_tables)
  {
    pthread_t mainthread;            /* Thread descriptor */
    pthread_attr_t attr;          /* Thread attributes */
    pthread_attr_init(&attr);
    pthread_attr_setdetachstate(&attr,
                                PTHREAD_CREATE_DETACHED);

    VOID(pthread_mutex_init(&counter_mutex, NULL));
    VOID(pthread_cond_init(&count_threshhold, NULL));

    for (counter= 0; *argv != NULL; argv++) /* Loop through tables */
    {
      pthread_mutex_lock(&counter_mutex);
      while (counter == opt_use_threads)
      {
        struct timespec abstime;

        set_timespec(abstime, 3);
        pthread_cond_timedwait(&count_threshhold, &counter_mutex, &abstime);
      }
      /* Before exiting the lock we set ourselves up for the next thread */
      counter++;
      pthread_mutex_unlock(&counter_mutex);
      /* now create the thread */
      if (pthread_create(&mainthread, &attr, worker_thread, 
                         (void *)*argv) != 0)
      {
        pthread_mutex_lock(&counter_mutex);
        counter--;
        pthread_mutex_unlock(&counter_mutex);
        fprintf(stderr,"%s: Could not create thread\n",
                my_progname);
      }
    }

    /*
      We loop until we know that all children have cleaned up.
    */
    pthread_mutex_lock(&counter_mutex);
    while (counter)
    {
      struct timespec abstime;

      set_timespec(abstime, 3);
      pthread_cond_timedwait(&count_threshhold, &counter_mutex, &abstime);
    }
    pthread_mutex_unlock(&counter_mutex);
    VOID(pthread_mutex_destroy(&counter_mutex));
    VOID(pthread_cond_destroy(&count_threshhold));
    pthread_attr_destroy(&attr);
  }
  else
#endif
  {
    MYSQL *mysql= 0;
    if (!(mysql= db_connect(current_host,current_db,current_user,opt_password)))
    {
      free_defaults(argv_to_free);
      return(1); /* purecov: deadcode */
    }

    if (mysql_query(mysql, "/*!40101 set @@character_set_database=binary */;"))
    {
      db_error(mysql); /* We shall countinue here, if --force was given */
      return(1);
    }

    if (lock_tables)
      lock_table(mysql, argc, argv);
    for (; *argv != NULL; argv++)
      if ((error= write_to_table(*argv, mysql)))
        if (exitcode == 0)
          exitcode= error;
    db_disconnect(current_host, mysql);
  }
  my_free(opt_password,MYF(MY_ALLOW_ZERO_PTR));
#ifdef HAVE_SMEM
  my_free(shared_memory_base_name,MYF(MY_ALLOW_ZERO_PTR));
#endif
  free_defaults(argv_to_free);
  my_end(my_end_arg);
  return(exitcode);
}<|MERGE_RESOLUTION|>--- conflicted
+++ resolved
@@ -583,11 +583,7 @@
   counter--;
   pthread_cond_signal(&count_threshhold);
   pthread_mutex_unlock(&counter_mutex);
-<<<<<<< HEAD
-  my_thread_end();
-=======
   mysql_thread_end();
->>>>>>> 1d9c5686
 
   return 0;
 }

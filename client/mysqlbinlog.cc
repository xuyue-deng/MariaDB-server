--- conflicted
+++ resolved
@@ -1051,7 +1051,6 @@
         destroy_evt= FALSE;
         goto end;
       }
-<<<<<<< HEAD
       size_t len_to= 0;
       const char* db_to= binlog_filter->get_rewrite_db(map->get_db_name(), &len_to);
       if (len_to && map->rewrite_db(db_to, len_to, glob_description_event))
@@ -1059,11 +1058,9 @@
         error("Could not rewrite database name");
         goto err;
       }
-=======
       if (print_base64(print_event_info, ev))
         goto err;
       break;
->>>>>>> 7b55b59b
     }
     case WRITE_ROWS_EVENT:
     case DELETE_ROWS_EVENT:

--- conflicted
+++ resolved
@@ -17,12 +17,9 @@
 #include <ndb_global.h>
 #include <ndb_version.h>
 #include <version.h>
-<<<<<<< HEAD
 #include <basestring_vsnprintf.h>
-=======
 #include <NdbEnv.h>
 #include <NdbOut.hpp>
->>>>>>> e69cc6b2
 
 Uint32 getMajor(Uint32 version) {
   return (version >> 16) & 0xFF;

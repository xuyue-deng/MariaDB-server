-- Copyright (c) 2014, 2015, Oracle and/or its affiliates. All rights reserved.
--
-- This program is free software; you can redistribute it and/or modify
-- it under the terms of the GNU General Public License as published by
-- the Free Software Foundation; version 2 of the License.
--
-- This program is distributed in the hope that it will be useful,
-- but WITHOUT ANY WARRANTY; without even the implied warranty of
-- MERCHANTABILITY or FITNESS FOR A PARTICULAR PURPOSE.  See the
-- GNU General Public License for more details.
--
-- You should have received a copy of the GNU General Public License
-- along with this program; if not, write to the Free Software
-- Foundation, Inc., 51 Franklin St, Fifth Floor, Boston, MA 02110-1301 USA

SET NAMES utf8 COLLATE utf8_general_ci;
SET @sql_log_bin = @@sql_log_bin;
SET sql_log_bin = 0;

<<<<<<< HEAD
CREATE DATABASE IF NOT EXISTS sys DEFAULT CHARACTER SET utf8 COLLATE utf8_general_ci;
=======
CREATE DATABASE IF NOT EXISTS sys DEFAULT CHARACTER SET utf8mb3 COLLATE utf8mb3_general_ci;

-- If the database had existed, let's recreate its db.opt:
-- * to fix it if it contained unexpected charset/collation values
-- * to create it if it was removed in a mistake
ALTER DATABASE sys CHARACTER SET utf8mb3 COLLATE utf8mb3_general_ci;
>>>>>>> 5fb07d94

USE sys;<|MERGE_RESOLUTION|>--- conflicted
+++ resolved
@@ -17,15 +17,11 @@
 SET @sql_log_bin = @@sql_log_bin;
 SET sql_log_bin = 0;
 
-<<<<<<< HEAD
-CREATE DATABASE IF NOT EXISTS sys DEFAULT CHARACTER SET utf8 COLLATE utf8_general_ci;
-=======
 CREATE DATABASE IF NOT EXISTS sys DEFAULT CHARACTER SET utf8mb3 COLLATE utf8mb3_general_ci;
 
 -- If the database had existed, let's recreate its db.opt:
 -- * to fix it if it contained unexpected charset/collation values
 -- * to create it if it was removed in a mistake
 ALTER DATABASE sys CHARACTER SET utf8mb3 COLLATE utf8mb3_general_ci;
->>>>>>> 5fb07d94
 
 USE sys;
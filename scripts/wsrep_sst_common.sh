--- conflicted
+++ resolved
@@ -1111,11 +1111,7 @@
     [ -n "$ca"  ] &&  [ ! -r "$ca"   ] && readable=0
     [ -n "$cap" ] &&  [ ! -r "$cap"  ] && readable=0
 
-<<<<<<< HEAD
-    if [ readable -eq 0 ]; then
-=======
     if [ $readable -eq 0 ]; then
->>>>>>> 12087d67
         wsrep_log_error \
             "Both PEM file and CA file (or path) must be readable"
         exit 22

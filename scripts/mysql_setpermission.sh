--- conflicted
+++ resolved
@@ -52,7 +52,6 @@
 use vars qw($dbh $sth $hostname $opt_user $opt_password $opt_help $opt_host
 	    $opt_socket $opt_port $host $version);
 
-my $sqlport = "";
 my $sqlhost = "";
 my $user = "";
 
@@ -92,7 +91,6 @@
   print "\n";
 }
 
-<<<<<<< HEAD
 ## Socket takes precedence.
 my $dsn;
 my $prefix= 'mysql';
@@ -121,16 +119,6 @@
 # make the connection to MariaDB
 $dbh= DBI->connect($dsn,$opt_user,$opt_password, { RaiseError => 1, PrintError => 0}) ||
   die("Can't make a connection to the MariaDB server.\n The error: $DBI::errstr");
-=======
-# Using port argument with 'localhost' will cause an error
-if ($sqlhost ne "localhost") {
-  $sqlport = ":port=$opt_port";
-}
-
-# make the connection to MariaDB
-$dbh= DBI->connect("DBI:mysql:mysql:host=$sqlhost$sqlport:mysql_socket=$opt_socket",$opt_user,$opt_password, {PrintError => 0}) ||
-  die("Can't make a connection to the mysql server.\n The error: $DBI::errstr");
->>>>>>> 04647611
 
 # the start of the program
 &q1();

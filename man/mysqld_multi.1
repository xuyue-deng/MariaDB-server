--- conflicted
+++ resolved
@@ -1,10 +1,6 @@
 '\" t
 .\"
-<<<<<<< HEAD
-.TH "\FBMARIADB-MULTI\FR" "1" "15 May 2020" "MariaDB 10\&.6" "MariaDB Database System"
-=======
-.TH "\FBMARIADBD-MULTI\FR" "1" "27 June 2019" "MariaDB 10\&.5" "MariaDB Database System"
->>>>>>> a9d0bb12
+.TH "\FBMARIADBD-MULTI\FR" "1" "15 May 2020" "MariaDB 10\&.6" "MariaDB Database System"
 .\" -----------------------------------------------------------------
 .\" * set default formatting
 .\" -----------------------------------------------------------------

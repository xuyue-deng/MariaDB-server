--- conflicted
+++ resolved
@@ -92,16 +92,10 @@
 static COND* make_cond(THD *thd, TABLE_LIST *tables, LEX_STRING *filter)
 {
   Item_cond_or *res= NULL;
-<<<<<<< HEAD
-  Name_resolution_context nrc;
+  /* A reference to this context will be stored in Item_field */
+  Name_resolution_context *nrc= new (thd->mem_root) Name_resolution_context;
   const char *db= tables->db.str, *table= tables->alias.str;
   LEX_CSTRING *field= &tables->table->field[0]->field_name;
-=======
-  /* A reference to this context will be stored in Item_field */
-  Name_resolution_context *nrc= new (thd->mem_root) Name_resolution_context;
-  const char *db= tables->db, *table= tables->alias,
-             *field= tables->table->field[0]->field_name;
->>>>>>> b2a5e0f2
   CHARSET_INFO *cs= &my_charset_latin1;
 
   if (!filter->str || !nrc)

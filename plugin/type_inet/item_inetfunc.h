#ifndef ITEM_INETFUNC_INCLUDED
#define ITEM_INETFUNC_INCLUDED

/* Copyright (c) 2011, 2013, Oracle and/or its affiliates. All rights reserved.
   Copyright (c) 2014 MariaDB Foundation
   Copyright (c) 2019 MariaDB Corporation

   This program is free software; you can redistribute it and/or modify
   it under the terms of the GNU General Public License as published by
   the Free Software Foundation; version 2 of the License.

   This program is distributed in the hope that it will be useful,
   but WITHOUT ANY WARRANTY; without even the implied warranty of
   MERCHANTABILITY or FITNESS FOR A PARTICULAR PURPOSE.  See the
   GNU General Public License for more details.

   You should have received a copy of the GNU General Public License
   along with this program; if not, write to the Free Software
   Foundation, Inc., 51 Franklin St, Fifth Floor, Boston, MA 02110-1335  USA */


#include "item.h"

/*************************************************************************
  Item_func_inet_aton implements INET_ATON() SQL-function.
*************************************************************************/

class Item_func_inet_aton : public Item_longlong_func
{
  bool check_arguments() const override
  { return check_argument_types_can_return_text(0, arg_count); }
public:
  Item_func_inet_aton(THD *thd, Item *a): Item_longlong_func(thd, a) {}
  longlong val_int() override;
<<<<<<< HEAD
  LEX_CSTRING func_name_cstring() const override
  {
    static LEX_CSTRING name= {STRING_WITH_LEN("inet_aton") };
    return name;
  }
=======
  const char *func_name() const override { return "inet_aton"; }
>>>>>>> d9dd673f
  bool fix_length_and_dec() override
  {
    decimals= 0;
    max_length= 21;
    set_maybe_null();
    unsigned_flag= 1;
    return FALSE;
  }
  Item *get_copy(THD *thd) override
  { return get_item_copy<Item_func_inet_aton>(thd, this); }
};


/*************************************************************************
  Item_func_inet_ntoa implements INET_NTOA() SQL-function.
*************************************************************************/

class Item_func_inet_ntoa : public Item_str_func
{
public:
  Item_func_inet_ntoa(THD *thd, Item *a): Item_str_func(thd, a)
  { }
<<<<<<< HEAD
  String *val_str(String* str) override;
  LEX_CSTRING func_name_cstring() const override
  {
    static LEX_CSTRING name= {STRING_WITH_LEN("inet_ntoa") };
    return name;
  }
=======
  String* val_str(String* str) override;
  const char *func_name() const override { return "inet_ntoa"; }
>>>>>>> d9dd673f
  bool fix_length_and_dec() override
  {
    decimals= 0;
    fix_length_and_charset(3 * 8 + 7, default_charset());
    set_maybe_null();
    return FALSE;
  }
  Item *get_copy(THD *thd) override
  { return get_item_copy<Item_func_inet_ntoa>(thd, this); }
};


/*************************************************************************
  Item_func_inet_bool_base implements common code for INET6/IP-related
  functions returning boolean value.
*************************************************************************/

class Item_func_inet_bool_base : public Item_bool_func
{
public:
  inline Item_func_inet_bool_base(THD *thd, Item *ip_addr):
    Item_bool_func(thd, ip_addr)
  {
    null_value= false;
  }
  bool need_parentheses_in_default() override { return false; }
};


/*************************************************************************
  Item_func_inet6_aton implements INET6_ATON() SQL-function.
*************************************************************************/

class Item_func_inet6_aton : public Item_str_func
{
public:
  inline Item_func_inet6_aton(THD *thd, Item *ip_addr):
    Item_str_func(thd, ip_addr)
  { }

public:
<<<<<<< HEAD
  LEX_CSTRING func_name_cstring() const override
  {
    static LEX_CSTRING name= {STRING_WITH_LEN("inet6_aton") };
    return name;
  }
=======
  const char *func_name() const override
  { return "inet6_aton"; }

>>>>>>> d9dd673f
  bool fix_length_and_dec() override
  {
    decimals= 0;
    fix_length_and_charset(16, &my_charset_bin);
    set_maybe_null();
    return FALSE;
  }
  Item *get_copy(THD *thd) override
  { return get_item_copy<Item_func_inet6_aton>(thd, this); }

  String *val_str(String *to) override;
};


/*************************************************************************
  Item_func_inet6_ntoa implements INET6_NTOA() SQL-function.
*************************************************************************/

class Item_func_inet6_ntoa : public Item_str_ascii_func
{
public:
  inline Item_func_inet6_ntoa(THD *thd, Item *ip_addr):
    Item_str_ascii_func(thd, ip_addr)
  { }

public:
<<<<<<< HEAD
  LEX_CSTRING func_name_cstring() const override
  {
    static LEX_CSTRING name= {STRING_WITH_LEN("inet6_ntoa") };
    return name;
  }
=======
  const char *func_name() const override
  { return "inet6_ntoa"; }
>>>>>>> d9dd673f

  bool fix_length_and_dec() override
  {
    decimals= 0;

    // max length: IPv6-address -- 16 bytes
    // 16 bytes / 2 bytes per group == 8 groups => 7 delimiter
    // 4 symbols per group
    fix_length_and_charset(8 * 4 + 7, default_charset());

    set_maybe_null();;
    return FALSE;
  }
  String *val_str_ascii(String *to) override;
  Item *get_copy(THD *thd) override
  { return get_item_copy<Item_func_inet6_ntoa>(thd, this); }
};


/*************************************************************************
  Item_func_is_ipv4 implements IS_IPV4() SQL-function.
*************************************************************************/

class Item_func_is_ipv4 : public Item_func_inet_bool_base
{
public:
  inline Item_func_is_ipv4(THD *thd, Item *ip_addr):
    Item_func_inet_bool_base(thd, ip_addr)
  { }

public:
<<<<<<< HEAD
  LEX_CSTRING func_name_cstring() const override
  {
    static LEX_CSTRING name= {STRING_WITH_LEN("is_ipv4") };
    return name;
  }
=======
  const char *func_name() const override
  { return "is_ipv4"; }
>>>>>>> d9dd673f
  Item *get_copy(THD *thd) override
  { return get_item_copy<Item_func_is_ipv4>(thd, this); }

  longlong val_int() override;
};


/*************************************************************************
  Item_func_is_ipv6 implements IS_IPV6() SQL-function.
*************************************************************************/

class Item_func_is_ipv6 : public Item_func_inet_bool_base
{
public:
  inline Item_func_is_ipv6(THD *thd, Item *ip_addr):
    Item_func_inet_bool_base(thd, ip_addr)
  { }

<<<<<<< HEAD
  LEX_CSTRING func_name_cstring() const override
  {
    static LEX_CSTRING name= {STRING_WITH_LEN("is_ipv6") };
    return name;
  }
=======
  const char *func_name() const override
  { return "is_ipv6"; }
>>>>>>> d9dd673f
  Item *get_copy(THD *thd) override
  { return get_item_copy<Item_func_is_ipv6>(thd, this); }

  longlong val_int() override;
};


/*************************************************************************
  Item_func_is_ipv4_compat implements IS_IPV4_COMPAT() SQL-function.
*************************************************************************/

class Item_func_is_ipv4_compat : public Item_func_inet_bool_base
{
public:
  inline Item_func_is_ipv4_compat(THD *thd, Item *ip_addr):
    Item_func_inet_bool_base(thd, ip_addr)
  { }
<<<<<<< HEAD
  LEX_CSTRING func_name_cstring() const override
  {
    static LEX_CSTRING name= {STRING_WITH_LEN("is_ipv4_compat") };
    return name;
  }
=======
  const char *func_name() const override
  { return "is_ipv4_compat"; }
>>>>>>> d9dd673f
  Item *get_copy(THD *thd) override
  { return get_item_copy<Item_func_is_ipv4_compat>(thd, this); }
  longlong val_int() override;
};


/*************************************************************************
  Item_func_is_ipv4_mapped implements IS_IPV4_MAPPED() SQL-function.
*************************************************************************/

class Item_func_is_ipv4_mapped : public Item_func_inet_bool_base
{
public:
  inline Item_func_is_ipv4_mapped(THD *thd, Item *ip_addr):
    Item_func_inet_bool_base(thd, ip_addr)
  { }
<<<<<<< HEAD
  LEX_CSTRING func_name_cstring() const override
  {
    static LEX_CSTRING name= {STRING_WITH_LEN("is_ipv4_mapped") };
    return name;
  }
=======
  const char *func_name() const override
  { return "is_ipv4_mapped"; }
>>>>>>> d9dd673f
  Item *get_copy(THD *thd) override
  { return get_item_copy<Item_func_is_ipv4_mapped>(thd, this); }
  longlong val_int() override;
};

#endif // ITEM_INETFUNC_INCLUDED<|MERGE_RESOLUTION|>--- conflicted
+++ resolved
@@ -32,15 +32,11 @@
 public:
   Item_func_inet_aton(THD *thd, Item *a): Item_longlong_func(thd, a) {}
   longlong val_int() override;
-<<<<<<< HEAD
   LEX_CSTRING func_name_cstring() const override
   {
     static LEX_CSTRING name= {STRING_WITH_LEN("inet_aton") };
     return name;
   }
-=======
-  const char *func_name() const override { return "inet_aton"; }
->>>>>>> d9dd673f
   bool fix_length_and_dec() override
   {
     decimals= 0;
@@ -63,17 +59,12 @@
 public:
   Item_func_inet_ntoa(THD *thd, Item *a): Item_str_func(thd, a)
   { }
-<<<<<<< HEAD
   String *val_str(String* str) override;
   LEX_CSTRING func_name_cstring() const override
   {
     static LEX_CSTRING name= {STRING_WITH_LEN("inet_ntoa") };
     return name;
   }
-=======
-  String* val_str(String* str) override;
-  const char *func_name() const override { return "inet_ntoa"; }
->>>>>>> d9dd673f
   bool fix_length_and_dec() override
   {
     decimals= 0;
@@ -115,17 +106,11 @@
   { }
 
 public:
-<<<<<<< HEAD
   LEX_CSTRING func_name_cstring() const override
   {
     static LEX_CSTRING name= {STRING_WITH_LEN("inet6_aton") };
     return name;
   }
-=======
-  const char *func_name() const override
-  { return "inet6_aton"; }
-
->>>>>>> d9dd673f
   bool fix_length_and_dec() override
   {
     decimals= 0;
@@ -152,16 +137,11 @@
   { }
 
 public:
-<<<<<<< HEAD
   LEX_CSTRING func_name_cstring() const override
   {
     static LEX_CSTRING name= {STRING_WITH_LEN("inet6_ntoa") };
     return name;
   }
-=======
-  const char *func_name() const override
-  { return "inet6_ntoa"; }
->>>>>>> d9dd673f
 
   bool fix_length_and_dec() override
   {
@@ -193,16 +173,11 @@
   { }
 
 public:
-<<<<<<< HEAD
   LEX_CSTRING func_name_cstring() const override
   {
     static LEX_CSTRING name= {STRING_WITH_LEN("is_ipv4") };
     return name;
   }
-=======
-  const char *func_name() const override
-  { return "is_ipv4"; }
->>>>>>> d9dd673f
   Item *get_copy(THD *thd) override
   { return get_item_copy<Item_func_is_ipv4>(thd, this); }
 
@@ -221,16 +196,11 @@
     Item_func_inet_bool_base(thd, ip_addr)
   { }
 
-<<<<<<< HEAD
   LEX_CSTRING func_name_cstring() const override
   {
     static LEX_CSTRING name= {STRING_WITH_LEN("is_ipv6") };
     return name;
   }
-=======
-  const char *func_name() const override
-  { return "is_ipv6"; }
->>>>>>> d9dd673f
   Item *get_copy(THD *thd) override
   { return get_item_copy<Item_func_is_ipv6>(thd, this); }
 
@@ -248,16 +218,11 @@
   inline Item_func_is_ipv4_compat(THD *thd, Item *ip_addr):
     Item_func_inet_bool_base(thd, ip_addr)
   { }
-<<<<<<< HEAD
   LEX_CSTRING func_name_cstring() const override
   {
     static LEX_CSTRING name= {STRING_WITH_LEN("is_ipv4_compat") };
     return name;
   }
-=======
-  const char *func_name() const override
-  { return "is_ipv4_compat"; }
->>>>>>> d9dd673f
   Item *get_copy(THD *thd) override
   { return get_item_copy<Item_func_is_ipv4_compat>(thd, this); }
   longlong val_int() override;
@@ -274,16 +239,11 @@
   inline Item_func_is_ipv4_mapped(THD *thd, Item *ip_addr):
     Item_func_inet_bool_base(thd, ip_addr)
   { }
-<<<<<<< HEAD
   LEX_CSTRING func_name_cstring() const override
   {
     static LEX_CSTRING name= {STRING_WITH_LEN("is_ipv4_mapped") };
     return name;
   }
-=======
-  const char *func_name() const override
-  { return "is_ipv4_mapped"; }
->>>>>>> d9dd673f
   Item *get_copy(THD *thd) override
   { return get_item_copy<Item_func_is_ipv4_mapped>(thd, this); }
   longlong val_int() override;

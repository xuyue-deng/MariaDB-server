--- conflicted
+++ resolved
@@ -157,17 +157,10 @@
   %else
     %if %(test -f /etc/oracle-release && echo 1 || echo 0)
       %define elver %(rpm -qf --qf '%%{version}\\n' /etc/oracle-release | sed -e 's/^\\([0-9]*\\).*/\\1/g')
-<<<<<<< HEAD
-      %if "%elver" == "6"
-        %define distro_description      Oracle Linux 6
-        %define distro_releasetag       el6
-        %define distro_buildreq         gcc-c++ ncurses-devel perl readline-devel time zlib-devel
-=======
       %if "%elver" == "6" || "%elver" == "7"
         %define distro_description      Oracle Linux %elver
         %define distro_releasetag       el%elver
         %define distro_buildreq         gcc-c++ ncurses-devel perl readline-devel time zlib-devel cmake libaio-devel
->>>>>>> dbda20ca
         %define distro_requires         chkconfig coreutils grep procps shadow-utils net-tools
       %else
         %{error:Oracle Linux %{elver} is unsupported}
@@ -1185,13 +1178,11 @@
 %doc %attr(644, root, man) %{_mandir}/man1/resolveip.1*
 
 %ghost %config(noreplace,missingok) %{_sysconfdir}/my.cnf
-<<<<<<< HEAD
+%dir %{_sysconfdir}/my.cnf.d
+
 %if %{defined with_wsrep}
 %ghost %config(noreplace,missingok) %{_sysconfdir}/wsrep.cnf
 %endif
-=======
-%dir %{_sysconfdir}/my.cnf.d
->>>>>>> dbda20ca
 
 %attr(755, root, root) %{_bindir}/innochecksum
 %attr(755, root, root) %{_bindir}/my_print_defaults

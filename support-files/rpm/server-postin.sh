if [ -f /usr/lib/systemd/system/mariadb.service -a -x /usr/bin/systemctl ]; then
  systemd_conf=/etc/systemd/system/mariadb.service.d/migrated-from-my.cnf-settings.conf
  if [ -x %{_bindir}/mariadb-service-convert -a ! -f "${systemd_conf}" ]; then
    # Either fresh install or upgrade non-systemd -> systemd
    mkdir -p /etc/systemd/system/mariadb.service.d
    %{_bindir}/mariadb-service-convert > "${systemd_conf}"
    # Make sure old possibly non-systemd instance is down
    if [ $1 = 2 ]; then
      SYSTEMCTL_SKIP_REDIRECT=1 %{_sysconfdir}/init.d/mysql stop >/dev/null 2>&1 || :
      systemctl start mariadb >/dev/null 2>&1 || :
    fi
    systemctl enable mariadb.service >/dev/null 2>&1 || :
  fi
fi

# Make MySQL start/shutdown automatically when the machine does it.
if [ $1 = 1 ] ; then
  if [ -x /usr/bin/systemctl ] ; then
          /usr/bin/systemctl daemon-reload >/dev/null 2>&1
  fi

  if [ -x /sbin/chkconfig ] ; then
          /sbin/chkconfig --add mysql
  fi

  basedir=`%{_bindir}/my_print_defaults --mysqld|sed -ne 's/^--basedir=//p'|tail -1`
  if [ -z "$basedir" ] ; then
    basedir=%{mysqlbasedir}
  fi

  datadir=`%{_bindir}/my_print_defaults --mysqld|sed -ne 's/^--datadir=//p'|tail -1`
  if [ -z "$datadir" ] ; then
    datadir=%{mysqldatadir}
  else
    # datadir may be relative to a basedir!
    if ! expr $datadir : / > /dev/null; then
      datadir=$basedir/$datadir
    fi
  fi

  # Create a MySQL user and group. Do not report any problems if it already
  # exists.
  groupadd -r %{mysqld_group} 2> /dev/null || true
  useradd -M -r --home $datadir --shell /sbin/nologin --comment "MySQL server" --gid %{mysqld_group} %{mysqld_user} 2> /dev/null || true 
  # The user may already exist, make sure it has the proper group nevertheless (BUG#12823)
  usermod --gid %{mysqld_group} %{mysqld_user} 2> /dev/null || true

  # Temporary Workaround for MDEV-11386 - will be corrected in Advance Toolchain 10.0-3 and 8.0-8
  for ldconfig in /opt/at*/sbin/ldconfig; do
     test -x $ldconfig && $ldconfig
  done

  # Change permissions so that the user that will run the MySQL daemon
  # owns all database files.
  chown -R %{mysqld_user}:%{mysqld_group} $datadir

  if [ ! -e $datadir/mysql ]; then
    # Create data directory
    mkdir -p $datadir/{mysql,test}

    # Initiate databases
    %{_bindir}/mysql_install_db --rpm --user=%{mysqld_user}
  fi

  # Change permissions again to fix any new files.
  chown -R %{mysqld_user}:%{mysqld_group} $datadir

  # Fix permissions for the permission database so that only the user
  # can read them.
  chmod -R og-rw $datadir/mysql
fi

# install SELinux files - but don't override existing ones
SETARGETDIR=/etc/selinux/targeted/src/policy
SEDOMPROG=$SETARGETDIR/domains/program
SECONPROG=$SETARGETDIR/file_contexts/program
<<<<<<< HEAD
if [ -f /etc/redhat-release ] ; then 
   if grep '\(Red Hat Enterprise Linux ..\|CentOS\) release 4' \
     /etc/redhat-release >/dev/null 2>&1; then
     echo
     echo
     echo 'Notes regarding SELinux on this platform:'
     echo '========================================='
     echo
     echo 'The default policy might cause server startup to fail because it is '
     echo 'not allowed to access critical files. In this case, please update '
     echo 'your installation. '
     echo
     echo 'The default policy might also cause inavailability of SSL related '
     echo 'features because the server is not allowed to access /dev/random '
     echo 'and /dev/urandom. If this is a problem, please do the following: '
     echo 
     echo '  1) install selinux-policy-targeted-sources from your OS vendor'
     echo '  2) add the following two lines to '$SEDOMPROG/mysqld.te':'
     echo '       allow mysqld_t random_device_t:chr_file read;'
     echo '       allow mysqld_t urandom_device_t:chr_file read;'
     echo '  3) cd to '$SETARGETDIR' and issue the following command:'
     echo '       make load'
     echo
     echo
   fi
   if grep 'CentOS release 6' /etc/redhat-release >/dev/null 2>&1; then
     if [ -x /usr/sbin/semodule ] ; then
       /usr/sbin/semodule -i /usr/share/mysql/policy/selinux/mariadb.pp
     fi
   fi
=======

if [ -x /usr/sbin/semodule ] ; then
  /usr/sbin/semodule -i /usr/share/mysql/SELinux/mariadb.pp
>>>>>>> 9fe92a97
fi

if [ -x sbin/restorecon ] ; then
	sbin/restorecon -R var/lib/mysql
fi
<|MERGE_RESOLUTION|>--- conflicted
+++ resolved
@@ -74,42 +74,9 @@
 SETARGETDIR=/etc/selinux/targeted/src/policy
 SEDOMPROG=$SETARGETDIR/domains/program
 SECONPROG=$SETARGETDIR/file_contexts/program
-<<<<<<< HEAD
-if [ -f /etc/redhat-release ] ; then 
-   if grep '\(Red Hat Enterprise Linux ..\|CentOS\) release 4' \
-     /etc/redhat-release >/dev/null 2>&1; then
-     echo
-     echo
-     echo 'Notes regarding SELinux on this platform:'
-     echo '========================================='
-     echo
-     echo 'The default policy might cause server startup to fail because it is '
-     echo 'not allowed to access critical files. In this case, please update '
-     echo 'your installation. '
-     echo
-     echo 'The default policy might also cause inavailability of SSL related '
-     echo 'features because the server is not allowed to access /dev/random '
-     echo 'and /dev/urandom. If this is a problem, please do the following: '
-     echo 
-     echo '  1) install selinux-policy-targeted-sources from your OS vendor'
-     echo '  2) add the following two lines to '$SEDOMPROG/mysqld.te':'
-     echo '       allow mysqld_t random_device_t:chr_file read;'
-     echo '       allow mysqld_t urandom_device_t:chr_file read;'
-     echo '  3) cd to '$SETARGETDIR' and issue the following command:'
-     echo '       make load'
-     echo
-     echo
-   fi
-   if grep 'CentOS release 6' /etc/redhat-release >/dev/null 2>&1; then
-     if [ -x /usr/sbin/semodule ] ; then
-       /usr/sbin/semodule -i /usr/share/mysql/policy/selinux/mariadb.pp
-     fi
-   fi
-=======
 
 if [ -x /usr/sbin/semodule ] ; then
-  /usr/sbin/semodule -i /usr/share/mysql/SELinux/mariadb.pp
->>>>>>> 9fe92a97
+  /usr/sbin/semodule -i /usr/share/mysql/policy/selinux/mariadb.pp
 fi
 
 if [ -x sbin/restorecon ] ; then

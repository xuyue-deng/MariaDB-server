show variables like 'test_sql_discovery%';
Variable_name	Value
test_sql_discovery_statement	
test_sql_discovery_write_frm	ON
set sql_quote_show_create=0;
create table t1 (a int) engine=test_sql_discovery;
ERROR HY000: Can't create table `test`.`t1` (errno: 131 "Command not supported by the engine")
select * from t1;
ERROR 42S02: Table 'test.t1' doesn't exist
set @@test_sql_discovery_statement='t1:foobar bwa-ha-ha';
select * from t0;
ERROR 42S02: Table 'test.t0' doesn't exist
select * from t1;
ERROR HY000: Engine TEST_SQL_DISCOVERY failed to discover table `test`.`t1` with 'foobar bwa-ha-ha'
show warnings;
Level	Code	Message
Error	1064	You have an error in your SQL syntax; check the manual that corresponds to your MariaDB server version for the right syntax to use near 'foobar bwa-ha-ha' at line 1
Error	1939	Engine TEST_SQL_DISCOVERY failed to discover table `test`.`t1` with 'foobar bwa-ha-ha'
set @@test_sql_discovery_statement='t1:select 1';
select * from t1;
ERROR HY000: Engine TEST_SQL_DISCOVERY failed to discover table `test`.`t1` with 'select 1'
show warnings;
Level	Code	Message
Error	1939	Engine TEST_SQL_DISCOVERY failed to discover table `test`.`t1` with 'select 1'
set @@test_sql_discovery_statement='t1:create table t1 (a int primary key) partition by hash(id) partitions 2';
select * from t1;
ERROR HY000: Engine TEST_SQL_DISCOVERY failed to discover table `test`.`t1` with 'create table t1 (a int primary key) partition by hash(id) partitions 2'
show warnings;
Level	Code	Message
Error	1290	The MariaDB server is running with the --skip-partition option so it cannot execute this statement
Error	1939	Engine TEST_SQL_DISCOVERY failed to discover table `test`.`t1` with 'create table t1 (a int primary key) partition by hash(id) partitions 2'
set @@test_sql_discovery_statement='t1:create table t1 (a int) union=(t3,t4)';
select * from t1;
ERROR HY000: Engine TEST_SQL_DISCOVERY failed to discover table `test`.`t1` with 'create table t1 (a int) union=(t3,t4)'
show warnings;
Level	Code	Message
Error	1939	Engine TEST_SQL_DISCOVERY failed to discover table `test`.`t1` with 'create table t1 (a int) union=(t3,t4)'
set @@test_sql_discovery_statement='t1:create table t1 like t2';
select * from t1;
ERROR HY000: Engine TEST_SQL_DISCOVERY failed to discover table `test`.`t1` with 'create table t1 like t2'
show warnings;
Level	Code	Message
Error	1939	Engine TEST_SQL_DISCOVERY failed to discover table `test`.`t1` with 'create table t1 like t2'
set @@test_sql_discovery_statement='t1:create table t1 select * from t2';
select * from t1;
ERROR HY000: Engine TEST_SQL_DISCOVERY failed to discover table `test`.`t1` with 'create table t1 select * from t2'
show warnings;
Level	Code	Message
Error	1939	Engine TEST_SQL_DISCOVERY failed to discover table `test`.`t1` with 'create table t1 select * from t2'
set @@test_sql_discovery_statement='t1:create table t1 (a int) index directory="/tmp"';
select * from t1;
ERROR HY000: Engine TEST_SQL_DISCOVERY failed to discover table `test`.`t1` with 'create table t1 (a int) index directory="/tmp"'
show warnings;
Level	Code	Message
Error	1939	Engine TEST_SQL_DISCOVERY failed to discover table `test`.`t1` with 'create table t1 (a int) index directory="/tmp"'
set @@test_sql_discovery_statement='t1:create table t1 (a int) data directory="/tmp"';
select * from t1;
ERROR HY000: Engine TEST_SQL_DISCOVERY failed to discover table `test`.`t1` with 'create table t1 (a int) data directory="/tmp"'
show warnings;
Level	Code	Message
Error	1939	Engine TEST_SQL_DISCOVERY failed to discover table `test`.`t1` with 'create table t1 (a int) data directory="/tmp"'
set @@test_sql_discovery_statement='t1:create table t1 (a int) engine=myisam';
select * from t1;
ERROR HY000: Engine TEST_SQL_DISCOVERY failed to discover table `test`.`t1` with 'create table t1 (a int) engine=myisam'
show warnings;
Level	Code	Message
Error	1939	Engine TEST_SQL_DISCOVERY failed to discover table `test`.`t1` with 'create table t1 (a int) engine=myisam'
set @@test_sql_discovery_statement='t1:create temporary table t1 (a int)';
select * from t1;
ERROR HY000: Engine TEST_SQL_DISCOVERY failed to discover table `test`.`t1` with 'create temporary table t1 (a int)'
show warnings;
Level	Code	Message
Error	1939	Engine TEST_SQL_DISCOVERY failed to discover table `test`.`t1` with 'create temporary table t1 (a int)'
set @@test_sql_discovery_statement='t1:create table if not exists t1 (a int)';
select * from t1;
ERROR HY000: Engine TEST_SQL_DISCOVERY failed to discover table `test`.`t1` with 'create table if not exists t1 (a int)'
show warnings;
Level	Code	Message
Error	1939	Engine TEST_SQL_DISCOVERY failed to discover table `test`.`t1` with 'create table if not exists t1 (a int)'
set @@test_sql_discovery_statement='t1:create table t1 (a uint)';
select * from t1;
ERROR HY000: Engine TEST_SQL_DISCOVERY failed to discover table `test`.`t1` with 'create table t1 (a uint)'
show warnings;
Level	Code	Message
Error	4161	Unknown data type: 'uint'
Error	1939	Engine TEST_SQL_DISCOVERY failed to discover table `test`.`t1` with 'create table t1 (a uint)'
set @@test_sql_discovery_statement='t1:create table t1 (a int)';
select * from t1;
a
show create table t1;
Table	Create Table
t1	CREATE TABLE t1 (
  a int(11) DEFAULT NULL
) ENGINE=TEST_SQL_DISCOVERY DEFAULT CHARSET=latin1 COLLATE=latin1_swedish_ci
drop table t1;
set @@test_sql_discovery_statement='t1:create table t2 (a int)';
select * from t1;
a
select * from t2;
ERROR 42S02: Table 'test.t2' doesn't exist
drop table t1;
set @@test_sql_discovery_statement='t1:create table t1 (a int) engine=test_sql_discovery';
select * from t1;
a
drop table t1;
set @@test_sql_discovery_statement='t1:
create table t1 (
  a int not null default 5 primary key,
  b timestamp NOT NULL DEFAULT CURRENT_TIMESTAMP ON UPDATE CURRENT_TIMESTAMP,
  c tinyblob,
  d decimal(5,2),
  e varchar(30) character set ascii,
  f geometry not null,
  index (d,b),
  unique index (c(10)),
  fulltext (e),
  spatial (f)
) comment="abc" default character set utf8 max_rows=100 min_rows=10 checksum=1';
show status like 'handler_discover';
Variable_name	Value
Handler_discover	15
show create table t1;
Table	Create Table
t1	CREATE TABLE t1 (
  a int(11) NOT NULL DEFAULT 5,
  b timestamp NOT NULL DEFAULT current_timestamp() ON UPDATE current_timestamp(),
  c tinyblob DEFAULT NULL,
  d decimal(5,2) DEFAULT NULL,
  e varchar(30) CHARACTER SET ascii COLLATE ascii_general_ci DEFAULT NULL,
  f geometry NOT NULL,
  PRIMARY KEY (a),
  UNIQUE KEY c (c(10)),
  KEY d (d,b),
  SPATIAL KEY f (f),
  FULLTEXT KEY e (e)
<<<<<<< HEAD
) ENGINE=TEST_SQL_DISCOVERY DEFAULT CHARSET=utf8mb3 MIN_ROWS=10 MAX_ROWS=100 CHECKSUM=1 COMMENT='abc'
=======
) ENGINE=TEST_SQL_DISCOVERY DEFAULT CHARSET=utf8 COLLATE=utf8_general_ci MIN_ROWS=10 MAX_ROWS=100 CHECKSUM=1 COMMENT='abc'
>>>>>>> 0792aff1
show status like 'handler_discover';
Variable_name	Value
Handler_discover	16
----
t1.frm
----
show open tables from test;
Database	Table	In_use	Name_locked
test	t1	0	0
select * from t1;
a	b	c	d	e	f
show status like 'handler_discover';
Variable_name	Value
Handler_discover	16
flush tables;
select * from t1;
a	b	c	d	e	f
show status like 'handler_discover';
Variable_name	Value
Handler_discover	16
drop table t1;
set @@test_sql_discovery_write_frm=0;
set @@test_sql_discovery_statement='t1:create table t1 (a int)';
show status like 'handler_discover';
Variable_name	Value
Handler_discover	16
show create table t1;
Table	Create Table
t1	CREATE TABLE t1 (
  a int(11) DEFAULT NULL
) ENGINE=TEST_SQL_DISCOVERY DEFAULT CHARSET=latin1 COLLATE=latin1_swedish_ci
show status like 'handler_discover';
Variable_name	Value
Handler_discover	17
----
----
show open tables from test;
Database	Table	In_use	Name_locked
test	t1	0	0
select * from t1;
a
show status like 'handler_discover';
Variable_name	Value
Handler_discover	17
flush tables;
select * from t1;
a
show status like 'handler_discover';
Variable_name	Value
Handler_discover	18
drop table t1;
show status like 'handler_discover';
Variable_name	Value
Handler_discover	18<|MERGE_RESOLUTION|>--- conflicted
+++ resolved
@@ -133,11 +133,7 @@
   KEY d (d,b),
   SPATIAL KEY f (f),
   FULLTEXT KEY e (e)
-<<<<<<< HEAD
-) ENGINE=TEST_SQL_DISCOVERY DEFAULT CHARSET=utf8mb3 MIN_ROWS=10 MAX_ROWS=100 CHECKSUM=1 COMMENT='abc'
-=======
-) ENGINE=TEST_SQL_DISCOVERY DEFAULT CHARSET=utf8 COLLATE=utf8_general_ci MIN_ROWS=10 MAX_ROWS=100 CHECKSUM=1 COMMENT='abc'
->>>>>>> 0792aff1
+) ENGINE=TEST_SQL_DISCOVERY DEFAULT CHARSET=utf8mb3 COLLATE=utf8mb3_general_ci MIN_ROWS=10 MAX_ROWS=100 CHECKSUM=1 COMMENT='abc'
 show status like 'handler_discover';
 Variable_name	Value
 Handler_discover	16

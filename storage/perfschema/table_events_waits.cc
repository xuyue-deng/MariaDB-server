--- conflicted
+++ resolved
@@ -39,117 +39,11 @@
 
 THR_LOCK table_events_waits_current::m_table_lock;
 
-<<<<<<< HEAD
-=======
-static const TABLE_FIELD_TYPE field_types[]=
-{
-  {
-    { C_STRING_WITH_LEN("THREAD_ID") },
-    { C_STRING_WITH_LEN("bigint(20)") },
-    { NULL, 0}
-  },
-  {
-    { C_STRING_WITH_LEN("EVENT_ID") },
-    { C_STRING_WITH_LEN("bigint(20)") },
-    { NULL, 0}
-  },
-  {
-    { C_STRING_WITH_LEN("END_EVENT_ID") },
-    { C_STRING_WITH_LEN("bigint(20)") },
-    { NULL, 0}
-  },
-  {
-    { C_STRING_WITH_LEN("EVENT_NAME") },
-    { C_STRING_WITH_LEN("varchar(128)") },
-    { NULL, 0}
-  },
-  {
-    { C_STRING_WITH_LEN("SOURCE") },
-    { C_STRING_WITH_LEN("varchar(64)") },
-    { NULL, 0}
-  },
-  {
-    { C_STRING_WITH_LEN("TIMER_START") },
-    { C_STRING_WITH_LEN("bigint(20)") },
-    { NULL, 0}
-  },
-  {
-    { C_STRING_WITH_LEN("TIMER_END") },
-    { C_STRING_WITH_LEN("bigint(20)") },
-    { NULL, 0}
-  },
-  {
-    { C_STRING_WITH_LEN("TIMER_WAIT") },
-    { C_STRING_WITH_LEN("bigint(20)") },
-    { NULL, 0}
-  },
-  {
-    { C_STRING_WITH_LEN("SPINS") },
-    { C_STRING_WITH_LEN("int(10)") },
-    { NULL, 0}
-  },
-  {
-    { C_STRING_WITH_LEN("OBJECT_SCHEMA") },
-    { C_STRING_WITH_LEN("varchar(64)") },
-    { NULL, 0}
-  },
-  {
-    { C_STRING_WITH_LEN("OBJECT_NAME") },
-    { C_STRING_WITH_LEN("varchar(512)") },
-    { NULL, 0}
-  },
-  {
-    { C_STRING_WITH_LEN("INDEX_NAME") },
-    { C_STRING_WITH_LEN("varchar(64)") },
-    { NULL, 0}
-  },
-  {
-    { C_STRING_WITH_LEN("OBJECT_TYPE") },
-    { C_STRING_WITH_LEN("varchar(64)") },
-    { NULL, 0}
-  },
-  {
-    { C_STRING_WITH_LEN("OBJECT_INSTANCE_BEGIN") },
-    { C_STRING_WITH_LEN("bigint(20)") },
-    { NULL, 0}
-  },
-  {
-    { C_STRING_WITH_LEN("NESTING_EVENT_ID") },
-    { C_STRING_WITH_LEN("bigint(20)") },
-    { NULL, 0}
-  },
-  {
-    { C_STRING_WITH_LEN("NESTING_EVENT_TYPE") },
-    { C_STRING_WITH_LEN("enum(\'TRANSACTION\',\'STATEMENT\',\'STAGE\',\'WAIT\'") },
-    { NULL, 0}
-  },
-  {
-    { C_STRING_WITH_LEN("OPERATION") },
-    { C_STRING_WITH_LEN("varchar(32)") },
-    { NULL, 0}
-  },
-  {
-    { C_STRING_WITH_LEN("NUMBER_OF_BYTES") },
-    { C_STRING_WITH_LEN("bigint(20)") },
-    { NULL, 0}
-  },
-  {
-    { C_STRING_WITH_LEN("FLAGS") },
-    { C_STRING_WITH_LEN("int(10)") },
-    { NULL, 0}
-  }
-};
-
-TABLE_FIELD_DEF
-table_events_waits_current::m_field_def=
-{ 19, field_types };
-
 PFS_engine_table_share_state
 table_events_waits_current::m_share_state = {
   false /* m_checked */
 };
 
->>>>>>> 61d08f74
 PFS_engine_table_share
 table_events_waits_current::m_share=
 {
@@ -161,7 +55,6 @@
   table_events_waits_current::get_row_count,
   sizeof(pos_events_waits_current), /* ref length */
   &m_table_lock,
-<<<<<<< HEAD
   { C_STRING_WITH_LEN("CREATE TABLE events_waits_current("
                       "THREAD_ID BIGINT unsigned not null comment 'Thread associated with the event. Together with EVENT_ID uniquely identifies the row.',"
                       "EVENT_ID BIGINT unsigned not null comment 'Thread''s current event number at the start of the event. Together with THREAD_ID uniquely identifies the row.',"
@@ -182,13 +75,9 @@
                       "OPERATION VARCHAR(32) not null comment 'Operation type, for example read, write or lock',"
                       "NUMBER_OF_BYTES BIGINT comment 'Number of bytes that the operation read or wrote, or NULL for table I/O waits.',"
                       "FLAGS INTEGER unsigned comment 'Reserved for use in the future.')") },
-  false  /* perpetual */
-=======
-  &m_field_def,
   false, /* m_perpetual */
   false, /* m_optional */
   &m_share_state
->>>>>>> 61d08f74
 };
 
 THR_LOCK table_events_waits_history::m_table_lock;
@@ -209,7 +98,6 @@
   table_events_waits_history::get_row_count,
   sizeof(pos_events_waits_history), /* ref length */
   &m_table_lock,
-<<<<<<< HEAD
   { C_STRING_WITH_LEN("CREATE TABLE events_waits_history("
                       "THREAD_ID BIGINT unsigned not null comment 'Thread associated with the event. Together with EVENT_ID uniquely identifies the row.',"
                       "EVENT_ID BIGINT unsigned not null comment 'Thread''s current event number at the start of the event. Together with THREAD_ID uniquely identifies the row.',"
@@ -230,13 +118,9 @@
                       "OPERATION VARCHAR(32) not null comment 'Operation type, for example read, write or lock',"
                       "NUMBER_OF_BYTES BIGINT comment 'Number of bytes that the operation read or wrote, or NULL for table I/O waits.',"
                       "FLAGS INTEGER unsigned comment 'Reserved for use in the future.')") },
-  false  /* perpetual */
-=======
-  &table_events_waits_current::m_field_def,
   false, /* m_perpetual */
   false, /* m_optional */
   &m_share_state
->>>>>>> 61d08f74
 };
 
 THR_LOCK table_events_waits_history_long::m_table_lock;
@@ -257,7 +141,6 @@
   table_events_waits_history_long::get_row_count,
   sizeof(PFS_simple_index), /* ref length */
   &m_table_lock,
-<<<<<<< HEAD
   { C_STRING_WITH_LEN("CREATE TABLE events_waits_history_long("
                       "THREAD_ID BIGINT unsigned not null comment 'Thread associated with the event. Together with EVENT_ID uniquely identifies the row.',"
                       "EVENT_ID BIGINT unsigned not null comment 'Thread''s current event number at the start of the event. Together with THREAD_ID uniquely identifies the row.',"
@@ -278,13 +161,9 @@
                       "OPERATION VARCHAR(32) not null comment 'Operation type, for example read, write or lock',"
                       "NUMBER_OF_BYTES BIGINT comment 'Number of bytes that the operation read or wrote, or NULL for table I/O waits.',"
                       "FLAGS INTEGER unsigned comment 'Reserved for use in the future.')") },
-  false  /* perpetual */
-=======
-  &table_events_waits_current::m_field_def,
   false, /* m_perpetual */
   false, /* m_optional */
   &m_share_state
->>>>>>> 61d08f74
 };
 
 table_events_waits_common::table_events_waits_common

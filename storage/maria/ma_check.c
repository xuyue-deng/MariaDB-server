/* Copyright (C) 2006 MySQL AB & MySQL Finland AB & TCX DataKonsult AB

   This program is free software; you can redistribute it and/or modify
   it under the terms of the GNU General Public License as published by
   the Free Software Foundation; version 2 of the License.

   This program is distributed in the hope that it will be useful,
   but WITHOUT ANY WARRANTY; without even the implied warranty of
   MERCHANTABILITY or FITNESS FOR A PARTICULAR PURPOSE.  See the
   GNU General Public License for more details.

   You should have received a copy of the GNU General Public License
   along with this program; if not, write to the Free Software
   Foundation, Inc., 51 Franklin Street, Fifth Floor, Boston, MA 02110-1335 USA */

/* Describe, check and repair of MARIA tables */

/*
  About checksum calculation.

  There are two types of checksums. Table checksum and row checksum.

  Row checksum is an additional uchar at the end of dynamic length
  records. It must be calculated if the table is configured for them.
  Otherwise they must not be used. The variable
  MYISAM_SHARE::calc_checksum determines if row checksums are used.
  MI_INFO::checksum is used as temporary storage during row handling.
  For parallel repair we must assure that only one thread can use this
  variable. There is no problem on the write side as this is done by one
  thread only. But when checking a record after read this could go
  wrong. But since all threads read through a common read buffer, it is
  sufficient if only one thread checks it.

  Table checksum is an eight uchar value in the header of the index file.
  It can be calculated even if row checksums are not used. The variable
  MI_CHECK::glob_crc is calculated over all records.
  MI_SORT_PARAM::calc_checksum determines if this should be done. This
  variable is not part of MI_CHECK because it must be set per thread for
  parallel repair. The global glob_crc must be changed by one thread
  only. And it is sufficient to calculate the checksum once only.
*/

#include "ma_ftdefs.h"
#include "ma_rt_index.h"
#include "ma_blockrec.h"
#include "trnman.h"
#include "ma_trnman.h"
#include "ma_key_recover.h"
#include <my_check_opt.h>
#include <my_stack_alloc.h>
#include <my_getopt.h>
#ifdef HAVE_SYS_VADVISE_H
#include <sys/vadvise.h>
#endif

/* Functions defined in this file */

static int check_k_link(HA_CHECK *param, MARIA_HA *info, my_off_t next_link);
static int chk_index(HA_CHECK *param, MARIA_HA *info, MARIA_KEYDEF *keyinfo,
		     MARIA_PAGE *page, ha_rows *keys,
		     ha_checksum *key_checksum, uint level);
static uint isam_key_length(MARIA_HA *info,MARIA_KEYDEF *keyinfo);
static ha_checksum calc_checksum(ha_rows count);
static int writekeys(MARIA_SORT_PARAM *sort_param);
static int sort_one_index(HA_CHECK *param, MARIA_HA *info,
                          MARIA_KEYDEF *keyinfo,
			  my_off_t pagepos, File new_file);
static int sort_key_read(MARIA_SORT_PARAM *sort_param, uchar *key);
static int sort_maria_ft_key_read(MARIA_SORT_PARAM *sort_param, uchar *key);
static int sort_get_next_record(MARIA_SORT_PARAM *sort_param);
static int sort_key_cmp(void *sort_param, const void *a, const void *b);
static int sort_maria_ft_key_write(MARIA_SORT_PARAM *sort_param,
                                   const uchar *a);
static int sort_key_write(MARIA_SORT_PARAM *sort_param, const uchar *a);
static my_off_t get_record_for_key(MARIA_KEYDEF *keyinfo, const uchar *key);
static int sort_insert_key(MARIA_SORT_PARAM  *sort_param,
                           reg1 MA_SORT_KEY_BLOCKS *key_block,
			   const uchar *key, my_off_t prev_block);
static int sort_delete_record(MARIA_SORT_PARAM *sort_param);
/*static int _ma_flush_pending_blocks(HA_CHECK *param);*/
static MA_SORT_KEY_BLOCKS	*alloc_key_blocks(HA_CHECK *param, uint blocks,
					  uint buffer_length);
static ha_checksum maria_byte_checksum(const uchar *buf, uint length);
static void set_data_file_type(MARIA_SORT_INFO *sort_info, MARIA_SHARE *share);
static void restore_data_file_type(MARIA_SHARE *share);
static void change_data_file_descriptor(MARIA_HA *info, File new_file);
static void unuse_data_file_descriptor(MARIA_HA *info);
static int _ma_safe_scan_block_record(MARIA_SORT_INFO *sort_info,
                                      MARIA_HA *info, uchar *record);
static void copy_data_file_state(MARIA_STATE_INFO *to,
                                 MARIA_STATE_INFO *from);
static void report_keypage_fault(HA_CHECK *param, MARIA_HA *info,
                                 my_off_t position);
static my_bool create_new_data_handle(MARIA_SORT_PARAM *param, File new_file);
static my_bool _ma_flush_table_files_before_swap(HA_CHECK *param,
                                                 MARIA_HA *info);
static void _ma_check_print_not_visible_error(HA_CHECK *param, TrID used_trid);
void retry_if_quick(MARIA_SORT_PARAM *param, int error);
static void print_bitmap_description(MARIA_SHARE *share,
                                     pgcache_page_no_t page,
                                     uchar *buff);


/* Initialize check param with default values */

void maria_chk_init(HA_CHECK *param)
{
  bzero((uchar*) param,sizeof(*param));
  param->opt_follow_links=1;
  param->keys_in_use= ~(ulonglong) 0;
  param->search_after_block=HA_OFFSET_ERROR;
  param->auto_increment_value= 0;
  param->use_buffers= PAGE_BUFFER_INIT;
  param->read_buffer_length=READ_BUFFER_INIT;
  param->write_buffer_length=READ_BUFFER_INIT;
  param->orig_sort_buffer_length=SORT_BUFFER_INIT;
  param->sort_key_blocks=BUFFERS_WHEN_SORTING;
  param->tmpfile_createflag=O_RDWR | O_TRUNC | O_EXCL;
  param->myf_rw=MYF(MY_NABP | MY_WME | MY_WAIT_IF_FULL);
  param->start_check_pos=0;
  param->max_record_length= LONGLONG_MAX;
  param->pagecache_block_size= KEY_CACHE_BLOCK_SIZE;
  param->stats_method= MI_STATS_METHOD_NULLS_NOT_EQUAL;
  param->max_stage= 1;
  param->stack_end_ptr= &my_thread_var->stack_ends_here;
  param->max_allowed_lsn= (LSN) ~0ULL;
  /* Flag when initializing buffers possible used by parallel repair threads */
  param->malloc_flags= MY_THREAD_SPECIFIC;
}


/* Initialize check param and maria handler for check of table */

void maria_chk_init_for_check(HA_CHECK *param, MARIA_HA *info)
{
  param->not_visible_rows_found= 0;
  param->max_found_trid= 0;

  /*
    Set up transaction handler so that we can see all rows. When rows is read
    we will check the found id against param->max_tried
  */
  if (!info->s->base.born_transactional)
  {
    /*
      There are no trids. Howver we want to set max_trid to make test of
      create_trid simpler.
    */
    param->max_trid= ~(TrID) 0;
  }
  else if (param->max_trid == 0 || param->max_trid == ~(TrID) 0)
  {
    if (!ma_control_file_inited())
      param->max_trid= 0;      /* Give warning for first trid found */
    else
      param->max_trid= max_trid_in_system();
  }

  maria_ignore_trids(info);
}


	/* Check the status flags for the table */

int maria_chk_status(HA_CHECK *param, MARIA_HA *info)
{
  MARIA_SHARE *share= info->s;

  /* Protection for HA_EXTRA_FLUSH */
  mysql_mutex_lock(&share->intern_lock);

  if (maria_is_crashed_on_repair(info))
    _ma_check_print_warning(param,
			   "Table is marked as crashed and last repair failed");
  else if (maria_in_repair(info))
    _ma_check_print_warning(param,
                            "Last repair was aborted before finishing");
  else if (maria_is_crashed(info))
    _ma_check_print_warning(param,
			   "Table is marked as crashed");
  if (share->state.open_count != (uint) (share->global_changed ? 1 : 0))
  {
    /* Don't count this as a real warning, as check can correct this ! */
    my_bool save=param->warning_printed;
    _ma_check_print_warning(param,
			   share->state.open_count==1 ?
			   "%d client is using or hasn't closed the table properly" :
			   "%d clients are using or haven't closed the table properly",
			   share->state.open_count);
    /* If this will be fixed by the check, forget the warning */
    if (param->testflag & T_UPDATE_STATE)
      param->warning_printed=save;
  }

  mysql_mutex_unlock(&share->intern_lock);

  if (share->state.create_trid > param->max_trid)
  {
    param->wrong_trd_printed= 1;       /* Force should run zerofill */
    _ma_check_print_warning(param,
                            "Table create_trd (%llu) > current max_transaction id (%llu).  Table needs to be repaired or zerofilled to be usable",
                            share->state.create_trid, param->max_trid);
    return 1;
  }
  return 0;
}

/*
  Check delete links in row data
*/

int maria_chk_del(HA_CHECK *param, register MARIA_HA *info,
                  ulonglong test_flag)
{
  MARIA_SHARE *share= info->s;
  reg2 ha_rows i;
  uint delete_link_length;
  my_off_t empty,next_link,UNINIT_VAR(old_link);
  char buff[22],buff2[22];
  DBUG_ENTER("maria_chk_del");

  param->record_checksum=0;

  if (share->data_file_type == BLOCK_RECORD)
    DBUG_RETURN(0);                             /* No delete links here */

  delete_link_length=((share->options & HA_OPTION_PACK_RECORD) ? 20 :
		      share->rec_reflength+1);

  if (!(test_flag & T_SILENT))
    puts("- check record delete-chain");

  next_link=share->state.dellink;
  if (share->state.state.del == 0)
  {
    if (test_flag & T_VERBOSE)
    {
      puts("No recordlinks");
    }
  }
  else
  {
    if (test_flag & T_VERBOSE)
      printf("Recordlinks:    ");
    empty=0;
    for (i= share->state.state.del ; i > 0L && next_link != HA_OFFSET_ERROR ; i--)
    {
      if (_ma_killed_ptr(param))
        DBUG_RETURN(1);
      if (test_flag & T_VERBOSE)
	printf(" %9s",llstr(next_link,buff));
      if (next_link >= share->state.state.data_file_length)
	goto wrong;
      if (mysql_file_pread(info->dfile.file, (uchar*) buff, delete_link_length,
		   next_link,MYF(MY_NABP)))
      {
	if (test_flag & T_VERBOSE) puts("");
	_ma_check_print_error(param,"Can't read delete-link at filepos: %s",
                              llstr(next_link,buff));
	DBUG_RETURN(1);
      }
      if (*buff != '\0')
      {
	if (test_flag & T_VERBOSE) puts("");
	_ma_check_print_error(param,"Record at pos: %s is not remove-marked",
                              llstr(next_link,buff));
	goto wrong;
      }
      if (share->options & HA_OPTION_PACK_RECORD)
      {
	my_off_t prev_link=mi_sizekorr(buff+12);
	if (empty && prev_link != old_link)
	{
	  if (test_flag & T_VERBOSE) puts("");
	  _ma_check_print_error(param,
                                "Deleted block at %s doesn't point back at previous delete link",
                                llstr(next_link,buff2));
	  goto wrong;
	}
	old_link=next_link;
	next_link=mi_sizekorr(buff+4);
	empty+=mi_uint3korr(buff+1);
      }
      else
      {
	param->record_checksum+=(ha_checksum) next_link;
	next_link= _ma_rec_pos(share, (uchar *) buff + 1);
	empty+=share->base.pack_reclength;
      }
    }
    if (share->state.state.del && (test_flag & T_VERBOSE))
      puts("\n");
    if (empty != share->state.state.empty)
    {
      _ma_check_print_warning(param,
                              "Found %s deleted space in delete link chain. Should be %s",
                              llstr(empty,buff2),
                              llstr(share->state.state.empty,buff));
    }
    if (next_link != HA_OFFSET_ERROR)
    {
      _ma_check_print_error(param,
                            "Found more than the expected %s deleted rows in delete link chain",
                            llstr(share->state.state.del, buff));
      goto wrong;
    }
    if (i != 0)
    {
      _ma_check_print_error(param,
                            "Found %s deleted rows in delete link chain. Should be %s",
                            llstr(share->state.state.del - i, buff2),
                            llstr(share->state.state.del, buff));
      goto wrong;
    }
  }
  DBUG_RETURN(0);

wrong:
  param->testflag|=T_RETRY_WITHOUT_QUICK;
  if (test_flag & T_VERBOSE)
    puts("");
  _ma_check_print_error(param,"record delete-link-chain corrupted");
  DBUG_RETURN(1);
} /* maria_chk_del */


/* Check delete links in index file */

static int check_k_link(HA_CHECK *param, register MARIA_HA *info,
                        my_off_t next_link)
{
  MARIA_SHARE *share= info->s;
  uint block_size= share->block_size;
  ha_rows records;
  char llbuff[21], llbuff2[21];
  uchar *buff;
  DBUG_ENTER("check_k_link");

  if (next_link == HA_OFFSET_ERROR)
    DBUG_RETURN(0);                             /* Avoid printing empty line */

  records= (ha_rows) (share->state.state.key_file_length / block_size);
  while (next_link != HA_OFFSET_ERROR && records > 0)
  {
    if (_ma_killed_ptr(param))
      DBUG_RETURN(1);
    if (param->testflag & T_VERBOSE)
      printf("%16s",llstr(next_link,llbuff));

    /* Key blocks must lay within the key file length entirely. */
    if (next_link + block_size > share->state.state.key_file_length)
    {
      /* purecov: begin tested */
      _ma_check_print_error(param, "Invalid key block position: %s  "
                            "key block size: %u  file_length: %s",
                            llstr(next_link, llbuff), block_size,
                            llstr(share->state.state.key_file_length, llbuff2));
      DBUG_RETURN(1);
      /* purecov: end */
    }

    /* Key blocks must be aligned at block_size */
    if (next_link & (block_size -1))
    {
      /* purecov: begin tested */
      _ma_check_print_error(param, "Mis-aligned key block: %s  "
                            "minimum key block length: %u",
                            llstr(next_link, llbuff),
                            block_size);
      DBUG_RETURN(1);
      /* purecov: end */
    }

    DBUG_ASSERT(share->pagecache->block_size == block_size);
    if (!(buff= pagecache_read(share->pagecache,
                               &share->kfile,
                               (pgcache_page_no_t) (next_link / block_size),
                               DFLT_INIT_HITS,
                               info->buff, PAGECACHE_READ_UNKNOWN_PAGE,
                               PAGECACHE_LOCK_LEFT_UNLOCKED, 0)))
    {
      /* purecov: begin tested */
      _ma_check_print_error(param, "key cache read error for block: %s",
                            llstr(next_link,llbuff));
      DBUG_RETURN(1);
      /* purecov: end */
    }
    if (_ma_get_keynr(info->s, buff) != MARIA_DELETE_KEY_NR)
      _ma_check_print_error(param, "Page at %s is not delete marked",
                            llstr(next_link, llbuff));

    next_link= mi_sizekorr(buff + share->keypage_header);
    records--;
    param->key_file_blocks+=block_size;
  }
  if (param->testflag & T_VERBOSE)
  {
    if (next_link != HA_OFFSET_ERROR)
      printf("%16s\n",llstr(next_link,llbuff));
    else
      puts("");
  }
  DBUG_RETURN (next_link != HA_OFFSET_ERROR);
} /* check_k_link */


	/* Check sizes of files */

int maria_chk_size(HA_CHECK *param, register MARIA_HA *info)
{
  MARIA_SHARE *share= info->s;
  int error;
  register my_off_t skr,size;
  char buff[22],buff2[22];
  DBUG_ENTER("maria_chk_size");

  if (info->s3)
  {
    /* We cannot check file sizes for S3 */
    DBUG_RETURN(0);
  }
  /* We should never come here with internal temporary tables */
  DBUG_ASSERT(!share->internal_table);

  if (!(param->testflag & T_SILENT))
    puts("- check file-size");

  /*
    The following is needed if called externally (not from maria_chk).
    To get a correct physical size we need to flush them.
  */
  if ((error= _ma_flush_table_files(info,
                                    MARIA_FLUSH_DATA | MARIA_FLUSH_INDEX,
                                    FLUSH_FORCE_WRITE, FLUSH_FORCE_WRITE)))
    _ma_check_print_error(param, "Failed to flush data or index file");

  size= mysql_file_seek(share->kfile.file, 0L, MY_SEEK_END, MYF(MY_THREADSAFE));
  if ((skr=(my_off_t) share->state.state.key_file_length) != size)
  {
    /* Don't give error if file generated by maria_pack */
    if (skr > size && maria_is_any_key_active(share->state.key_map))
    {
      error=1;
      _ma_check_print_error(param,
			   "Size of indexfile is: %-8s         Expected: %s",
			   llstr(size,buff), llstr(skr,buff2));
      share->state.state.key_file_length= size;
    }
    else if (!(param->testflag & T_VERY_SILENT))
      _ma_check_print_warning(param,
			     "Size of indexfile is: %-8s       Expected: %s",
			     llstr(size,buff), llstr(skr,buff2));
  }
  if (size > share->base.max_key_file_length)
  {
    _ma_check_print_warning(param,
                            "Size of indexfile is: %-8s which is bigger than max indexfile size: %s",
                            ullstr(size,buff),
                            ullstr(share->base.max_key_file_length, buff2));
  }
  else if (!(param->testflag & T_VERY_SILENT) &&
           ! (share->options & HA_OPTION_COMPRESS_RECORD) &&
           ulonglong2double(share->state.state.key_file_length) >
           ulonglong2double(share->base.margin_key_file_length)*0.9)
    _ma_check_print_warning(param,"Keyfile is almost full, %10s of %10s used",
                            llstr(share->state.state.key_file_length,buff),
                            llstr(share->base.max_key_file_length,buff));

  size= mysql_file_seek(info->dfile.file, 0L, MY_SEEK_END, MYF(0));
  skr=(my_off_t) share->state.state.data_file_length;
  if (share->options & HA_OPTION_COMPRESS_RECORD)
    skr+= MEMMAP_EXTRA_MARGIN;
#ifdef USE_RELOC
  if (share->data_file_type == STATIC_RECORD &&
      skr < (my_off_t) share->base.reloc*share->base.min_pack_length)
    skr=(my_off_t) share->base.reloc*share->base.min_pack_length;
#endif
  if (skr != size)
  {
    share->state.state.data_file_length=size;	/* Skip other errors */
    if (skr > size && skr != size + MEMMAP_EXTRA_MARGIN)
    {
      error=1;
      _ma_check_print_error(param,"Size of datafile is: %-9s         Expected: %s",
		    llstr(size,buff), llstr(skr,buff2));
      param->testflag|=T_RETRY_WITHOUT_QUICK;
    }
    else
    {
      _ma_check_print_warning(param,
                              "Size of datafile is: %-9s       Expected: %s",
                              llstr(size,buff), llstr(skr,buff2));
    }
  }
  if (size > share->base.max_data_file_length)
  {
    _ma_check_print_warning(param,
                            "Size of datafile is: %-8s which is bigger than max datafile size: %s",
                            ullstr(size,buff),
                            ullstr(share->base.max_data_file_length, buff2));
  } else if (!(param->testflag & T_VERY_SILENT) &&
             !(share->options & HA_OPTION_COMPRESS_RECORD) &&
             ulonglong2double(share->state.state.data_file_length) >
             (ulonglong2double(share->base.max_data_file_length)*0.9))
    _ma_check_print_warning(param, "Datafile is almost full, %10s of %10s used",
                            llstr(share->state.state.data_file_length,buff),
                            llstr(share->base.max_data_file_length,buff2));
  DBUG_RETURN(error);
} /* maria_chk_size */


/* Check keys */

int maria_chk_key(HA_CHECK *param, register MARIA_HA *info)
{
  uint key,found_keys=0,full_text_keys=0,result=0;
  ha_rows keys;
  ha_checksum old_record_checksum,init_checksum;
  my_off_t all_keydata,all_totaldata,key_totlength,length;
  double  *rec_per_key_part;
  MARIA_SHARE *share= info->s;
  MARIA_KEYDEF *keyinfo;
  char buff[22],buff2[22];
  MARIA_PAGE page;
  DBUG_ENTER("maria_chk_key");

  if (!(param->testflag & T_SILENT))
    puts("- check key delete-chain");

  param->key_file_blocks=share->base.keystart;
  if (check_k_link(param, info, share->state.key_del))
  {
    if (param->testflag & T_VERBOSE) puts("");
    _ma_check_print_error(param,"key delete-link-chain corrupted");
    DBUG_RETURN(-1);
  }

  if (!(param->testflag & T_SILENT))
    puts("- check index reference");

  all_keydata=all_totaldata=key_totlength=0;
  init_checksum=param->record_checksum;
  old_record_checksum=0;
  if (share->data_file_type == STATIC_RECORD)
    old_record_checksum= (calc_checksum(share->state.state.records +
                                        share->state.state.del-1) *
                          share->base.pack_reclength);
  rec_per_key_part= param->new_rec_per_key_part;
  for (key= 0,keyinfo= &share->keyinfo[0]; key < share->base.keys ;
       rec_per_key_part+=keyinfo->keysegs, key++, keyinfo++)
  {
    param->key_crc[key]=0;
    if (! maria_is_key_active(share->state.key_map, key))
    {
      /* Remember old statistics for key */
      memcpy((char*) rec_per_key_part,
	     (char*) (share->state.rec_per_key_part +
		      (uint) (rec_per_key_part - param->new_rec_per_key_part)),
	     keyinfo->keysegs*sizeof(*rec_per_key_part));
      continue;
    }
    found_keys++;
    _ma_report_progress(param, key, share->base.keys);

    param->record_checksum=init_checksum;

    bzero((char*) &param->unique_count,sizeof(param->unique_count));
    bzero((char*) &param->notnull_count,sizeof(param->notnull_count));

    if ((!(param->testflag & T_SILENT)))
      printf ("- check data record references index: %d\n",key+1);
    if (keyinfo->key_alg > HA_KEY_ALG_BTREE)
      full_text_keys++;
    if (share->state.key_root[key] == HA_OFFSET_ERROR)
    {
      if (share->state.state.records != 0 && keyinfo->key_alg != HA_KEY_ALG_FULLTEXT)
        _ma_check_print_error(param, "Key tree %u is empty", key + 1);
      goto do_stat;
    }
    if (_ma_fetch_keypage(&page, info, keyinfo, share->state.key_root[key],
                          PAGECACHE_LOCK_LEFT_UNLOCKED, DFLT_INIT_HITS,
                          info->buff, 0))
    {
      report_keypage_fault(param, info, share->state.key_root[key]);
      if (!(param->testflag & T_INFO))
	DBUG_RETURN(-1);
      result= -1;
      continue;
    }
    param->key_file_blocks+=keyinfo->block_length;
    keys=0;
    param->keydata=param->totaldata=0;
    param->key_blocks=0;
    param->max_level=0;
    if (chk_index(param, info,keyinfo, &page, &keys, param->key_crc+key,1))
      DBUG_RETURN(-1);
<<<<<<< HEAD
    if (keyinfo->key_alg <= HA_KEY_ALG_BTREE)
=======
    if ((param->testflag & T_WRITE_LOOP) && param->verbose)
    {
      puts("                                        \r");
      fflush(stdout);
    }
    if (!(keyinfo->flag & (HA_FULLTEXT | HA_SPATIAL | HA_RTREE_INDEX)))
>>>>>>> 62c70a8a
    {
      if (keys != share->state.state.records)
      {
	_ma_check_print_error(param,"Found %s keys of %s",llstr(keys,buff),
		    llstr(share->state.state.records,buff2));
	if (!(param->testflag & (T_INFO | T_EXTEND)))
          DBUG_RETURN(-1);
	result= -1;
	continue;
      }
      if ((found_keys - full_text_keys == 1 &&
           !(share->data_file_type == STATIC_RECORD)) ||
          (param->testflag & T_DONT_CHECK_CHECKSUM))
	old_record_checksum= param->record_checksum;
      else if (old_record_checksum != param->record_checksum)
      {
	if (key)
	  _ma_check_print_error(param,
                                "Key %u doesn't point at same records as "
                                "key 1",
		      key+1);
	else
	  _ma_check_print_error(param,"Key 1 doesn't point at all records");
	if (!(param->testflag & T_INFO))
	  DBUG_RETURN(-1);
	result= -1;
	continue;
      }
    }
    if ((uint) share->base.auto_key -1 == key)
    {
      /* Check that auto_increment key is bigger than max key value */
      ulonglong auto_increment;
      const HA_KEYSEG *keyseg= share->keyinfo[share->base.auto_key-1].seg;
      info->lastinx=key;
      _ma_read_key_record(info, info->rec_buff, 0);
      auto_increment=
        ma_retrieve_auto_increment(info->rec_buff + keyseg->start,
                                   keyseg->type);
      if (auto_increment > share->state.auto_increment)
      {
	_ma_check_print_warning(param, "Auto-increment value: %s is smaller "
                                "than max used value: %s",
                                llstr(share->state.auto_increment,buff2),
                                llstr(auto_increment, buff));
      }
      if (param->testflag & T_AUTO_INC)
      {
        set_if_bigger(share->state.auto_increment,
                      auto_increment);
        set_if_bigger(share->state.auto_increment,
                      param->auto_increment_value);
      }

      /* Check that there isn't a row with auto_increment = 0 in the table */
      maria_extra(info,HA_EXTRA_KEYREAD,0);
      bzero(info->lastkey_buff, keyinfo->seg->length);
      if (!maria_rkey(info, info->rec_buff, key,
                      info->lastkey_buff,
                      (key_part_map) 1, HA_READ_KEY_EXACT))
      {
	/* Don't count this as a real warning, as maria_chk can't correct it */
	my_bool save=param->warning_printed;
	_ma_check_print_warning(param, "Found row where the auto_increment "
                                "column has the value 0");
	param->warning_printed=save;
      }
      maria_extra(info,HA_EXTRA_NO_KEYREAD,0);
    }

    length=(my_off_t) isam_key_length(info,keyinfo)*keys + param->key_blocks*2;
    if (param->testflag & T_INFO && param->totaldata != 0L && keys != 0L)
      printf("Key: %2d:  Keyblocks used: %3d%%  Packed: %4d%%  Max levels: %2d\n",
	     key+1,
	     (int) (my_off_t2double(param->keydata)*100.0/my_off_t2double(param->totaldata)),
	     (int) ((my_off_t2double(length) - my_off_t2double(param->keydata))*100.0/
		    my_off_t2double(length)),
	     param->max_level);
    all_keydata+=param->keydata; all_totaldata+=param->totaldata; key_totlength+=length;

do_stat:
    if (param->testflag & T_STATISTICS)
      maria_update_key_parts(keyinfo, rec_per_key_part, param->unique_count,
                       param->stats_method == MI_STATS_METHOD_IGNORE_NULLS?
                       param->notnull_count: NULL,
                       (ulonglong)share->state.state.records);
  }
  if (param->testflag & T_INFO)
  {
    if (all_totaldata != 0L && found_keys > 0)
      printf("Total:    Keyblocks used: %3d%%  Packed: %4d%%\n\n",
	     (int) (my_off_t2double(all_keydata)*100.0/
		    my_off_t2double(all_totaldata)),
	     (int) ((my_off_t2double(key_totlength) -
		     my_off_t2double(all_keydata))*100.0/
		     my_off_t2double(key_totlength)));
    else if (all_totaldata != 0L && maria_is_any_key_active(share->state.key_map))
      puts("");
  }
  if (param->key_file_blocks != share->state.state.key_file_length &&
      maria_is_all_keys_active(share->state.key_map, share->base.keys) &&
      !full_text_keys)
    _ma_check_print_warning(param, "Some data are unreferenced in keyfile");
  if (found_keys != full_text_keys)
    param->record_checksum=old_record_checksum-init_checksum;	/* Remove delete links */
  else
    param->record_checksum=0;
  DBUG_RETURN(result);
} /* maria_chk_key */



static int chk_index_down(HA_CHECK *param, MARIA_HA *info,
                          MARIA_KEYDEF *keyinfo,
                          my_off_t page, uchar *buff, ha_rows *keys,
                          ha_checksum *key_checksum, uint level)
{
  char llbuff[22],llbuff2[22];
  MARIA_SHARE *share= info->s;
  MARIA_PAGE ma_page;
  DBUG_ENTER("chk_index_down");

  DBUG_ASSERT(!share->internal_table);

  /* Key blocks must lay within the key file length entirely. */
  if (page + keyinfo->block_length > share->state.state.key_file_length)
  {
    /* purecov: begin tested */
    /* Give it a chance to fit in the real file size. */
    my_off_t max_length= mysql_file_seek(info->s->kfile.file, 0L, MY_SEEK_END,
                                 MYF(MY_THREADSAFE));
    _ma_check_print_error(param, "Invalid key block position: %s  "
                          "key block size: %u  file_length: %s",
                          llstr(page, llbuff), keyinfo->block_length,
                          llstr(share->state.state.key_file_length, llbuff2));
    if (page + keyinfo->block_length > max_length)
      goto err;
    /* Fix the remembered key file length. */
    share->state.state.key_file_length=
                        max_length & ~ (my_off_t) (keyinfo->block_length - 1);
    /* purecov: end */
  }

  /* Key blocks must be aligned at block length */
  if (page & (info->s->block_size -1))
  {
    /* purecov: begin tested */
    _ma_check_print_error(param, "Mis-aligned key block: %s  "
                          "key block length: %u",
                          llstr(page, llbuff), info->s->block_size);
    goto err;
    /* purecov: end */
  }

  if (_ma_fetch_keypage(&ma_page, info, keyinfo, page,
                        PAGECACHE_LOCK_LEFT_UNLOCKED,
                        DFLT_INIT_HITS, buff, 0))
  {
    report_keypage_fault(param, info, page);
    goto err;
  }
  param->key_file_blocks+=keyinfo->block_length;
  if (chk_index(param, info, keyinfo, &ma_page, keys, key_checksum,level))
    goto err;

  DBUG_RETURN(0);

  /* purecov: begin tested */
err:
  DBUG_RETURN(1);
  /* purecov: end */
}


/*
  "Ignore NULLs" statistics collection method: process first index tuple.

  SYNOPSIS
    maria_collect_stats_nonulls_first()
      keyseg   IN     Array of key part descriptions
      notnull  INOUT  Array, notnull[i] = (number of {keypart1...keypart_i}
                                           tuples that don't contain NULLs)
      key      IN     Key values tuple

  DESCRIPTION
    Process the first index tuple - find out which prefix tuples don't
    contain NULLs, and update the array of notnull counters accordingly.
*/

static
void maria_collect_stats_nonulls_first(HA_KEYSEG *keyseg, ulonglong *notnull,
                                       const uchar *key)
{
  size_t first_null, kp;
  first_null= ha_find_null(keyseg, key) - keyseg;
  /*
    All prefix tuples that don't include keypart_{first_null} are not-null
    tuples (and all others aren't), increment counters for them.
  */
  for (kp= 0; kp < first_null; kp++)
    notnull[kp]++;
}


/*
  "Ignore NULLs" statistics collection method: process next index tuple.

  SYNOPSIS
    maria_collect_stats_nonulls_next()
      keyseg   IN     Array of key part descriptions
      notnull  INOUT  Array, notnull[i] = (number of {keypart1...keypart_i}
                                           tuples that don't contain NULLs)
      prev_key IN     Previous key values tuple
      last_key IN     Next key values tuple

  DESCRIPTION
    Process the next index tuple:
    1. Find out which prefix tuples of last_key don't contain NULLs, and
       update the array of notnull counters accordingly.
    2. Find the first keypart number where the prev_key and last_key tuples
       are different(A), or last_key has NULL value(B), and return it, so the
       caller can count number of unique tuples for each key prefix. We don't
       need (B) to be counted, and that is compensated back in
       maria_update_key_parts().

  RETURN
    1 + number of first keypart where values differ or last_key tuple has NULL
*/

static
int maria_collect_stats_nonulls_next(HA_KEYSEG *keyseg, ulonglong *notnull,
                                     const uchar *prev_key,
                                     const uchar *last_key)
{
  uint diffs[2];
  size_t first_null_seg, kp;
  HA_KEYSEG *seg;

  /*
     Find the first keypart where values are different or either of them is
     NULL. We get results in diffs array:
     diffs[0]= 1 + number of first different keypart
     diffs[1]=offset: (last_key + diffs[1]) points to first value in
                      last_key that is NULL or different from corresponding
                      value in prev_key.
  */
  ha_key_cmp(keyseg, prev_key, last_key, USE_WHOLE_KEY,
             SEARCH_FIND | SEARCH_NULL_ARE_NOT_EQUAL, diffs);
  seg= keyseg + diffs[0] - 1;

  /* Find first NULL in last_key */
  first_null_seg= ha_find_null(seg, last_key + diffs[1]) - keyseg;
  for (kp= 0; kp < first_null_seg; kp++)
    notnull[kp]++;

  /*
    Return 1+ number of first key part where values differ. Don't care if
    these were NULLs and not .... We compensate for that in
    maria_update_key_parts.
  */
  return diffs[0];
}


/* Check if index is ok */

static int chk_index(HA_CHECK *param, MARIA_HA *info, MARIA_KEYDEF *keyinfo,
		     MARIA_PAGE *anc_page, ha_rows *keys,
		     ha_checksum *key_checksum, uint level)
{
  int flag;
  uint comp_flag, page_flag, nod_flag;
  uchar *temp_buff, *keypos, *old_keypos, *endpos;
  my_off_t next_page,record;
  MARIA_SHARE *share= info->s;
  char llbuff[22];
  uint diff_pos[2];
  uchar *tmp_key_buff;
  my_bool temp_buff_alloced;
  MARIA_KEY tmp_key;
  DBUG_ENTER("chk_index");
  DBUG_DUMP("buff", anc_page->buff, anc_page->size);

  /* TODO: implement appropriate check for RTree keys */
  if (keyinfo->key_alg == HA_KEY_ALG_RTREE)
    DBUG_RETURN(0);

  alloc_on_stack(*param->stack_end_ptr, temp_buff, temp_buff_alloced,
                 (keyinfo->block_length + keyinfo->max_store_length));
  if (!temp_buff)
  {
    _ma_check_print_error(param,"Not enough memory for keyblock");
    DBUG_RETURN(-1);
  }
  tmp_key_buff= temp_buff+ keyinfo->block_length;

  if (keyinfo->flag & HA_NOSAME)
  {
    /* Not real duplicates */
    comp_flag=SEARCH_FIND | SEARCH_UPDATE | SEARCH_INSERT;
  }
  else
    comp_flag=SEARCH_SAME;			/* Keys in positionorder */

  page_flag=  anc_page->flag;
  nod_flag=   anc_page->node;
  old_keypos= anc_page->buff + share->keypage_header;
  keypos=     old_keypos + nod_flag;
  endpos=     anc_page->buff + anc_page->size;

  param->keydata+=   anc_page->size;
  param->totaldata+= keyinfo->block_length;	/* INFO */
  param->key_blocks++;
  if (level > param->max_level)
    param->max_level=level;

  if (_ma_get_keynr(share, anc_page->buff) != keyinfo->key_nr)
    _ma_check_print_error(param, "Page at %s is not marked for index %u",
                          llstr(anc_page->pos, llbuff),
                          (uint) keyinfo->key_nr);
  if (page_flag & KEYPAGE_FLAG_HAS_TRANSID)
  {
    if (!share->base.born_transactional)
    {
      _ma_check_print_error(param,
                            "Page at %s is marked with HAS_TRANSID even if "
                            "table is not transactional",
                            llstr(anc_page->pos, llbuff));
    }
  }
  if (share->base.born_transactional)
  {
    LSN lsn= lsn_korr(anc_page->buff);
    if ((ulonglong) lsn > param->max_allowed_lsn)
    {
      /* Avoid flooding of errors */
      if (param->skip_lsn_error_count++ < MAX_LSN_ERRORS)
      {
        _ma_check_print_error(param,
                              "Page at %s as wrong LSN " LSN_FMT ". Current "
                              "LSN is " LSN_FMT,
                              llstr(anc_page->pos, llbuff),
                              LSN_IN_PARTS(lsn),
                              LSN_IN_PARTS(param->max_allowed_lsn));
      }
    }
  }
  if (anc_page->size > share->max_index_block_size)
  {
    _ma_check_print_error(param,
                          "Page at %s has impossible (too big) pagelength",
                          llstr(anc_page->pos, llbuff));
    goto err;
  }

  info->last_key.keyinfo= tmp_key.keyinfo= keyinfo;
  info->lastinx= ~0;                            /* Safety */
  tmp_key.data= tmp_key_buff;
  for ( ;; _ma_copy_key(&info->last_key, &tmp_key))
  {
    if (nod_flag)
    {
      if (_ma_killed_ptr(param))
        goto err;
      next_page= _ma_kpos(nod_flag,keypos);
      if (chk_index_down(param,info,keyinfo,next_page,
                         temp_buff,keys,key_checksum,level+1))
      {
        DBUG_DUMP("page_data", old_keypos, (uint) (keypos - old_keypos));
	goto err;
      }
    }
    old_keypos=keypos;
    if (keypos >= endpos ||
	!(*keyinfo->get_key)(&tmp_key, page_flag, nod_flag, &keypos))
      break;
    if (keypos > endpos)
    {
      _ma_check_print_error(param,
                            "Page length and length of keys don't match at "
                            "page: %s",
                            llstr(anc_page->pos,llbuff));
      goto err;
    }
    if (share->data_file_type == BLOCK_RECORD &&
        !(page_flag & KEYPAGE_FLAG_HAS_TRANSID) &&
        key_has_transid(tmp_key.data + tmp_key.data_length +
                        share->rec_reflength-1))
    {
      _ma_check_print_error(param,
                            "Found key marked for transid on page that is not "
                            "marked for transid at: %s",
                            llstr(anc_page->pos,llbuff));
      goto err;
    }

    if ((*keys)++ &&
	(flag=ha_key_cmp(keyinfo->seg, info->last_key.data, tmp_key.data,
                         tmp_key.data_length + tmp_key.ref_length,
                         (comp_flag | SEARCH_INSERT | (tmp_key.flag >> 1) |
                          info->last_key.flag), diff_pos)) >=0)
    {
      DBUG_DUMP_KEY("old", &info->last_key);
      DBUG_DUMP_KEY("new", &tmp_key);
      DBUG_DUMP("new_in_page", old_keypos, (uint) (keypos-old_keypos));

      if ((comp_flag & SEARCH_FIND) && flag == 0)
	_ma_check_print_error(param,"Found duplicated key at page %s",
                              llstr(anc_page->pos,llbuff));
      else
	_ma_check_print_error(param,"Key in wrong position at page %s",
                              llstr(anc_page->pos,llbuff));
      goto err;
    }

    if (param->testflag & T_STATISTICS)
    {
      if (*keys != 1L)				/* not first_key */
      {
        if (param->stats_method == MI_STATS_METHOD_NULLS_NOT_EQUAL)
          ha_key_cmp(keyinfo->seg, info->last_key.data,
                     tmp_key.data, tmp_key.data_length,
                     SEARCH_FIND | SEARCH_NULL_ARE_NOT_EQUAL,
                     diff_pos);
        else if (param->stats_method == MI_STATS_METHOD_IGNORE_NULLS)
        {
          diff_pos[0]= maria_collect_stats_nonulls_next(keyinfo->seg,
                                                        param->notnull_count,
                                                        info->last_key.data,
                                                        tmp_key.data);
        }
	param->unique_count[diff_pos[0]-1]++;
      }
      else
      {
        if (param->stats_method == MI_STATS_METHOD_IGNORE_NULLS)
          maria_collect_stats_nonulls_first(keyinfo->seg, param->notnull_count,
                                            tmp_key.data);
      }
    }
    (*key_checksum)+= maria_byte_checksum(tmp_key.data, tmp_key.data_length);
    record= _ma_row_pos_from_key(&tmp_key);

    if (keyinfo->key_alg == HA_KEY_ALG_FULLTEXT) /* special handling for ft2 */
    {
      uint off;
      int  subkeys;
      get_key_full_length_rdonly(off, tmp_key.data);
      subkeys= ft_sintXkorr(tmp_key.data + off);
      if (subkeys < 0)
      {
        ha_rows tmp_keys=0;
        share->ft2_keyinfo.key_nr= keyinfo->key_nr;
        if (chk_index_down(param,info,&share->ft2_keyinfo,record,
                           temp_buff,&tmp_keys,key_checksum,1))
          goto err;
        if (tmp_keys + subkeys)
        {
          _ma_check_print_error(param,
                               "Number of words in the 2nd level tree "
                               "does not match the number in the header. "
                               "Parent word in on the page %s, offset %u",
                               llstr(anc_page->pos,llbuff),
                                (uint) (old_keypos - anc_page->buff));
          goto err;
        }
        (*keys)+=tmp_keys-1;
        continue;
      }
      /* fall through */
    }
    if ((share->data_file_type != BLOCK_RECORD &&
         share->data_file_type != NO_RECORD &&
         record >= share->state.state.data_file_length) ||
        (share->data_file_type == BLOCK_RECORD &&
         ma_recordpos_to_page(record) * share->base.min_block_length >=
         share->state.state.data_file_length) ||
        (share->data_file_type == NO_RECORD && record != 0))
    {
#ifdef DBUG_TRACE
      char llbuff2[22], llbuff3[22];
#endif
      _ma_check_print_error(param,
                            "Found key at page %s that points to record "
                            "outside datafile",
                            llstr(anc_page->pos,llbuff));
      DBUG_PRINT("test",("page: %s  record: %s  filelength: %s",
			 llstr(anc_page->pos,llbuff),llstr(record,llbuff2),
			 llstr(share->state.state.data_file_length,llbuff3)));
      DBUG_DUMP_KEY("key", &tmp_key);
      DBUG_DUMP("new_in_page", old_keypos, (uint) (keypos-old_keypos));
      goto err;
    }
    param->record_checksum+= (ha_checksum) record;
    if ((param->testflag & T_WRITE_LOOP) && param->verbose &&
        (*keys % WRITE_COUNT) == 0)
    {
      char llbuff[22];
      ulonglong records= info->state->records;
      printf("%15s (%3.4f%%)\r", llstr(*keys, llbuff),
             ((double) *keys / (records > *keys ? records : *keys)) *100);
      fflush(stdout);
    }
  }
  if (keypos != endpos)
  {
    _ma_check_print_error(param,
                          "Keyblock size at page %s is not correct. "
                          "Block length: %u  key length: %u",
                          llstr(anc_page->pos, llbuff), anc_page->size,
                          (uint) (keypos - anc_page->buff));
    goto err;
  }
  stack_alloc_free(temp_buff, temp_buff_alloced);
  DBUG_RETURN(0);
 err:
  stack_alloc_free(temp_buff, temp_buff_alloced);
  DBUG_RETURN(1);
} /* chk_index */


	/* Calculate a checksum of 1+2+3+4...N = N*(N+1)/2 without overflow */

static ha_checksum calc_checksum(ha_rows count)
{
  ulonglong sum,a,b;
  DBUG_ENTER("calc_checksum");

  sum=0;
  a=count; b=count+1;
  if (a & 1)
    b>>=1;
  else
    a>>=1;
  while (b)
  {
    if (b & 1)
      sum+=a;
    a<<=1; b>>=1;
  }
  DBUG_PRINT("exit",("sum: %lx",(ulong) sum));
  DBUG_RETURN((ha_checksum) sum);
} /* calc_checksum */


	/* Calc length of key in normal isam */

static uint isam_key_length(MARIA_HA *info, register MARIA_KEYDEF *keyinfo)
{
  uint length;
  HA_KEYSEG *keyseg;
  DBUG_ENTER("isam_key_length");

  length= info->s->rec_reflength;
  for (keyseg=keyinfo->seg ; keyseg->type ; keyseg++)
    length+= keyseg->length;

  DBUG_PRINT("exit",("length: %d",length));
  DBUG_RETURN(length);
} /* key_length */



static char * record_pos_to_txt(MARIA_HA *info, my_off_t recpos,
                                char *buff)
{
  if (info->s->data_file_type != BLOCK_RECORD)
    llstr(recpos, buff);
  else
  {
    my_off_t page= ma_recordpos_to_page(recpos);
    uint row= ma_recordpos_to_dir_entry(recpos);
    char *end= longlong10_to_str(page, buff, 10);
    *(end++)= ':';
    longlong10_to_str(row, end, 10);
  }
  return buff;
}


/*
  Check that keys in records exist in index tree

  SYNOPSIS
  check_keys_in_record()
  param		Check paramenter
  info		Maria handler
  extend	Type of check (extended or normal)
  start_recpos	Position to row
  record	Record buffer

  NOTES
    This function also calculates record checksum & number of rows
*/

static int check_keys_in_record(HA_CHECK *param, MARIA_HA *info, int extend,
                                my_off_t start_recpos, uchar *record)
{
  MARIA_SHARE *share= info->s;
  MARIA_KEYDEF *keyinfo;
  char llbuff[22+4];
  uint keynr;

  param->tmp_record_checksum+= (ha_checksum) start_recpos;
  param->records++;
  if (param->records % WRITE_COUNT == 0)
  {
    if (param->testflag & T_WRITE_LOOP)
    {
      printf("%s\r", llstr(param->records, llbuff));
      fflush(stdout);
    }
    _ma_report_progress(param, param->records, share->state.state.records);
  }

  /* Check if keys match the record */
  for (keynr=0, keyinfo= share->keyinfo; keynr < share->base.keys;
       keynr++, keyinfo++)
  {
    if (maria_is_key_active(share->state.key_map, keynr))
    {
      MARIA_KEY key;
      if (keyinfo->key_alg != HA_KEY_ALG_FULLTEXT)
      {
        (*keyinfo->make_key)(info, &key, keynr, info->lastkey_buff, record,
                             start_recpos, 0);
        info->last_key.keyinfo= key.keyinfo;
        if (extend)
        {
          /* We don't need to lock the key tree here as we don't allow
             concurrent threads when running maria_chk
          */
          int search_result= keyinfo->key_alg == HA_KEY_ALG_RTREE ?
            maria_rtree_find_first(info, &key, MBR_EQUAL | MBR_DATA) :
            _ma_search(info, &key, SEARCH_SAME, share->state.key_root[keynr]);
          if (search_result)
          {
            _ma_check_print_error(param,
                                  "Record at: %14s  "
                                  "Can't find key for index: %2d",
                                  record_pos_to_txt(info, start_recpos,
                                                    llbuff),
                                  keynr+1);
            if (param->testflag & T_VERBOSE)
              _ma_print_key(stdout, &key);
            if (param->err_count++ > MAXERR || !(param->testflag & T_VERBOSE))
              return -1;
          }
        }
        else
          param->tmp_key_crc[keynr]+=
            maria_byte_checksum(key.data, key.data_length);
      }
    }
  }
  return 0;
}


/*
  Functions to loop through all rows and check if they are ok

  NOTES
    One function for each record format

  RESULT
    0  ok
    -1 Interrupted by user
    1  Error
*/

static int check_static_record(HA_CHECK *param, MARIA_HA *info, int extend,
                               uchar *record)
{
  MARIA_SHARE *share= info->s;
  my_off_t start_recpos, pos;
  char llbuff[22];

  pos= 0;
  while (pos < share->state.state.data_file_length)
  {
    if (_ma_killed_ptr(param))
      return -1;
    if (my_b_read(&param->read_cache, record,
                  share->base.pack_reclength))
    {
      _ma_check_print_error(param,
                            "got error: %d when reading datafile at position: "
                            "%s",
                            my_errno, llstr(pos, llbuff));
      return 1;
    }
    start_recpos= pos;
    pos+= share->base.pack_reclength;
    param->splits++;
    if (*record == '\0')
    {
      param->del_blocks++;
      param->del_length+= share->base.pack_reclength;
      continue;					/* Record removed */
    }
    param->glob_crc+= _ma_static_checksum(info,record);
    param->used+= share->base.pack_reclength;
    if (check_keys_in_record(param, info, extend, start_recpos, record))
      return 1;
  }
  return 0;
}


static int check_dynamic_record(HA_CHECK *param, MARIA_HA *info, int extend,
                                uchar *record)
{
  MARIA_BLOCK_INFO block_info;
  MARIA_SHARE *share= info->s;
  my_off_t UNINIT_VAR(start_recpos), start_block, pos;
  uchar *UNINIT_VAR(to);
  ulong UNINIT_VAR(left_length);
  uint	b_type;
  char llbuff[22],llbuff2[22],llbuff3[22];
  DBUG_ENTER("check_dynamic_record");

  pos= 0;
  while (pos < share->state.state.data_file_length)
  {
    my_bool got_error= 0;
    int flag;
    if (_ma_killed_ptr(param))
      DBUG_RETURN(-1);

    flag= block_info.second_read=0;
    block_info.next_filepos=pos;
    do
    {
      if (_ma_read_cache(info, &param->read_cache, block_info.header,
                         (start_block=block_info.next_filepos),
                         sizeof(block_info.header),
                         (flag ? 0 : READING_NEXT) | READING_HEADER))
      {
        _ma_check_print_error(param,
                              "got error: %d when reading datafile at "
                              "position: %s",
                              my_errno, llstr(start_block, llbuff));
        DBUG_RETURN(1);
      }

      if (start_block & (MARIA_DYN_ALIGN_SIZE-1))
      {
        _ma_check_print_error(param,"Wrong aligned block at %s",
                              llstr(start_block,llbuff));
        DBUG_RETURN(1);
      }
      b_type= _ma_get_block_info(info, &block_info,-1,start_block);
      if (b_type & (BLOCK_DELETED | BLOCK_ERROR | BLOCK_SYNC_ERROR |
                    BLOCK_FATAL_ERROR))
      {
        if (b_type & BLOCK_SYNC_ERROR)
        {
          if (flag)
          {
            _ma_check_print_error(param,"Unexpected byte: %d at link: %s",
                                  (int) block_info.header[0],
                                  llstr(start_block,llbuff));
            DBUG_RETURN(1);
          }
          pos=block_info.filepos+block_info.block_len;
          goto next;
        }
        if (b_type & BLOCK_DELETED)
        {
          if (block_info.block_len < share->base.min_block_length)
          {
            _ma_check_print_error(param,
                                  "Deleted block with impossible length %lu "
                                  "at %s",
                                  block_info.block_len,llstr(pos,llbuff));
            DBUG_RETURN(1);
          }
          if ((block_info.next_filepos != HA_OFFSET_ERROR &&
               block_info.next_filepos >= share->state.state.data_file_length) ||
              (block_info.prev_filepos != HA_OFFSET_ERROR &&
               block_info.prev_filepos >= share->state.state.data_file_length))
          {
            _ma_check_print_error(param,"Delete link points outside datafile "
                                  "at %s",
                                  llstr(pos,llbuff));
            DBUG_RETURN(1);
          }
          param->del_blocks++;
          param->del_length+= block_info.block_len;
          param->splits++;
          pos= block_info.filepos+block_info.block_len;
          goto next;
        }
        _ma_check_print_error(param,"Wrong bytesec: %d-%d-%d at linkstart: %s",
                              block_info.header[0],block_info.header[1],
                              block_info.header[2],
                              llstr(start_block,llbuff));
        DBUG_RETURN(1);
      }
      if (share->state.state.data_file_length < block_info.filepos+
          block_info.block_len)
      {
        _ma_check_print_error(param,
                              "Recordlink that points outside datafile at %s",
                              llstr(pos,llbuff));
        got_error=1;
        break;
      }
      param->splits++;
      if (!flag++)				/* First block */
      {
        start_recpos=pos;
        pos=block_info.filepos+block_info.block_len;
        if (block_info.rec_len > (uint) share->base.max_pack_length)
        {
          my_errno= HA_ERR_WRONG_IN_RECORD;
          _ma_check_print_error(param,"Found too long record (%lu) at %s",
                                (ulong) block_info.rec_len,
                                llstr(start_recpos,llbuff));
          got_error=1;
          break;
        }
        if (share->base.blobs)
        {
          if (_ma_alloc_buffer(&info->rec_buff, &info->rec_buff_size,
                               block_info.rec_len +
                               share->base.extra_rec_buff_size,
                               MY_WME | share->malloc_flag))

          {
            _ma_check_print_error(param,
                                  "Not enough memory (%lu) for blob at %s",
                                  (ulong) block_info.rec_len,
                                  llstr(start_recpos,llbuff));
            got_error=1;
            break;
          }
        }
        to= info->rec_buff;
        left_length= block_info.rec_len;
      }
      if (left_length < block_info.data_len)
      {
        _ma_check_print_error(param,"Found too long record (%lu) at %s",
                              (ulong) block_info.data_len,
                              llstr(start_recpos,llbuff));
        got_error=1;
        break;
      }
      if (_ma_read_cache(info, &param->read_cache, to, block_info.filepos,
                         (uint) block_info.data_len,
                         flag == 1 ? READING_NEXT : 0))
      {
        _ma_check_print_error(param,
                              "got error: %d when reading datafile at "
                              "position: %s", my_errno,
                              llstr(block_info.filepos, llbuff));

        DBUG_RETURN(1);
      }
      to+=block_info.data_len;
      param->link_used+= block_info.filepos-start_block;
      param->used+= block_info.filepos - start_block + block_info.data_len;
      param->empty+= block_info.block_len-block_info.data_len;
      left_length-= block_info.data_len;
      if (left_length)
      {
        if (b_type & BLOCK_LAST)
        {
          _ma_check_print_error(param,
                                "Wrong record length %s of %s at %s",
                                llstr(block_info.rec_len-left_length,llbuff),
                                llstr(block_info.rec_len, llbuff2),
                                llstr(start_recpos,llbuff3));
          got_error=1;
          break;
        }
        if (share->state.state.data_file_length < block_info.next_filepos)
        {
          _ma_check_print_error(param,
                                "Found next-recordlink that points outside "
                                "datafile at %s",
                                llstr(block_info.filepos,llbuff));
          got_error=1;
          break;
        }
      }
    } while (left_length);

    if (! got_error)
    {
      if (_ma_rec_unpack(info,record,info->rec_buff,block_info.rec_len) ==
          MY_FILE_ERROR)
      {
        _ma_check_print_error(param,"Found wrong record at %s",
                              llstr(start_recpos,llbuff));
        got_error=1;
      }
      else
      {
        ha_checksum checksum= 0;
        if (share->calc_checksum)
          checksum= (*share->calc_checksum)(info, record);

        if (param->testflag & (T_EXTEND | T_MEDIUM | T_VERBOSE))
        {
          if (_ma_rec_check(info,record, info->rec_buff,block_info.rec_len,
                            MY_TEST(share->calc_checksum), checksum))
          {
            _ma_check_print_error(param,"Found wrong packed record at %s",
                                  llstr(start_recpos,llbuff));
            got_error= 1;
          }
        }
        param->glob_crc+= checksum;
      }

      if (! got_error)
      {
        if (check_keys_in_record(param, info, extend, start_recpos, record))
          DBUG_RETURN(1);
      }
      else
      {
        if (param->err_count++ > MAXERR || !(param->testflag & T_VERBOSE))
          DBUG_RETURN(1);
      }
    }
    else if (!flag)
      pos= block_info.filepos+block_info.block_len;
next:;
  }
  DBUG_RETURN(0);
}


static int check_compressed_record(HA_CHECK *param, MARIA_HA *info, int extend,
                                   uchar *record)
{
  MARIA_BLOCK_INFO block_info;
  MARIA_SHARE *share= info->s;
  my_off_t start_recpos, pos;
  char llbuff[22];
  my_bool got_error= 0;
  DBUG_ENTER("check_compressed_record");

  pos= share->pack.header_length;             /* Skip header */
  while (pos < share->state.state.data_file_length)
  {
    if (_ma_killed_ptr(param))
      DBUG_RETURN(-1);

    if (_ma_read_cache(info, &param->read_cache, block_info.header, pos,
                       share->pack.ref_length, READING_NEXT))
    {
      _ma_check_print_error(param,
                            "got error: %d when reading datafile at position: "
                            "%s",
                            my_errno, llstr(pos, llbuff));
      DBUG_RETURN(1);
    }

    start_recpos= pos;
    param->splits++;
    _ma_pack_get_block_info(info, &info->bit_buff, &block_info,
                                 &info->rec_buff, &info->rec_buff_size, -1,
                                 start_recpos);
    pos=block_info.filepos+block_info.rec_len;
    if (block_info.rec_len < (uint) share->min_pack_length ||
        block_info.rec_len > (uint) share->max_pack_length)
    {
      _ma_check_print_error(param,
                            "Found block with wrong recordlength: %lu at %s",
                            block_info.rec_len, llstr(start_recpos,llbuff));
      got_error=1;
      goto end;
    }
    if (_ma_read_cache(info, &param->read_cache, info->rec_buff,
                       block_info.filepos, block_info.rec_len, READING_NEXT))
    {
      _ma_check_print_error(param,
                            "got error: %d when reading datafile at position: "
                            "%s",
                            my_errno, llstr(block_info.filepos, llbuff));
      DBUG_RETURN(1);
    }
    info->rec_buff[block_info.rec_len]= 0;  /* Keep valgrind happy */
    if (_ma_pack_rec_unpack(info, &info->bit_buff, record,
                            info->rec_buff, block_info.rec_len))
    {
      _ma_check_print_error(param,"Found wrong record at %s",
                            llstr(start_recpos,llbuff));
      got_error=1;
      goto end;
    }
    param->glob_crc+= (*share->calc_checksum)(info,record);
    param->link_used+= (block_info.filepos - start_recpos);
    param->used+= (pos-start_recpos);

end:
    if (! got_error)
    {
      if (check_keys_in_record(param, info, extend, start_recpos, record))
        DBUG_RETURN(1);
    }
    else
    {
      got_error= 0;                             /* Reset for next loop */
      if (param->err_count++ > MAXERR || !(param->testflag & T_VERBOSE))
        DBUG_RETURN(1);
    }
  }
  DBUG_RETURN(0);
}


/*
  Check if layout on head or tail page is ok

  NOTES
    This is for rows-in-block format.
*/

static int check_page_layout(HA_CHECK *param, MARIA_HA *info,
                             my_off_t page_pos, uchar *page,
                             uint row_count, uint head_empty,
                             uint *real_rows_found, uint *free_slots_found)
{
  uint empty, last_row_end, row, first_dir_entry, free_entry, block_size;
  uint free_entries, prev_free_entry;
  uchar *dir_entry;
  char llbuff[22];
  my_bool error_in_free_list= 0;
  DBUG_ENTER("check_page_layout");

  block_size= info->s->block_size;
  empty= 0;
  last_row_end= PAGE_HEADER_SIZE(info->s);
  *real_rows_found= 0;

  /* Check free directory list */
  free_entry= (uint) page[DIR_FREE_OFFSET];
  free_entries= 0;
  prev_free_entry= END_OF_DIR_FREE_LIST;
  while (free_entry != END_OF_DIR_FREE_LIST)
  {
    uchar *dir;
    if (free_entry > row_count)
    {
      _ma_check_print_error(param,
                            "Page %9s:  Directory free entry points outside "
                            "directory",
                            llstr(page_pos, llbuff));
      error_in_free_list= 1;
      break;
    }
    dir= dir_entry_pos(page, block_size, free_entry);
    if (uint2korr(dir) != 0)
    {
      _ma_check_print_error(param,
                            "Page %9s:  Directory free entry points to "
                            "not deleted entry",
                            llstr(page_pos, llbuff));
      error_in_free_list= 1;
      break;
    }
    if (dir[2] != prev_free_entry)
    {
      _ma_check_print_error(param,
                            "Page %9s:  Directory free list back pointer "
                            "points to wrong entry",
                            llstr(page_pos, llbuff));
      error_in_free_list= 1;
      break;
    }
    prev_free_entry= free_entry;
    free_entry= dir[3];
    free_entries++;
  }
  *free_slots_found= free_entries;

  /* Check directry */
  dir_entry= page+ block_size - PAGE_SUFFIX_SIZE;
  first_dir_entry= (block_size - row_count * DIR_ENTRY_SIZE -
                    PAGE_SUFFIX_SIZE);
  for (row= 0 ; row < row_count ; row++)
  {
    uint pos, length;
    dir_entry-= DIR_ENTRY_SIZE;
    pos= uint2korr(dir_entry);
    if (!pos)
    {
      free_entries--;
      if (row == row_count -1)
      {
        _ma_check_print_error(param,
                              "Page %9s:  First entry in directory is 0",
                              llstr(page_pos, llbuff));
        if (param->err_count++ > MAXERR || !(param->testflag & T_VERBOSE))
          DBUG_RETURN(1);
      }
      continue;                                 /* Deleted row */
    }
    (*real_rows_found)++;
    length= uint2korr(dir_entry+2);
    param->used+= length;
    if (pos < last_row_end)
    {
      _ma_check_print_error(param,
                            "Page %9s:  Row %3u overlapps with previous row",
                            llstr(page_pos, llbuff), row);
      DBUG_RETURN(1);
    }
    empty+= (pos - last_row_end);
    last_row_end= pos + length;
    if (last_row_end > first_dir_entry)
    {
      _ma_check_print_error(param,
                            "Page %9s:  Row %3u overlapps with directory",
                            llstr(page_pos, llbuff), row);
      DBUG_RETURN(1);
    }
  }
  empty+= (first_dir_entry - last_row_end);

  if (empty != head_empty)
  {
    _ma_check_print_error(param,
                          "Page %9s:  Wrong empty size.  Stored: %5u  "
                          "Actual: %5u",
                          llstr(page_pos, llbuff), head_empty, empty);
    param->err_count++;
  }
  if (free_entries != 0 && !error_in_free_list)
  {
    _ma_check_print_error(param,
                          "Page %9s:  Directory free link don't include "
                          "all free entries",
                          llstr(page_pos, llbuff));
    param->err_count++;
  }
  DBUG_RETURN(param->err_count &&
              (param->err_count >= MAXERR || !(param->testflag & T_VERBOSE)));
}


/*
  Check all rows on head page

  NOTES
    This is for rows-in-block format.

    Before this, we have already called check_page_layout(), so
    we know the block is logicaly correct (even if the rows may not be that)

  RETURN
   0  ok
   1  error
*/


static my_bool check_head_page(HA_CHECK *param, MARIA_HA *info, uchar *record,
                               int extend, my_off_t page_pos, uchar *page_buff,
                               uint row_count)
{
  MARIA_SHARE *share= info->s;
  uchar *dir_entry;
  uint row;
  char llbuff[22], llbuff2[22];
  ulonglong page= page_pos / share->block_size;
  DBUG_ENTER("check_head_page");

  dir_entry= page_buff+ share->block_size - PAGE_SUFFIX_SIZE;
  for (row= 0 ; row < row_count ; row++)
  {
    uint pos, length, flag;
    dir_entry-= DIR_ENTRY_SIZE;
    pos= uint2korr(dir_entry);
    if (!pos)
      continue;
    length= uint2korr(dir_entry+2);
    if (length < share->base.min_block_length)
    {
      _ma_check_print_error(param,
                            "Page %9s:  Row %3u is too short "
                            "(%d of min %d bytes)",
                            llstr(page, llbuff), row, length,
                            (uint) share->base.min_block_length);
      DBUG_RETURN(1);
    }
    flag= (uint) (uchar) page_buff[pos];
    if (flag & ~(ROW_FLAG_ALL))
      _ma_check_print_error(param,
                            "Page %9s: Row %3u has wrong flag: %u",
                            llstr(page, llbuff), row, flag);

    DBUG_PRINT("info", ("rowid: %s  page: %lu  row: %u",
                        llstr(ma_recordpos(page, row), llbuff),
                        (ulong) page, row));
    info->cur_row.trid= 0;
    if (_ma_read_block_record2(info, record, page_buff+pos,
                               page_buff+pos+length))
    {
      _ma_check_print_error(param,
                            "Page %9s:  Row %3d is crashed",
                            llstr(page, llbuff), row);
      if (param->err_count++ > MAXERR || !(param->testflag & T_VERBOSE))
        DBUG_RETURN(1);
      continue;
    }
    set_if_bigger(param->max_found_trid, info->cur_row.trid);
    if (info->cur_row.trid > param->max_trid)
      _ma_check_print_not_visible_error(param, info->cur_row.trid);

    if (share->calc_checksum)
    {
      ha_checksum checksum= (*share->calc_checksum)(info, record);
      if (info->cur_row.checksum != (checksum & 255))
        _ma_check_print_error(param, "Page %9s:  Row %3d has wrong checksum",
                              llstr(page, llbuff), row);
      param->glob_crc+= checksum;
    }
    if (info->cur_row.extents_count)
    {
      uchar *extents= info->cur_row.extents;
      uint i;
      /* Check that bitmap has the right marker for the found extents */
      for (i= 0 ; i < info->cur_row.extents_count ; i++)
      {
        pgcache_page_no_t extent_page;
        uint page_count, page_type;
        extent_page= uint5korr(extents);
        page_count=  uint2korr(extents+5) & ~START_EXTENT_BIT;
        extents+=    ROW_EXTENT_SIZE;
        page_type=   BLOB_PAGE;
        if (page_count & TAIL_BIT)
        {
          page_count= 1;
          page_type= TAIL_PAGE;
        }
        /*
          TODO OPTIMIZE:
          Check the whole extent with one test and only do the loop if
          something is wrong (for exact error reporting)
        */
        for ( ; page_count--; extent_page++)
        {
          uint bitmap_pattern;
          if (_ma_check_if_right_bitmap_type(info, page_type, extent_page,
                                             &bitmap_pattern))
          {
            _ma_check_print_error(param,
                                  "Page %9s:  Row: %3d has an extent with "
                                  "wrong information in bitmap:  "
                                  "Page: %9s  Page_type: %d  Bitmap: %d",
                                  llstr(page, llbuff), row,
                                  llstr(extent_page, llbuff2),
                                  page_type, bitmap_pattern);
            if (param->err_count++ > MAXERR || !(param->testflag & T_VERBOSE))
              DBUG_RETURN(1);
          }
        }
      }
    }
    param->full_page_count+= info->cur_row.full_page_count;
    param->tail_count+= info->cur_row.tail_count;
    if (check_keys_in_record(param, info, extend,
                             ma_recordpos(page, row), record))
      DBUG_RETURN(1);
  }
  DBUG_RETURN(0);
}


/*
  Check if rows-in-block data file is consistent
*/

static int check_block_record(HA_CHECK *param, MARIA_HA *info, int extend,
                              uchar *record)
{
  MARIA_SHARE *share= info->s;
  my_off_t pos;
  pgcache_page_no_t page;
  uchar *page_buff, *bitmap_buff, *data;
  char llbuff[22], llbuff2[22];
  uint block_size= share->block_size;
  ha_rows full_page_count, tail_count;
  my_bool UNINIT_VAR(full_dir), now_transactional;
  uint offset_page, offset, free_count;
  LSN lsn;

  if (_ma_scan_init_block_record(info))
  {
    _ma_check_print_error(param, "got error %d when initializing scan",
                          my_errno);
    return 1;
  }

  now_transactional= info->s->now_transactional;
  info->s->now_transactional= 0;                /* Don't log changes */

  bitmap_buff= info->scan.bitmap_buff;
  page_buff= info->scan.page_buff;
  full_page_count= tail_count= 0;
  param->full_page_count= param->tail_count= 0;
  param->used= param->link_used= 0;
  param->splits= share->state.state.data_file_length / block_size;

  for (pos= 0, page= 0;
       pos < share->state.state.data_file_length;
       pos+= block_size, page++)
  {
    uint UNINIT_VAR(row_count), real_row_count, UNINIT_VAR(empty_space),
         page_type, bitmap_pattern;
    uint bitmap_for_page;

    if (_ma_killed_ptr(param))
    {
      _ma_scan_end_block_record(info);
      info->s->now_transactional= now_transactional;
      return -1;                                /* Interrupted */
    }
    if ((page % share->bitmap.pages_covered) == 0)
    {
      /* Bitmap page */
      if (pagecache_read(share->pagecache,
                         &info->s->bitmap.file,
                         page, 1,
                         bitmap_buff,
                         PAGECACHE_PLAIN_PAGE,
                         PAGECACHE_LOCK_LEFT_UNLOCKED, 0) == 0)
      {
        _ma_check_print_error(param,
                              "Page %9s:  Got error: %d when reading datafile",
                              llstr(page, llbuff), my_errno);
        goto err;
      }
      param->used+= block_size;
      param->link_used+= block_size;
      if (param->verbose > 2)
        print_bitmap_description(share, page, bitmap_buff);
      continue;
    }
    /* Skip pages marked as empty in bitmap */
    offset_page= (uint) ((page % share->bitmap.pages_covered) -1) * 3;
    offset= offset_page & 7;
    data= bitmap_buff + offset_page / 8;
    bitmap_pattern= uint2korr(data);
    if (!(bitmap_for_page= ((bitmap_pattern >> offset) & 7)))
    {
      param->empty+= block_size;
      param->del_blocks++;
      continue;
    }

    if (pagecache_read(share->pagecache,
                       &info->dfile,
                       page, 1,
                       page_buff,
                       share->page_type,
                       PAGECACHE_LOCK_LEFT_UNLOCKED, 0) == 0)
    {
      _ma_check_print_error(param,
                            "Page %9s:  Got error: %d when reading datafile",
                            llstr(page, llbuff), my_errno);
      goto err;
    }
    page_type= page_buff[PAGE_TYPE_OFFSET] & PAGE_TYPE_MASK;
    if (page_type == UNALLOCATED_PAGE || page_type >= MAX_PAGE_TYPE)
    {
      _ma_check_print_error(param,
                            "Page: %9s  Found wrong page type %d. Bitmap: %d '%s'",
                            llstr(page, llbuff), page_type,
                            bitmap_for_page, bits_to_txt[bitmap_for_page]);
      if (param->err_count++ > MAXERR || !(param->testflag & T_VERBOSE))
        goto err;
      continue;
    }
    switch ((enum en_page_type) page_type) {
    case UNALLOCATED_PAGE:
    case MAX_PAGE_TYPE:
    default:
      DBUG_ASSERT(0);                           /* Impossible */
      break;
    case HEAD_PAGE:
      row_count= page_buff[DIR_COUNT_OFFSET];
      empty_space= uint2korr(page_buff + EMPTY_SPACE_OFFSET);
      param->used+= block_size - empty_space;
      param->link_used+= (PAGE_HEADER_SIZE(info->s) + PAGE_SUFFIX_SIZE +
                          row_count * DIR_ENTRY_SIZE);
      if (empty_space < share->bitmap.sizes[3])
        param->lost+= empty_space;
      if (check_page_layout(param, info, pos, page_buff, row_count,
                            empty_space, &real_row_count, &free_count))
        goto err;
      full_dir= (row_count == MAX_ROWS_PER_PAGE &&
                 page_buff[DIR_FREE_OFFSET] == END_OF_DIR_FREE_LIST);
      break;
    case TAIL_PAGE:
      row_count= page_buff[DIR_COUNT_OFFSET];
      empty_space= uint2korr(page_buff + EMPTY_SPACE_OFFSET);
      param->used+= block_size - empty_space;
      param->link_used+= (PAGE_HEADER_SIZE(info->s) + PAGE_SUFFIX_SIZE +
                          row_count * DIR_ENTRY_SIZE);
      if (empty_space < share->bitmap.sizes[6])
        param->lost+= empty_space;
      if (check_page_layout(param, info, pos, page_buff, row_count,
                            empty_space, &real_row_count, &free_count))
        goto err;
      full_dir= (row_count - free_count >= MAX_ROWS_PER_PAGE -
                 share->base.blobs);
      break;
    case BLOB_PAGE:
      full_page_count++;
      full_dir= 0;
      empty_space= block_size;                  /* for error reporting */
      param->link_used+= FULL_PAGE_HEADER_SIZE(info->s);
      param->used+= block_size;
      break;
    }
    if (_ma_check_bitmap_data(info, page_type,
                              full_dir ? 0 : empty_space,
                              bitmap_for_page))
    {
        _ma_check_print_error(param,
                              "Page %9s:  Wrong data in bitmap.  Page_type: "
                              "%d  full: %d  empty_space: %u  Bitmap-bits: %d "
                              "'%s'",
                              llstr(page, llbuff), page_type, full_dir,
                              empty_space, bitmap_for_page,
                              bits_to_txt[bitmap_for_page]);
      if (param->err_count++ > MAXERR || !(param->testflag & T_VERBOSE))
        goto err;
    }
    if (share->base.born_transactional)
    {
      lsn= lsn_korr(page_buff);
      if ((ulonglong) lsn > param->max_allowed_lsn)
      {
        /* Avoid flooding of errors */
        if (param->skip_lsn_error_count++ < MAX_LSN_ERRORS)
        {
          _ma_check_print_error(param,
                                "Page %9s:  Wrong LSN " LSN_FMT ". Current "
                                "LSN is " LSN_FMT,
                                llstr(page, llbuff),
                                LSN_IN_PARTS(lsn),
                                LSN_IN_PARTS(param->max_allowed_lsn));
        }
      }
    }
    if ((enum en_page_type) page_type == BLOB_PAGE)
      continue;
    param->empty+= empty_space;
    if ((enum en_page_type) page_type == TAIL_PAGE)
    {
      tail_count+= real_row_count;
      continue;
    }
    if (check_head_page(param, info, record, extend, pos, page_buff,
                        row_count))
      goto err;
  }

  /* Verify that rest of bitmap is zero */

  if (page % share->bitmap.pages_covered)
  {
    /* Not at end of bitmap */
    uint bitmap_pattern;
    uint byte_offset;

    offset_page= (uint) ((page % share->bitmap.pages_covered) -1) * 3;
    offset= offset_page & 7;
    byte_offset= offset_page / 8;
    data= bitmap_buff + byte_offset;
    bitmap_pattern= uint2korr(data);
    if (byte_offset + 1 == share->bitmap.max_total_size)
    {
      /* On last byte of bitmap; Remove possible checksum */
      bitmap_pattern&= 0xff;
    }
    if (((bitmap_pattern >> offset)) ||
        (byte_offset + 2 < share->bitmap.max_total_size &&
         _ma_check_if_zero(data+2, share->bitmap.max_total_size -
                           byte_offset - 2)))
    {
      ulonglong bitmap_page;
      bitmap_page= page / share->bitmap.pages_covered;
      bitmap_page*= share->bitmap.pages_covered;

      _ma_check_print_error(param,
                            "Bitmap at page %s has pages reserved outside of "
                            "data file length",
                            llstr(bitmap_page, llbuff));
      DBUG_EXECUTE("bitmap", _ma_print_bitmap(&share->bitmap, bitmap_buff,
                                              bitmap_page););
    }
  }

  _ma_scan_end_block_record(info);

  if (full_page_count != param->full_page_count)
    _ma_check_print_error(param, "Full page count read through records was %s "
                          "but we found %s pages while scanning table",
                          llstr(param->full_page_count, llbuff),
                          llstr(full_page_count, llbuff2));
  if (tail_count != param->tail_count)
    _ma_check_print_error(param, "Tail count read through records was %s but "
                          "we found %s tails while scanning table",
                          llstr(param->tail_count, llbuff),
                          llstr(tail_count, llbuff2));

  info->s->now_transactional= now_transactional;
  return param->error_printed != 0;

err:
  _ma_scan_end_block_record(info);
  info->s->now_transactional= now_transactional;
  return 1;
}


/* Check that record-link is ok */

int maria_chk_data_link(HA_CHECK *param, MARIA_HA *info, my_bool extend)
{
  MARIA_SHARE *share= info->s;
  int	error;
  uchar *record;
  char llbuff[22],llbuff2[22],llbuff3[22];
  DBUG_ENTER("maria_chk_data_link");

  if (!(param->testflag & T_SILENT))
  {
    if (extend)
      puts("- check records and index references");
    else
      puts("- check record links");
  }

  if (!(record= (uchar*) my_malloc(PSI_INSTRUMENT_ME,
                                   share->base.default_rec_buff_size,
                                   MYF(MY_THREAD_SPECIFIC))))
  {
    _ma_check_print_error(param,"Not enough memory for record");
    DBUG_RETURN(-1);
  }
  param->records= param->del_blocks= 0;
  param->used= param->link_used= param->splits= param->del_length= 0;
  param->lost= 0;
  param->tmp_record_checksum= param->glob_crc= 0;
  param->err_count= 0;

  error= 0;
  param->empty= share->pack.header_length;

  bzero((char*) param->tmp_key_crc,
        share->base.keys * sizeof(param->tmp_key_crc[0]));

  info->in_check_table= 1;       /* Don't assert on checksum errors */

  switch (share->data_file_type) {
  case BLOCK_RECORD:
    error= check_block_record(param, info, extend, record);
    break;
  case STATIC_RECORD:
    error= check_static_record(param, info, extend, record);
    break;
  case DYNAMIC_RECORD:
    error= check_dynamic_record(param, info, extend, record);
    break;
  case COMPRESSED_RECORD:
    error= check_compressed_record(param, info, extend, record);
    break;
  case NO_RECORD:
    param->records= share->state.state.records;
    param->record_checksum= 0;
    extend= 1;                                  /* No row checksums */
    /* no data, nothing to do */
    break;
  } /* switch */

  info->in_check_table= 0;

  if (error)
    goto err;

  if (param->testflag & T_WRITE_LOOP)
  {
    fputs("          \r",stdout);
    fflush(stdout);
  }
  if (param->records != share->state.state.records)
  {
    _ma_check_print_error(param,
                          "Record-count is not ok; found %-10s  Should be: %s",
                          llstr(param->records,llbuff),
                          llstr(share->state.state.records,llbuff2));
    error=1;
  }
  if (param->record_checksum &&
	   param->record_checksum != param->tmp_record_checksum)
  {
    _ma_check_print_error(param,
                          "Key pointers and record positions doesn't match");
    error=1;
  }
  if (param->glob_crc != share->state.state.checksum &&
      (share->options &
       (HA_OPTION_CHECKSUM | HA_OPTION_COMPRESS_RECORD)))
  {
    _ma_check_print_warning(param,
                            "Record checksum is not the same as checksum "
                            "stored in the index file");
    error=1;
  }
  if (!extend)
  {
    uint key;
    for (key=0 ; key < share->base.keys;  key++)
    {
      if (param->tmp_key_crc[key] != param->key_crc[key] &&
          share->keyinfo[key].key_alg <= HA_KEY_ALG_BTREE)
      {
	_ma_check_print_error(param,"Checksum for key: %2d doesn't match "
                              "checksum for records",
                              key+1);
	error=1;
      }
    }
  }

  if (param->del_length != share->state.state.empty)
  {
    _ma_check_print_warning(param,
                            "Found %s deleted space.   Should be %s",
                            llstr(param->del_length,llbuff2),
                            llstr(share->state.state.empty,llbuff));
  }
  /* Skip following checks for BLOCK RECORD as they don't make any sence */
  if (share->data_file_type != BLOCK_RECORD)
  {
    if (param->used + param->empty + param->del_length !=
        share->state.state.data_file_length)
    {
      _ma_check_print_warning(param,
                              "Found %s record data and %s unused data and %s "
                              "deleted data",
                              llstr(param->used, llbuff),
                              llstr(param->empty,llbuff2),
                              llstr(param->del_length,llbuff3));
      _ma_check_print_warning(param,
                              "Total %s   Should be: %s",
                              llstr((param->used+param->empty +
                                     param->del_length), llbuff),
                              llstr(share->state.state.data_file_length,
                                    llbuff2));
    }
    if (param->del_blocks != share->state.state.del)
    {
      _ma_check_print_warning(param,
                              "Found %10s deleted blocks.  Should be: %s",
                              llstr(param->del_blocks,llbuff),
                              llstr(share->state.state.del,llbuff2));
    }
    if (param->splits != share->state.split)
    {
      _ma_check_print_warning(param,
                              "Found %10s parts.  Should be: %s",
                              llstr(param->splits, llbuff),
                              llstr(share->state.split,llbuff2));
    }
  }
  if (param->testflag & T_INFO)
  {
    if (param->warning_printed || param->error_printed)
      puts("");
    if (param->used != 0 && ! param->error_printed)
    {
      if (param->records)
      {
        printf("Records:%18s    M.recordlength:%9lu   Packed:%14.0f%%\n",
               llstr(param->records,llbuff),
               (long)((param->used - param->link_used)/param->records),
               (share->base.blobs ? 0.0 :
                (ulonglong2double((ulonglong) share->base.reclength *
                                  param->records)-
                 my_off_t2double(param->used))/
                ulonglong2double((ulonglong) share->base.reclength *
                                 param->records)*100.0));
        printf("Recordspace used:%9.0f%%   Empty space:%12d%%  "
               "Blocks/Record: %6.2f\n",
               (ulonglong2double(param->used - param->link_used)/
                ulonglong2double(param->used-param->link_used+param->empty) *
                100.0),
               (!param->records ? 100 :
                (int) (ulonglong2double(param->del_length+param->empty)/
                       my_off_t2double(param->used)*100.0)),
               ulonglong2double(param->splits - param->del_blocks) /
               param->records);
      }
      else
        printf("Records:%18s\n", "0");
    }
    printf("Record blocks:%12s    Delete blocks:%10s\n",
           llstr(param->splits - param->del_blocks, llbuff),
           llstr(param->del_blocks, llbuff2));
    printf("Record data:  %12s    Deleted data: %10s\n",
           llstr(param->used - param->link_used,llbuff),
           llstr(param->del_length, llbuff2));
    printf("Empty space:  %12s    Linkdata:     %10s\n",
           llstr(param->empty, llbuff),llstr(param->link_used, llbuff2));
    if (share->data_file_type == BLOCK_RECORD)
    {
      printf("Full pages:   %12s    Tail count: %12s\n",
             llstr(param->full_page_count, llbuff),
             llstr(param->tail_count, llbuff2));
      printf("Lost space:   %12s\n", llstr(param->lost, llbuff));
      if (param->max_found_trid)
      {
        printf("Max trans. id: %11s\n",
               llstr(param->max_found_trid, llbuff));
      }
    }
  }
  my_free(record);
  DBUG_RETURN (error);

err:
  my_free(record);
  param->testflag|=T_RETRY_WITHOUT_QUICK;
  DBUG_RETURN(1);
} /* maria_chk_data_link */


/**
  Prepares a table for a repair or index sort: flushes pages, records durably
  in the table that it is undergoing the operation (if that op crashes, that
  info will serve for Recovery and the user).

  If we start overwriting the index file, and crash then, old REDOs will
  be tried and fail. To prevent that, we bump skip_redo_lsn, and thus we have
  to flush and sync pages so that old REDOs can be skipped.
  If this is not a bulk insert, which Recovery can handle gracefully (by
  truncating files, see UNDO_BULK_INSERT) we also mark the table
  crashed-on-repair, so that user knows it has to re-repair. If bulk insert we
  shouldn't mark it crashed-on-repair, because if we did this, the UNDO phase
  would skip the table (UNDO_BULK_INSERT would not be applied),
  and maria_chk would not improve that.
  If this is an OPTIMIZE which merely sorts index, we need to do the same
  too: old REDOs should not apply to the new index file.
  Only the flush is needed when in maria_chk which is not crash-safe.

  @param  info             table
  @param  param            repair parameters
  @param  discard_index    if index pages can be thrown away
*/

static my_bool protect_against_repair_crash(MARIA_HA *info,
                                            const HA_CHECK *param,
                                            my_bool discard_index)
{
  MARIA_SHARE *share= info->s;

  /*
    There are other than recovery-related reasons to do the writes below:
    - the physical size of the data file is sometimes used during repair: we
    need to flush to have it exact
    - we flush the state because maria_open(HA_OPEN_COPY) will want to read
    it from disk.
  */
  if (_ma_flush_table_files(info, MARIA_FLUSH_DATA | MARIA_FLUSH_INDEX,
                            FLUSH_FORCE_WRITE,
                            discard_index ? FLUSH_IGNORE_CHANGED :
                            FLUSH_FORCE_WRITE) ||
      (share->changed &&
       _ma_state_info_write(share,
                            MA_STATE_INFO_WRITE_DONT_MOVE_OFFSET |
                            MA_STATE_INFO_WRITE_FULL_INFO |
                            MA_STATE_INFO_WRITE_LOCK)))
    return TRUE;
  /* In maria_chk this is not needed: */
  if (maria_multi_threaded && share->base.born_transactional)
  {
    if ((param->testflag & T_NO_CREATE_RENAME_LSN) == 0)
    {
      /* this can be true only for a transactional table */
      maria_mark_in_repair(info);
      if (_ma_state_info_write(share,
                               MA_STATE_INFO_WRITE_DONT_MOVE_OFFSET |
                               MA_STATE_INFO_WRITE_LOCK))
        return TRUE;
    }
    if (translog_status == TRANSLOG_OK &&
        _ma_update_state_lsns(share, translog_get_horizon(),
                              share->state.create_trid, FALSE, FALSE))
      return TRUE;
    if (_ma_sync_table_files(info))
      return TRUE;
  }
  return FALSE;
}


/**
   @brief Initialize variables for repair
*/

static int initialize_variables_for_repair(HA_CHECK *param,
                                           MARIA_SORT_INFO *sort_info,
                                           MARIA_SORT_PARAM *sort_param,
                                           MARIA_HA *info,
                                           my_bool rep_quick,
                                           MARIA_SHARE *org_share)
{
  MARIA_SHARE *share= info->s;
  size_t tmp;
  uint threads;

  /*
    We have to clear these variables first, as the cleanup-in-case-of-error
    handling may touch these.
  */
  bzero((char*) sort_info,  sizeof(*sort_info));
  bzero((char*) sort_param, sizeof(*sort_param));
  bzero(&info->rec_cache, sizeof(info->rec_cache));

  if (share->data_file_type == NO_RECORD)
  {
    _ma_check_print_error(param,
                          "Can't repair tables with record type NO_DATA");
    return 1;
  }

  /* Make a copy to allow us to restore state and check how state changed */
  memcpy(org_share, share, sizeof(*share));

  /* Repair code relies on share->state.state so we have to update it here */
  if (share->lock.update_status)
    (*share->lock.update_status)(info->lock.status_param);

  param->testflag|= T_REP;                     /* for easy checking */
  if (share->options & (HA_OPTION_CHECKSUM | HA_OPTION_COMPRESS_RECORD))
    param->testflag|= T_CALC_CHECKSUM;
  param->glob_crc= 0;
  if (rep_quick)
    param->testflag|= T_QUICK;
  else
    param->testflag&= ~T_QUICK;
  param->org_key_map= share->state.key_map;

  /*
    Clear check variables set by repair. This is needed to allow one to run
    several repair's in a row with same param
  */
  param->retry_repair= 0;
  param->warning_printed= 0;
  param->error_printed= 0;
  param->wrong_trd_printed= 0;

  sort_param->sort_info= sort_info;
  sort_param->fix_datafile= ! rep_quick;
  sort_param->calc_checksum= MY_TEST(param->testflag & T_CALC_CHECKSUM);
  sort_info->info= sort_info->new_info= info;
  sort_info->param= param;
  set_data_file_type(sort_info, info->s);
  sort_info->org_data_file_type= share->data_file_type;

  info->rec_cache.file= info->dfile.file;
  info->update= (short) (HA_STATE_CHANGED | HA_STATE_ROW_CHANGED);

  if (protect_against_repair_crash(info, param,
                                   !MY_TEST(param->testflag &
                                            T_CREATE_MISSING_KEYS)))
    return 1;

  /* calculate max_records */
  if (!share->internal_table)
  {
    /* Get real file size */
    sort_info->filelength= my_seek(info->dfile.file, 0L, MY_SEEK_END, MYF(0));
  }
  else
  {
    /* For internal temporary files we are using the logical file length */
    sort_info->filelength= share->state.state.data_file_length;
  }

  param->max_progress= sort_info->filelength;
  if ((param->testflag & T_CREATE_MISSING_KEYS) ||
      sort_info->org_data_file_type == COMPRESSED_RECORD)
    sort_info->max_records= share->state.state.records;
  else
  {
    ulong rec_length;
    rec_length= MY_MAX(share->base.min_pack_length,
                    share->base.min_block_length);
    sort_info->max_records= (ha_rows) (sort_info->filelength / rec_length);
  }

  /* We don't need a bigger sort buffer than file_length * 8 */
  threads= (param->testflag & T_REP_PARALLEL) ? (uint) share->base.keys : 1;
  tmp= (size_t) MY_MIN(sort_info->filelength,
                       (my_off_t) (SIZE_T_MAX/10/threads));
  tmp= MY_MAX(tmp * 8 * threads, (size_t) 65536);         /* Some margin */
  param->sort_buffer_length= MY_MIN(param->orig_sort_buffer_length,                                    tmp);
  set_if_bigger(param->sort_buffer_length, MARIA_MIN_SORT_MEMORY);
  /* Protect against too big sort buffer length */
#if SIZEOF_SIZE_T >= 8
  set_if_smaller(param->sort_buffer_length, 16LL*1024LL*1024LL*1024LL);
#else
  set_if_smaller(param->sort_buffer_length, 1L*1024L*1024L*1024L);
#endif

  /* Set up transaction handler so that we can see all rows */
  if (param->max_trid == 0)
  {
    if (!ma_control_file_inited())
      param->max_trid= 0;      /* Give warning for first trid found */
    else
      param->max_trid= max_trid_in_system();
  }
  maria_ignore_trids(info);
  /* Don't write transid's during repair */
  maria_versioning(info, 0);
  /* remember original number of rows */
  *info->state= info->s->state.state;
  if (share->data_file_type == BLOCK_RECORD)
    share->state.state.data_file_length= MY_ALIGN(sort_info->filelength,
                                                  (my_off_t) share->block_size);
  else
    share->state.state.data_file_length= sort_info->filelength;
  return 0;
}


/*
  During initialize_variables_for_repair and related functions we set some
  variables to values that makes sence during repair.
  This function restores these values to their original values so that we can
  use the handler in MariaDB without having to close and open the table.
*/

static void restore_table_state_after_repair(MARIA_HA *info,
                                             MARIA_SHARE *org_share)
{
  maria_versioning(info, info->s->have_versioning);
  info->s->lock_key_trees= org_share->lock_key_trees;
  DBUG_ASSERT(!info->s->have_versioning || info->s->lock_key_trees);
}


/**
  @brief Drop all indexes

  @param[in]    param           check parameters
  @param[in]    info            MARIA_HA handle
  @param[in]    force           if to force drop all indexes

  @return       status
    @retval     0               OK
    @retval     != 0            Error

  @note
    Once allocated, index blocks remain part of the key file forever.
    When indexes are disabled, no block is freed. When enabling indexes,
    no block is freed either. The new indexes are create from new
    blocks. (Bug #4692)

    Before recreating formerly disabled indexes, the unused blocks
    must be freed. There are two options to do this:
    - Follow the tree of disabled indexes, add all blocks to the
      deleted blocks chain. Would require a lot of random I/O.
    - Drop all blocks by clearing all index root pointers and all
      delete chain pointers and resetting key_file_length to the end
      of the index file header. This requires to recreate all indexes,
      even those that may still be intact.
    The second method is probably faster in most cases.

    When disabling indexes, MySQL disables either all indexes or all
    non-unique indexes. When MySQL [re-]enables disabled indexes
    (T_CREATE_MISSING_KEYS), then we either have "lost" blocks in the
    index file, or there are no non-unique indexes. In the latter case,
    maria_repair*() would not be called as there would be no disabled
    indexes.

    If there would be more unique indexes than disabled (non-unique)
    indexes, we could do the first method. But this is not implemented
    yet. By now we drop and recreate all indexes when repair is called.

    However, there is an exception. Sometimes MySQL disables non-unique
    indexes when the table is empty (e.g. when copying a table in
    mysql_alter_table()). When enabling the non-unique indexes, they
    are still empty. So there is no index block that can be lost. This
    optimization is implemented in this function.

    Note that in normal repair (T_CREATE_MISSING_KEYS not set) we
    recreate all enabled indexes unconditonally. We do not change the
    key_map. Otherwise we invert the key map temporarily (outside of
    this function) and recreate the then "seemingly" enabled indexes.
    When we cannot use the optimization, and drop all indexes, we
    pretend that all indexes were disabled. By the inversion, we will
    then recrate all indexes.
*/

static int maria_drop_all_indexes(HA_CHECK *param, MARIA_HA *info,
                                  my_bool force)
{
  MARIA_SHARE *share= info->s;
  MARIA_STATE_INFO *state= &share->state;
  uint i;
  DBUG_ENTER("maria_drop_all_indexes");

  /*
    If any of the disabled indexes has a key block assigned, we must
    drop and recreate all indexes to avoid losing index blocks.

    If we want to recreate disabled indexes only _and_ all of these
    indexes are empty, we don't need to recreate the existing indexes.
  */
  if (!force && (param->testflag & T_CREATE_MISSING_KEYS))
  {
    DBUG_PRINT("repair", ("creating missing indexes"));
    for (i= 0; i < share->base.keys; i++)
    {
      DBUG_PRINT("repair", ("index #: %u  key_root:%lld  active: %d",
                            i, state->key_root[i],
                            maria_is_key_active(state->key_map, i)));
      if ((state->key_root[i] != HA_OFFSET_ERROR) &&
          !maria_is_key_active(state->key_map, i))
      {
        /*
          This index has at least one key block and it is disabled.
          We would lose its block(s) if would just recreate it.
          So we need to drop and recreate all indexes.
        */
        DBUG_PRINT("repair", ("nonempty and disabled: recreate all"));
        break;
      }
    }
    if (i >= share->base.keys)
      goto end;

    /*
      We do now drop all indexes and declare them disabled. With the
      T_CREATE_MISSING_KEYS flag, maria_repair*() will recreate all
      disabled indexes and enable them.
    */
    maria_clear_all_keys_active(state->key_map);
    DBUG_PRINT("repair", ("declared all indexes disabled"));
  }

  /* Flush obsolete index data from key cache */
  _ma_flush_table_files(info, MARIA_FLUSH_INDEX,
                        FLUSH_IGNORE_CHANGED, FLUSH_IGNORE_CHANGED);
  /* Clear index root block pointers. */
  for (i= 0; i < share->base.keys; i++)
    state->key_root[i]= HA_OFFSET_ERROR;

  /* Drop the delete chain. */
  share->state.key_del=  HA_OFFSET_ERROR;

  /* Reset index file length to end of index file header. */
  share->state.state.key_file_length= share->base.keystart;

end:
  DBUG_RETURN(0);
}


/*
  Recover old table by reading each record and writing all keys

  NOTES
    Save new datafile-name in temp_filename.
    We overwrite the index file as we go (writekeys() for example), so if we
    crash during this the table is unusable and user (or Recovery in the
    future) must repeat the REPAIR/OPTIMIZE operation. We could use a
    temporary index file in the future (drawback: more disk space).

  IMPLEMENTATION (for hard repair with block format)
   - Create new, unrelated MARIA_HA of the table
   - Create new datafile and associate it with new handler
   - Reset all statistic information in new handler
   - Copy all data to new handler with normal write operations
   - Move state of new handler to old handler
   - Close new handler
   - Close data file in old handler
   - Rename old data file to new data file.
   - Reopen data file in old handler
*/

int maria_repair(HA_CHECK *param, register MARIA_HA *info,
                 char *name, my_bool rep_quick)
{
  int error, got_error;
  ha_rows start_records,new_header_length;
  my_off_t del;
  File new_file;
  MARIA_SHARE *share= info->s;
  char llbuff[22],llbuff2[22];
  MARIA_SORT_INFO sort_info;
  MARIA_SORT_PARAM sort_param;
  my_bool block_record, scan_inited= 0, reenable_logging= 0;
  enum data_file_type org_data_file_type= share->data_file_type;
  myf sync_dir= ((share->now_transactional && !share->temporary) ?
                 MY_SYNC_DIR : 0);
  MARIA_SHARE backup_share;
  DBUG_ENTER("maria_repair");

  got_error= 1;
  new_file= -1;
  start_records= share->state.state.records;
  if (!(param->testflag & T_SILENT))
  {
    printf("- recovering (with keycache) Aria-table '%s'\n",name);
    printf("Data records: %s\n", llstr(start_records, llbuff));
  }

  if (initialize_variables_for_repair(param, &sort_info, &sort_param, info,
                                      rep_quick, &backup_share))
    goto err;

  if ((reenable_logging= share->now_transactional))
    _ma_tmp_disable_logging_for_table(info, 0);

  sort_param.current_filepos= sort_param.filepos= new_header_length=
    ((param->testflag & T_UNPACK) ? 0L : share->pack.header_length);

  if (!rep_quick)
  {
    /* Get real path for data file */
    if ((new_file= mysql_file_create(key_file_tmp,
                                     fn_format(param->temp_filename,
                                               share->data_file_name.str, "",
                                               DATA_TMP_EXT, 2+4),
                                     0,param->tmpfile_createflag,
                                     MYF(0))) < 0)
    {
      _ma_check_print_error(param,"Can't create new tempfile: '%s'",
			   param->temp_filename);
      goto err;
    }
    if (new_header_length &&
        maria_filecopy(param, new_file, info->dfile.file, 0L,
                       new_header_length, "datafile-header"))
      goto err;
    share->state.dellink= HA_OFFSET_ERROR;
    info->rec_cache.file= new_file;             /* For sort_delete_record */
    if (share->data_file_type == BLOCK_RECORD ||
        (param->testflag & T_UNPACK))
    {
      if (create_new_data_handle(&sort_param, new_file))
        goto err;
      sort_info.new_info->rec_cache.file= new_file;
    }
  }

  block_record= sort_info.new_info->s->data_file_type == BLOCK_RECORD;

  if (org_data_file_type != BLOCK_RECORD)
  {
    /* We need a read buffer to read rows in big blocks */
    if (init_io_cache(&param->read_cache, info->dfile.file,
                      (uint) param->read_buffer_length,
                      READ_CACHE, share->pack.header_length, 1, MYF(MY_WME)))
      goto err;
  }
  if (!block_record)
  {
    /* When writing to not block records, we need a write buffer */
    if (!rep_quick)
    {
      if (init_io_cache(&sort_info.new_info->rec_cache, new_file,
                        (uint) param->write_buffer_length,
                        WRITE_CACHE, new_header_length, 1,
                        MYF(MY_WME | MY_WAIT_IF_FULL) & param->myf_rw))
        goto err;
      sort_info.new_info->opt_flag|=WRITE_CACHE_USED;
    }
  }
  else
  {
    scan_inited= 1;
    if (maria_scan_init(sort_info.info))
      goto err;
  }

  if (!(sort_param.record=
        (uchar *) my_malloc(PSI_INSTRUMENT_ME, (uint)
                            share->base.default_rec_buff_size,
                            MYF(MY_THREAD_SPECIFIC))) ||
      _ma_alloc_buffer(&sort_param.rec_buff, &sort_param.rec_buff_size,
                       share->base.default_rec_buff_size,
                       MYF(MY_THREAD_SPECIFIC)))
  {
    _ma_check_print_error(param, "Not enough memory for extra record");
    goto err;
  }

  sort_param.read_cache=param->read_cache;
  sort_param.pos=sort_param.max_pos=share->pack.header_length;
  param->read_cache.end_of_file= sort_info.filelength;
  sort_param.master=1;
  sort_info.max_records= ~(ha_rows) 0;

  del= share->state.state.del;
  share->state.state.records= share->state.state.del= share->state.split= 0;
  share->state.state.empty= 0;

  if (param->testflag & T_CREATE_MISSING_KEYS)
    maria_set_all_keys_active(share->state.key_map, share->base.keys);
  maria_drop_all_indexes(param, info, TRUE);

  maria_lock_memory(param);			/* Everything is alloced */

  sort_param.sort_info->info->in_check_table= 1;
  /* Re-create all keys, which are set in key_map. */
  while (!(error=sort_get_next_record(&sort_param)))
  {
    if (block_record && _ma_sort_write_record(&sort_param))
      goto err;

    if (writekeys(&sort_param))
    {
      if (my_errno != HA_ERR_FOUND_DUPP_KEY)
	goto err;
      DBUG_DUMP("record", sort_param.record,
                share->base.default_rec_buff_size);
      _ma_check_print_warning(param,
                              "Duplicate key %2d for record at %10s against "
                              "new record at %10s",
                              info->errkey+1,
                              record_pos_to_txt(info,
                                                sort_param.current_filepos,
                                                llbuff),
                              record_pos_to_txt(info,
                                                info->dup_key_pos, llbuff2));
      if (param->testflag & T_VERBOSE)
      {
        MARIA_KEY tmp_key;
        MARIA_KEYDEF *keyinfo= share->keyinfo + info->errkey;
	(*keyinfo->make_key)(info, &tmp_key, (uint) info->errkey,
                             info->lastkey_buff,
                             sort_param.record, 0L, 0);
        _ma_print_key(stdout, &tmp_key);
      }
      sort_info.dupp++;
      if ((param->testflag & (T_FORCE_UNIQUENESS|T_QUICK)) == T_QUICK)
      {
        param->testflag|=T_RETRY_WITHOUT_QUICK;
	param->error_printed++;
	goto err;
      }
      /* purecov: begin tested */
      if (block_record)
      {
        sort_info.new_info->s->state.state.records--;
        if ((*sort_info.new_info->s->write_record_abort)(sort_info.new_info))
        {
          _ma_check_print_error(param,"Couldn't delete duplicate row");
          goto err;
        }
      }
      /* purecov: end */
      continue;
    }
    if (!block_record)
    {
      if (_ma_sort_write_record(&sort_param))
        goto err;
      /* Filepos is pointer to where next row will be stored */
      sort_param.current_filepos= sort_param.filepos;
    }
  }
  if (error > 0 || maria_write_data_suffix(&sort_info, !rep_quick) ||
      flush_io_cache(&sort_info.new_info->rec_cache) ||
      param->read_cache.error < 0)
    goto err;

  if (param->testflag & T_WRITE_LOOP)
  {
    fputs("          \r",stdout); fflush(stdout);
  }
  if (!share->internal_table &&
      mysql_file_chsize(share->kfile.file,
                        share->state.state.key_file_length, 0, MYF(0)) > 0)
  {
    _ma_check_print_warning(param,
			   "Can't change size of indexfile, error: %d",
			   my_errno);
    goto err;
  }

  if (rep_quick && del+sort_info.dupp != share->state.state.del)
  {
    _ma_check_print_error(param,"Couldn't fix table with quick recovery: "
                          "Found wrong number of deleted records");
    _ma_check_print_error(param,"Run recovery again without -q");
    param->retry_repair=1;
    param->testflag|=T_RETRY_WITHOUT_QUICK;
    goto err;
  }

  if (param->testflag & T_SAFE_REPAIR)
  {
    /* Don't repair if we loosed more than one row */
    if (sort_info.new_info->s->state.state.records+1 < start_records)
    {
      share->state.state.records= start_records;
      goto err;
    }
  }

  end_io_cache(&sort_info.new_info->rec_cache);
  info->opt_flag&= ~WRITE_CACHE_USED;

  /*
    As we have read the data file (sort_get_next_record()) we may have
    cached, non-changed blocks of it in the page cache. We must throw them
    away as we are going to close their descriptor ('new_file'). We also want
    to flush any index block, so that it is ready for the upcoming sync.
  */
  if (_ma_flush_table_files_before_swap(param, info))
    goto err;

  if (!rep_quick)
  {
    sort_info.new_info->s->state.state.data_file_length= sort_param.filepos;
    if (sort_info.new_info != sort_info.info)
    {
      MARIA_STATE_INFO save_state= sort_info.new_info->s->state;
      if (maria_close(sort_info.new_info))
      {
        _ma_check_print_error(param, "Got error %d on close", my_errno);
        goto err;
      }
      copy_data_file_state(&share->state, &save_state);
      new_file= -1;
      sort_info.new_info= info;
    }
    share->state.version=(ulong) time((time_t*) 0);	/* Force reopen */

    /* Replace the actual file with the temporary file */
    if (new_file >= 0)
      mysql_file_close(new_file, MYF(MY_WME));
    new_file= -1;
    change_data_file_descriptor(info, -1);
    if (maria_change_to_newfile(share->data_file_name.str, MARIA_NAME_DEXT,
                                DATA_TMP_EXT, param->backup_time,
                                (param->testflag & T_BACKUP_DATA ?
                                 MYF(MY_REDEL_MAKE_BACKUP): MYF(0)) |
                                sync_dir) ||
        _ma_open_datafile(info, share))
    {
      goto err;
    }
  }
  else
  {
    share->state.state.data_file_length= sort_param.max_pos;
  }
  if (param->testflag & T_CALC_CHECKSUM)
    share->state.state.checksum= param->glob_crc;

  if (!(param->testflag & T_SILENT))
  {
    if (start_records != share->state.state.records)
      printf("Data records: %s\n", llstr(share->state.state.records,llbuff));
  }
  if (sort_info.dupp)
    _ma_check_print_warning(param,
                            "%s records have been removed",
                            llstr(sort_info.dupp,llbuff));

  got_error= 0;
  /* If invoked by external program that uses thr_lock */
  if (&share->state.state != info->state)
    *info->state= *info->state_start= share->state.state;

err:
  if (scan_inited)
    maria_scan_end(sort_info.info);
  _ma_reset_state(info);

  end_io_cache(&param->read_cache);
  if (sort_info.new_info)
  {
    end_io_cache(&sort_info.new_info->rec_cache);
    sort_info.new_info->opt_flag&= ~(READ_CACHE_USED | WRITE_CACHE_USED);
  }
  info->opt_flag&= ~(READ_CACHE_USED | WRITE_CACHE_USED);

  sort_param.sort_info->info->in_check_table= 0;
  /* this below could fail, shouldn't we detect error? */
  if (got_error)
  {
    if (! param->error_printed)
      _ma_check_print_error(param,"Got error %d for record at pos %s when creating index",
                            my_errno,
                            llstr(sort_param.start_recpos,llbuff));
    (void)_ma_flush_table_files_before_swap(param, info);
    if (sort_info.new_info && sort_info.new_info != sort_info.info)
    {
      unuse_data_file_descriptor(sort_info.new_info);
      maria_close(sort_info.new_info);
    }
    if (new_file >= 0)
    {
      mysql_file_close(new_file,MYF(0));
      mysql_file_delete(key_file_tmp, param->temp_filename, MYF(MY_WME));
    }
    maria_mark_crashed_on_repair(info);
  }
  /* If caller had disabled logging it's not up to us to re-enable it */
  if (reenable_logging)
    _ma_reenable_logging_for_table(info, FALSE);
  restore_table_state_after_repair(info, &backup_share);

  my_free(sort_param.rec_buff);
  my_free(sort_param.record);
  my_free(sort_info.buff);
  if (!got_error && (param->testflag & T_UNPACK))
    restore_data_file_type(share);
  share->state.changed|= (STATE_NOT_OPTIMIZED_KEYS | STATE_NOT_SORTED_PAGES |
			  STATE_NOT_ANALYZED | STATE_NOT_ZEROFILLED);
  if (!rep_quick)
    share->state.changed&= ~(STATE_NOT_OPTIMIZED_ROWS | STATE_NOT_MOVABLE);
  DBUG_RETURN(got_error);
}


/* Uppdate keyfile when doing repair */

static int writekeys(MARIA_SORT_PARAM *sort_param)
{
  uint i;
  MARIA_HA *info=     sort_param->sort_info->info;
  MARIA_SHARE *share= info->s;
  uchar *record=    sort_param->record;
  uchar *key_buff;
  my_off_t filepos=   sort_param->current_filepos;
  MARIA_KEY key;
  DBUG_ENTER("writekeys");

  key_buff= info->lastkey_buff+share->base.max_key_length;

  for (i=0 ; i < share->base.keys ; i++)
  {
    if (maria_is_key_active(share->state.key_map, i))
    {
      if (share->keyinfo[i].key_alg == HA_KEY_ALG_FULLTEXT)
      {
        if (_ma_ft_add(info, i, key_buff, record, filepos))
	  goto err;
      }
      else
      {
	if (!(*share->keyinfo[i].make_key)(info, &key, i, key_buff, record,
                                         filepos, 0))
          goto err;
	if ((*share->keyinfo[i].ck_insert)(info, &key))
	  goto err;
      }
    }
  }
  DBUG_RETURN(0);

 err:
  if (my_errno == HA_ERR_FOUND_DUPP_KEY)
  {
    info->errkey=(int) i;			/* This key was found */
    while ( i-- > 0 )
    {
      if (maria_is_key_active(share->state.key_map, i))
      {
	if (share->keyinfo[i].key_alg == HA_KEY_ALG_FULLTEXT)
        {
          if (_ma_ft_del(info,i,key_buff,record,filepos))
	    break;
        }
        else
	{
	  (*share->keyinfo[i].make_key)(info, &key, i, key_buff, record,
                                        filepos, 0);
	  if (_ma_ck_delete(info, &key))
	    break;
	}
      }
    }
  }
  /* Remove checksum that was added to glob_crc in sort_get_next_record */
  if (sort_param->calc_checksum)
    sort_param->sort_info->param->glob_crc-= info->cur_row.checksum;
  DBUG_PRINT("error",("errno: %d",my_errno));
  DBUG_RETURN(-1);
} /* writekeys */


	/* Change all key-pointers that points to a records */

int maria_movepoint(register MARIA_HA *info, uchar *record,
                    MARIA_RECORD_POS oldpos, MARIA_RECORD_POS newpos,
                    uint prot_key)
{
  uint i;
  uchar *key_buff;
  MARIA_SHARE *share= info->s;
  MARIA_PAGE page;
  DBUG_ENTER("maria_movepoint");

  key_buff= info->lastkey_buff + share->base.max_key_length;
  for (i=0 ; i < share->base.keys; i++)
  {
    if (i != prot_key && maria_is_key_active(share->state.key_map, i))
    {
      MARIA_KEY key;
      (*share->keyinfo[i].make_key)(info, &key, i, key_buff, record, oldpos,
                                    0);
      if (key.keyinfo->flag & HA_NOSAME)
      {					/* Change pointer direct */
	MARIA_KEYDEF *keyinfo;
	keyinfo=share->keyinfo+i;
	if (_ma_search(info, &key, (uint32) (SEARCH_SAME | SEARCH_SAVE_BUFF),
		       share->state.key_root[i]))
	  DBUG_RETURN(-1);
        _ma_page_setup(&page, info, keyinfo, info->last_keypage,
                       info->keyread_buff);

	_ma_dpointer(share, info->int_keypos - page.node -
		     share->rec_reflength,newpos);

	if (_ma_write_keypage(&page, PAGECACHE_LOCK_LEFT_UNLOCKED,
                              DFLT_INIT_HITS))
	  DBUG_RETURN(-1);
      }
      else
      {					/* Change old key to new */
	if (_ma_ck_delete(info, &key))
	  DBUG_RETURN(-1);
	(*share->keyinfo[i].make_key)(info, &key, i, key_buff, record, newpos,
                                      0);
	if (_ma_ck_write(info, &key))
	  DBUG_RETURN(-1);
      }
    }
  }
  DBUG_RETURN(0);
} /* maria_movepoint */


	/* Tell system that we want all memory for our cache */

void maria_lock_memory(HA_CHECK *param __attribute__((unused)))
{
#ifdef SUN_OS				/* Key-cacheing thrases on sun 4.1 */
  if (param->opt_maria_lock_memory)
  {
    int success = mlockall(MCL_CURRENT);	/* or plock(DATLOCK); */
    if (geteuid() == 0 && success != 0)
      _ma_check_print_warning(param,
			     "Failed to lock memory. errno %d",my_errno);
  }
#endif
} /* maria_lock_memory */


/**
   Flush all changed blocks to disk.

   We release blocks as it's unlikely that they would all be needed soon.
   This function needs to be called before swapping data or index files or
   syncing them.

   @param  param           description of the repair operation
   @param  info            table
*/

static my_bool _ma_flush_table_files_before_swap(HA_CHECK *param,
                                                 MARIA_HA *info)
{
  DBUG_ENTER("_ma_flush_table_files_before_swap");
  if (_ma_flush_table_files(info, MARIA_FLUSH_DATA | MARIA_FLUSH_INDEX,
                            FLUSH_RELEASE, FLUSH_RELEASE))
  {
    _ma_check_print_error(param, "%d when trying to write buffers", my_errno);
    DBUG_RETURN(TRUE);
  }
  DBUG_RETURN(FALSE);
}


	/* Sort index for more efficent reads */

int maria_sort_index(HA_CHECK *param, register MARIA_HA *info, char *name)
{
  reg2 uint key;
  reg1 MARIA_KEYDEF *keyinfo;
  File new_file;
  my_off_t index_pos[HA_MAX_POSSIBLE_KEY];
  uint r_locks,w_locks;
  int old_lock;
  MARIA_SHARE *share= info->s;
  MARIA_STATE_INFO old_state;
  myf sync_dir= ((share->now_transactional && !share->temporary) ?
                 MY_SYNC_DIR : 0);
  DBUG_ENTER("maria_sort_index");

  /* cannot sort index files with R-tree indexes */
  for (key= 0,keyinfo= &share->keyinfo[0]; key < share->base.keys ;
       key++,keyinfo++)
    if (keyinfo->key_alg == HA_KEY_ALG_RTREE)
      DBUG_RETURN(0);

  if (!(param->testflag & T_SILENT))
    printf("- Sorting index for Aria-table '%s'\n",name);

  if (protect_against_repair_crash(info, param, FALSE))
    DBUG_RETURN(1);

  /* Get real path for index file */
  fn_format(param->temp_filename,name,"", MARIA_NAME_IEXT,2+4+32);
  if ((new_file=mysql_file_create(key_file_kfile, fn_format(param->temp_filename,param->temp_filename,
				    "", INDEX_TMP_EXT,2+4),
                                  0, param->tmpfile_createflag, MYF(0))) < 0)
  {
    _ma_check_print_error(param,"Can't create new tempfile: '%s'",
			 param->temp_filename);
    DBUG_RETURN(-1);
  }
  if (maria_filecopy(param, new_file, share->kfile.file, 0L,
                     (ulong) share->base.keystart, "headerblock"))
    goto err;

  param->new_file_pos=share->base.keystart;
  for (key= 0,keyinfo= &share->keyinfo[0]; key < share->base.keys ;
       key++,keyinfo++)
  {
    if (maria_is_key_active(share->state.key_map, key) &&
        share->state.key_root[key] != HA_OFFSET_ERROR)
    {
      index_pos[key]=param->new_file_pos;	/* Write first block here */
      if (sort_one_index(param,info,keyinfo,share->state.key_root[key],
			 new_file))
	goto err;
    }
    else
      index_pos[key]= HA_OFFSET_ERROR;		/* No blocks */
  }

  /* Flush key cache for this file if we are calling this outside maria_chk */
  flush_pagecache_blocks(share->pagecache, &share->kfile,
                         FLUSH_IGNORE_CHANGED);

  share->state.version=(ulong) time((time_t*) 0);
  old_state= share->state;			/* save state if not stored */
  r_locks=   share->r_locks;
  w_locks=   share->w_locks;
  old_lock=  info->lock_type;

	/* Put same locks as old file */
  share->r_locks= share->w_locks= share->tot_locks= 0;
  (void) _ma_writeinfo(info,WRITEINFO_UPDATE_KEYFILE);
  mysql_mutex_lock(&share->intern_lock);
  mysql_file_close(share->kfile.file, MYF(MY_WME));
  share->kfile.file = -1;
  mysql_mutex_unlock(&share->intern_lock);
  mysql_file_close(new_file, MYF(MY_WME));
  if (maria_change_to_newfile(share->index_file_name.str, MARIA_NAME_IEXT,
                              INDEX_TMP_EXT, 0, sync_dir) ||
      _ma_open_keyfile(share))
    goto err2;
  info->lock_type= F_UNLCK;			/* Force maria_readinfo to lock */
  _ma_readinfo(info,F_WRLCK,0);			/* Will lock the table */
  info->lock_type=  old_lock;
  share->r_locks=   r_locks;
  share->w_locks=   w_locks;
  share->tot_locks= r_locks+w_locks;
  share->state=     old_state;			/* Restore old state */

  share->state.state.key_file_length=param->new_file_pos;
  info->update= (short) (HA_STATE_CHANGED | HA_STATE_ROW_CHANGED);
  for (key=0 ; key < share->base.keys ; key++)
    share->state.key_root[key]=index_pos[key];
  share->state.key_del=  HA_OFFSET_ERROR;

  share->state.changed&= ~STATE_NOT_SORTED_PAGES;
  DBUG_EXECUTE_IF("maria_flush_whole_log",
                  {
                    DBUG_PRINT("maria_flush_whole_log", ("now"));
                    translog_flush(translog_get_horizon());
                  });
  DBUG_EXECUTE_IF("maria_crash_sort_index",
                  {
                    DBUG_PRINT("maria_crash_sort_index", ("now"));
                    DBUG_SUICIDE();
                  });
  DBUG_RETURN(0);

err:
  mysql_file_close(new_file, MYF(MY_WME));
err2:
  mysql_file_delete(key_file_tmp, param->temp_filename,MYF(MY_WME));
  DBUG_RETURN(-1);
} /* maria_sort_index */


/**
  @brief write a page directly to index file

*/

static int write_page(MARIA_SHARE *share, File file,
                      uchar *buff, uint block_size,
                      my_off_t pos, int myf_rw)
{
  int res;
  PAGECACHE_IO_HOOK_ARGS args;
  args.page= buff;
  args.pageno= (pgcache_page_no_t) (pos / share->block_size);
  args.data= (uchar*) share;
  args.crypt_buf= NULL;
  (* share->kfile.pre_write_hook)(&args);
  res= (int)my_pwrite(file, args.page, block_size, pos, myf_rw);
  (* share->kfile.post_write_hook)(res, &args);
  return res;
}


/* Sort index blocks recursive using one index */

static int sort_one_index(HA_CHECK *param, MARIA_HA *info,
                          MARIA_KEYDEF *keyinfo,
			  my_off_t pagepos, File new_file)
{
  uint length,nod_flag;
  uchar *buff,*keypos,*endpos;
  my_off_t new_page_pos,next_page;
  MARIA_SHARE *share= info->s;
  MARIA_KEY key;
  MARIA_PAGE page;
  my_bool buff_alloced;
  DBUG_ENTER("sort_one_index");

  /* cannot walk over R-tree indices */
  DBUG_ASSERT(keyinfo->key_alg != HA_KEY_ALG_RTREE);
  new_page_pos=param->new_file_pos;
  param->new_file_pos+=keyinfo->block_length;
  key.keyinfo= keyinfo;

  alloc_on_stack(*param->stack_end_ptr, buff, buff_alloced,
                 keyinfo->block_length + keyinfo->max_store_length);
  if (!buff)
  {
    _ma_check_print_error(param,"Not enough memory for keyblock");
    DBUG_RETURN(-1);
  }
  key.data= buff + keyinfo->block_length;

  if (_ma_fetch_keypage(&page, info, keyinfo, pagepos,
                        PAGECACHE_LOCK_LEFT_UNLOCKED,
                        DFLT_INIT_HITS, buff, 0))
  {
    report_keypage_fault(param, info, pagepos);
    goto err;
  }

  if ((nod_flag= page.node) || keyinfo->key_alg == HA_KEY_ALG_FULLTEXT)
  {
    keypos= page.buff + share->keypage_header + nod_flag;
    endpos= page.buff + page.size;

    for ( ;; )
    {
      if (nod_flag)
      {
	next_page= _ma_kpos(nod_flag,keypos);
        /* Save new pos */
	_ma_kpointer(info,keypos-nod_flag,param->new_file_pos);
	if (sort_one_index(param,info,keyinfo,next_page,new_file))
	{
	  DBUG_PRINT("error",
		     ("From page: %ld, keyoffset: %lu  used_length: %d",
		      (ulong) pagepos, (ulong) (keypos - buff),
		      (int) page.size));
	  DBUG_DUMP("buff", page.buff, page.size);
	  goto err;
	}
      }
      if (keypos >= endpos ||
	  !(*keyinfo->get_key)(&key, page.flag, nod_flag, &keypos))
	break;
      DBUG_ASSERT(keypos <= endpos);
      if (keyinfo->key_alg == HA_KEY_ALG_FULLTEXT)
      {
        uint off;
        int  subkeys;
        get_key_full_length_rdonly(off, key.data);
        subkeys= ft_sintXkorr(key.data + off);
        if (subkeys < 0)
        {
          next_page= _ma_row_pos_from_key(&key);
          _ma_dpointer(share, keypos - nod_flag - share->rec_reflength,
                       param->new_file_pos); /* Save new pos */
          if (sort_one_index(param,info,&share->ft2_keyinfo,
                             next_page,new_file))
            goto err;
        }
      }
    }
  }

  /* Fill block with zero and write it to the new index file */
  length= page.size;
  bzero(buff+length,keyinfo->block_length-length);
  if (write_page(share, new_file, buff, keyinfo->block_length,
                 new_page_pos, MYF(MY_NABP | MY_WAIT_IF_FULL) & param->myf_rw))
  {
    _ma_check_print_error(param,"Can't write indexblock, error: %d",my_errno);
    goto err;
  }
  stack_alloc_free(buff, buff_alloced);
  DBUG_RETURN(0);
err:
  stack_alloc_free(buff, buff_alloced);
  DBUG_RETURN(1);
} /* sort_one_index */


/**
   @brief Fill empty space in index file with zeroes

   @return
   @retval 0  Ok
   @retval 1  Error
*/

static my_bool maria_zerofill_index(HA_CHECK *param, MARIA_HA *info,
                                    const char *name)
{
  MARIA_SHARE *share= info->s;
  MARIA_PINNED_PAGE page_link;
  char llbuff[21];
  uchar *buff;
  pgcache_page_no_t page;
  my_off_t pos;
  my_off_t key_file_length= share->state.state.key_file_length;
  uint block_size= share->block_size;
  my_bool zero_lsn= (share->base.born_transactional &&
                     !(param->testflag & T_ZEROFILL_KEEP_LSN));
  int error= 1;
  enum pagecache_page_type page_type= (share->base.born_transactional ?
                                       PAGECACHE_LSN_PAGE :
                                       PAGECACHE_PLAIN_PAGE);
  DBUG_ENTER("maria_zerofill_index");

  if (!(param->testflag & T_SILENT))
    printf("- Zerofilling index for Aria-table '%s'\n",name);

  /* Go through the index file */
  for (pos= share->base.keystart, page= (ulonglong) (pos / block_size);
       pos < key_file_length;
       pos+= block_size, page++)
  {
    uint length;
    if (!(buff= pagecache_read(share->pagecache,
                               &share->kfile, page,
                               DFLT_INIT_HITS, 0,
                               page_type, PAGECACHE_LOCK_WRITE,
                               &page_link.link)))
    {
      pagecache_unlock_by_link(share->pagecache, page_link.link,
                               PAGECACHE_LOCK_WRITE_UNLOCK,
                               PAGECACHE_UNPIN, LSN_IMPOSSIBLE,
                               LSN_IMPOSSIBLE, 0, FALSE);
      _ma_check_print_error(param,
                            "Page %9s: Got error %d when reading index file",
                            llstr(pos, llbuff), my_errno);
      goto end;
    }
    if (zero_lsn)
      bzero(buff, LSN_SIZE);

    if (share->base.born_transactional)
    {
      uint keynr= _ma_get_keynr(share, buff);
      if (keynr < share->base.keys)
      {
        MARIA_PAGE page;
        DBUG_ASSERT(keynr < share->base.keys);

        _ma_page_setup(&page, info, share->keyinfo + keynr, pos, buff);
        if (_ma_compact_keypage(&page, ~(TrID) 0))
        {
          _ma_check_print_error(param,
                                "Page %9s: Got error %d when reading index "
                                "file",
                                llstr(pos, llbuff), my_errno);
          goto end;
        }
      }
    }

    length= _ma_get_page_used(share, buff);
    DBUG_ASSERT(length <= block_size);
    if (length < block_size)
      bzero(buff + length, block_size - length);
    pagecache_unlock_by_link(share->pagecache, page_link.link,
                             PAGECACHE_LOCK_WRITE_UNLOCK,
                             PAGECACHE_UNPIN, LSN_IMPOSSIBLE,
                             LSN_IMPOSSIBLE, 1, FALSE);
  }
  error= 0;                                     /* ok */

end:
  if (flush_pagecache_blocks(share->pagecache, &share->kfile,
                             FLUSH_FORCE_WRITE))
    DBUG_RETURN(1);
  DBUG_RETURN(error);
}


/**
   @brief Fill empty space in data file with zeroes

   @todo
   Zerofill all pages marked in bitmap as empty and change them to
   be of type UNALLOCATED_PAGE

   @return
   @retval 0  Ok
   @retval 1  Error
*/

static my_bool maria_zerofill_data(HA_CHECK *param, MARIA_HA *info,
                                   const char *name)
{
  MARIA_SHARE *share= info->s;
  MARIA_PINNED_PAGE page_link;
  char llbuff[21];
  my_off_t pos;
  pgcache_page_no_t page;
  uint block_size= share->block_size;
  MARIA_FILE_BITMAP *bitmap= &share->bitmap;
  my_bool zero_lsn= !(param->testflag & T_ZEROFILL_KEEP_LSN), error;
  enum pagecache_page_type read_page_type= (share->base.born_transactional ?
                                            PAGECACHE_LSN_PAGE :
                                            PAGECACHE_PLAIN_PAGE);
  DBUG_ENTER("maria_zerofill_data");

  /* This works only with BLOCK_RECORD files */
  if (share->data_file_type != BLOCK_RECORD)
    DBUG_RETURN(0);

  if (!(param->testflag & T_SILENT))
    printf("- Zerofilling data  for Aria-table '%s'\n",name);

  /* Go through the record file */
  for (page= 1, pos= block_size;
       pos < share->state.state.data_file_length;
       pos+= block_size, page++)
  {
    uchar *buff;
    enum en_page_type page_type;

    /* Ignore bitmap pages */
    if ((page % share->bitmap.pages_covered) == 0)
      continue;
    if (!(buff= pagecache_read(share->pagecache,
                               &info->dfile,
                               page, 1, 0,
                               read_page_type, PAGECACHE_LOCK_WRITE,
                               &page_link.link)))
    {
      _ma_check_print_error(param,
                            "Page %9s:  Got error: %d when reading datafile",
                            llstr(pos, llbuff), my_errno);
      goto err;
    }
    page_type= (enum en_page_type) (buff[PAGE_TYPE_OFFSET] & PAGE_TYPE_MASK);
    switch (page_type) {
    case UNALLOCATED_PAGE:
      if (zero_lsn)
        bzero(buff, block_size);
      else
        bzero(buff + LSN_SIZE, block_size - LSN_SIZE);
      break;
    case BLOB_PAGE:
      if (_ma_bitmap_get_page_bits(info, bitmap, page) == 0)
      {
        /* Unallocated page */
        if (zero_lsn)
          bzero(buff, block_size);
        else
          bzero(buff + LSN_SIZE, block_size - LSN_SIZE);
      }
      else
        if (zero_lsn)
          bzero(buff, LSN_SIZE);
      break;
    case HEAD_PAGE:
    case TAIL_PAGE:
    {
      uint max_entry= (uint) buff[DIR_COUNT_OFFSET];
      uint offset, dir_start, empty_space;
      uchar *dir;

      if (zero_lsn)
        bzero(buff, LSN_SIZE);
      if (max_entry != 0)
      {
        my_bool is_head_page= (page_type == HEAD_PAGE);
        dir= dir_entry_pos(buff, block_size, max_entry - 1);
        _ma_compact_block_page(share,
                               buff, max_entry -1, 0,
                               is_head_page ? ~(TrID) 0 : 0,
                               is_head_page ?
                               share->base.min_block_length : 0);

        /* compactation may have increased free space */
        empty_space= uint2korr(buff + EMPTY_SPACE_OFFSET);
        if (!enough_free_entries_on_page(share, buff))
          empty_space= 0;                         /* Page is full */
        if (_ma_bitmap_set(info, page, is_head_page,
                           empty_space))
          goto err;

        /* Zerofill the not used part */
        offset= uint2korr(dir) + uint2korr(dir+2);
        dir_start= (uint) (dir - buff);
        DBUG_ASSERT(dir_start >= offset);
        if (dir_start > offset)
          bzero(buff + offset, dir_start - offset);
      }
      break;
    }
    default:
      _ma_check_print_error(param,
                            "Page %9s:  Found unrecognizable block of type %d",
                            llstr(pos, llbuff), page_type);
      goto err;
    }
    pagecache_unlock_by_link(share->pagecache, page_link.link,
                             PAGECACHE_LOCK_WRITE_UNLOCK,
                             PAGECACHE_UNPIN, LSN_IMPOSSIBLE,
                             LSN_IMPOSSIBLE, 1, FALSE);
  }
  error= _ma_bitmap_flush(share);
  if (flush_pagecache_blocks(share->pagecache, &info->dfile,
                             FLUSH_FORCE_WRITE))
    error= 1;
  DBUG_RETURN(error);

err:
  pagecache_unlock_by_link(share->pagecache, page_link.link,
                           PAGECACHE_LOCK_WRITE_UNLOCK,
                           PAGECACHE_UNPIN, LSN_IMPOSSIBLE,
                           LSN_IMPOSSIBLE, 0, FALSE);
  /* flush what was changed so far */
  (void) _ma_bitmap_flush(share);
  (void) flush_pagecache_blocks(share->pagecache, &info->dfile,
                                FLUSH_FORCE_WRITE);

  DBUG_RETURN(1);
}


/**
   @brief Fill empty space in index and data files with zeroes

   @return
   @retval 0  Ok
   @retval 1  Error
*/

int maria_zerofill(HA_CHECK *param, MARIA_HA *info, const char *name)
{
  my_bool error= 0, reenable_logging,
    zero_lsn= !(param->testflag & T_ZEROFILL_KEEP_LSN);
  MARIA_SHARE *share= info->s;
  DBUG_ENTER("maria_zerofill");
  if ((reenable_logging= share->now_transactional))
    _ma_tmp_disable_logging_for_table(info, 0);

  if (share->state.changed & (STATE_NOT_ZEROFILLED | (zero_lsn ? STATE_HAS_LSN : 0)))
    error= (maria_zerofill_index(param, info, name) ||
            maria_zerofill_data(param, info, name));
  if (!error)
    error= _ma_set_uuid(info->s, 0);

  if (!error)
  {
    /*
      Mark that we have done zerofill of data and index. If we zeroed the LSN
      on the pages, table is movable.
    */
    share->state.changed&= ~STATE_NOT_ZEROFILLED;
    if (zero_lsn)
    {
      share->state.changed&= ~(STATE_NOT_MOVABLE | STATE_MOVED | STATE_HAS_LSN);
      /* Table should get new LSNs */
      share->state.create_rename_lsn= share->state.is_of_horizon=
        share->state.skip_redo_lsn= LSN_NEEDS_NEW_STATE_LSNS;
    }
    else
      share->state.changed|= STATE_HAS_LSN;
    /* Ensure state is later flushed to disk, if within maria_chk */
    info->update= (HA_STATE_CHANGED | HA_STATE_ROW_CHANGED);

    /*
      Reset create_trid to make file comparable and to ensure that new
      trid's in the file starts from 0.
    */
    share->state.create_trid= 0;
  }
  if (reenable_logging)
    _ma_reenable_logging_for_table(info, FALSE);
  DBUG_RETURN(error);
}


/*
  Let temporary file replace old file.
  This assumes that the new file was created in the same
  directory as given by realpath(filename).
  This will ensure that any symlinks that are used will still work.
  Copy stats from old file to new file, deletes orignal and
  changes new file name to old file name
*/

int maria_change_to_newfile(const char * filename, const char * old_ext,
                            const char * new_ext, time_t backup_time,
                            myf MyFlags)
{
  char old_filename[FN_REFLEN],new_filename[FN_REFLEN];
  /* Get real path to filename */
  (void) fn_format(old_filename,filename,"",old_ext,2+4+32);
  return my_redel(old_filename,
		  fn_format(new_filename,old_filename,"",new_ext,2+4),
                  backup_time,
		  MYF(MY_WME | MY_LINK_WARNING | MyFlags));
} /* maria_change_to_newfile */


/* Copy a block between two files */

int maria_filecopy(HA_CHECK *param, File to,File from,my_off_t start,
                   my_off_t length, const char *type)
{
  uchar tmp_buff[IO_SIZE], *buff;
  ulong buff_length;
  DBUG_ENTER("maria_filecopy");

  buff_length=(ulong) MY_MIN(param->write_buffer_length,length);
  if (!(buff=my_malloc(PSI_INSTRUMENT_ME, buff_length,
                       MYF(MY_THREAD_SPECIFIC))))
  {
    buff=tmp_buff; buff_length=IO_SIZE;
  }

  mysql_file_seek(from, start, MY_SEEK_SET,MYF(0));
  while (length > buff_length)
  {
    if (mysql_file_read(from, buff, buff_length, MYF(MY_NABP)) ||
	mysql_file_write(to,  buff, buff_length, param->myf_rw))
      goto err;
    length-= buff_length;
  }
  if (mysql_file_read(from, buff, (size_t) length,MYF(MY_NABP)) ||
      mysql_file_write(to,  buff, (size_t) length,param->myf_rw))
    goto err;
  if (buff != tmp_buff)
    my_free(buff);
  DBUG_RETURN(0);
err:
  if (buff != tmp_buff)
    my_free(buff);
  _ma_check_print_error(param,"Can't copy %s to tempfile, error %d",
		       type,my_errno);
  DBUG_RETURN(1);
}


/*
  Repair table or given index using sorting

  SYNOPSIS
    maria_repair_by_sort()
    param		Repair parameters
    info		MARIA handler to repair
    name		Name of table (for warnings)
    rep_quick		set to <> 0 if we should not change data file

  RESULT
    0	ok
    <>0	Error
*/

int maria_repair_by_sort(HA_CHECK *param, register MARIA_HA *info,
                         const char * name, my_bool rep_quick)
{
  int got_error;
  uint i, keys_to_repair;
  ha_rows start_records;
  my_off_t new_header_length, org_header_length, del;
  File new_file;
  MARIA_SORT_PARAM sort_param;
  MARIA_SHARE *share= info->s;
  HA_KEYSEG *keyseg;
  double  *rec_per_key_part;
  char llbuff[22];
  MARIA_SORT_INFO sort_info;
  ulonglong UNINIT_VAR(key_map);
  myf sync_dir= ((share->now_transactional && !share->temporary) ?
                 MY_SYNC_DIR : 0);
  my_bool scan_inited= 0, reenable_logging= 0;
  MARIA_SHARE backup_share;
  DBUG_ENTER("maria_repair_by_sort");

  got_error= 1;
  new_file= -1;
  start_records= share->state.state.records;
  if (!(param->testflag & T_SILENT))
  {
    printf("- recovering (with sort) Aria-table '%s'\n",name);
    printf("Data records: %s\n", llstr(start_records,llbuff));
  }

  if (initialize_variables_for_repair(param, &sort_info, &sort_param, info,
                                      rep_quick, &backup_share))
    goto err;

  if ((reenable_logging= share->now_transactional))
    _ma_tmp_disable_logging_for_table(info, 0);

  org_header_length= share->pack.header_length;
  new_header_length= (param->testflag & T_UNPACK) ? 0 : org_header_length;
  sort_param.filepos= new_header_length;

  if (!rep_quick)
  {
    /* Get real path for data file */
    if ((new_file=mysql_file_create(key_file_tmp,
                                    fn_format(param->temp_filename,
                                              share->data_file_name.str, "",
                                              DATA_TMP_EXT, 2+4),
                                    0,param->tmpfile_createflag,
                                    MYF(0))) < 0)
    {
      _ma_check_print_error(param,"Can't create new tempfile: '%s'",
			   param->temp_filename);
      goto err;
    }
    if (new_header_length &&
        maria_filecopy(param, new_file, info->dfile.file, 0L,
                       new_header_length, "datafile-header"))
      goto err;

    share->state.dellink= HA_OFFSET_ERROR;
    info->rec_cache.file= new_file;             /* For sort_delete_record */
    if (share->data_file_type == BLOCK_RECORD ||
        (param->testflag & T_UNPACK))
    {
      if (create_new_data_handle(&sort_param, new_file))
        goto err;
      sort_info.new_info->rec_cache.file= new_file;
    }
  }

  if (!(sort_info.key_block=
	alloc_key_blocks(param,
			 (uint) param->sort_key_blocks,
			 share->base.max_key_block_length)))
    goto err;
  sort_info.key_block_end=sort_info.key_block+param->sort_key_blocks;

  if (share->data_file_type != BLOCK_RECORD)
  {
    /* We need a read buffer to read rows in big blocks */
    if (init_io_cache(&param->read_cache, info->dfile.file,
                      (uint) param->read_buffer_length,
                      READ_CACHE, org_header_length, 1, MYF(MY_WME)))
      goto err;
  }
  if (sort_info.new_info->s->data_file_type != BLOCK_RECORD)
  {
    /* When writing to not block records, we need a write buffer */
    if (!rep_quick)
    {
      if (init_io_cache(&sort_info.new_info->rec_cache, new_file,
                        (uint) param->write_buffer_length,
                        WRITE_CACHE, new_header_length, 1,
                        MYF(MY_WME | MY_WAIT_IF_FULL) & param->myf_rw))
        goto err;
      sort_info.new_info->opt_flag|= WRITE_CACHE_USED;
    }
  }

  if (!(sort_param.record=
        (uchar*) my_malloc(PSI_INSTRUMENT_ME,
                           (size_t) share->base.default_rec_buff_size,
                           MYF(MY_THREAD_SPECIFIC))) ||
      _ma_alloc_buffer(&sort_param.rec_buff, &sort_param.rec_buff_size,
                       share->base.default_rec_buff_size,
                       MYF(MY_THREAD_SPECIFIC)))
  {
    _ma_check_print_error(param, "Not enough memory for extra record");
    goto err;
  }

  /* Optionally drop indexes and optionally modify the key_map */
  maria_drop_all_indexes(param, info, FALSE);
  key_map= share->state.key_map;
  if (param->testflag & T_CREATE_MISSING_KEYS)
  {
    /* Invert the copied key_map to recreate all disabled indexes. */
    key_map= ~key_map;
  }

  param->read_cache.end_of_file= sort_info.filelength;
  sort_param.wordlist=NULL;
  init_alloc_root(PSI_INSTRUMENT_ME, &sort_param.wordroot,
                  FTPARSER_MEMROOT_ALLOC_SIZE, 0,
                  MYF(MY_THREAD_SPECIFIC));

  sort_param.key_cmp=sort_key_cmp;
  sort_param.lock_in_memory=maria_lock_memory;
  sort_param.tmpdir=param->tmpdir;
  sort_param.master =1;

  del=share->state.state.del;

  /* Calculate number of keys to repair */
  keys_to_repair= 0;
  for (sort_param.key=0 ; sort_param.key < share->base.keys ;
       sort_param.key++)
  {
    if (maria_is_key_active(key_map, sort_param.key))
      keys_to_repair++;
  }
  /* For each key we scan and merge sort the keys */
  param->max_stage= keys_to_repair*2;

  rec_per_key_part= param->new_rec_per_key_part;
  for (sort_param.key=0 ; sort_param.key < share->base.keys ;
       rec_per_key_part+=sort_param.keyinfo->keysegs, sort_param.key++)
  {
    sort_param.keyinfo=share->keyinfo+sort_param.key;
    /*
      Skip this index if it is marked disabled in the copied
      (and possibly inverted) key_map.
    */
    if (! maria_is_key_active(key_map, sort_param.key))
    {
      /* Remember old statistics for key */
      memcpy((char*) rec_per_key_part,
	     (char*) (share->state.rec_per_key_part +
		      (uint) (rec_per_key_part - param->new_rec_per_key_part)),
	     sort_param.keyinfo->keysegs*sizeof(*rec_per_key_part));
      DBUG_PRINT("repair", ("skipping seemingly disabled index #: %u",
                            sort_param.key));
      continue;
    }

    if ((!(param->testflag & T_SILENT)))
      printf ("- Fixing index %d\n",sort_param.key+1);

    sort_param.read_cache=param->read_cache;
    sort_param.seg=sort_param.keyinfo->seg;
    sort_param.max_pos= sort_param.pos= org_header_length;
    keyseg=sort_param.seg;
    bzero((char*) sort_param.unique,sizeof(sort_param.unique));
    sort_param.key_length=share->rec_reflength;
    for (i=0 ; keyseg[i].type != HA_KEYTYPE_END; i++)
    {
      sort_param.key_length+=keyseg[i].length;
      if (keyseg[i].flag & HA_SPACE_PACK)
	sort_param.key_length+=get_pack_length(keyseg[i].length);
      if (keyseg[i].flag & (HA_BLOB_PART | HA_VAR_LENGTH_PART))
        sort_param.key_length+= 2 + MY_TEST(keyseg[i].length >= 127);
      if (keyseg[i].flag & HA_NULL_PART)
	sort_param.key_length++;
    }
    share->state.state.records=share->state.state.del=share->state.split=0;
    share->state.state.empty=0;

    if (sort_param.keyinfo->key_alg == HA_KEY_ALG_FULLTEXT)
    {
      uint ft_max_word_len_for_sort=FT_MAX_WORD_LEN_FOR_SORT*
                                    sort_param.keyinfo->seg->charset->mbmaxlen;
      sort_param.key_length+=ft_max_word_len_for_sort-HA_FT_MAXBYTELEN;
      /*
        fulltext indexes may have much more entries than the
        number of rows in the table. We estimate the number here.

        Note, built-in parser is always nr. 0 - see ftparser_call_initializer()
      */
      if (sort_param.keyinfo->ftkey_nr == 0)
      {
        /*
          for built-in parser the number of generated index entries
          cannot be larger than the size of the data file divided
          by the minimal word's length
        */
        sort_info.max_records=
          (ha_rows) (sort_info.filelength/ft_min_word_len+1);
      }
      else
      {
        /*
          for external plugin parser we cannot tell anything at all :(
          so, we'll use all the sort memory and start from ~10 buffpeks.
          (see _ma_create_index_by_sort)
        */
        sort_info.max_records=
          10*param->sort_buffer_length/sort_param.key_length;
      }

      sort_param.key_read=  sort_maria_ft_key_read;
      sort_param.key_write= sort_maria_ft_key_write;
    }
    else
    {
      sort_param.key_read=  sort_key_read;
      sort_param.key_write= sort_key_write;
    }

    if (sort_info.new_info->s->data_file_type == BLOCK_RECORD)
    {
      scan_inited= 1;
      if (maria_scan_init(sort_info.info))
        goto err;
    }
    if (_ma_create_index_by_sort(&sort_param,
                                 (my_bool) (!(param->testflag & T_VERBOSE)),
                                 (size_t) param->sort_buffer_length))
    {
      if ((param->testflag & T_CREATE_UNIQUE_BY_SORT) && sort_param.sort_info->dupp)
        share->state.dupp_key= sort_param.key;
      else
        param->retry_repair= 1;
      _ma_check_print_error(param, "Create index by sort failed");
      goto err;
    }
    DBUG_EXECUTE_IF("maria_flush_whole_log",
                    {
                      DBUG_PRINT("maria_flush_whole_log", ("now"));
                      translog_flush(translog_get_horizon());
                    });
    DBUG_EXECUTE_IF("maria_crash_create_index_by_sort",
                    {
                      DBUG_PRINT("maria_crash_create_index_by_sort", ("now"));
                      DBUG_SUICIDE();
                    });
    if (scan_inited)
    {
      scan_inited= 0;
      maria_scan_end(sort_info.info);
    }

    /* No need to calculate checksum again. */
    sort_param.calc_checksum= 0;
    free_root(&sort_param.wordroot, MYF(0));

    /* Set for next loop */
    sort_info.max_records= (ha_rows) sort_info.new_info->s->state.state.records;
    param->stage++;                             /* Next stage */
    param->progress= 0;

    if (param->testflag & T_STATISTICS)
      maria_update_key_parts(sort_param.keyinfo, rec_per_key_part,
                             sort_param.unique,
                             (param->stats_method ==
                              MI_STATS_METHOD_IGNORE_NULLS ?
                              sort_param.notnull : NULL),
                             (ulonglong) share->state.state.records);
    maria_set_key_active(share->state.key_map, sort_param.key);
    DBUG_PRINT("repair", ("set enabled index #: %u", sort_param.key));

    if (_ma_flush_table_files_before_swap(param, info))
      goto err;

    if (sort_param.fix_datafile)
    {
      param->read_cache.end_of_file=sort_param.filepos;
      if (maria_write_data_suffix(&sort_info,1) ||
          end_io_cache(&sort_info.new_info->rec_cache))
      {
        _ma_check_print_error(param, "Got error when flushing row cache");
	goto err;
      }
      sort_info.new_info->opt_flag&= ~WRITE_CACHE_USED;

      if (param->testflag & T_SAFE_REPAIR)
      {
	/* Don't repair if we loosed more than one row */
        if (sort_info.new_info->s->state.state.records+1 < start_records)
	{
          _ma_check_print_error(param,
                                "Rows lost (Found %lu of %lu); Aborting "
                                "because safe repair was requested",
                                (ulong) sort_info.new_info->s->
                                state.state.records,
                                (ulong) start_records);
          share->state.state.records=start_records;
	  goto err;
	}
      }

      sort_info.new_info->s->state.state.data_file_length= sort_param.filepos;
      if (sort_info.new_info != sort_info.info)
      {
        MARIA_STATE_INFO save_state= sort_info.new_info->s->state;
        if (maria_close(sort_info.new_info))
        {
          _ma_check_print_error(param, "Got error %d on close", my_errno);
          goto err;
        }
        copy_data_file_state(&share->state, &save_state);
        new_file= -1;
        sort_info.new_info= info;
        info->rec_cache.file= info->dfile.file;
      }

      share->state.version=(ulong) time((time_t*) 0);	/* Force reopen */

      /* Replace the actual file with the temporary file */
      if (new_file >= 0)
      {
        mysql_file_close(new_file, MYF(MY_WME));
        new_file= -1;
      }
      change_data_file_descriptor(info, -1);
      if (maria_change_to_newfile(share->data_file_name.str, MARIA_NAME_DEXT,
                                  DATA_TMP_EXT, param->backup_time,
                                  (param->testflag & T_BACKUP_DATA ?
                                   MYF(MY_REDEL_MAKE_BACKUP): MYF(0)) |
                                  sync_dir) ||
          _ma_open_datafile(info, share))
      {
        _ma_check_print_error(param, "Couldn't change to new data file");
        goto err;
      }
      /* Inform sort_delete_record that we are using the new file */
      sort_info.new_info->dfile.file= info->rec_cache.file= info->dfile.file;

      if (param->testflag & T_UNPACK)
        restore_data_file_type(share);

      org_header_length= share->pack.header_length;
      sort_info.org_data_file_type= share->data_file_type;
      sort_info.filelength= share->state.state.data_file_length;
      sort_param.fix_datafile=0;

      /* Offsets are now in proportion to the new file length */
      param->max_progress= sort_info.filelength;

    }
    else
      share->state.state.data_file_length=sort_param.max_pos;

    param->read_cache.file= info->dfile.file;	/* re-init read cache */
    if (share->data_file_type != BLOCK_RECORD)
      reinit_io_cache(&param->read_cache, READ_CACHE,
                      share->pack.header_length, 1, 1);
  }

  if (param->testflag & T_WRITE_LOOP)
  {
    fputs("          \r",stdout);
    fflush(stdout);
  }

  if (rep_quick && del+sort_info.dupp != share->state.state.del)
  {
    _ma_check_print_error(param,"Couldn't fix table with quick recovery: "
                          "Found wrong number of deleted records");
    _ma_check_print_error(param,"Run recovery again without -q");
    got_error=1;
    param->retry_repair=1;
    param->testflag|=T_RETRY_WITHOUT_QUICK;
    goto err;
  }

  if (rep_quick && (param->testflag & T_FORCE_UNIQUENESS))
  {
    my_off_t skr= share->state.state.data_file_length +
                   ((sort_info.org_data_file_type == COMPRESSED_RECORD) ?
                   MEMMAP_EXTRA_MARGIN : 0);
#ifdef USE_RELOC
    if (sort_info.org_data_file_type == STATIC_RECORD &&
	skr < share->base.reloc*share->base.min_pack_length)
      skr=share->base.reloc*share->base.min_pack_length;
#endif
    if (skr != sort_info.filelength)
      if (mysql_file_chsize(info->dfile.file, skr, 0, MYF(0)) > 0)
	_ma_check_print_warning(param,
			       "Can't change size of datafile,  error: %d",
			       my_errno);
  }

  if (param->testflag & T_CALC_CHECKSUM)
    share->state.state.checksum=param->glob_crc;

  if (!share->internal_table &&
      mysql_file_chsize(share->kfile.file,
                        share->state.state.key_file_length, 0, MYF(0)) > 0)
    _ma_check_print_warning(param,
			   "Can't change size of indexfile, error: %d",
			   my_errno);

  if (!(param->testflag & T_SILENT))
  {
    if (start_records != share->state.state.records)
      printf("Data records: %s\n", llstr(share->state.state.records,llbuff));
  }
  if (sort_info.dupp)
    _ma_check_print_warning(param,
                            "%s records have been removed",
                            llstr(sort_info.dupp,llbuff));
  got_error=0;
  /* If invoked by external program that uses thr_lock */
  if (&share->state.state != info->state)
    *info->state= *info->state_start= share->state.state;

err:
  if (scan_inited)
    maria_scan_end(sort_info.info);
  _ma_reset_state(info);

  if (sort_info.new_info)
  {
    end_io_cache(&sort_info.new_info->rec_cache);
    sort_info.new_info->opt_flag&= ~(READ_CACHE_USED | WRITE_CACHE_USED);
  }
  end_io_cache(&param->read_cache);
  info->opt_flag&= ~(READ_CACHE_USED | WRITE_CACHE_USED);
  if (got_error)
  {
    if (! param->error_printed)
      _ma_check_print_error(param,"Got error %d when trying to repair table",my_errno);
    (void)_ma_flush_table_files_before_swap(param, info);
    if (sort_info.new_info && sort_info.new_info != sort_info.info)
    {
      unuse_data_file_descriptor(sort_info.new_info);
      maria_close(sort_info.new_info);
    }
    if (new_file >= 0)
    {
      mysql_file_close(new_file, MYF(0));
      mysql_file_delete(key_file_tmp, param->temp_filename, MYF(MY_WME));
    }
    maria_mark_crashed_on_repair(info);
  }
  else
  {
    if (key_map == share->state.key_map)
      share->state.changed&= ~STATE_NOT_OPTIMIZED_KEYS;
    /*
      Now that we have flushed and forced everything, we can bump
      create_rename_lsn:
    */
    DBUG_EXECUTE_IF("maria_flush_whole_log",
                    {
                      DBUG_PRINT("maria_flush_whole_log", ("now"));
                      translog_flush(translog_get_horizon());
                    });
    DBUG_EXECUTE_IF("maria_crash_repair",
                    {
                      DBUG_PRINT("maria_crash_repair", ("now"));
                      DBUG_SUICIDE();
                    });
  }
  share->state.changed|= STATE_NOT_SORTED_PAGES;
  if (!rep_quick)
    share->state.changed&= ~(STATE_NOT_OPTIMIZED_ROWS | STATE_NOT_ZEROFILLED |
                             STATE_NOT_MOVABLE);

  /* If caller had disabled logging it's not up to us to re-enable it */
  if (reenable_logging)
    _ma_reenable_logging_for_table(info, FALSE);
  restore_table_state_after_repair(info, &backup_share);

  my_free(sort_param.rec_buff);
  my_free(sort_param.record);
  my_free(sort_info.key_block);
  my_free(sort_info.ft_buf);
  my_free(sort_info.buff);
  DBUG_RETURN(got_error);
}


/*
  Threaded repair of table using sorting

  SYNOPSIS
    maria_repair_parallel()
    param		Repair parameters
    info		MARIA handler to repair
    name		Name of table (for warnings)
    rep_quick		set to <> 0 if we should not change data file

  DESCRIPTION
    Same as maria_repair_by_sort but do it multithreaded
    Each key is handled by a separate thread.
    TODO: make a number of threads a parameter

    In parallel repair we use one thread per index. There are two modes:

    Quick

      Only the indexes are rebuilt. All threads share a read buffer.
      Every thread that needs fresh data in the buffer enters the shared
      cache lock. The last thread joining the lock reads the buffer from
      the data file and wakes all other threads.

    Non-quick

      The data file is rebuilt and all indexes are rebuilt to point to
      the new record positions. One thread is the master thread. It
      reads from the old data file and writes to the new data file. It
      also creates one of the indexes. The other threads read from a
      buffer which is filled by the master. If they need fresh data,
      they enter the shared cache lock. If the masters write buffer is
      full, it flushes it to the new data file and enters the shared
      cache lock too. When all threads joined in the lock, the master
      copies its write buffer to the read buffer for the other threads
      and wakes them.

  RESULT
    0	ok
    <>0	Error
*/

int maria_repair_parallel(HA_CHECK *param, register MARIA_HA *info,
			const char * name, my_bool rep_quick)
{
  int got_error;
  uint i,key, istep;
  ha_rows start_records;
  my_off_t new_header_length,del;
  File new_file;
  MARIA_SORT_PARAM *sort_param=0, tmp_sort_param;
  MARIA_SHARE *share= info->s;
  double  *rec_per_key_part;
  HA_KEYSEG *keyseg;
  char llbuff[22];
  IO_CACHE new_data_cache; /* For non-quick repair. */
  IO_CACHE_SHARE io_share;
  MARIA_SORT_INFO sort_info;
  MARIA_SHARE backup_share;
  ulonglong UNINIT_VAR(key_map);
  pthread_attr_t thr_attr;
  myf sync_dir= ((share->now_transactional && !share->temporary) ?
                 MY_SYNC_DIR : 0);
  my_bool reenable_logging= 0;
  DBUG_ENTER("maria_repair_parallel");

  got_error= 1;
  new_file= -1;
  start_records= share->state.state.records;
  if (!(param->testflag & T_SILENT))
  {
    printf("- parallel recovering (with sort) Aria-table '%s'\n",name);
    printf("Data records: %s\n", llstr(start_records, llbuff));
  }

  bzero(&new_data_cache, sizeof(new_data_cache));
  if (initialize_variables_for_repair(param, &sort_info, &tmp_sort_param, info,
                                      rep_quick, &backup_share))
    goto err;

  if ((reenable_logging= share->now_transactional))
    _ma_tmp_disable_logging_for_table(info, 0);

  new_header_length= ((param->testflag & T_UNPACK) ? 0 :
                      share->pack.header_length);

  /*
    Quick repair (not touching data file, rebuilding indexes):
    {
      Read cache is (HA_CHECK *param)->read_cache using info->dfile.file.
    }

    Non-quick repair (rebuilding data file and indexes):
    {
      Master thread:

        Read  cache is (HA_CHECK *param)->read_cache using info->dfile.file.
        Write cache is (MARIA_INFO *info)->rec_cache using new_file.

      Slave threads:

        Read cache is new_data_cache synced to master rec_cache.

      The final assignment of the filedescriptor for rec_cache is done
      after the cache creation.

      Don't check file size on new_data_cache, as the resulting file size
      is not known yet.

      As rec_cache and new_data_cache are synced, write_buffer_length is
      used for the read cache 'new_data_cache'. Both start at the same
      position 'new_header_length'.
    }
  */
  DBUG_PRINT("info", ("is quick repair: %d", (int) rep_quick));
  if (!rep_quick)
    my_b_clear(&new_data_cache);

  /* Initialize pthread structures before goto err. */
  mysql_mutex_init(key_SORT_INFO_mutex, &sort_info.mutex, MY_MUTEX_INIT_FAST);
  mysql_cond_init(key_SORT_INFO_cond, &sort_info.cond, 0);

  if (!(sort_info.key_block=
	alloc_key_blocks(param, (uint) param->sort_key_blocks,
			 share->base.max_key_block_length)))
    goto err;

  if (init_io_cache(&param->read_cache, info->dfile.file,
                    (uint) param->read_buffer_length,
                    READ_CACHE, share->pack.header_length, 1, MYF(MY_WME)))
    goto err;

  sort_info.key_block_end=sort_info.key_block+param->sort_key_blocks;
  info->opt_flag|=WRITE_CACHE_USED;
  info->rec_cache.file= info->dfile.file;         /* for sort_delete_record */

  if (!rep_quick)
  {
    /* Get real path for data file */
    if ((new_file= mysql_file_create(key_file_tmp,
                                     fn_format(param->temp_filename,
                                               share->data_file_name.str, "",
                                               DATA_TMP_EXT,
                                               2+4),
                                     0,param->tmpfile_createflag,
                                     MYF(0))) < 0)
    {
      _ma_check_print_error(param,"Can't create new tempfile: '%s'",
			   param->temp_filename);
      goto err;
    }
    if (new_header_length &&
        maria_filecopy(param, new_file, info->dfile.file,0L,new_header_length,
                       "datafile-header"))
      goto err;
    if (param->testflag & T_UNPACK)
      restore_data_file_type(share);
    share->state.dellink= HA_OFFSET_ERROR;

    if (init_io_cache(&new_data_cache, -1,
                        (uint) param->write_buffer_length,
                        READ_CACHE, new_header_length, 1,
                        MYF(MY_WME | MY_DONT_CHECK_FILESIZE)))
      goto err;

    if (init_io_cache(&info->rec_cache, new_file,
                        (uint) param->write_buffer_length,
                        WRITE_CACHE, new_header_length, 1,
                        MYF(MY_WME | MY_WAIT_IF_FULL) & param->myf_rw))
      goto err;

  }

  /* Optionally drop indexes and optionally modify the key_map. */
  maria_drop_all_indexes(param, info, FALSE);
  key_map= share->state.key_map;
  if (param->testflag & T_CREATE_MISSING_KEYS)
  {
    /* Invert the copied key_map to recreate all disabled indexes. */
    key_map= ~key_map;
  }

  param->read_cache.end_of_file= sort_info.filelength;

  /*
    +1 below is required hack for parallel repair mode.
    The share->state.state.records value, that is compared later
    to sort_info.max_records and cannot exceed it, is
    increased in sort_key_write. In maria_repair_by_sort, sort_key_write
    is called after sort_key_read, where the comparison is performed,
    but in parallel mode master thread can call sort_key_write
    before some other repair thread calls sort_key_read.
    Furthermore I'm not even sure +1 would be enough.
    May be sort_info.max_records shold be always set to max value in
    parallel mode.
  */
  sort_info.max_records++;

  del=share->state.state.del;

  if (!(sort_param=(MARIA_SORT_PARAM *)
        my_malloc(PSI_INSTRUMENT_ME, (uint) share->base.keys *
		  (sizeof(MARIA_SORT_PARAM) + share->base.pack_reclength),
		  MYF(MY_ZEROFILL | MY_THREAD_SPECIFIC))))
  {
    _ma_check_print_error(param,"Not enough memory for key!");
    goto err;
  }
#ifdef USING_SECOND_APPROACH
  uint total_key_length=0;
#endif
  rec_per_key_part= param->new_rec_per_key_part;
  share->state.state.records=share->state.state.del=share->state.split=0;
  share->state.state.empty=0;

  for (i=key=0, istep=1 ; key < share->base.keys ;
       rec_per_key_part+=sort_param[i].keyinfo->keysegs, i+=istep, key++)
  {
    sort_param[i].check_param= param;
    sort_param[i].key=key;
    sort_param[i].keyinfo=share->keyinfo+key;
    sort_param[i].seg=sort_param[i].keyinfo->seg;
    /*
      Skip this index if it is marked disabled in the copied
      (and possibly inverted) key_map.
    */
    if (! maria_is_key_active(key_map, key))
    {
      /* Remember old statistics for key */
      memcpy((char*) rec_per_key_part,
	     (char*) (share->state.rec_per_key_part+
		      (uint) (rec_per_key_part - param->new_rec_per_key_part)),
	     sort_param[i].keyinfo->keysegs*sizeof(*rec_per_key_part));
      istep=0;
      continue;
    }
    istep=1;
    if ((!(param->testflag & T_SILENT)))
      printf ("- Fixing index %d\n",key+1);
    if (sort_param[i].keyinfo->key_alg == HA_KEY_ALG_FULLTEXT)
    {
      sort_param[i].key_read=sort_maria_ft_key_read;
      sort_param[i].key_write=sort_maria_ft_key_write;
    }
    else
    {
      sort_param[i].key_read=sort_key_read;
      sort_param[i].key_write=sort_key_write;
    }
    sort_param[i].key_cmp=sort_key_cmp;
    sort_param[i].lock_in_memory=maria_lock_memory;
    sort_param[i].tmpdir=param->tmpdir;
    sort_param[i].sort_info=&sort_info;
    sort_param[i].master=0;
    sort_param[i].fix_datafile=0;
    sort_param[i].calc_checksum= 0;

    sort_param[i].filepos=new_header_length;
    sort_param[i].max_pos=sort_param[i].pos=share->pack.header_length;

    sort_param[i].record= (((uchar *)(sort_param+share->base.keys))+
                          (share->base.pack_reclength * i));
    /* These buffers are per thread */
    if (_ma_alloc_buffer(&sort_param[i].rec_buff, &sort_param[i].rec_buff_size,
                         share->base.default_rec_buff_size,
                         MYF(0)))
    {
      _ma_check_print_error(param,"Not enough memory!");
      goto err;
    }
    sort_param[i].key_length=share->rec_reflength;
    for (keyseg=sort_param[i].seg; keyseg->type != HA_KEYTYPE_END;
	 keyseg++)
    {
      sort_param[i].key_length+=keyseg->length;
      if (keyseg->flag & HA_SPACE_PACK)
        sort_param[i].key_length+=get_pack_length(keyseg->length);
      if (keyseg->flag & (HA_BLOB_PART | HA_VAR_LENGTH_PART))
        sort_param[i].key_length+= 2 + MY_TEST(keyseg->length >= 127);
      if (keyseg->flag & HA_NULL_PART)
        sort_param[i].key_length++;
    }
#ifdef USING_SECOND_APPROACH
    total_key_length+=sort_param[i].key_length;
#endif

    if (sort_param[i].keyinfo->key_alg == HA_KEY_ALG_FULLTEXT)
    {
      uint ft_max_word_len_for_sort=
        (FT_MAX_WORD_LEN_FOR_SORT *
         sort_param[i].keyinfo->seg->charset->mbmaxlen);
      sort_param[i].key_length+=ft_max_word_len_for_sort-HA_FT_MAXBYTELEN;
      init_alloc_root(PSI_INSTRUMENT_ME, &sort_param[i].wordroot,
                      FTPARSER_MEMROOT_ALLOC_SIZE, 0,
                      MYF(MY_THREAD_SPECIFIC));
    }
  }
  sort_info.total_keys=i;
  sort_param[0].master= 1;
  sort_param[0].fix_datafile= ! rep_quick;
  sort_param[0].calc_checksum= MY_TEST(param->testflag & T_CALC_CHECKSUM);

  if (!maria_ftparser_alloc_param(info))
    goto err;

  sort_info.got_error=0;
  mysql_mutex_lock(&sort_info.mutex);

  /*
    Initialize the I/O cache share for use with the read caches and, in
    case of non-quick repair, the write cache. When all threads join on
    the cache lock, the writer copies the write cache contents to the
    read caches.
  */
  if (i > 1)
  {
    if (rep_quick)
      init_io_cache_share(&param->read_cache, &io_share, NULL, i);
    else
      init_io_cache_share(&new_data_cache, &io_share, &info->rec_cache, i);
  }
  else
    io_share.total_threads= 0; /* share not used */

  (void) pthread_attr_init(&thr_attr);
  (void) pthread_attr_setdetachstate(&thr_attr,PTHREAD_CREATE_DETACHED);
  (void) my_setstacksize(&thr_attr, (size_t)my_thread_stack_size);

  /*
    We cannot mark future memory allocations as thread specific when
    doing parallel repair as we don't have a THD for each thread. Sharing the
    same THD this would requre mutex locks around mallocs/reallocs to ensure
    that two threads does not use the same THD at once.
  */
  param->malloc_flags= 0;
  for (i=0 ; i < sort_info.total_keys ; i++)
  {
    /*
      Copy the properly initialized IO_CACHE structure so that every
      thread has its own copy. In quick mode param->read_cache is shared
      for use by all threads. In non-quick mode all threads but the
      first copy the shared new_data_cache, which is synchronized to the
      write cache of the first thread. The first thread copies
      param->read_cache, which is not shared.
    */
    sort_param[i].read_cache= ((rep_quick || !i) ? param->read_cache :
                               new_data_cache);
    DBUG_PRINT("io_cache_share", ("thread: %u  read_cache: %p",
                                  i, &sort_param[i].read_cache));

    /*
      two approaches: the same amount of memory for each thread
      or the memory for the same number of keys for each thread...
      In the second one all the threads will fill their sort_buffers
      (and call write_keys) at the same time, putting more stress on i/o.
    */
    sort_param[i].sortbuff_size=
#ifndef USING_SECOND_APPROACH
      param->sort_buffer_length/sort_info.total_keys;
#else
      param->sort_buffer_length*sort_param[i].key_length/total_key_length;
#endif
    set_if_bigger(sort_param[i].sortbuff_size, MARIA_MIN_SORT_MEMORY);

    if (mysql_thread_create(key_thread_find_all_keys,
                            &sort_param[i].thr, &thr_attr,
	                    _ma_thr_find_all_keys, (void *) (sort_param+i)))
    {
      _ma_check_print_error(param,"Cannot start a repair thread");
      /* Cleanup: Detach from the share. Avoid others to be blocked. */
      if (io_share.total_threads)
        remove_io_thread(&sort_param[i].read_cache);
      DBUG_PRINT("error", ("Cannot start a repair thread"));
      sort_info.got_error=1;
    }
    else
      sort_info.threads_running++;
  }
  (void) pthread_attr_destroy(&thr_attr);

  /* waiting for all threads to finish */
  while (sort_info.threads_running)
    mysql_cond_wait(&sort_info.cond, &sort_info.mutex);
  mysql_mutex_unlock(&sort_info.mutex);

  if ((got_error= _ma_thr_write_keys(sort_param)))
  {
    param->retry_repair=1;
    goto err;
  }
  got_error=1;				/* Assume the following may go wrong */

  if (_ma_flush_table_files_before_swap(param, info))
    goto err;

  if (sort_param[0].fix_datafile)
  {
    /*
      Append some nulls to the end of a memory mapped file. Destroy the
      write cache. The master thread did already detach from the share
      by remove_io_thread() in sort.c:thr_find_all_keys().
    */
    if (maria_write_data_suffix(&sort_info,1) ||
        end_io_cache(&info->rec_cache))
      goto err;
    if (param->testflag & T_SAFE_REPAIR)
    {
      /* Don't repair if we loosed more than one row */
      if (sort_info.new_info->s->state.state.records+1 < start_records)
      {
        _ma_check_print_error(param,
                              "Rows lost (Found %lu of %lu); Aborting "
                              "because safe repair was requested",
                              (ulong) share->state.state.records,
                              (ulong) start_records);
        share->state.state.records=start_records;
        goto err;
      }
    }
    share->state.state.data_file_length= sort_param->filepos;
    /* Only whole records */
    share->state.version= (ulong) time((time_t*) 0);
    /*
      Exchange the data file descriptor of the table, so that we use the
      new file from now on.
     */
    mysql_file_close(info->dfile.file, MYF(0));
    info->dfile.file= new_file;
    share->pack.header_length=(ulong) new_header_length;
  }
  else
    share->state.state.data_file_length=sort_param->max_pos;

  if (rep_quick && del+sort_info.dupp != share->state.state.del)
  {
    _ma_check_print_error(param,"Couldn't fix table with quick recovery: "
                          "Found wrong number of deleted records");
    _ma_check_print_error(param,"Run recovery again without -q");
    param->retry_repair=1;
    param->testflag|=T_RETRY_WITHOUT_QUICK;
    goto err;
  }

  if (rep_quick && (param->testflag & T_FORCE_UNIQUENESS))
  {
    my_off_t skr= share->state.state.data_file_length +
                   ((sort_info.org_data_file_type == COMPRESSED_RECORD) ?
                   MEMMAP_EXTRA_MARGIN : 0);
#ifdef USE_RELOC
    if (sort_info.org_data_file_type == STATIC_RECORD &&
	skr < share->base.reloc*share->base.min_pack_length)
      skr=share->base.reloc*share->base.min_pack_length;
#endif
    if (skr != sort_info.filelength)
      if (mysql_file_chsize(info->dfile.file, skr, 0, MYF(0)) > 0)
	_ma_check_print_warning(param,
			       "Can't change size of datafile,  error: %d",
			       my_errno);
  }
  if (param->testflag & T_CALC_CHECKSUM)
    share->state.state.checksum=param->glob_crc;

  if (!share->internal_table &&
      mysql_file_chsize(share->kfile.file,
                        share->state.state.key_file_length, 0, MYF(0)) > 0)
    _ma_check_print_warning(param,
			   "Can't change size of indexfile, error: %d",
                            my_errno);

  if (!(param->testflag & T_SILENT))
  {
    if (start_records != share->state.state.records)
      printf("Data records: %s\n", llstr(share->state.state.records,llbuff));
  }
  if (sort_info.dupp)
    _ma_check_print_warning(param,
                            "%s records have been removed",
                            llstr(sort_info.dupp,llbuff));
  got_error=0;
  /* If invoked by external program that uses thr_lock */
  if (&share->state.state != info->state)
    *info->state= *info->state_start= share->state.state;

err:
  _ma_reset_state(info);

  /*
    Destroy the write cache. The master thread did already detach from
    the share by remove_io_thread() or it was not yet started (if the
    error happend before creating the thread).
  */
  if (sort_info.new_info)
  {
    end_io_cache(&sort_info.new_info->rec_cache);
    sort_info.new_info->opt_flag&= ~(READ_CACHE_USED | WRITE_CACHE_USED);
  }
  end_io_cache(&param->read_cache);
  info->opt_flag&= ~(READ_CACHE_USED | WRITE_CACHE_USED);
  /*
    Destroy the new data cache in case of non-quick repair. All slave
    threads did either detach from the share by remove_io_thread()
    already or they were not yet started (if the error happend before
    creating the threads).
  */
  if (!rep_quick && my_b_inited(&new_data_cache))
    end_io_cache(&new_data_cache);
  if (!got_error)
  {
    /* Replace the actual file with the temporary file */
    if (new_file >= 0)
    {
      mysql_file_close(new_file,MYF(0));
      info->dfile.file= new_file= -1;
      if (maria_change_to_newfile(share->data_file_name.str, MARIA_NAME_DEXT,
                                  DATA_TMP_EXT, param->backup_time,
                                  MYF((param->testflag & T_BACKUP_DATA ?
                                       MY_REDEL_MAKE_BACKUP : 0) |
                                      sync_dir)) ||
	  _ma_open_datafile(info,share))
	got_error=1;
    }
  }
  if (got_error)
  {
    if (! param->error_printed)
      _ma_check_print_error(param,"Got error %d when repairing table with parallel repair",
                            my_errno);
    (void)_ma_flush_table_files_before_swap(param, info);
    if (new_file >= 0)
    {
      mysql_file_close(new_file,MYF(0));
      mysql_file_delete(key_file_tmp, param->temp_filename, MYF(MY_WME));
      if (info->dfile.file == new_file)
	info->dfile.file= -1;
    }
    maria_mark_crashed_on_repair(info);
  }
  else if (key_map == share->state.key_map)
    share->state.changed&= ~STATE_NOT_OPTIMIZED_KEYS;
  share->state.changed|= STATE_NOT_SORTED_PAGES;
  if (!rep_quick)
    share->state.changed&= ~(STATE_NOT_OPTIMIZED_ROWS | STATE_NOT_ZEROFILLED |
                             STATE_NOT_MOVABLE);

  mysql_cond_destroy (&sort_info.cond);
  mysql_mutex_destroy(&sort_info.mutex);

  /* If caller had disabled logging it's not up to us to re-enable it */
  if (reenable_logging)
    _ma_reenable_logging_for_table(info, FALSE);
  restore_table_state_after_repair(info, &backup_share);

  my_free(sort_info.ft_buf);
  my_free(sort_info.key_block);
  my_free(sort_param);
  my_free(sort_info.buff);
  if (!got_error && (param->testflag & T_UNPACK))
    restore_data_file_type(share);
  DBUG_RETURN(got_error);
}

	/* Read next record and return next key */

static int sort_key_read(MARIA_SORT_PARAM *sort_param, uchar *key)
{
  int error;
  MARIA_SORT_INFO *sort_info= sort_param->sort_info;
  MARIA_HA *info= sort_info->info;
  MARIA_KEY int_key;
  DBUG_ENTER("sort_key_read");

  if ((error=sort_get_next_record(sort_param)))
    DBUG_RETURN(error);
  if (info->s->state.state.records == sort_info->max_records)
  {
    _ma_check_print_error(sort_info->param,
			 "Key %d - Found too many records; Can't continue",
                         sort_param->key+1);
    DBUG_RETURN(1);
  }
  if (_ma_sort_write_record(sort_param))
    DBUG_RETURN(1);

  (*info->s->keyinfo[sort_param->key].make_key)(info, &int_key,
                                                sort_param->key, key,
                                                sort_param->record,
                                                sort_param->current_filepos,
                                                0);
  sort_param->real_key_length= int_key.data_length + int_key.ref_length;
#ifdef HAVE_valgrind
  bzero(key+sort_param->real_key_length,
	(sort_param->key_length-sort_param->real_key_length));
#endif
  DBUG_RETURN(0);
} /* sort_key_read */


static int sort_maria_ft_key_read(MARIA_SORT_PARAM *sort_param, uchar *key)
{
  int error;
  MARIA_SORT_INFO *sort_info=sort_param->sort_info;
  MARIA_HA *info=sort_info->info;
  FT_WORD *wptr=0;
  MARIA_KEY int_key;
  DBUG_ENTER("sort_maria_ft_key_read");

  if (!sort_param->wordlist)
  {
    for (;;)
    {
      free_root(&sort_param->wordroot, MYF(MY_MARK_BLOCKS_FREE));
      if ((error=sort_get_next_record(sort_param)))
        DBUG_RETURN(error);
      if ((error= _ma_sort_write_record(sort_param)))
        DBUG_RETURN(error);
      if (!(wptr= _ma_ft_parserecord(info,sort_param->key,sort_param->record,
                                     &sort_param->wordroot)))

        DBUG_RETURN(1);
      if (wptr->pos)
        break;
    }
    sort_param->wordptr=sort_param->wordlist=wptr;
  }
  else
  {
    error=0;
    wptr=(FT_WORD*)(sort_param->wordptr);
  }

  _ma_ft_make_key(info, &int_key, sort_param->key, key, wptr++,
                  sort_param->current_filepos);
  sort_param->real_key_length= int_key.data_length + int_key.ref_length;

#ifdef HAVE_valgrind
  if (sort_param->key_length > sort_param->real_key_length)
    bzero(key+sort_param->real_key_length,
	  (sort_param->key_length-sort_param->real_key_length));
#endif
  if (!wptr->pos)
  {
    free_root(&sort_param->wordroot, MYF(MY_MARK_BLOCKS_FREE));
    sort_param->wordlist=0;
  }
  else
    sort_param->wordptr=(void*)wptr;

  DBUG_RETURN(error);
} /* sort_maria_ft_key_read */


/*
  Read next record from file using parameters in sort_info.

  SYNOPSIS
    sort_get_next_record()
      sort_param                Information about and for the sort process

  NOTES
    Dynamic Records With Non-Quick Parallel Repair

    For non-quick parallel repair we use a synchronized read/write
    cache. This means that one thread is the master who fixes the data
    file by reading each record from the old data file and writing it
    to the new data file. By doing this the records in the new data
    file are written contiguously. Whenever the write buffer is full,
    it is copied to the read buffer. The slaves read from the read
    buffer, which is not associated with a file. Thus read_cache.file
    is -1. When using _mi_read_cache(), the slaves must always set
    flag to READING_NEXT so that the function never tries to read from
    file. This is safe because the records are contiguous. There is no
    need to read outside the cache. This condition is evaluated in the
    variable 'parallel_flag' for quick reference. read_cache.file must
    be >= 0 in every other case.

  RETURN
    -1          end of file
    0           ok
                sort_param->current_filepos points to record position.
                sort_param->record contains record
                sort_param->max_pos contains position to last byte read
    > 0         error
*/

static int sort_get_next_record(MARIA_SORT_PARAM *sort_param)
{
  int searching;
  int parallel_flag;
  uint found_record,b_type,left_length;
  my_off_t pos;
  MARIA_BLOCK_INFO block_info;
  MARIA_SORT_INFO *sort_info=sort_param->sort_info;
  HA_CHECK *param=sort_info->param;
  MARIA_HA *info=sort_info->info;
  MARIA_SHARE *share= info->s;
  char llbuff[22],llbuff2[22];
  DBUG_ENTER("sort_get_next_record");

  if (_ma_killed_ptr(param))
    DBUG_RETURN(1);
  if (param->progress_counter++ >= WRITE_COUNT)
  {
    param->progress_counter= 0;
    _ma_report_progress(param, param->progress, param->max_progress);
  }

  switch (sort_info->org_data_file_type) {
  case BLOCK_RECORD:
  {
    for (;;)
    {
      int flag;
      /*
        Assume table is transactional and it had LSN pages in the
        cache. Repair has flushed them, left data pages stay in
        cache, and disabled transactionality (so share's current page
        type is PLAIN); page cache would assert if it finds a cached LSN page
        while _ma_scan_block_record() requested a PLAIN page. So we use
        UNKNOWN.
      */
      enum pagecache_page_type save_page_type= share->page_type;
      share->page_type= PAGECACHE_READ_UNKNOWN_PAGE;
      if (info != sort_info->new_info)
      {
        /* Safe scanning */
        flag= _ma_safe_scan_block_record(sort_info, info,
                                         sort_param->record);
      }
      else
      {
        /*
          Scan on clean table.
          It requires a reliable data_file_length so we set it.
        */
        share->state.state.data_file_length= sort_info->filelength;
        info->cur_row.trid= 0;
        flag= _ma_scan_block_record(info, sort_param->record,
                                    info->cur_row.nextpos, 1);
        set_if_bigger(param->max_found_trid, info->cur_row.trid);
        if (info->cur_row.trid > param->max_trid)
        {
          _ma_check_print_not_visible_error(param, info->cur_row.trid);
          flag= HA_ERR_ROW_NOT_VISIBLE;
        }
      }
      param->progress= (ma_recordpos_to_page(info->cur_row.lastpos)*
                        share->block_size);

      share->page_type= save_page_type;
      if (!flag)
      {
	if (sort_param->calc_checksum)
        {
          ha_checksum checksum;
          checksum= (*share->calc_check_checksum)(info, sort_param->record);
          if (share->calc_checksum &&
              info->cur_row.checksum != (checksum & 255))
          {
            if (param->testflag & T_VERBOSE)
            {
              _ma_check_print_info(param,
                                   "Found record with wrong checksum at %s",
                                   record_pos_to_txt(info,
                                                     info->cur_row.lastpos,
                                                     llbuff));

            }
            continue;
          }
          info->cur_row.checksum= checksum;
	  param->glob_crc+= checksum;
        }
        sort_param->start_recpos= sort_param->current_filepos=
          info->cur_row.lastpos;
        DBUG_RETURN(0);
      }
      if (flag == HA_ERR_END_OF_FILE)
      {
        sort_param->max_pos= share->state.state.data_file_length;
        DBUG_RETURN(-1);
      }
      /* Retry only if wrong record, not if disk error */
      if (flag != HA_ERR_WRONG_IN_RECORD && flag != HA_ERR_WRONG_CRC &&
          flag != HA_ERR_DECRYPTION_FAILED)
      {
        retry_if_quick(sort_param, flag);
        DBUG_RETURN(flag);
      }
    }
    break;                                      /* Impossible */
  }
  case STATIC_RECORD:
    for (;;)
    {
      if (my_b_read(&sort_param->read_cache,sort_param->record,
		    share->base.pack_reclength))
      {
	if (sort_param->read_cache.error)
	  param->out_flag |= O_DATA_LOST;
        retry_if_quick(sort_param, my_errno);
	DBUG_RETURN(-1);
      }
      sort_param->start_recpos=sort_param->pos;
      param->progress= sort_param->pos;
      if (!sort_param->fix_datafile)
      {
	sort_param->current_filepos= sort_param->pos;
        if (sort_param->master)
	  share->state.split++;
      }
      sort_param->max_pos=(sort_param->pos+=share->base.pack_reclength);
      if (*sort_param->record)
      {
	if (sort_param->calc_checksum)
	  param->glob_crc+= (info->cur_row.checksum=
			     _ma_static_checksum(info,sort_param->record));
	DBUG_RETURN(0);
      }
      if (!sort_param->fix_datafile && sort_param->master)
      {
	share->state.state.del++;
	share->state.state.empty+=share->base.pack_reclength;
      }
    }
  case DYNAMIC_RECORD:
  {
    uchar *UNINIT_VAR(to);
    ha_checksum checksum= 0;

    pos=sort_param->pos;
    param->progress= pos;
    searching=(sort_param->fix_datafile && (param->testflag & T_EXTEND));
    parallel_flag= (sort_param->read_cache.file < 0) ? READING_NEXT : 0;
    for (;;)
    {
      found_record=block_info.second_read= 0;
      left_length=1;
      if (searching)
      {
	pos=MY_ALIGN(pos,MARIA_DYN_ALIGN_SIZE);
        param->testflag|=T_RETRY_WITHOUT_QUICK;
	sort_param->start_recpos=pos;
      }
      do
      {
	if (pos > sort_param->max_pos)
	  sort_param->max_pos=pos;
	if (pos & (MARIA_DYN_ALIGN_SIZE-1))
	{
	  if ((param->testflag & T_VERBOSE) || searching == 0)
	    _ma_check_print_info(param,"Wrong aligned block at %s",
				llstr(pos,llbuff));
	  if (searching)
	    goto try_next;
	}
	if (found_record && pos == param->search_after_block)
	  _ma_check_print_info(param,"Block: %s used by record at %s",
		     llstr(param->search_after_block,llbuff),
		     llstr(sort_param->start_recpos,llbuff2));
	if (_ma_read_cache(info, &sort_param->read_cache,
                           block_info.header, pos,
			   MARIA_BLOCK_INFO_HEADER_LENGTH,
			   (! found_record ? READING_NEXT : 0) |
			   parallel_flag | READING_HEADER))
	{
	  if (found_record)
	  {
	    _ma_check_print_info(param,
				"Can't read whole record at %s (errno: %d)",
				llstr(sort_param->start_recpos,llbuff),errno);
	    goto try_next;
	  }
	  DBUG_RETURN(-1);
	}
	if (searching && ! sort_param->fix_datafile)
	{
	  param->error_printed++;
          param->retry_repair=1;
          param->testflag|=T_RETRY_WITHOUT_QUICK;
          my_errno= HA_ERR_WRONG_IN_RECORD;
	  DBUG_RETURN(1);	/* Something wrong with data */
	}
	b_type= _ma_get_block_info(info, &block_info,-1,pos);
	if ((b_type & (BLOCK_ERROR | BLOCK_FATAL_ERROR)) ||
	   ((b_type & BLOCK_FIRST) &&
	     (block_info.rec_len < (uint) share->base.min_pack_length ||
	      block_info.rec_len > (uint) share->base.max_pack_length)))
	{
	  uint i;
	  if (param->testflag & T_VERBOSE || searching == 0)
	    _ma_check_print_info(param,
				"Wrong bytesec: %3d-%3d-%3d at %10s; Skipped",
		       block_info.header[0],block_info.header[1],
		       block_info.header[2],llstr(pos,llbuff));
	  if (found_record)
	    goto try_next;
	  block_info.second_read=0;
	  searching=1;
	  /* Search after block in read header string */
	  for (i=MARIA_DYN_ALIGN_SIZE ;
	       i < MARIA_BLOCK_INFO_HEADER_LENGTH ;
	       i+= MARIA_DYN_ALIGN_SIZE)
	    if (block_info.header[i] >= 1 &&
		block_info.header[i] <= MARIA_MAX_DYN_HEADER_BYTE)
	      break;
	  pos+=(ulong) i;
	  sort_param->start_recpos=pos;
	  continue;
	}
	if (b_type & BLOCK_DELETED)
	{
	  my_bool error=0;
	  if (block_info.block_len+ (uint) (block_info.filepos-pos) <
	      share->base.min_block_length)
	  {
	    if (!searching)
	      _ma_check_print_info(param,
                                   "Deleted block with impossible length %lu "
                                   "at %s",
                                   block_info.block_len,llstr(pos,llbuff));
	    error=1;
	  }
	  else
	  {
	    if ((block_info.next_filepos != HA_OFFSET_ERROR &&
		 block_info.next_filepos >=
		 share->state.state.data_file_length) ||
		(block_info.prev_filepos != HA_OFFSET_ERROR &&
		 block_info.prev_filepos >=
                 share->state.state.data_file_length))
	    {
	      if (!searching)
		_ma_check_print_info(param,
				    "Delete link points outside datafile at "
                                     "%s",
                                     llstr(pos,llbuff));
	      error=1;
	    }
	  }
	  if (error)
	  {
	    if (found_record)
	      goto try_next;
	    searching=1;
	    pos+= MARIA_DYN_ALIGN_SIZE;
	    sort_param->start_recpos=pos;
	    block_info.second_read=0;
	    continue;
	  }
	}
	else
	{
	  if (block_info.block_len+ (uint) (block_info.filepos-pos) <
	      share->base.min_block_length ||
	      block_info.block_len > (uint) share->base.max_pack_length+
	      MARIA_SPLIT_LENGTH)
	  {
	    if (!searching)
	      _ma_check_print_info(param,
                                   "Found block with impossible length %lu "
                                   "at %s; Skipped",
                                   block_info.block_len+
                                   (uint) (block_info.filepos-pos),
                                   llstr(pos,llbuff));
	    if (found_record)
	      goto try_next;
	    searching=1;
	    pos+= MARIA_DYN_ALIGN_SIZE;
	    sort_param->start_recpos=pos;
	    block_info.second_read=0;
	    continue;
	  }
	}
	if (b_type & (BLOCK_DELETED | BLOCK_SYNC_ERROR))
	{
          if (!sort_param->fix_datafile && sort_param->master &&
              (b_type & BLOCK_DELETED))
	  {
	    share->state.state.empty+=block_info.block_len;
	    share->state.state.del++;
	    share->state.split++;
	  }
	  if (found_record)
	    goto try_next;
	  if (searching)
	  {
	    pos+=MARIA_DYN_ALIGN_SIZE;
	    sort_param->start_recpos=pos;
	  }
	  else
	    pos=block_info.filepos+block_info.block_len;
	  block_info.second_read=0;
	  continue;
	}

	if (!sort_param->fix_datafile && sort_param->master)
	  share->state.split++;
	if (! found_record++)
	{
	  sort_param->find_length=left_length=block_info.rec_len;
	  sort_param->start_recpos=pos;
	  if (!sort_param->fix_datafile)
	    sort_param->current_filepos= sort_param->start_recpos;
	  if (sort_param->fix_datafile && (param->testflag & T_EXTEND))
	    sort_param->pos=block_info.filepos+1;
	  else
	    sort_param->pos=block_info.filepos+block_info.block_len;
	  if (share->base.blobs)
	  {
	    if (_ma_alloc_buffer(&sort_param->rec_buff,
                                 &sort_param->rec_buff_size,
                                 block_info.rec_len +
                                 share->base.extra_rec_buff_size,
                                 MYF(param->malloc_flags)))

	    {
	      if (param->max_record_length >= block_info.rec_len)
	      {
		_ma_check_print_error(param,"Not enough memory for blob at %s "
                                      "(need %lu)",
				     llstr(sort_param->start_recpos,llbuff),
				     (ulong) block_info.rec_len);
		DBUG_RETURN(1);
	      }
	      else
	      {
		_ma_check_print_info(param,"Not enough memory for blob at %s "
                                     "(need %lu); Row skipped",
				    llstr(sort_param->start_recpos,llbuff),
				    (ulong) block_info.rec_len);
		goto try_next;
	      }
	    }
	  }
          to= sort_param->rec_buff;
	}
	if (left_length < block_info.data_len || ! block_info.data_len)
	{
	  _ma_check_print_info(param,
			      "Found block with too small length at %s; "
                               "Skipped",
                               llstr(sort_param->start_recpos,llbuff));
	  goto try_next;
	}
	if (block_info.filepos + block_info.data_len >
	    sort_param->read_cache.end_of_file)
	{
	  _ma_check_print_info(param,
			      "Found block that points outside data file "
                               "at %s",
                               llstr(sort_param->start_recpos,llbuff));
	  goto try_next;
	}
        /*
          Copy information that is already read. Avoid accessing data
          below the cache start. This could happen if the header
          streched over the end of the previous buffer contents.
        */
        {
          uint header_len= (uint) (block_info.filepos - pos);
          uint prefetch_len= (MARIA_BLOCK_INFO_HEADER_LENGTH - header_len);

          if (prefetch_len > block_info.data_len)
            prefetch_len= block_info.data_len;
          if (prefetch_len)
          {
            memcpy(to, block_info.header + header_len, prefetch_len);
            block_info.filepos+= prefetch_len;
            block_info.data_len-= prefetch_len;
            left_length-= prefetch_len;
            to+= prefetch_len;
          }
        }
        if (block_info.data_len &&
            _ma_read_cache(info, &sort_param->read_cache,to,block_info.filepos,
                           block_info.data_len,
                           (found_record == 1 ? READING_NEXT : 0) |
                           parallel_flag))
	{
	  _ma_check_print_info(param,
			      "Read error for block at: %s (error: %d); "
                               "Skipped",
			      llstr(block_info.filepos,llbuff),my_errno);
	  goto try_next;
	}
	left_length-=block_info.data_len;
	to+=block_info.data_len;
	pos=block_info.next_filepos;
	if (pos == HA_OFFSET_ERROR && left_length)
	{
	  _ma_check_print_info(param,
                               "Wrong block with wrong total length "
                               "starting at %s",
			      llstr(sort_param->start_recpos,llbuff));
	  goto try_next;
	}
	if (pos + MARIA_BLOCK_INFO_HEADER_LENGTH >
            sort_param->read_cache.end_of_file)
	{
	  _ma_check_print_info(param,
                               "Found link that points at %s (outside data "
                               "file) at %s",
			      llstr(pos,llbuff2),
			      llstr(sort_param->start_recpos,llbuff));
	  goto try_next;
	}
      } while (left_length);

      if (_ma_rec_unpack(info,sort_param->record,sort_param->rec_buff,
			 sort_param->find_length) != MY_FILE_ERROR)
      {
	if (sort_param->read_cache.error < 0)
	  DBUG_RETURN(1);
	if (sort_param->calc_checksum)
	  checksum= (share->calc_check_checksum)(info, sort_param->record);
	if ((param->testflag & (T_EXTEND | T_REP)) || searching)
	{
	  if (_ma_rec_check(info, sort_param->record, sort_param->rec_buff,
                            sort_param->find_length,
                            (param->testflag & T_QUICK) &&
                            sort_param->calc_checksum &&
                            MY_TEST(share->calc_checksum), checksum))
	  {
	    _ma_check_print_info(param,"Found wrong packed record at %s",
				llstr(sort_param->start_recpos,llbuff));
	    goto try_next;
	  }
	}
	if (sort_param->calc_checksum)
	  param->glob_crc+= checksum;
	DBUG_RETURN(0);
      }
      if (!searching)
        _ma_check_print_info(param,"Key %d - Found wrong stored record at %s",
                            sort_param->key+1,
                            llstr(sort_param->start_recpos,llbuff));
    try_next:
      pos=(sort_param->start_recpos+=MARIA_DYN_ALIGN_SIZE);
      searching=1;
    }
  }
  case COMPRESSED_RECORD:
    param->progress= sort_param->pos;
    for (searching=0 ;; searching=1, sort_param->pos++)
    {
      if (_ma_read_cache(info, &sort_param->read_cache, block_info.header,
			 sort_param->pos,
			 share->pack.ref_length,READING_NEXT))
	DBUG_RETURN(-1);
      if (searching && ! sort_param->fix_datafile)
      {
	param->error_printed++;
        param->retry_repair=1;
        param->testflag|=T_RETRY_WITHOUT_QUICK;
        my_errno= HA_ERR_WRONG_IN_RECORD;
	DBUG_RETURN(1);		/* Something wrong with data */
      }
      sort_param->start_recpos=sort_param->pos;
      if (_ma_pack_get_block_info(info, &sort_param->bit_buff, &block_info,
                                  &sort_param->rec_buff,
                                  &sort_param->rec_buff_size, -1,
                                  sort_param->pos))
	DBUG_RETURN(-1);
      if (!block_info.rec_len &&
	  sort_param->pos + MEMMAP_EXTRA_MARGIN ==
	  sort_param->read_cache.end_of_file)
	DBUG_RETURN(-1);
      if (block_info.rec_len < (uint) share->min_pack_length ||
	  block_info.rec_len > (uint) share->max_pack_length)
      {
	if (! searching)
	  _ma_check_print_info(param,
                               "Found block with wrong recordlength: %lu "
                               "at %s",
                               block_info.rec_len,
                               llstr(sort_param->pos,llbuff));
	continue;
      }
      if (_ma_read_cache(info, &sort_param->read_cache, sort_param->rec_buff,
			 block_info.filepos, block_info.rec_len,
			 READING_NEXT))
      {
	if (! searching)
	  _ma_check_print_info(param,"Couldn't read whole record from %s",
			      llstr(sort_param->pos,llbuff));
	continue;
      }
      sort_param->rec_buff[block_info.rec_len]= 0;  /* Keep valgrind happy */
      if (_ma_pack_rec_unpack(info, &sort_param->bit_buff, sort_param->record,
                              sort_param->rec_buff, block_info.rec_len))
      {
	if (! searching)
	  _ma_check_print_info(param,"Found wrong record at %s",
			      llstr(sort_param->pos,llbuff));
	continue;
      }
      if (!sort_param->fix_datafile)
      {
	sort_param->current_filepos= sort_param->pos;
        if (sort_param->master)
	  share->state.split++;
      }
      sort_param->max_pos= (sort_param->pos=block_info.filepos+
                            block_info.rec_len);
      info->packed_length=block_info.rec_len;

      if (sort_param->calc_checksum)
      {
        info->cur_row.checksum= (*share->calc_check_checksum)(info,
                                                                sort_param->
                                                                record);
	param->glob_crc+= info->cur_row.checksum;
      }
      DBUG_RETURN(0);
    }
  case NO_RECORD:
    DBUG_RETURN(1);                             /* Impossible */
  }
  DBUG_RETURN(1);                               /* Impossible */
}


/**
   @brief Write record to new file.

   @fn    _ma_sort_write_record()
   @param sort_param                Sort parameters.

   @note
   This is only called by a master thread if parallel repair is used.

   @return
   @retval  0   OK
                sort_param->current_filepos points to inserted record for
                block_records and to the place for the next record for
                other row types.
                sort_param->filepos points to end of file
  @retval   1   Error
*/

int _ma_sort_write_record(MARIA_SORT_PARAM *sort_param)
{
  int flag;
  uint length;
  ulong block_length,reclength;
  uchar *from;
  uchar block_buff[8];
  MARIA_SORT_INFO *sort_info=sort_param->sort_info;
  HA_CHECK *param= sort_info->param;
  MARIA_HA *info= sort_info->new_info;
  MARIA_SHARE *share= info->s;
  DBUG_ENTER("_ma_sort_write_record");

  if (sort_param->fix_datafile)
  {
    sort_param->current_filepos= sort_param->filepos;
    switch (sort_info->new_data_file_type) {
    case BLOCK_RECORD:
      if ((sort_param->current_filepos=
           (*share->write_record_init)(info, sort_param->record)) ==
          HA_OFFSET_ERROR)
      {
        _ma_check_print_error(param, "%d when writing to datafile", my_errno);
        DBUG_RETURN(1);
      }
      /* Pointer to end of file */
      sort_param->filepos= share->state.state.data_file_length;
      break;
    case STATIC_RECORD:
      if (my_b_write(&info->rec_cache,sort_param->record,
		     share->base.pack_reclength))
      {
	_ma_check_print_error(param,"%d when writing to datafile",my_errno);
	DBUG_RETURN(1);
      }
      sort_param->filepos+=share->base.pack_reclength;
      share->state.split++;
      break;
    case DYNAMIC_RECORD:
      if (! info->blobs)
	from=sort_param->rec_buff;
      else
      {
	/* must be sure that local buffer is big enough */
	reclength=share->base.pack_reclength+
	  _ma_calc_total_blob_length(info,sort_param->record)+
	  ALIGN_SIZE(MARIA_MAX_DYN_BLOCK_HEADER)+MARIA_SPLIT_LENGTH+
	  MARIA_DYN_DELETE_BLOCK_HEADER;
	if (sort_info->buff_length < reclength)
	{
	  if (!(sort_info->buff= my_realloc(PSI_INSTRUMENT_ME, sort_info->buff,
                                            (uint) reclength,
                                            MYF(MY_FREE_ON_ERROR |
                                                MY_ALLOW_ZERO_PTR |
                                                param->malloc_flags))))
	    DBUG_RETURN(1);
	  sort_info->buff_length=reclength;
	}
	from= (uchar *) sort_info->buff+ALIGN_SIZE(MARIA_MAX_DYN_BLOCK_HEADER);
      }
      /* We can use info->checksum here as only one thread calls this */
      info->cur_row.checksum= (*share->calc_check_checksum)(info,
                                                              sort_param->
                                                              record);
      if (!(reclength= _ma_rec_pack(info,from,sort_param->record)))
      {
        _ma_check_print_error(param,"Got error %d when packing record",
                              my_errno);
        DBUG_RETURN(1);
      }
      flag=0;

      do
      {
        block_length= reclength + 3 + MY_TEST(reclength >= (65520 - 3));
	if (block_length < share->base.min_block_length)
	  block_length=share->base.min_block_length;
	info->update|=HA_STATE_WRITE_AT_END;
	block_length=MY_ALIGN(block_length,MARIA_DYN_ALIGN_SIZE);
	if (block_length > MARIA_MAX_BLOCK_LENGTH)
	  block_length=MARIA_MAX_BLOCK_LENGTH;
	if (_ma_write_part_record(info,0L,block_length,
				  sort_param->filepos+block_length,
				  &from,&reclength,&flag))
	{
	  _ma_check_print_error(param,"%d when writing to datafile",my_errno);
	  DBUG_RETURN(1);
	}
	sort_param->filepos+=block_length;
	share->state.split++;
      } while (reclength);
      break;
    case COMPRESSED_RECORD:
      reclength=info->packed_length;
      length= _ma_save_pack_length((uint) share->pack.version, block_buff,
                               reclength);
      if (share->base.blobs)
	length+= _ma_save_pack_length((uint) share->pack.version,
	                          block_buff + length, info->blob_length);
      if (my_b_write(&info->rec_cache,block_buff,length) ||
	  my_b_write(&info->rec_cache, sort_param->rec_buff, reclength))
      {
	_ma_check_print_error(param,"%d when writing to datafile",my_errno);
	DBUG_RETURN(1);
      }
      sort_param->filepos+=reclength+length;
      share->state.split++;
      break;
    case NO_RECORD:
      DBUG_RETURN(1);                           /* Impossible */
    }
  }
  if (sort_param->master)
  {
    share->state.state.records++;
    if ((param->testflag & T_WRITE_LOOP) &&
        (share->state.state.records % WRITE_COUNT) == 0)
    {
      char llbuff[22];
      printf("%s\r", llstr(share->state.state.records,llbuff));
      fflush(stdout);
    }
  }
  DBUG_RETURN(0);
} /* _ma_sort_write_record */


/* Compare two keys from _ma_create_index_by_sort */

static int sort_key_cmp(void *sort_param_, const void *a, const void *b)
{
  const MARIA_SORT_PARAM *sort_param= sort_param_;
  uint not_used[2];
  return (ha_key_cmp(sort_param->seg, *((uchar* const *) a),
                     *((uchar* const *) b),
		     USE_WHOLE_KEY, SEARCH_SAME, not_used));
} /* sort_key_cmp */


static int sort_key_write(MARIA_SORT_PARAM *sort_param, const uchar *a)
{
  uint diff_pos[2];
  char llbuff[22],llbuff2[22];
  MARIA_SORT_INFO *sort_info=sort_param->sort_info;
  HA_CHECK *param= sort_info->param;
  MARIA_HA *info= sort_info->info;
  int cmp;

  if (sort_info->key_block->inited)
  {
    cmp= ha_key_cmp(sort_param->seg, sort_info->key_block->lastkey,
                    a, USE_WHOLE_KEY,
                    SEARCH_FIND | SEARCH_UPDATE | SEARCH_INSERT,
                    diff_pos);
    if (param->stats_method == MI_STATS_METHOD_NULLS_NOT_EQUAL)
      ha_key_cmp(sort_param->seg, sort_info->key_block->lastkey,
                 a, USE_WHOLE_KEY,
                 SEARCH_FIND | SEARCH_NULL_ARE_NOT_EQUAL, diff_pos);
    else if (param->stats_method == MI_STATS_METHOD_IGNORE_NULLS)
    {
      diff_pos[0]= maria_collect_stats_nonulls_next(sort_param->seg,
                                                 sort_param->notnull,
                                                 sort_info->key_block->lastkey,
                                                 a);
    }
    sort_param->unique[diff_pos[0]-1]++;
  }
  else
  {
    cmp= -1;
    if (param->stats_method == MI_STATS_METHOD_IGNORE_NULLS)
      maria_collect_stats_nonulls_first(sort_param->seg, sort_param->notnull,
                                        a);
  }
  if ((sort_param->keyinfo->flag & HA_NOSAME) && cmp == 0)
  {
    DBUG_EXECUTE("key", _ma_print_keydata(DBUG_FILE, sort_param->seg, a,
                                          USE_WHOLE_KEY););
    sort_info->dupp++;
    sort_info->info->cur_row.lastpos= get_record_for_key(sort_param->keyinfo,
                                                         a);
    if ((param->testflag & (T_CREATE_UNIQUE_BY_SORT | T_SUPPRESS_ERR_HANDLING))
        == T_CREATE_UNIQUE_BY_SORT)
      param->testflag|= T_SUPPRESS_ERR_HANDLING;
    _ma_check_print_warning(param,
			   "Duplicate key %2u for record at %10s against "
                            "record at %10s",
                            sort_param->key + 1,
                            record_pos_to_txt(info,
                                              sort_info->info->cur_row.lastpos,
                                              llbuff),
                            record_pos_to_txt(info,
                                              get_record_for_key(sort_param->
                                                                 keyinfo,
                                                                 sort_info->key_block->lastkey),
                                              llbuff2));
    param->testflag|=T_RETRY_WITHOUT_QUICK;
    if (sort_info->param->testflag & T_VERBOSE)
      _ma_print_keydata(stdout,sort_param->seg, a, USE_WHOLE_KEY);
    return (sort_delete_record(sort_param));
  }
#ifndef DBUG_OFF
  if (cmp > 0)
  {
    _ma_check_print_error(param,
			 "Internal error: Keys are not in order from sort");
    DBUG_ASSERT(0);
    return(1);
  }
#endif
  return (sort_insert_key(sort_param, sort_info->key_block,
			  a, HA_OFFSET_ERROR));
} /* sort_key_write */


int _ma_sort_ft_buf_flush(MARIA_SORT_PARAM *sort_param)
{
  MARIA_SORT_INFO *sort_info=sort_param->sort_info;
  MA_SORT_KEY_BLOCKS *key_block=sort_info->key_block;
  MARIA_SHARE *share=sort_info->info->s;
  uint val_off, val_len;
  int error;
  MA_SORT_FT_BUF *maria_ft_buf=sort_info->ft_buf;
  uchar *from, *to;

  val_len=share->ft2_keyinfo.keylength;
  get_key_full_length_rdonly(val_off, maria_ft_buf->lastkey);
  to= maria_ft_buf->lastkey+val_off;

  if (maria_ft_buf->buf)
  {
    /* flushing first-level tree */
    error= sort_insert_key(sort_param,key_block,maria_ft_buf->lastkey,
                           HA_OFFSET_ERROR);
    for (from=to+val_len;
         !error && from < maria_ft_buf->buf;
         from+= val_len)
    {
      memcpy(to, from, val_len);
      error= sort_insert_key(sort_param,key_block,maria_ft_buf->lastkey,
                             HA_OFFSET_ERROR);
    }
    return error;
  }
  /* flushing second-level tree keyblocks */
  error=_ma_flush_pending_blocks(sort_param);
  /* updating lastkey with second-level tree info */
  ft_intXstore(maria_ft_buf->lastkey+val_off, -maria_ft_buf->count);
  _ma_dpointer(sort_info->info->s, maria_ft_buf->lastkey+val_off+HA_FT_WLEN,
      share->state.key_root[sort_param->key]);
  /* restoring first level tree data in sort_info/sort_param */
  sort_info->key_block=sort_info->key_block_end- sort_info->param->sort_key_blocks;
  sort_param->keyinfo=share->keyinfo+sort_param->key;
  share->state.key_root[sort_param->key]=HA_OFFSET_ERROR;
  /* writing lastkey in first-level tree */
  return error ? error :
                 sort_insert_key(sort_param,sort_info->key_block,
                                 maria_ft_buf->lastkey,HA_OFFSET_ERROR);
}


static int sort_maria_ft_key_write(MARIA_SORT_PARAM *sort_param,
                                   const uchar *a)
{
  uint a_len, val_off, val_len, error;
  MARIA_SORT_INFO *sort_info= sort_param->sort_info;
  MA_SORT_FT_BUF *ft_buf= sort_info->ft_buf;
  MA_SORT_KEY_BLOCKS *key_block= sort_info->key_block;
  MARIA_SHARE *share= sort_info->info->s;

  val_len=HA_FT_WLEN+share->rec_reflength;
  get_key_full_length_rdonly(a_len, a);

  if (!ft_buf)
  {
    /*
      use two-level tree only if key_reflength fits in rec_reflength place
      and row format is NOT static - for _ma_dpointer not to garble offsets
     */
    if ((share->base.key_reflength <=
         share->rec_reflength) &&
        (share->options &
          (HA_OPTION_PACK_RECORD | HA_OPTION_COMPRESS_RECORD)))
      ft_buf= (MA_SORT_FT_BUF *)my_malloc(PSI_INSTRUMENT_ME,
                                          sort_param->keyinfo->block_length +
                                          sizeof(MA_SORT_FT_BUF),
                                          MYF(MY_WME |
                                              sort_param->sort_info->param->
                                              malloc_flags));

    if (!ft_buf)
    {
      sort_param->key_write=sort_key_write;
      return sort_key_write(sort_param, a);
    }
    sort_info->ft_buf= ft_buf;
    goto word_init_ft_buf;              /* no need to duplicate the code */
  }
  get_key_full_length_rdonly(val_off, ft_buf->lastkey);

  if (ha_compare_word(sort_param->seg->charset,
                      a + 1, a_len - 1,
                      ft_buf->lastkey + 1, val_off - 1) == 0)
  {
    uchar *p;
    if (!ft_buf->buf)                   /* store in second-level tree */
    {
      ft_buf->count++;
      return sort_insert_key(sort_param,key_block,
                             a + a_len, HA_OFFSET_ERROR);
    }

    /* storing the key in the buffer. */
    memcpy (ft_buf->buf, (const char *)a+a_len, val_len);
    ft_buf->buf+=val_len;
    if (ft_buf->buf < ft_buf->end)
      return 0;

    /* converting to two-level tree */
    p=ft_buf->lastkey+val_off;

    while (key_block->inited)
      key_block++;
    sort_info->key_block=key_block;
    sort_param->keyinfo= &share->ft2_keyinfo;
    ft_buf->count=(uint)(ft_buf->buf - p)/val_len;

    /* flushing buffer to second-level tree */
    for (error=0; !error && p < ft_buf->buf; p+= val_len)
      error=sort_insert_key(sort_param,key_block,p,HA_OFFSET_ERROR);
    ft_buf->buf=0;
    return error;
  }

  /* flushing buffer */
  if ((error=_ma_sort_ft_buf_flush(sort_param)))
    return error;

word_init_ft_buf:
  a_len+=val_len;
  memcpy(ft_buf->lastkey, a, a_len);
  ft_buf->buf=ft_buf->lastkey+a_len;
  /*
    32 is just a safety margin here
    (at least MY_MAX(val_len, sizeof(nod_flag)) should be there).
    May be better performance could be achieved if we'd put
      (sort_info->keyinfo->block_length-32)/XXX
      instead.
        TODO: benchmark the best value for XXX.
  */
  ft_buf->end= ft_buf->lastkey+ (sort_param->keyinfo->block_length-32);
  return 0;
} /* sort_maria_ft_key_write */


/* get pointer to record from a key */

static my_off_t get_record_for_key(MARIA_KEYDEF *keyinfo,
				   const uchar *key_data)
{
  MARIA_KEY key;
  key.keyinfo= keyinfo;
  key.data= (uchar*) key_data;
  key.data_length= (_ma_keylength(keyinfo, key_data) -
                    keyinfo->share->rec_reflength);
  return _ma_row_pos_from_key(&key);
} /* get_record_for_key */


/* Insert a key in sort-key-blocks */

static int sort_insert_key(MARIA_SORT_PARAM *sort_param,
			   register MA_SORT_KEY_BLOCKS *key_block,
                           const uchar *key,
			   my_off_t prev_block)
{
  uint a_length,t_length,nod_flag;
  my_off_t filepos;
  uchar *anc_buff,*lastkey;
  MARIA_KEY_PARAM s_temp;
  MARIA_KEYDEF *keyinfo=sort_param->keyinfo;
  MARIA_SORT_INFO *sort_info= sort_param->sort_info;
  HA_CHECK *param=sort_info->param;
  MARIA_PINNED_PAGE tmp_page_link, *page_link= &tmp_page_link;
  MARIA_KEY tmp_key;
  MARIA_HA *info= sort_info->info;
  MARIA_SHARE *share= info->s;
  DBUG_ENTER("sort_insert_key");

  anc_buff= key_block->buff;
  lastkey=key_block->lastkey;
  nod_flag= (key_block == sort_info->key_block ? 0 :
	     share->base.key_reflength);

  if (!key_block->inited)
  {
    key_block->inited=1;
    if (key_block == sort_info->key_block_end)
    {
      _ma_check_print_error(param,
                            "To many key-block-levels; "
                            "Try increasing sort_key_blocks");
      DBUG_RETURN(1);
    }
    a_length= share->keypage_header + nod_flag;
    key_block->end_pos= anc_buff + share->keypage_header;
    bzero(anc_buff, share->keypage_header);
    _ma_store_keynr(share, anc_buff, sort_param->keyinfo->key_nr);
    lastkey=0;					/* No previous key in block */
  }
  else
    a_length= _ma_get_page_used(share, anc_buff);

	/* Save pointer to previous block */
  if (nod_flag)
  {
    _ma_store_keypage_flag(share, anc_buff, KEYPAGE_FLAG_ISNOD);
    _ma_kpointer(info,key_block->end_pos,prev_block);
  }

  tmp_key.keyinfo= keyinfo;
  tmp_key.data= (uchar*) key;
  tmp_key.data_length= _ma_keylength(keyinfo, key) - share->rec_reflength;
  tmp_key.ref_length=  share->rec_reflength;

  t_length= (*keyinfo->pack_key)(&tmp_key, nod_flag,
                                 (uchar*) 0, lastkey, lastkey, &s_temp);
  (*keyinfo->store_key)(keyinfo, key_block->end_pos+nod_flag,&s_temp);
  a_length+=t_length;
  _ma_store_page_used(share, anc_buff, a_length);
  key_block->end_pos+=t_length;
  if (a_length <= share->max_index_block_size)
  {
    MARIA_KEY tmp_key2;
    tmp_key2.data= key_block->lastkey;
    _ma_copy_key(&tmp_key2, &tmp_key);
    key_block->last_length=a_length-t_length;
    DBUG_RETURN(0);
  }

  /* Fill block with end-zero and write filled block */
  _ma_store_page_used(share, anc_buff, key_block->last_length);
  bzero(anc_buff+key_block->last_length,
	keyinfo->block_length- key_block->last_length);
  if ((filepos= _ma_new(info, DFLT_INIT_HITS, &page_link)) == HA_OFFSET_ERROR)
    DBUG_RETURN(1);
  _ma_fast_unlock_key_del(info);

  /* If we read the page from the key cache, we have to write it back to it */
  if (page_link->changed)
  {
    MARIA_PAGE page;
    pop_dynamic(&info->pinned_pages);
    _ma_page_setup(&page, info, keyinfo, filepos, anc_buff);
    if (_ma_write_keypage(&page, PAGECACHE_LOCK_WRITE_UNLOCK, DFLT_INIT_HITS))
      DBUG_RETURN(1);
  }
  else
  {
    if (write_page(share, share->kfile.file, anc_buff,
                   keyinfo->block_length, filepos, param->myf_rw))
      DBUG_RETURN(1);
  }
  DBUG_DUMP("buff", anc_buff, _ma_get_page_used(share, anc_buff));

	/* Write separator-key to block in next level */
  if (sort_insert_key(sort_param,key_block+1,key_block->lastkey,filepos))
    DBUG_RETURN(1);

	/* clear old block and write new key in it */
  key_block->inited=0;
  DBUG_RETURN(sort_insert_key(sort_param, key_block,key,prev_block));
} /* sort_insert_key */


/* Delete record when we found a duplicated key */

static int sort_delete_record(MARIA_SORT_PARAM *sort_param)
{
  uint i;
  int old_file,error;
  uchar *key;
  MARIA_SORT_INFO *sort_info=sort_param->sort_info;
  HA_CHECK *param=sort_info->param;
  MARIA_HA *row_info= sort_info->new_info, *key_info= sort_info->info;
  DBUG_ENTER("sort_delete_record");

  if ((param->testflag & (T_FORCE_UNIQUENESS|T_QUICK)) == T_QUICK)
  {
    _ma_check_print_error(param,
			 "Quick-recover aborted; Run recovery without switch "
                          "-q or with switch -qq");
    DBUG_RETURN(1);
  }
  if (key_info->s->options & HA_OPTION_COMPRESS_RECORD)
  {
    _ma_check_print_error(param,
                          "Recover aborted; Can't run standard recovery on "
                          "compressed tables with errors in data-file. "
                          "Use 'aria_chk --safe-recover' to fix it");
    DBUG_RETURN(1);
  }

  old_file= row_info->dfile.file;
  /* This only affects static and dynamic row formats */
  row_info->dfile.file= row_info->rec_cache.file;
  if (flush_io_cache(&row_info->rec_cache))
    DBUG_RETURN(1);

  key= key_info->lastkey_buff + key_info->s->base.max_key_length;
  if ((error=(*row_info->s->read_record)(row_info, sort_param->record,
                                         key_info->cur_row.lastpos)) &&
	error != HA_ERR_RECORD_DELETED)
  {
    _ma_check_print_error(param,"Can't read record to be removed");
    row_info->dfile.file= old_file;
    DBUG_RETURN(1);
  }
  row_info->cur_row.lastpos= key_info->cur_row.lastpos;

  for (i=0 ; i < sort_info->current_key ; i++)
  {
    MARIA_KEY tmp_key;
    (*key_info->s->keyinfo[i].make_key)(key_info, &tmp_key, i, key,
                                        sort_param->record,
                                        key_info->cur_row.lastpos, 0);
    if (_ma_ck_delete(key_info, &tmp_key))
    {
      _ma_check_print_error(param,
                            "Can't delete key %d from record to be removed",
                            i+1);
      row_info->dfile.file= old_file;
      DBUG_RETURN(1);
    }
  }
  if (sort_param->calc_checksum)
    param->glob_crc-=(*key_info->s->calc_check_checksum)(key_info,
                                                         sort_param->record);
  error= (*row_info->s->delete_record)(row_info, sort_param->record);
  if (error)
    _ma_check_print_error(param,"Got error %d when deleting record",
                          my_errno);
  row_info->dfile.file= old_file;           /* restore actual value */
  row_info->s->state.state.records--;
  DBUG_RETURN(error);
} /* sort_delete_record */


/* Fix all pending blocks and flush everything to disk */

int _ma_flush_pending_blocks(MARIA_SORT_PARAM *sort_param)
{
  uint nod_flag,length;
  my_off_t filepos;
  MA_SORT_KEY_BLOCKS *key_block;
  MARIA_SORT_INFO *sort_info= sort_param->sort_info;
  myf myf_rw=sort_info->param->myf_rw;
  MARIA_HA *info=sort_info->info;
  MARIA_KEYDEF *keyinfo=sort_param->keyinfo;
  MARIA_PINNED_PAGE tmp_page_link, *page_link= &tmp_page_link;
  DBUG_ENTER("_ma_flush_pending_blocks");

  filepos= HA_OFFSET_ERROR;			/* if empty file */
  nod_flag=0;
  for (key_block=sort_info->key_block ; key_block->inited ; key_block++)
  {
    key_block->inited=0;
    length= _ma_get_page_used(info->s, key_block->buff);
    if (nod_flag)
      _ma_kpointer(info,key_block->end_pos,filepos);
    bzero(key_block->buff+length, keyinfo->block_length-length);
    if ((filepos= _ma_new(info, DFLT_INIT_HITS, &page_link)) ==
        HA_OFFSET_ERROR)
      goto err;

    /* If we read the page from the key cache, we have to write it back */
    if (page_link->changed)
    {
      MARIA_PAGE page;
      pop_dynamic(&info->pinned_pages);

      _ma_page_setup(&page, info, keyinfo, filepos, key_block->buff);
      if (_ma_write_keypage(&page, PAGECACHE_LOCK_WRITE_UNLOCK,
                            DFLT_INIT_HITS))
	goto err;
    }
    else
    {
      if (write_page(info->s, info->s->kfile.file, key_block->buff,
                     keyinfo->block_length, filepos, myf_rw))
        goto err;
    }
    DBUG_DUMP("buff",key_block->buff,length);
    nod_flag=1;
  }
  info->s->state.key_root[sort_param->key]=filepos; /* Last is root for tree */
  _ma_fast_unlock_key_del(info);
  DBUG_RETURN(0);

err:
  _ma_fast_unlock_key_del(info);
  DBUG_RETURN(1);
} /* _ma_flush_pending_blocks */

	/* alloc space and pointers for key_blocks */

static MA_SORT_KEY_BLOCKS *alloc_key_blocks(HA_CHECK *param, uint blocks,
                                         uint buffer_length)
{
  reg1 uint i;
  MA_SORT_KEY_BLOCKS *block;
  DBUG_ENTER("alloc_key_blocks");

  if (!(block= (MA_SORT_KEY_BLOCKS*)
        my_malloc(PSI_INSTRUMENT_ME,
                  (sizeof(MA_SORT_KEY_BLOCKS)+buffer_length+IO_SIZE)*blocks,
                  MYF(MY_THREAD_SPECIFIC))))
  {
    _ma_check_print_error(param,"Not enough memory for sort-key-blocks");
    return(0);
  }
  for (i=0 ; i < blocks ; i++)
  {
    block[i].inited=0;
    block[i].buff= (uchar*) (block+blocks)+(buffer_length+IO_SIZE)*i;
  }
  DBUG_RETURN(block);
} /* alloc_key_blocks */


	/* Check if file is almost full */

int maria_test_if_almost_full(MARIA_HA *info)
{
  MARIA_SHARE *share= info->s;

  DBUG_ASSERT(!share->internal_table);

  if (share->options & HA_OPTION_COMPRESS_RECORD)
    return 0;
  return mysql_file_seek(share->kfile.file, 0L, MY_SEEK_END,
                 MYF(MY_THREADSAFE))/10*9 >
    (my_off_t) share->base.max_key_file_length ||
    mysql_file_seek(info->dfile.file, 0L, MY_SEEK_END, MYF(0)) / 10 * 9 >
    (my_off_t) share->base.max_data_file_length;
}


/* Recreate table with bigger more alloced record-data */

int maria_recreate_table(HA_CHECK *param, MARIA_HA **org_info, char *filename)
{
  int error;
  MARIA_HA info;
  MARIA_SHARE share;
  MARIA_KEYDEF *keyinfo,*key,*key_end;
  HA_KEYSEG *keysegs,*keyseg;
  MARIA_COLUMNDEF *columndef,*column,*end;
  MARIA_UNIQUEDEF *uniquedef,*u_ptr,*u_end;
  MARIA_STATUS_INFO status_info;
  uint unpack,key_parts;
  ha_rows max_records;
  ulonglong file_length,tmp_length;
  MARIA_CREATE_INFO create_info;
  DBUG_ENTER("maria_recreate_table");

  if ((!(param->testflag & T_SILENT)))
    printf("Recreating table '%s'\n", param->isam_file_name);

  error=1;					/* Default error */
  info= **org_info;
  status_info= (*org_info)->state[0];
  info.state= &status_info;
  share= *(*org_info)->s;
  unpack= ((share.data_file_type == COMPRESSED_RECORD) &&
           (param->testflag & T_UNPACK));
  if (!(keyinfo=(MARIA_KEYDEF*) my_alloca(sizeof(MARIA_KEYDEF) *
                                          share.base.keys)))
    DBUG_RETURN(0);
  memcpy((uchar*) keyinfo,(uchar*) share.keyinfo,
	 (size_t) (sizeof(MARIA_KEYDEF)*share.base.keys));

  key_parts= share.base.all_key_parts;
  if (!(keysegs=(HA_KEYSEG*) my_alloca(sizeof(HA_KEYSEG)*
				       (key_parts+share.base.keys))))
  {
    my_afree(keyinfo);
    DBUG_RETURN(1);
  }
  if (!(columndef=(MARIA_COLUMNDEF*)
	my_alloca(sizeof(MARIA_COLUMNDEF)*(share.base.fields+1))))
  {
    my_afree(keyinfo);
    my_afree(keysegs);
    DBUG_RETURN(1);
  }
  if (!(uniquedef=(MARIA_UNIQUEDEF*)
	my_alloca(sizeof(MARIA_UNIQUEDEF)*(share.state.header.uniques+1))))
  {
    my_afree(columndef);
    my_afree(keyinfo);
    my_afree(keysegs);
    DBUG_RETURN(1);
  }

  /* Copy the column definitions in their original order */
  for (column= share.columndef, end= share.columndef+share.base.fields;
       column != end ;
       column++)
    columndef[column->column_nr]= *column;

  /* Change the new key to point at the saved key segments */
  memcpy((uchar*) keysegs,(uchar*) share.keyparts,
	 (size_t) (sizeof(HA_KEYSEG)*(key_parts+share.base.keys+
				      share.state.header.uniques)));
  keyseg=keysegs;
  for (key=keyinfo,key_end=keyinfo+share.base.keys; key != key_end ; key++)
  {
    key->seg=keyseg;
    for (; keyseg->type ; keyseg++)
    {
      if (param->language)
	keyseg->language=param->language;	/* change language */
    }
    keyseg++;					/* Skip end pointer */
  }

  /*
    Copy the unique definitions and change them to point at the new key
    segments
  */
  memcpy((uchar*) uniquedef,(uchar*) share.uniqueinfo,
	 (size_t) (sizeof(MARIA_UNIQUEDEF)*(share.state.header.uniques)));
  for (u_ptr=uniquedef,u_end=uniquedef+share.state.header.uniques;
       u_ptr != u_end ; u_ptr++)
  {
    u_ptr->seg=keyseg;
    keyseg+=u_ptr->keysegs+1;
  }

  file_length=(ulonglong) mysql_file_seek(info.dfile.file, 0L, MY_SEEK_END, MYF(0));
  if (share.options & HA_OPTION_COMPRESS_RECORD)
    share.base.records=max_records=info.state->records;
  else if (share.base.min_pack_length)
    max_records=(ha_rows) (file_length / share.base.min_pack_length);
  else
    max_records=0;
  share.options&= ~HA_OPTION_TEMP_COMPRESS_RECORD;

  tmp_length= file_length+file_length/10;
  set_if_bigger(file_length,param->max_data_file_length);
  set_if_bigger(file_length,tmp_length);
  set_if_bigger(file_length,(ulonglong) share.base.max_data_file_length);

  maria_close(*org_info);

  bzero((char*) &create_info,sizeof(create_info));
  create_info.max_rows=MY_MAX(max_records,share.base.records);
  create_info.reloc_rows=share.base.reloc;
  create_info.old_options=(share.options |
			   (unpack ? HA_OPTION_TEMP_COMPRESS_RECORD : 0));

  create_info.data_file_length=file_length;
  create_info.auto_increment=share.state.auto_increment;
  create_info.language = (param->language ? param->language :
			  share.base.language);
  create_info.key_file_length=  status_info.key_file_length;
  create_info.org_data_file_type= ((enum data_file_type)
                                   share.state.header.org_data_file_type);

  /*
    Allow for creating an auto_increment key. This has an effect only if
    an auto_increment key exists in the original table.
  */
  create_info.with_auto_increment= TRUE;
  create_info.null_bytes= share.base.null_bytes;
  create_info.transactional= share.base.born_transactional;

  /*
    We don't have to handle symlinks here because we are using
    HA_DONT_TOUCH_DATA
  */
  if (maria_create(filename, share.data_file_type,
                   share.base.keys - share.state.header.uniques,
                   keyinfo, share.base.fields, columndef,
                   share.state.header.uniques, uniquedef,
                   &create_info,
                   HA_DONT_TOUCH_DATA))
  {
    _ma_check_print_error(param,
                          "Got error %d when trying to recreate indexfile",
                          my_errno);
    goto end;
  }
  *org_info= maria_open(filename,O_RDWR,
                        (HA_OPEN_FOR_REPAIR |
                         ((param->testflag & T_WAIT_FOREVER) ?
                          HA_OPEN_WAIT_IF_LOCKED :
                          (param->testflag & T_DESCRIPT) ?
                          HA_OPEN_IGNORE_IF_LOCKED :
                          HA_OPEN_ABORT_IF_LOCKED)), 0);
  if (!*org_info)
  {
    _ma_check_print_error(param,
                          "Got error %d when trying to open re-created "
                          "indexfile", my_errno);
    goto end;
  }
  /* We are modifing */
  (*org_info)->s->options&= ~HA_OPTION_READ_ONLY_DATA;
  _ma_readinfo(*org_info,F_WRLCK,0);
  (*org_info)->s->state.state.records= info.state->records;
  if (share.state.create_time)
    (*org_info)->s->state.create_time=share.state.create_time;
#ifdef MARIA_EXTERNAL_LOCKING
  (*org_info)->s->state.unique= (*org_info)->this_unique= share.state.unique;
#endif
  (*org_info)->s->state.state.checksum= info.state->checksum;
  (*org_info)->s->state.state.del= info.state->del;
  (*org_info)->s->state.dellink= share.state.dellink;
  (*org_info)->s->state.state.empty= info.state->empty;
  (*org_info)->s->state.state.data_file_length= info.state->data_file_length;
  *(*org_info)->state= (*org_info)->s->state.state;
  if (maria_update_state_info(param,*org_info,UPDATE_TIME | UPDATE_STAT |
                              UPDATE_OPEN_COUNT))
    goto end;
  error=0;
end:
  my_afree(uniquedef);
  my_afree(keyinfo);
  my_afree(columndef);
  my_afree(keysegs);
  DBUG_RETURN(error);
}


/* Write suffix to data file if needed */

int maria_write_data_suffix(MARIA_SORT_INFO *sort_info, my_bool fix_datafile)
{
  MARIA_HA *info=sort_info->new_info;

  if (info->s->data_file_type == COMPRESSED_RECORD && fix_datafile)
  {
    uchar buff[MEMMAP_EXTRA_MARGIN];
    bzero(buff,sizeof(buff));
    if (my_b_write(&info->rec_cache,buff,sizeof(buff)))
    {
      _ma_check_print_error(sort_info->param,
			   "%d when writing to datafile",my_errno);
      return 1;
    }
    sort_info->param->read_cache.end_of_file+=sizeof(buff);
  }
  return 0;
}


/* Update state and maria_chk time of indexfile */

int maria_update_state_info(HA_CHECK *param, MARIA_HA *info,uint update)
{
  MARIA_SHARE *share= info->s;
  DBUG_ENTER("maria_update_state_info");

  if (info->s->no_status_updates)
    DBUG_RETURN(0);                             /* S3 readonly table */

  if (update & UPDATE_OPEN_COUNT)
  {
    share->state.open_count=0;
    share->global_changed=0;
    share->changed= 1;
  }
  if (update & UPDATE_STAT)
  {
    uint i, key_parts= mi_uint2korr(share->state.header.key_parts);
    share->state.records_at_analyze= share->state.state.records;
    share->state.changed&= ~STATE_NOT_ANALYZED;
    if (share->state.state.records)
    {
      for (i=0; i<key_parts; i++)
      {
        if (!(share->state.rec_per_key_part[i]=param->new_rec_per_key_part[i]))
          share->state.changed|= STATE_NOT_ANALYZED;
      }
    }
  }
  if (update & (UPDATE_STAT | UPDATE_SORT | UPDATE_TIME | UPDATE_AUTO_INC))
  {
    if (update & UPDATE_TIME)
    {
      share->state.check_time= time((time_t*) 0);
      if (!share->state.create_time)
	share->state.create_time= share->state.check_time;
    }
    if (_ma_state_info_write(share,
                             MA_STATE_INFO_WRITE_DONT_MOVE_OFFSET |
                             MA_STATE_INFO_WRITE_FULL_INFO))
      goto err;
  }
  {						/* Force update of status */
    int error;
    uint r_locks=share->r_locks,w_locks=share->w_locks;
    share->r_locks= share->w_locks= share->tot_locks= 0;
    error= _ma_writeinfo(info,WRITEINFO_NO_UNLOCK);
    share->r_locks=r_locks;
    share->w_locks=w_locks;
    share->tot_locks=r_locks+w_locks;
    if (!error)
      DBUG_RETURN(0);
  }
err:
  _ma_check_print_error(param,"%d when updating keyfile",my_errno);
  DBUG_RETURN(1);
}

/*
  Update auto increment value for a table
  When setting the 'repair_only' flag we only want to change the
  old auto_increment value if its wrong (smaller than some given key).
  The reason is that we shouldn't change the auto_increment value
  for a table without good reason when only doing a repair; If the
  user have inserted and deleted rows, the auto_increment value
  may be bigger than the biggest current row and this is ok.

  If repair_only is not set, we will update the flag to the value in
  param->auto_increment is bigger than the biggest key.
*/

void _ma_update_auto_increment_key(HA_CHECK *param, MARIA_HA *info,
                                   my_bool repair_only)
{
  MARIA_SHARE *share= info->s;
  uchar *record;
  DBUG_ENTER("update_auto_increment_key");

  if (!share->base.auto_key ||
      ! maria_is_key_active(share->state.key_map, share->base.auto_key - 1))
  {
    if (!(param->testflag & T_VERY_SILENT))
      _ma_check_print_info(param,
			  "Table: %s doesn't have an auto increment key",
			  param->isam_file_name);
    DBUG_VOID_RETURN;
  }
  if (!(param->testflag & T_SILENT) &&
      !(param->testflag & T_REP))
    printf("Updating Aria file: %s\n", param->isam_file_name);
  /*
    We have to use an allocated buffer instead of info->rec_buff as
    _ma_put_key_in_record() may use info->rec_buff
  */
  if (!(record= (uchar*) my_malloc(PSI_INSTRUMENT_ME,
                                   (size_t) share->base.default_rec_buff_size,
                                   MYF(param->malloc_flags))))
  {
    _ma_check_print_error(param,"Not enough memory for extra record");
    DBUG_VOID_RETURN;
  }

  maria_extra(info,HA_EXTRA_KEYREAD,0);
  if (maria_rlast(info, record, share->base.auto_key-1))
  {
    if (my_errno != HA_ERR_END_OF_FILE)
    {
      maria_extra(info,HA_EXTRA_NO_KEYREAD,0);
      my_free(record);
      _ma_check_print_error(param,"%d when reading last record",my_errno);
      DBUG_VOID_RETURN;
    }
    if (!repair_only)
      share->state.auto_increment=param->auto_increment_value;
  }
  else
  {
    const HA_KEYSEG *keyseg= share->keyinfo[share->base.auto_key-1].seg;
    ulonglong auto_increment=
      ma_retrieve_auto_increment(record + keyseg->start, keyseg->type);
    set_if_bigger(share->state.auto_increment,auto_increment);
    if (!repair_only)
      set_if_bigger(share->state.auto_increment, param->auto_increment_value);
  }
  maria_extra(info,HA_EXTRA_NO_KEYREAD,0);
  my_free(record);
  maria_update_state_info(param, info, UPDATE_AUTO_INC);
  DBUG_VOID_RETURN;
}


/*
  Update statistics for each part of an index

  SYNOPSIS
    maria_update_key_parts()
      keyinfo           IN  Index information (only key->keysegs used)
      rec_per_key_part  OUT Store statistics here
      unique            IN  Array of (#distinct tuples)
      notnull_tuples    IN  Array of (#tuples), or NULL
      records               Number of records in the table

  DESCRIPTION
    This function is called produce index statistics values from unique and
    notnull_tuples arrays after these arrays were produced with sequential
    index scan (the scan is done in two places: chk_index() and
    sort_key_write()).

    This function handles all 3 index statistics collection methods.

    Unique is an array:
      unique[0]= (#different values of {keypart1}) - 1
      unique[1]= (#different values of {keypart1,keypart2} tuple)-unique[0]-1
      ...

    For MI_STATS_METHOD_IGNORE_NULLS method, notnull_tuples is an array too:
      notnull_tuples[0]= (#of {keypart1} tuples such that keypart1 is not NULL)
      notnull_tuples[1]= (#of {keypart1,keypart2} tuples such that all
                          keypart{i} are not NULL)
      ...
    For all other statistics collection methods notnull_tuples==NULL.

    Output is an array:
    rec_per_key_part[k] =
     = E(#records in the table such that keypart_1=c_1 AND ... AND
         keypart_k=c_k for arbitrary constants c_1 ... c_k)

     = {assuming that values have uniform distribution and index contains all
        tuples from the domain (or that {c_1, ..., c_k} tuple is chosen from
        index tuples}

     = #tuples-in-the-index / #distinct-tuples-in-the-index.

    The #tuples-in-the-index and #distinct-tuples-in-the-index have different
    meaning depending on which statistics collection method is used:

    MI_STATS_METHOD_*  how are nulls compared?  which tuples are counted?
     NULLS_EQUAL            NULL == NULL           all tuples in table
     NULLS_NOT_EQUAL        NULL != NULL           all tuples in table
     IGNORE_NULLS               n/a             tuples that don't have NULLs
*/

void maria_update_key_parts(MARIA_KEYDEF *keyinfo, double *rec_per_key_part,
                      ulonglong *unique, ulonglong *notnull,
                      ulonglong records)
{
  ulonglong count=0, unique_tuples;
  ulonglong tuples= records;
  uint parts;
  double tmp;
  for (parts=0 ; parts < keyinfo->keysegs  ; parts++)
  {
    count+=unique[parts];
    unique_tuples= count + 1;
    if (notnull)
    {
      tuples= notnull[parts];
      /*
        #(unique_tuples not counting tuples with NULLs) =
          #(unique_tuples counting tuples with NULLs as different) -
          #(tuples with NULLs)
      */
      unique_tuples -= (records - notnull[parts]);
    }

    if (unique_tuples == 0)
      tmp= 1;
    else if (count == 0)
      tmp= ulonglong2double(tuples); /* 1 unique tuple */
    else
      tmp= ulonglong2double(tuples) / ulonglong2double(unique_tuples);

    /*
      for some weird keys (e.g. FULLTEXT) tmp can be <1 here.
      let's ensure it is not
    */
    set_if_bigger(tmp,1);

    *rec_per_key_part++= tmp;
  }
}


static ha_checksum maria_byte_checksum(const uchar *buf, uint length)
{
  ha_checksum crc;
  const uchar *end=buf+length;
  for (crc=0; buf != end; buf++)
    crc=((crc << 1) + *buf) +
      MY_TEST(crc & (((ha_checksum) 1) << (8 * sizeof(ha_checksum) - 1)));
  return crc;
}

my_bool maria_too_big_key_for_sort(MARIA_KEYDEF *key, ha_rows rows)
{
  uint key_maxlength=key->maxlength;
  if (key->key_alg == HA_KEY_ALG_FULLTEXT)
  {
    uint ft_max_word_len_for_sort=FT_MAX_WORD_LEN_FOR_SORT*
                                  key->seg->charset->mbmaxlen;
    key_maxlength+=ft_max_word_len_for_sort-HA_FT_MAXBYTELEN;
    return (ulonglong) rows * key_maxlength > maria_max_temp_length;
  }
  return key->key_alg == HA_KEY_ALG_RTREE ||
          (key->flag & (HA_BINARY_PACK_KEY | HA_VAR_LENGTH_KEY) &&
	  ((ulonglong) rows * key_maxlength > maria_max_temp_length));
}

/*
  Return TRUE if we can use repair by sorting
  One can set the force argument to force to use sorting
  even if the temporary file would be quite big!
*/

my_bool maria_test_if_sort_rep(MARIA_HA *info, ha_rows rows,
                               ulonglong key_map, my_bool force)
{
  MARIA_SHARE *share= info->s;
  MARIA_KEYDEF *key=share->keyinfo;
  uint i;

  /*
    maria_repair_by_sort only works if we have at least one key. If we don't
    have any keys, we should use the normal repair.
  */
  if (! maria_is_any_key_active(key_map))
    return FALSE;				/* Can't use sort */
  for (i=0 ; i < share->base.keys ; i++,key++)
  {
    if (!force && maria_too_big_key_for_sort(key,rows))
      return FALSE;
  }
  return TRUE;
}


/**
   @brief Create a new handle for manipulation the new record file

   @note
   It's ok for Recovery to have two MARIA_SHARE on the same index file
   because the one we create here is not transactional
*/

static my_bool create_new_data_handle(MARIA_SORT_PARAM *param, File new_file)
{

  MARIA_SORT_INFO *sort_info= param->sort_info;
  MARIA_HA *info= sort_info->info;
  MARIA_HA *new_info;
  DBUG_ENTER("create_new_data_handle");

  if (!(sort_info->new_info= maria_open(info->s->open_file_name.str, O_RDWR,
                                        HA_OPEN_COPY | HA_OPEN_FOR_REPAIR |
                                        HA_OPEN_INTERNAL_TABLE, 0)))
    DBUG_RETURN(1);

  new_info= sort_info->new_info;
  _ma_bitmap_set_pagecache_callbacks(&new_info->s->bitmap.file,
                                     new_info->s);
  _ma_set_data_pagecache_callbacks(&new_info->dfile, new_info->s);
  change_data_file_descriptor(new_info, new_file);
  maria_lock_database(new_info, F_EXTRA_LCK);
  if ((sort_info->param->testflag & T_UNPACK) &&
      info->s->data_file_type == COMPRESSED_RECORD)
  {
    (*new_info->s->once_end)(new_info->s);
    (*new_info->s->end)(new_info);
    restore_data_file_type(new_info->s);
    _ma_setup_functions(new_info->s);
    if ((*new_info->s->once_init)(new_info->s, new_file) ||
        (*new_info->s->init)(new_info))
      DBUG_RETURN(1);
  }
  _ma_reset_status(new_info);
  if (_ma_initialize_data_file(new_info->s, new_file))
    DBUG_RETURN(1);

  /* Take into account any bitmap page created above: */
  param->filepos= new_info->s->state.state.data_file_length;

  /* Use new virtual functions for key generation */
  info->s->keypos_to_recpos= new_info->s->keypos_to_recpos;
  info->s->recpos_to_keypos= new_info->s->recpos_to_keypos;
  DBUG_RETURN(0);
}


static void
set_data_file_type(MARIA_SORT_INFO *sort_info, MARIA_SHARE *share)
{
  if ((sort_info->new_data_file_type=share->data_file_type) ==
      COMPRESSED_RECORD && sort_info->param->testflag & T_UNPACK)
  {
    MARIA_SHARE tmp;
    sort_info->new_data_file_type= share->state.header.org_data_file_type;
    /* Set delete_function for sort_delete_record() */
    tmp= *share;
    tmp.state.header.data_file_type= tmp.state.header.org_data_file_type;
    tmp.options= ~HA_OPTION_COMPRESS_RECORD;
    _ma_setup_functions(&tmp);
    share->delete_record=tmp.delete_record;
  }
}

static void restore_data_file_type(MARIA_SHARE *share)
{
  MARIA_SHARE tmp_share;
  share->options&= ~HA_OPTION_COMPRESS_RECORD;
  mi_int2store(share->state.header.options,share->options);
  share->state.header.data_file_type=
    share->state.header.org_data_file_type;
  share->data_file_type= share->state.header.data_file_type;
  share->pack.header_length= 0;

  /* Use new virtual functions for key generation */
  tmp_share= *share;
  _ma_setup_functions(&tmp_share);
  share->keypos_to_recpos= tmp_share.keypos_to_recpos;
  share->recpos_to_keypos= tmp_share.recpos_to_keypos;
}


static void change_data_file_descriptor(MARIA_HA *info, File new_file)
{
  mysql_file_close(info->dfile.file, MYF(MY_WME));
  info->dfile.file= info->s->bitmap.file.file= new_file;
  _ma_bitmap_reset_cache(info->s);
}


/**
   @brief Mark the data file to not be used

   @note
   This is used in repair when we want to ensure the handler will not
   write anything to the data file anymore
*/

static void unuse_data_file_descriptor(MARIA_HA *info)
{
  (void) flush_pagecache_blocks(info->s->pagecache,
                                &info->s->bitmap.file,
                                FLUSH_IGNORE_CHANGED);
  info->dfile.file= info->s->bitmap.file.file= -1;
  _ma_bitmap_reset_cache(info->s);
}


/*
  Copy all states that has to do with the data file

  NOTES
    This is done to copy the state from the data file generated from
    repair to the original handler
*/

static void copy_data_file_state(MARIA_STATE_INFO *to,
                                 MARIA_STATE_INFO *from)
{
  to->state.records=           from->state.records;
  to->state.del=               from->state.del;
  to->state.empty=             from->state.empty;
  to->state.data_file_length=  from->state.data_file_length;
  to->split=                   from->split;
  to->dellink=		       from->dellink;
  to->first_bitmap_with_space= from->first_bitmap_with_space;
}


/*
  Read 'safely' next record while scanning table.

  SYNOPSIS
    _ma_safe_scan_block_record()
    info                Maria handler
    record              Store found here

  NOTES
    - One must have called mi_scan() before this

    Differences compared to  _ma_scan_block_records() are:
    - We read all blocks, not only blocks marked by the bitmap to be safe
    - In case of errors, next read will read next record.
    - More sanity checks

  RETURN
    0   ok
    HA_ERR_END_OF_FILE  End of file
    #   error number
*/


static int _ma_safe_scan_block_record(MARIA_SORT_INFO *sort_info,
                                      MARIA_HA *info, uchar *record)
{
  MARIA_SHARE *share= info->s;
  MARIA_RECORD_POS record_pos= info->cur_row.nextpos;
  pgcache_page_no_t page= sort_info->page;
  DBUG_ENTER("_ma_safe_scan_block_record");

  for (;;)
  {
    /* Find next row in current page */
    if (likely(record_pos < info->scan.number_of_rows))
    {
      uint length, offset;
      uchar *data, *end_of_data;
      char llbuff[22];

      while (!(offset= uint2korr(info->scan.dir)))
      {
        info->scan.dir-= DIR_ENTRY_SIZE;
        record_pos++;
        if (info->scan.dir < info->scan.dir_end)
        {
          _ma_check_print_info(sort_info->param,
                               "Wrong directory on page %s",
                               llstr(page, llbuff));
          goto read_next_page;
        }
      }
      /* found row */
      info->cur_row.lastpos= info->scan.row_base_page + record_pos;
      info->cur_row.nextpos= record_pos + 1;
      data= info->scan.page_buff + offset;
      length= uint2korr(info->scan.dir + 2);
      end_of_data= data + length;
      info->scan.dir-= DIR_ENTRY_SIZE;          /* Point to previous row */

      if (end_of_data > info->scan.dir_end ||
          offset < PAGE_HEADER_SIZE(info->s) ||
          length < share->base.min_block_length)
      {
        _ma_check_print_info(sort_info->param,
                             "Wrong directory entry %3u at page %s",
                             (uint) record_pos, llstr(page, llbuff));
        record_pos++;
        continue;
      }
      else
      {
        DBUG_PRINT("info", ("rowid: %lu", (ulong) info->cur_row.lastpos));
        DBUG_RETURN(_ma_read_block_record2(info, record, data, end_of_data));
      }
    }

read_next_page:
    /* Read until we find next head page */
    for (;;)
    {
      uint page_type;
      char llbuff[22];

      sort_info->page++;                        /* In case of errors */
      page++;
      if (!(page % share->bitmap.pages_covered))
      {
        /* Skip bitmap */
        page++;
        sort_info->page++;
      }
      if ((my_off_t) (page + 1) * share->block_size > sort_info->filelength)
        DBUG_RETURN(HA_ERR_END_OF_FILE);
      if (!(pagecache_read(share->pagecache,
                           &info->dfile,
                           page, 0, info->scan.page_buff,
                           PAGECACHE_READ_UNKNOWN_PAGE,
                           PAGECACHE_LOCK_LEFT_UNLOCKED, 0)))
      {
        if (my_errno == HA_ERR_WRONG_CRC ||
            my_errno == HA_ERR_DECRYPTION_FAILED)
        {
          /*
            Don't give errors for zero filled blocks. These can
            sometimes be found at end of a bitmap when we wrote a big
            record last that was moved to the next bitmap.
          */
          if (_ma_check_bitmap_data(info, UNALLOCATED_PAGE, 0, 
                                    _ma_bitmap_get_page_bits(info,
                                                             &share->bitmap,
                                                             page)))
          {
            _ma_check_print_info(sort_info->param,
                                 "Wrong CRC on datapage at %s",
                                 llstr(page, llbuff));
          }
          continue;
        }
        DBUG_RETURN(my_errno);
      }
      page_type= (info->scan.page_buff[PAGE_TYPE_OFFSET] &
                  PAGE_TYPE_MASK);
      if (page_type == HEAD_PAGE)
      {
        if ((info->scan.number_of_rows=
             (uint) (uchar) info->scan.page_buff[DIR_COUNT_OFFSET]) != 0)
          break;
        _ma_check_print_info(sort_info->param,
                             "Wrong head page at page %s",
                             llstr(page, llbuff));
      }
      else if (page_type >= MAX_PAGE_TYPE)
      {
        _ma_check_print_info(sort_info->param,
                             "Found wrong page type: %d at page %s",
                             page_type, llstr(page, llbuff));
      }
    }

    /* New head page */
    info->scan.dir= (info->scan.page_buff + share->block_size -
                     PAGE_SUFFIX_SIZE - DIR_ENTRY_SIZE);
    info->scan.dir_end= (info->scan.dir -
                         (info->scan.number_of_rows - 1) *
                         DIR_ENTRY_SIZE);
    info->scan.row_base_page= ma_recordpos(page, 0);
    record_pos= 0;
  }
}


/**
   @brief Writes a LOGREC_REPAIR_TABLE record and updates create_rename_lsn
   if needed (so that maria_read_log does not redo the repair).

   @param  param            description of the REPAIR operation
   @param  info             table

   @return Operation status
     @retval 0      ok
     @retval 1      error (disk problem)
*/

my_bool write_log_record_for_repair(const HA_CHECK *param, MARIA_HA *info)
{
  MARIA_SHARE *share= info->s;
  /* in case this is maria_chk or recovery... */
  if (translog_status == TRANSLOG_OK && !maria_in_recovery &&
      share->base.born_transactional)
  {
    my_bool save_now_transactional= share->now_transactional;

    /*
      For now this record is only informative. It could serve when applying
      logs to a backup, but that needs more thought. Assume table became
      corrupted. It is repaired, then some writes happen to it.
      Later we restore an old backup, and want to apply this REDO_REPAIR_TABLE
      record. For it to give the same result as originally, the table should
      be corrupted the same way, so applying previous REDOs should produce the
      same corruption; that's really not guaranteed (different execution paths
      in execution of REDOs vs runtime code so not same bugs hit, temporary
      hardware issues not repeatable etc). Corruption may not be repeatable.
      A reasonable solution is to execute the REDO_REPAIR_TABLE record and
      check if the checksum of the resulting table matches what it was at the
      end of the original repair (should be stored in log record); or execute
      the REDO_REPAIR_TABLE if the checksum of the table-before-repair matches
      was it was at the start of the original repair (should be stored in log
      record).
    */
    LEX_CUSTRING log_array[TRANSLOG_INTERNAL_PARTS + 1];
    uchar log_data[FILEID_STORE_SIZE + 8 + 8];
    LSN lsn;

    /*
      testflag gives an idea of what REPAIR did (in particular T_QUICK
      or not: did it touch the data file or not?).
    */
    int8store(log_data + FILEID_STORE_SIZE, param->testflag);
    /* org_key_map is used when recreating index after a load data infile */
    int8store(log_data + FILEID_STORE_SIZE + 8, param->org_key_map);

    log_array[TRANSLOG_INTERNAL_PARTS + 0].str=    log_data;
    log_array[TRANSLOG_INTERNAL_PARTS + 0].length= sizeof(log_data);

    share->now_transactional= 1;
    if (unlikely(translog_write_record(&lsn, LOGREC_REDO_REPAIR_TABLE,
                                       &dummy_transaction_object, info,
                                       (translog_size_t) sizeof(log_data),
                                       sizeof(log_array)/sizeof(log_array[0]),
                                       log_array, log_data, NULL) ||
                 translog_flush(lsn)))
      return TRUE;
    /*
      The table's existence was made durable earlier (MY_SYNC_DIR passed to
      maria_change_to_newfile()). All pages have been flushed, state too, we
      need to force it to disk. Old REDOs should not be applied to the table,
      which is already enforced as skip_redos_lsn was increased in
      protect_against_repair_crash(). But if this is an explicit repair,
      even UNDO phase should ignore this table: create_rename_lsn should be
      increased, and this also serves for the REDO_REPAIR to be ignored by
      maria_read_log.
      The fully correct order would be: sync data and index file, remove crash
      mark and update LSNs then write state and sync index file. But at this
      point state (without crash mark) is already written.
    */
    if ((!(param->testflag & T_NO_CREATE_RENAME_LSN) &&
         _ma_update_state_lsns(share, lsn, share->state.create_trid, FALSE,
                               FALSE)) ||
        _ma_sync_table_files(info))
      return TRUE;
    share->now_transactional= save_now_transactional;
  }
  return FALSE;
}


/**
  Writes an UNDO record which if executed in UNDO phase, will empty the
  table. Such record is thus logged only in certain cases of bulk insert
  (table needs to be empty etc).
*/
my_bool write_log_record_for_bulk_insert(MARIA_HA *info)
{
  LEX_CUSTRING log_array[TRANSLOG_INTERNAL_PARTS + 1];
  uchar log_data[LSN_STORE_SIZE + FILEID_STORE_SIZE];
  LSN lsn;
  lsn_store(log_data, info->trn->undo_lsn);
  log_array[TRANSLOG_INTERNAL_PARTS + 0].str=    log_data;
  log_array[TRANSLOG_INTERNAL_PARTS + 0].length= sizeof(log_data);
  return translog_write_record(&lsn, LOGREC_UNDO_BULK_INSERT,
                               info->trn, info,
                               (translog_size_t)
                               log_array[TRANSLOG_INTERNAL_PARTS +
                                         0].length,
                               TRANSLOG_INTERNAL_PARTS + 1, log_array,
                               log_data + LSN_STORE_SIZE, NULL) ||
    translog_flush(lsn); /* WAL */
}


/* Give error message why reading of key page failed */

static void report_keypage_fault(HA_CHECK *param, MARIA_HA *info,
                                 my_off_t position)
{
  char buff[11];
  uint32 block_size= info->s->block_size;

  if (my_errno == HA_ERR_CRASHED)
    _ma_check_print_error(param,
                          "Wrong base information on indexpage at page: %s",
                          llstr(position / block_size, buff));
  else
    _ma_check_print_error(param,
                          "Can't read indexpage from page: %s, "
                          "error: %d",
                          llstr(position / block_size, buff), my_errno);
}


static void _ma_check_print_not_visible_error(HA_CHECK *param, TrID used_trid)
{
  char buff[22], buff2[22];
  if (!param->not_visible_rows_found++)
  {
    if (!ma_control_file_inited())
    {
      _ma_check_print_warning(param,
                              "Found row with transaction id %s but no "
                              "aria_control_file was used or specified.  "
                              "The table may be corrupted",
                              llstr(used_trid, buff));
    }
    else
    {
      _ma_check_print_error(param,
                            "Found row with transaction id %s when max "
                            "transaction id according to aria_control_file "
                            "is %s",
                            llstr(used_trid, buff),
                            llstr(param->max_trid, buff2));
    }
  }
}


/**
  Mark that we can retry normal repair if we used quick repair

  We shouldn't do this in case of disk error as in this case we are likely
  to loose much more than expected.
*/

void retry_if_quick(MARIA_SORT_PARAM *sort_param, int error)
{
  HA_CHECK *param=sort_param->sort_info->param;

  if (!sort_param->fix_datafile && error >= HA_ERR_FIRST)
  {
    param->retry_repair=1;
    param->testflag|=T_RETRY_WITHOUT_QUICK;
  }
}

/* Print information about bitmap page */

static void print_bitmap_description(MARIA_SHARE *share,
                                     pgcache_page_no_t page,
                                     uchar *bitmap_data)
{
  char *tmp= my_malloc(PSI_INSTRUMENT_ME, MAX_BITMAP_INFO_LENGTH,
                       MYF(MY_WME | MY_THREADSAFE));
  if (!tmp)
    return;
  _ma_get_bitmap_description(&share->bitmap, bitmap_data, page, tmp);
  printf("Bitmap page %lu\n%s", (ulong) page, tmp);
  my_free(tmp);
}<|MERGE_RESOLUTION|>--- conflicted
+++ resolved
@@ -594,16 +594,12 @@
     param->max_level=0;
     if (chk_index(param, info,keyinfo, &page, &keys, param->key_crc+key,1))
       DBUG_RETURN(-1);
-<<<<<<< HEAD
-    if (keyinfo->key_alg <= HA_KEY_ALG_BTREE)
-=======
     if ((param->testflag & T_WRITE_LOOP) && param->verbose)
     {
       puts("                                        \r");
       fflush(stdout);
     }
-    if (!(keyinfo->flag & (HA_FULLTEXT | HA_SPATIAL | HA_RTREE_INDEX)))
->>>>>>> 62c70a8a
+    if (keyinfo->key_alg <= HA_KEY_ALG_BTREE)
     {
       if (keys != share->state.state.records)
       {

--- conflicted
+++ resolved
@@ -41,6 +41,7 @@
 #include "./rdb_cf_manager.h"
 #include "./rdb_datadic.h"
 #include "./rdb_utils.h"
+#include "./rdb_mariadb_server_port.h"
 
 namespace myrocks {
 
@@ -747,12 +748,8 @@
   char gtid_buf[GTID_BUF_LEN] = {0};
 
   if (blm->read(file_buf, &pos, gtid_buf)) {
-<<<<<<< HEAD
     snprintf(pos_buf, INT_BUF_LEN, "%llu", (ulonglong)pos);
-=======
-    snprintf(pos_buf, INT_BUF_LEN, "%lu", (uint64_t)pos);
-
->>>>>>> 3fae64b1
+
     ret |= rdb_global_info_fill_row(thd, tables, "BINLOG", "FILE", file_buf);
     ret |= rdb_global_info_fill_row(thd, tables, "BINLOG", "POS", pos_buf);
     ret |= rdb_global_info_fill_row(thd, tables, "BINLOG", "GTID", gtid_buf);

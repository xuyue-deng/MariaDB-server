--- conflicted
+++ resolved
@@ -1077,11 +1077,7 @@
 /** Prepare to delete the redo log file. Flush the dirty pages from all the
 buffer pools.  Flush the redo log buffer to the redo log file.
 @return lsn upto which data pages have been flushed. */
-<<<<<<< HEAD
-ATTRIBUTE_COLD static lsn_t srv_prepare_to_delete_redo_log_file()
-=======
-static lsn_t srv_prepare_to_delete_redo_log_file() noexcept
->>>>>>> 4d41ec08
+ATTRIBUTE_COLD static lsn_t srv_prepare_to_delete_redo_log_file() noexcept
 {
   DBUG_ENTER("srv_prepare_to_delete_redo_log_file");
 

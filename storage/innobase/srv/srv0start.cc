--- conflicted
+++ resolved
@@ -649,19 +649,12 @@
     mtr_t mtr;
     for (uint32_t i= 0; i < srv_undo_tablespaces; ++i)
     {
-<<<<<<< HEAD
-       mtr.start();
-       fsp_header_init(fil_space_get(srv_undo_space_id_start + i),
-		       SRV_UNDO_TABLESPACE_SIZE_IN_PAGES, &mtr);
-       mtr.commit();
-=======
       mtr.start();
       dberr_t err= fsp_header_init(fil_space_get(srv_undo_space_id_start + i),
                                    SRV_UNDO_TABLESPACE_SIZE_IN_PAGES, &mtr);
       mtr.commit();
       if (err)
         return err;
->>>>>>> 7e39470e
     }
   }
 

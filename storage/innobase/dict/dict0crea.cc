--- conflicted
+++ resolved
@@ -44,11 +44,8 @@
 #include "ut0vec.h"
 #include "fts0priv.h"
 #include "srv0start.h"
-<<<<<<< HEAD
 #include "log.h"
-=======
 #include "ha_innodb.h"
->>>>>>> 7eded23b
 
 /*****************************************************************//**
 Based on a table object, this function builds the entry to be inserted
@@ -1750,7 +1747,6 @@
 	const dict_table_t*	table,
 	trx_t*			trx)
 {
-<<<<<<< HEAD
   ut_ad(dict_sys.locked());
 
   if (!dict_sys.sys_foreign)
@@ -1760,236 +1756,13 @@
     return DB_ERROR;
   }
 
+  bool strict_mode = thd_is_strict_mode(trx->mysql_thd);
   for (auto fk : local_fk_set)
-    if (!fk->check_fk_constraint_valid())
+    if (strict_mode && !fk->check_fk_constraint_valid())
       return DB_CANNOT_ADD_CONSTRAINT;
     else if (dberr_t error= dict_create_add_foreign_to_dictionary
              (table->name.m_name, fk, trx))
       return error;
 
   return DB_SUCCESS;
-=======
-	dict_foreign_t*	foreign;
-	dberr_t		error;
-
-	ut_ad(mutex_own(&dict_sys.mutex));
-
-	if (NULL == dict_table_get_low("SYS_FOREIGN")) {
-
-		ib::error() << "Table SYS_FOREIGN not found"
-			" in internal data dictionary";
-
-		return(DB_ERROR);
-	}
-
-	error = DB_SUCCESS;
-
-	bool strict_mode = thd_is_strict_mode(trx->mysql_thd);
-	for (dict_foreign_set::const_iterator it = local_fk_set.begin();
-	     it != local_fk_set.end();
-	     ++it) {
-
-		foreign = *it;
-		ut_ad(foreign->id != NULL);
-
-		if (strict_mode && !foreign->check_fk_constraint_valid()) {
-			error = DB_CANNOT_ADD_CONSTRAINT;
-		} else {
-			error = dict_create_add_foreign_to_dictionary(
-				table->name.m_name, foreign, trx);
-		}
-
-		if (error != DB_SUCCESS) {
-			break;
-		}
-	}
-
-	return error;
-}
-
-/****************************************************************//**
-Creates the tablespaces and datafiles system tables inside InnoDB
-at server bootstrap or server start if they are not found or are
-not of the right form.
-@return DB_SUCCESS or error code */
-dberr_t
-dict_create_or_check_sys_tablespace(void)
-/*=====================================*/
-{
-	trx_t*		trx;
-	my_bool		srv_file_per_table_backup;
-	dberr_t		err;
-	dberr_t		sys_tablespaces_err;
-	dberr_t		sys_datafiles_err;
-
-	ut_ad(!srv_any_background_activity());
-
-	/* Note: The master thread has not been started at this point. */
-
-	sys_tablespaces_err = dict_check_if_system_table_exists(
-		"SYS_TABLESPACES", DICT_NUM_FIELDS__SYS_TABLESPACES + 1, 1);
-	sys_datafiles_err = dict_check_if_system_table_exists(
-		"SYS_DATAFILES", DICT_NUM_FIELDS__SYS_DATAFILES + 1, 1);
-
-	if (sys_tablespaces_err == DB_SUCCESS
-	    && sys_datafiles_err == DB_SUCCESS) {
-		srv_sys_tablespaces_open = true;
-		return(DB_SUCCESS);
-	}
-
-	if (srv_read_only_mode
-	    || srv_force_recovery >= SRV_FORCE_NO_TRX_UNDO) {
-		return(DB_READ_ONLY);
-	}
-
-	trx = trx_create();
-
-	trx_set_dict_operation(trx, TRX_DICT_OP_TABLE);
-
-	trx->op_info = "creating tablepace and datafile sys tables";
-
-	row_mysql_lock_data_dictionary(trx);
-
-	/* Check which incomplete table definition to drop. */
-
-	if (sys_tablespaces_err == DB_CORRUPTION) {
-		row_drop_table_after_create_fail("SYS_TABLESPACES", trx);
-	}
-
-	if (sys_datafiles_err == DB_CORRUPTION) {
-		row_drop_table_after_create_fail("SYS_DATAFILES", trx);
-	}
-
-	ib::info() << "Creating tablespace and datafile system tables.";
-
-	/* We always want SYSTEM tables to be created inside the system
-	tablespace. */
-	srv_file_per_table_backup = srv_file_per_table;
-	srv_file_per_table = 0;
-
-	err = que_eval_sql(
-		NULL,
-		"PROCEDURE CREATE_SYS_TABLESPACE_PROC () IS\n"
-		"BEGIN\n"
-		"CREATE TABLE SYS_TABLESPACES(\n"
-		" SPACE INT, NAME CHAR, FLAGS INT);\n"
-		"CREATE UNIQUE CLUSTERED INDEX SYS_TABLESPACES_SPACE"
-		" ON SYS_TABLESPACES (SPACE);\n"
-		"CREATE TABLE SYS_DATAFILES(\n"
-		" SPACE INT, PATH CHAR);\n"
-		"CREATE UNIQUE CLUSTERED INDEX SYS_DATAFILES_SPACE"
-		" ON SYS_DATAFILES (SPACE);\n"
-		"END;\n",
-		FALSE, trx);
-
-	if (UNIV_UNLIKELY(err != DB_SUCCESS)) {
-		ib::error() << "Creation of SYS_TABLESPACES and SYS_DATAFILES"
-			" has failed with error " << err
-			<< ". Dropping incompletely created tables.";
-
-		ut_a(err == DB_OUT_OF_FILE_SPACE
-		     || err == DB_DUPLICATE_KEY
-		     || err == DB_TOO_MANY_CONCURRENT_TRXS);
-
-		row_drop_table_after_create_fail("SYS_TABLESPACES", trx);
-		row_drop_table_after_create_fail("SYS_DATAFILES", trx);
-
-		if (err == DB_OUT_OF_FILE_SPACE) {
-			err = DB_MUST_GET_MORE_FILE_SPACE;
-		}
-	}
-
-	trx_commit_for_mysql(trx);
-
-	row_mysql_unlock_data_dictionary(trx);
-
-	trx->free();
-
-	srv_file_per_table = srv_file_per_table_backup;
-
-	if (err == DB_SUCCESS) {
-		srv_sys_tablespaces_open = true;
-	}
-
-	/* Note: The master thread has not been started at this point. */
-	/* Confirm and move to the non-LRU part of the table LRU list. */
-
-	sys_tablespaces_err = dict_check_if_system_table_exists(
-		"SYS_TABLESPACES", DICT_NUM_FIELDS__SYS_TABLESPACES + 1, 1);
-	ut_a(sys_tablespaces_err == DB_SUCCESS || err != DB_SUCCESS);
-
-	sys_datafiles_err = dict_check_if_system_table_exists(
-		"SYS_DATAFILES", DICT_NUM_FIELDS__SYS_DATAFILES + 1, 1);
-	ut_a(sys_datafiles_err == DB_SUCCESS || err != DB_SUCCESS);
-
-	return(err);
-}
-
-/** Put a tablespace definition into the data dictionary,
-replacing what was there previously.
-@param[in]	space	Tablespace id
-@param[in]	name	Tablespace name
-@param[in]	flags	Tablespace flags
-@param[in]	path	Tablespace path
-@param[in]	trx	Transaction
-@return error code or DB_SUCCESS */
-dberr_t
-dict_replace_tablespace_in_dictionary(
-	ulint		space_id,
-	const char*	name,
-	ulint		flags,
-	const char*	path,
-	trx_t*		trx)
-{
-	if (!srv_sys_tablespaces_open) {
-		/* Startup procedure is not yet ready for updates. */
-		return(DB_SUCCESS);
-	}
-
-	dberr_t		error;
-
-	pars_info_t*	info = pars_info_create();
-
-	pars_info_add_int4_literal(info, "space", space_id);
-
-	pars_info_add_str_literal(info, "name", name);
-
-	pars_info_add_int4_literal(info, "flags", flags);
-
-	pars_info_add_str_literal(info, "path", path);
-
-	error = que_eval_sql(info,
-			     "PROCEDURE P () IS\n"
-			     "p CHAR;\n"
-
-			     "DECLARE CURSOR c IS\n"
-			     " SELECT PATH FROM SYS_DATAFILES\n"
-			     " WHERE SPACE=:space FOR UPDATE;\n"
-
-			     "BEGIN\n"
-			     "OPEN c;\n"
-			     "FETCH c INTO p;\n"
-
-			     "IF (SQL % NOTFOUND) THEN"
-			     "  DELETE FROM SYS_TABLESPACES "
-			     "WHERE SPACE=:space;\n"
-			     "  INSERT INTO SYS_TABLESPACES VALUES"
-			     "(:space, :name, :flags);\n"
-			     "  INSERT INTO SYS_DATAFILES VALUES"
-			     "(:space, :path);\n"
-			     "ELSIF p <> :path THEN\n"
-			     "  UPDATE SYS_DATAFILES SET PATH=:path"
-			     " WHERE CURRENT OF c;\n"
-			     "END IF;\n"
-			     "END;\n",
-			     FALSE, trx);
-
-	if (error != DB_SUCCESS) {
-		return(error);
-	}
-
-	trx->op_info = "";
-
-	return(error);
->>>>>>> 7eded23b
 }
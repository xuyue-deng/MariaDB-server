--- conflicted
+++ resolved
@@ -2298,15 +2298,9 @@
 		table->file_unreadable = true;
 
 		if (!(ignore_err & DICT_ERR_IGNORE_RECOVER_LOCK)) {
-<<<<<<< HEAD
 			sql_print_error("InnoDB: Failed to load tablespace %"
 					PRIu32 " for table %s",
-					table->space_id, table->name);
-=======
-			sql_print_error("InnoDB: Failed to load tablespace "
-					ULINTPF " for table %s",
 					table->space_id, table->name.m_name);
->>>>>>> 7d4077cc
 		}
 	}
 

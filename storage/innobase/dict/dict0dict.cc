/*****************************************************************************

Copyright (c) 1996, 2016, Oracle and/or its affiliates. All Rights Reserved.
Copyright (c) 2012, Facebook Inc.
Copyright (c) 2013, 2017, MariaDB Corporation.

This program is free software; you can redistribute it and/or modify it under
the terms of the GNU General Public License as published by the Free Software
Foundation; version 2 of the License.

This program is distributed in the hope that it will be useful, but WITHOUT
ANY WARRANTY; without even the implied warranty of MERCHANTABILITY or FITNESS
FOR A PARTICULAR PURPOSE. See the GNU General Public License for more details.

You should have received a copy of the GNU General Public License along with
this program; if not, write to the Free Software Foundation, Inc.,
51 Franklin Street, Suite 500, Boston, MA 02110-1335 USA

*****************************************************************************/

/******************************************************************//**
@file dict/dict0dict.cc
Data dictionary system

Created 1/8/1996 Heikki Tuuri
***********************************************************************/

#include "dict0dict.h"
#include "fts0fts.h"
#include "fil0fil.h"
#include <algorithm>
#include <string>

#ifdef UNIV_NONINL
#include "dict0dict.ic"
#include "dict0priv.ic"
#endif

/** dummy index for ROW_FORMAT=REDUNDANT supremum and infimum records */
UNIV_INTERN dict_index_t*	dict_ind_redundant;
/** dummy index for ROW_FORMAT=COMPACT supremum and infimum records */
UNIV_INTERN dict_index_t*	dict_ind_compact;

#if defined UNIV_DEBUG || defined UNIV_IBUF_DEBUG
/** Flag to control insert buffer debugging. */
extern UNIV_INTERN uint	ibuf_debug;
#endif /* UNIV_DEBUG || UNIV_IBUF_DEBUG */

/**********************************************************************
Issue a warning that the row is too big. */
void
ib_warn_row_too_big(const dict_table_t*	table);

#ifndef UNIV_HOTBACKUP
#include "buf0buf.h"
#include "data0type.h"
#include "mach0data.h"
#include "dict0boot.h"
#include "dict0mem.h"
#include "dict0crea.h"
#include "dict0stats.h"
#include "trx0undo.h"
#include "btr0btr.h"
#include "btr0cur.h"
#include "btr0sea.h"
#include "os0once.h"
#include "page0zip.h"
#include "page0page.h"
#include "pars0pars.h"
#include "pars0sym.h"
#include "que0que.h"
#include "rem0cmp.h"
#include "fts0fts.h"
#include "fts0types.h"
#include "m_ctype.h" /* my_isspace() */
#include "ha_prototypes.h" /* innobase_strcasecmp(), innobase_casedn_str() */
#include "srv0mon.h"
#include "srv0start.h"
#include "lock0lock.h"
#include "dict0priv.h"
#include "row0upd.h"
#include "row0mysql.h"
#include "row0merge.h"
#include "row0log.h"
#include "ut0ut.h" /* ut_format_name() */
#include "m_string.h"
#include "my_sys.h"
#include "mysqld.h" /* system_charset_info */
#include "strfunc.h" /* strconvert() */

#include <ctype.h>

/** the dictionary system */
UNIV_INTERN dict_sys_t*	dict_sys	= NULL;

/** @brief the data dictionary rw-latch protecting dict_sys

table create, drop, etc. reserve this in X-mode; implicit or
backround operations purge, rollback, foreign key checks reserve this
in S-mode; we cannot trust that MySQL protects implicit or background
operations a table drop since MySQL does not know of them; therefore
we need this; NOTE: a transaction which reserves this must keep book
on the mode in trx_t::dict_operation_lock_mode */
UNIV_INTERN rw_lock_t	dict_operation_lock;

/** Percentage of compression failures that are allowed in a single
round */
UNIV_INTERN ulong	zip_failure_threshold_pct = 5;

/** Maximum percentage of a page that can be allowed as a pad to avoid
compression failures */
UNIV_INTERN ulong	zip_pad_max = 50;

/* Keys to register rwlocks and mutexes with performance schema */
#ifdef UNIV_PFS_RWLOCK
UNIV_INTERN mysql_pfs_key_t	dict_operation_lock_key;
UNIV_INTERN mysql_pfs_key_t	index_tree_rw_lock_key;
UNIV_INTERN mysql_pfs_key_t	index_online_log_key;
UNIV_INTERN mysql_pfs_key_t	dict_table_stats_key;
#endif /* UNIV_PFS_RWLOCK */

#ifdef UNIV_PFS_MUTEX
UNIV_INTERN mysql_pfs_key_t	zip_pad_mutex_key;
UNIV_INTERN mysql_pfs_key_t	dict_sys_mutex_key;
UNIV_INTERN mysql_pfs_key_t	dict_foreign_err_mutex_key;
#endif /* UNIV_PFS_MUTEX */

#define	DICT_HEAP_SIZE		100	/*!< initial memory heap size when
					creating a table or index object */
#define DICT_POOL_PER_TABLE_HASH 512	/*!< buffer pool max size per table
					hash table fixed size in bytes */
#define DICT_POOL_PER_VARYING	4	/*!< buffer pool max size per data
					dictionary varying size in bytes */

/** Identifies generated InnoDB foreign key names */
static char	dict_ibfk[] = "_ibfk_";

bool		innodb_table_stats_not_found = false;
bool		innodb_index_stats_not_found = false;
static bool	innodb_table_stats_not_found_reported = false;
static bool	innodb_index_stats_not_found_reported = false;

/*******************************************************************//**
Tries to find column names for the index and sets the col field of the
index.
@return TRUE if the column names were found */
static
ibool
dict_index_find_cols(
/*=================*/
	dict_table_t*	table,	/*!< in: table */
	dict_index_t*	index);	/*!< in: index */
/*******************************************************************//**
Builds the internal dictionary cache representation for a clustered
index, containing also system fields not defined by the user.
@return	own: the internal representation of the clustered index */
static
dict_index_t*
dict_index_build_internal_clust(
/*============================*/
	const dict_table_t*	table,	/*!< in: table */
	dict_index_t*		index);	/*!< in: user representation of
					a clustered index */
/*******************************************************************//**
Builds the internal dictionary cache representation for a non-clustered
index, containing also system fields not defined by the user.
@return	own: the internal representation of the non-clustered index */
static
dict_index_t*
dict_index_build_internal_non_clust(
/*================================*/
	const dict_table_t*	table,	/*!< in: table */
	dict_index_t*		index);	/*!< in: user representation of
					a non-clustered index */
/**********************************************************************//**
Builds the internal dictionary cache representation for an FTS index.
@return	own: the internal representation of the FTS index */
static
dict_index_t*
dict_index_build_internal_fts(
/*==========================*/
	dict_table_t*	table,	/*!< in: table */
	dict_index_t*	index);	/*!< in: user representation of an FTS index */
/**********************************************************************//**
Prints a column data. */
static
void
dict_col_print_low(
/*===============*/
	const dict_table_t*	table,	/*!< in: table */
	const dict_col_t*	col);	/*!< in: column */
/**********************************************************************//**
Prints an index data. */
static
void
dict_index_print_low(
/*=================*/
	dict_index_t*	index);	/*!< in: index */
/**********************************************************************//**
Prints a field data. */
static
void
dict_field_print_low(
/*=================*/
	const dict_field_t*	field);	/*!< in: field */

/**********************************************************************//**
Removes an index from the dictionary cache. */
static
void
dict_index_remove_from_cache_low(
/*=============================*/
	dict_table_t*	table,		/*!< in/out: table */
	dict_index_t*	index,		/*!< in, own: index */
	ibool		lru_evict);	/*!< in: TRUE if page being evicted
					to make room in the table LRU list */
#ifdef UNIV_DEBUG
/**********************************************************************//**
Validate the dictionary table LRU list.
@return TRUE if validate OK */
static
ibool
dict_lru_validate(void);
/*===================*/
/**********************************************************************//**
Check if table is in the dictionary table LRU list.
@return TRUE if table found */
static
ibool
dict_lru_find_table(
/*================*/
	const dict_table_t*	find_table);	/*!< in: table to find */
/**********************************************************************//**
Check if a table exists in the dict table non-LRU list.
@return TRUE if table found */
static
ibool
dict_non_lru_find_table(
/*====================*/
	const dict_table_t*	find_table);	/*!< in: table to find */
#endif /* UNIV_DEBUG */

/* Stream for storing detailed information about the latest foreign key
and unique key errors. Only created if !srv_read_only_mode */
UNIV_INTERN FILE*	dict_foreign_err_file		= NULL;
/* mutex protecting the foreign and unique error buffers */
UNIV_INTERN ib_mutex_t	dict_foreign_err_mutex;

/******************************************************************//**
Makes all characters in a NUL-terminated UTF-8 string lower case. */
UNIV_INTERN
void
dict_casedn_str(
/*============*/
	char*	a)	/*!< in/out: string to put in lower case */
{
	innobase_casedn_str(a);
}

/********************************************************************//**
Checks if the database name in two table names is the same.
@return	TRUE if same db name */
UNIV_INTERN
ibool
dict_tables_have_same_db(
/*=====================*/
	const char*	name1,	/*!< in: table name in the form
				dbname '/' tablename */
	const char*	name2)	/*!< in: table name in the form
				dbname '/' tablename */
{
	for (; *name1 == *name2; name1++, name2++) {
		if (*name1 == '/') {
			return(TRUE);
		}
		ut_a(*name1); /* the names must contain '/' */
	}
	return(FALSE);
}

/********************************************************************//**
Return the end of table name where we have removed dbname and '/'.
@return	table name */
UNIV_INTERN
const char*
dict_remove_db_name(
/*================*/
	const char*	name)	/*!< in: table name in the form
				dbname '/' tablename */
{
	const char*	s = strchr(name, '/');
	ut_a(s);

	return(s + 1);
}

/********************************************************************//**
Get the database name length in a table name.
@return	database name length */
UNIV_INTERN
ulint
dict_get_db_name_len(
/*=================*/
	const char*	name)	/*!< in: table name in the form
				dbname '/' tablename */
{
	const char*	s;
	s = strchr(name, '/');
	ut_a(s);
	return(s - name);
}

/********************************************************************//**
Reserves the dictionary system mutex for MySQL. */
UNIV_INTERN
void
dict_mutex_enter_for_mysql_func(const char * file, ulint line)
/*============================*/
{
	mutex_enter_func(&(dict_sys->mutex), file, line);
}

/********************************************************************//**
Releases the dictionary system mutex for MySQL. */
UNIV_INTERN
void
dict_mutex_exit_for_mysql(void)
/*===========================*/
{
	mutex_exit(&(dict_sys->mutex));
}

/** Allocate and init a dict_table_t's stats latch.
This function must not be called concurrently on the same table object.
@param[in,out]	table_void	table whose stats latch to create */
static
void
dict_table_stats_latch_alloc(
	void*	table_void)
{
	dict_table_t*	table = static_cast<dict_table_t*>(table_void);

	table->stats_latch = new(std::nothrow) rw_lock_t;

	ut_a(table->stats_latch != NULL);

	rw_lock_create(dict_table_stats_key, table->stats_latch,
		       SYNC_INDEX_TREE);
}

/** Deinit and free a dict_table_t's stats latch.
This function must not be called concurrently on the same table object.
@param[in,out]	table	table whose stats latch to free */
static
void
dict_table_stats_latch_free(
	dict_table_t*	table)
{
	rw_lock_free(table->stats_latch);
	delete table->stats_latch;
}

/** Create a dict_table_t's stats latch or delay for lazy creation.
This function is only called from either single threaded environment
or from a thread that has not shared the table object with other threads.
@param[in,out]	table	table whose stats latch to create
@param[in]	enabled	if false then the latch is disabled
and dict_table_stats_lock()/unlock() become noop on this table. */

void
dict_table_stats_latch_create(
	dict_table_t*	table,
	bool		enabled)
{
	if (!enabled) {
		table->stats_latch = NULL;
		table->stats_latch_created = os_once::DONE;
		return;
	}

#ifdef HAVE_ATOMIC_BUILTINS
	/* We create this lazily the first time it is used. */
	table->stats_latch = NULL;
	table->stats_latch_created = os_once::NEVER_DONE;
#else /* HAVE_ATOMIC_BUILTINS */

	dict_table_stats_latch_alloc(table);

	table->stats_latch_created = os_once::DONE;
#endif /* HAVE_ATOMIC_BUILTINS */
}

/** Destroy a dict_table_t's stats latch.
This function is only called from either single threaded environment
or from a thread that has not shared the table object with other threads.
@param[in,out]	table	table whose stats latch to destroy */

void
dict_table_stats_latch_destroy(
	dict_table_t*	table)
{
	if (table->stats_latch_created == os_once::DONE
	    && table->stats_latch != NULL) {

		dict_table_stats_latch_free(table);
	}
}

/**********************************************************************//**
Lock the appropriate latch to protect a given table's statistics. */
UNIV_INTERN
void
dict_table_stats_lock(
/*==================*/
	dict_table_t*	table,		/*!< in: table */
	ulint		latch_mode)	/*!< in: RW_S_LATCH or RW_X_LATCH */
{
	ut_ad(table != NULL);
	ut_ad(table->magic_n == DICT_TABLE_MAGIC_N);

#ifdef HAVE_ATOMIC_BUILTINS
	os_once::do_or_wait_for_done(
		&table->stats_latch_created,
		dict_table_stats_latch_alloc, table);
#else /* HAVE_ATOMIC_BUILTINS */
	ut_ad(table->stats_latch_created == os_once::DONE);
#endif /* HAVE_ATOMIC_BUILTINS */

	if (table->stats_latch == NULL) {
		/* This is a dummy table object that is private in the current
		thread and is not shared between multiple threads, thus we
		skip any locking. */
		return;
	}

	switch (latch_mode) {
	case RW_S_LATCH:
		rw_lock_s_lock(table->stats_latch);
		break;
	case RW_X_LATCH:
		rw_lock_x_lock(table->stats_latch);
		break;
	case RW_NO_LATCH:
		/* fall through */
	default:
		ut_error;
	}
}

/**********************************************************************//**
Unlock the latch that has been locked by dict_table_stats_lock() */
UNIV_INTERN
void
dict_table_stats_unlock(
/*====================*/
	dict_table_t*	table,		/*!< in: table */
	ulint		latch_mode)	/*!< in: RW_S_LATCH or
						RW_X_LATCH */
{
	ut_ad(table != NULL);
	ut_ad(table->magic_n == DICT_TABLE_MAGIC_N);

	if (table->stats_latch == NULL) {
		/* This is a dummy table object that is private in the current
		thread and is not shared between multiple threads, thus we
		skip any locking. */
		return;
	}

	switch (latch_mode) {
	case RW_S_LATCH:
		rw_lock_s_unlock(table->stats_latch);
		break;
	case RW_X_LATCH:
		rw_lock_x_unlock(table->stats_latch);
		break;
	case RW_NO_LATCH:
		/* fall through */
	default:
		ut_error;
	}
}

/**********************************************************************//**
Try to drop any indexes after an aborted index creation.
This can also be after a server kill during DROP INDEX. */
static
void
dict_table_try_drop_aborted(
/*========================*/
	dict_table_t*	table,		/*!< in: table, or NULL if it
					needs to be looked up again */
	table_id_t	table_id,	/*!< in: table identifier */
	ulint		ref_count)	/*!< in: expected table->n_ref_count */
{
	trx_t*		trx;

	trx = trx_allocate_for_background();
	trx->op_info = "try to drop any indexes after an aborted index creation";
	row_mysql_lock_data_dictionary(trx);
	trx_set_dict_operation(trx, TRX_DICT_OP_INDEX);

	if (table == NULL) {
		table = dict_table_open_on_id_low(
			table_id, DICT_ERR_IGNORE_NONE, FALSE);
	} else {
		ut_ad(table->id == table_id);
	}

	if (table && table->n_ref_count == ref_count && table->drop_aborted) {
		/* Silence a debug assertion in row_merge_drop_indexes(). */
		ut_d(table->n_ref_count++);
		row_merge_drop_indexes(trx, table, TRUE);
		ut_d(table->n_ref_count--);
		ut_ad(table->n_ref_count == ref_count);
		trx_commit_for_mysql(trx);
	}

	row_mysql_unlock_data_dictionary(trx);
	trx_free_for_background(trx);
}

/**********************************************************************//**
When opening a table,
try to drop any indexes after an aborted index creation.
Release the dict_sys->mutex. */
static
void
dict_table_try_drop_aborted_and_mutex_exit(
/*=======================================*/
	dict_table_t*	table,		/*!< in: table (may be NULL) */
	ibool		try_drop)	/*!< in: FALSE if should try to
					drop indexes whose online creation
					was aborted */
{
	if (try_drop
	    && table != NULL
	    && table->drop_aborted
	    && table->n_ref_count == 1
	    && dict_table_get_first_index(table)) {

		/* Attempt to drop the indexes whose online creation
		was aborted. */
		table_id_t	table_id = table->id;

		mutex_exit(&dict_sys->mutex);

		dict_table_try_drop_aborted(table, table_id, 1);
	} else {
		mutex_exit(&dict_sys->mutex);
	}
}

/********************************************************************//**
Decrements the count of open handles to a table. */
UNIV_INTERN
void
dict_table_close(
/*=============*/
	dict_table_t*	table,		/*!< in/out: table */
	ibool		dict_locked,	/*!< in: TRUE=data dictionary locked */
	ibool		try_drop)	/*!< in: TRUE=try to drop any orphan
					indexes after an aborted online
					index creation */
{
	if (!dict_locked) {
		mutex_enter(&dict_sys->mutex);
	}

	ut_ad(mutex_own(&dict_sys->mutex));
	ut_a(table->n_ref_count > 0);

	--table->n_ref_count;

	/* Force persistent stats re-read upon next open of the table
	so that FLUSH TABLE can be used to forcibly fetch stats from disk
	if they have been manually modified. We reset table->stat_initialized
	only if table reference count is 0 because we do not want too frequent
	stats re-reads (e.g. in other cases than FLUSH TABLE). */
	if (strchr(table->name, '/') != NULL
	    && table->n_ref_count == 0
	    && dict_stats_is_persistent_enabled(table)) {

		dict_stats_deinit(table);
	}

	MONITOR_DEC(MONITOR_TABLE_REFERENCE);

	ut_ad(dict_lru_validate());

#ifdef UNIV_DEBUG
	if (table->can_be_evicted) {
		ut_ad(dict_lru_find_table(table));
	} else {
		ut_ad(dict_non_lru_find_table(table));
	}
#endif /* UNIV_DEBUG */

	if (!dict_locked) {
		table_id_t	table_id	= table->id;
		ibool		drop_aborted;

		drop_aborted = try_drop
			&& table->drop_aborted
			&& table->n_ref_count == 1
			&& dict_table_get_first_index(table);

		mutex_exit(&dict_sys->mutex);

		if (drop_aborted) {
			dict_table_try_drop_aborted(NULL, table_id, 0);
		}
	}
}
#endif /* !UNIV_HOTBACKUP */

/**********************************************************************//**
Returns a column's name.
@return column name. NOTE: not guaranteed to stay valid if table is
modified in any way (columns added, etc.). */
UNIV_INTERN
const char*
dict_table_get_col_name(
/*====================*/
	const dict_table_t*	table,	/*!< in: table */
	ulint			col_nr)	/*!< in: column number */
{
	ulint		i;
	const char*	s;

	ut_ad(table);
	ut_ad(col_nr < table->n_def);
	ut_ad(table->magic_n == DICT_TABLE_MAGIC_N);

	s = table->col_names;
	if (s) {
		for (i = 0; i < col_nr; i++) {
			s += strlen(s) + 1;
		}
	}

	return(s);
}

/**********************************************************************//**
Returns a column's name.
@return column name. NOTE: not guaranteed to stay valid if table is
modified in any way (columns added, etc.). */
UNIV_INTERN
const char*
dict_table_get_col_name_for_mysql(
/*==============================*/
	const dict_table_t*	table,	/*!< in: table */
	const char*		col_name)/*! in: MySQL table column name */
{
	ulint		i;
	const char*	s;

	ut_ad(table);
	ut_ad(col_name);
	ut_ad(table->magic_n == DICT_TABLE_MAGIC_N);

	s = table->col_names;
	if (s) {
		/* If we have many virtual columns MySQL key_part->fieldnr
		could be larger than number of columns in InnoDB table
		when creating new indexes. */
		for (i = 0; i < table->n_def; i++) {

			if (!innobase_strcasecmp(s, col_name)) {
				break; /* Found */
			}
			s += strlen(s) + 1;
		}
	}

	return(s);
}
#ifndef UNIV_HOTBACKUP
/** Allocate and init the autoinc latch of a given table.
This function must not be called concurrently on the same table object.
@param[in,out]	table_void	table whose autoinc latch to create */
void
dict_table_autoinc_alloc(
	void*	table_void)
{
	dict_table_t*	table = static_cast<dict_table_t*>(table_void);
	table->autoinc_mutex = new (std::nothrow) ib_mutex_t();
	ut_a(table->autoinc_mutex != NULL);
	mutex_create(autoinc_mutex_key,
		     table->autoinc_mutex, SYNC_DICT_AUTOINC_MUTEX);
}

/** Allocate and init the zip_pad_mutex of a given index.
This function must not be called concurrently on the same index object.
@param[in,out]	index_void	index whose zip_pad_mutex to create */
void
dict_index_zip_pad_alloc(
	void*	index_void)
{
	dict_index_t*	index = static_cast<dict_index_t*>(index_void);
	index->zip_pad.mutex = new (std::nothrow) os_fast_mutex_t;
	ut_a(index->zip_pad.mutex != NULL);
	os_fast_mutex_init(zip_pad_mutex_key, index->zip_pad.mutex);
}

/********************************************************************//**
Acquire the autoinc lock. */
UNIV_INTERN
void
dict_table_autoinc_lock(
/*====================*/
	dict_table_t*	table)	/*!< in/out: table */
{
#ifdef HAVE_ATOMIC_BUILTINS
	os_once::do_or_wait_for_done(
		&table->autoinc_mutex_created,
		dict_table_autoinc_alloc, table);
#else /* HAVE_ATOMIC_BUILTINS */
	ut_ad(table->autoinc_mutex_created == os_once::DONE);
#endif /* HAVE_ATOMIC_BUILTINS */

	mutex_enter(table->autoinc_mutex);
}

/** Acquire the zip_pad_mutex latch.
@param[in,out]	index	the index whose zip_pad_mutex to acquire.*/
void
dict_index_zip_pad_lock(
	dict_index_t*	index)
{
#ifdef HAVE_ATOMIC_BUILTINS
	os_once::do_or_wait_for_done(
		&index->zip_pad.mutex_created,
		dict_index_zip_pad_alloc, index);
#else /* HAVE_ATOMIC_BUILTINS */
	ut_ad(index->zip_pad.mutex_created == os_once::DONE);
#endif /* HAVE_ATOMIC_BUILTINS */

	os_fast_mutex_lock(index->zip_pad.mutex);
}

/********************************************************************//**
Unconditionally set the autoinc counter. */
UNIV_INTERN
void
dict_table_autoinc_initialize(
/*==========================*/
	dict_table_t*	table,	/*!< in/out: table */
	ib_uint64_t	value)	/*!< in: next value to assign to a row */
{
	ut_ad(dict_table_autoinc_own(table));

	table->autoinc = value;
}

/************************************************************************
Get all the FTS indexes on a table.
@return	number of FTS indexes */
UNIV_INTERN
ulint
dict_table_get_all_fts_indexes(
/*===========================*/
	dict_table_t*   table,          /*!< in: table */
	ib_vector_t*    indexes)        /*!< out: all FTS indexes on this
					table */
{
	dict_index_t* index;

	ut_a(ib_vector_size(indexes) == 0);

	for (index = dict_table_get_first_index(table);
	     index;
	     index = dict_table_get_next_index(index)) {

		if (index->type == DICT_FTS) {
			ib_vector_push(indexes, &index);
		}
	}

	return(ib_vector_size(indexes));
}

/** Store autoinc value when the table is evicted.
@param[in]	table	table evicted */
UNIV_INTERN
void
dict_table_autoinc_store(
	const dict_table_t*	table)
{
	ut_ad(mutex_own(&dict_sys->mutex));

	if (table->autoinc != 0) {
		ut_ad(dict_sys->autoinc_map->find(table->id)
		      == dict_sys->autoinc_map->end());

		dict_sys->autoinc_map->insert(
			std::pair<table_id_t, ib_uint64_t>(
			table->id, table->autoinc));
	}
}

/** Restore autoinc value when the table is loaded.
@param[in]	table	table loaded */
UNIV_INTERN
void
dict_table_autoinc_restore(
	dict_table_t*	table)
{
	ut_ad(mutex_own(&dict_sys->mutex));

	autoinc_map_t::iterator	it;
	it = dict_sys->autoinc_map->find(table->id);

	if (it != dict_sys->autoinc_map->end()) {
		table->autoinc = it->second;
		ut_ad(table->autoinc != 0);

		dict_sys->autoinc_map->erase(it);
	}
}

/********************************************************************//**
Reads the next autoinc value (== autoinc counter value), 0 if not yet
initialized.
@return	value for a new row, or 0 */
UNIV_INTERN
ib_uint64_t
dict_table_autoinc_read(
/*====================*/
	const dict_table_t*	table)	/*!< in: table */
{
	ut_ad(dict_table_autoinc_own(table));

	return(table->autoinc);
}

/********************************************************************//**
Updates the autoinc counter if the value supplied is greater than the
current value. */
UNIV_INTERN
void
dict_table_autoinc_update_if_greater(
/*=================================*/

	dict_table_t*	table,	/*!< in/out: table */
	ib_uint64_t	value)	/*!< in: value which was assigned to a row */
{
	ut_ad(dict_table_autoinc_own(table));

	if (value > table->autoinc) {

		table->autoinc = value;
	}
}

/********************************************************************//**
Release the autoinc lock. */
UNIV_INTERN
void
dict_table_autoinc_unlock(
/*======================*/
	dict_table_t*	table)	/*!< in/out: table */
{
	mutex_exit(table->autoinc_mutex);
}
#endif /* !UNIV_HOTBACKUP */

/********************************************************************//**
Looks for column n in an index.
@return position in internal representation of the index;
ULINT_UNDEFINED if not contained */
UNIV_INTERN
ulint
dict_index_get_nth_col_or_prefix_pos(
/*=================================*/
	const dict_index_t*	index,		/*!< in: index */
	ulint			n,		/*!< in: column number */
	ibool			inc_prefix,	/*!< in: TRUE=consider
						column prefixes too */
	ulint*			prefix_col_pos)	/*!< out: col num if prefix */
{
	const dict_field_t*	field;
	const dict_col_t*	col;
	ulint			pos;
	ulint			n_fields;
	ulint			prefixed_pos_dummy;

	ut_ad(index);
	ut_ad(index->magic_n == DICT_INDEX_MAGIC_N);

	if (!prefix_col_pos) {
		prefix_col_pos = &prefixed_pos_dummy;
	}
	*prefix_col_pos = ULINT_UNDEFINED;

	col = dict_table_get_nth_col(index->table, n);

	if (dict_index_is_clust(index)) {

		return(dict_col_get_clust_pos(col, index));
	}

	n_fields = dict_index_get_n_fields(index);

	for (pos = 0; pos < n_fields; pos++) {
		field = dict_index_get_nth_field(index, pos);

		if (col == field->col) {
			*prefix_col_pos = pos;
			if (inc_prefix || field->prefix_len == 0) {
				return(pos);
			}
		}
	}

	return(ULINT_UNDEFINED);
}

#ifndef UNIV_HOTBACKUP
/********************************************************************//**
Returns TRUE if the index contains a column or a prefix of that column.
@return	TRUE if contains the column or its prefix */
UNIV_INTERN
ibool
dict_index_contains_col_or_prefix(
/*==============================*/
	const dict_index_t*	index,	/*!< in: index */
	ulint			n)	/*!< in: column number */
{
	const dict_field_t*	field;
	const dict_col_t*	col;
	ulint			pos;
	ulint			n_fields;

	ut_ad(index);
	ut_ad(index->magic_n == DICT_INDEX_MAGIC_N);

	if (dict_index_is_clust(index)) {

		return(TRUE);
	}

	col = dict_table_get_nth_col(index->table, n);

	n_fields = dict_index_get_n_fields(index);

	for (pos = 0; pos < n_fields; pos++) {
		field = dict_index_get_nth_field(index, pos);

		if (col == field->col) {

			return(TRUE);
		}
	}

	return(FALSE);
}

/********************************************************************//**
Looks for a matching field in an index. The column has to be the same. The
column in index must be complete, or must contain a prefix longer than the
column in index2. That is, we must be able to construct the prefix in index2
from the prefix in index.
@return position in internal representation of the index;
ULINT_UNDEFINED if not contained */
UNIV_INTERN
ulint
dict_index_get_nth_field_pos(
/*=========================*/
	const dict_index_t*	index,	/*!< in: index from which to search */
	const dict_index_t*	index2,	/*!< in: index */
	ulint			n)	/*!< in: field number in index2 */
{
	const dict_field_t*	field;
	const dict_field_t*	field2;
	ulint			n_fields;
	ulint			pos;

	ut_ad(index);
	ut_ad(index->magic_n == DICT_INDEX_MAGIC_N);

	field2 = dict_index_get_nth_field(index2, n);

	n_fields = dict_index_get_n_fields(index);

	for (pos = 0; pos < n_fields; pos++) {
		field = dict_index_get_nth_field(index, pos);

		if (field->col == field2->col
		    && (field->prefix_len == 0
			|| (field->prefix_len >= field2->prefix_len
			    && field2->prefix_len != 0))) {

			return(pos);
		}
	}

	return(ULINT_UNDEFINED);
}

/**********************************************************************//**
Returns a table object based on table id.
@return	table, NULL if does not exist */
UNIV_INTERN
dict_table_t*
dict_table_open_on_id(
/*==================*/
	table_id_t	table_id,	/*!< in: table id */
	ibool		dict_locked,	/*!< in: TRUE=data dictionary locked */
	dict_table_op_t	table_op)	/*!< in: operation to perform */
{
	dict_table_t*	table;

	if (!dict_locked) {
		mutex_enter(&dict_sys->mutex);
	}

	ut_ad(mutex_own(&dict_sys->mutex));

	table = dict_table_open_on_id_low(
		table_id,
		table_op == DICT_TABLE_OP_LOAD_TABLESPACE
		? DICT_ERR_IGNORE_RECOVER_LOCK
		: DICT_ERR_IGNORE_NONE,
		table_op == DICT_TABLE_OP_OPEN_ONLY_IF_CACHED);

	if (table != NULL) {

		if (table->can_be_evicted) {
			dict_move_to_mru(table);
		}

		++table->n_ref_count;

		MONITOR_INC(MONITOR_TABLE_REFERENCE);
	}

	if (!dict_locked) {
		dict_table_try_drop_aborted_and_mutex_exit(
			table, table_op == DICT_TABLE_OP_DROP_ORPHAN);
	}

	return(table);
}

/********************************************************************//**
Looks for column n position in the clustered index.
@return	position in internal representation of the clustered index */
UNIV_INTERN
ulint
dict_table_get_nth_col_pos(
/*=======================*/
	const dict_table_t*	table,	/*!< in: table */
	ulint			n)	/*!< in: column number */
{
	return(dict_index_get_nth_col_pos(dict_table_get_first_index(table),
					  n, NULL));
}

/********************************************************************//**
Checks if a column is in the ordering columns of the clustered index of a
table. Column prefixes are treated like whole columns.
@return	TRUE if the column, or its prefix, is in the clustered key */
UNIV_INTERN
ibool
dict_table_col_in_clustered_key(
/*============================*/
	const dict_table_t*	table,	/*!< in: table */
	ulint			n)	/*!< in: column number */
{
	const dict_index_t*	index;
	const dict_field_t*	field;
	const dict_col_t*	col;
	ulint			pos;
	ulint			n_fields;

	ut_ad(table);

	col = dict_table_get_nth_col(table, n);

	index = dict_table_get_first_index(table);

	n_fields = dict_index_get_n_unique(index);

	for (pos = 0; pos < n_fields; pos++) {
		field = dict_index_get_nth_field(index, pos);

		if (col == field->col) {

			return(TRUE);
		}
	}

	return(FALSE);
}

/**********************************************************************//**
Inits the data dictionary module. */
UNIV_INTERN
void
dict_init(void)
/*===========*/
{
	dict_sys = static_cast<dict_sys_t*>(mem_zalloc(sizeof(*dict_sys)));

	mutex_create(dict_sys_mutex_key, &dict_sys->mutex, SYNC_DICT);

	dict_sys->table_hash = hash_create(buf_pool_get_curr_size()
					   / (DICT_POOL_PER_TABLE_HASH
					      * UNIV_WORD_SIZE));
	dict_sys->table_id_hash = hash_create(buf_pool_get_curr_size()
					      / (DICT_POOL_PER_TABLE_HASH
						 * UNIV_WORD_SIZE));
	rw_lock_create(dict_operation_lock_key,
		       &dict_operation_lock, SYNC_DICT_OPERATION);

	if (!srv_read_only_mode) {
		dict_foreign_err_file = os_file_create_tmpfile(NULL);
		ut_a(dict_foreign_err_file);

		mutex_create(dict_foreign_err_mutex_key,
			     &dict_foreign_err_mutex, SYNC_NO_ORDER_CHECK);
	}

	dict_sys->autoinc_map = new autoinc_map_t();
}

/**********************************************************************//**
Move to the most recently used segment of the LRU list. */
UNIV_INTERN
void
dict_move_to_mru(
/*=============*/
	dict_table_t*	table)		/*!< in: table to move to MRU */
{
	ut_ad(mutex_own(&dict_sys->mutex));
	ut_ad(dict_lru_validate());
	ut_ad(dict_lru_find_table(table));

	ut_a(table->can_be_evicted);

	UT_LIST_REMOVE(table_LRU, dict_sys->table_LRU, table);

	UT_LIST_ADD_FIRST(table_LRU, dict_sys->table_LRU, table);

	ut_ad(dict_lru_validate());
}

/**********************************************************************//**
Returns a table object and increment its open handle count.
NOTE! This is a high-level function to be used mainly from outside the
'dict' module. Inside this directory dict_table_get_low
is usually the appropriate function.
@return	table, NULL if does not exist */
UNIV_INTERN
dict_table_t*
dict_table_open_on_name(
/*====================*/
	const char*	table_name,	/*!< in: table name */
	ibool		dict_locked,	/*!< in: TRUE=data dictionary locked */
	ibool		try_drop,	/*!< in: TRUE=try to drop any orphan
					indexes after an aborted online
					index creation */
	dict_err_ignore_t
			ignore_err)	/*!< in: error to be ignored when
					loading a table definition */
{
	dict_table_t*	table;

	if (!dict_locked) {
		mutex_enter(&(dict_sys->mutex));
	}

	ut_ad(table_name);
	ut_ad(mutex_own(&dict_sys->mutex));

	table = dict_table_check_if_in_cache_low(table_name);

	if (table == NULL) {
		table = dict_load_table(table_name, TRUE, ignore_err);
	}

	ut_ad(!table || table->cached);

	if (table != NULL) {

		/* If table is encrypted or corrupted */
		if (ignore_err == DICT_ERR_IGNORE_NONE
		    && !table->is_readable()) {
			/* Make life easy for drop table. */
			if (table->can_be_evicted) {
				dict_table_move_from_lru_to_non_lru(table);
			}

			if (table->corrupted) {

				if (!dict_locked) {
					mutex_exit(&dict_sys->mutex);
				}

				char		buf[MAX_FULL_NAME_LEN];
				ut_format_name(table->name, TRUE, buf, sizeof(buf));

				ib_logf(IB_LOG_LEVEL_ERROR,
					"Table %s is corrupted. Please "
					"drop the table and recreate.",
					buf);

				return(NULL);
			}

			if (table->can_be_evicted) {
				dict_move_to_mru(table);
			}

			++table->n_ref_count;

			if (!dict_locked) {
				mutex_exit(&dict_sys->mutex);
			}

			return (table);
		}

		if (table->can_be_evicted) {
			dict_move_to_mru(table);
		}

		++table->n_ref_count;

		MONITOR_INC(MONITOR_TABLE_REFERENCE);
	}

	ut_ad(dict_lru_validate());

	if (!dict_locked) {
		dict_table_try_drop_aborted_and_mutex_exit(table, try_drop);
	}

	return(table);
}
#endif /* !UNIV_HOTBACKUP */

/**********************************************************************//**
Adds system columns to a table object. */
UNIV_INTERN
void
dict_table_add_system_columns(
/*==========================*/
	dict_table_t*	table,	/*!< in/out: table */
	mem_heap_t*	heap)	/*!< in: temporary heap */
{
	ut_ad(table);
	ut_ad(table->n_def == table->n_cols - DATA_N_SYS_COLS);
	ut_ad(table->magic_n == DICT_TABLE_MAGIC_N);
	ut_ad(!table->cached);

	/* NOTE: the system columns MUST be added in the following order
	(so that they can be indexed by the numerical value of DATA_ROW_ID,
	etc.) and as the last columns of the table memory object.
	The clustered index will not always physically contain all
	system columns. */

	dict_mem_table_add_col(table, heap, "DB_ROW_ID", DATA_SYS,
			       DATA_ROW_ID | DATA_NOT_NULL,
			       DATA_ROW_ID_LEN);
#if DATA_ROW_ID != 0
#error "DATA_ROW_ID != 0"
#endif
	dict_mem_table_add_col(table, heap, "DB_TRX_ID", DATA_SYS,
			       DATA_TRX_ID | DATA_NOT_NULL,
			       DATA_TRX_ID_LEN);
#if DATA_TRX_ID != 1
#error "DATA_TRX_ID != 1"
#endif
	dict_mem_table_add_col(table, heap, "DB_ROLL_PTR", DATA_SYS,
			       DATA_ROLL_PTR | DATA_NOT_NULL,
			       DATA_ROLL_PTR_LEN);
#if DATA_ROLL_PTR != 2
#error "DATA_ROLL_PTR != 2"
#endif

	/* This check reminds that if a new system column is added to
	the program, it should be dealt with here */
#if DATA_N_SYS_COLS != 3
#error "DATA_N_SYS_COLS != 3"
#endif
}

#ifndef UNIV_HOTBACKUP
/**********************************************************************//**
Adds a table object to the dictionary cache. */
UNIV_INTERN
void
dict_table_add_to_cache(
/*====================*/
	dict_table_t*	table,		/*!< in: table */
	ibool		can_be_evicted,	/*!< in: TRUE if can be evicted */
	mem_heap_t*	heap)		/*!< in: temporary heap */
{
	ulint	fold;
	ulint	id_fold;
	ulint	i;
	ulint	row_len;

	ut_ad(dict_lru_validate());

	/* The lower limit for what we consider a "big" row */
#define BIG_ROW_SIZE 1024

	ut_ad(mutex_own(&(dict_sys->mutex)));

	dict_table_add_system_columns(table, heap);

	table->cached = TRUE;

	fold = ut_fold_string(table->name);
	id_fold = ut_fold_ull(table->id);

	row_len = 0;
	for (i = 0; i < table->n_def; i++) {
		ulint	col_len = dict_col_get_max_size(
			dict_table_get_nth_col(table, i));

		row_len += col_len;

		/* If we have a single unbounded field, or several gigantic
		fields, mark the maximum row size as BIG_ROW_SIZE. */
		if (row_len >= BIG_ROW_SIZE || col_len >= BIG_ROW_SIZE) {
			row_len = BIG_ROW_SIZE;

			break;
		}
	}

	table->big_rows = row_len >= BIG_ROW_SIZE;

	/* Look for a table with the same name: error if such exists */
	{
		dict_table_t*	table2;
		HASH_SEARCH(name_hash, dict_sys->table_hash, fold,
			    dict_table_t*, table2, ut_ad(table2->cached),
			    ut_strcmp(table2->name, table->name) == 0);
		ut_a(table2 == NULL);

#ifdef UNIV_DEBUG
		/* Look for the same table pointer with a different name */
		HASH_SEARCH_ALL(name_hash, dict_sys->table_hash,
				dict_table_t*, table2, ut_ad(table2->cached),
				table2 == table);
		ut_ad(table2 == NULL);
#endif /* UNIV_DEBUG */
	}

	/* Look for a table with the same id: error if such exists */
	{
		dict_table_t*	table2;
		HASH_SEARCH(id_hash, dict_sys->table_id_hash, id_fold,
			    dict_table_t*, table2, ut_ad(table2->cached),
			    table2->id == table->id);
		ut_a(table2 == NULL);

#ifdef UNIV_DEBUG
		/* Look for the same table pointer with a different id */
		HASH_SEARCH_ALL(id_hash, dict_sys->table_id_hash,
				dict_table_t*, table2, ut_ad(table2->cached),
				table2 == table);
		ut_ad(table2 == NULL);
#endif /* UNIV_DEBUG */
	}

	/* Add table to hash table of tables */
	HASH_INSERT(dict_table_t, name_hash, dict_sys->table_hash, fold,
		    table);

	/* Add table to hash table of tables based on table id */
	HASH_INSERT(dict_table_t, id_hash, dict_sys->table_id_hash, id_fold,
		    table);

	table->can_be_evicted = can_be_evicted;

	if (table->can_be_evicted) {
		UT_LIST_ADD_FIRST(table_LRU, dict_sys->table_LRU, table);
	} else {
		UT_LIST_ADD_FIRST(table_LRU, dict_sys->table_non_LRU, table);
	}

	dict_table_autoinc_restore(table);

	ut_ad(dict_lru_validate());

	dict_sys->size += mem_heap_get_size(table->heap)
		+ strlen(table->name) + 1;
}

/**********************************************************************//**
Test whether a table can be evicted from the LRU cache.
@return TRUE if table can be evicted. */
static
ibool
dict_table_can_be_evicted(
/*======================*/
	const dict_table_t*	table)		/*!< in: table to test */
{
	ut_ad(mutex_own(&dict_sys->mutex));
#ifdef UNIV_SYNC_DEBUG
	ut_ad(rw_lock_own(&dict_operation_lock, RW_LOCK_EX));
#endif /* UNIV_SYNC_DEBUG */

	ut_a(table->can_be_evicted);
	ut_a(table->foreign_set.empty());
	ut_a(table->referenced_set.empty());

	if (table->n_ref_count == 0) {
		dict_index_t*	index;

		/* The transaction commit and rollback are called from
		outside the handler interface. This means that there is
		a window where the table->n_ref_count can be zero but
		the table instance is in "use". */

		if (lock_table_has_locks(table)) {
			return(FALSE);
		}

		for (index = dict_table_get_first_index(table);
		     index != NULL;
		     index = dict_table_get_next_index(index)) {

			btr_search_t*	info = btr_search_get_info(index);

			/* We are not allowed to free the in-memory index
			struct dict_index_t until all entries in the adaptive
			hash index that point to any of the page belonging to
			his b-tree index are dropped. This is so because
			dropping of these entries require access to
			dict_index_t struct. To avoid such scenario we keep
			a count of number of such pages in the search_info and
			only free the dict_index_t struct when this count
			drops to zero.

			See also: dict_index_remove_from_cache_low() */

			if (btr_search_info_get_ref_count(info) > 0) {
				return(FALSE);
			}
		}

		return(TRUE);
	}

	return(FALSE);
}

/**********************************************************************//**
Make room in the table cache by evicting an unused table. The unused table
should not be part of FK relationship and currently not used in any user
transaction. There is no guarantee that it will remove a table.
@return number of tables evicted. If the number of tables in the dict_LRU
is less than max_tables it will not do anything. */
UNIV_INTERN
ulint
dict_make_room_in_cache(
/*====================*/
	ulint		max_tables,	/*!< in: max tables allowed in cache */
	ulint		pct_check)	/*!< in: max percent to check */
{
	ulint		i;
	ulint		len;
	dict_table_t*	table;
	ulint		check_up_to;
	ulint		n_evicted = 0;

	ut_a(pct_check > 0);
	ut_a(pct_check <= 100);
	ut_ad(mutex_own(&dict_sys->mutex));
#ifdef UNIV_SYNC_DEBUG
	ut_ad(rw_lock_own(&dict_operation_lock, RW_LOCK_EX));
#endif /* UNIV_SYNC_DEBUG */
	ut_ad(dict_lru_validate());

	i = len = UT_LIST_GET_LEN(dict_sys->table_LRU);

	if (len < max_tables) {
		return(0);
	}

	check_up_to = len - ((len * pct_check) / 100);

	/* Check for overflow */
	ut_a(i == 0 || check_up_to <= i);

	/* Find a suitable candidate to evict from the cache. Don't scan the
	entire LRU list. Only scan pct_check list entries. */

	for (table = UT_LIST_GET_LAST(dict_sys->table_LRU);
	     table != NULL
	     && i > check_up_to
	     && (len - n_evicted) > max_tables;
	     --i) {

		dict_table_t*	prev_table;

	        prev_table = UT_LIST_GET_PREV(table_LRU, table);

		if (dict_table_can_be_evicted(table)) {

			dict_table_remove_from_cache_low(table, TRUE);

			++n_evicted;
		}

		table = prev_table;
	}

	return(n_evicted);
}

/**********************************************************************//**
Move a table to the non-LRU list from the LRU list. */
UNIV_INTERN
void
dict_table_move_from_lru_to_non_lru(
/*================================*/
	dict_table_t*	table)	/*!< in: table to move from LRU to non-LRU */
{
	ut_ad(mutex_own(&dict_sys->mutex));
	ut_ad(dict_lru_find_table(table));

	ut_a(table->can_be_evicted);

	UT_LIST_REMOVE(table_LRU, dict_sys->table_LRU, table);

	UT_LIST_ADD_LAST(table_LRU, dict_sys->table_non_LRU, table);

	table->can_be_evicted = FALSE;
}

/**********************************************************************//**
Move a table to the LRU list from the non-LRU list. */
UNIV_INTERN
void
dict_table_move_from_non_lru_to_lru(
/*================================*/
	dict_table_t*	table)	/*!< in: table to move from non-LRU to LRU */
{
	ut_ad(mutex_own(&dict_sys->mutex));
	ut_ad(dict_non_lru_find_table(table));

	ut_a(!table->can_be_evicted);

	UT_LIST_REMOVE(table_LRU, dict_sys->table_non_LRU, table);

	UT_LIST_ADD_LAST(table_LRU, dict_sys->table_LRU, table);

	table->can_be_evicted = TRUE;
}

/**********************************************************************//**
Looks for an index with the given id given a table instance.
@return	index or NULL */
UNIV_INTERN
dict_index_t*
dict_table_find_index_on_id(
/*========================*/
	const dict_table_t*	table,	/*!< in: table instance */
	index_id_t		id)	/*!< in: index id */
{
	dict_index_t*	index;

	for (index = dict_table_get_first_index(table);
	     index != NULL;
	     index = dict_table_get_next_index(index)) {

		if (id == index->id) {
			/* Found */

			return(index);
		}
	}

	return(NULL);
}

/**********************************************************************//**
Looks for an index with the given id. NOTE that we do not reserve
the dictionary mutex: this function is for emergency purposes like
printing info of a corrupt database page!
@return	index or NULL if not found in cache */
UNIV_INTERN
dict_index_t*
dict_index_find_on_id_low(
/*======================*/
	index_id_t	id)	/*!< in: index id */
{
	dict_table_t*	table;

	/* This can happen if the system tablespace is the wrong page size */
	if (dict_sys == NULL) {
		return(NULL);
	}

	for (table = UT_LIST_GET_FIRST(dict_sys->table_LRU);
	     table != NULL;
	     table = UT_LIST_GET_NEXT(table_LRU, table)) {

		dict_index_t*	index = dict_table_find_index_on_id(table, id);

		if (index != NULL) {
			return(index);
		}
	}

	for (table = UT_LIST_GET_FIRST(dict_sys->table_non_LRU);
	     table != NULL;
	     table = UT_LIST_GET_NEXT(table_LRU, table)) {

		dict_index_t*	index = dict_table_find_index_on_id(table, id);

		if (index != NULL) {
			return(index);
		}
	}

	return(NULL);
}

/** Function object to remove a foreign key constraint from the
referenced_set of the referenced table.  The foreign key object is
also removed from the dictionary cache.  The foreign key constraint
is not removed from the foreign_set of the table containing the
constraint. */
struct dict_foreign_remove_partial
{
	void operator()(dict_foreign_t* foreign) {
		dict_table_t*	table = foreign->referenced_table;
		if (table != NULL) {
			table->referenced_set.erase(foreign);
		}
		dict_foreign_free(foreign);
	}
};

/**********************************************************************//**
Renames a table object.
@return	TRUE if success */
UNIV_INTERN
dberr_t
dict_table_rename_in_cache(
/*=======================*/
	dict_table_t*	table,		/*!< in/out: table */
	const char*	new_name,	/*!< in: new name */
	ibool		rename_also_foreigns)/*!< in: in ALTER TABLE we want
					to preserve the original table name
					in constraints which reference it */
{
	dberr_t		err;
	dict_foreign_t*	foreign;
	dict_index_t*	index;
	ulint		fold;
	char		old_name[MAX_FULL_NAME_LEN + 1];
	os_file_type_t	ftype;
	ibool		exists;

	ut_ad(mutex_own(&(dict_sys->mutex)));

	/* store the old/current name to an automatic variable */
	if (strlen(table->name) + 1 <= sizeof(old_name)) {
		memcpy(old_name, table->name, strlen(table->name) + 1);
	} else {
		ut_print_timestamp(stderr);
		fprintf(stderr, "InnoDB: too long table name: '%s', "
			"max length is %d\n", table->name,
			MAX_FULL_NAME_LEN);
		ut_error;
	}

	fold = ut_fold_string(new_name);

	/* Look for a table with the same name: error if such exists */
	dict_table_t*	table2;
	HASH_SEARCH(name_hash, dict_sys->table_hash, fold,
			dict_table_t*, table2, ut_ad(table2->cached),
			(ut_strcmp(table2->name, new_name) == 0));
	DBUG_EXECUTE_IF("dict_table_rename_in_cache_failure",
		if (table2 == NULL) {
			table2 = (dict_table_t*) -1;
		} );
	if (table2) {
		ib_logf(IB_LOG_LEVEL_ERROR,
			"Cannot rename table '%s' to '%s' since the "
			"dictionary cache already contains '%s'.",
			old_name, new_name, new_name);
		return(DB_ERROR);
	}

	/* If the table is stored in a single-table tablespace, rename the
	.ibd file and rebuild the .isl file if needed. */

	if (dict_table_is_discarded(table)) {
		char*		filepath;

		ut_ad(table->space != TRX_SYS_SPACE);

		if (DICT_TF_HAS_DATA_DIR(table->flags)) {

			dict_get_and_save_data_dir_path(table, true);
			ut_a(table->data_dir_path);

			filepath = os_file_make_remote_pathname(
				table->data_dir_path, table->name, "ibd");
		} else {
			filepath = fil_make_ibd_name(table->name, false);
		}

		fil_delete_tablespace(table->space, BUF_REMOVE_ALL_NO_WRITE);

		/* Delete any temp file hanging around. */
		if (os_file_status(filepath, &exists, &ftype)
		    && exists
		    && !os_file_delete_if_exists(innodb_file_temp_key,
						 filepath)) {

			ib_logf(IB_LOG_LEVEL_INFO,
				"Delete of %s failed.", filepath);
		}

		mem_free(filepath);

	} else if (table->space != TRX_SYS_SPACE) {
		if (DICT_TF2_FLAG_IS_SET(table, DICT_TF2_TEMPORARY)) {
			ut_print_timestamp(stderr);
			fputs("  InnoDB: Error: trying to rename a"
			      " TEMPORARY TABLE ", stderr);
			ut_print_name(stderr, NULL, TRUE, old_name);
			if (table->dir_path_of_temp_table != NULL) {
				fputs(" (", stderr);
				ut_print_filename(
					stderr, table->dir_path_of_temp_table);
				fputs(" )\n", stderr);
			}

			return(DB_ERROR);
		}

		char*	new_path = NULL;
		char*	old_path = fil_space_get_first_path(table->space);

		if (DICT_TF_HAS_DATA_DIR(table->flags)) {
			new_path = os_file_make_new_pathname(
				old_path, new_name);

			err = fil_create_link_file(new_name, new_path);
			if (err != DB_SUCCESS) {
				mem_free(new_path);
				mem_free(old_path);
				return(DB_TABLESPACE_EXISTS);
			}
		} else {
			new_path = fil_make_ibd_name(new_name, false);
		}

		/* New filepath must not exist. */
		err = fil_rename_tablespace_check(
			table->space, old_path, new_path, false);
		if (err != DB_SUCCESS) {
			mem_free(old_path);
			mem_free(new_path);
			return(err);
		}

		ibool	success = fil_rename_tablespace(
			old_name, table->space, new_name, new_path);

		mem_free(old_path);
		mem_free(new_path);

		/* If the tablespace is remote, a new .isl file was created
		If success, delete the old one. If not, delete the new one.  */
		if (DICT_TF_HAS_DATA_DIR(table->flags)) {
			fil_delete_link_file(success ? old_name : new_name);
		}

		if (!success) {
			return(DB_ERROR);
		}
	}

	/* Remove table from the hash tables of tables */
	HASH_DELETE(dict_table_t, name_hash, dict_sys->table_hash,
		    ut_fold_string(old_name), table);

	if (strlen(new_name) > strlen(table->name)) {
		/* We allocate MAX_FULL_NAME_LEN + 1 bytes here to avoid
		memory fragmentation, we assume a repeated calls of
		ut_realloc() with the same size do not cause fragmentation */
		ut_a(strlen(new_name) <= MAX_FULL_NAME_LEN);

		table->name = static_cast<char*>(
			ut_realloc(table->name, MAX_FULL_NAME_LEN + 1));
	}
	memcpy(table->name, new_name, strlen(new_name) + 1);

	/* Add table to hash table of tables */
	HASH_INSERT(dict_table_t, name_hash, dict_sys->table_hash, fold,
		    table);

	dict_sys->size += strlen(new_name) - strlen(old_name);
	ut_a(dict_sys->size > 0);

	/* Update the table_name field in indexes */
	for (index = dict_table_get_first_index(table);
	     index != NULL;
	     index = dict_table_get_next_index(index)) {

		index->table_name = table->name;
	}

	if (!rename_also_foreigns) {
		/* In ALTER TABLE we think of the rename table operation
		in the direction table -> temporary table (#sql...)
		as dropping the table with the old name and creating
		a new with the new name. Thus we kind of drop the
		constraints from the dictionary cache here. The foreign key
		constraints will be inherited to the new table from the
		system tables through a call of dict_load_foreigns. */

		/* Remove the foreign constraints from the cache */
		std::for_each(table->foreign_set.begin(),
			      table->foreign_set.end(),
			      dict_foreign_remove_partial());
		table->foreign_set.clear();

		/* Reset table field in referencing constraints */
		for (dict_foreign_set::iterator it
			= table->referenced_set.begin();
		     it != table->referenced_set.end();
		     ++it) {

			foreign = *it;
			foreign->referenced_table = NULL;
			foreign->referenced_index = NULL;

		}

		/* Make the set of referencing constraints empty */
		table->referenced_set.clear();

		return(DB_SUCCESS);
	}

	/* Update the table name fields in foreign constraints, and update also
	the constraint id of new format >= 4.0.18 constraints. Note that at
	this point we have already changed table->name to the new name. */

	dict_foreign_set	fk_set;

	for (;;) {

		dict_foreign_set::iterator	it
			= table->foreign_set.begin();

		if (it == table->foreign_set.end()) {
			break;
		}

		foreign = *it;

		if (foreign->referenced_table) {
			foreign->referenced_table->referenced_set.erase(foreign);
		}

		if (ut_strlen(foreign->foreign_table_name)
		    < ut_strlen(table->name)) {
			/* Allocate a longer name buffer;
			TODO: store buf len to save memory */

			foreign->foreign_table_name = mem_heap_strdup(
				foreign->heap, table->name);
			dict_mem_foreign_table_name_lookup_set(foreign, TRUE);
		} else {
			strcpy(foreign->foreign_table_name, table->name);
			dict_mem_foreign_table_name_lookup_set(foreign, FALSE);
		}
		if (strchr(foreign->id, '/')) {
			/* This is a >= 4.0.18 format id */

			ulint	db_len;
			char*	old_id;
			char    old_name_cs_filename[MAX_TABLE_NAME_LEN+20];
			uint    errors = 0;

			/* All table names are internally stored in charset
			my_charset_filename (except the temp tables and the
			partition identifier suffix in partition tables). The
			foreign key constraint names are internally stored
			in UTF-8 charset.  The variable fkid here is used
			to store foreign key constraint name in charset
			my_charset_filename for comparison further below. */
			char    fkid[MAX_TABLE_NAME_LEN+20];
			ibool	on_tmp = FALSE;

			/* The old table name in my_charset_filename is stored
			in old_name_cs_filename */

			strncpy(old_name_cs_filename, old_name,
				MAX_TABLE_NAME_LEN);
			if (strstr(old_name, TEMP_TABLE_PATH_PREFIX) == NULL) {

				innobase_convert_to_system_charset(
					strchr(old_name_cs_filename, '/') + 1,
					strchr(old_name, '/') + 1,
					MAX_TABLE_NAME_LEN, &errors);

				if (errors) {
					/* There has been an error to convert
					old table into UTF-8.  This probably
					means that the old table name is
					actually in UTF-8. */
					innobase_convert_to_filename_charset(
						strchr(old_name_cs_filename,
						       '/') + 1,
						strchr(old_name, '/') + 1,
						MAX_TABLE_NAME_LEN);
				} else {
					/* Old name already in
					my_charset_filename */
					strncpy(old_name_cs_filename, old_name,
						MAX_TABLE_NAME_LEN);
				}
			}

			strncpy(fkid, foreign->id, MAX_TABLE_NAME_LEN);

			if (strstr(fkid, TEMP_TABLE_PATH_PREFIX) == NULL) {
				innobase_convert_to_filename_charset(
					strchr(fkid, '/') + 1,
					strchr(foreign->id, '/') + 1,
					MAX_TABLE_NAME_LEN+20);
			} else {
				on_tmp = TRUE;
			}

			old_id = mem_strdup(foreign->id);

			if (ut_strlen(fkid) > ut_strlen(old_name_cs_filename)
			    + ((sizeof dict_ibfk) - 1)
			    && !memcmp(fkid, old_name_cs_filename,
				       ut_strlen(old_name_cs_filename))
			    && !memcmp(fkid + ut_strlen(old_name_cs_filename),
				       dict_ibfk, (sizeof dict_ibfk) - 1)) {

				/* This is a generated >= 4.0.18 format id */

				char	table_name[MAX_TABLE_NAME_LEN] = "";
				uint	errors = 0;

				if (strlen(table->name) > strlen(old_name)) {
					foreign->id = static_cast<char*>(
						mem_heap_alloc(
						foreign->heap,
						strlen(table->name)
						+ strlen(old_id) + 1));
				}

				/* Convert the table name to UTF-8 */
				strncpy(table_name, table->name,
					MAX_TABLE_NAME_LEN);
				innobase_convert_to_system_charset(
					strchr(table_name, '/') + 1,
					strchr(table->name, '/') + 1,
					MAX_TABLE_NAME_LEN, &errors);

				if (errors) {
					/* Table name could not be converted
					from charset my_charset_filename to
					UTF-8. This means that the table name
					is already in UTF-8 (#mysql#50). */
					strncpy(table_name, table->name,
						MAX_TABLE_NAME_LEN);
				}

				/* Replace the prefix 'databasename/tablename'
				with the new names */
				strcpy(foreign->id, table_name);
				if (on_tmp) {
					strcat(foreign->id,
					       old_id + ut_strlen(old_name));
				} else {
					sprintf(strchr(foreign->id, '/') + 1,
						"%s%s",
						strchr(table_name, '/') +1,
						strstr(old_id, "_ibfk_") );
				}

			} else {
				/* This is a >= 4.0.18 format id where the user
				gave the id name */
				db_len = dict_get_db_name_len(table->name) + 1;

				if (dict_get_db_name_len(table->name)
				    > dict_get_db_name_len(foreign->id)) {

					foreign->id = static_cast<char*>(
						mem_heap_alloc(
						foreign->heap,
						db_len + strlen(old_id) + 1));
				}

				/* Replace the database prefix in id with the
				one from table->name */

				ut_memcpy(foreign->id, table->name, db_len);

				strcpy(foreign->id + db_len,
				       dict_remove_db_name(old_id));
			}

			mem_free(old_id);
		}

		table->foreign_set.erase(it);
		fk_set.insert(foreign);

		if (foreign->referenced_table) {
			foreign->referenced_table->referenced_set.insert(foreign);
		}
	}

	ut_a(table->foreign_set.empty());
	table->foreign_set.swap(fk_set);

	for (dict_foreign_set::iterator it = table->referenced_set.begin();
	     it != table->referenced_set.end();
	     ++it) {

		foreign = *it;

		if (ut_strlen(foreign->referenced_table_name)
		    < ut_strlen(table->name)) {
			/* Allocate a longer name buffer;
			TODO: store buf len to save memory */

			foreign->referenced_table_name = mem_heap_strdup(
				foreign->heap, table->name);

			dict_mem_referenced_table_name_lookup_set(
				foreign, TRUE);
		} else {
			/* Use the same buffer */
			strcpy(foreign->referenced_table_name, table->name);

			dict_mem_referenced_table_name_lookup_set(
				foreign, FALSE);
		}
	}

	return(DB_SUCCESS);
}

/**********************************************************************//**
Change the id of a table object in the dictionary cache. This is used in
DISCARD TABLESPACE. */
UNIV_INTERN
void
dict_table_change_id_in_cache(
/*==========================*/
	dict_table_t*	table,	/*!< in/out: table object already in cache */
	table_id_t	new_id)	/*!< in: new id to set */
{
	ut_ad(table);
	ut_ad(mutex_own(&(dict_sys->mutex)));
	ut_ad(table->magic_n == DICT_TABLE_MAGIC_N);

	/* Remove the table from the hash table of id's */

	HASH_DELETE(dict_table_t, id_hash, dict_sys->table_id_hash,
		    ut_fold_ull(table->id), table);
	table->id = new_id;

	/* Add the table back to the hash table */
	HASH_INSERT(dict_table_t, id_hash, dict_sys->table_id_hash,
		    ut_fold_ull(table->id), table);
}

/**********************************************************************//**
Removes a table object from the dictionary cache. */
void
dict_table_remove_from_cache_low(
/*=============================*/
	dict_table_t*	table,		/*!< in, own: table */
	ibool		lru_evict)	/*!< in: TRUE if table being evicted
					to make room in the table LRU list */
{
	dict_foreign_t*	foreign;
	dict_index_t*	index;
	ulint		size;

	ut_ad(table);
	ut_ad(dict_lru_validate());
	ut_a(table->n_ref_count == 0);
	ut_a(table->n_rec_locks == 0);
	ut_ad(mutex_own(&(dict_sys->mutex)));
	ut_ad(table->magic_n == DICT_TABLE_MAGIC_N);

	/* Remove the foreign constraints from the cache */
	std::for_each(table->foreign_set.begin(), table->foreign_set.end(),
		      dict_foreign_remove_partial());
	table->foreign_set.clear();

	/* Reset table field in referencing constraints */
	for (dict_foreign_set::iterator it = table->referenced_set.begin();
	     it != table->referenced_set.end();
	     ++it) {

		foreign = *it;
		foreign->referenced_table = NULL;
		foreign->referenced_index = NULL;
	}

	/* Remove the indexes from the cache */

	for (index = UT_LIST_GET_LAST(table->indexes);
	     index != NULL;
	     index = UT_LIST_GET_LAST(table->indexes)) {

		dict_index_remove_from_cache_low(table, index, lru_evict);
	}

	/* Remove table from the hash tables of tables */

	HASH_DELETE(dict_table_t, name_hash, dict_sys->table_hash,
		    ut_fold_string(table->name), table);

	HASH_DELETE(dict_table_t, id_hash, dict_sys->table_id_hash,
		    ut_fold_ull(table->id), table);

	/* Remove table from LRU or non-LRU list. */
	if (table->can_be_evicted) {
		ut_ad(dict_lru_find_table(table));
		UT_LIST_REMOVE(table_LRU, dict_sys->table_LRU, table);
	} else {
		ut_ad(dict_non_lru_find_table(table));
		UT_LIST_REMOVE(table_LRU, dict_sys->table_non_LRU, table);
	}

	ut_ad(dict_lru_validate());

	if (lru_evict) {
		dict_table_autoinc_store(table);
	}

	if (lru_evict && table->drop_aborted) {
		/* Do as dict_table_try_drop_aborted() does. */

		trx_t* trx = trx_allocate_for_background();

		ut_ad(mutex_own(&dict_sys->mutex));
#ifdef UNIV_SYNC_DEBUG
		ut_ad(rw_lock_own(&dict_operation_lock, RW_LOCK_EX));
#endif /* UNIV_SYNC_DEBUG */
		/* Mimic row_mysql_lock_data_dictionary(). */
		trx->dict_operation_lock_mode = RW_X_LATCH;

		trx_set_dict_operation(trx, TRX_DICT_OP_INDEX);

		/* Silence a debug assertion in row_merge_drop_indexes(). */
		ut_d(table->n_ref_count++);
		row_merge_drop_indexes(trx, table, TRUE);
		ut_d(table->n_ref_count--);
		ut_ad(table->n_ref_count == 0);
		trx_commit_for_mysql(trx);
		trx->dict_operation_lock_mode = 0;
		trx_free_for_background(trx);
	}

	size = mem_heap_get_size(table->heap) + strlen(table->name) + 1;

	ut_ad(dict_sys->size >= size);

	dict_sys->size -= size;

	dict_mem_table_free(table);
}

/**********************************************************************//**
Removes a table object from the dictionary cache. */
UNIV_INTERN
void
dict_table_remove_from_cache(
/*=========================*/
	dict_table_t*	table)	/*!< in, own: table */
{
	dict_table_remove_from_cache_low(table, FALSE);
}

/****************************************************************//**
If the given column name is reserved for InnoDB system columns, return
TRUE.
@return	TRUE if name is reserved */
UNIV_INTERN
ibool
dict_col_name_is_reserved(
/*======================*/
	const char*	name)	/*!< in: column name */
{
	/* This check reminds that if a new system column is added to
	the program, it should be dealt with here. */
#if DATA_N_SYS_COLS != 3
#error "DATA_N_SYS_COLS != 3"
#endif

	static const char*	reserved_names[] = {
		"DB_ROW_ID", "DB_TRX_ID", "DB_ROLL_PTR"
	};

	ulint			i;

	for (i = 0; i < UT_ARR_SIZE(reserved_names); i++) {
		if (innobase_strcasecmp(name, reserved_names[i]) == 0) {

			return(TRUE);
		}
	}

	return(FALSE);
}

#if 1	/* This function is not very accurate at determining
	whether an UNDO record will be too big. See innodb_4k.test,
	Bug 13336585, for a testcase that shows an index that can
	be created but cannot be updated. */

/****************************************************************//**
If an undo log record for this table might not fit on a single page,
return TRUE.
@return	TRUE if the undo log record could become too big */
static
ibool
dict_index_too_big_for_undo(
/*========================*/
	const dict_table_t*	table,		/*!< in: table */
	const dict_index_t*	new_index)	/*!< in: index */
{
	/* Make sure that all column prefixes will fit in the undo log record
	in trx_undo_page_report_modify() right after trx_undo_page_init(). */

	ulint			i;
	const dict_index_t*	clust_index
		= dict_table_get_first_index(table);
	ulint			undo_page_len
		= TRX_UNDO_PAGE_HDR - TRX_UNDO_PAGE_HDR_SIZE
		+ 2 /* next record pointer */
		+ 1 /* type_cmpl */
		+ 11 /* trx->undo_no */ + 11 /* table->id */
		+ 1 /* rec_get_info_bits() */
		+ 11 /* DB_TRX_ID */
		+ 11 /* DB_ROLL_PTR */
		+ 10 + FIL_PAGE_DATA_END /* trx_undo_left() */
		+ 2/* pointer to previous undo log record */;

	/* FTS index consists of auxiliary tables, they shall be excluded from
	index row size check */
	if (new_index->type & DICT_FTS) {
		return(false);
	}

	if (!clust_index) {
		ut_a(dict_index_is_clust(new_index));
		clust_index = new_index;
	}

	/* Add the size of the ordering columns in the
	clustered index. */
	for (i = 0; i < clust_index->n_uniq; i++) {
		const dict_col_t*	col
			= dict_index_get_nth_col(clust_index, i);

		/* Use the maximum output size of
		mach_write_compressed(), although the encoded
		length should always fit in 2 bytes. */
		undo_page_len += 5 + dict_col_get_max_size(col);
	}

	/* Add the old values of the columns to be updated.
	First, the amount and the numbers of the columns.
	These are written by mach_write_compressed() whose
	maximum output length is 5 bytes.  However, given that
	the quantities are below REC_MAX_N_FIELDS (10 bits),
	the maximum length is 2 bytes per item. */
	undo_page_len += 2 * (dict_table_get_n_cols(table) + 1);

	for (i = 0; i < clust_index->n_def; i++) {
		const dict_col_t*	col
			= dict_index_get_nth_col(clust_index, i);
		ulint			max_size
			= dict_col_get_max_size(col);
		ulint			fixed_size
			= dict_col_get_fixed_size(col,
						  dict_table_is_comp(table));
		ulint			max_prefix
			= col->max_prefix;

		if (fixed_size) {
			/* Fixed-size columns are stored locally. */
			max_size = fixed_size;
		} else if (max_size <= BTR_EXTERN_FIELD_REF_SIZE * 2) {
			/* Short columns are stored locally. */
		} else if (!col->ord_part
			   || (col->max_prefix
			       < (ulint) DICT_MAX_FIELD_LEN_BY_FORMAT(table))) {
			/* See if col->ord_part would be set
			because of new_index. Also check if the new
			index could have longer prefix on columns
			that already had ord_part set  */
			ulint	j;

			for (j = 0; j < new_index->n_uniq; j++) {
				if (dict_index_get_nth_col(
					    new_index, j) == col) {
					const dict_field_t*     field
						= dict_index_get_nth_field(
							new_index, j);

					if (field->prefix_len
					    > col->max_prefix) {
						max_prefix =
							 field->prefix_len;
					}

					goto is_ord_part;
				}
			}

			if (col->ord_part) {
				goto is_ord_part;
			}

			/* This is not an ordering column in any index.
			Thus, it can be stored completely externally. */
			max_size = BTR_EXTERN_FIELD_REF_SIZE;
		} else {
			ulint	max_field_len;
is_ord_part:
			max_field_len = DICT_MAX_FIELD_LEN_BY_FORMAT(table);

			/* This is an ordering column in some index.
			A long enough prefix must be written to the
			undo log.  See trx_undo_page_fetch_ext(). */
			max_size = ut_min(max_size, max_field_len);

			/* We only store the needed prefix length in undo log */
			if (max_prefix) {
			     ut_ad(dict_table_get_format(table)
				   >= UNIV_FORMAT_B);

				max_size = ut_min(max_prefix, max_size);
			}

			max_size += BTR_EXTERN_FIELD_REF_SIZE;
		}

		undo_page_len += 5 + max_size;
	}

	return(undo_page_len >= UNIV_PAGE_SIZE);
}
#endif

/****************************************************************//**
If a record of this index might not fit on a single B-tree page,
return TRUE.
@return	TRUE if the index record could become too big */
static
ibool
dict_index_too_big_for_tree(
/*========================*/
	const dict_table_t*	table,		/*!< in: table */
	const dict_index_t*	new_index)	/*!< in: index */
{
	ulint	zip_size;
	ulint	comp;
	ulint	i;
	/* maximum possible storage size of a record */
	ulint	rec_max_size;
	/* maximum allowed size of a record on a leaf page */
	ulint	page_rec_max;
	/* maximum allowed size of a node pointer record */
	ulint	page_ptr_max;

	/* FTS index consists of auxiliary tables, they shall be excluded from
	index row size check */
	if (new_index->type & DICT_FTS) {
		return(false);
	}

	DBUG_EXECUTE_IF(
		"ib_force_create_table",
		return(FALSE););

	comp = dict_table_is_comp(table);
	zip_size = dict_table_zip_size(table);

	if (zip_size && zip_size < UNIV_PAGE_SIZE) {
		/* On a compressed page, two records must fit in the
		uncompressed page modification log.  On compressed
		pages with zip_size == UNIV_PAGE_SIZE, this limit will
		never be reached. */
		ut_ad(comp);
		/* The maximum allowed record size is the size of
		an empty page, minus a byte for recoding the heap
		number in the page modification log.  The maximum
		allowed node pointer size is half that. */
		page_rec_max = page_zip_empty_size(new_index->n_fields,
						   zip_size);
		if (page_rec_max) {
			page_rec_max--;
		}
		page_ptr_max = page_rec_max / 2;
		/* On a compressed page, there is a two-byte entry in
		the dense page directory for every record.  But there
		is no record header. */
		rec_max_size = 2;
	} else {
		/* The maximum allowed record size is half a B-tree
		page.  No additional sparse page directory entry will
		be generated for the first few user records. */
		page_rec_max = page_get_free_space_of_empty(comp) / 2;
		page_ptr_max = page_rec_max;
		/* Each record has a header. */
		rec_max_size = comp
			? REC_N_NEW_EXTRA_BYTES
			: REC_N_OLD_EXTRA_BYTES;
	}

	if (comp) {
		/* Include the "null" flags in the
		maximum possible record size. */
		rec_max_size += UT_BITS_IN_BYTES(new_index->n_nullable);
	} else {
		/* For each column, include a 2-byte offset and a
		"null" flag.  The 1-byte format is only used in short
		records that do not contain externally stored columns.
		Such records could never exceed the page limit, even
		when using the 2-byte format. */
		rec_max_size += 2 * new_index->n_fields;
	}

	/* Compute the maximum possible record size. */
	for (i = 0; i < new_index->n_fields; i++) {
		const dict_field_t*	field
			= dict_index_get_nth_field(new_index, i);
		const dict_col_t*	col
			= dict_field_get_col(field);
		ulint			field_max_size;
		ulint			field_ext_max_size;

		/* In dtuple_convert_big_rec(), variable-length columns
		that are longer than BTR_EXTERN_FIELD_REF_SIZE * 2
		may be chosen for external storage.

		Fixed-length columns, and all columns of secondary
		index records are always stored inline. */

		/* Determine the maximum length of the index field.
		The field_ext_max_size should be computed as the worst
		case in rec_get_converted_size_comp() for
		REC_STATUS_ORDINARY records. */

		field_max_size = dict_col_get_fixed_size(col, comp);
		if (field_max_size) {
			/* dict_index_add_col() should guarantee this */
			ut_ad(!field->prefix_len
			      || field->fixed_len == field->prefix_len);
			/* Fixed lengths are not encoded
			in ROW_FORMAT=COMPACT. */
			field_ext_max_size = 0;
			goto add_field_size;
		}

		field_max_size = dict_col_get_max_size(col);
		field_ext_max_size = field_max_size < 256 ? 1 : 2;

		if (field->prefix_len) {
			if (field->prefix_len < field_max_size) {
				field_max_size = field->prefix_len;
			}
		} else if (field_max_size > BTR_EXTERN_FIELD_REF_SIZE * 2
			   && dict_index_is_clust(new_index)) {

			/* In the worst case, we have a locally stored
			column of BTR_EXTERN_FIELD_REF_SIZE * 2 bytes.
			The length can be stored in one byte.  If the
			column were stored externally, the lengths in
			the clustered index page would be
			BTR_EXTERN_FIELD_REF_SIZE and 2. */
			field_max_size = BTR_EXTERN_FIELD_REF_SIZE * 2;
			field_ext_max_size = 1;
		}

		if (comp) {
			/* Add the extra size for ROW_FORMAT=COMPACT.
			For ROW_FORMAT=REDUNDANT, these bytes were
			added to rec_max_size before this loop. */
			rec_max_size += field_ext_max_size;
		}
add_field_size:
		rec_max_size += field_max_size;

		/* Check the size limit on leaf pages. */
		if (UNIV_UNLIKELY(rec_max_size >= page_rec_max)) {

			return(TRUE);
		}

		/* Check the size limit on non-leaf pages.  Records
		stored in non-leaf B-tree pages consist of the unique
		columns of the record (the key columns of the B-tree)
		and a node pointer field.  When we have processed the
		unique columns, rec_max_size equals the size of the
		node pointer record minus the node pointer column. */
		if (i + 1 == dict_index_get_n_unique_in_tree(new_index)
		    && rec_max_size + REC_NODE_PTR_SIZE >= page_ptr_max) {

			return(TRUE);
		}
	}

	return(FALSE);
}

/**********************************************************************//**
Adds an index to the dictionary cache.
@return	DB_SUCCESS, DB_TOO_BIG_RECORD, or DB_CORRUPTION */
UNIV_INTERN
dberr_t
dict_index_add_to_cache(
/*====================*/
	dict_table_t*	table,	/*!< in: table on which the index is */
	dict_index_t*	index,	/*!< in, own: index; NOTE! The index memory
				object is freed in this function! */
	ulint		page_no,/*!< in: root page number of the index */
	ibool		strict)	/*!< in: TRUE=refuse to create the index
				if records could be too big to fit in
				an B-tree page */
{
	dict_index_t*	new_index;
	ulint		n_ord;
	ulint		i;

	ut_ad(index);
	ut_ad(mutex_own(&(dict_sys->mutex)));
	ut_ad(index->n_def == index->n_fields);
	ut_ad(index->magic_n == DICT_INDEX_MAGIC_N);
	ut_ad(!dict_index_is_online_ddl(index));

	ut_ad(mem_heap_validate(index->heap));
	ut_a(!dict_index_is_clust(index)
	     || UT_LIST_GET_LEN(table->indexes) == 0);

	if (!dict_index_find_cols(table, index)) {

		dict_mem_index_free(index);
		return(DB_CORRUPTION);
	}

	/* Build the cache internal representation of the index,
	containing also the added system fields */

	if (index->type == DICT_FTS) {
		new_index = dict_index_build_internal_fts(table, index);
	} else if (dict_index_is_clust(index)) {
		new_index = dict_index_build_internal_clust(table, index);
	} else {
		new_index = dict_index_build_internal_non_clust(table, index);
	}

	/* Set the n_fields value in new_index to the actual defined
	number of fields in the cache internal representation */

	new_index->n_fields = new_index->n_def;
	new_index->trx_id = index->trx_id;

	if (dict_index_too_big_for_tree(table, new_index)) {

		if (strict) {
too_big:
			dict_mem_index_free(new_index);
			dict_mem_index_free(index);
			return(DB_TOO_BIG_RECORD);
		} else if (current_thd != NULL) {
			/* Avoid the warning to be printed
			during recovery. */
			ib_warn_row_too_big(table);
		}
	}

	if (dict_index_is_univ(index)) {
		n_ord = new_index->n_fields;
	} else {
		n_ord = new_index->n_uniq;
	}

#if 1	/* The following code predetermines whether to call
	dict_index_too_big_for_undo().  This function is not
	accurate. See innodb_4k.test, Bug 13336585, for a
	testcase that shows an index that can be created but
	cannot be updated. */

	switch (dict_table_get_format(table)) {
	case UNIV_FORMAT_A:
		/* ROW_FORMAT=REDUNDANT and ROW_FORMAT=COMPACT store
		prefixes of externally stored columns locally within
		the record.  There are no special considerations for
		the undo log record size. */
		goto undo_size_ok;

	case UNIV_FORMAT_B:
		/* In ROW_FORMAT=DYNAMIC and ROW_FORMAT=COMPRESSED,
		column prefix indexes require that prefixes of
		externally stored columns are written to the undo log.
		This may make the undo log record bigger than the
		record on the B-tree page.  The maximum size of an
		undo log record is the page size.  That must be
		checked for below. */
		break;

#if UNIV_FORMAT_B != UNIV_FORMAT_MAX
# error "UNIV_FORMAT_B != UNIV_FORMAT_MAX"
#endif
	}

	for (i = 0; i < n_ord; i++) {
		const dict_field_t*	field
			= dict_index_get_nth_field(new_index, i);
		const dict_col_t*	col
			= dict_field_get_col(field);

		/* In dtuple_convert_big_rec(), variable-length columns
		that are longer than BTR_EXTERN_FIELD_REF_SIZE * 2
		may be chosen for external storage.  If the column appears
		in an ordering column of an index, a longer prefix determined
		by dict_max_field_len_store_undo() will be copied to the undo
		log by trx_undo_page_report_modify() and
		trx_undo_page_fetch_ext().  It suffices to check the
		capacity of the undo log whenever new_index includes
		a column prefix on a column that may be stored externally. */

		if (field->prefix_len /* prefix index */
		    && (!col->ord_part /* not yet ordering column */
			|| field->prefix_len > col->max_prefix)
		    && !dict_col_get_fixed_size(col, TRUE) /* variable-length */
		    && dict_col_get_max_size(col)
		    > BTR_EXTERN_FIELD_REF_SIZE * 2 /* long enough */) {

			if (dict_index_too_big_for_undo(table, new_index)) {
				/* An undo log record might not fit in
				a single page.  Refuse to create this index. */

				goto too_big;
			}

			break;
		}
	}

undo_size_ok:
#endif
	/* Flag the ordering columns and also set column max_prefix */

	for (i = 0; i < n_ord; i++) {
		const dict_field_t*	field
			= dict_index_get_nth_field(new_index, i);

		field->col->ord_part = 1;

		if (field->prefix_len > field->col->max_prefix) {
			field->col->max_prefix = field->prefix_len;
		}
	}

	if (!dict_index_is_univ(new_index)) {

		new_index->stat_n_diff_key_vals =
			static_cast<ib_uint64_t*>(mem_heap_zalloc(
			new_index->heap,
			dict_index_get_n_unique(new_index)
			* sizeof(*new_index->stat_n_diff_key_vals)));

		new_index->stat_n_sample_sizes =
			static_cast<ib_uint64_t*>(mem_heap_zalloc(
			new_index->heap,
			dict_index_get_n_unique(new_index)
			* sizeof(*new_index->stat_n_sample_sizes)));

		new_index->stat_n_non_null_key_vals =
			static_cast<ib_uint64_t*>(mem_heap_zalloc(
			new_index->heap,
			dict_index_get_n_unique(new_index)
			* sizeof(*new_index->stat_n_non_null_key_vals)));
	}

	new_index->stat_index_size = 1;
	new_index->stat_n_leaf_pages = 1;

	new_index->stat_defrag_n_pages_freed = 0;
	new_index->stat_defrag_n_page_split = 0;

	new_index->stat_defrag_sample_next_slot = 0;
	memset(&new_index->stat_defrag_data_size_sample,
	       0x0, sizeof(ulint) * STAT_DEFRAG_DATA_SIZE_N_SAMPLE);

	/* Add the new index as the last index for the table */

	UT_LIST_ADD_LAST(indexes, table->indexes, new_index);
	new_index->table = table;
	new_index->table_name = table->name;
	new_index->search_info = btr_search_info_create(new_index->heap);

	new_index->page = page_no;
	rw_lock_create(index_tree_rw_lock_key, &new_index->lock,
		       dict_index_is_ibuf(index)
		       ? SYNC_IBUF_INDEX_TREE : SYNC_INDEX_TREE);

	dict_sys->size += mem_heap_get_size(new_index->heap);

	dict_mem_index_free(index);

	return(DB_SUCCESS);
}

/**********************************************************************//**
Removes an index from the dictionary cache. */
static
void
dict_index_remove_from_cache_low(
/*=============================*/
	dict_table_t*	table,		/*!< in/out: table */
	dict_index_t*	index,		/*!< in, own: index */
	ibool		lru_evict)	/*!< in: TRUE if index being evicted
					to make room in the table LRU list */
{
	ulint		size;
	ulint		retries = 0;
	btr_search_t*	info;

	ut_ad(table && index);
	ut_ad(table->magic_n == DICT_TABLE_MAGIC_N);
	ut_ad(index->magic_n == DICT_INDEX_MAGIC_N);
	ut_ad(mutex_own(&(dict_sys->mutex)));

	/* No need to acquire the dict_index_t::lock here because
	there can't be any active operations on this index (or table). */

	if (index->online_log) {
		ut_ad(index->online_status == ONLINE_INDEX_CREATION);
		row_log_free(index->online_log);
	}

	/* We always create search info whether or not adaptive
	hash index is enabled or not. */
	info = btr_search_get_info(index);
	ut_ad(info);

	/* We are not allowed to free the in-memory index struct
	dict_index_t until all entries in the adaptive hash index
	that point to any of the page belonging to his b-tree index
	are dropped. This is so because dropping of these entries
	require access to dict_index_t struct. To avoid such scenario
	We keep a count of number of such pages in the search_info and
	only free the dict_index_t struct when this count drops to
	zero. See also: dict_table_can_be_evicted() */

	do {
		ulint ref_count = btr_search_info_get_ref_count(info);

		if (ref_count == 0) {
			break;
		}

		/* Sleep for 10ms before trying again. */
		os_thread_sleep(10000);
		++retries;

		if (retries % 500 == 0) {
			/* No luck after 5 seconds of wait. */
			fprintf(stderr, "InnoDB: Error: Waited for"
				" %lu secs for hash index"
				" ref_count (%lu) to drop"
				" to 0.\n"
				"index: \"%s\""
				" table: \"%s\"\n",
				retries/100,
				ref_count,
				index->name,
				table->name);
		}

		/* To avoid a hang here we commit suicide if the
		ref_count doesn't drop to zero in 600 seconds. */
		if (retries >= 60000) {
			ut_error;
		}
	} while (srv_shutdown_state == SRV_SHUTDOWN_NONE || !lru_evict);

	rw_lock_free(&index->lock);

	/* Remove the index from the list of indexes of the table */
	UT_LIST_REMOVE(indexes, table->indexes, index);

	size = mem_heap_get_size(index->heap);

	ut_ad(dict_sys->size >= size);

	dict_sys->size -= size;

	dict_mem_index_free(index);
}

/**********************************************************************//**
Removes an index from the dictionary cache. */
UNIV_INTERN
void
dict_index_remove_from_cache(
/*=========================*/
	dict_table_t*	table,	/*!< in/out: table */
	dict_index_t*	index)	/*!< in, own: index */
{
	dict_index_remove_from_cache_low(table, index, FALSE);
}

/*******************************************************************//**
Tries to find column names for the index and sets the col field of the
index.
@return TRUE if the column names were found */
static
ibool
dict_index_find_cols(
/*=================*/
	dict_table_t*	table,	/*!< in: table */
	dict_index_t*	index)	/*!< in: index */
{
	ulint		i;

	ut_ad(table && index);
	ut_ad(table->magic_n == DICT_TABLE_MAGIC_N);
	ut_ad(mutex_own(&(dict_sys->mutex)));

	for (i = 0; i < index->n_fields; i++) {
		ulint		j;
		dict_field_t*	field = dict_index_get_nth_field(index, i);

		for (j = 0; j < table->n_cols; j++) {
			if (!innobase_strcasecmp(dict_table_get_col_name(table, j),
				    field->name)) {
				field->col = dict_table_get_nth_col(table, j);

				goto found;
			}
		}

#ifdef UNIV_DEBUG
		/* It is an error not to find a matching column. */
		fputs("InnoDB: Error: no matching column for ", stderr);
		ut_print_name(stderr, NULL, FALSE, field->name);
		fputs(" in ", stderr);
		dict_index_name_print(stderr, NULL, index);
		fputs("!\n", stderr);
#endif /* UNIV_DEBUG */
		return(FALSE);

found:
		;
	}

	return(TRUE);
}
#endif /* !UNIV_HOTBACKUP */

/*******************************************************************//**
Adds a column to index. */
UNIV_INTERN
void
dict_index_add_col(
/*===============*/
	dict_index_t*		index,		/*!< in/out: index */
	const dict_table_t*	table,		/*!< in: table */
	dict_col_t*		col,		/*!< in: column */
	ulint			prefix_len)	/*!< in: column prefix length */
{
	dict_field_t*	field;
	const char*	col_name;

	col_name = dict_table_get_col_name(table, dict_col_get_no(col));

	dict_mem_index_add_field(index, col_name, prefix_len);

	field = dict_index_get_nth_field(index, index->n_def - 1);

	field->col = col;
	field->fixed_len = (unsigned int) dict_col_get_fixed_size(
		col, dict_table_is_comp(table));

	if (prefix_len && field->fixed_len > prefix_len) {
		field->fixed_len = (unsigned int) prefix_len;
	}

	/* Long fixed-length fields that need external storage are treated as
	variable-length fields, so that the extern flag can be embedded in
	the length word. */

	if (field->fixed_len > DICT_MAX_FIXED_COL_LEN) {
		field->fixed_len = 0;
	}
#if DICT_MAX_FIXED_COL_LEN != 768
	/* The comparison limit above must be constant.  If it were
	changed, the disk format of some fixed-length columns would
	change, which would be a disaster. */
# error "DICT_MAX_FIXED_COL_LEN != 768"
#endif

	if (!(col->prtype & DATA_NOT_NULL)) {
		index->n_nullable++;
	}
}

#ifndef UNIV_HOTBACKUP
/*******************************************************************//**
Copies fields contained in index2 to index1. */
static
void
dict_index_copy(
/*============*/
	dict_index_t*		index1,	/*!< in: index to copy to */
	dict_index_t*		index2,	/*!< in: index to copy from */
	const dict_table_t*	table,	/*!< in: table */
	ulint			start,	/*!< in: first position to copy */
	ulint			end)	/*!< in: last position to copy */
{
	dict_field_t*	field;
	ulint		i;

	/* Copy fields contained in index2 */

	for (i = start; i < end; i++) {

		field = dict_index_get_nth_field(index2, i);
		dict_index_add_col(index1, table, field->col,
				   field->prefix_len);
	}
}

/*******************************************************************//**
Copies types of fields contained in index to tuple. */
UNIV_INTERN
void
dict_index_copy_types(
/*==================*/
	dtuple_t*		tuple,		/*!< in/out: data tuple */
	const dict_index_t*	index,		/*!< in: index */
	ulint			n_fields)	/*!< in: number of
						field types to copy */
{
	ulint		i;

	if (dict_index_is_univ(index)) {
		dtuple_set_types_binary(tuple, n_fields);

		return;
	}

	for (i = 0; i < n_fields; i++) {
		const dict_field_t*	ifield;
		dtype_t*		dfield_type;

		ifield = dict_index_get_nth_field(index, i);
		dfield_type = dfield_get_type(dtuple_get_nth_field(tuple, i));
		dict_col_copy_type(dict_field_get_col(ifield), dfield_type);
	}
}

/*******************************************************************//**
Copies types of columns contained in table to tuple and sets all
fields of the tuple to the SQL NULL value.  This function should
be called right after dtuple_create(). */
UNIV_INTERN
void
dict_table_copy_types(
/*==================*/
	dtuple_t*		tuple,	/*!< in/out: data tuple */
	const dict_table_t*	table)	/*!< in: table */
{
	ulint		i;

	for (i = 0; i < dtuple_get_n_fields(tuple); i++) {

		dfield_t*	dfield	= dtuple_get_nth_field(tuple, i);
		dtype_t*	dtype	= dfield_get_type(dfield);

		dfield_set_null(dfield);
		dict_col_copy_type(dict_table_get_nth_col(table, i), dtype);
	}
}

/********************************************************************
Wait until all the background threads of the given table have exited, i.e.,
bg_threads == 0. Note: bg_threads_mutex must be reserved when
calling this. */
UNIV_INTERN
void
dict_table_wait_for_bg_threads_to_exit(
/*===================================*/
	dict_table_t*	table,	/*< in: table */
	ulint		delay)	/*< in: time in microseconds to wait between
				checks of bg_threads. */
{
	fts_t*		fts = table->fts;

#ifdef UNIV_SYNC_DEBUG
	ut_ad(mutex_own(&fts->bg_threads_mutex));
#endif /* UNIV_SYNC_DEBUG */

	while (fts->bg_threads > 0) {
		mutex_exit(&fts->bg_threads_mutex);

		os_thread_sleep(delay);

		mutex_enter(&fts->bg_threads_mutex);
	}
}

/*******************************************************************//**
Builds the internal dictionary cache representation for a clustered
index, containing also system fields not defined by the user.
@return	own: the internal representation of the clustered index */
static
dict_index_t*
dict_index_build_internal_clust(
/*============================*/
	const dict_table_t*	table,	/*!< in: table */
	dict_index_t*		index)	/*!< in: user representation of
					a clustered index */
{
	dict_index_t*	new_index;
	dict_field_t*	field;
	ulint		trx_id_pos;
	ulint		i;
	ibool*		indexed;

	ut_ad(table && index);
	ut_ad(dict_index_is_clust(index));
	ut_ad(mutex_own(&(dict_sys->mutex)));
	ut_ad(table->magic_n == DICT_TABLE_MAGIC_N);

	/* Create a new index object with certainly enough fields */
	new_index = dict_mem_index_create(table->name,
					  index->name, table->space,
					  index->type,
					  index->n_fields + table->n_cols);

	/* Copy other relevant data from the old index struct to the new
	struct: it inherits the values */

	new_index->n_user_defined_cols = index->n_fields;

	new_index->id = index->id;

	/* Copy the fields of index */
	dict_index_copy(new_index, index, table, 0, index->n_fields);

	if (dict_index_is_univ(index)) {
		/* No fixed number of fields determines an entry uniquely */

		new_index->n_uniq = REC_MAX_N_FIELDS;

	} else if (dict_index_is_unique(index)) {
		/* Only the fields defined so far are needed to identify
		the index entry uniquely */

		new_index->n_uniq = new_index->n_def;
	} else {
		/* Also the row id is needed to identify the entry */
		new_index->n_uniq = 1 + new_index->n_def;
	}

	new_index->trx_id_offset = 0;

	if (!dict_index_is_ibuf(index)) {
		/* Add system columns, trx id first */

		trx_id_pos = new_index->n_def;

#if DATA_ROW_ID != 0
# error "DATA_ROW_ID != 0"
#endif
#if DATA_TRX_ID != 1
# error "DATA_TRX_ID != 1"
#endif
#if DATA_ROLL_PTR != 2
# error "DATA_ROLL_PTR != 2"
#endif

		if (!dict_index_is_unique(index)) {
			dict_index_add_col(new_index, table,
					   dict_table_get_sys_col(
						   table, DATA_ROW_ID),
					   0);
			trx_id_pos++;
		}

		dict_index_add_col(new_index, table,
				   dict_table_get_sys_col(table, DATA_TRX_ID),
				   0);

		dict_index_add_col(new_index, table,
				   dict_table_get_sys_col(table,
							  DATA_ROLL_PTR),
				   0);

		for (i = 0; i < trx_id_pos; i++) {

			ulint	fixed_size = dict_col_get_fixed_size(
				dict_index_get_nth_col(new_index, i),
				dict_table_is_comp(table));

			if (fixed_size == 0) {
				new_index->trx_id_offset = 0;

				break;
			}

			if (dict_index_get_nth_field(new_index, i)->prefix_len
			    > 0) {
				new_index->trx_id_offset = 0;

				break;
			}

			/* Add fixed_size to new_index->trx_id_offset.
			Because the latter is a bit-field, an overflow
			can theoretically occur. Check for it. */
			fixed_size += new_index->trx_id_offset;

			new_index->trx_id_offset = fixed_size;

			if (new_index->trx_id_offset != fixed_size) {
				/* Overflow. Pretend that this is a
				variable-length PRIMARY KEY. */
				ut_ad(0);
				new_index->trx_id_offset = 0;
				break;
			}
		}

	}

	/* Remember the table columns already contained in new_index */
	indexed = static_cast<ibool*>(
		mem_zalloc(table->n_cols * sizeof *indexed));

	/* Mark the table columns already contained in new_index */
	for (i = 0; i < new_index->n_def; i++) {

		field = dict_index_get_nth_field(new_index, i);

		/* If there is only a prefix of the column in the index
		field, do not mark the column as contained in the index */

		if (field->prefix_len == 0) {

			indexed[field->col->ind] = TRUE;
		}
	}

	/* Add to new_index non-system columns of table not yet included
	there */
	for (i = 0; i + DATA_N_SYS_COLS < (ulint) table->n_cols; i++) {

		dict_col_t*	col = dict_table_get_nth_col(table, i);
		ut_ad(col->mtype != DATA_SYS);

		if (!indexed[col->ind]) {
			dict_index_add_col(new_index, table, col, 0);
		}
	}

	mem_free(indexed);

	ut_ad(dict_index_is_ibuf(index)
	      || (UT_LIST_GET_LEN(table->indexes) == 0));

	new_index->cached = TRUE;

	return(new_index);
}

/*******************************************************************//**
Builds the internal dictionary cache representation for a non-clustered
index, containing also system fields not defined by the user.
@return	own: the internal representation of the non-clustered index */
static
dict_index_t*
dict_index_build_internal_non_clust(
/*================================*/
	const dict_table_t*	table,	/*!< in: table */
	dict_index_t*		index)	/*!< in: user representation of
					a non-clustered index */
{
	dict_field_t*	field;
	dict_index_t*	new_index;
	dict_index_t*	clust_index;
	ulint		i;
	ibool*		indexed;

	ut_ad(table && index);
	ut_ad(!dict_index_is_clust(index));
	ut_ad(mutex_own(&(dict_sys->mutex)));
	ut_ad(table->magic_n == DICT_TABLE_MAGIC_N);

	/* The clustered index should be the first in the list of indexes */
	clust_index = UT_LIST_GET_FIRST(table->indexes);

	ut_ad(clust_index);
	ut_ad(dict_index_is_clust(clust_index));
	ut_ad(!dict_index_is_univ(clust_index));

	/* Create a new index */
	new_index = dict_mem_index_create(
		table->name, index->name, index->space, index->type,
		index->n_fields + 1 + clust_index->n_uniq);

	/* Copy other relevant data from the old index
	struct to the new struct: it inherits the values */

	new_index->n_user_defined_cols = index->n_fields;

	new_index->id = index->id;

	/* Copy fields from index to new_index */
	dict_index_copy(new_index, index, table, 0, index->n_fields);

	/* Remember the table columns already contained in new_index */
	indexed = static_cast<ibool*>(
		mem_zalloc(table->n_cols * sizeof *indexed));

	/* Mark the table columns already contained in new_index */
	for (i = 0; i < new_index->n_def; i++) {

		field = dict_index_get_nth_field(new_index, i);

		/* If there is only a prefix of the column in the index
		field, do not mark the column as contained in the index */

		if (field->prefix_len == 0) {

			indexed[field->col->ind] = TRUE;
		}
	}

	/* Add to new_index the columns necessary to determine the clustered
	index entry uniquely */

	for (i = 0; i < clust_index->n_uniq; i++) {

		field = dict_index_get_nth_field(clust_index, i);

		if (!indexed[field->col->ind]) {
			dict_index_add_col(new_index, table, field->col,
					   field->prefix_len);
		}
	}

	mem_free(indexed);

	if (dict_index_is_unique(index)) {
		new_index->n_uniq = index->n_fields;
	} else {
		new_index->n_uniq = new_index->n_def;
	}

	/* Set the n_fields value in new_index to the actual defined
	number of fields */

	new_index->n_fields = new_index->n_def;

	new_index->cached = TRUE;

	return(new_index);
}

/***********************************************************************
Builds the internal dictionary cache representation for an FTS index.
@return	own: the internal representation of the FTS index */
static
dict_index_t*
dict_index_build_internal_fts(
/*==========================*/
	dict_table_t*	table,	/*!< in: table */
	dict_index_t*	index)	/*!< in: user representation of an FTS index */
{
	dict_index_t*	new_index;

	ut_ad(table && index);
	ut_ad(index->type == DICT_FTS);
#ifdef UNIV_SYNC_DEBUG
	ut_ad(mutex_own(&(dict_sys->mutex)));
#endif /* UNIV_SYNC_DEBUG */
	ut_ad(table->magic_n == DICT_TABLE_MAGIC_N);

	/* Create a new index */
	new_index = dict_mem_index_create(
		table->name, index->name, index->space, index->type,
		index->n_fields);

	/* Copy other relevant data from the old index struct to the new
	struct: it inherits the values */

	new_index->n_user_defined_cols = index->n_fields;

	new_index->id = index->id;

	/* Copy fields from index to new_index */
	dict_index_copy(new_index, index, table, 0, index->n_fields);

	new_index->n_uniq = 0;
	new_index->cached = TRUE;

	if (table->fts->cache == NULL) {
		table->fts->cache = fts_cache_create(table);
	}

	rw_lock_x_lock(&table->fts->cache->init_lock);
	/* Notify the FTS cache about this index. */
	fts_cache_index_cache_create(table, new_index);
	rw_lock_x_unlock(&table->fts->cache->init_lock);

	return(new_index);
}
/*====================== FOREIGN KEY PROCESSING ========================*/

#define  DB_FOREIGN_KEY_IS_PREFIX_INDEX 200
#define  DB_FOREIGN_KEY_COL_NOT_NULL    201
#define  DB_FOREIGN_KEY_COLS_NOT_EQUAL  202
#define  DB_FOREIGN_KEY_INDEX_NOT_FOUND 203

/*********************************************************************//**
Checks if a table is referenced by foreign keys.
@return	TRUE if table is referenced by a foreign key */
UNIV_INTERN
ibool
dict_table_is_referenced_by_foreign_key(
/*====================================*/
	const dict_table_t*	table)	/*!< in: InnoDB table */
{
	return(!table->referenced_set.empty());
}

/**********************************************************************//**
Removes a foreign constraint struct from the dictionary cache. */
UNIV_INTERN
void
dict_foreign_remove_from_cache(
/*===========================*/
	dict_foreign_t*	foreign)	/*!< in, own: foreign constraint */
{
	ut_ad(mutex_own(&(dict_sys->mutex)));
	ut_a(foreign);

	if (foreign->referenced_table != NULL) {
		foreign->referenced_table->referenced_set.erase(foreign);
	}

	if (foreign->foreign_table != NULL) {
		foreign->foreign_table->foreign_set.erase(foreign);
	}

	dict_foreign_free(foreign);
}

/**********************************************************************//**
Looks for the foreign constraint from the foreign and referenced lists
of a table.
@return	foreign constraint */
static
dict_foreign_t*
dict_foreign_find(
/*==============*/
	dict_table_t*	table,		/*!< in: table object */
	dict_foreign_t*	foreign)	/*!< in: foreign constraint */
{
	ut_ad(mutex_own(&(dict_sys->mutex)));

	ut_ad(dict_foreign_set_validate(table->foreign_set));
	ut_ad(dict_foreign_set_validate(table->referenced_set));

	dict_foreign_set::iterator it = table->foreign_set.find(foreign);

	if (it != table->foreign_set.end()) {
		return(*it);
	}

	it = table->referenced_set.find(foreign);

	if (it != table->referenced_set.end()) {
		return(*it);
	}

	return(NULL);
}


/*********************************************************************//**
Tries to find an index whose first fields are the columns in the array,
in the same order and is not marked for deletion and is not the same
as types_idx.
@return	matching index, NULL if not found */
UNIV_INTERN
dict_index_t*
dict_foreign_find_index(
/*====================*/
	const dict_table_t*	table,	/*!< in: table */
	const char**		col_names,
					/*!< in: column names, or NULL
					to use table->col_names */
	const char**		columns,/*!< in: array of column names */
	ulint			n_cols,	/*!< in: number of columns */
	const dict_index_t*	types_idx,
					/*!< in: NULL or an index
					whose types the column types
					must match */
	bool			check_charsets,
					/*!< in: whether to check
					charsets.  only has an effect
					if types_idx != NULL */
	ulint			check_null,
					/*!< in: nonzero if none of
					the columns must be declared
					NOT NULL */
	ulint*			error,	/*!< out: error code */
	ulint*			err_col_no,
					/*!< out: column number where
					error happened */
	dict_index_t**		err_index)
			                /*!< out: index where error
					happened */
{
	dict_index_t*	index;

	ut_ad(mutex_own(&dict_sys->mutex));

	if (error) {
		*error = DB_FOREIGN_KEY_INDEX_NOT_FOUND;
	}

	index = dict_table_get_first_index(table);

	while (index != NULL) {
		if (types_idx != index
		    && !(index->type & DICT_FTS)
		    && !index->to_be_dropped
		    && dict_foreign_qualify_index(
			    table, col_names, columns, n_cols,
			    index, types_idx,
			    check_charsets, check_null,
			    error, err_col_no,err_index)) {
			if (error) {
				*error = DB_SUCCESS;
			}

			return(index);
		}

		index = dict_table_get_next_index(index);
	}

	return(NULL);
}
#ifdef WITH_WSREP
dict_index_t*
wsrep_dict_foreign_find_index(
/*====================*/
	dict_table_t*	table,	/*!< in: table */
	const char**	col_names, /*!< in: column names, or NULL
					to use table->col_names */
	const char**	columns,/*!< in: array of column names */
	ulint		n_cols,	/*!< in: number of columns */
	dict_index_t*	types_idx, /*!< in: NULL or an index to whose types the
				   column types must match */
	ibool		check_charsets,
				/*!< in: whether to check charsets.
				only has an effect if types_idx != NULL */
	ulint		check_null)
				/*!< in: nonzero if none of the columns must
				be declared NOT NULL */
{
	return dict_foreign_find_index(
		table, col_names, columns, n_cols, types_idx, check_charsets,
		check_null, NULL, NULL, NULL);
}
#endif /* WITH_WSREP */
/**********************************************************************//**
Report an error in a foreign key definition. */
static
void
dict_foreign_error_report_low(
/*==========================*/
	FILE*		file,	/*!< in: output stream */
	const char*	name)	/*!< in: table name */
{
	rewind(file);
	ut_print_timestamp(file);
	fprintf(file, " Error in foreign key constraint of table %s:\n",
		name);
}

/**********************************************************************//**
Report an error in a foreign key definition. */
static
void
dict_foreign_error_report(
/*======================*/
	FILE*		file,	/*!< in: output stream */
	dict_foreign_t*	fk,	/*!< in: foreign key constraint */
	const char*	msg)	/*!< in: the error message */
{
	std::string fk_str;
	mutex_enter(&dict_foreign_err_mutex);
	dict_foreign_error_report_low(file, fk->foreign_table_name);
	fputs(msg, file);
	fputs(" Constraint:\n", file);
	fk_str = dict_print_info_on_foreign_key_in_create_format(NULL, fk, TRUE);
	fputs(fk_str.c_str(), file);
	putc('\n', file);
	if (fk->foreign_index) {
		fputs("The index in the foreign key in table is ", file);
		ut_print_name(file, NULL, FALSE, fk->foreign_index->name);
		fputs("\n"
		      "See " REFMAN "innodb-foreign-key-constraints.html\n"
		      "for correct foreign key definition.\n",
		      file);
	}
	mutex_exit(&dict_foreign_err_mutex);
}

/**********************************************************************//**
Adds a foreign key constraint object to the dictionary cache. May free
the object if there already is an object with the same identifier in.
At least one of the foreign table and the referenced table must already
be in the dictionary cache!
@return	DB_SUCCESS or error code */
UNIV_INTERN
dberr_t
dict_foreign_add_to_cache(
/*======================*/
	dict_foreign_t*		foreign,
				/*!< in, own: foreign key constraint */
	const char**		col_names,
				/*!< in: column names, or NULL to use
				foreign->foreign_table->col_names */
	bool			check_charsets,
				/*!< in: whether to check charset
				compatibility */
	dict_err_ignore_t	ignore_err)
				/*!< in: error to be ignored */
{
	dict_table_t*	for_table;
	dict_table_t*	ref_table;
	dict_foreign_t*	for_in_cache		= NULL;
	dict_index_t*	index;
	ibool		added_to_referenced_list= FALSE;
	FILE*		ef			= dict_foreign_err_file;

	ut_ad(mutex_own(&(dict_sys->mutex)));

	for_table = dict_table_check_if_in_cache_low(
		foreign->foreign_table_name_lookup);

	ref_table = dict_table_check_if_in_cache_low(
		foreign->referenced_table_name_lookup);
	ut_a(for_table || ref_table);

	if (for_table) {
		for_in_cache = dict_foreign_find(for_table, foreign);
	}

	if (!for_in_cache && ref_table) {
		for_in_cache = dict_foreign_find(ref_table, foreign);
	}

	if (for_in_cache) {
		dict_foreign_free(foreign);
	} else {
		for_in_cache = foreign;
	}

	if (ref_table && !for_in_cache->referenced_table) {
		ulint index_error;
		ulint err_col;
		dict_index_t *err_index=NULL;

		index = dict_foreign_find_index(
			ref_table, NULL,
			for_in_cache->referenced_col_names,
			for_in_cache->n_fields, for_in_cache->foreign_index,
			check_charsets, false, &index_error, &err_col, &err_index);

		if (index == NULL
		    && !(ignore_err & DICT_ERR_IGNORE_FK_NOKEY)) {
			dict_foreign_error_report(
				ef, for_in_cache,
				"there is no index in referenced table"
				" which would contain\n"
				"the columns as the first columns,"
				" or the data types in the\n"
				"referenced table do not match"
				" the ones in table.");

			if (for_in_cache == foreign) {
				dict_foreign_free(foreign);
			}

			return(DB_CANNOT_ADD_CONSTRAINT);
		}

		for_in_cache->referenced_table = ref_table;
		for_in_cache->referenced_index = index;

		std::pair<dict_foreign_set::iterator, bool>	ret
			= ref_table->referenced_set.insert(for_in_cache);

		ut_a(ret.second);	/* second is true if the insertion
					took place */
		added_to_referenced_list = TRUE;
	}

	if (for_table && !for_in_cache->foreign_table) {
		ulint index_error;
		ulint err_col;
		dict_index_t *err_index=NULL;

		index = dict_foreign_find_index(
			for_table, col_names,
			for_in_cache->foreign_col_names,
			for_in_cache->n_fields,
			for_in_cache->referenced_index, check_charsets,
			for_in_cache->type
			& (DICT_FOREIGN_ON_DELETE_SET_NULL
				| DICT_FOREIGN_ON_UPDATE_SET_NULL),
			&index_error, &err_col, &err_index);

		if (index == NULL
		    && !(ignore_err & DICT_ERR_IGNORE_FK_NOKEY)) {
			dict_foreign_error_report(
				ef, for_in_cache,
				"there is no index in the table"
				" which would contain\n"
				"the columns as the first columns,"
				" or the data types in the\n"
				"table do not match"
				" the ones in the referenced table\n"
				"or one of the ON ... SET NULL columns"
				" is declared NOT NULL.");

			if (for_in_cache == foreign) {
				if (added_to_referenced_list) {
					const dict_foreign_set::size_type	n
						= ref_table->referenced_set
						  .erase(for_in_cache);

					ut_a(n == 1);	/* the number of
							elements removed must
							be one */
				}

				dict_foreign_free(foreign);
			}

			return(DB_CANNOT_ADD_CONSTRAINT);
		}

		for_in_cache->foreign_table = for_table;
		for_in_cache->foreign_index = index;
		std::pair<dict_foreign_set::iterator, bool>	ret
			= for_table->foreign_set.insert(for_in_cache);

		ut_a(ret.second);	/* second is true if the insertion
					took place */
	}

	/* We need to move the table to the non-LRU end of the table LRU
	list. Otherwise it will be evicted from the cache. */

	if (ref_table != NULL && ref_table->can_be_evicted) {
		dict_table_move_from_lru_to_non_lru(ref_table);
	}

	if (for_table != NULL && for_table->can_be_evicted) {
		dict_table_move_from_lru_to_non_lru(for_table);
	}

	ut_ad(dict_lru_validate());

	return(DB_SUCCESS);
}

/*********************************************************************//**
Scans from pointer onwards. Stops if is at the start of a copy of
'string' where characters are compared without case sensitivity, and
only outside `` or "" quotes. Stops also at NUL.
@return	scanned up to this */
static
const char*
dict_scan_to(
/*=========*/
	const char*	ptr,	/*!< in: scan from */
	const char*	string)	/*!< in: look for this */
{
	char	quote	= '\0';
	bool	escape	= false;

	for (; *ptr; ptr++) {
		if (*ptr == quote) {
			/* Closing quote character: do not look for
			starting quote or the keyword. */

			/* If the quote character is escaped by a
			backslash, ignore it. */
			if (escape) {
				escape = false;
			} else {
				quote = '\0';
			}
		} else if (quote) {
			/* Within quotes: do nothing. */
			if (escape) {
				escape = false;
			} else if (*ptr == '\\') {
				escape = true;
			}
		} else if (*ptr == '`' || *ptr == '"' || *ptr == '\'') {
			/* Starting quote: remember the quote character. */
			quote = *ptr;
		} else {
			/* Outside quotes: look for the keyword. */
			ulint	i;
			for (i = 0; string[i]; i++) {
				if (toupper((int)(unsigned char)(ptr[i]))
				    != toupper((int)(unsigned char)
					       (string[i]))) {
					goto nomatch;
				}
			}
			break;
nomatch:
			;
		}
	}

	return(ptr);
}

/*********************************************************************//**
Accepts a specified string. Comparisons are case-insensitive.
@return if string was accepted, the pointer is moved after that, else
ptr is returned */
static
const char*
dict_accept(
/*========*/
	struct charset_info_st*	cs,/*!< in: the character set of ptr */
	const char*	ptr,	/*!< in: scan from this */
	const char*	string,	/*!< in: accept only this string as the next
				non-whitespace string */
	ibool*		success)/*!< out: TRUE if accepted */
{
	const char*	old_ptr = ptr;
	const char*	old_ptr2;

	*success = FALSE;

	while (my_isspace(cs, *ptr)) {
		ptr++;
	}

	old_ptr2 = ptr;

	ptr = dict_scan_to(ptr, string);

	if (*ptr == '\0' || old_ptr2 != ptr) {
		return(old_ptr);
	}

	*success = TRUE;

	return(ptr + ut_strlen(string));
}

/*********************************************************************//**
Scans an id. For the lexical definition of an 'id', see the code below.
Strips backquotes or double quotes from around the id.
@return	scanned to */
static
const char*
dict_scan_id(
/*=========*/
	struct charset_info_st*	cs,/*!< in: the character set of ptr */
	const char*	ptr,	/*!< in: scanned to */
	mem_heap_t*	heap,	/*!< in: heap where to allocate the id
				(NULL=id will not be allocated, but it
				will point to string near ptr) */
	const char**	id,	/*!< out,own: the id; NULL if no id was
				scannable */
	ibool		table_id,/*!< in: TRUE=convert the allocated id
				as a table name; FALSE=convert to UTF-8 */
	ibool		accept_also_dot)
				/*!< in: TRUE if also a dot can appear in a
				non-quoted id; in a quoted id it can appear
				always */
{
	char		quote	= '\0';
	ulint		len	= 0;
	const char*	s;
	char*		str;
	char*		dst;

	*id = NULL;

	while (my_isspace(cs, *ptr)) {
		ptr++;
	}

	if (*ptr == '\0') {

		return(ptr);
	}

	if (*ptr == '`' || *ptr == '"') {
		quote = *ptr++;
	}

	s = ptr;

	if (quote) {
		for (;;) {
			if (!*ptr) {
				/* Syntax error */
				return(ptr);
			}
			if (*ptr == quote) {
				ptr++;
				if (*ptr != quote) {
					break;
				}
			}
			ptr++;
			len++;
		}
	} else {
		while (!my_isspace(cs, *ptr) && *ptr != '(' && *ptr != ')'
		       && (accept_also_dot || *ptr != '.')
		       && *ptr != ',' && *ptr != '\0') {

			ptr++;
		}

		len = ptr - s;
	}

	if (UNIV_UNLIKELY(!heap)) {
		/* no heap given: id will point to source string */
		*id = s;
		return(ptr);
	}

	if (quote) {
		char*	d;

		str = d = static_cast<char*>(
			mem_heap_alloc(heap, len + 1));

		while (len--) {
			if ((*d++ = *s++) == quote) {
				s++;
			}
		}
		*d++ = 0;
		len = d - str;
		ut_ad(*s == quote);
		ut_ad(s + 1 == ptr);
	} else {
		str = mem_heap_strdupl(heap, s, len);
	}

	if (!table_id) {
convert_id:
		/* Convert the identifier from connection character set
		to UTF-8. */
		len = 3 * len + 1;
		*id = dst = static_cast<char*>(mem_heap_alloc(heap, len));

		innobase_convert_from_id(cs, dst, str, len);
	} else if (!strncmp(str, srv_mysql50_table_name_prefix,
			    sizeof(srv_mysql50_table_name_prefix) - 1)) {
		/* This is a pre-5.1 table name
		containing chars other than [A-Za-z0-9].
		Discard the prefix and use raw UTF-8 encoding. */
		str += sizeof(srv_mysql50_table_name_prefix) - 1;
		len -= sizeof(srv_mysql50_table_name_prefix) - 1;
		goto convert_id;
	} else {
		/* Encode using filename-safe characters. */
		len = 5 * len + 1;
		*id = dst = static_cast<char*>(mem_heap_alloc(heap, len));

		innobase_convert_from_table_id(cs, dst, str, len);
	}

	return(ptr);
}

/*********************************************************************//**
Tries to scan a column name.
@return	scanned to */
static
const char*
dict_scan_col(
/*==========*/
	struct charset_info_st*	cs,	/*!< in: the character set of ptr */
	const char*		ptr,	/*!< in: scanned to */
	ibool*			success,/*!< out: TRUE if success */
	dict_table_t*		table,	/*!< in: table in which the column is */
	const dict_col_t**	column,	/*!< out: pointer to column if success */
	mem_heap_t*		heap,	/*!< in: heap where to allocate */
	const char**		name)	/*!< out,own: the column name;
					NULL if no name was scannable */
{
	ulint		i;

	*success = FALSE;

	ptr = dict_scan_id(cs, ptr, heap, name, FALSE, TRUE);

	if (*name == NULL) {

		return(ptr);	/* Syntax error */
	}

	if (table == NULL) {
		*success = TRUE;
		*column = NULL;
	} else {
		for (i = 0; i < dict_table_get_n_cols(table); i++) {

			const char*	col_name = dict_table_get_col_name(
				table, i);

			if (0 == innobase_strcasecmp(col_name, *name)) {
				/* Found */

				*success = TRUE;
				*column = dict_table_get_nth_col(table, i);
				strcpy((char*) *name, col_name);

				break;
			}
		}
	}

	return(ptr);
}


/*********************************************************************//**
Open a table from its database and table name, this is currently used by
foreign constraint parser to get the referenced table.
@return complete table name with database and table name, allocated from
heap memory passed in */
UNIV_INTERN
char*
dict_get_referenced_table(
/*======================*/
	const char*	name,		/*!< in: foreign key table name */
	const char*	database_name,	/*!< in: table db name */
	ulint		database_name_len, /*!< in: db name length */
	const char*	table_name,	/*!< in: table name */
	ulint		table_name_len, /*!< in: table name length */
	dict_table_t**	table,		/*!< out: table object or NULL */
	mem_heap_t*	heap)		/*!< in/out: heap memory */
{
	char*		ref;
	const char*	db_name;

	if (!database_name) {
		/* Use the database name of the foreign key table */

		db_name = name;
		database_name_len = dict_get_db_name_len(name);
	} else {
		db_name = database_name;
	}

	/* Copy database_name, '/', table_name, '\0' */
	ref = static_cast<char*>(
		mem_heap_alloc(heap, database_name_len + table_name_len + 2));

	memcpy(ref, db_name, database_name_len);
	ref[database_name_len] = '/';
	memcpy(ref + database_name_len + 1, table_name, table_name_len + 1);

	/* Values;  0 = Store and compare as given; case sensitive
	            1 = Store and compare in lower; case insensitive
	            2 = Store as given, compare in lower; case semi-sensitive */
	if (innobase_get_lower_case_table_names() == 2) {
		innobase_casedn_str(ref);
		*table = dict_table_get_low(ref);
		memcpy(ref, db_name, database_name_len);
		ref[database_name_len] = '/';
		memcpy(ref + database_name_len + 1, table_name, table_name_len + 1);

	} else {
#ifndef __WIN__
		if (innobase_get_lower_case_table_names() == 1) {
			innobase_casedn_str(ref);
		}
#else
		innobase_casedn_str(ref);
#endif /* !__WIN__ */
		*table = dict_table_get_low(ref);
	}

	return(ref);
}
/*********************************************************************//**
Scans a table name from an SQL string.
@return	scanned to */
static
const char*
dict_scan_table_name(
/*=================*/
	struct charset_info_st*	cs,/*!< in: the character set of ptr */
	const char*	ptr,	/*!< in: scanned to */
	dict_table_t**	table,	/*!< out: table object or NULL */
	const char*	name,	/*!< in: foreign key table name */
	ibool*		success,/*!< out: TRUE if ok name found */
	mem_heap_t*	heap,	/*!< in: heap where to allocate the id */
	const char**	ref_name)/*!< out,own: the table name;
				NULL if no name was scannable */
{
	const char*	database_name	= NULL;
	ulint		database_name_len = 0;
	const char*	table_name	= NULL;
	const char*	scan_name;

	*success = FALSE;
	*table = NULL;

	ptr = dict_scan_id(cs, ptr, heap, &scan_name, TRUE, FALSE);

	if (scan_name == NULL) {

		return(ptr);	/* Syntax error */
	}

	if (*ptr == '.') {
		/* We scanned the database name; scan also the table name */

		ptr++;

		database_name = scan_name;
		database_name_len = strlen(database_name);

		ptr = dict_scan_id(cs, ptr, heap, &table_name, TRUE, FALSE);

		if (table_name == NULL) {

			return(ptr);	/* Syntax error */
		}
	} else {
		/* To be able to read table dumps made with InnoDB-4.0.17 or
		earlier, we must allow the dot separator between the database
		name and the table name also to appear within a quoted
		identifier! InnoDB used to print a constraint as:
		... REFERENCES `databasename.tablename` ...
		starting from 4.0.18 it is
		... REFERENCES `databasename`.`tablename` ... */
		const char* s;

		for (s = scan_name; *s; s++) {
			if (*s == '.') {
				database_name = scan_name;
				database_name_len = s - scan_name;
				scan_name = ++s;
				break;/* to do: multiple dots? */
			}
		}

		table_name = scan_name;
	}

	*ref_name = dict_get_referenced_table(
		name, database_name, database_name_len,
		table_name, strlen(table_name), table, heap);

	*success = TRUE;
	return(ptr);
}

/*********************************************************************//**
Skips one id. The id is allowed to contain also '.'.
@return	scanned to */
static
const char*
dict_skip_word(
/*===========*/
	struct charset_info_st*	cs,/*!< in: the character set of ptr */
	const char*	ptr,	/*!< in: scanned to */
	ibool*		success)/*!< out: TRUE if success, FALSE if just spaces
				left in string or a syntax error */
{
	const char*	start;

	*success = FALSE;

	ptr = dict_scan_id(cs, ptr, NULL, &start, FALSE, TRUE);

	if (start) {
		*success = TRUE;
	}

	return(ptr);
}

/*********************************************************************//**
Removes MySQL comments from an SQL string. A comment is either
(a) '#' to the end of the line,
(b) '--[space]' to the end of the line, or
(c) '[slash][asterisk]' till the next '[asterisk][slash]' (like the familiar
C comment syntax).
@return own: SQL string stripped from comments; the caller must free
this with mem_free()! */
static
char*
dict_strip_comments(
/*================*/
	const char*	sql_string,	/*!< in: SQL string */
	size_t		sql_length)	/*!< in: length of sql_string */
{
	char*		str;
	const char*	sptr;
	const char*	eptr	= sql_string + sql_length;
	char*		ptr;
	/* unclosed quote character (0 if none) */
	char		quote	= 0;
	bool		escape = false;

	DBUG_ENTER("dict_strip_comments");

	DBUG_PRINT("dict_strip_comments", ("%s", sql_string));

	str = static_cast<char*>(mem_alloc(sql_length + 1));

	sptr = sql_string;
	ptr = str;

	for (;;) {
scan_more:
		if (sptr >= eptr || *sptr == '\0') {
end_of_string:
			*ptr = '\0';

			ut_a(ptr <= str + sql_length);

			DBUG_PRINT("dict_strip_comments", ("%s", str));
			DBUG_RETURN(str);
		}

		if (*sptr == quote) {
			/* Closing quote character: do not look for
			starting quote or comments. */

			/* If the quote character is escaped by a
			backslash, ignore it. */
			if (escape) {
				escape = false;
			} else {
				quote = 0;
			}
		} else if (quote) {
			/* Within quotes: do not look for
			starting quotes or comments. */
			if (escape) {
				escape = false;
			} else if (*sptr == '\\') {
				escape = true;
			}
		} else if (*sptr == '"' || *sptr == '`' || *sptr == '\'') {
			/* Starting quote: remember the quote character. */
			quote = *sptr;
		} else if (*sptr == '#'
			   || (sptr[0] == '-' && sptr[1] == '-'
			       && sptr[2] == ' ')) {
			for (;;) {
				if (++sptr >= eptr) {
					goto end_of_string;
				}

				/* In Unix a newline is 0x0A while in Windows
				it is 0x0D followed by 0x0A */

				switch (*sptr) {
				case (char) 0X0A:
				case (char) 0x0D:
				case '\0':
					goto scan_more;
				}
			}
		} else if (!quote && *sptr == '/' && *(sptr + 1) == '*') {
			sptr += 2;
			for (;;) {
				if (sptr >= eptr) {
					goto end_of_string;
				}

				switch (*sptr) {
				case '\0':
					goto scan_more;
				case '*':
					if (sptr[1] == '/') {
						sptr += 2;
						goto scan_more;
					}
				}

				sptr++;
			}
		}

		*ptr = *sptr;

		ptr++;
		sptr++;
	}
}

/*********************************************************************//**
Finds the highest [number] for foreign key constraints of the table. Looks
only at the >= 4.0.18-format id's, which are of the form
databasename/tablename_ibfk_[number].
@return	highest number, 0 if table has no new format foreign key constraints */
UNIV_INTERN
ulint
dict_table_get_highest_foreign_id(
/*==============================*/
	dict_table_t*	table)	/*!< in: table in the dictionary memory cache */
{
	dict_foreign_t*	foreign;
	char*		endp;
	ulint		biggest_id	= 0;
	ulint		id;
	ulint		len;

	ut_a(table);

	len = ut_strlen(table->name);

	for (dict_foreign_set::iterator it = table->foreign_set.begin();
	     it != table->foreign_set.end();
	     ++it) {
		char    fkid[MAX_TABLE_NAME_LEN+20];
		foreign = *it;

		strcpy(fkid, foreign->id);
		/* Convert foreign key identifier on dictionary memory
		cache to filename charset. */
		innobase_convert_to_filename_charset(
				strchr(fkid, '/') + 1,
				strchr(foreign->id, '/') + 1,
				MAX_TABLE_NAME_LEN);

		if (ut_strlen(fkid) > ((sizeof dict_ibfk) - 1) + len
		    && 0 == ut_memcmp(fkid, table->name, len)
		    && 0 == ut_memcmp(fkid + len,
				      dict_ibfk, (sizeof dict_ibfk) - 1)
		    && fkid[len + ((sizeof dict_ibfk) - 1)] != '0') {
			/* It is of the >= 4.0.18 format */

			id = strtoul(fkid + len
				     + ((sizeof dict_ibfk) - 1),
				     &endp, 10);
			if (*endp == '\0') {
				ut_a(id != biggest_id);

				if (id > biggest_id) {
					biggest_id = id;
				}
			}
		}
	}

	return(biggest_id);
}

/*********************************************************************//**
Reports a simple foreign key create clause syntax error. */
static
void
dict_foreign_report_syntax_err(
/*===========================*/
	const char*     fmt,		/*!< in: syntax err msg */
	const char*	oper,		/*!< in: operation */
	const char*	name,		/*!< in: table name */
	const char*	start_of_latest_foreign,
					/*!< in: start of the foreign key clause
					in the SQL string */
	const char*	ptr)		/*!< in: place of the syntax error */
{
	ut_ad(!srv_read_only_mode);

	FILE*	ef = dict_foreign_err_file;

	mutex_enter(&dict_foreign_err_mutex);
	dict_foreign_error_report_low(ef, name);
	fprintf(ef, fmt, oper, name, start_of_latest_foreign, ptr);
	mutex_exit(&dict_foreign_err_mutex);
}

/*********************************************************************//**
Push warning message to SQL-layer based on foreign key constraint
index match error. */
static
void
dict_foreign_push_index_error(
/*==========================*/
	trx_t*		trx,		/*!< in: trx */
	const char*	operation,	/*!< in: operation create or alter
					*/
	const char*	create_name,	/*!< in: table name in create or
					alter table */
	const char*	latest_foreign,	/*!< in: start of latest foreign key
					constraint name */
	const char**	columns,	/*!< in: foreign key columns */
	ulint		index_error,	/*!< in: error code */
	ulint		err_col,	/*!< in: column where error happened
					*/
	dict_index_t*	err_index,	/*!< in: index where error happened
					*/
	dict_table_t*	table,		/*!< in: table */
	FILE*		ef)		/*!< in: output stream */
{
	switch (index_error) {
	case DB_FOREIGN_KEY_INDEX_NOT_FOUND: {
		fprintf(ef,
			"%s table '%s' with foreign key constraint"
			" failed. There is no index in the referenced"
			" table where the referenced columns appear"
			" as the first columns near '%s'.\n",
			operation, create_name, latest_foreign);
		ib_push_warning(trx, DB_CANNOT_ADD_CONSTRAINT,
			"%s table '%s' with foreign key constraint"
			" failed. There is no index in the referenced"
			" table where the referenced columns appear"
			" as the first columns near '%s'.",
			operation, create_name, latest_foreign);
		break;
	}
	case DB_FOREIGN_KEY_IS_PREFIX_INDEX: {
		fprintf(ef,
			"%s table '%s' with foreign key constraint"
			" failed. There is only prefix index in the referenced"
			" table where the referenced columns appear"
			" as the first columns near '%s'.\n",
			operation, create_name, latest_foreign);
		ib_push_warning(trx, DB_CANNOT_ADD_CONSTRAINT,
			"%s table '%s' with foreign key constraint"
			" failed. There is only prefix index in the referenced"
			" table where the referenced columns appear"
			" as the first columns near '%s'.",
			operation, create_name, latest_foreign);
		break;
	}
	case DB_FOREIGN_KEY_COL_NOT_NULL: {
		fprintf(ef,
			"%s table %s with foreign key constraint"
			" failed. You have defined a SET NULL condition but "
			"column '%s' on index is defined as NOT NULL near '%s'.\n",
			operation, create_name, columns[err_col], latest_foreign);
		ib_push_warning(trx, DB_CANNOT_ADD_CONSTRAINT,
			"%s table %s with foreign key constraint"
			" failed. You have defined a SET NULL condition but "
			"column '%s' on index is defined as NOT NULL near '%s'.",
			operation, create_name, columns[err_col], latest_foreign);
		break;
	}
	case DB_FOREIGN_KEY_COLS_NOT_EQUAL: {
		dict_field_t*	field;
		const char*	col_name;
		field = dict_index_get_nth_field(err_index, err_col);

		col_name = dict_table_get_col_name(
			table, dict_col_get_no(field->col));
		fprintf(ef,
			"%s table %s with foreign key constraint"
			" failed. Field type or character set for column '%s' "
			"does not mach referenced column '%s' near '%s'.\n",
			operation, create_name, columns[err_col], col_name, latest_foreign);
		ib_push_warning(trx, DB_CANNOT_ADD_CONSTRAINT,
			"%s table %s with foreign key constraint"
			" failed. Field type or character set for column '%s' "
			"does not mach referenced column '%s' near '%s'.",
			operation, create_name, columns[err_col], col_name, latest_foreign);
		break;
	}
	default:
		ut_error;
	}
}

/*********************************************************************//**
Scans a table create SQL string and adds to the data dictionary the foreign
key constraints declared in the string. This function should be called after
the indexes for a table have been created. Each foreign key constraint must
be accompanied with indexes in both participating tables. The indexes are
allowed to contain more fields than mentioned in the constraint.
@return	error code or DB_SUCCESS */
static
dberr_t
dict_create_foreign_constraints_low(
/*================================*/
	trx_t*		trx,	/*!< in: transaction */
	mem_heap_t*	heap,	/*!< in: memory heap */
	struct charset_info_st*	cs,/*!< in: the character set of sql_string */
	const char*	sql_string,
				/*!< in: CREATE TABLE or ALTER TABLE statement
				where foreign keys are declared like:
				FOREIGN KEY (a, b) REFERENCES table2(c, d),
				table2 can be written also with the database
				name before it: test.table2; the default
				database is the database of parameter name */
	const char*	name,	/*!< in: table full name in the normalized form
				database_name/table_name */
	ibool		reject_fks)
				/*!< in: if TRUE, fail with error code
				DB_CANNOT_ADD_CONSTRAINT if any foreign
				keys are found. */
{
	dict_table_t*	table			= NULL;
	dict_table_t*	referenced_table	= NULL;
	dict_table_t*	table_to_alter		= NULL;
	dict_table_t*	table_to_create		= NULL;
	ulint		highest_id_so_far	= 0;
	ulint		number			= 1;
	dict_index_t*	index			= NULL;
	dict_foreign_t*	foreign			= NULL;
	const char*	ptr			= sql_string;
	const char*	start_of_latest_foreign	= sql_string;
	const char*	start_of_latest_set     = NULL;
	FILE*		ef			= dict_foreign_err_file;
	ulint		index_error		= DB_SUCCESS;
	dict_index_t*	err_index		= NULL;
	ulint		err_col;
	const char*	constraint_name;
	ibool		success;
	dberr_t		error;
	const char*	ptr1;
	const char*	ptr2;
	ulint		i;
	ulint		j;
	ibool		is_on_delete;
	ulint		n_on_deletes;
	ulint		n_on_updates;
	const dict_col_t*columns[500];
	const char*	column_names[500];
	const char*	ref_column_names[500];
	const char*	referenced_table_name;
	dict_foreign_set	local_fk_set;
	dict_foreign_set_free	local_fk_set_free(local_fk_set);
	const char*	create_table_name;
	const char*	orig;
	char	create_name[MAX_TABLE_NAME_LEN + 1];
	char	operation[8];

	ut_ad(!srv_read_only_mode);
	ut_ad(mutex_own(&(dict_sys->mutex)));

	table = dict_table_get_low(name);
	/* First check if we are actually doing an ALTER TABLE, and in that
	case look for the table being altered */
	orig = ptr;
	ptr = dict_accept(cs, ptr, "ALTER", &success);

	strcpy((char *)operation, success ? "Alter " : "Create ");

	if (!success) {
		orig = ptr;
		ptr = dict_scan_to(ptr, "CREATE");
		ptr = dict_scan_to(ptr, "TABLE");
		ptr = dict_accept(cs, ptr, "TABLE", &success);

		if (success) {
			ptr = dict_scan_table_name(cs, ptr, &table_to_create, name,
					&success, heap, &create_table_name);
		}

		if (success) {
			char *bufend;
			bufend = innobase_convert_name((char *)create_name, MAX_TABLE_NAME_LEN,
					create_table_name, strlen(create_table_name),
					trx->mysql_thd, TRUE);
			create_name[bufend-create_name]='\0';
			ptr = orig;
		} else {
			char *bufend;
			ptr = orig;
			bufend = innobase_convert_name((char *)create_name, MAX_TABLE_NAME_LEN,
					name, strlen(name), trx->mysql_thd, TRUE);
			create_name[bufend-create_name]='\0';
		}

		goto loop;
	}

	if (table == NULL) {
		mutex_enter(&dict_foreign_err_mutex);
		dict_foreign_error_report_low(ef, create_name);
		dict_foreign_error_report_low(ef, create_name);
		fprintf(ef, "%s table %s with foreign key constraint"
			" failed. Table %s not found from data dictionary."
			" Error close to %s.\n",
			operation, create_name, create_name, start_of_latest_foreign);
		mutex_exit(&dict_foreign_err_mutex);
		ib_push_warning(trx, DB_ERROR,
			"%s table %s with foreign key constraint"
			" failed. Table %s not found from data dictionary."
			" Error close to %s.",
			operation, create_name, create_name, start_of_latest_foreign);

		return(DB_ERROR);
	}

	/* If not alter table jump to loop */
	if (!success) {

		goto loop;
	}

	orig = ptr;
	ptr = dict_accept(cs, ptr, "TABLE", &success);

	if (!success) {

		goto loop;
	}

	/* We are doing an ALTER TABLE: scan the table name we are altering */

	orig = ptr;
	ptr = dict_scan_table_name(cs, ptr, &table_to_alter, name,
				   &success, heap, &referenced_table_name);

	if (table_to_alter) {
		char *bufend;
		bufend = innobase_convert_name((char *)create_name, MAX_TABLE_NAME_LEN,
				table_to_alter->name, strlen(table_to_alter->name),
				trx->mysql_thd, TRUE);
		create_name[bufend-create_name]='\0';
	} else {
		char *bufend;
		bufend = innobase_convert_name((char *)create_name, MAX_TABLE_NAME_LEN,
				referenced_table_name, strlen(referenced_table_name),
				trx->mysql_thd, TRUE);
		create_name[bufend-create_name]='\0';

	}

	if (!success) {
		mutex_enter(&dict_foreign_err_mutex);
		dict_foreign_error_report_low(ef, create_name);
		fprintf(ef,
			"%s table %s with foreign key constraint"
			" failed. Table %s not found from data dictionary."
			" Error close to %s.\n",
			operation, create_name, create_name, orig);
		mutex_exit(&dict_foreign_err_mutex);

		ib_push_warning(trx, DB_ERROR,
			"%s table %s with foreign key constraint"
			" failed. Table %s not found from data dictionary."
			" Error close to %s.",
			operation, create_name, create_name, orig);

		return(DB_ERROR);
	}

	/* Starting from 4.0.18 and 4.1.2, we generate foreign key id's in the
	format databasename/tablename_ibfk_[number], where [number] is local
	to the table; look for the highest [number] for table_to_alter, so
	that we can assign to new constraints higher numbers. */

	/* If we are altering a temporary table, the table name after ALTER
	TABLE does not correspond to the internal table name, and
	table_to_alter is NULL. TODO: should we fix this somehow? */

	if (table_to_alter == NULL) {
		highest_id_so_far = 0;
	} else {
		highest_id_so_far = dict_table_get_highest_foreign_id(
			table_to_alter);
	}

	number = highest_id_so_far + 1;
	/* Scan for foreign key declarations in a loop */
loop:
	/* Scan either to "CONSTRAINT" or "FOREIGN", whichever is closer */

	ptr1 = dict_scan_to(ptr, "CONSTRAINT");
	ptr2 = dict_scan_to(ptr, "FOREIGN");

	constraint_name = NULL;

	if (ptr1 < ptr2) {
		/* The user may have specified a constraint name. Pick it so
		that we can store 'databasename/constraintname' as the id of
		of the constraint to system tables. */
		ptr = ptr1;

		orig = ptr;
		ptr = dict_accept(cs, ptr, "CONSTRAINT", &success);

		ut_a(success);

		if (!my_isspace(cs, *ptr) && *ptr != '"' && *ptr != '`') {
			goto loop;
		}

		while (my_isspace(cs, *ptr)) {
			ptr++;
		}

		/* read constraint name unless got "CONSTRAINT FOREIGN" */
		if (ptr != ptr2) {
			ptr = dict_scan_id(cs, ptr, heap,
					   &constraint_name, FALSE, FALSE);
		}
	} else {
		ptr = ptr2;
	}

	if (*ptr == '\0') {
		/* The proper way to reject foreign keys for temporary
		tables would be to split the lexing and syntactical
		analysis of foreign key clauses from the actual adding
		of them, so that ha_innodb.cc could first parse the SQL
		command, determine if there are any foreign keys, and
		if so, immediately reject the command if the table is a
		temporary one. For now, this kludge will work. */
		if (reject_fks && !local_fk_set.empty()) {
			mutex_enter(&dict_foreign_err_mutex);
			dict_foreign_error_report_low(ef, create_name);
			fprintf(ef, "%s table %s with foreign key constraint"
				" failed. Temporary tables can't have foreign key constraints."
				" Error close to %s.\n",
				operation, create_name, start_of_latest_foreign);
			mutex_exit(&dict_foreign_err_mutex);

			ib_push_warning(trx, DB_CANNOT_ADD_CONSTRAINT,
				"%s table %s with foreign key constraint"
				" failed. Temporary tables can't have foreign key constraints."
				" Error close to %s.",
				operation, create_name, start_of_latest_foreign);

			return(DB_CANNOT_ADD_CONSTRAINT);
		}

		/**********************************************************/
		/* The following call adds the foreign key constraints
		to the data dictionary system tables on disk */

		error = dict_create_add_foreigns_to_dictionary(
			local_fk_set, table, trx);

		if (error == DB_SUCCESS) {

			table->foreign_set.insert(local_fk_set.begin(),
						  local_fk_set.end());
			std::for_each(local_fk_set.begin(),
				      local_fk_set.end(),
				      dict_foreign_add_to_referenced_table());
			local_fk_set.clear();
		}
		return(error);
	}

	start_of_latest_foreign = ptr;

	orig = ptr;
	ptr = dict_accept(cs, ptr, "FOREIGN", &success);

	if (!success) {
		goto loop;
	}

	if (!my_isspace(cs, *ptr)) {
		goto loop;
	}

	orig = ptr;
	ptr = dict_accept(cs, ptr, "KEY", &success);

	if (!success) {
		goto loop;
	}

	if (my_isspace(cs, *ptr)) {
                ptr1 = dict_accept(cs, ptr, "IF", &success);

                if (success) {
                        if (!my_isspace(cs, *ptr1)) {
                                goto loop;
                        }
                        ptr1 = dict_accept(cs, ptr1, "NOT", &success);
                        if (!success) {
                                goto loop;
                        }
                        ptr1 = dict_accept(cs, ptr1, "EXISTS", &success);
                        if (!success) {
                                goto loop;
                        }
                        ptr = ptr1;
                }
	}

	orig = ptr;
	ptr = dict_accept(cs, ptr, "(", &success);

	if (!success) {
                if (constraint_name) {
		  /* MySQL allows also an index id before the '('; we
		  skip it */
		  ptr = dict_skip_word(cs, ptr, &success);
		  if (!success) {
			  dict_foreign_report_syntax_err(
				"%s table %s with foreign key constraint"
				" failed. Parse error in '%s'"
				" near '%s'.\n",
				operation, create_name, start_of_latest_foreign, orig);

			  ib_push_warning(trx, DB_CANNOT_ADD_CONSTRAINT,
				"%s table %s with foreign key constraint"
				" failed. Parse error in '%s'"
				" near '%s'.",
				operation, create_name, start_of_latest_foreign, orig);
			  return(DB_CANNOT_ADD_CONSTRAINT);
                  }
		}
                else {
		  while (my_isspace(cs, *ptr)) {
			  ptr++;
		  }

		  ptr = dict_scan_id(cs, ptr, heap,
				     &constraint_name, FALSE, FALSE);
		}

		ptr = dict_accept(cs, ptr, "(", &success);

		if (!success) {
			/* We do not flag a syntax error here because in an
			ALTER TABLE we may also have DROP FOREIGN KEY abc */

			goto loop;
		}
	}

	i = 0;

	/* Scan the columns in the first list */
col_loop1:
	ut_a(i < (sizeof column_names) / sizeof *column_names);
	orig = ptr;
	ptr = dict_scan_col(cs, ptr, &success, table, columns + i,
			    heap, column_names + i);
	if (!success) {
		mutex_enter(&dict_foreign_err_mutex);
		dict_foreign_error_report_low(ef, create_name);
		fprintf(ef,
			"%s table %s with foreign key constraint"
			" failed. Parse error in '%s'"
			" near '%s'.\n",
			operation, create_name, start_of_latest_foreign, orig);

		mutex_exit(&dict_foreign_err_mutex);

		ib_push_warning(trx, DB_CANNOT_ADD_CONSTRAINT,
			"%s table %s with foreign key constraint"
			" failed. Parse error in '%s'"
			" near '%s'.",
			operation, create_name, start_of_latest_foreign, orig);

		return(DB_CANNOT_ADD_CONSTRAINT);
	}

	i++;

	ptr = dict_accept(cs, ptr, ",", &success);

	if (success) {
		goto col_loop1;
	}

	orig = ptr;
	ptr = dict_accept(cs, ptr, ")", &success);

	if (!success) {
		dict_foreign_report_syntax_err(
			"%s table %s with foreign key constraint"
			" failed. Parse error in '%s'"
			" near '%s'.\n",
			operation, create_name, start_of_latest_foreign, orig);

		ib_push_warning(trx, DB_CANNOT_ADD_CONSTRAINT,
			"%s table %s with foreign key constraint"
			" failed. Parse error in '%s'"
			" near '%s'.",
			operation, create_name, start_of_latest_foreign, orig);

		return(DB_CANNOT_ADD_CONSTRAINT);
	}

	/* Try to find an index which contains the columns
	as the first fields and in the right order. There is
	no need to check column type match (on types_idx), since
	the referenced table can be NULL if foreign_key_checks is
	set to 0 */

	index = dict_foreign_find_index(
		table, NULL, column_names, i,
		NULL, TRUE, FALSE, &index_error, &err_col, &err_index);

	if (!index) {
		mutex_enter(&dict_foreign_err_mutex);
		dict_foreign_error_report_low(ef, create_name);
		fputs("There is no index in table ", ef);
		ut_print_name(ef, NULL, TRUE, create_name);
		fprintf(ef, " where the columns appear\n"
			"as the first columns. Constraint:\n%s\n"
			"See " REFMAN "innodb-foreign-key-constraints.html\n"
			"for correct foreign key definition.\n",
			start_of_latest_foreign);
		dict_foreign_push_index_error(trx, operation, create_name, start_of_latest_foreign,
			column_names, index_error, err_col, err_index, table, ef);

		mutex_exit(&dict_foreign_err_mutex);
		return(DB_CANNOT_ADD_CONSTRAINT);
	}

	orig = ptr;
	ptr = dict_accept(cs, ptr, "REFERENCES", &success);

	if (!success || !my_isspace(cs, *ptr)) {
		dict_foreign_report_syntax_err(
			"%s table %s with foreign key constraint"
			" failed. Parse error in '%s'"
			" near '%s'.\n",
			operation, create_name, start_of_latest_foreign, orig);

		ib_push_warning(trx, DB_CANNOT_ADD_CONSTRAINT,
			"%s table %s with foreign key constraint"
			" failed. Parse error in '%s'"
			" near '%s'.",
			operation, create_name, start_of_latest_foreign, orig);
		return(DB_CANNOT_ADD_CONSTRAINT);
	}

	/* Let us create a constraint struct */

	foreign = dict_mem_foreign_create();

	if (constraint_name) {
		ulint	db_len;

		/* Catenate 'databasename/' to the constraint name specified
		by the user: we conceive the constraint as belonging to the
		same MySQL 'database' as the table itself. We store the name
		to foreign->id. */

		db_len = dict_get_db_name_len(table->name);

		foreign->id = static_cast<char*>(mem_heap_alloc(
			foreign->heap, db_len + strlen(constraint_name) + 2));

		ut_memcpy(foreign->id, table->name, db_len);
		foreign->id[db_len] = '/';
		strcpy(foreign->id + db_len + 1, constraint_name);
	}

	if (foreign->id == NULL) {
		error = dict_create_add_foreign_id(&number,
						   table->name, foreign);
		if (error != DB_SUCCESS) {
			dict_foreign_free(foreign);
			return(error);
		}
	}

	std::pair<dict_foreign_set::iterator, bool>	ret
		= local_fk_set.insert(foreign);

	if (!ret.second) {
		/* A duplicate foreign key name has been found */
		dict_foreign_free(foreign);
		return(DB_CANNOT_ADD_CONSTRAINT);
	}

	foreign->foreign_table = table;
	foreign->foreign_table_name = mem_heap_strdup(
		foreign->heap, table->name);
	dict_mem_foreign_table_name_lookup_set(foreign, TRUE);

	foreign->foreign_index = index;
	foreign->n_fields = (unsigned int) i;

	foreign->foreign_col_names = static_cast<const char**>(
		mem_heap_alloc(foreign->heap, i * sizeof(void*)));

	for (i = 0; i < foreign->n_fields; i++) {
		foreign->foreign_col_names[i] = mem_heap_strdup(
			foreign->heap,
			dict_table_get_col_name(table,
						dict_col_get_no(columns[i])));
	}

	ptr = dict_scan_table_name(cs, ptr, &referenced_table, name,
				   &success, heap, &referenced_table_name);

	/* Note that referenced_table can be NULL if the user has suppressed
	checking of foreign key constraints! */

	if (!success || (!referenced_table && trx->check_foreigns)) {
		char	buf[MAX_TABLE_NAME_LEN + 1] = "";
		char*	bufend;

		bufend = innobase_convert_name(buf, MAX_TABLE_NAME_LEN,
				referenced_table_name, strlen(referenced_table_name),
				trx->mysql_thd, TRUE);
		buf[bufend - buf] = '\0';

		ib_push_warning(trx, DB_CANNOT_ADD_CONSTRAINT,
			"%s table %s with foreign key constraint failed. Referenced table %s not found in the data dictionary "
			"near '%s'.",
			operation, create_name, buf, start_of_latest_foreign);
		mutex_enter(&dict_foreign_err_mutex);
		dict_foreign_error_report_low(ef, create_name);
		fprintf(ef,
			"%s table %s with foreign key constraint failed. Referenced table %s not found in the data dictionary "
			"near '%s'.\n",
			operation, create_name, buf, start_of_latest_foreign);

		mutex_exit(&dict_foreign_err_mutex);

		return(DB_CANNOT_ADD_CONSTRAINT);
	}

	orig = ptr;
	ptr = dict_accept(cs, ptr, "(", &success);

	if (!success) {
		dict_foreign_report_syntax_err(
			"%s table %s with foreign key constraint"
			" failed. Parse error in '%s'"
			" near '%s'.\n",
			operation, create_name, start_of_latest_foreign, orig);

		ib_push_warning(trx, DB_CANNOT_ADD_CONSTRAINT,
			"%s table %s with foreign key constraint"
			" failed. Parse error in '%s'"
			" near '%s'.",
			operation, create_name, start_of_latest_foreign, orig);

		return(DB_CANNOT_ADD_CONSTRAINT);
	}

	/* Scan the columns in the second list */
	i = 0;

col_loop2:
	orig = ptr;
	ptr = dict_scan_col(cs, ptr, &success, referenced_table, columns + i,
			    heap, ref_column_names + i);
	i++;

	if (!success) {

		mutex_enter(&dict_foreign_err_mutex);
		dict_foreign_error_report_low(ef, create_name);
		fprintf(ef,
			"%s table %s with foreign key constraint"
			" failed. Parse error in '%s'"
			" near '%s'.\n",
			operation, create_name, start_of_latest_foreign, orig);
		mutex_exit(&dict_foreign_err_mutex);
		ib_push_warning(trx, DB_CANNOT_ADD_CONSTRAINT,
			"%s table %s with foreign key constraint"
			" failed. Parse error in '%s'"
			" near '%s'.",
			operation, create_name, start_of_latest_foreign, orig);

		return(DB_CANNOT_ADD_CONSTRAINT);
	}

	orig = ptr;
	ptr = dict_accept(cs, ptr, ",", &success);

	if (success) {
		goto col_loop2;
	}

	orig = ptr;
	ptr = dict_accept(cs, ptr, ")", &success);

	if (!success || foreign->n_fields != i) {

		dict_foreign_report_syntax_err(
			"%s table %s with foreign key constraint"
			" failed. Parse error in '%s' near '%s'.  Referencing column count does not match referenced column count.\n",
			operation, create_name, start_of_latest_foreign, orig);

		ib_push_warning(trx, DB_CANNOT_ADD_CONSTRAINT,
			"%s table %s with foreign key constraint"
			" failed. Parse error in '%s' near '%s'.  Referencing column count %d does not match referenced column count %d.\n",
			operation, create_name, start_of_latest_foreign, orig, i, foreign->n_fields);

		return(DB_CANNOT_ADD_CONSTRAINT);
	}

	n_on_deletes = 0;
	n_on_updates = 0;

scan_on_conditions:
	/* Loop here as long as we can find ON ... conditions */

	start_of_latest_set = ptr;
	ptr = dict_accept(cs, ptr, "ON", &success);

	if (!success) {

		goto try_find_index;
	}

	orig = ptr;
	ptr = dict_accept(cs, ptr, "DELETE", &success);

	if (!success) {
		orig = ptr;
		ptr = dict_accept(cs, ptr, "UPDATE", &success);

		if (!success) {

			dict_foreign_report_syntax_err(
				"%s table %s with foreign key constraint"
				" failed. Parse error in '%s'"
				" near '%s'.\n",
				operation, create_name, start_of_latest_foreign, start_of_latest_set);

			ib_push_warning(trx, DB_CANNOT_ADD_CONSTRAINT,
				"%s table %s with foreign key constraint"
				" failed. Parse error in '%s'"
				" near '%s'.",
				operation, create_name, start_of_latest_foreign, start_of_latest_set);

			return(DB_CANNOT_ADD_CONSTRAINT);
		}

		is_on_delete = FALSE;
		n_on_updates++;
	} else {
		is_on_delete = TRUE;
		n_on_deletes++;
	}

	orig = ptr;
	ptr = dict_accept(cs, ptr, "RESTRICT", &success);

	if (success) {
		goto scan_on_conditions;
	}

	orig = ptr;
	ptr = dict_accept(cs, ptr, "CASCADE", &success);

	if (success) {
		if (is_on_delete) {
			foreign->type |= DICT_FOREIGN_ON_DELETE_CASCADE;
		} else {
			foreign->type |= DICT_FOREIGN_ON_UPDATE_CASCADE;
		}

		goto scan_on_conditions;
	}

	orig = ptr;
	ptr = dict_accept(cs, ptr, "NO", &success);

	if (success) {
		orig = ptr;
		ptr = dict_accept(cs, ptr, "ACTION", &success);

		if (!success) {
			dict_foreign_report_syntax_err(
				"%s table %s with foreign key constraint"
				" failed. Parse error in '%s'"
				" near '%s'.\n",
				operation, create_name, start_of_latest_foreign, start_of_latest_set);

			ib_push_warning(trx, DB_CANNOT_ADD_CONSTRAINT,
				"%s table %s with foreign key constraint"
				" failed. Parse error in '%s'"
				" near '%s'.",
				operation, create_name, start_of_latest_foreign, start_of_latest_set);

			return(DB_CANNOT_ADD_CONSTRAINT);
		}

		if (is_on_delete) {
			foreign->type |= DICT_FOREIGN_ON_DELETE_NO_ACTION;
		} else {
			foreign->type |= DICT_FOREIGN_ON_UPDATE_NO_ACTION;
		}

		goto scan_on_conditions;
	}

	orig = ptr;
	ptr = dict_accept(cs, ptr, "SET", &success);

	if (!success) {
		dict_foreign_report_syntax_err(
			"%s table %s with foreign key constraint"
			" failed. Parse error in '%s'"
			" near '%s'.\n",
			operation, create_name, start_of_latest_foreign, start_of_latest_set);

		ib_push_warning(trx, DB_CANNOT_ADD_CONSTRAINT,
			"%s table %s with foreign key constraint"
			" failed. Parse error in '%s'"
			" near '%s'.",
			operation, create_name, start_of_latest_foreign, start_of_latest_set);
		return(DB_CANNOT_ADD_CONSTRAINT);
	}

	orig = ptr;
	ptr = dict_accept(cs, ptr, "NULL", &success);

	if (!success) {
		dict_foreign_report_syntax_err(
			"%s table %s with foreign key constraint"
			" failed. Parse error in '%s'"
			" near '%s'.\n",
			operation, create_name, start_of_latest_foreign, start_of_latest_set);

		ib_push_warning(trx, DB_CANNOT_ADD_CONSTRAINT,
			"%s table %s with foreign key constraint"
			" failed. Parse error in '%s'"
			" near '%s'.",
			operation, create_name, start_of_latest_foreign, start_of_latest_set);

		return(DB_CANNOT_ADD_CONSTRAINT);
	}

	for (j = 0; j < foreign->n_fields; j++) {
		if ((dict_index_get_nth_col(foreign->foreign_index, j)->prtype)
		    & DATA_NOT_NULL) {
			const dict_col_t*	col
				= dict_index_get_nth_col(foreign->foreign_index, j);
			const char* col_name = dict_table_get_col_name(foreign->foreign_index->table,
				dict_col_get_no(col));

			/* It is not sensible to define SET NULL
			if the column is not allowed to be NULL! */

			mutex_enter(&dict_foreign_err_mutex);
			dict_foreign_error_report_low(ef, create_name);
			fprintf(ef,
				"%s table %s with foreign key constraint"
				" failed. You have defined a SET NULL condition but column '%s' is defined as NOT NULL"
				" in '%s' near '%s'.\n",
				operation, create_name, col_name, start_of_latest_foreign, start_of_latest_set);
			mutex_exit(&dict_foreign_err_mutex);

			ib_push_warning(trx, DB_CANNOT_ADD_CONSTRAINT,
				"%s table %s with foreign key constraint"
				" failed. You have defined a SET NULL condition but column '%s' is defined as NOT NULL"
				" in '%s' near '%s'.",
				operation, create_name, col_name, start_of_latest_foreign, start_of_latest_set);

			return(DB_CANNOT_ADD_CONSTRAINT);
		}
	}

	if (is_on_delete) {
		foreign->type |= DICT_FOREIGN_ON_DELETE_SET_NULL;
	} else {
		foreign->type |= DICT_FOREIGN_ON_UPDATE_SET_NULL;
	}

	goto scan_on_conditions;

try_find_index:
	if (n_on_deletes > 1 || n_on_updates > 1) {
		/* It is an error to define more than 1 action */

		mutex_enter(&dict_foreign_err_mutex);
		dict_foreign_error_report_low(ef, create_name);
		fprintf(ef,
			"%s table %s with foreign key constraint"
			" failed. You have more than one on delete or on update clause"
			" in '%s' near '%s'.\n",
			operation, create_name, start_of_latest_foreign, start_of_latest_set);

		ib_push_warning(trx, DB_CANNOT_ADD_CONSTRAINT,
			"%s table %s with foreign key constraint"
			" failed. You have more than one on delete or on update clause"
			" in '%s' near '%s'.",
			operation, create_name, start_of_latest_foreign, start_of_latest_set);

		dict_foreign_free(foreign);
		mutex_exit(&dict_foreign_err_mutex);

		return(DB_CANNOT_ADD_CONSTRAINT);
	}

	/* Try to find an index which contains the columns as the first fields
	and in the right order, and the types are the same as in
	foreign->foreign_index */

	if (referenced_table) {
		index = dict_foreign_find_index(referenced_table, NULL,
						ref_column_names, i,
						foreign->foreign_index,
			TRUE, FALSE, &index_error, &err_col, &err_index);
		if (!index) {
			mutex_enter(&dict_foreign_err_mutex);
			dict_foreign_error_report_low(ef, create_name);
			fprintf(ef, "%s:\n"
				"Cannot find an index in the"
				" referenced table where the\n"
				"referenced columns appear as the"
				" first columns, or column types\n"
				"in the table and the referenced table"
				" do not match for constraint.\n"
				"Note that the internal storage type of"
				" ENUM and SET changed in\n"
				"tables created with >= InnoDB-4.1.12,"
				" and such columns in old tables\n"
				"cannot be referenced by such columns"
				" in new tables.\n"
				"See " REFMAN
				"innodb-foreign-key-constraints.html\n"
				"for correct foreign key definition.\n",
				start_of_latest_foreign);

			dict_foreign_push_index_error(trx, operation, create_name, start_of_latest_foreign,
				column_names, index_error, err_col, err_index, referenced_table, ef);

			mutex_exit(&dict_foreign_err_mutex);

			return(DB_CANNOT_ADD_CONSTRAINT);
		}
	} else {
		ut_a(trx->check_foreigns == FALSE);
		index = NULL;
	}

	foreign->referenced_index = index;
	foreign->referenced_table = referenced_table;

	foreign->referenced_table_name = mem_heap_strdup(
		foreign->heap, referenced_table_name);
	dict_mem_referenced_table_name_lookup_set(foreign, TRUE);

	foreign->referenced_col_names = static_cast<const char**>(
		mem_heap_alloc(foreign->heap, i * sizeof(void*)));

	for (i = 0; i < foreign->n_fields; i++) {
		foreign->referenced_col_names[i]
			= mem_heap_strdup(foreign->heap, ref_column_names[i]);
	}

	goto loop;
}

/**************************************************************************
Determines whether a string starts with the specified keyword.
@return	TRUE if str starts with keyword */
UNIV_INTERN
ibool
dict_str_starts_with_keyword(
/*=========================*/
	THD*		thd,		/*!< in: MySQL thread handle */
	const char*	str,		/*!< in: string to scan for keyword */
	const char*	keyword)	/*!< in: keyword to look for */
{
	struct charset_info_st*	cs = innobase_get_charset(thd);
	ibool			success;

	dict_accept(cs, str, keyword, &success);
	return(success);
}

/*********************************************************************//**
Scans a table create SQL string and adds to the data dictionary the foreign
key constraints declared in the string. This function should be called after
the indexes for a table have been created. Each foreign key constraint must
be accompanied with indexes in both participating tables. The indexes are
allowed to contain more fields than mentioned in the constraint.
@return	error code or DB_SUCCESS */
UNIV_INTERN
dberr_t
dict_create_foreign_constraints(
/*============================*/
	trx_t*		trx,		/*!< in: transaction */
	const char*	sql_string,	/*!< in: table create statement where
					foreign keys are declared like:
					FOREIGN KEY (a, b) REFERENCES
					table2(c, d), table2 can be written
					also with the database
					name before it: test.table2; the
					default database id the database of
					parameter name */
	size_t		sql_length,	/*!< in: length of sql_string */
	const char*	name,		/*!< in: table full name in the
					normalized form
					database_name/table_name */
	ibool		reject_fks)	/*!< in: if TRUE, fail with error
					code DB_CANNOT_ADD_CONSTRAINT if
					any foreign keys are found. */
{
	char*		str;
	dberr_t		err;
	mem_heap_t*	heap;

	ut_a(trx);
	ut_a(trx->mysql_thd);

	str = dict_strip_comments(sql_string, sql_length);
	heap = mem_heap_create(10000);

	err = dict_create_foreign_constraints_low(
		trx, heap, innobase_get_charset(trx->mysql_thd), str, name,
		reject_fks);

	mem_heap_free(heap);
	mem_free(str);

	return(err);
}

/**********************************************************************//**
Parses the CONSTRAINT id's to be dropped in an ALTER TABLE statement.
@return DB_SUCCESS or DB_CANNOT_DROP_CONSTRAINT if syntax error or the
constraint id does not match */
UNIV_INTERN
dberr_t
dict_foreign_parse_drop_constraints(
/*================================*/
	mem_heap_t*	heap,			/*!< in: heap from which we can
						allocate memory */
	trx_t*		trx,			/*!< in: transaction */
	dict_table_t*	table,			/*!< in: table */
	ulint*		n,			/*!< out: number of constraints
						to drop */
	const char***	constraints_to_drop)	/*!< out: id's of the
						constraints to drop */
{
	ibool			success;
	char*			str;
	size_t			len;
	const char*		ptr;
        const char*             ptr1;
	const char*		id;
	struct charset_info_st*	cs;

	ut_a(trx);
	ut_a(trx->mysql_thd);

	cs = innobase_get_charset(trx->mysql_thd);

	*n = 0;

	*constraints_to_drop = static_cast<const char**>(
		mem_heap_alloc(heap, 1000 * sizeof(char*)));

	ptr = innobase_get_stmt(trx->mysql_thd, &len);

	str = dict_strip_comments(ptr, len);

	ptr = str;

	ut_ad(mutex_own(&(dict_sys->mutex)));
loop:
	ptr = dict_scan_to(ptr, "DROP");

	if (*ptr == '\0') {
		mem_free(str);

		return(DB_SUCCESS);
	}

	ptr = dict_accept(cs, ptr, "DROP", &success);

	if (!my_isspace(cs, *ptr)) {

		goto loop;
	}

	ptr = dict_accept(cs, ptr, "FOREIGN", &success);

	if (!success || !my_isspace(cs, *ptr)) {

		goto loop;
	}

	ptr = dict_accept(cs, ptr, "KEY", &success);

	if (!success) {

		goto syntax_error;
	}

	ptr1 = dict_accept(cs, ptr, "IF", &success);

	if (success && my_isspace(cs, *ptr1)) {
	        ptr1 = dict_accept(cs, ptr1, "EXISTS", &success);
	        if (success) {

                        ptr = ptr1;
	        }
	}

	ptr = dict_scan_id(cs, ptr, heap, &id, FALSE, TRUE);

	if (id == NULL) {

		goto syntax_error;
	}

	ut_a(*n < 1000);
	(*constraints_to_drop)[*n] = id;
	(*n)++;

	if (std::find_if(table->foreign_set.begin(),
			 table->foreign_set.end(),
			 dict_foreign_matches_id(id))
	    == table->foreign_set.end()) {

		if (!srv_read_only_mode) {
			FILE*	ef = dict_foreign_err_file;

			mutex_enter(&dict_foreign_err_mutex);
			rewind(ef);
			ut_print_timestamp(ef);
			fputs(" Error in dropping of a foreign key "
			      "constraint of table ", ef);
			ut_print_name(ef, NULL, TRUE, table->name);
			fputs(",\nin SQL command\n", ef);
			fputs(str, ef);
			fputs("\nCannot find a constraint with the "
			      "given id ", ef);
			ut_print_name(ef, NULL, FALSE, id);
			fputs(".\n", ef);
			mutex_exit(&dict_foreign_err_mutex);
		}

		mem_free(str);

		return(DB_CANNOT_DROP_CONSTRAINT);
	}

	goto loop;

syntax_error:
	if (!srv_read_only_mode) {
		FILE*	ef = dict_foreign_err_file;

		mutex_enter(&dict_foreign_err_mutex);
		rewind(ef);
		ut_print_timestamp(ef);
		fputs(" Syntax error in dropping of a"
		      " foreign key constraint of table ", ef);
		ut_print_name(ef, NULL, TRUE, table->name);
		fprintf(ef, ",\n"
			"close to:\n%s\n in SQL command\n%s\n", ptr, str);
		mutex_exit(&dict_foreign_err_mutex);
	}

	mem_free(str);

	return(DB_CANNOT_DROP_CONSTRAINT);
}

/*==================== END OF FOREIGN KEY PROCESSING ====================*/

/**********************************************************************//**
Returns an index object if it is found in the dictionary cache.
Assumes that dict_sys->mutex is already being held.
@return	index, NULL if not found */
UNIV_INTERN
dict_index_t*
dict_index_get_if_in_cache_low(
/*===========================*/
	index_id_t	index_id)	/*!< in: index id */
{
	ut_ad(mutex_own(&(dict_sys->mutex)));

	return(dict_index_find_on_id_low(index_id));
}

#if defined UNIV_DEBUG || defined UNIV_BUF_DEBUG
/**********************************************************************//**
Returns an index object if it is found in the dictionary cache.
@return	index, NULL if not found */
UNIV_INTERN
dict_index_t*
dict_index_get_if_in_cache(
/*=======================*/
	index_id_t	index_id)	/*!< in: index id */
{
	dict_index_t*	index;

	if (dict_sys == NULL) {
		return(NULL);
	}

	mutex_enter(&(dict_sys->mutex));

	index = dict_index_get_if_in_cache_low(index_id);

	mutex_exit(&(dict_sys->mutex));

	return(index);
}
#endif /* UNIV_DEBUG || UNIV_BUF_DEBUG */

#ifdef UNIV_DEBUG
/**********************************************************************//**
Checks that a tuple has n_fields_cmp value in a sensible range, so that
no comparison can occur with the page number field in a node pointer.
@return	TRUE if ok */
UNIV_INTERN
ibool
dict_index_check_search_tuple(
/*==========================*/
	const dict_index_t*	index,	/*!< in: index tree */
	const dtuple_t*		tuple)	/*!< in: tuple used in a search */
{
	ut_a(index);
	ut_a(dtuple_get_n_fields_cmp(tuple)
	     <= dict_index_get_n_unique_in_tree(index));
	return(TRUE);
}
#endif /* UNIV_DEBUG */

/**********************************************************************//**
Builds a node pointer out of a physical record and a page number.
@return	own: node pointer */
UNIV_INTERN
dtuple_t*
dict_index_build_node_ptr(
/*======================*/
	const dict_index_t*	index,	/*!< in: index */
	const rec_t*		rec,	/*!< in: record for which to build node
					pointer */
	ulint			page_no,/*!< in: page number to put in node
					pointer */
	mem_heap_t*		heap,	/*!< in: memory heap where pointer
					created */
	ulint			level)	/*!< in: level of rec in tree:
					0 means leaf level */
{
	dtuple_t*	tuple;
	dfield_t*	field;
	byte*		buf;
	ulint		n_unique;

	if (dict_index_is_univ(index)) {
		/* In a universal index tree, we take the whole record as
		the node pointer if the record is on the leaf level,
		on non-leaf levels we remove the last field, which
		contains the page number of the child page */

		ut_a(!dict_table_is_comp(index->table));
		n_unique = rec_get_n_fields_old(rec);

		if (level > 0) {
			ut_a(n_unique > 1);
			n_unique--;
		}
	} else {
		n_unique = dict_index_get_n_unique_in_tree(index);
	}

	tuple = dtuple_create(heap, n_unique + 1);

	/* When searching in the tree for the node pointer, we must not do
	comparison on the last field, the page number field, as on upper
	levels in the tree there may be identical node pointers with a
	different page number; therefore, we set the n_fields_cmp to one
	less: */

	dtuple_set_n_fields_cmp(tuple, n_unique);

	dict_index_copy_types(tuple, index, n_unique);

	buf = static_cast<byte*>(mem_heap_alloc(heap, 4));

	mach_write_to_4(buf, page_no);

	field = dtuple_get_nth_field(tuple, n_unique);
	dfield_set_data(field, buf, 4);

	dtype_set(dfield_get_type(field), DATA_SYS_CHILD, DATA_NOT_NULL, 4);

	rec_copy_prefix_to_dtuple(tuple, rec, index, n_unique, heap);
	dtuple_set_info_bits(tuple, dtuple_get_info_bits(tuple)
			     | REC_STATUS_NODE_PTR);

	ut_ad(dtuple_check_typed(tuple));

	return(tuple);
}

/**********************************************************************//**
Copies an initial segment of a physical record, long enough to specify an
index entry uniquely.
@return	pointer to the prefix record */
UNIV_INTERN
rec_t*
dict_index_copy_rec_order_prefix(
/*=============================*/
	const dict_index_t*	index,	/*!< in: index */
	const rec_t*		rec,	/*!< in: record for which to
					copy prefix */
	ulint*			n_fields,/*!< out: number of fields copied */
	byte**			buf,	/*!< in/out: memory buffer for the
					copied prefix, or NULL */
	ulint*			buf_size)/*!< in/out: buffer size */
{
	ulint		n;

	UNIV_PREFETCH_R(rec);

	if (dict_index_is_univ(index)) {
		ut_a(!dict_table_is_comp(index->table));
		n = rec_get_n_fields_old(rec);
	} else {
		n = dict_index_get_n_unique_in_tree(index);
	}

	*n_fields = n;
	return(rec_copy_prefix_to_buf(rec, index, n, buf, buf_size));
}

/**********************************************************************//**
Builds a typed data tuple out of a physical record.
@return	own: data tuple */
UNIV_INTERN
dtuple_t*
dict_index_build_data_tuple(
/*========================*/
	dict_index_t*	index,	/*!< in: index tree */
	rec_t*		rec,	/*!< in: record for which to build data tuple */
	ulint		n_fields,/*!< in: number of data fields */
	mem_heap_t*	heap)	/*!< in: memory heap where tuple created */
{
	dtuple_t*	tuple;

	ut_ad(dict_table_is_comp(index->table)
	      || n_fields <= rec_get_n_fields_old(rec));

	tuple = dtuple_create(heap, n_fields);

	dict_index_copy_types(tuple, index, n_fields);

	rec_copy_prefix_to_dtuple(tuple, rec, index, n_fields, heap);

	ut_ad(dtuple_check_typed(tuple));

	return(tuple);
}

/*********************************************************************//**
Calculates the minimum record length in an index. */
UNIV_INTERN
ulint
dict_index_calc_min_rec_len(
/*========================*/
	const dict_index_t*	index)	/*!< in: index */
{
	ulint	sum	= 0;
	ulint	i;
	ulint	comp	= dict_table_is_comp(index->table);

	if (comp) {
		ulint nullable = 0;
		sum = REC_N_NEW_EXTRA_BYTES;
		for (i = 0; i < dict_index_get_n_fields(index); i++) {
			const dict_col_t*	col
				= dict_index_get_nth_col(index, i);
			ulint	size = dict_col_get_fixed_size(col, comp);
			sum += size;
			if (!size) {
				size = col->len;
				sum += size < 128 ? 1 : 2;
			}
			if (!(col->prtype & DATA_NOT_NULL)) {
				nullable++;
			}
		}

		/* round the NULL flags up to full bytes */
		sum += UT_BITS_IN_BYTES(nullable);

		return(sum);
	}

	for (i = 0; i < dict_index_get_n_fields(index); i++) {
		sum += dict_col_get_fixed_size(
			dict_index_get_nth_col(index, i), comp);
	}

	if (sum > 127) {
		sum += 2 * dict_index_get_n_fields(index);
	} else {
		sum += dict_index_get_n_fields(index);
	}

	sum += REC_N_OLD_EXTRA_BYTES;

	return(sum);
}

/**********************************************************************//**
Prints info of a foreign key constraint. */
static
void
dict_foreign_print_low(
/*===================*/
	dict_foreign_t*	foreign)	/*!< in: foreign key constraint */
{
	ulint	i;

	ut_ad(mutex_own(&(dict_sys->mutex)));

	fprintf(stderr, "  FOREIGN KEY CONSTRAINT %s: %s (",
		foreign->id, foreign->foreign_table_name);

	for (i = 0; i < foreign->n_fields; i++) {
		fprintf(stderr, " %s", foreign->foreign_col_names[i]);
	}

	fprintf(stderr, " )\n"
		"             REFERENCES %s (",
		foreign->referenced_table_name);

	for (i = 0; i < foreign->n_fields; i++) {
		fprintf(stderr, " %s", foreign->referenced_col_names[i]);
	}

	fputs(" )\n", stderr);
}

/**********************************************************************//**
Prints a table data. */
UNIV_INTERN
void
dict_table_print(
/*=============*/
	dict_table_t*	table)	/*!< in: table */
{
	dict_index_t*	index;
	ulint		i;

	ut_ad(mutex_own(&(dict_sys->mutex)));

	dict_table_stats_lock(table, RW_X_LATCH);

	if (!table->stat_initialized) {
		dict_stats_update_transient(table);
	}

	fprintf(stderr,
		"--------------------------------------\n"
		"TABLE: name %s, id %llu, flags %lx, columns %lu,"
		" indexes %lu, appr.rows " UINT64PF "\n"
		"  COLUMNS: ",
		table->name,
		(ullint) table->id,
		(ulong) table->flags,
		(ulong) table->n_cols,
		(ulong) UT_LIST_GET_LEN(table->indexes),
		table->stat_n_rows);

	for (i = 0; i < (ulint) table->n_cols; i++) {
		dict_col_print_low(table, dict_table_get_nth_col(table, i));
		fputs("; ", stderr);
	}

	putc('\n', stderr);

	index = UT_LIST_GET_FIRST(table->indexes);

	while (index != NULL) {
		dict_index_print_low(index);
		index = UT_LIST_GET_NEXT(indexes, index);
	}

	dict_table_stats_unlock(table, RW_X_LATCH);

	std::for_each(table->foreign_set.begin(),
		      table->foreign_set.end(),
		      dict_foreign_print_low);

	std::for_each(table->referenced_set.begin(),
		      table->referenced_set.end(),
		      dict_foreign_print_low);
}

/**********************************************************************//**
Prints a column data. */
static
void
dict_col_print_low(
/*===============*/
	const dict_table_t*	table,	/*!< in: table */
	const dict_col_t*	col)	/*!< in: column */
{
	dtype_t	type;

	ut_ad(mutex_own(&(dict_sys->mutex)));

	dict_col_copy_type(col, &type);
	fprintf(stderr, "%s: ", dict_table_get_col_name(table,
							dict_col_get_no(col)));

	dtype_print(&type);
}

/**********************************************************************//**
Prints an index data. */
static
void
dict_index_print_low(
/*=================*/
	dict_index_t*	index)	/*!< in: index */
{
	ib_int64_t	n_vals;
	ulint		i;

	ut_a(index->table->stat_initialized);

	ut_ad(mutex_own(&(dict_sys->mutex)));

	if (index->n_user_defined_cols > 0) {
		n_vals = index->stat_n_diff_key_vals[
			index->n_user_defined_cols - 1];
	} else {
		n_vals = index->stat_n_diff_key_vals[0];
	}

	fprintf(stderr,
		"  INDEX: name %s, id %llu, fields %lu/%lu,"
		" uniq %lu, type %lu\n"
		"   root page %lu, appr.key vals %lu,"
		" leaf pages %lu, size pages %lu\n"
		"   FIELDS: ",
		index->name,
		(ullint) index->id,
		(ulong) index->n_user_defined_cols,
		(ulong) index->n_fields,
		(ulong) index->n_uniq,
		(ulong) index->type,
		(ulong) index->page,
		(ulong) n_vals,
		(ulong) index->stat_n_leaf_pages,
		(ulong) index->stat_index_size);

	for (i = 0; i < index->n_fields; i++) {
		dict_field_print_low(dict_index_get_nth_field(index, i));
	}

	putc('\n', stderr);

#ifdef UNIV_BTR_PRINT
	btr_print_size(index);

	btr_print_index(index, 7);
#endif /* UNIV_BTR_PRINT */
}

/**********************************************************************//**
Prints a field data. */
static
void
dict_field_print_low(
/*=================*/
	const dict_field_t*	field)	/*!< in: field */
{
	ut_ad(mutex_own(&(dict_sys->mutex)));

	fprintf(stderr, " %s", field->name);

	if (field->prefix_len != 0) {
		fprintf(stderr, "(%lu)", (ulong) field->prefix_len);
	}
}

/**********************************************************************//**
Outputs info on a foreign key of a table in a format suitable for
CREATE TABLE. */
UNIV_INTERN
std::string
dict_print_info_on_foreign_key_in_create_format(
/*============================================*/
	trx_t*		trx,		/*!< in: transaction */
	dict_foreign_t*	foreign,	/*!< in: foreign key constraint */
	ibool		add_newline)	/*!< in: whether to add a newline */
{
	const char*	stripped_id;
	ulint	i;
	std::string	str;

	if (strchr(foreign->id, '/')) {
		/* Strip the preceding database name from the constraint id */
		stripped_id = foreign->id + 1
			+ dict_get_db_name_len(foreign->id);
	} else {
		stripped_id = foreign->id;
	}

	str.append(",");

	if (add_newline) {
		/* SHOW CREATE TABLE wants constraints each printed nicely
		on its own line, while error messages want no newlines
		inserted. */
		str.append("\n ");
	}

	str.append(" CONSTRAINT ");

	str.append(ut_get_name(trx, FALSE, stripped_id));
	str.append(" FOREIGN KEY (");

	for (i = 0;;) {
		str.append(ut_get_name(trx, FALSE, foreign->foreign_col_names[i]));
		if (++i < foreign->n_fields) {
			str.append(", ");
		} else {
			break;
		}
	}

	str.append(") REFERENCES ");

	if (dict_tables_have_same_db(foreign->foreign_table_name_lookup,
				     foreign->referenced_table_name_lookup)) {
		/* Do not print the database name of the referenced table */
		str.append(ut_get_name(trx, TRUE,
			      dict_remove_db_name(
				      foreign->referenced_table_name)));
	} else {
		str.append(ut_get_name(trx, TRUE,
				foreign->referenced_table_name));
	}

	str.append(" (");

	for (i = 0;;) {
		str.append(ut_get_name(trx, FALSE,
				foreign->referenced_col_names[i]));

		if (++i < foreign->n_fields) {
			str.append(", ");
		} else {
			break;
		}
	}

	str.append(")");

	if (foreign->type & DICT_FOREIGN_ON_DELETE_CASCADE) {
		str.append(" ON DELETE CASCADE");
	}

	if (foreign->type & DICT_FOREIGN_ON_DELETE_SET_NULL) {
		str.append(" ON DELETE SET NULL");
	}

	if (foreign->type & DICT_FOREIGN_ON_DELETE_NO_ACTION) {
		str.append(" ON DELETE NO ACTION");
	}

	if (foreign->type & DICT_FOREIGN_ON_UPDATE_CASCADE) {
		str.append(" ON UPDATE CASCADE");
	}

	if (foreign->type & DICT_FOREIGN_ON_UPDATE_SET_NULL) {
		str.append(" ON UPDATE SET NULL");
	}

	if (foreign->type & DICT_FOREIGN_ON_UPDATE_NO_ACTION) {
		str.append(" ON UPDATE NO ACTION");
	}

	return str;
}

/**********************************************************************//**
Outputs info on foreign keys of a table. */
UNIV_INTERN
std::string
dict_print_info_on_foreign_keys(
/*============================*/
	ibool		create_table_format, /*!< in: if TRUE then print in
				a format suitable to be inserted into
				a CREATE TABLE, otherwise in the format
				of SHOW TABLE STATUS */
	trx_t*		trx,	/*!< in: transaction */
	dict_table_t*	table)	/*!< in: table */
{
	dict_foreign_t*	foreign;
	std::string 	str;

	mutex_enter(&(dict_sys->mutex));

	for (dict_foreign_set::iterator it = table->foreign_set.begin();
	     it != table->foreign_set.end();
	     ++it) {

		foreign = *it;

		if (create_table_format) {
			str.append(
				dict_print_info_on_foreign_key_in_create_format(
					trx, foreign, TRUE));
		} else {
			ulint	i;
			str.append("; (");

			for (i = 0; i < foreign->n_fields; i++) {
				if (i) {
					str.append(" ");
				}

				str.append(ut_get_name(trx, FALSE,
						foreign->foreign_col_names[i]));
			}

			str.append(") REFER ");
			str.append(ut_get_name(trx, TRUE,
					foreign->referenced_table_name));
			str.append(")");

			for (i = 0; i < foreign->n_fields; i++) {
				if (i) {
					str.append(" ");
				}
				str.append(ut_get_name(
						trx, FALSE,
						foreign->referenced_col_names[i]));
			}

			str.append(")");

			if (foreign->type == DICT_FOREIGN_ON_DELETE_CASCADE) {
				str.append(" ON DELETE CASCADE");
			}

			if (foreign->type == DICT_FOREIGN_ON_DELETE_SET_NULL) {
				str.append(" ON DELETE SET NULL");
			}

			if (foreign->type & DICT_FOREIGN_ON_DELETE_NO_ACTION) {
				str.append(" ON DELETE NO ACTION");
			}

			if (foreign->type & DICT_FOREIGN_ON_UPDATE_CASCADE) {
				str.append(" ON UPDATE CASCADE");
			}

			if (foreign->type & DICT_FOREIGN_ON_UPDATE_SET_NULL) {
				str.append(" ON UPDATE SET NULL");
			}

			if (foreign->type & DICT_FOREIGN_ON_UPDATE_NO_ACTION) {
				str.append(" ON UPDATE NO ACTION");
			}
		}
	}

	mutex_exit(&(dict_sys->mutex));

	return str;
}

/********************************************************************//**
Displays the names of the index and the table. */
UNIV_INTERN
void
dict_index_name_print(
/*==================*/
	FILE*			file,	/*!< in: output stream */
	const trx_t*		trx,	/*!< in: transaction */
	const dict_index_t*	index)	/*!< in: index to print */
{
	fputs("index ", file);
	ut_print_name(file, trx, FALSE, index->name);
	fputs(" of table ", file);
	ut_print_name(file, trx, TRUE, index->table_name);
}

/**********************************************************************//**
Find a table in dict_sys->table_LRU list with specified space id
@return table if found, NULL if not */
static
dict_table_t*
dict_find_table_by_space(
/*=====================*/
	ulint	space_id)		/*!< in: space ID */
{
	dict_table_t*   table;
	ulint		num_item;
	ulint		count = 0;

	ut_ad(space_id > 0);

	if (dict_sys == NULL) {
		/* This could happen when it's in redo processing. */
		return(NULL);
	}

	table = UT_LIST_GET_FIRST(dict_sys->table_LRU);
	num_item =  UT_LIST_GET_LEN(dict_sys->table_LRU);

	/* This function intentionally does not acquire mutex as it is used
	by error handling code in deep call stack as last means to avoid
	killing the server, so it worth to risk some consequencies for
	the action. */
	while (table && count < num_item) {
		if (table->space == space_id) {
			return(table);
		}

		table = UT_LIST_GET_NEXT(table_LRU, table);
		count++;
	}

	return(NULL);
}

/**********************************************************************//**
Flags a table with specified space_id corrupted in the data dictionary
cache
@return TRUE if successful */
UNIV_INTERN
ibool
dict_set_corrupted_by_space(
/*========================*/
	ulint	space_id)		/*!< in: space ID */
{
	dict_table_t*   table;

	table = dict_find_table_by_space(space_id);

	if (!table) {
		return(FALSE);
	}

	/* mark the table->corrupted bit only, since the caller
	could be too deep in the stack for SYS_INDEXES update */
	table->corrupted = true;
	table->file_unreadable = true;

	return(TRUE);
}


/** Flags a table with specified space_id encrypted in the data dictionary
cache
@param[in]	space_id	Tablespace id */
UNIV_INTERN
void
dict_set_encrypted_by_space(ulint	space_id)
{
	dict_table_t*   table;

	table = dict_find_table_by_space(space_id);

	if (table) {
		table->file_unreadable = true;
	}
}

/**********************************************************************//**
Flags an index corrupted both in the data dictionary cache
and in the SYS_INDEXES */
UNIV_INTERN
void
dict_set_corrupted(
/*===============*/
	dict_index_t*	index,	/*!< in/out: index */
	trx_t*		trx,	/*!< in/out: transaction */
	const char*	ctx)	/*!< in: context */
{
	mem_heap_t*	heap;
	mtr_t		mtr;
	dict_index_t*	sys_index;
	dtuple_t*	tuple;
	dfield_t*	dfield;
	byte*		buf;
	char*		table_name;
	const char*	status;
	btr_cur_t	cursor;
	bool		locked	= RW_X_LATCH == trx->dict_operation_lock_mode;

	if (!locked) {
		row_mysql_lock_data_dictionary(trx);
	}

	ut_ad(mutex_own(&dict_sys->mutex));
	ut_ad(!dict_table_is_comp(dict_sys->sys_tables));
	ut_ad(!dict_table_is_comp(dict_sys->sys_indexes));

#ifdef UNIV_SYNC_DEBUG
        ut_ad(sync_thread_levels_empty_except_dict());
#endif

	/* Mark the table as corrupted only if the clustered index
	is corrupted */
	if (dict_index_is_clust(index)) {
		index->table->corrupted = TRUE;
	}

	if (index->type & DICT_CORRUPT) {
		/* The index was already flagged corrupted. */
		ut_ad(!dict_index_is_clust(index) || index->table->corrupted);
		goto func_exit;
	}

	heap = mem_heap_create(sizeof(dtuple_t) + 2 * (sizeof(dfield_t)
			       + sizeof(que_fork_t) + sizeof(upd_node_t)
			       + sizeof(upd_t) + 12));
	mtr_start(&mtr);
	index->type |= DICT_CORRUPT;

	sys_index = UT_LIST_GET_FIRST(dict_sys->sys_indexes->indexes);

	/* Find the index row in SYS_INDEXES */
	tuple = dtuple_create(heap, 2);

	dfield = dtuple_get_nth_field(tuple, 0);
	buf = static_cast<byte*>(mem_heap_alloc(heap, 8));
	mach_write_to_8(buf, index->table->id);
	dfield_set_data(dfield, buf, 8);

	dfield = dtuple_get_nth_field(tuple, 1);
	buf = static_cast<byte*>(mem_heap_alloc(heap, 8));
	mach_write_to_8(buf, index->id);
	dfield_set_data(dfield, buf, 8);

	dict_index_copy_types(tuple, sys_index, 2);

	btr_cur_search_to_nth_level(sys_index, 0, tuple, PAGE_CUR_LE,
				    BTR_MODIFY_LEAF,
				    &cursor, 0, __FILE__, __LINE__, &mtr);

	if (cursor.low_match == dtuple_get_n_fields(tuple)) {
		/* UPDATE SYS_INDEXES SET TYPE=index->type
		WHERE TABLE_ID=index->table->id AND INDEX_ID=index->id */
		ulint	len;
		byte*	field	= rec_get_nth_field_old(
			btr_cur_get_rec(&cursor),
			DICT_FLD__SYS_INDEXES__TYPE, &len);
		if (len != 4) {
			goto fail;
		}
		mlog_write_ulint(field, index->type, MLOG_4BYTES, &mtr);
		status = "Flagged";
	} else {
fail:
		status = "Unable to flag";
	}

	mtr_commit(&mtr);
	mem_heap_empty(heap);
	table_name = static_cast<char*>(mem_heap_alloc(heap, FN_REFLEN + 1));
	*innobase_convert_name(
		table_name, FN_REFLEN,
		index->table_name, strlen(index->table_name),
		NULL, TRUE) = 0;

	ib_logf(IB_LOG_LEVEL_ERROR, "%s corruption of %s in table %s in %s",
		status, index->name, table_name, ctx);

	mem_heap_free(heap);

func_exit:
	if (!locked) {
		row_mysql_unlock_data_dictionary(trx);
	}
}

/**********************************************************************//**
Flags an index corrupted in the data dictionary cache only. This
is used mostly to mark a corrupted index when index's own dictionary
is corrupted, and we force to load such index for repair purpose */
UNIV_INTERN
void
dict_set_corrupted_index_cache_only(
/*================================*/
	dict_index_t*	index,		/*!< in/out: index */
	dict_table_t*	table)		/*!< in/out: table */
{
	ut_ad(index != NULL);
	ut_ad(table != NULL);
	ut_ad(mutex_own(&dict_sys->mutex));
	ut_ad(!dict_table_is_comp(dict_sys->sys_tables));
	ut_ad(!dict_table_is_comp(dict_sys->sys_indexes));

	/* Mark the table as corrupted only if the clustered index
	is corrupted */
	if (dict_index_is_clust(index)) {
<<<<<<< HEAD
		ut_ad((index->table != NULL) || (table != NULL)
		      || index->table  == table);
=======
		dict_table_t*	corrupt_table;

		corrupt_table = table;
>>>>>>> 54bb04f7

		table->corrupted = TRUE;
	}

	index->type |= DICT_CORRUPT;
}
#endif /* !UNIV_HOTBACKUP */

/**********************************************************************//**
Inits dict_ind_redundant and dict_ind_compact. */
UNIV_INTERN
void
dict_ind_init(void)
/*===============*/
{
	dict_table_t*		table;

	/* create dummy table and index for REDUNDANT infimum and supremum */
	table = dict_mem_table_create("SYS_DUMMY1", DICT_HDR_SPACE, 1, 0, 0);
	dict_mem_table_add_col(table, NULL, NULL, DATA_CHAR,
			       DATA_ENGLISH | DATA_NOT_NULL, 8);

	dict_ind_redundant = dict_mem_index_create("SYS_DUMMY1", "SYS_DUMMY1",
						   DICT_HDR_SPACE, 0, 1);
	dict_index_add_col(dict_ind_redundant, table,
			   dict_table_get_nth_col(table, 0), 0);
	dict_ind_redundant->table = table;

	/* create dummy table and index for COMPACT infimum and supremum */
	table = dict_mem_table_create("SYS_DUMMY2",
				      DICT_HDR_SPACE, 1,
				      DICT_TF_COMPACT, 0);
	dict_mem_table_add_col(table, NULL, NULL, DATA_CHAR,
			       DATA_ENGLISH | DATA_NOT_NULL, 8);
	dict_ind_compact = dict_mem_index_create("SYS_DUMMY2", "SYS_DUMMY2",
						 DICT_HDR_SPACE, 0, 1);
	dict_index_add_col(dict_ind_compact, table,
			   dict_table_get_nth_col(table, 0), 0);
	dict_ind_compact->table = table;

	/* avoid ut_ad(index->cached) in dict_index_get_n_unique_in_tree */
	dict_ind_redundant->cached = dict_ind_compact->cached = TRUE;
}

#ifndef UNIV_HOTBACKUP
/**********************************************************************//**
Frees dict_ind_redundant and dict_ind_compact. */
static
void
dict_ind_free(void)
/*===============*/
{
	dict_table_t*	table;

	table = dict_ind_compact->table;
	dict_mem_index_free(dict_ind_compact);
	dict_ind_compact = NULL;
	dict_mem_table_free(table);

	table = dict_ind_redundant->table;
	dict_mem_index_free(dict_ind_redundant);
	dict_ind_redundant = NULL;
	dict_mem_table_free(table);
}

/**********************************************************************//**
Get index by name
@return	index, NULL if does not exist */
UNIV_INTERN
dict_index_t*
dict_table_get_index_on_name(
/*=========================*/
	dict_table_t*	table,	/*!< in: table */
	const char*	name)	/*!< in: name of the index to find */
{
	dict_index_t*	index;

	index = dict_table_get_first_index(table);

	while (index != NULL) {
		if (innobase_strcasecmp(index->name, name) == 0) {

			return(index);
		}

		index = dict_table_get_next_index(index);
	}

	return(NULL);
}

/**********************************************************************//**
Replace the index passed in with another equivalent index in the
foreign key lists of the table.
@return whether all replacements were found */
UNIV_INTERN
bool
dict_foreign_replace_index(
/*=======================*/
	dict_table_t*		table,  /*!< in/out: table */
	const char**		col_names,
					/*!< in: column names, or NULL
					to use table->col_names */
	const dict_index_t*	index)	/*!< in: index to be replaced */
{
	bool		found	= true;
	dict_foreign_t*	foreign;

	ut_ad(index->to_be_dropped);
	ut_ad(index->table == table);

	for (dict_foreign_set::iterator it = table->foreign_set.begin();
	     it != table->foreign_set.end();
	     ++it) {

		foreign = *it;
		if (foreign->foreign_index == index) {
			ut_ad(foreign->foreign_table == index->table);

			dict_index_t* new_index = dict_foreign_find_index(
				foreign->foreign_table, col_names,
				foreign->foreign_col_names,
				foreign->n_fields, index,
				/*check_charsets=*/TRUE, /*check_null=*/FALSE,
				NULL, NULL, NULL);
			if (new_index) {
				ut_ad(new_index->table == index->table);
				ut_ad(!new_index->to_be_dropped);
			} else {
				found = false;
			}

			foreign->foreign_index = new_index;
		}
	}

	for (dict_foreign_set::iterator it = table->referenced_set.begin();
	     it != table->referenced_set.end();
	     ++it) {

		foreign = *it;
		if (foreign->referenced_index == index) {
			ut_ad(foreign->referenced_table == index->table);

			dict_index_t* new_index = dict_foreign_find_index(
				foreign->referenced_table, NULL,
				foreign->referenced_col_names,
				foreign->n_fields, index,
				/*check_charsets=*/TRUE, /*check_null=*/FALSE,
				NULL, NULL, NULL);
			/* There must exist an alternative index,
			since this must have been checked earlier. */
			if (new_index) {
				ut_ad(new_index->table == index->table);
				ut_ad(!new_index->to_be_dropped);
			} else {
				found = false;
			}

			foreign->referenced_index = new_index;
		}
	}

	return(found);
}

/**********************************************************************//**
In case there is more than one index with the same name return the index
with the min(id).
@return	index, NULL if does not exist */
UNIV_INTERN
dict_index_t*
dict_table_get_index_on_name_and_min_id(
/*=====================================*/
	dict_table_t*	table,	/*!< in: table */
	const char*	name)	/*!< in: name of the index to find */
{
	dict_index_t*	index;
	dict_index_t*	min_index; /* Index with matching name and min(id) */

	min_index = NULL;
	index = dict_table_get_first_index(table);

	while (index != NULL) {
		if (ut_strcmp(index->name, name) == 0) {
			if (!min_index || index->id < min_index->id) {

				min_index = index;
			}
		}

		index = dict_table_get_next_index(index);
	}

	return(min_index);

}

#ifdef UNIV_DEBUG
/**********************************************************************//**
Check for duplicate index entries in a table [using the index name] */
UNIV_INTERN
void
dict_table_check_for_dup_indexes(
/*=============================*/
	const dict_table_t*	table,	/*!< in: Check for dup indexes
					in this table */
	enum check_name		check)	/*!< in: whether and when to allow
					temporary index names */
{
	/* Check for duplicates, ignoring indexes that are marked
	as to be dropped */

	const dict_index_t*	index1;
	const dict_index_t*	index2;

	ut_ad(mutex_own(&dict_sys->mutex));

	/* The primary index _must_ exist */
	ut_a(UT_LIST_GET_LEN(table->indexes) > 0);

	index1 = UT_LIST_GET_FIRST(table->indexes);

	do {
		if (*index1->name == TEMP_INDEX_PREFIX) {
			ut_a(!dict_index_is_clust(index1));

			switch (check) {
			case CHECK_ALL_COMPLETE:
				ut_error;
			case CHECK_ABORTED_OK:
				switch (dict_index_get_online_status(index1)) {
				case ONLINE_INDEX_COMPLETE:
				case ONLINE_INDEX_CREATION:
					ut_error;
					break;
				case ONLINE_INDEX_ABORTED:
				case ONLINE_INDEX_ABORTED_DROPPED:
					break;
				}
				/* fall through */
			case CHECK_PARTIAL_OK:
				break;
			}
		}

		for (index2 = UT_LIST_GET_NEXT(indexes, index1);
		     index2 != NULL;
		     index2 = UT_LIST_GET_NEXT(indexes, index2)) {
			ut_ad(ut_strcmp(index1->name, index2->name));
		}

		index1 = UT_LIST_GET_NEXT(indexes, index1);
	} while (index1);
}
#endif /* UNIV_DEBUG */

/** Auxiliary macro used inside dict_table_schema_check(). */
#define CREATE_TYPES_NAMES() \
	dtype_sql_name((unsigned) req_schema->columns[i].mtype, \
		       (unsigned) req_schema->columns[i].prtype_mask, \
		       (unsigned) req_schema->columns[i].len, \
		       req_type, sizeof(req_type)); \
	dtype_sql_name(table->cols[j].mtype, \
		       table->cols[j].prtype, \
		       table->cols[j].len, \
		       actual_type, sizeof(actual_type))

/*********************************************************************//**
Checks whether a table exists and whether it has the given structure.
The table must have the same number of columns with the same names and
types. The order of the columns does not matter.
The caller must own the dictionary mutex.
dict_table_schema_check() @{
@return DB_SUCCESS if the table exists and contains the necessary columns */
UNIV_INTERN
dberr_t
dict_table_schema_check(
/*====================*/
	dict_table_schema_t*	req_schema,	/*!< in/out: required table
						schema */
	char*			errstr,		/*!< out: human readable error
						message if != DB_SUCCESS is
						returned */
	size_t			errstr_sz)	/*!< in: errstr size */
{
	char		buf[MAX_FULL_NAME_LEN];
	char		req_type[64];
	char		actual_type[64];
	dict_table_t*	table;
	ulint		i;

	ut_ad(mutex_own(&dict_sys->mutex));

	table = dict_table_get_low(req_schema->table_name);

	if (table == NULL) {
		bool should_print=true;
		/* no such table */

		if (innobase_strcasecmp(req_schema->table_name, "mysql/innodb_table_stats") == 0) {
			if (innodb_table_stats_not_found_reported == false) {
				innodb_table_stats_not_found = true;
				innodb_table_stats_not_found_reported = true;
			} else {
				should_print = false;
			}
		} else if (innobase_strcasecmp(req_schema->table_name, "mysql/innodb_index_stats") == 0 ) {
			if (innodb_index_stats_not_found_reported == false) {
				innodb_index_stats_not_found = true;
				innodb_index_stats_not_found_reported = true;
			} else {
				should_print = false;
			}
		}

		if (should_print) {
			ut_snprintf(errstr, errstr_sz,
				"Table %s not found.",
				ut_format_name(req_schema->table_name,
					TRUE, buf, sizeof(buf)));
			return(DB_TABLE_NOT_FOUND);
		} else {
			return(DB_STATS_DO_NOT_EXIST);
		}
	}

	if (!table->is_readable() &&
	    fil_space_get(table->space) == NULL) {
		/* missing tablespace */

		ut_snprintf(errstr, errstr_sz,
			    "Tablespace for table %s is missing.",
			    ut_format_name(req_schema->table_name,
					   TRUE, buf, sizeof(buf)));

		return(DB_TABLE_NOT_FOUND);
	}

	if ((ulint) table->n_def - DATA_N_SYS_COLS != req_schema->n_cols) {
		/* the table has a different number of columns than
		required */

		ut_snprintf(errstr, errstr_sz,
			    "%s has %d columns but should have %lu.",
			    ut_format_name(req_schema->table_name,
					   TRUE, buf, sizeof(buf)),
			    table->n_def - DATA_N_SYS_COLS,
			    req_schema->n_cols);

		return(DB_ERROR);
	}

	/* For each column from req_schema->columns[] search
	whether it is present in table->cols[].
	The following algorithm is O(n_cols^2), but is optimized to
	be O(n_cols) if the columns are in the same order in both arrays. */

	for (i = 0; i < req_schema->n_cols; i++) {
		ulint	j;

		/* check if i'th column is the same in both arrays */
		if (innobase_strcasecmp(req_schema->columns[i].name,
			       dict_table_get_col_name(table, i)) == 0) {

			/* we found the column in table->cols[] quickly */
			j = i;
		} else {

			/* columns in both arrays are not in the same order,
			do a full scan of the second array */
			for (j = 0; j < table->n_def; j++) {
				const char*	name;

				name = dict_table_get_col_name(table, j);

				if (innobase_strcasecmp(name,
					req_schema->columns[i].name) == 0) {

					/* found the column on j'th
					position */
					break;
				}
			}

			if (j == table->n_def) {

				ut_snprintf(errstr, errstr_sz,
					    "required column %s "
					    "not found in table %s.",
					    req_schema->columns[i].name,
					    ut_format_name(
						    req_schema->table_name,
						    TRUE, buf, sizeof(buf)));

				return(DB_ERROR);
			}
		}

		/* we found a column with the same name on j'th position,
		compare column types and flags */

		/* check length for exact match */
		if (req_schema->columns[i].len != table->cols[j].len) {

			CREATE_TYPES_NAMES();

			ut_snprintf(errstr, errstr_sz,
				    "Column %s in table %s is %s "
				    "but should be %s (length mismatch).",
				    req_schema->columns[i].name,
				    ut_format_name(req_schema->table_name,
						   TRUE, buf, sizeof(buf)),
				    actual_type, req_type);

			return(DB_ERROR);
		}

		/*
                  check mtype for exact match.
                  This check is relaxed to allow use to use TIMESTAMP
                  (ie INT) for last_update instead of DATA_BINARY.
                  We have to test for both values as the innodb_table_stats
                  table may come from MySQL and have the old type.
                */
		if (req_schema->columns[i].mtype != table->cols[j].mtype &&
                    !(req_schema->columns[i].mtype == DATA_INT &&
                      table->cols[j].mtype == DATA_FIXBINARY))
                {
			CREATE_TYPES_NAMES();

			ut_snprintf(errstr, errstr_sz,
				    "Column %s in table %s is %s "
				    "but should be %s (type mismatch).",
				    req_schema->columns[i].name,
				    ut_format_name(req_schema->table_name,
						   TRUE, buf, sizeof(buf)),
				    actual_type, req_type);

			return(DB_ERROR);
		}

		/* check whether required prtype mask is set */
		if (req_schema->columns[i].prtype_mask != 0
		    && (table->cols[j].prtype
			& req_schema->columns[i].prtype_mask)
		       != req_schema->columns[i].prtype_mask) {

			CREATE_TYPES_NAMES();

			ut_snprintf(errstr, errstr_sz,
				    "Column %s in table %s is %s "
				    "but should be %s (flags mismatch).",
				    req_schema->columns[i].name,
				    ut_format_name(req_schema->table_name,
						   TRUE, buf, sizeof(buf)),
				    actual_type, req_type);

			return(DB_ERROR);
		}
	}

	if (req_schema->n_foreign != table->foreign_set.size()) {
		ut_snprintf(
			errstr, errstr_sz,
			"Table %s has " ULINTPF " foreign key(s) pointing"
			" to other tables, but it must have %lu.",
			ut_format_name(req_schema->table_name,
				       TRUE, buf, sizeof(buf)),
			static_cast<ulint>(table->foreign_set.size()),
			req_schema->n_foreign);
		return(DB_ERROR);
	}

	if (req_schema->n_referenced != table->referenced_set.size()) {
		ut_snprintf(
			errstr, errstr_sz,
			"There are " ULINTPF " foreign key(s) pointing to %s, "
			"but there must be %lu.",
			static_cast<ulint>(table->referenced_set.size()),
			ut_format_name(req_schema->table_name,
				       TRUE, buf, sizeof(buf)),
			req_schema->n_referenced);
		return(DB_ERROR);
	}

	return(DB_SUCCESS);
}
/* @} */

/*********************************************************************//**
Converts a database and table name from filesystem encoding
(e.g. d@i1b/a@q1b@1Kc, same format as used in dict_table_t::name) in two
strings in UTF8 encoding (e.g. dцb and aюbØc). The output buffers must be
at least MAX_DB_UTF8_LEN and MAX_TABLE_UTF8_LEN bytes. */
UNIV_INTERN
void
dict_fs2utf8(
/*=========*/
	const char*	db_and_table,	/*!< in: database and table names,
					e.g. d@i1b/a@q1b@1Kc */
	char*		db_utf8,	/*!< out: database name, e.g. dцb */
	size_t		db_utf8_size,	/*!< in: dbname_utf8 size */
	char*		table_utf8,	/*!< out: table name, e.g. aюbØc */
	size_t		table_utf8_size)/*!< in: table_utf8 size */
{
	char	db[MAX_DATABASE_NAME_LEN + 1];
	ulint	db_len;
	uint	errors;

	db_len = dict_get_db_name_len(db_and_table);

	ut_a(db_len <= sizeof(db));

	memcpy(db, db_and_table, db_len);
	db[db_len] = '\0';

	strconvert(
		&my_charset_filename, db, db_len, system_charset_info,
		db_utf8, static_cast<uint>(db_utf8_size), &errors);

	/* convert each # to @0023 in table name and store the result in buf */
	const char*	table = dict_remove_db_name(db_and_table);
	const char*	table_p;
	char		buf[MAX_TABLE_NAME_LEN * 5 + 1];
	char*		buf_p;
	for (table_p = table, buf_p = buf; table_p[0] != '\0'; table_p++) {
		if (table_p[0] != '#') {
			buf_p[0] = table_p[0];
			buf_p++;
		} else {
			buf_p[0] = '@';
			buf_p[1] = '0';
			buf_p[2] = '0';
			buf_p[3] = '2';
			buf_p[4] = '3';
			buf_p += 5;
		}
		ut_a((size_t) (buf_p - buf) < sizeof(buf));
	}
	buf_p[0] = '\0';

	errors = 0;
	strconvert(
                &my_charset_filename, buf, (uint) (buf_p - buf), system_charset_info,
		table_utf8, static_cast<uint>(table_utf8_size),
		&errors);

	if (errors != 0) {
		ut_snprintf(table_utf8, table_utf8_size, "%s%s",
			    srv_mysql50_table_name_prefix, table);
	}
}

/**********************************************************************//**
Closes the data dictionary module. */
UNIV_INTERN
void
dict_close(void)
/*============*/
{
	ulint	i;

	/* Free the hash elements. We don't remove them from the table
	because we are going to destroy the table anyway. */
	for (i = 0; i < hash_get_n_cells(dict_sys->table_hash); i++) {
		dict_table_t*	table;

		table = static_cast<dict_table_t*>(
			HASH_GET_FIRST(dict_sys->table_hash, i));

		while (table) {
			dict_table_t*	prev_table = table;

			table = static_cast<dict_table_t*>(
				HASH_GET_NEXT(name_hash, prev_table));
#ifdef UNIV_DEBUG
			ut_a(prev_table->magic_n == DICT_TABLE_MAGIC_N);
#endif
			/* Acquire only because it's a pre-condition. */
			mutex_enter(&dict_sys->mutex);

			dict_table_remove_from_cache(prev_table);

			mutex_exit(&dict_sys->mutex);
		}
	}

	hash_table_free(dict_sys->table_hash);

	/* The elements are the same instance as in dict_sys->table_hash,
	therefore we don't delete the individual elements. */
	hash_table_free(dict_sys->table_id_hash);

	dict_ind_free();

	mutex_free(&dict_sys->mutex);

	rw_lock_free(&dict_operation_lock);
	memset(&dict_operation_lock, 0x0, sizeof(dict_operation_lock));

	if (!srv_read_only_mode) {
		mutex_free(&dict_foreign_err_mutex);
	}

	delete dict_sys->autoinc_map;

	mem_free(dict_sys);
	dict_sys = NULL;
}

#ifdef UNIV_DEBUG
/**********************************************************************//**
Validate the dictionary table LRU list.
@return TRUE if valid  */
static
ibool
dict_lru_validate(void)
/*===================*/
{
	dict_table_t*	table;

	ut_ad(mutex_own(&dict_sys->mutex));

	for (table = UT_LIST_GET_FIRST(dict_sys->table_LRU);
	     table != NULL;
	     table = UT_LIST_GET_NEXT(table_LRU, table)) {

		ut_a(table->can_be_evicted);
	}

	for (table = UT_LIST_GET_FIRST(dict_sys->table_non_LRU);
	     table != NULL;
	     table = UT_LIST_GET_NEXT(table_LRU, table)) {

		ut_a(!table->can_be_evicted);
	}

	return(TRUE);
}

/**********************************************************************//**
Check if a table exists in the dict table LRU list.
@return TRUE if table found in LRU list */
static
ibool
dict_lru_find_table(
/*================*/
	const dict_table_t*	find_table)	/*!< in: table to find */
{
	dict_table_t*		table;

	ut_ad(find_table != NULL);
	ut_ad(mutex_own(&dict_sys->mutex));

	for (table = UT_LIST_GET_FIRST(dict_sys->table_LRU);
	     table != NULL;
	     table = UT_LIST_GET_NEXT(table_LRU, table)) {

		ut_a(table->can_be_evicted);

		if (table == find_table) {
			return(TRUE);
		}
	}

	return(FALSE);
}

/**********************************************************************//**
Check if a table exists in the dict table non-LRU list.
@return TRUE if table found in non-LRU list */
static
ibool
dict_non_lru_find_table(
/*====================*/
	const dict_table_t*	find_table)	/*!< in: table to find */
{
	dict_table_t*		table;

	ut_ad(find_table != NULL);
	ut_ad(mutex_own(&dict_sys->mutex));

	for (table = UT_LIST_GET_FIRST(dict_sys->table_non_LRU);
	     table != NULL;
	     table = UT_LIST_GET_NEXT(table_LRU, table)) {

		ut_a(!table->can_be_evicted);

		if (table == find_table) {
			return(TRUE);
		}
	}

	return(FALSE);
}
#endif /* UNIV_DEBUG */
/*********************************************************************//**
Check an index to see whether its first fields are the columns in the array,
in the same order and is not marked for deletion and is not the same
as types_idx.
@return true if the index qualifies, otherwise false */
UNIV_INTERN
bool
dict_foreign_qualify_index(
/*=======================*/
	const dict_table_t*	table,	/*!< in: table */
	const char**		col_names,
					/*!< in: column names, or NULL
					to use table->col_names */
	const char**		columns,/*!< in: array of column names */
	ulint			n_cols,	/*!< in: number of columns */
	const dict_index_t*	index,	/*!< in: index to check */
	const dict_index_t*	types_idx,
					/*!< in: NULL or an index
					whose types the column types
					must match */
	bool			check_charsets,
					/*!< in: whether to check
					charsets.  only has an effect
					if types_idx != NULL */
	ulint			check_null,
					/*!< in: nonzero if none of
					the columns must be declared
					NOT NULL */
	ulint*			error,	/*!< out: error code */
	ulint*			err_col_no,
					/*!< out: column number where
					error happened */
	dict_index_t**		err_index)
					/*!< out: index where error
					happened */
{
	if (dict_index_get_n_fields(index) < n_cols) {
		return(false);
	}

	for (ulint i = 0; i < n_cols; i++) {
		dict_field_t*	field;
		const char*	col_name;
		ulint		col_no;

		field = dict_index_get_nth_field(index, i);
		col_no = dict_col_get_no(field->col);

		if (field->prefix_len != 0) {
			/* We do not accept column prefix
			indexes here */
			if (error && err_col_no && err_index) {
				*error = DB_FOREIGN_KEY_IS_PREFIX_INDEX;
				*err_col_no = i;
				*err_index = (dict_index_t*)index;
			}
			return(false);
		}

		if (check_null
		    && (field->col->prtype & DATA_NOT_NULL)) {
			if (error && err_col_no && err_index) {
				*error = DB_FOREIGN_KEY_COL_NOT_NULL;
				*err_col_no = i;
				*err_index = (dict_index_t*)index;
			}
			return(false);
		}

		col_name = col_names
			? col_names[col_no]
			: dict_table_get_col_name(table, col_no);

		if (0 != innobase_strcasecmp(columns[i], col_name)) {
			return(false);
		}

		if (types_idx && !cmp_cols_are_equal(
			    dict_index_get_nth_col(index, i),
			    dict_index_get_nth_col(types_idx, i),
			    check_charsets)) {
			if (error && err_col_no && err_index) {
				*error = DB_FOREIGN_KEY_COLS_NOT_EQUAL;
				*err_col_no = i;
				*err_index = (dict_index_t*)index;
			}

			return(false);
		}
	}

	return(true);
}

/*********************************************************************//**
Update the state of compression failure padding heuristics. This is
called whenever a compression operation succeeds or fails.
The caller must be holding info->mutex */
static
void
dict_index_zip_pad_update(
/*======================*/
	zip_pad_info_t*	info,	/*<! in/out: info to be updated */
	ulint	zip_threshold)	/*<! in: zip threshold value */
{
	ulint	total;
	ulint	fail_pct;

	ut_ad(info);

	total = info->success + info->failure;

	ut_ad(total > 0);

	if(zip_threshold == 0) {
		/* User has just disabled the padding. */
		return;
	}

	if (total < ZIP_PAD_ROUND_LEN) {
		/* We are in middle of a round. Do nothing. */
		return;
	}

	/* We are at a 'round' boundary. Reset the values but first
	calculate fail rate for our heuristic. */
	fail_pct = (info->failure * 100) / total;
	info->failure = 0;
	info->success = 0;

	if (fail_pct > zip_threshold) {
		/* Compression failures are more then user defined
		threshold. Increase the pad size to reduce chances of
		compression failures. */
		ut_ad(info->pad % ZIP_PAD_INCR == 0);

		/* Only do increment if it won't increase padding
		beyond max pad size. */
		if (info->pad + ZIP_PAD_INCR
		    < (UNIV_PAGE_SIZE * zip_pad_max) / 100) {
#ifdef HAVE_ATOMIC_BUILTINS
			/* Use atomics even though we have the mutex.
			This is to ensure that we are able to read
			info->pad atomically where atomics are
			supported. */
			os_atomic_increment_ulint(&info->pad, ZIP_PAD_INCR);
#else /* HAVE_ATOMIC_BUILTINS */
			info->pad += ZIP_PAD_INCR;
#endif /* HAVE_ATOMIC_BUILTINS */

			MONITOR_INC(MONITOR_PAD_INCREMENTS);
		}

		info->n_rounds = 0;

	} else {
		/* Failure rate was OK. Another successful round
		completed. */
		++info->n_rounds;

		/* If enough successful rounds are completed with
		compression failure rate in control, decrease the
		padding. */
		if (info->n_rounds >= ZIP_PAD_SUCCESSFUL_ROUND_LIMIT
		    && info->pad > 0) {

			ut_ad(info->pad % ZIP_PAD_INCR == 0);
#ifdef HAVE_ATOMIC_BUILTINS
			/* Use atomics even though we have the mutex.
			This is to ensure that we are able to read
			info->pad atomically where atomics are
			supported. */
			os_atomic_decrement_ulint(&info->pad, ZIP_PAD_INCR);
#else /* HAVE_ATOMIC_BUILTINS */
			info->pad -= ZIP_PAD_INCR;
#endif /* HAVE_ATOMIC_BUILTINS */

			info->n_rounds = 0;

			MONITOR_INC(MONITOR_PAD_DECREMENTS);
		}
	}
}

/*********************************************************************//**
This function should be called whenever a page is successfully
compressed. Updates the compression padding information. */
UNIV_INTERN
void
dict_index_zip_success(
/*===================*/
	dict_index_t*	index)	/*!< in/out: index to be updated. */
{
	ut_ad(index);

	ulint zip_threshold = zip_failure_threshold_pct;
	if (!zip_threshold) {
		/* Disabled by user. */
		return;
	}

	dict_index_zip_pad_lock(index);
	++index->zip_pad.success;
	dict_index_zip_pad_update(&index->zip_pad, zip_threshold);
	dict_index_zip_pad_unlock(index);
}

/*********************************************************************//**
This function should be called whenever a page compression attempt
fails. Updates the compression padding information. */
UNIV_INTERN
void
dict_index_zip_failure(
/*===================*/
	dict_index_t*	index)	/*!< in/out: index to be updated. */
{
	ut_ad(index);

	ulint zip_threshold = zip_failure_threshold_pct;
	if (!zip_threshold) {
		/* Disabled by user. */
		return;
	}

	dict_index_zip_pad_lock(index);
	++index->zip_pad.failure;
	dict_index_zip_pad_update(&index->zip_pad, zip_threshold);
	dict_index_zip_pad_unlock(index);
}


/*********************************************************************//**
Return the optimal page size, for which page will likely compress.
@return page size beyond which page might not compress */
UNIV_INTERN
ulint
dict_index_zip_pad_optimal_page_size(
/*=================================*/
	dict_index_t*	index)	/*!< in: index for which page size
				is requested */
{
	ulint	pad;
	ulint	min_sz;
	ulint	sz;

	ut_ad(index);

	if (!zip_failure_threshold_pct) {
		/* Disabled by user. */
		return(UNIV_PAGE_SIZE);
	}

	/* We use atomics to read index->zip_pad.pad. Here we use zero
	as increment as are not changing the value of the 'pad'. On
	platforms where atomics are not available we grab the mutex. */

#ifdef HAVE_ATOMIC_BUILTINS
	pad = os_atomic_increment_ulint(&index->zip_pad.pad, 0);
#else /* HAVE_ATOMIC_BUILTINS */
	dict_index_zip_pad_lock(index);
	pad = index->zip_pad.pad;
	dict_index_zip_pad_unlock(index);
#endif /* HAVE_ATOMIC_BUILTINS */

	ut_ad(pad < UNIV_PAGE_SIZE);
	sz = UNIV_PAGE_SIZE - pad;

	/* Min size allowed by user. */
	ut_ad(zip_pad_max < 100);
	min_sz = (UNIV_PAGE_SIZE * (100 - zip_pad_max)) / 100;

	return(ut_max(sz, min_sz));
}

/*************************************************************//**
Convert table flag to row format string.
@return row format name. */
UNIV_INTERN
const char*
dict_tf_to_row_format_string(
/*=========================*/
	ulint	table_flag)		/*!< in: row format setting */
{
	switch (dict_tf_get_rec_format(table_flag)) {
	case REC_FORMAT_REDUNDANT:
		return("ROW_TYPE_REDUNDANT");
	case REC_FORMAT_COMPACT:
		return("ROW_TYPE_COMPACT");
	case REC_FORMAT_COMPRESSED:
		return("ROW_TYPE_COMPRESSED");
	case REC_FORMAT_DYNAMIC:
		return("ROW_TYPE_DYNAMIC");
	}

	ut_error;
	return(0);
}
#endif /* !UNIV_HOTBACKUP */<|MERGE_RESOLUTION|>--- conflicted
+++ resolved
@@ -6330,15 +6330,6 @@
 	/* Mark the table as corrupted only if the clustered index
 	is corrupted */
 	if (dict_index_is_clust(index)) {
-<<<<<<< HEAD
-		ut_ad((index->table != NULL) || (table != NULL)
-		      || index->table  == table);
-=======
-		dict_table_t*	corrupt_table;
-
-		corrupt_table = table;
->>>>>>> 54bb04f7
-
 		table->corrupted = TRUE;
 	}
 

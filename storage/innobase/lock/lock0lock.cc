--- conflicted
+++ resolved
@@ -4624,32 +4624,6 @@
 	return(TRUE);
 }
 
-<<<<<<< HEAD
-/** Functor to print not-started transaction from the trx_list. */
-
-struct	PrintNotStarted {
-
-	PrintNotStarted(FILE* file) : m_file(file) { }
-
-	void	operator()(const trx_t* trx)
-	{
-		ut_ad(mutex_own(&trx_sys.mutex));
-
-		/* See state transitions and locking rules in trx0trx.h */
-
-		if (trx->mysql_thd
-		    && trx_state_eq(trx, TRX_STATE_NOT_STARTED)) {
-
-			fputs("---", m_file);
-			trx_print_latched(m_file, trx, 600);
-		}
-	}
-
-	FILE*		m_file;
-};
-
-=======
->>>>>>> 810f014c
 /** Prints transaction lock wait and MVCC state.
 @param[in,out]	file	file where to print
 @param[in]	trx	transaction */
@@ -4720,44 +4694,18 @@
 			break;
 		}
 	}
-<<<<<<< HEAD
-}
-
-
-static my_bool lock_print_info_all_transactions_callback(
-  rw_trx_hash_element_t *element, FILE *file)
-{
-  mutex_enter(&element->mutex);
-  if (trx_t *trx= element->trx)
-  {
-    check_trx_state(trx);
-    lock_trx_print_wait_and_mvcc_state(file, trx);
-
-    if (srv_print_innodb_lock_monitor)
-    {
-      trx->reference();
-      mutex_exit(&element->mutex);
-      lock_trx_print_locks(file, trx);
-      trx->release_reference();
-      return 0;
-    }
-  }
-  mutex_exit(&element->mutex);
-  return 0;
-}
-
-=======
-}
-
-/** Functor to display all transactions (except recovered ones) */
+}
+
+/** Functor to display all transactions */
 struct lock_print_info
 {
   lock_print_info(FILE* file) : file(file) {}
 
   void operator()(const trx_t* trx) const
   {
-    ut_ad(mutex_own(&trx_sys->mutex));
-    ut_ad(trx->in_mysql_trx_list);
+    ut_ad(mutex_own(&trx_sys.mutex));
+    if (trx == purge_sys.query->trx)
+      return;
     lock_trx_print_wait_and_mvcc_state(file, trx);
 
     if (trx->will_lock && srv_print_innodb_lock_monitor)
@@ -4766,29 +4714,6 @@
 
   FILE* const file;
 };
-
-/** Functor to display recovered read-write transactions */
-struct lock_print_info_rw_recovered
-{
-  lock_print_info_rw_recovered(FILE* file) : file(file) {}
-
-  void operator()(const trx_t* trx) const
-  {
-    ut_ad(mutex_own(&trx_sys->mutex));
-    ut_ad(trx->in_rw_trx_list);
-    if (trx->mysql_thd)
-      return;
-    ut_ad(!trx->in_mysql_trx_list);
-
-    lock_trx_print_wait_and_mvcc_state(file, trx);
-
-    if (trx->will_lock && srv_print_innodb_lock_monitor)
-      lock_trx_print_locks(file, trx);
-  }
-
-  FILE* const file;
-};
->>>>>>> 810f014c
 
 /*********************************************************************//**
 Prints info of locks for each transaction. This function assumes that the
@@ -4803,30 +4728,11 @@
 
 	fprintf(file, "LIST OF TRANSACTIONS FOR EACH SESSION:\n");
 
-<<<<<<< HEAD
-	/* First print info on non-active transactions */
-
-	/* NOTE: information of auto-commit non-locking read-only
-	transactions will be omitted here. The information will be
-	available from INFORMATION_SCHEMA.INNODB_TRX. */
-
-	PrintNotStarted	print_not_started(file);
 	mutex_enter(&trx_sys.mutex);
-	ut_list_map(trx_sys.trx_list, print_not_started);
+	ut_list_map(trx_sys.trx_list, lock_print_info(file));
 	mutex_exit(&trx_sys.mutex);
-
-	trx_sys.rw_trx_hash.iterate_no_dups(
-		reinterpret_cast<my_hash_walk_action>
-		(lock_print_info_all_transactions_callback), file);
 	lock_mutex_exit();
 
-=======
-	mutex_enter(&trx_sys->mutex);
-	ut_list_map(trx_sys->mysql_trx_list, lock_print_info(file));
-	ut_list_map(trx_sys->rw_trx_list, lock_print_info_rw_recovered(file));
-	mutex_exit(&trx_sys->mutex);
-	lock_mutex_exit();
->>>>>>> 810f014c
 	ut_ad(lock_validate());
 }
 

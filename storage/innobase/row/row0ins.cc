--- conflicted
+++ resolved
@@ -3793,13 +3793,6 @@
 		goto do_insert;
 	}
 
-<<<<<<< HEAD
-=======
-	if (UNIV_LIKELY(!node->table->skip_alter_undo)) {
-		trx_write_trx_id(&node->sys_buf[DATA_TRX_ID_LEN], trx->id);
-	}
-
->>>>>>> d104fe6f
 	if (node->state == INS_NODE_SET_IX_LOCK) {
 
 		node->state = INS_NODE_ALLOC_ROW_ID;

/*****************************************************************************

Copyright (c) 2011, 2018, Oracle and/or its affiliates. All Rights Reserved.
Copyright (c) 2017, 2023, MariaDB Corporation.

This program is free software; you can redistribute it and/or modify it under
the terms of the GNU General Public License as published by the Free Software
Foundation; version 2 of the License.

This program is distributed in the hope that it will be useful, but WITHOUT
ANY WARRANTY; without even the implied warranty of MERCHANTABILITY or FITNESS
FOR A PARTICULAR PURPOSE. See the GNU General Public License for more details.

You should have received a copy of the GNU General Public License along with
this program; if not, write to the Free Software Foundation, Inc.,
51 Franklin Street, Fifth Floor, Boston, MA 02110-1335 USA

*****************************************************************************/

/**************************************************//**
@file row/row0log.cc
Modification log for online index creation and online table rebuild

Created 2011-05-26 Marko Makela
*******************************************************/

#include "row0log.h"
#include "row0row.h"
#include "row0ins.h"
#include "row0upd.h"
#include "row0merge.h"
#include "row0ext.h"
#include "log0crypt.h"
#include "data0data.h"
#include "que0que.h"
#include "srv0mon.h"
#include "handler0alter.h"
#include "ut0stage.h"
#include "trx0rec.h"

#include <sql_class.h>
#include <algorithm>
#include <map>

Atomic_counter<ulint> onlineddl_rowlog_rows;
ulint onlineddl_rowlog_pct_used;
ulint onlineddl_pct_progress;

/** Table row modification operations during online table rebuild.
Delete-marked records are not copied to the rebuilt table. */
enum row_tab_op {
	/** Insert a record */
	ROW_T_INSERT = 0x41,
	/** Update a record in place */
	ROW_T_UPDATE,
	/** Delete (purge) a record */
	ROW_T_DELETE
};

/** Index record modification operations during online index creation */
enum row_op {
	/** Insert a record */
	ROW_OP_INSERT = 0x61,
	/** Delete a record */
	ROW_OP_DELETE
};

/** Size of the modification log entry header, in bytes */
#define ROW_LOG_HEADER_SIZE 2/*op, extra_size*/

/** Log block for modifications during online ALTER TABLE */
struct row_log_buf_t {
	byte*		block;	/*!< file block buffer */
	size_t		size; /*!< length of block in bytes */
	ut_new_pfx_t	block_pfx; /*!< opaque descriptor of "block". Set
				by ut_allocator::allocate_large() and fed to
				ut_allocator::deallocate_large(). */
	mrec_buf_t	buf;	/*!< buffer for accessing a record
				that spans two blocks */
	ulint		blocks; /*!< current position in blocks */
	ulint		bytes;	/*!< current position within block */
	ulonglong	total;	/*!< logical position, in bytes from
				the start of the row_log_table log;
				0 for row_log_online_op() and
				row_log_apply(). */
};

/** @brief Buffer for logging modifications during online index creation

All modifications to an index that is being created will be logged by
row_log_online_op() to this buffer.

All modifications to a table that is being rebuilt will be logged by
row_log_table_delete(), row_log_table_update(), row_log_table_insert()
to this buffer.

When head.blocks == tail.blocks, the reader will access tail.block
directly. When also head.bytes == tail.bytes, both counts will be
reset to 0 and the file will be truncated. */
struct row_log_t {
	pfs_os_file_t	fd;	/*!< file descriptor */
	mysql_mutex_t	mutex;	/*!< mutex protecting error,
				max_trx and tail */
	dict_table_t*	table;	/*!< table that is being rebuilt,
				or NULL when this is a secondary
				index that is being created online */
	bool		same_pk;/*!< whether the definition of the PRIMARY KEY
				has remained the same */
	const dtuple_t*	defaults;
				/*!< default values of added, changed columns,
				or NULL */
	const ulint*	col_map;/*!< mapping of old column numbers to
				new ones, or NULL if !table */
	dberr_t		error;	/*!< error that occurred during online
				table rebuild */
	/** The transaction ID of the ALTER TABLE transaction.  Any
	concurrent DML would necessarily be logged with a larger
	transaction ID, because ha_innobase::prepare_inplace_alter_table()
	acts as a barrier that ensures that any concurrent transaction
	that operates on the table would have been started after
	ha_innobase::prepare_inplace_alter_table() returns and before
	ha_innobase::commit_inplace_alter_table(commit=true) is invoked.

	Due to the nondeterministic nature of purge and due to the
	possibility of upgrading from an earlier version of MariaDB
	or MySQL, it is possible that row_log_table_low() would be
	fed DB_TRX_ID that precedes than min_trx. We must normalize
	such references to reset_trx_id[]. */
	trx_id_t	min_trx;
	trx_id_t	max_trx;/*!< biggest observed trx_id in
				row_log_online_op();
				protected by mutex and index->lock S-latch,
				or by index->lock X-latch only */
	row_log_buf_t	tail;	/*!< writer context;
				protected by mutex and index->lock S-latch,
				or by index->lock X-latch only */
	size_t		crypt_tail_size; /*!< size of crypt_tail_size*/
	byte*		crypt_tail; /*!< writer context;
				temporary buffer used in encryption,
				decryption or NULL*/
	row_log_buf_t	head;	/*!< reader context; protected by MDL only;
				modifiable by row_log_apply_ops() */
	size_t		crypt_head_size; /*!< size of crypt_tail_size*/
	byte*		crypt_head; /*!< reader context;
				temporary buffer used in encryption,
				decryption or NULL */
	const char*	path;	/*!< where to create temporary file during
				log operation */
	/** the number of core fields in the clustered index of the
	source table; before row_log_table_apply() completes, the
	table could be emptied, so that table->is_instant() no longer holds,
	but all log records must be in the "instant" format. */
	unsigned	n_core_fields;
	/** the default values of non-core fields when the operation started */
	dict_col_t::def_t* non_core_fields;
	bool		allow_not_null; /*!< Whether the alter ignore is being
				used or if the sql mode is non-strict mode;
				if not, NULL values will not be converted to
				defaults */
	const TABLE*	old_table; /*< Use old table in case of error. */

	uint64_t	n_rows; /*< Number of rows read from the table */

	/** Alter table transaction. It can be used to apply the DML logs
	into the table */
	const trx_t*	alter_trx;

	/** Determine whether the log should be in the 'instant ADD' format
	@param[in]	index	the clustered index of the source table
	@return	whether to use the 'instant ADD COLUMN' format */
	bool is_instant(const dict_index_t* index) const
	{
		ut_ad(table);
		ut_ad(n_core_fields <= index->n_fields);
		return n_core_fields != index->n_fields;
	}

	const byte* instant_field_value(ulint n, ulint* len) const
	{
		ut_ad(n >= n_core_fields);
		const dict_col_t::def_t& d= non_core_fields[n - n_core_fields];
		*len = d.len;
		return static_cast<const byte*>(d.data);
	}
};

/** Create the file or online log if it does not exist.
@param[in,out] log     online rebuild log
@return true if success, false if not */
static MY_ATTRIBUTE((warn_unused_result))
pfs_os_file_t
row_log_tmpfile(
	row_log_t*	log)
{
	DBUG_ENTER("row_log_tmpfile");
	if (log->fd == OS_FILE_CLOSED) {
		log->fd = row_merge_file_create_low(log->path);
		DBUG_EXECUTE_IF("row_log_tmpfile_fail",
				if (log->fd != OS_FILE_CLOSED)
					row_merge_file_destroy_low(log->fd);
				log->fd = OS_FILE_CLOSED;);
		if (log->fd != OS_FILE_CLOSED) {
			MONITOR_ATOMIC_INC(MONITOR_ALTER_TABLE_LOG_FILES);
		}
	}

	DBUG_RETURN(log->fd);
}

/** Allocate the memory for the log buffer.
@param[in,out]	log_buf	Buffer used for log operation
@return TRUE if success, false if not */
static MY_ATTRIBUTE((warn_unused_result))
bool
row_log_block_allocate(
	row_log_buf_t&	log_buf)
{
	DBUG_ENTER("row_log_block_allocate");
	if (log_buf.block == NULL) {
		DBUG_EXECUTE_IF(
			"simulate_row_log_allocation_failure",
			DBUG_RETURN(false);
		);

		log_buf.block = ut_allocator<byte>(mem_key_row_log_buf)
			.allocate_large(srv_sort_buf_size,
					&log_buf.block_pfx);

		if (log_buf.block == NULL) {
			DBUG_RETURN(false);
		}
		log_buf.size = srv_sort_buf_size;
	}
	DBUG_RETURN(true);
}

/** Free the log buffer.
@param[in,out]	log_buf	Buffer used for log operation */
static
void
row_log_block_free(
	row_log_buf_t&	log_buf)
{
	DBUG_ENTER("row_log_block_free");
	if (log_buf.block != NULL) {
		ut_allocator<byte>(mem_key_row_log_buf).deallocate_large(
			log_buf.block, &log_buf.block_pfx);
		log_buf.block = NULL;
	}
	DBUG_VOID_RETURN;
}

/** Logs an operation to a secondary index that is (or was) being created.
@param  index   index, S or X latched
@param  tuple   index tuple
@param  trx_id  transaction ID for insert, or 0 for delete
@retval false if row_log_apply() failure happens
or true otherwise */
bool row_log_online_op(dict_index_t *index, const dtuple_t *tuple,
                       trx_id_t trx_id)
{
	byte*		b;
	ulint		extra_size;
	ulint		size;
	ulint		mrec_size;
	ulint		avail_size;
	row_log_t*	log;
	bool		success= true;

	ut_ad(dtuple_validate(tuple));
	ut_ad(dtuple_get_n_fields(tuple) == dict_index_get_n_fields(index));
	ut_ad(index->lock.have_x() || index->lock.have_s());

	if (index->is_corrupted()) {
		return success;
	}

	ut_ad(dict_index_is_online_ddl(index)
	      || (index->online_log
		  && index->online_status == ONLINE_INDEX_COMPLETE));

	/* Compute the size of the record. This differs from
	row_merge_buf_encode(), because here we do not encode
	extra_size+1 (and reserve 0 as the end-of-chunk marker). */

	size = rec_get_converted_size_temp<false>(
		index, tuple->fields, tuple->n_fields, &extra_size);
	ut_ad(size >= extra_size);
	ut_ad(size <= sizeof log->tail.buf);

	mrec_size = ROW_LOG_HEADER_SIZE
		+ (extra_size >= 0x80) + size
		+ (trx_id ? DATA_TRX_ID_LEN : 0);

	log = index->online_log;
	mysql_mutex_lock(&log->mutex);

start_log:
	if (trx_id > log->max_trx) {
		log->max_trx = trx_id;
	}

	if (!row_log_block_allocate(log->tail)) {
		log->error = DB_OUT_OF_MEMORY;
		goto err_exit;
	}

	MEM_UNDEFINED(log->tail.buf, sizeof log->tail.buf);

	ut_ad(log->tail.bytes < srv_sort_buf_size);
	avail_size = srv_sort_buf_size - log->tail.bytes;

	if (mrec_size > avail_size) {
		b = log->tail.buf;
	} else {
		b = log->tail.block + log->tail.bytes;
	}

	if (trx_id != 0) {
		*b++ = ROW_OP_INSERT;
		trx_write_trx_id(b, trx_id);
		b += DATA_TRX_ID_LEN;
	} else {
		*b++ = ROW_OP_DELETE;
	}

	if (extra_size < 0x80) {
		*b++ = (byte) extra_size;
	} else {
		ut_ad(extra_size < 0x8000);
		*b++ = (byte) (0x80 | (extra_size >> 8));
		*b++ = (byte) extra_size;
	}

	rec_convert_dtuple_to_temp<false>(
		b + extra_size, index, tuple->fields, tuple->n_fields);

	b += size;

	if (mrec_size >= avail_size) {
		const os_offset_t	byte_offset
			= (os_offset_t) log->tail.blocks
			* srv_sort_buf_size;
		byte*			buf = log->tail.block;

		if (byte_offset + srv_sort_buf_size >= srv_online_max_size) {
			if (index->online_status != ONLINE_INDEX_COMPLETE)
				goto write_failed;
			/* About to run out of log, InnoDB has to
			apply the online log for the completed index */
			index->lock.s_unlock();
			dberr_t error= row_log_apply(
				log->alter_trx, index, nullptr, nullptr);
			index->lock.s_lock(SRW_LOCK_CALL);
			if (error != DB_SUCCESS) {
				/* Mark all newly added indexes
				as corrupted */
				log->error = error;
				success = false;
				goto err_exit;
			}

			/* Recheck whether the index online log */
			if (!index->online_log) {
				goto err_exit;
			}

			goto start_log;
		}

		if (mrec_size == avail_size) {
			ut_ad(b == &buf[srv_sort_buf_size]);
		} else {
			ut_ad(b == log->tail.buf + mrec_size);
			memcpy(buf + log->tail.bytes,
			       log->tail.buf, avail_size);
		}

		MEM_CHECK_DEFINED(buf, srv_sort_buf_size);

		if (row_log_tmpfile(log) == OS_FILE_CLOSED) {
			log->error = DB_OUT_OF_MEMORY;
			goto err_exit;
		}

		/* If encryption is enabled encrypt buffer before writing it
		to file system. */
		if (srv_encrypt_log) {
			if (!log_tmp_block_encrypt(
				    buf, srv_sort_buf_size,
				    log->crypt_tail, byte_offset)) {
				log->error = DB_DECRYPTION_FAILED;
				goto write_failed;
			}

			srv_stats.n_rowlog_blocks_encrypted.inc();
			buf = log->crypt_tail;
		}

		log->tail.blocks++;
		DBUG_EXECUTE_IF("os_file_write_fail",
				log->error = DB_TEMP_FILE_WRITE_FAIL;
				goto write_failed;);

		if (os_file_write(
			    IORequestWrite,
			    "(modification log)",
			    log->fd,
			    buf, byte_offset, srv_sort_buf_size)
		    != DB_SUCCESS) {
			log->error = DB_TEMP_FILE_WRITE_FAIL;
write_failed:
			index->type |= DICT_CORRUPT;
		}

		MEM_UNDEFINED(log->tail.block, srv_sort_buf_size);
		MEM_UNDEFINED(buf, srv_sort_buf_size);

		memcpy(log->tail.block, log->tail.buf + avail_size,
		       mrec_size - avail_size);
		log->tail.bytes = mrec_size - avail_size;
	} else {
		log->tail.bytes += mrec_size;
		ut_ad(b == log->tail.block + log->tail.bytes);
	}

	MEM_UNDEFINED(log->tail.buf, sizeof log->tail.buf);
err_exit:
	mysql_mutex_unlock(&log->mutex);
	return success;
}

/******************************************************//**
Gets the error status of the online index rebuild log.
@return DB_SUCCESS or error code */
dberr_t
row_log_table_get_error(
/*====================*/
	const dict_index_t*	index)	/*!< in: clustered index of a table
					that is being rebuilt online */
{
	ut_ad(dict_index_is_clust(index));
	ut_ad(dict_index_is_online_ddl(index));
	return(index->online_log->error);
}

/******************************************************//**
Starts logging an operation to a table that is being rebuilt.
@return pointer to log, or NULL if no logging is necessary */
static MY_ATTRIBUTE((nonnull, warn_unused_result))
byte*
row_log_table_open(
/*===============*/
	row_log_t*	log,	/*!< in/out: online rebuild log */
	ulint		size,	/*!< in: size of log record */
	ulint*		avail)	/*!< out: available size for log record */
{
	mysql_mutex_lock(&log->mutex);

	MEM_UNDEFINED(log->tail.buf, sizeof log->tail.buf);

	if (log->error != DB_SUCCESS) {
err_exit:
		mysql_mutex_unlock(&log->mutex);
		return(NULL);
	}

	if (!row_log_block_allocate(log->tail)) {
		log->error = DB_OUT_OF_MEMORY;
		goto err_exit;
	}

	ut_ad(log->tail.bytes < srv_sort_buf_size);
	*avail = srv_sort_buf_size - log->tail.bytes;

	if (size > *avail) {
		/* Make sure log->tail.buf is large enough */
		ut_ad(size <= sizeof log->tail.buf);
		return(log->tail.buf);
	} else {
		return(log->tail.block + log->tail.bytes);
	}
}

/******************************************************//**
Stops logging an operation to a table that is being rebuilt. */
static MY_ATTRIBUTE((nonnull))
void
row_log_table_close_func(
/*=====================*/
	dict_index_t*	index,	/*!< in/out: online rebuilt index */
#ifdef UNIV_DEBUG
	const byte*	b,	/*!< in: end of log record */
#endif /* UNIV_DEBUG */
	ulint		size,	/*!< in: size of log record */
	ulint		avail)	/*!< in: available size for log record */
{
	row_log_t*	log = index->online_log;

	mysql_mutex_assert_owner(&log->mutex);

	if (size >= avail) {
		const os_offset_t	byte_offset
			= (os_offset_t) log->tail.blocks
			* srv_sort_buf_size;
		byte*			buf = log->tail.block;

		if (byte_offset + srv_sort_buf_size >= srv_online_max_size) {
			goto write_failed;
		}

		if (size == avail) {
			ut_ad(b == &buf[srv_sort_buf_size]);
		} else {
			ut_ad(b == log->tail.buf + size);
			memcpy(buf + log->tail.bytes, log->tail.buf, avail);
		}

		MEM_CHECK_DEFINED(buf, srv_sort_buf_size);

		if (row_log_tmpfile(log) == OS_FILE_CLOSED) {
			log->error = DB_OUT_OF_MEMORY;
			goto err_exit;
		}

		/* If encryption is enabled encrypt buffer before writing it
		to file system. */
		if (srv_encrypt_log) {
			if (!log_tmp_block_encrypt(
				    log->tail.block, srv_sort_buf_size,
				    log->crypt_tail, byte_offset,
				    index->table->space_id)) {
				log->error = DB_DECRYPTION_FAILED;
				goto err_exit;
			}

			srv_stats.n_rowlog_blocks_encrypted.inc();
			buf = log->crypt_tail;
		}

		log->tail.blocks++;
		if (os_file_write(
			    IORequestWrite,
			    "(modification log)",
			    log->fd,
			    buf, byte_offset, srv_sort_buf_size)
		    != DB_SUCCESS) {
write_failed:
			log->error = DB_ONLINE_LOG_TOO_BIG;
		}

		MEM_UNDEFINED(log->tail.block, srv_sort_buf_size);
		MEM_UNDEFINED(buf, srv_sort_buf_size);
		memcpy(log->tail.block, log->tail.buf + avail, size - avail);
		log->tail.bytes = size - avail;
	} else {
		log->tail.bytes += size;
		ut_ad(b == log->tail.block + log->tail.bytes);
	}

	log->tail.total += size;
	MEM_UNDEFINED(log->tail.buf, sizeof log->tail.buf);
err_exit:
	mysql_mutex_unlock(&log->mutex);

	onlineddl_rowlog_rows++;
	/* 10000 means 100.00%, 4525 means 45.25% */
	onlineddl_rowlog_pct_used = static_cast<ulint>((log->tail.total * 10000) / srv_online_max_size);
}

#ifdef UNIV_DEBUG
# define row_log_table_close(index, b, size, avail)	\
	row_log_table_close_func(index, b, size, avail)
#else /* UNIV_DEBUG */
# define row_log_table_close(log, b, size, avail)	\
	row_log_table_close_func(index, size, avail)
#endif /* UNIV_DEBUG */

/** Check whether a virtual column is indexed in the new table being
created during alter table
@param[in]	index	cluster index
@param[in]	v_no	virtual column number
@return true if it is indexed, else false */
bool
row_log_col_is_indexed(
	const dict_index_t*	index,
	ulint			v_no)
{
	return(dict_table_get_nth_v_col(
		index->online_log->table, v_no)->m_col.ord_part);
}

/******************************************************//**
Logs a delete operation to a table that is being rebuilt.
This will be merged in row_log_table_apply_delete(). */
void
row_log_table_delete(
/*=================*/
	const rec_t*	rec,	/*!< in: clustered index leaf page record,
				page X-latched */
	dict_index_t*	index,	/*!< in/out: clustered index, S-latched
				or X-latched */
	const rec_offs*	offsets,/*!< in: rec_get_offsets(rec,index) */
	const byte*	sys)	/*!< in: DB_TRX_ID,DB_ROLL_PTR that should
				be logged, or NULL to use those in rec */
{
	ulint		old_pk_extra_size;
	ulint		old_pk_size;
	ulint		mrec_size;
	ulint		avail_size;
	mem_heap_t*	heap		= NULL;
	const dtuple_t*	old_pk;

	ut_ad(dict_index_is_clust(index));
	ut_ad(rec_offs_validate(rec, index, offsets));
	ut_ad(rec_offs_n_fields(offsets) == dict_index_get_n_fields(index));
	ut_ad(rec_offs_size(offsets) <= sizeof index->online_log->tail.buf);
	ut_ad(index->lock.have_any());

	if (index->online_status != ONLINE_INDEX_CREATION
	    || (index->type & DICT_CORRUPT) || index->table->corrupted
	    || index->online_log->error != DB_SUCCESS) {
		return;
	}

	dict_table_t* new_table = index->online_log->table;
	dict_index_t* new_index = dict_table_get_first_index(new_table);

	ut_ad(dict_index_is_clust(new_index));
	ut_ad(!dict_index_is_online_ddl(new_index));
	ut_ad(index->online_log->min_trx);

	/* Create the tuple PRIMARY KEY,DB_TRX_ID,DB_ROLL_PTR in new_table. */
	if (index->online_log->same_pk) {
		dtuple_t*	tuple;
		ut_ad(new_index->n_uniq == index->n_uniq);

		/* The PRIMARY KEY and DB_TRX_ID,DB_ROLL_PTR are in the first
		fields of the record. */
		heap = mem_heap_create(
			DATA_TRX_ID_LEN
			+ DTUPLE_EST_ALLOC(new_index->first_user_field()));
		old_pk = tuple = dtuple_create(heap,
					       new_index->first_user_field());
		dict_index_copy_types(tuple, new_index, tuple->n_fields);
		dtuple_set_n_fields_cmp(tuple, new_index->n_uniq);

		for (ulint i = 0; i < dtuple_get_n_fields(tuple); i++) {
			ulint		len;
			const void*	field	= rec_get_nth_field(
				rec, offsets, i, &len);
			dfield_t*	dfield	= dtuple_get_nth_field(
				tuple, i);
			ut_ad(len != UNIV_SQL_NULL);
			ut_ad(!rec_offs_nth_extern(offsets, i));
			dfield_set_data(dfield, field, len);
		}

		dfield_t* db_trx_id = dtuple_get_nth_field(
			tuple, new_index->n_uniq);

		const bool replace_sys_fields
			= sys
			|| trx_read_trx_id(static_cast<byte*>(db_trx_id->data))
			< index->online_log->min_trx;

		if (replace_sys_fields) {
			if (!sys || trx_read_trx_id(sys)
			    < index->online_log->min_trx) {
				sys = reset_trx_id;
			}

			dfield_set_data(db_trx_id, sys, DATA_TRX_ID_LEN);
			dfield_set_data(db_trx_id + 1, sys + DATA_TRX_ID_LEN,
					DATA_ROLL_PTR_LEN);
		}

		ut_d(trx_id_check(db_trx_id->data,
				  index->online_log->min_trx));
	} else {
		/* The PRIMARY KEY has changed. Translate the tuple. */
		old_pk = row_log_table_get_pk(
			rec, index, offsets, NULL, &heap);

		if (!old_pk) {
			ut_ad(index->online_log->error != DB_SUCCESS);
			if (heap) {
				goto func_exit;
			}
			return;
		}
	}

	ut_ad(DATA_TRX_ID_LEN == dtuple_get_nth_field(
		      old_pk, old_pk->n_fields - 2)->len);
	ut_ad(DATA_ROLL_PTR_LEN == dtuple_get_nth_field(
		      old_pk, old_pk->n_fields - 1)->len);
	old_pk_size = rec_get_converted_size_temp<false>(
		new_index, old_pk->fields, old_pk->n_fields,
		&old_pk_extra_size);
	ut_ad(old_pk_extra_size < 0x100);

	/* 2 = 1 (extra_size) + at least 1 byte payload */
	mrec_size = 2 + old_pk_size;

	if (byte* b = row_log_table_open(index->online_log,
					 mrec_size, &avail_size)) {
		*b++ = ROW_T_DELETE;
		*b++ = static_cast<byte>(old_pk_extra_size);

		rec_convert_dtuple_to_temp<false>(
			b + old_pk_extra_size, new_index,
			old_pk->fields, old_pk->n_fields);

		b += old_pk_size;

		row_log_table_close(index, b, mrec_size, avail_size);
	}

func_exit:
	mem_heap_free(heap);
}

/******************************************************//**
Logs an insert or update to a table that is being rebuilt. */
static
void
row_log_table_low_redundant(
/*========================*/
	const rec_t*		rec,	/*!< in: clustered index leaf
					page record in ROW_FORMAT=REDUNDANT,
					page X-latched */
	dict_index_t*		index,	/*!< in/out: clustered index, S-latched
					or X-latched */
	bool			insert,	/*!< in: true if insert,
					false if update */
	const dtuple_t*		old_pk,	/*!< in: old PRIMARY KEY value
					(if !insert and a PRIMARY KEY
					is being created) */
	const dict_index_t*	new_index)
					/*!< in: clustered index of the
					new table, not latched */
{
	ulint		old_pk_size;
	ulint		old_pk_extra_size;
	ulint		size;
	ulint		extra_size;
	ulint		mrec_size;
	ulint		avail_size;
	mem_heap_t*	heap		= NULL;
	dtuple_t*	tuple;
	const ulint	n_fields = rec_get_n_fields_old(rec);

	ut_ad(index->n_fields >= n_fields);
	ut_ad(index->n_fields == n_fields || index->is_instant());
	ut_ad(dict_tf2_is_valid(index->table->flags, index->table->flags2));
	ut_ad(!dict_table_is_comp(index->table));  /* redundant row format */
	ut_ad(dict_index_is_clust(new_index));

	heap = mem_heap_create(DTUPLE_EST_ALLOC(n_fields));
	tuple = dtuple_create(heap, n_fields);
	dict_index_copy_types(tuple, index, n_fields);

	dtuple_set_n_fields_cmp(tuple, dict_index_get_n_unique(index));

	if (rec_get_1byte_offs_flag(rec)) {
		for (ulint i = 0; i < n_fields; i++) {
			dfield_t*	dfield;
			ulint		len;
			const void*	field;

			dfield = dtuple_get_nth_field(tuple, i);
			field = rec_get_nth_field_old(rec, i, &len);

			dfield_set_data(dfield, field, len);
		}
	} else {
		for (ulint i = 0; i < n_fields; i++) {
			dfield_t*	dfield;
			ulint		len;
			const void*	field;

			dfield = dtuple_get_nth_field(tuple, i);
			field = rec_get_nth_field_old(rec, i, &len);

			dfield_set_data(dfield, field, len);

			if (rec_2_is_field_extern(rec, i)) {
				dfield_set_ext(dfield);
			}
		}
	}

	dfield_t* db_trx_id = dtuple_get_nth_field(tuple, index->n_uniq);
	ut_ad(dfield_get_len(db_trx_id) == DATA_TRX_ID_LEN);
	ut_ad(dfield_get_len(db_trx_id + 1) == DATA_ROLL_PTR_LEN);

	if (trx_read_trx_id(static_cast<const byte*>
			    (dfield_get_data(db_trx_id)))
	    < index->online_log->min_trx) {
		dfield_set_data(db_trx_id, reset_trx_id, DATA_TRX_ID_LEN);
		dfield_set_data(db_trx_id + 1, reset_trx_id + DATA_TRX_ID_LEN,
				DATA_ROLL_PTR_LEN);
	}

	const bool is_instant = index->online_log->is_instant(index);
	rec_comp_status_t status = is_instant
		? REC_STATUS_INSTANT : REC_STATUS_ORDINARY;

	size = rec_get_converted_size_temp<true>(
		index, tuple->fields, tuple->n_fields, &extra_size, status);
	if (is_instant) {
		size++;
		extra_size++;
	}

	mrec_size = ROW_LOG_HEADER_SIZE + size + (extra_size >= 0x80);

	if (insert || index->online_log->same_pk) {
		ut_ad(!old_pk);
		old_pk_extra_size = old_pk_size = 0;
	} else {
		ut_ad(old_pk);
		ut_ad(old_pk->n_fields == 2 + old_pk->n_fields_cmp);
		ut_ad(DATA_TRX_ID_LEN == dtuple_get_nth_field(
			      old_pk, old_pk->n_fields - 2)->len);
		ut_ad(DATA_ROLL_PTR_LEN == dtuple_get_nth_field(
			      old_pk, old_pk->n_fields - 1)->len);

		old_pk_size = rec_get_converted_size_temp<false>(
			new_index, old_pk->fields, old_pk->n_fields,
			&old_pk_extra_size);
		ut_ad(old_pk_extra_size < 0x100);
		mrec_size += 1/*old_pk_extra_size*/ + old_pk_size;
	}

	if (byte* b = row_log_table_open(index->online_log,
					 mrec_size, &avail_size)) {
		if (insert) {
			*b++ = ROW_T_INSERT;
		} else {
			*b++ = ROW_T_UPDATE;

			if (old_pk_size) {
				*b++ = static_cast<byte>(old_pk_extra_size);

				rec_convert_dtuple_to_temp<false>(
					b + old_pk_extra_size, new_index,
					old_pk->fields, old_pk->n_fields);
				b += old_pk_size;
			}
		}

		if (extra_size < 0x80) {
			*b++ = static_cast<byte>(extra_size);
		} else {
			ut_ad(extra_size < 0x8000);
			*b++ = static_cast<byte>(0x80 | (extra_size >> 8));
			*b++ = static_cast<byte>(extra_size);
		}

		if (status == REC_STATUS_INSTANT) {
			ut_ad(is_instant);
			if (n_fields <= index->online_log->n_core_fields) {
				status = REC_STATUS_ORDINARY;
			}
			*b = status;
		}

		rec_convert_dtuple_to_temp<true>(
			b + extra_size, index, tuple->fields, tuple->n_fields,
			status);
		b += size;

		row_log_table_close(index, b, mrec_size, avail_size);
	}

	mem_heap_free(heap);
}

/******************************************************//**
Logs an insert or update to a table that is being rebuilt. */
static
void
row_log_table_low(
/*==============*/
	const rec_t*	rec,	/*!< in: clustered index leaf page record,
				page X-latched */
	dict_index_t*	index,	/*!< in/out: clustered index, S-latched
				or X-latched */
	const rec_offs*	offsets,/*!< in: rec_get_offsets(rec,index) */
	bool		insert,	/*!< in: true if insert, false if update */
	const dtuple_t*	old_pk)	/*!< in: old PRIMARY KEY value (if !insert
				and a PRIMARY KEY is being created) */
{
	ulint			old_pk_size;
	ulint			old_pk_extra_size;
	ulint			extra_size;
	ulint			mrec_size;
	ulint			avail_size;
	const dict_index_t*	new_index;
	row_log_t*		log = index->online_log;

	new_index = dict_table_get_first_index(log->table);

	ut_ad(dict_index_is_clust(index));
	ut_ad(dict_index_is_clust(new_index));
	ut_ad(!dict_index_is_online_ddl(new_index));
	ut_ad(rec_offs_validate(rec, index, offsets));
	ut_ad(rec_offs_n_fields(offsets) == dict_index_get_n_fields(index));
	ut_ad(rec_offs_size(offsets) <= sizeof log->tail.buf);
	ut_ad(index->lock.have_any());

	/* old_pk=row_log_table_get_pk() [not needed in INSERT] is a prefix
	of the clustered index record (PRIMARY KEY,DB_TRX_ID,DB_ROLL_PTR),
	with no information on virtual columns */
	ut_ad(!old_pk || !insert);
	ut_ad(!old_pk || old_pk->n_v_fields == 0);

	if (index->online_status != ONLINE_INDEX_CREATION
	    || (index->type & DICT_CORRUPT) || index->table->corrupted
	    || log->error != DB_SUCCESS) {
		return;
	}

	if (!rec_offs_comp(offsets)) {
		row_log_table_low_redundant(
			rec, index, insert, old_pk, new_index);
		return;
	}

	ut_ad(rec_get_status(rec) == REC_STATUS_ORDINARY
	      || rec_get_status(rec) == REC_STATUS_INSTANT);

	const ulint omit_size = REC_N_NEW_EXTRA_BYTES;

	const ulint rec_extra_size = rec_offs_extra_size(offsets) - omit_size;
	const bool is_instant = log->is_instant(index);
	extra_size = rec_extra_size + is_instant;

	unsigned fake_extra_size = 0;
	byte fake_extra_buf[3];
	if (is_instant && UNIV_UNLIKELY(!index->is_instant())) {
		/* The source table was emptied after ALTER TABLE
		started, and it was converted to non-instant format.
		Because row_log_table_apply_op() expects to find
		all records to be logged in the same way, we will
		be unable to copy the rec_extra_size bytes from the
		record header, but must convert them here. */
		unsigned n_add = index->n_fields - 1 - log->n_core_fields;
		fake_extra_size = rec_get_n_add_field_len(n_add);
		ut_ad(fake_extra_size == 1 || fake_extra_size == 2);
		extra_size += fake_extra_size;
		byte* fake_extra = fake_extra_buf + fake_extra_size;
		rec_set_n_add_field(fake_extra, n_add);
		ut_ad(fake_extra == fake_extra_buf);
	}

	mrec_size = ROW_LOG_HEADER_SIZE
		+ (extra_size >= 0x80) + rec_offs_size(offsets) - omit_size
		+ is_instant + fake_extra_size;

	if (insert || log->same_pk) {
		ut_ad(!old_pk);
		old_pk_extra_size = old_pk_size = 0;
	} else {
		ut_ad(old_pk);
		ut_ad(old_pk->n_fields == 2 + old_pk->n_fields_cmp);
		ut_ad(DATA_TRX_ID_LEN == dtuple_get_nth_field(
			      old_pk, old_pk->n_fields - 2)->len);
		ut_ad(DATA_ROLL_PTR_LEN == dtuple_get_nth_field(
			      old_pk, old_pk->n_fields - 1)->len);

		old_pk_size = rec_get_converted_size_temp<false>(
			new_index, old_pk->fields, old_pk->n_fields,
			&old_pk_extra_size);
		ut_ad(old_pk_extra_size < 0x100);
		mrec_size += 1/*old_pk_extra_size*/ + old_pk_size;
	}

	if (byte* b = row_log_table_open(log, mrec_size, &avail_size)) {
		if (insert) {
			*b++ = ROW_T_INSERT;
		} else {
			*b++ = ROW_T_UPDATE;

			if (old_pk_size) {
				*b++ = static_cast<byte>(old_pk_extra_size);

				rec_convert_dtuple_to_temp<false>(
					b + old_pk_extra_size, new_index,
					old_pk->fields, old_pk->n_fields);
				b += old_pk_size;
			}
		}

		if (extra_size < 0x80) {
			*b++ = static_cast<byte>(extra_size);
		} else {
			ut_ad(extra_size < 0x8000);
			*b++ = static_cast<byte>(0x80 | (extra_size >> 8));
			*b++ = static_cast<byte>(extra_size);
		}

		if (is_instant) {
			*b++ = fake_extra_size
				? REC_STATUS_INSTANT
				: rec_get_status(rec);
		} else {
			ut_ad(rec_get_status(rec) == REC_STATUS_ORDINARY);
		}

		memcpy(b, rec - rec_extra_size - omit_size, rec_extra_size);
		b += rec_extra_size;
		memcpy(b, fake_extra_buf + 1, fake_extra_size);
		b += fake_extra_size;
		ulint len;
		ulint trx_id_offs = rec_get_nth_field_offs(
			offsets, index->n_uniq, &len);
		ut_ad(len == DATA_TRX_ID_LEN);
		memcpy(b, rec, rec_offs_data_size(offsets));
		if (trx_read_trx_id(b + trx_id_offs) < log->min_trx) {
			memcpy(b + trx_id_offs,
			       reset_trx_id, sizeof reset_trx_id);
		}
		b += rec_offs_data_size(offsets);

		row_log_table_close(index, b, mrec_size, avail_size);
	}
}

/******************************************************//**
Logs an update to a table that is being rebuilt.
This will be merged in row_log_table_apply_update(). */
void
row_log_table_update(
/*=================*/
	const rec_t*	rec,	/*!< in: clustered index leaf page record,
				page X-latched */
	dict_index_t*	index,	/*!< in/out: clustered index, S-latched
				or X-latched */
	const rec_offs*	offsets,/*!< in: rec_get_offsets(rec,index) */
	const dtuple_t*	old_pk)	/*!< in: row_log_table_get_pk()
				before the update */
{
	row_log_table_low(rec, index, offsets, false, old_pk);
}

/** Gets the old table column of a PRIMARY KEY column.
@param table old table (before ALTER TABLE)
@param col_map mapping of old column numbers to new ones
@param col_no column position in the new table
@return old table column, or NULL if this is an added column */
static
const dict_col_t*
row_log_table_get_pk_old_col(
/*=========================*/
	const dict_table_t*	table,
	const ulint*		col_map,
	ulint			col_no)
{
	for (ulint i = 0; i < table->n_cols; i++) {
		if (col_no == col_map[i]) {
			return(dict_table_get_nth_col(table, i));
		}
	}

	return(NULL);
}

/** Maps an old table column of a PRIMARY KEY column.
@param[in]	ifield		clustered index field in the new table (after
ALTER TABLE)
@param[in]	index		the clustered index of ifield
@param[in,out]	dfield		clustered index tuple field in the new table
@param[in,out]	heap		memory heap for allocating dfield contents
@param[in]	rec		clustered index leaf page record in the old
table
@param[in]	offsets		rec_get_offsets(rec)
@param[in]	i		rec field corresponding to col
@param[in]	zip_size	ROW_FORMAT=COMPRESSED size of the old table
@param[in]	max_len		maximum length of dfield
@param[in]	log		row log for the table
@retval DB_INVALID_NULL		if a NULL value is encountered
@retval DB_TOO_BIG_INDEX_COL	if the maximum prefix length is exceeded */
static
dberr_t
row_log_table_get_pk_col(
	const dict_field_t*	ifield,
	const dict_index_t*	index,
	dfield_t*		dfield,
	mem_heap_t*		heap,
	const rec_t*		rec,
	const rec_offs*		offsets,
	ulint			i,
	ulint			zip_size,
	ulint			max_len,
	const row_log_t*	log)
{
	const byte*	field;
	ulint		len;

	field = rec_get_nth_field(rec, offsets, i, &len);

	if (len == UNIV_SQL_DEFAULT) {
		field = log->instant_field_value(i, &len);
	}

	if (len == UNIV_SQL_NULL) {
		if (!log->allow_not_null) {
			return(DB_INVALID_NULL);
		}

		unsigned col_no= ifield->col->ind;
		ut_ad(col_no < log->defaults->n_fields);

		field = static_cast<const byte*>(
			log->defaults->fields[col_no].data);
		if (!field) {
			return(DB_INVALID_NULL);
		}
		len = log->defaults->fields[col_no].len;
	}

	if (rec_offs_nth_extern(offsets, i)) {
		ulint	field_len = ifield->prefix_len;
		byte*	blob_field;

		if (!field_len) {
			field_len = ifield->fixed_len;
			if (!field_len) {
				field_len = max_len + 1;
			}
		}

		blob_field = static_cast<byte*>(
			mem_heap_alloc(heap, field_len));

		len = btr_copy_externally_stored_field_prefix(
			blob_field, field_len, zip_size, field, len);
		if (len >= max_len + 1) {
			return(DB_TOO_BIG_INDEX_COL);
		}

		dfield_set_data(dfield, blob_field, len);
	} else {
		dfield_set_data(dfield, mem_heap_dup(heap, field, len), len);
	}

	return(DB_SUCCESS);
}

/******************************************************//**
Constructs the old PRIMARY KEY and DB_TRX_ID,DB_ROLL_PTR
of a table that is being rebuilt.
@return tuple of PRIMARY KEY,DB_TRX_ID,DB_ROLL_PTR in the rebuilt table,
or NULL if the PRIMARY KEY definition does not change */
const dtuple_t*
row_log_table_get_pk(
/*=================*/
	const rec_t*	rec,	/*!< in: clustered index leaf page record,
				page X-latched */
	dict_index_t*	index,	/*!< in/out: clustered index, S-latched
				or X-latched */
	const rec_offs*	offsets,/*!< in: rec_get_offsets(rec,index) */
	byte*		sys,	/*!< out: DB_TRX_ID,DB_ROLL_PTR for
				row_log_table_delete(), or NULL */
	mem_heap_t**	heap)	/*!< in/out: memory heap where allocated */
{
	dtuple_t*	tuple	= NULL;
	row_log_t*	log	= index->online_log;

	ut_ad(dict_index_is_clust(index));
	ut_ad(dict_index_is_online_ddl(index));
	ut_ad(!offsets || rec_offs_validate(rec, index, offsets));
	ut_ad(index->lock.have_any());
	ut_ad(log);
	ut_ad(log->table);
	ut_ad(log->min_trx);

	if (log->same_pk) {
		/* The PRIMARY KEY columns are unchanged. */
		if (sys) {
			/* Store the DB_TRX_ID,DB_ROLL_PTR. */
			ulint	trx_id_offs = index->trx_id_offset;

			if (!trx_id_offs) {
				ulint	len;

				if (!offsets) {
					offsets = rec_get_offsets(
						rec, index, nullptr,
						index->n_core_fields,
						index->db_trx_id() + 1, heap);
				}

				trx_id_offs = rec_get_nth_field_offs(
					offsets, index->db_trx_id(), &len);
				ut_ad(len == DATA_TRX_ID_LEN);
			}

			const byte* ptr = trx_read_trx_id(rec + trx_id_offs)
				< log->min_trx
				? reset_trx_id
				: rec + trx_id_offs;

			memcpy(sys, ptr, DATA_TRX_ID_LEN + DATA_ROLL_PTR_LEN);
			ut_d(trx_id_check(sys, log->min_trx));
		}

		return(NULL);
	}

	mysql_mutex_lock(&log->mutex);

	/* log->error is protected by log->mutex. */
	if (log->error == DB_SUCCESS) {
		dict_table_t*	new_table	= log->table;
		dict_index_t*	new_index
			= dict_table_get_first_index(new_table);
		const ulint	new_n_uniq
			= dict_index_get_n_unique(new_index);

		if (!*heap) {
			ulint	size = 0;

			if (!offsets) {
				size += (1 + REC_OFFS_HEADER_SIZE
					 + unsigned(index->n_fields))
					* sizeof *offsets;
			}

			for (ulint i = 0; i < new_n_uniq; i++) {
				size += dict_col_get_min_size(
					dict_index_get_nth_col(new_index, i));
			}

			*heap = mem_heap_create(
				DTUPLE_EST_ALLOC(new_n_uniq + 2) + size);
		}

		if (!offsets) {
			offsets = rec_get_offsets(rec, index, nullptr,
						  index->n_core_fields,
						  ULINT_UNDEFINED, heap);
		}

		tuple = dtuple_create(*heap, new_n_uniq + 2);
		dict_index_copy_types(tuple, new_index, tuple->n_fields);
		dtuple_set_n_fields_cmp(tuple, new_n_uniq);

		const ulint max_len = DICT_MAX_FIELD_LEN_BY_FORMAT(new_table);

		const ulint zip_size = index->table->space->zip_size();

		for (ulint new_i = 0; new_i < new_n_uniq; new_i++) {
			dict_field_t*	ifield;
			dfield_t*	dfield;
			ulint		prtype;
			ulint		mbminlen, mbmaxlen;

			ifield = dict_index_get_nth_field(new_index, new_i);
			dfield = dtuple_get_nth_field(tuple, new_i);

			const ulint	col_no
				= dict_field_get_col(ifield)->ind;

			if (const dict_col_t* col
			    = row_log_table_get_pk_old_col(
				    index->table, log->col_map, col_no)) {
				ulint	i = dict_col_get_clust_pos(col, index);

				if (i == ULINT_UNDEFINED) {
					ut_ad(0);
					log->error = DB_CORRUPTION;
					goto err_exit;
				}

				log->error = row_log_table_get_pk_col(
					ifield, new_index, dfield, *heap,
					rec, offsets, i, zip_size, max_len,
					log);

				if (log->error != DB_SUCCESS) {
err_exit:
					tuple = NULL;
					goto func_exit;
				}

				mbminlen = col->mbminlen;
				mbmaxlen = col->mbmaxlen;
				prtype = col->prtype;
			} else {
				/* No matching column was found in the old
				table, so this must be an added column.
				Copy the default value. */
				ut_ad(log->defaults);

				dfield_copy(dfield, dtuple_get_nth_field(
						    log->defaults, col_no));
				mbminlen = dfield->type.mbminlen;
				mbmaxlen = dfield->type.mbmaxlen;
				prtype = dfield->type.prtype;
			}

			ut_ad(!dfield_is_ext(dfield));
			ut_ad(!dfield_is_null(dfield));

			if (ifield->prefix_len) {
				ulint	len = dtype_get_at_most_n_mbchars(
					prtype, mbminlen, mbmaxlen,
					ifield->prefix_len,
					dfield_get_len(dfield),
					static_cast<const char*>(
						dfield_get_data(dfield)));

				ut_ad(len <= dfield_get_len(dfield));
				dfield_set_len(dfield, len);
			}
		}

		const byte* trx_roll = rec
			+ row_get_trx_id_offset(index, offsets);

		/* Copy the fields, because the fields will be updated
		or the record may be moved somewhere else in the B-tree
		as part of the upcoming operation. */
		if (trx_read_trx_id(trx_roll) < log->min_trx) {
			trx_roll = reset_trx_id;
			if (sys) {
				memcpy(sys, trx_roll,
				       DATA_TRX_ID_LEN + DATA_ROLL_PTR_LEN);
			}
		} else if (sys) {
			memcpy(sys, trx_roll,
			       DATA_TRX_ID_LEN + DATA_ROLL_PTR_LEN);
			trx_roll = sys;
		} else {
			trx_roll = static_cast<const byte*>(
				mem_heap_dup(
					*heap, trx_roll,
					DATA_TRX_ID_LEN + DATA_ROLL_PTR_LEN));
		}

		ut_d(trx_id_check(trx_roll, log->min_trx));

		dfield_set_data(dtuple_get_nth_field(tuple, new_n_uniq),
				trx_roll, DATA_TRX_ID_LEN);
		dfield_set_data(dtuple_get_nth_field(tuple, new_n_uniq + 1),
				trx_roll + DATA_TRX_ID_LEN, DATA_ROLL_PTR_LEN);
	}

func_exit:
	mysql_mutex_unlock(&log->mutex);
	return(tuple);
}

/******************************************************//**
Logs an insert to a table that is being rebuilt.
This will be merged in row_log_table_apply_insert(). */
void
row_log_table_insert(
/*=================*/
	const rec_t*	rec,	/*!< in: clustered index leaf page record,
				page X-latched */
	dict_index_t*	index,	/*!< in/out: clustered index, S-latched
				or X-latched */
	const rec_offs*	offsets)/*!< in: rec_get_offsets(rec,index) */
{
	row_log_table_low(rec, index, offsets, true, NULL);
}

/******************************************************//**
Converts a log record to a table row.
@return converted row, or NULL if the conversion fails */
static MY_ATTRIBUTE((nonnull, warn_unused_result))
const dtuple_t*
row_log_table_apply_convert_mrec(
/*=============================*/
	const mrec_t*		mrec,		/*!< in: merge record */
	dict_index_t*		index,		/*!< in: index of mrec */
	const rec_offs*		offsets,	/*!< in: offsets of mrec */
	row_log_t*		log,		/*!< in: rebuild context */
	mem_heap_t*		heap,		/*!< in/out: memory heap */
	dberr_t*		error)		/*!< out: DB_SUCCESS or
						DB_MISSING_HISTORY or
						reason of failure */
{
	dtuple_t*	row;

	log->n_rows++;
	*error = DB_SUCCESS;

	/* This is based on row_build(). */
	if (log->defaults) {
		row = dtuple_copy(log->defaults, heap);
		/* dict_table_copy_types() would set the fields to NULL */
		for (ulint i = 0; i < dict_table_get_n_cols(log->table); i++) {
			dict_col_copy_type(
				dict_table_get_nth_col(log->table, i),
				dfield_get_type(dtuple_get_nth_field(row, i)));
		}
	} else {
		row = dtuple_create(heap, dict_table_get_n_cols(log->table));
		dict_table_copy_types(row, log->table);
	}

	for (ulint i = 0; i < rec_offs_n_fields(offsets); i++) {
		const dict_field_t*	ind_field
			= dict_index_get_nth_field(index, i);

		if (ind_field->prefix_len) {
			/* Column prefixes can only occur in key
			fields, which cannot be stored externally. For
			a column prefix, there should also be the full
			field in the clustered index tuple. The row
			tuple comprises full fields, not prefixes. */
			ut_ad(!rec_offs_nth_extern(offsets, i));
			continue;
		}

		const dict_col_t*	col
			= dict_field_get_col(ind_field);

		if (col->is_dropped()) {
			/* the column was instantly dropped earlier */
			ut_ad(index->table->instant);
			continue;
		}

		ulint			col_no
			= log->col_map[dict_col_get_no(col)];

		if (col_no == ULINT_UNDEFINED) {
			/* the column is being dropped now */
			continue;
		}

		dfield_t*	dfield
			= dtuple_get_nth_field(row, col_no);

		ulint			len;
		const byte*		data;

		if (rec_offs_nth_extern(offsets, i)) {
			ut_ad(rec_offs_any_extern(offsets));
			index->lock.x_lock(SRW_LOCK_CALL);

			data = btr_rec_copy_externally_stored_field(
				mrec, offsets,
				index->table->space->zip_size(),
				i, &len, heap);
			ut_a(data);
			dfield_set_data(dfield, data, len);

			index->lock.x_unlock();
		} else {
			data = rec_get_nth_field(mrec, offsets, i, &len);
			if (len == UNIV_SQL_DEFAULT) {
				data = log->instant_field_value(i, &len);
			}
			dfield_set_data(dfield, data, len);
		}

		if (len != UNIV_SQL_NULL && col->mtype == DATA_MYSQL
		    && col->len != len && !dict_table_is_comp(log->table)) {

			ut_ad(col->len >= len);
			if (dict_table_is_comp(index->table)) {
				byte*	buf = (byte*) mem_heap_alloc(heap,
								     col->len);
				memcpy(buf, dfield->data, len);
				memset(buf + len, 0x20, col->len - len);

				dfield_set_data(dfield, buf, col->len);
			} else {
				/* field length mismatch should not happen
				when rebuilding the redundant row format
				table. */
				ut_ad(0);
				*error = DB_CORRUPTION;
				return(NULL);
			}
		}

		/* See if any columns were changed to NULL or NOT NULL. */
		const dict_col_t*	new_col
			= dict_table_get_nth_col(log->table, col_no);
		ut_ad(new_col->same_format(*col));

		/* Assert that prtype matches except for nullability. */
		ut_ad(!((new_col->prtype ^ dfield_get_type(dfield)->prtype)
			& ~(DATA_NOT_NULL | DATA_VERSIONED
			    | CHAR_COLL_MASK << 16 | DATA_LONG_TRUE_VARCHAR)));

		if (new_col->prtype == col->prtype) {
			continue;
		}

		if ((new_col->prtype & DATA_NOT_NULL)
		    && dfield_is_null(dfield)) {

			if (!log->allow_not_null) {
				/* We got a NULL value for a NOT NULL column. */
				*error = DB_INVALID_NULL;
				return NULL;
			}

			const dfield_t& default_field
				= log->defaults->fields[col_no];

			Field* field = log->old_table->field[col->ind];

			field->set_warning(Sql_condition::WARN_LEVEL_WARN,
					   WARN_DATA_TRUNCATED, 1,
					   ulong(log->n_rows));

			*dfield = default_field;
		}

		/* Adjust the DATA_NOT_NULL flag in the parsed row. */
		dfield_get_type(dfield)->prtype = new_col->prtype;

		ut_ad(dict_col_type_assert_equal(new_col,
						 dfield_get_type(dfield)));
	}

	return(row);
}

/******************************************************//**
Replays an insert operation on a table that was rebuilt.
@return DB_SUCCESS or error code */
static MY_ATTRIBUTE((nonnull, warn_unused_result))
dberr_t
row_log_table_apply_insert_low(
/*===========================*/
	que_thr_t*		thr,		/*!< in: query graph */
	const dtuple_t*		row,		/*!< in: table row
						in the old table definition */
	mem_heap_t*		offsets_heap,	/*!< in/out: memory heap
						that can be emptied */
	mem_heap_t*		heap,		/*!< in/out: memory heap */
	row_merge_dup_t*	dup)		/*!< in/out: for reporting
						duplicate key errors */
{
	dberr_t		error;
	dtuple_t*	entry;
	const row_log_t*log	= dup->index->online_log;
	dict_index_t*	index	= dict_table_get_first_index(log->table);
	ulint		n_index = 0;

	ut_ad(dtuple_validate(row));

	DBUG_LOG("ib_alter_table",
		 "insert table " << index->table->id << " (index "
		 << index->id << "): " << rec_printer(row).str());

	static const ulint	flags
		= (BTR_CREATE_FLAG
		   | BTR_NO_LOCKING_FLAG
		   | BTR_NO_UNDO_LOG_FLAG
		   | BTR_KEEP_SYS_FLAG);

	entry = row_build_index_entry(row, NULL, index, heap);

	error = row_ins_clust_index_entry_low(
		flags, BTR_MODIFY_TREE, index, index->n_uniq,
		entry, 0, thr);

	switch (error) {
	case DB_SUCCESS:
		break;
	case DB_SUCCESS_LOCKED_REC:
		/* The row had already been copied to the table. */
		return(DB_SUCCESS);
	default:
		return(error);
	}

	ut_ad(dict_index_is_clust(index));

	for (n_index += index->type != DICT_CLUSTERED;
	     (index = dict_table_get_next_index(index)); n_index++) {
		if (index->type & DICT_FTS) {
			continue;
		}

		entry = row_build_index_entry(row, NULL, index, heap);
		error = row_ins_sec_index_entry_low(
			flags, BTR_INSERT_TREE,
			index, offsets_heap, heap, entry,
			thr_get_trx(thr)->id, thr);

		if (error != DB_SUCCESS) {
			if (error == DB_DUPLICATE_KEY) {
				thr_get_trx(thr)->error_key_num = n_index;
			}
			break;
		}
	}

	return(error);
}

/******************************************************//**
Replays an insert operation on a table that was rebuilt.
@return DB_SUCCESS or error code */
static MY_ATTRIBUTE((nonnull, warn_unused_result))
dberr_t
row_log_table_apply_insert(
/*=======================*/
	que_thr_t*		thr,		/*!< in: query graph */
	const mrec_t*		mrec,		/*!< in: record to insert */
	const rec_offs*		offsets,	/*!< in: offsets of mrec */
	mem_heap_t*		offsets_heap,	/*!< in/out: memory heap
						that can be emptied */
	mem_heap_t*		heap,		/*!< in/out: memory heap */
	row_merge_dup_t*	dup)		/*!< in/out: for reporting
						duplicate key errors */
{
	row_log_t*log	= dup->index->online_log;
	dberr_t		error;
	const dtuple_t*	row	= row_log_table_apply_convert_mrec(
		mrec, dup->index, offsets, log, heap, &error);

	switch (error) {
	case DB_SUCCESS:
		ut_ad(row != NULL);
		break;
	default:
		ut_ad(0);
		/* fall through */
	case DB_INVALID_NULL:
		ut_ad(row == NULL);
		return(error);
	}

	error = row_log_table_apply_insert_low(
		thr, row, offsets_heap, heap, dup);
	if (error != DB_SUCCESS) {
		/* Report the erroneous row using the new
		version of the table. */
		innobase_row_to_mysql(dup->table, log->table, row);
	}
	return(error);
}

/******************************************************//**
Deletes a record from a table that is being rebuilt.
@return DB_SUCCESS or error code */
static MY_ATTRIBUTE((nonnull, warn_unused_result))
dberr_t
row_log_table_apply_delete_low(
/*===========================*/
	btr_pcur_t*		pcur,		/*!< in/out: B-tree cursor,
						will be trashed */
	const rec_offs*		offsets,	/*!< in: offsets on pcur */
	mem_heap_t*		heap,		/*!< in/out: memory heap */
	mtr_t*			mtr)		/*!< in/out: mini-transaction,
						will be committed */
{
	dberr_t		error;
	row_ext_t*	ext;
	dtuple_t*	row;
	dict_index_t*	index	= pcur->index();

	ut_ad(dict_index_is_clust(index));

	DBUG_LOG("ib_alter_table",
		 "delete table " << index->table->id << " (index "
		 << index->id << "): "
		 << rec_printer(btr_pcur_get_rec(pcur), offsets).str());

	if (dict_table_get_next_index(index)) {
		/* Build a row template for purging secondary index entries. */
		row = row_build(
			ROW_COPY_DATA, index, btr_pcur_get_rec(pcur),
			offsets, NULL, NULL, NULL, &ext, heap);
	} else {
		row = NULL;
	}

	btr_cur_pessimistic_delete(&error, FALSE, btr_pcur_get_btr_cur(pcur),
				   BTR_CREATE_FLAG, false, mtr);
	if (error != DB_SUCCESS) {
err_exit:
		mtr->commit();
		return error;
	}

	mtr->commit();

	while ((index = dict_table_get_next_index(index)) != NULL) {
		if (index->type & DICT_FTS) {
			continue;
		}

		const dtuple_t*	entry = row_build_index_entry(
			row, ext, index, heap);
		mtr->start();
		index->set_modified(*mtr);
		pcur->btr_cur.page_cur.index = index;
		error = btr_pcur_open(entry, PAGE_CUR_LE, BTR_PURGE_TREE, pcur,
				      mtr);
		if (error) {
			goto err_exit;
		}
#ifdef UNIV_DEBUG
		switch (btr_pcur_get_btr_cur(pcur)->flag) {
		case BTR_CUR_DELETE_REF:
		case BTR_CUR_DEL_MARK_IBUF:
		case BTR_CUR_DELETE_IBUF:
		case BTR_CUR_INSERT_TO_IBUF:
			/* We did not request buffering. */
			break;
		case BTR_CUR_HASH:
		case BTR_CUR_HASH_FAIL:
		case BTR_CUR_BINARY:
			goto flag_ok;
		}
		ut_ad(0);
flag_ok:
#endif /* UNIV_DEBUG */

		if (page_rec_is_infimum(btr_pcur_get_rec(pcur))
		    || btr_pcur_get_low_match(pcur) < index->n_uniq) {
			/* All secondary index entries should be
			found, because new_table is being modified by
			this thread only, and all indexes should be
			updated in sync. */
			mtr->commit();
			return(DB_INDEX_CORRUPT);
		}

		btr_cur_pessimistic_delete(&error, FALSE,
					   btr_pcur_get_btr_cur(pcur),
					   BTR_CREATE_FLAG, false, mtr);
		mtr->commit();
	}

	return(error);
}

/******************************************************//**
Replays a delete operation on a table that was rebuilt.
@return DB_SUCCESS or error code */
static MY_ATTRIBUTE((nonnull, warn_unused_result))
dberr_t
row_log_table_apply_delete(
/*=======================*/
	ulint			trx_id_col,	/*!< in: position of
						DB_TRX_ID in the new
						clustered index */
	const mrec_t*		mrec,		/*!< in: merge record */
	const rec_offs*		moffsets,	/*!< in: offsets of mrec */
	mem_heap_t*		offsets_heap,	/*!< in/out: memory heap
						that can be emptied */
	mem_heap_t*		heap,		/*!< in/out: memory heap */
	const row_log_t*	log)		/*!< in: online log */
{
	dict_table_t*	new_table = log->table;
	dict_index_t*	index = dict_table_get_first_index(new_table);
	dtuple_t*	old_pk;
	mtr_t		mtr;
	btr_pcur_t	pcur;
	rec_offs*	offsets;

	pcur.btr_cur.page_cur.index = index;
	ut_ad(rec_offs_n_fields(moffsets) == index->first_user_field());
	ut_ad(!rec_offs_any_extern(moffsets));

	/* Convert the row to a search tuple. */
	old_pk = dtuple_create(heap, index->n_uniq);
	dict_index_copy_types(old_pk, index, index->n_uniq);

	for (ulint i = 0; i < index->n_uniq; i++) {
		ulint		len;
		const void*	field;
		field = rec_get_nth_field(mrec, moffsets, i, &len);
		ut_ad(len != UNIV_SQL_NULL);
		dfield_set_data(dtuple_get_nth_field(old_pk, i),
				field, len);
	}

	mtr_start(&mtr);
	index->set_modified(mtr);
	dberr_t err = btr_pcur_open(old_pk, PAGE_CUR_LE, BTR_PURGE_TREE, &pcur,
				    &mtr);
	if (err != DB_SUCCESS) {
		goto all_done;
	}
#ifdef UNIV_DEBUG
	switch (btr_pcur_get_btr_cur(&pcur)->flag) {
	case BTR_CUR_DELETE_REF:
	case BTR_CUR_DEL_MARK_IBUF:
	case BTR_CUR_DELETE_IBUF:
	case BTR_CUR_INSERT_TO_IBUF:
		/* We did not request buffering. */
		break;
	case BTR_CUR_HASH:
	case BTR_CUR_HASH_FAIL:
	case BTR_CUR_BINARY:
		goto flag_ok;
	}
	ut_ad(0);
flag_ok:
#endif /* UNIV_DEBUG */

	if (page_rec_is_infimum(btr_pcur_get_rec(&pcur))
	    || btr_pcur_get_low_match(&pcur) < index->n_uniq) {
all_done:
		mtr_commit(&mtr);
		/* The record was not found. All done. */
		/* This should only happen when an earlier
		ROW_T_INSERT was skipped or
		ROW_T_UPDATE was interpreted as ROW_T_DELETE
		due to BLOBs having been freed by rollback. */
		return err;
	}

	offsets = rec_get_offsets(btr_pcur_get_rec(&pcur), index, nullptr,
				  index->n_core_fields,
				  ULINT_UNDEFINED, &offsets_heap);
#if defined UNIV_DEBUG || defined UNIV_BLOB_LIGHT_DEBUG
	ut_a(!rec_offs_any_null_extern(btr_pcur_get_rec(&pcur), offsets));
#endif /* UNIV_DEBUG || UNIV_BLOB_LIGHT_DEBUG */

	/* Only remove the record if DB_TRX_ID,DB_ROLL_PTR match. */

	{
		ulint		len;
		const byte*	mrec_trx_id
			= rec_get_nth_field(mrec, moffsets, trx_id_col, &len);
		ut_ad(len == DATA_TRX_ID_LEN);
		const byte*	rec_trx_id
			= rec_get_nth_field(btr_pcur_get_rec(&pcur), offsets,
					    trx_id_col, &len);
		ut_ad(len == DATA_TRX_ID_LEN);
		ut_d(trx_id_check(rec_trx_id, log->min_trx));
		ut_d(trx_id_check(mrec_trx_id, log->min_trx));

		ut_ad(rec_get_nth_field(mrec, moffsets, trx_id_col + 1, &len)
		      == mrec_trx_id + DATA_TRX_ID_LEN);
		ut_ad(len == DATA_ROLL_PTR_LEN);
		ut_ad(rec_get_nth_field(btr_pcur_get_rec(&pcur), offsets,
					trx_id_col + 1, &len)
		      == rec_trx_id + DATA_TRX_ID_LEN);
		ut_ad(len == DATA_ROLL_PTR_LEN);

		if (memcmp(mrec_trx_id, rec_trx_id,
			   DATA_TRX_ID_LEN + DATA_ROLL_PTR_LEN)) {
			/* The ROW_T_DELETE was logged for a different
			PRIMARY KEY,DB_TRX_ID,DB_ROLL_PTR.
			This is possible if a ROW_T_INSERT was skipped
			or a ROW_T_UPDATE was interpreted as ROW_T_DELETE
			because some BLOBs were missing due to
			(1) rolling back the initial insert, or
			(2) purging the BLOB for a later ROW_T_DELETE
			(3) purging 'old values' for a later ROW_T_UPDATE
			or ROW_T_DELETE. */
			ut_ad(!log->same_pk);
			goto all_done;
		}
	}

	return row_log_table_apply_delete_low(&pcur, offsets, heap, &mtr);
}

/******************************************************//**
Replays an update operation on a table that was rebuilt.
@return DB_SUCCESS or error code */
static MY_ATTRIBUTE((nonnull, warn_unused_result))
dberr_t
row_log_table_apply_update(
/*=======================*/
	que_thr_t*		thr,		/*!< in: query graph */
	ulint			new_trx_id_col,	/*!< in: position of
						DB_TRX_ID in the new
						clustered index */
	const mrec_t*		mrec,		/*!< in: new value */
	const rec_offs*		offsets,	/*!< in: offsets of mrec */
	mem_heap_t*		offsets_heap,	/*!< in/out: memory heap
						that can be emptied */
	mem_heap_t*		heap,		/*!< in/out: memory heap */
	row_merge_dup_t*	dup,		/*!< in/out: for reporting
						duplicate key errors */
	const dtuple_t*		old_pk)		/*!< in: PRIMARY KEY and
						DB_TRX_ID,DB_ROLL_PTR
						of the old value,
						or PRIMARY KEY if same_pk */
{
	row_log_t*	log	= dup->index->online_log;
	const dtuple_t*	row;
	dict_index_t*	index	= dict_table_get_first_index(log->table);
	mtr_t		mtr;
	btr_pcur_t	pcur;
	dberr_t		error;
	ulint		n_index = 0;

	pcur.btr_cur.page_cur.index = index;

	ut_ad(dtuple_get_n_fields_cmp(old_pk)
	      == dict_index_get_n_unique(index));
	ut_ad(dtuple_get_n_fields(old_pk) - (log->same_pk ? 0 : 2)
	      == dict_index_get_n_unique(index));

	row = row_log_table_apply_convert_mrec(
		mrec, dup->index, offsets, log, heap, &error);

	switch (error) {
	case DB_SUCCESS:
		ut_ad(row != NULL);
		break;
	default:
		ut_ad(0);
		/* fall through */
	case DB_INVALID_NULL:
		ut_ad(row == NULL);
		return(error);
	}

	mtr.start();
	index->set_modified(mtr);
	error = btr_pcur_open(old_pk, PAGE_CUR_LE, BTR_MODIFY_TREE, &pcur,
			      &mtr);
	if (error != DB_SUCCESS) {
func_exit:
		mtr.commit();
func_exit_committed:
		ut_ad(mtr.has_committed());
		ut_free(pcur.old_rec_buf);

		if (error != DB_SUCCESS) {
			/* Report the erroneous row using the new
			version of the table. */
			innobase_row_to_mysql(dup->table, log->table, row);
		}

		return error;
	}
#ifdef UNIV_DEBUG
	switch (btr_pcur_get_btr_cur(&pcur)->flag) {
	case BTR_CUR_DELETE_REF:
	case BTR_CUR_DEL_MARK_IBUF:
	case BTR_CUR_DELETE_IBUF:
	case BTR_CUR_INSERT_TO_IBUF:
		ut_ad(0);/* We did not request buffering. */
	case BTR_CUR_HASH:
	case BTR_CUR_HASH_FAIL:
	case BTR_CUR_BINARY:
		break;
	}
#endif /* UNIV_DEBUG */

	ut_ad(!page_rec_is_infimum(btr_pcur_get_rec(&pcur))
	      && btr_pcur_get_low_match(&pcur) >= index->n_uniq);

	/* Prepare to update (or delete) the record. */
	rec_offs*		cur_offsets	= rec_get_offsets(
		btr_pcur_get_rec(&pcur), index, nullptr, index->n_core_fields,
		ULINT_UNDEFINED, &offsets_heap);

#ifdef UNIV_DEBUG
	if (!log->same_pk) {
		ulint		len;
		const byte*	rec_trx_id
			= rec_get_nth_field(btr_pcur_get_rec(&pcur),
					    cur_offsets, index->n_uniq, &len);
		const dfield_t*	old_pk_trx_id
			= dtuple_get_nth_field(old_pk, index->n_uniq);
		ut_ad(len == DATA_TRX_ID_LEN);
		ut_d(trx_id_check(rec_trx_id, log->min_trx));
		ut_ad(old_pk_trx_id->len == DATA_TRX_ID_LEN);
		ut_ad(old_pk_trx_id[1].len == DATA_ROLL_PTR_LEN);
		ut_ad(DATA_TRX_ID_LEN
		      + static_cast<const char*>(old_pk_trx_id->data)
		      == old_pk_trx_id[1].data);
		ut_d(trx_id_check(old_pk_trx_id->data, log->min_trx));
		ut_ad(!memcmp(rec_trx_id, old_pk_trx_id->data,
			      DATA_TRX_ID_LEN + DATA_ROLL_PTR_LEN));
	}
#endif

	dtuple_t*	entry	= row_build_index_entry_low(
		row, NULL, index, heap, ROW_BUILD_NORMAL);
	upd_t*		update	= row_upd_build_difference_binary(
		index, entry, btr_pcur_get_rec(&pcur), cur_offsets,
		false, false, NULL, heap, dup->table, &error);
	if (error != DB_SUCCESS || !update->n_fields) {
		goto func_exit;
	}

	const bool	pk_updated
		= upd_get_nth_field(update, 0)->field_no < new_trx_id_col;

	if (pk_updated || rec_offs_any_extern(cur_offsets)) {
		/* If the record contains any externally stored
		columns, perform the update by delete and insert,
		because we will not write any undo log that would
		allow purge to free any orphaned externally stored
		columns. */

		if (pk_updated && log->same_pk) {
			/* The ROW_T_UPDATE log record should only be
			written when the PRIMARY KEY fields of the
			record did not change in the old table.  We
			can only get a change of PRIMARY KEY columns
			in the rebuilt table if the PRIMARY KEY was
			redefined (!same_pk). */
			ut_ad(0);
			error = DB_CORRUPTION;
			goto func_exit;
		}

		error = row_log_table_apply_delete_low(
			&pcur, cur_offsets, heap, &mtr);
		ut_ad(mtr.has_committed());

		if (error == DB_SUCCESS) {
			error = row_log_table_apply_insert_low(
				thr, row, offsets_heap, heap, dup);
		}

		goto func_exit_committed;
	}

	dtuple_t*	old_row;
	row_ext_t*	old_ext;

	if (dict_table_get_next_index(index)) {
		/* Construct the row corresponding to the old value of
		the record. */
		old_row = row_build(
			ROW_COPY_DATA, index, btr_pcur_get_rec(&pcur),
			cur_offsets, NULL, NULL, NULL, &old_ext, heap);
		ut_ad(old_row);

		DBUG_LOG("ib_alter_table",
			 "update table " << index->table->id
			 << " (index " << index->id
			 << ": " << rec_printer(old_row).str()
			 << " to " << rec_printer(row).str());
	} else {
		old_row = NULL;
		old_ext = NULL;
	}

	big_rec_t*	big_rec;

	error = btr_cur_pessimistic_update(
		BTR_CREATE_FLAG | BTR_NO_LOCKING_FLAG
		| BTR_NO_UNDO_LOG_FLAG | BTR_KEEP_SYS_FLAG
		| BTR_KEEP_POS_FLAG,
		btr_pcur_get_btr_cur(&pcur),
		&cur_offsets, &offsets_heap, heap, &big_rec,
		update, 0, thr, 0, &mtr);

	if (big_rec) {
		if (error == DB_SUCCESS) {
			error = btr_store_big_rec_extern_fields(
				&pcur, cur_offsets, big_rec, &mtr,
				BTR_STORE_UPDATE);
		}

		dtuple_big_rec_free(big_rec);
	}

	for (n_index += index->type != DICT_CLUSTERED;
	     (index = dict_table_get_next_index(index)); n_index++) {
		if (!index->is_btree()) {
			continue;
		}

		if (error != DB_SUCCESS) {
			break;
		}

		if (!row_upd_changes_ord_field_binary(
			    index, update, thr, old_row, NULL)) {
			continue;
		}

		if (dict_index_has_virtual(index)) {
			dtuple_copy_v_fields(old_row, old_pk);
		}

		mtr.commit();

		entry = row_build_index_entry(old_row, old_ext, index, heap);
		if (!entry) {
			ut_ad(0);
			error = DB_CORRUPTION;
			goto func_exit_committed;
		}

		mtr.start();
		index->set_modified(mtr);
		pcur.btr_cur.page_cur.index = index;

		ut_free(pcur.old_rec_buf);
		pcur.old_rec_buf = nullptr;

		if (ROW_FOUND != row_search_index_entry(
			    entry, BTR_MODIFY_TREE, &pcur, &mtr)) {
			ut_ad(0);
			error = DB_CORRUPTION;
			break;
		}

		btr_cur_pessimistic_delete(
			&error, FALSE, btr_pcur_get_btr_cur(&pcur),
			BTR_CREATE_FLAG, false, &mtr);

		if (error != DB_SUCCESS) {
			break;
		}

		mtr.commit();

		entry = row_build_index_entry(row, NULL, index, heap);
		error = row_ins_sec_index_entry_low(
			BTR_CREATE_FLAG | BTR_NO_LOCKING_FLAG
			| BTR_NO_UNDO_LOG_FLAG | BTR_KEEP_SYS_FLAG,
			BTR_INSERT_TREE, index, offsets_heap, heap,
			entry, thr_get_trx(thr)->id, thr);

		/* Report correct index name for duplicate key error. */
		if (error == DB_DUPLICATE_KEY) {
			thr_get_trx(thr)->error_key_num = n_index;
		}

		mtr.start();
		index->set_modified(mtr);
	}

	goto func_exit;
}

/******************************************************//**
Applies an operation to a table that was rebuilt.
@return NULL on failure (mrec corruption) or when out of data;
pointer to next record on success */
static MY_ATTRIBUTE((nonnull, warn_unused_result))
const mrec_t*
row_log_table_apply_op(
/*===================*/
	que_thr_t*		thr,		/*!< in: query graph */
	ulint			new_trx_id_col,	/*!< in: position of
						DB_TRX_ID in new index */
	row_merge_dup_t*	dup,		/*!< in/out: for reporting
						duplicate key errors */
	dberr_t*		error,		/*!< out: DB_SUCCESS
						or error code */
	mem_heap_t*		offsets_heap,	/*!< in/out: memory heap
						that can be emptied */
	mem_heap_t*		heap,		/*!< in/out: memory heap */
	const mrec_t*		mrec,		/*!< in: merge record */
	const mrec_t*		mrec_end,	/*!< in: end of buffer */
	rec_offs*		offsets)	/*!< in/out: work area
						for parsing mrec */
{
	row_log_t*	log	= dup->index->online_log;
	dict_index_t*	new_index = dict_table_get_first_index(log->table);
	ulint		extra_size;
	const mrec_t*	next_mrec;
	dtuple_t*	old_pk;

	ut_ad(dict_index_is_clust(dup->index));
	ut_ad(dup->index->table != log->table);
	ut_ad(log->head.total <= log->tail.total);

	*error = DB_SUCCESS;

	/* 3 = 1 (op type) + 1 (extra_size) + at least 1 byte payload */
	if (mrec + 3 >= mrec_end) {
		return(NULL);
	}

	const bool is_instant = log->is_instant(dup->index);
	const mrec_t* const mrec_start = mrec;

	switch (*mrec++) {
	default:
		ut_ad(0);
		*error = DB_CORRUPTION;
		return(NULL);
	case ROW_T_INSERT:
		extra_size = *mrec++;

		if (extra_size >= 0x80) {
			/* Read another byte of extra_size. */

			extra_size = (extra_size & 0x7f) << 8;
			extra_size |= *mrec++;
		}

		mrec += extra_size;

		ut_ad(extra_size || !is_instant);

		if (mrec > mrec_end) {
			return(NULL);
		}

		rec_offs_set_n_fields(offsets, dup->index->n_fields);
		rec_init_offsets_temp(mrec, dup->index, offsets,
				      log->n_core_fields, log->non_core_fields,
				      is_instant
				      ? static_cast<rec_comp_status_t>(
					      *(mrec - extra_size))
				      : REC_STATUS_ORDINARY);

		next_mrec = mrec + rec_offs_data_size(offsets);

		if (next_mrec > mrec_end) {
			return(NULL);
		} else {
			log->head.total += ulint(next_mrec - mrec_start);
			*error = row_log_table_apply_insert(
				thr, mrec, offsets, offsets_heap,
				heap, dup);
		}
		break;

	case ROW_T_DELETE:
		extra_size = *mrec++;
		ut_ad(mrec < mrec_end);

		/* We assume extra_size < 0x100 for the PRIMARY KEY prefix.
		For fixed-length PRIMARY key columns, it is 0. */
		mrec += extra_size;

		/* The ROW_T_DELETE record was converted by
		rec_convert_dtuple_to_temp() using new_index. */
		ut_ad(!new_index->is_instant());
		rec_offs_set_n_fields(offsets, new_index->first_user_field());
		rec_init_offsets_temp(mrec, new_index, offsets);
		next_mrec = mrec + rec_offs_data_size(offsets);
		if (next_mrec > mrec_end) {
			return(NULL);
		}

		log->head.total += ulint(next_mrec - mrec_start);

		*error = row_log_table_apply_delete(
			new_trx_id_col,
			mrec, offsets, offsets_heap, heap, log);
		break;

	case ROW_T_UPDATE:
		/* Logically, the log entry consists of the
		(PRIMARY KEY,DB_TRX_ID) of the old value (converted
		to the new primary key definition) followed by
		the new value in the old table definition. If the
		definition of the columns belonging to PRIMARY KEY
		is not changed, the log will only contain
		DB_TRX_ID,new_row. */

		if (log->same_pk) {
			ut_ad(new_index->n_uniq == dup->index->n_uniq);

			extra_size = *mrec++;

			if (extra_size >= 0x80) {
				/* Read another byte of extra_size. */

				extra_size = (extra_size & 0x7f) << 8;
				extra_size |= *mrec++;
			}

			mrec += extra_size;

			ut_ad(extra_size || !is_instant);

			if (mrec > mrec_end) {
				return(NULL);
			}

			rec_offs_set_n_fields(offsets, dup->index->n_fields);
			rec_init_offsets_temp(mrec, dup->index, offsets,
					      log->n_core_fields,
					      log->non_core_fields,
					      is_instant
					      ? static_cast<rec_comp_status_t>(
						      *(mrec - extra_size))
					      : REC_STATUS_ORDINARY);

			next_mrec = mrec + rec_offs_data_size(offsets);

			if (next_mrec > mrec_end) {
				return(NULL);
			}

			old_pk = dtuple_create(heap, new_index->n_uniq);
			dict_index_copy_types(
				old_pk, new_index, old_pk->n_fields);

			/* Copy the PRIMARY KEY fields from mrec to old_pk. */
			for (ulint i = 0; i < new_index->n_uniq; i++) {
				const void*	field;
				ulint		len;
				dfield_t*	dfield;

				ut_ad(!rec_offs_nth_extern(offsets, i));

				field = rec_get_nth_field(
					mrec, offsets, i, &len);
				ut_ad(len != UNIV_SQL_NULL);

				dfield = dtuple_get_nth_field(old_pk, i);
				dfield_set_data(dfield, field, len);
			}
		} else {
			/* We assume extra_size < 0x100
			for the PRIMARY KEY prefix. */
			mrec += *mrec + 1;

			if (mrec > mrec_end) {
				return(NULL);
			}

			/* Get offsets for PRIMARY KEY,
			DB_TRX_ID, DB_ROLL_PTR. */
			/* The old_pk prefix was converted by
			rec_convert_dtuple_to_temp() using new_index. */
			ut_ad(!new_index->is_instant());
			rec_offs_set_n_fields(offsets,
					      new_index->first_user_field());
			rec_init_offsets_temp(mrec, new_index, offsets);

			next_mrec = mrec + rec_offs_data_size(offsets);
			if (next_mrec + 2 > mrec_end) {
				return(NULL);
			}

			/* Copy the PRIMARY KEY fields and
			DB_TRX_ID, DB_ROLL_PTR from mrec to old_pk. */
			old_pk = dtuple_create(heap,
					       new_index->first_user_field());
			dict_index_copy_types(old_pk, new_index,
					      old_pk->n_fields);

			for (ulint i = 0; i < new_index->first_user_field();
			     i++) {
				const void*	field;
				ulint		len;
				dfield_t*	dfield;

				ut_ad(!rec_offs_nth_extern(offsets, i));

				field = rec_get_nth_field(
					mrec, offsets, i, &len);
				ut_ad(len != UNIV_SQL_NULL);

				dfield = dtuple_get_nth_field(old_pk, i);
				dfield_set_data(dfield, field, len);
			}

			mrec = next_mrec;

			/* Fetch the new value of the row as it was
			in the old table definition. */
			extra_size = *mrec++;

			if (extra_size >= 0x80) {
				/* Read another byte of extra_size. */

				extra_size = (extra_size & 0x7f) << 8;
				extra_size |= *mrec++;
			}

			mrec += extra_size;

			ut_ad(extra_size || !is_instant);

			if (mrec > mrec_end) {
				return(NULL);
			}

			rec_offs_set_n_fields(offsets, dup->index->n_fields);
			rec_init_offsets_temp(mrec, dup->index, offsets,
					      log->n_core_fields,
					      log->non_core_fields,
					      is_instant
					      ? static_cast<rec_comp_status_t>(
						      *(mrec - extra_size))
					      : REC_STATUS_ORDINARY);

			next_mrec = mrec + rec_offs_data_size(offsets);

			if (next_mrec > mrec_end) {
				return(NULL);
			}
		}

		ut_ad(next_mrec <= mrec_end);
		log->head.total += ulint(next_mrec - mrec_start);
		dtuple_set_n_fields_cmp(old_pk, new_index->n_uniq);

		*error = row_log_table_apply_update(
			thr, new_trx_id_col,
			mrec, offsets, offsets_heap, heap, dup, old_pk);
		break;
	}

	ut_ad(log->head.total <= log->tail.total);
	mem_heap_empty(offsets_heap);
	mem_heap_empty(heap);
	return(next_mrec);
}

#ifdef HAVE_PSI_STAGE_INTERFACE
/** Estimate how much an ALTER TABLE progress should be incremented per
one block of log applied.
For the other phases of ALTER TABLE we increment the progress with 1 per
page processed.
@return amount of abstract units to add to work_completed when one block
of log is applied.
*/
inline
ulint
row_log_progress_inc_per_block()
{
	/* We must increment the progress once per page (as in
	srv_page_size, default = innodb_page_size=16KiB).
	One block here is srv_sort_buf_size (usually 1MiB). */
	const ulint	pages_per_block = std::max<ulint>(
		ulint(srv_sort_buf_size >> srv_page_size_shift), 1);

	/* Multiply by an artificial factor of 6 to even the pace with
	the rest of the ALTER TABLE phases, they process page_size amount
	of data faster. */
	return(pages_per_block * 6);
}

/** Estimate how much work is to be done by the log apply phase
of an ALTER TABLE for this index.
@param[in]	index	index whose log to assess
@return work to be done by log-apply in abstract units
*/
ulint
row_log_estimate_work(
	const dict_index_t*	index)
{
	if (index == NULL || index->online_log == NULL
	    || index->online_log_is_dummy()) {
		return(0);
	}

	const row_log_t*	l = index->online_log;
	const ulint		bytes_left =
		static_cast<ulint>(l->tail.total - l->head.total);
	const ulint		blocks_left = bytes_left / srv_sort_buf_size;

	return(blocks_left * row_log_progress_inc_per_block());
}
#else /* HAVE_PSI_STAGE_INTERFACE */
inline
ulint
row_log_progress_inc_per_block()
{
	return(0);
}
#endif /* HAVE_PSI_STAGE_INTERFACE */

/** Applies operations to a table was rebuilt.
@param[in]	thr	query graph
@param[in,out]	dup	for reporting duplicate key errors
@param[in,out]	stage	performance schema accounting object, used by
ALTER TABLE. If not NULL, then stage->inc() will be called for each block
of log that is applied.
@return DB_SUCCESS, or error code on failure */
static MY_ATTRIBUTE((warn_unused_result))
dberr_t
row_log_table_apply_ops(
	que_thr_t*		thr,
	row_merge_dup_t*	dup,
	ut_stage_alter_t*	stage)
{
	dberr_t		error;
	const mrec_t*	mrec		= NULL;
	const mrec_t*	next_mrec;
	const mrec_t*	mrec_end	= NULL; /* silence bogus warning */
	const mrec_t*	next_mrec_end;
	mem_heap_t*	heap;
	mem_heap_t*	offsets_heap;
	rec_offs*	offsets;
	bool		has_index_lock;
	dict_index_t*	index		= const_cast<dict_index_t*>(
		dup->index);
	dict_table_t*	new_table	= index->online_log->table;
	dict_index_t*	new_index	= dict_table_get_first_index(
		new_table);
	const ulint	i		= 1 + REC_OFFS_HEADER_SIZE
		+ std::max<ulint>(index->n_fields,
				  new_index->first_user_field());
	const ulint	new_trx_id_col	= dict_col_get_clust_pos(
		dict_table_get_sys_col(new_table, DATA_TRX_ID), new_index);
	trx_t*		trx		= thr_get_trx(thr);

	ut_ad(dict_index_is_clust(index));
	ut_ad(dict_index_is_online_ddl(index));
	ut_ad(trx->mysql_thd);
	ut_ad(index->lock.have_x());
	ut_ad(!dict_index_is_online_ddl(new_index));
	ut_ad(dict_col_get_clust_pos(
		      dict_table_get_sys_col(index->table, DATA_TRX_ID), index)
	      != ULINT_UNDEFINED);
	ut_ad(new_trx_id_col > 0);
	ut_ad(new_trx_id_col != ULINT_UNDEFINED);

	MEM_UNDEFINED(&mrec_end, sizeof mrec_end);

	offsets = static_cast<rec_offs*>(ut_malloc_nokey(i * sizeof *offsets));
	rec_offs_set_n_alloc(offsets, i);
	rec_offs_set_n_fields(offsets, dict_index_get_n_fields(index));

	heap = mem_heap_create(srv_page_size);
	offsets_heap = mem_heap_create(srv_page_size);
	has_index_lock = true;

next_block:
	ut_ad(has_index_lock);
	ut_ad(index->lock.have_u_or_x());
	ut_ad(index->online_log->head.bytes == 0);

	stage->inc(row_log_progress_inc_per_block());

	if (trx_is_interrupted(trx)) {
		goto interrupted;
	}

	if (index->is_corrupted()) {
		error = DB_INDEX_CORRUPT;
		goto func_exit;
	}

	ut_ad(dict_index_is_online_ddl(index));

	error = index->online_log->error;

	if (error != DB_SUCCESS) {
		goto func_exit;
	}

	if (UNIV_UNLIKELY(index->online_log->head.blocks
			  > index->online_log->tail.blocks)) {
unexpected_eof:
		ib::error() << "Unexpected end of temporary file for table "
			<< index->table->name;
corruption:
		error = DB_CORRUPTION;
		goto func_exit;
	}

	if (index->online_log->head.blocks
	    == index->online_log->tail.blocks) {
		if (index->online_log->head.blocks) {
#ifdef HAVE_FTRUNCATE
			/* Truncate the file in order to save space. */
			if (index->online_log->fd > 0
			    && ftruncate(index->online_log->fd, 0) == -1) {
				ib::error()
					<< "\'" << index->name + 1
					<< "\' failed with error "
					<< errno << ":" << strerror(errno);

				goto corruption;
			}
#endif /* HAVE_FTRUNCATE */
			index->online_log->head.blocks
				= index->online_log->tail.blocks = 0;
		}

		next_mrec = index->online_log->tail.block;
		next_mrec_end = next_mrec + index->online_log->tail.bytes;

		if (next_mrec_end == next_mrec) {
			/* End of log reached. */
all_done:
			ut_ad(has_index_lock);
			ut_ad(index->online_log->head.blocks == 0);
			ut_ad(index->online_log->tail.blocks == 0);
			index->online_log->head.bytes = 0;
			index->online_log->tail.bytes = 0;
			error = DB_SUCCESS;
			goto func_exit;
		}
	} else {
		os_offset_t	ofs;

		ofs = (os_offset_t) index->online_log->head.blocks
			* srv_sort_buf_size;

		ut_ad(has_index_lock);
		has_index_lock = false;
		index->lock.x_unlock();

		log_free_check();

		ut_ad(dict_index_is_online_ddl(index));

		if (!row_log_block_allocate(index->online_log->head)) {
			error = DB_OUT_OF_MEMORY;
			goto func_exit;
		}

		byte*			buf = index->online_log->head.block;

		if (DB_SUCCESS
		    != os_file_read(IORequestRead, index->online_log->fd,
				    buf, ofs, srv_sort_buf_size, nullptr)) {
			ib::error()
				<< "Unable to read temporary file"
				" for table " << index->table->name;
			goto corruption;
		}

		if (srv_encrypt_log) {
			if (!log_tmp_block_decrypt(
				    buf, srv_sort_buf_size,
				    index->online_log->crypt_head, ofs)) {
				error = DB_DECRYPTION_FAILED;
				goto func_exit;
			}

			srv_stats.n_rowlog_blocks_decrypted.inc();
			memcpy(buf, index->online_log->crypt_head,
			       srv_sort_buf_size);
		}

#ifdef POSIX_FADV_DONTNEED
		/* Each block is read exactly once.  Free up the file cache. */
		posix_fadvise(index->online_log->fd,
			      ofs, srv_sort_buf_size, POSIX_FADV_DONTNEED);
#endif /* POSIX_FADV_DONTNEED */

		next_mrec = index->online_log->head.block;
		next_mrec_end = next_mrec + srv_sort_buf_size;
	}

	/* This read is not protected by index->online_log->mutex for
	performance reasons. We will eventually notice any error that
	was flagged by a DML thread. */
	error = index->online_log->error;

	if (error != DB_SUCCESS) {
		goto func_exit;
	}

	if (mrec) {
		/* A partial record was read from the previous block.
		Copy the temporary buffer full, as we do not know the
		length of the record. Parse subsequent records from
		the bigger buffer index->online_log->head.block
		or index->online_log->tail.block. */

		ut_ad(mrec == index->online_log->head.buf);
		ut_ad(mrec_end > mrec);
		ut_ad(mrec_end < (&index->online_log->head.buf)[1]);

		memcpy((mrec_t*) mrec_end, next_mrec,
		       ulint((&index->online_log->head.buf)[1] - mrec_end));
		mrec = row_log_table_apply_op(
			thr, new_trx_id_col,
			dup, &error, offsets_heap, heap,
			index->online_log->head.buf,
			(&index->online_log->head.buf)[1], offsets);
		if (error != DB_SUCCESS) {
			goto func_exit;
		} else if (UNIV_UNLIKELY(mrec == NULL)) {
			/* The record was not reassembled properly. */
			goto corruption;
		}
		/* The record was previously found out to be
		truncated. Now that the parse buffer was extended,
		it should proceed beyond the old end of the buffer. */
		ut_a(mrec > mrec_end);

		index->online_log->head.bytes = ulint(mrec - mrec_end);
		next_mrec += index->online_log->head.bytes;
	}

	ut_ad(next_mrec <= next_mrec_end);
	/* The following loop must not be parsing the temporary
	buffer, but head.block or tail.block. */

	/* mrec!=NULL means that the next record starts from the
	middle of the block */
	ut_ad((mrec == NULL) == (index->online_log->head.bytes == 0));

#ifdef UNIV_DEBUG
<<<<<<< HEAD
	if (index->online_log->head.block &&
	    next_mrec_end == index->online_log->head.block
	    + srv_sort_buf_size) {
=======
	if (next_mrec_end - srv_sort_buf_size
	    == index->online_log->head.block) {
>>>>>>> e1f12f14
		/* If tail.bytes == 0, next_mrec_end can also be at
		the end of tail.block. */
		if (index->online_log->tail.bytes == 0) {
			ut_ad(next_mrec == next_mrec_end);
			ut_ad(index->online_log->tail.blocks == 0);
			ut_ad(index->online_log->head.blocks == 0);
			ut_ad(index->online_log->head.bytes == 0);
		} else {
			ut_ad(next_mrec == index->online_log->head.block
			      + index->online_log->head.bytes);
			ut_ad(index->online_log->tail.blocks
			      > index->online_log->head.blocks);
		}
<<<<<<< HEAD
	} else if (index->online_log->tail.block &&
		   next_mrec_end == index->online_log->tail.block
		   + index->online_log->tail.bytes) {
=======
	} else if (next_mrec_end - index->online_log->tail.bytes
		   == index->online_log->tail.block) {
>>>>>>> e1f12f14
		ut_ad(next_mrec == index->online_log->tail.block
		      + index->online_log->head.bytes);
		ut_ad(index->online_log->tail.blocks == 0);
		ut_ad(index->online_log->head.blocks == 0);
		ut_ad(index->online_log->head.bytes
		      <= index->online_log->tail.bytes);
	} else {
		ut_error;
	}
#endif /* UNIV_DEBUG */

	mrec_end = next_mrec_end;

	while (!trx_is_interrupted(trx)) {
		mrec = next_mrec;
		ut_ad(mrec <= mrec_end);

		if (mrec == mrec_end) {
			/* We are at the end of the log.
			   Mark the replay all_done. */
			if (has_index_lock) {
				goto all_done;
			}
		}

		if (!has_index_lock) {
			/* We are applying operations from a different
			block than the one that is being written to.
			We do not hold index->lock in order to
			allow other threads to concurrently buffer
			modifications. */
			ut_ad(mrec >= index->online_log->head.block);
			ut_ad(mrec_end == index->online_log->head.block
			      + srv_sort_buf_size);
			ut_ad(index->online_log->head.bytes
			      < srv_sort_buf_size);

			/* Take the opportunity to do a redo log
			checkpoint if needed. */
			log_free_check();
		} else {
			/* We are applying operations from the last block.
			Do not allow other threads to buffer anything,
			so that we can finally catch up and synchronize. */
			ut_ad(index->online_log->head.blocks == 0);
			ut_ad(index->online_log->tail.blocks == 0);
			ut_ad(mrec_end == index->online_log->tail.block
			      + index->online_log->tail.bytes);
			ut_ad(mrec >= index->online_log->tail.block);
		}

		/* This read is not protected by index->online_log->mutex
		for performance reasons. We will eventually notice any
		error that was flagged by a DML thread. */
		error = index->online_log->error;

		if (error != DB_SUCCESS) {
			goto func_exit;
		}

		next_mrec = row_log_table_apply_op(
			thr, new_trx_id_col,
			dup, &error, offsets_heap, heap,
			mrec, mrec_end, offsets);

		if (error != DB_SUCCESS) {
			goto func_exit;
		} else if (next_mrec == next_mrec_end) {
			/* The record happened to end on a block boundary.
			Do we have more blocks left? */
			if (has_index_lock) {
				/* The index will be locked while
				applying the last block. */
				goto all_done;
			}

			mrec = NULL;
process_next_block:
			index->lock.x_lock(SRW_LOCK_CALL);
			has_index_lock = true;

			index->online_log->head.bytes = 0;
			index->online_log->head.blocks++;
			goto next_block;
		} else if (next_mrec != NULL) {
			ut_ad(next_mrec < next_mrec_end);
			index->online_log->head.bytes
				+= ulint(next_mrec - mrec);
		} else if (has_index_lock) {
			/* When mrec is within tail.block, it should
			be a complete record, because we are holding
			index->lock and thus excluding the writer. */
			ut_ad(index->online_log->tail.blocks == 0);
			ut_ad(mrec_end == index->online_log->tail.block
			      + index->online_log->tail.bytes);
			ut_ad(0);
			goto unexpected_eof;
		} else {
			memcpy(index->online_log->head.buf, mrec,
			       ulint(mrec_end - mrec));
			mrec_end -= ulint(mrec - index->online_log->head.buf);
			mrec = index->online_log->head.buf;
			goto process_next_block;
		}
	}

interrupted:
	error = DB_INTERRUPTED;
func_exit:
	if (!has_index_lock) {
		index->lock.x_lock(SRW_LOCK_CALL);
	}

	mem_heap_free(offsets_heap);
	mem_heap_free(heap);
	row_log_block_free(index->online_log->head);
	ut_free(offsets);
	return(error);
}

/** Apply the row_log_table log to a table upon completing rebuild.
@param[in]	thr		query graph
@param[in]	old_table	old table
@param[in,out]	table		MySQL table (for reporting duplicates)
@param[in,out]	stage		performance schema accounting object, used by
ALTER TABLE. stage->begin_phase_log_table() will be called initially and then
stage->inc() will be called for each block of log that is applied.
@param[in]	new_table	Altered table
@return DB_SUCCESS, or error code on failure */
dberr_t
row_log_table_apply(
	que_thr_t*		thr,
	dict_table_t*		old_table,
	struct TABLE*		table,
	ut_stage_alter_t*	stage,
	dict_table_t*		new_table)
{
	dberr_t		error;
	dict_index_t*	clust_index;

	thr_get_trx(thr)->error_key_num = 0;
	DBUG_EXECUTE_IF("innodb_trx_duplicates",
			thr_get_trx(thr)->duplicates = TRX_DUP_REPLACE;);

	stage->begin_phase_log_table();

	clust_index = dict_table_get_first_index(old_table);

	if (clust_index->online_log->n_rows == 0) {
		clust_index->online_log->n_rows = new_table->stat_n_rows;
	}

	clust_index->lock.x_lock(SRW_LOCK_CALL);

	if (!clust_index->online_log) {
		ut_ad(dict_index_get_online_status(clust_index)
		      == ONLINE_INDEX_COMPLETE);
		/* This function should not be called unless
		rebuilding a table online. Build in some fault
		tolerance. */
		ut_ad(0);
		error = DB_ERROR;
	} else {
		row_merge_dup_t	dup = {
			clust_index, table,
			clust_index->online_log->col_map, 0
		};

		error = row_log_table_apply_ops(thr, &dup, stage);

		ut_ad(error != DB_SUCCESS
		      || clust_index->online_log->head.total
		      == clust_index->online_log->tail.total);
	}

	clust_index->lock.x_unlock();
	DBUG_EXECUTE_IF("innodb_trx_duplicates",
			thr_get_trx(thr)->duplicates = 0;);

	return(error);
}

/******************************************************//**
Allocate the row log for an index and flag the index
for online creation.
@retval true if success, false if not */
bool
row_log_allocate(
/*=============*/
	const trx_t*	trx,	/*!< in: the ALTER TABLE transaction */
	dict_index_t*	index,	/*!< in/out: index */
	dict_table_t*	table,	/*!< in/out: new table being rebuilt,
				or NULL when creating a secondary index */
	bool		same_pk,/*!< in: whether the definition of the
				PRIMARY KEY has remained the same */
	const dtuple_t*	defaults,
				/*!< in: default values of
				added, changed columns, or NULL */
	const ulint*	col_map,/*!< in: mapping of old column
				numbers to new ones, or NULL if !table */
	const char*	path,	/*!< in: where to create temporary file */
	const TABLE*	old_table,	/*!< in: table definition before alter */
	const bool	allow_not_null) /*!< in: allow null to not-null
					conversion */
{
	row_log_t*	log;
	DBUG_ENTER("row_log_allocate");

	ut_ad(!dict_index_is_online_ddl(index));
	ut_ad(dict_index_is_clust(index) == !!table);
	ut_ad(!table || index->table != table);
	ut_ad(same_pk || table);
	ut_ad(!table || col_map);
	ut_ad(!defaults || col_map);
	ut_ad(index->lock.have_u_or_x());
	ut_ad(trx_state_eq(trx, TRX_STATE_ACTIVE));
	ut_ad(trx->id);

	log = static_cast<row_log_t*>(ut_malloc_nokey(sizeof *log));

	if (log == NULL) {
		DBUG_RETURN(false);
	}

	log->fd = OS_FILE_CLOSED;
	mysql_mutex_init(index_online_log_key, &log->mutex, nullptr);

	log->table = table;
	log->same_pk = same_pk;
	log->defaults = defaults;
	log->col_map = col_map;
	log->error = DB_SUCCESS;
	log->min_trx = trx->id;
	log->max_trx = 0;
	log->tail.blocks = log->tail.bytes = 0;
	log->tail.total = 0;
	log->tail.block = log->head.block = NULL;
	log->crypt_tail = log->crypt_head = NULL;
	log->head.blocks = log->head.bytes = 0;
	log->head.total = 0;
	log->path = path;
	log->n_core_fields = index->n_core_fields;
	ut_ad(!table || log->is_instant(index)
	      == (index->n_core_fields < index->n_fields));
	log->allow_not_null = allow_not_null;
	log->old_table = old_table;
	log->n_rows = 0;

	if (table && index->is_instant()) {
		const unsigned n = log->n_core_fields;
		log->non_core_fields = UT_NEW_ARRAY_NOKEY(
			dict_col_t::def_t, index->n_fields - n);
		for (unsigned i = n; i < index->n_fields; i++) {
			log->non_core_fields[i - n]
				= index->fields[i].col->def_val;
		}
	} else {
		log->non_core_fields = NULL;
	}

	dict_index_set_online_status(index, ONLINE_INDEX_CREATION);

	if (srv_encrypt_log) {
		log->crypt_head_size = log->crypt_tail_size = srv_sort_buf_size;
		log->crypt_head = static_cast<byte *>(
			my_large_malloc(&log->crypt_head_size, MYF(MY_WME)));
		log->crypt_tail = static_cast<byte *>(
			my_large_malloc(&log->crypt_tail_size, MYF(MY_WME)));

		if (!log->crypt_head || !log->crypt_tail) {
			row_log_free(log);
			DBUG_RETURN(false);
		}
	}

	index->online_log = log;

	if (!table) {
		/* Assign the clustered index online log to table.
		It can be used by concurrent DML to identify whether
		the table has any online DDL */
		index->table->indexes.start->online_log_make_dummy();
		log->alter_trx = trx;
	}

	/* While we might be holding an exclusive data dictionary lock
	here, in row_log_abort_sec() we will not always be holding it. Use
	atomic operations in both cases. */
	MONITOR_ATOMIC_INC(MONITOR_ONLINE_CREATE_INDEX);

	DBUG_RETURN(true);
}

/******************************************************//**
Free the row log for an index that was being created online. */
void
row_log_free(
/*=========*/
	row_log_t*	log)	/*!< in,own: row log */
{
	MONITOR_ATOMIC_DEC(MONITOR_ONLINE_CREATE_INDEX);

	UT_DELETE_ARRAY(log->non_core_fields);
	row_log_block_free(log->tail);
	row_log_block_free(log->head);
	row_merge_file_destroy_low(log->fd);

	if (log->crypt_head) {
		my_large_free(log->crypt_head, log->crypt_head_size);
	}

	if (log->crypt_tail) {
		my_large_free(log->crypt_tail, log->crypt_tail_size);
	}

	mysql_mutex_destroy(&log->mutex);
	ut_free(log);
}

/******************************************************//**
Get the latest transaction ID that has invoked row_log_online_op()
during online creation.
@return latest transaction ID, or 0 if nothing was logged */
trx_id_t
row_log_get_max_trx(
/*================*/
	dict_index_t*	index)	/*!< in: index, must be locked */
{
	ut_ad(dict_index_get_online_status(index) == ONLINE_INDEX_CREATION);
#ifdef SAFE_MUTEX
	ut_ad(index->lock.have_x()
	      || (index->lock.have_s()
		  && mysql_mutex_is_owner(&index->online_log->mutex)));
#endif
	return(index->online_log->max_trx);
}

/******************************************************//**
Applies an operation to a secondary index that was being created. */
static MY_ATTRIBUTE((nonnull))
void
row_log_apply_op_low(
/*=================*/
	dict_index_t*	index,		/*!< in/out: index */
	row_merge_dup_t*dup,		/*!< in/out: for reporting
					duplicate key errors */
	dberr_t*	error,		/*!< out: DB_SUCCESS or error code */
	mem_heap_t*	offsets_heap,	/*!< in/out: memory heap for
					allocating offsets; can be emptied */
	bool		has_index_lock, /*!< in: true if holding index->lock
					in exclusive mode */
	enum row_op	op,		/*!< in: operation being applied */
	trx_id_t	trx_id,		/*!< in: transaction identifier */
	const dtuple_t*	entry)		/*!< in: row */
{
	mtr_t		mtr;
	btr_cur_t	cursor;
	rec_offs*	offsets = NULL;

	ut_ad(!dict_index_is_clust(index));

	ut_ad(index->lock.have_x() == has_index_lock);

	ut_ad(!index->is_corrupted());
	ut_ad(trx_id != 0 || op == ROW_OP_DELETE);

	DBUG_LOG("ib_create_index",
		 (op == ROW_OP_INSERT ? "insert " : "delete ")
		 << (has_index_lock ? "locked index " : "unlocked index ")
		 << index->id << ',' << ib::hex(trx_id) << ": "
		 << rec_printer(entry).str());

	mtr_start(&mtr);
	index->set_modified(mtr);
	cursor.page_cur.index = index;
	if (has_index_lock) {
		mtr_x_lock_index(index, &mtr);
	}

	/* We perform the pessimistic variant of the operations if we
	already hold index->lock exclusively. First, search the
	record. The operation may already have been performed,
	depending on when the row in the clustered index was
	scanned. */
	*error = cursor.search_leaf(entry, PAGE_CUR_LE, has_index_lock
				    ? BTR_MODIFY_TREE_ALREADY_LATCHED
				    : BTR_MODIFY_LEAF, &mtr);
	if (UNIV_UNLIKELY(*error != DB_SUCCESS)) {
		goto func_exit;
	}

	ut_ad(dict_index_get_n_unique(index) > 0);
	/* This test is somewhat similar to row_ins_must_modify_rec(),
	but not identical for unique secondary indexes. */
	if (cursor.low_match >= dict_index_get_n_unique(index)
	    && !page_rec_is_infimum(btr_cur_get_rec(&cursor))) {
		/* We have a matching record. */
		bool	exists	= (cursor.low_match
				   == dict_index_get_n_fields(index));
#ifdef UNIV_DEBUG
		rec_t*	rec	= btr_cur_get_rec(&cursor);
		ut_ad(page_rec_is_user_rec(rec));
		ut_ad(!rec_get_deleted_flag(rec, page_rec_is_comp(rec)));
#endif /* UNIV_DEBUG */

		ut_ad(exists || dict_index_is_unique(index));

		switch (op) {
		case ROW_OP_DELETE:
			if (!exists) {
				/* The existing record matches the
				unique secondary index key, but the
				PRIMARY KEY columns differ. So, this
				exact record does not exist. For
				example, we could detect a duplicate
				key error in some old index before
				logging an ROW_OP_INSERT for our
				index. This ROW_OP_DELETE could have
				been logged for rolling back
				TRX_UNDO_INSERT_REC. */
				goto func_exit;
			}

			*error = btr_cur_optimistic_delete(
				&cursor, BTR_CREATE_FLAG, &mtr);

			if (*error != DB_FAIL) {
				break;
			}

			if (!has_index_lock) {
				/* This needs a pessimistic operation.
				Lock the index tree exclusively. */
				mtr_commit(&mtr);
				mtr_start(&mtr);
				index->set_modified(mtr);
				*error = cursor.search_leaf(entry, PAGE_CUR_LE,
							    BTR_MODIFY_TREE,
							    &mtr);
				if (UNIV_UNLIKELY(*error != DB_SUCCESS)) {
					goto func_exit;
				}
				/* No other thread than the current one
				is allowed to modify the index tree.
				Thus, the record should still exist. */
				ut_ad(cursor.low_match
				      >= dict_index_get_n_fields(index));
				ut_ad(page_rec_is_user_rec(
					      btr_cur_get_rec(&cursor)));
			}

			/* As there are no externally stored fields in
			a secondary index record, the parameter
			rollback=false will be ignored. */

			btr_cur_pessimistic_delete(
				error, FALSE, &cursor,
				BTR_CREATE_FLAG, false, &mtr);
			break;
		case ROW_OP_INSERT:
			if (exists) {
				/* The record already exists. There
				is nothing to be inserted.
				This could happen when processing
				TRX_UNDO_DEL_MARK_REC in statement
				rollback:

				UPDATE of PRIMARY KEY can lead to
				statement rollback if the updated
				value of the PRIMARY KEY already
				exists. In this case, the UPDATE would
				be mapped to DELETE;INSERT, and we
				only wrote undo log for the DELETE
				part. The duplicate key error would be
				triggered before logging the INSERT
				part.

				Theoretically, we could also get a
				similar situation when a DELETE operation
				is blocked by a FOREIGN KEY constraint. */
				goto func_exit;
			}

			if (dtuple_contains_null(entry)) {
				/* The UNIQUE KEY columns match, but
				there is a NULL value in the key, and
				NULL!=NULL. */
				goto insert_the_rec;
			}

			goto duplicate;
		}
	} else {
		switch (op) {
			rec_t*		rec;
			big_rec_t*	big_rec;
		case ROW_OP_DELETE:
			/* The record does not exist. For example, we
			could detect a duplicate key error in some old
			index before logging an ROW_OP_INSERT for our
			index. This ROW_OP_DELETE could be logged for
			rolling back TRX_UNDO_INSERT_REC. */
			goto func_exit;
		case ROW_OP_INSERT:
			if (dict_index_is_unique(index)
			    && (cursor.up_match
				>= dict_index_get_n_unique(index)
				|| cursor.low_match
				>= dict_index_get_n_unique(index))
			    && (!index->n_nullable
				|| !dtuple_contains_null(entry))) {
duplicate:
				/* Duplicate key */
				ut_ad(dict_index_is_unique(index));
				row_merge_dup_report(dup, entry->fields);
				*error = DB_DUPLICATE_KEY;
				goto func_exit;
			}
insert_the_rec:
			/* Insert the record. As we are inserting into
			a secondary index, there cannot be externally
			stored columns (!big_rec). */
			*error = btr_cur_optimistic_insert(
				BTR_NO_UNDO_LOG_FLAG
				| BTR_NO_LOCKING_FLAG
				| BTR_CREATE_FLAG,
				&cursor, &offsets, &offsets_heap,
				const_cast<dtuple_t*>(entry),
				&rec, &big_rec, 0, NULL, &mtr);
			ut_ad(!big_rec);
			if (*error != DB_FAIL) {
				break;
			}

			if (!has_index_lock) {
				/* This needs a pessimistic operation.
				Lock the index tree exclusively. */
				mtr_commit(&mtr);
				mtr_start(&mtr);
				index->set_modified(mtr);
				*error = cursor.search_leaf(entry, PAGE_CUR_LE,
							    BTR_MODIFY_TREE,
							    &mtr);
				if (*error != DB_SUCCESS) {
					break;
				}
			}

			/* We already determined that the
			record did not exist. No other thread
			than the current one is allowed to
			modify the index tree. Thus, the
			record should still not exist. */

			*error = btr_cur_pessimistic_insert(
				BTR_NO_UNDO_LOG_FLAG
				| BTR_NO_LOCKING_FLAG
				| BTR_CREATE_FLAG,
				&cursor, &offsets, &offsets_heap,
				const_cast<dtuple_t*>(entry),
				&rec, &big_rec,
				0, NULL, &mtr);
			ut_ad(!big_rec);
			break;
		}
		mem_heap_empty(offsets_heap);
	}

	if (*error == DB_SUCCESS && trx_id) {
		page_update_max_trx_id(btr_cur_get_block(&cursor),
				       btr_cur_get_page_zip(&cursor),
				       trx_id, &mtr);
	}

func_exit:
	mtr_commit(&mtr);
}

/******************************************************//**
Applies an operation to a secondary index that was being created.
@return NULL on failure (mrec corruption) or when out of data;
pointer to next record on success */
static MY_ATTRIBUTE((nonnull, warn_unused_result))
const mrec_t*
row_log_apply_op(
/*=============*/
	dict_index_t*	index,		/*!< in/out: index */
	row_merge_dup_t*dup,		/*!< in/out: for reporting
					duplicate key errors */
	dberr_t*	error,		/*!< out: DB_SUCCESS or error code */
	mem_heap_t*	offsets_heap,	/*!< in/out: memory heap for
					allocating offsets; can be emptied */
	mem_heap_t*	heap,		/*!< in/out: memory heap for
					allocating data tuples */
	bool		has_index_lock, /*!< in: true if holding index->lock
					in exclusive mode */
	const mrec_t*	mrec,		/*!< in: merge record */
	const mrec_t*	mrec_end,	/*!< in: end of buffer */
	rec_offs*	offsets)	/*!< in/out: work area for
					rec_init_offsets_temp() */

{
	enum row_op	op;
	ulint		extra_size;
	ulint		data_size;
	dtuple_t*	entry;
	trx_id_t	trx_id;

	/* Online index creation is only used for secondary indexes. */
	ut_ad(!dict_index_is_clust(index));

	ut_ad(index->lock.have_x() == has_index_lock);

	if (index->is_corrupted()) {
		*error = DB_INDEX_CORRUPT;
		return(NULL);
	}

	*error = DB_SUCCESS;

	if (mrec + ROW_LOG_HEADER_SIZE >= mrec_end) {
		return(NULL);
	}

	switch (*mrec) {
	case ROW_OP_INSERT:
		if (ROW_LOG_HEADER_SIZE + DATA_TRX_ID_LEN + mrec >= mrec_end) {
			return(NULL);
		}

		op = static_cast<enum row_op>(*mrec++);
		trx_id = trx_read_trx_id(mrec);
		mrec += DATA_TRX_ID_LEN;
		break;
	case ROW_OP_DELETE:
		op = static_cast<enum row_op>(*mrec++);
		trx_id = 0;
		break;
	default:
corrupted:
		ut_ad(0);
		*error = DB_CORRUPTION;
		return(NULL);
	}

	extra_size = *mrec++;

	ut_ad(mrec < mrec_end);

	if (extra_size >= 0x80) {
		/* Read another byte of extra_size. */

		extra_size = (extra_size & 0x7f) << 8;
		extra_size |= *mrec++;
	}

	mrec += extra_size;

	if (mrec > mrec_end) {
		return(NULL);
	}

	rec_init_offsets_temp(mrec, index, offsets);

	if (rec_offs_any_extern(offsets)) {
		/* There should never be any externally stored fields
		in a secondary index, which is what online index
		creation is used for. Therefore, the log file must be
		corrupted. */
		goto corrupted;
	}

	data_size = rec_offs_data_size(offsets);

	mrec += data_size;

	if (mrec > mrec_end) {
		return(NULL);
	}

	entry = row_rec_to_index_entry_low(
		mrec - data_size, index, offsets, heap);
	/* Online index creation is only implemented for secondary
	indexes, which never contain off-page columns. */
	ut_ad(dtuple_get_n_ext(entry) == 0);

	row_log_apply_op_low(index, dup, error, offsets_heap,
			     has_index_lock, op, trx_id, entry);
	return(mrec);
}

/** Applies operations to a secondary index that was being created.
@param[in]	trx	transaction (for checking if the operation was
interrupted)
@param[in,out]	index	index
@param[in,out]	dup	for reporting duplicate key errors
@param[in,out]	stage	performance schema accounting object, used by
ALTER TABLE. If not NULL, then stage->inc() will be called for each block
of log that is applied or nullptr when row log applied done by DML
thread.
@return DB_SUCCESS, or error code on failure */
static
dberr_t
row_log_apply_ops(
	const trx_t*		trx,
	dict_index_t*		index,
	row_merge_dup_t*	dup,
	ut_stage_alter_t*	stage)
{
	dberr_t		error;
	const mrec_t*	mrec	= NULL;
	const mrec_t*	next_mrec;
	const mrec_t*	mrec_end= NULL; /* silence bogus warning */
	const mrec_t*	next_mrec_end;
	mem_heap_t*	offsets_heap;
	mem_heap_t*	heap;
	rec_offs*	offsets;
	bool		has_index_lock;
	const ulint	i	= 1 + REC_OFFS_HEADER_SIZE
		+ dict_index_get_n_fields(index);

	ut_ad(dict_index_is_online_ddl(index)
	      || (index->online_log
		  && index->online_status == ONLINE_INDEX_COMPLETE));
	ut_ad(!index->is_committed());
	ut_ad(index->lock.have_x());
	ut_ad(index->online_log);

	MEM_UNDEFINED(&mrec_end, sizeof mrec_end);

	offsets = static_cast<rec_offs*>(ut_malloc_nokey(i * sizeof *offsets));
	rec_offs_set_n_alloc(offsets, i);
	rec_offs_set_n_fields(offsets, dict_index_get_n_fields(index));

	offsets_heap = mem_heap_create(srv_page_size);
	heap = mem_heap_create(srv_page_size);
	has_index_lock = true;

next_block:
	ut_ad(has_index_lock);
	ut_ad(index->lock.have_x());
	ut_ad(index->online_log->head.bytes == 0);

	if (stage) {
		stage->inc(row_log_progress_inc_per_block());
	}

	if (trx_is_interrupted(trx)) {
		goto interrupted;
	}

	error = index->online_log->error;
	if (error != DB_SUCCESS) {
		goto func_exit;
	}

	if (index->is_corrupted()) {
		error = DB_INDEX_CORRUPT;
		goto func_exit;
	}

	if (UNIV_UNLIKELY(index->online_log->head.blocks
			  > index->online_log->tail.blocks)) {
unexpected_eof:
		ib::error() << "Unexpected end of temporary file for index "
			<< index->name;
corruption:
		error = DB_CORRUPTION;
		goto func_exit;
	}

	if (index->online_log->head.blocks
	    == index->online_log->tail.blocks) {
		if (index->online_log->head.blocks) {
#ifdef HAVE_FTRUNCATE
			/* Truncate the file in order to save space. */
			if (index->online_log->fd > 0
			    && ftruncate(index->online_log->fd, 0) == -1) {
				ib::error()
					<< "\'" << index->name + 1
					<< "\' failed with error "
					<< errno << ":" << strerror(errno);

				goto corruption;
			}
#endif /* HAVE_FTRUNCATE */
			index->online_log->head.blocks
				= index->online_log->tail.blocks = 0;
		}

		next_mrec = index->online_log->tail.block;
		next_mrec_end = next_mrec + index->online_log->tail.bytes;

		if (next_mrec_end == next_mrec) {
			/* End of log reached. */
all_done:
			ut_ad(has_index_lock);
			ut_ad(index->online_log->head.blocks == 0);
			ut_ad(index->online_log->tail.blocks == 0);
			index->online_log->tail.bytes = 0;
			index->online_log->head.bytes = 0;
			error = DB_SUCCESS;
			goto func_exit;
		}
	} else {
		os_offset_t	ofs = static_cast<os_offset_t>(
			index->online_log->head.blocks)
			* srv_sort_buf_size;
		ut_ad(has_index_lock);
		has_index_lock = false;
		index->lock.x_unlock();

		log_free_check();

		if (!row_log_block_allocate(index->online_log->head)) {
			error = DB_OUT_OF_MEMORY;
			goto func_exit;
		}

		byte*	buf = index->online_log->head.block;

		if (DB_SUCCESS
		    != os_file_read(IORequestRead, index->online_log->fd,
				    buf, ofs, srv_sort_buf_size, nullptr)) {
			ib::error()
				<< "Unable to read temporary file"
				" for index " << index->name;
			goto corruption;
		}

		if (srv_encrypt_log) {
			if (!log_tmp_block_decrypt(
				    buf, srv_sort_buf_size,
				    index->online_log->crypt_head, ofs)) {
				error = DB_DECRYPTION_FAILED;
				goto func_exit;
			}

			srv_stats.n_rowlog_blocks_decrypted.inc();
			memcpy(buf, index->online_log->crypt_head, srv_sort_buf_size);
		}

#ifdef POSIX_FADV_DONTNEED
		/* Each block is read exactly once.  Free up the file cache. */
		posix_fadvise(index->online_log->fd,
			      ofs, srv_sort_buf_size, POSIX_FADV_DONTNEED);
#endif /* POSIX_FADV_DONTNEED */

		next_mrec = index->online_log->head.block;
		next_mrec_end = next_mrec + srv_sort_buf_size;
	}

	if (mrec) {
		/* A partial record was read from the previous block.
		Copy the temporary buffer full, as we do not know the
		length of the record. Parse subsequent records from
		the bigger buffer index->online_log->head.block
		or index->online_log->tail.block. */

		ut_ad(mrec == index->online_log->head.buf);
		ut_ad(mrec_end > mrec);
		ut_ad(mrec_end < (&index->online_log->head.buf)[1]);

		memcpy((mrec_t*) mrec_end, next_mrec,
		       ulint((&index->online_log->head.buf)[1] - mrec_end));
		mrec = row_log_apply_op(
			index, dup, &error, offsets_heap, heap,
			has_index_lock, index->online_log->head.buf,
			(&index->online_log->head.buf)[1], offsets);
		if (error != DB_SUCCESS) {
			goto func_exit;
		} else if (UNIV_UNLIKELY(mrec == NULL)) {
			/* The record was not reassembled properly. */
			goto corruption;
		}
		/* The record was previously found out to be
		truncated. Now that the parse buffer was extended,
		it should proceed beyond the old end of the buffer. */
		ut_a(mrec > mrec_end);

		index->online_log->head.bytes = ulint(mrec - mrec_end);
		next_mrec += index->online_log->head.bytes;
	}

	ut_ad(next_mrec <= next_mrec_end);
	/* The following loop must not be parsing the temporary
	buffer, but head.block or tail.block. */

	/* mrec!=NULL means that the next record starts from the
	middle of the block */
	ut_ad((mrec == NULL) == (index->online_log->head.bytes == 0));

#ifdef UNIV_DEBUG
	if (next_mrec_end - srv_sort_buf_size
            == index->online_log->head.block) {
		/* If tail.bytes == 0, next_mrec_end can also be at
		the end of tail.block. */
		if (index->online_log->tail.bytes == 0) {
			ut_ad(next_mrec == next_mrec_end);
			ut_ad(index->online_log->tail.blocks == 0);
			ut_ad(index->online_log->head.blocks == 0);
			ut_ad(index->online_log->head.bytes == 0);
		} else {
			ut_ad(next_mrec == index->online_log->head.block
			      + index->online_log->head.bytes);
			ut_ad(index->online_log->tail.blocks
			      > index->online_log->head.blocks);
		}
	} else if (next_mrec_end - index->online_log->tail.bytes
                   == index->online_log->tail.block) {
		ut_ad(next_mrec == index->online_log->tail.block
		      + index->online_log->head.bytes);
		ut_ad(index->online_log->tail.blocks == 0);
		ut_ad(index->online_log->head.blocks == 0);
		ut_ad(index->online_log->head.bytes
		      <= index->online_log->tail.bytes);
	} else {
		ut_error;
	}
#endif /* UNIV_DEBUG */

	mrec_end = next_mrec_end;

	while (!trx_is_interrupted(trx)) {
		mrec = next_mrec;
		ut_ad(mrec < mrec_end);

		if (!has_index_lock) {
			/* We are applying operations from a different
			block than the one that is being written to.
			We do not hold index->lock in order to
			allow other threads to concurrently buffer
			modifications. */
			ut_ad(mrec >= index->online_log->head.block);
			ut_ad(mrec_end == index->online_log->head.block
			      + srv_sort_buf_size);
			ut_ad(index->online_log->head.bytes
			      < srv_sort_buf_size);

			/* Take the opportunity to do a redo log
			checkpoint if needed. */
			log_free_check();
		} else {
			/* We are applying operations from the last block.
			Do not allow other threads to buffer anything,
			so that we can finally catch up and synchronize. */
			ut_ad(index->online_log->head.blocks == 0);
			ut_ad(index->online_log->tail.blocks == 0);
			ut_ad(mrec_end == index->online_log->tail.block
			      + index->online_log->tail.bytes);
			ut_ad(mrec >= index->online_log->tail.block);
		}

		next_mrec = row_log_apply_op(
			index, dup, &error, offsets_heap, heap,
			has_index_lock, mrec, mrec_end, offsets);

		if (error != DB_SUCCESS) {
			goto func_exit;
		} else if (next_mrec == next_mrec_end) {
			/* The record happened to end on a block boundary.
			Do we have more blocks left? */
			if (has_index_lock) {
				/* The index will be locked while
				applying the last block. */
				goto all_done;
			}

			mrec = NULL;
process_next_block:
			index->lock.x_lock(SRW_LOCK_CALL);
			has_index_lock = true;

			index->online_log->head.bytes = 0;
			index->online_log->head.blocks++;
			goto next_block;
		} else if (next_mrec != NULL) {
			ut_ad(next_mrec < next_mrec_end);
			index->online_log->head.bytes
				+= ulint(next_mrec - mrec);
		} else if (has_index_lock) {
			/* When mrec is within tail.block, it should
			be a complete record, because we are holding
			index->lock and thus excluding the writer. */
			ut_ad(index->online_log->tail.blocks == 0);
			ut_ad(mrec_end == index->online_log->tail.block
			      + index->online_log->tail.bytes);
			ut_ad(0);
			goto unexpected_eof;
		} else {
			memcpy(index->online_log->head.buf, mrec,
			       ulint(mrec_end - mrec));
			mrec_end -= ulint(mrec - index->online_log->head.buf);
			mrec = index->online_log->head.buf;
			goto process_next_block;
		}
	}

interrupted:
	error = DB_INTERRUPTED;
func_exit:
	if (!has_index_lock) {
		index->lock.x_lock(SRW_LOCK_CALL);
	}

	switch (error) {
	case DB_SUCCESS:
		break;
	case DB_INDEX_CORRUPT:
		if (((os_offset_t) index->online_log->tail.blocks + 1)
		    * srv_sort_buf_size >= srv_online_max_size) {
			/* The log file grew too big. */
			error = DB_ONLINE_LOG_TOO_BIG;
		}
		/* fall through */
	default:
		index->type |= DICT_CORRUPT;
	}

	mem_heap_free(heap);
	mem_heap_free(offsets_heap);
	row_log_block_free(index->online_log->head);
	ut_free(offsets);
	return(error);
}

/** Apply the row log to the index upon completing index creation.
@param[in]	trx	transaction (for checking if the operation was
interrupted)
@param[in,out]	index	secondary index
@param[in,out]	table	MySQL table (for reporting duplicates)
@param[in,out]	stage	performance schema accounting object, used by
ALTER TABLE. stage->begin_phase_log_index() will be called initially and then
stage->inc() will be called for each block of log that is applied or nullptr
when row log has been applied by DML thread.
@return DB_SUCCESS, or error code on failure */
dberr_t
row_log_apply(
	const trx_t*		trx,
	dict_index_t*		index,
	struct TABLE*		table,
	ut_stage_alter_t*	stage)
{
	dberr_t		error;
	row_merge_dup_t	dup = { index, table, NULL, 0 };
	DBUG_ENTER("row_log_apply");

	ut_ad(dict_index_is_online_ddl(index)
	      || (index->online_log
		  && index->online_status == ONLINE_INDEX_COMPLETE));
	ut_ad(!dict_index_is_clust(index));

	if (stage) {
		stage->begin_phase_log_index();
	}

	log_free_check();

	index->lock.x_lock(SRW_LOCK_CALL);

	if (index->online_log && !index->table->corrupted) {
		error = row_log_apply_ops(trx, index, &dup, stage);
	} else {
		error = DB_SUCCESS;
	}

	if (error != DB_SUCCESS) {
		ut_ad(index->table->space);
		index->type |= DICT_CORRUPT;
		index->table->drop_aborted = TRUE;

		dict_index_set_online_status(index, ONLINE_INDEX_ABORTED);
	} else if (stage) {
		/* Mark the index as completed only when it is
		being called by DDL thread */
		ut_ad(dup.n_dup == 0);
		dict_index_set_online_status(index, ONLINE_INDEX_COMPLETE);
	}

	index->lock.x_unlock();

	DBUG_RETURN(error);
}

unsigned row_log_get_n_core_fields(const dict_index_t *index)
{
  ut_ad(index->online_log);
  return index->online_log->n_core_fields;
}

dberr_t row_log_get_error(const dict_index_t *index)
{
  ut_ad(index->online_log);
  return index->online_log->error;
}

dberr_t dict_table_t::clear(que_thr_t *thr)
{
  dberr_t err= DB_SUCCESS;
  for (dict_index_t *index= UT_LIST_GET_FIRST(indexes); index;
       index= UT_LIST_GET_NEXT(indexes, index))
  {
    if (index->type & DICT_FTS)
      continue;

    switch (dict_index_get_online_status(index)) {
    case ONLINE_INDEX_ABORTED:
    case ONLINE_INDEX_ABORTED_DROPPED:
      continue;
    case ONLINE_INDEX_COMPLETE:
      break;
    case ONLINE_INDEX_CREATION:
      ut_ad("invalid type" == 0);
      MY_ASSERT_UNREACHABLE();
      break;
    }
    if (dberr_t err_index= index->clear(thr))
      err= err_index;
  }
  return err;
}

inline bool UndorecApplier::is_same(roll_ptr_t roll_ptr) const
{
  return uint16_t(roll_ptr) == offset &&
    uint32_t(roll_ptr >> 16) == page_id.page_no();
}

const rec_t *
UndorecApplier::get_old_rec(const dtuple_t &tuple, dict_index_t *index,
                            const rec_t **clust_rec, rec_offs **offsets)
{
  ut_ad(index->is_primary());
  btr_pcur_t pcur;

  bool found= row_search_on_row_ref(&pcur, BTR_MODIFY_LEAF,
                                    index->table, &tuple, &mtr);
  ut_a(found);
  *clust_rec= btr_pcur_get_rec(&pcur);

  ulint len= 0;
  rec_t *prev_version;
  const rec_t *version= *clust_rec;
  do
  {
    *offsets= rec_get_offsets(version, index, *offsets,
                              index->n_core_fields, ULINT_UNDEFINED,
                              &heap);
    roll_ptr_t roll_ptr= trx_read_roll_ptr(
      rec_get_nth_field(version, *offsets, index->db_roll_ptr(), &len));
    ut_ad(len == DATA_ROLL_PTR_LEN);
    if (is_same(roll_ptr))
      return version;
    trx_undo_prev_version_build(version, index, *offsets, heap, &prev_version,
                                &mtr, 0, nullptr, nullptr);
    version= prev_version;
  }
  while (version);

  return nullptr;
}

/** Clear out all online log of other online indexes after
encountering the error during row_log_apply() in DML thread
@param	table	table which does online DDL */
static void row_log_mark_other_online_index_abort(dict_table_t *table)
{
  dict_index_t *clust_index= dict_table_get_first_index(table);
  for (dict_index_t *index= dict_table_get_next_index(clust_index);
       index; index= dict_table_get_next_index(index))
  {
    if (index->online_log &&
        index->online_status <= ONLINE_INDEX_CREATION &&
        !index->is_corrupted())
    {
      index->lock.x_lock(SRW_LOCK_CALL);
      row_log_abort_sec(index);
      index->type|= DICT_CORRUPT;
      index->lock.x_unlock();
      MONITOR_ATOMIC_INC(MONITOR_BACKGROUND_DROP_INDEX);
    }
  }

  clust_index->lock.x_lock(SRW_LOCK_CALL);
  clust_index->online_log= nullptr;
  clust_index->lock.x_unlock();
  table->drop_aborted= TRUE;
}

void dtype_t::assign(const dict_col_t &col)
{
  prtype= col.prtype;
  mtype= col.mtype;
  len= col.len;
  mbminlen= col.mbminlen;
  mbmaxlen= col.mbmaxlen;
}

inline void dtuple_t::copy_field_types(const dict_index_t &index)
{
  ut_ad(index.n_fields == n_fields);
  if (UNIV_LIKELY_NULL(index.change_col_info))
    for (ulint i= 0; i < n_fields; i++)
      fields[i].type.assign(*index.fields[i].col);
}

void UndorecApplier::log_insert(const dtuple_t &tuple,
                                dict_index_t *clust_index)
{
  DEBUG_SYNC_C("row_log_insert_handle");
  ut_ad(clust_index->is_primary());
  rec_offs offsets_[REC_OFFS_NORMAL_SIZE];
  rec_offs *offsets= offsets_;

  rec_offs_init(offsets_);
  mtr.start();
  const rec_t *rec;
  const rec_t *match_rec= get_old_rec(tuple, clust_index, &rec, &offsets);
  if (!match_rec)
  {
    mtr.commit();
    return;
  }
  const rec_t *copy_rec= match_rec;
  if (match_rec == rec)
  {
    copy_rec= rec_copy(mem_heap_alloc(
      heap, rec_offs_size(offsets)), match_rec, offsets);
    rec_offs_make_valid(copy_rec, clust_index, true, offsets);
  }
  mtr.commit();

  dict_table_t *table= clust_index->table;
  clust_index->lock.s_lock(SRW_LOCK_CALL);
  if (clust_index->online_log &&
      !clust_index->online_log_is_dummy() &&
      clust_index->online_status <= ONLINE_INDEX_CREATION)
  {
    row_log_table_insert(copy_rec, clust_index, offsets);
    clust_index->lock.s_unlock();
  }
  else
  {
    clust_index->lock.s_unlock();
    row_ext_t *ext;
    dtuple_t *row= row_build(ROW_COPY_POINTERS, clust_index,
      copy_rec, offsets, table, nullptr, nullptr, &ext, heap);

    if (table->n_v_cols)
    {
      /* Update the row with virtual column values present
      in the undo log or update vector */
      if (type == TRX_UNDO_UPD_DEL_REC)
        row_upd_replace_vcol(row, table, update, false, nullptr,
                             (cmpl_info & UPD_NODE_NO_ORD_CHANGE)
                             ? nullptr : undo_rec);
      else
        trx_undo_read_v_cols(table, undo_rec, row, false);
    }

    bool success= true;
    for (dict_index_t *index= clust_index;
         (index= dict_table_get_next_index(index)) != nullptr; )
    {
      index->lock.s_lock(SRW_LOCK_CALL);
      if (index->online_log &&
          index->online_status <= ONLINE_INDEX_CREATION &&
          !index->is_corrupted())
      {
        dtuple_t *entry= row_build_index_entry_low(row, ext, index,
                                                   heap, ROW_BUILD_NORMAL);
        entry->copy_field_types(*index);
	success= row_log_online_op(index, entry, trx_id);
      }

      index->lock.s_unlock();
      if (!success)
      {
        row_log_mark_other_online_index_abort(index->table);
        return;
      }
    }
  }
}

void UndorecApplier::log_update(const dtuple_t &tuple,
                                dict_index_t *clust_index)
{
  rec_offs offsets_[REC_OFFS_NORMAL_SIZE];
  rec_offs offsets2_[REC_OFFS_NORMAL_SIZE];
  rec_offs *offsets= offsets_;
  rec_offs *prev_offsets= offsets2_;

  rec_offs_init(offsets_);
  rec_offs_init(offsets2_);

  dict_table_t *table= clust_index->table;

  clust_index->lock.s_lock(SRW_LOCK_CALL);
  bool table_rebuild=
    (clust_index->online_log
     && !clust_index->online_log_is_dummy()
     && clust_index->online_status <= ONLINE_INDEX_CREATION);
  clust_index->lock.s_unlock();

  mtr.start();
  const rec_t *rec;
  rec_t *prev_version;
  bool is_update= (type == TRX_UNDO_UPD_EXIST_REC);
  const rec_t *match_rec= get_old_rec(tuple, clust_index, &rec, &offsets);
  if (!match_rec)
  {
    mtr.commit();
    return;
  }

  if (table_rebuild)
  {
    const rec_t *copy_rec= match_rec;
    if (match_rec == rec)
      copy_rec= rec_copy(mem_heap_alloc(
        heap, rec_offs_size(offsets)), match_rec, offsets);
    trx_undo_prev_version_build(match_rec, clust_index, offsets, heap,
                                &prev_version, &mtr, 0, nullptr, nullptr);

    prev_offsets= rec_get_offsets(prev_version, clust_index, prev_offsets,
                                  clust_index->n_core_fields,
                                  ULINT_UNDEFINED, &heap);
    rec_offs_make_valid(copy_rec, clust_index, true, offsets);
    mtr.commit();

    clust_index->lock.s_lock(SRW_LOCK_CALL);
    /* Recheck whether clustered index online log has been cleared */
    if (clust_index->online_log)
    {
      if (is_update)
      {
        const dtuple_t *rebuilt_old_pk= row_log_table_get_pk(
          prev_version, clust_index, prev_offsets, nullptr, &heap);
        row_log_table_update(copy_rec, clust_index, offsets, rebuilt_old_pk);
      }
      else
        row_log_table_delete(prev_version, clust_index, prev_offsets, nullptr);
    }
    clust_index->lock.s_unlock();
    return;
  }

  dtuple_t *row= nullptr;
  row_ext_t *new_ext;
  if (match_rec != rec)
    row= row_build(ROW_COPY_POINTERS, clust_index, match_rec, offsets,
                   clust_index->table, NULL, NULL, &new_ext, heap);
  else
    row= row_build(ROW_COPY_DATA, clust_index, rec, offsets,
                   clust_index->table, NULL, NULL, &new_ext, heap);
  mtr.commit();
  row_ext_t *old_ext;
  dtuple_t *old_row= nullptr;
  if (!(this->cmpl_info & UPD_NODE_NO_ORD_CHANGE))
  {
    for (ulint i = 0; i < dict_table_get_n_v_cols(table); i++)
     dfield_get_type(dtuple_get_nth_v_field(row, i))->mtype = DATA_MISSING;
  }

  if (table->n_v_cols)
    row_upd_replace_vcol(row, table, update, false, nullptr,
                         (cmpl_info & UPD_NODE_NO_ORD_CHANGE)
                         ? nullptr : undo_rec);

  if (is_update)
  {
    old_row= dtuple_copy(row, heap);
    row_upd_replace(old_row, &old_ext, clust_index, update, heap);
  }

  bool success= true;
  dict_index_t *index= dict_table_get_next_index(clust_index);
  while (index)
  {
    index->lock.s_lock(SRW_LOCK_CALL);
    if (index->online_log &&
        index->online_status <= ONLINE_INDEX_CREATION &&
        !index->is_corrupted())
    {
      if (is_update)
      {
        /* Ignore the index if the update doesn't affect the index */
        if (!row_upd_changes_ord_field_binary(index, update,
                                              nullptr,
                                              row, new_ext))
          goto next_index;
        dtuple_t *old_entry= row_build_index_entry_low(
          old_row, old_ext, index, heap, ROW_BUILD_NORMAL);

        old_entry->copy_field_types(*index);

	success= row_log_online_op(index, old_entry, 0);

	dtuple_t *new_entry= row_build_index_entry_low(
          row, new_ext, index, heap, ROW_BUILD_NORMAL);

        new_entry->copy_field_types(*index);

	if (success)
	  success= row_log_online_op(index, new_entry, trx_id);
      }
      else
      {
        dtuple_t *old_entry= row_build_index_entry_low(
          row, new_ext, index, heap, ROW_BUILD_NORMAL);

        old_entry->copy_field_types(*index);

        success= row_log_online_op(index, old_entry, 0);
      }
    }
next_index:
    index->lock.s_unlock();
    if (!success)
    {
      row_log_mark_other_online_index_abort(index->table);
      return;
    }
    index= dict_table_get_next_index(index);
  }
}
<|MERGE_RESOLUTION|>--- conflicted
+++ resolved
@@ -2691,14 +2691,8 @@
 	ut_ad((mrec == NULL) == (index->online_log->head.bytes == 0));
 
 #ifdef UNIV_DEBUG
-<<<<<<< HEAD
-	if (index->online_log->head.block &&
-	    next_mrec_end == index->online_log->head.block
-	    + srv_sort_buf_size) {
-=======
 	if (next_mrec_end - srv_sort_buf_size
 	    == index->online_log->head.block) {
->>>>>>> e1f12f14
 		/* If tail.bytes == 0, next_mrec_end can also be at
 		the end of tail.block. */
 		if (index->online_log->tail.bytes == 0) {
@@ -2712,14 +2706,8 @@
 			ut_ad(index->online_log->tail.blocks
 			      > index->online_log->head.blocks);
 		}
-<<<<<<< HEAD
-	} else if (index->online_log->tail.block &&
-		   next_mrec_end == index->online_log->tail.block
-		   + index->online_log->tail.bytes) {
-=======
 	} else if (next_mrec_end - index->online_log->tail.bytes
 		   == index->online_log->tail.block) {
->>>>>>> e1f12f14
 		ut_ad(next_mrec == index->online_log->tail.block
 		      + index->online_log->head.bytes);
 		ut_ad(index->online_log->tail.blocks == 0);

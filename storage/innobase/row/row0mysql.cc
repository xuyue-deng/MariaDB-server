--- conflicted
+++ resolved
@@ -2502,16 +2502,8 @@
 	case DB_TOO_MANY_CONCURRENT_TRXS:
 		/* We already have .ibd file here. it should be deleted. */
 
-<<<<<<< HEAD
 		if (dict_table_is_file_per_table(table)
-		    && fil_delete_tablespace(
-			    table->space,
-			    BUF_REMOVE_FLUSH_NO_WRITE)
-		    != DB_SUCCESS) {
-=======
-		if (table->space
 		    && fil_delete_tablespace(table->space) != DB_SUCCESS) {
->>>>>>> 56911096
 
 			ib::error() << "Not able to delete tablespace "
 				<< table->space << " of table "
@@ -3542,8 +3534,7 @@
 
 		ib::info() << "Removed datafile " << filepath
 			<< " for table " << tablename;
-	} else if (fil_delete_tablespace(space_id, BUF_REMOVE_FLUSH_NO_WRITE)
-		   != DB_SUCCESS) {
+	} else if (fil_delete_tablespace(space_id) != DB_SUCCESS) {
 
 		ib::error() << "We removed the InnoDB internal data"
 			" dictionary entry of table " << tablename
@@ -4052,66 +4043,10 @@
 			break;
 		}
 
-<<<<<<< HEAD
 		/* Do not attempt to drop known-to-be-missing tablespaces,
 		nor the system tablespace. */
 		if (is_discarded || is_system_tablespace(space_id)) {
 			break;
-=======
-		/* Do not drop possible .ibd tablespace if something went
-		wrong: we do not want to delete valuable data of the user */
-
-		/* Don't spam the log if we can't find the tablespace of
-		a temp table or if the tablesace has been discarded. */
-		print_msg = !(is_temp || ibd_file_missing);
-
-		if (err == DB_SUCCESS && space_id > TRX_SYS_SPACE) {
-			if (!is_temp
-			    && !fil_space_for_table_exists_in_mem(
-					space_id, tablename,
-					print_msg, false, NULL, 0,
-					table_flags)) {
-				/* This might happen if we are dropping a
-				discarded tablespace */
-				err = DB_SUCCESS;
-
-				if (print_msg) {
-					char msg_tablename[MAX_FULL_NAME_LEN + 1];
-
-					innobase_format_name(
-						msg_tablename, sizeof(tablename),
-						tablename, FALSE);
-
-					ib_logf(IB_LOG_LEVEL_INFO,
-						"Removed the table %s from "
-						"InnoDB's data dictionary",
-						msg_tablename);
-				}
-
-				/* Force a delete of any discarded
-				or temporary files. */
-
-				fil_delete_file(filepath);
-
-			} else if (fil_delete_tablespace(space_id)
-				   != DB_SUCCESS) {
-				fprintf(stderr,
-					"InnoDB: We removed now the InnoDB"
-					" internal data dictionary entry\n"
-					"InnoDB: of table ");
-				ut_print_name(stderr, trx, TRUE, tablename);
-				fprintf(stderr, ".\n");
-
-				ut_print_timestamp(stderr);
-				fprintf(stderr,
-					"  InnoDB: Error: not able to"
-					" delete tablespace %lu of table ",
-					(ulong) space_id);
-				ut_print_name(stderr, trx, TRUE, tablename);
-				fputs("!\n", stderr);
-				err = DB_ERROR;
-			}
->>>>>>> 56911096
 		}
 
 		/* We can now drop the single-table tablespace. */

/*****************************************************************************

Copyright (c) 2000, 2018, Oracle and/or its affiliates. All Rights Reserved.
Copyright (c) 2015, 2023, MariaDB Corporation.

This program is free software; you can redistribute it and/or modify it under
the terms of the GNU General Public License as published by the Free Software
Foundation; version 2 of the License.

This program is distributed in the hope that it will be useful, but WITHOUT
ANY WARRANTY; without even the implied warranty of MERCHANTABILITY or FITNESS
FOR A PARTICULAR PURPOSE. See the GNU General Public License for more details.

You should have received a copy of the GNU General Public License along with
this program; if not, write to the Free Software Foundation, Inc.,
51 Franklin Street, Fifth Floor, Boston, MA 02110-1335 USA

*****************************************************************************/

/**************************************************//**
@file row/row0mysql.cc
Interface between Innobase row operations and MySQL.
Contains also create table and other data dictionary operations.

Created 9/17/2000 Heikki Tuuri
*******************************************************/

#include "univ.i"
#include <debug_sync.h>
#include <gstream.h>
#include <spatial.h>

#include "row0mysql.h"
#include "buf0flu.h"
#include "btr0sea.h"
#include "dict0boot.h"
#include "dict0crea.h"
#include "dict0dict.h"
#include "dict0load.h"
#include "dict0stats.h"
#include "dict0stats_bg.h"
#include "fil0fil.h"
#include "fil0crypt.h"
#include "fsp0file.h"
#include "fts0fts.h"
#include "fts0types.h"
#include "lock0lock.h"
#include "log0log.h"
#include "pars0pars.h"
#include "que0que.h"
#include "rem0cmp.h"
#include "row0import.h"
#include "row0ins.h"
#include "row0row.h"
#include "row0sel.h"
#include "row0upd.h"
#include "trx0purge.h"
#include "trx0rec.h"
#include "trx0roll.h"
#include "trx0undo.h"
#include "srv0mon.h"
#include "srv0start.h"
#include "log.h"

#include <algorithm>
#include <vector>
#include <thread>


/** Delay an INSERT, DELETE or UPDATE operation if the purge is lagging. */
static void row_mysql_delay_if_needed() noexcept
{
  const auto delay= srv_dml_needed_delay;
  if (UNIV_UNLIKELY(delay != 0))
  {
    /* Adjust for purge_coordinator_state::refresh() */
    log_sys.latch.rd_lock(SRW_LOCK_CALL);
    const lsn_t last= log_sys.last_checkpoint_lsn,
      max_age= log_sys.max_checkpoint_age;
    const lsn_t lsn= log_sys.get_flushed_lsn();
    log_sys.latch.rd_unlock();
    if ((lsn - last) / 4 >= max_age / 5)
      buf_flush_ahead(last + max_age / 5, false);
    purge_sys.wake_if_not_active();
    std::this_thread::sleep_for(std::chrono::microseconds(delay));
  }
}

/*******************************************************************//**
Frees the blob heap in prebuilt when no longer needed. */
void
row_mysql_prebuilt_free_blob_heap(
/*==============================*/
	row_prebuilt_t*	prebuilt)	/*!< in: prebuilt struct of a
					ha_innobase:: table handle */
{
	DBUG_ENTER("row_mysql_prebuilt_free_blob_heap");

	DBUG_PRINT("row_mysql_prebuilt_free_blob_heap",
		   ("blob_heap freeing: %p", prebuilt->blob_heap));

	mem_heap_free(prebuilt->blob_heap);
	prebuilt->blob_heap = NULL;
	DBUG_VOID_RETURN;
}

/*******************************************************************//**
Stores a >= 5.0.3 format true VARCHAR length to dest, in the MySQL row
format.
@return pointer to the data, we skip the 1 or 2 bytes at the start
that are used to store the len */
byte*
row_mysql_store_true_var_len(
/*=========================*/
	byte*	dest,	/*!< in: where to store */
	ulint	len,	/*!< in: length, must fit in two bytes */
	ulint	lenlen)	/*!< in: storage length of len: either 1 or 2 bytes */
{
	if (lenlen == 2) {
		ut_a(len < 256 * 256);

		mach_write_to_2_little_endian(dest, len);

		return(dest + 2);
	}

	ut_a(lenlen == 1);
	ut_a(len < 256);

	mach_write_to_1(dest, len);

	return(dest + 1);
}

/*******************************************************************//**
Reads a >= 5.0.3 format true VARCHAR length, in the MySQL row format, and
returns a pointer to the data.
@return pointer to the data, we skip the 1 or 2 bytes at the start
that are used to store the len */
const byte*
row_mysql_read_true_varchar(
/*========================*/
	ulint*		len,	/*!< out: variable-length field length */
	const byte*	field,	/*!< in: field in the MySQL format */
	ulint		lenlen)	/*!< in: storage length of len: either 1
				or 2 bytes */
{
	if (lenlen == 2) {
		*len = mach_read_from_2_little_endian(field);

		return(field + 2);
	}

	ut_a(lenlen == 1);

	*len = mach_read_from_1(field);

	return(field + 1);
}

/*******************************************************************//**
Stores a reference to a BLOB in the MySQL format. */
void
row_mysql_store_blob_ref(
/*=====================*/
	byte*		dest,	/*!< in: where to store */
	ulint		col_len,/*!< in: dest buffer size: determines into
				how many bytes the BLOB length is stored,
				the space for the length may vary from 1
				to 4 bytes */
	const void*	data,	/*!< in: BLOB data; if the value to store
				is SQL NULL this should be NULL pointer */
	ulint		len)	/*!< in: BLOB length; if the value to store
				is SQL NULL this should be 0; remember
				also to set the NULL bit in the MySQL record
				header! */
{
	/* MySQL might assume the field is set to zero except the length and
	the pointer fields */

	memset(dest, '\0', col_len);

	/* In dest there are 1 - 4 bytes reserved for the BLOB length,
	and after that 8 bytes reserved for the pointer to the data.
	In 32-bit architectures we only use the first 4 bytes of the pointer
	slot. */

	ut_a(col_len - 8 > 1 || len < 256);
	ut_a(col_len - 8 > 2 || len < 256 * 256);
	ut_a(col_len - 8 > 3 || len < 256 * 256 * 256);

	mach_write_to_n_little_endian(dest, col_len - 8, len);

	memcpy(dest + col_len - 8, &data, sizeof data);
}

/*******************************************************************//**
Reads a reference to a BLOB in the MySQL format.
@return pointer to BLOB data */
const byte*
row_mysql_read_blob_ref(
/*====================*/
	ulint*		len,		/*!< out: BLOB length */
	const byte*	ref,		/*!< in: BLOB reference in the
					MySQL format */
	ulint		col_len)	/*!< in: BLOB reference length
					(not BLOB length) */
{
	byte*	data;

	*len = mach_read_from_n_little_endian(ref, col_len - 8);

	if (!*len) {
		/* Field_blob::store() if (!length) would encode both
		the length and the pointer in the same area. An empty
		string must be a valid (nonnull) pointer in the
		collation functions that cmp_data() may invoke. */
		return ref;
	}

	memcpy(&data, ref + col_len - 8, sizeof data);

	return(data);
}

/*******************************************************************//**
Converting InnoDB geometry data format to MySQL data format. */
void
row_mysql_store_geometry(
/*=====================*/
	byte*		dest,		/*!< in/out: where to store */
	ulint		dest_len,	/*!< in: dest buffer size: determines
					into how many bytes the GEOMETRY length
					is stored, the space for the length
					may vary from 1 to 4 bytes */
	const byte*	src,		/*!< in: GEOMETRY data; if the value to
					store is SQL NULL this should be NULL
					pointer */
	ulint		src_len)	/*!< in: GEOMETRY length; if the value
					to store is SQL NULL this should be 0;
					remember also to set the NULL bit in
					the MySQL record header! */
{
	/* MySQL might assume the field is set to zero except the length and
	the pointer fields */
	MEM_CHECK_DEFINED(src, src_len);

	memset(dest, '\0', dest_len);

	/* In dest there are 1 - 4 bytes reserved for the BLOB length,
	and after that 8 bytes reserved for the pointer to the data.
	In 32-bit architectures we only use the first 4 bytes of the pointer
	slot. */

	ut_ad(dest_len - 8 > 1 || src_len < 1<<8);
	ut_ad(dest_len - 8 > 2 || src_len < 1<<16);
	ut_ad(dest_len - 8 > 3 || src_len < 1<<24);

	mach_write_to_n_little_endian(dest, dest_len - 8, src_len);

	memcpy(dest + dest_len - 8, &src, sizeof src);
}

/*******************************************************************//**
Read geometry data in the MySQL format.
@return pointer to geometry data */
static
const byte*
row_mysql_read_geometry(
/*====================*/
	ulint*		len,		/*!< out: data length */
	const byte*	ref,		/*!< in: geometry data in the
					MySQL format */
	ulint		col_len)	/*!< in: MySQL format length */
{
	byte*		data;
	ut_ad(col_len > 8);

	*len = mach_read_from_n_little_endian(ref, col_len - 8);

	memcpy(&data, ref + col_len - 8, sizeof data);

	return(data);
}

/**************************************************************//**
Pad a column with spaces. */
void
row_mysql_pad_col(
/*==============*/
	ulint	mbminlen,	/*!< in: minimum size of a character,
				in bytes */
	byte*	pad,		/*!< out: padded buffer */
	ulint	len)		/*!< in: number of bytes to pad */
{
	const byte*	pad_end;

	switch (UNIV_EXPECT(mbminlen, 1)) {
	default:
		ut_error;
	case 1:
		/* space=0x20 */
		memset(pad, 0x20, len);
		break;
	case 2:
		/* space=0x0020 */
		pad_end = pad + len;
		ut_a(!(len % 2));
		while (pad < pad_end) {
			*pad++ = 0x00;
			*pad++ = 0x20;
		};
		break;
	case 4:
		/* space=0x00000020 */
		pad_end = pad + len;
		ut_a(!(len % 4));
		while (pad < pad_end) {
			*pad++ = 0x00;
			*pad++ = 0x00;
			*pad++ = 0x00;
			*pad++ = 0x20;
		}
		break;
	}
}

/**************************************************************//**
Stores a non-SQL-NULL field given in the MySQL format in the InnoDB format.
The counterpart of this function is row_sel_field_store_in_mysql_format() in
row0sel.cc.
@return up to which byte we used buf in the conversion */
byte*
row_mysql_store_col_in_innobase_format(
/*===================================*/
	dfield_t*	dfield,		/*!< in/out: dfield where dtype
					information must be already set when
					this function is called! */
	byte*		buf,		/*!< in/out: buffer for a converted
					integer value; this must be at least
					col_len long then! NOTE that dfield
					may also get a pointer to 'buf',
					therefore do not discard this as long
					as dfield is used! */
	ibool		row_format_col,	/*!< TRUE if the mysql_data is from
					a MySQL row, FALSE if from a MySQL
					key value;
					in MySQL, a true VARCHAR storage
					format differs in a row and in a
					key value: in a key value the length
					is always stored in 2 bytes! */
	const byte*	mysql_data,	/*!< in: MySQL column value, not
					SQL NULL; NOTE that dfield may also
					get a pointer to mysql_data,
					therefore do not discard this as long
					as dfield is used! */
	ulint		col_len,	/*!< in: MySQL column length; NOTE that
					this is the storage length of the
					column in the MySQL format row, not
					necessarily the length of the actual
					payload data; if the column is a true
					VARCHAR then this is irrelevant */
	ulint		comp)		/*!< in: nonzero=compact format */
{
	const byte*	ptr	= mysql_data;
	const dtype_t*	dtype;
	ulint		type;
	ulint		lenlen;

	dtype = dfield_get_type(dfield);

	type = dtype->mtype;

	if (type == DATA_INT) {
		/* Store integer data in Innobase in a big-endian format,
		sign bit negated if the data is a signed integer. In MySQL,
		integers are stored in a little-endian format. */

		byte*	p = buf + col_len;

		for (;;) {
			p--;
			*p = *mysql_data;
			if (p == buf) {
				break;
			}
			mysql_data++;
		}

		if (!(dtype->prtype & DATA_UNSIGNED)) {

			*buf ^= 128;
		}

		ptr = buf;
		buf += col_len;
	} else if ((type == DATA_VARCHAR
		    || type == DATA_VARMYSQL
		    || type == DATA_BINARY)) {

		if (dtype_get_mysql_type(dtype) == DATA_MYSQL_TRUE_VARCHAR) {
			/* The length of the actual data is stored to 1 or 2
			bytes at the start of the field */

			if (row_format_col) {
				if (dtype->prtype & DATA_LONG_TRUE_VARCHAR) {
					lenlen = 2;
				} else {
					lenlen = 1;
				}
			} else {
				/* In a MySQL key value, lenlen is always 2 */
				lenlen = 2;
			}

			ptr = row_mysql_read_true_varchar(&col_len, mysql_data,
							  lenlen);
		} else {
			/* Remove trailing spaces from old style VARCHAR
			columns. */

			/* Handle Unicode strings differently. */
			ulint	mbminlen	= dtype_get_mbminlen(dtype);

			ptr = mysql_data;

			switch (mbminlen) {
			default:
				ut_error;
			case 4:
				/* space=0x00000020 */
				/* Trim "half-chars", just in case. */
				col_len &= ~3U;

				while (col_len >= 4
				       && ptr[col_len - 4] == 0x00
				       && ptr[col_len - 3] == 0x00
				       && ptr[col_len - 2] == 0x00
				       && ptr[col_len - 1] == 0x20) {
					col_len -= 4;
				}
				break;
			case 2:
				/* space=0x0020 */
				/* Trim "half-chars", just in case. */
				col_len &= ~1U;

				while (col_len >= 2 && ptr[col_len - 2] == 0x00
				       && ptr[col_len - 1] == 0x20) {
					col_len -= 2;
				}
				break;
			case 1:
				/* space=0x20 */
				while (col_len > 0
				       && ptr[col_len - 1] == 0x20) {
					col_len--;
				}
			}
		}
	} else if (comp && type == DATA_MYSQL
		   && dtype_get_mbminlen(dtype) == 1
		   && dtype_get_mbmaxlen(dtype) > 1) {
		/* In some cases we strip trailing spaces from UTF-8 and other
		multibyte charsets, from FIXED-length CHAR columns, to save
		space. UTF-8 would otherwise normally use 3 * the string length
		bytes to store an ASCII string! */

		/* We assume that this CHAR field is encoded in a
		variable-length character set where spaces have
		1:1 correspondence to 0x20 bytes, such as UTF-8.

		Consider a CHAR(n) field, a field of n characters.
		It will contain between n * mbminlen and n * mbmaxlen bytes.
		We will try to truncate it to n bytes by stripping
		space padding.	If the field contains single-byte
		characters only, it will be truncated to n characters.
		Consider a CHAR(5) field containing the string
		".a   " where "." denotes a 3-byte character represented
		by the bytes "$%&". After our stripping, the string will
		be stored as "$%&a " (5 bytes). The string
		".abc " will be stored as "$%&abc" (6 bytes).

		The space padding will be restored in row0sel.cc, function
		row_sel_field_store_in_mysql_format(). */

		ulint		n_chars;

		ut_a(!(dtype_get_len(dtype) % dtype_get_mbmaxlen(dtype)));

		n_chars = dtype_get_len(dtype) / dtype_get_mbmaxlen(dtype);

		/* Strip space padding. */
		while (col_len > n_chars && ptr[col_len - 1] == 0x20) {
			col_len--;
		}
	} else if (!row_format_col) {
		/* if mysql data is from a MySQL key value
		since the length is always stored in 2 bytes,
		we need do nothing here. */
	} else if (type == DATA_BLOB) {

		ptr = row_mysql_read_blob_ref(&col_len, mysql_data, col_len);
	} else if (DATA_GEOMETRY_MTYPE(type)) {
		ptr = row_mysql_read_geometry(&col_len, mysql_data, col_len);
	}

	dfield_set_data(dfield, ptr, col_len);

	return(buf);
}

/**************************************************************//**
Convert a row in the MySQL format to a row in the Innobase format. Note that
the function to convert a MySQL format key value to an InnoDB dtuple is
row_sel_convert_mysql_key_to_innobase() in row0sel.cc. */
static
void
row_mysql_convert_row_to_innobase(
/*==============================*/
	dtuple_t*	row,		/*!< in/out: Innobase row where the
					field type information is already
					copied there! */
	row_prebuilt_t*	prebuilt,	/*!< in: prebuilt struct where template
					must be of type ROW_MYSQL_WHOLE_ROW */
	const byte*	mysql_rec,	/*!< in: row in the MySQL format;
					NOTE: do not discard as long as
					row is used, as row may contain
					pointers to this record! */
	mem_heap_t**	blob_heap)	/*!< in: FIX_ME, remove this after
					server fixes its issue */
{
	const mysql_row_templ_t*templ;
	dfield_t*		dfield;
	ulint			i;
	ulint			n_col = 0;
	ulint			n_v_col = 0;

	ut_ad(prebuilt->template_type == ROW_MYSQL_WHOLE_ROW);
	ut_ad(prebuilt->mysql_template);

	for (i = 0; i < prebuilt->n_template; i++) {

		templ = prebuilt->mysql_template + i;

		if (templ->is_virtual) {
			ut_ad(n_v_col < dtuple_get_n_v_fields(row));
			dfield = dtuple_get_nth_v_field(row, n_v_col);
			n_v_col++;
		} else {
			dfield = dtuple_get_nth_field(row, n_col);
			n_col++;
		}

		if (templ->mysql_null_bit_mask != 0) {
			/* Column may be SQL NULL */

			if (mysql_rec[templ->mysql_null_byte_offset]
			    & (byte) (templ->mysql_null_bit_mask)) {

				/* It is SQL NULL */

				dfield_set_null(dfield);

				goto next_column;
			}
		}

		row_mysql_store_col_in_innobase_format(
			dfield,
			prebuilt->ins_upd_rec_buff + templ->mysql_col_offset,
			TRUE, /* MySQL row format data */
			mysql_rec + templ->mysql_col_offset,
			templ->mysql_col_len,
			dict_table_is_comp(prebuilt->table));

		/* server has issue regarding handling BLOB virtual fields,
		and we need to duplicate it with our own memory here */
		if (templ->is_virtual
		    && DATA_LARGE_MTYPE(dfield_get_type(dfield)->mtype)) {
			if (*blob_heap == NULL) {
				*blob_heap = mem_heap_create(dfield->len);
			}
			dfield_dup(dfield, *blob_heap);
		}
next_column:
		;
	}

	/* If there is a FTS doc id column and it is not user supplied (
	generated by server) then assign it a new doc id. */
	if (!prebuilt->table->fts) {
		return;
	}

	ut_a(prebuilt->table->fts->doc_col != ULINT_UNDEFINED);

	doc_id_t	doc_id;

	if (!DICT_TF2_FLAG_IS_SET(prebuilt->table, DICT_TF2_FTS_HAS_DOC_ID)) {
		if (prebuilt->table->fts->cache->first_doc_id
		    == FTS_NULL_DOC_ID) {
			fts_get_next_doc_id(prebuilt->table, &doc_id);
		}
		return;
	}

	dfield_t*	fts_doc_id = dtuple_get_nth_field(
		row, prebuilt->table->fts->doc_col);

	if (fts_get_next_doc_id(prebuilt->table, &doc_id) == DB_SUCCESS) {
		ut_a(doc_id != FTS_NULL_DOC_ID);
		ut_ad(sizeof(doc_id) == fts_doc_id->type.len);
		dfield_set_data(fts_doc_id, prebuilt->ins_upd_rec_buff
				+ prebuilt->mysql_row_len, 8);
		fts_write_doc_id(fts_doc_id->data, doc_id);
	} else {
		dfield_set_null(fts_doc_id);
	}
}

/****************************************************************//**
Handles user errors and lock waits detected by the database engine.
@return true if it was a lock wait and we should continue running the
query thread and in that case the thr is ALREADY in the running state. */
bool
row_mysql_handle_errors(
/*====================*/
	dberr_t*	new_err,/*!< out: possible new error encountered in
				lock wait, or if no new error, the value
				of trx->error_state at the entry of this
				function */
	trx_t*		trx,	/*!< in: transaction */
	que_thr_t*	thr,	/*!< in: query thread, or NULL */
	const undo_no_t*savept)	/*!< in: pointer to savepoint, or nullptr */
{
	dberr_t	err;

	DBUG_ENTER("row_mysql_handle_errors");
	DEBUG_SYNC_C("row_mysql_handle_errors");

	err = trx->error_state;

handle_new_error:
	ut_a(err != DB_SUCCESS);

	trx->error_state = DB_SUCCESS;

	DBUG_LOG("trx", "handle error: " << err
		 << ";id=" << ib::hex(trx->id) << ", " << trx);

	switch (err) {
	case DB_LOCK_WAIT_TIMEOUT:
		extern my_bool innobase_rollback_on_timeout;
		if (innobase_rollback_on_timeout) {
			goto rollback;
		}
		/* fall through */
	case DB_DUPLICATE_KEY:
	case DB_FOREIGN_DUPLICATE_KEY:
	case DB_TOO_BIG_RECORD:
	case DB_UNDO_RECORD_TOO_BIG:
	case DB_ROW_IS_REFERENCED:
	case DB_NO_REFERENCED_ROW:
	case DB_CANNOT_ADD_CONSTRAINT:
	case DB_TOO_MANY_CONCURRENT_TRXS:
	case DB_OUT_OF_FILE_SPACE:
	case DB_READ_ONLY:
	case DB_FTS_INVALID_DOCID:
	case DB_INTERRUPTED:
	case DB_CANT_CREATE_GEOMETRY_OBJECT:
	case DB_TABLE_NOT_FOUND:
	case DB_DECRYPTION_FAILED:
	case DB_COMPUTE_VALUE_FAILED:
	rollback_to_savept:
		DBUG_EXECUTE_IF("row_mysql_crash_if_error", {
					log_buffer_flush_to_disk();
					DBUG_SUICIDE(); });
		if (savept) {
			/* Roll back the latest, possibly incomplete insertion
			or update */

			trx->rollback(savept);
		}
		if (!trx->bulk_insert) {
			/* MariaDB will roll back the latest SQL statement */
			break;
		}
		/* For DML, InnoDB does partial rollback and clear
		bulk buffer in row_mysql_handle_errors().
		For ALTER TABLE ALGORITHM=COPY & CREATE TABLE...SELECT,
		the bulk insert transaction will be rolled back inside
		ha_innobase::extra(HA_EXTRA_ABORT_ALTER_COPY) */
		trx->bulk_insert &= TRX_DDL_BULK;
		trx->last_stmt_start = 0;
		break;
	case DB_LOCK_WAIT:
		err = lock_wait(thr);
		if (err != DB_SUCCESS) {
			goto handle_new_error;
		}

		*new_err = err;

		DBUG_RETURN(true);

	case DB_DEADLOCK:
	case DB_RECORD_CHANGED:
	case DB_LOCK_TABLE_FULL:
	case DB_TEMP_FILE_WRITE_FAIL:
	rollback:
		/* Roll back the whole transaction; this resolution was added
		to version 3.23.43 */
		trx->rollback();
		break;

	case DB_IO_ERROR:
	case DB_TABLE_CORRUPT:
	case DB_CORRUPTION:
	case DB_PAGE_CORRUPTED:
		ib::error() << "We detected index corruption in an InnoDB type"
			" table. You have to dump + drop + reimport the"
			" table or, in a case of widespread corruption,"
			" dump all InnoDB tables and recreate the whole"
			" tablespace. If the mariadbd server crashes after"
			" the startup or when you dump the tables. "
			<< FORCE_RECOVERY_MSG;
		goto rollback_to_savept;
	case DB_FOREIGN_EXCEED_MAX_CASCADE:
		ib::error() << "Cannot delete/update rows with cascading"
			" foreign key constraints that exceed max depth of "
			<< FK_MAX_CASCADE_DEL << ". Please drop excessive"
			" foreign constraints and try again";
		goto rollback_to_savept;
	case DB_UNSUPPORTED:
		ib::error() << "Cannot delete/update rows with cascading"
			" foreign key constraints in timestamp-based temporal"
			" table. Please drop excessive"
			" foreign constraints and try again";
		goto rollback_to_savept;
	default:
		ib::fatal() << "Unknown error " << err;
	}

	if (dberr_t n_err = trx->error_state) {
		trx->error_state = DB_SUCCESS;
		*new_err = n_err;
	} else {
		*new_err = err;
	}

	DBUG_RETURN(false);
}

/********************************************************************//**
Create a prebuilt struct for a MySQL table handle.
@return own: a prebuilt struct */
row_prebuilt_t*
row_create_prebuilt(
/*================*/
	dict_table_t*	table,		/*!< in: Innobase table handle */
	ulint		mysql_row_len)	/*!< in: length in bytes of a row in
					the MySQL format */
{
	DBUG_ENTER("row_create_prebuilt");

	row_prebuilt_t*	prebuilt;
	mem_heap_t*	heap;
	dict_index_t*	clust_index;
	dict_index_t*	temp_index;
	dtuple_t*	ref;
	ulint		ref_len;
	uint		srch_key_len = 0;
	ulint		search_tuple_n_fields;

	search_tuple_n_fields = 2 * (dict_table_get_n_cols(table)
				     + dict_table_get_n_v_cols(table));

	clust_index = dict_table_get_first_index(table);

	/* Make sure that search_tuple is long enough for clustered index */
	ut_a(2 * unsigned(table->n_cols) >= unsigned(clust_index->n_fields)
	     - clust_index->table->n_dropped());

	ref_len = dict_index_get_n_unique(clust_index);


        /* Maximum size of the buffer needed for conversion of INTs from
	little endian format to big endian format in an index. An index
	can have maximum 16 columns (MAX_REF_PARTS) in it. Therfore
	Max size for PK: 16 * 8 bytes (BIGINT's size) = 128 bytes
	Max size Secondary index: 16 * 8 bytes + PK = 256 bytes. */
#define MAX_SRCH_KEY_VAL_BUFFER         2* (8 * MAX_REF_PARTS)

#define PREBUILT_HEAP_INITIAL_SIZE	\
	( \
	sizeof(*prebuilt) \
	/* allocd in this function */ \
	+ DTUPLE_EST_ALLOC(search_tuple_n_fields) \
	+ DTUPLE_EST_ALLOC(ref_len) \
	/* allocd in row_prebuild_sel_graph() */ \
	+ sizeof(sel_node_t) \
	+ sizeof(que_fork_t) \
	+ sizeof(que_thr_t) \
	/* allocd in row_get_prebuilt_update_vector() */ \
	+ sizeof(upd_node_t) \
	+ sizeof(upd_t) \
	+ sizeof(upd_field_t) \
	  * dict_table_get_n_cols(table) \
	+ sizeof(que_fork_t) \
	+ sizeof(que_thr_t) \
	/* allocd in row_get_prebuilt_insert_row() */ \
	+ sizeof(ins_node_t) \
	/* mysql_row_len could be huge and we are not \
	sure if this prebuilt instance is going to be \
	used in inserts */ \
	+ (mysql_row_len < 256 ? mysql_row_len : 0) \
	+ DTUPLE_EST_ALLOC(dict_table_get_n_cols(table) \
			   + dict_table_get_n_v_cols(table)) \
	+ sizeof(que_fork_t) \
	+ sizeof(que_thr_t) \
	+ sizeof(*prebuilt->pcur) \
	+ sizeof(*prebuilt->clust_pcur) \
	)

	/* Calculate size of key buffer used to store search key in
	InnoDB format. MySQL stores INTs in little endian format and
	InnoDB stores INTs in big endian format with the sign bit
	flipped. All other field types are stored/compared the same
	in MySQL and InnoDB, so we must create a buffer containing
	the INT key parts in InnoDB format.We need two such buffers
	since both start and end keys are used in records_in_range(). */

	for (temp_index = dict_table_get_first_index(table); temp_index;
	     temp_index = dict_table_get_next_index(temp_index)) {
		DBUG_EXECUTE_IF("innodb_srch_key_buffer_max_value",
			ut_a(temp_index->n_user_defined_cols
						== MAX_REF_PARTS););
		if (temp_index->is_corrupted()) {
			continue;
		}

		uint temp_len = 0;
		for (uint i = 0; i < temp_index->n_uniq; i++) {
			ulint type = temp_index->fields[i].col->mtype;
			if (type == DATA_INT) {
				temp_len +=
					temp_index->fields[i].fixed_len;
			}
		}
		srch_key_len = std::max(srch_key_len,temp_len);
	}

	ut_a(srch_key_len <= MAX_SRCH_KEY_VAL_BUFFER);

	DBUG_EXECUTE_IF("innodb_srch_key_buffer_max_value",
		ut_a(srch_key_len == MAX_SRCH_KEY_VAL_BUFFER););

	/* We allocate enough space for the objects that are likely to
	be created later in order to minimize the number of malloc()
	calls */
	heap = mem_heap_create(PREBUILT_HEAP_INITIAL_SIZE + 2 * srch_key_len);

	prebuilt = static_cast<row_prebuilt_t*>(
		mem_heap_zalloc(heap, sizeof(*prebuilt)));

	prebuilt->magic_n = ROW_PREBUILT_ALLOCATED;
	prebuilt->magic_n2 = ROW_PREBUILT_ALLOCATED;

	prebuilt->table = table;

	prebuilt->sql_stat_start = TRUE;
	prebuilt->heap = heap;

	prebuilt->srch_key_val_len = srch_key_len;
	if (prebuilt->srch_key_val_len) {
		prebuilt->srch_key_val1 = static_cast<byte*>(
			mem_heap_alloc(prebuilt->heap,
				       2 * prebuilt->srch_key_val_len));
		prebuilt->srch_key_val2 = prebuilt->srch_key_val1 +
						prebuilt->srch_key_val_len;
	} else {
		prebuilt->srch_key_val1 = NULL;
		prebuilt->srch_key_val2 = NULL;
	}

	prebuilt->pcur = static_cast<btr_pcur_t*>(
				mem_heap_zalloc(prebuilt->heap,
					       sizeof(btr_pcur_t)));
	prebuilt->clust_pcur = static_cast<btr_pcur_t*>(
					mem_heap_zalloc(prebuilt->heap,
						       sizeof(btr_pcur_t)));
	btr_pcur_reset(prebuilt->pcur);
	btr_pcur_reset(prebuilt->clust_pcur);

	prebuilt->select_lock_type = LOCK_NONE;
	prebuilt->stored_select_lock_type = LOCK_NONE_UNSET;

	prebuilt->search_tuple = dtuple_create(heap, search_tuple_n_fields);

	ref = dtuple_create(heap, ref_len);

	dict_index_copy_types(ref, clust_index, ref_len);

	prebuilt->clust_ref = ref;

	prebuilt->autoinc_error = DB_SUCCESS;
	prebuilt->autoinc_offset = 0;

	/* Default to 1, we will set the actual value later in
	ha_innobase::get_auto_increment(). */
	prebuilt->autoinc_increment = 1;

	prebuilt->autoinc_last_value = 0;

	/* During UPDATE and DELETE we need the doc id. */
	prebuilt->fts_doc_id = 0;

	prebuilt->mysql_row_len = mysql_row_len;

	prebuilt->fts_doc_id_in_read_set = 0;
	prebuilt->blob_heap = NULL;

	DBUG_RETURN(prebuilt);
}

/** Free a prebuilt struct for a TABLE handle. */
void row_prebuilt_free(row_prebuilt_t *prebuilt)
{
	DBUG_ENTER("row_prebuilt_free");

	ut_a(prebuilt->magic_n == ROW_PREBUILT_ALLOCATED);
	ut_a(prebuilt->magic_n2 == ROW_PREBUILT_ALLOCATED);

	prebuilt->magic_n = ROW_PREBUILT_FREED;
	prebuilt->magic_n2 = ROW_PREBUILT_FREED;

	btr_pcur_reset(prebuilt->pcur);
	btr_pcur_reset(prebuilt->clust_pcur);

	ut_free(prebuilt->mysql_template);

	if (prebuilt->ins_graph) {
		que_graph_free_recursive(prebuilt->ins_graph);
	}

	if (prebuilt->sel_graph) {
		que_graph_free_recursive(prebuilt->sel_graph);
	}

	if (prebuilt->upd_graph) {
		que_graph_free_recursive(prebuilt->upd_graph);
	}

	if (prebuilt->blob_heap) {
		row_mysql_prebuilt_free_blob_heap(prebuilt);
	}

	if (prebuilt->old_vers_heap) {
		mem_heap_free(prebuilt->old_vers_heap);
	}

	if (prebuilt->fetch_cache[0] != NULL) {
		byte*	base = prebuilt->fetch_cache[0] - 4;
		byte*	ptr = base;

		for (ulint i = 0; i < MYSQL_FETCH_CACHE_SIZE; i++) {
			ulint	magic1 = mach_read_from_4(ptr);
			ut_a(magic1 == ROW_PREBUILT_FETCH_MAGIC_N);
			ptr += 4;

			byte*	row = ptr;
			ut_a(row == prebuilt->fetch_cache[i]);
			ptr += prebuilt->mysql_row_len;

			ulint	magic2 = mach_read_from_4(ptr);
			ut_a(magic2 == ROW_PREBUILT_FETCH_MAGIC_N);
			ptr += 4;
		}

		ut_free(base);
	}

	if (prebuilt->rtr_info) {
		rtr_clean_rtr_info(prebuilt->rtr_info, true);
	}
	if (prebuilt->table) {
		prebuilt->table->release();
	}

	mem_heap_free(prebuilt->heap);

	DBUG_VOID_RETURN;
}

/*********************************************************************//**
Updates the transaction pointers in query graphs stored in the prebuilt
struct. */
void
row_update_prebuilt_trx(
/*====================*/
	row_prebuilt_t*	prebuilt,	/*!< in/out: prebuilt struct
					in MySQL handle */
	trx_t*		trx)		/*!< in: transaction handle */
{
	ut_a(trx->magic_n == TRX_MAGIC_N);
	ut_a(prebuilt->magic_n == ROW_PREBUILT_ALLOCATED);
	ut_a(prebuilt->magic_n2 == ROW_PREBUILT_ALLOCATED);

	prebuilt->trx = trx;

	if (prebuilt->ins_graph) {
		prebuilt->ins_graph->trx = trx;
	}

	if (prebuilt->upd_graph) {
		prebuilt->upd_graph->trx = trx;
	}

	if (prebuilt->sel_graph) {
		prebuilt->sel_graph->trx = trx;
	}
}

/*********************************************************************//**
Gets pointer to a prebuilt dtuple used in insertions. If the insert graph
has not yet been built in the prebuilt struct, then this function first
builds it.
@return prebuilt dtuple; the column type information is also set in it */
static
dtuple_t*
row_get_prebuilt_insert_row(
/*========================*/
	row_prebuilt_t*	prebuilt)	/*!< in: prebuilt struct in MySQL
					handle */
{
	dict_table_t*		table	= prebuilt->table;

	ut_ad(prebuilt && table && prebuilt->trx);

	if (prebuilt->ins_node != 0) {

		/* Check if indexes have been dropped or added and we
		may need to rebuild the row insert template. */

		if (prebuilt->trx_id == table->def_trx_id
		    && prebuilt->ins_node->entry_list.size()
		    == UT_LIST_GET_LEN(table->indexes)) {
			return(prebuilt->ins_node->row);
		}

		ut_ad(prebuilt->trx_id < table->def_trx_id);

		que_graph_free_recursive(prebuilt->ins_graph);

		prebuilt->ins_graph = 0;
	}

	/* Create an insert node and query graph to the prebuilt struct */

	ins_node_t*		node;

	node = ins_node_create(INS_DIRECT, table, prebuilt->heap);

	prebuilt->ins_node = node;

	if (prebuilt->ins_upd_rec_buff == 0) {
		prebuilt->ins_upd_rec_buff = static_cast<byte*>(
			mem_heap_alloc(
				prebuilt->heap,
				DICT_TF2_FLAG_IS_SET(prebuilt->table,
						     DICT_TF2_FTS_HAS_DOC_ID)
				? prebuilt->mysql_row_len + 8/* FTS_DOC_ID */
				: prebuilt->mysql_row_len));
	}

	dtuple_t*	row;

	row = dtuple_create_with_vcol(
			prebuilt->heap, dict_table_get_n_cols(table),
			dict_table_get_n_v_cols(table));

	dict_table_copy_types(row, table);

	ins_node_set_new_row(node, row);
	que_thr_t* fork = pars_complete_graph_for_exec(
		node, prebuilt->trx, prebuilt->heap, prebuilt);
	fork->state = QUE_THR_RUNNING;

	prebuilt->ins_graph = static_cast<que_fork_t*>(
		que_node_get_parent(fork));

	prebuilt->ins_graph->state = QUE_FORK_ACTIVE;

	prebuilt->trx_id = table->def_trx_id;

	return(prebuilt->ins_node->row);
}

/*********************************************************************//**
Sets an AUTO_INC type lock on the table mentioned in prebuilt. The
AUTO_INC lock gives exclusive access to the auto-inc counter of the
table. The lock is reserved only for the duration of an SQL statement.
It is not compatible with another AUTO_INC or exclusive lock on the
table.
@return error code or DB_SUCCESS */
dberr_t
row_lock_table_autoinc_for_mysql(
/*=============================*/
	row_prebuilt_t*	prebuilt)	/*!< in: prebuilt struct in the MySQL
					table handle */
{
	trx_t*			trx	= prebuilt->trx;
	ins_node_t*		node	= prebuilt->ins_node;
	const dict_table_t*	table	= prebuilt->table;
	que_thr_t*		thr;
	dberr_t			err;

	/* If we already hold an AUTOINC lock on the table then do nothing.
	Note: We peek at the value of the current owner without acquiring
	lock_sys.latch. */
	if (trx == table->autoinc_trx) {

		return(DB_SUCCESS);
	}

	trx->op_info = "setting auto-inc lock";

	row_get_prebuilt_insert_row(prebuilt);
	node = prebuilt->ins_node;

	/* We use the insert query graph as the dummy graph needed
	in the lock module call */

	thr = que_fork_get_first_thr(prebuilt->ins_graph);

	do {
		thr->run_node = node;
		thr->prev_node = node;

		/* It may be that the current session has not yet started
		its transaction, or it has been committed: */

		trx_start_if_not_started_xa(trx, true);

		err = lock_table(prebuilt->table, NULL, LOCK_AUTO_INC, thr);

		trx->error_state = err;
	} while (err != DB_SUCCESS
		 && row_mysql_handle_errors(&err, trx, thr, nullptr));

	trx->op_info = "";

	return(err);
}

/** Lock a table.
@param[in,out]	prebuilt	table handle
@return error code or DB_SUCCESS */
dberr_t
row_lock_table(row_prebuilt_t* prebuilt)
{
	trx_t*		trx		= prebuilt->trx;
	que_thr_t*	thr;
	dberr_t		err;

	trx->op_info = "setting table lock";

	if (prebuilt->sel_graph == NULL) {
		/* Build a dummy select query graph */
		row_prebuild_sel_graph(prebuilt);
	}

	/* We use the select query graph as the dummy graph needed
	in the lock module call */

	thr = que_fork_get_first_thr(prebuilt->sel_graph);

	do {
		thr->run_node = thr;
		thr->prev_node = thr->common.parent;

		/* It may be that the current session has not yet started
		its transaction, or it has been committed: */

		trx_start_if_not_started_xa(trx, false);

		err = lock_table(prebuilt->table, NULL, static_cast<lock_mode>(
					 prebuilt->select_lock_type), thr);
		trx->error_state = err;
	} while (err != DB_SUCCESS
		 && row_mysql_handle_errors(&err, trx, thr, nullptr));

	trx->op_info = "";

	return(err);
}

/** Report an error for a failure to access a table.
@param table   unreadable table
@param trx     transaction
@retval	DB_DECRYPTION_FAILED	table is encrypted but decryption failed
@retval	DB_CORRUPTION		table is corrupted
@retval	DB_TABLESPACE_NOT_FOUND	tablespace .ibd file not found */
ATTRIBUTE_COLD
static dberr_t row_mysql_get_table_error(trx_t *trx, dict_table_t *table)
{
  if (const fil_space_t *space= table->space)
  {
    if (space->crypt_data && space->crypt_data->is_encrypted())
      return innodb_decryption_failed(trx->mysql_thd, table);
    return DB_CORRUPTION;
  }

  const int dblen= int(table->name.dblen());
  sql_print_error("InnoDB .ibd file is missing for table %.*sQ.%sQ",
                  dblen, table->name.m_name, table->name.m_name + dblen + 1);
  return DB_TABLESPACE_NOT_FOUND;
}

/** Does an insert for MySQL.
@param[in]	mysql_rec	row in the MySQL format
@param[in,out]	prebuilt	prebuilt struct in MySQL handle
@return error code or DB_SUCCESS */
dberr_t
row_insert_for_mysql(
	const byte*	mysql_rec,
	row_prebuilt_t*	prebuilt,
	ins_mode_t	ins_mode)
{
	que_thr_t*	thr;
	dberr_t		err;
	ibool		was_lock_wait;
	trx_t*		trx		= prebuilt->trx;
	ins_node_t*	node		= prebuilt->ins_node;
	dict_table_t*	table		= prebuilt->table;

	/* FIX_ME: This blob heap is used to compensate an issue in server
	for virtual column blob handling */
	mem_heap_t*	blob_heap = NULL;

	ut_ad(trx);
	ut_a(prebuilt->magic_n == ROW_PREBUILT_ALLOCATED);
	ut_a(prebuilt->magic_n2 == ROW_PREBUILT_ALLOCATED);

	if (!table->space) {
		ib::error() << "The table " << table->name
			<< " doesn't have a corresponding tablespace, it was"
			" discarded.";

		return(DB_TABLESPACE_DELETED);
	} else if (!table->is_readable()) {
		return row_mysql_get_table_error(trx, table);
	} else if (high_level_read_only) {
		return(DB_READ_ONLY);
	} else if (UNIV_UNLIKELY(table->corrupted)
		   || dict_table_get_first_index(table)->is_corrupted()) {
		return DB_TABLE_CORRUPT;
	}

	trx->op_info = "inserting";

	row_mysql_delay_if_needed();

	if (!table->no_rollback()) {
		trx_start_if_not_started_xa(trx, true);
	}

	row_get_prebuilt_insert_row(prebuilt);
	node = prebuilt->ins_node;

	row_mysql_convert_row_to_innobase(node->row, prebuilt, mysql_rec,
					  &blob_heap);

	if (ins_mode != ROW_INS_NORMAL) {
          node->vers_update_end(prebuilt, ins_mode == ROW_INS_HISTORICAL);
        }

	/* Because we now allow multiple INSERT into the same
	initially empty table in bulk insert mode, on error we must
	roll back to the start of the transaction. For correctness, it
	would suffice to roll back to the start of the first insert
	into this empty table, but we will keep it simple and efficient. */
	const undo_no_t savept{trx->bulk_insert ? 0 : trx->undo_no};

	thr = que_fork_get_first_thr(prebuilt->ins_graph);

	if (prebuilt->sql_stat_start) {
		node->state = INS_NODE_SET_IX_LOCK;
		prebuilt->sql_stat_start = FALSE;
	} else {
		node->state = INS_NODE_ALLOC_ROW_ID;
		node->trx_id = trx->id;
	}

run_again:
	thr->run_node = node;
	thr->prev_node = node;

	row_ins_step(thr);

	DEBUG_SYNC_C("ib_after_row_insert_step");

	err = trx->error_state;

	if (err != DB_SUCCESS) {
error_exit:
		/* FIXME: What's this ? */
		thr->lock_state = QUE_THR_LOCK_ROW;

		was_lock_wait = row_mysql_handle_errors(
			&err, trx, thr, &savept);

		thr->lock_state = QUE_THR_LOCK_NOLOCK;

		if (was_lock_wait) {
			ut_ad(node->state == INS_NODE_INSERT_ENTRIES
			      || node->state == INS_NODE_ALLOC_ROW_ID
			      || node->state == INS_NODE_SET_IX_LOCK);
			goto run_again;
		}

		trx->op_info = "";

		if (blob_heap != NULL) {
			mem_heap_free(blob_heap);
		}

		return(err);
	}

	if (dict_table_has_fts_index(table)
	    && (!table->versioned()
		|| !node->row->fields[table->vers_end].vers_history_row())) {

		doc_id_t	doc_id;

		/* Extract the doc id from the hidden FTS column */
		doc_id = fts_get_doc_id_from_row(table, node->row);

		if (doc_id <= 0) {
			ib::error() << "FTS_DOC_ID must be larger than 0 for table "
				    << table->name;
			err = DB_FTS_INVALID_DOCID;
			trx->error_state = DB_FTS_INVALID_DOCID;
			goto error_exit;
		}

		if (!DICT_TF2_FLAG_IS_SET(table, DICT_TF2_FTS_HAS_DOC_ID)) {
			doc_id_t	next_doc_id
				= table->fts->cache->next_doc_id;

			if (doc_id < next_doc_id) {
				ib::error() << "FTS_DOC_ID must be larger than "
					<< next_doc_id - 1 << " for table "
					<< table->name;

				err = DB_FTS_INVALID_DOCID;
				trx->error_state = DB_FTS_INVALID_DOCID;
				goto error_exit;
			}
		}

		if (table->skip_alter_undo) {
			if (trx->fts_trx == NULL) {
				trx->fts_trx = fts_trx_create(trx);
			}

			fts_trx_table_t ftt;
			ftt.table = table;
			ftt.fts_trx = trx->fts_trx;

			fts_add_doc_from_tuple(&ftt, doc_id, node->row);
		} else {
			/* Pass NULL for the columns affected, since an INSERT affects
			all FTS indexes. */
			fts_trx_add_op(trx, table, doc_id, FTS_INSERT, NULL);
		}
	}

	/* Not protected by dict_sys.latch or table->stats_mutex_lock()
	for performance
	reasons, we would rather get garbage in stat_n_rows (which is
	just an estimate anyway) than protecting the following code
	with a latch. */
	dict_table_n_rows_inc(table);

	if (prebuilt->clust_index_was_generated) {
		/* set row id to prebuilt */
		memcpy(prebuilt->row_id, node->sys_buf, DATA_ROW_ID_LEN);
	}

	dict_stats_update_if_needed(table, *trx);
	trx->op_info = "";

	if (blob_heap != NULL) {
		mem_heap_free(blob_heap);
	}

	return(err);
}

/*********************************************************************//**
Builds a dummy query graph used in selects. */
void
row_prebuild_sel_graph(
/*===================*/
	row_prebuilt_t*	prebuilt)	/*!< in: prebuilt struct in MySQL
					handle */
{
	sel_node_t*	node;

	ut_ad(prebuilt && prebuilt->trx);

	if (prebuilt->sel_graph == NULL) {

		node = sel_node_create(prebuilt->heap);

		que_thr_t* fork = pars_complete_graph_for_exec(
			node, prebuilt->trx, prebuilt->heap, prebuilt);
		fork->state = QUE_THR_RUNNING;

		prebuilt->sel_graph = static_cast<que_fork_t*>(
			que_node_get_parent(fork));

		prebuilt->sel_graph->state = QUE_FORK_ACTIVE;
	}
}

/*********************************************************************//**
Creates an query graph node of 'update' type to be used in the MySQL
interface.
@return own: update node */
upd_node_t*
row_create_update_node_for_mysql(
/*=============================*/
	dict_table_t*	table,	/*!< in: table to update */
	mem_heap_t*	heap)	/*!< in: mem heap from which allocated */
{
	upd_node_t*	node;

	DBUG_ENTER("row_create_update_node_for_mysql");

	node = upd_node_create(heap);

	node->in_mysql_interface = true;
	node->is_delete = NO_DELETE;
	node->pcur = new (mem_heap_alloc(heap, sizeof(btr_pcur_t)))
		btr_pcur_t();

	node->table = table;

	node->update = upd_create(dict_table_get_n_cols(table)
				  + dict_table_get_n_v_cols(table), heap);

	node->update_n_fields = dict_table_get_n_cols(table);

	UT_LIST_INIT(node->columns, &sym_node_t::col_var_list);

	node->has_clust_rec_x_lock = TRUE;

	DBUG_RETURN(node);
}

/*********************************************************************//**
Gets pointer to a prebuilt update vector used in updates. If the update
graph has not yet been built in the prebuilt struct, then this function
first builds it.
@return prebuilt update vector */
upd_t*
row_get_prebuilt_update_vector(
/*===========================*/
	row_prebuilt_t*	prebuilt)	/*!< in: prebuilt struct in MySQL
					handle */
{
	if (prebuilt->upd_node == NULL) {

		/* Not called before for this handle: create an update node
		and query graph to the prebuilt struct */

		prebuilt->upd_node = row_create_update_node_for_mysql(
			prebuilt->table, prebuilt->heap);

		prebuilt->upd_graph = static_cast<que_fork_t*>(
			que_node_get_parent(
				pars_complete_graph_for_exec(
					prebuilt->upd_node,
					prebuilt->trx, prebuilt->heap,
					prebuilt)));

		prebuilt->upd_graph->state = QUE_FORK_ACTIVE;
	}

	return(prebuilt->upd_node->update);
}

/********************************************************************
Handle an update of a column that has an FTS index. */
static
void
row_fts_do_update(
/*==============*/
	trx_t*		trx,		/* in: transaction */
	dict_table_t*	table,		/* in: Table with FTS index */
	doc_id_t	old_doc_id,	/* in: old document id */
	doc_id_t	new_doc_id)	/* in: new document id */
{
	if(trx->fts_next_doc_id) {
		fts_trx_add_op(trx, table, old_doc_id, FTS_DELETE, NULL);
		if(new_doc_id != FTS_NULL_DOC_ID)
		fts_trx_add_op(trx, table, new_doc_id, FTS_INSERT, NULL);
	}
}

/************************************************************************
Handles FTS matters for an update or a delete.
NOTE: should not be called if the table does not have an FTS index. .*/
static
dberr_t
row_fts_update_or_delete(
/*=====================*/
	row_prebuilt_t*	prebuilt)	/* in: prebuilt struct in MySQL
					handle */
{
	trx_t*		trx = prebuilt->trx;
	dict_table_t*	table = prebuilt->table;
	upd_node_t*	node = prebuilt->upd_node;
	doc_id_t	old_doc_id = prebuilt->fts_doc_id;

	DBUG_ENTER("row_fts_update_or_delete");

	ut_a(dict_table_has_fts_index(prebuilt->table));

	/* Deletes are simple; get them out of the way first. */
	if (node->is_delete) {
		/* A delete affects all FTS indexes, so we pass NULL */
		fts_trx_add_op(trx, table, old_doc_id, FTS_DELETE, NULL);
	} else {
		doc_id_t	new_doc_id;
		new_doc_id = fts_read_doc_id((byte*) &trx->fts_next_doc_id);

		if (new_doc_id == 0) {
			ib::error() << "InnoDB FTS: Doc ID cannot be 0";
			DBUG_RETURN(DB_FTS_INVALID_DOCID);
		}
		row_fts_do_update(trx, table, old_doc_id, new_doc_id);
	}

	DBUG_RETURN(DB_SUCCESS);
}

/*********************************************************************//**
Initialize the Doc ID system for FK table with FTS index */
static
void
init_fts_doc_id_for_ref(
/*====================*/
	dict_table_t*	table,		/*!< in: table */
	ulint*		depth)		/*!< in: recusive call depth */
{
	table->fk_max_recusive_level = 0;

	/* Limit on tables involved in cascading delete/update */
	if (++*depth > FK_MAX_CASCADE_DEL) {
		return;
	}

	/* Loop through this table's referenced list and also
	recursively traverse each table's foreign table list */
	for (dict_foreign_t* foreign : table->referenced_set) {
		ut_ad(foreign->foreign_table);

		if (foreign->foreign_table->space
		    && foreign->foreign_table->fts) {
			fts_init_doc_id(foreign->foreign_table);
		}

		if (foreign->foreign_table != table
		    && !foreign->foreign_table->referenced_set.empty()) {
			init_fts_doc_id_for_ref(
				foreign->foreign_table, depth);
		}
	}
}

/** Does an update or delete of a row for MySQL.
@param[in,out]	prebuilt	prebuilt struct in MySQL handle
@return error code or DB_SUCCESS */
dberr_t
row_update_for_mysql(row_prebuilt_t* prebuilt)
{
	dberr_t		err;
	que_thr_t*	thr;
	dict_index_t*	clust_index;
	upd_node_t*	node;
	dict_table_t*	table		= prebuilt->table;
	trx_t*		trx		= prebuilt->trx;
	ulint		fk_depth	= 0;

	DBUG_ENTER("row_update_for_mysql");

	ut_ad(trx);
	ut_a(prebuilt->magic_n == ROW_PREBUILT_ALLOCATED);
	ut_a(prebuilt->magic_n2 == ROW_PREBUILT_ALLOCATED);
	ut_a(prebuilt->template_type == ROW_MYSQL_WHOLE_ROW);
	ut_ad(table->stat_initialized());

	if (!table->is_readable()) {
		return row_mysql_get_table_error(trx, table);
	}

	if (high_level_read_only) {
		return(DB_READ_ONLY);
	}

	DEBUG_SYNC_C("innodb_row_update_for_mysql_begin");

	trx->op_info = "updating or deleting";

	row_mysql_delay_if_needed();

	init_fts_doc_id_for_ref(table, &fk_depth);

	if (!table->no_rollback()) {
		trx_start_if_not_started_xa(trx, true);
	}

	node = prebuilt->upd_node;
	const bool is_delete = node->is_delete == PLAIN_DELETE;
	ut_ad(node->table == table);

	clust_index = dict_table_get_first_index(table);

	btr_pcur_copy_stored_position(node->pcur,
				      prebuilt->pcur->index() == clust_index
				      ? prebuilt->pcur
				      : prebuilt->clust_pcur);

	ut_a(node->pcur->rel_pos == BTR_PCUR_ON);

	/* MySQL seems to call rnd_pos before updating each row it
	has cached: we can get the correct cursor position from
	prebuilt->pcur; NOTE that we cannot build the row reference
	from mysql_rec if the clustered index was automatically
	generated for the table: MySQL does not know anything about
	the row id used as the clustered index key */

	undo_no_t savept = trx->undo_no;

	thr = que_fork_get_first_thr(prebuilt->upd_graph);

	node->state = UPD_NODE_UPDATE_CLUSTERED;

	ut_ad(!prebuilt->sql_stat_start);

	ut_ad(!prebuilt->versioned_write || node->table->versioned());

	if (prebuilt->versioned_write && node->is_delete == VERSIONED_DELETE) {
		node->vers_make_delete(trx);
	}

	for (;;) {
		thr->run_node = node;
		thr->prev_node = node;
		thr->fk_cascade_depth = 0;

		row_upd_step(thr);

		err = trx->error_state;

		if (err == DB_SUCCESS) {
			break;
		}

		if (err == DB_RECORD_NOT_FOUND) {
			trx->error_state = DB_SUCCESS;
			goto error;
		}

		thr->lock_state= QUE_THR_LOCK_ROW;

		DEBUG_SYNC(trx->mysql_thd, "row_update_for_mysql_error");

		bool was_lock_wait = row_mysql_handle_errors(
			&err, trx, thr, &savept);
		thr->lock_state= QUE_THR_LOCK_NOLOCK;

		if (!was_lock_wait) {
			goto error;
		}
	}

	if (dict_table_has_fts_index(table)
	    && trx->fts_next_doc_id != UINT64_UNDEFINED) {
		err = row_fts_update_or_delete(prebuilt);
		if (UNIV_UNLIKELY(err != DB_SUCCESS)) {
			ut_ad("unexpected error" == 0);
			goto error;
		}
	}

	/* Completed cascading operations (if any) */
	bool	update_statistics;
	ut_ad(is_delete == (node->is_delete == PLAIN_DELETE));

	if (is_delete) {
		/* Not protected by dict_sys.latch
		or prebuilt->table->stats_mutex_lock() for performance
		reasons, we would rather get garbage in stat_n_rows (which is
		just an estimate anyway) than protecting the following code
		with a latch. */
		dict_table_n_rows_dec(prebuilt->table);

		update_statistics = !srv_stats_include_delete_marked;
	} else {
		update_statistics
			= !(node->cmpl_info & UPD_NODE_NO_ORD_CHANGE);
	}

	if (update_statistics) {
		dict_stats_update_if_needed(prebuilt->table, *trx);
	} else {
		/* Always update the table modification counter. */
		prebuilt->table->stat_modified_counter++;
	}

error:
	trx->op_info = "";
	DBUG_RETURN(err);
}

/** This can only be used when the current transaction is at
READ COMMITTED or READ UNCOMMITTED isolation level.
Before calling this function row_search_mvcc() must have
initialized prebuilt->new_rec_locks to store the information which new
record locks really were set. This function removes a newly set
clustered index record lock under prebuilt->pcur or
prebuilt->clust_pcur.  Thus, this implements a 'mini-rollback' that
releases the latest clustered index record lock we set.
@param[in,out]	prebuilt		prebuilt struct in MySQL handle
@param[in]	has_latches_on_recs	TRUE if called so that we have the
					latches on the records under pcur
					and clust_pcur, and we do not need
					to reposition the cursors. */
void
row_unlock_for_mysql(
	row_prebuilt_t*	prebuilt,
	ibool		has_latches_on_recs)
{
	if (prebuilt->new_rec_locks == 1 && prebuilt->index->is_clust()) {
		trx_t* trx = prebuilt->trx;
		ut_ad(trx->isolation_level <= TRX_ISO_READ_COMMITTED);
		trx->op_info = "unlock_row";

		const rec_t*	rec;
		dict_index_t*	index;
		trx_id_t	rec_trx_id;
		mtr_t		mtr{prebuilt->trx};
		btr_pcur_t*	pcur	= prebuilt->pcur;

		mtr_start(&mtr);

		/* Restore the cursor position and find the record */

		if (!has_latches_on_recs
		    && pcur->restore_position(BTR_SEARCH_LEAF, &mtr)
		    != btr_pcur_t::SAME_ALL) {
			goto no_unlock;
		}

		rec = btr_pcur_get_rec(pcur);
		index = pcur->index();

		/* If the record has been modified by this
		transaction, do not unlock it. */

		if (index->trx_id_offset) {
			rec_trx_id = trx_read_trx_id(rec
						     + index->trx_id_offset);
		} else {
			mem_heap_t*	heap			= NULL;
			rec_offs offsets_[REC_OFFS_NORMAL_SIZE];
			rec_offs* offsets				= offsets_;

			rec_offs_init(offsets_);
			offsets = rec_get_offsets(rec, index, offsets,
						  index->n_core_fields,
						  ULINT_UNDEFINED, &heap);

			rec_trx_id = row_get_rec_trx_id(rec, index, offsets);

			if (UNIV_LIKELY_NULL(heap)) {
				mem_heap_free(heap);
			}
		}

		if (rec_trx_id != trx->id) {
			/* We did not update the record: unlock it */

			rec = btr_pcur_get_rec(pcur);

			lock_rec_unlock(
				trx,
				*btr_pcur_get_block(pcur),
				rec,
				static_cast<enum lock_mode>(
					prebuilt->select_lock_type));
		}
no_unlock:
		mtr_commit(&mtr);
		trx->op_info = "";
	}
}

/** Write query start time as SQL field data to a buffer. Needed by InnoDB.
@param	thd	Thread object
@param	buf	Buffer to hold start time data */
void thd_get_query_start_data(THD *thd, char *buf);

/** Insert history row when evaluating foreign key referential action.

1. Create new dtuple_t 'row' from node->historical_row;
2. Update its row_end to current timestamp;
3. Insert it to a table;
4. Update table statistics.

This is used in UPDATE CASCADE/SET NULL of a system versioned referenced table.

node->historical_row: dtuple_t containing pointers of row changed by refertial
action.

@param[in]	thr	current query thread
@param[in]	node	a node which just updated a row in a foreign table
@return DB_SUCCESS or some error */
static dberr_t row_update_vers_insert(que_thr_t* thr, upd_node_t* node)
{
	trx_t* trx = thr_get_trx(thr);
	dfield_t* row_end;
	char row_end_data[8];
	dict_table_t* table = node->table;
	const unsigned zip_size = table->space->zip_size();
	ut_ad(table->versioned());

	dtuple_t*       row;
	const ulint     n_cols        = dict_table_get_n_cols(table);
	const ulint     n_v_cols      = dict_table_get_n_v_cols(table);

	ut_ad(n_cols == dtuple_get_n_fields(node->historical_row));
	ut_ad(n_v_cols == dtuple_get_n_v_fields(node->historical_row));

	row = dtuple_create_with_vcol(node->historical_heap, n_cols, n_v_cols);

	dict_table_copy_types(row, table);

	ins_node_t* insert_node =
		ins_node_create(INS_DIRECT, table, node->historical_heap);

	if (!insert_node) {
		trx->error_state = DB_OUT_OF_MEMORY;
		goto exit;
	}

	insert_node->common.parent = thr;
	ins_node_set_new_row(insert_node, row);

	ut_ad(n_cols > DATA_N_SYS_COLS);
	// Exclude DB_ROW_ID, DB_TRX_ID, DB_ROLL_PTR
	for (ulint i = 0; i < n_cols - DATA_N_SYS_COLS; i++) {
		dfield_t *src= dtuple_get_nth_field(node->historical_row, i);
		dfield_t *dst= dtuple_get_nth_field(row, i);
		dfield_copy(dst, src);
		if (dfield_is_ext(src)) {
			byte *field_data
				= static_cast<byte*>(dfield_get_data(src));
			ulint ext_len;
			ulint field_len = dfield_get_len(src);

			ut_a(field_len >= BTR_EXTERN_FIELD_REF_SIZE);

			ut_a(memcmp(field_data + field_len
				     - BTR_EXTERN_FIELD_REF_SIZE,
				     field_ref_zero,
				     BTR_EXTERN_FIELD_REF_SIZE));

			byte *data = btr_copy_externally_stored_field(
				&ext_len, field_data, zip_size, field_len,
				node->historical_heap);
			dfield_set_data(dst, data, ext_len);
		}
	}

	for (ulint i = 0; i < n_v_cols; i++) {
		dfield_t *dst= dtuple_get_nth_v_field(row, i);
		dfield_t *src= dtuple_get_nth_v_field(node->historical_row, i);
		dfield_copy(dst, src);
	}

	node->historical_row = NULL;

	row_end = dtuple_get_nth_field(row, table->vers_end);
	if (dict_table_get_nth_col(table, table->vers_end)->vers_native()) {
		mach_write_to_8(row_end_data, trx->id);
		dfield_set_data(row_end, row_end_data, 8);
	} else {
		thd_get_query_start_data(trx->mysql_thd, row_end_data);
		dfield_set_data(row_end, row_end_data, 7);
	}

	for (;;) {
		thr->run_node = insert_node;
		thr->prev_node = insert_node;

		row_ins_step(thr);

		switch (trx->error_state) {
		case DB_LOCK_WAIT:
			if (lock_wait(thr) == DB_SUCCESS) {
				continue;
			}

			/* fall through */
		default:
			/* Other errors are handled for the parent node. */
			thr->fk_cascade_depth = 0;
			goto exit;

		case DB_SUCCESS:
			dict_stats_update_if_needed(table, *trx);
			goto exit;
		}
	}
exit:
	que_graph_free_recursive(insert_node);
	mem_heap_free(node->historical_heap);
	node->historical_heap = NULL;
	return trx->error_state;
}

/**********************************************************************//**
Does a cascaded delete or set null in a foreign key operation.
@return error code or DB_SUCCESS */
dberr_t
row_update_cascade_for_mysql(
/*=========================*/
        que_thr_t*      thr,    /*!< in: query thread */
        upd_node_t*     node,   /*!< in: update node used in the cascade
                                or set null operation */
        dict_table_t*   table)  /*!< in: table where we do the operation */
{
        /* Increment fk_cascade_depth to record the recursive call depth on
        a single update/delete that affects multiple tables chained
        together with foreign key relations. */

        if (++thr->fk_cascade_depth > FK_MAX_CASCADE_DEL) {
                return(DB_FOREIGN_EXCEED_MAX_CASCADE);
        }

	trx_t* trx = thr_get_trx(thr);

	if (table->versioned()) {
		if (node->is_delete == PLAIN_DELETE) {
                  node->vers_make_delete(trx);
                } else if (node->update->affects_versioned()) {
			dberr_t err = row_update_vers_insert(thr, node);
			if (err != DB_SUCCESS) {
				return err;
			}
                        node->vers_make_update(trx);
                }
	}

	for (;;) {
		thr->run_node = node;
		thr->prev_node = node;

		DEBUG_SYNC_C("foreign_constraint_update_cascade");
		{
			TABLE *mysql_table = thr->prebuilt->m_mysql_table;
			thr->prebuilt->m_mysql_table = NULL;
			row_upd_step(thr);
			thr->prebuilt->m_mysql_table = mysql_table;
		}

		switch (trx->error_state) {
		case DB_LOCK_WAIT:
			if (lock_wait(thr) == DB_SUCCESS) {
				continue;
			}

			/* fall through */
		default:
			/* Other errors are handled for the parent node. */
			thr->fk_cascade_depth = 0;
			return trx->error_state;

		case DB_SUCCESS:
			thr->fk_cascade_depth = 0;
			bool stats;

			if (node->is_delete == PLAIN_DELETE) {
				/* Not protected by dict_sys.latch
				or node->table->stats_mutex_lock() for
				performance reasons, we would rather
				get garbage in stat_n_rows (which is
				just an estimate anyway) than
				protecting the following code with a
				latch. */
				dict_table_n_rows_dec(node->table);

				stats = !srv_stats_include_delete_marked;
			} else {
				stats = !(node->cmpl_info
					  & UPD_NODE_NO_ORD_CHANGE);
			}

			if (stats) {
				dict_stats_update_if_needed(node->table, *trx);
			} else {
				/* Always update the table
				modification counter. */
				node->table->stat_modified_counter++;
			}

			return(DB_SUCCESS);
		}
	}
}

/*********************************************************************//**
Creates a table for MySQL. On failure the transaction will be rolled back
and the 'table' object will be freed.
@return error code or DB_SUCCESS */
dberr_t
row_create_table_for_mysql(
/*=======================*/
	dict_table_t*	table,	/*!< in, own: table definition
				(will be freed, or on DB_SUCCESS
				added to the data dictionary cache) */
	trx_t*		trx)	/*!< in/out: transaction */
{
	tab_node_t*	node;
	mem_heap_t*	heap;
	que_thr_t*	thr;

	ut_ad(trx->state == TRX_STATE_ACTIVE);
	ut_ad(dict_sys.sys_tables_exist());
	ut_ad(dict_sys.locked());
	ut_ad(trx->dict_operation_lock_mode);

	DEBUG_SYNC_C("create_table");

	DBUG_EXECUTE_IF(
		"ib_create_table_fail_at_start_of_row_create_table_for_mysql",
		dict_mem_table_free(table); return DB_ERROR;
	);

	trx->op_info = "creating table";

	heap = mem_heap_create(512);

	trx->dict_operation = true;

	node = tab_create_graph_create(table, heap);

	thr = pars_complete_graph_for_exec(node, trx, heap, NULL);

	ut_a(thr == que_fork_start_command(
			static_cast<que_fork_t*>(que_node_get_parent(thr))));

	que_run_threads(thr);

	dberr_t err = trx->error_state;

	if (err != DB_SUCCESS) {
		trx->error_state = DB_SUCCESS;
		trx->rollback();
		dict_mem_table_free(table);
	}

	que_graph_free((que_t*) que_node_get_parent(thr));

	trx->op_info = "";

	return(err);
}

/*********************************************************************//**
Create an index when creating a table.
On failure, the caller must drop the table!
@return error number or DB_SUCCESS */
dberr_t
row_create_index_for_mysql(
/*=======================*/
	dict_index_t*	index,		/*!< in, own: index definition
					(will be freed) */
	trx_t*		trx,		/*!< in: transaction handle */
	const ulint*	field_lengths,	/*!< in: if not NULL, must contain
					dict_index_get_n_fields(index)
					actual field lengths for the
					index columns, which are
					then checked for not being too
					large. */
	fil_encryption_t mode,		/*!< in: encryption mode */
	uint32_t	key_id)		/*!< in: encryption key_id */
{
	ind_node_t*	node;
	mem_heap_t*	heap;
	que_thr_t*	thr;
	dberr_t		err;
	ulint		i;
	ulint		len;
	dict_table_t*	table = index->table;

	ut_ad(dict_sys.locked());

	for (i = 0; i < index->n_def; i++) {
		/* Check that prefix_len and actual length
		< DICT_MAX_INDEX_COL_LEN */

		len = dict_index_get_nth_field(index, i)->prefix_len;

		if (field_lengths && field_lengths[i]) {
			len = ut_max(len, field_lengths[i]);
		}

		DBUG_EXECUTE_IF(
			"ib_create_table_fail_at_create_index",
			len = DICT_MAX_FIELD_LEN_BY_FORMAT(table) + 1;
		);

		/* Column or prefix length exceeds maximum column length */
		if (len > (ulint) DICT_MAX_FIELD_LEN_BY_FORMAT(table)) {
			dict_mem_index_free(index);
			return DB_TOO_BIG_INDEX_COL;
		}
	}

	/* For temp-table we avoid insertion into SYSTEM TABLES to
	maintain performance and so we have separate path that directly
	just updates dictonary cache. */
	if (!table->is_temporary()) {
		ut_ad(trx->state == TRX_STATE_ACTIVE);
		ut_ad(trx->dict_operation);
		trx->op_info = "creating index";

		/* Note that the space id where we store the index is
		inherited from the table in dict_build_index_def_step()
		in dict0crea.cc. */

		heap = mem_heap_create(512);
		node = ind_create_graph_create(index, table->name.m_name,
					       heap, mode, key_id);

		thr = pars_complete_graph_for_exec(node, trx, heap, NULL);

		ut_a(thr == que_fork_start_command(
				static_cast<que_fork_t*>(
					que_node_get_parent(thr))));

		que_run_threads(thr);

		err = trx->error_state;

		index = node->index;

		que_graph_free((que_t*) que_node_get_parent(thr));

		if (err == DB_SUCCESS && (index->type & DICT_FTS)) {
			err = fts_create_index_tables(trx, index, table->id);
		}

		trx->op_info = "";
	} else {
		dict_build_index_def(table, index, trx);

		err = dict_index_add_to_cache(index, FIL_NULL);
		ut_ad((index == NULL) == (err != DB_SUCCESS));
		if (UNIV_LIKELY(err == DB_SUCCESS)) {
			ut_ad(!index->is_instant());
			index->n_core_null_bytes = static_cast<uint8_t>(
				UT_BITS_IN_BYTES(unsigned(index->n_nullable)));

			err = dict_create_index_tree_in_mem(index, trx);
#ifdef BTR_CUR_HASH_ADAPT
			ut_ad(!index->search_info.ref_count);
#endif /* BTR_CUR_HASH_ADAPT */

			if (err != DB_SUCCESS) {
				dict_index_remove_from_cache(table, index);
			}
		}
	}

	return(err);
}

/** Reassigns the table identifier of a table.
@param[in,out]	table	table
@param[in,out]	trx	transaction
@param[out]	new_id	new table id
@return error code or DB_SUCCESS */
static
dberr_t
row_mysql_table_id_reassign(
	dict_table_t*	table,
	trx_t*		trx,
	table_id_t*	new_id)
{
	if (!dict_sys.sys_tables || dict_sys.sys_tables->corrupted ||
	    !dict_sys.sys_columns || dict_sys.sys_columns->corrupted ||
	    !dict_sys.sys_indexes || dict_sys.sys_indexes->corrupted ||
	    !dict_sys.sys_virtual || dict_sys.sys_virtual->corrupted) {
		return DB_CORRUPTION;
	}

	dberr_t		err;
	pars_info_t*	info	= pars_info_create();

	dict_hdr_get_new_id(trx, new_id, NULL, NULL);

	pars_info_add_ull_literal(info, "old_id", table->id);
	pars_info_add_ull_literal(info, "new_id", *new_id);

	/* Note: This cannot be rolled back. Rollback would see the
	UPDATE SYS_INDEXES as two operations: DELETE and INSERT.
	It would invoke btr_free_if_exists() when rolling back the
	INSERT, effectively dropping all indexes of the table. */
	err = que_eval_sql(
		info,
		"PROCEDURE RENUMBER_TABLE_PROC () IS\n"
		"BEGIN\n"
		"UPDATE SYS_TABLES SET ID = :new_id\n"
		" WHERE ID = :old_id;\n"
		"UPDATE SYS_COLUMNS SET TABLE_ID = :new_id\n"
		" WHERE TABLE_ID = :old_id;\n"
		"UPDATE SYS_INDEXES SET TABLE_ID = :new_id\n"
		" WHERE TABLE_ID = :old_id;\n"
		"UPDATE SYS_VIRTUAL SET TABLE_ID = :new_id\n"
		" WHERE TABLE_ID = :old_id;\n"
		"END;\n", trx);

	return(err);
}

/*********************************************************************//**
Do the foreign key constraint checks.
@return DB_SUCCESS or error code. */
static
dberr_t
row_discard_tablespace_foreign_key_checks(
/*======================================*/
	const trx_t*		trx,	/*!< in: transaction handle */
	const dict_table_t*	table)	/*!< in: table to be discarded */
{

	if (srv_read_only_mode || !trx->check_foreigns) {
		return(DB_SUCCESS);
	}

	/* Check if the table is referenced by foreign key constraints from
	some other table (not the table itself) */
	dict_foreign_set::const_iterator	it
		= std::find_if(table->referenced_set.begin(),
			       table->referenced_set.end(),
			       dict_foreign_different_tables());

	if (it == table->referenced_set.end()) {
		return(DB_SUCCESS);
	}

	const dict_foreign_t*	foreign	= *it;
	FILE*			ef	= dict_foreign_err_file;

	ut_ad(foreign->foreign_table != table);
	ut_ad(foreign->referenced_table == table);

	/* We only allow discarding a referenced table if
	FOREIGN_KEY_CHECKS is set to 0 */

	mysql_mutex_lock(&dict_foreign_err_mutex);

	rewind(ef);

	ut_print_timestamp(ef);

	fputs("  Cannot DISCARD table ", ef);
	ut_print_name(ef, trx, table->name.m_name);
	fputs("\n"
	      "because it is referenced by ", ef);
	ut_print_name(ef, trx, foreign->foreign_table_name);
	putc('\n', ef);

	mysql_mutex_unlock(&dict_foreign_err_mutex);

	return(DB_CANNOT_DROP_CONSTRAINT);
}

/*********************************************************************//**
Do the DISCARD TABLESPACE operation.
@return DB_SUCCESS or error code. */
static
dberr_t
row_discard_tablespace(
/*===================*/
	trx_t*		trx,	/*!< in/out: transaction handle */
	dict_table_t*	table)	/*!< in/out: table to be discarded */
{
	ut_ad(table->magic_n == DICT_TABLE_MAGIC_N);
	ut_ad(!table->is_temporary());

	dberr_t err;

	/* How do we prevent crashes caused by ongoing operations on
	the table? Old operations could try to access non-existent
	pages. The SQL layer will block all DML on the table using MDL and a
	DISCARD will not start unless all existing operations on the
	table to be discarded are completed.

	1) Acquire the data dictionary latch in X mode. This will
	prevent any internal operations that are not covered by
	MDL or InnoDB table locks.

	2) Purge and rollback: we assign a new table id for the
	table. Since purge and rollback look for the table based on
	the table id, they see the table as 'dropped' and discard
	their operations. */

	table_id_t	new_id;

	/* Set the TABLESPACE DISCARD flag in the table definition
	on disk. */
	err = row_import_update_discarded_flag(trx, table->id, true);

	if (err != DB_SUCCESS) {
		return(err);
	}

	/* Update the index root pages in the system tables, on disk */
	err = row_import_update_index_root(trx, table, true);

	if (err != DB_SUCCESS) {
		return(err);
	}

	/* Drop all the FTS auxiliary tables. */
	if (dict_table_has_fts_index(table)
	    || DICT_TF2_FLAG_IS_SET(table, DICT_TF2_FTS_HAS_DOC_ID)) {

		fts_drop_tables(trx, *table);
	}

	/* Assign a new space ID to the table definition so that purge
	can ignore the changes. Update the system table on disk. */

	err = row_mysql_table_id_reassign(table, trx, &new_id);

	if (err != DB_SUCCESS) {
		return(err);
	}

	/* All persistent operations successful, update the
	data dictionary memory cache. */
	ut_ad(dict_sys.locked());

	/* Remove the table from the hash table of id's */
	dict_sys.table_id_hash.cell_get(ut_fold_ull(table->id))
		->remove(*table, &dict_table_t::id_hash);
	table->id = new_id;
	dict_sys.table_id_hash.cell_get(ut_fold_ull(table->id))
		->append(*table, &dict_table_t::id_hash);

	dict_index_t* index = UT_LIST_GET_FIRST(table->indexes);

	/* Reset the root page numbers. */
	for (; index; index = UT_LIST_GET_NEXT(indexes, index)) {
		index->page = FIL_NULL;
	}

	/* If the tablespace did not already exist or we couldn't
	write to it, we treat that as a successful DISCARD. It is
	unusable anyway. */
	return DB_SUCCESS;
}

/*********************************************************************//**
Discards the tablespace of a table which stored in an .ibd file. Discarding
means that this function renames the .ibd file and assigns a new table id for
the table. Also the file_unreadable flag is set.
@return error code or DB_SUCCESS */
dberr_t row_discard_tablespace_for_mysql(dict_table_t *table, trx_t *trx)
{
  ut_ad(!is_system_tablespace(table->space_id));
  ut_ad(!table->is_temporary());

  const auto fts_exist = table->flags2 &
    (DICT_TF2_FTS_HAS_DOC_ID | DICT_TF2_FTS);

  dberr_t err;

  if (fts_exist)
  {
    fts_optimize_remove_table(table);
    purge_sys.stop_FTS(*table);
    err= fts_lock_tables(trx, *table);
    if (err != DB_SUCCESS)
    {
rollback:
      if (fts_exist)
      {
        purge_sys.resume_FTS();
        fts_optimize_add_table(table);
      }
      trx->rollback();
      if (trx->dict_operation_lock_mode)
        row_mysql_unlock_data_dictionary(trx);
      return err;
    }
  }

  row_mysql_lock_data_dictionary(trx);
  trx->op_info = "discarding tablespace";
  trx->dict_operation= true;

  /* We serialize data dictionary operations with dict_sys.latch:
  this is to avoid deadlocks during data dictionary operations */

  err= row_discard_tablespace_foreign_key_checks(trx, table);
  if (err != DB_SUCCESS)
    goto rollback;

  /* Note: The following cannot be rolled back. Rollback would see the
  UPDATE of SYS_INDEXES.TABLE_ID as two operations: DELETE and INSERT.
  It would invoke btr_free_if_exists() when rolling back the INSERT,
  effectively dropping all indexes of the table. Furthermore, we are
  already discarding data before the transaction is committed.

  It would be better to remove the integrity-breaking
  ALTER TABLE...DISCARD TABLESPACE operation altogether. */
  table->file_unreadable= true;
  table->space= nullptr;
#if defined __GNUC__ && !defined __clang__
# pragma GCC diagnostic push
# if __GNUC__ < 12 || defined WITH_UBSAN
#  pragma GCC diagnostic ignored "-Wconversion"
# endif
#endif
  table->flags2|= DICT_TF2_DISCARDED;
#if defined __GNUC__ && !defined __clang__
# pragma GCC diagnostic pop
#endif
  err= row_discard_tablespace(trx, table);
  DBUG_EXECUTE_IF("ib_discard_before_commit_crash",
                  log_buffer_flush_to_disk(); DBUG_SUICIDE(););
  /* FTS_ tables may be deleted */
  std::vector<pfs_os_file_t> deleted;
  trx->commit(deleted);
  const auto space_id= table->space_id;
  pfs_os_file_t d= fil_delete_tablespace(space_id);
  DBUG_EXECUTE_IF("ib_discard_after_commit_crash", DBUG_SUICIDE(););
  row_mysql_unlock_data_dictionary(trx);

  if (d != OS_FILE_CLOSED)
    os_file_close(d);
  for (pfs_os_file_t d : deleted)
    os_file_close(d);

  if (fts_exist)
    purge_sys.resume_FTS();

  buf_flush_remove_pages(space_id);
  trx->op_info= "";
  return err;
}

/****************************************************************//**
Delete a single constraint.
@return error code or DB_SUCCESS */
static MY_ATTRIBUTE((nonnull, warn_unused_result))
dberr_t
row_delete_constraint_low(
/*======================*/
	const char*	id,		/*!< in: constraint id */
	trx_t*		trx)		/*!< in: transaction handle */
{
	pars_info_t*	info = pars_info_create();

	pars_info_add_str_literal(info, "id", id);

	return(que_eval_sql(info,
			    "PROCEDURE DELETE_CONSTRAINT () IS\n"
			    "BEGIN\n"
			    "DELETE FROM SYS_FOREIGN_COLS WHERE ID = :id;\n"
			    "DELETE FROM SYS_FOREIGN WHERE ID = :id;\n"
			    "END;\n", trx));
}

/****************************************************************//**
Delete a single constraint.
@return error code or DB_SUCCESS */
static MY_ATTRIBUTE((nonnull, warn_unused_result))
dberr_t
row_delete_constraint(
/*==================*/
	const char*	id,		/*!< in: constraint id */
	const char*	database_name,	/*!< in: database name, with the
					trailing '/' */
	mem_heap_t*	heap,		/*!< in: memory heap */
	trx_t*		trx)		/*!< in: transaction handle */
{
	dberr_t	err;

	/* New format constraints have ids <databasename>/<constraintname>. */
	err = row_delete_constraint_low(
		mem_heap_strcat(heap, database_name, id), trx);

	if ((err == DB_SUCCESS) && !strchr(id, '/')) {
		/* Old format < 4.0.18 constraints have constraint ids
		NUMBER_NUMBER. We only try deleting them if the
		constraint name does not contain a '/' character, otherwise
		deleting a new format constraint named 'foo/bar' from
		database 'baz' would remove constraint 'bar' from database
		'foo', if it existed. */

		err = row_delete_constraint_low(id, trx);
	}

	return(err);
}

/*********************************************************************//**
Renames a table for MySQL.
@return error code or DB_SUCCESS */
dberr_t
row_rename_table_for_mysql(
/*=======================*/
	const char*	old_name,	/*!< in: old table name */
	const char*	new_name,	/*!< in: new table name */
	trx_t*		trx,		/*!< in/out: transaction */
	rename_fk	fk)		/*!< in: how to handle
					FOREIGN KEY constraints */
{
	dict_table_t*	table			= NULL;
	dberr_t		err			= DB_ERROR;
	mem_heap_t*	heap			= NULL;
	const char**	constraints_to_drop	= NULL;
	ulint		n_constraints_to_drop	= 0;
	ibool		old_is_tmp, new_is_tmp;
	pars_info_t*	info			= NULL;

	ut_a(old_name != NULL);
	ut_a(new_name != NULL);
	ut_ad(trx->state == TRX_STATE_ACTIVE);
	ut_ad(trx->dict_operation_lock_mode);

	if (high_level_read_only) {
		return(DB_READ_ONLY);
	}

	trx->op_info = "renaming table";

	old_is_tmp = dict_table_t::is_temporary_name(old_name);
	new_is_tmp = dict_table_t::is_temporary_name(new_name);

	ut_ad(fk != RENAME_IGNORE_FK || !new_is_tmp);

	table = dict_table_open_on_name(old_name, true,
					DICT_ERR_IGNORE_FK_NOKEY);

	/* MariaDB partition engine hard codes the file name
	separator as "#P#" and "#SP#". The text case is fixed even if
	lower_case_table_names is set to 1 or 2. InnoDB used to
	normalize file names to lower case on Windows, this
	can potentially cause problems when copying/moving
	tables between platforms, even if lower_case_table_names=1
	was set on both platforms.
	*/
	if (!table && lower_case_table_names == 1
	    && dict_is_partition(old_name)) {
		char par_case_name[MAX_FULL_NAME_LEN + 1];
		/* Check for the table using lower
		case name, including the partition
		separator "P" */
<<<<<<< HEAD
		system_charset_info->casedn_z(
				old_name, strlen(old_name),
				par_case_name, sizeof(par_case_name));
#else
		/* On Windows platfrom, check
		whether there exists table name in
		system table whose name is
		not being normalized to lower case */
		normalize_table_name_c_low(
			par_case_name, sizeof(par_case_name), old_name, FALSE);
#endif
=======
		memcpy(par_case_name, old_name,
			strlen(old_name));
		par_case_name[strlen(old_name)] = 0;
		my_casedn_str(system_charset_info, par_case_name);
>>>>>>> 4ffa1ff4
		table = dict_table_open_on_name(par_case_name, true,
						DICT_ERR_IGNORE_FK_NOKEY);
	}

	if (!table) {
		err = DB_TABLE_NOT_FOUND;
		goto funct_exit;
	}

	ut_ad(!table->is_temporary());

	if (!table->is_readable() && !table->space
	    && !(table->flags2 & DICT_TF2_DISCARDED)) {

		err = DB_TABLE_NOT_FOUND;

		ib::error() << "Table " << old_name << " does not have an .ibd"
			" file in the database directory. "
			<< TROUBLESHOOTING_MSG;

		goto funct_exit;
	} else if (fk == RENAME_ALTER_COPY && !old_is_tmp && new_is_tmp) {
		/* Non-native ALTER TABLE is renaming the
		original table to a temporary name. We want to preserve
		the original foreign key constraint definitions despite the
		name change. An exception is those constraints for which
		the ALTER TABLE contained DROP FOREIGN KEY <foreign key id>.*/

		heap = mem_heap_create(100);

		err = dict_foreign_parse_drop_constraints(
			heap, trx, table, &n_constraints_to_drop,
			&constraints_to_drop);

		if (err != DB_SUCCESS) {
			goto funct_exit;
		}
	}

	err = trx_undo_report_rename(trx, table);

	if (err != DB_SUCCESS) {
		goto funct_exit;
	}

	/* We use the private SQL parser of Innobase to generate the query
	graphs needed in updating the dictionary data from system tables. */

	info = pars_info_create();

	pars_info_add_str_literal(info, "new_table_name", new_name);
	pars_info_add_str_literal(info, "old_table_name", old_name);

	err = que_eval_sql(info,
			   "PROCEDURE RENAME_TABLE () IS\n"
			   "BEGIN\n"
			   "UPDATE SYS_TABLES"
			   " SET NAME = :new_table_name\n"
			   " WHERE NAME = :old_table_name;\n"
			   "END;\n", trx);

	if (err != DB_SUCCESS) {
		// Assume the caller guarantees destination name doesn't exist.
		ut_ad(err != DB_DUPLICATE_KEY);
		goto rollback_and_exit;
	}

	if (/* fk == RENAME_IGNORE_FK || */ !new_is_tmp) {
		/* Rename all constraints. */
		char	new_table_name[MAX_TABLE_NAME_LEN + 1];
		char	old_table_utf8[MAX_TABLE_NAME_LEN + 1];
		uint	errors = 0;

		strncpy(old_table_utf8, old_name, MAX_TABLE_NAME_LEN);
		old_table_utf8[MAX_TABLE_NAME_LEN] = '\0';
		innobase_convert_to_system_charset(
			strchr(old_table_utf8, '/') + 1,
			strchr(old_name, '/') +1,
			MAX_TABLE_NAME_LEN, &errors);

		if (errors) {
			/* Table name could not be converted from charset
			my_charset_filename to UTF-8. This means that the
			table name is already in UTF-8 (#mysql#50). */
			strncpy(old_table_utf8, old_name, MAX_TABLE_NAME_LEN);
			old_table_utf8[MAX_TABLE_NAME_LEN] = '\0';
		}

		info = pars_info_create();

		pars_info_add_str_literal(info, "new_table_name", new_name);
		pars_info_add_str_literal(info, "old_table_name", old_name);
		pars_info_add_str_literal(info, "old_table_name_utf8",
					  old_table_utf8);

		strncpy(new_table_name, new_name, MAX_TABLE_NAME_LEN);
		new_table_name[MAX_TABLE_NAME_LEN] = '\0';
		innobase_convert_to_system_charset(
			strchr(new_table_name, '/') + 1,
			strchr(new_name, '/') +1,
			MAX_TABLE_NAME_LEN, &errors);

		if (errors) {
			/* Table name could not be converted from charset
			my_charset_filename to UTF-8. This means that the
			table name is already in UTF-8 (#mysql#50). */
			strncpy(new_table_name, new_name, MAX_TABLE_NAME_LEN);
			new_table_name[MAX_TABLE_NAME_LEN] = '\0';
		}

		pars_info_add_str_literal(info, "new_table_utf8", new_table_name);

		err = que_eval_sql(
			info,
			"PROCEDURE RENAME_CONSTRAINT_IDS () IS\n"
			"gen_constr_prefix CHAR;\n"
			"new_db_name CHAR;\n"
			"foreign_id CHAR;\n"
			"new_foreign_id CHAR;\n"
			"old_db_name_len INT;\n"
			"old_t_name_len INT;\n"
			"new_db_name_len INT;\n"
			"id_len INT;\n"
			"offset INT;\n"
			"found INT;\n"
			"BEGIN\n"
			"found := 1;\n"
			"old_db_name_len := INSTR(:old_table_name, '/')-1;\n"
			"new_db_name_len := INSTR(:new_table_name, '/')-1;\n"
			"new_db_name := SUBSTR(:new_table_name, 0,\n"
			"                      new_db_name_len);\n"
			"old_t_name_len := LENGTH(:old_table_name);\n"
			"gen_constr_prefix := CONCAT(:old_table_name_utf8,\n"
			"                            '_ibfk_');\n"
			"WHILE found = 1 LOOP\n"
			"       SELECT ID INTO foreign_id\n"
			"        FROM SYS_FOREIGN\n"
			"        WHERE FOR_NAME = :old_table_name\n"
			"         AND TO_BINARY(FOR_NAME)\n"
			"           = TO_BINARY(:old_table_name)\n"
			"         LOCK IN SHARE MODE;\n"
			"       IF (SQL % NOTFOUND) THEN\n"
			"        found := 0;\n"
			"       ELSE\n"
			"        UPDATE SYS_FOREIGN\n"
			"        SET FOR_NAME = :new_table_name\n"
			"         WHERE ID = foreign_id;\n"
			"        id_len := LENGTH(foreign_id);\n"
			"        IF (INSTR(foreign_id, '/') > 0) THEN\n"
			"               IF (INSTR(foreign_id,\n"
			"                         gen_constr_prefix) > 0)\n"
			"               THEN\n"
                        "                offset := INSTR(foreign_id, '_ibfk_') - 1;\n"
			"                new_foreign_id :=\n"
			"                CONCAT(:new_table_utf8,\n"
			"                SUBSTR(foreign_id, offset,\n"
			"                       id_len - offset));\n"
			"               ELSE\n"
			"                new_foreign_id :=\n"
			"                CONCAT(new_db_name,\n"
			"                SUBSTR(foreign_id,\n"
			"                       old_db_name_len,\n"
			"                       id_len - old_db_name_len));\n"
			"               END IF;\n"
			"               UPDATE SYS_FOREIGN\n"
			"                SET ID = new_foreign_id\n"
			"                WHERE ID = foreign_id;\n"
			"               UPDATE SYS_FOREIGN_COLS\n"
			"                SET ID = new_foreign_id\n"
			"                WHERE ID = foreign_id;\n"
			"        END IF;\n"
			"       END IF;\n"
			"END LOOP;\n"
			"UPDATE SYS_FOREIGN SET REF_NAME = :new_table_name\n"
			"WHERE REF_NAME = :old_table_name\n"
			"  AND TO_BINARY(REF_NAME)\n"
			"    = TO_BINARY(:old_table_name);\n"
			"END;\n", trx);

	} else if (n_constraints_to_drop > 0) {
		/* Drop some constraints of tmp tables. */

		ulint	db_name_len = dict_get_db_name_len(old_name) + 1;
		char*	db_name = mem_heap_strdupl(heap, old_name,
						   db_name_len);
		ulint	i;

		for (i = 0; i < n_constraints_to_drop; i++) {
			err = row_delete_constraint(constraints_to_drop[i],
						    db_name, heap, trx);

			if (err != DB_SUCCESS) {
				break;
			}
		}
	}

	if (err == DB_SUCCESS
	    && (dict_table_has_fts_index(table)
	    || DICT_TF2_FLAG_IS_SET(table, DICT_TF2_FTS_HAS_DOC_ID))
	    && !dict_tables_have_same_db(old_name, new_name)) {
		err = fts_rename_aux_tables(table, new_name, trx);
	}

	switch (err) {
	case DB_DUPLICATE_KEY:
		ib::error() << "Table rename might cause two"
			" FOREIGN KEY constraints to have the same"
			" internal name in case-insensitive comparison.";
		ib::info() << TROUBLESHOOTING_MSG;
		/* fall through */
	rollback_and_exit:
	default:
		trx->error_state = DB_SUCCESS;
		trx->rollback();
		trx->error_state = DB_SUCCESS;
		break;
	case DB_SUCCESS:
		DEBUG_SYNC_C("innodb_rename_in_cache");
		/* The following call will also rename the .ibd file */
		err = dict_table_rename_in_cache(
			table, span<const char>{new_name,strlen(new_name)},
			false);
		if (err != DB_SUCCESS) {
			goto rollback_and_exit;
		}

		/* In case of copy alter, template db_name and
		table_name should be renamed only for newly
		created table. */
		if (table->vc_templ != NULL && !new_is_tmp) {
			innobase_rename_vc_templ(table);
		}

		/* We only want to switch off some of the type checking in
		an ALTER TABLE, not in a RENAME. */
		dict_names_t	fk_tables;
		{
			mtr_t mtr{trx};
			err = dict_load_foreigns(mtr, new_name, nullptr,
						 trx->id,
						 !old_is_tmp
						 || trx->check_foreigns,
						 fk == RENAME_ALTER_COPY
						 ? DICT_ERR_IGNORE_NONE
						 : DICT_ERR_IGNORE_FK_NOKEY,
						 fk_tables);
		}
		if (err != DB_SUCCESS) {
			if (old_is_tmp) {
				/* In case of copy alter, ignore the
				loading of foreign key constraint
				when foreign_key_check is disabled */
				ib::error_or_warn(trx->check_foreigns)
					<< "In ALTER TABLE "
					<< ut_get_name(trx, new_name)
					<< " has or is referenced in foreign"
					" key constraints which are not"
					" compatible with the new table"
					" definition.";
				if (!trx->check_foreigns) {
					err = DB_SUCCESS;
					break;
				}
			} else {
				ib::error() << "In RENAME TABLE table "
					<< ut_get_name(trx, new_name)
					<< " is referenced in foreign key"
					" constraints which are not compatible"
					" with the new table definition.";
			}

			goto rollback_and_exit;
		}

		/* Check whether virtual column or stored column affects
		the foreign key constraint of the table. */
		if (dict_foreigns_has_s_base_col(table->foreign_set, table)) {
			err = DB_NO_FK_ON_S_BASE_COL;
			goto rollback_and_exit;
		}

		/* Fill the virtual column set in foreign when
		the table undergoes copy alter operation. */
		dict_mem_table_free_foreign_vcol_set(table);
		dict_mem_table_fill_foreign_vcol_set(table);

		while (!fk_tables.empty()) {
			const char *f = fk_tables.front();
			dict_sys.load_table({f, strlen(f)});
			fk_tables.pop_front();
		}

		table->data_dir_path= NULL;
	}

funct_exit:
	if (table) {
		table->release();
	}

	if (UNIV_LIKELY_NULL(heap)) {
		mem_heap_free(heap);
	}

	trx->op_info = "";

	return(err);
}<|MERGE_RESOLUTION|>--- conflicted
+++ resolved
@@ -2580,24 +2580,9 @@
 		/* Check for the table using lower
 		case name, including the partition
 		separator "P" */
-<<<<<<< HEAD
 		system_charset_info->casedn_z(
 				old_name, strlen(old_name),
 				par_case_name, sizeof(par_case_name));
-#else
-		/* On Windows platfrom, check
-		whether there exists table name in
-		system table whose name is
-		not being normalized to lower case */
-		normalize_table_name_c_low(
-			par_case_name, sizeof(par_case_name), old_name, FALSE);
-#endif
-=======
-		memcpy(par_case_name, old_name,
-			strlen(old_name));
-		par_case_name[strlen(old_name)] = 0;
-		my_casedn_str(system_charset_info, par_case_name);
->>>>>>> 4ffa1ff4
 		table = dict_table_open_on_name(par_case_name, true,
 						DICT_ERR_IGNORE_FK_NOKEY);
 	}

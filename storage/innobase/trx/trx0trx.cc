--- conflicted
+++ resolved
@@ -790,21 +790,16 @@
 		}
 	}
 
-	if (trx_sys.rw_trx_hash.size()) {
-
-		ib::info() << trx_sys.rw_trx_hash.size()
+	if (const auto size = trx_sys.rw_trx_hash.size()) {
+		ib::info() << size
 			<< " transaction(s) which must be rolled back or"
 			" cleaned up in total " << rows_to_undo
 			<< " row operations to undo";
-
 		ib::info() << "Trx id counter is " << trx_sys.get_max_trx_id();
 	}
-<<<<<<< HEAD
+
 	purge_sys.clone_oldest_view();
-=======
-	trx_sys.clone_oldest_view();
 	return DB_SUCCESS;
->>>>>>> baf0ef9a
 }
 
 /** Assign a persistent rollback segment in a round-robin fashion,

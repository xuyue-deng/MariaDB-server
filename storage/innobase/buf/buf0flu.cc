--- conflicted
+++ resolved
@@ -879,21 +879,9 @@
 
   if ((s & LRU_MASK) == REINIT || !space->use_doublewrite())
   {
-<<<<<<< HEAD
-    if (UNIV_LIKELY(space->purpose == FIL_TYPE_TABLESPACE))
-    {
-      const lsn_t lsn=
-        mach_read_from_8(my_assume_aligned<8>(FIL_PAGE_LSN +
-                                              (write_frame ? write_frame
-                                               : frame)));
-      ut_ad(lsn >= oldest_modification());
-      log_write_up_to(lsn, true);
-    }
-=======
     if (UNIV_LIKELY(space->purpose == FIL_TYPE_TABLESPACE) &&
         lsn > log_sys.get_flushed_lsn())
       log_write_up_to(lsn, true);
->>>>>>> 3613fb2a
     space->io(IORequest{type, this, slot}, physical_offset(), size,
               write_frame, this);
   }

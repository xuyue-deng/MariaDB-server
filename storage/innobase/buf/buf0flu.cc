--- conflicted
+++ resolved
@@ -2000,9 +2000,6 @@
   if (recv_recovery_is_on())
     recv_sys.apply(true);
 
-<<<<<<< HEAD
-  fil_flush_file_spaces();
-=======
 #if defined HAVE_valgrind && !__has_feature(memory_sanitizer)
   /* The built-in scheduler in Valgrind may neglect some threads for a
   long time.  Under Valgrind, let us explicitly wait for page write
@@ -2011,14 +2008,7 @@
   os_aio_wait_until_no_pending_writes(false);
 #endif
 
-  switch (srv_file_flush_method) {
-  case SRV_NOSYNC:
-  case SRV_O_DIRECT_NO_FSYNC:
-    break;
-  default:
-    fil_flush_file_spaces();
-  }
->>>>>>> 7335e9b8
+  fil_flush_file_spaces();
 
   log_sys.latch.wr_lock(SRW_LOCK_CALL);
   const lsn_t end_lsn= log_sys.get_lsn();
@@ -2205,19 +2195,8 @@
                                  MONITOR_FLUSH_SYNC_PAGES, n_flushed);
   }
 
-<<<<<<< HEAD
+  os_aio_wait_until_no_pending_writes(false);
   fil_flush_file_spaces();
-=======
-  os_aio_wait_until_no_pending_writes(false);
-
-  switch (srv_file_flush_method) {
-  case SRV_NOSYNC:
-  case SRV_O_DIRECT_NO_FSYNC:
-    break;
-  default:
-    fil_flush_file_spaces();
-  }
->>>>>>> 7335e9b8
 
   log_sys.latch.wr_lock(SRW_LOCK_CALL);
   const lsn_t newest_lsn= log_sys.get_lsn();

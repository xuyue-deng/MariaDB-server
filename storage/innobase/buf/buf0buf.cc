--- conflicted
+++ resolved
@@ -4207,12 +4207,8 @@
 		/* After DISCARD TABLESPACE, the tablespace would not exist,
 		but in IMPORT TABLESPACE, PageConverter::operator() must
 		replace any old pages, which were not evicted during DISCARD.
-<<<<<<< HEAD
-		Skip the assertion on space_page_size. */
-=======
 		Similarly, btr_search_drop_page_hash_when_freed() must
-		remove any old pages. Skip the assertion on zip_size. */
->>>>>>> 6aa50bad
+		remove any old pages. Skip the assertion on page_size. */
 		break;
 	default:
 		ut_error;
@@ -4420,14 +4416,6 @@
 
 got_block:
 
-<<<<<<< HEAD
-=======
-	fix_mutex = buf_page_get_mutex(&fix_block->page);
-
-	ut_ad(page_zip_get_size(&block->page.zip) == zip_size
-	      || mode == BUF_PEEK_IF_IN_POOL);
-
->>>>>>> 6aa50bad
 	switch (mode) {
 	case BUF_GET_IF_IN_POOL:
 	case BUF_PEEK_IF_IN_POOL:

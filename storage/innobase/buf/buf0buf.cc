/*****************************************************************************

Copyright (c) 1995, 2018, Oracle and/or its affiliates. All Rights Reserved.
Copyright (c) 2013, 2023, MariaDB Corporation.

This program is free software; you can redistribute it and/or modify it under
the terms of the GNU General Public License as published by the Free Software
Foundation; version 2 of the License.

This program is distributed in the hope that it will be useful, but WITHOUT
ANY WARRANTY; without even the implied warranty of MERCHANTABILITY or FITNESS
FOR A PARTICULAR PURPOSE. See the GNU General Public License for more details.

You should have received a copy of the GNU General Public License along with
this program; if not, write to the Free Software Foundation, Inc.,
51 Franklin Street, Fifth Floor, Boston, MA 02110-1335 USA

*****************************************************************************/

/**************************************************//**
@file buf/buf0buf.cc
The database buffer buf_pool

Created 11/5/1995 Heikki Tuuri
*******************************************************/

#include "assume_aligned.h"
#include "mtr0types.h"
#include "mach0data.h"
#include "buf0checksum.h"
#include "mariadb_stats.h"
#include <string.h>

#ifdef UNIV_INNOCHECKSUM
# include "my_sys.h"
# include "buf0buf.h"
#else
#include "my_cpu.h"
#include "mem0mem.h"
#include "btr0btr.h"
#include "fil0fil.h"
#include "fil0crypt.h"
#include "buf0rea.h"
#include "buf0flu.h"
#include "buf0buddy.h"
#include "buf0dblwr.h"
#include "lock0lock.h"
#include "btr0sea.h"
#include "log0log.h"
#include "dict0stats_bg.h"
#include "srv0srv.h"
#include "srv0start.h"
#include "dict0dict.h"
#include "log0recv.h"
#include "srv0mon.h"
#include "log0crypt.h"
#include "fil0pagecompress.h"
#endif /* !UNIV_INNOCHECKSUM */
#include "page0zip.h"
#include "buf0dump.h"
#include <map>
#include <sstream>
#include "log.h"
#include "my_virtual_mem.h"

using st_::span;

#ifdef HAVE_LIBNUMA
#include <numa.h>
#include <numaif.h>
struct set_numa_interleave_t
{
	set_numa_interleave_t()
	{
		if (srv_numa_interleave) {

			struct bitmask *numa_mems_allowed = numa_get_mems_allowed();
			MEM_MAKE_DEFINED(numa_mems_allowed,
					 sizeof *numa_mems_allowed);
			ib::info() << "Setting NUMA memory policy to"
				" MPOL_INTERLEAVE";
			if (set_mempolicy(MPOL_INTERLEAVE,
					  numa_mems_allowed->maskp,
					  numa_mems_allowed->size) != 0) {

				ib::warn() << "Failed to set NUMA memory"
					" policy to MPOL_INTERLEAVE: "
					<< strerror(errno);
			}
			numa_bitmask_free(numa_mems_allowed);
		}
	}

	~set_numa_interleave_t()
	{
		if (srv_numa_interleave) {

			ib::info() << "Setting NUMA memory policy to"
				" MPOL_DEFAULT";
			if (set_mempolicy(MPOL_DEFAULT, NULL, 0) != 0) {
				ib::warn() << "Failed to set NUMA memory"
					" policy to MPOL_DEFAULT: "
					<< strerror(errno);
			}
		}
	}
};

#define NUMA_MEMPOLICY_INTERLEAVE_IN_SCOPE set_numa_interleave_t scoped_numa
#else
#define NUMA_MEMPOLICY_INTERLEAVE_IN_SCOPE
#endif /* HAVE_LIBNUMA */

/*
		IMPLEMENTATION OF THE BUFFER POOL
		=================================

		Buffer frames and blocks
		------------------------
Following the terminology of Gray and Reuter, we call the memory
blocks where file pages are loaded buffer frames. For each buffer
frame there is a control block, or shortly, a block, in the buffer
control array. The control info which does not need to be stored
in the file along with the file page, resides in the control block.

		Buffer pool struct
		------------------
The buffer buf_pool contains a single mutex which protects all the
control data structures of the buf_pool. The content of a buffer frame is
protected by a separate read-write lock in its control block, though.
These locks can be locked and unlocked without owning the buf_pool.mutex.
The OS events in the buf_pool struct can be waited for without owning the
buf_pool.mutex.

The buf_pool.mutex is a hot-spot in main memory, causing a lot of
memory bus traffic on multiprocessor systems when processors
alternately access the mutex. On our Pentium, the mutex is accessed
maybe every 10 microseconds. We gave up the solution to have mutexes
for each control block, for instance, because it seemed to be
complicated.

A solution to reduce mutex contention of the buf_pool.mutex is to
create a separate mutex for the page hash table. On Pentium,
accessing the hash table takes 2 microseconds, about half
of the total buf_pool.mutex hold time.

		Control blocks
		--------------

The control block contains, for instance, the bufferfix count
which is incremented when a thread wants a file page to be fixed
in a buffer frame. The bufferfix operation does not lock the
contents of the frame, however. For this purpose, the control
block contains a read-write lock.

The buffer frames have to be aligned so that the start memory
address of a frame is divisible by the universal page size, which
is a power of two.

The control blocks containing file pages are put to a hash table
according to the file address of the page.
We could speed up the access to an individual page by using
"pointer swizzling": we could replace the page references on
non-leaf index pages by direct pointers to the page, if it exists
in the buf_pool. We could make a separate hash table where we could
chain all the page references in non-leaf pages residing in the buf_pool,
using the page reference as the hash key,
and at the time of reading of a page update the pointers accordingly.
Drawbacks of this solution are added complexity and,
possibly, extra space required on non-leaf pages for memory pointers.
A simpler solution is just to speed up the hash table mechanism
in the database, using tables whose size is a power of 2.

		Lists of blocks
		---------------

There are several lists of control blocks.

The free list (buf_pool.free) contains blocks which are currently not
used.

The common LRU list contains all the blocks holding a file page
except those for which the bufferfix count is non-zero.
The pages are in the LRU list roughly in the order of the last
access to the page, so that the oldest pages are at the end of the
list. We also keep a pointer to near the end of the LRU list,
which we can use when we want to artificially age a page in the
buf_pool. This is used if we know that some page is not needed
again for some time: we insert the block right after the pointer,
causing it to be replaced sooner than would normally be the case.
Currently this aging mechanism is used for read-ahead mechanism
of pages, and it can also be used when there is a scan of a full
table which cannot fit in the memory. Putting the pages near the
end of the LRU list, we make sure that most of the buf_pool stays
in the main memory, undisturbed.

The unzip_LRU list contains a subset of the common LRU list.  The
blocks on the unzip_LRU list hold a compressed file page and the
corresponding uncompressed page frame.  A block is in unzip_LRU if and
only if the predicate block->page.belongs_to_unzip_LRU()
holds.  The blocks in unzip_LRU will be in same order as they are in
the common LRU list.  That is, each manipulation of the common LRU
list will result in the same manipulation of the unzip_LRU list.

The chain of modified blocks (buf_pool.flush_list) contains the blocks
holding persistent file pages that have been modified in the memory
but not written to disk yet. The block with the oldest modification
which has not yet been written to disk is at the end of the chain.
The access to this list is protected by buf_pool.flush_list_mutex.

The control blocks for uncompressed pages are accessible via
buf_block_t objects that are reachable via buf_pool.chunks[].
The control blocks (buf_page_t) of those ROW_FORMAT=COMPRESSED pages
that are not in buf_pool.flush_list and for which no uncompressed
page has been allocated in buf_pool are only accessible via
buf_pool.LRU.

The chains of free memory blocks (buf_pool.zip_free[]) are used by
the buddy allocator (buf0buddy.cc) to keep track of currently unused
memory blocks of size 1024..innodb_page_size / 2.  These
blocks are inside the memory blocks of size innodb_page_size and type
BUF_BLOCK_MEMORY that the buddy allocator requests from the buffer
pool.  The buddy allocator is solely used for allocating
ROW_FORMAT=COMPRESSED page frames.

		Loading a file page
		-------------------

First, a victim block for replacement has to be found in the
buf_pool. It is taken from the free list or searched for from the
end of the LRU-list. An exclusive lock is reserved for the frame,
the io_fix is set in the block fixing the block in buf_pool,
and the io-operation for loading the page is queued. The io-handler thread
releases the X-lock on the frame and releases the io_fix
when the io operation completes.

A thread may request the above operation using the function
buf_page_get(). It may then continue to request a lock on the frame.
The lock is granted when the io-handler releases the x-lock.

		Read-ahead
		----------

The read-ahead mechanism is intended to be intelligent and
isolated from the semantically higher levels of the database
index management. From the higher level we only need the
information if a file page has a natural successor or
predecessor page. On the leaf level of a B-tree index,
these are the next and previous pages in the natural
order of the pages.

Let us first explain the read-ahead mechanism when the leafs
of a B-tree are scanned in an ascending or descending order.
When a read page is the first time referenced in the buf_pool,
the buffer manager checks if it is at the border of a so-called
linear read-ahead area. The tablespace is divided into these
areas of size 64 blocks, for example. So if the page is at the
border of such an area, the read-ahead mechanism checks if
all the other blocks in the area have been accessed in an
ascending or descending order. If this is the case, the system
looks at the natural successor or predecessor of the page,
checks if that is at the border of another area, and in this case
issues read-requests for all the pages in that area. Maybe
we could relax the condition that all the pages in the area
have to be accessed: if data is deleted from a table, there may
appear holes of unused pages in the area.

A different read-ahead mechanism is used when there appears
to be a random access pattern to a file.
If a new page is referenced in the buf_pool, and several pages
of its random access area (for instance, 32 consecutive pages
in a tablespace) have recently been referenced, we may predict
that the whole area may be needed in the near future, and issue
the read requests for the whole area.
*/

#ifndef UNIV_INNOCHECKSUM
/** Compute the number of page frames needed for buf_block_t,
per innodb_buffer_pool_extent_size.
@param ps      innodb_page_size
@return number of buf_block_t frames per extent */
static constexpr uint8_t first_page(size_t ps)
{
  return uint8_t(innodb_buffer_pool_extent_size / ps -
                 innodb_buffer_pool_extent_size / (ps + sizeof(buf_block_t)));
}

/** Compute the number of bytes needed for buf_block_t,
per innodb_buffer_pool_extent_size.
@param ps      innodb_page_size
@return number of buf_block_t frames per extent */
static constexpr size_t first_frame(size_t ps)
{
  return first_page(ps) * ps;
}

/** Compute the number of pages per innodb_buffer_pool_extent_size.
@param ps      innodb_page_size
@return number of buf_block_t frames per extent */
static constexpr uint16_t pages(size_t ps)
{
  return uint16_t(innodb_buffer_pool_extent_size / ps - first_page(ps));
}

/** The byte offset of the first page frame in a buffer pool extent
of innodb_buffer_pool_extent_size bytes */
static constexpr size_t first_frame_in_extent[]=
{
  first_frame(4096), first_frame(8192), first_frame(16384),
  first_frame(32768), first_frame(65536)
};

/** The position offset of the first page frame in a buffer pool extent
of innodb_buffer_pool_extent_size bytes */
static constexpr uint8_t first_page_in_extent[]=
{
  first_page(4096), first_page(8192), first_page(16384),
  first_page(32768), first_page(65536)
};

/** Number of pages per buffer pool extent
of innodb_buffer_pool_extent_size bytes */
static constexpr size_t pages_in_extent[]=
{
  pages(4096), pages(8192), pages(16384), pages(32768), pages(65536)
};

# ifdef SUX_LOCK_GENERIC
void page_hash_latch::read_lock_wait() noexcept
{
  /* First, try busy spinning for a while. */
  for (auto spin= srv_n_spin_wait_rounds; spin--; )
  {
    LF_BACKOFF();
    if (read_trylock())
      return;
  }
  /* Fall back to yielding to other threads. */
  do
    std::this_thread::yield();
  while (!read_trylock());
}

void page_hash_latch::write_lock_wait() noexcept
{
  write_lock_wait_start();

  /* First, try busy spinning for a while. */
  for (auto spin= srv_n_spin_wait_rounds; spin--; )
  {
    if (write_lock_poll())
      return;
    LF_BACKOFF();
  }

  /* Fall back to yielding to other threads. */
  do
    std::this_thread::yield();
  while (!write_lock_poll());
}
# endif

/** Number of attempts made to read in a page in the buffer pool */
constexpr ulint	BUF_PAGE_READ_MAX_RETRIES= 100;
/** The maximum portion of the buffer pool that can be used for the
read-ahead buffer.  (Divide buf_pool size by this amount) */
constexpr uint32_t BUF_READ_AHEAD_PORTION= 32;

/** A 64KiB buffer of NUL bytes, for use in assertions and checks,
and dummy default values of instantly dropped columns.
Initially, BLOB field references are set to NUL bytes, in
dtuple_convert_big_rec(). */
const byte *field_ref_zero;

/** The InnoDB buffer pool */
buf_pool_t buf_pool;

#ifdef UNIV_DEBUG
/** This is used to insert validation operations in execution
in the debug version */
static Atomic_counter<size_t> buf_dbg_counter;
#endif /* UNIV_DEBUG */

/** Macro to determine whether the read of write counter is used depending
on the io_type */
#define MONITOR_RW_COUNTER(read, counter)		\
	(read ? (counter##_READ) : (counter##_WRITTEN))

/** Decrypt a page for temporary tablespace.
@param[in,out]	tmp_frame	Temporary buffer
@param[in]	src_frame	Page to decrypt
@return true if temporary tablespace decrypted, false if not */
static bool buf_tmp_page_decrypt(byte* tmp_frame, byte* src_frame)
{
	if (buf_is_zeroes(span<const byte>(src_frame, srv_page_size))) {
		return true;
	}

	/* read space & lsn */
	uint header_len = FIL_PAGE_FILE_FLUSH_LSN_OR_KEY_VERSION;

	/* Copy FIL page header, it is not encrypted */
	memcpy(tmp_frame, src_frame, header_len);

	/* Calculate the offset where decryption starts */
	const byte* src = src_frame + header_len;
	byte* dst = tmp_frame + header_len;
	uint srclen = uint(srv_page_size)
		- (header_len + FIL_PAGE_FCRC32_CHECKSUM);
	ulint offset = mach_read_from_4(src_frame + FIL_PAGE_OFFSET);

	if (!log_tmp_block_decrypt(src, srclen, dst,
				   (offset * srv_page_size))) {
		return false;
	}

	static_assert(FIL_PAGE_FCRC32_CHECKSUM == 4, "alignment");
	memcpy_aligned<4>(tmp_frame + srv_page_size - FIL_PAGE_FCRC32_CHECKSUM,
			  src_frame + srv_page_size - FIL_PAGE_FCRC32_CHECKSUM,
			  FIL_PAGE_FCRC32_CHECKSUM);

	memcpy_aligned<UNIV_PAGE_SIZE_MIN>(src_frame, tmp_frame,
					   srv_page_size);
	srv_stats.pages_decrypted.inc();
	srv_stats.n_temp_blocks_decrypted.inc();

	return true; /* page was decrypted */
}

/** Decrypt a page.
@param[in,out]	bpage	Page control block
@param[in]	node	data file
@return whether the operation was successful */
static bool buf_page_decrypt_after_read(buf_page_t *bpage,
                                        const fil_node_t &node)
{
	ut_ad(node.space->referenced());
	ut_ad(node.space->id == bpage->id().space());
	const auto flags = node.space->flags;

	byte* dst_frame = bpage->zip.data ? bpage->zip.data : bpage->frame;
	bool page_compressed = node.space->is_compressed()
		&& buf_page_is_compressed(dst_frame, flags);
	const page_id_t id(bpage->id());

	if (id.page_no() == 0) {
		/* File header pages are not encrypted/compressed */
		return (true);
	}

	buf_tmp_buffer_t* slot;

	if (id.space() == SRV_TMP_SPACE_ID
	    && innodb_encrypt_temporary_tables) {
		slot = buf_pool.io_buf_reserve(false);
		slot->allocate();
		bool ok = buf_tmp_page_decrypt(slot->crypt_buf, dst_frame);
		slot->release();
		return ok;
	}

	/* Page is encrypted if encryption information is found from
	tablespace and page contains used key_version. This is true
	also for pages first compressed and then encrypted. */

	uint key_version = buf_page_get_key_version(dst_frame, flags);

	if (page_compressed && !key_version) {
		/* the page we read is unencrypted */
		/* Find free slot from temporary memory array */
decompress:
		if (fil_space_t::full_crc32(flags)
		    && buf_page_is_corrupted(true, dst_frame, flags)) {
			return false;
		}

		slot = buf_pool.io_buf_reserve(false);
		slot->allocate();

decompress_with_slot:
		ulint write_size = fil_page_decompress(
			slot->crypt_buf, dst_frame, flags);
		slot->release();
		ut_ad(node.space->referenced());
		return write_size != 0;
	}

	if (key_version && node.space->crypt_data) {
		/* Verify encryption checksum before we even try to
		decrypt. */
		if (!buf_page_verify_crypt_checksum(dst_frame, flags)) {
decrypt_failed:
			ib::error() << "Encrypted page " << id
				    << " in file " << node.name
				    << " looks corrupted; key_version="
				    << key_version;
			return false;
		}

		slot = buf_pool.io_buf_reserve(false);
		slot->allocate();

		/* decrypt using crypt_buf to dst_frame */
		if (!fil_space_decrypt(node.space, slot->crypt_buf, dst_frame)) {
			slot->release();
			goto decrypt_failed;
		}

		if ((fil_space_t::full_crc32(flags) && page_compressed)
		    || fil_page_get_type(dst_frame)
		    == FIL_PAGE_PAGE_COMPRESSED_ENCRYPTED) {
			goto decompress_with_slot;
		}

		slot->release();
	} else if (fil_page_get_type(dst_frame)
		   == FIL_PAGE_PAGE_COMPRESSED_ENCRYPTED) {
		goto decompress;
	}

	ut_ad(node.space->referenced());
	return true;
}
#endif /* !UNIV_INNOCHECKSUM */

/** Checks if the page is in crc32 checksum format.
@param[in]	read_buf		database page
@param[in]	checksum_field1		new checksum field
@param[in]	checksum_field2		old checksum field
@return true if the page is in crc32 checksum format. */
static
bool
buf_page_is_checksum_valid_crc32(
	const byte*			read_buf,
	ulint				checksum_field1,
	ulint				checksum_field2) noexcept
{
	const uint32_t	crc32 = buf_calc_page_crc32(read_buf);

#ifdef UNIV_INNOCHECKSUM
	extern FILE* log_file;
	extern uint32_t cur_page_num;
	if (log_file) {
		fprintf(log_file, "page::" UINT32PF ";"
			" crc32 calculated = " UINT32PF ";"
			" recorded checksum field1 = " ULINTPF " recorded"
			" checksum field2 =" ULINTPF "\n", cur_page_num,
			crc32, checksum_field1, checksum_field2);
	}
#endif /* UNIV_INNOCHECKSUM */

	if (checksum_field1 != checksum_field2) {
		return false;
	}

	return checksum_field1 == crc32;
}

#ifndef UNIV_INNOCHECKSUM
/** Checks whether the lsn present in the page is lesser than the
peek current lsn.
@param check_lsn    lsn to check
@param read_buf     page frame
@return whether the FIL_PAGE_LSN is invalid */
static bool buf_page_check_lsn(bool check_lsn, const byte *read_buf)
{
  if (!check_lsn)
    return false;
  lsn_t current_lsn= log_sys.get_lsn();
  if (UNIV_UNLIKELY(current_lsn == log_sys.FIRST_LSN) &&
      srv_force_recovery == SRV_FORCE_NO_LOG_REDO)
    return false;
  const lsn_t page_lsn= mach_read_from_8(read_buf + FIL_PAGE_LSN);

  if (UNIV_LIKELY(current_lsn >= page_lsn))
    return false;

  const uint32_t space_id= mach_read_from_4(read_buf + FIL_PAGE_SPACE_ID);
  const uint32_t page_no= mach_read_from_4(read_buf + FIL_PAGE_OFFSET);

  sql_print_error("InnoDB: Page "
                  "[page id: space=" UINT32PF ", page number=" UINT32PF "]"
                  " log sequence number " LSN_PF
                  " is in the future! Current system log sequence number "
                  LSN_PF ".",
                  space_id, page_no, page_lsn, current_lsn);

  if (srv_force_recovery)
    return false;

  sql_print_error("InnoDB: Your database may be corrupt or"
                  " you may have copied the InnoDB"
                  " tablespace but not the ib_logfile0. %s",
                  FORCE_RECOVERY_MSG);

  return true;
}
#endif


/** Check if a buffer is all zeroes.
@param[in]	buf	data to check
@return whether the buffer is all zeroes */
bool buf_is_zeroes(span<const byte> buf) noexcept
{
  ut_ad(buf.size() <= UNIV_PAGE_SIZE_MAX);
  return memcmp(buf.data(), field_ref_zero, buf.size()) == 0;
}

/** Check if a page is corrupt.
@param check_lsn   whether FIL_PAGE_LSN should be checked
@param read_buf    database page
@param fsp_flags   contents of FIL_SPACE_FLAGS
@return whether the page is corrupted */
buf_page_is_corrupted_reason
buf_page_is_corrupted(bool check_lsn, const byte *read_buf, uint32_t fsp_flags) noexcept
{
	if (fil_space_t::full_crc32(fsp_flags)) {
		bool compressed = false, corrupted = false;
		const uint size = buf_page_full_crc32_size(
			read_buf, &compressed, &corrupted);
		if (corrupted) {
			return CORRUPTED_OTHER;
		}
		const byte* end = read_buf + (size - FIL_PAGE_FCRC32_CHECKSUM);
		uint crc32 = mach_read_from_4(end);

		if (!crc32 && size == srv_page_size
		    && buf_is_zeroes(span<const byte>(read_buf, size))) {
			return NOT_CORRUPTED;
		}

		DBUG_EXECUTE_IF(
			"page_intermittent_checksum_mismatch", {
			static int page_counter;
			if (mach_read_from_4(FIL_PAGE_OFFSET + read_buf)
			    && page_counter++ == 6) {
				crc32++;
			}
		});

		if (crc32 != my_crc32c(0, read_buf,
				       size - FIL_PAGE_FCRC32_CHECKSUM)) {
			return CORRUPTED_OTHER;
		}
		static_assert(FIL_PAGE_FCRC32_KEY_VERSION == 0, "alignment");
		static_assert(FIL_PAGE_LSN % 4 == 0, "alignment");
		static_assert(FIL_PAGE_FCRC32_END_LSN % 4 == 0, "alignment");
		if (!compressed
		    && !mach_read_from_4(FIL_PAGE_FCRC32_KEY_VERSION
					 + read_buf)
		    && memcmp_aligned<4>(read_buf + (FIL_PAGE_LSN + 4),
					 end - (FIL_PAGE_FCRC32_END_LSN
						- FIL_PAGE_FCRC32_CHECKSUM),
					 4)) {
			return CORRUPTED_OTHER;
		}

		return
#ifndef UNIV_INNOCHECKSUM
			buf_page_check_lsn(check_lsn, read_buf)
			? CORRUPTED_FUTURE_LSN :
#endif
			NOT_CORRUPTED;
	}

	const ulint zip_size = fil_space_t::zip_size(fsp_flags);
	const uint16_t page_type = fil_page_get_type(read_buf);

	/* We can trust page type if page compression is set on tablespace
	flags because page compression flag means file must have been
	created with 10.1 (later than 5.5 code base). In 10.1 page
	compressed tables do not contain post compression checksum and
	FIL_PAGE_END_LSN_OLD_CHKSUM field stored. Note that space can
	be null if we are in fil_check_first_page() and first page
	is not compressed or encrypted. Page checksum is verified
	after decompression (i.e. normally pages are already
	decompressed at this stage). */
	if ((page_type == FIL_PAGE_PAGE_COMPRESSED ||
	     page_type == FIL_PAGE_PAGE_COMPRESSED_ENCRYPTED)
#ifndef UNIV_INNOCHECKSUM
	    && FSP_FLAGS_HAS_PAGE_COMPRESSION(fsp_flags)
#endif
	) {
	check_lsn:
		return
#ifndef UNIV_INNOCHECKSUM
			buf_page_check_lsn(check_lsn, read_buf)
			? CORRUPTED_FUTURE_LSN :
#endif
			NOT_CORRUPTED;
	}

	static_assert(FIL_PAGE_LSN % 4 == 0, "alignment");
	static_assert(FIL_PAGE_END_LSN_OLD_CHKSUM % 4 == 0, "alignment");

	if (!zip_size
	    && memcmp_aligned<4>(read_buf + FIL_PAGE_LSN + 4,
				 read_buf + srv_page_size
				 - FIL_PAGE_END_LSN_OLD_CHKSUM + 4, 4)) {
		/* Stored log sequence numbers at the start and the end
		of page do not match */

		return CORRUPTED_OTHER;
	}

	/* Check whether the checksum fields have correct values */

	if (zip_size) {
		if (!page_zip_verify_checksum(read_buf, zip_size)) {
			return CORRUPTED_OTHER;
		}
		goto check_lsn;
	}

	const uint32_t checksum_field1 = mach_read_from_4(
		read_buf + FIL_PAGE_SPACE_OR_CHKSUM);

	const uint32_t checksum_field2 = mach_read_from_4(
		read_buf + srv_page_size - FIL_PAGE_END_LSN_OLD_CHKSUM);

	static_assert(FIL_PAGE_LSN % 8 == 0, "alignment");

	/* A page filled with NUL bytes is considered not corrupted.
	Before MariaDB Server 10.1.25 (MDEV-12113) or 10.2.2 (or MySQL 5.7),
	the FIL_PAGE_FILE_FLUSH_LSN field may have been written nonzero
	for the first page of each file of the system tablespace.
	We want to ignore it for the system tablespace, but because
	we do not know the expected tablespace here, we ignore the
	field for all data files, except for
	innodb_checksum_algorithm=full_crc32 which we handled above. */
	if (!checksum_field1 && !checksum_field2) {
		/* Checksum fields can have valid value as zero.
		If the page is not empty then do the checksum
		calculation for the page. */
		bool all_zeroes = true;
		for (size_t i = 0; i < srv_page_size; i++) {
#ifndef UNIV_INNOCHECKSUM
			if (i == FIL_PAGE_FILE_FLUSH_LSN_OR_KEY_VERSION) {
				i += 8;
			}
#endif
			if (read_buf[i]) {
				all_zeroes = false;
				break;
			}
		}

		if (all_zeroes) {
			return NOT_CORRUPTED;
		}
	}

#ifndef UNIV_INNOCHECKSUM
	switch (srv_checksum_algorithm) {
	case SRV_CHECKSUM_ALGORITHM_STRICT_FULL_CRC32:
	case SRV_CHECKSUM_ALGORITHM_STRICT_CRC32:
#endif /* !UNIV_INNOCHECKSUM */
		if (!buf_page_is_checksum_valid_crc32(read_buf,
						      checksum_field1,
						      checksum_field2)) {
			return CORRUPTED_OTHER;
		}
		goto check_lsn;
#ifndef UNIV_INNOCHECKSUM
	default:
		if (checksum_field1 == BUF_NO_CHECKSUM_MAGIC
		    && checksum_field2 == BUF_NO_CHECKSUM_MAGIC) {
			goto check_lsn;
		}

		const uint32_t crc32 = buf_calc_page_crc32(read_buf);

		/* Very old versions of InnoDB only stored 8 byte lsn to the
		start and the end of the page. */

		/* Since innodb_checksum_algorithm is not strict_* allow
		any of the algos to match for the old field */

		if (checksum_field2
		    != mach_read_from_4(read_buf + FIL_PAGE_LSN)
		    && checksum_field2 != BUF_NO_CHECKSUM_MAGIC) {

			DBUG_EXECUTE_IF(
				"page_intermittent_checksum_mismatch", {
				static int page_counter;
				if (mach_read_from_4(FIL_PAGE_OFFSET
						     + read_buf)
				    && page_counter++ == 6)
					return CORRUPTED_OTHER;
			});

			if ((checksum_field1 != crc32
			     || checksum_field2 != crc32)
			    && checksum_field2
			    != buf_calc_page_old_checksum(read_buf)) {
				return CORRUPTED_OTHER;
			}
		}

		switch (checksum_field1) {
		case 0:
		case BUF_NO_CHECKSUM_MAGIC:
			break;
		default:
			if ((checksum_field1 != crc32
			     || checksum_field2 != crc32)
			    && checksum_field1
			    != buf_calc_page_new_checksum(read_buf)) {
				return CORRUPTED_OTHER;
			}
		}
	}
#endif /* !UNIV_INNOCHECKSUM */
	goto check_lsn;
}

#ifndef UNIV_INNOCHECKSUM

#ifdef __linux__
#include <poll.h>
#include <sys/eventfd.h>
#include <fstream>

/** Memory Pressure

based off https://www.kernel.org/doc/html/latest/accounting/psi.html#pressure-interface
and https://www.kernel.org/doc/html/latest/admin-guide/cgroup-v2.html#memory */
class mem_pressure
{
  /* triggers + eventfd */
  struct pollfd m_fds[3];
  nfds_t m_num_fds;
  int m_event_fd= -1;
  Atomic_relaxed<bool> m_abort= false;

  std::thread m_thd;
  /* mem pressure garbage collection restricted to interval */
  static constexpr ulonglong max_interval_us= 60*1000000;

public:
  mem_pressure() : m_num_fds(0) {}

  bool setup()
  {
    m_num_fds= 0;

    if (my_use_large_pages)
      return false;

    static_assert(array_elements(m_fds) == (array_elements(m_triggers) + 1),
                  "insufficient fds");
    std::string memcgroup{"/sys/fs/cgroup"};
    std::string cgroup;
    {
      std::ifstream selfcgroup("/proc/self/cgroup");
      std::getline(selfcgroup, cgroup, '\n');
    }

    cgroup.erase(0, 3); // Remove "0::"
    memcgroup+= cgroup + "/memory.pressure";

    for (auto trig= std::begin(m_triggers); trig!= std::end(m_triggers); ++trig)
    {
      if ((m_fds[m_num_fds].fd=
             open(memcgroup.c_str(), O_RDWR | O_NONBLOCK | O_CLOEXEC)) < 0)
      {
        /* User can't do anything about it, no point giving warning */
        shutdown();
        return false;
      }
      my_register_filename(m_fds[m_num_fds].fd, memcgroup.c_str(), FILE_BY_OPEN, 0, MYF(0));
      ssize_t slen= strlen(*trig);
      if (write(m_fds[m_num_fds].fd, *trig, slen) < slen)
      {
        /* we may fail this one, but continue to the next */
        my_close(m_fds[m_num_fds].fd, MYF(MY_WME));
        continue;
      }
      m_fds[m_num_fds].events= POLLPRI;
      m_num_fds++;
    }
    if (m_num_fds < 1)
      return false;

    if ((m_event_fd= eventfd(0, EFD_CLOEXEC|EFD_NONBLOCK)) == -1)
    {
      /* User can't do anything about it, no point giving warning */
      shutdown();
      return false;
    }
    my_register_filename(m_event_fd, "mem_pressure_eventfd", FILE_BY_DUP, 0, MYF(0));
    m_fds[m_num_fds].fd= m_event_fd;
    m_fds[m_num_fds].events= POLLIN;
    m_num_fds++;
    m_thd= std::thread(pressure_routine, this);
    sql_print_information("InnoDB: Initialized memory pressure event listener");
    return true;
  }

  void shutdown()
  {
    /* m_event_fd is in this list */
    while (m_num_fds)
    {
      m_num_fds--;
      my_close(m_fds[m_num_fds].fd, MYF(MY_WME));
      m_fds[m_num_fds].fd= -1;
    }
    m_event_fd= -1;
  }

  static void pressure_routine(mem_pressure *m);

#ifdef UNIV_DEBUG
  void trigger_collection()
  {
    uint64_t u= 1;
    if (m_event_fd < 0 || write(m_event_fd, &u, sizeof(uint64_t)) != sizeof(uint64_t))
      sql_print_information("InnoDB: (Debug) Failed to trigger memory pressure");
  }
#endif

  void quit()
  {
    uint64_t u= 1;
    m_abort= true;
#pragma GCC diagnostic push
#pragma GCC diagnostic ignored "-Wunused-result"
    /* return result ignored, cannot do anything with it */
    write(m_event_fd, &u, sizeof(uint64_t));
#pragma GCC diagnostic pop
  }

  void join()
  {
    if (m_thd.joinable())
    {
      quit();
      m_thd.join();
    }
  }

  static const char* const m_triggers[2];
};


/*
  ref: https://docs.kernel.org/accounting/psi.html
  maximum window size (second number) 10 seconds.
  window size in multiples of 2 second interval required (for Unprivileged)
  Time is in usec.
*/
const char* const mem_pressure::m_triggers[]=
  {"some 5000000 10000000", /* 5s out of 10s */
   "full 10000 2000000"}; /* 10ms out of 2s */

static mem_pressure mem_pressure_obj;

void mem_pressure::pressure_routine(mem_pressure *m)
{
  DBUG_ASSERT(m == &mem_pressure_obj);
  if (my_thread_init())
  {
    m->shutdown();
    return;
  }

  ulonglong last= microsecond_interval_timer() - max_interval_us;
  while (!m->m_abort)
  {
    if (poll(&m->m_fds[0], m->m_num_fds, -1) < 0)
    {
      if (errno == EINTR)
        continue;
      else
        break;
    }
    if (m->m_abort)
      break;

    for (pollfd &p : st_::span<pollfd>(m->m_fds, m->m_num_fds))
    {
      if (p.revents & POLLPRI)
      {
        ulonglong now= microsecond_interval_timer();
        if ((now - last) > max_interval_us)
        {
          last= now;
          buf_pool.garbage_collect();
        }
      }

#ifdef UNIV_DEBUG
      if (p.revents & POLLIN)
      {
        uint64_t u;
        /* we haven't aborted, so this must be a debug trigger */
        if (read(p.fd, &u, sizeof(u)) >=0)
          buf_pool.garbage_collect();
      }
#endif
    }
  }
  m->shutdown();

  my_thread_end();
}

/** Initialize mem pressure. */
ATTRIBUTE_COLD static void buf_mem_pressure_detect_init() noexcept
{
  mem_pressure_obj.setup();
}

ATTRIBUTE_COLD void buf_mem_pressure_shutdown() noexcept
{
  mem_pressure_obj.join();
}
#endif

#if defined __linux__ || !defined DBUG_OFF
inline void buf_pool_t::garbage_collect() noexcept
{
  mysql_mutex_lock(&mutex);
  const size_t old_size{size_in_bytes}, min_size{size_in_bytes_auto_min};
  const size_t reduce_size=
    std::max(innodb_buffer_pool_extent_size,
             ut_calc_align((old_size - min_size) / 2,
                           innodb_buffer_pool_extent_size));
  if (old_size < min_size + reduce_size ||
      first_to_withdraw || old_size != size_in_bytes_requested)
  {
    mysql_mutex_unlock(&mutex);
    sql_print_information("InnoDB: Memory pressure event disregarded;"
                          " innodb_buffer_pool_size=%zum,"
                          " innodb_buffer_pool_size_min=%zum",
                          old_size >> 20, min_size >> 20);
    return;
  }

  size_t size= old_size - reduce_size;
  size_t n_blocks_new= get_n_blocks(size);

  ut_ad(UT_LIST_GET_LEN(withdrawn) == 0);
  ut_ad(n_blocks_to_withdraw == 0);

  n_blocks_to_withdraw= n_blocks - n_blocks_new;
  first_to_withdraw= &get_nth_page(n_blocks_new)->page;

  size_in_bytes_requested= size;
  mysql_mutex_unlock(&mutex);
  mysql_mutex_lock(&flush_list_mutex);
  page_cleaner_wakeup(true);
  my_cond_wait(&done_flush_list, &flush_list_mutex.m_mutex);
  mysql_mutex_unlock(&flush_list_mutex);
# ifdef BTR_CUR_HASH_ADAPT
  bool ahi_disabled= btr_search_disable();
# endif /* BTR_CUR_HASH_ADAPT */
  time_t start= time(nullptr);
  mysql_mutex_lock(&mutex);

  do
  {
    if (shrink(size))
    {
      const size_t old_blocks{n_blocks};
      n_blocks= n_blocks_new;

      size_t s= n_blocks_new / BUF_READ_AHEAD_PORTION;
      read_ahead_area= s >= READ_AHEAD_PAGES
        ? READ_AHEAD_PAGES
        : my_round_up_to_next_power(uint32(s));

      os_total_large_mem_allocated-= reduce_size;
      shrunk(size, reduce_size);
# ifdef BTR_CUR_HASH_ADAPT
      if (ahi_disabled)
        btr_search_enable(true);
# endif
      mysql_mutex_unlock(&mutex);
      sql_print_information("InnoDB: Memory pressure event shrunk"
                            " innodb_buffer_pool_size=%zum (%zu pages)"
                            " from %zum (%zu pages)",
                            size >> 20, n_blocks_new, old_size >> 20,
                            old_blocks);
      ut_d(validate());
      return;
    }
  }
  while (time(nullptr) - start < 15);

  ut_ad(size_in_bytes > size_in_bytes_requested);
  n_blocks_to_withdraw= 0;
  first_to_withdraw= nullptr;
  size_in_bytes_requested= size_in_bytes;

  while (buf_page_t *b= UT_LIST_GET_FIRST(withdrawn))
  {
    UT_LIST_REMOVE(withdrawn, b);
    UT_LIST_ADD_LAST(free, b);
    ut_d(b->in_free_list= true);
    ut_ad(b->state() == buf_page_t::NOT_USED);
    b->lock.init();
  }

  mysql_mutex_unlock(&mutex);
  sql_print_information("InnoDB: Memory pressure event failed to shrink"
                        " innodb_buffer_pool_size=%zum", old_size);
  ut_d(validate());
}
#endif

#if defined(DBUG_OFF) && defined(HAVE_MADVISE) &&  defined(MADV_DODUMP)
/** Enable buffers to be dumped to core files.

A convenience function, not called anyhwere directly however
it is left available for gdb or any debugger to call
in the event that you want all of the memory to be dumped
to a core file.

@return number of errors found in madvise() calls */
MY_ATTRIBUTE((used))
int buf_pool_t::madvise_do_dump() noexcept
{
	int ret= 0;

	/* mirrors allocation in log_t::create() */
	if (log_sys.buf) {
		ret += madvise(log_sys.buf, log_sys.buf_size, MADV_DODUMP);
		ret += madvise(log_sys.flush_buf, log_sys.buf_size,
			       MADV_DODUMP);
	}

	ret+= madvise(buf_pool.memory, buf_pool.size_in_bytes, MADV_DODUMP);
	return ret;
}
#endif

#ifndef UNIV_DEBUG
static inline byte hex_to_ascii(byte hex_digit) noexcept
{
  const int offset= hex_digit <= 9 ? '0' : 'a' - 10;
  return byte(hex_digit + offset);
}
#endif

/** Dump a page to stderr.
@param[in]	read_buf	database page
@param[in]	zip_size	compressed page size, or 0 */
ATTRIBUTE_COLD
void buf_page_print(const byte *read_buf, ulint zip_size) noexcept
{
#ifndef UNIV_DEBUG
  const size_t size = zip_size ? zip_size : srv_page_size;
  const byte * const end= read_buf + size;
  sql_print_information("InnoDB: Page dump (%zu bytes):", size);

  do
  {
    byte row[64];

    for (byte *r= row; r != &row[64]; r+= 2, read_buf++)
    {
      r[0]= hex_to_ascii(byte(*read_buf >> 4));
      r[1]= hex_to_ascii(*read_buf & 15);
    }

    sql_print_information("InnoDB: %.*s", 64, row);
  }
  while (read_buf != end);

  sql_print_information("InnoDB: End of page dump");
#endif
}

<<<<<<< HEAD
#ifdef BTR_CUR_HASH_ADAPT

/** Ensure that some adaptive hash index fields are initialized */
static void buf_block_init_low(buf_block_t *block) noexcept
{
  /* No adaptive hash index entries may point to a previously unused
  (and now freshly allocated) block. */
  MEM_MAKE_DEFINED(&block->index, sizeof block->index);
  MEM_MAKE_DEFINED(&block->n_hash_helps, sizeof block->n_hash_helps);
# if defined UNIV_AHI_DEBUG || defined UNIV_DEBUG
  MEM_MAKE_DEFINED(&block->n_pointers, sizeof block->n_pointers);
  ut_a(!block->index);
  ut_a(!block->n_pointers);
  ut_a(!block->n_hash_helps);
# endif
}
#else /* BTR_CUR_HASH_ADAPT */
inline void buf_block_init_low(buf_block_t*) {}
#endif /* BTR_CUR_HASH_ADAPT */

/** Initialize a buffer page descriptor.
@param[in,out]	block	buffer page descriptor
@param[in]	frame	buffer page frame */
static
void
buf_block_init(buf_block_t* block, byte* frame)
{
	/* This function should only be executed at database startup or by
	buf_pool.resize(). Either way, adaptive hash index must not exist. */
	buf_block_init_low(block);
	block->page.frame = frame;

	MEM_MAKE_DEFINED(&block->modify_clock, sizeof block->modify_clock);
	ut_ad(!block->modify_clock);
	MEM_MAKE_DEFINED(&block->page.lock, sizeof block->page.lock);
	block->page.lock.init();
	block->page.init(buf_page_t::NOT_USED, page_id_t(~0ULL));
	ut_d(block->in_unzip_LRU_list = false);
	ut_d(block->in_withdraw_list = false);

	page_zip_des_init(&block->page.zip);
=======
IF_DBUG(,inline) byte *buf_block_t::frame_address() const noexcept
{
  static_assert(ut_is_2pow(innodb_buffer_pool_extent_size), "");
>>>>>>> 3ae8f114

  byte *frame_= reinterpret_cast<byte*>
    ((reinterpret_cast<size_t>(this) & ~(innodb_buffer_pool_extent_size - 1)) |
     first_frame_in_extent[srv_page_size_shift - UNIV_PAGE_SIZE_SHIFT_MIN]);
  ut_ad(reinterpret_cast<const byte*>(this) + sizeof(*this) <= frame_);
  frame_+=
    (((reinterpret_cast<size_t>(this) & (innodb_buffer_pool_extent_size - 1)) /
      sizeof(*this)) << srv_page_size_shift);
  return frame_;
}

buf_block_t *buf_pool_t::block_from(const void *ptr) noexcept
{
  static_assert(ut_is_2pow(innodb_buffer_pool_extent_size), "");
  ut_ad(static_cast<const char*>(ptr) >= buf_pool.memory);

  byte *first_block= reinterpret_cast<byte*>
    (reinterpret_cast<size_t>(ptr) & ~(innodb_buffer_pool_extent_size - 1));
  const size_t first_frame=
    first_frame_in_extent[srv_page_size_shift - UNIV_PAGE_SIZE_SHIFT_MIN];

  ut_ad(static_cast<const byte*>(ptr) >= first_block + first_frame);
  return reinterpret_cast<buf_block_t*>(first_block) +
    (((size_t(ptr) & (innodb_buffer_pool_extent_size - 1)) - first_frame) >>
     srv_page_size_shift);
}

/** Determine the address of the first invalid block descriptor
@param n_blocks   buf_pool.n_blocks
@return offset of the first invalid buf_block_t, relative to buf_pool.memory */
static size_t block_descriptors_in_bytes(size_t n_blocks) noexcept
{
  const size_t ssize= srv_page_size_shift - UNIV_PAGE_SIZE_SHIFT_MIN;
  const size_t extent_size= pages_in_extent[ssize];
  return n_blocks / extent_size * innodb_buffer_pool_extent_size +
    (n_blocks % extent_size) * sizeof(buf_block_t);
}

buf_block_t *buf_pool_t::get_nth_page(size_t pos) const noexcept
{
  mysql_mutex_assert_owner(&mutex);
  ut_ad(pos < n_blocks);
  return reinterpret_cast<buf_block_t*>
    (memory + block_descriptors_in_bytes(pos));
}

buf_block_t *buf_pool_t::allocate() noexcept
{
  mysql_mutex_assert_owner(&mutex);

  while (buf_page_t *b= UT_LIST_GET_FIRST(free))
  {
    ut_ad(b->in_free_list);
    ut_d(b->in_free_list = FALSE);
    ut_ad(!b->oldest_modification());
    ut_ad(!b->in_LRU_list);
    ut_a(!b->in_file());
    UT_LIST_REMOVE(free, b);

    if (UNIV_LIKELY(!n_blocks_to_withdraw) || !withdraw(*b))
    {
      /* No adaptive hash index entries may point to a free block. */
      assert_block_ahi_empty(reinterpret_cast<buf_block_t*>(b));
      b->set_state(buf_page_t::MEMORY);
      b->set_os_used();
      return reinterpret_cast<buf_block_t*>(b);
    }
  }

  return nullptr;
}

/** Create the hash table.
@param n  the lower bound of n_cells */
void buf_pool_t::page_hash_table::create(ulint n) noexcept
{
  n_cells= ut_find_prime(n);
  const size_t size= MY_ALIGN(pad(n_cells) * sizeof *array,
                              CPU_LEVEL1_DCACHE_LINESIZE);
  void *v= aligned_malloc(size, CPU_LEVEL1_DCACHE_LINESIZE);
  memset_aligned<CPU_LEVEL1_DCACHE_LINESIZE>(v, 0, size);
  array= static_cast<hash_chain*>(v);
}

size_t buf_pool_t::get_n_blocks(size_t size_in_bytes) noexcept
{
  const size_t ssize= srv_page_size_shift - UNIV_PAGE_SIZE_SHIFT_MIN;
  size_t n_blocks_alloc= size_in_bytes / innodb_buffer_pool_extent_size *
    pages_in_extent[ssize];

  if (const size_t incomplete_extent_pages=
      (size_in_bytes & (innodb_buffer_pool_extent_size - 1)) >>
      srv_page_size_shift)
  {
    ssize_t d= incomplete_extent_pages - first_page_in_extent[ssize];
    ut_ad(d > 0);
    n_blocks_alloc+= d;
  }

  return n_blocks_alloc;
}

size_t buf_pool_t::blocks_in_bytes(size_t n_blocks) noexcept
{
  const size_t shift{srv_page_size_shift};
  const size_t ssize{shift - UNIV_PAGE_SIZE_SHIFT_MIN};
  const size_t extent_size= pages_in_extent[ssize];
  size_t size_in_bytes= n_blocks / extent_size *
    innodb_buffer_pool_extent_size;
  if (size_t remainder= n_blocks % extent_size)
    size_in_bytes+= (remainder + first_page_in_extent[ssize]) << shift;
  ut_ad(get_n_blocks(size_in_bytes) == n_blocks);
  return size_in_bytes;
}

/** Create the buffer pool.
@return whether the creation failed */
bool buf_pool_t::create() noexcept
{
  ut_ad(this == &buf_pool);
  ut_ad(!is_initialised());
  ut_ad(size_in_bytes_requested > 0);
  ut_ad(!(size_in_bytes_max & (innodb_buffer_pool_extent_size - 1)));
  ut_ad(!(size_in_bytes_requested & ((1U << 20) - 1)));
  ut_ad(size_in_bytes_requested <= size_in_bytes_max);
  /* mariabackup loads tablespaces, and it requires field_ref_zero to be
  allocated before innodb initialization */
  ut_ad(srv_operation >= SRV_OPERATION_RESTORE || !field_ref_zero);

  if (!field_ref_zero)
  {
    if (auto b= aligned_malloc(UNIV_PAGE_SIZE_MAX, 4096))
    {
      field_ref_zero= static_cast<const byte*>
        (memset_aligned<4096>(b, 0, UNIV_PAGE_SIZE_MAX));
      goto init;
    }

  oom:
    ut_ad(!is_initialised());
    sql_print_error("InnoDB: Cannot map innodb_buffer_pool_size_max=%zum",
                    size_in_bytes_max >> 20);
    return true;
  }

 init:
  DBUG_EXECUTE_IF("ib_buf_chunk_init_fails", goto oom;);
  size_t size= size_in_bytes_max;
  sql_print_information("InnoDB: innodb_buffer_pool_size_max=%zum,"
                        " innodb_buffer_pool_size=%zum",
                        size >> 20, size_in_bytes_requested >> 20);

 retry:
  {
    NUMA_MEMPOLICY_INTERLEAVE_IN_SCOPE;
    memory_unaligned= my_virtual_mem_reserve(&size);
  }

  if (!memory_unaligned)
    goto oom;

  const size_t alignment_waste=
    ((~size_t(memory_unaligned) & (innodb_buffer_pool_extent_size - 1)) + 1) &
    (innodb_buffer_pool_extent_size - 1);

  if (size < size_in_bytes_max + alignment_waste)
  {
    my_virtual_mem_release(memory_unaligned, size);
    size+= 1 +
      (~size_t(memory_unaligned) & (innodb_buffer_pool_extent_size - 1));
    goto retry;
  }

  MEM_UNDEFINED(memory_unaligned, size);
  ut_dontdump(memory_unaligned, size, true);
  memory= memory_unaligned + alignment_waste;
  size_unaligned= size;
  size-= alignment_waste;
  size&= ~(innodb_buffer_pool_extent_size - 1);

  const size_t actual_size= size_in_bytes_requested;
  ut_ad(actual_size <= size);

  size_in_bytes= actual_size;
  os_total_large_mem_allocated+= actual_size;

#ifdef UNIV_PFS_MEMORY
  PSI_MEMORY_CALL(memory_alloc)(mem_key_buf_buf_pool, actual_size, &owner);
#endif
  if (!my_virtual_mem_commit(memory, actual_size))
  {
    my_virtual_mem_release(memory_unaligned, size_unaligned);
    memory= nullptr;
    memory_unaligned= nullptr;
    goto oom;
  }

#ifdef HAVE_LIBNUMA
  if (srv_numa_interleave)
  {
    struct bitmask *numa_mems_allowed= numa_get_mems_allowed();
    MEM_MAKE_DEFINED(numa_mems_allowed, sizeof *numa_mems_allowed);
    if (mbind(memory_unaligned, size_unaligned, MPOL_INTERLEAVE,
              numa_mems_allowed->maskp, numa_mems_allowed->size,
              MPOL_MF_MOVE))
      sql_print_warning("InnoDB: Failed to set NUMA memory policy of"
                        " buffer pool page frames to MPOL_INTERLEAVE"
                        " (error: %s).", strerror(errno));
    numa_bitmask_free(numa_mems_allowed);
  }
#endif /* HAVE_LIBNUMA */

  n_blocks= get_n_blocks(actual_size);
  n_blocks_to_withdraw= 0;
  UT_LIST_INIT(free, &buf_page_t::list);
  const size_t ssize= srv_page_size_shift - UNIV_PAGE_SIZE_SHIFT_MIN;

  for (char *extent= memory,
         *end= memory + block_descriptors_in_bytes(n_blocks);
       extent < end; extent+= innodb_buffer_pool_extent_size)
  {
    buf_block_t *block= reinterpret_cast<buf_block_t*>(extent);
    const buf_block_t *extent_end= block + pages_in_extent[ssize];
    if (reinterpret_cast<const char*>(extent_end) > end)
      extent_end= reinterpret_cast<buf_block_t*>(end);
    MEM_MAKE_DEFINED(block, (extent_end - block) * sizeof *block);
    for (byte *frame= reinterpret_cast<byte*>(extent) +
           first_frame_in_extent[ssize];
         block < extent_end; block++, frame+= srv_page_size)
    {
      ut_ad(!memcmp(block, field_ref_zero, sizeof *block));
      block->page.frame= frame;
      block->page.lock.init();
      UT_LIST_ADD_LAST(free, &block->page);
      ut_d(block->page.in_free_list= true);
    }
  }

#if defined(__aarch64__)
  mysql_mutex_init(buf_pool_mutex_key, &mutex, MY_MUTEX_INIT_FAST);
#else
  mysql_mutex_init(buf_pool_mutex_key, &mutex, nullptr);
#endif

  UT_LIST_INIT(withdrawn, &buf_page_t::list);
  UT_LIST_INIT(LRU, &buf_page_t::LRU);
  UT_LIST_INIT(flush_list, &buf_page_t::list);
  UT_LIST_INIT(unzip_LRU, &buf_block_t::unzip_LRU);

  for (size_t i= 0; i < UT_ARR_SIZE(zip_free); ++i)
    UT_LIST_INIT(zip_free[i], &buf_buddy_free_t::list);
  ulint s= n_blocks;
  s/= BUF_READ_AHEAD_PORTION;
  read_ahead_area= s >= READ_AHEAD_PAGES
    ? READ_AHEAD_PAGES
    : my_round_up_to_next_power(static_cast<uint32_t>(s));

  page_hash.create(2 * n_blocks);
  last_printout_time= time(nullptr);

  mysql_mutex_init(flush_list_mutex_key, &flush_list_mutex,
                   MY_MUTEX_INIT_FAST);

  pthread_cond_init(&done_flush_LRU, nullptr);
  pthread_cond_init(&done_flush_list, nullptr);
  pthread_cond_init(&do_flush_list, nullptr);
  pthread_cond_init(&done_free, nullptr);

  try_LRU_scan= true;

  ut_d(flush_hp.m_mutex= &flush_list_mutex;);
  ut_d(lru_hp.m_mutex= &mutex);
  ut_d(lru_scan_itr.m_mutex= &mutex);

  io_buf.create((srv_n_read_io_threads + srv_n_write_io_threads) *
                OS_AIO_N_PENDING_IOS_PER_THREAD);

  last_activity_count= srv_get_activity_count();

  buf_LRU_old_ratio_update(100 * 3 / 8, false);
  btr_search_sys_create();

#ifdef __linux__
  if (srv_operation == SRV_OPERATION_NORMAL)
    buf_mem_pressure_detect_init();
#endif
  ut_ad(is_initialised());
  sql_print_information("InnoDB: Completed initialization of buffer pool");
  return false;
}

/** Clean up after successful create() */
void buf_pool_t::close() noexcept
{
  ut_ad(this == &buf_pool);
  if (!is_initialised())
    return;

  mysql_mutex_destroy(&mutex);
  mysql_mutex_destroy(&flush_list_mutex);

  for (buf_page_t *bpage= UT_LIST_GET_LAST(LRU), *prev_bpage= nullptr; bpage;
       bpage= prev_bpage)
  {
    prev_bpage= UT_LIST_GET_PREV(LRU, bpage);
    ut_ad(bpage->in_file());
    ut_ad(bpage->in_LRU_list);
    /* The buffer pool must be clean during normal shutdown.
    Only on aborted startup (with recovery) or with innodb_fast_shutdown=2
    we may discard changes. */
    ut_d(const lsn_t oldest= bpage->oldest_modification();)
    ut_ad(fsp_is_system_temporary(bpage->id().space())
          ? (oldest == 0 || oldest == 2)
          : oldest <= 1 || srv_is_being_started || srv_fast_shutdown == 2);

    if (UNIV_UNLIKELY(!bpage->frame))
    {
      bpage->lock.free();
      ut_free(bpage);
    }
  }

  {
    const size_t size{size_in_bytes};

    for (char *extent= memory,
           *end= memory + block_descriptors_in_bytes(n_blocks);
         extent < end; extent+= innodb_buffer_pool_extent_size)
      for (buf_block_t *block= reinterpret_cast<buf_block_t*>(extent),
             *extent_end= block +
             pages_in_extent[srv_page_size_shift - UNIV_PAGE_SIZE_SHIFT_MIN];
           block < extent_end && reinterpret_cast<char*>(block) < end; block++)
      {
        MEM_MAKE_DEFINED(&block->page.lock, sizeof &block->page.lock);
        block->page.lock.free();
      }

    ut_dodump(memory_unaligned, size_unaligned);
#ifdef UNIV_PFS_MEMORY
    PSI_MEMORY_CALL(memory_free)(mem_key_buf_buf_pool, size, owner);
    owner= nullptr;
#endif
    os_total_large_mem_allocated-= size;
    my_virtual_mem_decommit(memory, size);
    my_virtual_mem_release(memory_unaligned, size_unaligned);
    memory= nullptr;
    memory_unaligned= nullptr;
  }

  pthread_cond_destroy(&done_flush_LRU);
  pthread_cond_destroy(&done_flush_list);
  pthread_cond_destroy(&do_flush_list);
  pthread_cond_destroy(&done_free);

  page_hash.free();

  io_buf.close();
  aligned_free(const_cast<byte*>(field_ref_zero));
  field_ref_zero= nullptr;
}

<<<<<<< HEAD
/** Try to reallocate a control block.
@param block  control block to reallocate
@return whether the reallocation succeeded */
inline bool buf_pool_t::realloc(buf_block_t *block) noexcept
{
	buf_block_t*	new_block;

	mysql_mutex_assert_owner(&mutex);
	ut_ad(block->page.in_file());
	ut_ad(block->page.frame);

	new_block = buf_LRU_get_free_only();

	if (new_block == NULL) {
		mysql_mutex_lock(&buf_pool.flush_list_mutex);
		page_cleaner_wakeup();
		mysql_mutex_unlock(&buf_pool.flush_list_mutex);
		return(false); /* free list was not enough */
	}

	const page_id_t id{block->page.id()};
	hash_chain& chain = page_hash.cell_get(id.fold());
	page_hash_latch& hash_lock = page_hash.lock_get(chain);
	/* It does not make sense to use transactional_lock_guard
	here, because copying innodb_page_size (4096 to 65536) bytes
	as well as other changes would likely make the memory
	transaction too large. */
	hash_lock.lock();

	if (block->page.can_relocate()) {
		memcpy_aligned<UNIV_PAGE_SIZE_MIN>(
			new_block->page.frame, block->page.frame,
			srv_page_size);
		mysql_mutex_lock(&buf_pool.flush_list_mutex);
		const auto frame = new_block->page.frame;
		new_block->page.lock.free();
		new (&new_block->page) buf_page_t(block->page);
		new_block->page.frame = frame;

		/* relocate LRU list */
		if (buf_page_t*	prev_b = buf_pool.LRU_remove(&block->page)) {
			UT_LIST_INSERT_AFTER(LRU, prev_b, &new_block->page);
		} else {
			UT_LIST_ADD_FIRST(LRU, &new_block->page);
		}

		if (LRU_old == &block->page) {
			LRU_old = &new_block->page;
		}

		ut_ad(new_block->page.in_LRU_list);

		/* relocate unzip_LRU list */
		if (block->page.zip.data != NULL) {
			ut_ad(block->in_unzip_LRU_list);
			ut_d(new_block->in_unzip_LRU_list = true);

			buf_block_t*	prev_block = UT_LIST_GET_PREV(unzip_LRU, block);
			UT_LIST_REMOVE(unzip_LRU, block);

			ut_d(block->in_unzip_LRU_list = false);
			block->page.zip.data = NULL;
			page_zip_set_size(&block->page.zip, 0);

			if (prev_block != NULL) {
				UT_LIST_INSERT_AFTER(unzip_LRU, prev_block, new_block);
			} else {
				UT_LIST_ADD_FIRST(unzip_LRU, new_block);
			}
		} else {
			ut_ad(!block->in_unzip_LRU_list);
			ut_d(new_block->in_unzip_LRU_list = false);
		}

		/* relocate page_hash */
		hash_chain& chain = page_hash.cell_get(id.fold());
		ut_ad(&block->page == page_hash.get(id, chain));
		buf_pool.page_hash.replace(chain, &block->page,
					   &new_block->page);
		buf_block_modify_clock_inc(block);
		static_assert(FIL_PAGE_OFFSET % 4 == 0, "alignment");
		memset_aligned<4>(block->page.frame
				  + FIL_PAGE_OFFSET, 0xff, 4);
		static_assert(FIL_PAGE_ARCH_LOG_NO_OR_SPACE_ID % 4 == 2,
			      "not perfect alignment");
		memset_aligned<2>(block->page.frame
				  + FIL_PAGE_ARCH_LOG_NO_OR_SPACE_ID, 0xff, 4);
		MEM_UNDEFINED(block->page.frame, srv_page_size);
		block->page.set_state(buf_page_t::REMOVE_HASH);
		if (!fsp_is_system_temporary(id.space())) {
			buf_flush_relocate_on_flush_list(&block->page,
							 &new_block->page);
		}
		mysql_mutex_unlock(&buf_pool.flush_list_mutex);
		block->page.set_corrupt_id();

		buf_block_init_low(new_block);
		ut_d(block->page.set_state(buf_page_t::MEMORY));
		/* free block */
		new_block = block;
	}

	hash_lock.unlock();
	buf_LRU_block_free_non_file_page(new_block);
	return(true); /* free_list was enough */
}

=======
>>>>>>> 3ae8f114
void buf_pool_t::io_buf_t::create(ulint n_slots) noexcept
{
  this->n_slots= n_slots;
  slots= static_cast<buf_tmp_buffer_t*>
    (ut_malloc_nokey(n_slots * sizeof *slots));
  memset((void*) slots, 0, n_slots * sizeof *slots);
}

void buf_pool_t::io_buf_t::close() noexcept
{
  for (buf_tmp_buffer_t *s= slots, *e= slots + n_slots; s != e; s++)
  {
    aligned_free(s->crypt_buf);
    aligned_free(s->comp_buf);
  }
  ut_free(slots);
  slots= nullptr;
  n_slots= 0;
}

buf_tmp_buffer_t *buf_pool_t::io_buf_t::reserve(bool wait_for_reads) noexcept
{
  for (;;)
  {
    for (buf_tmp_buffer_t *s= slots, *e= slots + n_slots; s != e; s++)
      if (s->acquire())
        return s;
    buf_dblwr.flush_buffered_writes();
    os_aio_wait_until_no_pending_writes(true);
    if (!wait_for_reads)
      continue;
    for (buf_tmp_buffer_t *s= slots, *e= slots + n_slots; s != e; s++)
      if (s->acquire())
        return s;
    os_aio_wait_until_no_pending_reads(true);
  }
}

ATTRIBUTE_COLD bool buf_pool_t::withdraw(buf_page_t &bpage) noexcept
{
  mysql_mutex_assert_owner(&mutex);
  ut_ad(n_blocks_to_withdraw);
  ut_ad(first_to_withdraw);
  ut_ad(!bpage.zip.data);
  if (&bpage < first_to_withdraw)
    return false;
  n_blocks_to_withdraw--;
  bpage.lock.free();
  UT_LIST_ADD_LAST(withdrawn, &bpage);
  return true;
}

ATTRIBUTE_COLD buf_pool_t::shrink_status buf_pool_t::shrink(size_t size)
  noexcept
{
  mysql_mutex_assert_owner(&mutex);
  buf_load_abort();

  if (!n_blocks_to_withdraw)
  {
  withdraw_done:
    first_to_withdraw= nullptr;
    while (buf_page_t *b= UT_LIST_GET_FIRST(withdrawn))
    {
      UT_LIST_REMOVE(withdrawn, b);
      /* satisfy the check in lazy_allocate() */
      ut_d(memset((void*) b, 0, sizeof(buf_block_t)));
    }
    return SHRINK_DONE;
  }

  buf_buddy_condense_free(size);

  for (buf_page_t *b= UT_LIST_GET_FIRST(free), *next; b; b= next)
  {
    ut_ad(b->in_free_list);
    ut_ad(!b->in_LRU_list);
    ut_ad(!b->zip.data);
    ut_ad(!b->oldest_modification());
    ut_a(b->state() == buf_page_t::NOT_USED);

    next= UT_LIST_GET_NEXT(list, b);

    if (b >= first_to_withdraw)
    {
      UT_LIST_REMOVE(free, b);
      b->lock.free();
      UT_LIST_ADD_LAST(withdrawn, b);
      if (!--n_blocks_to_withdraw)
        goto withdraw_done;
    }
  }

<<<<<<< HEAD
  bool &found;
  /** microsecond_interval_timer() */
  const ulonglong withdraw_started;
  const my_hrtime_t current_time;
};

} // namespace

/** Resize from srv_buf_pool_old_size to srv_buf_pool_size. */
inline void buf_pool_t::resize()
{
  ut_ad(this == &buf_pool);
  ut_ad(srv_shutdown_state < SRV_SHUTDOWN_CLEANUP);

	bool		warning = false;

	NUMA_MEMPOLICY_INTERLEAVE_IN_SCOPE;

	ut_ad(!resize_in_progress());
	ut_ad(srv_buf_pool_chunk_unit > 0);

	ulint new_instance_size = srv_buf_pool_size >> srv_page_size_shift;
	std::ostringstream str_old_size, str_new_size, str_chunk_size;
	str_old_size << ib::bytes_iec{srv_buf_pool_old_size};
	str_new_size << ib::bytes_iec{srv_buf_pool_size};
	str_chunk_size << ib::bytes_iec{srv_buf_pool_chunk_unit};

	buf_resize_status("Resizing buffer pool from %s to %s (unit = %s).",
			  str_old_size.str().c_str(),
			  str_new_size.str().c_str(),
			  str_chunk_size.str().c_str());

#ifdef BTR_CUR_HASH_ADAPT
	/* disable AHI if needed */
	buf_resize_status("Disabling adaptive hash index.");

	const bool btr_search_disabled = btr_search.enabled;

	btr_search.disable();

	if (btr_search_disabled) {
		ib::info() << "disabled adaptive hash index.";
	}
#endif /* BTR_CUR_HASH_ADAPT */

	mysql_mutex_lock(&mutex);
	ut_ad(n_chunks_new == n_chunks);
	ut_ad(UT_LIST_GET_LEN(withdraw) == 0);

	n_chunks_new = (new_instance_size << srv_page_size_shift)
		/ srv_buf_pool_chunk_unit;
	curr_size = n_chunks_new * chunks->size;
	mysql_mutex_unlock(&mutex);

	if (is_shrinking()) {
		/* set withdraw target */
		size_t w = 0;

		for (const chunk_t* chunk = chunks + n_chunks_new,
		     * const echunk = chunks + n_chunks;
		     chunk != echunk; chunk++)
			w += chunk->size;

		ut_ad(withdraw_target == 0);
		withdraw_target = w;
	}

	buf_resize_status("Withdrawing blocks to be shrunken.");

	ulonglong	withdraw_started = microsecond_interval_timer();
	ulonglong	message_interval = 60ULL * 1000 * 1000;
	ulint		retry_interval = 1;

withdraw_retry:
	/* wait for the number of blocks fit to the new size (if needed)*/
	bool	should_retry_withdraw = is_shrinking()
		&& withdraw_blocks();

	if (srv_shutdown_state != SRV_SHUTDOWN_NONE) {
		/* abort to resize for shutdown. */
		return;
	}

	/* abort buffer pool load */
	buf_load_abort();

	const ulonglong current_time = microsecond_interval_timer();

	if (should_retry_withdraw
	    && current_time - withdraw_started >= message_interval) {

		if (message_interval > 900000000) {
			message_interval = 1800000000;
		} else {
			message_interval *= 2;
		}

		bool found= false;
		find_interesting_trx f
			{found, withdraw_started, my_hrtime_coarse()};
		withdraw_started = current_time;

		/* This is going to exceed the maximum size of a
		memory transaction. */
		LockMutexGuard g{SRW_LOCK_CALL};
		trx_sys.trx_list.for_each(f);
	}

	if (should_retry_withdraw) {
		ib::info() << "Will retry to withdraw " << retry_interval
			<< " seconds later.";
		std::this_thread::sleep_for(
			std::chrono::seconds(retry_interval));

		if (retry_interval > 5) {
			retry_interval = 10;
		} else {
			retry_interval *= 2;
		}

		goto withdraw_retry;
	}

	buf_resize_status("Latching entire buffer pool.");

#ifndef DBUG_OFF
	{
		bool	should_wait = true;

		while (should_wait) {
			should_wait = false;
			DBUG_EXECUTE_IF(
				"ib_buf_pool_resize_wait_before_resize",
				should_wait = true;
				std::this_thread::sleep_for(
					std::chrono::milliseconds(10)););
		}
	}
#endif /* !DBUG_OFF */

	if (srv_shutdown_state != SRV_SHUTDOWN_NONE) {
		return;
	}

	/* Indicate critical path */
	resizing.store(true, std::memory_order_relaxed);

	mysql_mutex_lock(&mutex);
	page_hash.write_lock_all();

	chunk_t::map_reg = UT_NEW_NOKEY(chunk_t::map());

	/* add/delete chunks */

	buf_resize_status("Resizing buffer pool from "
			  ULINTPF " chunks to " ULINTPF " chunks.",
			  n_chunks, n_chunks_new);

	if (is_shrinking()) {
		/* delete chunks */
		chunk_t* chunk = chunks + n_chunks_new;
		const chunk_t* const echunk = chunks + n_chunks;

		ulint	sum_freed = 0;

		while (chunk < echunk) {
			/* buf_LRU_block_free_non_file_page() invokes
			MEM_NOACCESS() on any buf_pool.free blocks.
			We must cancel the effect of that. In
			MemorySanitizer, MEM_NOACCESS() is no-op, so
			we must not do anything special for it here. */
#ifdef HAVE_valgrind
# if !__has_feature(memory_sanitizer)
			MEM_MAKE_DEFINED(chunk->mem, chunk->mem_size());
# endif
#else
			MEM_MAKE_ADDRESSABLE(chunk->mem, chunk->size);
#endif

			buf_block_t*	block = chunk->blocks;

			for (ulint j = chunk->size; j--; block++) {
				block->page.lock.free();
			}

			allocator.deallocate_large_dodump(
				chunk->mem, &chunk->mem_pfx);
			sum_freed += chunk->size;
			++chunk;
		}

		/* discard withdraw list */
		UT_LIST_INIT(withdraw, &buf_page_t::list);
		withdraw_target = 0;

		ib::info() << n_chunks - n_chunks_new
			   << " Chunks (" << sum_freed
			   << " blocks) were freed.";

		n_chunks = n_chunks_new;
	}
=======
  buf_block_t *block= allocate();
  size_t scanned= 0;
  for (buf_page_t *b= lru_scan_itr.start(), *prev; block && b; b= prev)
  {
    ut_ad(b->in_LRU_list);
    ut_a(b->in_file());
>>>>>>> 3ae8f114

    prev= UT_LIST_GET_PREV(LRU, b);

    if (!b->can_relocate())
    {
    next:
      if (++scanned & 31)
        continue;
      /* Avoid starvation by periodically releasing buf_pool.mutex. */
      lru_scan_itr.set(prev);
      mysql_mutex_unlock(&mutex);
      mysql_mutex_lock(&mutex);
      prev= lru_scan_itr.get();
      continue;
    }

    const page_id_t id{b->id()};
    hash_chain &chain= page_hash.cell_get(id.fold());
    page_hash_latch &hash_lock= page_hash.lock_get(chain);
    hash_lock.lock();

    {
      /* relocate flush_list and b->page.zip */
      bool have_flush_list_mutex= false;

      switch (b->oldest_modification()) {
      case 2:
        ut_ad(fsp_is_system_temporary(id.space()));
        /* fall through */
      case 0:
        break;
      default:
        mysql_mutex_lock(&flush_list_mutex);
        switch (ut_d(lsn_t om=) b->oldest_modification()) {
        case 1:
          delete_from_flush_list(b);
          /* fall through */
        case 0:
          mysql_mutex_unlock(&flush_list_mutex);
          break;
        default:
          ut_ad(om != 2);
          have_flush_list_mutex= true;
        }
      }

      if (!b->can_relocate())
      {
      next_quick:
        if (have_flush_list_mutex)
          mysql_mutex_unlock(&flush_list_mutex);
        hash_lock.unlock();
        continue;
      }

      if (UNIV_LIKELY_NULL(b->zip.data) &&
          will_be_withdrawn(b->zip.data, size))
      {
        block= buf_buddy_shrink(b, block);
        ut_ad(mach_read_from_4(b->zip.data + FIL_PAGE_OFFSET) == id.page_no());
        if (UNIV_UNLIKELY(!n_blocks_to_withdraw))
        {
          if (have_flush_list_mutex)
            mysql_mutex_unlock(&flush_list_mutex);
          hash_lock.unlock();
          if (block)
            buf_LRU_block_free_non_file_page(block);
          goto withdraw_done;
        }
        if (!block && !(block= allocate()))
          goto next_quick;
      }

      if (!b->frame || b < first_to_withdraw)
        goto next_quick;

      ut_ad(is_uncompressed_current(b));

      byte *const frame= block->page.frame;
      memcpy_aligned<4096>(frame, b->frame, srv_page_size);
      b->lock.free();
      block->page.lock.free();
      new(&block->page) buf_page_t(*b);
      block->page.frame= frame;

      if (have_flush_list_mutex)
      {
        buf_flush_relocate_on_flush_list(b, &block->page);
        mysql_mutex_unlock(&flush_list_mutex);
      }
    }

    /* relocate LRU list */
    if (buf_page_t *prev_b= LRU_remove(b))
      UT_LIST_INSERT_AFTER(LRU, prev_b, &block->page);
    else
      UT_LIST_ADD_FIRST(LRU, &block->page);

    if (LRU_old == b)
      LRU_old= &block->page;

    ut_ad(block->page.in_LRU_list);

    /* relocate page_hash */
    ut_ad(b == page_hash.get(id, chain));
    page_hash.replace(chain, b, &block->page);

    if (b->zip.data)
    {
      ut_ad(mach_read_from_4(b->zip.data + FIL_PAGE_OFFSET) == id.page_no());
      b->zip.data= nullptr;
      /* relocate unzip_LRU list */
      buf_block_t *old_block= reinterpret_cast<buf_block_t*>(b);
      ut_ad(old_block->in_unzip_LRU_list);
      ut_d(old_block->in_unzip_LRU_list= false);
      ut_d(block->in_unzip_LRU_list= true);

      buf_block_t *prev= UT_LIST_GET_PREV(unzip_LRU, old_block);
      UT_LIST_REMOVE(unzip_LRU, old_block);

      if (prev)
        UT_LIST_INSERT_AFTER(unzip_LRU, prev, block);
      else
        UT_LIST_ADD_FIRST(unzip_LRU, block);
    }

    buf_block_modify_clock_inc(block);

#ifdef BTR_CUR_HASH_ADAPT
    assert_block_ahi_empty_on_init(block);
    block->index= nullptr;
    block->n_hash_helps= 0;
    block->n_fields= 1;
    block->left_side= true;
#endif /* BTR_CUR_HASH_ADAPT */
    hash_lock.unlock();

    ut_d(b->in_LRU_list= false);

    b->set_state(buf_page_t::NOT_USED);
    UT_LIST_ADD_LAST(withdrawn, b);
    if (!--n_blocks_to_withdraw)
      goto withdraw_done;

    block= allocate();
    goto next;
  }

  mysql_mutex_lock(&flush_list_mutex);

  if (LRU_warned && !UT_LIST_GET_FIRST(free))
  {
    LRU_warned_clear();
    mysql_mutex_unlock(&flush_list_mutex);
    return SHRINK_ABORT;
  }

<<<<<<< HEAD
#ifdef BTR_CUR_HASH_ADAPT
	/* enable AHI if needed */
	if (btr_search_disabled) {
		btr_search.enable(true);
		ib::info() << "Re-enabled adaptive hash index.";
	}
#endif /* BTR_CUR_HASH_ADAPT */
=======
  try_LRU_scan= false;
  mysql_mutex_unlock(&mutex);
  page_cleaner_wakeup(true);
  my_cond_wait(&done_flush_list, &flush_list_mutex.m_mutex);
  mysql_mutex_unlock(&flush_list_mutex);
  mysql_mutex_lock(&mutex);
>>>>>>> 3ae8f114

  if (!n_blocks_to_withdraw)
    goto withdraw_done;

  return SHRINK_IN_PROGRESS;
}

inline void buf_pool_t::shrunk(size_t size, size_t reduced) noexcept
{
  ut_ad(size + reduced == size_in_bytes);
  size_in_bytes_requested= size;
  size_in_bytes= size;
# ifndef HAVE_UNACCESSIBLE_AFTER_MEM_DECOMMIT
  /* Only page_guess() may read this memory, which after
  my_virtual_mem_decommit() may be zeroed out or preserve its original
  contents.  Try to catch any unintended reads outside page_guess(). */
  MEM_UNDEFINED(memory + size, size_in_bytes_max - size);
# else
  for (size_t n= page_hash.pad(page_hash.n_cells), i= 0; i < n;
       i+= page_hash.ELEMENTS_PER_LATCH + 1)
  {
    auto &latch= reinterpret_cast<page_hash_latch&>(page_hash.array[i]);
    latch.lock();
    /* We already shrunk size_in_bytes. The exclusive lock here
    ensures that any page_guess() will detect an out-of-bounds
    guess before we invoke my_virtual_mem_decommit() below. */
    latch.unlock();
  }
# endif
  my_virtual_mem_decommit(memory + size, reduced);
#ifdef UNIV_PFS_MEMORY
  PSI_MEMORY_CALL(memory_free)(mem_key_buf_buf_pool, reduced, owner);
#endif
}

ATTRIBUTE_COLD void buf_pool_t::resize(size_t size, THD *thd) noexcept
{
  ut_ad(this == &buf_pool);
  mysql_mutex_assert_owner(&LOCK_global_system_variables);
  ut_ad(size <= size_in_bytes_max);
  if (my_use_large_pages)
  {
    my_error(ER_VARIABLE_IS_READONLY, MYF(0), "InnoDB",
             "innodb_buffer_pool_size", "large_pages=0");
    return;
  }

  size_t n_blocks_new= get_n_blocks(size);

  mysql_mutex_lock(&mutex);

  const size_t old_size= size_in_bytes;
  if (first_to_withdraw || old_size != size_in_bytes_requested)
  {
    mysql_mutex_unlock(&mutex);
    my_printf_error(ER_WRONG_USAGE,
                    "innodb_buffer_pool_size change is already in progress",
                    MYF(0));
    return;
  }

  ut_ad(UT_LIST_GET_LEN(withdrawn) == 0);
  ut_ad(n_blocks_to_withdraw == 0);
#ifdef __linux__
  DBUG_EXECUTE_IF("trigger_garbage_collection",
                  mem_pressure_obj.trigger_collection(););
#endif

  if (size == old_size)
  {
    mysql_mutex_unlock(&mutex);
    DBUG_EXECUTE_IF("trigger_garbage_collection",
                    std::this_thread::sleep_for(std::chrono::milliseconds(50));
                    garbage_collect(););
    return;
  }

#ifdef BTR_CUR_HASH_ADAPT
  bool ahi_disabled= false;
#endif

  const bool significant_change=
    n_blocks_new > n_blocks * 2 || n_blocks > n_blocks_new * 2;
  const ssize_t n_blocks_removed= n_blocks - n_blocks_new;

  if (n_blocks_removed <= 0)
  {
    if (!my_virtual_mem_commit(memory + old_size, size - old_size))
    {
      mysql_mutex_unlock(&mutex);
      sql_print_error("InnoDB: Cannot commit innodb_buffer_pool_size=%zum;"
                      " retaining innodb_buffer_pool_size=%zum",
                      size >> 20, old_size >> 20);
      my_error(ER_OUT_OF_RESOURCES, MYF(0));
      return;
    }

    size_in_bytes_requested= size;
    size_in_bytes= size;

    {
      const size_t ssize= srv_page_size_shift - UNIV_PAGE_SIZE_SHIFT_MIN;
      const size_t pages= pages_in_extent[ssize];
      const size_t first_extent= n_blocks / pages;

      char *extent= memory + first_extent * innodb_buffer_pool_extent_size;

      buf_block_t *block= reinterpret_cast<buf_block_t*>(extent);
      if (const size_t first_blocks= n_blocks % pages)
      {
        /* Extend the last (partial) extent until its end */
        const buf_block_t *extent_end= block +
          (first_extent == (n_blocks_new / pages)
           ? (n_blocks_new % pages)
           : pages);
        block+= first_blocks;
        memset((void*) block, 0, (extent_end - block) * sizeof *block);

        for (byte *frame= reinterpret_cast<byte*>(extent) +
               first_frame_in_extent[ssize] +
               (first_blocks << srv_page_size_shift); block < extent_end;
             block++, frame+= srv_page_size)
        {
          block->page.frame= frame;
          block->page.lock.init();
          UT_LIST_ADD_LAST(free, &block->page);
          ut_d(block->page.in_free_list= true);
        }
        extent+= innodb_buffer_pool_extent_size;
      }

      /* Fill in further extents; @see buf_pool_t::create() */
      for (const char *const end_new= memory +
             block_descriptors_in_bytes(n_blocks_new);
           extent < end_new; extent+= innodb_buffer_pool_extent_size)
      {
        block= reinterpret_cast<buf_block_t*>(extent);
        const buf_block_t *extent_end= block + pages;
        if (reinterpret_cast<const char*>(extent_end) > end_new)
          extent_end= reinterpret_cast<const buf_block_t*>(end_new);

        memset((void*) block, 0, (extent_end - block) * sizeof *block);
        for (byte *frame= reinterpret_cast<byte*>(extent) +
               first_frame_in_extent[ssize];
             block < extent_end; block++, frame+= srv_page_size)
        {
          block->page.frame= frame;
          block->page.lock.init();
          UT_LIST_ADD_LAST(free, &block->page);
          ut_d(block->page.in_free_list= true);
        }
      }
    }

    mysql_mutex_unlock(&LOCK_global_system_variables);
  resized:
    ut_ad(UT_LIST_GET_LEN(withdrawn) == 0);
    ut_ad(n_blocks_to_withdraw == 0);
    ut_ad(!first_to_withdraw);
    const size_t old_blocks{n_blocks};
    n_blocks= n_blocks_new;

    size_t s= n_blocks_new / BUF_READ_AHEAD_PORTION;
    read_ahead_area= s >= READ_AHEAD_PAGES
      ? READ_AHEAD_PAGES
      : my_round_up_to_next_power(uint32(s));

    if (ssize_t d= size - old_size)
    {
      os_total_large_mem_allocated+= d;
      if (d > 0)
      {
        /* Already committed memory earlier */
        ut_ad(n_blocks_removed <= 0);
#ifdef UNIV_PFS_MEMORY
        PSI_MEMORY_CALL(memory_alloc)(mem_key_buf_buf_pool, d, &owner);
#endif
      }
      else
        shrunk(size, size_t(-d));
    }

    mysql_mutex_unlock(&mutex);

    if (significant_change)
    {
      sql_print_information("InnoDB: Resizing hash tables");
      srv_lock_table_size= 5 * n_blocks_new;
      lock_sys.resize(srv_lock_table_size);
      dict_sys.resize();
    }

#ifdef BTR_CUR_HASH_ADAPT
    if (ahi_disabled)
      btr_search_enable(true);
#endif
    mysql_mutex_lock(&LOCK_global_system_variables);
    bool resized= n_blocks_removed < 0;
    if (n_blocks_removed > 0)
    {
      mysql_mutex_lock(&mutex);
      resized= size_in_bytes == old_size;
      if (resized)
      {
        size_in_bytes_requested= size;
        size_in_bytes= size;
      }
      mysql_mutex_unlock(&mutex);
    }

    if (resized)
      sql_print_information("InnoDB: innodb_buffer_pool_size=%zum (%zu pages)"
                            " resized from %zum (%zu pages)",
                            size >> 20, n_blocks_new, old_size >> 20,
                            old_blocks);
  }
  else
  {
    size_t to_withdraw= size_t(n_blocks_removed);
    n_blocks_to_withdraw= to_withdraw;
    first_to_withdraw= &get_nth_page(n_blocks_new)->page;
    size_in_bytes_requested= size;
    mysql_mutex_unlock(&LOCK_global_system_variables);

    mysql_mutex_unlock(&mutex);
    DEBUG_SYNC_C("buf_pool_shrink_before_wakeup");
    mysql_mutex_lock(&flush_list_mutex);
    page_cleaner_wakeup(true);
    my_cond_wait(&done_flush_list, &flush_list_mutex.m_mutex);
    mysql_mutex_unlock(&flush_list_mutex);
#ifdef BTR_CUR_HASH_ADAPT
    ahi_disabled= btr_search_disable();
#endif /* BTR_CUR_HASH_ADAPT */
    mysql_mutex_lock(&mutex);

    time_t last_message= 0;

    do
    {
      time_t now= time(nullptr);
      if (now - last_message > 15)
      {
        if (last_message != 0 && to_withdraw == n_blocks_to_withdraw)
          break;
        to_withdraw= n_blocks_to_withdraw;
        last_message= now;
        sql_print_information("InnoDB: Trying to shrink"
                              " innodb_buffer_pool_size=%zum (%zu pages)"
                              " from %zum (%zu pages, to withdraw %zu)",
                              size >> 20, n_blocks_new,
                              old_size >> 20, n_blocks, to_withdraw);
      }
      shrink_status s{shrink(size)};
      if (s == SHRINK_DONE)
        goto resized;
      if (s != SHRINK_IN_PROGRESS)
        break;
    }
    while (!thd_kill_level(thd));

    ut_ad(size_in_bytes > size_in_bytes_requested);
    n_blocks_to_withdraw= 0;
    first_to_withdraw= nullptr;
    size_in_bytes_requested= size_in_bytes;

    while (buf_page_t *b= UT_LIST_GET_FIRST(withdrawn))
    {
      UT_LIST_REMOVE(withdrawn, b);
      UT_LIST_ADD_LAST(free, b);
      ut_d(b->in_free_list= true);
      ut_ad(b->state() == buf_page_t::NOT_USED);
      b->lock.init();
    }

    mysql_mutex_unlock(&mutex);
    my_printf_error(ER_WRONG_USAGE, "innodb_buffer_pool_size change aborted",
                    MYF(ME_ERROR_LOG));
    mysql_mutex_lock(&LOCK_global_system_variables);
  }

  ut_d(validate());
}

/** Relocate a ROW_FORMAT=COMPRESSED block in the LRU list and
buf_pool.page_hash.
The caller must relocate bpage->list.
@param bpage   ROW_FORMAT=COMPRESSED only block
@param dpage   destination control block */
static void buf_relocate(buf_page_t *bpage, buf_page_t *dpage) noexcept
{
  const page_id_t id{bpage->id()};
  buf_pool_t::hash_chain &chain= buf_pool.page_hash.cell_get(id.fold());
  ut_ad(!bpage->frame);
  mysql_mutex_assert_owner(&buf_pool.mutex);
  ut_ad(mach_read_from_4(bpage->zip.data + FIL_PAGE_OFFSET) == id.page_no());
  ut_ad(buf_pool.page_hash.lock_get(chain).is_write_locked());
  ut_ad(bpage == buf_pool.page_hash.get(id, chain));
  ut_d(const auto state= bpage->state());
  ut_ad(state >= buf_page_t::FREED);
  ut_ad(state <= buf_page_t::READ_FIX);
  ut_ad(bpage->lock.is_write_locked());
  const auto frame= dpage->frame;
  ut_ad(frame == reinterpret_cast<buf_block_t*>(dpage)->frame_address());

  dpage->lock.free();
  new (dpage) buf_page_t(*bpage);

  dpage->frame= frame;

  /* Important that we adjust the hazard pointer before
  removing bpage from LRU list. */
  if (buf_page_t *b= buf_pool.LRU_remove(bpage))
    UT_LIST_INSERT_AFTER(buf_pool.LRU, b, dpage);
  else
    UT_LIST_ADD_FIRST(buf_pool.LRU, dpage);

  if (UNIV_UNLIKELY(buf_pool.LRU_old == bpage))
  {
    buf_pool.LRU_old= dpage;
#ifdef UNIV_LRU_DEBUG
    /* buf_pool.LRU_old must be the first item in the LRU list
    whose "old" flag is set. */
    ut_a(buf_pool.LRU_old->old);
    ut_a(!UT_LIST_GET_PREV(LRU, buf_pool.LRU_old) ||
         !UT_LIST_GET_PREV(LRU, buf_pool.LRU_old)->old);
    ut_a(!UT_LIST_GET_NEXT(LRU, buf_pool.LRU_old) ||
         UT_LIST_GET_NEXT(LRU, buf_pool.LRU_old)->old);
  }
  else
  {
    /* Check that the "old" flag is consistent in
    the block and its neighbours. */
    dpage->set_old(dpage->is_old());
#endif /* UNIV_LRU_DEBUG */
  }

  ut_d(CheckInLRUList::validate());

  buf_pool.page_hash.replace(chain, bpage, dpage);
}

/** Mark the page status as FREED for the given tablespace and page number.
@param[in,out]	space	tablespace
@param[in]	page	page number
@param[in,out]	mtr	mini-transaction */
TRANSACTIONAL_TARGET
void buf_page_free(fil_space_t *space, uint32_t page, mtr_t *mtr)
{
  ut_ad(mtr);
  ut_ad(mtr->is_active());

  if (srv_immediate_scrub_data_uncompressed
#if defined HAVE_FALLOC_PUNCH_HOLE_AND_KEEP_SIZE || defined _WIN32
      || space->is_compressed()
#endif
      )
    mtr->add_freed_offset(space, page);

  ++buf_pool.stat.n_page_gets;
  const page_id_t page_id(space->id, page);
  buf_pool_t::hash_chain &chain= buf_pool.page_hash.cell_get(page_id.fold());
  uint32_t fix;
  buf_block_t *block;
  {
    transactional_shared_lock_guard<page_hash_latch> g
      {buf_pool.page_hash.lock_get(chain)};
    block= reinterpret_cast<buf_block_t*>
      (buf_pool.page_hash.get(page_id, chain));
    if (!block || !block->page.frame)
      /* FIXME: convert ROW_FORMAT=COMPRESSED, without buf_zip_decompress() */
      return;
    /* To avoid a deadlock with buf_LRU_free_page() of some other page
    and buf_page_write_complete() of this page, we must not wait for a
    page latch while holding a page_hash latch. */
    fix= block->page.fix();
  }

  if (UNIV_UNLIKELY(fix < buf_page_t::UNFIXED))
  {
    block->page.unfix();
    return;
  }

  block->page.lock.x_lock();
#ifdef BTR_CUR_HASH_ADAPT
  if (block->index)
    btr_search_drop_page_hash_index(block, nullptr);
#endif /* BTR_CUR_HASH_ADAPT */
  block->page.set_freed(block->page.state());
  mtr->memo_push(block, MTR_MEMO_PAGE_X_MODIFY);
}

static void buf_inc_get(ha_handler_stats *stats)
{
  mariadb_increment_pages_accessed(stats);
  ++buf_pool.stat.n_page_gets;
}

TRANSACTIONAL_TARGET
buf_page_t *buf_page_get_zip(const page_id_t page_id) noexcept
{
  ha_handler_stats *const stats= mariadb_stats;
  buf_inc_get(stats);

  buf_pool_t::hash_chain &chain= buf_pool.page_hash.cell_get(page_id.fold());
  page_hash_latch &hash_lock= buf_pool.page_hash.lock_get(chain);
  buf_page_t *bpage;

  for (;;)
  {
#ifndef NO_ELISION
    if (xbegin())
    {
      if (hash_lock.is_locked())
        xend();
      else
      {
        bpage= buf_pool.page_hash.get(page_id, chain);
        const bool got_s_latch= bpage && bpage->lock.s_lock_try();
        xend();
        if (got_s_latch)
          break;
      }
    }
#endif

    hash_lock.lock_shared();
    bpage= buf_pool.page_hash.get(page_id, chain);
    if (!bpage)
    {
      hash_lock.unlock_shared();
      switch (dberr_t err= buf_read_page(page_id, chain, false)) {
      case DB_SUCCESS:
      case DB_SUCCESS_LOCKED_REC:
        mariadb_increment_pages_read(stats);
        continue;
      case DB_TABLESPACE_DELETED:
        return nullptr;
      default:
        sql_print_error("InnoDB: Reading compressed page "
                        "[page id: space=" UINT32PF ", page number=" UINT32PF
                        "] failed with error: %s",
                        page_id.space(), page_id.page_no(), ut_strerr(err));
        return nullptr;
      }
    }

    ut_ad(bpage->in_file());
    ut_ad(page_id == bpage->id());

    const bool got_s_latch= bpage->lock.s_lock_try();
    hash_lock.unlock_shared();
    if (UNIV_LIKELY(got_s_latch))
      break;
    /* We may fail to acquire bpage->lock because a read is holding an
    exclusive latch on this block and either in progress or invoking
    buf_pool_t::corrupted_evict().

    Let us aqcuire and release buf_pool.mutex to ensure that any
    buf_pool_t::corrupted_evict() will proceed before we reacquire
    the hash_lock that it could be waiting for.

    While we are at it, let us also try to discard any uncompressed
    page frame of the compressed BLOB page, in case one had been
    allocated for writing the BLOB. */
    mysql_mutex_lock(&buf_pool.mutex);
    bpage= buf_pool.page_hash.get(page_id, chain);
    if (bpage)
      buf_LRU_free_page(bpage, false);
    mysql_mutex_unlock(&buf_pool.mutex);
  }

  if (UNIV_UNLIKELY(!bpage->zip.data))
  {
    ut_ad("no ROW_FORMAT=COMPRESSED page!" == 0);
    bpage->lock.s_unlock();
    bpage= nullptr;
  }
  else
    buf_page_make_young_if_needed(bpage);

#ifdef UNIV_DEBUG
  if (!(++buf_dbg_counter % 5771)) buf_pool.validate();
#endif /* UNIV_DEBUG */
  return bpage;
}

bool buf_zip_decompress(buf_block_t *block, bool check) noexcept
{
	const byte*	frame = block->page.zip.data;
	ulint		size = page_zip_get_size(&block->page.zip);
	/* The tablespace will not be found if this function is called
	during IMPORT. */
	fil_space_t* space= fil_space_t::get(block->page.id().space());
	const unsigned key_version = mach_read_from_4(
		frame + FIL_PAGE_FILE_FLUSH_LSN_OR_KEY_VERSION);
	fil_space_crypt_t* crypt_data = space ? space->crypt_data : NULL;
	const bool encrypted = crypt_data
		&& crypt_data->type != CRYPT_SCHEME_UNENCRYPTED
		&& (!crypt_data->is_default_encryption()
		    || srv_encrypt_tables);

	ut_ad(block->zip_size());
	ut_a(block->page.id().space() != 0);
	ut_ad(mach_read_from_4(frame + FIL_PAGE_OFFSET)
              == block->page.id().page_no());

	if (UNIV_UNLIKELY(check && !page_zip_verify_checksum(frame, size))) {

		ib::error() << "Compressed page checksum mismatch for "
			<< (space ? space->chain.start->name : "")
			<< block->page.id() << ": stored: "
			<< mach_read_from_4(frame + FIL_PAGE_SPACE_OR_CHKSUM)
			<< ", crc32: "
			<< page_zip_calc_checksum(frame, size, false)
			<< " adler32: "
			<< page_zip_calc_checksum(frame, size, true);
		goto err_exit;
	}

	switch (fil_page_get_type(frame)) {
	case FIL_PAGE_INDEX:
	case FIL_PAGE_RTREE:
		if (page_zip_decompress(&block->page.zip,
					block->page.frame, TRUE)) {
func_exit:
			if (space) {
				space->release();
			}
			return true;
		}

		ib::error() << "Unable to decompress "
			<< (space ? space->chain.start->name : "")
			<< block->page.id();
		goto err_exit;
	case FIL_PAGE_TYPE_ALLOCATED:
	case FIL_PAGE_INODE:
	case FIL_PAGE_IBUF_BITMAP:
	case FIL_PAGE_TYPE_FSP_HDR:
	case FIL_PAGE_TYPE_XDES:
	case FIL_PAGE_TYPE_ZBLOB:
	case FIL_PAGE_TYPE_ZBLOB2:
		/* Copy to uncompressed storage. */
		memcpy(block->page.frame, frame, block->zip_size());
		goto func_exit;
	}

	ib::error() << "Unknown compressed page type "
		<< fil_page_get_type(frame)
		<< " in " << (space ? space->chain.start->name : "")
		<< block->page.id();

err_exit:
	if (encrypted) {
		ib::info() << "Row compressed page could be encrypted"
			" with key_version " << key_version;
	}

	if (space) {
		space->release();
	}

	return false;
}

ATTRIBUTE_COLD
buf_block_t *buf_pool_t::unzip(buf_page_t *b, buf_pool_t::hash_chain &chain)
  noexcept
{
  buf_block_t *block= buf_LRU_get_free_block(have_no_mutex);
  buf_block_init_low(block);
  page_hash_latch &hash_lock= page_hash.lock_get(chain);
 wait_for_unfix:
  mysql_mutex_lock(&mutex);
  hash_lock.lock();

  /* b->lock implies !b->can_relocate() */
  ut_ad(b->lock.have_x());
  ut_ad(b == page_hash.get(b->id(), chain));

  /* Wait for b->unfix() in any other threads. */
  uint32_t state= b->state();
  ut_ad(buf_page_t::buf_fix_count(state));
  ut_ad(!buf_page_t::is_freed(state));

  switch (state) {
  case buf_page_t::UNFIXED + 1:
  case buf_page_t::REINIT + 1:
    break;
  default:
    ut_ad(state < buf_page_t::READ_FIX);

    if (state < buf_page_t::UNFIXED + 1)
    {
      ut_ad(state > buf_page_t::FREED);
      b->lock.x_unlock();
      hash_lock.unlock();
      buf_LRU_block_free_non_file_page(block);
      mysql_mutex_unlock(&mutex);
      b->unfix();
      return nullptr;
    }

    mysql_mutex_unlock(&mutex);
    hash_lock.unlock();
    std::this_thread::sleep_for(std::chrono::microseconds(100));
    goto wait_for_unfix;
  }

  /* Ensure that another buf_page_get_low() or buf_page_t::page_fix()
  will wait for block->page.lock.x_unlock(). buf_relocate() will
  copy the state from b to block and replace b with block in page_hash. */
  b->set_state(buf_page_t::READ_FIX);

  mysql_mutex_lock(&flush_list_mutex);
  buf_relocate(b, &block->page);

  /* X-latch the block for the duration of the decompression. */
  block->page.lock.x_lock();

  buf_flush_relocate_on_flush_list(b, &block->page);
  mysql_mutex_unlock(&flush_list_mutex);

  /* Insert at the front of unzip_LRU list */
  buf_unzip_LRU_add_block(block, false);

  mysql_mutex_unlock(&mutex);
  hash_lock.unlock();

#if defined SUX_LOCK_GENERIC || defined UNIV_DEBUG
  b->lock.x_unlock();
  b->lock.free();
#endif
  ut_free(b);

  n_pend_unzip++;
  const bool ok{buf_zip_decompress(block, false)};
  n_pend_unzip--;

  if (UNIV_UNLIKELY(!ok))
  {
    mysql_mutex_lock(&mutex);
    block->page.read_unfix(state);
    block->page.lock.x_unlock();
    if (!buf_LRU_free_page(&block->page, true))
      ut_ad(0);
    mysql_mutex_unlock(&mutex);
    return nullptr;
  }
  else
    block->page.read_unfix(state);

  return block;
}

buf_block_t *buf_pool_t::page_fix(const page_id_t id,
                                  dberr_t *err,
                                  buf_pool_t::page_fix_conflicts c) noexcept
{
  ha_handler_stats *const stats= mariadb_stats;
  buf_inc_get(stats);
  auto& chain= page_hash.cell_get(id.fold());
  page_hash_latch &hash_lock= page_hash.lock_get(chain);
  for (;;)
  {
    hash_lock.lock_shared();
    buf_page_t *b= page_hash.get(id, chain);
    if (b)
    {
      uint32_t state= b->fix() + 1;
      hash_lock.unlock_shared();

      if (UNIV_UNLIKELY(state < buf_page_t::UNFIXED))
      {
        ut_ad(state > buf_page_t::FREED);
        if (c == FIX_ALSO_FREED && b->id() == id)
        {
          ut_ad(state == buf_page_t::FREED + 1);
          return reinterpret_cast<buf_block_t*>(b);
        }
        /* The page was marked as freed or corrupted. */
        b->unfix();
      corrupted:
        if (err)
          *err= DB_CORRUPTION;
        return nullptr;
      }

      if (state >= buf_page_t::READ_FIX && state < buf_page_t::WRITE_FIX)
      {
        if (c == FIX_NOWAIT)
        {
        would_block:
          b->unfix();
          return reinterpret_cast<buf_block_t*>(-1);
        }

        if (UNIV_LIKELY(b->frame != nullptr))
          ut_ad(b->frame==reinterpret_cast<buf_block_t*>(b)->frame_address());
        else if (state < buf_page_t::READ_FIX)
          goto unzip;
        else
        {
        wait_for_unzip:
          b->unfix();
          std::this_thread::sleep_for(std::chrono::microseconds(100));
          continue;
        }
        b->lock.s_lock();
        state= b->state();
        ut_ad(state < buf_page_t::READ_FIX || state >= buf_page_t::WRITE_FIX);

        b->lock.s_unlock();
      }

      if (UNIV_UNLIKELY(!b->frame))
      {
      unzip:
        if (b->lock.x_lock_try());
        else if (c == FIX_NOWAIT)
          goto would_block;
        else
          goto wait_for_unzip;

        buf_block_t *block= unzip(b, chain);
        if (!block)
          goto corrupted;

        b= &block->page;
        state= b->state();
        b->lock.x_unlock();
      }

      return reinterpret_cast<buf_block_t*>(b);
    }

    hash_lock.unlock_shared();

    if (c == FIX_NOWAIT)
      return reinterpret_cast<buf_block_t*>(-1);

    switch (dberr_t local_err= buf_read_page(id, chain)) {
    default:
      if (err)
        *err= local_err;
      return nullptr;
    case DB_SUCCESS:
    case DB_SUCCESS_LOCKED_REC:
      mariadb_increment_pages_read(stats);
      buf_read_ahead_random(id);
    }
  }
}

TRANSACTIONAL_TARGET
uint32_t buf_pool_t::page_guess(buf_block_t *b, page_hash_latch &latch,
                                const page_id_t id) noexcept
{
  transactional_shared_lock_guard<page_hash_latch> g{latch};
#ifndef HAVE_UNACCESSIBLE_AFTER_MEM_DECOMMIT
  /* shrunk() and my_virtual_mem_decommit() could retain the original
  contents of the virtual memory range or zero it out immediately or
  with a delay.  Any zeroing out may lead to a false positive for
  b->page.id() == id but never for b->page.state().  At the time of
  the shrunk() call, shrink() and buf_LRU_block_free_non_file_page()
  should guarantee that b->page.state() is equal to
  buf_page_t::NOT_USED (0) for all to-be-freed blocks. */
#else
  /* shrunk() made the memory inaccessible. */
  if (UNIV_UNLIKELY(reinterpret_cast<char*>(b) >= memory + size_in_bytes))
    return 0;
#endif
  const page_id_t block_id{b->page.id()};
#ifndef HAVE_UNACCESSIBLE_AFTER_MEM_DECOMMIT
  /* shrunk() may have invoked MEM_UNDEFINED() on this memory to be able
  to catch any unintended access elsewhere in our code. */
  MEM_MAKE_DEFINED(&block_id, sizeof block_id);
#endif

  if (id == block_id)
  {
    uint32_t state= b->page.state();
#ifndef HAVE_UNACCESSIBLE_AFTER_MEM_DECOMMIT
    /* shrunk() may have invoked MEM_UNDEFINED() on this memory to be able
    to catch any unintended access elsewhere in our code. */
    MEM_MAKE_DEFINED(&state, sizeof state);
#endif
    /* Ignore guesses that point to read-fixed blocks.  We can only
    avoid a race condition by looking up the block via page_hash. */
    if ((state >= buf_page_t::FREED && state < buf_page_t::READ_FIX) ||
        state >= buf_page_t::WRITE_FIX)
      return b->page.fix();
    ut_ad(b->page.frame);
  }
  return 0;
}

/** Low level function used to get access to a database page.
@param[in]	page_id			page id
@param[in]	zip_size		ROW_FORMAT=COMPRESSED page size, or 0
@param[in]	rw_latch		latch mode
@param[in]	guess			guessed block or NULL
@param[in]	mode			BUF_GET, BUF_GET_IF_IN_POOL,
or BUF_PEEK_IF_IN_POOL
@param[in]	mtr			mini-transaction
@param[out]	err			DB_SUCCESS or error code
@return pointer to the block
@retval nullptr	if the block is corrupted or unavailable */
TRANSACTIONAL_TARGET
buf_block_t*
buf_page_get_gen(
	const page_id_t		page_id,
	ulint			zip_size,
	rw_lock_type_t		rw_latch,
	buf_block_t*		guess,
	ulint			mode,
	mtr_t*			mtr,
	dberr_t*		err) noexcept
{
	ulint		retries = 0;

	/* BUF_GET_RECOVER is only used by recv_sys_t::recover(),
	which must be invoked during early server startup when crash
	recovery may be in progress. The only case when it may be
	invoked outside recovery is when dict_create() has initialized
	a new database and is invoking dict_boot(). In this case, the
	LSN will be small. At the end of a bootstrap, the shutdown LSN
	would typically be around 60000 with the default
	innodb_undo_tablespaces=3, and less than 110000 with the maximum
	innodb_undo_tablespaces=127. */
	ut_d(extern bool ibuf_upgrade_was_needed;)
	ut_ad(mode == BUF_GET_RECOVER
	      ? recv_recovery_is_on() || log_sys.get_lsn() < 120000
	      || log_sys.get_lsn() == recv_sys.lsn + SIZE_OF_FILE_CHECKPOINT
	      || ibuf_upgrade_was_needed
	      : !recv_recovery_is_on() || recv_sys.after_apply);
	ut_ad(mtr->is_active());

	if (err) {
		*err = DB_SUCCESS;
	}

#ifdef UNIV_DEBUG
	switch (mode) {
	default:
		ut_ad(mode == BUF_PEEK_IF_IN_POOL);
		break;
	case BUF_GET_POSSIBLY_FREED:
	case BUF_GET_IF_IN_POOL:
		/* The caller may pass a dummy page size,
		because it does not really matter. */
		break;
	case BUF_GET_RECOVER:
	case BUF_GET:
		ut_ad(!mtr->is_freeing_tree());
		fil_space_t* s = fil_space_get(page_id.space());
		ut_ad(s);
		ut_ad(s->zip_size() == zip_size);
	}
#endif /* UNIV_DEBUG */

	ha_handler_stats* const stats = mariadb_stats;
	buf_inc_get(stats);
	auto& chain= buf_pool.page_hash.cell_get(page_id.fold());
	page_hash_latch& hash_lock = buf_pool.page_hash.lock_get(chain);
loop:
	buf_block_t* block = guess;
	uint32_t state;

	if (block
	    && (state = buf_pool.page_guess(block, hash_lock, page_id))) {
		goto got_block;
	}

	guess = nullptr;

	/* A memory transaction would frequently be aborted here. */
	hash_lock.lock_shared();
	block = reinterpret_cast<buf_block_t*>(
		buf_pool.page_hash.get(page_id, chain));
	if (UNIV_LIKELY(block != nullptr)) {
		state = block->page.fix();
		hash_lock.unlock_shared();
		goto got_block;
	}
	hash_lock.unlock_shared();

	/* Page not in buf_pool: needs to be read from file */
	switch (mode) {
	case BUF_GET_IF_IN_POOL:
	case BUF_PEEK_IF_IN_POOL:
		return nullptr;
	}

	/* The call path is buf_read_page() ->
	buf_read_page_low() (fil_space_t::io()) ->
	buf_page_t::read_complete() ->
	buf_decrypt_after_read(). Here fil_space_t* is used
	and we decrypt -> buf_page_check_corrupt() where page
	checksums are compared. Decryption, decompression as
	well as error handling takes place at a lower level.
	Here we only need to know whether the page really is
	corrupted, or if an encrypted page with a valid
	checksum cannot be decypted. */

	switch (dberr_t local_err = buf_read_page(page_id, chain)) {
	case DB_SUCCESS:
	case DB_SUCCESS_LOCKED_REC:
		mariadb_increment_pages_read(stats);
		buf_read_ahead_random(page_id);
		break;
	default:
		if (mode != BUF_GET_POSSIBLY_FREED
		    && retries++ < BUF_PAGE_READ_MAX_RETRIES) {
			DBUG_EXECUTE_IF("intermittent_read_failure",
					retries = BUF_PAGE_READ_MAX_RETRIES;);
		}
		/* fall through */
	case DB_PAGE_CORRUPTED:
		if (err) {
			*err = local_err;
		}
		return nullptr;
	}

	ut_d(if (!(++buf_dbg_counter % 5771)) buf_pool.validate());
	goto loop;

got_block:
	state++;
	ut_ad(state > buf_page_t::FREED);

	if (state > buf_page_t::READ_FIX && state < buf_page_t::WRITE_FIX) {
		if (mode == BUF_PEEK_IF_IN_POOL) {
ignore_block:
			block->unfix();
ignore_unfixed:
			ut_ad(mode == BUF_GET_POSSIBLY_FREED
			      || mode == BUF_PEEK_IF_IN_POOL);
			if (err) {
				*err = DB_CORRUPTION;
			}
			return nullptr;
		}

		if (UNIV_UNLIKELY(!block->page.frame)) {
			goto wait_for_unzip;
		}
		/* A read-fix is released after block->page.lock
		in buf_page_t::read_complete() or
		buf_pool_t::corrupted_evict(), or
		after buf_zip_decompress() in this function. */
		block->page.lock.s_lock();
		state = block->page.state();
		ut_ad(state < buf_page_t::READ_FIX
		      || state >= buf_page_t::WRITE_FIX);
		const page_id_t id{block->page.id()};
		block->page.lock.s_unlock();

		if (UNIV_UNLIKELY(state < buf_page_t::UNFIXED)) {
			block->page.unfix();
			if (UNIV_UNLIKELY(id == page_id)) {
				/* The page read was completed, and
				another thread marked the page as free
				while we were waiting. */
				goto ignore_unfixed;
			}

			ut_ad(id == page_id_t{~0ULL});

			if (++retries < BUF_PAGE_READ_MAX_RETRIES) {
				goto loop;
			}

			if (err) {
				*err = DB_PAGE_CORRUPTED;
			}

			return nullptr;
		}
		ut_ad(id == page_id);
	} else if (mode != BUF_PEEK_IF_IN_POOL) {
	} else if (UNIV_UNLIKELY(!block->page.frame)) {
		/* The BUF_PEEK_IF_IN_POOL mode is mainly used for dropping an
		adaptive hash index. There cannot be an
		adaptive hash index for a compressed-only page. */
		goto ignore_block;
	}

	ut_ad(mode == BUF_GET_IF_IN_POOL || mode == BUF_PEEK_IF_IN_POOL
	      || block->zip_size() == zip_size);

	if (UNIV_UNLIKELY(state < buf_page_t::UNFIXED)) {
		goto ignore_block;
	}
	ut_ad((~buf_page_t::LRU_MASK) & state);
	ut_ad(state > buf_page_t::WRITE_FIX || state < buf_page_t::READ_FIX);

	if (UNIV_UNLIKELY(!block->page.frame)) {
		if (!block->page.lock.x_lock_try()) {
wait_for_unzip:
			/* The page is being read or written, or
			another thread is executing buf_pool.unzip() on it. */
			block->page.unfix();
			std::this_thread::sleep_for(
				std::chrono::microseconds(100));
			goto loop;
		}

		block = buf_pool.unzip(&block->page, chain);

		if (!block) {
			goto ignore_unfixed;
		}

		block->page.lock.x_unlock();
	}

#ifdef UNIV_DEBUG
	if (!(++buf_dbg_counter % 5771)) buf_pool.validate();
#endif /* UNIV_DEBUG */

	/* The state = block->page.state() may be stale at this point,
	and in fact, at any point of time if we consider its
	buffer-fix component. If the block is being read into the
	buffer pool, it is possible that buf_page_t::read_complete()
	will invoke buf_pool_t::corrupted_evict() and therefore
	invalidate it (invoke buf_page_t::set_corrupt_id() and set the
	state to FREED). Therefore, after acquiring the page latch we
	must recheck the state. */

	switch (rw_latch) {
	case RW_NO_LATCH:
		mtr->memo_push(block, MTR_MEMO_BUF_FIX);
		return block;
	case RW_S_LATCH:
		block->page.lock.s_lock();
		break;
	case RW_SX_LATCH:
		block->page.lock.u_lock();
		ut_ad(!block->page.is_io_fixed());
		break;
	default:
		ut_ad(rw_latch == RW_X_LATCH);
		if (block->page.lock.x_lock_upgraded()) {
			ut_ad(block->page.id() == page_id);
			block->unfix();
			return mtr->page_lock_upgrade(*block);
		}
	}

	mtr->memo_push(block, mtr_memo_type_t(rw_latch));
	state = block->page.state();

	if (UNIV_UNLIKELY(state < buf_page_t::UNFIXED)) {
		mtr->release_last_page();
		goto ignore_unfixed;
	}

	ut_ad(state < buf_page_t::READ_FIX || state > buf_page_t::WRITE_FIX);
<<<<<<< HEAD
=======

#ifdef BTR_CUR_HASH_ADAPT
	btr_search_drop_page_hash_index(block, true);
#endif /* BTR_CUR_HASH_ADAPT */

	ut_ad(block->page.frame == block->frame_address());
>>>>>>> 3ae8f114
	ut_ad(page_id_t(page_get_space_id(block->page.frame),
			page_get_page_no(block->page.frame)) == page_id);

	return block;
}

buf_block_t *buf_page_optimistic_fix(buf_block_t *block, page_id_t id) noexcept
{
  buf_pool_t::hash_chain &chain= buf_pool.page_hash.cell_get(id.fold());
  page_hash_latch &hash_lock= buf_pool.page_hash.lock_get(chain);
  if (uint32_t state= buf_pool.page_guess(block, hash_lock, id))
  {
    if (UNIV_LIKELY(state >= buf_page_t::UNFIXED))
      return block;
    else
      /* Refuse access to pages that are marked as freed in the data file. */
      block->page.unfix();
  }
  return nullptr;
}

buf_block_t *buf_page_optimistic_get(buf_block_t *block,
                                     rw_lock_type_t rw_latch,
                                     uint64_t modify_clock,
                                     mtr_t *mtr) noexcept
{
  ut_ad(mtr->is_active());
  ut_ad(rw_latch == RW_S_LATCH || rw_latch == RW_X_LATCH);
  ut_ad(block->page.buf_fix_count());

  if (rw_latch == RW_S_LATCH)
  {
    if (!block->page.lock.s_lock_try())
    {
    fail:
      block->page.unfix();
      return nullptr;
    }

    if (modify_clock != block->modify_clock || block->page.is_freed())
    {
      block->page.lock.s_unlock();
      goto fail;
    }

    ut_ad(!block->page.is_read_fixed());
    buf_page_make_young_if_needed(&block->page);
    mtr->memo_push(block, MTR_MEMO_PAGE_S_FIX);
  }
  else if (block->page.lock.have_u_not_x())
  {
    block->page.lock.u_x_upgrade();
    block->page.unfix();
    block= mtr->page_lock_upgrade(*block);
    ut_ad(modify_clock == block->modify_clock);
  }
  else if (!block->page.lock.x_lock_try())
    goto fail;
  else
  {
    ut_ad(!block->page.is_io_fixed());

    if (modify_clock != block->modify_clock || block->page.is_freed())
    {
      block->page.lock.x_unlock();
      goto fail;
    }

    buf_page_make_young_if_needed(&block->page);
    mtr->memo_push(block, MTR_MEMO_PAGE_X_FIX);
  }

  ut_d(if (!(++buf_dbg_counter % 5771)) buf_pool.validate());
  ut_d(const auto state = block->page.state());
  ut_ad(state > buf_page_t::UNFIXED);
  ut_ad(state < buf_page_t::READ_FIX || state > buf_page_t::WRITE_FIX);
  ut_ad(~buf_page_t::LRU_MASK & state);
  ut_ad(block->page.frame);

  return block;
}

/** Try to S-latch a page.
Suitable for using when holding the lock_sys latches (as it avoids deadlock).
@param[in]	page_id	page identifier
@param[in,out]	mtr	mini-transaction
@return the block
@retval nullptr if an S-latch cannot be granted immediately */
TRANSACTIONAL_TARGET
buf_block_t *buf_page_try_get(const page_id_t page_id, mtr_t *mtr) noexcept
{
  ut_ad(mtr);
  ut_ad(mtr->is_active());
  buf_pool_t::hash_chain &chain= buf_pool.page_hash.cell_get(page_id.fold());
  buf_block_t *block;

  {
    transactional_shared_lock_guard<page_hash_latch> g
      {buf_pool.page_hash.lock_get(chain)};
    block= reinterpret_cast<buf_block_t*>
      (buf_pool.page_hash.get(page_id, chain));
    if (!block || !block->page.frame || !block->page.lock.s_lock_try())
      return nullptr;
  }

  block->page.fix();
  ut_ad(!block->page.is_read_fixed());
  mtr->memo_push(block, MTR_MEMO_PAGE_S_FIX);

#ifdef UNIV_DEBUG
  if (!(++buf_dbg_counter % 5771)) buf_pool.validate();
#endif /* UNIV_DEBUG */
  ut_ad(block->page.buf_fix_count());
  ut_ad(block->page.id() == page_id);

  buf_inc_get(mariadb_stats);
  return block;
}

/** Initialize the block.
@param page_id  page identifier
@param zip_size ROW_FORMAT=COMPRESSED page size, or 0
@param fix      initial buf_fix_count() */
void buf_block_t::initialise(const page_id_t page_id, ulint zip_size,
                             uint32_t fix) noexcept
{
  ut_ad(!page.in_file());
  buf_block_init_low(this);
  page.lock.init();
  page.init(fix, page_id);
  page.set_os_used();
  page_zip_set_size(&page.zip, zip_size);
}

TRANSACTIONAL_TARGET
static buf_block_t *buf_page_create_low(page_id_t page_id, ulint zip_size,
                                        mtr_t *mtr, buf_block_t *free_block)
  noexcept
{
  ut_ad(mtr->is_active());
  ut_ad(page_id.space() != 0 || !zip_size);

  free_block->initialise(page_id, zip_size, buf_page_t::MEMORY);

  buf_pool_t::hash_chain &chain= buf_pool.page_hash.cell_get(page_id.fold());
retry:
  mysql_mutex_lock(&buf_pool.mutex);

  buf_page_t *bpage= buf_pool.page_hash.get(page_id, chain);

  if (bpage)
  {
#ifdef BTR_CUR_HASH_ADAPT
    const dict_index_t *drop_hash_entry= nullptr;
#endif

    if (!mtr->have_x_latch(reinterpret_cast<const buf_block_t&>(*bpage)))
    {
      /* Buffer-fix the block to prevent the block being concurrently freed
      after we release the buffer pool mutex. It should work fine with
      concurrent load of the page (free on disk) to buffer pool due to
      possible read ahead. After we find a zero filled page during load, we
      call buf_pool_t::corrupted_evict, where we try to wait for all buffer
      fixes to go away only after resetting the page ID and releasing the
      page latch. */
      auto state= bpage->fix();
      DBUG_EXECUTE_IF("ib_buf_create_intermittent_wait",
      {
        static bool need_to_wait = false;
        need_to_wait = !need_to_wait;
        /* Simulate try lock failure in every alternate call. */
        if (need_to_wait) {
          goto must_wait;
        }
      });

      if (!bpage->lock.x_lock_try())
      {
#ifndef DBUG_OFF
      must_wait:
#endif
        mysql_mutex_unlock(&buf_pool.mutex);

        bpage->lock.x_lock();
        const page_id_t id{bpage->id()};
        if (UNIV_UNLIKELY(id != page_id))
        {
          ut_ad(id.is_corrupted());
          ut_ad(bpage->is_freed());
          bpage->unfix();
          bpage->lock.x_unlock();
          goto retry;
        }
        mysql_mutex_lock(&buf_pool.mutex);
        state= bpage->state();
        ut_ad(!bpage->is_io_fixed(state));
        ut_ad(bpage->buf_fix_count(state));
      }
      else
        state= bpage->state();

      ut_ad(state >= buf_page_t::FREED);
      ut_ad(state < buf_page_t::READ_FIX);

      if (state < buf_page_t::UNFIXED)
        bpage->set_reinit(buf_page_t::FREED);
      else
        bpage->set_reinit(state & buf_page_t::LRU_MASK);

      if (UNIV_LIKELY(bpage->frame != nullptr))
      {
        mysql_mutex_unlock(&buf_pool.mutex);
        buf_block_t *block= reinterpret_cast<buf_block_t*>(bpage);
        ut_ad(bpage->frame == block->frame_address());
        mtr->memo_push(block, MTR_MEMO_PAGE_X_FIX);
#ifdef BTR_CUR_HASH_ADAPT
        drop_hash_entry= block->index;
#endif
      }
      else
      {
        page_hash_latch &hash_lock= buf_pool.page_hash.lock_get(chain);
        /* It does not make sense to use transactional_lock_guard here,
        because buf_relocate() would likely make the memory transaction
        too large. */
        hash_lock.lock();

        mysql_mutex_lock(&buf_pool.flush_list_mutex);
        buf_relocate(bpage, &free_block->page);
        free_block->page.lock.x_lock();
        buf_flush_relocate_on_flush_list(bpage, &free_block->page);
        mysql_mutex_unlock(&buf_pool.flush_list_mutex);

        buf_unzip_LRU_add_block(free_block, FALSE);

        mysql_mutex_unlock(&buf_pool.mutex);
        hash_lock.unlock();
#if defined SUX_LOCK_GENERIC || defined UNIV_DEBUG
        bpage->lock.x_unlock();
        bpage->lock.free();
#endif
        ut_free(bpage);
        mtr->memo_push(free_block, MTR_MEMO_PAGE_X_FIX);
        bpage= &free_block->page;
      }
    }
    else
    {
      mysql_mutex_unlock(&buf_pool.mutex);
      ut_ad(bpage->frame ==
            reinterpret_cast<buf_block_t*>(bpage)->frame_address());
#ifdef BTR_CUR_HASH_ADAPT
      ut_ad(!reinterpret_cast<buf_block_t*>(bpage)->index);
#endif
      const auto state= bpage->state();
      ut_ad(state >= buf_page_t::FREED);
      bpage->set_reinit(state < buf_page_t::UNFIXED ? buf_page_t::FREED
                        : state & buf_page_t::LRU_MASK);
    }

#ifdef BTR_CUR_HASH_ADAPT
    if (drop_hash_entry)
      btr_search_drop_page_hash_index(reinterpret_cast<buf_block_t*>(bpage),
                                      nullptr);
#endif /* BTR_CUR_HASH_ADAPT */

    return reinterpret_cast<buf_block_t*>(bpage);
  }

  /* If we get here, the page was not in buf_pool: init it there */

  DBUG_PRINT("ib_buf", ("create page %u:%u",
                        page_id.space(), page_id.page_no()));

  bpage= &free_block->page;

  ut_ad(bpage->state() == buf_page_t::MEMORY);
  bpage->lock.x_lock();

  /* The block must be put to the LRU list */
  buf_LRU_add_block(bpage, false);
  {
    transactional_lock_guard<page_hash_latch> g
      {buf_pool.page_hash.lock_get(chain)};
    bpage->set_state(buf_page_t::REINIT + 1);
    buf_pool.page_hash.append(chain, bpage);
  }

  if (UNIV_UNLIKELY(zip_size))
  {
    bpage->zip.data= buf_buddy_alloc(zip_size);

    /* To maintain the invariant block->in_unzip_LRU_list ==
    block->page.belongs_to_unzip_LRU() we have to add this
    block to unzip_LRU after block->page.zip.data is set. */
    ut_ad(bpage->belongs_to_unzip_LRU());
    buf_unzip_LRU_add_block(reinterpret_cast<buf_block_t*>(bpage), FALSE);
  }

  buf_pool.stat.n_pages_created++;
  mysql_mutex_unlock(&buf_pool.mutex);

  mtr->memo_push(reinterpret_cast<buf_block_t*>(bpage), MTR_MEMO_PAGE_X_FIX);

  bpage->set_accessed();

  static_assert(FIL_PAGE_PREV + 4 == FIL_PAGE_NEXT, "adjacent");
  memset_aligned<8>(bpage->frame + FIL_PAGE_PREV, 0xff, 8);
  mach_write_to_2(bpage->frame + FIL_PAGE_TYPE, FIL_PAGE_TYPE_ALLOCATED);

  /* FIL_PAGE_FILE_FLUSH_LSN_OR_KEY_VERSION is only used on the
  following pages:
  (1) The first page of the InnoDB system tablespace (page 0:0)
  (2) FIL_RTREE_SPLIT_SEQ_NUM on R-tree pages
  (3) key_version on encrypted pages (not page 0:0) */

  memset(bpage->frame + FIL_PAGE_FILE_FLUSH_LSN_OR_KEY_VERSION, 0, 8);
  memset_aligned<8>(bpage->frame + FIL_PAGE_LSN, 0, 8);

#ifdef UNIV_DEBUG
  if (!(++buf_dbg_counter % 5771)) buf_pool.validate();
#endif /* UNIV_DEBUG */
  return reinterpret_cast<buf_block_t*>(bpage);
}

/** Initialize a page in the buffer pool. The page is usually not read
from a file even if it cannot be found in the buffer buf_pool. This is one
of the functions which perform to a block a state transition NOT_USED =>
FILE_PAGE (the other is buf_page_get_gen).
@param[in,out]	space		space object
@param[in]	offset		offset of the tablespace
				or deferred space id if space
				object is null
@param[in]	zip_size	ROW_FORMAT=COMPRESSED page size, or 0
@param[in,out]	mtr		mini-transaction
@param[in,out]	free_block	pre-allocated buffer block
@return pointer to the block, page bufferfixed */
buf_block_t*
buf_page_create(fil_space_t *space, uint32_t offset,
                ulint zip_size, mtr_t *mtr, buf_block_t *free_block) noexcept
{
  space->free_page(offset, false);
  return buf_page_create_low({space->id, offset}, zip_size, mtr, free_block);
}

/** Initialize a page in buffer pool while initializing the
deferred tablespace
@param space_id		space identfier
@param zip_size		ROW_FORMAT=COMPRESSED page size or 0
@param mtr		mini-transaction
@param free_block 	pre-allocated buffer block
@return pointer to the block, page bufferfixed */
buf_block_t* buf_page_create_deferred(uint32_t space_id, ulint zip_size,
                                      mtr_t *mtr,
                                      buf_block_t *free_block) noexcept
{
  return buf_page_create_low({space_id, 0}, zip_size, mtr, free_block);
}

/** Monitor the buffer page read/write activity, and increment corresponding
counter value in MONITOR_MODULE_BUF_PAGE.
@param bpage   buffer page whose read or write was completed
@param read    true=read, false=write */
ATTRIBUTE_COLD
void buf_page_monitor(const buf_page_t &bpage, bool read) noexcept
{
	monitor_id_t	counter;

	const byte* frame = bpage.zip.data ? bpage.zip.data : bpage.frame;

	switch (fil_page_get_type(frame)) {
	case FIL_PAGE_TYPE_INSTANT:
	case FIL_PAGE_INDEX:
	case FIL_PAGE_RTREE:
		if (page_is_leaf(frame)) {
			counter = MONITOR_RW_COUNTER(
				read, MONITOR_INDEX_LEAF_PAGE);
		} else {
			counter = MONITOR_RW_COUNTER(
				read, MONITOR_INDEX_NON_LEAF_PAGE);
		}
		break;

	case FIL_PAGE_UNDO_LOG:
		counter = MONITOR_RW_COUNTER(read, MONITOR_UNDO_LOG_PAGE);
		break;

	case FIL_PAGE_INODE:
		counter = MONITOR_RW_COUNTER(read, MONITOR_INODE_PAGE);
		break;

	case FIL_PAGE_TYPE_SYS:
		counter = MONITOR_RW_COUNTER(read, MONITOR_SYSTEM_PAGE);
		break;

	case FIL_PAGE_TYPE_TRX_SYS:
		counter = MONITOR_RW_COUNTER(read, MONITOR_TRX_SYSTEM_PAGE);
		break;

	case FIL_PAGE_TYPE_FSP_HDR:
		counter = MONITOR_RW_COUNTER(read, MONITOR_FSP_HDR_PAGE);
		break;

	case FIL_PAGE_TYPE_XDES:
		counter = MONITOR_RW_COUNTER(read, MONITOR_XDES_PAGE);
		break;

	case FIL_PAGE_TYPE_BLOB:
		counter = MONITOR_RW_COUNTER(read, MONITOR_BLOB_PAGE);
		break;

	case FIL_PAGE_TYPE_ZBLOB:
		counter = MONITOR_RW_COUNTER(read, MONITOR_ZBLOB_PAGE);
		break;

	case FIL_PAGE_TYPE_ZBLOB2:
		counter = MONITOR_RW_COUNTER(read, MONITOR_ZBLOB2_PAGE);
		break;

	default:
		counter = MONITOR_RW_COUNTER(read, MONITOR_OTHER_PAGE);
	}

	MONITOR_INC_NOCHECK(counter);
}

/** Check if the encrypted page is corrupted for the full crc32 format.
@param[in]	space_id	page belongs to space id
@param[in]	d		page
@param[in]	is_compressed	compressed page
@return true if page is corrupted or false if it isn't */
static bool buf_page_full_crc32_is_corrupted(ulint space_id, const byte* d,
                                             bool is_compressed) noexcept
{
  if (space_id != mach_read_from_4(d + FIL_PAGE_SPACE_ID))
    return true;

  static_assert(FIL_PAGE_LSN % 4 == 0, "alignment");
  static_assert(FIL_PAGE_FCRC32_END_LSN % 4 == 0, "alignment");

  return !is_compressed &&
    memcmp_aligned<4>(FIL_PAGE_LSN + 4 + d,
                      d + srv_page_size - FIL_PAGE_FCRC32_END_LSN, 4);
}

/** Check if page is maybe compressed, encrypted or both when we encounter
corrupted page. Note that we can't be 100% sure if page is corrupted
or decrypt/decompress just failed.
@param[in,out]	bpage		page
@param[in]	node		data file
@return	whether the operation succeeded
@retval	DB_SUCCESS		if page has been read and is not corrupted
@retval	DB_PAGE_CORRUPTED	if page based on checksum check is corrupted
@retval DB_CORRUPTION		if the page LSN is in the future
@retval	DB_DECRYPTION_FAILED	if page post encryption checksum matches but
after decryption normal page checksum does not match. */
static dberr_t buf_page_check_corrupt(buf_page_t *bpage,
                                      const fil_node_t &node)
{
	ut_ad(node.space->referenced());

	byte* dst_frame = bpage->zip.data ? bpage->zip.data : bpage->frame;
	dberr_t err = DB_SUCCESS;
	uint key_version = buf_page_get_key_version(dst_frame,
						    node.space->flags);

	/* In buf_decrypt_after_read we have either decrypted the page if
	page post encryption checksum matches and used key_id is found
	from the encryption plugin. If checksum did not match page was
	not decrypted and it could be either encrypted and corrupted
	or corrupted or good page. If we decrypted, there page could
	still be corrupted if used key does not match. */
	const bool seems_encrypted = !node.space->full_crc32() && key_version
		&& node.space->crypt_data
		&& node.space->crypt_data->type != CRYPT_SCHEME_UNENCRYPTED;
	ut_ad(!node.space->is_temporary() || node.space->full_crc32());

	/* If traditional checksums match, we assume that page is
	not anymore encrypted. */
	if (node.space->full_crc32()
	    && !buf_is_zeroes(span<const byte>(dst_frame,
					       node.space->physical_size()))
	    && (key_version || node.space->is_compressed()
		|| node.space->is_temporary())) {
		if (buf_page_full_crc32_is_corrupted(
			    bpage->id().space(), dst_frame,
			    node.space->is_compressed())) {
			err = DB_PAGE_CORRUPTED;
		}
	} else {
		switch (buf_page_is_corrupted(true, dst_frame,
					      node.space->flags)) {
		case NOT_CORRUPTED:
			break;
		case CORRUPTED_OTHER:
			err = DB_PAGE_CORRUPTED;
			break;
		case CORRUPTED_FUTURE_LSN:
			err = DB_CORRUPTION;
			break;
		}
	}

	if (seems_encrypted && err == DB_PAGE_CORRUPTED
	    && bpage->id().page_no() != 0) {
		err = DB_DECRYPTION_FAILED;

		ib::error()
			<< "The page " << bpage->id()
			<< " in file '" << node.name
			<< "' cannot be decrypted; key_version="
			<< key_version;
	}

	return (err);
}

/** Complete a read of a page.
@param node     data file
@return whether the operation succeeded
@retval DB_PAGE_CORRUPTED    if the checksum or the page ID is incorrect
@retval DB_DECRYPTION_FAILED if the page cannot be decrypted */
dberr_t buf_page_t::read_complete(const fil_node_t &node) noexcept
{
  const page_id_t expected_id{id()};
  ut_ad(is_read_fixed());
  ut_ad(!buf_dblwr.is_inside(id()));
  ut_ad(id().space() == node.space->id);
  ut_ad(zip_size() == node.space->zip_size());
  ut_ad(!!zip.ssize == !!zip.data);

  const byte *read_frame= zip.data ? zip.data : frame;
  ut_ad(read_frame);

  dberr_t err;
  if (!buf_page_decrypt_after_read(this, node))
  {
    err= DB_DECRYPTION_FAILED;
    goto database_corrupted;
  }

  if (belongs_to_unzip_LRU())
  {
    buf_pool.n_pend_unzip++;
    auto ok= buf_zip_decompress(reinterpret_cast<buf_block_t*>(this), false);
    buf_pool.n_pend_unzip--;

    if (!ok)
    {
      err= DB_PAGE_CORRUPTED;
      goto database_corrupted_compressed;
    }
  }

  {
    const page_id_t read_id(mach_read_from_4(read_frame + FIL_PAGE_SPACE_ID),
                            mach_read_from_4(read_frame + FIL_PAGE_OFFSET));

    if (read_id == expected_id);
    else if (read_id == page_id_t(0, 0))
    {
      /* This is likely an uninitialized (all-zero) page. */
      err= DB_FAIL;
      goto release_page;
    }
    else if (!node.space->full_crc32() &&
             page_id_t(0, read_id.page_no()) == expected_id)
      /* FIL_PAGE_SPACE_ID was written as garbage in the system tablespace
      before MySQL 4.1.1, which introduced innodb_file_per_table. */;
    else if (node.space->full_crc32() &&
             *reinterpret_cast<const uint32_t*>
             (&read_frame[FIL_PAGE_FCRC32_KEY_VERSION]) &&
             node.space->crypt_data &&
             node.space->crypt_data->type != CRYPT_SCHEME_UNENCRYPTED)
    {
      err= DB_DECRYPTION_FAILED;
      goto release_page;
    }
    else
    {
      sql_print_error("InnoDB: Space id and page no stored in the page,"
                      " read in from %s are "
                      "[page id: space=" UINT32PF ", page number=" UINT32PF
                      "], should be "
                      "[page id: space=" UINT32PF ", page number=" UINT32PF
                      "]",
                      node.name,
                      read_id.space(), read_id.page_no(),
                      expected_id.space(), expected_id.page_no());
      err= DB_FAIL;
      goto release_page;
    }
  }

  err= buf_page_check_corrupt(this, node);
  if (UNIV_UNLIKELY(err != DB_SUCCESS))
  {
database_corrupted:
    if (belongs_to_unzip_LRU())
database_corrupted_compressed:
      memset_aligned<UNIV_PAGE_SIZE_MIN>(frame, 0, srv_page_size);

    if (!srv_force_recovery)
      goto release_page;

    if (err == DB_PAGE_CORRUPTED || err == DB_DECRYPTION_FAILED)
    {
release_page:
      if (node.space->full_crc32() && node.space->crypt_data &&
          recv_recovery_is_on() &&
          recv_sys.dblwr.find_deferred_page(node, id().page_no(),
                                            const_cast<byte*>(read_frame)))
      {
        /* Recover from doublewrite buffer */
        err= DB_SUCCESS;
        goto success_page;
      }

      if (recv_sys.free_corrupted_page(expected_id, node));
      else if (err == DB_FAIL)
        err= DB_PAGE_CORRUPTED;
      else
      {
        sql_print_error("InnoDB: Failed to read page " UINT32PF
                        " from file '%s': %s", expected_id.page_no(),
                        node.name, ut_strerr(err));

        buf_page_print(read_frame, zip_size());

        if (node.space->set_corrupted() &&
            !is_predefined_tablespace(node.space->id))
          sql_print_information("InnoDB: You can use CHECK TABLE to scan"
                                " your table for corruption. %s",
                                FORCE_RECOVERY_MSG);
      }

      buf_pool.corrupted_evict(this, buf_page_t::READ_FIX);
      return err;
    }
  }
success_page:

  const bool recovery= frame && recv_recovery_is_on();

  if (recovery && !recv_recover_page(node.space, this))
    return DB_PAGE_CORRUPTED;

  if (UNIV_UNLIKELY(MONITOR_IS_ON(MONITOR_MODULE_BUF_PAGE)))
    buf_page_monitor(*this, true);
  DBUG_PRINT("ib_buf", ("read page %u:%u", id().space(), id().page_no()));

  if (!recovery)
  {
    ut_d(auto f=) zip.fix.fetch_sub(READ_FIX - UNFIXED);
    ut_ad(f >= READ_FIX);
    ut_ad(f < WRITE_FIX);
  }

  lock.x_unlock(true);

  return DB_SUCCESS;
}

#ifdef BTR_CUR_HASH_ADAPT
/** Clear the adaptive hash index on all pages in the buffer pool. */
ATTRIBUTE_COLD void buf_pool_t::clear_hash_index() noexcept
{
  std::set<dict_index_t*> garbage;

  mysql_mutex_lock(&mutex);
  ut_ad(!btr_search_enabled);

  for (char *extent= memory,
         *end= memory + block_descriptors_in_bytes(n_blocks);
       extent < end; extent+= innodb_buffer_pool_extent_size)
    for (buf_block_t *block= reinterpret_cast<buf_block_t*>(extent),
           *extent_end= block +
           pages_in_extent[srv_page_size_shift - UNIV_PAGE_SIZE_SHIFT_MIN];
         block < extent_end && reinterpret_cast<char*>(block) < end; block++)
    {
      dict_index_t *index= block->index;
      assert_block_ahi_valid(block);

      /* We can clear block->index and block->n_pointers when
      holding all AHI latches exclusively; see the comments in buf0buf.h */

      if (!index)
      {
# if defined UNIV_AHI_DEBUG || defined UNIV_DEBUG
        ut_a(!block->n_pointers);
# endif /* UNIV_AHI_DEBUG || UNIV_DEBUG */
        continue;
      }

      ut_d(const auto s= block->page.state());
      /* Another thread may have set the state to
      REMOVE_HASH in buf_LRU_block_remove_hashed().

      The state change in buf_pool_t::resize() is not observable
      here, because in that case we would have !block->index.

      In the end, the entire adaptive hash index will be removed. */
      ut_ad(s >= buf_page_t::UNFIXED || s == buf_page_t::REMOVE_HASH);
# if defined UNIV_AHI_DEBUG || defined UNIV_DEBUG
      block->n_pointers= 0;
# endif /* UNIV_AHI_DEBUG || UNIV_DEBUG */
      if (index->freed())
        garbage.insert(index);
      block->index= nullptr;
    }

  mysql_mutex_unlock(&mutex);

  for (dict_index_t *index : garbage)
    btr_search_lazy_free(index);
}
#endif /* BTR_CUR_HASH_ADAPT */

#ifdef UNIV_DEBUG
/** Check that all blocks are in a replaceable state.
@return address of a non-free block
@retval nullptr if all freed */
void buf_pool_t::assert_all_freed() noexcept
{
  mysql_mutex_lock(&mutex);

    for (char *extent= memory,
           *end= memory + block_descriptors_in_bytes(n_blocks);
         extent < end; extent+= innodb_buffer_pool_extent_size)
      for (buf_block_t *block= reinterpret_cast<buf_block_t*>(extent),
             *extent_end= block +
             pages_in_extent[srv_page_size_shift - UNIV_PAGE_SIZE_SHIFT_MIN];
           block < extent_end && reinterpret_cast<char*>(block) < end; block++)
    {
      if (!block->page.in_file())
        continue;
      switch (const lsn_t lsn= block->page.oldest_modification()) {
      case 0:
      case 1:
        break;

      case 2:
        ut_ad(fsp_is_system_temporary(block->page.id().space()));
        break;

      default:
        if (srv_read_only_mode)
        {
          /* The page cleaner is disabled in read-only mode.  No pages
          can be dirtied, so all of them must be clean. */
          ut_ad(lsn == recv_sys.lsn ||
                srv_force_recovery == SRV_FORCE_NO_LOG_REDO);
          break;
        }

        goto fixed_or_dirty;
      }

      if (!block->page.can_relocate())
      fixed_or_dirty:
        ib::fatal() << "Page " << block->page.id() << " still fixed or dirty";
    }

  mysql_mutex_unlock(&mutex);
}
#endif /* UNIV_DEBUG */

/** Refresh the statistics used to print per-second averages. */
void buf_refresh_io_stats() noexcept
{
	buf_pool.last_printout_time = time(NULL);
	buf_pool.old_stat = buf_pool.stat;
}

/** Invalidate all pages in the buffer pool.
All pages must be in a replaceable state (not modified or latched). */
void buf_pool_invalidate() noexcept
{
	/* It is possible that a write batch that has been posted
	earlier is still not complete. For buffer pool invalidation to
	proceed we must ensure there is NO write activity happening. */

	os_aio_wait_until_no_pending_writes(false);
	ut_d(buf_pool.assert_all_freed());
	mysql_mutex_lock(&buf_pool.mutex);

	while (UT_LIST_GET_LEN(buf_pool.LRU)) {
		buf_LRU_scan_and_free_block();
	}

	ut_ad(UT_LIST_GET_LEN(buf_pool.unzip_LRU) == 0);

	buf_pool.freed_page_clock = 0;
	buf_pool.LRU_old = NULL;
	buf_pool.LRU_old_len = 0;
	buf_pool.stat.init();

	buf_refresh_io_stats();
	mysql_mutex_unlock(&buf_pool.mutex);
}

#ifdef UNIV_DEBUG
/** Validate the buffer pool. */
void buf_pool_t::validate() noexcept
{
	ulint		n_lru		= 0;
	ulint		n_flushing	= 0;
	ulint		n_free		= 0;
	ulint		n_zip		= 0;

	mysql_mutex_lock(&mutex);

	/* Check the uncompressed blocks. */

	for (ulint i = 0; i < n_blocks; i++) {
		const buf_block_t* block = get_nth_page(i);
		ut_ad(block->page.frame == block->frame_address());

		switch (const auto f = block->page.state()) {
		case buf_page_t::NOT_USED:
			ut_ad(!block->page.in_LRU_list);
			n_free++;
			break;
		case buf_page_t::MEMORY:
		case buf_page_t::REMOVE_HASH:
			/* do nothing */
			break;
		default:
			if (f >= buf_page_t::READ_FIX
			    && f < buf_page_t::WRITE_FIX) {
				/* A read-fixed block is not
				necessarily in the page_hash yet. */
				break;
			}
			ut_ad(f >= buf_page_t::FREED);
			const page_id_t id{block->page.id()};
			ut_ad(page_hash.get(
				      id,
				      page_hash.cell_get(id.fold()))
			      == &block->page);
			n_lru++;
		}
	}

	/* Check dirty blocks. */

	mysql_mutex_lock(&flush_list_mutex);
	for (buf_page_t* b = UT_LIST_GET_FIRST(flush_list); b;
	     b = UT_LIST_GET_NEXT(list, b)) {
		ut_ad(b->in_file());
		ut_ad(b->oldest_modification());
		ut_ad(!fsp_is_system_temporary(b->id().space()));
		n_flushing++;

		if (UNIV_UNLIKELY(!b->frame)) {
			n_lru++;
			n_zip++;
		}
		const page_id_t id{b->id()};
		ut_ad(page_hash.get(id, page_hash.cell_get(id.fold())) == b);
	}

	ut_ad(UT_LIST_GET_LEN(flush_list) == n_flushing);

	mysql_mutex_unlock(&flush_list_mutex);
	ut_ad(n_lru + n_free <= n_blocks + n_zip);
	ut_ad(UT_LIST_GET_LEN(LRU) >= n_lru);
	ut_ad(UT_LIST_GET_LEN(free) <= n_free);
	ut_ad(size_in_bytes != size_in_bytes_requested
	      || UT_LIST_GET_LEN(free) == n_free);

	mysql_mutex_unlock(&mutex);

	ut_d(buf_LRU_validate());
	ut_d(buf_flush_validate());
}
#endif /* UNIV_DEBUG */

#if defined UNIV_DEBUG_PRINT || defined UNIV_DEBUG
/** Write information of the buf_pool to the error log. */
void buf_pool_t::print() noexcept
{
	index_id_t*	index_ids;
	ulint*		counts;
	ulint		i;
	index_id_t	id;
	ulint		n_found;
	dict_index_t*	index;

	mysql_mutex_lock(&mutex);

	index_ids = static_cast<index_id_t*>(
		ut_malloc_nokey(n_blocks * sizeof *index_ids));

	counts = static_cast<ulint*>(
		ut_malloc_nokey(sizeof(ulint) * n_blocks));

	mysql_mutex_lock(&flush_list_mutex);

	ib::info()
		<< "[buffer pool: size=" << n_blocks
		<< ", database pages=" << UT_LIST_GET_LEN(LRU)
		<< ", free pages=" << UT_LIST_GET_LEN(free)
		<< ", modified database pages="
		<< UT_LIST_GET_LEN(flush_list)
		<< ", n pending decompressions=" << n_pend_unzip
		<< ", n pending flush LRU=" << n_flush()
		<< " list=" << os_aio_pending_writes()
		<< ", pages made young=" << stat.n_pages_made_young
		<< ", not young=" << stat.n_pages_not_made_young
		<< ", pages read=" << stat.n_pages_read
		<< ", created=" << stat.n_pages_created
		<< ", written=" << stat.n_pages_written << "]";

	mysql_mutex_unlock(&flush_list_mutex);

	/* Count the number of blocks belonging to each index in the buffer */

	n_found = 0;

	for (size_t i = 0; i < n_blocks; i++) {
		buf_block_t* block = get_nth_page(i);
		const buf_frame_t* frame = block->page.frame;
		ut_ad(frame == block->frame_address());

		if (fil_page_index_page_check(frame)) {

			id = btr_page_get_index_id(frame);

			/* Look for the id in the index_ids array */
			for (ulint j = 0; j < n_found; j++) {
				if (index_ids[j] == id) {
					counts[j]++;
					goto found;
				}
			}

			index_ids[n_found] = id;
			counts[n_found] = 1;
			n_found++;
found:
			continue;
		}
	}

	mysql_mutex_unlock(&mutex);

	for (i = 0; i < n_found; i++) {
		index = dict_index_get_if_in_cache(index_ids[i]);

		if (!index) {
			ib::info() << "Block count for index "
				<< index_ids[i] << " in buffer is about "
				<< counts[i];
		} else {
			ib::info() << "Block count for index " << index_ids[i]
				<< " in buffer is about " << counts[i]
				<< ", index " << index->name
				<< " of table " << index->table->name;
		}
	}

	ut_free(index_ids);
	ut_free(counts);

	validate();
}
#endif /* UNIV_DEBUG_PRINT || UNIV_DEBUG */

#ifdef UNIV_DEBUG
/** @return the number of latched pages in the buffer pool */
ulint buf_get_latched_pages_number() noexcept
{
  ulint fixed_pages_number= 0;

  mysql_mutex_assert_owner(&buf_pool.mutex);

  for (buf_page_t *b= UT_LIST_GET_FIRST(buf_pool.LRU); b;
       b= UT_LIST_GET_NEXT(LRU, b))
    if (b->state() > buf_page_t::UNFIXED)
      fixed_pages_number++;

  return fixed_pages_number;
}
#endif /* UNIV_DEBUG */

void buf_pool_t::get_info(buf_pool_info_t *pool_info) noexcept
{
  mysql_mutex_lock(&mutex);
  pool_info->pool_size= curr_size();
  pool_info->lru_len= UT_LIST_GET_LEN(LRU);
  pool_info->old_lru_len= LRU_old_len;
  pool_info->free_list_len= UT_LIST_GET_LEN(free);

  mysql_mutex_lock(&flush_list_mutex);
  pool_info->flush_list_len= UT_LIST_GET_LEN(flush_list);
  pool_info->n_pend_unzip= UT_LIST_GET_LEN(unzip_LRU);
  pool_info->n_pend_reads= os_aio_pending_reads_approx();
  pool_info->n_pending_flush_lru= n_flush();
  pool_info->n_pending_flush_list= os_aio_pending_writes();
  mysql_mutex_unlock(&flush_list_mutex);

  double elapsed= 0.001 + difftime(time(nullptr), last_printout_time);

  pool_info->n_pages_made_young= stat.n_pages_made_young;
  pool_info->page_made_young_rate=
    double(stat.n_pages_made_young - old_stat.n_pages_made_young) /
    elapsed;
  pool_info->n_pages_not_made_young= stat.n_pages_not_made_young;
  pool_info->page_not_made_young_rate=
    double(stat.n_pages_not_made_young - old_stat.n_pages_not_made_young) /
    elapsed;
  pool_info->n_pages_read= stat.n_pages_read;
  pool_info->pages_read_rate=
    double(stat.n_pages_read - old_stat.n_pages_read) / elapsed;
  pool_info->n_pages_created= stat.n_pages_created;
  pool_info->pages_created_rate=
    double(stat.n_pages_created - old_stat.n_pages_created) / elapsed;
  pool_info->n_pages_written= stat.n_pages_written;
  pool_info->pages_written_rate=
    double(stat.n_pages_written - old_stat.n_pages_written) / elapsed;
  pool_info->n_page_gets= stat.n_page_gets;
  pool_info->n_page_get_delta= stat.n_page_gets - old_stat.n_page_gets;
  if (pool_info->n_page_get_delta)
  {
    pool_info->page_read_delta= stat.n_pages_read - old_stat.n_pages_read;
    pool_info->young_making_delta=
      stat.n_pages_made_young - old_stat.n_pages_made_young;
    pool_info->not_young_making_delta=
      stat.n_pages_not_made_young - old_stat.n_pages_not_made_young;
  }
  pool_info->n_ra_pages_read_rnd= stat.n_ra_pages_read_rnd;
  pool_info->pages_readahead_rnd_rate=
    double(stat.n_ra_pages_read_rnd - old_stat.n_ra_pages_read_rnd) / elapsed;
  pool_info->n_ra_pages_read= stat.n_ra_pages_read;
  pool_info->pages_readahead_rate=
    double(stat.n_ra_pages_read - old_stat.n_ra_pages_read) / elapsed;
  pool_info->n_ra_pages_evicted= stat.n_ra_pages_evicted;
  pool_info->pages_evicted_rate=
    double(stat.n_ra_pages_evicted - old_stat.n_ra_pages_evicted) / elapsed;
  pool_info->unzip_lru_len= UT_LIST_GET_LEN(unzip_LRU);
  pool_info->io_sum= buf_LRU_stat_sum.io;
  pool_info->io_cur= buf_LRU_stat_cur.io;
  pool_info->unzip_sum= buf_LRU_stat_sum.unzip;
  pool_info->unzip_cur= buf_LRU_stat_cur.unzip;
  buf_refresh_io_stats();
  mysql_mutex_unlock(&mutex);
}

/*********************************************************************//**
Prints info of the buffer i/o. */
static
void
buf_print_io_instance(
/*==================*/
	buf_pool_info_t*pool_info,	/*!< in: buffer pool info */
	FILE*		file)		/*!< in/out: buffer where to print */
{
	ut_ad(pool_info);

	fprintf(file,
		"Buffer pool size   " ULINTPF "\n"
		"Free buffers       " ULINTPF "\n"
		"Database pages     " ULINTPF "\n"
		"Old database pages " ULINTPF "\n"
		"Modified db pages  " ULINTPF "\n"
		"Percent of dirty pages(LRU & free pages): %.3f\n"
		"Max dirty pages percent: %.3f\n"
		"Pending reads " ULINTPF "\n"
		"Pending writes: LRU " ULINTPF ", flush list " ULINTPF "\n",
		pool_info->pool_size,
		pool_info->free_list_len,
		pool_info->lru_len,
		pool_info->old_lru_len,
		pool_info->flush_list_len,
		static_cast<double>(pool_info->flush_list_len)
		/ (static_cast<double>(pool_info->lru_len
				       + pool_info->free_list_len) + 1.0)
		* 100.0,
		srv_max_buf_pool_modified_pct,
		pool_info->n_pend_reads,
		pool_info->n_pending_flush_lru,
		pool_info->n_pending_flush_list);

	fprintf(file,
		"Pages made young " ULINTPF ", not young " ULINTPF "\n"
		"%.2f youngs/s, %.2f non-youngs/s\n"
		"Pages read " ULINTPF ", created " ULINTPF
		", written " ULINTPF "\n"
		"%.2f reads/s, %.2f creates/s, %.2f writes/s\n",
		pool_info->n_pages_made_young,
		pool_info->n_pages_not_made_young,
		pool_info->page_made_young_rate,
		pool_info->page_not_made_young_rate,
		pool_info->n_pages_read,
		pool_info->n_pages_created,
		pool_info->n_pages_written,
		pool_info->pages_read_rate,
		pool_info->pages_created_rate,
		pool_info->pages_written_rate);

	if (pool_info->n_page_get_delta) {
		double hit_rate = static_cast<double>(
			pool_info->page_read_delta)
			/ static_cast<double>(pool_info->n_page_get_delta);

		if (hit_rate > 1) {
			hit_rate = 1;
		}

		fprintf(file,
			"Buffer pool hit rate " ULINTPF " / 1000,"
			" young-making rate " ULINTPF " / 1000 not "
			ULINTPF " / 1000\n",
			ulint(1000 * (1 - hit_rate)),
			ulint(1000
			      * double(pool_info->young_making_delta)
			      / double(pool_info->n_page_get_delta)),
			ulint(1000 * double(pool_info->not_young_making_delta)
			      / double(pool_info->n_page_get_delta)));
	} else {
		fputs("No buffer pool page gets since the last printout\n",
		      file);
	}

	/* Statistics about read ahead algorithm */
	fprintf(file, "Pages read ahead %.2f/s,"
		" evicted without access %.2f/s,"
		" Random read ahead %.2f/s\n",

		pool_info->pages_readahead_rate,
		pool_info->pages_evicted_rate,
		pool_info->pages_readahead_rnd_rate);

	/* Print some values to help us with visualizing what is
	happening with LRU eviction. */
	fprintf(file,
		"LRU len: " ULINTPF ", unzip_LRU len: " ULINTPF "\n"
		"I/O sum[" ULINTPF "]:cur[" ULINTPF "], "
		"unzip sum[" ULINTPF "]:cur[" ULINTPF "]\n",
		pool_info->lru_len, pool_info->unzip_lru_len,
		pool_info->io_sum, pool_info->io_cur,
		pool_info->unzip_sum, pool_info->unzip_cur);
}

/*********************************************************************//**
Prints info of the buffer i/o. */
void
buf_print_io(
/*=========*/
	FILE*	file)	/*!< in/out: buffer where to print */
{
	buf_pool_info_t	pool_info;

	buf_pool.get_info(&pool_info);
	buf_print_io_instance(&pool_info, file);
}

/** Verify that post encryption checksum match with the calculated checksum.
This function should be called only if tablespace contains crypt data metadata.
@param page       page frame
@param fsp_flags  contents of FSP_SPACE_FLAGS
@return whether the page is encrypted and valid */
bool buf_page_verify_crypt_checksum(const byte *page, uint32_t fsp_flags) noexcept
{
	if (!fil_space_t::full_crc32(fsp_flags)) {
		return fil_space_verify_crypt_checksum(
			page, fil_space_t::zip_size(fsp_flags));
	}

	return !buf_page_is_corrupted(true, page, fsp_flags);
}

/** Print the given page_id_t object.
@param[in,out]	out	the output stream
@param[in]	page_id	the page_id_t object to be printed
@return the output stream */
std::ostream& operator<<(std::ostream &out, const page_id_t page_id)
{
  out << "[page id: space=" << page_id.space()
      << ", page number=" << page_id.page_no() << "]";
  return out;
}
#endif /* !UNIV_INNOCHECKSUM */<|MERGE_RESOLUTION|>--- conflicted
+++ resolved
@@ -1055,7 +1055,7 @@
   my_cond_wait(&done_flush_list, &flush_list_mutex.m_mutex);
   mysql_mutex_unlock(&flush_list_mutex);
 # ifdef BTR_CUR_HASH_ADAPT
-  bool ahi_disabled= btr_search_disable();
+  bool ahi_disabled= btr_search.disable();
 # endif /* BTR_CUR_HASH_ADAPT */
   time_t start= time(nullptr);
   mysql_mutex_lock(&mutex);
@@ -1076,7 +1076,7 @@
       shrunk(size, reduce_size);
 # ifdef BTR_CUR_HASH_ADAPT
       if (ahi_disabled)
-        btr_search_enable(true);
+        btr_search.enable(true);
 # endif
       mysql_mutex_unlock(&mutex);
       sql_print_information("InnoDB: Memory pressure event shrunk"
@@ -1174,7 +1174,6 @@
 #endif
 }
 
-<<<<<<< HEAD
 #ifdef BTR_CUR_HASH_ADAPT
 
 /** Ensure that some adaptive hash index fields are initialized */
@@ -1195,32 +1194,9 @@
 inline void buf_block_init_low(buf_block_t*) {}
 #endif /* BTR_CUR_HASH_ADAPT */
 
-/** Initialize a buffer page descriptor.
-@param[in,out]	block	buffer page descriptor
-@param[in]	frame	buffer page frame */
-static
-void
-buf_block_init(buf_block_t* block, byte* frame)
-{
-	/* This function should only be executed at database startup or by
-	buf_pool.resize(). Either way, adaptive hash index must not exist. */
-	buf_block_init_low(block);
-	block->page.frame = frame;
-
-	MEM_MAKE_DEFINED(&block->modify_clock, sizeof block->modify_clock);
-	ut_ad(!block->modify_clock);
-	MEM_MAKE_DEFINED(&block->page.lock, sizeof block->page.lock);
-	block->page.lock.init();
-	block->page.init(buf_page_t::NOT_USED, page_id_t(~0ULL));
-	ut_d(block->in_unzip_LRU_list = false);
-	ut_d(block->in_withdraw_list = false);
-
-	page_zip_des_init(&block->page.zip);
-=======
 IF_DBUG(,inline) byte *buf_block_t::frame_address() const noexcept
 {
   static_assert(ut_is_2pow(innodb_buffer_pool_extent_size), "");
->>>>>>> 3ae8f114
 
   byte *frame_= reinterpret_cast<byte*>
     ((reinterpret_cast<size_t>(this) & ~(innodb_buffer_pool_extent_size - 1)) |
@@ -1582,116 +1558,6 @@
   field_ref_zero= nullptr;
 }
 
-<<<<<<< HEAD
-/** Try to reallocate a control block.
-@param block  control block to reallocate
-@return whether the reallocation succeeded */
-inline bool buf_pool_t::realloc(buf_block_t *block) noexcept
-{
-	buf_block_t*	new_block;
-
-	mysql_mutex_assert_owner(&mutex);
-	ut_ad(block->page.in_file());
-	ut_ad(block->page.frame);
-
-	new_block = buf_LRU_get_free_only();
-
-	if (new_block == NULL) {
-		mysql_mutex_lock(&buf_pool.flush_list_mutex);
-		page_cleaner_wakeup();
-		mysql_mutex_unlock(&buf_pool.flush_list_mutex);
-		return(false); /* free list was not enough */
-	}
-
-	const page_id_t id{block->page.id()};
-	hash_chain& chain = page_hash.cell_get(id.fold());
-	page_hash_latch& hash_lock = page_hash.lock_get(chain);
-	/* It does not make sense to use transactional_lock_guard
-	here, because copying innodb_page_size (4096 to 65536) bytes
-	as well as other changes would likely make the memory
-	transaction too large. */
-	hash_lock.lock();
-
-	if (block->page.can_relocate()) {
-		memcpy_aligned<UNIV_PAGE_SIZE_MIN>(
-			new_block->page.frame, block->page.frame,
-			srv_page_size);
-		mysql_mutex_lock(&buf_pool.flush_list_mutex);
-		const auto frame = new_block->page.frame;
-		new_block->page.lock.free();
-		new (&new_block->page) buf_page_t(block->page);
-		new_block->page.frame = frame;
-
-		/* relocate LRU list */
-		if (buf_page_t*	prev_b = buf_pool.LRU_remove(&block->page)) {
-			UT_LIST_INSERT_AFTER(LRU, prev_b, &new_block->page);
-		} else {
-			UT_LIST_ADD_FIRST(LRU, &new_block->page);
-		}
-
-		if (LRU_old == &block->page) {
-			LRU_old = &new_block->page;
-		}
-
-		ut_ad(new_block->page.in_LRU_list);
-
-		/* relocate unzip_LRU list */
-		if (block->page.zip.data != NULL) {
-			ut_ad(block->in_unzip_LRU_list);
-			ut_d(new_block->in_unzip_LRU_list = true);
-
-			buf_block_t*	prev_block = UT_LIST_GET_PREV(unzip_LRU, block);
-			UT_LIST_REMOVE(unzip_LRU, block);
-
-			ut_d(block->in_unzip_LRU_list = false);
-			block->page.zip.data = NULL;
-			page_zip_set_size(&block->page.zip, 0);
-
-			if (prev_block != NULL) {
-				UT_LIST_INSERT_AFTER(unzip_LRU, prev_block, new_block);
-			} else {
-				UT_LIST_ADD_FIRST(unzip_LRU, new_block);
-			}
-		} else {
-			ut_ad(!block->in_unzip_LRU_list);
-			ut_d(new_block->in_unzip_LRU_list = false);
-		}
-
-		/* relocate page_hash */
-		hash_chain& chain = page_hash.cell_get(id.fold());
-		ut_ad(&block->page == page_hash.get(id, chain));
-		buf_pool.page_hash.replace(chain, &block->page,
-					   &new_block->page);
-		buf_block_modify_clock_inc(block);
-		static_assert(FIL_PAGE_OFFSET % 4 == 0, "alignment");
-		memset_aligned<4>(block->page.frame
-				  + FIL_PAGE_OFFSET, 0xff, 4);
-		static_assert(FIL_PAGE_ARCH_LOG_NO_OR_SPACE_ID % 4 == 2,
-			      "not perfect alignment");
-		memset_aligned<2>(block->page.frame
-				  + FIL_PAGE_ARCH_LOG_NO_OR_SPACE_ID, 0xff, 4);
-		MEM_UNDEFINED(block->page.frame, srv_page_size);
-		block->page.set_state(buf_page_t::REMOVE_HASH);
-		if (!fsp_is_system_temporary(id.space())) {
-			buf_flush_relocate_on_flush_list(&block->page,
-							 &new_block->page);
-		}
-		mysql_mutex_unlock(&buf_pool.flush_list_mutex);
-		block->page.set_corrupt_id();
-
-		buf_block_init_low(new_block);
-		ut_d(block->page.set_state(buf_page_t::MEMORY));
-		/* free block */
-		new_block = block;
-	}
-
-	hash_lock.unlock();
-	buf_LRU_block_free_non_file_page(new_block);
-	return(true); /* free_list was enough */
-}
-
-=======
->>>>>>> 3ae8f114
 void buf_pool_t::io_buf_t::create(ulint n_slots) noexcept
 {
   this->n_slots= n_slots;
@@ -1785,216 +1651,12 @@
     }
   }
 
-<<<<<<< HEAD
-  bool &found;
-  /** microsecond_interval_timer() */
-  const ulonglong withdraw_started;
-  const my_hrtime_t current_time;
-};
-
-} // namespace
-
-/** Resize from srv_buf_pool_old_size to srv_buf_pool_size. */
-inline void buf_pool_t::resize()
-{
-  ut_ad(this == &buf_pool);
-  ut_ad(srv_shutdown_state < SRV_SHUTDOWN_CLEANUP);
-
-	bool		warning = false;
-
-	NUMA_MEMPOLICY_INTERLEAVE_IN_SCOPE;
-
-	ut_ad(!resize_in_progress());
-	ut_ad(srv_buf_pool_chunk_unit > 0);
-
-	ulint new_instance_size = srv_buf_pool_size >> srv_page_size_shift;
-	std::ostringstream str_old_size, str_new_size, str_chunk_size;
-	str_old_size << ib::bytes_iec{srv_buf_pool_old_size};
-	str_new_size << ib::bytes_iec{srv_buf_pool_size};
-	str_chunk_size << ib::bytes_iec{srv_buf_pool_chunk_unit};
-
-	buf_resize_status("Resizing buffer pool from %s to %s (unit = %s).",
-			  str_old_size.str().c_str(),
-			  str_new_size.str().c_str(),
-			  str_chunk_size.str().c_str());
-
-#ifdef BTR_CUR_HASH_ADAPT
-	/* disable AHI if needed */
-	buf_resize_status("Disabling adaptive hash index.");
-
-	const bool btr_search_disabled = btr_search.enabled;
-
-	btr_search.disable();
-
-	if (btr_search_disabled) {
-		ib::info() << "disabled adaptive hash index.";
-	}
-#endif /* BTR_CUR_HASH_ADAPT */
-
-	mysql_mutex_lock(&mutex);
-	ut_ad(n_chunks_new == n_chunks);
-	ut_ad(UT_LIST_GET_LEN(withdraw) == 0);
-
-	n_chunks_new = (new_instance_size << srv_page_size_shift)
-		/ srv_buf_pool_chunk_unit;
-	curr_size = n_chunks_new * chunks->size;
-	mysql_mutex_unlock(&mutex);
-
-	if (is_shrinking()) {
-		/* set withdraw target */
-		size_t w = 0;
-
-		for (const chunk_t* chunk = chunks + n_chunks_new,
-		     * const echunk = chunks + n_chunks;
-		     chunk != echunk; chunk++)
-			w += chunk->size;
-
-		ut_ad(withdraw_target == 0);
-		withdraw_target = w;
-	}
-
-	buf_resize_status("Withdrawing blocks to be shrunken.");
-
-	ulonglong	withdraw_started = microsecond_interval_timer();
-	ulonglong	message_interval = 60ULL * 1000 * 1000;
-	ulint		retry_interval = 1;
-
-withdraw_retry:
-	/* wait for the number of blocks fit to the new size (if needed)*/
-	bool	should_retry_withdraw = is_shrinking()
-		&& withdraw_blocks();
-
-	if (srv_shutdown_state != SRV_SHUTDOWN_NONE) {
-		/* abort to resize for shutdown. */
-		return;
-	}
-
-	/* abort buffer pool load */
-	buf_load_abort();
-
-	const ulonglong current_time = microsecond_interval_timer();
-
-	if (should_retry_withdraw
-	    && current_time - withdraw_started >= message_interval) {
-
-		if (message_interval > 900000000) {
-			message_interval = 1800000000;
-		} else {
-			message_interval *= 2;
-		}
-
-		bool found= false;
-		find_interesting_trx f
-			{found, withdraw_started, my_hrtime_coarse()};
-		withdraw_started = current_time;
-
-		/* This is going to exceed the maximum size of a
-		memory transaction. */
-		LockMutexGuard g{SRW_LOCK_CALL};
-		trx_sys.trx_list.for_each(f);
-	}
-
-	if (should_retry_withdraw) {
-		ib::info() << "Will retry to withdraw " << retry_interval
-			<< " seconds later.";
-		std::this_thread::sleep_for(
-			std::chrono::seconds(retry_interval));
-
-		if (retry_interval > 5) {
-			retry_interval = 10;
-		} else {
-			retry_interval *= 2;
-		}
-
-		goto withdraw_retry;
-	}
-
-	buf_resize_status("Latching entire buffer pool.");
-
-#ifndef DBUG_OFF
-	{
-		bool	should_wait = true;
-
-		while (should_wait) {
-			should_wait = false;
-			DBUG_EXECUTE_IF(
-				"ib_buf_pool_resize_wait_before_resize",
-				should_wait = true;
-				std::this_thread::sleep_for(
-					std::chrono::milliseconds(10)););
-		}
-	}
-#endif /* !DBUG_OFF */
-
-	if (srv_shutdown_state != SRV_SHUTDOWN_NONE) {
-		return;
-	}
-
-	/* Indicate critical path */
-	resizing.store(true, std::memory_order_relaxed);
-
-	mysql_mutex_lock(&mutex);
-	page_hash.write_lock_all();
-
-	chunk_t::map_reg = UT_NEW_NOKEY(chunk_t::map());
-
-	/* add/delete chunks */
-
-	buf_resize_status("Resizing buffer pool from "
-			  ULINTPF " chunks to " ULINTPF " chunks.",
-			  n_chunks, n_chunks_new);
-
-	if (is_shrinking()) {
-		/* delete chunks */
-		chunk_t* chunk = chunks + n_chunks_new;
-		const chunk_t* const echunk = chunks + n_chunks;
-
-		ulint	sum_freed = 0;
-
-		while (chunk < echunk) {
-			/* buf_LRU_block_free_non_file_page() invokes
-			MEM_NOACCESS() on any buf_pool.free blocks.
-			We must cancel the effect of that. In
-			MemorySanitizer, MEM_NOACCESS() is no-op, so
-			we must not do anything special for it here. */
-#ifdef HAVE_valgrind
-# if !__has_feature(memory_sanitizer)
-			MEM_MAKE_DEFINED(chunk->mem, chunk->mem_size());
-# endif
-#else
-			MEM_MAKE_ADDRESSABLE(chunk->mem, chunk->size);
-#endif
-
-			buf_block_t*	block = chunk->blocks;
-
-			for (ulint j = chunk->size; j--; block++) {
-				block->page.lock.free();
-			}
-
-			allocator.deallocate_large_dodump(
-				chunk->mem, &chunk->mem_pfx);
-			sum_freed += chunk->size;
-			++chunk;
-		}
-
-		/* discard withdraw list */
-		UT_LIST_INIT(withdraw, &buf_page_t::list);
-		withdraw_target = 0;
-
-		ib::info() << n_chunks - n_chunks_new
-			   << " Chunks (" << sum_freed
-			   << " blocks) were freed.";
-
-		n_chunks = n_chunks_new;
-	}
-=======
   buf_block_t *block= allocate();
   size_t scanned= 0;
   for (buf_page_t *b= lru_scan_itr.start(), *prev; block && b; b= prev)
   {
     ut_ad(b->in_LRU_list);
     ut_a(b->in_file());
->>>>>>> 3ae8f114
 
     prev= UT_LIST_GET_PREV(LRU, b);
 
@@ -2072,6 +1734,10 @@
         goto next_quick;
 
       ut_ad(is_uncompressed_current(b));
+#ifdef BTR_CUR_HASH_ADAPT
+      ut_ad(!reinterpret_cast<buf_block_t*>(b)->index);
+      ut_ad(!reinterpret_cast<buf_block_t*>(b)->n_pointers);
+#endif
 
       byte *const frame= block->page.frame;
       memcpy_aligned<4096>(frame, b->frame, srv_page_size);
@@ -2123,13 +1789,7 @@
 
     buf_block_modify_clock_inc(block);
 
-#ifdef BTR_CUR_HASH_ADAPT
-    assert_block_ahi_empty_on_init(block);
-    block->index= nullptr;
-    block->n_hash_helps= 0;
-    block->n_fields= 1;
-    block->left_side= true;
-#endif /* BTR_CUR_HASH_ADAPT */
+    buf_block_init_low(block);
     hash_lock.unlock();
 
     ut_d(b->in_LRU_list= false);
@@ -2152,22 +1812,12 @@
     return SHRINK_ABORT;
   }
 
-<<<<<<< HEAD
-#ifdef BTR_CUR_HASH_ADAPT
-	/* enable AHI if needed */
-	if (btr_search_disabled) {
-		btr_search.enable(true);
-		ib::info() << "Re-enabled adaptive hash index.";
-	}
-#endif /* BTR_CUR_HASH_ADAPT */
-=======
   try_LRU_scan= false;
   mysql_mutex_unlock(&mutex);
   page_cleaner_wakeup(true);
   my_cond_wait(&done_flush_list, &flush_list_mutex.m_mutex);
   mysql_mutex_unlock(&flush_list_mutex);
   mysql_mutex_lock(&mutex);
->>>>>>> 3ae8f114
 
   if (!n_blocks_to_withdraw)
     goto withdraw_done;
@@ -2362,7 +2012,7 @@
 
 #ifdef BTR_CUR_HASH_ADAPT
     if (ahi_disabled)
-      btr_search_enable(true);
+      btr_search.enable(true);
 #endif
     mysql_mutex_lock(&LOCK_global_system_variables);
     bool resized= n_blocks_removed < 0;
@@ -2399,7 +2049,7 @@
     my_cond_wait(&done_flush_list, &flush_list_mutex.m_mutex);
     mysql_mutex_unlock(&flush_list_mutex);
 #ifdef BTR_CUR_HASH_ADAPT
-    ahi_disabled= btr_search_disable();
+    ahi_disabled= btr_search.disable();
 #endif /* BTR_CUR_HASH_ADAPT */
     mysql_mutex_lock(&mutex);
 
@@ -3229,15 +2879,7 @@
 	}
 
 	ut_ad(state < buf_page_t::READ_FIX || state > buf_page_t::WRITE_FIX);
-<<<<<<< HEAD
-=======
-
-#ifdef BTR_CUR_HASH_ADAPT
-	btr_search_drop_page_hash_index(block, true);
-#endif /* BTR_CUR_HASH_ADAPT */
-
 	ut_ad(block->page.frame == block->frame_address());
->>>>>>> 3ae8f114
 	ut_ad(page_id_t(page_get_space_id(block->page.frame),
 			page_get_page_no(block->page.frame)) == page_id);
 
@@ -3908,7 +3550,7 @@
   std::set<dict_index_t*> garbage;
 
   mysql_mutex_lock(&mutex);
-  ut_ad(!btr_search_enabled);
+  ut_ad(!btr_search.enabled);
 
   for (char *extent= memory,
          *end= memory + block_descriptors_in_bytes(n_blocks);

/*****************************************************************************

Copyright (c) 1995, 2018, Oracle and/or its affiliates. All Rights Reserved.
Copyright (c) 2013, 2023, MariaDB Corporation.

This program is free software; you can redistribute it and/or modify it under
the terms of the GNU General Public License as published by the Free Software
Foundation; version 2 of the License.

This program is distributed in the hope that it will be useful, but WITHOUT
ANY WARRANTY; without even the implied warranty of MERCHANTABILITY or FITNESS
FOR A PARTICULAR PURPOSE. See the GNU General Public License for more details.

You should have received a copy of the GNU General Public License along with
this program; if not, write to the Free Software Foundation, Inc.,
51 Franklin Street, Fifth Floor, Boston, MA 02110-1335 USA

*****************************************************************************/

/**************************************************//**
@file buf/buf0buf.cc
The database buffer buf_pool

Created 11/5/1995 Heikki Tuuri
*******************************************************/

#include "assume_aligned.h"
#include "mtr0types.h"
#include "mach0data.h"
#include "buf0checksum.h"
#include "mariadb_stats.h"
#include <string.h>

#ifdef UNIV_INNOCHECKSUM
# include "my_sys.h"
# include "buf0buf.h"
#else
#include "my_cpu.h"
#include "mem0mem.h"
#include "btr0btr.h"
#include "fil0fil.h"
#include "fil0crypt.h"
#include "buf0rea.h"
#include "buf0flu.h"
#include "buf0buddy.h"
#include "buf0dblwr.h"
#include "lock0lock.h"
#include "btr0sea.h"
#include "log0log.h"
#include "dict0stats_bg.h"
#include "srv0srv.h"
#include "srv0start.h"
#include "dict0dict.h"
#include "log0recv.h"
#include "srv0mon.h"
#include "log0crypt.h"
#include "fil0pagecompress.h"
#endif /* !UNIV_INNOCHECKSUM */
#include "page0zip.h"
#include "buf0dump.h"
#include <map>
#include <sstream>
#include "log.h"
#include "my_virtual_mem.h"

using st_::span;

#ifdef HAVE_LIBNUMA
#include <numa.h>
#include <numaif.h>
struct set_numa_interleave_t
{
	set_numa_interleave_t()
	{
		if (srv_numa_interleave) {

			struct bitmask *numa_mems_allowed = numa_get_mems_allowed();
			MEM_MAKE_DEFINED(numa_mems_allowed,
					 sizeof *numa_mems_allowed);
			ib::info() << "Setting NUMA memory policy to"
				" MPOL_INTERLEAVE";
			if (set_mempolicy(MPOL_INTERLEAVE,
					  numa_mems_allowed->maskp,
					  numa_mems_allowed->size) != 0) {

				ib::warn() << "Failed to set NUMA memory"
					" policy to MPOL_INTERLEAVE: "
					<< strerror(errno);
			}
			numa_bitmask_free(numa_mems_allowed);
		}
	}

	~set_numa_interleave_t()
	{
		if (srv_numa_interleave) {

			ib::info() << "Setting NUMA memory policy to"
				" MPOL_DEFAULT";
			if (set_mempolicy(MPOL_DEFAULT, NULL, 0) != 0) {
				ib::warn() << "Failed to set NUMA memory"
					" policy to MPOL_DEFAULT: "
					<< strerror(errno);
			}
		}
	}
};

#define NUMA_MEMPOLICY_INTERLEAVE_IN_SCOPE set_numa_interleave_t scoped_numa
#else
#define NUMA_MEMPOLICY_INTERLEAVE_IN_SCOPE
#endif /* HAVE_LIBNUMA */

/*
		IMPLEMENTATION OF THE BUFFER POOL
		=================================

		Buffer frames and blocks
		------------------------
Following the terminology of Gray and Reuter, we call the memory
blocks where file pages are loaded buffer frames. For each buffer
frame there is a control block, or shortly, a block, in the buffer
control array. The control info which does not need to be stored
in the file along with the file page, resides in the control block.

		Buffer pool struct
		------------------
The buffer buf_pool contains a single mutex which protects all the
control data structures of the buf_pool. The content of a buffer frame is
protected by a separate read-write lock in its control block, though.
These locks can be locked and unlocked without owning the buf_pool.mutex.
The OS events in the buf_pool struct can be waited for without owning the
buf_pool.mutex.

The buf_pool.mutex is a hot-spot in main memory, causing a lot of
memory bus traffic on multiprocessor systems when processors
alternately access the mutex. On our Pentium, the mutex is accessed
maybe every 10 microseconds. We gave up the solution to have mutexes
for each control block, for instance, because it seemed to be
complicated.

A solution to reduce mutex contention of the buf_pool.mutex is to
create a separate mutex for the page hash table. On Pentium,
accessing the hash table takes 2 microseconds, about half
of the total buf_pool.mutex hold time.

		Control blocks
		--------------

The control block contains, for instance, the bufferfix count
which is incremented when a thread wants a file page to be fixed
in a buffer frame. The bufferfix operation does not lock the
contents of the frame, however. For this purpose, the control
block contains a read-write lock.

The buffer frames have to be aligned so that the start memory
address of a frame is divisible by the universal page size, which
is a power of two.

The control blocks containing file pages are put to a hash table
according to the file address of the page.
We could speed up the access to an individual page by using
"pointer swizzling": we could replace the page references on
non-leaf index pages by direct pointers to the page, if it exists
in the buf_pool. We could make a separate hash table where we could
chain all the page references in non-leaf pages residing in the buf_pool,
using the page reference as the hash key,
and at the time of reading of a page update the pointers accordingly.
Drawbacks of this solution are added complexity and,
possibly, extra space required on non-leaf pages for memory pointers.
A simpler solution is just to speed up the hash table mechanism
in the database, using tables whose size is a power of 2.

		Lists of blocks
		---------------

There are several lists of control blocks.

The free list (buf_pool.free) contains blocks which are currently not
used.

The common LRU list contains all the blocks holding a file page
except those for which the bufferfix count is non-zero.
The pages are in the LRU list roughly in the order of the last
access to the page, so that the oldest pages are at the end of the
list. We also keep a pointer to near the end of the LRU list,
which we can use when we want to artificially age a page in the
buf_pool. This is used if we know that some page is not needed
again for some time: we insert the block right after the pointer,
causing it to be replaced sooner than would normally be the case.
Currently this aging mechanism is used for read-ahead mechanism
of pages, and it can also be used when there is a scan of a full
table which cannot fit in the memory. Putting the pages near the
end of the LRU list, we make sure that most of the buf_pool stays
in the main memory, undisturbed.

The unzip_LRU list contains a subset of the common LRU list.  The
blocks on the unzip_LRU list hold a compressed file page and the
corresponding uncompressed page frame.  A block is in unzip_LRU if and
only if the predicate block->page.belongs_to_unzip_LRU()
holds.  The blocks in unzip_LRU will be in same order as they are in
the common LRU list.  That is, each manipulation of the common LRU
list will result in the same manipulation of the unzip_LRU list.

The chain of modified blocks (buf_pool.flush_list) contains the blocks
holding persistent file pages that have been modified in the memory
but not written to disk yet. The block with the oldest modification
which has not yet been written to disk is at the end of the chain.
The access to this list is protected by buf_pool.flush_list_mutex.

The control blocks for uncompressed pages are accessible via
buf_block_t objects that are reachable via buf_pool.chunks[].
The control blocks (buf_page_t) of those ROW_FORMAT=COMPRESSED pages
that are not in buf_pool.flush_list and for which no uncompressed
page has been allocated in buf_pool are only accessible via
buf_pool.LRU.

The chains of free memory blocks (buf_pool.zip_free[]) are used by
the buddy allocator (buf0buddy.cc) to keep track of currently unused
memory blocks of size 1024..innodb_page_size / 2.  These
blocks are inside the memory blocks of size innodb_page_size and type
BUF_BLOCK_MEMORY that the buddy allocator requests from the buffer
pool.  The buddy allocator is solely used for allocating
ROW_FORMAT=COMPRESSED page frames.

		Loading a file page
		-------------------

First, a victim block for replacement has to be found in the
buf_pool. It is taken from the free list or searched for from the
end of the LRU-list. An exclusive lock is reserved for the frame,
the io_fix is set in the block fixing the block in buf_pool,
and the io-operation for loading the page is queued. The io-handler thread
releases the X-lock on the frame and releases the io_fix
when the io operation completes.

A thread may request the above operation using the function
buf_page_get(). It may then continue to request a lock on the frame.
The lock is granted when the io-handler releases the x-lock.

		Read-ahead
		----------

The read-ahead mechanism is intended to be intelligent and
isolated from the semantically higher levels of the database
index management. From the higher level we only need the
information if a file page has a natural successor or
predecessor page. On the leaf level of a B-tree index,
these are the next and previous pages in the natural
order of the pages.

Let us first explain the read-ahead mechanism when the leafs
of a B-tree are scanned in an ascending or descending order.
When a read page is the first time referenced in the buf_pool,
the buffer manager checks if it is at the border of a so-called
linear read-ahead area. The tablespace is divided into these
areas of size 64 blocks, for example. So if the page is at the
border of such an area, the read-ahead mechanism checks if
all the other blocks in the area have been accessed in an
ascending or descending order. If this is the case, the system
looks at the natural successor or predecessor of the page,
checks if that is at the border of another area, and in this case
issues read-requests for all the pages in that area. Maybe
we could relax the condition that all the pages in the area
have to be accessed: if data is deleted from a table, there may
appear holes of unused pages in the area.

A different read-ahead mechanism is used when there appears
to be a random access pattern to a file.
If a new page is referenced in the buf_pool, and several pages
of its random access area (for instance, 32 consecutive pages
in a tablespace) have recently been referenced, we may predict
that the whole area may be needed in the near future, and issue
the read requests for the whole area.
*/

#ifndef UNIV_INNOCHECKSUM
/** Compute the number of page frames needed for buf_block_t,
per innodb_buffer_pool_extent_size.
@param ps      innodb_page_size
@return number of buf_block_t frames per extent */
static constexpr uint8_t first_page(size_t ps)
{
  return uint8_t(innodb_buffer_pool_extent_size / ps -
                 innodb_buffer_pool_extent_size / (ps + sizeof(buf_block_t)));
}

/** Compute the number of bytes needed for buf_block_t,
per innodb_buffer_pool_extent_size.
@param ps      innodb_page_size
@return number of buf_block_t frames per extent */
static constexpr size_t first_frame(size_t ps)
{
  return first_page(ps) * ps;
}

/** Compute the number of pages per innodb_buffer_pool_extent_size.
@param ps      innodb_page_size
@return number of buf_block_t frames per extent */
static constexpr uint16_t pages(size_t ps)
{
  return uint16_t(innodb_buffer_pool_extent_size / ps - first_page(ps));
}

/** The byte offset of the first page frame in a buffer pool extent
of innodb_buffer_pool_extent_size bytes */
static constexpr size_t first_frame_in_extent[]=
{
  first_frame(4096), first_frame(8192), first_frame(16384),
  first_frame(32768), first_frame(65536)
};

/** The position offset of the first page frame in a buffer pool extent
of innodb_buffer_pool_extent_size bytes */
static constexpr uint8_t first_page_in_extent[]=
{
  first_page(4096), first_page(8192), first_page(16384),
  first_page(32768), first_page(65536)
};

/** Number of pages per buffer pool extent
of innodb_buffer_pool_extent_size bytes */
static constexpr size_t pages_in_extent[]=
{
  pages(4096), pages(8192), pages(16384), pages(32768), pages(65536)
};

# ifdef SUX_LOCK_GENERIC
void page_hash_latch::read_lock_wait() noexcept
{
  /* First, try busy spinning for a while. */
  for (auto spin= srv_n_spin_wait_rounds; spin--; )
  {
    LF_BACKOFF();
    if (read_trylock())
      return;
  }
  /* Fall back to yielding to other threads. */
  do
    std::this_thread::yield();
  while (!read_trylock());
}

void page_hash_latch::write_lock_wait() noexcept
{
  write_lock_wait_start();

  /* First, try busy spinning for a while. */
  for (auto spin= srv_n_spin_wait_rounds; spin--; )
  {
    if (write_lock_poll())
      return;
    LF_BACKOFF();
  }

  /* Fall back to yielding to other threads. */
  do
    std::this_thread::yield();
  while (!write_lock_poll());
}
# endif

/** Number of attempts made to read in a page in the buffer pool */
constexpr ulint	BUF_PAGE_READ_MAX_RETRIES= 100;
/** The maximum portion of the buffer pool that can be used for the
read-ahead buffer.  (Divide buf_pool size by this amount) */
constexpr uint32_t BUF_READ_AHEAD_PORTION= 32;

/** A 64KiB buffer of NUL bytes, for use in assertions and checks,
and dummy default values of instantly dropped columns.
Initially, BLOB field references are set to NUL bytes, in
dtuple_convert_big_rec(). */
const byte *field_ref_zero;

/** The InnoDB buffer pool */
buf_pool_t buf_pool;

#ifdef UNIV_DEBUG
/** This is used to insert validation operations in execution
in the debug version */
static Atomic_counter<size_t> buf_dbg_counter;
#endif /* UNIV_DEBUG */

/** Macro to determine whether the read of write counter is used depending
on the io_type */
#define MONITOR_RW_COUNTER(read, counter)		\
	(read ? (counter##_READ) : (counter##_WRITTEN))

/** Decrypt a page for temporary tablespace.
@param[in,out]	tmp_frame	Temporary buffer
@param[in]	src_frame	Page to decrypt
@return true if temporary tablespace decrypted, false if not */
static bool buf_tmp_page_decrypt(byte* tmp_frame, byte* src_frame)
{
	if (buf_is_zeroes(span<const byte>(src_frame, srv_page_size))) {
		return true;
	}

	/* read space & lsn */
	uint header_len = FIL_PAGE_FILE_FLUSH_LSN_OR_KEY_VERSION;

	/* Copy FIL page header, it is not encrypted */
	memcpy(tmp_frame, src_frame, header_len);

	/* Calculate the offset where decryption starts */
	const byte* src = src_frame + header_len;
	byte* dst = tmp_frame + header_len;
	uint srclen = uint(srv_page_size)
		- (header_len + FIL_PAGE_FCRC32_CHECKSUM);
	ulint offset = mach_read_from_4(src_frame + FIL_PAGE_OFFSET);

	if (!log_tmp_block_decrypt(src, srclen, dst,
				   (offset * srv_page_size))) {
		return false;
	}

	static_assert(FIL_PAGE_FCRC32_CHECKSUM == 4, "alignment");
	memcpy_aligned<4>(tmp_frame + srv_page_size - FIL_PAGE_FCRC32_CHECKSUM,
			  src_frame + srv_page_size - FIL_PAGE_FCRC32_CHECKSUM,
			  FIL_PAGE_FCRC32_CHECKSUM);

	memcpy_aligned<UNIV_PAGE_SIZE_MIN>(src_frame, tmp_frame,
					   srv_page_size);
	srv_stats.pages_decrypted.inc();
	srv_stats.n_temp_blocks_decrypted.inc();

	return true; /* page was decrypted */
}

/** Decrypt a page.
@param[in,out]	bpage	Page control block
@param[in]	node	data file
@return whether the operation was successful */
static bool buf_page_decrypt_after_read(buf_page_t *bpage,
                                        const fil_node_t &node)
{
	ut_ad(node.space->referenced());
	ut_ad(node.space->id == bpage->id().space());
	const auto flags = node.space->flags;

	byte* dst_frame = bpage->zip.data ? bpage->zip.data : bpage->frame;
	bool page_compressed = node.space->is_compressed()
		&& buf_page_is_compressed(dst_frame, flags);
	const page_id_t id(bpage->id());

	if (id.page_no() == 0) {
		/* File header pages are not encrypted/compressed */
		return (true);
	}

	buf_tmp_buffer_t* slot;

	if (id.space() == SRV_TMP_SPACE_ID
	    && innodb_encrypt_temporary_tables) {
		slot = buf_pool.io_buf_reserve(false);
		slot->allocate();
		bool ok = buf_tmp_page_decrypt(slot->crypt_buf, dst_frame);
		slot->release();
		return ok;
	}

	/* Page is encrypted if encryption information is found from
	tablespace and page contains used key_version. This is true
	also for pages first compressed and then encrypted. */

	uint key_version = buf_page_get_key_version(dst_frame, flags);

	if (page_compressed && !key_version) {
		/* the page we read is unencrypted */
		/* Find free slot from temporary memory array */
decompress:
		if (fil_space_t::full_crc32(flags)
		    && buf_page_is_corrupted(true, dst_frame, flags)) {
			return false;
		}

		slot = buf_pool.io_buf_reserve(false);
		slot->allocate();

decompress_with_slot:
		ulint write_size = fil_page_decompress(
			slot->crypt_buf, dst_frame, flags);
		slot->release();
		ut_ad(node.space->referenced());
		return write_size != 0;
	}

	if (key_version && node.space->crypt_data) {
		/* Verify encryption checksum before we even try to
		decrypt. */
		if (!buf_page_verify_crypt_checksum(dst_frame, flags)) {
decrypt_failed:
			ib::error() << "Encrypted page " << id
				    << " in file " << node.name
				    << " looks corrupted; key_version="
				    << key_version;
			return false;
		}

		slot = buf_pool.io_buf_reserve(false);
		slot->allocate();

		/* decrypt using crypt_buf to dst_frame */
		if (!fil_space_decrypt(node.space, slot->crypt_buf, dst_frame)) {
			slot->release();
			goto decrypt_failed;
		}

		if ((fil_space_t::full_crc32(flags) && page_compressed)
		    || fil_page_get_type(dst_frame)
		    == FIL_PAGE_PAGE_COMPRESSED_ENCRYPTED) {
			goto decompress_with_slot;
		}

		slot->release();
	} else if (fil_page_get_type(dst_frame)
		   == FIL_PAGE_PAGE_COMPRESSED_ENCRYPTED) {
		goto decompress;
	}

	ut_ad(node.space->referenced());
	return true;
}
#endif /* !UNIV_INNOCHECKSUM */

/** Checks if the page is in crc32 checksum format.
@param[in]	read_buf		database page
@param[in]	checksum_field1		new checksum field
@param[in]	checksum_field2		old checksum field
@return true if the page is in crc32 checksum format. */
static
bool
buf_page_is_checksum_valid_crc32(
	const byte*			read_buf,
	ulint				checksum_field1,
	ulint				checksum_field2) noexcept
{
	const uint32_t	crc32 = buf_calc_page_crc32(read_buf);

#ifdef UNIV_INNOCHECKSUM
	extern FILE* log_file;
	extern uint32_t cur_page_num;
	if (log_file) {
		fprintf(log_file, "page::" UINT32PF ";"
			" crc32 calculated = " UINT32PF ";"
			" recorded checksum field1 = " ULINTPF " recorded"
			" checksum field2 =" ULINTPF "\n", cur_page_num,
			crc32, checksum_field1, checksum_field2);
	}
#endif /* UNIV_INNOCHECKSUM */

	if (checksum_field1 != checksum_field2) {
		return false;
	}

	return checksum_field1 == crc32;
}

#ifndef UNIV_INNOCHECKSUM
/** Checks whether the lsn present in the page is lesser than the
peek current lsn.
@param check_lsn    lsn to check
@param read_buf     page frame
@return whether the FIL_PAGE_LSN is invalid */
static bool buf_page_check_lsn(bool check_lsn, const byte *read_buf)
{
  if (!check_lsn)
    return false;
  lsn_t current_lsn= log_sys.get_lsn();
  if (UNIV_UNLIKELY(current_lsn == log_sys.FIRST_LSN) &&
      srv_force_recovery == SRV_FORCE_NO_LOG_REDO)
    return false;
  const lsn_t page_lsn= mach_read_from_8(read_buf + FIL_PAGE_LSN);

  if (UNIV_LIKELY(current_lsn >= page_lsn))
    return false;

  const uint32_t space_id= mach_read_from_4(read_buf + FIL_PAGE_SPACE_ID);
  const uint32_t page_no= mach_read_from_4(read_buf + FIL_PAGE_OFFSET);

  sql_print_error("InnoDB: Page "
                  "[page id: space=" UINT32PF ", page number=" UINT32PF "]"
                  " log sequence number " LSN_PF
                  " is in the future! Current system log sequence number "
                  LSN_PF ".",
                  space_id, page_no, page_lsn, current_lsn);

  if (srv_force_recovery)
    return false;

  sql_print_error("InnoDB: Your database may be corrupt or"
                  " you may have copied the InnoDB"
                  " tablespace but not the ib_logfile0. %s",
                  FORCE_RECOVERY_MSG);

  return true;
}
#endif


/** Check if a buffer is all zeroes.
@param[in]	buf	data to check
@return whether the buffer is all zeroes */
bool buf_is_zeroes(span<const byte> buf) noexcept
{
  ut_ad(buf.size() <= UNIV_PAGE_SIZE_MAX);
  return memcmp(buf.data(), field_ref_zero, buf.size()) == 0;
}

/** Check if a page is corrupt.
@param check_lsn   whether FIL_PAGE_LSN should be checked
@param read_buf    database page
@param fsp_flags   contents of FIL_SPACE_FLAGS
@return whether the page is corrupted */
buf_page_is_corrupted_reason
buf_page_is_corrupted(bool check_lsn, const byte *read_buf, uint32_t fsp_flags) noexcept
{
	if (fil_space_t::full_crc32(fsp_flags)) {
		bool compressed = false, corrupted = false;
		const uint size = buf_page_full_crc32_size(
			read_buf, &compressed, &corrupted);
		if (corrupted) {
			return CORRUPTED_OTHER;
		}
		const byte* end = read_buf + (size - FIL_PAGE_FCRC32_CHECKSUM);
		uint crc32 = mach_read_from_4(end);

		if (!crc32 && size == srv_page_size
		    && buf_is_zeroes(span<const byte>(read_buf, size))) {
			return NOT_CORRUPTED;
		}

		DBUG_EXECUTE_IF(
			"page_intermittent_checksum_mismatch", {
			static int page_counter;
			if (mach_read_from_4(FIL_PAGE_OFFSET + read_buf)
			    && page_counter++ == 6) {
				crc32++;
			}
		});

		if (crc32 != my_crc32c(0, read_buf,
				       size - FIL_PAGE_FCRC32_CHECKSUM)) {
			return CORRUPTED_OTHER;
		}
		static_assert(FIL_PAGE_FCRC32_KEY_VERSION == 0, "alignment");
		static_assert(FIL_PAGE_LSN % 4 == 0, "alignment");
		static_assert(FIL_PAGE_FCRC32_END_LSN % 4 == 0, "alignment");
		if (!compressed
		    && !mach_read_from_4(FIL_PAGE_FCRC32_KEY_VERSION
					 + read_buf)
		    && memcmp_aligned<4>(read_buf + (FIL_PAGE_LSN + 4),
					 end - (FIL_PAGE_FCRC32_END_LSN
						- FIL_PAGE_FCRC32_CHECKSUM),
					 4)) {
			return CORRUPTED_OTHER;
		}

		return
#ifndef UNIV_INNOCHECKSUM
			buf_page_check_lsn(check_lsn, read_buf)
			? CORRUPTED_FUTURE_LSN :
#endif
			NOT_CORRUPTED;
	}

	const ulint zip_size = fil_space_t::zip_size(fsp_flags);
	const uint16_t page_type = fil_page_get_type(read_buf);

	/* We can trust page type if page compression is set on tablespace
	flags because page compression flag means file must have been
	created with 10.1 (later than 5.5 code base). In 10.1 page
	compressed tables do not contain post compression checksum and
	FIL_PAGE_END_LSN_OLD_CHKSUM field stored. Note that space can
	be null if we are in fil_check_first_page() and first page
	is not compressed or encrypted. Page checksum is verified
	after decompression (i.e. normally pages are already
	decompressed at this stage). */
	if ((page_type == FIL_PAGE_PAGE_COMPRESSED ||
	     page_type == FIL_PAGE_PAGE_COMPRESSED_ENCRYPTED)
#ifndef UNIV_INNOCHECKSUM
	    && FSP_FLAGS_HAS_PAGE_COMPRESSION(fsp_flags)
#endif
	) {
	check_lsn:
		return
#ifndef UNIV_INNOCHECKSUM
			buf_page_check_lsn(check_lsn, read_buf)
			? CORRUPTED_FUTURE_LSN :
#endif
			NOT_CORRUPTED;
	}

	static_assert(FIL_PAGE_LSN % 4 == 0, "alignment");
	static_assert(FIL_PAGE_END_LSN_OLD_CHKSUM % 4 == 0, "alignment");

	if (!zip_size
	    && memcmp_aligned<4>(read_buf + FIL_PAGE_LSN + 4,
				 read_buf + srv_page_size
				 - FIL_PAGE_END_LSN_OLD_CHKSUM + 4, 4)) {
		/* Stored log sequence numbers at the start and the end
		of page do not match */

		return CORRUPTED_OTHER;
	}

	/* Check whether the checksum fields have correct values */

	if (zip_size) {
		if (!page_zip_verify_checksum(read_buf, zip_size)) {
			return CORRUPTED_OTHER;
		}
		goto check_lsn;
	}

	const uint32_t checksum_field1 = mach_read_from_4(
		read_buf + FIL_PAGE_SPACE_OR_CHKSUM);

	const uint32_t checksum_field2 = mach_read_from_4(
		read_buf + srv_page_size - FIL_PAGE_END_LSN_OLD_CHKSUM);

	static_assert(FIL_PAGE_LSN % 8 == 0, "alignment");

	/* A page filled with NUL bytes is considered not corrupted.
	Before MariaDB Server 10.1.25 (MDEV-12113) or 10.2.2 (or MySQL 5.7),
	the FIL_PAGE_FILE_FLUSH_LSN field may have been written nonzero
	for the first page of each file of the system tablespace.
	We want to ignore it for the system tablespace, but because
	we do not know the expected tablespace here, we ignore the
	field for all data files, except for
	innodb_checksum_algorithm=full_crc32 which we handled above. */
	if (!checksum_field1 && !checksum_field2) {
		/* Checksum fields can have valid value as zero.
		If the page is not empty then do the checksum
		calculation for the page. */
		bool all_zeroes = true;
		for (size_t i = 0; i < srv_page_size; i++) {
#ifndef UNIV_INNOCHECKSUM
			if (i == FIL_PAGE_FILE_FLUSH_LSN_OR_KEY_VERSION) {
				i += 8;
			}
#endif
			if (read_buf[i]) {
				all_zeroes = false;
				break;
			}
		}

		if (all_zeroes) {
			return NOT_CORRUPTED;
		}
	}

#ifndef UNIV_INNOCHECKSUM
	switch (srv_checksum_algorithm) {
	case SRV_CHECKSUM_ALGORITHM_STRICT_FULL_CRC32:
	case SRV_CHECKSUM_ALGORITHM_STRICT_CRC32:
#endif /* !UNIV_INNOCHECKSUM */
		if (!buf_page_is_checksum_valid_crc32(read_buf,
						      checksum_field1,
						      checksum_field2)) {
			return CORRUPTED_OTHER;
		}
		goto check_lsn;
#ifndef UNIV_INNOCHECKSUM
	default:
		if (checksum_field1 == BUF_NO_CHECKSUM_MAGIC
		    && checksum_field2 == BUF_NO_CHECKSUM_MAGIC) {
			goto check_lsn;
		}

		const uint32_t crc32 = buf_calc_page_crc32(read_buf);

		/* Very old versions of InnoDB only stored 8 byte lsn to the
		start and the end of the page. */

		/* Since innodb_checksum_algorithm is not strict_* allow
		any of the algos to match for the old field */

		if (checksum_field2
		    != mach_read_from_4(read_buf + FIL_PAGE_LSN)
		    && checksum_field2 != BUF_NO_CHECKSUM_MAGIC) {

			DBUG_EXECUTE_IF(
				"page_intermittent_checksum_mismatch", {
				static int page_counter;
				if (mach_read_from_4(FIL_PAGE_OFFSET
						     + read_buf)
				    && page_counter++ == 6)
					return CORRUPTED_OTHER;
			});

			if ((checksum_field1 != crc32
			     || checksum_field2 != crc32)
			    && checksum_field2
			    != buf_calc_page_old_checksum(read_buf)) {
				return CORRUPTED_OTHER;
			}
		}

		switch (checksum_field1) {
		case 0:
		case BUF_NO_CHECKSUM_MAGIC:
			break;
		default:
			if ((checksum_field1 != crc32
			     || checksum_field2 != crc32)
			    && checksum_field1
			    != buf_calc_page_new_checksum(read_buf)) {
				return CORRUPTED_OTHER;
			}
		}
	}
#endif /* !UNIV_INNOCHECKSUM */
	goto check_lsn;
}

#ifndef UNIV_INNOCHECKSUM

#ifdef __linux__
#include <poll.h>
#include <sys/eventfd.h>
#include <fstream>

/** Memory Pressure

based off https://www.kernel.org/doc/html/latest/accounting/psi.html#pressure-interface
and https://www.kernel.org/doc/html/latest/admin-guide/cgroup-v2.html#memory */
class mem_pressure
{
  /* triggers + eventfd */
  struct pollfd m_fds[3];
  nfds_t m_num_fds;
  int m_event_fd= -1;
  Atomic_relaxed<bool> m_abort= false;

  std::thread m_thd;
  /* mem pressure garbage collection restricted to interval */
  static constexpr ulonglong max_interval_us= 60*1000000;

public:
  mem_pressure() : m_num_fds(0) {}

  bool setup()
  {
    m_num_fds= 0;

    if (my_use_large_pages)
      return false;

    static_assert(array_elements(m_fds) == (array_elements(m_triggers) + 1),
                  "insufficient fds");
    std::string memcgroup{"/sys/fs/cgroup"};
    std::string cgroup;
    {
      std::ifstream selfcgroup("/proc/self/cgroup");
      std::getline(selfcgroup, cgroup, '\n');
    }

    cgroup.erase(0, 3); // Remove "0::"
    memcgroup+= cgroup + "/memory.pressure";

    for (auto trig= std::begin(m_triggers); trig!= std::end(m_triggers); ++trig)
    {
      if ((m_fds[m_num_fds].fd=
             open(memcgroup.c_str(), O_RDWR | O_NONBLOCK | O_CLOEXEC)) < 0)
      {
        /* User can't do anything about it, no point giving warning */
        shutdown();
        return false;
      }
      my_register_filename(m_fds[m_num_fds].fd, memcgroup.c_str(), FILE_BY_OPEN, 0, MYF(0));
      ssize_t slen= strlen(*trig);
      if (write(m_fds[m_num_fds].fd, *trig, slen) < slen)
      {
        /* we may fail this one, but continue to the next */
        my_close(m_fds[m_num_fds].fd, MYF(MY_WME));
        continue;
      }
      m_fds[m_num_fds].events= POLLPRI;
      m_num_fds++;
    }
    if (m_num_fds < 1)
      return false;

    if ((m_event_fd= eventfd(0, EFD_CLOEXEC|EFD_NONBLOCK)) == -1)
    {
      /* User can't do anything about it, no point giving warning */
      shutdown();
      return false;
    }
    my_register_filename(m_event_fd, "mem_pressure_eventfd", FILE_BY_DUP, 0, MYF(0));
    m_fds[m_num_fds].fd= m_event_fd;
    m_fds[m_num_fds].events= POLLIN;
    m_num_fds++;
    m_thd= std::thread(pressure_routine, this);
    sql_print_information("InnoDB: Initialized memory pressure event listener");
    return true;
  }

  void shutdown()
  {
    /* m_event_fd is in this list */
    while (m_num_fds)
    {
      m_num_fds--;
      my_close(m_fds[m_num_fds].fd, MYF(MY_WME));
      m_fds[m_num_fds].fd= -1;
    }
    m_event_fd= -1;
  }

  static void pressure_routine(mem_pressure *m);

#ifdef UNIV_DEBUG
  void trigger_collection()
  {
    uint64_t u= 1;
    if (m_event_fd < 0 || write(m_event_fd, &u, sizeof(uint64_t)) != sizeof(uint64_t))
      sql_print_information("InnoDB: (Debug) Failed to trigger memory pressure");
  }
#endif

  void quit()
  {
    uint64_t u= 1;
    m_abort= true;
#pragma GCC diagnostic push
#pragma GCC diagnostic ignored "-Wunused-result"
    /* return result ignored, cannot do anything with it */
    write(m_event_fd, &u, sizeof(uint64_t));
#pragma GCC diagnostic pop
  }

  void join()
  {
    if (m_thd.joinable())
    {
      quit();
      m_thd.join();
    }
  }

  static const char* const m_triggers[2];
};


/*
  ref: https://docs.kernel.org/accounting/psi.html
  maximum window size (second number) 10 seconds.
  window size in multiples of 2 second interval required (for Unprivileged)
  Time is in usec.
*/
const char* const mem_pressure::m_triggers[]=
  {"some 5000000 10000000", /* 5s out of 10s */
   "full 10000 2000000"}; /* 10ms out of 2s */

static mem_pressure mem_pressure_obj;

void mem_pressure::pressure_routine(mem_pressure *m)
{
  DBUG_ASSERT(m == &mem_pressure_obj);
  if (my_thread_init())
  {
    m->shutdown();
    return;
  }

  ulonglong last= microsecond_interval_timer() - max_interval_us;
  while (!m->m_abort)
  {
    if (poll(&m->m_fds[0], m->m_num_fds, -1) < 0)
    {
      if (errno == EINTR)
        continue;
      else
        break;
    }
    if (m->m_abort)
      break;

    for (pollfd &p : st_::span<pollfd>(m->m_fds, m->m_num_fds))
    {
      if (p.revents & POLLPRI)
      {
        ulonglong now= microsecond_interval_timer();
        if ((now - last) > max_interval_us)
        {
          last= now;
          buf_pool.garbage_collect();
        }
      }

#ifdef UNIV_DEBUG
      if (p.revents & POLLIN)
      {
        uint64_t u;
        /* we haven't aborted, so this must be a debug trigger */
        if (read(p.fd, &u, sizeof(u)) >=0)
          buf_pool.garbage_collect();
      }
#endif
    }
  }
  m->shutdown();

  my_thread_end();
}

/** Initialize mem pressure. */
ATTRIBUTE_COLD static void buf_mem_pressure_detect_init() noexcept
{
  mem_pressure_obj.setup();
}

ATTRIBUTE_COLD void buf_mem_pressure_shutdown() noexcept
{
  mem_pressure_obj.join();
}
#endif

#if defined __linux__ || !defined DBUG_OFF
inline void buf_pool_t::garbage_collect() noexcept
{
  mysql_mutex_lock(&mutex);
  const size_t old_size{size_in_bytes}, min_size{size_in_bytes_auto_min};
  const size_t reduce_size=
    std::max(innodb_buffer_pool_extent_size,
             ut_calc_align((old_size - min_size) / 2,
                           innodb_buffer_pool_extent_size));
  if (old_size < min_size + reduce_size ||
      first_to_withdraw || old_size != size_in_bytes_requested)
  {
    mysql_mutex_unlock(&mutex);
    sql_print_information("InnoDB: Memory pressure event disregarded;"
                          " innodb_buffer_pool_size=%zum,"
                          " innodb_buffer_pool_size_min=%zum",
                          old_size >> 20, min_size >> 20);
    return;
  }

  size_t size= old_size - reduce_size;
  size_t n_blocks_new= get_n_blocks(size);

  ut_ad(UT_LIST_GET_LEN(withdrawn) == 0);
  ut_ad(n_blocks_to_withdraw == 0);

  n_blocks_to_withdraw= n_blocks - n_blocks_new;
  first_to_withdraw= &get_nth_page(n_blocks_new)->page;

  size_in_bytes_requested= size;
  mysql_mutex_unlock(&mutex);
  mysql_mutex_lock(&flush_list_mutex);
  page_cleaner_wakeup(true);
  my_cond_wait(&done_flush_list, &flush_list_mutex.m_mutex);
  mysql_mutex_unlock(&flush_list_mutex);
# ifdef BTR_CUR_HASH_ADAPT
  bool ahi_disabled= btr_search.disable();
# endif /* BTR_CUR_HASH_ADAPT */
  time_t start= time(nullptr);
  mysql_mutex_lock(&mutex);

  do
  {
    if (shrink(size))
    {
      const size_t old_blocks{n_blocks};
      n_blocks= n_blocks_new;

      size_t s= n_blocks_new / BUF_READ_AHEAD_PORTION;
      read_ahead_area= s >= READ_AHEAD_PAGES
        ? READ_AHEAD_PAGES
        : my_round_up_to_next_power(uint32(s));

      os_total_large_mem_allocated-= reduce_size;
      shrunk(size, reduce_size);
# ifdef BTR_CUR_HASH_ADAPT
      if (ahi_disabled)
        btr_search.enable(true);
# endif
      mysql_mutex_unlock(&mutex);
      sql_print_information("InnoDB: Memory pressure event shrunk"
                            " innodb_buffer_pool_size=%zum (%zu pages)"
                            " from %zum (%zu pages)",
                            size >> 20, n_blocks_new, old_size >> 20,
                            old_blocks);
      ut_d(validate());
      return;
    }
  }
  while (time(nullptr) - start < 15);

  ut_ad(size_in_bytes > size_in_bytes_requested);
  n_blocks_to_withdraw= 0;
  first_to_withdraw= nullptr;
  size_in_bytes_requested= size_in_bytes;

  while (buf_page_t *b= UT_LIST_GET_FIRST(withdrawn))
  {
    UT_LIST_REMOVE(withdrawn, b);
    UT_LIST_ADD_LAST(free, b);
    ut_d(b->in_free_list= true);
    ut_ad(b->state() == buf_page_t::NOT_USED);
    b->lock.init();
  }

  mysql_mutex_unlock(&mutex);
  sql_print_information("InnoDB: Memory pressure event failed to shrink"
                        " innodb_buffer_pool_size=%zum", old_size);
  ut_d(validate());
}
#endif

#if defined(DBUG_OFF) && defined(HAVE_MADVISE) &&  defined(MADV_DODUMP)
/** Enable buffers to be dumped to core files.

<<<<<<< HEAD
A convenience function, not called anywhere directly however
=======
A convenience function, not called anyhwere directly however
>>>>>>> 805e7ca3
it is left available for gdb or any debugger to call
in the event that you want all of the memory to be dumped
to a core file.

@return number of errors found in madvise() calls */
MY_ATTRIBUTE((used))
int buf_pool_t::madvise_do_dump() noexcept
{
	int ret= 0;

	/* mirrors allocation in log_t::create() */
	if (log_sys.buf) {
		ret += madvise(log_sys.buf, log_sys.buf_size, MADV_DODUMP);
		ret += madvise(log_sys.flush_buf, log_sys.buf_size,
			       MADV_DODUMP);
	}

	ret+= madvise(buf_pool.memory, buf_pool.size_in_bytes, MADV_DODUMP);
	return ret;
}
#endif

#ifndef UNIV_DEBUG
static inline byte hex_to_ascii(byte hex_digit) noexcept
{
  const int offset= hex_digit <= 9 ? '0' : 'a' - 10;
  return byte(hex_digit + offset);
}
#endif

/** Dump a page to stderr.
@param[in]	read_buf	database page
@param[in]	zip_size	compressed page size, or 0 */
ATTRIBUTE_COLD
void buf_page_print(const byte *read_buf, ulint zip_size) noexcept
{
#ifndef UNIV_DEBUG
  const size_t size = zip_size ? zip_size : srv_page_size;
  const byte * const end= read_buf + size;
  sql_print_information("InnoDB: Page dump (%zu bytes):", size);

  do
  {
    byte row[64];

    for (byte *r= row; r != &row[64]; r+= 2, read_buf++)
    {
      r[0]= hex_to_ascii(byte(*read_buf >> 4));
      r[1]= hex_to_ascii(*read_buf & 15);
    }

    sql_print_information("InnoDB: %.*s", 64, row);
  }
  while (read_buf != end);

  sql_print_information("InnoDB: End of page dump");
#endif
}

#ifdef BTR_CUR_HASH_ADAPT

/** Ensure that some adaptive hash index fields are initialized */
static void buf_block_init_low(buf_block_t *block) noexcept
{
  /* No adaptive hash index entries may point to a previously unused
  (and now freshly allocated) block. */
  MEM_MAKE_DEFINED(&block->index, sizeof block->index);
  MEM_MAKE_DEFINED(&block->n_hash_helps, sizeof block->n_hash_helps);
# if defined UNIV_AHI_DEBUG || defined UNIV_DEBUG
  MEM_MAKE_DEFINED(&block->n_pointers, sizeof block->n_pointers);
  ut_a(!block->index);
  ut_a(!block->n_pointers);
  ut_a(!block->n_hash_helps);
# endif
}
#else /* BTR_CUR_HASH_ADAPT */
inline void buf_block_init_low(buf_block_t*) {}
#endif /* BTR_CUR_HASH_ADAPT */

IF_DBUG(,inline) byte *buf_block_t::frame_address() const noexcept
{
  static_assert(ut_is_2pow(innodb_buffer_pool_extent_size), "");

  byte *frame_= reinterpret_cast<byte*>
    ((reinterpret_cast<size_t>(this) & ~(innodb_buffer_pool_extent_size - 1)) |
     first_frame_in_extent[srv_page_size_shift - UNIV_PAGE_SIZE_SHIFT_MIN]);
  ut_ad(reinterpret_cast<const byte*>(this) + sizeof(*this) <= frame_);
  frame_+=
    (((reinterpret_cast<size_t>(this) & (innodb_buffer_pool_extent_size - 1)) /
      sizeof(*this)) << srv_page_size_shift);
  return frame_;
}

buf_block_t *buf_pool_t::block_from(const void *ptr) noexcept
{
  static_assert(ut_is_2pow(innodb_buffer_pool_extent_size), "");
  ut_ad(static_cast<const char*>(ptr) >= buf_pool.memory);

  byte *first_block= reinterpret_cast<byte*>
    (reinterpret_cast<size_t>(ptr) & ~(innodb_buffer_pool_extent_size - 1));
  const size_t first_frame=
    first_frame_in_extent[srv_page_size_shift - UNIV_PAGE_SIZE_SHIFT_MIN];

  ut_ad(static_cast<const byte*>(ptr) >= first_block + first_frame);
  return reinterpret_cast<buf_block_t*>(first_block) +
    (((size_t(ptr) & (innodb_buffer_pool_extent_size - 1)) - first_frame) >>
     srv_page_size_shift);
}

/** Determine the address of the first invalid block descriptor
@param n_blocks   buf_pool.n_blocks
@return offset of the first invalid buf_block_t, relative to buf_pool.memory */
static size_t block_descriptors_in_bytes(size_t n_blocks) noexcept
{
  const size_t ssize= srv_page_size_shift - UNIV_PAGE_SIZE_SHIFT_MIN;
  const size_t extent_size= pages_in_extent[ssize];
  return n_blocks / extent_size * innodb_buffer_pool_extent_size +
    (n_blocks % extent_size) * sizeof(buf_block_t);
}

buf_block_t *buf_pool_t::get_nth_page(size_t pos) const noexcept
{
  mysql_mutex_assert_owner(&mutex);
  ut_ad(pos < n_blocks);
  return reinterpret_cast<buf_block_t*>
    (memory + block_descriptors_in_bytes(pos));
}

buf_block_t *buf_pool_t::allocate() noexcept
{
  mysql_mutex_assert_owner(&mutex);

  while (buf_page_t *b= UT_LIST_GET_FIRST(free))
  {
    ut_ad(b->in_free_list);
    ut_d(b->in_free_list = FALSE);
    ut_ad(!b->oldest_modification());
    ut_ad(!b->in_LRU_list);
    ut_a(!b->in_file());
    UT_LIST_REMOVE(free, b);

    if (UNIV_LIKELY(!n_blocks_to_withdraw) || !withdraw(*b))
    {
      /* No adaptive hash index entries may point to a free block. */
      assert_block_ahi_empty(reinterpret_cast<buf_block_t*>(b));
      b->set_state(buf_page_t::MEMORY);
      b->set_os_used();
      return reinterpret_cast<buf_block_t*>(b);
    }
  }

  return nullptr;
}

/** Create the hash table.
@param n  the lower bound of n_cells */
void buf_pool_t::page_hash_table::create(ulint n) noexcept
{
  n_cells= ut_find_prime(n);
  const size_t size= MY_ALIGN(pad(n_cells) * sizeof *array,
                              CPU_LEVEL1_DCACHE_LINESIZE);
  void *v= aligned_malloc(size, CPU_LEVEL1_DCACHE_LINESIZE);
  memset_aligned<CPU_LEVEL1_DCACHE_LINESIZE>(v, 0, size);
  array= static_cast<hash_chain*>(v);
}

size_t buf_pool_t::get_n_blocks(size_t size_in_bytes) noexcept
{
  const size_t ssize= srv_page_size_shift - UNIV_PAGE_SIZE_SHIFT_MIN;
  size_t n_blocks_alloc= size_in_bytes / innodb_buffer_pool_extent_size *
    pages_in_extent[ssize];

  if (const size_t incomplete_extent_pages=
      (size_in_bytes & (innodb_buffer_pool_extent_size - 1)) >>
      srv_page_size_shift)
  {
    ssize_t d= incomplete_extent_pages - first_page_in_extent[ssize];
    ut_ad(d > 0);
    n_blocks_alloc+= d;
  }

  return n_blocks_alloc;
}

size_t buf_pool_t::blocks_in_bytes(size_t n_blocks) noexcept
{
  const size_t shift{srv_page_size_shift};
  const size_t ssize{shift - UNIV_PAGE_SIZE_SHIFT_MIN};
  const size_t extent_size= pages_in_extent[ssize];
  size_t size_in_bytes= n_blocks / extent_size *
    innodb_buffer_pool_extent_size;
  if (size_t remainder= n_blocks % extent_size)
    size_in_bytes+= (remainder + first_page_in_extent[ssize]) << shift;
  ut_ad(get_n_blocks(size_in_bytes) == n_blocks);
  return size_in_bytes;
}

/** Create the buffer pool.
@return whether the creation failed */
bool buf_pool_t::create() noexcept
{
  ut_ad(this == &buf_pool);
  ut_ad(!is_initialised());
  ut_ad(size_in_bytes_requested > 0);
  ut_ad(!(size_in_bytes_max & (innodb_buffer_pool_extent_size - 1)));
  ut_ad(!(size_in_bytes_requested & ((1U << 20) - 1)));
  ut_ad(size_in_bytes_requested <= size_in_bytes_max);
  /* mariabackup loads tablespaces, and it requires field_ref_zero to be
  allocated before innodb initialization */
  ut_ad(srv_operation >= SRV_OPERATION_RESTORE || !field_ref_zero);

  if (!field_ref_zero)
  {
    if (auto b= aligned_malloc(UNIV_PAGE_SIZE_MAX, 4096))
    {
      field_ref_zero= static_cast<const byte*>
        (memset_aligned<4096>(b, 0, UNIV_PAGE_SIZE_MAX));
      goto init;
    }

  oom:
    ut_ad(!is_initialised());
    sql_print_error("InnoDB: Cannot map innodb_buffer_pool_size_max=%zum",
                    size_in_bytes_max >> 20);
    return true;
  }

 init:
  DBUG_EXECUTE_IF("ib_buf_chunk_init_fails", goto oom;);
  size_t size= size_in_bytes_max;
  sql_print_information("InnoDB: innodb_buffer_pool_size_max=%zum,"
                        " innodb_buffer_pool_size=%zum",
                        size >> 20, size_in_bytes_requested >> 20);

 retry:
  {
    NUMA_MEMPOLICY_INTERLEAVE_IN_SCOPE;
    memory_unaligned= my_virtual_mem_reserve(&size);
  }

  if (!memory_unaligned)
    goto oom;

  const size_t alignment_waste=
    ((~size_t(memory_unaligned) & (innodb_buffer_pool_extent_size - 1)) + 1) &
    (innodb_buffer_pool_extent_size - 1);

  if (size < size_in_bytes_max + alignment_waste)
  {
    my_virtual_mem_release(memory_unaligned, size);
    size+= 1 +
      (~size_t(memory_unaligned) & (innodb_buffer_pool_extent_size - 1));
    goto retry;
  }

  MEM_UNDEFINED(memory_unaligned, size);
  ut_dontdump(memory_unaligned, size, true);
  memory= memory_unaligned + alignment_waste;
  size_unaligned= size;
  size-= alignment_waste;
  size&= ~(innodb_buffer_pool_extent_size - 1);

  const size_t actual_size= size_in_bytes_requested;
  ut_ad(actual_size <= size);

  size_in_bytes= actual_size;
  os_total_large_mem_allocated+= actual_size;

#ifdef UNIV_PFS_MEMORY
  PSI_MEMORY_CALL(memory_alloc)(mem_key_buf_buf_pool, actual_size, &owner);
#endif
  if (!my_virtual_mem_commit(memory, actual_size))
  {
    my_virtual_mem_release(memory_unaligned, size_unaligned);
    memory= nullptr;
    memory_unaligned= nullptr;
    goto oom;
  }

#ifdef HAVE_LIBNUMA
  if (srv_numa_interleave)
  {
    struct bitmask *numa_mems_allowed= numa_get_mems_allowed();
    MEM_MAKE_DEFINED(numa_mems_allowed, sizeof *numa_mems_allowed);
    if (mbind(memory_unaligned, size_unaligned, MPOL_INTERLEAVE,
              numa_mems_allowed->maskp, numa_mems_allowed->size,
              MPOL_MF_MOVE))
      sql_print_warning("InnoDB: Failed to set NUMA memory policy of"
                        " buffer pool page frames to MPOL_INTERLEAVE"
                        " (error: %s).", strerror(errno));
    numa_bitmask_free(numa_mems_allowed);
  }
#endif /* HAVE_LIBNUMA */

  n_blocks= get_n_blocks(actual_size);
  n_blocks_to_withdraw= 0;
  UT_LIST_INIT(free, &buf_page_t::list);
  const size_t ssize= srv_page_size_shift - UNIV_PAGE_SIZE_SHIFT_MIN;

  for (char *extent= memory,
         *end= memory + block_descriptors_in_bytes(n_blocks);
       extent < end; extent+= innodb_buffer_pool_extent_size)
  {
    buf_block_t *block= reinterpret_cast<buf_block_t*>(extent);
    const buf_block_t *extent_end= block + pages_in_extent[ssize];
    if (reinterpret_cast<const char*>(extent_end) > end)
      extent_end= reinterpret_cast<buf_block_t*>(end);
    MEM_MAKE_DEFINED(block, (extent_end - block) * sizeof *block);
    for (byte *frame= reinterpret_cast<byte*>(extent) +
           first_frame_in_extent[ssize];
         block < extent_end; block++, frame+= srv_page_size)
    {
      ut_ad(!memcmp(block, field_ref_zero, sizeof *block));
      block->page.frame= frame;
      block->page.lock.init();
      UT_LIST_ADD_LAST(free, &block->page);
      ut_d(block->page.in_free_list= true);
    }
  }

#if defined(__aarch64__)
  mysql_mutex_init(buf_pool_mutex_key, &mutex, MY_MUTEX_INIT_FAST);
#else
  mysql_mutex_init(buf_pool_mutex_key, &mutex, nullptr);
#endif

  UT_LIST_INIT(withdrawn, &buf_page_t::list);
  UT_LIST_INIT(LRU, &buf_page_t::LRU);
  UT_LIST_INIT(flush_list, &buf_page_t::list);
  UT_LIST_INIT(unzip_LRU, &buf_block_t::unzip_LRU);

  for (size_t i= 0; i < UT_ARR_SIZE(zip_free); ++i)
    UT_LIST_INIT(zip_free[i], &buf_buddy_free_t::list);
  ulint s= n_blocks;
  s/= BUF_READ_AHEAD_PORTION;
  read_ahead_area= s >= READ_AHEAD_PAGES
    ? READ_AHEAD_PAGES
    : my_round_up_to_next_power(static_cast<uint32_t>(s));

  page_hash.create(2 * n_blocks);
  last_printout_time= time(nullptr);

  mysql_mutex_init(flush_list_mutex_key, &flush_list_mutex,
                   MY_MUTEX_INIT_FAST);

  pthread_cond_init(&done_flush_LRU, nullptr);
  pthread_cond_init(&done_flush_list, nullptr);
  pthread_cond_init(&do_flush_list, nullptr);
  pthread_cond_init(&done_free, nullptr);

  try_LRU_scan= true;

  ut_d(flush_hp.m_mutex= &flush_list_mutex;);
  ut_d(lru_hp.m_mutex= &mutex);
  ut_d(lru_scan_itr.m_mutex= &mutex);

  io_buf.create((srv_n_read_io_threads + srv_n_write_io_threads) *
                OS_AIO_N_PENDING_IOS_PER_THREAD);

  last_activity_count= srv_get_activity_count();

  buf_LRU_old_ratio_update(100 * 3 / 8, false);
  btr_search_sys_create();

#ifdef __linux__
  if (srv_operation == SRV_OPERATION_NORMAL)
    buf_mem_pressure_detect_init();
#endif
  ut_ad(is_initialised());
  sql_print_information("InnoDB: Completed initialization of buffer pool");
  return false;
}

/** Clean up after successful create() */
void buf_pool_t::close() noexcept
{
  ut_ad(this == &buf_pool);
  if (!is_initialised())
    return;

  mysql_mutex_destroy(&mutex);
  mysql_mutex_destroy(&flush_list_mutex);

  for (buf_page_t *bpage= UT_LIST_GET_LAST(LRU), *prev_bpage= nullptr; bpage;
       bpage= prev_bpage)
  {
    prev_bpage= UT_LIST_GET_PREV(LRU, bpage);
    ut_ad(bpage->in_file());
    ut_ad(bpage->in_LRU_list);
    /* The buffer pool must be clean during normal shutdown.
    Only on aborted startup (with recovery) or with innodb_fast_shutdown=2
    we may discard changes. */
    ut_d(const lsn_t oldest= bpage->oldest_modification();)
    ut_ad(fsp_is_system_temporary(bpage->id().space())
          ? (oldest == 0 || oldest == 2)
          : oldest <= 1 || srv_is_being_started || srv_fast_shutdown == 2);

    if (UNIV_UNLIKELY(!bpage->frame))
    {
      bpage->lock.free();
      ut_free(bpage);
    }
  }

  {
    const size_t size{size_in_bytes};

    for (char *extent= memory,
           *end= memory + block_descriptors_in_bytes(n_blocks);
         extent < end; extent+= innodb_buffer_pool_extent_size)
      for (buf_block_t *block= reinterpret_cast<buf_block_t*>(extent),
             *extent_end= block +
             pages_in_extent[srv_page_size_shift - UNIV_PAGE_SIZE_SHIFT_MIN];
           block < extent_end && reinterpret_cast<char*>(block) < end; block++)
      {
        MEM_MAKE_DEFINED(&block->page.lock, sizeof &block->page.lock);
        block->page.lock.free();
      }

    ut_dodump(memory_unaligned, size_unaligned);
#ifdef UNIV_PFS_MEMORY
    PSI_MEMORY_CALL(memory_free)(mem_key_buf_buf_pool, size, owner);
    owner= nullptr;
#endif
    os_total_large_mem_allocated-= size;
    my_virtual_mem_decommit(memory, size);
    my_virtual_mem_release(memory_unaligned, size_unaligned);
    memory= nullptr;
    memory_unaligned= nullptr;
  }

  pthread_cond_destroy(&done_flush_LRU);
  pthread_cond_destroy(&done_flush_list);
  pthread_cond_destroy(&do_flush_list);
  pthread_cond_destroy(&done_free);

  page_hash.free();

  io_buf.close();
  aligned_free(const_cast<byte*>(field_ref_zero));
  field_ref_zero= nullptr;
}

void buf_pool_t::io_buf_t::create(ulint n_slots) noexcept
{
  this->n_slots= n_slots;
  slots= static_cast<buf_tmp_buffer_t*>
    (ut_malloc_nokey(n_slots * sizeof *slots));
  memset((void*) slots, 0, n_slots * sizeof *slots);
}

void buf_pool_t::io_buf_t::close() noexcept
{
  for (buf_tmp_buffer_t *s= slots, *e= slots + n_slots; s != e; s++)
  {
    aligned_free(s->crypt_buf);
    aligned_free(s->comp_buf);
  }
  ut_free(slots);
  slots= nullptr;
  n_slots= 0;
}

buf_tmp_buffer_t *buf_pool_t::io_buf_t::reserve(bool wait_for_reads) noexcept
{
  for (;;)
  {
    for (buf_tmp_buffer_t *s= slots, *e= slots + n_slots; s != e; s++)
      if (s->acquire())
        return s;
    buf_dblwr.flush_buffered_writes();
    os_aio_wait_until_no_pending_writes(true);
    if (!wait_for_reads)
      continue;
    for (buf_tmp_buffer_t *s= slots, *e= slots + n_slots; s != e; s++)
      if (s->acquire())
        return s;
    os_aio_wait_until_no_pending_reads(true);
  }
}

ATTRIBUTE_COLD bool buf_pool_t::withdraw(buf_page_t &bpage) noexcept
{
  mysql_mutex_assert_owner(&mutex);
  ut_ad(n_blocks_to_withdraw);
  ut_ad(first_to_withdraw);
  ut_ad(!bpage.zip.data);
  if (&bpage < first_to_withdraw)
    return false;
  n_blocks_to_withdraw--;
  bpage.lock.free();
  UT_LIST_ADD_LAST(withdrawn, &bpage);
  return true;
}

ATTRIBUTE_COLD buf_pool_t::shrink_status buf_pool_t::shrink(size_t size)
  noexcept
{
  mysql_mutex_assert_owner(&mutex);
  buf_load_abort();

  if (!n_blocks_to_withdraw)
  {
  withdraw_done:
    first_to_withdraw= nullptr;
    while (buf_page_t *b= UT_LIST_GET_FIRST(withdrawn))
    {
      UT_LIST_REMOVE(withdrawn, b);
      /* satisfy the check in lazy_allocate() */
      ut_d(memset((void*) b, 0, sizeof(buf_block_t)));
    }
    return SHRINK_DONE;
  }

  buf_buddy_condense_free(size);

  for (buf_page_t *b= UT_LIST_GET_FIRST(free), *next; b; b= next)
  {
    ut_ad(b->in_free_list);
    ut_ad(!b->in_LRU_list);
    ut_ad(!b->zip.data);
    ut_ad(!b->oldest_modification());
    ut_a(b->state() == buf_page_t::NOT_USED);

    next= UT_LIST_GET_NEXT(list, b);

    if (b >= first_to_withdraw)
    {
      UT_LIST_REMOVE(free, b);
      b->lock.free();
      UT_LIST_ADD_LAST(withdrawn, b);
      if (!--n_blocks_to_withdraw)
        goto withdraw_done;
    }
  }

  buf_block_t *block= allocate();
  size_t scanned= 0;
  for (buf_page_t *b= lru_scan_itr.start(), *prev; block && b; b= prev)
  {
    ut_ad(b->in_LRU_list);
    ut_a(b->in_file());

    prev= UT_LIST_GET_PREV(LRU, b);

    if (!b->can_relocate())
    {
    next:
      if (++scanned & 31)
        continue;
      /* Avoid starvation by periodically releasing buf_pool.mutex. */
      lru_scan_itr.set(prev);
      mysql_mutex_unlock(&mutex);
      mysql_mutex_lock(&mutex);
      prev= lru_scan_itr.get();
      continue;
    }

    const page_id_t id{b->id()};
    hash_chain &chain= page_hash.cell_get(id.fold());
    page_hash_latch &hash_lock= page_hash.lock_get(chain);
    hash_lock.lock();

    {
      /* relocate flush_list and b->page.zip */
      bool have_flush_list_mutex= false;

      switch (b->oldest_modification()) {
      case 2:
        ut_ad(fsp_is_system_temporary(id.space()));
        /* fall through */
      case 0:
        break;
      default:
        mysql_mutex_lock(&flush_list_mutex);
        switch (ut_d(lsn_t om=) b->oldest_modification()) {
        case 1:
          delete_from_flush_list(b);
          /* fall through */
        case 0:
          mysql_mutex_unlock(&flush_list_mutex);
          break;
        default:
          ut_ad(om != 2);
          have_flush_list_mutex= true;
        }
      }

      if (!b->can_relocate())
      {
      next_quick:
        if (have_flush_list_mutex)
          mysql_mutex_unlock(&flush_list_mutex);
        hash_lock.unlock();
        continue;
      }

      if (UNIV_LIKELY_NULL(b->zip.data) &&
          will_be_withdrawn(b->zip.data, size))
      {
        block= buf_buddy_shrink(b, block);
        ut_ad(mach_read_from_4(b->zip.data + FIL_PAGE_OFFSET) == id.page_no());
        if (UNIV_UNLIKELY(!n_blocks_to_withdraw))
        {
          if (have_flush_list_mutex)
            mysql_mutex_unlock(&flush_list_mutex);
          hash_lock.unlock();
          if (block)
            buf_LRU_block_free_non_file_page(block);
          goto withdraw_done;
        }
        if (!block && !(block= allocate()))
          goto next_quick;
      }

      if (!b->frame || b < first_to_withdraw)
        goto next_quick;

      ut_ad(is_uncompressed_current(b));
#ifdef BTR_CUR_HASH_ADAPT
      ut_ad(!reinterpret_cast<buf_block_t*>(b)->index);
      ut_ad(!reinterpret_cast<buf_block_t*>(b)->n_pointers);
#endif

      byte *const frame= block->page.frame;
      memcpy_aligned<4096>(frame, b->frame, srv_page_size);
      b->lock.free();
      block->page.lock.free();
      new(&block->page) buf_page_t(*b);
      block->page.frame= frame;

      if (have_flush_list_mutex)
      {
        buf_flush_relocate_on_flush_list(b, &block->page);
        mysql_mutex_unlock(&flush_list_mutex);
      }
    }

    /* relocate LRU list */
    if (buf_page_t *prev_b= LRU_remove(b))
      UT_LIST_INSERT_AFTER(LRU, prev_b, &block->page);
    else
      UT_LIST_ADD_FIRST(LRU, &block->page);

    if (LRU_old == b)
      LRU_old= &block->page;

    ut_ad(block->page.in_LRU_list);

    /* relocate page_hash */
    ut_ad(b == page_hash.get(id, chain));
    page_hash.replace(chain, b, &block->page);

    if (b->zip.data)
    {
      ut_ad(mach_read_from_4(b->zip.data + FIL_PAGE_OFFSET) == id.page_no());
      b->zip.data= nullptr;
      /* relocate unzip_LRU list */
      buf_block_t *old_block= reinterpret_cast<buf_block_t*>(b);
      ut_ad(old_block->in_unzip_LRU_list);
      ut_d(old_block->in_unzip_LRU_list= false);
      ut_d(block->in_unzip_LRU_list= true);

      buf_block_t *prev= UT_LIST_GET_PREV(unzip_LRU, old_block);
      UT_LIST_REMOVE(unzip_LRU, old_block);

      if (prev)
        UT_LIST_INSERT_AFTER(unzip_LRU, prev, block);
      else
        UT_LIST_ADD_FIRST(unzip_LRU, block);
    }

    buf_block_modify_clock_inc(block);

    buf_block_init_low(block);
    hash_lock.unlock();

    ut_d(b->in_LRU_list= false);

    b->set_state(buf_page_t::NOT_USED);
    UT_LIST_ADD_LAST(withdrawn, b);
    if (!--n_blocks_to_withdraw)
      goto withdraw_done;

    block= allocate();
    goto next;
  }

  mysql_mutex_lock(&flush_list_mutex);

  if (LRU_warned && !UT_LIST_GET_FIRST(free))
  {
    LRU_warned_clear();
    mysql_mutex_unlock(&flush_list_mutex);
    return SHRINK_ABORT;
  }

  try_LRU_scan= false;
  mysql_mutex_unlock(&mutex);
  page_cleaner_wakeup(true);
  my_cond_wait(&done_flush_list, &flush_list_mutex.m_mutex);
  mysql_mutex_unlock(&flush_list_mutex);
  mysql_mutex_lock(&mutex);

  if (!n_blocks_to_withdraw)
    goto withdraw_done;

  return SHRINK_IN_PROGRESS;
}

inline void buf_pool_t::shrunk(size_t size, size_t reduced) noexcept
{
  ut_ad(size + reduced == size_in_bytes);
  size_in_bytes_requested= size;
  size_in_bytes= size;
# ifndef HAVE_UNACCESSIBLE_AFTER_MEM_DECOMMIT
  /* Only page_guess() may read this memory, which after
  my_virtual_mem_decommit() may be zeroed out or preserve its original
  contents.  Try to catch any unintended reads outside page_guess(). */
  MEM_UNDEFINED(memory + size, size_in_bytes_max - size);
# else
  for (size_t n= page_hash.pad(page_hash.n_cells), i= 0; i < n;
       i+= page_hash.ELEMENTS_PER_LATCH + 1)
  {
    auto &latch= reinterpret_cast<page_hash_latch&>(page_hash.array[i]);
    latch.lock();
    /* We already shrunk size_in_bytes. The exclusive lock here
    ensures that any page_guess() will detect an out-of-bounds
    guess before we invoke my_virtual_mem_decommit() below. */
    latch.unlock();
  }
# endif
  my_virtual_mem_decommit(memory + size, reduced);
#ifdef UNIV_PFS_MEMORY
  PSI_MEMORY_CALL(memory_free)(mem_key_buf_buf_pool, reduced, owner);
#endif
}

ATTRIBUTE_COLD void buf_pool_t::resize(size_t size, THD *thd) noexcept
{
  ut_ad(this == &buf_pool);
  mysql_mutex_assert_owner(&LOCK_global_system_variables);
  ut_ad(size <= size_in_bytes_max);
  if (my_use_large_pages)
  {
    my_error(ER_VARIABLE_IS_READONLY, MYF(0), "InnoDB",
             "innodb_buffer_pool_size", "large_pages=0");
    return;
  }

  size_t n_blocks_new= get_n_blocks(size);

  mysql_mutex_lock(&mutex);

  const size_t old_size= size_in_bytes;
  if (first_to_withdraw || old_size != size_in_bytes_requested)
  {
    mysql_mutex_unlock(&mutex);
    my_printf_error(ER_WRONG_USAGE,
                    "innodb_buffer_pool_size change is already in progress",
                    MYF(0));
    return;
  }

  ut_ad(UT_LIST_GET_LEN(withdrawn) == 0);
  ut_ad(n_blocks_to_withdraw == 0);
#ifdef __linux__
  DBUG_EXECUTE_IF("trigger_garbage_collection",
                  mem_pressure_obj.trigger_collection(););
#endif

  if (size == old_size)
  {
    mysql_mutex_unlock(&mutex);
    DBUG_EXECUTE_IF("trigger_garbage_collection",
                    std::this_thread::sleep_for(std::chrono::milliseconds(50));
                    garbage_collect(););
    return;
  }

#ifdef BTR_CUR_HASH_ADAPT
  bool ahi_disabled= false;
#endif

  const bool significant_change=
    n_blocks_new > n_blocks * 2 || n_blocks > n_blocks_new * 2;
  const ssize_t n_blocks_removed= n_blocks - n_blocks_new;

  if (n_blocks_removed <= 0)
  {
    if (!my_virtual_mem_commit(memory + old_size, size - old_size))
    {
      mysql_mutex_unlock(&mutex);
      sql_print_error("InnoDB: Cannot commit innodb_buffer_pool_size=%zum;"
                      " retaining innodb_buffer_pool_size=%zum",
                      size >> 20, old_size >> 20);
      my_error(ER_OUT_OF_RESOURCES, MYF(0));
      return;
    }

    size_in_bytes_requested= size;
    size_in_bytes= size;

    {
      const size_t ssize= srv_page_size_shift - UNIV_PAGE_SIZE_SHIFT_MIN;
      const size_t pages= pages_in_extent[ssize];
      const size_t first_extent= n_blocks / pages;

      char *extent= memory + first_extent * innodb_buffer_pool_extent_size;

      buf_block_t *block= reinterpret_cast<buf_block_t*>(extent);
      if (const size_t first_blocks= n_blocks % pages)
      {
        /* Extend the last (partial) extent until its end */
        const buf_block_t *extent_end= block +
          (first_extent == (n_blocks_new / pages)
           ? (n_blocks_new % pages)
           : pages);
        block+= first_blocks;
        memset((void*) block, 0, (extent_end - block) * sizeof *block);

        for (byte *frame= reinterpret_cast<byte*>(extent) +
               first_frame_in_extent[ssize] +
               (first_blocks << srv_page_size_shift); block < extent_end;
             block++, frame+= srv_page_size)
        {
          block->page.frame= frame;
          block->page.lock.init();
          UT_LIST_ADD_LAST(free, &block->page);
          ut_d(block->page.in_free_list= true);
        }
        extent+= innodb_buffer_pool_extent_size;
      }

      /* Fill in further extents; @see buf_pool_t::create() */
      for (const char *const end_new= memory +
             block_descriptors_in_bytes(n_blocks_new);
           extent < end_new; extent+= innodb_buffer_pool_extent_size)
      {
        block= reinterpret_cast<buf_block_t*>(extent);
        const buf_block_t *extent_end= block + pages;
        if (reinterpret_cast<const char*>(extent_end) > end_new)
          extent_end= reinterpret_cast<const buf_block_t*>(end_new);

        memset((void*) block, 0, (extent_end - block) * sizeof *block);
        for (byte *frame= reinterpret_cast<byte*>(extent) +
               first_frame_in_extent[ssize];
             block < extent_end; block++, frame+= srv_page_size)
        {
          block->page.frame= frame;
          block->page.lock.init();
          UT_LIST_ADD_LAST(free, &block->page);
          ut_d(block->page.in_free_list= true);
        }
      }
    }

    mysql_mutex_unlock(&LOCK_global_system_variables);
  resized:
    ut_ad(UT_LIST_GET_LEN(withdrawn) == 0);
    ut_ad(n_blocks_to_withdraw == 0);
    ut_ad(!first_to_withdraw);
    const size_t old_blocks{n_blocks};
    n_blocks= n_blocks_new;

    size_t s= n_blocks_new / BUF_READ_AHEAD_PORTION;
    read_ahead_area= s >= READ_AHEAD_PAGES
      ? READ_AHEAD_PAGES
      : my_round_up_to_next_power(uint32(s));

    if (ssize_t d= size - old_size)
    {
      os_total_large_mem_allocated+= d;
      if (d > 0)
      {
        /* Already committed memory earlier */
        ut_ad(n_blocks_removed <= 0);
#ifdef UNIV_PFS_MEMORY
        PSI_MEMORY_CALL(memory_alloc)(mem_key_buf_buf_pool, d, &owner);
#endif
      }
      else
        shrunk(size, size_t(-d));
    }

    mysql_mutex_unlock(&mutex);

    if (significant_change)
    {
      sql_print_information("InnoDB: Resizing hash tables");
      srv_lock_table_size= 5 * n_blocks_new;
      lock_sys.resize(srv_lock_table_size);
      dict_sys.resize();
    }

#ifdef BTR_CUR_HASH_ADAPT
    if (ahi_disabled)
      btr_search.enable(true);
#endif
    mysql_mutex_lock(&LOCK_global_system_variables);
    bool resized= n_blocks_removed < 0;
    if (n_blocks_removed > 0)
    {
      mysql_mutex_lock(&mutex);
      resized= size_in_bytes == old_size;
      if (resized)
      {
        size_in_bytes_requested= size;
        size_in_bytes= size;
      }
      mysql_mutex_unlock(&mutex);
    }

    if (resized)
      sql_print_information("InnoDB: innodb_buffer_pool_size=%zum (%zu pages)"
                            " resized from %zum (%zu pages)",
                            size >> 20, n_blocks_new, old_size >> 20,
                            old_blocks);
  }
  else
  {
    size_t to_withdraw= size_t(n_blocks_removed);
    n_blocks_to_withdraw= to_withdraw;
    first_to_withdraw= &get_nth_page(n_blocks_new)->page;
    size_in_bytes_requested= size;
    mysql_mutex_unlock(&LOCK_global_system_variables);

    mysql_mutex_unlock(&mutex);
    DEBUG_SYNC_C("buf_pool_shrink_before_wakeup");
    mysql_mutex_lock(&flush_list_mutex);
    page_cleaner_wakeup(true);
    my_cond_wait(&done_flush_list, &flush_list_mutex.m_mutex);
    mysql_mutex_unlock(&flush_list_mutex);
#ifdef BTR_CUR_HASH_ADAPT
    ahi_disabled= btr_search.disable();
#endif /* BTR_CUR_HASH_ADAPT */
    mysql_mutex_lock(&mutex);

    time_t last_message= 0;

    do
    {
      time_t now= time(nullptr);
      if (now - last_message > 15)
      {
        if (last_message != 0 && to_withdraw == n_blocks_to_withdraw)
          break;
        to_withdraw= n_blocks_to_withdraw;
        last_message= now;
        sql_print_information("InnoDB: Trying to shrink"
                              " innodb_buffer_pool_size=%zum (%zu pages)"
                              " from %zum (%zu pages, to withdraw %zu)",
                              size >> 20, n_blocks_new,
                              old_size >> 20, n_blocks, to_withdraw);
      }
      shrink_status s{shrink(size)};
      if (s == SHRINK_DONE)
        goto resized;
      if (s != SHRINK_IN_PROGRESS)
        break;
    }
    while (!thd_kill_level(thd));

    ut_ad(size_in_bytes > size_in_bytes_requested);
    n_blocks_to_withdraw= 0;
    first_to_withdraw= nullptr;
    size_in_bytes_requested= size_in_bytes;

    while (buf_page_t *b= UT_LIST_GET_FIRST(withdrawn))
    {
      UT_LIST_REMOVE(withdrawn, b);
      UT_LIST_ADD_LAST(free, b);
      ut_d(b->in_free_list= true);
      ut_ad(b->state() == buf_page_t::NOT_USED);
      b->lock.init();
    }

    mysql_mutex_unlock(&mutex);
    my_printf_error(ER_WRONG_USAGE, "innodb_buffer_pool_size change aborted",
                    MYF(ME_ERROR_LOG));
    mysql_mutex_lock(&LOCK_global_system_variables);
  }

  ut_d(validate());
}

/** Relocate a ROW_FORMAT=COMPRESSED block in the LRU list and
buf_pool.page_hash.
The caller must relocate bpage->list.
@param bpage   ROW_FORMAT=COMPRESSED only block
@param dpage   destination control block */
static void buf_relocate(buf_page_t *bpage, buf_page_t *dpage) noexcept
{
  const page_id_t id{bpage->id()};
  buf_pool_t::hash_chain &chain= buf_pool.page_hash.cell_get(id.fold());
  ut_ad(!bpage->frame);
  mysql_mutex_assert_owner(&buf_pool.mutex);
  ut_ad(mach_read_from_4(bpage->zip.data + FIL_PAGE_OFFSET) == id.page_no());
  ut_ad(buf_pool.page_hash.lock_get(chain).is_write_locked());
  ut_ad(bpage == buf_pool.page_hash.get(id, chain));
  ut_d(const auto state= bpage->state());
  ut_ad(state >= buf_page_t::FREED);
  ut_ad(state <= buf_page_t::READ_FIX);
  ut_ad(bpage->lock.is_write_locked());
  const auto frame= dpage->frame;
  ut_ad(frame == reinterpret_cast<buf_block_t*>(dpage)->frame_address());

  dpage->lock.free();
  new (dpage) buf_page_t(*bpage);

  dpage->frame= frame;

  /* Important that we adjust the hazard pointer before
  removing bpage from LRU list. */
  if (buf_page_t *b= buf_pool.LRU_remove(bpage))
    UT_LIST_INSERT_AFTER(buf_pool.LRU, b, dpage);
  else
    UT_LIST_ADD_FIRST(buf_pool.LRU, dpage);

  if (UNIV_UNLIKELY(buf_pool.LRU_old == bpage))
  {
    buf_pool.LRU_old= dpage;
#ifdef UNIV_LRU_DEBUG
    /* buf_pool.LRU_old must be the first item in the LRU list
    whose "old" flag is set. */
    ut_a(buf_pool.LRU_old->old);
    ut_a(!UT_LIST_GET_PREV(LRU, buf_pool.LRU_old) ||
         !UT_LIST_GET_PREV(LRU, buf_pool.LRU_old)->old);
    ut_a(!UT_LIST_GET_NEXT(LRU, buf_pool.LRU_old) ||
         UT_LIST_GET_NEXT(LRU, buf_pool.LRU_old)->old);
  }
  else
  {
    /* Check that the "old" flag is consistent in
    the block and its neighbours. */
    dpage->set_old(dpage->is_old());
#endif /* UNIV_LRU_DEBUG */
  }

  ut_d(CheckInLRUList::validate());

  buf_pool.page_hash.replace(chain, bpage, dpage);
}

/** Mark the page status as FREED for the given tablespace and page number.
@param[in,out]	space	tablespace
@param[in]	page	page number
@param[in,out]	mtr	mini-transaction */
TRANSACTIONAL_TARGET
void buf_page_free(fil_space_t *space, uint32_t page, mtr_t *mtr)
{
  ut_ad(mtr);
  ut_ad(mtr->is_active());

  if (srv_immediate_scrub_data_uncompressed
#if defined HAVE_FALLOC_PUNCH_HOLE_AND_KEEP_SIZE || defined _WIN32
      || space->is_compressed()
#endif
      )
    mtr->add_freed_offset(space, page);

  ++buf_pool.stat.n_page_gets;
  const page_id_t page_id(space->id, page);
  buf_pool_t::hash_chain &chain= buf_pool.page_hash.cell_get(page_id.fold());
  uint32_t fix;
  buf_block_t *block;
  {
    transactional_shared_lock_guard<page_hash_latch> g
      {buf_pool.page_hash.lock_get(chain)};
    block= reinterpret_cast<buf_block_t*>
      (buf_pool.page_hash.get(page_id, chain));
    if (!block || !block->page.frame)
      /* FIXME: convert ROW_FORMAT=COMPRESSED, without buf_zip_decompress() */
      return;
    /* To avoid a deadlock with buf_LRU_free_page() of some other page
    and buf_page_write_complete() of this page, we must not wait for a
    page latch while holding a page_hash latch. */
    fix= block->page.fix();
  }

  if (UNIV_UNLIKELY(fix < buf_page_t::UNFIXED))
  {
    block->page.unfix();
    return;
  }

  block->page.lock.x_lock();
#ifdef BTR_CUR_HASH_ADAPT
  if (block->index)
    btr_search_drop_page_hash_index(block, nullptr);
#endif /* BTR_CUR_HASH_ADAPT */
  block->page.set_freed(block->page.state());
  mtr->memo_push(block, MTR_MEMO_PAGE_X_MODIFY);
}

static void buf_inc_get(ha_handler_stats *stats)
{
  mariadb_increment_pages_accessed(stats);
  ++buf_pool.stat.n_page_gets;
}

TRANSACTIONAL_TARGET
buf_page_t *buf_page_get_zip(const page_id_t page_id) noexcept
{
  ha_handler_stats *const stats= mariadb_stats;
  buf_inc_get(stats);

  buf_pool_t::hash_chain &chain= buf_pool.page_hash.cell_get(page_id.fold());
  page_hash_latch &hash_lock= buf_pool.page_hash.lock_get(chain);
  buf_page_t *bpage;

  for (;;)
  {
#ifndef NO_ELISION
    if (xbegin())
    {
      if (hash_lock.is_locked())
        xend();
      else
      {
        bpage= buf_pool.page_hash.get(page_id, chain);
        const bool got_s_latch= bpage && bpage->lock.s_lock_try();
        xend();
        if (got_s_latch)
          break;
      }
    }
#endif

    hash_lock.lock_shared();
    bpage= buf_pool.page_hash.get(page_id, chain);
    if (!bpage)
    {
      hash_lock.unlock_shared();
      switch (dberr_t err= buf_read_page(page_id, chain, false)) {
      case DB_SUCCESS:
      case DB_SUCCESS_LOCKED_REC:
        mariadb_increment_pages_read(stats);
        continue;
      case DB_TABLESPACE_DELETED:
        return nullptr;
      default:
        sql_print_error("InnoDB: Reading compressed page "
                        "[page id: space=" UINT32PF ", page number=" UINT32PF
                        "] failed with error: %s",
                        page_id.space(), page_id.page_no(), ut_strerr(err));
        return nullptr;
      }
    }

    ut_ad(bpage->in_file());
    ut_ad(page_id == bpage->id());

    const bool got_s_latch= bpage->lock.s_lock_try();
    hash_lock.unlock_shared();
    if (UNIV_LIKELY(got_s_latch))
      break;
    /* We may fail to acquire bpage->lock because a read is holding an
    exclusive latch on this block and either in progress or invoking
    buf_pool_t::corrupted_evict().

    Let us aqcuire and release buf_pool.mutex to ensure that any
    buf_pool_t::corrupted_evict() will proceed before we reacquire
    the hash_lock that it could be waiting for.

    While we are at it, let us also try to discard any uncompressed
    page frame of the compressed BLOB page, in case one had been
    allocated for writing the BLOB. */
    mysql_mutex_lock(&buf_pool.mutex);
    bpage= buf_pool.page_hash.get(page_id, chain);
    if (bpage)
      buf_LRU_free_page(bpage, false);
    mysql_mutex_unlock(&buf_pool.mutex);
  }

  if (UNIV_UNLIKELY(!bpage->zip.data))
  {
    ut_ad("no ROW_FORMAT=COMPRESSED page!" == 0);
    bpage->lock.s_unlock();
    bpage= nullptr;
  }
  else
    buf_page_make_young_if_needed(bpage);

#ifdef UNIV_DEBUG
  if (!(++buf_dbg_counter % 5771)) buf_pool.validate();
#endif /* UNIV_DEBUG */
  return bpage;
}

bool buf_zip_decompress(buf_block_t *block, bool check) noexcept
{
	const byte*	frame = block->page.zip.data;
	ulint		size = page_zip_get_size(&block->page.zip);
	/* The tablespace will not be found if this function is called
	during IMPORT. */
	fil_space_t* space= fil_space_t::get(block->page.id().space());
	const unsigned key_version = mach_read_from_4(
		frame + FIL_PAGE_FILE_FLUSH_LSN_OR_KEY_VERSION);
	fil_space_crypt_t* crypt_data = space ? space->crypt_data : NULL;
	const bool encrypted = crypt_data
		&& crypt_data->type != CRYPT_SCHEME_UNENCRYPTED
		&& (!crypt_data->is_default_encryption()
		    || srv_encrypt_tables);

	ut_ad(block->zip_size());
	ut_a(block->page.id().space() != 0);
	ut_ad(mach_read_from_4(frame + FIL_PAGE_OFFSET)
              == block->page.id().page_no());

	if (UNIV_UNLIKELY(check && !page_zip_verify_checksum(frame, size))) {

		ib::error() << "Compressed page checksum mismatch for "
			<< (space ? space->chain.start->name : "")
			<< block->page.id() << ": stored: "
			<< mach_read_from_4(frame + FIL_PAGE_SPACE_OR_CHKSUM)
			<< ", crc32: "
			<< page_zip_calc_checksum(frame, size, false)
			<< " adler32: "
			<< page_zip_calc_checksum(frame, size, true);
		goto err_exit;
	}

	switch (fil_page_get_type(frame)) {
	case FIL_PAGE_INDEX:
	case FIL_PAGE_RTREE:
		if (page_zip_decompress(&block->page.zip,
					block->page.frame, TRUE)) {
func_exit:
			if (space) {
				space->release();
			}
			return true;
		}

		ib::error() << "Unable to decompress "
			<< (space ? space->chain.start->name : "")
			<< block->page.id();
		goto err_exit;
	case FIL_PAGE_TYPE_ALLOCATED:
	case FIL_PAGE_INODE:
	case FIL_PAGE_IBUF_BITMAP:
	case FIL_PAGE_TYPE_FSP_HDR:
	case FIL_PAGE_TYPE_XDES:
	case FIL_PAGE_TYPE_ZBLOB:
	case FIL_PAGE_TYPE_ZBLOB2:
		/* Copy to uncompressed storage. */
		memcpy(block->page.frame, frame, block->zip_size());
		goto func_exit;
	}

	ib::error() << "Unknown compressed page type "
		<< fil_page_get_type(frame)
		<< " in " << (space ? space->chain.start->name : "")
		<< block->page.id();

err_exit:
	if (encrypted) {
		ib::info() << "Row compressed page could be encrypted"
			" with key_version " << key_version;
	}

	if (space) {
		space->release();
	}

	return false;
}

ATTRIBUTE_COLD
buf_block_t *buf_pool_t::unzip(buf_page_t *b, buf_pool_t::hash_chain &chain)
  noexcept
{
  buf_block_t *block= buf_LRU_get_free_block(have_no_mutex);
  buf_block_init_low(block);
  page_hash_latch &hash_lock= page_hash.lock_get(chain);
 wait_for_unfix:
  mysql_mutex_lock(&mutex);
  hash_lock.lock();

  /* b->lock implies !b->can_relocate() */
  ut_ad(b->lock.have_x());
  ut_ad(b == page_hash.get(b->id(), chain));

  /* Wait for b->unfix() in any other threads. */
  uint32_t state= b->state();
  ut_ad(buf_page_t::buf_fix_count(state));
  ut_ad(!buf_page_t::is_freed(state));

  switch (state) {
  case buf_page_t::UNFIXED + 1:
  case buf_page_t::REINIT + 1:
    break;
  default:
    ut_ad(state < buf_page_t::READ_FIX);

    if (state < buf_page_t::UNFIXED + 1)
    {
      ut_ad(state > buf_page_t::FREED);
      b->lock.x_unlock();
      hash_lock.unlock();
      buf_LRU_block_free_non_file_page(block);
      mysql_mutex_unlock(&mutex);
      b->unfix();
      return nullptr;
    }

    mysql_mutex_unlock(&mutex);
    hash_lock.unlock();
    std::this_thread::sleep_for(std::chrono::microseconds(100));
    goto wait_for_unfix;
  }

  /* Ensure that another buf_page_get_low() or buf_page_t::page_fix()
  will wait for block->page.lock.x_unlock(). buf_relocate() will
  copy the state from b to block and replace b with block in page_hash. */
  b->set_state(buf_page_t::READ_FIX);

  mysql_mutex_lock(&flush_list_mutex);
  buf_relocate(b, &block->page);

  /* X-latch the block for the duration of the decompression. */
  block->page.lock.x_lock();

  buf_flush_relocate_on_flush_list(b, &block->page);
  mysql_mutex_unlock(&flush_list_mutex);

  /* Insert at the front of unzip_LRU list */
  buf_unzip_LRU_add_block(block, false);

  mysql_mutex_unlock(&mutex);
  hash_lock.unlock();

#if defined SUX_LOCK_GENERIC || defined UNIV_DEBUG
  b->lock.x_unlock();
  b->lock.free();
#endif
  ut_free(b);

  n_pend_unzip++;
  const bool ok{buf_zip_decompress(block, false)};
  n_pend_unzip--;

  if (UNIV_UNLIKELY(!ok))
  {
    mysql_mutex_lock(&mutex);
    block->page.read_unfix(state);
    block->page.lock.x_unlock();
    if (!buf_LRU_free_page(&block->page, true))
      ut_ad(0);
    mysql_mutex_unlock(&mutex);
    return nullptr;
  }
  else
    block->page.read_unfix(state);

  return block;
}

buf_block_t *buf_pool_t::page_fix(const page_id_t id,
                                  dberr_t *err,
                                  buf_pool_t::page_fix_conflicts c) noexcept
{
  ha_handler_stats *const stats= mariadb_stats;
  buf_inc_get(stats);
  auto& chain= page_hash.cell_get(id.fold());
  page_hash_latch &hash_lock= page_hash.lock_get(chain);
  for (;;)
  {
    hash_lock.lock_shared();
    buf_page_t *b= page_hash.get(id, chain);
    if (b)
    {
      uint32_t state= b->fix() + 1;
      hash_lock.unlock_shared();

      if (UNIV_UNLIKELY(state < buf_page_t::UNFIXED))
      {
        ut_ad(state > buf_page_t::FREED);
        if (c == FIX_ALSO_FREED && b->id() == id)
        {
          ut_ad(state == buf_page_t::FREED + 1);
          return reinterpret_cast<buf_block_t*>(b);
        }
        /* The page was marked as freed or corrupted. */
        b->unfix();
      corrupted:
        if (err)
          *err= DB_CORRUPTION;
        return nullptr;
      }

      if (state >= buf_page_t::READ_FIX && state < buf_page_t::WRITE_FIX)
      {
        if (c == FIX_NOWAIT)
        {
        would_block:
          b->unfix();
          return reinterpret_cast<buf_block_t*>(-1);
        }

        if (UNIV_LIKELY(b->frame != nullptr))
          ut_ad(b->frame==reinterpret_cast<buf_block_t*>(b)->frame_address());
        else if (state < buf_page_t::READ_FIX)
          goto unzip;
        else
        {
        wait_for_unzip:
          b->unfix();
          std::this_thread::sleep_for(std::chrono::microseconds(100));
          continue;
        }
        b->lock.s_lock();
        state= b->state();
        ut_ad(state < buf_page_t::READ_FIX || state >= buf_page_t::WRITE_FIX);

        b->lock.s_unlock();
      }

      if (UNIV_UNLIKELY(!b->frame))
      {
      unzip:
        if (b->lock.x_lock_try());
        else if (c == FIX_NOWAIT)
          goto would_block;
        else
          goto wait_for_unzip;

        buf_block_t *block= unzip(b, chain);
        if (!block)
          goto corrupted;

        b= &block->page;
        state= b->state();
        b->lock.x_unlock();
      }

      return reinterpret_cast<buf_block_t*>(b);
    }

    hash_lock.unlock_shared();

    if (c == FIX_NOWAIT)
      return reinterpret_cast<buf_block_t*>(-1);

    switch (dberr_t local_err= buf_read_page(id, chain)) {
    default:
      if (err)
        *err= local_err;
      return nullptr;
    case DB_SUCCESS:
    case DB_SUCCESS_LOCKED_REC:
      mariadb_increment_pages_read(stats);
      buf_read_ahead_random(id);
    }
  }
}

TRANSACTIONAL_TARGET
uint32_t buf_pool_t::page_guess(buf_block_t *b, page_hash_latch &latch,
                                const page_id_t id) noexcept
{
  transactional_shared_lock_guard<page_hash_latch> g{latch};
#ifndef HAVE_UNACCESSIBLE_AFTER_MEM_DECOMMIT
  /* shrunk() and my_virtual_mem_decommit() could retain the original
  contents of the virtual memory range or zero it out immediately or
  with a delay.  Any zeroing out may lead to a false positive for
  b->page.id() == id but never for b->page.state().  At the time of
  the shrunk() call, shrink() and buf_LRU_block_free_non_file_page()
  should guarantee that b->page.state() is equal to
  buf_page_t::NOT_USED (0) for all to-be-freed blocks. */
#else
  /* shrunk() made the memory inaccessible. */
  if (UNIV_UNLIKELY(reinterpret_cast<char*>(b) >= memory + size_in_bytes))
    return 0;
#endif
  const page_id_t block_id{b->page.id()};
#ifndef HAVE_UNACCESSIBLE_AFTER_MEM_DECOMMIT
  /* shrunk() may have invoked MEM_UNDEFINED() on this memory to be able
  to catch any unintended access elsewhere in our code. */
  MEM_MAKE_DEFINED(&block_id, sizeof block_id);
#endif

  if (id == block_id)
  {
    uint32_t state= b->page.state();
#ifndef HAVE_UNACCESSIBLE_AFTER_MEM_DECOMMIT
    /* shrunk() may have invoked MEM_UNDEFINED() on this memory to be able
    to catch any unintended access elsewhere in our code. */
    MEM_MAKE_DEFINED(&state, sizeof state);
#endif
    /* Ignore guesses that point to read-fixed blocks.  We can only
    avoid a race condition by looking up the block via page_hash. */
    if ((state >= buf_page_t::FREED && state < buf_page_t::READ_FIX) ||
        state >= buf_page_t::WRITE_FIX)
      return b->page.fix();
    ut_ad(b->page.frame);
  }
  return 0;
}

/** Low level function used to get access to a database page.
@param[in]	page_id			page id
@param[in]	zip_size		ROW_FORMAT=COMPRESSED page size, or 0
@param[in]	rw_latch		latch mode
@param[in]	guess			guessed block or NULL
@param[in]	mode			BUF_GET, BUF_GET_IF_IN_POOL,
or BUF_PEEK_IF_IN_POOL
@param[in]	mtr			mini-transaction
@param[out]	err			DB_SUCCESS or error code
@return pointer to the block
@retval nullptr	if the block is corrupted or unavailable */
TRANSACTIONAL_TARGET
buf_block_t*
buf_page_get_gen(
	const page_id_t		page_id,
	ulint			zip_size,
	rw_lock_type_t		rw_latch,
	buf_block_t*		guess,
	ulint			mode,
	mtr_t*			mtr,
	dberr_t*		err) noexcept
{
	ulint		retries = 0;

	/* BUF_GET_RECOVER is only used by recv_sys_t::recover(),
	which must be invoked during early server startup when crash
	recovery may be in progress. The only case when it may be
	invoked outside recovery is when dict_create() has initialized
	a new database and is invoking dict_boot(). In this case, the
	LSN will be small. At the end of a bootstrap, the shutdown LSN
	would typically be around 60000 with the default
	innodb_undo_tablespaces=3, and less than 110000 with the maximum
	innodb_undo_tablespaces=127. */
	ut_d(extern bool ibuf_upgrade_was_needed;)
	ut_ad(mode == BUF_GET_RECOVER
	      ? recv_recovery_is_on() || log_sys.get_lsn() < 120000
	      || log_sys.get_lsn() == recv_sys.lsn + SIZE_OF_FILE_CHECKPOINT
	      || ibuf_upgrade_was_needed
	      : !recv_recovery_is_on() || recv_sys.after_apply);
	ut_ad(mtr->is_active());

	if (err) {
		*err = DB_SUCCESS;
	}

#ifdef UNIV_DEBUG
	switch (mode) {
	default:
		ut_ad(mode == BUF_PEEK_IF_IN_POOL);
		break;
	case BUF_GET_POSSIBLY_FREED:
	case BUF_GET_IF_IN_POOL:
		/* The caller may pass a dummy page size,
		because it does not really matter. */
		break;
	case BUF_GET_RECOVER:
	case BUF_GET:
		ut_ad(!mtr->is_freeing_tree());
		fil_space_t* s = fil_space_get(page_id.space());
		ut_ad(s);
		ut_ad(s->zip_size() == zip_size);
	}
#endif /* UNIV_DEBUG */

	ha_handler_stats* const stats = mariadb_stats;
	buf_inc_get(stats);
	auto& chain= buf_pool.page_hash.cell_get(page_id.fold());
	page_hash_latch& hash_lock = buf_pool.page_hash.lock_get(chain);
loop:
	buf_block_t* block = guess;
	uint32_t state;

	if (block
	    && (state = buf_pool.page_guess(block, hash_lock, page_id))) {
		goto got_block;
	}

	guess = nullptr;

	/* A memory transaction would frequently be aborted here. */
	hash_lock.lock_shared();
	block = reinterpret_cast<buf_block_t*>(
		buf_pool.page_hash.get(page_id, chain));
	if (UNIV_LIKELY(block != nullptr)) {
		state = block->page.fix();
		hash_lock.unlock_shared();
		goto got_block;
	}
	hash_lock.unlock_shared();

	/* Page not in buf_pool: needs to be read from file */
	switch (mode) {
	case BUF_GET_IF_IN_POOL:
	case BUF_PEEK_IF_IN_POOL:
		return nullptr;
	}

	/* The call path is buf_read_page() ->
	buf_read_page_low() (fil_space_t::io()) ->
	buf_page_t::read_complete() ->
	buf_decrypt_after_read(). Here fil_space_t* is used
	and we decrypt -> buf_page_check_corrupt() where page
	checksums are compared. Decryption, decompression as
	well as error handling takes place at a lower level.
	Here we only need to know whether the page really is
	corrupted, or if an encrypted page with a valid
	checksum cannot be decrypted. */

	switch (dberr_t local_err = buf_read_page(page_id, chain)) {
	case DB_SUCCESS:
	case DB_SUCCESS_LOCKED_REC:
		mariadb_increment_pages_read(stats);
		buf_read_ahead_random(page_id);
		break;
	default:
		if (mode != BUF_GET_POSSIBLY_FREED
		    && retries++ < BUF_PAGE_READ_MAX_RETRIES) {
			DBUG_EXECUTE_IF("intermittent_read_failure",
					retries = BUF_PAGE_READ_MAX_RETRIES;);
		}
		/* fall through */
	case DB_PAGE_CORRUPTED:
		if (err) {
			*err = local_err;
		}
		return nullptr;
	}

	ut_d(if (!(++buf_dbg_counter % 5771)) buf_pool.validate());
	goto loop;

got_block:
	state++;
	ut_ad(state > buf_page_t::FREED);

	if (state > buf_page_t::READ_FIX && state < buf_page_t::WRITE_FIX) {
		if (mode == BUF_PEEK_IF_IN_POOL) {
ignore_block:
			block->unfix();
ignore_unfixed:
			ut_ad(mode == BUF_GET_POSSIBLY_FREED
			      || mode == BUF_PEEK_IF_IN_POOL);
			if (err) {
				*err = DB_CORRUPTION;
			}
			return nullptr;
		}

		if (UNIV_UNLIKELY(!block->page.frame)) {
			goto wait_for_unzip;
		}
		/* A read-fix is released after block->page.lock
		in buf_page_t::read_complete() or
		buf_pool_t::corrupted_evict(), or
		after buf_zip_decompress() in this function. */
		block->page.lock.s_lock();
		state = block->page.state();
		ut_ad(state < buf_page_t::READ_FIX
		      || state >= buf_page_t::WRITE_FIX);
		const page_id_t id{block->page.id()};
		block->page.lock.s_unlock();

		if (UNIV_UNLIKELY(state < buf_page_t::UNFIXED)) {
			block->page.unfix();
			if (UNIV_UNLIKELY(id == page_id)) {
				/* The page read was completed, and
				another thread marked the page as free
				while we were waiting. */
				goto ignore_unfixed;
			}

			ut_ad(id == page_id_t{~0ULL});

			if (++retries < BUF_PAGE_READ_MAX_RETRIES) {
				goto loop;
			}

			if (err) {
				*err = DB_PAGE_CORRUPTED;
			}

			return nullptr;
		}
		ut_ad(id == page_id);
	} else if (mode != BUF_PEEK_IF_IN_POOL) {
	} else if (UNIV_UNLIKELY(!block->page.frame)) {
		/* The BUF_PEEK_IF_IN_POOL mode is mainly used for dropping an
		adaptive hash index. There cannot be an
		adaptive hash index for a compressed-only page. */
		goto ignore_block;
	}

	ut_ad(mode == BUF_GET_IF_IN_POOL || mode == BUF_PEEK_IF_IN_POOL
	      || block->zip_size() == zip_size);

	if (UNIV_UNLIKELY(state < buf_page_t::UNFIXED)) {
		goto ignore_block;
	}
	ut_ad((~buf_page_t::LRU_MASK) & state);
	ut_ad(state > buf_page_t::WRITE_FIX || state < buf_page_t::READ_FIX);

	if (UNIV_UNLIKELY(!block->page.frame)) {
		if (!block->page.lock.x_lock_try()) {
wait_for_unzip:
			/* The page is being read or written, or
			another thread is executing buf_pool.unzip() on it. */
			block->page.unfix();
			std::this_thread::sleep_for(
				std::chrono::microseconds(100));
			goto loop;
		}

		block = buf_pool.unzip(&block->page, chain);

		if (!block) {
			goto ignore_unfixed;
		}

		block->page.lock.x_unlock();
	}

#ifdef UNIV_DEBUG
	if (!(++buf_dbg_counter % 5771)) buf_pool.validate();
#endif /* UNIV_DEBUG */

	/* The state = block->page.state() may be stale at this point,
	and in fact, at any point of time if we consider its
	buffer-fix component. If the block is being read into the
	buffer pool, it is possible that buf_page_t::read_complete()
	will invoke buf_pool_t::corrupted_evict() and therefore
	invalidate it (invoke buf_page_t::set_corrupt_id() and set the
	state to FREED). Therefore, after acquiring the page latch we
	must recheck the state. */

	switch (rw_latch) {
	case RW_NO_LATCH:
		mtr->memo_push(block, MTR_MEMO_BUF_FIX);
		return block;
	case RW_S_LATCH:
		block->page.lock.s_lock();
		break;
	case RW_SX_LATCH:
		block->page.lock.u_lock();
		ut_ad(!block->page.is_io_fixed());
		break;
	default:
		ut_ad(rw_latch == RW_X_LATCH);
		if (block->page.lock.x_lock_upgraded()) {
			ut_ad(block->page.id() == page_id);
			block->unfix();
			return mtr->page_lock_upgrade(*block);
		}
	}

	mtr->memo_push(block, mtr_memo_type_t(rw_latch));
	state = block->page.state();

	if (UNIV_UNLIKELY(state < buf_page_t::UNFIXED)) {
		mtr->release_last_page();
		goto ignore_unfixed;
	}

	ut_ad(state < buf_page_t::READ_FIX || state > buf_page_t::WRITE_FIX);
	ut_ad(block->page.frame == block->frame_address());
	ut_ad(page_id_t(page_get_space_id(block->page.frame),
			page_get_page_no(block->page.frame)) == page_id);

	return block;
}

buf_block_t *buf_page_optimistic_fix(buf_block_t *block, page_id_t id) noexcept
{
  buf_pool_t::hash_chain &chain= buf_pool.page_hash.cell_get(id.fold());
  page_hash_latch &hash_lock= buf_pool.page_hash.lock_get(chain);
  if (uint32_t state= buf_pool.page_guess(block, hash_lock, id))
  {
    if (UNIV_LIKELY(state >= buf_page_t::UNFIXED))
      return block;
    else
      /* Refuse access to pages that are marked as freed in the data file. */
      block->page.unfix();
  }
  return nullptr;
}

buf_block_t *buf_page_optimistic_get(buf_block_t *block,
                                     rw_lock_type_t rw_latch,
                                     uint64_t modify_clock,
                                     mtr_t *mtr) noexcept
{
  ut_ad(mtr->is_active());
  ut_ad(rw_latch == RW_S_LATCH || rw_latch == RW_X_LATCH);
  ut_ad(block->page.buf_fix_count());

  if (rw_latch == RW_S_LATCH)
  {
    if (!block->page.lock.s_lock_try())
    {
    fail:
      block->page.unfix();
      return nullptr;
    }

    if (modify_clock != block->modify_clock || block->page.is_freed())
    {
      block->page.lock.s_unlock();
      goto fail;
    }

    ut_ad(!block->page.is_read_fixed());
    buf_page_make_young_if_needed(&block->page);
    mtr->memo_push(block, MTR_MEMO_PAGE_S_FIX);
  }
  else if (block->page.lock.have_u_not_x())
  {
    block->page.lock.u_x_upgrade();
    block->page.unfix();
    block= mtr->page_lock_upgrade(*block);
    ut_ad(modify_clock == block->modify_clock);
  }
  else if (!block->page.lock.x_lock_try())
    goto fail;
  else
  {
    ut_ad(!block->page.is_io_fixed());

    if (modify_clock != block->modify_clock || block->page.is_freed())
    {
      block->page.lock.x_unlock();
      goto fail;
    }

    buf_page_make_young_if_needed(&block->page);
    mtr->memo_push(block, MTR_MEMO_PAGE_X_FIX);
  }

  ut_d(if (!(++buf_dbg_counter % 5771)) buf_pool.validate());
  ut_d(const auto state = block->page.state());
  ut_ad(state > buf_page_t::UNFIXED);
  ut_ad(state < buf_page_t::READ_FIX || state > buf_page_t::WRITE_FIX);
  ut_ad(~buf_page_t::LRU_MASK & state);
  ut_ad(block->page.frame);

  return block;
}

/** Try to S-latch a page.
Suitable for using when holding the lock_sys latches (as it avoids deadlock).
@param[in]	page_id	page identifier
@param[in,out]	mtr	mini-transaction
@return the block
@retval nullptr if an S-latch cannot be granted immediately */
TRANSACTIONAL_TARGET
buf_block_t *buf_page_try_get(const page_id_t page_id, mtr_t *mtr) noexcept
{
  ut_ad(mtr);
  ut_ad(mtr->is_active());
  buf_pool_t::hash_chain &chain= buf_pool.page_hash.cell_get(page_id.fold());
  buf_block_t *block;

  {
    transactional_shared_lock_guard<page_hash_latch> g
      {buf_pool.page_hash.lock_get(chain)};
    block= reinterpret_cast<buf_block_t*>
      (buf_pool.page_hash.get(page_id, chain));
    if (!block || !block->page.frame || !block->page.lock.s_lock_try())
      return nullptr;
  }

  block->page.fix();
  ut_ad(!block->page.is_read_fixed());
  mtr->memo_push(block, MTR_MEMO_PAGE_S_FIX);

#ifdef UNIV_DEBUG
  if (!(++buf_dbg_counter % 5771)) buf_pool.validate();
#endif /* UNIV_DEBUG */
  ut_ad(block->page.buf_fix_count());
  ut_ad(block->page.id() == page_id);

  buf_inc_get(mariadb_stats);
  return block;
}

/** Initialize the block.
@param page_id  page identifier
@param zip_size ROW_FORMAT=COMPRESSED page size, or 0
@param fix      initial buf_fix_count() */
void buf_block_t::initialise(const page_id_t page_id, ulint zip_size,
                             uint32_t fix) noexcept
{
  ut_ad(!page.in_file());
  buf_block_init_low(this);
  page.lock.init();
  page.init(fix, page_id);
  page.set_os_used();
  page_zip_set_size(&page.zip, zip_size);
}

TRANSACTIONAL_TARGET
static buf_block_t *buf_page_create_low(page_id_t page_id, ulint zip_size,
                                        mtr_t *mtr, buf_block_t *free_block)
  noexcept
{
  ut_ad(mtr->is_active());
  ut_ad(page_id.space() != 0 || !zip_size);

  free_block->initialise(page_id, zip_size, buf_page_t::MEMORY);

  buf_pool_t::hash_chain &chain= buf_pool.page_hash.cell_get(page_id.fold());
retry:
  mysql_mutex_lock(&buf_pool.mutex);

  buf_page_t *bpage= buf_pool.page_hash.get(page_id, chain);

  if (bpage)
  {
#ifdef BTR_CUR_HASH_ADAPT
    const dict_index_t *drop_hash_entry= nullptr;
#endif

    if (!mtr->have_x_latch(reinterpret_cast<const buf_block_t&>(*bpage)))
    {
      /* Buffer-fix the block to prevent the block being concurrently freed
      after we release the buffer pool mutex. It should work fine with
      concurrent load of the page (free on disk) to buffer pool due to
      possible read ahead. After we find a zero filled page during load, we
      call buf_pool_t::corrupted_evict, where we try to wait for all buffer
      fixes to go away only after resetting the page ID and releasing the
      page latch. */
      auto state= bpage->fix();
      DBUG_EXECUTE_IF("ib_buf_create_intermittent_wait",
      {
        static bool need_to_wait = false;
        need_to_wait = !need_to_wait;
        /* Simulate try lock failure in every alternate call. */
        if (need_to_wait) {
          goto must_wait;
        }
      });

      if (!bpage->lock.x_lock_try())
      {
#ifndef DBUG_OFF
      must_wait:
#endif
        mysql_mutex_unlock(&buf_pool.mutex);

        bpage->lock.x_lock();
        const page_id_t id{bpage->id()};
        if (UNIV_UNLIKELY(id != page_id))
        {
          ut_ad(id.is_corrupted());
          ut_ad(bpage->is_freed());
          bpage->unfix();
          bpage->lock.x_unlock();
          goto retry;
        }
        mysql_mutex_lock(&buf_pool.mutex);
        state= bpage->state();
        ut_ad(!bpage->is_io_fixed(state));
        ut_ad(bpage->buf_fix_count(state));
      }
      else
        state= bpage->state();

      ut_ad(state >= buf_page_t::FREED);
      ut_ad(state < buf_page_t::READ_FIX);

      if (state < buf_page_t::UNFIXED)
        bpage->set_reinit(buf_page_t::FREED);
      else
        bpage->set_reinit(state & buf_page_t::LRU_MASK);

      if (UNIV_LIKELY(bpage->frame != nullptr))
      {
        mysql_mutex_unlock(&buf_pool.mutex);
        buf_block_t *block= reinterpret_cast<buf_block_t*>(bpage);
        ut_ad(bpage->frame == block->frame_address());
        mtr->memo_push(block, MTR_MEMO_PAGE_X_FIX);
#ifdef BTR_CUR_HASH_ADAPT
        drop_hash_entry= block->index;
#endif
      }
      else
      {
        page_hash_latch &hash_lock= buf_pool.page_hash.lock_get(chain);
        /* It does not make sense to use transactional_lock_guard here,
        because buf_relocate() would likely make the memory transaction
        too large. */
        hash_lock.lock();

        mysql_mutex_lock(&buf_pool.flush_list_mutex);
        buf_relocate(bpage, &free_block->page);
        free_block->page.lock.x_lock();
        buf_flush_relocate_on_flush_list(bpage, &free_block->page);
        mysql_mutex_unlock(&buf_pool.flush_list_mutex);

        buf_unzip_LRU_add_block(free_block, FALSE);

        mysql_mutex_unlock(&buf_pool.mutex);
        hash_lock.unlock();
#if defined SUX_LOCK_GENERIC || defined UNIV_DEBUG
        bpage->lock.x_unlock();
        bpage->lock.free();
#endif
        ut_free(bpage);
        mtr->memo_push(free_block, MTR_MEMO_PAGE_X_FIX);
        bpage= &free_block->page;
      }
    }
    else
    {
      mysql_mutex_unlock(&buf_pool.mutex);
      ut_ad(bpage->frame ==
            reinterpret_cast<buf_block_t*>(bpage)->frame_address());
#ifdef BTR_CUR_HASH_ADAPT
      ut_ad(!reinterpret_cast<buf_block_t*>(bpage)->index);
#endif
      const auto state= bpage->state();
      ut_ad(state >= buf_page_t::FREED);
      bpage->set_reinit(state < buf_page_t::UNFIXED ? buf_page_t::FREED
                        : state & buf_page_t::LRU_MASK);
    }

#ifdef BTR_CUR_HASH_ADAPT
    if (drop_hash_entry)
      btr_search_drop_page_hash_index(reinterpret_cast<buf_block_t*>(bpage),
                                      nullptr);
#endif /* BTR_CUR_HASH_ADAPT */

    return reinterpret_cast<buf_block_t*>(bpage);
  }

  /* If we get here, the page was not in buf_pool: init it there */

  DBUG_PRINT("ib_buf", ("create page %u:%u",
                        page_id.space(), page_id.page_no()));

  bpage= &free_block->page;

  ut_ad(bpage->state() == buf_page_t::MEMORY);
  bpage->lock.x_lock();

  /* The block must be put to the LRU list */
  buf_LRU_add_block(bpage, false);
  {
    transactional_lock_guard<page_hash_latch> g
      {buf_pool.page_hash.lock_get(chain)};
    bpage->set_state(buf_page_t::REINIT + 1);
    buf_pool.page_hash.append(chain, bpage);
  }

  if (UNIV_UNLIKELY(zip_size))
  {
    bpage->zip.data= buf_buddy_alloc(zip_size);

    /* To maintain the invariant block->in_unzip_LRU_list ==
    block->page.belongs_to_unzip_LRU() we have to add this
    block to unzip_LRU after block->page.zip.data is set. */
    ut_ad(bpage->belongs_to_unzip_LRU());
    buf_unzip_LRU_add_block(reinterpret_cast<buf_block_t*>(bpage), FALSE);
  }

  buf_pool.stat.n_pages_created++;
  mysql_mutex_unlock(&buf_pool.mutex);

  mtr->memo_push(reinterpret_cast<buf_block_t*>(bpage), MTR_MEMO_PAGE_X_FIX);

  bpage->set_accessed();

  static_assert(FIL_PAGE_PREV + 4 == FIL_PAGE_NEXT, "adjacent");
  memset_aligned<8>(bpage->frame + FIL_PAGE_PREV, 0xff, 8);
  mach_write_to_2(bpage->frame + FIL_PAGE_TYPE, FIL_PAGE_TYPE_ALLOCATED);

  /* FIL_PAGE_FILE_FLUSH_LSN_OR_KEY_VERSION is only used on the
  following pages:
  (1) The first page of the InnoDB system tablespace (page 0:0)
  (2) FIL_RTREE_SPLIT_SEQ_NUM on R-tree pages
  (3) key_version on encrypted pages (not page 0:0) */

  memset(bpage->frame + FIL_PAGE_FILE_FLUSH_LSN_OR_KEY_VERSION, 0, 8);
  memset_aligned<8>(bpage->frame + FIL_PAGE_LSN, 0, 8);

#ifdef UNIV_DEBUG
  if (!(++buf_dbg_counter % 5771)) buf_pool.validate();
#endif /* UNIV_DEBUG */
  return reinterpret_cast<buf_block_t*>(bpage);
}

/** Initialize a page in the buffer pool. The page is usually not read
from a file even if it cannot be found in the buffer buf_pool. This is one
of the functions which perform to a block a state transition NOT_USED =>
FILE_PAGE (the other is buf_page_get_gen).
@param[in,out]	space		space object
@param[in]	offset		offset of the tablespace
				or deferred space id if space
				object is null
@param[in]	zip_size	ROW_FORMAT=COMPRESSED page size, or 0
@param[in,out]	mtr		mini-transaction
@param[in,out]	free_block	pre-allocated buffer block
@return pointer to the block, page bufferfixed */
buf_block_t*
buf_page_create(fil_space_t *space, uint32_t offset,
                ulint zip_size, mtr_t *mtr, buf_block_t *free_block) noexcept
{
  space->free_page(offset, false);
  return buf_page_create_low({space->id, offset}, zip_size, mtr, free_block);
}

/** Initialize a page in buffer pool while initializing the
deferred tablespace
@param space_id		space identfier
@param zip_size		ROW_FORMAT=COMPRESSED page size or 0
@param mtr		mini-transaction
@param free_block 	pre-allocated buffer block
@return pointer to the block, page bufferfixed */
buf_block_t* buf_page_create_deferred(uint32_t space_id, ulint zip_size,
                                      mtr_t *mtr,
                                      buf_block_t *free_block) noexcept
{
  return buf_page_create_low({space_id, 0}, zip_size, mtr, free_block);
}

/** Monitor the buffer page read/write activity, and increment corresponding
counter value in MONITOR_MODULE_BUF_PAGE.
@param bpage   buffer page whose read or write was completed
@param read    true=read, false=write */
ATTRIBUTE_COLD
void buf_page_monitor(const buf_page_t &bpage, bool read) noexcept
{
	monitor_id_t	counter;

	const byte* frame = bpage.zip.data ? bpage.zip.data : bpage.frame;

	switch (fil_page_get_type(frame)) {
	case FIL_PAGE_TYPE_INSTANT:
	case FIL_PAGE_INDEX:
	case FIL_PAGE_RTREE:
		if (page_is_leaf(frame)) {
			counter = MONITOR_RW_COUNTER(
				read, MONITOR_INDEX_LEAF_PAGE);
		} else {
			counter = MONITOR_RW_COUNTER(
				read, MONITOR_INDEX_NON_LEAF_PAGE);
		}
		break;

	case FIL_PAGE_UNDO_LOG:
		counter = MONITOR_RW_COUNTER(read, MONITOR_UNDO_LOG_PAGE);
		break;

	case FIL_PAGE_INODE:
		counter = MONITOR_RW_COUNTER(read, MONITOR_INODE_PAGE);
		break;

	case FIL_PAGE_TYPE_SYS:
		counter = MONITOR_RW_COUNTER(read, MONITOR_SYSTEM_PAGE);
		break;

	case FIL_PAGE_TYPE_TRX_SYS:
		counter = MONITOR_RW_COUNTER(read, MONITOR_TRX_SYSTEM_PAGE);
		break;

	case FIL_PAGE_TYPE_FSP_HDR:
		counter = MONITOR_RW_COUNTER(read, MONITOR_FSP_HDR_PAGE);
		break;

	case FIL_PAGE_TYPE_XDES:
		counter = MONITOR_RW_COUNTER(read, MONITOR_XDES_PAGE);
		break;

	case FIL_PAGE_TYPE_BLOB:
		counter = MONITOR_RW_COUNTER(read, MONITOR_BLOB_PAGE);
		break;

	case FIL_PAGE_TYPE_ZBLOB:
		counter = MONITOR_RW_COUNTER(read, MONITOR_ZBLOB_PAGE);
		break;

	case FIL_PAGE_TYPE_ZBLOB2:
		counter = MONITOR_RW_COUNTER(read, MONITOR_ZBLOB2_PAGE);
		break;

	default:
		counter = MONITOR_RW_COUNTER(read, MONITOR_OTHER_PAGE);
	}

	MONITOR_INC_NOCHECK(counter);
}

/** Check if the encrypted page is corrupted for the full crc32 format.
@param[in]	space_id	page belongs to space id
@param[in]	d		page
@param[in]	is_compressed	compressed page
@return true if page is corrupted or false if it isn't */
static bool buf_page_full_crc32_is_corrupted(ulint space_id, const byte* d,
                                             bool is_compressed) noexcept
{
  if (space_id != mach_read_from_4(d + FIL_PAGE_SPACE_ID))
    return true;

  static_assert(FIL_PAGE_LSN % 4 == 0, "alignment");
  static_assert(FIL_PAGE_FCRC32_END_LSN % 4 == 0, "alignment");

  return !is_compressed &&
    memcmp_aligned<4>(FIL_PAGE_LSN + 4 + d,
                      d + srv_page_size - FIL_PAGE_FCRC32_END_LSN, 4);
}

/** Check if page is maybe compressed, encrypted or both when we encounter
corrupted page. Note that we can't be 100% sure if page is corrupted
or decrypt/decompress just failed.
@param[in,out]	bpage		page
@param[in]	node		data file
@return	whether the operation succeeded
@retval	DB_SUCCESS		if page has been read and is not corrupted
@retval	DB_PAGE_CORRUPTED	if page based on checksum check is corrupted
@retval DB_CORRUPTION		if the page LSN is in the future
@retval	DB_DECRYPTION_FAILED	if page post encryption checksum matches but
after decryption normal page checksum does not match. */
static dberr_t buf_page_check_corrupt(buf_page_t *bpage,
                                      const fil_node_t &node)
{
	ut_ad(node.space->referenced());

	byte* dst_frame = bpage->zip.data ? bpage->zip.data : bpage->frame;
	dberr_t err = DB_SUCCESS;
	uint key_version = buf_page_get_key_version(dst_frame,
						    node.space->flags);

	/* In buf_decrypt_after_read we have either decrypted the page if
	page post encryption checksum matches and used key_id is found
	from the encryption plugin. If checksum did not match page was
	not decrypted and it could be either encrypted and corrupted
	or corrupted or good page. If we decrypted, there page could
	still be corrupted if used key does not match. */
	const bool seems_encrypted = !node.space->full_crc32() && key_version
		&& node.space->crypt_data
		&& node.space->crypt_data->type != CRYPT_SCHEME_UNENCRYPTED;
	ut_ad(!node.space->is_temporary() || node.space->full_crc32());

	/* If traditional checksums match, we assume that page is
	not anymore encrypted. */
	if (node.space->full_crc32()
	    && !buf_is_zeroes(span<const byte>(dst_frame,
					       node.space->physical_size()))
	    && (key_version || node.space->is_compressed()
		|| node.space->is_temporary())) {
		if (buf_page_full_crc32_is_corrupted(
			    bpage->id().space(), dst_frame,
			    node.space->is_compressed())) {
			err = DB_PAGE_CORRUPTED;
		}
	} else {
		switch (buf_page_is_corrupted(true, dst_frame,
					      node.space->flags)) {
		case NOT_CORRUPTED:
			break;
		case CORRUPTED_OTHER:
			err = DB_PAGE_CORRUPTED;
			break;
		case CORRUPTED_FUTURE_LSN:
			err = DB_CORRUPTION;
			break;
		}
	}

	if (seems_encrypted && err == DB_PAGE_CORRUPTED
	    && bpage->id().page_no() != 0) {
		err = DB_DECRYPTION_FAILED;

		ib::error()
			<< "The page " << bpage->id()
			<< " in file '" << node.name
			<< "' cannot be decrypted; key_version="
			<< key_version;
	}

	return (err);
}

/** Complete a read of a page.
@param node     data file
@return whether the operation succeeded
@retval DB_PAGE_CORRUPTED    if the checksum or the page ID is incorrect
@retval DB_DECRYPTION_FAILED if the page cannot be decrypted */
dberr_t buf_page_t::read_complete(const fil_node_t &node) noexcept
{
  const page_id_t expected_id{id()};
  ut_ad(is_read_fixed());
  ut_ad(!buf_dblwr.is_inside(id()));
  ut_ad(id().space() == node.space->id);
  ut_ad(zip_size() == node.space->zip_size());
  ut_ad(!!zip.ssize == !!zip.data);

  const byte *read_frame= zip.data ? zip.data : frame;
  ut_ad(read_frame);

  dberr_t err;
  if (!buf_page_decrypt_after_read(this, node))
  {
    err= DB_DECRYPTION_FAILED;
    goto database_corrupted;
  }

  if (belongs_to_unzip_LRU())
  {
    buf_pool.n_pend_unzip++;
    auto ok= buf_zip_decompress(reinterpret_cast<buf_block_t*>(this), false);
    buf_pool.n_pend_unzip--;

    if (!ok)
    {
      err= DB_PAGE_CORRUPTED;
      goto database_corrupted_compressed;
    }
  }

  {
    const page_id_t read_id(mach_read_from_4(read_frame + FIL_PAGE_SPACE_ID),
                            mach_read_from_4(read_frame + FIL_PAGE_OFFSET));

    if (read_id == expected_id);
    else if (read_id == page_id_t(0, 0))
    {
      /* This is likely an uninitialized (all-zero) page. */
      err= DB_FAIL;
      goto release_page;
    }
    else if (!node.space->full_crc32() &&
             page_id_t(0, read_id.page_no()) == expected_id)
      /* FIL_PAGE_SPACE_ID was written as garbage in the system tablespace
      before MySQL 4.1.1, which introduced innodb_file_per_table. */;
    else if (node.space->full_crc32() &&
             *reinterpret_cast<const uint32_t*>
             (&read_frame[FIL_PAGE_FCRC32_KEY_VERSION]) &&
             node.space->crypt_data &&
             node.space->crypt_data->type != CRYPT_SCHEME_UNENCRYPTED)
    {
      err= DB_DECRYPTION_FAILED;
      goto release_page;
    }
    else
    {
      sql_print_error("InnoDB: Space id and page no stored in the page,"
                      " read in from %s are "
                      "[page id: space=" UINT32PF ", page number=" UINT32PF
                      "], should be "
                      "[page id: space=" UINT32PF ", page number=" UINT32PF
                      "]",
                      node.name,
                      read_id.space(), read_id.page_no(),
                      expected_id.space(), expected_id.page_no());
      err= DB_FAIL;
      goto release_page;
    }
  }

  err= buf_page_check_corrupt(this, node);
  if (UNIV_UNLIKELY(err != DB_SUCCESS))
  {
database_corrupted:
    if (belongs_to_unzip_LRU())
database_corrupted_compressed:
      memset_aligned<UNIV_PAGE_SIZE_MIN>(frame, 0, srv_page_size);

    if (!srv_force_recovery)
      goto release_page;

    if (err == DB_PAGE_CORRUPTED || err == DB_DECRYPTION_FAILED)
    {
release_page:
      if (node.space->full_crc32() && node.space->crypt_data &&
          recv_recovery_is_on() &&
          recv_sys.dblwr.find_deferred_page(node, id().page_no(),
                                            const_cast<byte*>(read_frame)))
      {
        /* Recover from doublewrite buffer */
        err= DB_SUCCESS;
        goto success_page;
      }

      if (recv_sys.free_corrupted_page(expected_id, node));
      else if (err == DB_FAIL)
        err= DB_PAGE_CORRUPTED;
      else
      {
        sql_print_error("InnoDB: Failed to read page " UINT32PF
                        " from file '%s': %s", expected_id.page_no(),
                        node.name, ut_strerr(err));

        buf_page_print(read_frame, zip_size());

        if (node.space->set_corrupted() &&
            !is_predefined_tablespace(node.space->id))
          sql_print_information("InnoDB: You can use CHECK TABLE to scan"
                                " your table for corruption. %s",
                                FORCE_RECOVERY_MSG);
      }

      buf_pool.corrupted_evict(this, buf_page_t::READ_FIX);
      return err;
    }
  }
success_page:

  const bool recovery= frame && recv_recovery_is_on();

  if (recovery && !recv_recover_page(node.space, this))
    return DB_PAGE_CORRUPTED;

  if (UNIV_UNLIKELY(MONITOR_IS_ON(MONITOR_MODULE_BUF_PAGE)))
    buf_page_monitor(*this, true);
  DBUG_PRINT("ib_buf", ("read page %u:%u", id().space(), id().page_no()));

  if (!recovery)
  {
    ut_d(auto f=) zip.fix.fetch_sub(READ_FIX - UNFIXED);
    ut_ad(f >= READ_FIX);
    ut_ad(f < WRITE_FIX);
  }

  lock.x_unlock(true);

  return DB_SUCCESS;
}

#ifdef BTR_CUR_HASH_ADAPT
/** Clear the adaptive hash index on all pages in the buffer pool. */
ATTRIBUTE_COLD void buf_pool_t::clear_hash_index() noexcept
{
  std::set<dict_index_t*> garbage;

  mysql_mutex_lock(&mutex);
  ut_ad(!btr_search.enabled);

  for (char *extent= memory,
         *end= memory + block_descriptors_in_bytes(n_blocks);
       extent < end; extent+= innodb_buffer_pool_extent_size)
    for (buf_block_t *block= reinterpret_cast<buf_block_t*>(extent),
           *extent_end= block +
           pages_in_extent[srv_page_size_shift - UNIV_PAGE_SIZE_SHIFT_MIN];
         block < extent_end && reinterpret_cast<char*>(block) < end; block++)
    {
      dict_index_t *index= block->index;
      assert_block_ahi_valid(block);

      /* We can clear block->index and block->n_pointers when
      holding all AHI latches exclusively; see the comments in buf0buf.h */

      if (!index)
      {
# if defined UNIV_AHI_DEBUG || defined UNIV_DEBUG
        ut_a(!block->n_pointers);
# endif /* UNIV_AHI_DEBUG || UNIV_DEBUG */
        continue;
      }

      ut_d(const auto s= block->page.state());
      /* Another thread may have set the state to
      REMOVE_HASH in buf_LRU_block_remove_hashed().

      The state change in buf_pool_t::resize() is not observable
      here, because in that case we would have !block->index.

      In the end, the entire adaptive hash index will be removed. */
      ut_ad(s >= buf_page_t::UNFIXED || s == buf_page_t::REMOVE_HASH);
# if defined UNIV_AHI_DEBUG || defined UNIV_DEBUG
      block->n_pointers= 0;
# endif /* UNIV_AHI_DEBUG || UNIV_DEBUG */
      if (index->freed())
        garbage.insert(index);
      block->index= nullptr;
    }

  mysql_mutex_unlock(&mutex);

  for (dict_index_t *index : garbage)
    btr_search_lazy_free(index);
}
#endif /* BTR_CUR_HASH_ADAPT */

#ifdef UNIV_DEBUG
/** Check that all blocks are in a replaceable state.
@return address of a non-free block
@retval nullptr if all freed */
void buf_pool_t::assert_all_freed() noexcept
{
  mysql_mutex_lock(&mutex);

    for (char *extent= memory,
           *end= memory + block_descriptors_in_bytes(n_blocks);
         extent < end; extent+= innodb_buffer_pool_extent_size)
      for (buf_block_t *block= reinterpret_cast<buf_block_t*>(extent),
             *extent_end= block +
             pages_in_extent[srv_page_size_shift - UNIV_PAGE_SIZE_SHIFT_MIN];
           block < extent_end && reinterpret_cast<char*>(block) < end; block++)
    {
      if (!block->page.in_file())
        continue;
      switch (const lsn_t lsn= block->page.oldest_modification()) {
      case 0:
      case 1:
        break;

      case 2:
        ut_ad(fsp_is_system_temporary(block->page.id().space()));
        break;

      default:
        if (srv_read_only_mode)
        {
          /* The page cleaner is disabled in read-only mode.  No pages
          can be dirtied, so all of them must be clean. */
          ut_ad(lsn == recv_sys.lsn ||
                srv_force_recovery == SRV_FORCE_NO_LOG_REDO);
          break;
        }

        goto fixed_or_dirty;
      }

      if (!block->page.can_relocate())
      fixed_or_dirty:
        ib::fatal() << "Page " << block->page.id() << " still fixed or dirty";
    }

  mysql_mutex_unlock(&mutex);
}
#endif /* UNIV_DEBUG */

/** Refresh the statistics used to print per-second averages. */
void buf_refresh_io_stats() noexcept
{
	buf_pool.last_printout_time = time(NULL);
	buf_pool.old_stat = buf_pool.stat;
}

/** Invalidate all pages in the buffer pool.
All pages must be in a replaceable state (not modified or latched). */
void buf_pool_invalidate() noexcept
{
	/* It is possible that a write batch that has been posted
	earlier is still not complete. For buffer pool invalidation to
	proceed we must ensure there is NO write activity happening. */

	os_aio_wait_until_no_pending_writes(false);
	ut_d(buf_pool.assert_all_freed());
	mysql_mutex_lock(&buf_pool.mutex);

	while (UT_LIST_GET_LEN(buf_pool.LRU)) {
		buf_LRU_scan_and_free_block();
	}

	ut_ad(UT_LIST_GET_LEN(buf_pool.unzip_LRU) == 0);

	buf_pool.freed_page_clock = 0;
	buf_pool.LRU_old = NULL;
	buf_pool.LRU_old_len = 0;
	buf_pool.stat.init();

	buf_refresh_io_stats();
	mysql_mutex_unlock(&buf_pool.mutex);
}

#ifdef UNIV_DEBUG
/** Validate the buffer pool. */
void buf_pool_t::validate() noexcept
{
	ulint		n_lru		= 0;
	ulint		n_flushing	= 0;
	ulint		n_free		= 0;
	ulint		n_zip		= 0;

	mysql_mutex_lock(&mutex);

	/* Check the uncompressed blocks. */

	for (ulint i = 0; i < n_blocks; i++) {
		const buf_block_t* block = get_nth_page(i);
		ut_ad(block->page.frame == block->frame_address());

		switch (const auto f = block->page.state()) {
		case buf_page_t::NOT_USED:
			ut_ad(!block->page.in_LRU_list);
			n_free++;
			break;
		case buf_page_t::MEMORY:
		case buf_page_t::REMOVE_HASH:
			/* do nothing */
			break;
		default:
			if (f >= buf_page_t::READ_FIX
			    && f < buf_page_t::WRITE_FIX) {
				/* A read-fixed block is not
				necessarily in the page_hash yet. */
				break;
			}
			ut_ad(f >= buf_page_t::FREED);
			const page_id_t id{block->page.id()};
			ut_ad(page_hash.get(
				      id,
				      page_hash.cell_get(id.fold()))
			      == &block->page);
			n_lru++;
		}
	}

	/* Check dirty blocks. */

	mysql_mutex_lock(&flush_list_mutex);
	for (buf_page_t* b = UT_LIST_GET_FIRST(flush_list); b;
	     b = UT_LIST_GET_NEXT(list, b)) {
		ut_ad(b->in_file());
		ut_ad(b->oldest_modification());
		ut_ad(!fsp_is_system_temporary(b->id().space()));
		n_flushing++;

		if (UNIV_UNLIKELY(!b->frame)) {
			n_lru++;
			n_zip++;
		}
		const page_id_t id{b->id()};
		ut_ad(page_hash.get(id, page_hash.cell_get(id.fold())) == b);
	}

	ut_ad(UT_LIST_GET_LEN(flush_list) == n_flushing);

	mysql_mutex_unlock(&flush_list_mutex);
	ut_ad(n_lru + n_free <= n_blocks + n_zip);
	ut_ad(UT_LIST_GET_LEN(LRU) >= n_lru);
	ut_ad(UT_LIST_GET_LEN(free) <= n_free);
	ut_ad(size_in_bytes != size_in_bytes_requested
	      || UT_LIST_GET_LEN(free) == n_free);

	mysql_mutex_unlock(&mutex);

	ut_d(buf_LRU_validate());
	ut_d(buf_flush_validate());
}
#endif /* UNIV_DEBUG */

#if defined UNIV_DEBUG_PRINT || defined UNIV_DEBUG
/** Write information of the buf_pool to the error log. */
void buf_pool_t::print() noexcept
{
	index_id_t*	index_ids;
	ulint*		counts;
	ulint		i;
	index_id_t	id;
	ulint		n_found;
	dict_index_t*	index;

	mysql_mutex_lock(&mutex);

	index_ids = static_cast<index_id_t*>(
		ut_malloc_nokey(n_blocks * sizeof *index_ids));

	counts = static_cast<ulint*>(
		ut_malloc_nokey(sizeof(ulint) * n_blocks));

	mysql_mutex_lock(&flush_list_mutex);

	ib::info()
		<< "[buffer pool: size=" << n_blocks
		<< ", database pages=" << UT_LIST_GET_LEN(LRU)
		<< ", free pages=" << UT_LIST_GET_LEN(free)
		<< ", modified database pages="
		<< UT_LIST_GET_LEN(flush_list)
		<< ", n pending decompressions=" << n_pend_unzip
		<< ", n pending flush LRU=" << n_flush()
		<< " list=" << os_aio_pending_writes()
		<< ", pages made young=" << stat.n_pages_made_young
		<< ", not young=" << stat.n_pages_not_made_young
		<< ", pages read=" << stat.n_pages_read
		<< ", created=" << stat.n_pages_created
		<< ", written=" << stat.n_pages_written << "]";

	mysql_mutex_unlock(&flush_list_mutex);

	/* Count the number of blocks belonging to each index in the buffer */

	n_found = 0;

	for (size_t i = 0; i < n_blocks; i++) {
		buf_block_t* block = get_nth_page(i);
		const buf_frame_t* frame = block->page.frame;
		ut_ad(frame == block->frame_address());

		if (fil_page_index_page_check(frame)) {

			id = btr_page_get_index_id(frame);

			/* Look for the id in the index_ids array */
			for (ulint j = 0; j < n_found; j++) {
				if (index_ids[j] == id) {
					counts[j]++;
					goto found;
				}
			}

			index_ids[n_found] = id;
			counts[n_found] = 1;
			n_found++;
found:
			continue;
		}
	}

	mysql_mutex_unlock(&mutex);

	for (i = 0; i < n_found; i++) {
		index = dict_index_get_if_in_cache(index_ids[i]);

		if (!index) {
			ib::info() << "Block count for index "
				<< index_ids[i] << " in buffer is about "
				<< counts[i];
		} else {
			ib::info() << "Block count for index " << index_ids[i]
				<< " in buffer is about " << counts[i]
				<< ", index " << index->name
				<< " of table " << index->table->name;
		}
	}

	ut_free(index_ids);
	ut_free(counts);

	validate();
}
#endif /* UNIV_DEBUG_PRINT || UNIV_DEBUG */

#ifdef UNIV_DEBUG
/** @return the number of latched pages in the buffer pool */
ulint buf_get_latched_pages_number() noexcept
{
  ulint fixed_pages_number= 0;

  mysql_mutex_assert_owner(&buf_pool.mutex);

  for (buf_page_t *b= UT_LIST_GET_FIRST(buf_pool.LRU); b;
       b= UT_LIST_GET_NEXT(LRU, b))
    if (b->state() > buf_page_t::UNFIXED)
      fixed_pages_number++;

  return fixed_pages_number;
}
#endif /* UNIV_DEBUG */

void buf_pool_t::get_info(buf_pool_info_t *pool_info) noexcept
{
  mysql_mutex_lock(&mutex);
  pool_info->pool_size= curr_size();
  pool_info->lru_len= UT_LIST_GET_LEN(LRU);
  pool_info->old_lru_len= LRU_old_len;
  pool_info->free_list_len= UT_LIST_GET_LEN(free);

  mysql_mutex_lock(&flush_list_mutex);
  pool_info->flush_list_len= UT_LIST_GET_LEN(flush_list);
  pool_info->n_pend_unzip= UT_LIST_GET_LEN(unzip_LRU);
  pool_info->n_pend_reads= os_aio_pending_reads_approx();
  pool_info->n_pending_flush_lru= n_flush();
  pool_info->n_pending_flush_list= os_aio_pending_writes();
  mysql_mutex_unlock(&flush_list_mutex);

  double elapsed= 0.001 + difftime(time(nullptr), last_printout_time);

  pool_info->n_pages_made_young= stat.n_pages_made_young;
  pool_info->page_made_young_rate=
    double(stat.n_pages_made_young - old_stat.n_pages_made_young) /
    elapsed;
  pool_info->n_pages_not_made_young= stat.n_pages_not_made_young;
  pool_info->page_not_made_young_rate=
    double(stat.n_pages_not_made_young - old_stat.n_pages_not_made_young) /
    elapsed;
  pool_info->n_pages_read= stat.n_pages_read;
  pool_info->pages_read_rate=
    double(stat.n_pages_read - old_stat.n_pages_read) / elapsed;
  pool_info->n_pages_created= stat.n_pages_created;
  pool_info->pages_created_rate=
    double(stat.n_pages_created - old_stat.n_pages_created) / elapsed;
  pool_info->n_pages_written= stat.n_pages_written;
  pool_info->pages_written_rate=
    double(stat.n_pages_written - old_stat.n_pages_written) / elapsed;
  pool_info->n_page_gets= stat.n_page_gets;
  pool_info->n_page_get_delta= stat.n_page_gets - old_stat.n_page_gets;
  if (pool_info->n_page_get_delta)
  {
    pool_info->page_read_delta= stat.n_pages_read - old_stat.n_pages_read;
    pool_info->young_making_delta=
      stat.n_pages_made_young - old_stat.n_pages_made_young;
    pool_info->not_young_making_delta=
      stat.n_pages_not_made_young - old_stat.n_pages_not_made_young;
  }
  pool_info->n_ra_pages_read_rnd= stat.n_ra_pages_read_rnd;
  pool_info->pages_readahead_rnd_rate=
    double(stat.n_ra_pages_read_rnd - old_stat.n_ra_pages_read_rnd) / elapsed;
  pool_info->n_ra_pages_read= stat.n_ra_pages_read;
  pool_info->pages_readahead_rate=
    double(stat.n_ra_pages_read - old_stat.n_ra_pages_read) / elapsed;
  pool_info->n_ra_pages_evicted= stat.n_ra_pages_evicted;
  pool_info->pages_evicted_rate=
    double(stat.n_ra_pages_evicted - old_stat.n_ra_pages_evicted) / elapsed;
  pool_info->unzip_lru_len= UT_LIST_GET_LEN(unzip_LRU);
  pool_info->io_sum= buf_LRU_stat_sum.io;
  pool_info->io_cur= buf_LRU_stat_cur.io;
  pool_info->unzip_sum= buf_LRU_stat_sum.unzip;
  pool_info->unzip_cur= buf_LRU_stat_cur.unzip;
  buf_refresh_io_stats();
  mysql_mutex_unlock(&mutex);
}

/*********************************************************************//**
Prints info of the buffer i/o. */
static
void
buf_print_io_instance(
/*==================*/
	buf_pool_info_t*pool_info,	/*!< in: buffer pool info */
	FILE*		file)		/*!< in/out: buffer where to print */
{
	ut_ad(pool_info);

	fprintf(file,
		"Buffer pool size   " ULINTPF "\n"
		"Free buffers       " ULINTPF "\n"
		"Database pages     " ULINTPF "\n"
		"Old database pages " ULINTPF "\n"
		"Modified db pages  " ULINTPF "\n"
		"Percent of dirty pages(LRU & free pages): %.3f\n"
		"Max dirty pages percent: %.3f\n"
		"Pending reads " ULINTPF "\n"
		"Pending writes: LRU " ULINTPF ", flush list " ULINTPF "\n",
		pool_info->pool_size,
		pool_info->free_list_len,
		pool_info->lru_len,
		pool_info->old_lru_len,
		pool_info->flush_list_len,
		static_cast<double>(pool_info->flush_list_len)
		/ (static_cast<double>(pool_info->lru_len
				       + pool_info->free_list_len) + 1.0)
		* 100.0,
		srv_max_buf_pool_modified_pct,
		pool_info->n_pend_reads,
		pool_info->n_pending_flush_lru,
		pool_info->n_pending_flush_list);

	fprintf(file,
		"Pages made young " ULINTPF ", not young " ULINTPF "\n"
		"%.2f youngs/s, %.2f non-youngs/s\n"
		"Pages read " ULINTPF ", created " ULINTPF
		", written " ULINTPF "\n"
		"%.2f reads/s, %.2f creates/s, %.2f writes/s\n",
		pool_info->n_pages_made_young,
		pool_info->n_pages_not_made_young,
		pool_info->page_made_young_rate,
		pool_info->page_not_made_young_rate,
		pool_info->n_pages_read,
		pool_info->n_pages_created,
		pool_info->n_pages_written,
		pool_info->pages_read_rate,
		pool_info->pages_created_rate,
		pool_info->pages_written_rate);

	if (pool_info->n_page_get_delta) {
		double hit_rate = static_cast<double>(
			pool_info->page_read_delta)
			/ static_cast<double>(pool_info->n_page_get_delta);

		if (hit_rate > 1) {
			hit_rate = 1;
		}

		fprintf(file,
			"Buffer pool hit rate " ULINTPF " / 1000,"
			" young-making rate " ULINTPF " / 1000 not "
			ULINTPF " / 1000\n",
			ulint(1000 * (1 - hit_rate)),
			ulint(1000
			      * double(pool_info->young_making_delta)
			      / double(pool_info->n_page_get_delta)),
			ulint(1000 * double(pool_info->not_young_making_delta)
			      / double(pool_info->n_page_get_delta)));
	} else {
		fputs("No buffer pool page gets since the last printout\n",
		      file);
	}

	/* Statistics about read ahead algorithm */
	fprintf(file, "Pages read ahead %.2f/s,"
		" evicted without access %.2f/s,"
		" Random read ahead %.2f/s\n",

		pool_info->pages_readahead_rate,
		pool_info->pages_evicted_rate,
		pool_info->pages_readahead_rnd_rate);

	/* Print some values to help us with visualizing what is
	happening with LRU eviction. */
	fprintf(file,
		"LRU len: " ULINTPF ", unzip_LRU len: " ULINTPF "\n"
		"I/O sum[" ULINTPF "]:cur[" ULINTPF "], "
		"unzip sum[" ULINTPF "]:cur[" ULINTPF "]\n",
		pool_info->lru_len, pool_info->unzip_lru_len,
		pool_info->io_sum, pool_info->io_cur,
		pool_info->unzip_sum, pool_info->unzip_cur);
}

/*********************************************************************//**
Prints info of the buffer i/o. */
void
buf_print_io(
/*=========*/
	FILE*	file)	/*!< in/out: buffer where to print */
{
	buf_pool_info_t	pool_info;

	buf_pool.get_info(&pool_info);
	buf_print_io_instance(&pool_info, file);
}

/** Verify that post encryption checksum match with the calculated checksum.
This function should be called only if tablespace contains crypt data metadata.
@param page       page frame
@param fsp_flags  contents of FSP_SPACE_FLAGS
@return whether the page is encrypted and valid */
bool buf_page_verify_crypt_checksum(const byte *page, uint32_t fsp_flags) noexcept
{
	if (!fil_space_t::full_crc32(fsp_flags)) {
		return fil_space_verify_crypt_checksum(
			page, fil_space_t::zip_size(fsp_flags));
	}

	return !buf_page_is_corrupted(true, page, fsp_flags);
}

/** Print the given page_id_t object.
@param[in,out]	out	the output stream
@param[in]	page_id	the page_id_t object to be printed
@return the output stream */
std::ostream& operator<<(std::ostream &out, const page_id_t page_id)
{
  out << "[page id: space=" << page_id.space()
      << ", page number=" << page_id.page_no() << "]";
  return out;
}
#endif /* !UNIV_INNOCHECKSUM */<|MERGE_RESOLUTION|>--- conflicted
+++ resolved
@@ -1114,11 +1114,7 @@
 #if defined(DBUG_OFF) && defined(HAVE_MADVISE) &&  defined(MADV_DODUMP)
 /** Enable buffers to be dumped to core files.
 
-<<<<<<< HEAD
 A convenience function, not called anywhere directly however
-=======
-A convenience function, not called anyhwere directly however
->>>>>>> 805e7ca3
 it is left available for gdb or any debugger to call
 in the event that you want all of the memory to be dumped
 to a core file.

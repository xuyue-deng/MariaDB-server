--- conflicted
+++ resolved
@@ -625,17 +625,8 @@
 			a free block. */
 			assert_block_ahi_empty(block);
 
-<<<<<<< HEAD
 			block->page.set_state(BUF_BLOCK_MEMORY);
-			MEM_UNDEFINED(block->frame, srv_page_size);
-=======
-			buf_block_set_state(block, BUF_BLOCK_READY_FOR_USE);
 			MEM_MAKE_ADDRESSABLE(block->frame, srv_page_size);
-
-			ut_ad(buf_pool_from_block(block) == buf_pool);
-
-			buf_page_mutex_exit(block);
->>>>>>> e9f06b19
 			break;
 		}
 
@@ -1516,9 +1507,7 @@
 			      "not perfect alignment");
 		memset_aligned<2>(reinterpret_cast<buf_block_t*>(bpage)->frame
 				  + FIL_PAGE_ARCH_LOG_NO_OR_SPACE_ID, 0xff, 4);
-#ifdef HAVE_valgrind_or_MSAN
 		MEM_UNDEFINED(((buf_block_t*) bpage)->frame, srv_page_size);
-#endif /* HAVE_valgrind_or_MSAN */
 		bpage->set_state(BUF_BLOCK_REMOVE_HASH);
 
 		/* Question: If we release hash_lock here

/*****************************************************************************

Copyright (c) 1995, 2014, Oracle and/or its affiliates. All Rights Reserved.
Copyright (c) 2018, 2019, MariaDB Corporation.

This program is free software; you can redistribute it and/or modify it under
the terms of the GNU General Public License as published by the Free Software
Foundation; version 2 of the License.

This program is distributed in the hope that it will be useful, but WITHOUT
ANY WARRANTY; without even the implied warranty of MERCHANTABILITY or FITNESS
FOR A PARTICULAR PURPOSE. See the GNU General Public License for more details.

You should have received a copy of the GNU General Public License along with
this program; if not, write to the Free Software Foundation, Inc.,
51 Franklin Street, Fifth Floor, Boston, MA 02110-1335 USA

*****************************************************************************/

/**************************************************//**
@file include/mtr0log.h
Mini-transaction logging routines

Created 12/7/1995 Heikki Tuuri
*******************************************************/

#ifndef mtr0log_h
#define mtr0log_h

#include "mtr0mtr.h"
#include "dyn0buf.h"

// Forward declaration
struct dict_index_t;

/********************************************************//**
Catenates 1 - 4 bytes to the mtr log. The value is not compressed. */
UNIV_INLINE
void
mlog_catenate_ulint(
/*================*/
	mtr_buf_t*	dyn_buf,	/*!< in/out: buffer to write */
	ulint		val,		/*!< in: value to write */
	mlog_id_t	type);		/*!< in: type of value to write */
/********************************************************//**
Catenates 1 - 4 bytes to the mtr log. */
UNIV_INLINE
void
mlog_catenate_ulint(
/*================*/
	mtr_t*		mtr,	/*!< in: mtr */
	ulint		val,	/*!< in: value to write */
	mlog_id_t	type);	/*!< in: MLOG_1BYTE, MLOG_2BYTES, MLOG_4BYTES */
/********************************************************//**
Catenates n bytes to the mtr log. */
void
mlog_catenate_string(
/*=================*/
	mtr_t*		mtr,	/*!< in: mtr */
	const byte*	str,	/*!< in: string to write */
	ulint		len);	/*!< in: string length */
/********************************************************//**
<<<<<<< HEAD
Catenates a compressed ulint to mlog. */
UNIV_INLINE
void
mlog_catenate_ulint_compressed(
/*===========================*/
	mtr_t*		mtr,	/*!< in: mtr */
	ulint		val);	/*!< in: value to write */
=======
Catenates a compressed 64-bit integer to mlog. */
UNIV_INLINE
void
mlog_catenate_ull_compressed(
/*=========================*/
	mtr_t*		mtr,	/*!< in: mtr */
	ib_uint64_t	val);	/*!< in: value to write */
>>>>>>> b86e0f25
/********************************************************//**
Opens a buffer to mlog. It must be closed with mlog_close.
@return buffer, NULL if log mode MTR_LOG_NONE */
UNIV_INLINE
byte*
mlog_open(
/*======*/
	mtr_t*		mtr,	/*!< in: mtr */
	ulint		size);	/*!< in: buffer size in bytes; MUST be
				smaller than DYN_ARRAY_DATA_SIZE! */
/********************************************************//**
Closes a buffer opened to mlog. */
UNIV_INLINE
void
mlog_close(
/*=======*/
	mtr_t*		mtr,	/*!< in: mtr */
	byte*		ptr);	/*!< in: buffer space from ptr up was
				not used */

/** Write 1, 2, 4, or 8 bytes to a file page.
@param[in]      block   file page
@param[in,out]  ptr     pointer in file page
@param[in]      val     value to write
@tparam l       number of bytes to write
@tparam w       write request type
@tparam V       type of val */
template<unsigned l,mtr_t::write_type w,typename V>
inline void mtr_t::write(const buf_block_t &block, byte *ptr, V val)
{
  ut_ad(ut_align_down(ptr, srv_page_size) == block.frame);
  ut_ad(m_log_mode == MTR_LOG_NONE || m_log_mode == MTR_LOG_NO_REDO ||
        !block.page.zip.data ||
        /* written by fil_crypt_rotate_page() or innodb_make_page_dirty()? */
        (w == FORCED && l == 1 && ptr == &block.frame[FIL_PAGE_SPACE_ID]) ||
        mach_read_from_2(block.frame + FIL_PAGE_TYPE) <= FIL_PAGE_TYPE_ZBLOB2);
  static_assert(l == 1 || l == 2 || l == 4 || l == 8, "wrong length");

  switch (l) {
  case 1:
    if (w == OPT && mach_read_from_1(ptr) == val) return;
    ut_ad(w != NORMAL || mach_read_from_1(ptr) != val);
    ut_ad(val == static_cast<byte>(val));
    *ptr= static_cast<byte>(val);
    break;
  case 2:
    ut_ad(val == static_cast<uint16_t>(val));
    if (w == OPT && mach_read_from_2(ptr) == val) return;
    ut_ad(w != NORMAL  || mach_read_from_2(ptr) != val);
    mach_write_to_2(ptr, static_cast<uint16_t>(val));
    break;
  case 4:
    ut_ad(val == static_cast<uint32_t>(val));
    if (w == OPT && mach_read_from_4(ptr) == val) return;
    ut_ad(w != NORMAL  || mach_read_from_4(ptr) != val);
    mach_write_to_4(ptr, static_cast<uint32_t>(val));
    break;
  case 8:
    if (w == OPT && mach_read_from_8(ptr) == val) return;
    ut_ad(w != NORMAL  || mach_read_from_8(ptr) != val);
    mach_write_to_8(ptr, val);
    break;
  }
  byte *log_ptr= mlog_open(this, 11 + 2 + (l == 8 ? 9 : 5));
  if (!log_ptr)
    return;
  if (l == 8)
    log_write(block, ptr, static_cast<mlog_id_t>(l), log_ptr, uint64_t{val});
  else
    log_write(block, ptr, static_cast<mlog_id_t>(l), log_ptr,
              static_cast<uint32_t>(val));
}

/** Write a byte string to a page.
@param[in,out]  b       buffer page
@param[in]      ofs     byte offset from b->frame
@param[in]      str     the data to write
@param[in]      len     length of the data to write */
inline
void mtr_t::memcpy(buf_block_t *b, ulint offset, const void *str, ulint len)
{
  ::memcpy(b->frame + offset, str, len);
  memcpy(*b, offset, len);
}

/** Writes a log record about an operation.
@param[in]	type		redo log record type
@param[in]	space_id	tablespace identifier
@param[in]	page_no		page number
@param[in,out]	log_ptr		current end of mini-transaction log
@param[in,out]	mtr		mini-transaction
@return	end of mini-transaction log */
UNIV_INLINE
byte*
mlog_write_initial_log_record_low(
	mlog_id_t	type,
	ulint		space_id,
	ulint		page_no,
	byte*		log_ptr,
	mtr_t*		mtr);

/********************************************************//**
Writes the initial part of a log record (3..11 bytes).
If the implementation of this function is changed, all
size parameters to mlog_open() should be adjusted accordingly!
@return new value of log_ptr */
UNIV_INLINE
byte*
mlog_write_initial_log_record_fast(
/*===============================*/
	const byte*	ptr,	/*!< in: pointer to (inside) a buffer
				frame holding the file page where
				modification is made */
	mlog_id_t	type,	/*!< in: log item type: MLOG_1BYTE, ... */
	byte*		log_ptr,/*!< in: pointer to mtr log which has
				been opened */
	mtr_t*		mtr);	/*!< in: mtr */
/********************************************************//**
Parses an initial log record written by mlog_write_initial_log_record_low().
@return parsed record end, NULL if not a complete record */
const byte*
mlog_parse_initial_log_record(
/*==========================*/
	const byte*	ptr,	/*!< in: buffer */
	const byte*	end_ptr,/*!< in: buffer end */
	mlog_id_t*	type,	/*!< out: log record type: MLOG_1BYTE, ... */
	ulint*		space,	/*!< out: space id */
	ulint*		page_no);/*!< out: page number */
/********************************************************//**
Parses a log record written by mtr_t::write(), mtr_t::memset().
@return parsed record end, NULL if not a complete record */
const byte*
mlog_parse_nbytes(
/*==============*/
	mlog_id_t	type,	/*!< in: log record type: MLOG_1BYTE, ... */
	const byte*	ptr,	/*!< in: buffer */
	const byte*	end_ptr,/*!< in: buffer end */
	byte*		page,	/*!< in: page where to apply the log record,
				or NULL */
	void*		page_zip);/*!< in/out: compressed page, or NULL */
/********************************************************//**
Parses a log record written by mtr_t::memcpy().
@return parsed record end, NULL if not a complete record */
const byte*
mlog_parse_string(
/*==============*/
	const byte*	ptr,	/*!< in: buffer */
	const byte*	end_ptr,/*!< in: buffer end */
	byte*		page,	/*!< in: page where to apply the log record,
				or NULL */
	void*		page_zip);/*!< in/out: compressed page, or NULL */

/********************************************************//**
Opens a buffer for mlog, writes the initial log record and,
if needed, the field lengths of an index.  Reserves space
for further log entries.  The log entry must be closed with
mtr_close().
@return buffer, NULL if log mode MTR_LOG_NONE */
byte*
mlog_open_and_write_index(
/*======================*/
	mtr_t*			mtr,	/*!< in: mtr */
	const byte*		rec,	/*!< in: index record or page */
	const dict_index_t*	index,	/*!< in: record descriptor */
	mlog_id_t		type,	/*!< in: log item type */
	ulint			size);	/*!< in: requested buffer size in bytes
					(if 0, calls mlog_close() and
					returns NULL) */

/********************************************************//**
Parses a log record written by mlog_open_and_write_index.
@return parsed record end, NULL if not a complete record */
const byte*
mlog_parse_index(
/*=============*/
	const byte*	ptr,	/*!< in: buffer */
	const byte*	end_ptr,/*!< in: buffer end */
	bool		comp,	/*!< in: TRUE=compact record format */
	dict_index_t**	index);	/*!< out, own: dummy index */

/** Insert, update, and maybe other functions may use this value to define an
extra mlog buffer size for variable size data */
#define MLOG_BUF_MARGIN	256

#include "mtr0log.ic"

#endif /* mtr0log_h */<|MERGE_RESOLUTION|>--- conflicted
+++ resolved
@@ -59,24 +59,6 @@
 	mtr_t*		mtr,	/*!< in: mtr */
 	const byte*	str,	/*!< in: string to write */
 	ulint		len);	/*!< in: string length */
-/********************************************************//**
-<<<<<<< HEAD
-Catenates a compressed ulint to mlog. */
-UNIV_INLINE
-void
-mlog_catenate_ulint_compressed(
-/*===========================*/
-	mtr_t*		mtr,	/*!< in: mtr */
-	ulint		val);	/*!< in: value to write */
-=======
-Catenates a compressed 64-bit integer to mlog. */
-UNIV_INLINE
-void
-mlog_catenate_ull_compressed(
-/*=========================*/
-	mtr_t*		mtr,	/*!< in: mtr */
-	ib_uint64_t	val);	/*!< in: value to write */
->>>>>>> b86e0f25
 /********************************************************//**
 Opens a buffer to mlog. It must be closed with mlog_close.
 @return buffer, NULL if log mode MTR_LOG_NONE */

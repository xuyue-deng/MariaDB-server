--- conflicted
+++ resolved
@@ -2,11 +2,7 @@
 
 Copyright (c) 1995, 2016, Oracle and/or its affiliates. All Rights Reserved.
 Copyright (c) 2008, Google Inc.
-<<<<<<< HEAD
-Copyright (c) 2014, 2018, MariaDB Corporation.
-=======
 Copyright (c) 2014, 2019, MariaDB Corporation.
->>>>>>> 50653e02
 
 Portions of this file contain modifications contributed and copyrighted by
 Google, Inc. Those modifications are gratefully acknowledged and are described
@@ -956,13 +952,9 @@
 ulint
 buf_block_fix(buf_page_t* bpage)
 {
-<<<<<<< HEAD
-	return uint32(my_atomic_add32((int32*) &bpage->buf_fix_count, 1) + 1);
-=======
 	return uint32(my_atomic_add32_explicit(
 			      &bpage->buf_fix_count, 1,
 			      MY_MEMORY_ORDER_RELAXED)) + 1;
->>>>>>> 50653e02
 }
 
 /** Increments the bufferfix count.
@@ -1029,14 +1021,9 @@
 ulint
 buf_block_unfix(buf_page_t* bpage)
 {
-<<<<<<< HEAD
-	uint32	count = uint32(my_atomic_add32((int32*) &bpage->buf_fix_count,
-					       -1));
-=======
 	uint32	count = uint32(my_atomic_add32_explicit(
 				       &bpage->buf_fix_count,
 				       -1, MY_MEMORY_ORDER_RELAXED));
->>>>>>> 50653e02
 	ut_ad(count != 0);
 	return count - 1;
 }

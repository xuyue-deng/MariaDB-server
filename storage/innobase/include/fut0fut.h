--- conflicted
+++ resolved
@@ -59,25 +59,15 @@
 	      || (rw_latch == RW_X_LATCH)
 	      || (rw_latch == RW_SX_LATCH));
 
-<<<<<<< HEAD
-	block = buf_page_get(page_id_t(space, addr.page), zip_size,
-			     rw_latch, mtr);
-
-	ptr = buf_block_get_frame(block) + addr.boffset;
-=======
 	block = buf_page_get_gen(page_id_t(space, addr.page), zip_size,
-				 rw_latch, NULL, mode, __FILE__, __LINE__,
-				 mtr);
+				 rw_latch, nullptr, mode, mtr);
 	if (!block) {
 	} else if (mode == BUF_GET_POSSIBLY_FREED
 		   && block->page.status == buf_page_t::FREED) {
-		block = NULL;
+		block = nullptr;
 	} else {
 		ptr = buf_block_get_frame(block) + addr.boffset;
-
-		buf_block_dbg_add_level(block, SYNC_NO_ORDER_CHECK);
 	}
->>>>>>> 9f3fe6ad
 
 	if (ptr_block != NULL) {
 		*ptr_block = block;

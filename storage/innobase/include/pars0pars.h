/*****************************************************************************

Copyright (c) 1996, 2016, Oracle and/or its affiliates. All Rights Reserved.
<<<<<<< HEAD
Copyright (c) 2017, 2020, MariaDB Corporation.
=======
Copyright (c) 2017, 2021, MariaDB Corporation.
>>>>>>> f84e28c1

This program is free software; you can redistribute it and/or modify it under
the terms of the GNU General Public License as published by the Free Software
Foundation; version 2 of the License.

This program is distributed in the hope that it will be useful, but WITHOUT
ANY WARRANTY; without even the implied warranty of MERCHANTABILITY or FITNESS
FOR A PARTICULAR PURPOSE. See the GNU General Public License for more details.

You should have received a copy of the GNU General Public License along with
this program; if not, write to the Free Software Foundation, Inc.,
51 Franklin Street, Fifth Floor, Boston, MA 02110-1335 USA

*****************************************************************************/

/**************************************************//**
@file include/pars0pars.h
SQL parser

Created 11/19/1996 Heikki Tuuri
*******************************************************/

#ifndef pars0pars_h
#define pars0pars_h

#include "que0types.h"
#include "pars0types.h"
#include "row0types.h"
#include "trx0types.h"
#include "ut0vec.h"
#include "row0mysql.h"

/** Type of the user functions. The first argument is always InnoDB-supplied
and varies in type, while 'user_arg' is a user-supplied argument. The
meaning of the return type also varies. See the individual use cases, e.g.
the FETCH statement, for details on them. */
typedef ibool	(*pars_user_func_cb_t)(void* arg, void* user_arg);

/** If the following is set TRUE, the parser will emit debugging
information */
extern int	yydebug;

/* Global variable used while parsing a single procedure or query : the code is
NOT re-entrant */
extern sym_tab_t*	pars_sym_tab_global;

extern pars_res_word_t	pars_to_binary_token;
extern pars_res_word_t	pars_substr_token;
extern pars_res_word_t	pars_concat_token;
extern pars_res_word_t	pars_length_token;
extern pars_res_word_t	pars_instr_token;
extern pars_res_word_t	pars_count_token;
extern pars_res_word_t	pars_int_token;
extern pars_res_word_t	pars_bigint_token;
extern pars_res_word_t	pars_char_token;
extern pars_res_word_t	pars_update_token;
extern pars_res_word_t	pars_asc_token;
extern pars_res_word_t	pars_desc_token;
extern pars_res_word_t	pars_open_token;
extern pars_res_word_t	pars_close_token;
extern pars_res_word_t	pars_share_token;
extern pars_res_word_t	pars_unique_token;
extern pars_res_word_t	pars_clustered_token;

extern ulint		pars_star_denoter;

/* Procedure parameter types */
#define PARS_INPUT	0
#define PARS_OUTPUT	1
#define PARS_NOT_PARAM	2

int
yyparse(void);

/*************************************************************//**
Parses an SQL string returning the query graph.
@return own: the query graph */
que_t*
pars_sql(
/*=====*/
	pars_info_t*	info,	/*!< in: extra information, or NULL */
	const char*	str);	/*!< in: SQL string */
/*************************************************************//**
Retrieves characters to the lexical analyzer.
@return number of characters copied or 0 on EOF */
int
pars_get_lex_chars(
/*===============*/
	char*	buf,		/*!< in/out: buffer where to copy */
	size_t	max_size);	/*!< in: maximum number of characters which fit
				in the buffer */
/*************************************************************//**
Called by yyparse on error. */
void
yyerror(
/*====*/
	const char*	s);	/*!< in: error message string */
/*********************************************************************//**
Parses a variable declaration.
@return own: symbol table node of type SYM_VAR */
sym_node_t*
pars_variable_declaration(
/*======================*/
	sym_node_t*	node,	/*!< in: symbol table node allocated for the
				id of the variable */
	pars_res_word_t* type);	/*!< in: pointer to a type token */
/*********************************************************************//**
Parses a function expression.
@return own: function node in a query tree */
func_node_t*
pars_func(
/*======*/
	que_node_t*	res_word,/*!< in: function name reserved word */
	que_node_t*	arg);	/*!< in: first argument in the argument list */
/*************************************************************************
Rebind a LIKE search string. NOTE: We ignore any '%' characters embedded
within the search string.
@return own: function node in a query tree */
int
pars_like_rebind(
/*=============*/
        sym_node_t*     node,   /* in: The search string node.*/
        const byte*     ptr,    /* in: literal to (re) bind */
        ulint           len);   /* in: length of literal to (re) bind*/
/*********************************************************************//**
Parses an operator expression.
@return own: function node in a query tree */
func_node_t*
pars_op(
/*====*/
	int		func,	/*!< in: operator token code */
	que_node_t*	arg1,	/*!< in: first argument */
	que_node_t*	arg2);	/*!< in: second argument or NULL for an unary
				operator */
/*********************************************************************//**
Parses an ORDER BY clause. Order by a single column only is supported.
@return own: order-by node in a query tree */
order_node_t*
pars_order_by(
/*==========*/
	sym_node_t*	column,	/*!< in: column name */
	pars_res_word_t* asc);	/*!< in: &pars_asc_token or pars_desc_token */
/*********************************************************************//**
Parses a select list; creates a query graph node for the whole SELECT
statement.
@return own: select node in a query tree */
sel_node_t*
pars_select_list(
/*=============*/
	que_node_t*	select_list,	/*!< in: select list */
	sym_node_t*	into_list);	/*!< in: variables list or NULL */
/*********************************************************************//**
Parses a cursor declaration.
@return sym_node */
que_node_t*
pars_cursor_declaration(
/*====================*/
	sym_node_t*	sym_node,	/*!< in: cursor id node in the symbol
					table */
	sel_node_t*	select_node);	/*!< in: select node */
/*********************************************************************//**
Parses a function declaration.
@return sym_node */
que_node_t*
pars_function_declaration(
/*======================*/
	sym_node_t*	sym_node);	/*!< in: function id node in the symbol
					table */
/*********************************************************************//**
Parses a select statement.
@return own: select node in a query tree */
sel_node_t*
pars_select_statement(
/*==================*/
	sel_node_t*	select_node,	/*!< in: select node already containing
					the select list */
	sym_node_t*	table_list,	/*!< in: table list */
	que_node_t*	search_cond,	/*!< in: search condition or NULL */
	pars_res_word_t* for_update,	/*!< in: NULL or &pars_update_token */
	pars_res_word_t* consistent_read,/*!< in: NULL or
						&pars_consistent_token */
	order_node_t*	order_by);	/*!< in: NULL or an order-by node */
/*********************************************************************//**
Parses a column assignment in an update.
@return column assignment node */
col_assign_node_t*
pars_column_assignment(
/*===================*/
	sym_node_t*	column,	/*!< in: column to assign */
	que_node_t*	exp);	/*!< in: value to assign */
/*********************************************************************//**
Parses a delete or update statement start.
@return own: update node in a query tree */
upd_node_t*
pars_update_statement_start(
/*========================*/
	ibool		is_delete,	/*!< in: TRUE if delete */
	sym_node_t*	table_sym,	/*!< in: table name node */
	col_assign_node_t* col_assign_list);/*!< in: column assignment list, NULL
					if delete */
/*********************************************************************//**
Parses an update or delete statement.
@return own: update node in a query tree */
upd_node_t*
pars_update_statement(
/*==================*/
	upd_node_t*	node,		/*!< in: update node */
	sym_node_t*	cursor_sym,	/*!< in: pointer to a cursor entry in
					the symbol table or NULL */
	que_node_t*	search_cond);	/*!< in: search condition or NULL */
/*********************************************************************//**
Parses an insert statement.
@return own: update node in a query tree */
ins_node_t*
pars_insert_statement(
/*==================*/
	sym_node_t*	table_sym,	/*!< in: table name node */
	que_node_t*	values_list,	/*!< in: value expression list or NULL */
	sel_node_t*	select);	/*!< in: select condition or NULL */
/*********************************************************************//**
Parses an elsif element.
@return elsif node */
elsif_node_t*
pars_elsif_element(
/*===============*/
	que_node_t*	cond,		/*!< in: if-condition */
	que_node_t*	stat_list);	/*!< in: statement list */
/*********************************************************************//**
Parses an if-statement.
@return if-statement node */
if_node_t*
pars_if_statement(
/*==============*/
	que_node_t*	cond,		/*!< in: if-condition */
	que_node_t*	stat_list,	/*!< in: statement list */
	que_node_t*	else_part);	/*!< in: else-part statement list */
/*********************************************************************//**
Parses a for-loop-statement.
@return for-statement node */
for_node_t*
pars_for_statement(
/*===============*/
	sym_node_t*	loop_var,	/*!< in: loop variable */
	que_node_t*	loop_start_limit,/*!< in: loop start expression */
	que_node_t*	loop_end_limit,	/*!< in: loop end expression */
	que_node_t*	stat_list);	/*!< in: statement list */
/*********************************************************************//**
Parses a while-statement.
@return while-statement node */
while_node_t*
pars_while_statement(
/*=================*/
	que_node_t*	cond,		/*!< in: while-condition */
	que_node_t*	stat_list);	/*!< in: statement list */
/*********************************************************************//**
Parses an exit statement.
@return exit statement node */
exit_node_t*
pars_exit_statement(void);
/*=====================*/
/*********************************************************************//**
Parses a return-statement.
@return return-statement node */
return_node_t*
pars_return_statement(void);
/*=======================*/
/*********************************************************************//**
Parses a procedure call.
@return function node */
func_node_t*
pars_procedure_call(
/*================*/
	que_node_t*	res_word,/*!< in: procedure name reserved word */
	que_node_t*	args);	/*!< in: argument list */
/*********************************************************************//**
Parses an assignment statement.
@return assignment statement node */
assign_node_t*
pars_assignment_statement(
/*======================*/
	sym_node_t*	var,	/*!< in: variable to assign */
	que_node_t*	val);	/*!< in: value to assign */
/*********************************************************************//**
Parses a fetch statement. into_list or user_func (but not both) must be
non-NULL.
@return fetch statement node */
fetch_node_t*
pars_fetch_statement(
/*=================*/
	sym_node_t*	cursor,		/*!< in: cursor node */
	sym_node_t*	into_list,	/*!< in: variables to set, or NULL */
	sym_node_t*	user_func);	/*!< in: user function name, or NULL */
/*********************************************************************//**
Parses an open or close cursor statement.
@return fetch statement node */
open_node_t*
pars_open_statement(
/*================*/
	ulint		type,	/*!< in: ROW_SEL_OPEN_CURSOR
				or ROW_SEL_CLOSE_CURSOR */
	sym_node_t*	cursor);	/*!< in: cursor node */
/*********************************************************************//**
Parses a row_printf-statement.
@return row_printf-statement node */
row_printf_node_t*
pars_row_printf_statement(
/*======================*/
	sel_node_t*	sel_node);	/*!< in: select node */
/*********************************************************************//**
Parses a commit statement.
@return own: commit node struct */
commit_node_t*
pars_commit_statement(void);
/*=======================*/
/*********************************************************************//**
Parses a rollback statement.
@return own: rollback node struct */
roll_node_t*
pars_rollback_statement(void);
/*=========================*/
/*********************************************************************//**
Parses a column definition at a table creation.
@return column sym table node */
sym_node_t*
pars_column_def(
/*============*/
	sym_node_t*		sym_node,	/*!< in: column node in the
						symbol table */
	pars_res_word_t*	type,		/*!< in: data type */
	sym_node_t*		len,		/*!< in: length of column, or
						NULL */
	void*			is_not_null);	/*!< in: if not NULL, column
						is of type NOT NULL. */
/*********************************************************************//**
Parses a table creation operation.
@return table create subgraph */
tab_node_t*
pars_create_table(
/*==============*/
	sym_node_t*	table_sym,	/*!< in: table name node in the symbol
					table */
	sym_node_t*	column_defs);	/*!< in: list of column names */
/*********************************************************************//**
Parses an index creation operation.
@return index create subgraph */
ind_node_t*
pars_create_index(
/*==============*/
	pars_res_word_t* unique_def,	/*!< in: not NULL if a unique index */
	pars_res_word_t* clustered_def,	/*!< in: not NULL if a clustered index */
	sym_node_t*	index_sym,	/*!< in: index name node in the symbol
					table */
	sym_node_t*	table_sym,	/*!< in: table name node in the symbol
					table */
	sym_node_t*	column_list);	/*!< in: list of column names */
/*********************************************************************//**
Parses a procedure definition.
@return query fork node */
que_fork_t*
pars_procedure_definition(
/*======================*/
	sym_node_t*	sym_node,	/*!< in: procedure id node in the symbol
					table */
	que_node_t*	stat_list);	/*!< in: statement list */

/*************************************************************//**
Parses a stored procedure call, when this is not within another stored
procedure, that is, the client issues a procedure call directly.
In MySQL/InnoDB, stored InnoDB procedures are invoked via the
parsed procedure tree, not via InnoDB SQL, so this function is not used.
@return query graph */
que_fork_t*
pars_stored_procedure_call(
/*=======================*/
	sym_node_t*	sym_node);	/*!< in: stored procedure name */
/** Completes a query graph by adding query thread and fork nodes
above it and prepares the graph for running. The fork created is of
type QUE_FORK_MYSQL_INTERFACE.
@param[in]	node		root node for an incomplete query
				graph, or NULL for dummy graph
@param[in]	trx		transaction handle
@param[in]	heap		memory heap from which allocated
@param[in]	prebuilt	row prebuilt structure
@return query thread node to run */
que_thr_t*
pars_complete_graph_for_exec(
	que_node_t*	node,
	trx_t*		trx,
	mem_heap_t*	heap,
	row_prebuilt_t*	prebuilt)
	MY_ATTRIBUTE((nonnull(2,3), warn_unused_result));

/****************************************************************//**
Create parser info struct.
@return own: info struct */
pars_info_t*
pars_info_create(void);
/*==================*/

/****************************************************************//**
Free info struct and everything it contains. */
void
pars_info_free(
/*===========*/
	pars_info_t*	info);	/*!< in, own: info struct */

/****************************************************************//**
Add bound literal. */
void
pars_info_add_literal(
/*==================*/
	pars_info_t*	info,		/*!< in: info struct */
	const char*	name,		/*!< in: name */
	const void*	address,	/*!< in: address */
	ulint		length,		/*!< in: length of data */
	ulint		type,		/*!< in: type, e.g. DATA_FIXBINARY */
	ulint		prtype);	/*!< in: precise type, e.g.
					DATA_UNSIGNED */

/****************************************************************//**
Equivalent to pars_info_add_literal(info, name, str, strlen(str),
DATA_VARCHAR, DATA_ENGLISH). */
void
pars_info_add_str_literal(
/*======================*/
	pars_info_t*	info,		/*!< in: info struct */
	const char*	name,		/*!< in: name */
	const char*	str);		/*!< in: string */
/********************************************************************
If the literal value already exists then it rebinds otherwise it
creates a new entry.*/
void
pars_info_bind_literal(
/*===================*/
	pars_info_t*	info,		/* in: info struct */
	const char*	name,		/* in: name */
	const void*	address,	/* in: address */
	ulint		length,		/* in: length of data */
	ulint		type,		/* in: type, e.g. DATA_FIXBINARY */
	ulint		prtype);	/* in: precise type, e.g. */
/********************************************************************
If the literal value already exists then it rebinds otherwise it
creates a new entry.*/
void
pars_info_bind_varchar_literal(
/*===========================*/
	pars_info_t*	info,		/*!< in: info struct */
	const char*	name,		/*!< in: name */
	const byte*	str,		/*!< in: string */
	ulint		str_len);	/*!< in: string length */
/****************************************************************//**
Equivalent to:

char buf[4];
mach_write_to_4(buf, val);
pars_info_add_literal(info, name, buf, 4, DATA_INT, 0);

except that the buffer is dynamically allocated from the info struct's
heap. */
void
pars_info_bind_int4_literal(
/*=======================*/
	pars_info_t*		info,		/*!< in: info struct */
	const char*		name,		/*!< in: name */
	const ib_uint32_t*	val);		/*!< in: value */
/********************************************************************
If the literal value already exists then it rebinds otherwise it
creates a new entry. */
void
pars_info_bind_int8_literal(
/*=======================*/
	pars_info_t*		info,		/*!< in: info struct */
	const char*		name,		/*!< in: name */
	const ib_uint64_t*	val);		/*!< in: value */
/****************************************************************//**
Add user function. */
void
pars_info_bind_function(
/*===================*/
	pars_info_t*		info,	/*!< in: info struct */
	const char*		name,	/*!< in: function name */
	pars_user_func_cb_t	func,	/*!< in: function address */
	void*			arg);	/*!< in: user-supplied argument */
/****************************************************************//**
Add bound id. */
void
pars_info_bind_id(
/*=============*/
	pars_info_t*		info,	/*!< in: info struct */
	const char*		name,	/*!< in: name */
	const char*		id);	/*!< in: id */
/****************************************************************//**
Equivalent to:

char buf[4];
mach_write_to_4(buf, val);
pars_info_add_literal(info, name, buf, 4, DATA_INT, 0);

except that the buffer is dynamically allocated from the info struct's
heap. */
void
pars_info_add_int4_literal(
/*=======================*/
	pars_info_t*	info,		/*!< in: info struct */
	const char*	name,		/*!< in: name */
	ulint		val);		/*!< in: value */

/****************************************************************//**
Equivalent to:

char buf[8];
mach_write_to_8(buf, val);
pars_info_add_literal(info, name, buf, 8, DATA_FIXBINARY, 0);

except that the buffer is dynamically allocated from the info struct's
heap. */
void
pars_info_add_ull_literal(
/*======================*/
	pars_info_t*	info,		/*!< in: info struct */
	const char*	name,		/*!< in: name */
	ib_uint64_t	val);		/*!< in: value */

/****************************************************************//**
If the literal value already exists then it rebinds otherwise it
creates a new entry. */
void
pars_info_bind_ull_literal(
/*=======================*/
	pars_info_t*		info,	/*!< in: info struct */
	const char*		name,	/*!< in: name */
	const ib_uint64_t*	val)	/*!< in: value */
	MY_ATTRIBUTE((nonnull));

/****************************************************************//**
Get bound literal with the given name.
@return bound literal, or NULL if not found */
pars_bound_lit_t*
pars_info_get_bound_lit(
/*====================*/
	pars_info_t*		info,	/*!< in: info struct */
	const char*		name);	/*!< in: bound literal name to find */

/****************************************************************//**
Get bound id with the given name.
@return bound id, or NULL if not found */
pars_bound_id_t*
pars_info_get_bound_id(
/*===================*/
	pars_info_t*		info,	/*!< in: info struct */
	const char*		name);	/*!< in: bound id name to find */

/******************************************************************//**
Release any resources used by the lexer. */
void
pars_lexer_close(void);
/*==================*/

/** Extra information supplied for pars_sql(). */
struct pars_info_t {
	mem_heap_t*	heap;		/*!< our own memory heap */

	ib_vector_t*	funcs;		/*!< user functions, or NUll
					(pars_user_func_t*) */
	ib_vector_t*	bound_lits;	/*!< bound literals, or NULL
					(pars_bound_lit_t*) */
	ib_vector_t*	bound_ids;	/*!< bound ids, or NULL
					(pars_bound_id_t*) */

	ibool		graph_owns_us;	/*!< if TRUE (which is the default),
					que_graph_free() will free us */
};

/** User-supplied function and argument. */
struct pars_user_func_t {
	const char*		name;	/*!< function name */
	pars_user_func_cb_t	func;	/*!< function address */
	void*			arg;	/*!< user-supplied argument */
};

/** Bound literal. */
struct pars_bound_lit_t {
	const char*	name;		/*!< name */
	const void*	address;	/*!< address */
	ulint		length;		/*!< length of data */
	ulint		type;		/*!< type, e.g. DATA_FIXBINARY */
	ulint		prtype;		/*!< precise type, e.g. DATA_UNSIGNED */
	sym_node_t*	node;		/*!< symbol node */
};

/** Bound identifier. */
struct pars_bound_id_t {
	const char*	name;		/*!< name */
	const char*	id;		/*!< identifier */
};

/** Struct used to denote a reserved word in a parsing tree */
struct pars_res_word_t{
	int	code;	/*!< the token code for the reserved word from
			pars0grm.h */
};

/** A predefined function or operator node in a parsing tree; this construct
is also used for some non-functions like the assignment ':=' */
struct func_node_t{
	que_common_t	common;	/*!< type: QUE_NODE_FUNC */
	int		func;	/*!< token code of the function name */
	ulint		fclass;	/*!< class of the function */
	que_node_t*	args;	/*!< argument(s) of the function */
	UT_LIST_NODE_T(func_node_t) cond_list;
				/*!< list of comparison conditions; defined
				only for comparison operator nodes except,
				presently, for OPT_SCROLL_TYPE ones */
	UT_LIST_NODE_T(func_node_t) func_node_list;
				/*!< list of function nodes in a parsed
				query graph */
};

/** An order-by node in a select */
struct order_node_t{
	que_common_t	common;	/*!< type: QUE_NODE_ORDER */
	sym_node_t*	column;	/*!< order-by column */
	ibool		asc;	/*!< TRUE if ascending, FALSE if descending */
};

/** Procedure definition node */
struct proc_node_t{
	que_common_t	common;		/*!< type: QUE_NODE_PROC */
	sym_node_t*	proc_id;	/*!< procedure name symbol in the symbol
					table of this same procedure */
	que_node_t*	stat_list;	/*!< statement list */
	sym_tab_t*	sym_tab;	/*!< symbol table of this procedure */
};

/** elsif-element node */
struct elsif_node_t{
	que_common_t	common;		/*!< type: QUE_NODE_ELSIF */
	que_node_t*	cond;		/*!< if condition */
	que_node_t*	stat_list;	/*!< statement list */
};

/** if-statement node */
struct if_node_t{
	que_common_t	common;		/*!< type: QUE_NODE_IF */
	que_node_t*	cond;		/*!< if condition */
	que_node_t*	stat_list;	/*!< statement list */
	que_node_t*	else_part;	/*!< else-part statement list */
	elsif_node_t*	elsif_list;	/*!< elsif element list */
};

/** while-statement node */
struct while_node_t{
	que_common_t	common;		/*!< type: QUE_NODE_WHILE */
	que_node_t*	cond;		/*!< while condition */
	que_node_t*	stat_list;	/*!< statement list */
};

/** for-loop-statement node */
struct for_node_t{
	que_common_t	common;		/*!< type: QUE_NODE_FOR */
	sym_node_t*	loop_var;	/*!< loop variable: this is the
					dereferenced symbol from the
					variable declarations, not the
					symbol occurrence in the for loop
					definition */
	que_node_t*	loop_start_limit;/*!< initial value of loop variable */
	que_node_t*	loop_end_limit;	/*!< end value of loop variable */
	lint		loop_end_value;	/*!< evaluated value for the end value:
					it is calculated only when the loop
					is entered, and will not change within
					the loop */
	que_node_t*	stat_list;	/*!< statement list */
};

/** exit statement node */
struct exit_node_t{
	que_common_t	common;		/*!< type: QUE_NODE_EXIT */
};

/** return-statement node */
struct return_node_t{
	que_common_t	common;		/*!< type: QUE_NODE_RETURN */
};

/** Assignment statement node */
struct assign_node_t{
	que_common_t	common;		/*!< type: QUE_NODE_ASSIGNMENT */
	sym_node_t*	var;		/*!< variable to set */
	que_node_t*	val;		/*!< value to assign */
};

/** Column assignment node */
struct col_assign_node_t{
	que_common_t	common;		/*!< type: QUE_NODE_COL_ASSIGN */
	sym_node_t*	col;		/*!< column to set */
	que_node_t*	val;		/*!< value to assign */
};

/** Classes of functions */
/* @{ */
#define PARS_FUNC_ARITH		1	/*!< +, -, *, / */
#define	PARS_FUNC_LOGICAL	2	/*!< AND, OR, NOT */
#define PARS_FUNC_CMP		3	/*!< comparison operators */
#define	PARS_FUNC_PREDEFINED	4	/*!< TO_NUMBER, SUBSTR, ... */
#define	PARS_FUNC_AGGREGATE	5	/*!< COUNT */
#define	PARS_FUNC_OTHER		6	/*!< these are not real functions,
					e.g., := */
/* @} */

#endif<|MERGE_RESOLUTION|>--- conflicted
+++ resolved
@@ -1,11 +1,7 @@
 /*****************************************************************************
 
 Copyright (c) 1996, 2016, Oracle and/or its affiliates. All Rights Reserved.
-<<<<<<< HEAD
-Copyright (c) 2017, 2020, MariaDB Corporation.
-=======
 Copyright (c) 2017, 2021, MariaDB Corporation.
->>>>>>> f84e28c1
 
 This program is free software; you can redistribute it and/or modify it under
 the terms of the GNU General Public License as published by the Free Software

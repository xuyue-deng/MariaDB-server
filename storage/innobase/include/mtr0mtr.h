--- conflicted
+++ resolved
@@ -624,22 +624,16 @@
   @param type   extended record subtype; @see mrec_ext_t */
   inline void log_write_extended(const buf_block_t &block, byte type);
 
-<<<<<<< HEAD
-  /** Prepare to write the mini-transaction log to the redo log buffer.
-  @return number of bytes to write in finish_write() */
-  inline size_t prepare_write();
-
   /** Write a FILE_MODIFY record when a non-predefined persistent
   tablespace was modified for the first time since fil_names_clear(). */
   ATTRIBUTE_NOINLINE ATTRIBUTE_COLD void name_write();
 
   /** Encrypt the log */
   ATTRIBUTE_NOINLINE void encrypt();
-=======
+
   /** Append the redo log records to the redo log buffer.
   @return {start_lsn,flush_ahead} */
   std::pair<lsn_t,page_flush_ahead> do_write();
->>>>>>> 70a88755
 
   /** Append the redo log records to the redo log buffer.
   @param len   number of bytes to write

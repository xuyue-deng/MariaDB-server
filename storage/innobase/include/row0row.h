/*****************************************************************************

Copyright (c) 1996, 2016, Oracle and/or its affiliates. All Rights Reserved.
Copyright (c) 2016, 2023, MariaDB Corporation.

This program is free software; you can redistribute it and/or modify it under
the terms of the GNU General Public License as published by the Free Software
Foundation; version 2 of the License.

This program is distributed in the hope that it will be useful, but WITHOUT
ANY WARRANTY; without even the implied warranty of MERCHANTABILITY or FITNESS
FOR A PARTICULAR PURPOSE. See the GNU General Public License for more details.

You should have received a copy of the GNU General Public License along with
this program; if not, write to the Free Software Foundation, Inc.,
51 Franklin Street, Fifth Floor, Boston, MA 02110-1335 USA

*****************************************************************************/

/**************************************************//**
@file include/row0row.h
General row routines

Created 4/20/1996 Heikki Tuuri
*******************************************************/

#ifndef row0row_h
#define row0row_h

#include "que0types.h"
#include "trx0types.h"
#include "mtr0mtr.h"
#include "rem0types.h"
#include "row0types.h"
#include "btr0types.h"

/*********************************************************************//**
Gets the offset of the DB_TRX_ID field, in bytes relative to the origin of
a clustered index record.
@return offset of DATA_TRX_ID */
UNIV_INLINE
ulint
row_get_trx_id_offset(
/*==================*/
	const dict_index_t*	index,	/*!< in: clustered index */
	const rec_offs*		offsets)/*!< in: record offsets */
	MY_ATTRIBUTE((nonnull, warn_unused_result));
/*********************************************************************//**
Reads the trx id field from a clustered index record.
@return value of the field */
UNIV_INLINE
trx_id_t
row_get_rec_trx_id(
/*===============*/
	const rec_t*		rec,	/*!< in: record */
	const dict_index_t*	index,	/*!< in: clustered index */
	const rec_offs*		offsets)/*!< in: rec_get_offsets(rec, index) */
	MY_ATTRIBUTE((nonnull, warn_unused_result));
/*********************************************************************//**
Reads the roll pointer field from a clustered index record.
@return value of the field */
UNIV_INLINE
roll_ptr_t
row_get_rec_roll_ptr(
/*=================*/
	const rec_t*		rec,	/*!< in: record */
	const dict_index_t*	index,	/*!< in: clustered index */
	const rec_offs*		offsets)/*!< in: rec_get_offsets(rec, index) */
	MY_ATTRIBUTE((nonnull, warn_unused_result));

/* Flags for row build type. */
#define ROW_BUILD_NORMAL	0	/*!< build index row */
#define ROW_BUILD_FOR_PURGE	1	/*!< build row for purge. */
#define ROW_BUILD_FOR_UNDO	2	/*!< build row for undo. */
#define ROW_BUILD_FOR_INSERT	3	/*!< build row for insert. */

/*****************************************************************//**
When an insert or purge to a table is performed, this function builds
the entry to be inserted into or purged from an index on the table.
@return index entry which should be inserted or purged
@retval NULL if the externally stored columns in the clustered index record
are unavailable and ext != NULL, or row is missing some needed columns. */
dtuple_t*
row_build_index_entry_low(
/*======================*/
	const dtuple_t*		row,	/*!< in: row which should be
					inserted or purged */
	const row_ext_t*	ext,	/*!< in: externally stored column
					prefixes, or NULL */
	const dict_index_t*	index,	/*!< in: index on the table */
	mem_heap_t*		heap,	/*!< in,out: memory heap from which
					the memory for the index entry
					is allocated */
	ulint			flag)	/*!< in: ROW_BUILD_NORMAL,
					ROW_BUILD_FOR_PURGE
                                        or ROW_BUILD_FOR_UNDO */
	MY_ATTRIBUTE((warn_unused_result, nonnull(1,3,4)));
/*****************************************************************//**
When an insert or purge to a table is performed, this function builds
the entry to be inserted into or purged from an index on the table.
@return index entry which should be inserted or purged, or NULL if the
externally stored columns in the clustered index record are
unavailable and ext != NULL */
UNIV_INLINE
dtuple_t*
row_build_index_entry(
/*==================*/
	const dtuple_t*		row,	/*!< in: row which should be
					inserted or purged */
	const row_ext_t*	ext,	/*!< in: externally stored column
					prefixes, or NULL */
	const dict_index_t*	index,	/*!< in: index on the table */
	mem_heap_t*		heap)	/*!< in,out: memory heap from which
					the memory for the index entry
					is allocated */
	MY_ATTRIBUTE((warn_unused_result, nonnull(1,3,4)));
/*******************************************************************//**
An inverse function to row_build_index_entry. Builds a row from a
record in a clustered index.
@return own: row built; see the NOTE below! */
dtuple_t*
row_build(
/*======*/
	ulint			type,	/*!< in: ROW_COPY_POINTERS or
					ROW_COPY_DATA; the latter
					copies also the data fields to
					heap while the first only
					places pointers to data fields
					on the index page, and thus is
					more efficient */
	const dict_index_t*	index,	/*!< in: clustered index */
	const rec_t*		rec,	/*!< in: record in the clustered
					index; NOTE: in the case
					ROW_COPY_POINTERS the data
					fields in the row will point
					directly into this record,
					therefore, the buffer page of
					this record must be at least
					s-latched and the latch held
					as long as the row dtuple is used! */
	const rec_offs*		offsets,/*!< in: rec_get_offsets(rec,index)
					or NULL, in which case this function
					will invoke rec_get_offsets() */
	const dict_table_t*	col_table,
					/*!< in: table, to check which
					externally stored columns
					occur in the ordering columns
					of an index, or NULL if
					index->table should be
					consulted instead; the user
					columns in this table should be
					the same columns as in index->table */
	const dtuple_t*		defaults,
					/*!< in: default values of
					added, changed columns, or NULL */
	const ulint*		col_map,/*!< in: mapping of old column
					numbers to new ones, or NULL */
	row_ext_t**		ext,	/*!< out, own: cache of
					externally stored column
					prefixes, or NULL */
	mem_heap_t*		heap);	/*!< in: memory heap from which
					the memory needed is allocated */

/** An inverse function to row_build_index_entry. Builds a row from a
record in a clustered index, with possible indexing on ongoing
addition of new virtual columns.
@param[in]	type		ROW_COPY_POINTERS or ROW_COPY_DATA;
@param[in]	index		clustered index
@param[in]	rec		record in the clustered index
@param[in]	offsets		rec_get_offsets(rec,index) or NULL
@param[in]	col_table	table, to check which
				externally stored columns
				occur in the ordering columns
				of an index, or NULL if
				index->table should be
				consulted instead
@param[in]	defaults	default values of added, changed columns, or NULL
@param[in]	add_v		new virtual columns added
				along with new indexes
@param[in]	col_map		mapping of old column
				numbers to new ones, or NULL
@param[in]	ext		cache of externally stored column
				prefixes, or NULL
@param[in]	heap		memory heap from which
				the memory needed is allocated
@return own: row built */
dtuple_t*
row_build_w_add_vcol(
	ulint			type,
	const dict_index_t*	index,
	const rec_t*		rec,
	const rec_offs*		offsets,
	const dict_table_t*	col_table,
	const dtuple_t*		defaults,
	const dict_add_v_col_t*	add_v,
	const ulint*		col_map,
	row_ext_t**		ext,
	mem_heap_t*		heap);

/*******************************************************************//**
Converts an index record to a typed data tuple.
@return index entry built; does not set info_bits, and the data fields
in the entry will point directly to rec */
dtuple_t*
row_rec_to_index_entry_low(
/*=======================*/
	const rec_t*		rec,	/*!< in: record in the index */
	const dict_index_t*	index,	/*!< in: index */
	const rec_offs*		offsets,/*!< in: rec_get_offsets(rec, index) */
	mem_heap_t*		heap)	/*!< in: memory heap from which
					the memory needed is allocated */
	MY_ATTRIBUTE((warn_unused_result));
/*******************************************************************//**
Converts an index record to a typed data tuple. NOTE that externally
stored (often big) fields are NOT copied to heap.
@return own: index entry built */
dtuple_t*
row_rec_to_index_entry(
/*===================*/
	const rec_t*		rec,	/*!< in: record in the index */
	const dict_index_t*	index,	/*!< in: index */
	const rec_offs*		offsets,/*!< in/out: rec_get_offsets(rec) */
	mem_heap_t*		heap)	/*!< in: memory heap from which
					the memory needed is allocated */
	MY_ATTRIBUTE((warn_unused_result));

/** Convert a metadata record to a data tuple.
@param[in]	rec		metadata record
@param[in]	index		clustered index after instant ALTER TABLE
@param[in]	offsets		rec_get_offsets(rec)
@param[in,out]	heap		memory heap for allocations
@param[in]	info_bits	the info_bits after an update
@param[in]	pad		whether to pad to index->n_fields */
dtuple_t*
row_metadata_to_tuple(
	const rec_t*		rec,
	const dict_index_t*	index,
	const rec_offs*		offsets,
	mem_heap_t*		heap,
	ulint			info_bits,
	bool			pad)
	MY_ATTRIBUTE((nonnull,warn_unused_result));

/*******************************************************************//**
Builds from a secondary index record a row reference with which we can
search the clustered index record.
@return own: row reference built; see the NOTE below! */
dtuple_t*
row_build_row_ref(
/*==============*/
	ulint		type,	/*!< in: ROW_COPY_DATA, or ROW_COPY_POINTERS:
				the former copies also the data fields to
				heap, whereas the latter only places pointers
				to data fields on the index page */
	dict_index_t*	index,	/*!< in: secondary index */
	const rec_t*	rec,	/*!< in: record in the index;
				NOTE: in the case ROW_COPY_POINTERS
				the data fields in the row will point
				directly into this record, therefore,
				the buffer page of this record must be
				at least s-latched and the latch held
				as long as the row reference is used! */
	mem_heap_t*	heap)	/*!< in: memory heap from which the memory
				needed is allocated */
	MY_ATTRIBUTE((warn_unused_result));
/*******************************************************************//**
Builds from a secondary index record a row reference with which we can
search the clustered index record. */
void
row_build_row_ref_in_tuple(
/*=======================*/
	dtuple_t*		ref,	/*!< in/out: row reference built;
					see the NOTE below! */
	const rec_t*		rec,	/*!< in: record in the index;
					NOTE: the data fields in ref
					will point directly into this
					record, therefore, the buffer
					page of this record must be at
					least s-latched and the latch
					held as long as the row
					reference is used! */
	const dict_index_t*	index,	/*!< in: secondary index */
	rec_offs*		offsets)/*!< in: rec_get_offsets(rec, index)
					or NULL */
	MY_ATTRIBUTE((nonnull(1,2,3)));
/*******************************************************************//**
Builds from a secondary index record a row reference with which we can
search the clustered index record. */
UNIV_INLINE
void
row_build_row_ref_fast(
/*===================*/
	dtuple_t*	ref,	/*!< in/out: typed data tuple where the
				reference is built */
	const ulint*	map,	/*!< in: array of field numbers in rec
				telling how ref should be built from
				the fields of rec */
	const rec_t*	rec,	/*!< in: secondary index record;
				must be preserved while ref is used, as we do
				not copy field values to heap */
	const rec_offs*	offsets);/*!< in: array returned by rec_get_offsets() */
/***************************************************************//**
Searches the clustered index record for a row, if we have the row
reference.
@return true if found */
bool
row_search_on_row_ref(
/*==================*/
	btr_pcur_t*		pcur,	/*!< out: persistent cursor, which must
					be closed by the caller */
	btr_latch_mode		mode,	/*!< in: BTR_MODIFY_LEAF, ... */
	const dict_table_t*	table,	/*!< in: table */
	const dtuple_t*		ref,	/*!< in: row reference */
	mtr_t*			mtr)	/*!< in/out: mtr */
	MY_ATTRIBUTE((nonnull, warn_unused_result));
/*********************************************************************//**
Fetches the clustered index record for a secondary index record. The latches
on the secondary index record are preserved.
@return record or NULL, if no record found */
rec_t*
row_get_clust_rec(
/*==============*/
	btr_latch_mode	mode,	/*!< in: BTR_MODIFY_LEAF, ... */
	const rec_t*	rec,	/*!< in: record in a secondary index */
	dict_index_t*	index,	/*!< in: secondary index */
	dict_index_t**	clust_index,/*!< out: clustered index */
	mtr_t*		mtr)	/*!< in: mtr */
	MY_ATTRIBUTE((nonnull, warn_unused_result));

<<<<<<< HEAD
/** Parse the integer data from specified data, which could be
DATA_INT, DATA_FLOAT or DATA_DOUBLE. If the value is less than 0
and the type is not unsigned then we reset the value to 0
@param[in]	data		data to read
@param[in]	len		length of data
@param[in]	mtype		mtype of data
@param[in]	unsigned_type	if the data is unsigned
@return the integer value from the data */
inline
ib_uint64_t
row_parse_int(
	const byte*	data,
	ulint		len,
	ulint		mtype,
	bool		unsigned_type);
=======
/** Result of row_search_index_entry */
enum row_search_result {
	ROW_FOUND = 0,		/*!< the record was found */
	ROW_NOT_FOUND,		/*!< record not found */
	ROW_BUFFERED,		/*!< one of BTR_INSERT, BTR_DELETE, or
				BTR_DELETE_MARK was specified, the
				secondary index leaf page was not in
				the buffer pool, and the operation was
				enqueued in the insert/delete buffer */
	ROW_NOT_DELETED_REF	/*!< BTR_DELETE was specified, and
				row_purge_poss_sec() failed */
};
>>>>>>> 6e6a1b31

/***************************************************************//**
Searches an index record.
@return whether the record was found */
bool
row_search_index_entry(
/*===================*/
	const dtuple_t*	entry,	/*!< in: index entry */
	btr_latch_mode	mode,	/*!< in: BTR_MODIFY_LEAF, ... */
	btr_pcur_t*	pcur,	/*!< in/out: persistent cursor, which must
				be closed by the caller */
	mtr_t*		mtr)	/*!< in: mtr */
	MY_ATTRIBUTE((nonnull, warn_unused_result));

/** Get the byte offset of the DB_TRX_ID column
@param[in]	rec	clustered index record
@param[in]	index	clustered index
@return	the byte offset of DB_TRX_ID, from the start of rec */
ulint row_trx_id_offset(const rec_t* rec, const dict_index_t* index);

#define ROW_COPY_DATA		1
#define ROW_COPY_POINTERS	2

/* The allowed latching order of index records is the following:
(1) a secondary index record ->
(2) the clustered index record ->
(3) rollback segment data for the clustered index record. */

/*******************************************************************//**
Formats the raw data in "data" (in InnoDB on-disk format) using
"dict_field" and writes the result to "buf".
Not more than "buf_size" bytes are written to "buf".
The result is always NUL-terminated (provided buf_size is positive) and the
number of bytes that were written to "buf" is returned (including the
terminating NUL).
@return number of bytes that were written */
ulint
row_raw_format(
/*===========*/
	const char*		data,		/*!< in: raw data */
	ulint			data_len,	/*!< in: raw data length
						in bytes */
	const dict_field_t*	dict_field,	/*!< in: index field */
	char*			buf,		/*!< out: output buffer */
	ulint			buf_size)	/*!< in: output buffer size
						in bytes */
	MY_ATTRIBUTE((nonnull, warn_unused_result));

#include "dict0mem.h"

/** Prepare to start a mini-transaction to modify an index.
@param[in,out]	mtr		mini-transaction
@param[in,out]	index		possibly secondary index */
inline void row_mtr_start(mtr_t* mtr, dict_index_t* index)
{
	mtr->start();

	switch (index->table->space_id) {
	case 0:
		break;
	case SRV_TMP_SPACE_ID:
		mtr->set_log_mode(MTR_LOG_NO_REDO);
		break;
	default:
		index->set_modified(*mtr);
		break;
	}

	log_free_check();
}

#include "row0row.inl"

#endif<|MERGE_RESOLUTION|>--- conflicted
+++ resolved
@@ -327,37 +327,6 @@
 	mtr_t*		mtr)	/*!< in: mtr */
 	MY_ATTRIBUTE((nonnull, warn_unused_result));
 
-<<<<<<< HEAD
-/** Parse the integer data from specified data, which could be
-DATA_INT, DATA_FLOAT or DATA_DOUBLE. If the value is less than 0
-and the type is not unsigned then we reset the value to 0
-@param[in]	data		data to read
-@param[in]	len		length of data
-@param[in]	mtype		mtype of data
-@param[in]	unsigned_type	if the data is unsigned
-@return the integer value from the data */
-inline
-ib_uint64_t
-row_parse_int(
-	const byte*	data,
-	ulint		len,
-	ulint		mtype,
-	bool		unsigned_type);
-=======
-/** Result of row_search_index_entry */
-enum row_search_result {
-	ROW_FOUND = 0,		/*!< the record was found */
-	ROW_NOT_FOUND,		/*!< record not found */
-	ROW_BUFFERED,		/*!< one of BTR_INSERT, BTR_DELETE, or
-				BTR_DELETE_MARK was specified, the
-				secondary index leaf page was not in
-				the buffer pool, and the operation was
-				enqueued in the insert/delete buffer */
-	ROW_NOT_DELETED_REF	/*!< BTR_DELETE was specified, and
-				row_purge_poss_sec() failed */
-};
->>>>>>> 6e6a1b31
-
 /***************************************************************//**
 Searches an index record.
 @return whether the record was found */

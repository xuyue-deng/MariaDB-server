/*****************************************************************************

Copyright (c) 1995, 2015, Oracle and/or its affiliates. All Rights Reserved.
Copyright (c) 2015, 2023, MariaDB Corporation.

This program is free software; you can redistribute it and/or modify it under
the terms of the GNU General Public License as published by the Free Software
Foundation; version 2 of the License.

This program is distributed in the hope that it will be useful, but WITHOUT
ANY WARRANTY; without even the implied warranty of MERCHANTABILITY or FITNESS
FOR A PARTICULAR PURPOSE. See the GNU General Public License for more details.

You should have received a copy of the GNU General Public License along with
this program; if not, write to the Free Software Foundation, Inc.,
51 Franklin Street, Fifth Floor, Boston, MA 02110-1335 USA

*****************************************************************************/

/**************************************************//**
@file include/buf0rea.h
The database buffer read

Created 11/5/1995 Heikki Tuuri
*******************************************************/

#pragma once

#include "buf0buf.h"

/** Read a page synchronously from a file. buf_page_t::read_complete()
will be invoked on read completion.
@param page_id   page identifier
@param chain     buf_pool.page_hash cell for page_id
@param unzip     whether to decompress ROW_FORMAT=COMPRESSED pages
@retval DB_SUCCESS if the page was read and is not corrupted
@retval DB_SUCCESS_LOCKED_REC if the page was not read
@retval DB_PAGE_CORRUPTED if page based on checksum check is corrupted,
@retval DB_DECRYPTION_FAILED if page post encryption checksum matches but
after decryption normal page checksum does not match.
@retval DB_TABLESPACE_DELETED if tablespace .ibd file is missing */
<<<<<<< HEAD
dberr_t buf_read_page(const page_id_t page_id,
                      buf_pool_t::hash_chain &chain, bool unzip= true)
  noexcept;
=======
dberr_t buf_read_page(const page_id_t page_id, bool unzip= true) noexcept;
>>>>>>> 4469540d

/** High-level function which reads a page asynchronously from a file to the
buffer buf_pool if it is not already there. Sets the io_fix flag and sets
an exclusive lock on the buffer frame. The flag is cleared and the x-lock
released by the i/o-handler thread.
@param[in,out]	space		tablespace
@param[in]	page_id		page id
@param[in]	zip_size	ROW_FORMAT=COMPRESSED page size, or 0 */
void buf_read_page_background(fil_space_t *space, const page_id_t page_id,
                              ulint zip_size) noexcept
  MY_ATTRIBUTE((nonnull));

/** Applies a random read-ahead in buf_pool if there are at least a threshold
value of accessed pages from the random read-ahead area. Does not read any
page, not even the one at the position (space, offset), if the read-ahead
mechanism is not activated. NOTE: the calling thread may own latches on
pages: to avoid deadlocks this function must be written such that it cannot
end up waiting for these latches!
@param[in]	page_id		page id of a page which the current thread
wants to access
<<<<<<< HEAD
@return number of page read requests issued */
ulint buf_read_ahead_random(const page_id_t page_id);
=======
@param[in]	ibuf		whether we are inside ibuf routine
@return number of page read requests issued; NOTE that if we read ibuf
pages, it may happen that the page at the given page number does not
get read even if we return a positive value! */
ulint buf_read_ahead_random(const page_id_t page_id, bool ibuf) noexcept;
>>>>>>> 4469540d

/** Applies linear read-ahead if in the buf_pool the page is a border page of
a linear read-ahead area and all the pages in the area have been accessed.
Does not read any page if the read-ahead mechanism is not activated. Note
that the algorithm looks at the 'natural' adjacent successor and
predecessor of the page, which on the leaf level of a B-tree are the next
and previous page in the chain of leaves. To know these, the page specified
in (space, offset) must already be present in the buf_pool. Thus, the
natural way to use this function is to call it when a page in the buf_pool
is accessed the first time, calling this function just after it has been
bufferfixed.
NOTE 1: as this function looks at the natural predecessor and successor
fields on the page, what happens, if these are not initialized to any
sensible value? No problem, before applying read-ahead we check that the
area to read is within the span of the space, if not, read-ahead is not
applied. An uninitialized value may result in a useless read operation, but
only very improbably.
NOTE 2: the calling thread may own latches on pages: to avoid deadlocks this
function must be written such that it cannot end up waiting for these
latches!
@param[in]	page_id		page id; see NOTE 3 above
@return number of page read requests issued */
<<<<<<< HEAD
ulint buf_read_ahead_linear(const page_id_t page_id);
=======
ulint
buf_read_ahead_linear(const page_id_t page_id, bool ibuf) noexcept;
>>>>>>> 4469540d

/** Schedule a page for recovery.
@param space    tablespace
@param page_id  page identifier
@param recs     log records
@param init_lsn page initialization, or 0 if the page needs to be read */
void buf_read_recover(fil_space_t *space, const page_id_t page_id,
<<<<<<< HEAD
                      page_recv_t &recs, lsn_t init_lsn);
=======
                      page_recv_t &recs, recv_init *init) noexcept;

/** @name Modes used in read-ahead @{ */
/** read only pages belonging to the insert buffer tree */
#define BUF_READ_IBUF_PAGES_ONLY	131
/** read any page */
#define BUF_READ_ANY_PAGE		132
/* @} */

#endif
>>>>>>> 4469540d
<|MERGE_RESOLUTION|>--- conflicted
+++ resolved
@@ -39,13 +39,9 @@
 @retval DB_DECRYPTION_FAILED if page post encryption checksum matches but
 after decryption normal page checksum does not match.
 @retval DB_TABLESPACE_DELETED if tablespace .ibd file is missing */
-<<<<<<< HEAD
 dberr_t buf_read_page(const page_id_t page_id,
                       buf_pool_t::hash_chain &chain, bool unzip= true)
   noexcept;
-=======
-dberr_t buf_read_page(const page_id_t page_id, bool unzip= true) noexcept;
->>>>>>> 4469540d
 
 /** High-level function which reads a page asynchronously from a file to the
 buffer buf_pool if it is not already there. Sets the io_fix flag and sets
@@ -66,16 +62,8 @@
 end up waiting for these latches!
 @param[in]	page_id		page id of a page which the current thread
 wants to access
-<<<<<<< HEAD
 @return number of page read requests issued */
-ulint buf_read_ahead_random(const page_id_t page_id);
-=======
-@param[in]	ibuf		whether we are inside ibuf routine
-@return number of page read requests issued; NOTE that if we read ibuf
-pages, it may happen that the page at the given page number does not
-get read even if we return a positive value! */
-ulint buf_read_ahead_random(const page_id_t page_id, bool ibuf) noexcept;
->>>>>>> 4469540d
+ulint buf_read_ahead_random(const page_id_t page_id) noexcept;
 
 /** Applies linear read-ahead if in the buf_pool the page is a border page of
 a linear read-ahead area and all the pages in the area have been accessed.
@@ -98,12 +86,7 @@
 latches!
 @param[in]	page_id		page id; see NOTE 3 above
 @return number of page read requests issued */
-<<<<<<< HEAD
-ulint buf_read_ahead_linear(const page_id_t page_id);
-=======
-ulint
-buf_read_ahead_linear(const page_id_t page_id, bool ibuf) noexcept;
->>>>>>> 4469540d
+ulint buf_read_ahead_linear(const page_id_t page_id) noexcept;
 
 /** Schedule a page for recovery.
 @param space    tablespace
@@ -111,17 +94,4 @@
 @param recs     log records
 @param init_lsn page initialization, or 0 if the page needs to be read */
 void buf_read_recover(fil_space_t *space, const page_id_t page_id,
-<<<<<<< HEAD
-                      page_recv_t &recs, lsn_t init_lsn);
-=======
-                      page_recv_t &recs, recv_init *init) noexcept;
-
-/** @name Modes used in read-ahead @{ */
-/** read only pages belonging to the insert buffer tree */
-#define BUF_READ_IBUF_PAGES_ONLY	131
-/** read any page */
-#define BUF_READ_ANY_PAGE		132
-/* @} */
-
-#endif
->>>>>>> 4469540d
+                      page_recv_t &recs, lsn_t init_lsn) noexcept;
/*****************************************************************************

Copyright (c) 2013, 2014, Oracle and/or its affiliates. All Rights Reserved.
Copyright (c) 2018, 2020, MariaDB Corporation.

This program is free software; you can redistribute it and/or modify it under
the terms of the GNU General Public License as published by the Free Software
Foundation; version 2 of the License.

This program is distributed in the hope that it will be useful, but WITHOUT
ANY WARRANTY; without even the implied warranty of MERCHANTABILITY or FITNESS
FOR A PARTICULAR PURPOSE. See the GNU General Public License for more details.

You should have received a copy of the GNU General Public License along with
this program; if not, write to the Free Software Foundation, Inc.,
51 Franklin Street, Fifth Floor, Boston, MA 02110-1335 USA

*****************************************************************************/

/******************************************************************//**
@file include/ut0pool.h
Object pool.

Created 2012-Feb-26 Sunny Bains
***********************************************************************/

#ifndef ut0pool_h
#define ut0pool_h

#include <vector>
#include <queue>
#include <functional>

#include "ut0new.h"

/** Allocate the memory for the object in blocks. We keep the objects sorted
on pointer so that they are closer together in case they have to be iterated
over in a list. */
template <typename Type, typename Factory, typename LockStrategy>
struct Pool {

	typedef Type value_type;

	// FIXME: Add an assertion to check alignment and offset is
	// as we expect it. Also, sizeof(void*) can be 8, can we impove on this.
	struct Element {
		Pool*		m_pool;
		value_type	m_type;
	};

	/** Constructor
	@param size size of the memory block */
	Pool(size_t size)
		:
		m_end(),
		m_start(),
		m_size(size),
		m_last()
	{
		ut_a(size >= sizeof(Element));

		m_lock_strategy.create();

		ut_a(m_start == 0);

		m_start = reinterpret_cast<Element*>(ut_zalloc_nokey(m_size));

		m_last = m_start;

		m_end = &m_start[m_size / sizeof(*m_start)];

		/* Note: Initialise only a small subset, even though we have
		allocated all the memory. This is required only because PFS
		(MTR) results change if we instantiate too many mutexes up
		front. */

		init(ut_min(size_t(16), size_t(m_end - m_start)));

		ut_ad(m_pqueue.size() <= size_t(m_last - m_start));
	}

	/** Destructor */
	~Pool()
	{
		m_lock_strategy.destroy();

		for (Element* elem = m_start; elem != m_last; ++elem) {

			ut_ad(elem->m_pool == this);
<<<<<<< HEAD
#ifdef __SANITIZE_ADDRESS__
			/* Unpoison the memory for AddressSanitizer */
			MEM_MAKE_ADDRESSABLE(&elem->m_type,
					     sizeof elem->m_type);
#endif
			/* Declare the contents initialized;
			we checked this in mem_free(). */
			MEM_MAKE_DEFINED(&elem->m_type, sizeof elem->m_type);
=======
>>>>>>> f3160ee4
			Factory::destroy(&elem->m_type);
		}

		ut_free(m_start);
		m_end = m_last = m_start = 0;
		m_size = 0;
	}

	/** Get an object from the pool.
	@retrun a free instance or NULL if exhausted. */
	Type*	get()
	{
		Element*	elem;

		m_lock_strategy.enter();

		if (!m_pqueue.empty()) {

			elem = m_pqueue.top();
			m_pqueue.pop();

		} else if (m_last < m_end) {

			/* Initialise the remaining elements. */
			init(size_t(m_end - m_last));

			ut_ad(!m_pqueue.empty());

			elem = m_pqueue.top();
			m_pqueue.pop();
		} else {
			elem = NULL;
		}

<<<<<<< HEAD
#if defined HAVE_valgrind || defined __SANITIZE_ADDRESS__
		if (elem) {
# ifdef __SANITIZE_ADDRESS__
			/* Unpoison the memory for AddressSanitizer */
			MEM_MAKE_ADDRESSABLE(&elem->m_type,
					     sizeof elem->m_type);
# endif
			/* Declare the memory initialized.
			The trx_t that are released to the pool are
			actually initialized; we checked that by
			MEM_CHECK_DEFINED() in mem_free() below. */
			MEM_MAKE_DEFINED(&elem->m_type, sizeof elem->m_type);
		}
#endif

=======
>>>>>>> f3160ee4
		m_lock_strategy.exit();
		return elem ? &elem->m_type : NULL;
	}

	/** Add the object to the pool.
	@param ptr object to free */
	static void mem_free(value_type* ptr)
	{
		Element*	elem;
		byte*		p = reinterpret_cast<byte*>(ptr + 1);

		elem = reinterpret_cast<Element*>(p - sizeof(*elem));

		elem->m_pool->m_lock_strategy.enter();

		elem->m_pool->putl(elem);

		elem->m_pool->m_lock_strategy.exit();
	}

protected:
	// Disable copying
	Pool(const Pool&);
	Pool& operator=(const Pool&);

private:

	/* We only need to compare on pointer address. */
	typedef std::priority_queue<
		Element*,
		std::vector<Element*, ut_allocator<Element*> >,
		std::greater<Element*> >	pqueue_t;

	/** Release the object to the free pool
	@param elem element to free */
	void putl(Element* elem)
	{
		ut_ad(elem >= m_start && elem < m_last);
		m_pqueue.push(elem);
	}

	/** Initialise the elements.
	@param n_elems Number of elements to initialise */
	void init(size_t n_elems)
	{
		ut_ad(size_t(m_end - m_last) >= n_elems);

		for (size_t i = 0; i < n_elems; ++i, ++m_last) {

			m_last->m_pool = this;
			Factory::init(&m_last->m_type);
			m_pqueue.push(m_last);
		}

		ut_ad(m_last <= m_end);
	}

private:
	/** Pointer to the last element */
	Element*		m_end;

	/** Pointer to the first element */
	Element*		m_start;

	/** Size of the block in bytes */
	size_t			m_size;

	/** Upper limit of used space */
	Element*		m_last;

	/** Priority queue ordered on the pointer addresse. */
	pqueue_t		m_pqueue;

	/** Lock strategy to use */
	LockStrategy		m_lock_strategy;
};

template <typename Pool, typename LockStrategy>
struct PoolManager {

	typedef Pool PoolType;
	typedef typename PoolType::value_type value_type;

	PoolManager(size_t size)
		:
		m_size(size)
	{
		create();
	}

	~PoolManager()
	{
		destroy();

		ut_a(m_pools.empty());
	}

	/** Get an element from one of the pools.
	@return instance or NULL if pool is empty. */
	value_type* get()
	{
		size_t		index = 0;
		size_t		delay = 1;
		value_type*	ptr = NULL;

		do {
			m_lock_strategy.enter();

			ut_ad(!m_pools.empty());

			size_t	n_pools = m_pools.size();

			PoolType*	pool = m_pools[index % n_pools];

			m_lock_strategy.exit();

			ptr = pool->get();

			if (ptr == 0 && (index / n_pools) > 2) {

				if (!add_pool(n_pools)) {

					ib::error() << "Failed to allocate"
						" memory for a pool of size "
						<< m_size << " bytes. Will"
						" wait for " << delay
						<< " seconds for a thread to"
						" free a resource";

					/* There is nothing much we can do
					except crash and burn, however lets
					be a little optimistic and wait for
					a resource to be freed. */
					os_thread_sleep(delay * 1000000);

					if (delay < 32) {
						delay <<= 1;
					}

				} else {
					delay = 1;
				}
			}

			++index;

		} while (ptr == NULL);

		return(ptr);
	}

	static void mem_free(value_type* ptr)
	{
		PoolType::mem_free(ptr);
	}

private:
	/** Add a new pool
	@param n_pools Number of pools that existed when the add pool was
			called.
	@return true on success */
	bool add_pool(size_t n_pools)
	{
		bool	added = false;

		m_lock_strategy.enter();

		if (n_pools < m_pools.size()) {
			/* Some other thread already added a pool. */
			added = true;
		} else {
			PoolType*	pool;

			ut_ad(n_pools == m_pools.size());

			pool = UT_NEW_NOKEY(PoolType(m_size));

			if (pool != NULL) {

				ut_ad(n_pools <= m_pools.size());

				m_pools.push_back(pool);

				ib::info() << "Number of pools: "
					<< m_pools.size();

				added = true;
			}
		}

		ut_ad(n_pools < m_pools.size() || !added);

		m_lock_strategy.exit();

		return(added);
	}

	/** Create the pool manager. */
	void create()
	{
		ut_a(m_size > sizeof(value_type));
		m_lock_strategy.create();

		add_pool(0);
	}

	/** Release the resources. */
	void destroy()
	{
		typename Pools::iterator it;
		typename Pools::iterator end = m_pools.end();

		for (it = m_pools.begin(); it != end; ++it) {
			PoolType*	pool = *it;

			UT_DELETE(pool);
		}

		m_pools.clear();

		m_lock_strategy.destroy();
	}
private:
	// Disable copying
	PoolManager(const PoolManager&);
	PoolManager& operator=(const PoolManager&);

	typedef std::vector<PoolType*, ut_allocator<PoolType*> >	Pools;

	/** Size of each block */
	size_t		m_size;

	/** Pools managed this manager */
	Pools		m_pools;

	/** Lock strategy to use */
	LockStrategy		m_lock_strategy;
};

#endif /* ut0pool_h */<|MERGE_RESOLUTION|>--- conflicted
+++ resolved
@@ -87,17 +87,6 @@
 		for (Element* elem = m_start; elem != m_last; ++elem) {
 
 			ut_ad(elem->m_pool == this);
-<<<<<<< HEAD
-#ifdef __SANITIZE_ADDRESS__
-			/* Unpoison the memory for AddressSanitizer */
-			MEM_MAKE_ADDRESSABLE(&elem->m_type,
-					     sizeof elem->m_type);
-#endif
-			/* Declare the contents initialized;
-			we checked this in mem_free(). */
-			MEM_MAKE_DEFINED(&elem->m_type, sizeof elem->m_type);
-=======
->>>>>>> f3160ee4
 			Factory::destroy(&elem->m_type);
 		}
 
@@ -132,24 +121,6 @@
 			elem = NULL;
 		}
 
-<<<<<<< HEAD
-#if defined HAVE_valgrind || defined __SANITIZE_ADDRESS__
-		if (elem) {
-# ifdef __SANITIZE_ADDRESS__
-			/* Unpoison the memory for AddressSanitizer */
-			MEM_MAKE_ADDRESSABLE(&elem->m_type,
-					     sizeof elem->m_type);
-# endif
-			/* Declare the memory initialized.
-			The trx_t that are released to the pool are
-			actually initialized; we checked that by
-			MEM_CHECK_DEFINED() in mem_free() below. */
-			MEM_MAKE_DEFINED(&elem->m_type, sizeof elem->m_type);
-		}
-#endif
-
-=======
->>>>>>> f3160ee4
 		m_lock_strategy.exit();
 		return elem ? &elem->m_type : NULL;
 	}

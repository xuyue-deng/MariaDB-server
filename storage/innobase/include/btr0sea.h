--- conflicted
+++ resolved
@@ -1,7 +1,7 @@
 /*****************************************************************************
 
 Copyright (c) 1996, 2016, Oracle and/or its affiliates. All Rights Reserved.
-Copyright (c) 2017, 2020, MariaDB Corporation.
+Copyright (c) 2017, 2022, MariaDB Corporation.
 
 This program is free software; you can redistribute it and/or modify it under
 the terms of the GNU General Public License as published by the Free Software
@@ -95,18 +95,12 @@
 @param[in,out]	block	block containing index page, s- or x-latched, or an
 			index page for which we know that
 			block->buf_fix_count == 0 or it is an index page which
-<<<<<<< HEAD
 			has already been removed from the buf_pool.page_hash
-			i.e.: it is in state BUF_BLOCK_REMOVE_HASH */
-void btr_search_drop_page_hash_index(buf_block_t* block);
-=======
-			has already been removed from the buf_pool->page_hash
 			i.e.: it is in state BUF_BLOCK_REMOVE_HASH
 @param[in]	garbage_collect	drop ahi only if the index is marked
 				as freed */
 void btr_search_drop_page_hash_index(buf_block_t* block,
 				     bool garbage_collect= false);
->>>>>>> b68ae6dc
 
 /** Drop possible adaptive hash index entries when a page is evicted
 from the buffer pool or freed in a file, or the index is being dropped.
@@ -163,31 +157,13 @@
 
 /** @return whether this thread holds any of the search latches */
 static inline bool btr_search_own_any();
-#endif /* UNIV_DEBUG */
-
-/** Unlock all search latches from shared mode. */
-static inline void btr_search_s_unlock_all();
-
-<<<<<<< HEAD
-=======
-/** Get the latch based on index attributes.
-A latch is selected from an array of latches using pair of index-id, space-id.
-@param[in]	index	index handler
-@return latch */
-static inline rw_lock_t* btr_get_search_latch(const dict_index_t* index);
-
-/** Get the hash-table based on index attributes.
-A table is selected from an array of tables using pair of index-id, space-id.
-@param[in]	index	index handler
-@return hash table */
-static inline hash_table_t* btr_get_search_table(const dict_index_t* index);
-
-#ifdef UNIV_DEBUG
+
 /** @return if the index is marked as freed */
 bool btr_search_check_marked_free_index(const buf_block_t *block);
 #endif /* UNIV_DEBUG */
 
->>>>>>> b68ae6dc
+/** Unlock all search latches from shared mode. */
+static inline void btr_search_s_unlock_all();
 #else /* BTR_CUR_HASH_ADAPT */
 # define btr_search_sys_create()
 # define btr_search_sys_free()
@@ -198,9 +174,9 @@
 # define btr_search_move_or_delete_hash_entries(new_block, block)
 # define btr_search_update_hash_on_insert(cursor, ahi_latch)
 # define btr_search_update_hash_on_delete(cursor)
-#ifdef UNIV_DEBUG
-# define btr_search_check_marked_free_index(block)
-#endif /* UNIV_DEBUG */
+# ifdef UNIV_DEBUG
+#  define btr_search_check_marked_free_index(block)
+# endif /* UNIV_DEBUG */
 #endif /* BTR_CUR_HASH_ADAPT */
 
 #ifdef BTR_CUR_ADAPT

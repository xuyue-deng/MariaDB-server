--- conflicted
+++ resolved
@@ -809,11 +809,6 @@
   /** normally set; "SET unique_checks=0, foreign_key_checks=0"
   enables bulk insert into an empty table */
   unsigned check_unique_secondary:1;
-<<<<<<< HEAD
-
-  /** whether an insert into an empty table is active */
-  unsigned bulk_insert:1;
-=======
   /** whether an insert into an empty table is active
   Possible states are
   TRX_NO_BULK
@@ -821,7 +816,6 @@
   TRX_DDL_BULK
   @see trx_bulk_insert in trx0types.h */
   unsigned bulk_insert:2;
->>>>>>> 4d41ec08
 	/*------------------------------*/
 	/* MySQL has a transaction coordinator to coordinate two phase
 	commit between multiple storage engines and the binary log. When

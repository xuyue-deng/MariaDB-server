--- conflicted
+++ resolved
@@ -271,10 +271,10 @@
 	void close();
 
 	/** Acquire a tablespace reference. */
-<<<<<<< HEAD
 	void acquire() { n_pending_ops++; }
-	/** Release a tablespace reference. */
-	void release() { ut_ad(referenced()); n_pending_ops--; }
+	/** Release a tablespace reference.
+	@return whether this was the last reference */
+	bool release() { auto n= n_pending_ops--; ut_ad(n); return n == 1; }
 	/** @return whether references are being held */
 	bool referenced() const { return n_pending_ops; }
 
@@ -380,16 +380,6 @@
 		return full_crc32(flags)
 			? FSP_FLAGS_FCRC32_GET_COMPRESSED_ALGO(flags)
 			: 0;
-=======
-	void acquire() { my_atomic_addlint(&n_pending_ops, 1); }
-	/** Release a tablespace reference.
-	@return whether this was the last reference */
-	bool release()
-	{
-		ulint n = my_atomic_addlint(&n_pending_ops, ulint(-1));
-		ut_ad(n);
-		return n == 1;
->>>>>>> b811c6ec
 	}
 	/** @return the page_compressed algorithm
 	@retval 0 if not page_compressed */

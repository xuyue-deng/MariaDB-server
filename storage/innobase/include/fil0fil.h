/*****************************************************************************

Copyright (c) 1995, 2017, Oracle and/or its affiliates. All Rights Reserved.
Copyright (c) 2013, 2023, MariaDB Corporation.

This program is free software; you can redistribute it and/or modify it under
the terms of the GNU General Public License as published by the Free Software
Foundation; version 2 of the License.

This program is distributed in the hope that it will be useful, but WITHOUT
ANY WARRANTY; without even the implied warranty of MERCHANTABILITY or FITNESS
FOR A PARTICULAR PURPOSE. See the GNU General Public License for more details.

You should have received a copy of the GNU General Public License along with
this program; if not, write to the Free Software Foundation, Inc.,
51 Franklin Street, Fifth Floor, Boston, MA 02110-1335 USA

*****************************************************************************/

/**************************************************//**
@file include/fil0fil.h
The low-level file system

Created 10/25/1995 Heikki Tuuri
*******************************************************/

#pragma once

#include "fsp0types.h"
#include "mach0data.h"
#include "assume_aligned.h"

#ifndef UNIV_INNOCHECKSUM

#include "srw_lock.h"
#include "buf0dblwr.h"
#include "hash0hash.h"
#include "log0recv.h"
#include "dict0types.h"
#include "ilist.h"
#include <set>
#include <mutex>

struct unflushed_spaces_tag_t;
struct default_encrypt_tag_t;
struct space_list_tag_t;
struct named_spaces_tag_t;

using space_list_t= ilist<fil_space_t, space_list_tag_t>;

<<<<<<< HEAD
=======
// Forward declaration
extern my_bool srv_use_doublewrite_buf;

/** Possible values of innodb_flush_method */
enum srv_flush_t
{
  /** fsync, the default */
  SRV_FSYNC= 0,
  /** open log files in O_DSYNC mode */
  SRV_O_DSYNC,
  /** do not call os_file_flush() when writing data files, but do flush
  after writing to log files */
  SRV_LITTLESYNC,
  /** do not flush after writing */
  SRV_NOSYNC,
  /** Open or create files with O_DIRECT. This implies using
  unbuffered I/O but still fdatasync(), because some filesystems might
  not flush meta-data on write completion */
  SRV_O_DIRECT,
  /** Like O_DIRECT, but skip fdatasync(), assuming that the data is
  durable on write completion */
  SRV_O_DIRECT_NO_FSYNC
#ifdef _WIN32
  /** Traditional Windows appoach to open all files without caching,
  and do FileFlushBuffers() */
  ,SRV_ALL_O_DIRECT_FSYNC
#endif
};

/** Possible values of innodb_linux_aio */
#ifdef __linux__
enum srv_linux_aio_t
{
  /** auto, io_uring first and then aio */
  SRV_LINUX_AIO_AUTO,
  /** io_uring */
  SRV_LINUX_AIO_IO_URING,
  /** aio (libaio interface) */
  SRV_LINUX_AIO_LIBAIO
};
#endif

/** innodb_flush_method */
extern ulong srv_file_flush_method;

>>>>>>> 053f9bcb
/** Undo tablespaces starts with space_id. */
extern uint32_t srv_undo_space_id_start;
/** The number of UNDO tablespaces that are open and ready to use. */
extern uint32_t srv_undo_tablespaces_open;

/** Check whether given space id is undo tablespace id
@param[in]	space_id	space id to check
@return true if it is undo tablespace else false. */
inline bool srv_is_undo_tablespace(uint32_t space_id)
{
  return srv_undo_space_id_start > 0 &&
    space_id >= srv_undo_space_id_start &&
    space_id < srv_undo_space_id_start + srv_undo_tablespaces_open;
}

class page_id_t;

/** Structure containing encryption specification */
struct fil_space_crypt_t;

struct fil_node_t;

/** Structure to store first and last value of range */
struct range_t
{
  uint32_t first;
  uint32_t last;
};

/** Sort the range based on first value of the range */
struct range_compare
{
  bool operator() (const range_t lhs, const range_t rhs) const
  {
    return lhs.first < rhs.first;
  }
};

using range_set_t= std::set<range_t, range_compare>;
/** Range to store the set of ranges of integers */
class range_set
{
private:
  range_set_t ranges;

  range_set_t::iterator find(uint32_t value) const
  {
    auto r_offset= ranges.lower_bound({value, value});
    const auto r_end= ranges.end();
    if (r_offset != r_end);
    else if (empty())
      return r_end;
    else
      r_offset= std::prev(r_end);
    if (r_offset->first <= value && r_offset->last >= value)
      return r_offset;
    return r_end;
  }
public:
  /** Merge the current range with previous range.
  @param[in] range      range to be merged
  @param[in] prev_range range to be merged with next */
  void merge_range(range_set_t::iterator range,
		   range_set_t::iterator prev_range)
  {
    if (range->first != prev_range->last + 1)
      return;

    /* Merge the current range with previous range */
    range_t new_range {prev_range->first, range->last};
    ranges.erase(prev_range);
    ranges.erase(range);
    ranges.emplace(new_range);
  }

  /** Split the range and add two more ranges
  @param[in] range	range to be split
  @param[in] value	Value to be removed from range */
  void split_range(range_set_t::iterator range, uint32_t value)
  {
    range_t split1{range->first, value - 1};
    range_t split2{value + 1, range->last};

    /* Remove the existing element */
    ranges.erase(range);

    /* Insert the two elements */
    ranges.emplace(split1);
    ranges.emplace(split2);
  }

  /** Remove the value with the given range
  @param[in,out] range  range to be changed
  @param[in]	 value	value to be removed */
  void remove_within_range(range_set_t::iterator range, uint32_t value)
  {
    range_t new_range{range->first, range->last};
    if (value == range->first)
    {
      if (range->first == range->last)
      {
        ranges.erase(range);
        return;
      }
      else
        new_range.first++;
    }
    else if (value == range->last)
      new_range.last--;
    else if (range->first < value && range->last > value)
      return split_range(range, value);

    ranges.erase(range);
    ranges.emplace(new_range);
  }

  /** Remove the value from the ranges.
  @param[in]	value	Value to be removed. */
  void remove_value(uint32_t value)
  {
    if (empty())
      return;
    range_t new_range {value, value};
    range_set_t::iterator range= ranges.lower_bound(new_range);
    if (range == ranges.end())
      return remove_within_range(std::prev(range), value);

    if (range->first > value && range != ranges.begin())
      /* Iterate the previous ranges to delete */
      return remove_within_range(std::prev(range), value);
    return remove_within_range(range, value);
  }
  /** Add the value within the existing range
  @param[in]	range	range to be modified
  @param[in]	value	value to be added */
  range_set_t::iterator add_within_range(range_set_t::iterator range,
                                         uint32_t value)
  {
    if (range->first <= value && range->last >= value)
      return range;

    range_t new_range{range->first, range->last};
    if (range->last + 1 == value)
      new_range.last++;
    else if (range->first - 1 == value)
      new_range.first--;
    else return ranges.end();
    ranges.erase(range);
    return ranges.emplace(new_range).first;
  }
  /** Add the range in the ranges set
  @param[in]	new_range	range to be added */
  void add_range(range_t new_range)
  {
    auto r_offset= ranges.lower_bound(new_range);
    auto r_begin= ranges.begin();
    auto r_end= ranges.end();
    if (!ranges.size())
    {
new_range:
      ranges.emplace(new_range);
      return;
    }

    if (r_offset == r_end)
    {
      /* last range */
      if (add_within_range(std::prev(r_offset), new_range.first) == r_end)
        goto new_range;
    }
    else if (r_offset == r_begin)
    {
      /* First range */
      if (add_within_range(r_offset, new_range.first) == r_end)
        goto new_range;
    }
    else if (r_offset->first - 1 == new_range.first)
    {
      /* Change starting of the existing range */
      auto r_value= add_within_range(r_offset, new_range.first);
      if (r_value != ranges.begin())
        merge_range(r_value, std::prev(r_value));
    }
    else
    {
      /* previous range last_value alone */
      if (add_within_range(std::prev(r_offset), new_range.first) == r_end)
        goto new_range;
    }
  }

 /** Add the value in the ranges
 @param[in] value  value to be added */
  void add_value(uint32_t value)
  {
    range_t new_range{value, value};
    add_range(new_range);
  }

  bool remove_if_exists(uint32_t value)
  {
    auto r_offset= find(value);
    if (r_offset != ranges.end())
    {
      remove_within_range(r_offset, value);
      return true;
    }
    return false;
  }

  bool contains(uint32_t value) const
  {
    return find(value) != ranges.end();
  }

  ulint size() { return ranges.size(); }
  void clear() { ranges.clear(); }
  bool empty() const { return ranges.empty(); }
  typename range_set_t::iterator begin() { return ranges.begin(); }
  typename range_set_t::iterator end() { return ranges.end(); }
};
#endif

/** Tablespace or log data space */
#ifndef UNIV_INNOCHECKSUM
struct fil_io_t
{
  /** error code */
  dberr_t err;
  /** file; node->space->release() must follow IORequestRead call */
  fil_node_t *node;
};

/** Tablespace encryption mode */
enum fil_encryption_t
{
  /** Encrypted if innodb_encrypt_tables=ON (srv_encrypt_tables) */
  FIL_ENCRYPTION_DEFAULT,
  /** Encrypted */
  FIL_ENCRYPTION_ON,
  /** Not encrypted */
  FIL_ENCRYPTION_OFF
};

struct fil_space_t final : ilist_node<unflushed_spaces_tag_t>,
                           ilist_node<default_encrypt_tag_t>,
                           ilist_node<space_list_tag_t>,
                           ilist_node<named_spaces_tag_t>
#else
struct fil_space_t final
#endif
{
#ifndef UNIV_INNOCHECKSUM
  friend fil_node_t;

  /** Constructor; see @fil_space_t::create() */
  inline explicit fil_space_t(uint32_t id, uint32_t flags, bool being_imported,
                              fil_space_crypt_t *crypt_data) noexcept;

  ~fil_space_t()
  {
    ut_ad(!latch_owner);
    latch.destroy();
  }

  /** tablespace identifier */
  uint32_t id;

  /** fil_system.spaces chain node */
  fil_space_t *hash= nullptr;
  /** log_sys.get_lsn() of the most recent fil_names_write_if_was_clean().
  Reset to 0 by fil_names_clear(). Protected by log_sys.latch_have_wr().
  If and only if this is nonzero, the tablespace will be in named_spaces. */
  lsn_t max_lsn= 0;
  /** base node for the chain of data files; multiple entries are
  only possible for is_temporary() or id==0 */
  UT_LIST_BASE_NODE_T(fil_node_t) chain;
  /** tablespace size in pages; 0 if not determined yet */
  uint32_t size= 0;
  /** FSP_SIZE in the tablespace header; 0 if not determined yet */
  uint32_t size_in_header= 0;
  /** length of the FSP_FREE list */
  uint32_t free_len= 0;
  /** contents of FSP_FREE_LIMIT */
  uint32_t free_limit= 0;
  /** recovered tablespace size in pages; 0 if no size change was read
  from the redo log, or if the size change was applied */
  uint32_t recv_size= 0;
  /** number of reserved free extents for ongoing operations like
  B-tree page split */
  uint32_t n_reserved_extents= 0;
private:
#ifdef UNIV_DEBUG
  fil_space_t *next_in_space_list() noexcept;
  fil_space_t *prev_in_space_list() noexcept;

  fil_space_t *next_in_unflushed_spaces() noexcept;
  fil_space_t *prev_in_unflushed_spaces() noexcept;
#endif

  /** the committed size of the tablespace in pages */
  Atomic_relaxed<uint32_t> committed_size{0};
  /** Number of pending operations on the file.
  The tablespace cannot be freed while (n_pending & PENDING) != 0. */
  std::atomic<uint32_t> n_pending{CLOSING};
  /** Flag in n_pending that indicates that the tablespace is about to be
  deleted, and no further operations should be performed */
  static constexpr uint32_t STOPPING_READS= 1U << 31;
  /** Flag in n_pending that indicates that the tablespace is being
  deleted, and no further operations should be performed */
  static constexpr uint32_t STOPPING_WRITES= 1U << 30;
  /** Flags in n_pending that indicate that the tablespace is being
  deleted, and no further operations should be performed */
  static constexpr uint32_t STOPPING= STOPPING_READS | STOPPING_WRITES;
  /** Flag in n_pending that indicates that the tablespace is a candidate
  for being closed, and fil_node_t::is_open() can only be trusted after
  acquiring fil_system.mutex and resetting the flag */
  static constexpr uint32_t CLOSING= 1U << 29;
  /** Flag in n_pending that indicates that the tablespace needs fsync().
  This must be the least significant flag bit; @see release_flush() */
  static constexpr uint32_t NEEDS_FSYNC= 1U << 28;
  /** The reference count */
  static constexpr uint32_t PENDING= ~(STOPPING | CLOSING | NEEDS_FSYNC);
  /** latch protecting all page allocation bitmap pages */
  IF_DBUG(srw_lock_debug, srw_lock) latch;
  /** the thread that holds the exclusive latch, or 0 */
  pthread_t latch_owner= 0;
public:
  /** MariaDB encryption data */
  fil_space_crypt_t *crypt_data= nullptr;

  /** Whether needs_flush(), or this is in fil_system.unflushed_spaces */
  bool is_in_unflushed_spaces= false;

  /** Whether this in fil_system.default_encrypt_tables (needs key rotation) */
  bool is_in_default_encrypt= false;

private:
  /** Whether the tablespace is being imported */
  bool being_imported= false;

  /** Whether any corrupton of this tablespace has been reported */
  mutable std::atomic_flag is_corrupted= ATOMIC_FLAG_INIT;

public:
  /** mutex to protect freed_ranges and last_freed_lsn */
  std::mutex freed_range_mutex;
private:
  /** Ranges of freed page numbers; protected by freed_range_mutex */
  range_set freed_ranges;

  /** LSN of freeing last page; protected by freed_range_mutex */
  lsn_t last_freed_lsn= 0;

  /** LSN of undo tablespace creation or 0; protected by latch */
  lsn_t create_lsn= 0;
public:
  /** @return whether this is the temporary tablespace */
  bool is_temporary() const noexcept
  { return UNIV_UNLIKELY(id == SRV_TMP_SPACE_ID); }
  /** @return whether this tablespace is being imported */
  bool is_being_imported() const noexcept
  { return UNIV_UNLIKELY(being_imported); }

  /** @return whether doublewrite buffering is needed */
  inline bool use_doublewrite() const noexcept;

  /** @return whether a page has been freed */
  inline bool is_freed(uint32_t page) noexcept;

  /** Set create_lsn. */
  inline void set_create_lsn(lsn_t lsn) noexcept;

  /** @return the latest tablespace rebuild LSN, or 0 */
  lsn_t get_create_lsn() const noexcept { return create_lsn; }

  /** Apply freed_ranges to the file.
  @param writable whether the file is writable
  @return number of pages written or hole-punched */
  uint32_t flush_freed(bool writable) noexcept;

	/** Append a file to the chain of files of a space.
	@param[in]	name		file name of a file that is not open
	@param[in]	handle		file handle, or OS_FILE_CLOSED
	@param[in]	size		file size in entire database pages
	@param[in]	is_raw		whether this is a raw device
	@param[in]	atomic_write	true if atomic write could be enabled
	@param[in]	max_pages	maximum number of pages in file,
	or UINT32_MAX for unlimited
	@return file object */
	fil_node_t* add(const char* name, pfs_os_file_t handle,
			uint32_t size, bool is_raw, bool atomic_write,
			uint32_t max_pages = UINT32_MAX) noexcept;
#ifdef UNIV_DEBUG
	/** Assert that the mini-transaction is compatible with
	updating an allocation bitmap page.
	@param[in]	mtr	mini-transaction */
	void modify_check(const mtr_t& mtr) const;
#endif /* UNIV_DEBUG */

	/** Try to reserve free extents.
	@param[in]	n_free_now	current number of free extents
	@param[in]	n_to_reserve	number of extents to reserve
	@return	whether the reservation succeeded */
	bool reserve_free_extents(uint32_t n_free_now, uint32_t n_to_reserve)
		noexcept
	{
		if (n_reserved_extents + n_to_reserve > n_free_now) {
			return false;
		}

		n_reserved_extents += n_to_reserve;
		return true;
	}

	/** Release the reserved free extents.
	@param[in]	n_reserved	number of reserved extents */
	void release_free_extents(uint32_t n_reserved) noexcept
	{
		if (!n_reserved) return;
		ut_a(n_reserved_extents >= n_reserved);
		n_reserved_extents -= n_reserved;
	}

  /** Rename a file.
  @param[in]	path	tablespace file name after renaming
  @param[in]	log	whether to write redo log
  @param[in]	replace	whether to ignore the existence of path
  @return	error code
  @retval	DB_SUCCESS	on success */
  dberr_t rename(const char *path, bool log, bool replace= false) noexcept
    MY_ATTRIBUTE((nonnull));

  /** Note that the tablespace has been imported.
  Initially, purpose=IMPORT so that no redo log is
  written while the space ID is being updated in each page. */
  inline void set_imported() noexcept;

  /** Report the tablespace as corrupted
  @return whether this was the first call */
  ATTRIBUTE_COLD bool set_corrupted() const noexcept;

  /** @return whether the storage device is rotational (HDD, not SSD) */
  inline bool is_rotational() const noexcept;

  /** Open each file. Never invoked on .ibd files.
  @param create_new_db    whether to skip the call to fil_node_t::read_page0()
  @return whether all files were opened */
  bool open(bool create_new_db);
  /** Close each file. Only invoked on fil_system.temp_space. */
  void close();

  /** Drop the tablespace and wait for any pending operations to cease
  @param id               tablespace identifier
  @param detached_handle  pointer to file to be closed later, or nullptr
  @return tablespace to invoke fil_space_free() on
  @retval nullptr if no tablespace was found, or it was deleted by
  another concurrent thread */
  static fil_space_t *drop(uint32_t id, pfs_os_file_t *detached_handle);

private:
  MY_ATTRIBUTE((warn_unused_result))
  /** Try to acquire a tablespace reference (increment referenced()).
  @param avoid   when these flags are set, nothing will be acquired
  @return the old reference count */
  uint32_t acquire_low(uint32_t avoid= STOPPING)
  {
    uint32_t n= 0;
    while (!n_pending.compare_exchange_strong(n, n + 1,
                                              std::memory_order_acquire,
                                              std::memory_order_relaxed) &&
           !(n & avoid));
    return n;
  }
public:
  MY_ATTRIBUTE((warn_unused_result))
  /** Acquire a tablespace reference.
  @return whether a tablespace reference was successfully acquired */
  inline bool acquire_if_not_stopped();

  MY_ATTRIBUTE((warn_unused_result))
  /** Acquire a tablespace reference for I/O.
  @param avoid   when these flags are set, nothing will be acquired
  @return whether the file is usable */
  bool acquire(uint32_t avoid= STOPPING | CLOSING) noexcept
  {
    const auto flags= acquire_low(avoid) & (avoid);
    return UNIV_LIKELY(!flags) || (flags == CLOSING && acquire_and_prepare());
  }

  /** Acquire a tablespace reference for writing.
  @param avoid   when these flags are set, nothing will be acquired
  @return whether the file is writable */
  bool acquire_for_write() noexcept
  { return acquire(STOPPING_WRITES | CLOSING); }

  /** Acquire another tablespace reference for I/O. */
  inline void reacquire() noexcept;

  /** Release a tablespace reference.
  @return whether this was the last reference */
  bool release() noexcept
  {
    uint32_t n= n_pending.fetch_sub(1, std::memory_order_release);
    ut_ad(n & PENDING);
    return (n & PENDING) == 1;
  }

  /** Clear the NEEDS_FSYNC flag */
  void clear_flush() noexcept
  {
    n_pending.fetch_and(~NEEDS_FSYNC, std::memory_order_release);
  }

private:
  /** Clear the CLOSING flag */
  void clear_closing() noexcept
  {
    n_pending.fetch_and(~CLOSING, std::memory_order_relaxed);
  }

  /** @return pending operations (and flags) */
  uint32_t pending() const noexcept
  { return n_pending.load(std::memory_order_acquire); }
public:
  /** @return whether close() of the file handle has been requested */
  bool is_closing() const noexcept { return pending() & CLOSING; }
  /** @return whether the tablespace is about to be dropped */
  bool is_stopping() const noexcept { return pending() & STOPPING; }
  /** @return whether the tablespace is going to be dropped */
  bool is_stopping_writes() const noexcept
  { return pending() & STOPPING_WRITES; }
  /** @return number of pending operations */
  bool is_ready_to_close() const noexcept
  { return (pending() & (PENDING | CLOSING)) == CLOSING; }
  /** @return whether fsync() or similar is needed */
  bool needs_flush() const noexcept { return pending() & NEEDS_FSYNC; }
  /** @return whether fsync() or similar is needed, and the tablespace is
  not being dropped  */
  bool needs_flush_not_stopping() const noexcept
  { return (pending() & (NEEDS_FSYNC | STOPPING_WRITES)) == NEEDS_FSYNC; }

  uint32_t referenced() const noexcept { return pending() & PENDING; }
private:
  MY_ATTRIBUTE((warn_unused_result))
  /** Prepare to close the file handle.
  @return number of pending operations, possibly with NEEDS_FSYNC flag */
  uint32_t set_closing() noexcept
  {
    return n_pending.fetch_or(CLOSING, std::memory_order_acquire);
  }

public:
  /** Reopen all files on set_write_through() or set_buffered(). */
  static void reopen_all();
  /** Try to close a file to adhere to the innodb_open_files limit.
  @param ignore_space Ignore the tablespace which is acquired by caller
  @param print_info   whether to diagnose why a file cannot be closed
  @return whether a file was closed */
  static bool try_to_close(fil_space_t *ignore_space, bool print_info)
  noexcept;

  /** Close all tablespace files at shutdown */
  static void close_all() noexcept;

  /** Update last_freed_lsn */
  void update_last_freed_lsn(lsn_t lsn) { last_freed_lsn= lsn; }

  /** Note that the file will need fsync().
  @return whether this needs to be added to fil_system.unflushed_spaces */
  bool set_needs_flush() noexcept
  {
    uint32_t n= 1;
    while (!n_pending.compare_exchange_strong(n, n | NEEDS_FSYNC,
                                              std::memory_order_acquire,
                                              std::memory_order_relaxed))
    {
      ut_ad(n & PENDING);
      if (n & (NEEDS_FSYNC | STOPPING_WRITES))
        return false;
    }

    return true;
  }

  /** Clear all freed ranges for undo tablespace when InnoDB
  encounters TRIM redo log record */
  void clear_freed_ranges() noexcept { freed_ranges.clear(); }
#endif /* !UNIV_INNOCHECKSUM */
  /** FSP_SPACE_FLAGS and FSP_FLAGS_MEM_ flags;
  check fsp0types.h to more info about flags. */
  uint32_t flags;

  /** Determine if full_crc32 is used for a data file
  @param[in]	flags	tablespace flags (FSP_SPACE_FLAGS)
  @return whether the full_crc32 algorithm is active */
  static bool full_crc32(uint32_t flags) noexcept
  { return flags & FSP_FLAGS_FCRC32_MASK_MARKER; }
  /** @return whether innodb_checksum_algorithm=full_crc32 is active */
  bool full_crc32() const noexcept { return full_crc32(flags); }
  /** Determine if full_crc32 is used along with PAGE_COMPRESSED */
  static bool is_full_crc32_compressed(uint32_t flags) noexcept
  {
    if (!full_crc32(flags))
      return false;
    auto algo= FSP_FLAGS_FCRC32_GET_COMPRESSED_ALGO(flags);
    DBUG_ASSERT(algo <= PAGE_ALGORITHM_LAST);
    return algo != 0;
  }
  /** Determine the logical page size.
  @param flags	tablespace flags (FSP_SPACE_FLAGS)
  @return the logical page size
  @retval 0 if the flags are invalid */
  static unsigned logical_size(uint32_t flags) noexcept
  {
    switch (full_crc32(flags)
            ? FSP_FLAGS_FCRC32_GET_PAGE_SSIZE(flags)
            : FSP_FLAGS_GET_PAGE_SSIZE(flags)) {
    case 3: return 4096;
    case 4: return 8192;
    case 5: return full_crc32(flags) ? 16384 : 0;
    case 0: return full_crc32(flags) ? 0 : 16384;
    case 6: return 32768;
    case 7: return 65536;
    default: return 0;
    }
  }
  /** Determine the ROW_FORMAT=COMPRESSED page size.
  @param flags	tablespace flags (FSP_SPACE_FLAGS)
  @return the ROW_FORMAT=COMPRESSED page size
  @retval 0	if ROW_FORMAT=COMPRESSED is not used */
  static unsigned zip_size(uint32_t flags) noexcept
  {
    if (full_crc32(flags))
      return 0;
    const uint32_t zip_ssize= FSP_FLAGS_GET_ZIP_SSIZE(flags);
    return zip_ssize ? (UNIV_ZIP_SIZE_MIN >> 1) << zip_ssize : 0;
  }
  /** Determine the physical page size.
  @param flags	tablespace flags (FSP_SPACE_FLAGS)
  @return the physical page size */
  static unsigned physical_size(uint32_t flags) noexcept
  {
    if (full_crc32(flags))
      return logical_size(flags);

    const uint32_t zip_ssize= FSP_FLAGS_GET_ZIP_SSIZE(flags);
    return zip_ssize
      ? (UNIV_ZIP_SIZE_MIN >> 1) << zip_ssize
      : unsigned(srv_page_size);
  }

  /** @return the ROW_FORMAT=COMPRESSED page size
  @retval 0  if ROW_FORMAT=COMPRESSED is not used */
  unsigned zip_size() const noexcept { return zip_size(flags); }
  /** @return the physical page size */
  unsigned physical_size() const noexcept { return physical_size(flags); }

  /** Check whether PAGE_COMPRESSED is enabled.
  @param[in]	flags	tablespace flags */
  static bool is_compressed(uint32_t flags) noexcept
  {
    return is_full_crc32_compressed(flags) ||
      FSP_FLAGS_HAS_PAGE_COMPRESSION(flags);
  }
  /** @return whether the compression enabled for the tablespace. */
  bool is_compressed() const noexcept { return is_compressed(flags); }

  /** Get the compression algorithm for full crc32 format.
  @param flags contents of FSP_SPACE_FLAGS
  @return PAGE_COMPRESSED algorithm of full_crc32 tablespace
  @retval 0 if not PAGE_COMPRESSED or not full_crc32 */
  static unsigned get_compression_algo(uint32_t flags) noexcept
  {
    return full_crc32(flags)
      ? FSP_FLAGS_FCRC32_GET_COMPRESSED_ALGO(flags)
      : 0;
  }
  /** @return the page_compressed algorithm
  @retval 0 if not page_compressed */
  unsigned get_compression_algo() const noexcept { return get_compression_algo(flags); }
  /** Determine if the page_compressed page contains an extra byte
  for exact compressed stream length
  @param flags   contents of FSP_SPACE_FLAGS
  @return whether the extra byte is needed */
  static bool full_crc32_page_compressed_len(uint32_t flags) noexcept
  {
    DBUG_ASSERT(full_crc32(flags));
    switch (get_compression_algo(flags)) {
    case PAGE_LZ4_ALGORITHM:
    case PAGE_LZO_ALGORITHM:
    case PAGE_SNAPPY_ALGORITHM:
      return true;
    }
    return false;
  }

  /** Whether the full checksum matches with non full checksum flags.
  @param flags    contents of FSP_SPACE_FLAGS
  @param expected expected flags
  @return true if it is equivalent */
  static bool is_flags_full_crc32_equal(uint32_t flags, uint32_t expected) noexcept
  {
    ut_ad(full_crc32(flags));
    uint32_t fcrc32_psize= FSP_FLAGS_FCRC32_GET_PAGE_SSIZE(flags);

    if (full_crc32(expected))
      /* The data file may have been created with a
      different innodb_compression_algorithm. But
      we only support one innodb_page_size for all files. */
      return fcrc32_psize == FSP_FLAGS_FCRC32_GET_PAGE_SSIZE(expected);

    uint32_t non_fcrc32_psize = FSP_FLAGS_GET_PAGE_SSIZE(expected);
    if (!non_fcrc32_psize)
      return fcrc32_psize == 5;
    return fcrc32_psize == non_fcrc32_psize;
  }

  /** Whether old tablespace flags match full_crc32 flags.
  @param flags    contents of FSP_SPACE_FLAGS
  @param expected expected flags
  @return true if it is equivalent */
  static bool is_flags_non_full_crc32_equal(uint32_t flags, uint32_t expected) noexcept
  {
    ut_ad(!full_crc32(flags));
    if (!full_crc32(expected))
      return false;

    uint32_t non_fcrc32_psize= FSP_FLAGS_GET_PAGE_SSIZE(flags);
    uint32_t fcrc32_psize = FSP_FLAGS_FCRC32_GET_PAGE_SSIZE(expected);

    if (!non_fcrc32_psize)
      return fcrc32_psize == 5;
    return fcrc32_psize == non_fcrc32_psize;
  }

  /** Whether both fsp flags are equivalent */
  static bool is_flags_equal(uint32_t flags, uint32_t expected) noexcept
  {
    if (!((flags ^ expected) & ~(1U << FSP_FLAGS_POS_RESERVED)))
      return true;
    return full_crc32(flags)
       ? is_flags_full_crc32_equal(flags, expected)
       : is_flags_non_full_crc32_equal(flags, expected);
  }

  /** Validate the tablespace flags for full crc32 format.
  @param flags contents of FSP_SPACE_FLAGS
  @return whether the flags are correct in full crc32 format */
  static bool is_fcrc32_valid_flags(uint32_t flags) noexcept
  {
    ut_ad(flags & FSP_FLAGS_FCRC32_MASK_MARKER);
    const ulint page_ssize= physical_size(flags);
    if (page_ssize < 3 || page_ssize & 8)
      return false;
    flags >>= FSP_FLAGS_FCRC32_POS_COMPRESSED_ALGO;
    return flags <= PAGE_ALGORITHM_LAST;
  }
  /** Validate the tablespace flags.
  @param flags	contents of FSP_SPACE_FLAGS
  @param is_ibd	whether this is an .ibd file (not system tablespace)
  @return whether the flags are correct */
  static bool is_valid_flags(uint32_t flags, bool is_ibd) noexcept
  {
    DBUG_EXECUTE_IF("fsp_flags_is_valid_failure", return false;);
    if (full_crc32(flags))
      return is_fcrc32_valid_flags(flags);

    if (flags == 0)
      return true;
    if (~FSP_FLAGS_MASK & flags)
      return false;

    if (FSP_FLAGS_MASK_ATOMIC_BLOBS ==
        (flags & (FSP_FLAGS_MASK_POST_ANTELOPE | FSP_FLAGS_MASK_ATOMIC_BLOBS)))
      /* If the "atomic blobs" flag (indicating
      ROW_FORMAT=DYNAMIC or ROW_FORMAT=COMPRESSED) flag is set, then the
      ROW_FORMAT!=REDUNDANT flag must also be set. */
      return false;

    /* Bits 10..14 should be 0b0000d where d is the DATA_DIR flag
    of MySQL 5.6 and MariaDB 10.0, which we ignore.
    In the buggy FSP_SPACE_FLAGS written by MariaDB 10.1.0 to 10.1.20,
    bits 10..14 would be nonzero 0bsssaa where sss is
    nonzero PAGE_SSIZE (3, 4, 6, or 7)
    and aa is ATOMIC_WRITES (not 0b11). */
    if (FSP_FLAGS_GET_RESERVED(flags) & ~1U)
      return false;

    const uint32_t ssize= FSP_FLAGS_GET_PAGE_SSIZE(flags);
    if (ssize == 1 || ssize == 2 || ssize == 5 || ssize & 8)
      /* the page_size is not between 4k and 64k;
      16k should be encoded as 0, not 5 */
      return false;

    const uint32_t zssize= FSP_FLAGS_GET_ZIP_SSIZE(flags);
    if (zssize == 0)
      /* not ROW_FORMAT=COMPRESSED */;
    else if (zssize > (ssize ? ssize : 5))
      /* Invalid KEY_BLOCK_SIZE */
      return false;
    else if (~flags &
             (FSP_FLAGS_MASK_POST_ANTELOPE | FSP_FLAGS_MASK_ATOMIC_BLOBS))
     /* both these flags must set for ROW_FORMAT=COMPRESSED */
     return false;

    /* The flags do look valid. But, avoid misinterpreting
    buggy MariaDB 10.1 format flags for
    PAGE_COMPRESSED=1 PAGE_COMPRESSION_LEVEL={0,2,3}
    as valid-looking PAGE_SSIZE if this is known to be
    an .ibd file and we are using the default innodb_page_size=16k. */
    return(ssize == 0 || !is_ibd || srv_page_size != UNIV_PAGE_SIZE_ORIG);
  }

#ifndef UNIV_INNOCHECKSUM
  MY_ATTRIBUTE((warn_unused_result))
  /** Create a tablespace in fil_system.
  @param id              tablespace identifier
  @param flags           tablespace flags
  @param being_imported  whether this is IMPORT TABLESPACE
  @param crypt_data      encryption information
  @param mode            encryption mode
  @param opened          whether the tablespace files are open
  @return pointer to created tablespace, to be filled in with add()
  @retval nullptr on failure (such as when the same tablespace exists) */
  static fil_space_t *create(uint32_t id, uint32_t flags, bool being_imported,
                             fil_space_crypt_t *crypt_data,
                             fil_encryption_t mode= FIL_ENCRYPTION_DEFAULT,
                             bool opened= false) noexcept;

  MY_ATTRIBUTE((warn_unused_result))
  /** Acquire a tablespace reference.
  @param id      tablespace identifier
  @return tablespace
  @retval nullptr if the tablespace is missing or inaccessible */
  static fil_space_t *get(uint32_t id) noexcept;
  /** Acquire a tablespace reference for writing.
  @param id      tablespace identifier
  @return tablespace
  @retval nullptr if the tablespace is missing or inaccessible */
  static fil_space_t *get_for_write(uint32_t id) noexcept;

  /** Add/remove the free page in the freed ranges list.
  @param[in] offset     page number to be added
  @param[in] free       true if page to be freed */
  void free_page(uint32_t offset, bool add=true) noexcept
  {
    std::lock_guard<std::mutex> freed_lock(freed_range_mutex);
    if (add)
      return freed_ranges.add_value(offset);

    if (freed_ranges.empty())
      return;

    return freed_ranges.remove_value(offset);
  }

  /** Add the range of freed pages */
  void add_free_ranges(range_set ranges) noexcept
  {
    std::lock_guard<std::mutex> freed_lock(freed_range_mutex);
    freed_ranges= std::move(ranges);
  }

  /** Add the set of freed page ranges */
  void add_free_range(const range_t range) noexcept
  {
    freed_ranges.add_range(range);
  }

  /** Clear the freed range in temporary tablespace
  which are in shrinking ranges.
  @param threshold  to be truncated value*/
  inline void clear_freed_ranges(uint32_t threshold);

  /** Set the tablespace size in pages */
  void set_sizes(uint32_t s) noexcept
  {
    ut_ad(id ? !size : (size >= s));
    size= s; committed_size= s;
  }

  /** Update committed_size in mtr_t::commit() */
  void set_committed_size() noexcept { committed_size= size; }

  /** @return the last persisted page number */
  uint32_t last_page_number() const noexcept { return committed_size - 1; }

  /** @return the size in pages (0 if unreadable) */
  inline uint32_t get_size() noexcept;

  /** Read or write data.
  @param type     I/O context
  @param offset   offset in bytes
  @param len      number of bytes
  @param buf      the data to be read or written
  @param bpage    buffer block (for type.is_async() completion callback)
  @return status and file descriptor */
  fil_io_t io(const IORequest &type, os_offset_t offset, size_t len,
              void *buf, buf_page_t *bpage= nullptr) noexcept;
  /** Flush pending writes from the file system cache to the file. */
  template<bool have_reference> inline void flush() noexcept;
  /** Flush pending writes from the file system cache to the file. */
  void flush_low() noexcept;

  /** Read the first page of a data file.
  @param dpage   copy of a first page, from the doublewrite buffer, or nullptr
  @param no_lsn  whether to skip the FIL_PAGE_LSN check
  @return whether the page was found valid */
  bool read_page0(const byte *dpage, bool no_lsn) noexcept;

  /** Determine the next tablespace for encryption key rotation.
  @param space    current tablespace (nullptr to start from the beginning)
  @param recheck  whether the removal condition needs to be rechecked after
                  encryption parameters were changed
  @param encrypt  expected state of innodb_encrypt_tables
  @return the next tablespace
  @retval nullptr upon reaching the end of the iteration */
  static space_list_t::iterator next(space_list_t::iterator space,
                                     bool recheck, bool encrypt) noexcept;

#ifdef UNIV_DEBUG
  bool is_latched() const noexcept { return latch.have_any(); }
#endif
  bool is_owner() const noexcept
  {
    const bool owner{latch_owner == pthread_self()};
    ut_ad(owner == latch.have_wr());
    return owner;
  }
  /** Acquire the allocation latch in exclusive mode */
  void x_lock() noexcept
  {
    latch.wr_lock(SRW_LOCK_CALL);
    ut_ad(!latch_owner);
    latch_owner= pthread_self();
  }
  /** Release the allocation latch from exclusive mode */
  void x_unlock()
  {
    ut_ad(latch_owner == pthread_self());
    latch_owner= 0;
    latch.wr_unlock();
  }
  /** Acquire the allocation latch in shared mode */
  void s_lock() noexcept { latch.rd_lock(SRW_LOCK_CALL); }
  /** Release the allocation latch from shared mode */
  void s_unlock() noexcept { latch.rd_unlock(); }

  typedef span<const char> name_type;

  /** @return the tablespace name (databasename/tablename) */
  name_type name() const noexcept;

  /** How to validate tablespace files that are being opened */
  enum validate {
    /** the file may be missing */
    MAYBE_MISSING= 0,
    /** do not validate */
    VALIDATE_NOTHING,
    /** validate the tablespace ID */
    VALIDATE_SPACE_ID,
    /** opening a file for ALTER TABLE...IMPORT TABLESPACE */
    VALIDATE_IMPORT
  };

  /** Update the data structures on write completion */
  void complete_write() noexcept;

  /** Free the unused segment for the tablespace
  @param shutdown called during slow shutdown
  @return error code */
  dberr_t garbage_collect(bool shutdown);

  /** Move InnoDB system tables closer to the start of
  the tablespace.
  @return error code
  @retval DB_SUCCESS on successful operation */
  dberr_t defragment() noexcept;
private:
  /** @return whether the file is usable for io() */
  ATTRIBUTE_COLD bool prepare_acquired() noexcept;
  /** @return whether the file is usable for io() */
  ATTRIBUTE_COLD bool acquire_and_prepare() noexcept;
#endif /*!UNIV_INNOCHECKSUM */
};

#ifndef UNIV_INNOCHECKSUM
/** File node of a tablespace or the log data space */
struct fil_node_t final
{
  /** tablespace containing this file */
  fil_space_t *space;
  /** file name; protected by fil_system.mutex and exclusive log_sys.latch */
  char *name;
  /** file handle */
  pfs_os_file_t handle;
  /** whether the file is on non-rotational media (SSD) */
  unsigned on_ssd:1;
  /** how to write page_compressed tables
  (0=do not punch holes but write minimal amount of data, 1=punch holes,
  2=always write the same amount; thinly provisioned storage will compress) */
  unsigned punch_hole:2;
  /** whether this file could use atomic write */
  unsigned atomic_write:1;
  /** whether the file actually is a raw device or disk partition */
  unsigned is_raw_disk:1;
  /** whether the tablespace discovery is being deferred during crash
  recovery due to incompletely written page 0 */
  unsigned deferred:1;

  /** size of the file in database pages (0 if not known yet);
  the possible last incomplete megabyte may be ignored if space->id == 0 */
  uint32_t size;
  /** initial size of the file in database pages;
  FIL_IBD_FILE_INITIAL_SIZE by default */
  uint32_t init_size;
  /** maximum size of the file in database pages (0 if unlimited) */
  uint32_t max_size;
  /** whether the file is currently being extended */
  Atomic_relaxed<bool> being_extended;
  /** link to other files in this tablespace */
  UT_LIST_NODE_T(fil_node_t) chain;

  /** Filesystem block size */
  ulint block_size;

  /** @return whether this file is open */
  bool is_open() const noexcept { return handle != OS_FILE_CLOSED; }

  /** Read the first page of a data file.
  @param dpage   copy of a first page, from the doublewrite buffer, or nullptr
  @param no_lsn  whether to skip the FIL_PAGE_LSN check
  @return whether the page was found valid */
  bool read_page0(const byte *dpage, bool no_lsn) noexcept;
  /** Determine some file metadata when creating or reading the file. */
  void find_metadata(IF_WIN(,bool create= false)) noexcept;

  /** Close the file handle. */
  void close() noexcept;
  /** Same as close() but returns file handle instead of closing it. */
  pfs_os_file_t detach() noexcept MY_ATTRIBUTE((warn_unused_result));
  /** Prepare to free a file from fil_system.
  @param detach_handle whether to detach instead of closing a handle
  @return detached handle or OS_FILE_CLOSED */
  inline pfs_os_file_t close_to_free(bool detach_handle= false) noexcept;

private:
  /** Does stuff common for close() and detach() */
  void prepare_to_close_or_detach() noexcept;
};

inline bool fil_space_t::use_doublewrite() const noexcept
{
  return !UT_LIST_GET_FIRST(chain)->atomic_write && buf_dblwr.in_use();
}

inline void fil_space_t::set_imported() noexcept
{
  ut_ad(being_imported);
  being_imported= false;
  UT_LIST_GET_FIRST(chain)->find_metadata();
}

inline bool fil_space_t::is_rotational() const noexcept
{
  for (const fil_node_t *node= UT_LIST_GET_FIRST(chain); node;
       node= UT_LIST_GET_NEXT(chain, node))
    if (!node->on_ssd)
      return true;
  return false;
}

/** Common InnoDB file extensions */
enum ib_extention {
	NO_EXT = 0,
	IBD = 1,
	ISL = 2,
	CFG = 3
};
extern const char* dot_ext[];
#define DOT_IBD dot_ext[IBD]
#define DOT_ISL dot_ext[ISL]
#define DOT_CFG dot_ext[CFG]

/** When mariadbd is run, the default directory "." is the mysqld datadir,
but in the MariaDB Embedded Server Library and mysqlbackup it is not the default
directory, and we must set the base file path explicitly */
extern const char*	fil_path_to_mysql_datadir;
#else
# include "univ.i"
#endif /* !UNIV_INNOCHECKSUM */

/** Initial size of a single-table tablespace in pages */
#define FIL_IBD_FILE_INITIAL_SIZE	4U

/** 'null' (undefined) page offset in the context of file spaces */
#define	FIL_NULL	ULINT32_UNDEFINED


#define FIL_ADDR_PAGE	0U	/* first in address is the page offset */
#define	FIL_ADDR_BYTE	4U	/* then comes 2-byte byte offset within page*/
#define	FIL_ADDR_SIZE	6U	/* address size is 6 bytes */

/** File space address */
struct fil_addr_t {
  /** page number within a tablespace */
  uint32_t page;
  /** byte offset within the page */
  uint16_t boffset;
};

/** The byte offsets on a file page for various variables @{ */
#define FIL_PAGE_SPACE_OR_CHKSUM 0	/*!< in < MySQL-4.0.14 space id the
					page belongs to (== 0) but in later
					versions the 'new' checksum of the
					page */
#define FIL_PAGE_OFFSET		4U	/*!< page offset inside space */
#define FIL_PAGE_PREV		8U	/*!< if there is a 'natural'
					predecessor of the page, its
					offset.  Otherwise FIL_NULL.
					This field is not set on BLOB
					pages, which are stored as a
					singly-linked list.  See also
					FIL_PAGE_NEXT. */
#define FIL_PAGE_NEXT		12U	/*!< if there is a 'natural' successor
					of the page, its offset.
					Otherwise FIL_NULL.
					B-tree index pages
					(FIL_PAGE_TYPE contains FIL_PAGE_INDEX)
					on the same PAGE_LEVEL are maintained
					as a doubly linked list via
					FIL_PAGE_PREV and FIL_PAGE_NEXT
					in the collation order of the
					smallest user record on each page. */
#define FIL_PAGE_LSN		16U	/*!< lsn of the end of the newest
					modification log record to the page */
#define	FIL_PAGE_TYPE		24U	/*!< file page type: FIL_PAGE_INDEX,...,
					2 bytes.

					The contents of this field can only
					be trusted in the following case:
					if the page is an uncompressed
					B-tree index page, then it is
					guaranteed that the value is
					FIL_PAGE_INDEX.
					The opposite does not hold.

					In tablespaces created by
					MySQL/InnoDB 5.1.7 or later, the
					contents of this field is valid
					for all uncompressed pages. */

/** For the first page in a system tablespace data file(ibdata*, not *.ibd):
the file has been flushed to disk at least up to this lsn
For other pages of tablespaces not in innodb_checksum_algorithm=full_crc32
format: 32-bit key version used to encrypt the page + 32-bit checksum
or 64 bits of zero if no encryption */
#define FIL_PAGE_FILE_FLUSH_LSN_OR_KEY_VERSION 26U

/** This overloads FIL_PAGE_FILE_FLUSH_LSN for RTREE Split Sequence Number */
#define	FIL_RTREE_SPLIT_SEQ_NUM	FIL_PAGE_FILE_FLUSH_LSN_OR_KEY_VERSION

/** Start of the page_compressed content */
#define FIL_PAGE_COMP_ALGO	FIL_PAGE_FILE_FLUSH_LSN_OR_KEY_VERSION

/** starting from 4.1.x this contains the space id of the page */
#define FIL_PAGE_ARCH_LOG_NO_OR_SPACE_ID  34U

#define FIL_PAGE_SPACE_ID  FIL_PAGE_ARCH_LOG_NO_OR_SPACE_ID

#define FIL_PAGE_DATA		38U	/*!< start of the data on the page */

/** 32-bit key version used to encrypt the page in full_crc32 format.
For non-encrypted page, it contains 0. */
#define FIL_PAGE_FCRC32_KEY_VERSION	0

/** page_compressed without innodb_checksum_algorithm=full_crc32 @{ */
/** Number of bytes used to store actual payload data size on
page_compressed pages when not using full_crc32. */
#define FIL_PAGE_COMP_SIZE		0

/** Number of bytes for FIL_PAGE_COMP_SIZE */
#define FIL_PAGE_COMP_METADATA_LEN		2

/** Number of bytes used to store actual compression method
for encrypted tables when not using full_crc32. */
#define FIL_PAGE_ENCRYPT_COMP_ALGO		2

/** Extra header size for encrypted page_compressed pages when
not using full_crc32 */
#define FIL_PAGE_ENCRYPT_COMP_METADATA_LEN	4
/* @} */

/** File page trailer @{ */
#define FIL_PAGE_END_LSN_OLD_CHKSUM 8	/*!< the low 4 bytes of this are used
					to store the page checksum, the
					last 4 bytes should be identical
					to the last 4 bytes of FIL_PAGE_LSN */
#define FIL_PAGE_DATA_END	8	/*!< size of the page trailer */

/** Store the last 4 bytes of FIL_PAGE_LSN */
#define FIL_PAGE_FCRC32_END_LSN 8

/** Store crc32 checksum at the end of the page */
#define FIL_PAGE_FCRC32_CHECKSUM	4
/* @} */

/** File page types (values of FIL_PAGE_TYPE) @{ */
/** page_compressed, encrypted=YES (not used for full_crc32) */
constexpr uint16_t FIL_PAGE_PAGE_COMPRESSED_ENCRYPTED= 37401;
/** page_compressed (not used for full_crc32) */
constexpr uint16_t FIL_PAGE_PAGE_COMPRESSED= 34354;
/** B-tree index page */
constexpr uint16_t FIL_PAGE_INDEX= 17855;
/** R-tree index page (SPATIAL INDEX) */
constexpr uint16_t FIL_PAGE_RTREE= 17854;
/** Undo log page */
constexpr uint16_t FIL_PAGE_UNDO_LOG= 2;
/** Index node (of file-in-file metadata) */
constexpr uint16_t FIL_PAGE_INODE= 3;
/** Former change buffer free list */
constexpr uint16_t FIL_PAGE_IBUF_FREE_LIST= 4;
/** Freshly allocated page */
constexpr uint16_t FIL_PAGE_TYPE_ALLOCATED= 0;
/** Former change buffer bitmap pages (pages n*innodb_page_size+1) */
constexpr uint16_t FIL_PAGE_IBUF_BITMAP= 5;
/** System page */
constexpr uint16_t FIL_PAGE_TYPE_SYS= 6;
/** Transaction system data */
constexpr uint16_t FIL_PAGE_TYPE_TRX_SYS= 7;
/** Tablespace header (page 0) */
constexpr uint16_t FIL_PAGE_TYPE_FSP_HDR= 8;
/** Extent descriptor page (pages n*innodb_page_size, except 0) */
constexpr uint16_t FIL_PAGE_TYPE_XDES= 9;
/** Uncompressed BLOB page */
constexpr uint16_t FIL_PAGE_TYPE_BLOB= 10;
/** First ROW_FORMAT=COMPRESSED BLOB page */
constexpr uint16_t FIL_PAGE_TYPE_ZBLOB= 11;
/** Subsequent ROW_FORMAT=COMPRESSED BLOB page */
constexpr uint16_t FIL_PAGE_TYPE_ZBLOB2= 12;
/** In old tablespaces, garbage in FIL_PAGE_TYPE is replaced with this
value when flushing pages. */
constexpr uint16_t FIL_PAGE_TYPE_UNKNOWN= 13;

/* File page types introduced in MySQL 5.7, not supported in MariaDB */
//constexpr uint16_t FIL_PAGE_COMPRESSED = 14;
//constexpr uint16_t FIL_PAGE_ENCRYPTED = 15;
//constexpr uint16_t FIL_PAGE_COMPRESSED_AND_ENCRYPTED = 16;
//constexpr FIL_PAGE_ENCRYPTED_RTREE = 17;
/** Clustered index root page after instant ADD COLUMN */
constexpr uint16_t FIL_PAGE_TYPE_INSTANT= 18;

/** Used by i_s.cc to index into the text description.
Note: FIL_PAGE_TYPE_INSTANT maps to the same as FIL_PAGE_INDEX. */
constexpr uint16_t FIL_PAGE_TYPE_LAST= FIL_PAGE_TYPE_UNKNOWN;

/** Set in FIL_PAGE_TYPE for full_crc32 pages in page_compressed format.
If the flag is set, then the following holds for the remaining bits
of FIL_PAGE_TYPE:
Bits 0..7 will contain the compressed page size in bytes.
Bits 8..14 are reserved and must be 0. */
constexpr uint16_t FIL_PAGE_COMPRESS_FCRC32_MARKER= 15;
/* @} */

/** @return whether the page type is B-tree or R-tree index */
inline bool fil_page_type_is_index(uint16_t page_type) noexcept
{
	switch (page_type) {
	case FIL_PAGE_TYPE_INSTANT:
	case FIL_PAGE_INDEX:
	case FIL_PAGE_RTREE:
		return(true);
	}
	return(false);
}

/** Check whether the page is index page (either regular Btree index or Rtree
index */
#define fil_page_index_page_check(page)                         \
        fil_page_type_is_index(fil_page_get_type(page))

/** Get the file page type.
@param[in]	page	file page
@return page type */
inline uint16_t fil_page_get_type(const byte *page) noexcept
{
  return mach_read_from_2(my_assume_aligned<2>(page + FIL_PAGE_TYPE));
}

#ifndef UNIV_INNOCHECKSUM

/** Number of pending tablespace flushes */
extern Atomic_counter<ulint> fil_n_pending_tablespace_flushes;

/** Look up a tablespace.
The caller should hold an InnoDB table lock or a MDL that prevents
the tablespace from being dropped during the operation,
or the caller should be in single-threaded crash recovery mode
(no user connections that could drop tablespaces).
Normally, fil_space_t::get() should be used instead.
@param[in]	id	tablespace ID
@return tablespace, or NULL if not found */
fil_space_t *fil_space_get(uint32_t id) noexcept
  MY_ATTRIBUTE((warn_unused_result));

/** The tablespace memory cache */
struct fil_system_t
{
  /**
    Constructor.

    Some members may require late initialisation, thus we just mark object as
    uninitialised. Real initialisation happens in create().
  */
  fil_system_t() {}

  bool is_initialised() const noexcept { return spaces.array; }

  /**
    Create the file system interface at database start.

    @param[in] hash_size	hash table size
  */
  void create(ulint hash_size);

  /** Close the file system interface at shutdown */
  void close() noexcept;

private:
  /** Points to the last opened space in space_list. Protected with
  fil_system.mutex. */
  fil_space_t *space_list_last_opened= nullptr;

#ifdef __linux__
  /** available block devices that reside on non-rotational storage */
  std::vector<dev_t> ssd;
public:
  /** @return whether a file system device is on non-rotational storage */
  bool is_ssd(dev_t dev) const noexcept
  {
    /* Linux seems to allow up to 15 partitions per block device.
    If the detected ssd carries "partition number 0" (it is the whole device),
    compare the candidate file system number without the partition number. */
    for (const auto s : ssd)
      if (dev == s || (dev & ~15U) == s)
        return true;
    return false;
  }
#endif
public:
  /** Detach a tablespace from the cache and close the files.
  @param space tablespace
  @param detach_handle whether to detach the handle, instead of closing
  @return detached handle
  @retval OS_FILE_CLOSED if no handle was detached */
  pfs_os_file_t detach(fil_space_t *space, bool detach_handle= false) noexcept;

  /** the mutex protecting most data fields, and some fields of fil_space_t */
  mysql_mutex_t mutex;
	fil_space_t*	sys_space;	/*!< The innodb_system tablespace */
	fil_space_t*	temp_space;	/*!< The innodb_temporary tablespace */
  /** Map of fil_space_t::id to fil_space_t* */
  hash_table_t spaces;

  /** false=invoke fsync() or fdatasync() on data files before checkpoint;
  true=each write is durable (O_DSYNC) */
  my_bool write_through;
  /** whether data files are buffered (not O_DIRECT) */
  my_bool buffered;
  /** whether fdatasync() is needed on data files */
  Atomic_relaxed<bool> need_unflushed_spaces;

  /** Try to enable or disable write-through of data files */
  void set_write_through(bool write_through);
  /** Update innodb_doublewrite */
  void set_use_doublewrite(ulong use)
  {
    buf_dblwr.set_use(use);
    need_unflushed_spaces= !write_through && buf_dblwr.need_fsync();
  }

  /** Try to enable or disable file system caching of data files */
  void set_buffered(bool buffered);

  TPOOL_SUPPRESS_TSAN bool is_write_through() const { return write_through; }
  TPOOL_SUPPRESS_TSAN bool is_buffered() const { return buffered; }

  /** @return whether to update unflushed_spaces */
  bool use_unflushed_spaces() const { return need_unflushed_spaces; }

  /** tablespaces for which fil_space_t::needs_flush() holds */
  sized_ilist<fil_space_t, unflushed_spaces_tag_t> unflushed_spaces;
  /** number of currently open files; protected by mutex */
  ulint n_open;
  /** last time we noted n_open exceeding the limit; protected by mutex */
  time_t n_open_exceeded_time;
  /** maximum space id in the existing tables; on InnoDB startup this is
  initialized based on the data dictionary contents */
  uint32_t max_assigned_id;
  /** nonzero if fil_node_open_file_low() should avoid moving the tablespace
  to the end of space_list, for FIFO policy of try_to_close() */
  ulint freeze_space_list;
  /** List of all file spaces, opened spaces should be at the top of the list
  to optimize try_to_close() execution. Protected with fil_system.mutex. */
  ilist<fil_space_t, space_list_tag_t> space_list;
  /** list of all tablespaces for which a FILE_MODIFY record has been written
  since the latest redo log checkpoint.
  Protected only by exclusive log_sys.latch. */
  ilist<fil_space_t, named_spaces_tag_t> named_spaces;

  /** list of all ENCRYPTED=DEFAULT tablespaces that need
  to be converted to the current value of innodb_encrypt_tables */
  ilist<fil_space_t, default_encrypt_tag_t> default_encrypt_tables;

  /** whether fil_space_t::create() has issued a warning about
  potential space_id reuse */
  bool space_id_reuse_warned;

  /** Add the file to the end of opened spaces list in
  fil_system.space_list, so that fil_space_t::try_to_close() should close
  it as a last resort.
  @param space space to add */
  void add_opened_last_to_space_list(fil_space_t *space) noexcept;

  /** Move the file to the end of opened spaces list in
  fil_system.space_list, so that fil_space_t::try_to_close() should close
  it as a last resort.
  @param space space to move */
  inline void move_opened_last_to_space_list(fil_space_t *space) noexcept
  {
    /* In the case when several files of the same space are added in a
    row, there is no need to remove and add a space to the same position
    in space_list. It can be for system or temporary tablespaces. */
    if (freeze_space_list || space_list_last_opened == space)
      return;

    space_list.erase(space_list_t::iterator(space));
    add_opened_last_to_space_list(space);
  }

  /** Move closed file last in fil_system.space_list, so that
  fil_space_t::try_to_close() iterates opened files first in FIFO order,
  i.e. first opened, first closed.
  @param space space to move */
  void move_closed_last_to_space_list(fil_space_t *space) noexcept
  {
    if (UNIV_UNLIKELY(freeze_space_list))
      return;

    space_list_t::iterator s= space_list_t::iterator(space);

    if (space_list_last_opened == space)
    {
      ut_ad(s != space_list.begin());
      space_list_t::iterator prev= s;
      space_list_last_opened= &*--prev;
    }

    space_list.erase(s);
    space_list.push_back(*space);
  }

  /** Return the next tablespace from default_encrypt_tables list.
  @param space   previous tablespace (nullptr to start from the start)
  @param recheck whether the removal condition needs to be rechecked after
  the encryption parameters were changed
  @param encrypt expected state of innodb_encrypt_tables
  @return the next tablespace to process (n_pending_ops incremented)
  @retval fil_system.temp_space if there is no work to do
  @retval nullptr upon reaching the end of the iteration */
  inline fil_space_t* default_encrypt_next(fil_space_t *space, bool recheck,
                                           bool encrypt) noexcept;

  /** Extend all open data files to the recovered size */
  ATTRIBUTE_COLD void extend_to_recv_size() noexcept;

  /** Determine if a tablespace associated with a file name exists.
  @param path   tablespace file name to look for
  @return a matching tablespace */
  inline fil_space_t *find(const char *path) const noexcept;
};

/** The tablespace memory cache. */
extern fil_system_t	fil_system;

inline void fil_space_t::reacquire() noexcept
{
#ifdef SAFE_MUTEX
  uint32_t n=
#endif
  n_pending.fetch_add(1, std::memory_order_relaxed);
#ifdef SAFE_MUTEX
  if (mysql_mutex_is_owner(&fil_system.mutex)) return;
  ut_ad(n & PENDING);
  ut_ad(UT_LIST_GET_FIRST(chain)->is_open());
#endif /* SAFE_MUTEX */
}

/** Flush pending writes from the file system cache to the file. */
template<bool have_reference> inline void fil_space_t::flush() noexcept
{
  mysql_mutex_assert_not_owner(&fil_system.mutex);
  ut_ad(!have_reference || (pending() & PENDING));
  ut_ad(!is_temporary());
  if (have_reference)
    flush_low();
  else
  {
    if (!(acquire_low(STOPPING | CLOSING) & (STOPPING | CLOSING)))
    {
      flush_low();
      release();
    }
  }
}

/** @return the size in pages (0 if unreadable) */
inline uint32_t fil_space_t::get_size() noexcept
{
  if (!size)
  {
    mysql_mutex_lock(&fil_system.mutex);
    read_page0(nullptr, false);
    mysql_mutex_unlock(&fil_system.mutex);
  }
  return size;
}

#include "fil0crypt.h"

/*******************************************************************//**
Assigns a new space id for a new single-table tablespace. This works simply by
incrementing the global counter. If 4 billion id's is not enough, we may need
to recycle id's.
@return true if assigned, false if not */
bool fil_assign_new_space_id(uint32_t *space_id) noexcept;

/** Frees a space object from the tablespace memory cache.
Closes the files in the chain but does not delete them.
There must not be any pending i/o's or flushes on the files.
@param id          tablespace identifier
@param x_latched   whether the caller holds exclusive fil_space_t::latch
@return true if success */
bool fil_space_free(uint32_t id, bool x_latched) noexcept;

/** Set the recovered size of a tablespace in pages.
@param	id	tablespace ID
@param	size	recovered size in pages
@param	flags	tablespace flags */
void fil_space_set_recv_size_and_flags(uint32_t id, uint32_t size,
                                       uint32_t flags) noexcept;

/*******************************************************************//**
Sets the max tablespace id counter if the given number is bigger than the
previous value. */
void fil_set_max_space_id_if_bigger(uint32_t max_id) noexcept;

MY_ATTRIBUTE((warn_unused_result))
/** Delete a tablespace and associated .ibd file.
@param id    tablespace identifier
@return detached file handle (to be closed by the caller)
@return	OS_FILE_CLOSED if no file existed */
pfs_os_file_t fil_delete_tablespace(uint32_t id) noexcept;

/** Close a single-table tablespace on failed IMPORT TABLESPACE.
The tablespace must be cached in the memory cache.
Free all pages used by the tablespace. */
void fil_close_tablespace(uint32_t id) noexcept;

/*******************************************************************//**
Allocates and builds a file name from a path, a table or tablespace name
and a suffix. The string must be freed by caller with ut_free().
@param[in] path nullptr or the directory path or the full path and filename
@param[in] name {} if path is full, or Table/Tablespace name
@param[in] extension the file extension to use
@param[in] trim_name true if the last name on the path should be trimmed
@return own: file name */
char* fil_make_filepath_low(const char *path,
                            const fil_space_t::name_type &name,
                            ib_extention extension, bool trim_name) noexcept;

char *fil_make_filepath(const char* path, const table_name_t name,
                        ib_extention suffix, bool strip_name) noexcept;

/** Wrapper function over fil_make_filepath_low to build file name.
@param path nullptr or the directory path or the full path and filename
@param name {} if path is full, or Table/Tablespace name
@param extension the file extension to use
@param trim_name true if the last name on the path should be trimmed
@return own: file name */
static inline char*
fil_make_filepath(const char* path, const fil_space_t::name_type &name,
                  ib_extention extension, bool trim_name) noexcept
{
  /* If we are going to strip a name off the path, there better be a
  path and a new name to put back on. */
  ut_ad(!trim_name || (path && name.data()));
  return fil_make_filepath_low(path, name, extension, trim_name);
}

/** Create a tablespace file.
@param[in]	space_id	Tablespace ID
@param[in]	name		Tablespace name in dbname/tablename format.
@param[in]	path		Path and filename of the datafile to create.
@param[in]	flags		Tablespace flags
@param[in]	size		Initial size of the tablespace file in pages,
must be >= FIL_IBD_FILE_INITIAL_SIZE
@param[in]	mode		MariaDB encryption mode
@param[in]	key_id		MariaDB encryption key_id
@param[out]	err		DB_SUCCESS or error code
@return	the created tablespace
@retval	NULL	on error */
fil_space_t*
fil_ibd_create(
	uint32_t	space_id,
	const table_name_t name,
	const char*	path,
	uint32_t	flags,
	uint32_t	size,
	fil_encryption_t mode,
	uint32_t	key_id,
	dberr_t*	err) noexcept
	MY_ATTRIBUTE((nonnull, warn_unused_result));

/** Try to adjust FSP_SPACE_FLAGS if they differ from the expectations.
(Typically when upgrading from MariaDB 10.1.0..10.1.20.)
@param[in,out]	space		tablespace
@param[in]	flags		desired tablespace flags */
void fsp_flags_try_adjust(fil_space_t *space, uint32_t flags);

/**
Tries to open a single-table tablespace and optionally checks the space id is
right in it. If does not succeed, prints an error message to the .err log. This
function is used to open a tablespace when we start up mysqld, and also in
IMPORT TABLESPACE.

NOTE that we assume this operation is used either at the database
startup or under the protection of MDL, to prevent concurrent access
to the same tablespace.

@param id          tablespace identifier
@param flags       expected FSP_SPACE_FLAGS
@param validate    how to validate files
@param name        the table name in databasename/tablename format
@param path_in     expected filepath, usually read from dictionary
@param err         DB_SUCCESS or error code
@return	tablespace
@retval	nullptr	if the tablespace could not be opened */
fil_space_t *fil_ibd_open(uint32_t id, uint32_t flags,
                          fil_space_t::validate validate,
                          fil_space_t::name_type name,
                          const char *path_in, dberr_t *err= nullptr) noexcept;

enum fil_load_status {
	/** The tablespace file(s) were found and valid. */
	FIL_LOAD_OK,
	/** The name no longer matches space_id */
	FIL_LOAD_ID_CHANGED,
	/** The file(s) were not found */
	FIL_LOAD_NOT_FOUND,
	/** The file(s) were not valid */
	FIL_LOAD_INVALID,
	/** The tablespace file was deferred to open */
	FIL_LOAD_DEFER
};

/** Open a single-file tablespace and add it to the InnoDB data structures.
@param[in]	space_id	tablespace ID
@param[in]	filename	path/to/databasename/tablename.ibd
@param[out]	space		the tablespace, or NULL on error
@return status of the operation */
enum fil_load_status
fil_ibd_load(uint32_t space_id, const char *filename, fil_space_t *&space)
  noexcept MY_ATTRIBUTE((warn_unused_result));

/** Determine if a matching tablespace exists in the InnoDB tablespace
memory cache. Note that if we have not done a crash recovery at the database
startup, there may be many tablespaces which are not yet in the memory cache.
@param[in]	id		Tablespace ID
@param[in]	table_flags	table flags
@return the tablespace
@retval	NULL	if no matching tablespace exists in the memory cache */
fil_space_t *fil_space_for_table_exists_in_mem(uint32_t id,
                                               uint32_t table_flags) noexcept;

/** Try to extend a tablespace if it is smaller than the specified size.
@param[in,out]	space	tablespace
@param[in]	size	desired size in pages
@return whether the tablespace is at least as big as requested */
bool fil_space_extend(fil_space_t *space, uint32_t size) noexcept;

/** Flush to disk the writes in file spaces of the given type
possibly cached by the OS. */
void fil_flush_file_spaces() noexcept;
/******************************************************************//**
Checks the consistency of the tablespace cache.
@return true if ok */
bool fil_validate() noexcept;

/** Set the file page type.
@param page   file page
@param type   FIL_PAGE_TYPE value */
inline void fil_page_set_type(byte *page, uint16_t type) noexcept
{
  mach_write_to_2(page + FIL_PAGE_TYPE, type);
}

/********************************************************************//**
Delete the tablespace file and any related files like .cfg.
This should not be called for temporary tables. */
void
fil_delete_file(
/*============*/
	const char*	path)	/*!< in: filepath of the ibd tablespace */
	noexcept;

/** Look up a table space by a given id.
@param id  tablespace identifier
@return tablespace object
@retval nullptr if not found */
fil_space_t *fil_space_get_by_id(uint32_t id) noexcept;

/** Note that a non-predefined persistent tablespace has been modified
by redo log.
@param[in,out]	space	tablespace */
void fil_names_dirty(fil_space_t *space) noexcept;


bool fil_comp_algo_loaded(ulint comp_algo) noexcept;

/** On a log checkpoint, reset fil_names_dirty_and_write() flags
and write out FILE_MODIFY if needed, and write FILE_CHECKPOINT.
@param lsn  checkpoint LSN
@return current LSN */
ATTRIBUTE_COLD lsn_t fil_names_clear(lsn_t lsn) noexcept;

#ifdef UNIV_ENABLE_UNIT_TEST_MAKE_FILEPATH
void test_make_filepath();
#endif /* UNIV_ENABLE_UNIT_TEST_MAKE_FILEPATH */

/** Determine the block size of the data file.
@param[in]	space		tablespace
@param[in]	offset		page number
@return	block size */
ulint fil_space_get_block_size(const fil_space_t* space, unsigned offset)
  noexcept;

/** Check whether encryption key found
@param crypt_data Encryption data
@param f_name     File name
@return encryption key found */
bool fil_crypt_check(fil_space_crypt_t *crypt_data, const char *f_name)
  noexcept;

#endif /* UNIV_INNOCHECKSUM */<|MERGE_RESOLUTION|>--- conflicted
+++ resolved
@@ -48,37 +48,6 @@
 
 using space_list_t= ilist<fil_space_t, space_list_tag_t>;
 
-<<<<<<< HEAD
-=======
-// Forward declaration
-extern my_bool srv_use_doublewrite_buf;
-
-/** Possible values of innodb_flush_method */
-enum srv_flush_t
-{
-  /** fsync, the default */
-  SRV_FSYNC= 0,
-  /** open log files in O_DSYNC mode */
-  SRV_O_DSYNC,
-  /** do not call os_file_flush() when writing data files, but do flush
-  after writing to log files */
-  SRV_LITTLESYNC,
-  /** do not flush after writing */
-  SRV_NOSYNC,
-  /** Open or create files with O_DIRECT. This implies using
-  unbuffered I/O but still fdatasync(), because some filesystems might
-  not flush meta-data on write completion */
-  SRV_O_DIRECT,
-  /** Like O_DIRECT, but skip fdatasync(), assuming that the data is
-  durable on write completion */
-  SRV_O_DIRECT_NO_FSYNC
-#ifdef _WIN32
-  /** Traditional Windows appoach to open all files without caching,
-  and do FileFlushBuffers() */
-  ,SRV_ALL_O_DIRECT_FSYNC
-#endif
-};
-
 /** Possible values of innodb_linux_aio */
 #ifdef __linux__
 enum srv_linux_aio_t
@@ -95,7 +64,6 @@
 /** innodb_flush_method */
 extern ulong srv_file_flush_method;
 
->>>>>>> 053f9bcb
 /** Undo tablespaces starts with space_id. */
 extern uint32_t srv_undo_space_id_start;
 /** The number of UNDO tablespaces that are open and ready to use. */

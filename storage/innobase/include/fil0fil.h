--- conflicted
+++ resolved
@@ -336,7 +336,7 @@
   friend fil_node_t;
 
   /** Constructor; see @fil_space_t::create() */
-  inline explicit fil_space_t(uint32_t id, ulint flags, bool being_imported,
+  inline explicit fil_space_t(uint32_t id, uint32_t flags, bool being_imported,
                               fil_space_crypt_t *crypt_data) noexcept;
 
   ~fil_space_t()
@@ -345,35 +345,6 @@
     latch.destroy();
   }
 
-<<<<<<< HEAD
-  /** fil_system.spaces chain node */
-  fil_space_t *hash;
-  /** LSN of the most recent fil_names_write_if_was_clean().
-  Reset to 0 by fil_names_clear(). Protected by exclusive log_sys.latch.
-  If and only if max_lsn is nonzero, this is in fil_system.named_spaces. */
-  lsn_t max_lsn;
-  /** tablespace identifier */
-  uint32_t id;
-	fil_type_t	purpose;/*!< purpose */
-	UT_LIST_BASE_NODE_T(fil_node_t) chain;
-				/*!< base node for the file chain */
-	uint32_t	size;	/*!< tablespace file size in pages;
-				0 if not known yet */
-	uint32_t	size_in_header;
-				/* FSP_SIZE in the tablespace header;
-				0 if not known yet */
-	uint32_t	free_len;
-				/*!< length of the FSP_FREE list */
-	uint32_t	free_limit;
-				/*!< contents of FSP_FREE_LIMIT */
-	uint32_t	recv_size;
-				/*!< recovered tablespace size in pages;
-				0 if no size change was read from the redo log,
-				or if the size change was implemented */
-	uint32_t	n_reserved_extents;
-				/*!< number of reserved free extents for
-				ongoing operations like B-tree page split */
-=======
   /** tablespace identifier */
   uint32_t id;
 
@@ -400,7 +371,6 @@
   /** number of reserved free extents for ongoing operations like
   B-tree page split */
   uint32_t n_reserved_extents= 0;
->>>>>>> c982a143
 private:
 #ifdef UNIV_DEBUG
   fil_space_t *next_in_space_list();
@@ -928,13 +898,8 @@
   @param opened          whether the tablespace files are open
   @return pointer to created tablespace, to be filled in with add()
   @retval nullptr on failure (such as when the same tablespace exists) */
-<<<<<<< HEAD
-  static fil_space_t *create(uint32_t id, uint32_t flags,
-                             fil_type_t purpose, fil_space_crypt_t *crypt_data,
-=======
-  static fil_space_t *create(uint32_t id, ulint flags, bool being_imported,
+  static fil_space_t *create(uint32_t id, uint32_t flags, bool being_imported,
                              fil_space_crypt_t *crypt_data,
->>>>>>> c982a143
                              fil_encryption_t mode= FIL_ENCRYPTION_DEFAULT,
                              bool opened= false) noexcept;
 
@@ -1466,14 +1431,9 @@
   ulint n_open;
   /** last time we noted n_open exceeding the limit; protected by mutex */
   time_t n_open_exceeded_time;
-<<<<<<< HEAD
-  /** maximum persistent tablespace id that has ever been assigned */
-  uint32_t max_assigned_id;
-=======
   /** maximum space id in the existing tables; on InnoDB startup this is
   initialized based on the data dictionary contents */
-  ulint max_assigned_id;
->>>>>>> c982a143
+  uint32_t max_assigned_id;
   /** nonzero if fil_node_open_file_low() should avoid moving the tablespace
   to the end of space_list, for FIFO policy of try_to_close() */
   ulint freeze_space_list;
@@ -1724,25 +1684,11 @@
 @param path_in     expected filepath, usually read from dictionary
 @param err         DB_SUCCESS or error code
 @return	tablespace
-<<<<<<< HEAD
-@retval	NULL	if the tablespace could not be opened */
-fil_space_t*
-fil_ibd_open(
-	unsigned		validate,
-	fil_type_t		purpose,
-	uint32_t		id,
-	uint32_t		flags,
-	fil_space_t::name_type	name,
-	const char*		path_in,
-	dberr_t*		err = NULL)
-	MY_ATTRIBUTE((warn_unused_result));
-=======
 @retval	nullptr	if the tablespace could not be opened */
-fil_space_t *fil_ibd_open(ulint id, ulint flags,
+fil_space_t *fil_ibd_open(uint32_t id, uint32_t flags,
                           fil_space_t::validate validate,
                           fil_space_t::name_type name,
                           const char *path_in, dberr_t *err= nullptr) noexcept;
->>>>>>> c982a143
 
 enum fil_load_status {
 	/** The tablespace file(s) were found and valid. */

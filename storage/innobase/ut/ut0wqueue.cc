--- conflicted
+++ resolved
@@ -27,15 +27,6 @@
 
 Created 4/26/2006 Osku Salerma
 ************************************************************************/
-
-/* Work queue. */
-struct ib_wqueue_t {
-	ib_mutex_t	mutex;	/*!< mutex protecting everything */
-	ib_list_t*	items;	/*!< work item list */
-	os_event_t	event;	/*!< event we use to signal additions to list;
-				os_event_set() and os_event_reset() are
-				protected by ib_wqueue_t::mutex */
-};
 
 /****************************************************************//**
 Create a new work queue.
@@ -72,17 +63,11 @@
 	ut_free(wq);
 }
 
-<<<<<<< HEAD
-/****************************************************************//**
-Add a work item to the queue. */
-=======
 /** Add a work item to the queue.
 @param[in,out]	wq		work queue
 @param[in]	item		work item
 @param[in,out]	heap		memory heap to use for allocating list node
 @param[in]	wq_locked	work queue mutex locked */
-UNIV_INTERN
->>>>>>> a41d4297
 void
 ib_wqueue_add(ib_wqueue_t* wq, void* item, mem_heap_t* heap, bool wq_locked)
 {

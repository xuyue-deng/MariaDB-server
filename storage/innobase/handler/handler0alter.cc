--- conflicted
+++ resolved
@@ -11231,49 +11231,6 @@
 	DBUG_VOID_RETURN;
 }
 
-<<<<<<< HEAD
-/** Adjust the persistent statistics after rebuilding ALTER TABLE.
-Remove statistics for dropped indexes, add statistics for created indexes
-and rename statistics for renamed indexes.
-@param table InnoDB table that was rebuilt by ALTER TABLE
-@param table_name Table name in MySQL
-@param thd MySQL connection
-*/
-static
-void
-alter_stats_rebuild(
-/*================*/
-	dict_table_t*	table,
-	const char*	table_name,
-	THD*		thd)
-{
-	DBUG_ENTER("alter_stats_rebuild");
-
-	if (!table->space || !table->stats_is_persistent()
-	    || dict_stats_persistent_storage_check(false) != SCHEMA_OK) {
-		DBUG_VOID_RETURN;
-	}
-
-	dberr_t	ret = dict_stats_update_persistent(table);
-	if (ret == DB_SUCCESS) {
-		ret = dict_stats_save(table);
-	}
-
-	if (ret != DB_SUCCESS) {
-		push_warning_printf(
-			thd,
-			Sql_condition::WARN_LEVEL_WARN,
-			ER_ALTER_INFO,
-			"Error updating stats for table '%s'"
-			" after table rebuild: %s",
-			table_name, ut_strerr(ret));
-	}
-
-	DBUG_VOID_RETURN;
-}
-
-=======
->>>>>>> e1f12f14
 /** Apply the log for the table rebuild operation.
 @param[in]	ctx		Inplace Alter table context
 @param[in]	altered_table	MySQL table that is being altered

--- conflicted
+++ resolved
@@ -4198,7 +4198,7 @@
 		if (big_rec) {
 			if (error == DB_SUCCESS) {
 				error = btr_store_big_rec_extern_fields(
-					&pcur, update, offsets, big_rec, &mtr,
+					&pcur, offsets, big_rec, &mtr,
 					BTR_STORE_UPDATE);
 			}
 
@@ -5063,12 +5063,7 @@
 		}
 
 		ctx->add_index[a] = row_merge_create_index(
-<<<<<<< HEAD
-			ctx->new_table,
-			&index_defs[a], add_v, ctx->col_names);
-=======
-			ctx->trx, ctx->new_table, &index_defs[a], add_v);
->>>>>>> 003cb2f4
+			ctx->new_table, &index_defs[a], add_v);
 
 		add_key_nums[a] = index_defs[a].key_number;
 

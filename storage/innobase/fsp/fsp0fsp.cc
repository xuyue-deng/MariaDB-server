/*****************************************************************************

Copyright (c) 1995, 2016, Oracle and/or its affiliates. All Rights Reserved.
Copyright (c) 2017, 2021, MariaDB Corporation.

This program is free software; you can redistribute it and/or modify it under
the terms of the GNU General Public License as published by the Free Software
Foundation; version 2 of the License.

This program is distributed in the hope that it will be useful, but WITHOUT
ANY WARRANTY; without even the implied warranty of MERCHANTABILITY or FITNESS
FOR A PARTICULAR PURPOSE. See the GNU General Public License for more details.

You should have received a copy of the GNU General Public License along with
this program; if not, write to the Free Software Foundation, Inc.,
51 Franklin Street, Fifth Floor, Boston, MA 02110-1335 USA

*****************************************************************************/

/******************************************************************//**
@file fsp/fsp0fsp.cc
File space management

Created 11/29/1995 Heikki Tuuri
***********************************************************************/

#include "fsp0fsp.h"
#include "buf0buf.h"
#include "fil0fil.h"
#include "fil0crypt.h"
#include "mtr0log.h"
#include "ut0byte.h"
#include "page0page.h"
#include "fut0fut.h"
#include "srv0srv.h"
#include "srv0start.h"
#include "ibuf0ibuf.h"
#include "btr0btr.h"
#include "btr0sea.h"
#include "dict0boot.h"
#include "log0log.h"
#include "dict0mem.h"
#include "fsp0types.h"

// JAN: MySQL 5.7 Encryption
// #include <my_aes.h>

typedef uint32_t page_no_t;

/** Return an extent to the free list of a space.
@param[in,out]	space		tablespace
@param[in]	offset		page number in the extent
@param[in,out]	mtr		mini-transaction */
MY_ATTRIBUTE((nonnull))
static
void
fsp_free_extent(
	fil_space_t*		space,
	page_no_t		offset,
	mtr_t*			mtr);

/** Returns the first extent descriptor for a segment.
We think of the extent lists of the segment catenated in the order
FSEG_FULL -> FSEG_NOT_FULL -> FSEG_FREE.
@param[in]	inode		segment inode
@param[in]	space		tablespace
@param[in,out]	mtr		mini-transaction
@return the first extent descriptor, or NULL if none */
MY_ATTRIBUTE((nonnull, warn_unused_result))
static
xdes_t*
fseg_get_first_extent(
	fseg_inode_t*		inode,
	const fil_space_t*	space,
	mtr_t*			mtr);

/** Put new extents to the free list if there are free extents above the free
limit. If an extent happens to contain an extent descriptor page, the extent
is put to the FSP_FREE_FRAG list with the page marked as used.
@param[in]	init_space	true if this is a single-table tablespace
and we are only initializing the first extent and the first bitmap pages;
then we will not allocate more extents
@param[in,out]	space		tablespace
@param[in,out]	header		tablespace header
@param[in,out]	mtr		mini-transaction */
static ATTRIBUTE_COLD
void
fsp_fill_free_list(
	bool		init_space,
	fil_space_t*	space,
	buf_block_t*	header,
	mtr_t*		mtr);

/** Allocates a single free page from a segment.
This function implements the intelligent allocation strategy which tries to
minimize file space fragmentation.
@param[in,out]	space			tablespace
@param[in,out]	seg_inode		segment inode
@param[in,out]	iblock			segment inode page
@param[in]	hint			hint of which page would be desirable
@param[in]	direction		if the new page is needed because of
an index page split, and records are inserted there in order, into which
direction they go alphabetically: FSP_DOWN, FSP_UP, FSP_NO_DIR
@param[in,out]	mtr			mini-transaction
@param[in,out]	init_mtr		mtr or another mini-transaction in
which the page should be initialized.
@retval NULL	if no page could be allocated */
static
buf_block_t*
fseg_alloc_free_page_low(
	fil_space_t*		space,
	fseg_inode_t*		seg_inode,
	buf_block_t*		iblock,
	uint32_t		hint,
	byte			direction,
#ifdef UNIV_DEBUG
	bool			has_done_reservation,
	/*!< whether the space has already been reserved */
#endif /* UNIV_DEBUG */
	mtr_t*			mtr,
	mtr_t*			init_mtr)
	MY_ATTRIBUTE((warn_unused_result));

/** Get the tablespace header block, SX-latched
@param[in]      space           tablespace
@param[in,out]  mtr             mini-transaction
@return pointer to the space header, page x-locked */
inline buf_block_t *fsp_get_header(const fil_space_t *space, mtr_t *mtr)
{
 buf_block_t *block= buf_page_get(page_id_t(space->id, 0), space->zip_size(),
                                  RW_SX_LATCH, mtr);
 ut_ad(space->id == mach_read_from_4(FSP_HEADER_OFFSET + FSP_SPACE_ID +
                                     block->frame));
 return block;
}

/** Set the XDES_FREE_BIT of a page.
@tparam         free    desired value of XDES_FREE_BIT
@param[in]      block   extent descriptor block
@param[in,out]  descr   extent descriptor
@param[in]      offset  page offset within the extent
@param[in,out]  mtr     mini-transaction */
template<bool free>
inline void xdes_set_free(const buf_block_t &block, xdes_t *descr,
                          ulint offset, mtr_t *mtr)
{
  ut_ad(mtr->memo_contains_flagged(&block, MTR_MEMO_PAGE_SX_FIX |
                                   MTR_MEMO_PAGE_X_FIX));
  ut_ad(offset < FSP_EXTENT_SIZE);
  ut_ad(page_align(descr) == block.frame);
  compile_time_assert(XDES_BITS_PER_PAGE == 2);
  compile_time_assert(XDES_FREE_BIT == 0);
  compile_time_assert(XDES_CLEAN_BIT == 1);

  ulint index= XDES_BITS_PER_PAGE * offset;
  byte *b= &descr[XDES_BITMAP + (index >> 3)];
  /* xdes_init() should have set all XDES_CLEAN_BIT. */
  ut_ad(!(~*b & 0xaa));
  /* Clear or set XDES_FREE_BIT. */
  byte val= free
    ? static_cast<byte>(*b | 1 << (index & 7))
    : static_cast<byte>(*b & ~(1 << (index & 7)));
  mtr->write<1>(block, b, val);
}

/**
Find a free page.
@param descr   extent descriptor
@param hint    page offset to start searching from (towards larger pages)
@return free page offset
@retval FIL_NULL if no page is free */
inline uint32_t xdes_find_free(const xdes_t *descr, uint32_t hint= 0)
{
  const uint32_t extent_size= FSP_EXTENT_SIZE;
  ut_ad(hint < extent_size);
  for (uint32_t i= hint; i < extent_size; i++)
    if (xdes_is_free(descr, i))
      return i;
  for (uint32_t i= 0; i < hint; i++)
    if (xdes_is_free(descr, i))
      return i;
  return FIL_NULL;
}

/**
Determine the number of used pages in a descriptor.
@param descr  file descriptor
@return number of pages used */
inline uint32_t xdes_get_n_used(const xdes_t *descr)
{
  uint32_t count= 0;

  for (uint32_t i= FSP_EXTENT_SIZE; i--; )
    if (!xdes_is_free(descr, i))
      count++;

  return count;
}

/**
Determine whether a file extent is full.
@param descr  file descriptor
@return whether all pages have been allocated */
inline bool xdes_is_full(const xdes_t *descr)
{
  return FSP_EXTENT_SIZE == xdes_get_n_used(descr);
}

/** Set the state of an extent descriptor.
@param[in]      block   extent descriptor block
@param[in,out]  descr   extent descriptor
@param[in]      state   the state
@param[in,out]  mtr     mini-transaction */
inline void xdes_set_state(const buf_block_t &block, xdes_t *descr,
			   byte state, mtr_t *mtr)
{
  ut_ad(descr && mtr);
  ut_ad(state >= XDES_FREE);
  ut_ad(state <= XDES_FSEG);
  ut_ad(mtr->memo_contains_flagged(&block, MTR_MEMO_PAGE_SX_FIX |
                                   MTR_MEMO_PAGE_X_FIX));
  ut_ad(page_align(descr) == block.frame);
  ut_ad(mach_read_from_4(descr + XDES_STATE) <= XDES_FSEG);
  mtr->write<1>(block, XDES_STATE + 3 + descr, state);
}

/**********************************************************************//**
Gets the state of an xdes.
@return state */
UNIV_INLINE
ulint
xdes_get_state(
/*===========*/
	const xdes_t*	descr)	/*!< in: descriptor */
{
	ulint	state;

	ut_ad(descr);
	state = mach_read_from_4(descr + XDES_STATE);
	ut_ad(state - 1 < XDES_FSEG);
	return(state);
}

/**********************************************************************//**
Inits an extent descriptor to the free and clean state. */
inline void xdes_init(const buf_block_t &block, xdes_t *descr, mtr_t *mtr)
{
  ut_ad(mtr->memo_contains_flagged(&block, MTR_MEMO_PAGE_SX_FIX |
                                   MTR_MEMO_PAGE_X_FIX));
  mtr->memset(&block, uint16_t(descr - block.frame) + XDES_BITMAP,
              XDES_SIZE - XDES_BITMAP, 0xff);
  xdes_set_state(block, descr, XDES_FREE, mtr);
}

/** Mark a page used in an extent descriptor.
@param[in,out]  seg_inode       segment inode
@param[in,out]  iblock          segment inode page
@param[in]      page            page number
@param[in,out]  descr           extent descriptor
@param[in,out]  xdes            extent descriptor page
@param[in,out]  mtr             mini-transaction */
static MY_ATTRIBUTE((nonnull))
void
fseg_mark_page_used(fseg_inode_t *seg_inode, buf_block_t *iblock,
                    ulint page, xdes_t *descr, buf_block_t *xdes, mtr_t *mtr)
{
  ut_ad(fil_page_get_type(iblock->frame) == FIL_PAGE_INODE);
  ut_ad(!((page_offset(seg_inode) - FSEG_ARR_OFFSET) % FSEG_INODE_SIZE));
  ut_ad(mach_read_from_4(seg_inode + FSEG_MAGIC_N) == FSEG_MAGIC_N_VALUE);
  ut_ad(!memcmp(seg_inode + FSEG_ID, descr + XDES_ID, 4));

  const uint16_t xoffset= uint16_t(descr - xdes->frame + XDES_FLST_NODE);
  const uint16_t ioffset= uint16_t(seg_inode - iblock->frame);

  if (!xdes_get_n_used(descr))
  {
    /* We move the extent from the free list to the NOT_FULL list */
    flst_remove(iblock, uint16_t(FSEG_FREE + ioffset), xdes, xoffset, mtr);
    flst_add_last(iblock, uint16_t(FSEG_NOT_FULL + ioffset),
                  xdes, xoffset, mtr);
  }

  ut_ad(xdes_is_free(descr, page % FSP_EXTENT_SIZE));

  /* We mark the page as used */
  xdes_set_free<false>(*xdes, descr, page % FSP_EXTENT_SIZE, mtr);

  byte* p_not_full= seg_inode + FSEG_NOT_FULL_N_USED;
  const uint32_t not_full_n_used= mach_read_from_4(p_not_full) + 1;
  mtr->write<4>(*iblock, p_not_full, not_full_n_used);
  if (xdes_is_full(descr))
  {
    /* We move the extent from the NOT_FULL list to the FULL list */
    flst_remove(iblock, uint16_t(FSEG_NOT_FULL + ioffset), xdes, xoffset, mtr);
    flst_add_last(iblock, uint16_t(FSEG_FULL + ioffset), xdes, xoffset, mtr);
    mtr->write<4>(*iblock, seg_inode + FSEG_NOT_FULL_N_USED,
                  not_full_n_used - FSP_EXTENT_SIZE);
  }
}

/** Get pointer to a the extent descriptor of a page.
@param[in,out]	sp_header	tablespace header page, x-latched
@param[in]	space		tablespace
@param[in]	offset		page offset
@param[out]	desc_block	descriptor block
@param[in,out]	mtr		mini-transaction
@param[in]	init_space	whether the tablespace is being initialized
@return pointer to the extent descriptor, NULL if the page does not
exist in the space or if the offset exceeds free limit */
UNIV_INLINE MY_ATTRIBUTE((warn_unused_result))
xdes_t*
xdes_get_descriptor_with_space_hdr(
	buf_block_t*		header,
	const fil_space_t*	space,
	page_no_t		offset,
	buf_block_t**		desc_block,
	mtr_t*			mtr,
	bool			init_space = false)
{
	ut_ad(space->is_owner());
	ut_ad(mtr->memo_contains_flagged(header, MTR_MEMO_PAGE_SX_FIX
					 | MTR_MEMO_PAGE_X_FIX));
	/* Read free limit and space size */
	uint32_t limit = mach_read_from_4(FSP_HEADER_OFFSET + FSP_FREE_LIMIT
					  + header->frame);
	uint32_t size  = mach_read_from_4(FSP_HEADER_OFFSET + FSP_SIZE
					  + header->frame);
	ut_ad(limit == space->free_limit
	      || (space->free_limit == 0
		  && (init_space
		      || space->purpose == FIL_TYPE_TEMPORARY
		      || (srv_startup_is_before_trx_rollback_phase
			  && (space->id == TRX_SYS_SPACE
			      || srv_is_undo_tablespace(space->id))))));
	ut_ad(size == space->size_in_header);

	if ((offset >= size) || (offset >= limit)) {
		return(NULL);
	}

	const unsigned zip_size = space->zip_size();

	uint32_t descr_page_no = xdes_calc_descriptor_page(zip_size, offset);

	buf_block_t* block = header;

	if (descr_page_no) {
		block = buf_page_get(
			page_id_t(space->id, descr_page_no), zip_size,
			RW_SX_LATCH, mtr);
	}

	if (desc_block != NULL) {
		*desc_block = block;
	}

	return XDES_ARR_OFFSET + XDES_SIZE
		* xdes_calc_descriptor_index(zip_size, offset)
		+ block->frame;
}

/** Get the extent descriptor of a page.
The page where the extent descriptor resides is x-locked. If the page
offset is equal to the free limit of the space, we will add new
extents from above the free limit to the space free list, if not free
limit == space size. This adding is necessary to make the descriptor
defined, as they are uninitialized above the free limit.
@param[in]	space		tablespace
@param[in]	offset		page offset; if equal to the free limit, we
try to add new extents to the space free list
@param[out]	xdes		extent descriptor page
@param[in,out]	mtr		mini-transaction
@return the extent descriptor */
static xdes_t* xdes_get_descriptor(const fil_space_t *space, page_no_t offset,
                                   buf_block_t **xdes, mtr_t *mtr)
{
  buf_block_t *block= buf_page_get(page_id_t(space->id, 0), space->zip_size(),
                                   RW_SX_LATCH, mtr);
  return xdes_get_descriptor_with_space_hdr(block, space, offset, xdes, mtr);
}

/** Get the extent descriptor of a page.
The page where the extent descriptor resides is x-locked. If the page
offset is equal to the free limit of the space, we will add new
extents from above the free limit to the space free list, if not free
limit == space size. This adding is necessary to make the descriptor
defined, as they are uninitialized above the free limit.
@param[in]	space		tablespace
@param[in]	page		descriptor page offset
@param[in]	offset		page offset
@param[in,out]	mtr		mini-transaction
@return	the extent descriptor
@retval	NULL	if the descriptor is not available */
MY_ATTRIBUTE((warn_unused_result))
static
const xdes_t*
xdes_get_descriptor_const(
	const fil_space_t*	space,
	page_no_t		page,
	page_no_t		offset,
	mtr_t*			mtr)
{
	ut_ad(space->is_owner() || mtr->memo_contains(*space, true));
	ut_ad(offset < space->free_limit);
	ut_ad(offset < space->size_in_header);

	const ulint zip_size = space->zip_size();

	if (buf_block_t* block = buf_page_get_gen(page_id_t(space->id, page),
						  zip_size, RW_S_LATCH,
						  nullptr,
						  BUF_GET_POSSIBLY_FREED,
						  mtr)) {
		if (block->page.status == buf_page_t::FREED) {
			return nullptr;
		}

		ut_ad(page != 0 || space->free_limit == mach_read_from_4(
			      FSP_FREE_LIMIT + FSP_HEADER_OFFSET
			      + block->frame));
		ut_ad(page != 0 || space->size_in_header == mach_read_from_4(
			      FSP_SIZE + FSP_HEADER_OFFSET
			      + block->frame));

		return(block->frame + XDES_ARR_OFFSET + XDES_SIZE
		       * xdes_calc_descriptor_index(zip_size, offset));
	}

	return(NULL);
}

/** Get a pointer to the extent descriptor. The page where the
extent descriptor resides is x-locked.
@param[in]	space		tablespace
@param[in]	lst_node	file address of the list node
				contained in the descriptor
@param[in]	mode		BUF_GET or BUF_GET_POSSIBLY_FREED
@param[out]	block		extent descriptor block
@param[in,out]	mtr		mini-transaction
@return pointer to the extent descriptor */
MY_ATTRIBUTE((nonnull, warn_unused_result))
UNIV_INLINE
xdes_t*
xdes_lst_get_descriptor(
	const fil_space_t*	space,
	fil_addr_t		lst_node,
	ulint			mode,
	buf_block_t**		block,
	mtr_t*			mtr)
{
  ut_ad(mtr->memo_contains(*space));
  auto b= fut_get_ptr(space->id, space->zip_size(), lst_node, RW_SX_LATCH,
                      mode, mtr, block);
  return b ? b - XDES_FLST_NODE : nullptr;
}

/********************************************************************//**
Returns page offset of the first page in extent described by a descriptor.
@return offset of the first page in extent */
static uint32_t xdes_get_offset(const xdes_t *descr)
{
  ut_ad(descr);
  return page_get_page_no(page_align(descr)) +
    uint32_t(((page_offset(descr) - XDES_ARR_OFFSET) / XDES_SIZE) *
             FSP_EXTENT_SIZE);
}

/** Initialize a file page whose prior contents should be ignored.
@param[in,out]	block	buffer pool block */
void fsp_apply_init_file_page(buf_block_t *block)
{
  memset_aligned<UNIV_PAGE_SIZE_MIN>(block->frame, 0, srv_page_size);
  const page_id_t id(block->page.id());

  mach_write_to_4(block->frame + FIL_PAGE_OFFSET, id.page_no());
  if (log_sys.is_physical())
    memset_aligned<8>(block->frame + FIL_PAGE_PREV, 0xff, 8);
  mach_write_to_4(block->frame + FIL_PAGE_ARCH_LOG_NO_OR_SPACE_ID, id.space());
  if (page_zip_des_t* page_zip= buf_block_get_page_zip(block))
  {
    memset_aligned<UNIV_ZIP_SIZE_MIN>(page_zip->data, 0,
                                      page_zip_get_size(page_zip));
    static_assert(FIL_PAGE_OFFSET == 4, "compatibility");
    memcpy_aligned<4>(page_zip->data + FIL_PAGE_OFFSET,
                      block->frame + FIL_PAGE_OFFSET, 4);
    if (log_sys.is_physical())
      memset_aligned<8>(page_zip->data + FIL_PAGE_PREV, 0xff, 8);
    static_assert(FIL_PAGE_ARCH_LOG_NO_OR_SPACE_ID % 4 == 2,
                  "not perfect alignment");
    memcpy_aligned<2>(page_zip->data + FIL_PAGE_ARCH_LOG_NO_OR_SPACE_ID,
                      block->frame + FIL_PAGE_ARCH_LOG_NO_OR_SPACE_ID, 4);
  }
}

#ifdef UNIV_DEBUG
/** Assert that the mini-transaction is compatible with
updating an allocation bitmap page.
@param[in]	mtr	mini-transaction */
void fil_space_t::modify_check(const mtr_t& mtr) const
{
	switch (mtr.get_log_mode()) {
	case MTR_LOG_NONE:
		/* These modes are only allowed within a non-bitmap page
		when there is a higher-level redo log record written. */
		ut_ad(purpose == FIL_TYPE_TABLESPACE
		      || purpose == FIL_TYPE_TEMPORARY);
		break;
	case MTR_LOG_NO_REDO:
		ut_ad(purpose == FIL_TYPE_TEMPORARY
		      || purpose == FIL_TYPE_IMPORT);
		return;
	case MTR_LOG_ALL:
		/* We may only write redo log for a persistent
		tablespace. */
		ut_ad(purpose == FIL_TYPE_TABLESPACE);
		ut_ad(mtr.is_named_space(id));
		return;
	}

	ut_ad("invalid log mode" == 0);
}
#endif

/**********************************************************************//**
Writes the space id and flags to a tablespace header.  The flags contain
row type, physical/compressed page size, and logical/uncompressed page
size of the tablespace. */
void
fsp_header_init_fields(
/*===================*/
	page_t*	page,		/*!< in/out: first page in the space */
	ulint	space_id,	/*!< in: space id */
	ulint	flags)		/*!< in: tablespace flags (FSP_SPACE_FLAGS) */
{
	flags &= ~FSP_FLAGS_MEM_MASK;
	ut_a(fil_space_t::is_valid_flags(flags, space_id));

	mach_write_to_4(FSP_HEADER_OFFSET + FSP_SPACE_ID + page,
			space_id);
	mach_write_to_4(FSP_HEADER_OFFSET + FSP_SPACE_FLAGS + page,
			flags);
}

/** Initialize a tablespace header.
@param[in,out]	space	tablespace
@param[in]	size	current size in blocks
@param[in,out]	mtr	mini-transaction */
void fsp_header_init(fil_space_t* space, uint32_t size, mtr_t* mtr)
{
	const page_id_t page_id(space->id, 0);
	const ulint zip_size = space->zip_size();

	buf_block_t *free_block = buf_LRU_get_free_block(false);

	mtr->x_lock_space(space);

	buf_block_t* block = buf_page_create(space, 0, zip_size, mtr,
					     free_block);
	if (UNIV_UNLIKELY(block != free_block)) {
		buf_pool.free_block(free_block);
	}

	space->size_in_header = size;
	space->free_len = 0;
	space->free_limit = 0;

	/* The prior contents of the file page should be ignored */

	fsp_init_file_page(space, block, mtr);

	mtr->write<2>(*block, block->frame + FIL_PAGE_TYPE,
		      FIL_PAGE_TYPE_FSP_HDR);

	mtr->write<4,mtr_t::MAYBE_NOP>(*block, FSP_HEADER_OFFSET + FSP_SPACE_ID
				       + block->frame, space->id);
	ut_ad(0 == mach_read_from_4(FSP_HEADER_OFFSET + FSP_NOT_USED
				    + block->frame));
	/* recv_sys_t::parse() expects to find a WRITE record that
	covers all 4 bytes. Therefore, we must specify mtr_t::FORCED
	in order to avoid optimizing away any unchanged most
	significant bytes of FSP_SIZE. */
	mtr->write<4,mtr_t::FORCED>(*block, FSP_HEADER_OFFSET + FSP_SIZE
				   + block->frame, size);
	ut_ad(0 == mach_read_from_4(FSP_HEADER_OFFSET + FSP_FREE_LIMIT
				    + block->frame));
	if (auto f = space->flags & ~FSP_FLAGS_MEM_MASK) {
		mtr->write<4,mtr_t::FORCED>(*block,
					    FSP_HEADER_OFFSET + FSP_SPACE_FLAGS
					    + block->frame, f);
	}
	ut_ad(0 == mach_read_from_4(FSP_HEADER_OFFSET + FSP_FRAG_N_USED
				    + block->frame));

	flst_init(block, FSP_HEADER_OFFSET + FSP_FREE, mtr);
	flst_init(block, FSP_HEADER_OFFSET + FSP_FREE_FRAG, mtr);
	flst_init(block, FSP_HEADER_OFFSET + FSP_FULL_FRAG, mtr);
	flst_init(block, FSP_HEADER_OFFSET + FSP_SEG_INODES_FULL, mtr);
	flst_init(block, FSP_HEADER_OFFSET + FSP_SEG_INODES_FREE, mtr);

	mtr->write<8>(*block, FSP_HEADER_OFFSET + FSP_SEG_ID + block->frame,
		      1U);

	fsp_fill_free_list(!is_system_tablespace(space->id),
			   space, block, mtr);

	/* Write encryption metadata to page 0 if tablespace is
	encrypted or encryption is disabled by table option. */
	if (space->crypt_data &&
	    (space->crypt_data->should_encrypt() ||
	     space->crypt_data->not_encrypted())) {
		space->crypt_data->write_page0(block, mtr);
	}
}

/** Try to extend a single-table tablespace so that a page would fit in the
data file.
@param[in,out]	space	tablespace
@param[in]	page_no	page number
@param[in,out]	header	tablespace header
@param[in,out]	mtr	mini-transaction
@return true if success */
static ATTRIBUTE_COLD __attribute__((warn_unused_result))
bool
fsp_try_extend_data_file_with_pages(
	fil_space_t*	space,
	uint32_t	page_no,
	buf_block_t*	header,
	mtr_t*		mtr)
{
	bool	success;
	ulint	size;

	ut_a(!is_system_tablespace(space->id));
	ut_d(space->modify_check(*mtr));

	size = mach_read_from_4(FSP_HEADER_OFFSET + FSP_SIZE + header->frame);
	ut_ad(size == space->size_in_header);

	ut_a(page_no >= size);

	success = fil_space_extend(space, page_no + 1);
	/* The size may be less than we wanted if we ran out of disk space. */
	/* recv_sys_t::parse() expects to find a WRITE record that
	covers all 4 bytes. Therefore, we must specify mtr_t::FORCED
	in order to avoid optimizing away any unchanged most
	significant bytes of FSP_SIZE. */
	mtr->write<4,mtr_t::FORCED>(*header, FSP_HEADER_OFFSET + FSP_SIZE
				    + header->frame, space->size);
	space->size_in_header = space->size;

	return(success);
}

/** Calculate the number of physical pages in an extent for this file.
@param[in]	physical_size	page_size of the datafile
@return number of pages in an extent for this file */
inline uint32_t fsp_get_extent_size_in_pages(ulint physical_size)
{
  return uint32_t((FSP_EXTENT_SIZE << srv_page_size_shift) / physical_size);
}


/** Calculate the number of pages to extend a datafile.
We extend single-table tablespaces first one extent at a time,
but 4 at a time for bigger tablespaces. It is not enough to extend always
by one extent, because we need to add at least one extent to FSP_FREE.
A single extent descriptor page will track many extents. And the extent
that uses its extent descriptor page is put onto the FSP_FREE_FRAG list.
Extents that do not use their extent descriptor page are added to FSP_FREE.
The physical page size is used to determine how many extents are tracked
on one extent descriptor page. See xdes_calc_descriptor_page().
@param[in]	physical_size	page size in data file
@param[in]	size		current number of pages in the datafile
@return number of pages to extend the file. */
static uint32_t fsp_get_pages_to_extend_ibd(unsigned physical_size,
					    uint32_t size)
{
	uint32_t extent_size = fsp_get_extent_size_in_pages(physical_size);
	/* The threshold is set at 32MiB except when the physical page
	size is small enough that it must be done sooner. */
	uint32_t threshold = std::min(32 * extent_size, physical_size);

	if (size >= threshold) {
		/* Below in fsp_fill_free_list() we assume
		that we add at most FSP_FREE_ADD extents at
		a time */
		extent_size *= FSP_FREE_ADD;
	}

	return extent_size;
}

/** Try to extend the last data file of a tablespace if it is auto-extending.
@param[in,out]	space	tablespace
@param[in,out]	header	tablespace header
@param[in,out]	mtr	mini-transaction
@return	number of pages added
@retval	0 if the tablespace was not extended */
ATTRIBUTE_COLD __attribute__((nonnull))
static
ulint
fsp_try_extend_data_file(fil_space_t *space, buf_block_t *header, mtr_t *mtr)
{
	const char* OUT_OF_SPACE_MSG =
		"ran out of space. Please add another file or use"
		" 'autoextend' for the last file in setting";

	ut_d(space->modify_check(*mtr));

	if (space->id == TRX_SYS_SPACE
	    && !srv_sys_space.can_auto_extend_last_file()) {

		/* We print the error message only once to avoid
		spamming the error log. Note that we don't need
		to reset the flag to false as dealing with this
		error requires server restart. */
		if (!srv_sys_space.get_tablespace_full_status()) {
			ib::error() << "The InnoDB system tablespace "
				<< OUT_OF_SPACE_MSG
				<< " innodb_data_file_path.";
			srv_sys_space.set_tablespace_full_status(true);
		}
		return(0);
	} else if (space->id == SRV_TMP_SPACE_ID
		   && !srv_tmp_space.can_auto_extend_last_file()) {

		/* We print the error message only once to avoid
		spamming the error log. Note that we don't need
		to reset the flag to false as dealing with this
		error requires server restart. */
		if (!srv_tmp_space.get_tablespace_full_status()) {
			ib::error() << "The InnoDB temporary tablespace "
				<< OUT_OF_SPACE_MSG
				<< " innodb_temp_data_file_path.";
			srv_tmp_space.set_tablespace_full_status(true);
		}
		return(0);
	}

	uint32_t size = mach_read_from_4(FSP_HEADER_OFFSET + FSP_SIZE
					 + header->frame);
	ut_ad(size == space->size_in_header);
	uint32_t size_increase;

	const unsigned ps = space->physical_size();

	switch (space->id) {
	case TRX_SYS_SPACE:
		size_increase = srv_sys_space.get_increment();
		break;
	case SRV_TMP_SPACE_ID:
		size_increase = srv_tmp_space.get_increment();
		break;
	default:
		uint32_t extent_pages = fsp_get_extent_size_in_pages(ps);
		if (size < extent_pages) {
			/* Let us first extend the file to extent_size */
			if (!fsp_try_extend_data_file_with_pages(
				    space, extent_pages - 1, header, mtr)) {
				return(0);
			}

			size = extent_pages;
		}

		size_increase = fsp_get_pages_to_extend_ibd(ps, size);
	}

	if (size_increase == 0) {
		return(0);
	}

	if (!fil_space_extend(space, size + size_increase)) {
		return(0);
	}

	/* We ignore any fragments of a full megabyte when storing the size
	to the space header */

	space->size_in_header = ut_2pow_round(space->size, (1024 * 1024) / ps);

	/* recv_sys_t::parse() expects to find a WRITE record that
	covers all 4 bytes. Therefore, we must specify mtr_t::FORCED
	in order to avoid optimizing away any unchanged most
	significant bytes of FSP_SIZE. */
	mtr->write<4,mtr_t::FORCED>(*header, FSP_HEADER_OFFSET + FSP_SIZE
				    + header->frame, space->size_in_header);

	return(size_increase);
}

/** Reset the page type.
Data files created before MySQL 5.1.48 may contain garbage in FIL_PAGE_TYPE.
In MySQL 3.23.53, only undo log pages and index pages were tagged.
Any other pages were written with uninitialized bytes in FIL_PAGE_TYPE.
@param[in]	block	block with invalid FIL_PAGE_TYPE
@param[in]	type	expected page type
@param[in,out]	mtr	mini-transaction */
ATTRIBUTE_COLD
void fil_block_reset_type(const buf_block_t& block, ulint type, mtr_t* mtr)
{
	ib::info()
		<< "Resetting invalid page " << block.page.id() << " type "
		<< fil_page_get_type(block.frame) << " to " << type << ".";
	mtr->write<2>(block, block.frame + FIL_PAGE_TYPE, type);
}

/** Put new extents to the free list if there are free extents above the free
limit. If an extent happens to contain an extent descriptor page, the extent
is put to the FSP_FREE_FRAG list with the page marked as used.
@param[in]	init_space	true if this is a single-table tablespace
and we are only initializing the first extent and the first bitmap pages;
then we will not allocate more extents
@param[in,out]	space		tablespace
@param[in,out]	header		tablespace header
@param[in,out]	mtr		mini-transaction */
static
void
fsp_fill_free_list(
	bool		init_space,
	fil_space_t*	space,
	buf_block_t*	header,
	mtr_t*		mtr)
{
	ut_d(space->modify_check(*mtr));

	/* Check if we can fill free list from above the free list limit */
	uint32_t size = mach_read_from_4(FSP_HEADER_OFFSET + FSP_SIZE
					 + header->frame);
	uint32_t limit = mach_read_from_4(FSP_HEADER_OFFSET + FSP_FREE_LIMIT
					  + header->frame);

	ut_ad(size == space->size_in_header);
	ut_ad(limit == space->free_limit);

	const ulint zip_size = space->zip_size();

	if (size < limit + FSP_EXTENT_SIZE * FSP_FREE_ADD) {
		bool	skip_resize	= init_space;
		switch (space->id) {
		case TRX_SYS_SPACE:
			skip_resize = !srv_sys_space.can_auto_extend_last_file();
			break;
		case SRV_TMP_SPACE_ID:
			skip_resize = !srv_tmp_space.can_auto_extend_last_file();
			break;
		}

		if (!skip_resize) {
			fsp_try_extend_data_file(space, header, mtr);
			size = space->size_in_header;
		}
	}

	uint32_t count = 0;

	for (uint32_t i = limit, extent_size = FSP_EXTENT_SIZE,
		     physical_size = space->physical_size();
	     (init_space && i < 1)
		     || (i + extent_size <= size && count < FSP_FREE_ADD);
	     i += extent_size) {
		const bool init_xdes = !ut_2pow_remainder(i, physical_size);

		space->free_limit = i + extent_size;
		mtr->write<4>(*header, FSP_HEADER_OFFSET + FSP_FREE_LIMIT
			      + header->frame, i + extent_size);

		if (init_xdes) {

			buf_block_t*	block;

			/* We are going to initialize a new descriptor page
			and a new ibuf bitmap page: the prior contents of the
			pages should be ignored. */

			if (i > 0) {
				buf_block_t *f= buf_LRU_get_free_block(false);
				block= buf_page_create(
					space, static_cast<uint32_t>(i),
					zip_size, mtr, f);
				if (UNIV_UNLIKELY(block != f)) {
					buf_pool.free_block(f);
				}
				fsp_init_file_page(space, block, mtr);
				mtr->write<2>(*block,
					      FIL_PAGE_TYPE + block->frame,
					      FIL_PAGE_TYPE_XDES);
			}

			if (space->purpose != FIL_TYPE_TEMPORARY) {
				buf_block_t *f= buf_LRU_get_free_block(false);
				block = buf_page_create(
					space,
					static_cast<uint32_t>(
						i + FSP_IBUF_BITMAP_OFFSET),
					zip_size, mtr, f);
				if (UNIV_UNLIKELY(block != f)) {
					buf_pool.free_block(f);
				}
				fsp_init_file_page(space, block, mtr);
				mtr->write<2>(*block,
					      block->frame + FIL_PAGE_TYPE,
					      FIL_PAGE_IBUF_BITMAP);
			}
		}

		buf_block_t* xdes = nullptr;
		xdes_t*	descr = xdes_get_descriptor_with_space_hdr(
			header, space, i, &xdes, mtr, init_space);
		if (xdes != header && !space->full_crc32()) {
			fil_block_check_type(*xdes, FIL_PAGE_TYPE_XDES, mtr);
		}
		xdes_init(*xdes, descr, mtr);
		const uint16_t xoffset= static_cast<uint16_t>(
			descr - xdes->frame + XDES_FLST_NODE);

		if (UNIV_UNLIKELY(init_xdes)) {

			/* The first page in the extent is a descriptor page
			and the second is an ibuf bitmap page: mark them
			used */

			xdes_set_free<false>(*xdes, descr, 0, mtr);
			xdes_set_free<false>(*xdes, descr,
					     FSP_IBUF_BITMAP_OFFSET, mtr);
			xdes_set_state(*xdes, descr, XDES_FREE_FRAG, mtr);

			flst_add_last(header,
				      FSP_HEADER_OFFSET + FSP_FREE_FRAG,
				      xdes, xoffset, mtr);
			byte* n_used = FSP_HEADER_OFFSET + FSP_FRAG_N_USED
				+ header->frame;
			mtr->write<4>(*header, n_used,
				      2U + mach_read_from_4(n_used));
		} else {
			flst_add_last(header, FSP_HEADER_OFFSET + FSP_FREE,
				      xdes, xoffset, mtr);
			count++;
		}
	}

	space->free_len += count;
}

/** Allocates a new free extent.
@param[in,out]	space		tablespace
@param[in]	hint		hint of which extent would be desirable: any
page offset in the extent goes; the hint must not be > FSP_FREE_LIMIT
@param[out]	xdes		extent descriptor page
@param[in,out]	mtr		mini-transaction
@return extent descriptor, NULL if cannot be allocated */
static
xdes_t*
fsp_alloc_free_extent(
	fil_space_t*		space,
	uint32_t		hint,
	buf_block_t**		xdes,
	mtr_t*			mtr)
{
	fil_addr_t	first;
	xdes_t*		descr;
	buf_block_t*	desc_block = NULL;

	buf_block_t* header = fsp_get_header(space, mtr);

	descr = xdes_get_descriptor_with_space_hdr(
		header, space, hint, &desc_block, mtr);

	if (desc_block != header && !space->full_crc32()) {
		fil_block_check_type(*desc_block, FIL_PAGE_TYPE_XDES, mtr);
	}

	if (descr && (xdes_get_state(descr) == XDES_FREE)) {
		/* Ok, we can take this extent */
	} else {
		/* Take the first extent in the free list */
		first = flst_get_first(FSP_HEADER_OFFSET + FSP_FREE
				       + header->frame);

		if (first.page == FIL_NULL) {
			fsp_fill_free_list(false, space, header, mtr);

			first = flst_get_first(FSP_HEADER_OFFSET + FSP_FREE
					       + header->frame);
			if (first.page == FIL_NULL) {
				return nullptr;	/* No free extents left */
			}
		}

		descr = xdes_lst_get_descriptor(space, first, BUF_GET,
						&desc_block, mtr);
	}

	flst_remove(header, FSP_HEADER_OFFSET + FSP_FREE, desc_block,
		    static_cast<uint16_t>(
			    descr - desc_block->frame + XDES_FLST_NODE), mtr);
	space->free_len--;
	*xdes = desc_block;

	return(descr);
}

/** Allocate a single free page.
@param[in,out]	header	tablespace header
@param[in,out]	xdes	extent descriptor page
@param[in,out]	descr	extent descriptor
@param[in]	bit	slot to allocate in the extent
@param[in,out]	mtr	mini-transaction */
static void
fsp_alloc_from_free_frag(buf_block_t *header, buf_block_t *xdes, xdes_t *descr,
			 ulint bit, mtr_t *mtr)
{
	ut_ad(xdes_get_state(descr) == XDES_FREE_FRAG);
	ut_a(xdes_is_free(descr, bit));
	xdes_set_free<false>(*xdes, descr, bit, mtr);

	/* Update the FRAG_N_USED field */
	byte* n_used_p = FSP_HEADER_OFFSET + FSP_FRAG_N_USED + header->frame;

	uint32_t n_used = mach_read_from_4(n_used_p) + 1;

	if (xdes_is_full(descr)) {
		/* The fragment is full: move it to another list */
		const uint16_t xoffset= static_cast<uint16_t>(
			descr - xdes->frame + XDES_FLST_NODE);
		flst_remove(header, FSP_HEADER_OFFSET + FSP_FREE_FRAG,
			    xdes, xoffset, mtr);
		xdes_set_state(*xdes, descr, XDES_FULL_FRAG, mtr);

		flst_add_last(header, FSP_HEADER_OFFSET + FSP_FULL_FRAG,
			      xdes, xoffset, mtr);
		n_used -= FSP_EXTENT_SIZE;
	}

	mtr->write<4>(*header, n_used_p, n_used);
}

/** Gets a buffer block for an allocated page.
@param[in,out]	space		tablespace
@param[in]	offset		page number of the allocated page
@param[in,out]	mtr		mini-transaction
@return block, initialized */
static
buf_block_t*
fsp_page_create(fil_space_t *space, page_no_t offset, mtr_t *mtr)
{
  buf_block_t *free_block= buf_LRU_get_free_block(false);
  buf_block_t *block= buf_page_create(space, static_cast<uint32_t>(offset),
                                      space->zip_size(), mtr, free_block);
  if (UNIV_UNLIKELY(block != free_block))
    buf_pool.free_block(free_block);
  fsp_init_file_page(space, block, mtr);
  return block;
}

/** Allocates a single free page from a space.
The page is marked as used.
@param[in,out]	space		tablespace
@param[in]	hint		hint of which page would be desirable
@param[in,out]	mtr		mini-transaction
@param[in,out]	init_mtr	mini-transaction in which the page should be
initialized (may be the same as mtr)
@retval NULL	if no page could be allocated */
static MY_ATTRIBUTE((warn_unused_result, nonnull))
buf_block_t*
fsp_alloc_free_page(
	fil_space_t*		space,
	uint32_t		hint,
	mtr_t*			mtr,
	mtr_t*			init_mtr)
{
	fil_addr_t	first;
	xdes_t*		descr;
	const ulint	space_id = space->id;

	ut_d(space->modify_check(*mtr));
	buf_block_t* block = fsp_get_header(space, mtr);
	buf_block_t *xdes;

	/* Get the hinted descriptor */
	descr = xdes_get_descriptor_with_space_hdr(block, space, hint, &xdes,
						   mtr);

	if (descr && (xdes_get_state(descr) == XDES_FREE_FRAG)) {
		/* Ok, we can take this extent */
	} else {
		/* Else take the first extent in free_frag list */
		first = flst_get_first(FSP_HEADER_OFFSET + FSP_FREE_FRAG
				       + block->frame);

		if (first.page == FIL_NULL) {
			/* There are no partially full fragments: allocate
			a free extent and add it to the FREE_FRAG list. NOTE
			that the allocation may have as a side-effect that an
			extent containing a descriptor page is added to the
			FREE_FRAG list. But we will allocate our page from the
			the free extent anyway. */

			descr = fsp_alloc_free_extent(space, hint, &xdes, mtr);

			if (descr == NULL) {
				/* No free space left */

				return(NULL);
			}

			xdes_set_state(*xdes, descr, XDES_FREE_FRAG, mtr);
			flst_add_last(block, FSP_HEADER_OFFSET + FSP_FREE_FRAG,
				      xdes, static_cast<uint16_t>(
					      descr - xdes->frame
					      + XDES_FLST_NODE), mtr);
		} else {
			descr = xdes_lst_get_descriptor(space, first,
							BUF_GET, &xdes, mtr);
		}

		/* Reset the hint */
		hint = 0;
	}

	/* Now we have in descr an extent with at least one free page. Look
	for a free page in the extent. */

	uint32_t free = xdes_find_free(descr, hint % FSP_EXTENT_SIZE);
	if (free == FIL_NULL) {

		ut_print_buf(stderr, ((byte*) descr) - 500, 1000);
		putc('\n', stderr);

		ut_error;
	}

	uint32_t page_no = xdes_get_offset(descr) + free;

	uint32_t space_size = mach_read_from_4(FSP_HEADER_OFFSET + FSP_SIZE
					       + block->frame);
	ut_ad(space_size == space->size_in_header
	      || (space_id == TRX_SYS_SPACE
		  && srv_startup_is_before_trx_rollback_phase));

	if (space_size <= page_no) {
		/* It must be that we are extending a single-table tablespace
		whose size is still < 64 pages */

		ut_a(!is_system_tablespace(space_id));
		if (page_no >= FSP_EXTENT_SIZE) {
			ib::error() << "Trying to extend "
				    << space->chain.start->name
				    << " by single page(s) though the size is "
				    << space_size
				    << ". Page no " << page_no << ".";
			return(NULL);
		}

		if (!fsp_try_extend_data_file_with_pages(space, page_no,
							 block, mtr)) {
			/* No disk space left */
			return(NULL);
		}
	}

	fsp_alloc_from_free_frag(block, xdes, descr, free, mtr);
	return fsp_page_create(space, page_no, init_mtr);
}

/** Frees a single page of a space.
The page is marked as free and clean.
@param[in,out]	space		tablespace
@param[in]	offset		page number
@param[in,out]	mtr		mini-transaction */
static void fsp_free_page(fil_space_t* space, page_no_t offset, mtr_t* mtr)
{
	xdes_t*		descr;
	ulint		state;
	ulint		frag_n_used;

	ut_ad(mtr);
	ut_d(space->modify_check(*mtr));

	/* fprintf(stderr, "Freeing page %lu in space %lu\n", page, space); */

	buf_block_t* header = fsp_get_header(space, mtr);
	buf_block_t* xdes= 0;

	descr = xdes_get_descriptor_with_space_hdr(header, space, offset,
						   &xdes, mtr);

	state = xdes_get_state(descr);

	if (UNIV_UNLIKELY(state != XDES_FREE_FRAG
			  && state != XDES_FULL_FRAG)) {
		ib::error() << "File space extent descriptor of page "
			<< page_id_t(space->id, offset)
			<< " has state " << state;
		/* Crash in debug version, so that we get a core dump
		of this corruption. */
		ut_ad(0);

		if (state == XDES_FREE) {
			/* We put here some fault tolerance: if the page
			is already free, return without doing anything! */

			return;
		}

		ut_error;
	}

	if (xdes_is_free(descr, offset % FSP_EXTENT_SIZE)) {
		ib::error() << "File space extent descriptor of page "
			<< page_id_t(space->id, offset)
			<< " says it is free.";
		/* Crash in debug version, so that we get a core dump
		of this corruption. */
		ut_ad(0);

		/* We put here some fault tolerance: if the page
		is already free, return without doing anything! */

		return;
	}

	mtr->free(*space, static_cast<uint32_t>(offset));

	const ulint	bit = offset % FSP_EXTENT_SIZE;

	xdes_set_free<true>(*xdes, descr, bit, mtr);

	frag_n_used = mach_read_from_4(FSP_HEADER_OFFSET + FSP_FRAG_N_USED
				       + header->frame);

	const uint16_t xoffset= static_cast<uint16_t>(descr - xdes->frame
						      + XDES_FLST_NODE);

	if (state == XDES_FULL_FRAG) {
		/* The fragment was full: move it to another list */
		flst_remove(header, FSP_HEADER_OFFSET + FSP_FULL_FRAG,
			    xdes, xoffset, mtr);
		xdes_set_state(*xdes, descr, XDES_FREE_FRAG, mtr);
		flst_add_last(header, FSP_HEADER_OFFSET + FSP_FREE_FRAG,
			      xdes, xoffset, mtr);
		mtr->write<4>(*header, FSP_HEADER_OFFSET + FSP_FRAG_N_USED
			      + header->frame,
			      frag_n_used + FSP_EXTENT_SIZE - 1);
	} else {
		ut_a(frag_n_used > 0);
		mtr->write<4>(*header, FSP_HEADER_OFFSET + FSP_FRAG_N_USED
			      + header->frame, frag_n_used - 1);
	}

	if (!xdes_get_n_used(descr)) {
		/* The extent has become free: move it to another list */
		flst_remove(header, FSP_HEADER_OFFSET + FSP_FREE_FRAG,
			    xdes, xoffset, mtr);
		fsp_free_extent(space, offset, mtr);
	}
}

/** Return an extent to the free list of a space.
@param[in,out]  space   tablespace
@param[in]      offset  page number in the extent
@param[in,out]  mtr     mini-transaction */
static void fsp_free_extent(fil_space_t* space, page_no_t offset, mtr_t* mtr)
{
  ut_ad(space->is_owner());

  buf_block_t *block= fsp_get_header(space, mtr);
  buf_block_t *xdes= 0;

  xdes_t* descr= xdes_get_descriptor_with_space_hdr(block, space, offset,
                                                    &xdes, mtr);
  ut_a(xdes_get_state(descr) != XDES_FREE);

  xdes_init(*xdes, descr, mtr);

  flst_add_last(block, FSP_HEADER_OFFSET + FSP_FREE,
                xdes, static_cast<uint16_t>(descr - xdes->frame +
                                            XDES_FLST_NODE), mtr);
  space->free_len++;
}

/** @return Number of segment inodes which fit on a single page */
inline ulint FSP_SEG_INODES_PER_PAGE(ulint physical_size)
{
	return (physical_size - FSEG_ARR_OFFSET - 10) / FSEG_INODE_SIZE;
}

/** Returns the nth inode slot on an inode page.
@param[in]	page		segment inode page
@param[in]	i		inode index on page
@return segment inode */
#define fsp_seg_inode_page_get_nth_inode(page, i)	\
	FSEG_ARR_OFFSET + FSEG_INODE_SIZE * i + page

/** Looks for a used segment inode on a segment inode page.
@param[in]	page		segment inode page
@param[in]	physical_size	page size
@return segment inode index, or ULINT_UNDEFINED if not found */
static
ulint
fsp_seg_inode_page_find_used(const page_t* page, ulint physical_size)
{
	for (ulint i = 0; i < FSP_SEG_INODES_PER_PAGE(physical_size); i++) {
		if (!mach_read_from_8(
			    FSEG_ID
			    + fsp_seg_inode_page_get_nth_inode(page, i))) {
			continue;
		}
		/* This is used */
		ut_ad(FSEG_MAGIC_N_VALUE == mach_read_from_4(
			      FSEG_MAGIC_N
			      + fsp_seg_inode_page_get_nth_inode(page, i)));
		return i;
	}

	return(ULINT_UNDEFINED);
}

/** Looks for an unused segment inode on a segment inode page.
@param[in]	page		segment inode page
@param[in]	i		search forward starting from this index
@param[in]	physical_size	page size
@return segment inode index, or ULINT_UNDEFINED if not found */
static
ulint
fsp_seg_inode_page_find_free(const page_t* page, ulint i, ulint physical_size)
{
	for (; i < FSP_SEG_INODES_PER_PAGE(physical_size); i++) {
		if (!mach_read_from_8(
			    FSEG_ID
			    + fsp_seg_inode_page_get_nth_inode(page, i))) {
			/* This is unused */
			return i;
		}

		ut_ad(FSEG_MAGIC_N_VALUE == mach_read_from_4(
			      FSEG_MAGIC_N
			      + fsp_seg_inode_page_get_nth_inode(page, i)));
	}

	return ULINT_UNDEFINED;
}

/** Allocate a file segment inode page.
@param[in,out]  space   tablespace
@param[in,out]  header  tablespace header
@param[in,out]  mtr     mini-transaction
@return whether the allocation succeeded */
MY_ATTRIBUTE((nonnull, warn_unused_result))
static
bool
fsp_alloc_seg_inode_page(fil_space_t *space, buf_block_t *header, mtr_t *mtr)
{
  ut_ad(header->page.id().space() == space->id);
  buf_block_t *block= fsp_alloc_free_page(space, 0, mtr, mtr);

  if (!block)
    return false;

  ut_ad(block->lock.not_recursive());

  mtr->write<2>(*block, block->frame + FIL_PAGE_TYPE, FIL_PAGE_INODE);

#ifdef UNIV_DEBUG
  const byte *inode= FSEG_ID + FSEG_ARR_OFFSET + block->frame;
  for (ulint i= FSP_SEG_INODES_PER_PAGE(space->physical_size()); i--;
       inode += FSEG_INODE_SIZE)
    ut_ad(!mach_read_from_8(inode));
#endif

  flst_add_last(header, FSP_HEADER_OFFSET + FSP_SEG_INODES_FREE,
                block, FSEG_INODE_PAGE_NODE, mtr);
  return true;
}

/** Allocate a file segment inode.
@param[in,out]  space   tablespace
@param[in,out]  header  tablespace header
@param[out]     iblock  segment inode page
@param[in,out]  mtr     mini-transaction
@return segment inode
@retval NULL if not enough space */
MY_ATTRIBUTE((nonnull, warn_unused_result))
static fseg_inode_t*
fsp_alloc_seg_inode(fil_space_t *space, buf_block_t *header,
                    buf_block_t **iblock, mtr_t *mtr)
{
	buf_block_t*	block;
	fseg_inode_t*	inode;

	/* Allocate a new segment inode page if needed. */
	if (!flst_get_len(FSP_HEADER_OFFSET + FSP_SEG_INODES_FREE
			  + header->frame)
	    && !fsp_alloc_seg_inode_page(space, header, mtr)) {
		return(NULL);
	}
	const page_id_t		page_id(
		space->id,
		flst_get_first(FSP_HEADER_OFFSET + FSP_SEG_INODES_FREE
			       + header->frame).page);

	block = buf_page_get(page_id, space->zip_size(), RW_SX_LATCH, mtr);
	if (!space->full_crc32()) {
		fil_block_check_type(*block, FIL_PAGE_INODE, mtr);
	}

	const ulint physical_size = space->physical_size();

	ulint n = fsp_seg_inode_page_find_free(block->frame, 0, physical_size);

	ut_a(n < FSP_SEG_INODES_PER_PAGE(physical_size));

	inode = fsp_seg_inode_page_get_nth_inode(block->frame, n);

	if (ULINT_UNDEFINED == fsp_seg_inode_page_find_free(block->frame,
							    n + 1,
							    physical_size)) {
		/* There are no other unused headers left on the page: move it
		to another list */
		flst_remove(header, FSP_HEADER_OFFSET + FSP_SEG_INODES_FREE,
			    block, FSEG_INODE_PAGE_NODE, mtr);
		flst_add_last(header, FSP_HEADER_OFFSET + FSP_SEG_INODES_FULL,
			      block, FSEG_INODE_PAGE_NODE, mtr);
	}

	ut_ad(!mach_read_from_8(inode + FSEG_ID)
	      || mach_read_from_4(inode + FSEG_MAGIC_N) == FSEG_MAGIC_N_VALUE);
	*iblock = block;
	return(inode);
}

/** Frees a file segment inode.
@param[in,out]	space		tablespace
@param[in,out]	inode		segment inode
@param[in,out]	iblock		segment inode page
@param[in,out]	mtr		mini-transaction */
static void fsp_free_seg_inode(
	fil_space_t*		space,
	fseg_inode_t*		inode,
	buf_block_t*		iblock,
	mtr_t*			mtr)
{
	ut_d(space->modify_check(*mtr));

	buf_block_t* header = fsp_get_header(space, mtr);

	ut_ad(mach_read_from_4(inode + FSEG_MAGIC_N) == FSEG_MAGIC_N_VALUE);

	const ulint physical_size = space->physical_size();

	if (ULINT_UNDEFINED
	    == fsp_seg_inode_page_find_free(iblock->frame, 0, physical_size)) {
		/* Move the page to another list */
		flst_remove(header, FSP_HEADER_OFFSET + FSP_SEG_INODES_FULL,
			    iblock, FSEG_INODE_PAGE_NODE, mtr);
		flst_add_last(header, FSP_HEADER_OFFSET + FSP_SEG_INODES_FREE,
			      iblock, FSEG_INODE_PAGE_NODE, mtr);
	}

	mtr->memset(iblock, page_offset(inode) + FSEG_ID, FSEG_INODE_SIZE, 0);

	if (ULINT_UNDEFINED
	    == fsp_seg_inode_page_find_used(iblock->frame, physical_size)) {
		/* There are no other used headers left on the page: free it */
		flst_remove(header, FSP_HEADER_OFFSET + FSP_SEG_INODES_FREE,
			    iblock, FSEG_INODE_PAGE_NODE, mtr);
		fsp_free_page(space, iblock->page.id().page_no(), mtr);
	}
}

/** Returns the file segment inode, page x-latched.
@param[in]	header		segment header
@param[in]	space		space id
@param[in]	zip_size	ROW_FORMAT=COMPRESSED page size, or 0
@param[in]	mode		BUF_GET or BUF_GET_POSSIBLY_FREED
@param[in,out]	mtr		mini-transaction
@param[out]	block		inode block, or NULL to ignore
@return segment inode, page x-latched; NULL if the inode is free */
static
fseg_inode_t*
fseg_inode_try_get(
	const fseg_header_t*	header,
	ulint			space,
	ulint			zip_size,
	ulint			mode,
	mtr_t*			mtr,
	buf_block_t**		block)
{
	fil_addr_t	inode_addr;
	fseg_inode_t*	inode;

	inode_addr.page = mach_read_from_4(header + FSEG_HDR_PAGE_NO);
	inode_addr.boffset = mach_read_from_2(header + FSEG_HDR_OFFSET);
	ut_ad(space == mach_read_from_4(header + FSEG_HDR_SPACE));

	inode = fut_get_ptr(space, zip_size, inode_addr, RW_SX_LATCH, mode,
			    mtr, block);

	if (UNIV_UNLIKELY(!inode)) {
	} else if (UNIV_UNLIKELY(!mach_read_from_8(inode + FSEG_ID))) {
		inode = NULL;
	} else {
		ut_ad(mach_read_from_4(inode + FSEG_MAGIC_N)
		      == FSEG_MAGIC_N_VALUE);
	}

	return(inode);
}

/** Returns the file segment inode, page x-latched.
@param[in]	header		segment header
@param[in]	space		space id
@param[in]	zip_size	ROW_FORMAT=COMPRESSED page size, or 0
@param[in,out]	mtr		mini-transaction
@param[out]	block		inode block
@return segment inode, page x-latched */
static
fseg_inode_t*
fseg_inode_get(
	const fseg_header_t*	header,
	ulint			space,
	ulint			zip_size,
	mtr_t*			mtr,
	buf_block_t**		block = NULL)
{
  fseg_inode_t *inode= fseg_inode_try_get(header, space, zip_size, BUF_GET,
                                          mtr, block);
  ut_a(inode);
  return inode;
}

/** Get the page number from the nth fragment page slot.
@param inode  file segment findex
@param n      slot index
@return page number
@retval FIL_NULL if not in use */
static uint32_t fseg_get_nth_frag_page_no(const fseg_inode_t *inode, ulint n)
{
	ut_ad(inode);
	ut_ad(n < FSEG_FRAG_ARR_N_SLOTS);
	ut_ad(mach_read_from_4(inode + FSEG_MAGIC_N) == FSEG_MAGIC_N_VALUE);
	return(mach_read_from_4(inode + FSEG_FRAG_ARR
				+ n * FSEG_FRAG_SLOT_SIZE));
}

/** Set the page number in the nth fragment page slot.
@param[in,out]  inode   segment inode
@param[in,out]  iblock  segment inode page
@param[in]      n       slot index
@param[in]      page_no page number to set
@param[in,out]  mtr     mini-transaction */
inline void fseg_set_nth_frag_page_no(fseg_inode_t *inode, buf_block_t *iblock,
                                      ulint n, ulint page_no, mtr_t *mtr)
{
  ut_ad(n < FSEG_FRAG_ARR_N_SLOTS);
  ut_ad(mtr->memo_contains_flagged(iblock, MTR_MEMO_PAGE_SX_FIX));
  ut_ad(mach_read_from_4(inode + FSEG_MAGIC_N) == FSEG_MAGIC_N_VALUE);

  mtr->write<4>(*iblock, inode + FSEG_FRAG_ARR + n * FSEG_FRAG_SLOT_SIZE,
                page_no);
}

/**********************************************************************//**
Finds a fragment page slot which is free.
@return slot index; ULINT_UNDEFINED if none found */
static
ulint
fseg_find_free_frag_page_slot(
/*==========================*/
	fseg_inode_t*	inode)	/*!< in: segment inode */
{
	ulint	i;
	ulint	page_no;

	for (i = 0; i < FSEG_FRAG_ARR_N_SLOTS; i++) {
		page_no = fseg_get_nth_frag_page_no(inode, i);

		if (page_no == FIL_NULL) {

			return(i);
		}
	}

	return(ULINT_UNDEFINED);
}

/**********************************************************************//**
Finds a fragment page slot which is used and last in the array.
@return slot index; ULINT_UNDEFINED if none found */
static
ulint
fseg_find_last_used_frag_page_slot(
/*===============================*/
	fseg_inode_t*	inode)	/*!< in: segment inode */
{
	ulint	i;
	ulint	page_no;

	for (i = 0; i < FSEG_FRAG_ARR_N_SLOTS; i++) {
		page_no = fseg_get_nth_frag_page_no(
			inode, FSEG_FRAG_ARR_N_SLOTS - i - 1);

		if (page_no != FIL_NULL) {

			return(FSEG_FRAG_ARR_N_SLOTS - i - 1);
		}
	}

	return(ULINT_UNDEFINED);
}

/** Calculate reserved fragment page slots.
@param inode  file segment index
@return number of fragment pages */
static ulint fseg_get_n_frag_pages(const fseg_inode_t *inode)
{
	ulint	i;
	ulint	count	= 0;

	for (i = 0; i < FSEG_FRAG_ARR_N_SLOTS; i++) {
		if (FIL_NULL != fseg_get_nth_frag_page_no(inode, i)) {
			count++;
		}
	}

	return(count);
}

/** Create a new segment.
@param space                tablespace
@param byte_offset          byte offset of the created segment header
@param mtr                  mini-transaction
@param has_done_reservation whether fsp_reserve_free_extents() was invoked
@param block                block where segment header is placed,
                            or NULL to allocate an additional page for that
@return the block where the segment header is placed, x-latched
@retval NULL if could not create segment because of lack of space */
buf_block_t*
fseg_create(fil_space_t *space, ulint byte_offset, mtr_t *mtr,
            bool has_done_reservation, buf_block_t *block)
{
	fseg_inode_t*	inode;
	ib_id_t		seg_id;
	uint32_t	n_reserved;

	DBUG_ENTER("fseg_create");

	ut_ad(mtr);
	ut_ad(byte_offset >= FIL_PAGE_DATA);
	ut_ad(byte_offset + FSEG_HEADER_SIZE
	      <= srv_page_size - FIL_PAGE_DATA_END);

	mtr->x_lock_space(space);
	ut_d(space->modify_check(*mtr));

	if (block) {
		ut_ad(block->page.id().space() == space->id);

		if (!space->full_crc32()) {
			fil_block_check_type(*block, block->page.id()
					     == page_id_t(TRX_SYS_SPACE,
							  TRX_SYS_PAGE_NO)
					     ? FIL_PAGE_TYPE_TRX_SYS
					     : FIL_PAGE_TYPE_SYS,
					     mtr);
		}
	}

	if (!has_done_reservation
	    && !fsp_reserve_free_extents(&n_reserved, space, 2,
					 FSP_NORMAL, mtr)) {
		DBUG_RETURN(NULL);
	}

	buf_block_t* header = fsp_get_header(space, mtr);
	buf_block_t* iblock;

	inode = fsp_alloc_seg_inode(space, header, &iblock, mtr);

	if (inode == NULL) {
		goto funct_exit;
	}

	/* Read the next segment id from space header and increment the
	value in space header */

	seg_id = mach_read_from_8(FSP_HEADER_OFFSET + FSP_SEG_ID
				  + header->frame);

	mtr->write<8>(*header, FSP_HEADER_OFFSET + FSP_SEG_ID + header->frame,
		      seg_id + 1);
	mtr->write<8>(*iblock, inode + FSEG_ID, seg_id);
	ut_ad(!mach_read_from_4(inode + FSEG_NOT_FULL_N_USED));

	flst_init(*iblock, inode + FSEG_FREE, mtr);
	flst_init(*iblock, inode + FSEG_NOT_FULL, mtr);
	flst_init(*iblock, inode + FSEG_FULL, mtr);

	mtr->write<4>(*iblock, inode + FSEG_MAGIC_N, FSEG_MAGIC_N_VALUE);
	compile_time_assert(FSEG_FRAG_SLOT_SIZE == 4);
	compile_time_assert(FIL_NULL == 0xffffffff);
	mtr->memset(iblock, uint16_t(inode - iblock->frame) + FSEG_FRAG_ARR,
		    FSEG_FRAG_SLOT_SIZE * FSEG_FRAG_ARR_N_SLOTS, 0xff);

	if (!block) {
		block = fseg_alloc_free_page_low(space,
						 inode, iblock, 0, FSP_UP,
#ifdef UNIV_DEBUG
						 has_done_reservation,
#endif /* UNIV_DEBUG */
						 mtr, mtr);

		/* The allocation cannot fail if we have already reserved a
		space for the page. */
		ut_ad(!has_done_reservation || block != NULL);

		if (block == NULL) {
			fsp_free_seg_inode(space, inode, iblock, mtr);
			goto funct_exit;
		}

		ut_ad(block->lock.not_recursive());
		ut_ad(!fil_page_get_type(block->frame));
		mtr->write<1>(*block, FIL_PAGE_TYPE + 1 + block->frame,
			      FIL_PAGE_TYPE_SYS);
	}

	mtr->write<2>(*block, byte_offset + FSEG_HDR_OFFSET
		      + block->frame, page_offset(inode));

	mtr->write<4>(*block, byte_offset + FSEG_HDR_PAGE_NO
		      + block->frame, iblock->page.id().page_no());

	mtr->write<4,mtr_t::MAYBE_NOP>(*block, byte_offset + FSEG_HDR_SPACE
				       + block->frame, space->id);

funct_exit:
	if (!has_done_reservation) {
		space->release_free_extents(n_reserved);
	}

	DBUG_RETURN(block);
}

/**********************************************************************//**
Calculates the number of pages reserved by a segment, and how many pages are
currently used.
@return number of reserved pages */
static
ulint
fseg_n_reserved_pages_low(
/*======================*/
	const fseg_inode_t*	inode,	/*!< in: segment inode */
	ulint*		used)	/*!< out: number of pages used (not
				more than reserved) */
{
	*used = mach_read_from_4(inode + FSEG_NOT_FULL_N_USED)
		+ FSP_EXTENT_SIZE * flst_get_len(inode + FSEG_FULL)
		+ fseg_get_n_frag_pages(inode);

	return fseg_get_n_frag_pages(inode)
		+ FSP_EXTENT_SIZE * flst_get_len(inode + FSEG_FREE)
		+ FSP_EXTENT_SIZE * flst_get_len(inode + FSEG_NOT_FULL)
		+ FSP_EXTENT_SIZE * flst_get_len(inode + FSEG_FULL);
}

/** Calculate the number of pages reserved by a segment,
and how many pages are currently used.
@param[in]      block   buffer block containing the file segment header
@param[in]      header  file segment header
@param[out]     used    number of pages that are used (not more than reserved)
@param[in,out]  mtr     mini-transaction
@return number of reserved pages */
ulint fseg_n_reserved_pages(const buf_block_t &block,
                            const fseg_header_t *header, ulint *used,
                            mtr_t *mtr)
{
  ut_ad(page_align(header) == block.frame);
  return fseg_n_reserved_pages_low(fseg_inode_get(header,
                                                  block.page.id().space(),
                                                  block.zip_size(), mtr),
                                   used);
}

/** Tries to fill the free list of a segment with consecutive free extents.
This happens if the segment is big enough to allow extents in the free list,
the free list is empty, and the extents can be allocated consecutively from
the hint onward.
@param[in,out]	inode	segment inode
@param[in,out]	iblock	segment inode page
@param[in]	space	tablespace
@param[in]	hint	hint which extent would be good as the first extent
@param[in,out]	mtr	mini-transaction */
static
void
fseg_fill_free_list(
	fseg_inode_t*	inode,
	buf_block_t*	iblock,
	fil_space_t*	space,
	uint32_t	hint,
	mtr_t*		mtr)
{
	xdes_t*	descr;
	ulint	i;
	ib_id_t	seg_id;
	ulint	reserved;
	ulint	used;

	ut_ad(inode && mtr);
	ut_ad(!((page_offset(inode) - FSEG_ARR_OFFSET) % FSEG_INODE_SIZE));
	ut_d(space->modify_check(*mtr));

	reserved = fseg_n_reserved_pages_low(inode, &used);

	if (reserved < FSEG_FREE_LIST_LIMIT * FSP_EXTENT_SIZE) {

		/* The segment is too small to allow extents in free list */

		return;
	}

	if (flst_get_len(inode + FSEG_FREE) > 0) {
		/* Free list is not empty */

		return;
	}

	for (i = 0; i < FSEG_FREE_LIST_MAX_LEN; i++) {
		buf_block_t* xdes;
		descr = xdes_get_descriptor(space, hint, &xdes, mtr);

		if (!descr || (XDES_FREE != xdes_get_state(descr))) {
			/* We cannot allocate the desired extent: stop */
			return;
		}

		descr = fsp_alloc_free_extent(space, hint, &xdes, mtr);

		xdes_set_state(*xdes, descr, XDES_FSEG, mtr);

		seg_id = mach_read_from_8(inode + FSEG_ID);
		ut_ad(mach_read_from_4(inode + FSEG_MAGIC_N)
		      == FSEG_MAGIC_N_VALUE);
		mtr->write<8>(*xdes, descr + XDES_ID, seg_id);

		flst_add_last(iblock,
			      static_cast<uint16_t>(inode - iblock->frame
						    + FSEG_FREE), xdes,
			      static_cast<uint16_t>(descr - xdes->frame
						    + XDES_FLST_NODE), mtr);
		hint += FSP_EXTENT_SIZE;
	}
}

/** Allocates a free extent for the segment: looks first in the free list of
the segment, then tries to allocate from the space free list.
NOTE that the extent returned still resides in the segment free list, it is
not yet taken off it!
@param[in,out]	inode		segment inode
@param[in,out]	iblock		segment inode page
@param[out]	xdes		extent descriptor page
@param[in,out]	space		tablespace
@param[in,out]	mtr		mini-transaction
@retval NULL	if no page could be allocated */
static
xdes_t*
fseg_alloc_free_extent(
	fseg_inode_t*		inode,
	buf_block_t*		iblock,
	buf_block_t**		xdes,
	fil_space_t*		space,
	mtr_t*			mtr)
{
	xdes_t*		descr;
	ib_id_t		seg_id;
	fil_addr_t	first;

	ut_ad(!((page_offset(inode) - FSEG_ARR_OFFSET) % FSEG_INODE_SIZE));
	ut_ad(mach_read_from_4(inode + FSEG_MAGIC_N) == FSEG_MAGIC_N_VALUE);
	ut_d(space->modify_check(*mtr));

	if (flst_get_len(inode + FSEG_FREE) > 0) {
		/* Segment free list is not empty, allocate from it */

		first = flst_get_first(inode + FSEG_FREE);

		descr = xdes_lst_get_descriptor(space, first, BUF_GET, xdes,
						mtr);
	} else {
		/* Segment free list was empty, allocate from space */
		descr = fsp_alloc_free_extent(space, 0, xdes, mtr);

		if (descr == NULL) {

			return(NULL);
		}

		seg_id = mach_read_from_8(inode + FSEG_ID);

		xdes_set_state(**xdes, descr, XDES_FSEG, mtr);
		mtr->write<8,mtr_t::MAYBE_NOP>(**xdes, descr + XDES_ID,
					       seg_id);
		flst_add_last(iblock,
			      static_cast<uint16_t>(inode - iblock->frame
						    + FSEG_FREE), *xdes,
			      static_cast<uint16_t>(descr - (*xdes)->frame
						    + XDES_FLST_NODE), mtr);

		/* Try to fill the segment free list */
		fseg_fill_free_list(inode, iblock, space,
				    xdes_get_offset(descr) + FSP_EXTENT_SIZE,
				    mtr);
	}

	return(descr);
}

/** Allocates a single free page from a segment.
This function implements the intelligent allocation strategy which tries to
minimize file space fragmentation.
@param[in,out]	space			tablespace
@param[in,out]	seg_inode		segment inode
@param[in,out]	iblock			segment inode page
@param[in]	hint			hint of which page would be desirable
@param[in]	direction		if the new page is needed because of
an index page split, and records are inserted there in order, into which
direction they go alphabetically: FSP_DOWN, FSP_UP, FSP_NO_DIR
@param[in,out]	mtr			mini-transaction
@param[in,out]	init_mtr		mtr or another mini-transaction in
which the page should be initialized.
@retval NULL	if no page could be allocated */
static
buf_block_t*
fseg_alloc_free_page_low(
	fil_space_t*		space,
	fseg_inode_t*		seg_inode,
	buf_block_t*		iblock,
	uint32_t		hint,
	byte			direction,
#ifdef UNIV_DEBUG
	bool			has_done_reservation,
	/*!< whether the space has already been reserved */
#endif /* UNIV_DEBUG */
	mtr_t*			mtr,
	mtr_t*			init_mtr)
{
	ib_id_t		seg_id;
	ulint		used;
	ulint		reserved;
	xdes_t*		descr;		/*!< extent of the hinted page */
	uint32_t	ret_page;	/*!< the allocated page offset, FIL_NULL
					if could not be allocated */
	xdes_t*		ret_descr;	/*!< the extent of the allocated page */
	buf_block_t*	xdes;
	ulint		n;
	const ulint	space_id	= space->id;

	ut_ad((direction >= FSP_UP) && (direction <= FSP_NO_DIR));
	ut_ad(mach_read_from_4(seg_inode + FSEG_MAGIC_N)
	      == FSEG_MAGIC_N_VALUE);
	ut_ad(!((page_offset(seg_inode) - FSEG_ARR_OFFSET) % FSEG_INODE_SIZE));
	seg_id = mach_read_from_8(seg_inode + FSEG_ID);

	ut_ad(seg_id);
	ut_d(space->modify_check(*mtr));
	ut_ad(fil_page_get_type(page_align(seg_inode)) == FIL_PAGE_INODE);

	reserved = fseg_n_reserved_pages_low(seg_inode, &used);

	buf_block_t* header = fsp_get_header(space, mtr);

	descr = xdes_get_descriptor_with_space_hdr(header, space, hint,
						   &xdes, mtr);
	if (descr == NULL) {
		/* Hint outside space or too high above free limit: reset
		hint */
		/* The file space header page is always allocated. */
		hint = 0;
		descr = xdes_get_descriptor(space, hint, &xdes, mtr);
	}

	/* In the big if-else below we look for ret_page and ret_descr */
	/*-------------------------------------------------------------*/
	if ((xdes_get_state(descr) == XDES_FSEG)
	    && mach_read_from_8(descr + XDES_ID) == seg_id
	    && xdes_is_free(descr, hint % FSP_EXTENT_SIZE)) {
take_hinted_page:
		/* 1. We can take the hinted page
		=================================*/
		ret_descr = descr;
		ret_page = hint;
		/* Skip the check for extending the tablespace. If the
		page hint were not within the size of the tablespace,
		we would have got (descr == NULL) above and reset the hint. */
		goto got_hinted_page;
		/*-----------------------------------------------------------*/
	} else if (xdes_get_state(descr) == XDES_FREE
		   && reserved - used < reserved / FSEG_FILLFACTOR
		   && used >= FSEG_FRAG_LIMIT) {

		/* 2. We allocate the free extent from space and can take
		=========================================================
		the hinted page
		===============*/
		ret_descr = fsp_alloc_free_extent(space, hint, &xdes, mtr);

		ut_a(ret_descr == descr);

		xdes_set_state(*xdes, ret_descr, XDES_FSEG, mtr);
		mtr->write<8,mtr_t::MAYBE_NOP>(*xdes, ret_descr + XDES_ID,
					       seg_id);
		flst_add_last(iblock,
			      static_cast<uint16_t>(seg_inode - iblock->frame
						    + FSEG_FREE), xdes,
			      static_cast<uint16_t>(ret_descr - xdes->frame
						    + XDES_FLST_NODE), mtr);

		/* Try to fill the segment free list */
		fseg_fill_free_list(seg_inode, iblock, space,
				    hint + FSP_EXTENT_SIZE, mtr);
		goto take_hinted_page;
		/*-----------------------------------------------------------*/
	} else if ((direction != FSP_NO_DIR)
		   && ((reserved - used) < reserved / FSEG_FILLFACTOR)
		   && (used >= FSEG_FRAG_LIMIT)
		   && !!(ret_descr = fseg_alloc_free_extent(seg_inode, iblock,
							    &xdes, space,
							    mtr))) {
		/* 3. We take any free extent (which was already assigned above
		===============================================================
		in the if-condition to ret_descr) and take the lowest or
		========================================================
		highest page in it, depending on the direction
		==============================================*/
		ret_page = xdes_get_offset(ret_descr);

		if (direction == FSP_DOWN) {
			ret_page += FSP_EXTENT_SIZE - 1;
		}
		ut_ad(!has_done_reservation || ret_page != FIL_NULL);
		/*-----------------------------------------------------------*/
	} else if ((xdes_get_state(descr) == XDES_FSEG)
		   && mach_read_from_8(descr + XDES_ID) == seg_id
		   && (!xdes_is_full(descr))) {

		/* 4. We can take the page from the same extent as the
		======================================================
		hinted page (and the extent already belongs to the
		==================================================
		segment)
		========*/
		ret_descr = descr;
		ret_page = xdes_find_free(ret_descr, hint % FSP_EXTENT_SIZE);
		if (ret_page == FIL_NULL) {
			ut_ad(!has_done_reservation);
		} else {
			ret_page += xdes_get_offset(ret_descr);
		}
		/*-----------------------------------------------------------*/
	} else if (reserved - used > 0) {
		/* 5. We take any unused page from the segment
		==============================================*/
		fil_addr_t	first;

		if (flst_get_len(seg_inode + FSEG_NOT_FULL) > 0) {
			first = flst_get_first(seg_inode + FSEG_NOT_FULL);
		} else if (flst_get_len(seg_inode + FSEG_FREE) > 0) {
			first = flst_get_first(seg_inode + FSEG_FREE);
		} else {
			ut_ad(!has_done_reservation);
			return(NULL);
		}

		ret_descr = xdes_lst_get_descriptor(space, first, BUF_GET,
						    &xdes, mtr);
		ret_page = xdes_find_free(ret_descr);
		if (ret_page == FIL_NULL) {
			ut_ad(!has_done_reservation);
		} else {
			ret_page += xdes_get_offset(ret_descr);
		}
		/*-----------------------------------------------------------*/
	} else if (used < FSEG_FRAG_LIMIT) {
		/* 6. We allocate an individual page from the space
		===================================================*/
		buf_block_t* block = fsp_alloc_free_page(
			space, hint, mtr, init_mtr);

		ut_ad(!has_done_reservation || block);

		if (block) {
			/* Put the page in the fragment page array of the
			segment */
			n = fseg_find_free_frag_page_slot(seg_inode);
			ut_a(n != ULINT_UNDEFINED);

			fseg_set_nth_frag_page_no(
				seg_inode, iblock, n,
				block->page.id().page_no(), mtr);
		}

		/* fsp_alloc_free_page() invoked fsp_init_file_page()
		already. */
		return(block);
		/*-----------------------------------------------------------*/
	} else {
		/* 7. We allocate a new extent and take its first page
		======================================================*/
		ret_descr = fseg_alloc_free_extent(seg_inode, iblock, &xdes,
						   space, mtr);

		if (ret_descr == NULL) {
			ret_page = FIL_NULL;
			ut_ad(!has_done_reservation);
		} else {
			ret_page = xdes_get_offset(ret_descr);
			ut_ad(!has_done_reservation || ret_page != FIL_NULL);
		}
	}

	if (ret_page == FIL_NULL) {
		/* Page could not be allocated */

		ut_ad(!has_done_reservation);
		return(NULL);
	}

	if (space->size <= ret_page && !is_system_tablespace(space_id)) {
		/* It must be that we are extending a single-table
		tablespace whose size is still < 64 pages */

		if (ret_page >= FSP_EXTENT_SIZE) {
			ib::error() << "Error (2): trying to extend"
			" a single-table tablespace " << space_id
			<< " by single page(s) though the"
			<< " space size " << space->size
			<< ". Page no " << ret_page << ".";
			ut_ad(!has_done_reservation);
			return(NULL);
		}

		if (!fsp_try_extend_data_file_with_pages(
			    space, ret_page, header, mtr)) {
			/* No disk space left */
			ut_ad(!has_done_reservation);
			return(NULL);
		}
	}

got_hinted_page:
	/* ret_descr == NULL if the block was allocated from free_frag
	(XDES_FREE_FRAG) */
	if (ret_descr != NULL) {
		/* At this point we know the extent and the page offset.
		The extent is still in the appropriate list (FSEG_NOT_FULL
		or FSEG_FREE), and the page is not yet marked as used. */

		ut_d(buf_block_t* xxdes);
		ut_ad(xdes_get_descriptor(space, ret_page, &xxdes, mtr)
		      == ret_descr);
		ut_ad(xdes == xxdes);
		ut_ad(xdes_is_free(ret_descr, ret_page % FSP_EXTENT_SIZE));

		fseg_mark_page_used(seg_inode, iblock, ret_page, ret_descr,
				    xdes, mtr);
	}

	return fsp_page_create(space, ret_page, init_mtr);
}

/**********************************************************************//**
Allocates a single free page from a segment. This function implements
the intelligent allocation strategy which tries to minimize file space
fragmentation.
@retval NULL if no page could be allocated */
buf_block_t*
fseg_alloc_free_page_general(
/*=========================*/
	fseg_header_t*	seg_header,/*!< in/out: segment header */
	uint32_t	hint,	/*!< in: hint of which page would be
				desirable */
	byte		direction,/*!< in: if the new page is needed because
				of an index page split, and records are
				inserted there in order, into which
				direction they go alphabetically: FSP_DOWN,
				FSP_UP, FSP_NO_DIR */
	bool		has_done_reservation, /*!< in: true if the caller has
				already done the reservation for the page
				with fsp_reserve_free_extents, then there
				is no need to do the check for this individual
				page */
	mtr_t*		mtr,	/*!< in/out: mini-transaction */
	mtr_t*		init_mtr)/*!< in/out: mtr or another mini-transaction
				in which the page should be initialized. */
{
	fseg_inode_t*	inode;
	ulint		space_id;
	fil_space_t*	space;
	buf_block_t*	iblock;
	buf_block_t*	block;
	uint32_t	n_reserved;

	space_id = page_get_space_id(page_align(seg_header));
	space = mtr->x_lock_space(space_id);
	inode = fseg_inode_get(seg_header, space_id, space->zip_size(),
			       mtr, &iblock);
	if (!space->full_crc32()) {
		fil_block_check_type(*iblock, FIL_PAGE_INODE, mtr);
	}

	if (!has_done_reservation
	    && !fsp_reserve_free_extents(&n_reserved, space, 2,
					 FSP_NORMAL, mtr)) {
		return(NULL);
	}

	block = fseg_alloc_free_page_low(space,
					 inode, iblock, hint, direction,
#ifdef UNIV_DEBUG
					 has_done_reservation,
#endif /* UNIV_DEBUG */
					 mtr, init_mtr);

	/* The allocation cannot fail if we have already reserved a
	space for the page. */
	ut_ad(!has_done_reservation || block != NULL);

	if (!has_done_reservation) {
		space->release_free_extents(n_reserved);
	}

	return(block);
}

/** Check that we have at least n_pages frag pages free in the first extent
of a single-table tablespace, and they are also physically initialized to
the data file. That is we have already extended the data file so that those
pages are inside the data file. If not, this function extends the tablespace
with pages.
@param[in,out]	space	tablespace
@param[in,out]	header	tablespace header, x-latched
@param[in]	size	tablespace size in pages, less than FSP_EXTENT_SIZE
@param[in,out]	mtr	mini-transaction
@param[in]	n_pages	number of pages to reserve
@return true if there were at least n_pages free pages, or we were able
to extend */
static
bool
fsp_reserve_free_pages(
	fil_space_t*	space,
	buf_block_t*	header,
	ulint		size,
	mtr_t*		mtr,
	uint32_t	n_pages)
{
	xdes_t*	descr;

	ut_a(!is_system_tablespace(space->id));
	ut_a(size < FSP_EXTENT_SIZE);

	buf_block_t* xdes;
	descr = xdes_get_descriptor_with_space_hdr(header, space, 0, &xdes,
						   mtr);
	uint32_t n_used = xdes_get_n_used(descr);

	ut_a(n_used <= size);

	return(size >= n_used + n_pages
	       || fsp_try_extend_data_file_with_pages(
		       space, n_used + n_pages - 1, header, mtr));
}

/** Reserves free pages from a tablespace. All mini-transactions which may
use several pages from the tablespace should call this function beforehand
and reserve enough free extents so that they certainly will be able
to do their operation, like a B-tree page split, fully. Reservations
must be released with function fil_space_t::release_free_extents()!

The alloc_type below has the following meaning: FSP_NORMAL means an
operation which will probably result in more space usage, like an
insert in a B-tree; FSP_UNDO means allocation to undo logs: if we are
deleting rows, then this allocation will in the long run result in
less space usage (after a purge); FSP_CLEANING means allocation done
in a physical record delete (like in a purge) or other cleaning operation
which will result in less space usage in the long run. We prefer the latter
two types of allocation: when space is scarce, FSP_NORMAL allocations
will not succeed, but the latter two allocations will succeed, if possible.
The purpose is to avoid dead end where the database is full but the
user cannot free any space because these freeing operations temporarily
reserve some space.

Single-table tablespaces whose size is < FSP_EXTENT_SIZE pages are a special
case. In this function we would liberally reserve several extents for
every page split or merge in a B-tree. But we do not want to waste disk space
if the table only occupies < FSP_EXTENT_SIZE pages. That is why we apply
different rules in that special case, just ensuring that there are n_pages
free pages available.

@param[out]	n_reserved	number of extents actually reserved; if we
				return true and the tablespace size is <
				FSP_EXTENT_SIZE pages, then this can be 0,
				otherwise it is n_ext
@param[in,out]	space		tablespace
@param[in]	n_ext		number of extents to reserve
@param[in]	alloc_type	page reservation type (FSP_BLOB, etc)
@param[in,out]	mtr		the mini transaction
@param[in]	n_pages		for small tablespaces (tablespace size is
				less than FSP_EXTENT_SIZE), number of free
				pages to reserve.
@return true if we were able to make the reservation */
bool
fsp_reserve_free_extents(
	uint32_t*	n_reserved,
	fil_space_t*	space,
	uint32_t	n_ext,
	fsp_reserve_t	alloc_type,
	mtr_t*		mtr,
	uint32_t	n_pages)
{
	ulint		reserve;
	size_t		total_reserved = 0;

	ut_ad(mtr);
	*n_reserved = n_ext;

	const uint32_t extent_size = FSP_EXTENT_SIZE;

	mtr->x_lock_space(space);
	const unsigned physical_size = space->physical_size();

	buf_block_t* header = fsp_get_header(space, mtr);
try_again:
	uint32_t size = mach_read_from_4(FSP_HEADER_OFFSET + FSP_SIZE
					 + header->frame);
	ut_ad(size == space->size_in_header);

	if (size < extent_size && n_pages < extent_size / 2) {
		/* Use different rules for small single-table tablespaces */
		*n_reserved = 0;
		return(fsp_reserve_free_pages(space, header, size,
					      mtr, n_pages));
	}

	uint32_t n_free_list_ext = flst_get_len(FSP_HEADER_OFFSET + FSP_FREE
						+ header->frame);
	ut_ad(space->free_len == n_free_list_ext);

	uint32_t free_limit = mach_read_from_4(FSP_HEADER_OFFSET
					       + FSP_FREE_LIMIT
					       + header->frame);
	ut_ad(space->free_limit == free_limit);

	/* Below we play safe when counting free extents above the free limit:
	some of them will contain extent descriptor pages, and therefore
	will not be free extents */

	uint32_t n_free_up;

	if (size >= free_limit) {
		n_free_up = (size - free_limit) / extent_size;
		if (n_free_up) {
			n_free_up--;
			n_free_up -= n_free_up / (physical_size / extent_size);
		}
	} else {
		ut_ad(alloc_type == FSP_BLOB);
		n_free_up = 0;
	}

	uint32_t n_free = n_free_list_ext + n_free_up;

	switch (alloc_type) {
	case FSP_NORMAL:
		/* We reserve 1 extent + 0.5 % of the space size to undo logs
		and 1 extent + 0.5 % to cleaning operations; NOTE: this source
		code is duplicated in the function below! */

		reserve = 2 + ((size / extent_size) * 2) / 200;

		if (n_free <= reserve + n_ext) {

			goto try_to_extend;
		}
		break;
	case FSP_UNDO:
		/* We reserve 0.5 % of the space size to cleaning operations */

		reserve = 1 + ((size / extent_size) * 1) / 200;

		if (n_free <= reserve + n_ext) {

			goto try_to_extend;
		}
		break;
	case FSP_CLEANING:
	case FSP_BLOB:
		reserve = 0;
		break;
	default:
		ut_error;
	}

	if (space->reserve_free_extents(n_free, n_ext)) {
		return(true);
	}
try_to_extend:
	if (ulint n = fsp_try_extend_data_file(space, header, mtr)) {
		total_reserved += n;
		goto try_again;
	}

	return(false);
}

/** Frees a single page of a segment.
@param[in]	seg_inode	segment inode
@param[in,out]	space		tablespace
@param[in]	offset		page number
@param[in,out]	mtr		mini-transaction
@param[in]	ahi		Drop adaptive hash index */
static
void
fseg_free_page_low(
	fseg_inode_t*		seg_inode,
	buf_block_t*		iblock,
	fil_space_t*		space,
	page_no_t		offset,
	mtr_t*			mtr
#ifdef BTR_CUR_HASH_ADAPT
	,bool			ahi=false
#endif /* BTR_CUR_HASH_ADAPT */
	)
{
	ib_id_t	descr_id;
	ib_id_t	seg_id;

	ut_ad(seg_inode != NULL);
	ut_ad(mtr != NULL);
	ut_ad(mach_read_from_4(seg_inode + FSEG_MAGIC_N)
	      == FSEG_MAGIC_N_VALUE);
	ut_ad(!((page_offset(seg_inode) - FSEG_ARR_OFFSET) % FSEG_INODE_SIZE));
	ut_ad(iblock->frame == page_align(seg_inode));
	ut_d(space->modify_check(*mtr));

#ifdef BTR_CUR_HASH_ADAPT
	if (ahi) {
		btr_search_drop_page_hash_when_freed(
			page_id_t(space->id, offset));
	}
#endif /* BTR_CUR_HASH_ADAPT */

	const uint32_t extent_size = FSP_EXTENT_SIZE;
	ut_ad(ut_is_2pow(extent_size));
	buf_block_t* xdes;
	xdes_t* descr = xdes_get_descriptor(space, offset, &xdes, mtr);

	if (xdes_is_free(descr, offset & (extent_size - 1))) {
		ib::fatal() << "InnoDB is trying to free page "
			<< page_id_t(space->id, offset)
			<< " though it is already marked as free in the"
			" tablespace! The tablespace free space info is"
			" corrupt. You may need to dump your tables and"
			" recreate the whole database!"
			<< FORCE_RECOVERY_MSG;
	}

	if (xdes_get_state(descr) != XDES_FSEG) {
		/* The page is in the fragment pages of the segment */
		for (ulint i = 0;; i++) {
			if (fseg_get_nth_frag_page_no(seg_inode, i)
			    != offset) {
				continue;
			}

			compile_time_assert(FIL_NULL == 0xffffffff);
			mtr->memset(iblock, uint16_t(seg_inode - iblock->frame)
				    + FSEG_FRAG_ARR
				    + i * FSEG_FRAG_SLOT_SIZE, 4, 0xff);
			break;
		}

		fsp_free_page(space, offset, mtr);
		return;
	}

	/* If we get here, the page is in some extent of the segment */

	descr_id = mach_read_from_8(descr + XDES_ID);
	seg_id = mach_read_from_8(seg_inode + FSEG_ID);

	if (UNIV_UNLIKELY(descr_id != seg_id)) {
		fputs("InnoDB: Dump of the tablespace extent descriptor: ",
		      stderr);
		ut_print_buf(stderr, descr, 40);
		fputs("\nInnoDB: Dump of the segment inode: ", stderr);
		ut_print_buf(stderr, seg_inode, 40);
		putc('\n', stderr);

		ib::fatal() << "InnoDB is trying to free page "
			<< page_id_t(space->id, offset)
			<< ", which does not belong to segment " << descr_id
			<< " but belongs to segment " << seg_id << "."
			<< FORCE_RECOVERY_MSG;
	}

	byte* p_not_full = seg_inode + FSEG_NOT_FULL_N_USED;
	uint32_t not_full_n_used = mach_read_from_4(p_not_full);
	const uint16_t xoffset= uint16_t(descr - xdes->frame + XDES_FLST_NODE);
	const uint16_t ioffset= uint16_t(seg_inode - iblock->frame);

	if (xdes_is_full(descr)) {
		/* The fragment is full: move it to another list */
		flst_remove(iblock, static_cast<uint16_t>(FSEG_FULL + ioffset),
			    xdes, xoffset, mtr);
		flst_add_last(iblock, static_cast<uint16_t>(FSEG_NOT_FULL
							    + ioffset),
			      xdes, xoffset, mtr);
		not_full_n_used += extent_size - 1;
	} else {
		ut_a(not_full_n_used > 0);
		not_full_n_used--;
	}

	mtr->write<4>(*iblock, p_not_full, not_full_n_used);

	const ulint	bit = offset & (extent_size - 1);

	xdes_set_free<true>(*xdes, descr, bit, mtr);

	if (!xdes_get_n_used(descr)) {
		/* The extent has become free: free it to space */
		flst_remove(iblock, static_cast<uint16_t>(FSEG_NOT_FULL
							  + ioffset),
			    xdes, xoffset, mtr);
		fsp_free_extent(space, offset, mtr);
	}

	mtr->free(*space, static_cast<uint32_t>(offset));
}

/** Free a page in a file segment.
@param[in,out]	seg_header	file segment header
@param[in,out]	space		tablespace
@param[in]	offset		page number
<<<<<<< HEAD
@param[in,out]	mtr		mini-transaction
@param[in]	have_latch	whether space->x_lock() was already called */
void
fseg_free_page(
	fseg_header_t*	seg_header,
	fil_space_t*	space,
	uint32_t	offset,
	mtr_t*		mtr,
	bool		have_latch)
{
	DBUG_ENTER("fseg_free_page");
	fseg_inode_t*		seg_inode;
	buf_block_t*		iblock;
	if (have_latch) {
		ut_ad(space->is_owner());
	} else {
		mtr->x_lock_space(space);
	}
=======
@param[in,out]	mtr		mini-transaction */
void fseg_free_page(fseg_header_t *seg_header, fil_space_t *space,
                    uint32_t offset, mtr_t *mtr)
{
  DBUG_ENTER("fseg_free_page");
  buf_block_t *iblock;
  mtr_x_lock_space(space, mtr);
>>>>>>> 9f3fe6ad

  DBUG_PRINT("fseg_free_page",
             ("space_id: " ULINTPF ", page_no: %u", space->id, offset));

  if (fseg_inode_t *seg_inode= fseg_inode_try_get(seg_header,
                                                  space->id, space->zip_size(),
                                                  BUF_GET, mtr, &iblock))
  {
    if (!space->full_crc32())
      fil_block_check_type(*iblock, FIL_PAGE_INODE, mtr);
    fseg_free_page_low(seg_inode, iblock, space, offset, mtr);
  }

  DBUG_VOID_RETURN;
}

/** Determine whether a page is free.
@param[in,out]	space	tablespace
@param[in]	page	page number
@return whether the page is marked as free */
bool
fseg_page_is_free(fil_space_t* space, unsigned page)
{
	bool		is_free;
	mtr_t		mtr;
	page_no_t	dpage = xdes_calc_descriptor_page(space->zip_size(),
							  page);

	mtr.start();
	if (!space->is_owner()) {
		mtr.s_lock_space(space);
	}

	if (page >= space->free_limit || page >= space->size_in_header) {
		is_free = true;
	} else if (const xdes_t* descr = xdes_get_descriptor_const(
			   space, dpage, page, &mtr)) {
		is_free = xdes_is_free(descr, page % FSP_EXTENT_SIZE);
	} else {
		is_free = true;
	}
	mtr.commit();

	return(is_free);
}

/** Free an extent of a segment to the space free list.
@param[in,out]	seg_inode	segment inode
@param[in,out]	space		tablespace
@param[in]	page		page number in the extent
@param[in,out]	mtr		mini-transaction */
MY_ATTRIBUTE((nonnull))
static
void
fseg_free_extent(
	fseg_inode_t*		seg_inode,
	buf_block_t*		iblock,
	fil_space_t*		space,
	uint32_t		page,
	mtr_t*			mtr
#ifdef BTR_CUR_HASH_ADAPT
	,bool			ahi=false
#endif /* BTR_CUR_HASH_ADAPT */
	)
{

	ut_ad(mtr != NULL);

	buf_block_t* xdes;
	xdes_t*	descr = xdes_get_descriptor(space, page, &xdes, mtr);

	ut_a(xdes_get_state(descr) == XDES_FSEG);
	ut_a(!memcmp(descr + XDES_ID, seg_inode + FSEG_ID, 8));
	ut_ad(mach_read_from_4(seg_inode + FSEG_MAGIC_N)
	      == FSEG_MAGIC_N_VALUE);
	ut_d(space->modify_check(*mtr));
	const uint32_t first_page_in_extent = page - (page % FSP_EXTENT_SIZE);

	const uint16_t xoffset= uint16_t(descr - xdes->frame + XDES_FLST_NODE);
	const uint16_t ioffset= uint16_t(seg_inode - iblock->frame);

#ifdef BTR_CUR_HASH_ADAPT
	if (ahi) {
		for (uint32_t i = 0; i < FSP_EXTENT_SIZE; i++) {
			if (!xdes_is_free(descr, i)) {
				/* Drop search system page hash index
				if the page is found in the pool and
				is hashed */
				btr_search_drop_page_hash_when_freed(
					page_id_t(space->id,
						 first_page_in_extent + i));
			}
		}
	}
#endif /* BTR_CUR_HASH_ADAPT */

	if (xdes_is_full(descr)) {
		flst_remove(iblock, static_cast<uint16_t>(FSEG_FULL + ioffset),
			    xdes, xoffset, mtr);
	} else if (!xdes_get_n_used(descr)) {
		flst_remove(iblock, static_cast<uint16_t>(FSEG_FREE + ioffset),
			    xdes, xoffset, mtr);
	} else {
		flst_remove(iblock, static_cast<uint16_t>(FSEG_NOT_FULL
							  + ioffset),
			    xdes, xoffset, mtr);
		uint32_t not_full_n_used = mach_read_from_4(
			FSEG_NOT_FULL_N_USED + seg_inode);
		uint32_t descr_n_used = xdes_get_n_used(descr);
		ut_a(not_full_n_used >= descr_n_used);
		mtr->write<4>(*iblock, seg_inode + FSEG_NOT_FULL_N_USED,
			      not_full_n_used - descr_n_used);
	}

	fsp_free_extent(space, page, mtr);

	for (uint32_t i = 0; i < FSP_EXTENT_SIZE; i++) {
		if (!xdes_is_free(descr, i)) {
			buf_page_free(space, first_page_in_extent + i, mtr);
		}
	}
}

/** Frees part of a segment. This function can be used to free
a segment by repeatedly calling this function in different
mini-transactions. Doing the freeing in a single mini-transaction
might result in too big a mini-transaction.
@param	header	segment header; NOTE: if the header resides on first
		page of the frag list of the segment, this pointer
		becomes obsolete after the last freeing step
@param	mtr	mini-transaction
@param	ahi	Drop the adaptive hash index
@return whether the freeing was completed */
bool
fseg_free_step(
	fseg_header_t*	header,
	mtr_t*		mtr
#ifdef BTR_CUR_HASH_ADAPT
	,bool		ahi
#endif /* BTR_CUR_HASH_ADAPT */
	)
{
	ulint		n;
	fseg_inode_t*	inode;

	DBUG_ENTER("fseg_free_step");

	const uint32_t space_id = page_get_space_id(page_align(header));
	const uint32_t header_page = page_get_page_no(page_align(header));

	fil_space_t* space = mtr->x_lock_space(space_id);
	buf_block_t* xdes;
	xdes_t* descr = xdes_get_descriptor(space, header_page, &xdes, mtr);

	/* Check that the header resides on a page which has not been
	freed yet */

	ut_a(!xdes_is_free(descr, header_page % FSP_EXTENT_SIZE));
	buf_block_t* iblock;
	const ulint zip_size = space->zip_size();
	inode = fseg_inode_try_get(header, space_id, zip_size,
				   BUF_GET_POSSIBLY_FREED, mtr, &iblock);
	if (space->is_stopping()) {
		DBUG_RETURN(true);
	}

	if (inode == NULL) {
		ib::warn() << "Double free of inode from "
			   << page_id_t(space_id, header_page);
		DBUG_RETURN(true);
	}

	if (!space->full_crc32()) {
		fil_block_check_type(*iblock, FIL_PAGE_INODE, mtr);
	}
	descr = fseg_get_first_extent(inode, space, mtr);

	if (space->is_stopping()) {
		DBUG_RETURN(true);
	}

	if (descr != NULL) {
		/* Free the extent held by the segment */
		fseg_free_extent(inode, iblock, space, xdes_get_offset(descr),
				 mtr
#ifdef BTR_CUR_HASH_ADAPT
				 , ahi
#endif /* BTR_CUR_HASH_ADAPT */
				 );
		DBUG_RETURN(false);
	}

	/* Free a frag page */
	n = fseg_find_last_used_frag_page_slot(inode);

	if (n == ULINT_UNDEFINED) {
		/* Freeing completed: free the segment inode */
		fsp_free_seg_inode(space, inode, iblock, mtr);

		DBUG_RETURN(true);
	}

	page_no_t page_no = fseg_get_nth_frag_page_no(inode, n);

	fseg_free_page_low(inode, iblock, space, page_no, mtr
#ifdef BTR_CUR_HASH_ADAPT
			   , ahi
#endif /* BTR_CUR_HASH_ADAPT */
			   );

	buf_page_free(space, page_no, mtr);

	n = fseg_find_last_used_frag_page_slot(inode);

	if (n == ULINT_UNDEFINED) {
		/* Freeing completed: free the segment inode */
		fsp_free_seg_inode(space, inode, iblock, mtr);

		DBUG_RETURN(true);
	}

	DBUG_RETURN(false);
}

bool
fseg_free_step_not_header(
	fseg_header_t*	header,
	mtr_t*		mtr
#ifdef BTR_CUR_HASH_ADAPT
	,bool		ahi
#endif /* BTR_CUR_HASH_ADAPT */
	)
{
	fseg_inode_t*	inode;

	const uint32_t space_id = page_get_space_id(page_align(header));
	ut_ad(mtr->is_named_space(space_id));

	fil_space_t*		space = mtr->x_lock_space(space_id);
	buf_block_t*		iblock;

	inode = fseg_inode_try_get(header, space_id, space->zip_size(),
				   BUF_GET_POSSIBLY_FREED, mtr, &iblock);
	if (space->is_stopping()) {
		return true;
	}

	if (!inode) {
		ib::warn() << "Double free of "
			   << page_id_t(space_id,
					page_get_page_no(page_align(header)));
		return true;
	}

	if (!space->full_crc32()) {
		fil_block_check_type(*iblock, FIL_PAGE_INODE, mtr);
	}

	if (xdes_t* descr = fseg_get_first_extent(inode, space, mtr)) {
		/* Free the extent held by the segment */
		fseg_free_extent(inode, iblock, space, xdes_get_offset(descr),
				 mtr
#ifdef BTR_CUR_HASH_ADAPT
				 , ahi
#endif /* BTR_CUR_HASH_ADAPT */
				 );
		return false;
	}

	/* Free a frag page */

	ulint n = fseg_find_last_used_frag_page_slot(inode);

	ut_a(n != ULINT_UNDEFINED);

	uint32_t page_no = fseg_get_nth_frag_page_no(inode, n);

	if (page_no == page_get_page_no(page_align(header))) {
		return true;
	}

	fseg_free_page_low(inode, iblock, space, page_no, mtr
#ifdef BTR_CUR_HASH_ADAPT
			   , ahi
#endif /* BTR_CUR_HASH_ADAPT */
			);
	buf_page_free(space, page_no, mtr);
	return false;
}

/** Returns the first extent descriptor for a segment.
We think of the extent lists of the segment catenated in the order
FSEG_FULL -> FSEG_NOT_FULL -> FSEG_FREE.
@param[in]	inode		segment inode
@param[in]	space		tablespace
@param[in,out]	mtr		mini-transaction
@return the first extent descriptor, or NULL if none */
MY_ATTRIBUTE((nonnull, warn_unused_result))
static
xdes_t*
fseg_get_first_extent(
	fseg_inode_t*		inode,
	const fil_space_t*	space,
	mtr_t*			mtr)
{
	fil_addr_t	first;

	ut_ad(space->id == page_get_space_id(page_align(inode)));
	ut_ad(mach_read_from_4(inode + FSEG_MAGIC_N) == FSEG_MAGIC_N_VALUE);

	if (flst_get_len(inode + FSEG_FULL) > 0) {
		first = flst_get_first(inode + FSEG_FULL);
	} else if (flst_get_len(inode + FSEG_NOT_FULL) > 0) {
		first = flst_get_first(inode + FSEG_NOT_FULL);
	} else if (flst_get_len(inode + FSEG_FREE) > 0) {
		first = flst_get_first(inode + FSEG_FREE);
	} else {
		return(NULL);
	}

	DBUG_ASSERT(first.page != FIL_NULL);

	buf_block_t *xdes;

	return(first.page == FIL_NULL ? NULL
	       : xdes_lst_get_descriptor(space, first, BUF_GET_POSSIBLY_FREED,
					 &xdes, mtr));
}

#ifdef UNIV_BTR_PRINT
/*******************************************************************//**
Writes info of a segment. */
static void fseg_print_low(const fseg_inode_t *inode)
{
	ulint	space;
	ulint	n_used;
	ulint	n_frag;
	ulint	n_free;
	ulint	n_not_full;
	ulint	n_full;
	ulint	reserved;
	ulint	used;
	ulint	page_no;
	ib_id_t	seg_id;

	space = page_get_space_id(page_align(inode));
	page_no = page_get_page_no(page_align(inode));

	reserved = fseg_n_reserved_pages_low(inode, &used);

	seg_id = mach_read_from_8(inode + FSEG_ID);
	n_used = mach_read_from_4(inode + FSEG_NOT_FULL_N_USED);
	n_frag = fseg_get_n_frag_pages(inode);
	n_free = flst_get_len(inode + FSEG_FREE);
	n_not_full = flst_get_len(inode + FSEG_NOT_FULL);
	n_full = flst_get_len(inode + FSEG_FULL);

	ib::info() << "SEGMENT id " << seg_id
		<< " space " << space << ";"
		<< " page " << page_no << ";"
		<< " res " << reserved << " used " << used << ";"
		<< " full ext " << n_full << ";"
		<< " fragm pages " << n_frag << ";"
		<< " free extents " << n_free << ";"
		<< " not full extents " << n_not_full << ": pages " << n_used;

	ut_ad(mach_read_from_4(inode + FSEG_MAGIC_N) == FSEG_MAGIC_N_VALUE);
}

/*******************************************************************//**
Writes info of a segment. */
void
fseg_print(
/*=======*/
	fseg_header_t*	header, /*!< in: segment header */
	mtr_t*		mtr)	/*!< in/out: mini-transaction */
{
	fseg_inode_t*	inode;
	ulint		space_id;

	space_id = page_get_space_id(page_align(header));
	const fil_space_t*	space = mtr_x_lock_space(space_id, mtr);

	inode = fseg_inode_get(header, space_id, space->zip_size(), mtr);

	fseg_print_low(inode);
}
#endif /* UNIV_BTR_PRINT */

#ifdef UNIV_DEBUG
std::ostream &fseg_header::to_stream(std::ostream &out) const
{
  out << "[fseg_header_t: space="
      << mach_read_from_4(m_header + FSEG_HDR_SPACE)
      << ", page=" << mach_read_from_4(m_header + FSEG_HDR_PAGE_NO)
      << ", offset=" << mach_read_from_2(m_header + FSEG_HDR_OFFSET) << "]";
  return out;
}
#endif /* UNIV_DEBUG */<|MERGE_RESOLUTION|>--- conflicted
+++ resolved
@@ -2542,34 +2542,17 @@
 @param[in,out]	seg_header	file segment header
 @param[in,out]	space		tablespace
 @param[in]	offset		page number
-<<<<<<< HEAD
 @param[in,out]	mtr		mini-transaction
 @param[in]	have_latch	whether space->x_lock() was already called */
-void
-fseg_free_page(
-	fseg_header_t*	seg_header,
-	fil_space_t*	space,
-	uint32_t	offset,
-	mtr_t*		mtr,
-	bool		have_latch)
-{
-	DBUG_ENTER("fseg_free_page");
-	fseg_inode_t*		seg_inode;
-	buf_block_t*		iblock;
-	if (have_latch) {
-		ut_ad(space->is_owner());
-	} else {
-		mtr->x_lock_space(space);
-	}
-=======
-@param[in,out]	mtr		mini-transaction */
 void fseg_free_page(fseg_header_t *seg_header, fil_space_t *space,
-                    uint32_t offset, mtr_t *mtr)
+                    uint32_t offset, mtr_t *mtr, bool have_latch)
 {
   DBUG_ENTER("fseg_free_page");
   buf_block_t *iblock;
-  mtr_x_lock_space(space, mtr);
->>>>>>> 9f3fe6ad
+  if (have_latch)
+    ut_ad(space->is_owner());
+  else
+    mtr->x_lock_space(space);
 
   DBUG_PRINT("fseg_free_page",
              ("space_id: " ULINTPF ", page_no: %u", space->id, offset));

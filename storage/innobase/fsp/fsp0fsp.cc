/*****************************************************************************

Copyright (c) 1995, 2016, Oracle and/or its affiliates. All Rights Reserved.
Copyright (c) 2017, 2021, MariaDB Corporation.

This program is free software; you can redistribute it and/or modify it under
the terms of the GNU General Public License as published by the Free Software
Foundation; version 2 of the License.

This program is distributed in the hope that it will be useful, but WITHOUT
ANY WARRANTY; without even the implied warranty of MERCHANTABILITY or FITNESS
FOR A PARTICULAR PURPOSE. See the GNU General Public License for more details.

You should have received a copy of the GNU General Public License along with
this program; if not, write to the Free Software Foundation, Inc.,
51 Franklin Street, Fifth Floor, Boston, MA 02110-1335 USA

*****************************************************************************/

/******************************************************************//**
@file fsp/fsp0fsp.cc
File space management

Created 11/29/1995 Heikki Tuuri
***********************************************************************/

#include "fsp0fsp.h"
#include "buf0buf.h"
#include "fil0fil.h"
#include "fil0crypt.h"
#include "mtr0log.h"
#include "ut0byte.h"
#include "page0page.h"
#include "fut0fut.h"
#include "srv0srv.h"
#include "srv0start.h"
#include "ibuf0ibuf.h"
#include "btr0btr.h"
#include "btr0sea.h"
#include "dict0boot.h"
#include "log0log.h"
#include "dict0mem.h"
#include "fsp0types.h"

// JAN: MySQL 5.7 Encryption
// #include <my_aes.h>

typedef uint32_t page_no_t;

/** Return an extent to the free list of a space.
@param[in,out]	space		tablespace
@param[in]	offset		page number in the extent
@param[in,out]	mtr		mini-transaction */
MY_ATTRIBUTE((nonnull))
static
void
fsp_free_extent(
	fil_space_t*		space,
	page_no_t		offset,
	mtr_t*			mtr);

/** Returns the first extent descriptor for a segment.
We think of the extent lists of the segment catenated in the order
FSEG_FULL -> FSEG_NOT_FULL -> FSEG_FREE.
@param[in]	inode		segment inode
@param[in]	space		tablespace
@param[in,out]	mtr		mini-transaction
@return the first extent descriptor, or NULL if none */
MY_ATTRIBUTE((nonnull, warn_unused_result))
static
xdes_t*
fseg_get_first_extent(
	fseg_inode_t*		inode,
	const fil_space_t*	space,
	mtr_t*			mtr);

/** Put new extents to the free list if there are free extents above the free
limit. If an extent happens to contain an extent descriptor page, the extent
is put to the FSP_FREE_FRAG list with the page marked as used.
@param[in]	init_space	true if this is a single-table tablespace
and we are only initializing the first extent and the first bitmap pages;
then we will not allocate more extents
@param[in,out]	space		tablespace
@param[in,out]	header		tablespace header
@param[in,out]	mtr		mini-transaction */
static ATTRIBUTE_COLD
void
fsp_fill_free_list(
	bool		init_space,
	fil_space_t*	space,
	buf_block_t*	header,
	mtr_t*		mtr);

/** Allocates a single free page from a segment.
This function implements the intelligent allocation strategy which tries to
minimize file space fragmentation.
@param[in,out]	space			tablespace
@param[in,out]	seg_inode		segment inode
@param[in,out]	iblock			segment inode page
@param[in]	hint			hint of which page would be desirable
@param[in]	direction		if the new page is needed because of
an index page split, and records are inserted there in order, into which
direction they go alphabetically: FSP_DOWN, FSP_UP, FSP_NO_DIR
@param[in,out]	mtr			mini-transaction
@param[in,out]	init_mtr		mtr or another mini-transaction in
which the page should be initialized.
@retval NULL	if no page could be allocated */
static
buf_block_t*
fseg_alloc_free_page_low(
	fil_space_t*		space,
	fseg_inode_t*		seg_inode,
	buf_block_t*		iblock,
	uint32_t		hint,
	byte			direction,
#ifdef UNIV_DEBUG
	bool			has_done_reservation,
	/*!< whether the space has already been reserved */
#endif /* UNIV_DEBUG */
	mtr_t*			mtr,
	mtr_t*			init_mtr)
	MY_ATTRIBUTE((warn_unused_result));

/** Get the tablespace header block, SX-latched
@param[in]      space           tablespace
@param[in,out]  mtr             mini-transaction
@return pointer to the space header, page x-locked */
inline buf_block_t *fsp_get_header(const fil_space_t *space, mtr_t *mtr)
{
 buf_block_t *block= buf_page_get(page_id_t(space->id, 0), space->zip_size(),
                                  RW_SX_LATCH, mtr);
 ut_ad(space->id == mach_read_from_4(FSP_HEADER_OFFSET + FSP_SPACE_ID +
                                     block->frame));
 return block;
}

/** Set the XDES_FREE_BIT of a page.
@tparam         free    desired value of XDES_FREE_BIT
@param[in]      block   extent descriptor block
@param[in,out]  descr   extent descriptor
@param[in]      offset  page offset within the extent
@param[in,out]  mtr     mini-transaction */
template<bool free>
inline void xdes_set_free(const buf_block_t &block, xdes_t *descr,
                          ulint offset, mtr_t *mtr)
{
  ut_ad(mtr->memo_contains_flagged(&block, MTR_MEMO_PAGE_SX_FIX |
                                   MTR_MEMO_PAGE_X_FIX));
  ut_ad(offset < FSP_EXTENT_SIZE);
  ut_ad(page_align(descr) == block.frame);
  compile_time_assert(XDES_BITS_PER_PAGE == 2);
  compile_time_assert(XDES_FREE_BIT == 0);
  compile_time_assert(XDES_CLEAN_BIT == 1);

  ulint index= XDES_BITS_PER_PAGE * offset;
  byte *b= &descr[XDES_BITMAP + (index >> 3)];
  /* xdes_init() should have set all XDES_CLEAN_BIT. */
  ut_ad(!(~*b & 0xaa));
  /* Clear or set XDES_FREE_BIT. */
  byte val= free
    ? static_cast<byte>(*b | 1 << (index & 7))
    : static_cast<byte>(*b & ~(1 << (index & 7)));
  mtr->write<1>(block, b, val);
}

/**
Find a free page.
@param descr   extent descriptor
@param hint    page offset to start searching from (towards larger pages)
@return free page offset
@retval FIL_NULL if no page is free */
inline uint32_t xdes_find_free(const xdes_t *descr, uint32_t hint= 0)
{
  const uint32_t extent_size= FSP_EXTENT_SIZE;
  ut_ad(hint < extent_size);
  for (uint32_t i= hint; i < extent_size; i++)
    if (xdes_is_free(descr, i))
      return i;
  for (uint32_t i= 0; i < hint; i++)
    if (xdes_is_free(descr, i))
      return i;
  return FIL_NULL;
}

/**
Determine the number of used pages in a descriptor.
@param descr  file descriptor
@return number of pages used */
inline uint32_t xdes_get_n_used(const xdes_t *descr)
{
  uint32_t count= 0;

  for (uint32_t i= FSP_EXTENT_SIZE; i--; )
    if (!xdes_is_free(descr, i))
      count++;

  return count;
}

/**
Determine whether a file extent is full.
@param descr  file descriptor
@return whether all pages have been allocated */
inline bool xdes_is_full(const xdes_t *descr)
{
  return FSP_EXTENT_SIZE == xdes_get_n_used(descr);
}

/** Set the state of an extent descriptor.
@param[in]      block   extent descriptor block
@param[in,out]  descr   extent descriptor
@param[in]      state   the state
@param[in,out]  mtr     mini-transaction */
inline void xdes_set_state(const buf_block_t &block, xdes_t *descr,
			   byte state, mtr_t *mtr)
{
  ut_ad(descr && mtr);
  ut_ad(state >= XDES_FREE);
  ut_ad(state <= XDES_FSEG);
  ut_ad(mtr->memo_contains_flagged(&block, MTR_MEMO_PAGE_SX_FIX |
                                   MTR_MEMO_PAGE_X_FIX));
  ut_ad(page_align(descr) == block.frame);
  ut_ad(mach_read_from_4(descr + XDES_STATE) <= XDES_FSEG);
  mtr->write<1>(block, XDES_STATE + 3 + descr, state);
}

/**********************************************************************//**
Gets the state of an xdes.
@return state */
UNIV_INLINE
ulint
xdes_get_state(
/*===========*/
	const xdes_t*	descr)	/*!< in: descriptor */
{
	ulint	state;

	ut_ad(descr);
	state = mach_read_from_4(descr + XDES_STATE);
	ut_ad(state - 1 < XDES_FSEG);
	return(state);
}

/**********************************************************************//**
Inits an extent descriptor to the free and clean state. */
inline void xdes_init(const buf_block_t &block, xdes_t *descr, mtr_t *mtr)
{
  ut_ad(mtr->memo_contains_flagged(&block, MTR_MEMO_PAGE_SX_FIX |
                                   MTR_MEMO_PAGE_X_FIX));
  mtr->memset(&block, uint16_t(descr - block.frame) + XDES_BITMAP,
              XDES_SIZE - XDES_BITMAP, 0xff);
  xdes_set_state(block, descr, XDES_FREE, mtr);
}

/** Mark a page used in an extent descriptor.
@param[in,out]  seg_inode       segment inode
@param[in,out]  iblock          segment inode page
@param[in]      page            page number
@param[in,out]  descr           extent descriptor
@param[in,out]  xdes            extent descriptor page
@param[in,out]  mtr             mini-transaction */
static MY_ATTRIBUTE((nonnull))
void
fseg_mark_page_used(fseg_inode_t *seg_inode, buf_block_t *iblock,
                    ulint page, xdes_t *descr, buf_block_t *xdes, mtr_t *mtr)
{
  ut_ad(fil_page_get_type(iblock->frame) == FIL_PAGE_INODE);
  ut_ad(!((page_offset(seg_inode) - FSEG_ARR_OFFSET) % FSEG_INODE_SIZE));
  ut_ad(mach_read_from_4(seg_inode + FSEG_MAGIC_N) == FSEG_MAGIC_N_VALUE);
  ut_ad(!memcmp(seg_inode + FSEG_ID, descr + XDES_ID, 4));

  const uint16_t xoffset= uint16_t(descr - xdes->frame + XDES_FLST_NODE);
  const uint16_t ioffset= uint16_t(seg_inode - iblock->frame);

  if (!xdes_get_n_used(descr))
  {
    /* We move the extent from the free list to the NOT_FULL list */
    flst_remove(iblock, uint16_t(FSEG_FREE + ioffset), xdes, xoffset, mtr);
    flst_add_last(iblock, uint16_t(FSEG_NOT_FULL + ioffset),
                  xdes, xoffset, mtr);
  }

  ut_ad(xdes_is_free(descr, page % FSP_EXTENT_SIZE));

  /* We mark the page as used */
  xdes_set_free<false>(*xdes, descr, page % FSP_EXTENT_SIZE, mtr);

  byte* p_not_full= seg_inode + FSEG_NOT_FULL_N_USED;
  const uint32_t not_full_n_used= mach_read_from_4(p_not_full) + 1;
  mtr->write<4>(*iblock, p_not_full, not_full_n_used);
  if (xdes_is_full(descr))
  {
    /* We move the extent from the NOT_FULL list to the FULL list */
    flst_remove(iblock, uint16_t(FSEG_NOT_FULL + ioffset), xdes, xoffset, mtr);
    flst_add_last(iblock, uint16_t(FSEG_FULL + ioffset), xdes, xoffset, mtr);
    mtr->write<4>(*iblock, seg_inode + FSEG_NOT_FULL_N_USED,
                  not_full_n_used - FSP_EXTENT_SIZE);
  }
}

/** Get pointer to a the extent descriptor of a page.
@param[in,out]	sp_header	tablespace header page, x-latched
@param[in]	space		tablespace
@param[in]	offset		page offset
@param[out]	desc_block	descriptor block
@param[in,out]	mtr		mini-transaction
@param[in]	init_space	whether the tablespace is being initialized
@return pointer to the extent descriptor, NULL if the page does not
exist in the space or if the offset exceeds free limit */
UNIV_INLINE MY_ATTRIBUTE((warn_unused_result))
xdes_t*
xdes_get_descriptor_with_space_hdr(
	buf_block_t*		header,
	const fil_space_t*	space,
	page_no_t		offset,
	buf_block_t**		desc_block,
	mtr_t*			mtr,
	bool			init_space = false)
{
	ut_ad(space->is_owner());
	ut_ad(mtr->memo_contains_flagged(header, MTR_MEMO_PAGE_SX_FIX
					 | MTR_MEMO_PAGE_X_FIX));
	/* Read free limit and space size */
	uint32_t limit = mach_read_from_4(FSP_HEADER_OFFSET + FSP_FREE_LIMIT
					  + header->frame);
	uint32_t size  = mach_read_from_4(FSP_HEADER_OFFSET + FSP_SIZE
					  + header->frame);
	ut_ad(limit == space->free_limit
	      || (space->free_limit == 0
		  && (init_space
		      || space->purpose == FIL_TYPE_TEMPORARY
		      || (srv_startup_is_before_trx_rollback_phase
			  && (space->id == TRX_SYS_SPACE
			      || srv_is_undo_tablespace(space->id))))));
	ut_ad(size == space->size_in_header);

	if ((offset >= size) || (offset >= limit)) {
		return(NULL);
	}

	const unsigned zip_size = space->zip_size();

	uint32_t descr_page_no = xdes_calc_descriptor_page(zip_size, offset);

	buf_block_t* block = header;

	if (descr_page_no) {
		block = buf_page_get(
			page_id_t(space->id, descr_page_no), zip_size,
			RW_SX_LATCH, mtr);
	}

	if (desc_block != NULL) {
		*desc_block = block;
	}

	return XDES_ARR_OFFSET + XDES_SIZE
		* xdes_calc_descriptor_index(zip_size, offset)
		+ block->frame;
}

/** Get the extent descriptor of a page.
The page where the extent descriptor resides is x-locked. If the page
offset is equal to the free limit of the space, we will add new
extents from above the free limit to the space free list, if not free
limit == space size. This adding is necessary to make the descriptor
defined, as they are uninitialized above the free limit.
@param[in]	space		tablespace
@param[in]	offset		page offset; if equal to the free limit, we
try to add new extents to the space free list
@param[out]	xdes		extent descriptor page
@param[in,out]	mtr		mini-transaction
@return the extent descriptor */
static xdes_t* xdes_get_descriptor(const fil_space_t *space, page_no_t offset,
                                   buf_block_t **xdes, mtr_t *mtr)
{
  buf_block_t *block= buf_page_get(page_id_t(space->id, 0), space->zip_size(),
                                   RW_SX_LATCH, mtr);
  return xdes_get_descriptor_with_space_hdr(block, space, offset, xdes, mtr);
}

/** Get the extent descriptor of a page.
The page where the extent descriptor resides is x-locked. If the page
offset is equal to the free limit of the space, we will add new
extents from above the free limit to the space free list, if not free
limit == space size. This adding is necessary to make the descriptor
defined, as they are uninitialized above the free limit.
@param[in]	space		tablespace
@param[in]	page		descriptor page offset
@param[in]	offset		page offset
@param[in,out]	mtr		mini-transaction
@return	the extent descriptor
@retval	NULL	if the descriptor is not available */
MY_ATTRIBUTE((warn_unused_result))
static
const xdes_t*
xdes_get_descriptor_const(
	const fil_space_t*	space,
	page_no_t		page,
	page_no_t		offset,
	mtr_t*			mtr)
{
<<<<<<< HEAD
	ut_ad(mtr->memo_contains(*space, true));
=======
	ut_ad(mtr->memo_contains(space->latch, MTR_MEMO_SX_LOCK));
>>>>>>> deadec4e
	ut_ad(offset < space->free_limit);
	ut_ad(offset < space->size_in_header);

	const ulint zip_size = space->zip_size();

	if (buf_block_t* block = buf_page_get(page_id_t(space->id, page),
					      zip_size, RW_S_LATCH, mtr)) {
		ut_ad(page != 0 || space->free_limit == mach_read_from_4(
			      FSP_FREE_LIMIT + FSP_HEADER_OFFSET
			      + block->frame));
		ut_ad(page != 0 || space->size_in_header == mach_read_from_4(
			      FSP_SIZE + FSP_HEADER_OFFSET
			      + block->frame));

		return(block->frame + XDES_ARR_OFFSET + XDES_SIZE
		       * xdes_calc_descriptor_index(zip_size, offset));
	}

	return(NULL);
}

/** Get a pointer to the extent descriptor. The page where the
extent descriptor resides is x-locked.
@param[in]	space		tablespace
@param[in]	lst_node	file address of the list node
				contained in the descriptor
@param[out]	block		extent descriptor block
@param[in,out]	mtr		mini-transaction
@return pointer to the extent descriptor */
MY_ATTRIBUTE((nonnull, warn_unused_result))
UNIV_INLINE
xdes_t*
xdes_lst_get_descriptor(
	const fil_space_t*	space,
	fil_addr_t		lst_node,
	buf_block_t**		block,
	mtr_t*			mtr)
{
	ut_ad(mtr->memo_contains(*space));
	return fut_get_ptr(space->id, space->zip_size(),
			   lst_node, RW_SX_LATCH, mtr, block)
		- XDES_FLST_NODE;
}

/********************************************************************//**
Returns page offset of the first page in extent described by a descriptor.
@return offset of the first page in extent */
static uint32_t xdes_get_offset(const xdes_t *descr)
{
  ut_ad(descr);
  return page_get_page_no(page_align(descr)) +
    uint32_t(((page_offset(descr) - XDES_ARR_OFFSET) / XDES_SIZE) *
             FSP_EXTENT_SIZE);
}

/** Initialize a file page whose prior contents should be ignored.
@param[in,out]	block	buffer pool block */
void fsp_apply_init_file_page(buf_block_t *block)
{
  memset_aligned<UNIV_PAGE_SIZE_MIN>(block->frame, 0, srv_page_size);
  const page_id_t id(block->page.id());

  mach_write_to_4(block->frame + FIL_PAGE_OFFSET, id.page_no());
  if (log_sys.is_physical())
    memset_aligned<8>(block->frame + FIL_PAGE_PREV, 0xff, 8);
  mach_write_to_4(block->frame + FIL_PAGE_ARCH_LOG_NO_OR_SPACE_ID, id.space());
  if (page_zip_des_t* page_zip= buf_block_get_page_zip(block))
  {
    memset_aligned<UNIV_ZIP_SIZE_MIN>(page_zip->data, 0,
                                      page_zip_get_size(page_zip));
    static_assert(FIL_PAGE_OFFSET == 4, "compatibility");
    memcpy_aligned<4>(page_zip->data + FIL_PAGE_OFFSET,
                      block->frame + FIL_PAGE_OFFSET, 4);
    if (log_sys.is_physical())
      memset_aligned<8>(page_zip->data + FIL_PAGE_PREV, 0xff, 8);
    static_assert(FIL_PAGE_ARCH_LOG_NO_OR_SPACE_ID % 4 == 2,
                  "not perfect alignment");
    memcpy_aligned<2>(page_zip->data + FIL_PAGE_ARCH_LOG_NO_OR_SPACE_ID,
                      block->frame + FIL_PAGE_ARCH_LOG_NO_OR_SPACE_ID, 4);
  }
}

#ifdef UNIV_DEBUG
/** Assert that the mini-transaction is compatible with
updating an allocation bitmap page.
@param[in]	mtr	mini-transaction */
void fil_space_t::modify_check(const mtr_t& mtr) const
{
	switch (mtr.get_log_mode()) {
	case MTR_LOG_NONE:
		/* These modes are only allowed within a non-bitmap page
		when there is a higher-level redo log record written. */
		ut_ad(purpose == FIL_TYPE_TABLESPACE
		      || purpose == FIL_TYPE_TEMPORARY);
		break;
	case MTR_LOG_NO_REDO:
		ut_ad(purpose == FIL_TYPE_TEMPORARY
		      || purpose == FIL_TYPE_IMPORT);
		return;
	case MTR_LOG_ALL:
		/* We may only write redo log for a persistent
		tablespace. */
		ut_ad(purpose == FIL_TYPE_TABLESPACE);
		ut_ad(mtr.is_named_space(id));
		return;
	}

	ut_ad("invalid log mode" == 0);
}
#endif

/**********************************************************************//**
Writes the space id and flags to a tablespace header.  The flags contain
row type, physical/compressed page size, and logical/uncompressed page
size of the tablespace. */
void
fsp_header_init_fields(
/*===================*/
	page_t*	page,		/*!< in/out: first page in the space */
	ulint	space_id,	/*!< in: space id */
	ulint	flags)		/*!< in: tablespace flags (FSP_SPACE_FLAGS) */
{
	flags &= ~FSP_FLAGS_MEM_MASK;
	ut_a(fil_space_t::is_valid_flags(flags, space_id));

	mach_write_to_4(FSP_HEADER_OFFSET + FSP_SPACE_ID + page,
			space_id);
	mach_write_to_4(FSP_HEADER_OFFSET + FSP_SPACE_FLAGS + page,
			flags);
}

/** Initialize a tablespace header.
@param[in,out]	space	tablespace
@param[in]	size	current size in blocks
@param[in,out]	mtr	mini-transaction */
void fsp_header_init(fil_space_t* space, uint32_t size, mtr_t* mtr)
{
	const page_id_t page_id(space->id, 0);
	const ulint zip_size = space->zip_size();

	buf_block_t *free_block = buf_LRU_get_free_block(false);

	mtr->x_lock_space(space);

	buf_block_t* block = buf_page_create(space, 0, zip_size, mtr,
					     free_block);
	if (UNIV_UNLIKELY(block != free_block)) {
		buf_pool.free_block(free_block);
	}

	space->size_in_header = size;
	space->free_len = 0;
	space->free_limit = 0;

	/* The prior contents of the file page should be ignored */

	fsp_init_file_page(space, block, mtr);

	mtr->write<2>(*block, block->frame + FIL_PAGE_TYPE,
		      FIL_PAGE_TYPE_FSP_HDR);

	mtr->write<4,mtr_t::MAYBE_NOP>(*block, FSP_HEADER_OFFSET + FSP_SPACE_ID
				       + block->frame, space->id);
	ut_ad(0 == mach_read_from_4(FSP_HEADER_OFFSET + FSP_NOT_USED
				    + block->frame));
	/* recv_sys_t::parse() expects to find a WRITE record that
	covers all 4 bytes. Therefore, we must specify mtr_t::FORCED
	in order to avoid optimizing away any unchanged most
	significant bytes of FSP_SIZE. */
	mtr->write<4,mtr_t::FORCED>(*block, FSP_HEADER_OFFSET + FSP_SIZE
				   + block->frame, size);
	ut_ad(0 == mach_read_from_4(FSP_HEADER_OFFSET + FSP_FREE_LIMIT
				    + block->frame));
	if (auto f = space->flags & ~FSP_FLAGS_MEM_MASK) {
		mtr->write<4,mtr_t::FORCED>(*block,
					    FSP_HEADER_OFFSET + FSP_SPACE_FLAGS
					    + block->frame, f);
	}
	ut_ad(0 == mach_read_from_4(FSP_HEADER_OFFSET + FSP_FRAG_N_USED
				    + block->frame));

	flst_init(block, FSP_HEADER_OFFSET + FSP_FREE, mtr);
	flst_init(block, FSP_HEADER_OFFSET + FSP_FREE_FRAG, mtr);
	flst_init(block, FSP_HEADER_OFFSET + FSP_FULL_FRAG, mtr);
	flst_init(block, FSP_HEADER_OFFSET + FSP_SEG_INODES_FULL, mtr);
	flst_init(block, FSP_HEADER_OFFSET + FSP_SEG_INODES_FREE, mtr);

	mtr->write<8>(*block, FSP_HEADER_OFFSET + FSP_SEG_ID + block->frame,
		      1U);

	fsp_fill_free_list(!is_system_tablespace(space->id),
			   space, block, mtr);

	/* Write encryption metadata to page 0 if tablespace is
	encrypted or encryption is disabled by table option. */
	if (space->crypt_data &&
	    (space->crypt_data->should_encrypt() ||
	     space->crypt_data->not_encrypted())) {
		space->crypt_data->write_page0(block, mtr);
	}
}

/** Try to extend a single-table tablespace so that a page would fit in the
data file.
@param[in,out]	space	tablespace
@param[in]	page_no	page number
@param[in,out]	header	tablespace header
@param[in,out]	mtr	mini-transaction
@return true if success */
static ATTRIBUTE_COLD __attribute__((warn_unused_result))
bool
fsp_try_extend_data_file_with_pages(
	fil_space_t*	space,
	uint32_t	page_no,
	buf_block_t*	header,
	mtr_t*		mtr)
{
	bool	success;
	ulint	size;

	ut_a(!is_system_tablespace(space->id));
	ut_d(space->modify_check(*mtr));

	size = mach_read_from_4(FSP_HEADER_OFFSET + FSP_SIZE + header->frame);
	ut_ad(size == space->size_in_header);

	ut_a(page_no >= size);

	success = fil_space_extend(space, page_no + 1);
	/* The size may be less than we wanted if we ran out of disk space. */
	/* recv_sys_t::parse() expects to find a WRITE record that
	covers all 4 bytes. Therefore, we must specify mtr_t::FORCED
	in order to avoid optimizing away any unchanged most
	significant bytes of FSP_SIZE. */
	mtr->write<4,mtr_t::FORCED>(*header, FSP_HEADER_OFFSET + FSP_SIZE
				    + header->frame, space->size);
	space->size_in_header = space->size;

	return(success);
}

/** Calculate the number of physical pages in an extent for this file.
@param[in]	physical_size	page_size of the datafile
@return number of pages in an extent for this file */
inline uint32_t fsp_get_extent_size_in_pages(ulint physical_size)
{
  return uint32_t((FSP_EXTENT_SIZE << srv_page_size_shift) / physical_size);
}


/** Calculate the number of pages to extend a datafile.
We extend single-table tablespaces first one extent at a time,
but 4 at a time for bigger tablespaces. It is not enough to extend always
by one extent, because we need to add at least one extent to FSP_FREE.
A single extent descriptor page will track many extents. And the extent
that uses its extent descriptor page is put onto the FSP_FREE_FRAG list.
Extents that do not use their extent descriptor page are added to FSP_FREE.
The physical page size is used to determine how many extents are tracked
on one extent descriptor page. See xdes_calc_descriptor_page().
@param[in]	physical_size	page size in data file
@param[in]	size		current number of pages in the datafile
@return number of pages to extend the file. */
static uint32_t fsp_get_pages_to_extend_ibd(unsigned physical_size,
					    uint32_t size)
{
	uint32_t extent_size = fsp_get_extent_size_in_pages(physical_size);
	/* The threshold is set at 32MiB except when the physical page
	size is small enough that it must be done sooner. */
	uint32_t threshold = std::min(32 * extent_size, physical_size);

	if (size >= threshold) {
		/* Below in fsp_fill_free_list() we assume
		that we add at most FSP_FREE_ADD extents at
		a time */
		extent_size *= FSP_FREE_ADD;
	}

	return extent_size;
}

/** Try to extend the last data file of a tablespace if it is auto-extending.
@param[in,out]	space	tablespace
@param[in,out]	header	tablespace header
@param[in,out]	mtr	mini-transaction
@return	number of pages added
@retval	0 if the tablespace was not extended */
ATTRIBUTE_COLD __attribute__((nonnull))
static
ulint
fsp_try_extend_data_file(fil_space_t *space, buf_block_t *header, mtr_t *mtr)
{
	const char* OUT_OF_SPACE_MSG =
		"ran out of space. Please add another file or use"
		" 'autoextend' for the last file in setting";

	ut_d(space->modify_check(*mtr));

	if (space->id == TRX_SYS_SPACE
	    && !srv_sys_space.can_auto_extend_last_file()) {

		/* We print the error message only once to avoid
		spamming the error log. Note that we don't need
		to reset the flag to false as dealing with this
		error requires server restart. */
		if (!srv_sys_space.get_tablespace_full_status()) {
			ib::error() << "The InnoDB system tablespace "
				<< OUT_OF_SPACE_MSG
				<< " innodb_data_file_path.";
			srv_sys_space.set_tablespace_full_status(true);
		}
		return(0);
	} else if (space->id == SRV_TMP_SPACE_ID
		   && !srv_tmp_space.can_auto_extend_last_file()) {

		/* We print the error message only once to avoid
		spamming the error log. Note that we don't need
		to reset the flag to false as dealing with this
		error requires server restart. */
		if (!srv_tmp_space.get_tablespace_full_status()) {
			ib::error() << "The InnoDB temporary tablespace "
				<< OUT_OF_SPACE_MSG
				<< " innodb_temp_data_file_path.";
			srv_tmp_space.set_tablespace_full_status(true);
		}
		return(0);
	}

	uint32_t size = mach_read_from_4(FSP_HEADER_OFFSET + FSP_SIZE
					 + header->frame);
	ut_ad(size == space->size_in_header);
	uint32_t size_increase;

	const unsigned ps = space->physical_size();

	switch (space->id) {
	case TRX_SYS_SPACE:
		size_increase = srv_sys_space.get_increment();
		break;
	case SRV_TMP_SPACE_ID:
		size_increase = srv_tmp_space.get_increment();
		break;
	default:
		uint32_t extent_pages = fsp_get_extent_size_in_pages(ps);
		if (size < extent_pages) {
			/* Let us first extend the file to extent_size */
			if (!fsp_try_extend_data_file_with_pages(
				    space, extent_pages - 1, header, mtr)) {
				return(0);
			}

			size = extent_pages;
		}

		size_increase = fsp_get_pages_to_extend_ibd(ps, size);
	}

	if (size_increase == 0) {
		return(0);
	}

	if (!fil_space_extend(space, size + size_increase)) {
		return(0);
	}

	/* We ignore any fragments of a full megabyte when storing the size
	to the space header */

	space->size_in_header = ut_2pow_round(space->size, (1024 * 1024) / ps);

	/* recv_sys_t::parse() expects to find a WRITE record that
	covers all 4 bytes. Therefore, we must specify mtr_t::FORCED
	in order to avoid optimizing away any unchanged most
	significant bytes of FSP_SIZE. */
	mtr->write<4,mtr_t::FORCED>(*header, FSP_HEADER_OFFSET + FSP_SIZE
				    + header->frame, space->size_in_header);

	return(size_increase);
}

/** Reset the page type.
Data files created before MySQL 5.1.48 may contain garbage in FIL_PAGE_TYPE.
In MySQL 3.23.53, only undo log pages and index pages were tagged.
Any other pages were written with uninitialized bytes in FIL_PAGE_TYPE.
@param[in]	block	block with invalid FIL_PAGE_TYPE
@param[in]	type	expected page type
@param[in,out]	mtr	mini-transaction */
ATTRIBUTE_COLD
void fil_block_reset_type(const buf_block_t& block, ulint type, mtr_t* mtr)
{
	ib::info()
		<< "Resetting invalid page " << block.page.id() << " type "
		<< fil_page_get_type(block.frame) << " to " << type << ".";
	mtr->write<2>(block, block.frame + FIL_PAGE_TYPE, type);
}

/** Put new extents to the free list if there are free extents above the free
limit. If an extent happens to contain an extent descriptor page, the extent
is put to the FSP_FREE_FRAG list with the page marked as used.
@param[in]	init_space	true if this is a single-table tablespace
and we are only initializing the first extent and the first bitmap pages;
then we will not allocate more extents
@param[in,out]	space		tablespace
@param[in,out]	header		tablespace header
@param[in,out]	mtr		mini-transaction */
static
void
fsp_fill_free_list(
	bool		init_space,
	fil_space_t*	space,
	buf_block_t*	header,
	mtr_t*		mtr)
{
	ut_d(space->modify_check(*mtr));

	/* Check if we can fill free list from above the free list limit */
	uint32_t size = mach_read_from_4(FSP_HEADER_OFFSET + FSP_SIZE
					 + header->frame);
	uint32_t limit = mach_read_from_4(FSP_HEADER_OFFSET + FSP_FREE_LIMIT
					  + header->frame);

	ut_ad(size == space->size_in_header);
	ut_ad(limit == space->free_limit);

	const ulint zip_size = space->zip_size();

	if (size < limit + FSP_EXTENT_SIZE * FSP_FREE_ADD) {
		bool	skip_resize	= init_space;
		switch (space->id) {
		case TRX_SYS_SPACE:
			skip_resize = !srv_sys_space.can_auto_extend_last_file();
			break;
		case SRV_TMP_SPACE_ID:
			skip_resize = !srv_tmp_space.can_auto_extend_last_file();
			break;
		}

		if (!skip_resize) {
			fsp_try_extend_data_file(space, header, mtr);
			size = space->size_in_header;
		}
	}

	uint32_t count = 0;

	for (uint32_t i = limit, extent_size = FSP_EXTENT_SIZE,
		     physical_size = space->physical_size();
	     (init_space && i < 1)
		     || (i + extent_size <= size && count < FSP_FREE_ADD);
	     i += extent_size) {
		const bool init_xdes = !ut_2pow_remainder(i, physical_size);

		space->free_limit = i + extent_size;
		mtr->write<4>(*header, FSP_HEADER_OFFSET + FSP_FREE_LIMIT
			      + header->frame, i + extent_size);

		if (init_xdes) {

			buf_block_t*	block;

			/* We are going to initialize a new descriptor page
			and a new ibuf bitmap page: the prior contents of the
			pages should be ignored. */

			if (i > 0) {
				buf_block_t *f= buf_LRU_get_free_block(false);
				block= buf_page_create(
					space, static_cast<uint32_t>(i),
					zip_size, mtr, f);
				if (UNIV_UNLIKELY(block != f)) {
					buf_pool.free_block(f);
				}
				fsp_init_file_page(space, block, mtr);
				mtr->write<2>(*block,
					      FIL_PAGE_TYPE + block->frame,
					      FIL_PAGE_TYPE_XDES);
			}

			if (space->purpose != FIL_TYPE_TEMPORARY) {
				buf_block_t *f= buf_LRU_get_free_block(false);
				block = buf_page_create(
					space,
					static_cast<uint32_t>(
						i + FSP_IBUF_BITMAP_OFFSET),
					zip_size, mtr, f);
				if (UNIV_UNLIKELY(block != f)) {
					buf_pool.free_block(f);
				}
				fsp_init_file_page(space, block, mtr);
				mtr->write<2>(*block,
					      block->frame + FIL_PAGE_TYPE,
					      FIL_PAGE_IBUF_BITMAP);
			}
		}

		buf_block_t* xdes = nullptr;
		xdes_t*	descr = xdes_get_descriptor_with_space_hdr(
			header, space, i, &xdes, mtr, init_space);
		if (xdes != header && !space->full_crc32()) {
			fil_block_check_type(*xdes, FIL_PAGE_TYPE_XDES, mtr);
		}
		xdes_init(*xdes, descr, mtr);
		const uint16_t xoffset= static_cast<uint16_t>(
			descr - xdes->frame + XDES_FLST_NODE);

		if (UNIV_UNLIKELY(init_xdes)) {

			/* The first page in the extent is a descriptor page
			and the second is an ibuf bitmap page: mark them
			used */

			xdes_set_free<false>(*xdes, descr, 0, mtr);
			xdes_set_free<false>(*xdes, descr,
					     FSP_IBUF_BITMAP_OFFSET, mtr);
			xdes_set_state(*xdes, descr, XDES_FREE_FRAG, mtr);

			flst_add_last(header,
				      FSP_HEADER_OFFSET + FSP_FREE_FRAG,
				      xdes, xoffset, mtr);
			byte* n_used = FSP_HEADER_OFFSET + FSP_FRAG_N_USED
				+ header->frame;
			mtr->write<4>(*header, n_used,
				      2U + mach_read_from_4(n_used));
		} else {
			flst_add_last(header, FSP_HEADER_OFFSET + FSP_FREE,
				      xdes, xoffset, mtr);
			count++;
		}
	}

	space->free_len += count;
}

/** Allocates a new free extent.
@param[in,out]	space		tablespace
@param[in]	hint		hint of which extent would be desirable: any
page offset in the extent goes; the hint must not be > FSP_FREE_LIMIT
@param[out]	xdes		extent descriptor page
@param[in,out]	mtr		mini-transaction
@return extent descriptor, NULL if cannot be allocated */
static
xdes_t*
fsp_alloc_free_extent(
	fil_space_t*		space,
	uint32_t		hint,
	buf_block_t**		xdes,
	mtr_t*			mtr)
{
	fil_addr_t	first;
	xdes_t*		descr;
	buf_block_t*	desc_block = NULL;

	buf_block_t* header = fsp_get_header(space, mtr);

	descr = xdes_get_descriptor_with_space_hdr(
		header, space, hint, &desc_block, mtr);

	if (desc_block != header && !space->full_crc32()) {
		fil_block_check_type(*desc_block, FIL_PAGE_TYPE_XDES, mtr);
	}

	if (descr && (xdes_get_state(descr) == XDES_FREE)) {
		/* Ok, we can take this extent */
	} else {
		/* Take the first extent in the free list */
		first = flst_get_first(FSP_HEADER_OFFSET + FSP_FREE
				       + header->frame);

		if (first.page == FIL_NULL) {
			fsp_fill_free_list(false, space, header, mtr);

			first = flst_get_first(FSP_HEADER_OFFSET + FSP_FREE
					       + header->frame);
			if (first.page == FIL_NULL) {
				return nullptr;	/* No free extents left */
			}
		}

		descr = xdes_lst_get_descriptor(space, first, &desc_block,
						mtr);
	}

	flst_remove(header, FSP_HEADER_OFFSET + FSP_FREE, desc_block,
		    static_cast<uint16_t>(
			    descr - desc_block->frame + XDES_FLST_NODE), mtr);
	space->free_len--;
	*xdes = desc_block;

	return(descr);
}

/** Allocate a single free page.
@param[in,out]	header	tablespace header
@param[in,out]	xdes	extent descriptor page
@param[in,out]	descr	extent descriptor
@param[in]	bit	slot to allocate in the extent
@param[in,out]	mtr	mini-transaction */
static void
fsp_alloc_from_free_frag(buf_block_t *header, buf_block_t *xdes, xdes_t *descr,
			 ulint bit, mtr_t *mtr)
{
	ut_ad(xdes_get_state(descr) == XDES_FREE_FRAG);
	ut_a(xdes_is_free(descr, bit));
	xdes_set_free<false>(*xdes, descr, bit, mtr);

	/* Update the FRAG_N_USED field */
	byte* n_used_p = FSP_HEADER_OFFSET + FSP_FRAG_N_USED + header->frame;

	uint32_t n_used = mach_read_from_4(n_used_p) + 1;

	if (xdes_is_full(descr)) {
		/* The fragment is full: move it to another list */
		const uint16_t xoffset= static_cast<uint16_t>(
			descr - xdes->frame + XDES_FLST_NODE);
		flst_remove(header, FSP_HEADER_OFFSET + FSP_FREE_FRAG,
			    xdes, xoffset, mtr);
		xdes_set_state(*xdes, descr, XDES_FULL_FRAG, mtr);

		flst_add_last(header, FSP_HEADER_OFFSET + FSP_FULL_FRAG,
			      xdes, xoffset, mtr);
		n_used -= FSP_EXTENT_SIZE;
	}

	mtr->write<4>(*header, n_used_p, n_used);
}

/** Gets a buffer block for an allocated page.
@param[in,out]	space		tablespace
@param[in]	offset		page number of the allocated page
@param[in,out]	mtr		mini-transaction
@return block, initialized */
static
buf_block_t*
fsp_page_create(fil_space_t *space, page_no_t offset, mtr_t *mtr)
{
  buf_block_t *free_block= buf_LRU_get_free_block(false);
  buf_block_t *block= buf_page_create(space, static_cast<uint32_t>(offset),
                                      space->zip_size(), mtr, free_block);
  if (UNIV_UNLIKELY(block != free_block))
    buf_pool.free_block(free_block);
  fsp_init_file_page(space, block, mtr);
  return block;
}

/** Allocates a single free page from a space.
The page is marked as used.
@param[in,out]	space		tablespace
@param[in]	hint		hint of which page would be desirable
@param[in,out]	mtr		mini-transaction
@param[in,out]	init_mtr	mini-transaction in which the page should be
initialized (may be the same as mtr)
@retval NULL	if no page could be allocated */
static MY_ATTRIBUTE((warn_unused_result, nonnull))
buf_block_t*
fsp_alloc_free_page(
	fil_space_t*		space,
	uint32_t		hint,
	mtr_t*			mtr,
	mtr_t*			init_mtr)
{
	fil_addr_t	first;
	xdes_t*		descr;
	const ulint	space_id = space->id;

	ut_d(space->modify_check(*mtr));
	buf_block_t* block = fsp_get_header(space, mtr);
	buf_block_t *xdes;

	/* Get the hinted descriptor */
	descr = xdes_get_descriptor_with_space_hdr(block, space, hint, &xdes,
						   mtr);

	if (descr && (xdes_get_state(descr) == XDES_FREE_FRAG)) {
		/* Ok, we can take this extent */
	} else {
		/* Else take the first extent in free_frag list */
		first = flst_get_first(FSP_HEADER_OFFSET + FSP_FREE_FRAG
				       + block->frame);

		if (first.page == FIL_NULL) {
			/* There are no partially full fragments: allocate
			a free extent and add it to the FREE_FRAG list. NOTE
			that the allocation may have as a side-effect that an
			extent containing a descriptor page is added to the
			FREE_FRAG list. But we will allocate our page from the
			the free extent anyway. */

			descr = fsp_alloc_free_extent(space, hint, &xdes, mtr);

			if (descr == NULL) {
				/* No free space left */

				return(NULL);
			}

			xdes_set_state(*xdes, descr, XDES_FREE_FRAG, mtr);
			flst_add_last(block, FSP_HEADER_OFFSET + FSP_FREE_FRAG,
				      xdes, static_cast<uint16_t>(
					      descr - xdes->frame
					      + XDES_FLST_NODE), mtr);
		} else {
			descr = xdes_lst_get_descriptor(space, first, &xdes,
							mtr);
		}

		/* Reset the hint */
		hint = 0;
	}

	/* Now we have in descr an extent with at least one free page. Look
	for a free page in the extent. */

	uint32_t free = xdes_find_free(descr, hint % FSP_EXTENT_SIZE);
	if (free == FIL_NULL) {

		ut_print_buf(stderr, ((byte*) descr) - 500, 1000);
		putc('\n', stderr);

		ut_error;
	}

	uint32_t page_no = xdes_get_offset(descr) + free;

	uint32_t space_size = mach_read_from_4(FSP_HEADER_OFFSET + FSP_SIZE
					       + block->frame);
	ut_ad(space_size == space->size_in_header
	      || (space_id == TRX_SYS_SPACE
		  && srv_startup_is_before_trx_rollback_phase));

	if (space_size <= page_no) {
		/* It must be that we are extending a single-table tablespace
		whose size is still < 64 pages */

		ut_a(!is_system_tablespace(space_id));
		if (page_no >= FSP_EXTENT_SIZE) {
			ib::error() << "Trying to extend a single-table"
				" tablespace " << space->name << " , by single"
				" page(s) though the space size " << space_size
				<< ". Page no " << page_no << ".";
			return(NULL);
		}

		if (!fsp_try_extend_data_file_with_pages(space, page_no,
							 block, mtr)) {
			/* No disk space left */
			return(NULL);
		}
	}

	fsp_alloc_from_free_frag(block, xdes, descr, free, mtr);
	return fsp_page_create(space, page_no, init_mtr);
}

/** Frees a single page of a space.
The page is marked as free and clean.
@param[in,out]	space		tablespace
@param[in]	offset		page number
@param[in,out]	mtr		mini-transaction */
static void fsp_free_page(fil_space_t* space, page_no_t offset, mtr_t* mtr)
{
	xdes_t*		descr;
	ulint		state;
	ulint		frag_n_used;

	ut_ad(mtr);
	ut_d(space->modify_check(*mtr));

	/* fprintf(stderr, "Freeing page %lu in space %lu\n", page, space); */

	buf_block_t* header = fsp_get_header(space, mtr);
	buf_block_t* xdes= 0;

	descr = xdes_get_descriptor_with_space_hdr(header, space, offset,
						   &xdes, mtr);

	state = xdes_get_state(descr);

	if (UNIV_UNLIKELY(state != XDES_FREE_FRAG
			  && state != XDES_FULL_FRAG)) {
		ib::error() << "File space extent descriptor of page "
			<< page_id_t(space->id, offset)
			<< " has state " << state;
		/* Crash in debug version, so that we get a core dump
		of this corruption. */
		ut_ad(0);

		if (state == XDES_FREE) {
			/* We put here some fault tolerance: if the page
			is already free, return without doing anything! */

			return;
		}

		ut_error;
	}

	if (xdes_is_free(descr, offset % FSP_EXTENT_SIZE)) {
		ib::error() << "File space extent descriptor of page "
			<< page_id_t(space->id, offset)
			<< " says it is free.";
		/* Crash in debug version, so that we get a core dump
		of this corruption. */
		ut_ad(0);

		/* We put here some fault tolerance: if the page
		is already free, return without doing anything! */

		return;
	}

	mtr->free(*space, static_cast<uint32_t>(offset));

	const ulint	bit = offset % FSP_EXTENT_SIZE;

	xdes_set_free<true>(*xdes, descr, bit, mtr);

	frag_n_used = mach_read_from_4(FSP_HEADER_OFFSET + FSP_FRAG_N_USED
				       + header->frame);

	const uint16_t xoffset= static_cast<uint16_t>(descr - xdes->frame
						      + XDES_FLST_NODE);

	if (state == XDES_FULL_FRAG) {
		/* The fragment was full: move it to another list */
		flst_remove(header, FSP_HEADER_OFFSET + FSP_FULL_FRAG,
			    xdes, xoffset, mtr);
		xdes_set_state(*xdes, descr, XDES_FREE_FRAG, mtr);
		flst_add_last(header, FSP_HEADER_OFFSET + FSP_FREE_FRAG,
			      xdes, xoffset, mtr);
		mtr->write<4>(*header, FSP_HEADER_OFFSET + FSP_FRAG_N_USED
			      + header->frame,
			      frag_n_used + FSP_EXTENT_SIZE - 1);
	} else {
		ut_a(frag_n_used > 0);
		mtr->write<4>(*header, FSP_HEADER_OFFSET + FSP_FRAG_N_USED
			      + header->frame, frag_n_used - 1);
	}

	if (!xdes_get_n_used(descr)) {
		/* The extent has become free: move it to another list */
		flst_remove(header, FSP_HEADER_OFFSET + FSP_FREE_FRAG,
			    xdes, xoffset, mtr);
		fsp_free_extent(space, offset, mtr);
	}
}

/** Return an extent to the free list of a space.
@param[in,out]  space   tablespace
@param[in]      offset  page number in the extent
@param[in,out]  mtr     mini-transaction */
static void fsp_free_extent(fil_space_t* space, page_no_t offset, mtr_t* mtr)
{
  ut_ad(space->is_owner());

  buf_block_t *block= fsp_get_header(space, mtr);
  buf_block_t *xdes= 0;

  xdes_t* descr= xdes_get_descriptor_with_space_hdr(block, space, offset,
                                                    &xdes, mtr);
  ut_a(xdes_get_state(descr) != XDES_FREE);

  xdes_init(*xdes, descr, mtr);

  flst_add_last(block, FSP_HEADER_OFFSET + FSP_FREE,
                xdes, static_cast<uint16_t>(descr - xdes->frame +
                                            XDES_FLST_NODE), mtr);
  space->free_len++;
}

/** @return Number of segment inodes which fit on a single page */
inline ulint FSP_SEG_INODES_PER_PAGE(ulint physical_size)
{
	return (physical_size - FSEG_ARR_OFFSET - 10) / FSEG_INODE_SIZE;
}

/** Returns the nth inode slot on an inode page.
@param[in]	page		segment inode page
@param[in]	i		inode index on page
@return segment inode */
#define fsp_seg_inode_page_get_nth_inode(page, i)	\
	FSEG_ARR_OFFSET + FSEG_INODE_SIZE * i + page

/** Looks for a used segment inode on a segment inode page.
@param[in]	page		segment inode page
@param[in]	physical_size	page size
@return segment inode index, or ULINT_UNDEFINED if not found */
static
ulint
fsp_seg_inode_page_find_used(const page_t* page, ulint physical_size)
{
	for (ulint i = 0; i < FSP_SEG_INODES_PER_PAGE(physical_size); i++) {
		if (!mach_read_from_8(
			    FSEG_ID
			    + fsp_seg_inode_page_get_nth_inode(page, i))) {
			continue;
		}
		/* This is used */
		ut_ad(FSEG_MAGIC_N_VALUE == mach_read_from_4(
			      FSEG_MAGIC_N
			      + fsp_seg_inode_page_get_nth_inode(page, i)));
		return i;
	}

	return(ULINT_UNDEFINED);
}

/** Looks for an unused segment inode on a segment inode page.
@param[in]	page		segment inode page
@param[in]	i		search forward starting from this index
@param[in]	physical_size	page size
@return segment inode index, or ULINT_UNDEFINED if not found */
static
ulint
fsp_seg_inode_page_find_free(const page_t* page, ulint i, ulint physical_size)
{
	for (; i < FSP_SEG_INODES_PER_PAGE(physical_size); i++) {
		if (!mach_read_from_8(
			    FSEG_ID
			    + fsp_seg_inode_page_get_nth_inode(page, i))) {
			/* This is unused */
			return i;
		}

		ut_ad(FSEG_MAGIC_N_VALUE == mach_read_from_4(
			      FSEG_MAGIC_N
			      + fsp_seg_inode_page_get_nth_inode(page, i)));
	}

	return ULINT_UNDEFINED;
}

/** Allocate a file segment inode page.
@param[in,out]  space   tablespace
@param[in,out]  header  tablespace header
@param[in,out]  mtr     mini-transaction
@return whether the allocation succeeded */
MY_ATTRIBUTE((nonnull, warn_unused_result))
static
bool
fsp_alloc_seg_inode_page(fil_space_t *space, buf_block_t *header, mtr_t *mtr)
{
  ut_ad(header->page.id().space() == space->id);
  buf_block_t *block= fsp_alloc_free_page(space, 0, mtr, mtr);

  if (!block)
    return false;

  ut_ad(block->lock.not_recursive());

  mtr->write<2>(*block, block->frame + FIL_PAGE_TYPE, FIL_PAGE_INODE);

#ifdef UNIV_DEBUG
  const byte *inode= FSEG_ID + FSEG_ARR_OFFSET + block->frame;
  for (ulint i= FSP_SEG_INODES_PER_PAGE(space->physical_size()); i--;
       inode += FSEG_INODE_SIZE)
    ut_ad(!mach_read_from_8(inode));
#endif

  flst_add_last(header, FSP_HEADER_OFFSET + FSP_SEG_INODES_FREE,
                block, FSEG_INODE_PAGE_NODE, mtr);
  return true;
}

/** Allocate a file segment inode.
@param[in,out]  space   tablespace
@param[in,out]  header  tablespace header
@param[out]     iblock  segment inode page
@param[in,out]  mtr     mini-transaction
@return segment inode
@retval NULL if not enough space */
MY_ATTRIBUTE((nonnull, warn_unused_result))
static fseg_inode_t*
fsp_alloc_seg_inode(fil_space_t *space, buf_block_t *header,
                    buf_block_t **iblock, mtr_t *mtr)
{
	buf_block_t*	block;
	fseg_inode_t*	inode;

	/* Allocate a new segment inode page if needed. */
	if (!flst_get_len(FSP_HEADER_OFFSET + FSP_SEG_INODES_FREE
			  + header->frame)
	    && !fsp_alloc_seg_inode_page(space, header, mtr)) {
		return(NULL);
	}
	const page_id_t		page_id(
		space->id,
		flst_get_first(FSP_HEADER_OFFSET + FSP_SEG_INODES_FREE
			       + header->frame).page);

	block = buf_page_get(page_id, space->zip_size(), RW_SX_LATCH, mtr);
	if (!space->full_crc32()) {
		fil_block_check_type(*block, FIL_PAGE_INODE, mtr);
	}

	const ulint physical_size = space->physical_size();

	ulint n = fsp_seg_inode_page_find_free(block->frame, 0, physical_size);

	ut_a(n < FSP_SEG_INODES_PER_PAGE(physical_size));

	inode = fsp_seg_inode_page_get_nth_inode(block->frame, n);

	if (ULINT_UNDEFINED == fsp_seg_inode_page_find_free(block->frame,
							    n + 1,
							    physical_size)) {
		/* There are no other unused headers left on the page: move it
		to another list */
		flst_remove(header, FSP_HEADER_OFFSET + FSP_SEG_INODES_FREE,
			    block, FSEG_INODE_PAGE_NODE, mtr);
		flst_add_last(header, FSP_HEADER_OFFSET + FSP_SEG_INODES_FULL,
			      block, FSEG_INODE_PAGE_NODE, mtr);
	}

	ut_ad(!mach_read_from_8(inode + FSEG_ID)
	      || mach_read_from_4(inode + FSEG_MAGIC_N) == FSEG_MAGIC_N_VALUE);
	*iblock = block;
	return(inode);
}

/** Frees a file segment inode.
@param[in,out]	space		tablespace
@param[in,out]	inode		segment inode
@param[in,out]	iblock		segment inode page
@param[in,out]	mtr		mini-transaction */
static void fsp_free_seg_inode(
	fil_space_t*		space,
	fseg_inode_t*		inode,
	buf_block_t*		iblock,
	mtr_t*			mtr)
{
	ut_d(space->modify_check(*mtr));

	buf_block_t* header = fsp_get_header(space, mtr);

	ut_ad(mach_read_from_4(inode + FSEG_MAGIC_N) == FSEG_MAGIC_N_VALUE);

	const ulint physical_size = space->physical_size();

	if (ULINT_UNDEFINED
	    == fsp_seg_inode_page_find_free(iblock->frame, 0, physical_size)) {
		/* Move the page to another list */
		flst_remove(header, FSP_HEADER_OFFSET + FSP_SEG_INODES_FULL,
			    iblock, FSEG_INODE_PAGE_NODE, mtr);
		flst_add_last(header, FSP_HEADER_OFFSET + FSP_SEG_INODES_FREE,
			      iblock, FSEG_INODE_PAGE_NODE, mtr);
	}

	mtr->memset(iblock, page_offset(inode) + FSEG_ID, FSEG_INODE_SIZE, 0);

	if (ULINT_UNDEFINED
	    == fsp_seg_inode_page_find_used(iblock->frame, physical_size)) {
		/* There are no other used headers left on the page: free it */
		flst_remove(header, FSP_HEADER_OFFSET + FSP_SEG_INODES_FREE,
			    iblock, FSEG_INODE_PAGE_NODE, mtr);
		fsp_free_page(space, iblock->page.id().page_no(), mtr);
	}
}

/** Returns the file segment inode, page x-latched.
@param[in]	header		segment header
@param[in]	space		space id
@param[in]	zip_size	ROW_FORMAT=COMPRESSED page size, or 0
@param[in,out]	mtr		mini-transaction
@param[out]	block		inode block, or NULL to ignore
@return segment inode, page x-latched; NULL if the inode is free */
static
fseg_inode_t*
fseg_inode_try_get(
	const fseg_header_t*	header,
	ulint			space,
	ulint			zip_size,
	mtr_t*			mtr,
	buf_block_t**		block)
{
	fil_addr_t	inode_addr;
	fseg_inode_t*	inode;

	inode_addr.page = mach_read_from_4(header + FSEG_HDR_PAGE_NO);
	inode_addr.boffset = mach_read_from_2(header + FSEG_HDR_OFFSET);
	ut_ad(space == mach_read_from_4(header + FSEG_HDR_SPACE));

	inode = fut_get_ptr(space, zip_size, inode_addr, RW_SX_LATCH, mtr,
			    block);

	if (UNIV_UNLIKELY(!mach_read_from_8(inode + FSEG_ID))) {

		inode = NULL;
	} else {
		ut_ad(mach_read_from_4(inode + FSEG_MAGIC_N)
		      == FSEG_MAGIC_N_VALUE);
	}

	return(inode);
}

/** Returns the file segment inode, page x-latched.
@param[in]	header		segment header
@param[in]	space		space id
@param[in]	zip_size	ROW_FORMAT=COMPRESSED page size, or 0
@param[in,out]	mtr		mini-transaction
@param[out]	block		inode block
@return segment inode, page x-latched */
static
fseg_inode_t*
fseg_inode_get(
	const fseg_header_t*	header,
	ulint			space,
	ulint			zip_size,
	mtr_t*			mtr,
	buf_block_t**		block = NULL)
{
	fseg_inode_t*	inode
		= fseg_inode_try_get(header, space, zip_size, mtr, block);
	ut_a(inode);
	return(inode);
}

/** Get the page number from the nth fragment page slot.
@param inode  file segment findex
@param n      slot index
@return page number
@retval FIL_NULL if not in use */
static uint32_t fseg_get_nth_frag_page_no(const fseg_inode_t *inode, ulint n)
{
	ut_ad(inode);
	ut_ad(n < FSEG_FRAG_ARR_N_SLOTS);
	ut_ad(mach_read_from_4(inode + FSEG_MAGIC_N) == FSEG_MAGIC_N_VALUE);
	return(mach_read_from_4(inode + FSEG_FRAG_ARR
				+ n * FSEG_FRAG_SLOT_SIZE));
}

/** Set the page number in the nth fragment page slot.
@param[in,out]  inode   segment inode
@param[in,out]  iblock  segment inode page
@param[in]      n       slot index
@param[in]      page_no page number to set
@param[in,out]  mtr     mini-transaction */
inline void fseg_set_nth_frag_page_no(fseg_inode_t *inode, buf_block_t *iblock,
                                      ulint n, ulint page_no, mtr_t *mtr)
{
  ut_ad(n < FSEG_FRAG_ARR_N_SLOTS);
  ut_ad(mtr->memo_contains_flagged(iblock, MTR_MEMO_PAGE_SX_FIX));
  ut_ad(mach_read_from_4(inode + FSEG_MAGIC_N) == FSEG_MAGIC_N_VALUE);

  mtr->write<4>(*iblock, inode + FSEG_FRAG_ARR + n * FSEG_FRAG_SLOT_SIZE,
                page_no);
}

/**********************************************************************//**
Finds a fragment page slot which is free.
@return slot index; ULINT_UNDEFINED if none found */
static
ulint
fseg_find_free_frag_page_slot(
/*==========================*/
	fseg_inode_t*	inode)	/*!< in: segment inode */
{
	ulint	i;
	ulint	page_no;

	for (i = 0; i < FSEG_FRAG_ARR_N_SLOTS; i++) {
		page_no = fseg_get_nth_frag_page_no(inode, i);

		if (page_no == FIL_NULL) {

			return(i);
		}
	}

	return(ULINT_UNDEFINED);
}

/**********************************************************************//**
Finds a fragment page slot which is used and last in the array.
@return slot index; ULINT_UNDEFINED if none found */
static
ulint
fseg_find_last_used_frag_page_slot(
/*===============================*/
	fseg_inode_t*	inode)	/*!< in: segment inode */
{
	ulint	i;
	ulint	page_no;

	for (i = 0; i < FSEG_FRAG_ARR_N_SLOTS; i++) {
		page_no = fseg_get_nth_frag_page_no(
			inode, FSEG_FRAG_ARR_N_SLOTS - i - 1);

		if (page_no != FIL_NULL) {

			return(FSEG_FRAG_ARR_N_SLOTS - i - 1);
		}
	}

	return(ULINT_UNDEFINED);
}

/** Calculate reserved fragment page slots.
@param inode  file segment index
@return number of fragment pages */
static ulint fseg_get_n_frag_pages(const fseg_inode_t *inode)
{
	ulint	i;
	ulint	count	= 0;

	for (i = 0; i < FSEG_FRAG_ARR_N_SLOTS; i++) {
		if (FIL_NULL != fseg_get_nth_frag_page_no(inode, i)) {
			count++;
		}
	}

	return(count);
}

/** Create a new segment.
@param space                tablespace
@param byte_offset          byte offset of the created segment header
@param mtr                  mini-transaction
@param has_done_reservation whether fsp_reserve_free_extents() was invoked
@param block                block where segment header is placed,
                            or NULL to allocate an additional page for that
@return the block where the segment header is placed, x-latched
@retval NULL if could not create segment because of lack of space */
buf_block_t*
fseg_create(fil_space_t *space, ulint byte_offset, mtr_t *mtr,
            bool has_done_reservation, buf_block_t *block)
{
	fseg_inode_t*	inode;
	ib_id_t		seg_id;
	uint32_t	n_reserved;

	DBUG_ENTER("fseg_create");

	ut_ad(mtr);
	ut_ad(byte_offset >= FIL_PAGE_DATA);
	ut_ad(byte_offset + FSEG_HEADER_SIZE
	      <= srv_page_size - FIL_PAGE_DATA_END);

	mtr->x_lock_space(space);
	ut_d(space->modify_check(*mtr));

	if (block) {
		ut_ad(block->page.id().space() == space->id);

		if (!space->full_crc32()) {
			fil_block_check_type(*block, block->page.id()
					     == page_id_t(TRX_SYS_SPACE,
							  TRX_SYS_PAGE_NO)
					     ? FIL_PAGE_TYPE_TRX_SYS
					     : FIL_PAGE_TYPE_SYS,
					     mtr);
		}
	}

	if (!has_done_reservation
	    && !fsp_reserve_free_extents(&n_reserved, space, 2,
					 FSP_NORMAL, mtr)) {
		DBUG_RETURN(NULL);
	}

	buf_block_t* header = fsp_get_header(space, mtr);
	buf_block_t* iblock;

	inode = fsp_alloc_seg_inode(space, header, &iblock, mtr);

	if (inode == NULL) {
		goto funct_exit;
	}

	/* Read the next segment id from space header and increment the
	value in space header */

	seg_id = mach_read_from_8(FSP_HEADER_OFFSET + FSP_SEG_ID
				  + header->frame);

	mtr->write<8>(*header, FSP_HEADER_OFFSET + FSP_SEG_ID + header->frame,
		      seg_id + 1);
	mtr->write<8>(*iblock, inode + FSEG_ID, seg_id);
	ut_ad(!mach_read_from_4(inode + FSEG_NOT_FULL_N_USED));

	flst_init(*iblock, inode + FSEG_FREE, mtr);
	flst_init(*iblock, inode + FSEG_NOT_FULL, mtr);
	flst_init(*iblock, inode + FSEG_FULL, mtr);

	mtr->write<4>(*iblock, inode + FSEG_MAGIC_N, FSEG_MAGIC_N_VALUE);
	compile_time_assert(FSEG_FRAG_SLOT_SIZE == 4);
	compile_time_assert(FIL_NULL == 0xffffffff);
	mtr->memset(iblock, uint16_t(inode - iblock->frame) + FSEG_FRAG_ARR,
		    FSEG_FRAG_SLOT_SIZE * FSEG_FRAG_ARR_N_SLOTS, 0xff);

	if (!block) {
		block = fseg_alloc_free_page_low(space,
						 inode, iblock, 0, FSP_UP,
#ifdef UNIV_DEBUG
						 has_done_reservation,
#endif /* UNIV_DEBUG */
						 mtr, mtr);

		/* The allocation cannot fail if we have already reserved a
		space for the page. */
		ut_ad(!has_done_reservation || block != NULL);

		if (block == NULL) {
			fsp_free_seg_inode(space, inode, iblock, mtr);
			goto funct_exit;
		}

		ut_ad(block->lock.not_recursive());
		ut_ad(!fil_page_get_type(block->frame));
		mtr->write<1>(*block, FIL_PAGE_TYPE + 1 + block->frame,
			      FIL_PAGE_TYPE_SYS);
	}

	mtr->write<2>(*block, byte_offset + FSEG_HDR_OFFSET
		      + block->frame, page_offset(inode));

	mtr->write<4>(*block, byte_offset + FSEG_HDR_PAGE_NO
		      + block->frame, iblock->page.id().page_no());

	mtr->write<4,mtr_t::MAYBE_NOP>(*block, byte_offset + FSEG_HDR_SPACE
				       + block->frame, space->id);

funct_exit:
	if (!has_done_reservation) {
		space->release_free_extents(n_reserved);
	}

	DBUG_RETURN(block);
}

/**********************************************************************//**
Calculates the number of pages reserved by a segment, and how many pages are
currently used.
@return number of reserved pages */
static
ulint
fseg_n_reserved_pages_low(
/*======================*/
	const fseg_inode_t*	inode,	/*!< in: segment inode */
	ulint*		used)	/*!< out: number of pages used (not
				more than reserved) */
{
	*used = mach_read_from_4(inode + FSEG_NOT_FULL_N_USED)
		+ FSP_EXTENT_SIZE * flst_get_len(inode + FSEG_FULL)
		+ fseg_get_n_frag_pages(inode);

	return fseg_get_n_frag_pages(inode)
		+ FSP_EXTENT_SIZE * flst_get_len(inode + FSEG_FREE)
		+ FSP_EXTENT_SIZE * flst_get_len(inode + FSEG_NOT_FULL)
		+ FSP_EXTENT_SIZE * flst_get_len(inode + FSEG_FULL);
}

/** Calculate the number of pages reserved by a segment,
and how many pages are currently used.
@param[in]      block   buffer block containing the file segment header
@param[in]      header  file segment header
@param[out]     used    number of pages that are used (not more than reserved)
@param[in,out]  mtr     mini-transaction
@return number of reserved pages */
ulint fseg_n_reserved_pages(const buf_block_t &block,
                            const fseg_header_t *header, ulint *used,
                            mtr_t *mtr)
{
  ut_ad(page_align(header) == block.frame);
  return fseg_n_reserved_pages_low(fseg_inode_get(header,
                                                  block.page.id().space(),
                                                  block.zip_size(), mtr),
                                   used);
}

/** Tries to fill the free list of a segment with consecutive free extents.
This happens if the segment is big enough to allow extents in the free list,
the free list is empty, and the extents can be allocated consecutively from
the hint onward.
@param[in,out]	inode	segment inode
@param[in,out]	iblock	segment inode page
@param[in]	space	tablespace
@param[in]	hint	hint which extent would be good as the first extent
@param[in,out]	mtr	mini-transaction */
static
void
fseg_fill_free_list(
	fseg_inode_t*	inode,
	buf_block_t*	iblock,
	fil_space_t*	space,
	uint32_t	hint,
	mtr_t*		mtr)
{
	xdes_t*	descr;
	ulint	i;
	ib_id_t	seg_id;
	ulint	reserved;
	ulint	used;

	ut_ad(inode && mtr);
	ut_ad(!((page_offset(inode) - FSEG_ARR_OFFSET) % FSEG_INODE_SIZE));
	ut_d(space->modify_check(*mtr));

	reserved = fseg_n_reserved_pages_low(inode, &used);

	if (reserved < FSEG_FREE_LIST_LIMIT * FSP_EXTENT_SIZE) {

		/* The segment is too small to allow extents in free list */

		return;
	}

	if (flst_get_len(inode + FSEG_FREE) > 0) {
		/* Free list is not empty */

		return;
	}

	for (i = 0; i < FSEG_FREE_LIST_MAX_LEN; i++) {
		buf_block_t* xdes;
		descr = xdes_get_descriptor(space, hint, &xdes, mtr);

		if (!descr || (XDES_FREE != xdes_get_state(descr))) {
			/* We cannot allocate the desired extent: stop */
			return;
		}

		descr = fsp_alloc_free_extent(space, hint, &xdes, mtr);

		xdes_set_state(*xdes, descr, XDES_FSEG, mtr);

		seg_id = mach_read_from_8(inode + FSEG_ID);
		ut_ad(mach_read_from_4(inode + FSEG_MAGIC_N)
		      == FSEG_MAGIC_N_VALUE);
		mtr->write<8>(*xdes, descr + XDES_ID, seg_id);

		flst_add_last(iblock,
			      static_cast<uint16_t>(inode - iblock->frame
						    + FSEG_FREE), xdes,
			      static_cast<uint16_t>(descr - xdes->frame
						    + XDES_FLST_NODE), mtr);
		hint += FSP_EXTENT_SIZE;
	}
}

/** Allocates a free extent for the segment: looks first in the free list of
the segment, then tries to allocate from the space free list.
NOTE that the extent returned still resides in the segment free list, it is
not yet taken off it!
@param[in,out]	inode		segment inode
@param[in,out]	iblock		segment inode page
@param[out]	xdes		extent descriptor page
@param[in,out]	space		tablespace
@param[in,out]	mtr		mini-transaction
@retval NULL	if no page could be allocated */
static
xdes_t*
fseg_alloc_free_extent(
	fseg_inode_t*		inode,
	buf_block_t*		iblock,
	buf_block_t**		xdes,
	fil_space_t*		space,
	mtr_t*			mtr)
{
	xdes_t*		descr;
	ib_id_t		seg_id;
	fil_addr_t	first;

	ut_ad(!((page_offset(inode) - FSEG_ARR_OFFSET) % FSEG_INODE_SIZE));
	ut_ad(mach_read_from_4(inode + FSEG_MAGIC_N) == FSEG_MAGIC_N_VALUE);
	ut_d(space->modify_check(*mtr));

	if (flst_get_len(inode + FSEG_FREE) > 0) {
		/* Segment free list is not empty, allocate from it */

		first = flst_get_first(inode + FSEG_FREE);

		descr = xdes_lst_get_descriptor(space, first, xdes, mtr);
	} else {
		/* Segment free list was empty, allocate from space */
		descr = fsp_alloc_free_extent(space, 0, xdes, mtr);

		if (descr == NULL) {

			return(NULL);
		}

		seg_id = mach_read_from_8(inode + FSEG_ID);

		xdes_set_state(**xdes, descr, XDES_FSEG, mtr);
		mtr->write<8,mtr_t::MAYBE_NOP>(**xdes, descr + XDES_ID,
					       seg_id);
		flst_add_last(iblock,
			      static_cast<uint16_t>(inode - iblock->frame
						    + FSEG_FREE), *xdes,
			      static_cast<uint16_t>(descr - (*xdes)->frame
						    + XDES_FLST_NODE), mtr);

		/* Try to fill the segment free list */
		fseg_fill_free_list(inode, iblock, space,
				    xdes_get_offset(descr) + FSP_EXTENT_SIZE,
				    mtr);
	}

	return(descr);
}

/** Allocates a single free page from a segment.
This function implements the intelligent allocation strategy which tries to
minimize file space fragmentation.
@param[in,out]	space			tablespace
@param[in,out]	seg_inode		segment inode
@param[in,out]	iblock			segment inode page
@param[in]	hint			hint of which page would be desirable
@param[in]	direction		if the new page is needed because of
an index page split, and records are inserted there in order, into which
direction they go alphabetically: FSP_DOWN, FSP_UP, FSP_NO_DIR
@param[in,out]	mtr			mini-transaction
@param[in,out]	init_mtr		mtr or another mini-transaction in
which the page should be initialized.
@retval NULL	if no page could be allocated */
static
buf_block_t*
fseg_alloc_free_page_low(
	fil_space_t*		space,
	fseg_inode_t*		seg_inode,
	buf_block_t*		iblock,
	uint32_t		hint,
	byte			direction,
#ifdef UNIV_DEBUG
	bool			has_done_reservation,
	/*!< whether the space has already been reserved */
#endif /* UNIV_DEBUG */
	mtr_t*			mtr,
	mtr_t*			init_mtr)
{
	ib_id_t		seg_id;
	ulint		used;
	ulint		reserved;
	xdes_t*		descr;		/*!< extent of the hinted page */
	uint32_t	ret_page;	/*!< the allocated page offset, FIL_NULL
					if could not be allocated */
	xdes_t*		ret_descr;	/*!< the extent of the allocated page */
	buf_block_t*	xdes;
	ulint		n;
	const ulint	space_id	= space->id;

	ut_ad((direction >= FSP_UP) && (direction <= FSP_NO_DIR));
	ut_ad(mach_read_from_4(seg_inode + FSEG_MAGIC_N)
	      == FSEG_MAGIC_N_VALUE);
	ut_ad(!((page_offset(seg_inode) - FSEG_ARR_OFFSET) % FSEG_INODE_SIZE));
	seg_id = mach_read_from_8(seg_inode + FSEG_ID);

	ut_ad(seg_id);
	ut_d(space->modify_check(*mtr));
	ut_ad(fil_page_get_type(page_align(seg_inode)) == FIL_PAGE_INODE);

	reserved = fseg_n_reserved_pages_low(seg_inode, &used);

	buf_block_t* header = fsp_get_header(space, mtr);

	descr = xdes_get_descriptor_with_space_hdr(header, space, hint,
						   &xdes, mtr);
	if (descr == NULL) {
		/* Hint outside space or too high above free limit: reset
		hint */
		/* The file space header page is always allocated. */
		hint = 0;
		descr = xdes_get_descriptor(space, hint, &xdes, mtr);
	}

	/* In the big if-else below we look for ret_page and ret_descr */
	/*-------------------------------------------------------------*/
	if ((xdes_get_state(descr) == XDES_FSEG)
	    && mach_read_from_8(descr + XDES_ID) == seg_id
	    && xdes_is_free(descr, hint % FSP_EXTENT_SIZE)) {
take_hinted_page:
		/* 1. We can take the hinted page
		=================================*/
		ret_descr = descr;
		ret_page = hint;
		/* Skip the check for extending the tablespace. If the
		page hint were not within the size of the tablespace,
		we would have got (descr == NULL) above and reset the hint. */
		goto got_hinted_page;
		/*-----------------------------------------------------------*/
	} else if (xdes_get_state(descr) == XDES_FREE
		   && reserved - used < reserved / FSEG_FILLFACTOR
		   && used >= FSEG_FRAG_LIMIT) {

		/* 2. We allocate the free extent from space and can take
		=========================================================
		the hinted page
		===============*/
		ret_descr = fsp_alloc_free_extent(space, hint, &xdes, mtr);

		ut_a(ret_descr == descr);

		xdes_set_state(*xdes, ret_descr, XDES_FSEG, mtr);
		mtr->write<8,mtr_t::MAYBE_NOP>(*xdes, ret_descr + XDES_ID,
					       seg_id);
		flst_add_last(iblock,
			      static_cast<uint16_t>(seg_inode - iblock->frame
						    + FSEG_FREE), xdes,
			      static_cast<uint16_t>(ret_descr - xdes->frame
						    + XDES_FLST_NODE), mtr);

		/* Try to fill the segment free list */
		fseg_fill_free_list(seg_inode, iblock, space,
				    hint + FSP_EXTENT_SIZE, mtr);
		goto take_hinted_page;
		/*-----------------------------------------------------------*/
	} else if ((direction != FSP_NO_DIR)
		   && ((reserved - used) < reserved / FSEG_FILLFACTOR)
		   && (used >= FSEG_FRAG_LIMIT)
		   && !!(ret_descr = fseg_alloc_free_extent(seg_inode, iblock,
							    &xdes, space,
							    mtr))) {
		/* 3. We take any free extent (which was already assigned above
		===============================================================
		in the if-condition to ret_descr) and take the lowest or
		========================================================
		highest page in it, depending on the direction
		==============================================*/
		ret_page = xdes_get_offset(ret_descr);

		if (direction == FSP_DOWN) {
			ret_page += FSP_EXTENT_SIZE - 1;
		}
		ut_ad(!has_done_reservation || ret_page != FIL_NULL);
		/*-----------------------------------------------------------*/
	} else if ((xdes_get_state(descr) == XDES_FSEG)
		   && mach_read_from_8(descr + XDES_ID) == seg_id
		   && (!xdes_is_full(descr))) {

		/* 4. We can take the page from the same extent as the
		======================================================
		hinted page (and the extent already belongs to the
		==================================================
		segment)
		========*/
		ret_descr = descr;
		ret_page = xdes_find_free(ret_descr, hint % FSP_EXTENT_SIZE);
		if (ret_page == FIL_NULL) {
			ut_ad(!has_done_reservation);
		} else {
			ret_page += xdes_get_offset(ret_descr);
		}
		/*-----------------------------------------------------------*/
	} else if (reserved - used > 0) {
		/* 5. We take any unused page from the segment
		==============================================*/
		fil_addr_t	first;

		if (flst_get_len(seg_inode + FSEG_NOT_FULL) > 0) {
			first = flst_get_first(seg_inode + FSEG_NOT_FULL);
		} else if (flst_get_len(seg_inode + FSEG_FREE) > 0) {
			first = flst_get_first(seg_inode + FSEG_FREE);
		} else {
			ut_ad(!has_done_reservation);
			return(NULL);
		}

		ret_descr = xdes_lst_get_descriptor(space, first, &xdes, mtr);
		ret_page = xdes_find_free(ret_descr);
		if (ret_page == FIL_NULL) {
			ut_ad(!has_done_reservation);
		} else {
			ret_page += xdes_get_offset(ret_descr);
		}
		/*-----------------------------------------------------------*/
	} else if (used < FSEG_FRAG_LIMIT) {
		/* 6. We allocate an individual page from the space
		===================================================*/
		buf_block_t* block = fsp_alloc_free_page(
			space, hint, mtr, init_mtr);

		ut_ad(!has_done_reservation || block);

		if (block) {
			/* Put the page in the fragment page array of the
			segment */
			n = fseg_find_free_frag_page_slot(seg_inode);
			ut_a(n != ULINT_UNDEFINED);

			fseg_set_nth_frag_page_no(
				seg_inode, iblock, n,
				block->page.id().page_no(), mtr);
		}

		/* fsp_alloc_free_page() invoked fsp_init_file_page()
		already. */
		return(block);
		/*-----------------------------------------------------------*/
	} else {
		/* 7. We allocate a new extent and take its first page
		======================================================*/
		ret_descr = fseg_alloc_free_extent(seg_inode, iblock, &xdes,
						   space, mtr);

		if (ret_descr == NULL) {
			ret_page = FIL_NULL;
			ut_ad(!has_done_reservation);
		} else {
			ret_page = xdes_get_offset(ret_descr);
			ut_ad(!has_done_reservation || ret_page != FIL_NULL);
		}
	}

	if (ret_page == FIL_NULL) {
		/* Page could not be allocated */

		ut_ad(!has_done_reservation);
		return(NULL);
	}

	if (space->size <= ret_page && !is_system_tablespace(space_id)) {
		/* It must be that we are extending a single-table
		tablespace whose size is still < 64 pages */

		if (ret_page >= FSP_EXTENT_SIZE) {
			ib::error() << "Error (2): trying to extend"
			" a single-table tablespace " << space_id
			<< " by single page(s) though the"
			<< " space size " << space->size
			<< ". Page no " << ret_page << ".";
			ut_ad(!has_done_reservation);
			return(NULL);
		}

		if (!fsp_try_extend_data_file_with_pages(
			    space, ret_page, header, mtr)) {
			/* No disk space left */
			ut_ad(!has_done_reservation);
			return(NULL);
		}
	}

got_hinted_page:
	/* ret_descr == NULL if the block was allocated from free_frag
	(XDES_FREE_FRAG) */
	if (ret_descr != NULL) {
		/* At this point we know the extent and the page offset.
		The extent is still in the appropriate list (FSEG_NOT_FULL
		or FSEG_FREE), and the page is not yet marked as used. */

		ut_d(buf_block_t* xxdes);
		ut_ad(xdes_get_descriptor(space, ret_page, &xxdes, mtr)
		      == ret_descr);
		ut_ad(xdes == xxdes);
		ut_ad(xdes_is_free(ret_descr, ret_page % FSP_EXTENT_SIZE));

		fseg_mark_page_used(seg_inode, iblock, ret_page, ret_descr,
				    xdes, mtr);
	}

	return fsp_page_create(space, ret_page, init_mtr);
}

/**********************************************************************//**
Allocates a single free page from a segment. This function implements
the intelligent allocation strategy which tries to minimize file space
fragmentation.
@retval NULL if no page could be allocated */
buf_block_t*
fseg_alloc_free_page_general(
/*=========================*/
	fseg_header_t*	seg_header,/*!< in/out: segment header */
	uint32_t	hint,	/*!< in: hint of which page would be
				desirable */
	byte		direction,/*!< in: if the new page is needed because
				of an index page split, and records are
				inserted there in order, into which
				direction they go alphabetically: FSP_DOWN,
				FSP_UP, FSP_NO_DIR */
	bool		has_done_reservation, /*!< in: true if the caller has
				already done the reservation for the page
				with fsp_reserve_free_extents, then there
				is no need to do the check for this individual
				page */
	mtr_t*		mtr,	/*!< in/out: mini-transaction */
	mtr_t*		init_mtr)/*!< in/out: mtr or another mini-transaction
				in which the page should be initialized. */
{
	fseg_inode_t*	inode;
	ulint		space_id;
	fil_space_t*	space;
	buf_block_t*	iblock;
	buf_block_t*	block;
	uint32_t	n_reserved;

	space_id = page_get_space_id(page_align(seg_header));
	space = mtr->x_lock_space(space_id);
	inode = fseg_inode_get(seg_header, space_id, space->zip_size(),
			       mtr, &iblock);
	if (!space->full_crc32()) {
		fil_block_check_type(*iblock, FIL_PAGE_INODE, mtr);
	}

	if (!has_done_reservation
	    && !fsp_reserve_free_extents(&n_reserved, space, 2,
					 FSP_NORMAL, mtr)) {
		return(NULL);
	}

	block = fseg_alloc_free_page_low(space,
					 inode, iblock, hint, direction,
#ifdef UNIV_DEBUG
					 has_done_reservation,
#endif /* UNIV_DEBUG */
					 mtr, init_mtr);

	/* The allocation cannot fail if we have already reserved a
	space for the page. */
	ut_ad(!has_done_reservation || block != NULL);

	if (!has_done_reservation) {
		space->release_free_extents(n_reserved);
	}

	return(block);
}

/** Check that we have at least n_pages frag pages free in the first extent
of a single-table tablespace, and they are also physically initialized to
the data file. That is we have already extended the data file so that those
pages are inside the data file. If not, this function extends the tablespace
with pages.
@param[in,out]	space	tablespace
@param[in,out]	header	tablespace header, x-latched
@param[in]	size	tablespace size in pages, less than FSP_EXTENT_SIZE
@param[in,out]	mtr	mini-transaction
@param[in]	n_pages	number of pages to reserve
@return true if there were at least n_pages free pages, or we were able
to extend */
static
bool
fsp_reserve_free_pages(
	fil_space_t*	space,
	buf_block_t*	header,
	ulint		size,
	mtr_t*		mtr,
	uint32_t	n_pages)
{
	xdes_t*	descr;

	ut_a(!is_system_tablespace(space->id));
	ut_a(size < FSP_EXTENT_SIZE);

	buf_block_t* xdes;
	descr = xdes_get_descriptor_with_space_hdr(header, space, 0, &xdes,
						   mtr);
	uint32_t n_used = xdes_get_n_used(descr);

	ut_a(n_used <= size);

	return(size >= n_used + n_pages
	       || fsp_try_extend_data_file_with_pages(
		       space, n_used + n_pages - 1, header, mtr));
}

/** Reserves free pages from a tablespace. All mini-transactions which may
use several pages from the tablespace should call this function beforehand
and reserve enough free extents so that they certainly will be able
to do their operation, like a B-tree page split, fully. Reservations
must be released with function fil_space_t::release_free_extents()!

The alloc_type below has the following meaning: FSP_NORMAL means an
operation which will probably result in more space usage, like an
insert in a B-tree; FSP_UNDO means allocation to undo logs: if we are
deleting rows, then this allocation will in the long run result in
less space usage (after a purge); FSP_CLEANING means allocation done
in a physical record delete (like in a purge) or other cleaning operation
which will result in less space usage in the long run. We prefer the latter
two types of allocation: when space is scarce, FSP_NORMAL allocations
will not succeed, but the latter two allocations will succeed, if possible.
The purpose is to avoid dead end where the database is full but the
user cannot free any space because these freeing operations temporarily
reserve some space.

Single-table tablespaces whose size is < FSP_EXTENT_SIZE pages are a special
case. In this function we would liberally reserve several extents for
every page split or merge in a B-tree. But we do not want to waste disk space
if the table only occupies < FSP_EXTENT_SIZE pages. That is why we apply
different rules in that special case, just ensuring that there are n_pages
free pages available.

@param[out]	n_reserved	number of extents actually reserved; if we
				return true and the tablespace size is <
				FSP_EXTENT_SIZE pages, then this can be 0,
				otherwise it is n_ext
@param[in,out]	space		tablespace
@param[in]	n_ext		number of extents to reserve
@param[in]	alloc_type	page reservation type (FSP_BLOB, etc)
@param[in,out]	mtr		the mini transaction
@param[in]	n_pages		for small tablespaces (tablespace size is
				less than FSP_EXTENT_SIZE), number of free
				pages to reserve.
@return true if we were able to make the reservation */
bool
fsp_reserve_free_extents(
	uint32_t*	n_reserved,
	fil_space_t*	space,
	uint32_t	n_ext,
	fsp_reserve_t	alloc_type,
	mtr_t*		mtr,
	uint32_t	n_pages)
{
	ulint		reserve;
	size_t		total_reserved = 0;

	ut_ad(mtr);
	*n_reserved = n_ext;

	const uint32_t extent_size = FSP_EXTENT_SIZE;

	mtr->x_lock_space(space);
	const unsigned physical_size = space->physical_size();

	buf_block_t* header = fsp_get_header(space, mtr);
try_again:
	uint32_t size = mach_read_from_4(FSP_HEADER_OFFSET + FSP_SIZE
					 + header->frame);
	ut_ad(size == space->size_in_header);

	if (size < extent_size && n_pages < extent_size / 2) {
		/* Use different rules for small single-table tablespaces */
		*n_reserved = 0;
		return(fsp_reserve_free_pages(space, header, size,
					      mtr, n_pages));
	}

	uint32_t n_free_list_ext = flst_get_len(FSP_HEADER_OFFSET + FSP_FREE
						+ header->frame);
	ut_ad(space->free_len == n_free_list_ext);

	uint32_t free_limit = mach_read_from_4(FSP_HEADER_OFFSET
					       + FSP_FREE_LIMIT
					       + header->frame);
	ut_ad(space->free_limit == free_limit);

	/* Below we play safe when counting free extents above the free limit:
	some of them will contain extent descriptor pages, and therefore
	will not be free extents */

	uint32_t n_free_up;

	if (size >= free_limit) {
		n_free_up = (size - free_limit) / extent_size;
		if (n_free_up) {
			n_free_up--;
			n_free_up -= n_free_up / (physical_size / extent_size);
		}
	} else {
		ut_ad(alloc_type == FSP_BLOB);
		n_free_up = 0;
	}

	uint32_t n_free = n_free_list_ext + n_free_up;

	switch (alloc_type) {
	case FSP_NORMAL:
		/* We reserve 1 extent + 0.5 % of the space size to undo logs
		and 1 extent + 0.5 % to cleaning operations; NOTE: this source
		code is duplicated in the function below! */

		reserve = 2 + ((size / extent_size) * 2) / 200;

		if (n_free <= reserve + n_ext) {

			goto try_to_extend;
		}
		break;
	case FSP_UNDO:
		/* We reserve 0.5 % of the space size to cleaning operations */

		reserve = 1 + ((size / extent_size) * 1) / 200;

		if (n_free <= reserve + n_ext) {

			goto try_to_extend;
		}
		break;
	case FSP_CLEANING:
	case FSP_BLOB:
		reserve = 0;
		break;
	default:
		ut_error;
	}

	if (space->reserve_free_extents(n_free, n_ext)) {
		return(true);
	}
try_to_extend:
	if (ulint n = fsp_try_extend_data_file(space, header, mtr)) {
		total_reserved += n;
		goto try_again;
	}

	return(false);
}

/** Frees a single page of a segment.
@param[in]	seg_inode	segment inode
@param[in,out]	space		tablespace
@param[in]	offset		page number
@param[in,out]	mtr		mini-transaction */
static
void
fseg_free_page_low(
	fseg_inode_t*		seg_inode,
	buf_block_t*		iblock,
	fil_space_t*		space,
	page_no_t		offset,
	mtr_t*			mtr)
{
	ib_id_t	descr_id;
	ib_id_t	seg_id;

	ut_ad(seg_inode != NULL);
	ut_ad(mtr != NULL);
	ut_ad(mach_read_from_4(seg_inode + FSEG_MAGIC_N)
	      == FSEG_MAGIC_N_VALUE);
	ut_ad(!((page_offset(seg_inode) - FSEG_ARR_OFFSET) % FSEG_INODE_SIZE));
	ut_ad(iblock->frame == page_align(seg_inode));
	ut_d(space->modify_check(*mtr));

	const uint32_t extent_size = FSP_EXTENT_SIZE;
	ut_ad(ut_is_2pow(extent_size));
	buf_block_t* xdes;
	xdes_t* descr = xdes_get_descriptor(space, offset, &xdes, mtr);

	if (xdes_is_free(descr, offset & (extent_size - 1))) {
		ib::fatal() << "InnoDB is trying to free page "
			<< page_id_t(space->id, offset)
			<< " though it is already marked as free in the"
			" tablespace! The tablespace free space info is"
			" corrupt. You may need to dump your tables and"
			" recreate the whole database!"
			<< FORCE_RECOVERY_MSG;
	}

	if (xdes_get_state(descr) != XDES_FSEG) {
		/* The page is in the fragment pages of the segment */
		for (ulint i = 0;; i++) {
			if (fseg_get_nth_frag_page_no(seg_inode, i)
			    != offset) {
				continue;
			}

			compile_time_assert(FIL_NULL == 0xffffffff);
			mtr->memset(iblock, uint16_t(seg_inode - iblock->frame)
				    + FSEG_FRAG_ARR
				    + i * FSEG_FRAG_SLOT_SIZE, 4, 0xff);
			break;
		}

		fsp_free_page(space, offset, mtr);
		return;
	}

	/* If we get here, the page is in some extent of the segment */

	descr_id = mach_read_from_8(descr + XDES_ID);
	seg_id = mach_read_from_8(seg_inode + FSEG_ID);

	if (UNIV_UNLIKELY(descr_id != seg_id)) {
		fputs("InnoDB: Dump of the tablespace extent descriptor: ",
		      stderr);
		ut_print_buf(stderr, descr, 40);
		fputs("\nInnoDB: Dump of the segment inode: ", stderr);
		ut_print_buf(stderr, seg_inode, 40);
		putc('\n', stderr);

		ib::fatal() << "InnoDB is trying to free page "
			<< page_id_t(space->id, offset)
			<< ", which does not belong to segment " << descr_id
			<< " but belongs to segment " << seg_id << "."
			<< FORCE_RECOVERY_MSG;
	}

	byte* p_not_full = seg_inode + FSEG_NOT_FULL_N_USED;
	uint32_t not_full_n_used = mach_read_from_4(p_not_full);
	const uint16_t xoffset= uint16_t(descr - xdes->frame + XDES_FLST_NODE);
	const uint16_t ioffset= uint16_t(seg_inode - iblock->frame);

	if (xdes_is_full(descr)) {
		/* The fragment is full: move it to another list */
		flst_remove(iblock, static_cast<uint16_t>(FSEG_FULL + ioffset),
			    xdes, xoffset, mtr);
		flst_add_last(iblock, static_cast<uint16_t>(FSEG_NOT_FULL
							    + ioffset),
			      xdes, xoffset, mtr);
		not_full_n_used += extent_size - 1;
	} else {
		ut_a(not_full_n_used > 0);
		not_full_n_used--;
	}

	mtr->write<4>(*iblock, p_not_full, not_full_n_used);

	const ulint	bit = offset & (extent_size - 1);

	xdes_set_free<true>(*xdes, descr, bit, mtr);

	if (!xdes_get_n_used(descr)) {
		/* The extent has become free: free it to space */
		flst_remove(iblock, static_cast<uint16_t>(FSEG_NOT_FULL
							  + ioffset),
			    xdes, xoffset, mtr);
		fsp_free_extent(space, offset, mtr);
	}

	mtr->free(*space, static_cast<uint32_t>(offset));
}

/** Free a page in a file segment.
@param[in,out]	seg_header	file segment header
@param[in,out]	space		tablespace
@param[in]	offset		page number
@param[in,out]	mtr		mini-transaction
@param[in]	have_latch	whether space->x_lock() was already called */
void
fseg_free_page(
	fseg_header_t*	seg_header,
	fil_space_t*	space,
	uint32_t	offset,
	mtr_t*		mtr,
	bool		have_latch)
{
	DBUG_ENTER("fseg_free_page");
	fseg_inode_t*		seg_inode;
	buf_block_t*		iblock;
	if (have_latch) {
		ut_ad(space->is_owner());
	} else {
		mtr->x_lock_space(space);
	}

	DBUG_LOG("fseg_free_page", "space_id: " << space->id
		 << ", page_no: " << offset);

	seg_inode = fseg_inode_get(seg_header, space->id, space->zip_size(),
				   mtr,
				   &iblock);
	if (!space->full_crc32()) {
		fil_block_check_type(*iblock, FIL_PAGE_INODE, mtr);
	}

	fseg_free_page_low(seg_inode, iblock, space, offset, mtr);

	DBUG_VOID_RETURN;
}

/** Determine whether a page is free.
@param[in,out]	space	tablespace
@param[in]	page	page number
@return whether the page is marked as free */
bool
fseg_page_is_free(fil_space_t* space, unsigned page)
{
	bool		is_free;
	mtr_t		mtr;
	page_no_t	dpage = xdes_calc_descriptor_page(space->zip_size(),
							  page);

	mtr.start();
<<<<<<< HEAD
	mtr.s_lock_space(space);
=======
	mtr_sx_lock_space(space, &mtr);
>>>>>>> deadec4e

	if (page >= space->free_limit || page >= space->size_in_header) {
		is_free = true;
	} else if (const xdes_t* descr = xdes_get_descriptor_const(
			   space, dpage, page, &mtr)) {
		is_free = xdes_is_free(descr, page % FSP_EXTENT_SIZE);
	} else {
		is_free = true;
	}
	mtr.commit();

	return(is_free);
}

/** Free an extent of a segment to the space free list.
@param[in,out]	seg_inode	segment inode
@param[in,out]	space		tablespace
@param[in]	page		page number in the extent
@param[in,out]	mtr		mini-transaction */
MY_ATTRIBUTE((nonnull))
static
void
fseg_free_extent(
	fseg_inode_t*		seg_inode,
	buf_block_t*		iblock,
	fil_space_t*		space,
	uint32_t		page,
	mtr_t*			mtr)
{

	ut_ad(mtr != NULL);

	buf_block_t* xdes;
	xdes_t*	descr = xdes_get_descriptor(space, page, &xdes, mtr);

	ut_a(xdes_get_state(descr) == XDES_FSEG);
	ut_a(!memcmp(descr + XDES_ID, seg_inode + FSEG_ID, 8));
	ut_ad(mach_read_from_4(seg_inode + FSEG_MAGIC_N)
	      == FSEG_MAGIC_N_VALUE);
	ut_d(space->modify_check(*mtr));
	const uint32_t first_page_in_extent = page - (page % FSP_EXTENT_SIZE);

	const uint16_t xoffset= uint16_t(descr - xdes->frame + XDES_FLST_NODE);
	const uint16_t ioffset= uint16_t(seg_inode - iblock->frame);

	if (xdes_is_full(descr)) {
		flst_remove(iblock, static_cast<uint16_t>(FSEG_FULL + ioffset),
			    xdes, xoffset, mtr);
	} else if (!xdes_get_n_used(descr)) {
		flst_remove(iblock, static_cast<uint16_t>(FSEG_FREE + ioffset),
			    xdes, xoffset, mtr);
	} else {
		flst_remove(iblock, static_cast<uint16_t>(FSEG_NOT_FULL
							  + ioffset),
			    xdes, xoffset, mtr);
		uint32_t not_full_n_used = mach_read_from_4(
			FSEG_NOT_FULL_N_USED + seg_inode);
		uint32_t descr_n_used = xdes_get_n_used(descr);
		ut_a(not_full_n_used >= descr_n_used);
		mtr->write<4>(*iblock, seg_inode + FSEG_NOT_FULL_N_USED,
			      not_full_n_used - descr_n_used);
	}

	fsp_free_extent(space, page, mtr);

	for (ulint i = 0; i < FSP_EXTENT_SIZE; i++) {
		if (!xdes_is_free(descr, i)) {
			buf_page_free(space, first_page_in_extent + 1, mtr);
		}
	}
}

/**********************************************************************//**
Frees part of a segment. This function can be used to free a segment by
repeatedly calling this function in different mini-transactions. Doing
the freeing in a single mini-transaction might result in too big a
mini-transaction.
@return whether the freeing was completed */
bool
fseg_free_step(
	fseg_header_t*	header,	/*!< in, own: segment header; NOTE: if the header
				resides on the first page of the frag list
				of the segment, this pointer becomes obsolete
				after the last freeing step */
	mtr_t*		mtr)	/*!< in/out: mini-transaction */
{
	ulint		n;
	fseg_inode_t*	inode;

	DBUG_ENTER("fseg_free_step");

	const uint32_t space_id = page_get_space_id(page_align(header));
	const uint32_t header_page = page_get_page_no(page_align(header));

	fil_space_t* space = mtr->x_lock_space(space_id);
	buf_block_t* xdes;
	xdes_t* descr = xdes_get_descriptor(space, header_page, &xdes, mtr);

	/* Check that the header resides on a page which has not been
	freed yet */

	ut_a(!xdes_is_free(descr, header_page % FSP_EXTENT_SIZE));
	buf_block_t* iblock;
	const ulint zip_size = space->zip_size();
	inode = fseg_inode_try_get(header, space_id, zip_size, mtr, &iblock);

	if (inode == NULL) {
		ib::info() << "Double free of inode from "
			<< page_id_t(space_id, header_page);
		DBUG_RETURN(true);
	}

	if (!space->full_crc32()) {
		fil_block_check_type(*iblock, FIL_PAGE_INODE, mtr);
	}
	descr = fseg_get_first_extent(inode, space, mtr);

	if (descr != NULL) {
		/* Free the extent held by the segment */
		fseg_free_extent(inode, iblock, space, xdes_get_offset(descr),
				 mtr);
		DBUG_RETURN(false);
	}

	/* Free a frag page */
	n = fseg_find_last_used_frag_page_slot(inode);

	if (n == ULINT_UNDEFINED) {
		/* Freeing completed: free the segment inode */
		fsp_free_seg_inode(space, inode, iblock, mtr);

		DBUG_RETURN(true);
	}

	fseg_free_page_low(
		inode, iblock, space,
		fseg_get_nth_frag_page_no(inode, n),
		mtr);

	n = fseg_find_last_used_frag_page_slot(inode);

	if (n == ULINT_UNDEFINED) {
		/* Freeing completed: free the segment inode */
		fsp_free_seg_inode(space, inode, iblock, mtr);

		DBUG_RETURN(true);
	}

	DBUG_RETURN(false);
}

/**********************************************************************//**
Frees part of a segment. Differs from fseg_free_step because this function
leaves the header page unfreed.
@return whether the freeing was completed, except for the header page */
bool
fseg_free_step_not_header(
	fseg_header_t*	header,	/*!< in: segment header which must reside on
				the first fragment page of the segment */
	mtr_t*		mtr)	/*!< in/out: mini-transaction */
{
	ulint		n;
	xdes_t*		descr;
	fseg_inode_t*	inode;

	const uint32_t space_id = page_get_space_id(page_align(header));
	ut_ad(mtr->is_named_space(space_id));

	fil_space_t*		space = mtr->x_lock_space(space_id);
	buf_block_t*		iblock;

	inode = fseg_inode_get(header, space_id, space->zip_size(), mtr,
			       &iblock);
	if (!space->full_crc32()) {
		fil_block_check_type(*iblock, FIL_PAGE_INODE, mtr);
	}

	descr = fseg_get_first_extent(inode, space, mtr);

	if (descr != NULL) {
		/* Free the extent held by the segment */
		fseg_free_extent(inode, iblock, space, xdes_get_offset(descr),
				 mtr);
		return false;
	}

	/* Free a frag page */

	n = fseg_find_last_used_frag_page_slot(inode);

	ut_a(n != ULINT_UNDEFINED);

	uint32_t page_no = fseg_get_nth_frag_page_no(inode, n);

	if (page_no == page_get_page_no(page_align(header))) {
		return true;
	}

	fseg_free_page_low(inode, iblock, space, page_no, mtr);
	return false;
}

/** Returns the first extent descriptor for a segment.
We think of the extent lists of the segment catenated in the order
FSEG_FULL -> FSEG_NOT_FULL -> FSEG_FREE.
@param[in]	inode		segment inode
@param[in]	space		tablespace
@param[in,out]	mtr		mini-transaction
@return the first extent descriptor, or NULL if none */
MY_ATTRIBUTE((nonnull, warn_unused_result))
static
xdes_t*
fseg_get_first_extent(
	fseg_inode_t*		inode,
	const fil_space_t*	space,
	mtr_t*			mtr)
{
	fil_addr_t	first;

	ut_ad(space->id == page_get_space_id(page_align(inode)));
	ut_ad(mach_read_from_4(inode + FSEG_MAGIC_N) == FSEG_MAGIC_N_VALUE);

	if (flst_get_len(inode + FSEG_FULL) > 0) {
		first = flst_get_first(inode + FSEG_FULL);
	} else if (flst_get_len(inode + FSEG_NOT_FULL) > 0) {
		first = flst_get_first(inode + FSEG_NOT_FULL);
	} else if (flst_get_len(inode + FSEG_FREE) > 0) {
		first = flst_get_first(inode + FSEG_FREE);
	} else {
		return(NULL);
	}

	DBUG_ASSERT(first.page != FIL_NULL);

	buf_block_t *xdes;

	return(first.page == FIL_NULL ? NULL
	       : xdes_lst_get_descriptor(space, first, &xdes, mtr));
}

#ifdef UNIV_BTR_PRINT
/*******************************************************************//**
Writes info of a segment. */
static void fseg_print_low(const fseg_inode_t *inode)
{
	ulint	space;
	ulint	n_used;
	ulint	n_frag;
	ulint	n_free;
	ulint	n_not_full;
	ulint	n_full;
	ulint	reserved;
	ulint	used;
	ulint	page_no;
	ib_id_t	seg_id;

	space = page_get_space_id(page_align(inode));
	page_no = page_get_page_no(page_align(inode));

	reserved = fseg_n_reserved_pages_low(inode, &used);

	seg_id = mach_read_from_8(inode + FSEG_ID);
	n_used = mach_read_from_4(inode + FSEG_NOT_FULL_N_USED);
	n_frag = fseg_get_n_frag_pages(inode);
	n_free = flst_get_len(inode + FSEG_FREE);
	n_not_full = flst_get_len(inode + FSEG_NOT_FULL);
	n_full = flst_get_len(inode + FSEG_FULL);

	ib::info() << "SEGMENT id " << seg_id
		<< " space " << space << ";"
		<< " page " << page_no << ";"
		<< " res " << reserved << " used " << used << ";"
		<< " full ext " << n_full << ";"
		<< " fragm pages " << n_frag << ";"
		<< " free extents " << n_free << ";"
		<< " not full extents " << n_not_full << ": pages " << n_used;

	ut_ad(mach_read_from_4(inode + FSEG_MAGIC_N) == FSEG_MAGIC_N_VALUE);
}

/*******************************************************************//**
Writes info of a segment. */
void
fseg_print(
/*=======*/
	fseg_header_t*	header, /*!< in: segment header */
	mtr_t*		mtr)	/*!< in/out: mini-transaction */
{
	fseg_inode_t*	inode;
	ulint		space_id;

	space_id = page_get_space_id(page_align(header));
	const fil_space_t*	space = mtr_x_lock_space(space_id, mtr);

	inode = fseg_inode_get(header, space_id, space->zip_size(), mtr);

	fseg_print_low(inode);
}
#endif /* UNIV_BTR_PRINT */

#ifdef UNIV_DEBUG
std::ostream &fseg_header::to_stream(std::ostream &out) const
{
  out << "[fseg_header_t: space="
      << mach_read_from_4(m_header + FSEG_HDR_SPACE)
      << ", page=" << mach_read_from_4(m_header + FSEG_HDR_PAGE_NO)
      << ", offset=" << mach_read_from_2(m_header + FSEG_HDR_OFFSET) << "]";
  return out;
}
#endif /* UNIV_DEBUG */<|MERGE_RESOLUTION|>--- conflicted
+++ resolved
@@ -400,11 +400,7 @@
 	page_no_t		offset,
 	mtr_t*			mtr)
 {
-<<<<<<< HEAD
-	ut_ad(mtr->memo_contains(*space, true));
-=======
-	ut_ad(mtr->memo_contains(space->latch, MTR_MEMO_SX_LOCK));
->>>>>>> deadec4e
+	ut_ad(space->is_owner() || mtr->memo_contains(*space, true));
 	ut_ad(offset < space->free_limit);
 	ut_ad(offset < space->size_in_header);
 
@@ -2567,11 +2563,9 @@
 							  page);
 
 	mtr.start();
-<<<<<<< HEAD
-	mtr.s_lock_space(space);
-=======
-	mtr_sx_lock_space(space, &mtr);
->>>>>>> deadec4e
+	if (!space->is_owner()) {
+		mtr.s_lock_space(space);
+	}
 
 	if (page >= space->free_limit || page >= space->size_in_header) {
 		is_free = true;

--- conflicted
+++ resolved
@@ -1047,6 +1047,54 @@
 	return(DB_SUCCESS);
 }
 
+/** Determine if a redo log from MariaDB 10.4 is clean.
+@return	error code
+@retval	DB_SUCCESS	if the redo log is clean
+@retval	DB_CORRUPTION	if the redo log is corrupted
+@retval	DB_ERROR	if the redo log is not empty */
+static dberr_t recv_log_recover_10_4()
+{
+	ut_ad(!log_sys.is_encrypted());
+	const lsn_t	lsn = log_sys.log.lsn;
+	log_mutex_enter();
+	const lsn_t	source_offset = log_sys.log.calc_lsn_offset(lsn);
+	log_mutex_exit();
+	const ulint	page_no
+		= (ulint) (source_offset / univ_page_size.physical());
+	byte*		buf = log_sys.buf;
+
+	fil_io(IORequestLogRead, true,
+	       page_id_t(SRV_LOG_SPACE_FIRST_ID, page_no),
+	       univ_page_size,
+	       (ulint) ((source_offset & ~(OS_FILE_LOG_BLOCK_SIZE - 1))
+			% univ_page_size.physical()),
+	       OS_FILE_LOG_BLOCK_SIZE, buf, NULL);
+
+	if (log_block_calc_checksum(buf) != log_block_get_checksum(buf)) {
+		return DB_CORRUPTION;
+	}
+
+	/* On a clean shutdown, the redo log will be logically empty
+	after the checkpoint lsn. */
+
+	if (log_block_get_data_len(buf)
+	    != (source_offset & (OS_FILE_LOG_BLOCK_SIZE - 1))) {
+		return DB_ERROR;
+	}
+
+	/* Mark the redo log for downgrading. */
+	srv_log_file_size = 0;
+	recv_sys->parse_start_lsn = recv_sys->recovered_lsn
+		= recv_sys->scanned_lsn
+		= recv_sys->mlog_checkpoint_lsn = lsn;
+	log_sys.last_checkpoint_lsn = log_sys.next_checkpoint_lsn
+		= log_sys.lsn = log_sys.write_lsn
+		= log_sys.current_flush_lsn = log_sys.flushed_to_disk_lsn
+		= lsn;
+	log_sys.next_checkpoint_no = 0;
+	return DB_SUCCESS;
+}
+
 /** Find the latest checkpoint in the log header.
 @param[out]	max_field	LOG_CHECKPOINT_1 or LOG_CHECKPOINT_2
 @return error code or DB_SUCCESS */
@@ -1066,16 +1114,11 @@
 	log_header_read(0);
 	/* Check the header page checksum. There was no
 	checksum in the first redo log format (version 0). */
-<<<<<<< HEAD
 	log_sys.log.format = mach_read_from_4(buf + LOG_HEADER_FORMAT);
-	if (log_sys.log.format != LOG_HEADER_FORMAT_3_23
-=======
-	group->format = mach_read_from_4(buf + LOG_HEADER_FORMAT);
-	group->subformat = group->format
+	log_sys.log.subformat = log_sys.log.format != LOG_HEADER_FORMAT_3_23
 		? mach_read_from_4(buf + LOG_HEADER_SUBFORMAT)
 		: 0;
-	if (group->format != 0
->>>>>>> 980d1bf1
+	if (log_sys.log.format != LOG_HEADER_FORMAT_3_23
 	    && !recv_check_log_header_checksum(buf)) {
 		ib::error() << "Invalid redo log header checksum.";
 		return(DB_CORRUPTION);
@@ -1094,14 +1137,9 @@
 	case LOG_HEADER_FORMAT_10_2 | LOG_HEADER_FORMAT_ENCRYPTED:
 	case LOG_HEADER_FORMAT_CURRENT:
 	case LOG_HEADER_FORMAT_CURRENT | LOG_HEADER_FORMAT_ENCRYPTED:
-<<<<<<< HEAD
-=======
-	case LOG_HEADER_FORMAT_10_2:
-	case LOG_HEADER_FORMAT_10_2 | LOG_HEADER_FORMAT_ENCRYPTED:
 	case LOG_HEADER_FORMAT_10_4:
 		/* We can only parse the unencrypted LOG_HEADER_FORMAT_10_4.
 		The encrypted format uses a larger redo log block trailer. */
->>>>>>> 980d1bf1
 		break;
 	default:
 		ib::error() << "Unsupported redo log format."
@@ -1166,24 +1204,8 @@
 		return(DB_ERROR);
 	}
 
-<<<<<<< HEAD
-=======
-	switch (group->format) {
-	case LOG_HEADER_FORMAT_CURRENT:
-	case LOG_HEADER_FORMAT_CURRENT | LOG_HEADER_FORMAT_ENCRYPTED:
-		if (group->subformat == 1) {
-			/* 10.2 with new crash-safe TRUNCATE */
-			break;
-		}
-		/* fall through */
-	case LOG_HEADER_FORMAT_10_4:
-		if (srv_operation == SRV_OPERATION_BACKUP) {
-			ib::error()
-				<< "Incompatible redo log format."
-				" The redo log was created with " << creator;
-			return DB_ERROR;
-		}
-		dberr_t err = recv_log_recover_10_3();
+	if (log_sys.log.format == LOG_HEADER_FORMAT_10_4) {
+		dberr_t err = recv_log_recover_10_4();
 		if (err != DB_SUCCESS) {
 			ib::error()
 				<< "Downgrade after a crash is not supported."
@@ -1191,11 +1213,10 @@
 				<< (err == DB_ERROR
 				    ? "." : ", and it appears corrupted.");
 		}
-		return(err);
-	}
-
->>>>>>> 980d1bf1
-	return(DB_SUCCESS);
+		return err;
+	}
+
+	return DB_SUCCESS;
 }
 
 /** Try to parse a single log record body and also applies it if
@@ -3341,39 +3362,13 @@
 	err = recv_find_max_checkpoint(&max_cp_field);
 
 	if (err != DB_SUCCESS) {
-<<<<<<< HEAD
 
 		srv_start_lsn = recv_sys->recovered_lsn = log_sys.lsn;
-=======
-skip_apply:
->>>>>>> 980d1bf1
 		log_mutex_exit();
 		return(err);
 	}
 
-<<<<<<< HEAD
 	log_header_read(max_cp_field);
-=======
-	switch (log_sys->log.format) {
-	case 0:
-		break;
-	case LOG_HEADER_FORMAT_10_2:
-	case LOG_HEADER_FORMAT_10_2 | LOG_HEADER_FORMAT_ENCRYPTED:
-		break;
-	case LOG_HEADER_FORMAT_CURRENT:
-	case LOG_HEADER_FORMAT_CURRENT | LOG_HEADER_FORMAT_ENCRYPTED:
-		if (log_sys->log.subformat == 1) {
-			/* 10.2 with new crash-safe TRUNCATE */
-			break;
-		}
-		/* fall through */
-	default:
-		/* This must be a clean log from a newer version. */
-		goto skip_apply;
-	}
-
-	log_group_header_read(&log_sys->log, max_cp_field);
->>>>>>> 980d1bf1
 
 	buf = log_sys.checkpoint_buf;
 
@@ -3392,11 +3387,7 @@
 
 	ut_ad(recv_sys->n_addrs == 0);
 	contiguous_lsn = checkpoint_lsn;
-<<<<<<< HEAD
 	switch (log_sys.log.format) {
-=======
-	switch (log_sys->log.format) {
->>>>>>> 980d1bf1
 	case 0:
 		log_mutex_exit();
 		return recv_log_format_0_recover(checkpoint_lsn,
@@ -3415,13 +3406,7 @@
 	}
 
 	/* Look for MLOG_CHECKPOINT. */
-<<<<<<< HEAD
 	recv_group_scan_log_recs(checkpoint_lsn, &contiguous_lsn, false);
-=======
-	log_group_t* group = &log_sys->log;
-	recv_group_scan_log_recs(group, checkpoint_lsn, &contiguous_lsn,
-				 false);
->>>>>>> 980d1bf1
 	/* The first scan should not have stored or applied any records. */
 	ut_ad(recv_sys->n_addrs == 0);
 	ut_ad(!recv_sys->found_corrupt_fs);

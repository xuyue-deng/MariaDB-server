/*****************************************************************************

Copyright (c) 1997, 2017, Oracle and/or its affiliates. All Rights Reserved.
Copyright (c) 2013, 2022, MariaDB Corporation.

This program is free software; you can redistribute it and/or modify it under
the terms of the GNU General Public License as published by the Free Software
Foundation; version 2 of the License.

This program is distributed in the hope that it will be useful, but WITHOUT
ANY WARRANTY; without even the implied warranty of MERCHANTABILITY or FITNESS
FOR A PARTICULAR PURPOSE. See the GNU General Public License for more details.

You should have received a copy of the GNU General Public License along with
this program; if not, write to the Free Software Foundation, Inc.,
51 Franklin Street, Fifth Floor, Boston, MA 02110-1335 USA

*****************************************************************************/

/**************************************************//**
@file log/log0recv.cc
Recovery

Created 9/20/1997 Heikki Tuuri
*******************************************************/

#include "univ.i"

#include <map>
#include <string>
#include <my_service_manager.h>

#include "log0recv.h"

#ifdef HAVE_MY_AES_H
#include <my_aes.h>
#endif

#include "log0crypt.h"
#include "mem0mem.h"
#include "buf0buf.h"
#include "buf0dblwr.h"
#include "buf0flu.h"
#include "mtr0mtr.h"
#include "mtr0log.h"
#include "page0page.h"
#include "page0cur.h"
#include "trx0undo.h"
#include "ibuf0ibuf.h"
#include "trx0undo.h"
#include "trx0rec.h"
#include "fil0fil.h"
#include "buf0rea.h"
#include "srv0srv.h"
#include "srv0start.h"
#include "fil0pagecompress.h"
#include "log.h"

/** The recovery system */
recv_sys_t	recv_sys;
/** TRUE when recv_init_crash_recovery() has been called. */
bool	recv_needed_recovery;
#ifdef UNIV_DEBUG
/** TRUE if writing to the redo log (mtr_commit) is forbidden.
Protected by log_sys.latch. */
bool	recv_no_log_write = false;
#endif /* UNIV_DEBUG */

/** TRUE if buf_page_is_corrupted() should check if the log sequence
number (FIL_PAGE_LSN) is in the future.  Initially FALSE, and set by
recv_recovery_from_checkpoint_start(). */
bool	recv_lsn_checks_on;

/** If the following is TRUE, the buffer pool file pages must be invalidated
after recovery and no ibuf operations are allowed; this becomes TRUE if
the log record hash table becomes too full, and log records must be merged
to file pages already before the recovery is finished: in this case no
ibuf operations are allowed, as they could modify the pages read in the
buffer pool before the pages have been recovered to the up-to-date state.

true means that recovery is running and no operations on the log file
are allowed yet: the variable name is misleading. */
bool	recv_no_ibuf_operations;

/** The maximum lsn we see for a page during the recovery process. If this
is bigger than the lsn we are able to scan up to, that is an indication that
the recovery failed and the database may be corrupt. */
static lsn_t	recv_max_page_lsn;

/** Stored physical log record */
struct log_phys_t : public log_rec_t
{
  /** start LSN of the mini-transaction (not necessarily of this record) */
  const lsn_t start_lsn;
private:
  /** @return the start of length and data */
  const byte *start() const
  {
    return my_assume_aligned<sizeof(size_t)>
      (reinterpret_cast<const byte*>(&start_lsn + 1));
  }
  /** @return the start of length and data */
  byte *start()
  { return const_cast<byte*>(const_cast<const log_phys_t*>(this)->start()); }
  /** @return the length of the following record */
  uint16_t len() const { uint16_t i; memcpy(&i, start(), 2); return i; }

  /** @return start of the log records */
  byte *begin() { return start() + 2; }
  /** @return end of the log records */
  byte *end() { byte *e= begin() + len(); ut_ad(!*e); return e; }
public:
  /** @return start of the log records */
  const byte *begin() const { return const_cast<log_phys_t*>(this)->begin(); }
  /** @return end of the log records */
  const byte *end() const { return const_cast<log_phys_t*>(this)->end(); }

  /** Determine the allocated size of the object.
  @param len  length of recs, excluding terminating NUL byte
  @return the total allocation size */
  static inline size_t alloc_size(size_t len);

  /** Constructor.
  @param start_lsn start LSN of the mini-transaction
  @param lsn  mtr_t::commit_lsn() of the mini-transaction
  @param recs the first log record for the page in the mini-transaction
  @param size length of recs, in bytes, excluding terminating NUL byte */
  log_phys_t(lsn_t start_lsn, lsn_t lsn, const byte *recs, size_t size) :
    log_rec_t(lsn), start_lsn(start_lsn)
  {
    ut_ad(start_lsn);
    ut_ad(start_lsn < lsn);
    const uint16_t len= static_cast<uint16_t>(size);
    ut_ad(len == size);
    memcpy(start(), &len, 2);
    reinterpret_cast<byte*>(memcpy(begin(), recs, size))[size]= 0;
  }

  /** Append a record to the log.
  @param recs  log to append
  @param size  size of the log, in bytes */
  void append(const byte *recs, size_t size)
  {
    ut_ad(start_lsn < lsn);
    uint16_t l= len();
    reinterpret_cast<byte*>(memcpy(end(), recs, size))[size]= 0;
    l= static_cast<uint16_t>(l + size);
    memcpy(start(), &l, 2);
  }

  /** Apply an UNDO_APPEND record.
  @see mtr_t::undo_append()
  @param block   undo log page
  @param data    undo log record
  @param len     length of the undo log record
  @return whether the operation failed (inconcistency was noticed) */
  static bool undo_append(const buf_block_t &block, const byte *data,
                          size_t len)
  {
    ut_ad(len > 2);
    byte *free_p= my_assume_aligned<2>
      (TRX_UNDO_PAGE_HDR + TRX_UNDO_PAGE_FREE + block.page.frame);
    const uint16_t free= mach_read_from_2(free_p);
    if (UNIV_UNLIKELY(free < TRX_UNDO_PAGE_HDR + TRX_UNDO_PAGE_HDR_SIZE ||
                      free + len + 6 >= srv_page_size - FIL_PAGE_DATA_END))
    {
      ib::error() << "Not applying UNDO_APPEND due to corruption on "
                  << block.page.id();
      return true;
    }

    byte *p= block.page.frame + free;
    mach_write_to_2(free_p, free + 4 + len);
    memcpy(p, free_p, 2);
    p+= 2;
    memcpy(p, data, len);
    p+= len;
    mach_write_to_2(p, free);
    return false;
  }

  /** Check an OPT_PAGE_CHECKSUM record.
  @see mtr_t::page_checksum()
  @param block   buffer page
  @param l       pointer to checksum
  @return whether an unrecoverable mismatch was found */
  static bool page_checksum(const buf_block_t &block, const byte *l)
  {
    size_t size;
    const byte *page= block.page.zip.data;
    if (UNIV_LIKELY_NULL(page))
      size= (UNIV_ZIP_SIZE_MIN >> 1) << block.page.zip.ssize;
    else
    {
      page= block.page.frame;
      size= srv_page_size;
    }
    if (UNIV_LIKELY(my_crc32c(my_crc32c(my_crc32c(0, page + FIL_PAGE_OFFSET,
                                                  FIL_PAGE_LSN -
                                                  FIL_PAGE_OFFSET),
                                        page + FIL_PAGE_TYPE, 2),
                              page + FIL_PAGE_SPACE_ID,
                              size - (FIL_PAGE_SPACE_ID + 8)) ==
                    mach_read_from_4(l)))
      return false;

    ib::error() << "OPT_PAGE_CHECKSUM mismatch on " << block.page.id();
    return !srv_force_recovery;
  }

  /** The status of apply() */
  enum apply_status {
    /** The page was not affected */
    APPLIED_NO= 0,
    /** The page was modified */
    APPLIED_YES,
    /** The page was modified, affecting the encryption parameters */
    APPLIED_TO_ENCRYPTION,
    /** The page was modified, affecting the tablespace header */
    APPLIED_TO_FSP_HEADER,
    /** The page was found to be corrupted */
    APPLIED_CORRUPTED,
  };

  /** Apply log to a page frame.
  @param[in,out] block         buffer block
  @param[in,out] last_offset   last byte offset, for same_page records
  @return whether any log was applied to the page */
  apply_status apply(const buf_block_t &block, uint16_t &last_offset) const
  {
    const byte * const recs= begin();
    byte *const frame= block.page.zip.data
      ? block.page.zip.data : block.page.frame;
    const size_t size= block.physical_size();
    apply_status applied= APPLIED_NO;

    for (const byte *l= recs;;)
    {
      const byte b= *l++;
      if (!b)
        return applied;
      ut_ad((b & 0x70) != RESERVED);
      size_t rlen= b & 0xf;
      if (!rlen)
      {
        const size_t lenlen= mlog_decode_varint_length(*l);
        const uint32_t addlen= mlog_decode_varint(l);
        ut_ad(addlen != MLOG_DECODE_ERROR);
        rlen= addlen + 15 - lenlen;
        l+= lenlen;
      }
      if (!(b & 0x80))
      {
        /* Skip the page identifier. It has already been validated. */
        size_t idlen= mlog_decode_varint_length(*l);
        ut_ad(idlen <= 5);
        ut_ad(idlen < rlen);
        ut_ad(mlog_decode_varint(l) == block.page.id().space());
        l+= idlen;
        rlen-= idlen;
        idlen= mlog_decode_varint_length(*l);
        ut_ad(idlen <= 5);
        ut_ad(idlen <= rlen);
        ut_ad(mlog_decode_varint(l) == block.page.id().page_no());
        l+= idlen;
        rlen-= idlen;
        last_offset= 0;
      }

      switch (b & 0x70) {
      case FREE_PAGE:
        ut_ad(last_offset == 0);
        goto next_not_same_page;
      case INIT_PAGE:
        if (UNIV_LIKELY(rlen == 0))
        {
          memset_aligned<UNIV_ZIP_SIZE_MIN>(frame, 0, size);
          mach_write_to_4(frame + FIL_PAGE_OFFSET, block.page.id().page_no());
          memset_aligned<8>(FIL_PAGE_PREV + frame, 0xff, 8);
          mach_write_to_4(frame + FIL_PAGE_SPACE_ID, block.page.id().space());
          last_offset= FIL_PAGE_TYPE;
        next_after_applying:
          if (applied == APPLIED_NO)
            applied= APPLIED_YES;
        }
        else
        {
        record_corrupted:
          if (!srv_force_recovery)
          {
            recv_sys.set_corrupt_log();
            return applied;
          }
        next_not_same_page:
          last_offset= 1; /* the next record must not be same_page  */
        }
        l+= rlen;
        continue;
      case OPTION:
        ut_ad(rlen == 5);
        ut_ad(*l == OPT_PAGE_CHECKSUM);
        if (page_checksum(block, l + 1))
        {
page_corrupted:
          sql_print_error("InnoDB: Set innodb_force_recovery=1"
                          " to ignore corruption.");
          return APPLIED_CORRUPTED;
        }
        goto next_after_applying;
      }

      ut_ad(mach_read_from_4(frame + FIL_PAGE_OFFSET) ==
            block.page.id().page_no());
      ut_ad(mach_read_from_4(frame + FIL_PAGE_SPACE_ID) ==
            block.page.id().space());
      ut_ad(last_offset <= 1 || last_offset > 8);
      ut_ad(last_offset <= size);

      switch (b & 0x70) {
      case EXTENDED:
        if (UNIV_UNLIKELY(block.page.id().page_no() < 3 ||
                          block.page.zip.ssize))
          goto record_corrupted;
        static_assert(INIT_ROW_FORMAT_REDUNDANT == 0, "compatiblity");
        static_assert(INIT_ROW_FORMAT_DYNAMIC == 1, "compatibility");
        if (UNIV_UNLIKELY(!rlen))
          goto record_corrupted;
        switch (const byte subtype= *l) {
          uint8_t ll;
          size_t prev_rec, hdr_size;
        default:
          goto record_corrupted;
        case INIT_ROW_FORMAT_REDUNDANT:
        case INIT_ROW_FORMAT_DYNAMIC:
          if (UNIV_UNLIKELY(rlen != 1))
            goto record_corrupted;
          page_create_low(&block, *l != INIT_ROW_FORMAT_REDUNDANT);
          break;
        case UNDO_INIT:
          if (UNIV_UNLIKELY(rlen != 1))
            goto record_corrupted;
          trx_undo_page_init(block);
          break;
        case UNDO_APPEND:
          if (UNIV_UNLIKELY(rlen <= 3))
            goto record_corrupted;
          if (undo_append(block, ++l, --rlen) && !srv_force_recovery)
            goto page_corrupted;
          break;
        case INSERT_HEAP_REDUNDANT:
        case INSERT_REUSE_REDUNDANT:
        case INSERT_HEAP_DYNAMIC:
        case INSERT_REUSE_DYNAMIC:
          if (UNIV_UNLIKELY(rlen < 2))
            goto record_corrupted;
          rlen--;
          ll= mlog_decode_varint_length(*++l);
          if (UNIV_UNLIKELY(ll > 3 || ll >= rlen))
            goto record_corrupted;
          prev_rec= mlog_decode_varint(l);
          ut_ad(prev_rec != MLOG_DECODE_ERROR);
          rlen-= ll;
          l+= ll;
          ll= mlog_decode_varint_length(*l);
          static_assert(INSERT_HEAP_REDUNDANT == 4, "compatibility");
          static_assert(INSERT_REUSE_REDUNDANT == 5, "compatibility");
          static_assert(INSERT_HEAP_DYNAMIC == 6, "compatibility");
          static_assert(INSERT_REUSE_DYNAMIC == 7, "compatibility");
          if (subtype & 2)
          {
            size_t shift= 0;
            if (subtype & 1)
            {
              if (UNIV_UNLIKELY(ll > 3 || ll >= rlen))
                goto record_corrupted;
              shift= mlog_decode_varint(l);
              ut_ad(shift != MLOG_DECODE_ERROR);
              rlen-= ll;
              l+= ll;
              ll= mlog_decode_varint_length(*l);
            }
            if (UNIV_UNLIKELY(ll > 3 || ll >= rlen))
              goto record_corrupted;
            size_t enc_hdr_l= mlog_decode_varint(l);
            ut_ad(enc_hdr_l != MLOG_DECODE_ERROR);
            rlen-= ll;
            l+= ll;
            ll= mlog_decode_varint_length(*l);
            if (UNIV_UNLIKELY(ll > 2 || ll >= rlen))
              goto record_corrupted;
            size_t hdr_c= mlog_decode_varint(l);
            ut_ad(hdr_c != MLOG_DECODE_ERROR);
            rlen-= ll;
            l+= ll;
            ll= mlog_decode_varint_length(*l);
            if (UNIV_UNLIKELY(ll > 3 || ll > rlen))
              goto record_corrupted;
            size_t data_c= mlog_decode_varint(l);
            ut_ad(data_c != MLOG_DECODE_ERROR);
            rlen-= ll;
            l+= ll;
            if (page_apply_insert_dynamic(block, subtype & 1, prev_rec,
                                          shift, enc_hdr_l, hdr_c, data_c,
                                          l, rlen) && !srv_force_recovery)
              goto page_corrupted;
          }
          else
          {
            if (UNIV_UNLIKELY(ll > 2 || ll >= rlen))
              goto record_corrupted;
            size_t header= mlog_decode_varint(l);
            ut_ad(header != MLOG_DECODE_ERROR);
            rlen-= ll;
            l+= ll;
            ll= mlog_decode_varint_length(*l);
            if (UNIV_UNLIKELY(ll > 2 || ll >= rlen))
              goto record_corrupted;
            size_t hdr_c= mlog_decode_varint(l);
            ut_ad(hdr_c != MLOG_DECODE_ERROR);
            rlen-= ll;
            l+= ll;
            ll= mlog_decode_varint_length(*l);
            if (UNIV_UNLIKELY(ll > 2 || ll > rlen))
              goto record_corrupted;
            size_t data_c= mlog_decode_varint(l);
            rlen-= ll;
            l+= ll;
            if (page_apply_insert_redundant(block, subtype & 1, prev_rec,
                                            header, hdr_c, data_c,
                                            l, rlen) && !srv_force_recovery)
              goto page_corrupted;
          }
          break;
        case DELETE_ROW_FORMAT_REDUNDANT:
          if (UNIV_UNLIKELY(rlen < 2 || rlen > 4))
            goto record_corrupted;
          rlen--;
          ll= mlog_decode_varint_length(*++l);
          if (UNIV_UNLIKELY(ll != rlen))
            goto record_corrupted;
          if (page_apply_delete_redundant(block, mlog_decode_varint(l)) &&
              !srv_force_recovery)
            goto page_corrupted;
          break;
        case DELETE_ROW_FORMAT_DYNAMIC:
          if (UNIV_UNLIKELY(rlen < 2))
            goto record_corrupted;
          rlen--;
          ll= mlog_decode_varint_length(*++l);
          if (UNIV_UNLIKELY(ll > 3 || ll >= rlen))
            goto record_corrupted;
          prev_rec= mlog_decode_varint(l);
          ut_ad(prev_rec != MLOG_DECODE_ERROR);
          rlen-= ll;
          l+= ll;
          ll= mlog_decode_varint_length(*l);
          if (UNIV_UNLIKELY(ll > 2 || ll >= rlen))
            goto record_corrupted;
          hdr_size= mlog_decode_varint(l);
          ut_ad(hdr_size != MLOG_DECODE_ERROR);
          rlen-= ll;
          l+= ll;
          ll= mlog_decode_varint_length(*l);
          if (UNIV_UNLIKELY(ll > 3 || ll != rlen))
            goto record_corrupted;
          if (page_apply_delete_dynamic(block, prev_rec, hdr_size,
                                        mlog_decode_varint(l)) &&
              !srv_force_recovery)
            goto page_corrupted;
          break;
        }
        last_offset= FIL_PAGE_TYPE;
        goto next_after_applying;
      case WRITE:
      case MEMSET:
      case MEMMOVE:
        if (UNIV_UNLIKELY(last_offset == 1))
          goto record_corrupted;
        const size_t olen= mlog_decode_varint_length(*l);
        if (UNIV_UNLIKELY(olen >= rlen) || UNIV_UNLIKELY(olen > 3))
          goto record_corrupted;
        const uint32_t offset= mlog_decode_varint(l);
        ut_ad(offset != MLOG_DECODE_ERROR);
        static_assert(FIL_PAGE_OFFSET == 4, "compatibility");
        if (UNIV_UNLIKELY(offset >= size))
          goto record_corrupted;
        if (UNIV_UNLIKELY(offset + last_offset < 8 ||
                          offset + last_offset >= size))
          goto record_corrupted;
        last_offset= static_cast<uint16_t>(last_offset + offset);
        l+= olen;
        rlen-= olen;
        size_t llen= rlen;
        if ((b & 0x70) == WRITE)
        {
          if (UNIV_UNLIKELY(rlen + last_offset > size))
            goto record_corrupted;
          memcpy(frame + last_offset, l, llen);
          if (UNIV_LIKELY(block.page.id().page_no()));
          else if (llen == 11 + MY_AES_BLOCK_SIZE &&
                   last_offset == FSP_HEADER_OFFSET + MAGIC_SZ +
                   fsp_header_get_encryption_offset(block.zip_size()))
            applied= APPLIED_TO_ENCRYPTION;
          else if (last_offset < FSP_HEADER_OFFSET + FSP_FREE + FLST_LEN + 4 &&
                   last_offset + llen >= FSP_HEADER_OFFSET + FSP_SIZE)
            applied= APPLIED_TO_FSP_HEADER;
        next_after_applying_write:
          ut_ad(llen + last_offset <= size);
          last_offset= static_cast<uint16_t>(last_offset + llen);
          goto next_after_applying;
        }
        llen= mlog_decode_varint_length(*l);
        if (UNIV_UNLIKELY(llen > rlen || llen > 3))
          goto record_corrupted;
        const uint32_t len= mlog_decode_varint(l);
        ut_ad(len != MLOG_DECODE_ERROR);
        if (UNIV_UNLIKELY(len + last_offset > size))
          goto record_corrupted;
        l+= llen;
        rlen-= llen;
        llen= len;
        if ((b & 0x70) == MEMSET)
        {
          ut_ad(rlen <= llen);
          if (UNIV_UNLIKELY(rlen != 1))
          {
            size_t s;
            for (s= 0; s < llen; s+= rlen)
              memcpy(frame + last_offset + s, l, rlen);
            memcpy(frame + last_offset + s, l, llen - s);
          }
          else
            memset(frame + last_offset, *l, llen);
          goto next_after_applying_write;
        }
        const size_t slen= mlog_decode_varint_length(*l);
        if (UNIV_UNLIKELY(slen != rlen || slen > 3))
          goto record_corrupted;
        uint32_t s= mlog_decode_varint(l);
        ut_ad(slen != MLOG_DECODE_ERROR);
        if (s & 1)
          s= last_offset - (s >> 1) - 1;
        else
          s= last_offset + (s >> 1) + 1;
        if (UNIV_LIKELY(s >= 8 && s + llen <= size))
        {
          memmove(frame + last_offset, frame + s, llen);
          goto next_after_applying_write;
        }
      }
      goto record_corrupted;
    }
  }
};


inline size_t log_phys_t::alloc_size(size_t len)
{
  return len + (1 + 2 + sizeof(log_phys_t));
}


/** Tablespace item during recovery */
struct file_name_t {
	/** Tablespace file name (FILE_MODIFY) */
	std::string	name;
	/** Tablespace object (NULL if not valid or not found) */
	fil_space_t*	space = nullptr;

	/** Tablespace status. */
	enum fil_status {
		/** Normal tablespace */
		NORMAL,
		/** Deleted tablespace */
		DELETED,
		/** Missing tablespace */
		MISSING
	};

	/** Status of the tablespace */
	fil_status	status;

	/** FSP_SIZE of tablespace */
	uint32_t	size = 0;

	/** Freed pages of tablespace */
	range_set	freed_ranges;

	/** Dummy flags before they have been read from the .ibd file */
	static constexpr uint32_t initial_flags = FSP_FLAGS_FCRC32_MASK_MARKER;
	/** FSP_SPACE_FLAGS of tablespace */
	uint32_t	flags = initial_flags;

	/** Constructor */
	file_name_t(std::string name_, bool deleted)
		: name(std::move(name_)), status(deleted ? DELETED: NORMAL) {}

  /** Add the freed pages */
  void add_freed_page(uint32_t page_no) { freed_ranges.add_value(page_no); }

  /** Remove the freed pages */
  void remove_freed_page(uint32_t page_no)
  {
    if (freed_ranges.empty()) return;
    freed_ranges.remove_value(page_no);
  }
};

/** Map of dirty tablespaces during recovery */
typedef std::map<
	uint32_t,
	file_name_t,
	std::less<uint32_t>,
	ut_allocator<std::pair<const uint32_t, file_name_t> > >	recv_spaces_t;

static recv_spaces_t	recv_spaces;

/** The last parsed FILE_RENAME records */
static std::map<uint32_t,std::string> renamed_spaces;

/** Files for which fil_ibd_load() returned FIL_LOAD_DEFER */
static struct
{
  /** Maintains the last opened defer file name along with lsn */
  struct item
  {
    /** Log sequence number of latest add() called by fil_name_process() */
    lsn_t lsn;
    /** File name from the FILE_ record */
    std::string file_name;
    /** whether a FILE_DELETE record was encountered */
    mutable bool deleted;
  };

  using map= std::map<const uint32_t, item, std::less<const uint32_t>,
                      ut_allocator<std::pair<const uint32_t, item> > >;

  /** Map of defer tablespaces */
  map defers;

  /** Add the deferred space only if it is latest one
  @param space  space identifier
  @param f_name file name
  @param lsn    log sequence number of the FILE_ record */
  void add(uint32_t space, const std::string &f_name, lsn_t lsn)
  {
    mysql_mutex_assert_owner(&recv_sys.mutex);
    const char *filename= f_name.c_str();

    if (srv_operation == SRV_OPERATION_RESTORE)
    {
      /* Replace absolute DATA DIRECTORY file paths with
      short names relative to the backup directory. */
      if (const char *name= strrchr(filename, '/'))
      {
        while (--name > filename && *name != '/');
        if (name > filename)
          filename= name + 1;
      }
    }

    char *fil_path= fil_make_filepath(nullptr, {filename, strlen(filename)},
                                      IBD, false);
    const item defer{lsn, fil_path, false};
    ut_free(fil_path);

    /* The file name must be unique. Keep the one with the latest LSN. */
    auto d= defers.begin();

    while (d != defers.end())
    {
      if (d->second.file_name != defer.file_name)
        ++d;
      else if (d->first == space)
      {
        /* Neither the file name nor the tablespace ID changed.
        Update the LSN if needed. */
        if (d->second.lsn < lsn)
          d->second.lsn= lsn;
        return;
      }
      else if (d->second.lsn < lsn)
      {
        /* Reset the old tablespace name in recovered spaces list */
        recv_spaces_t::iterator it{recv_spaces.find(d->first)};
        if (it != recv_spaces.end() &&
            it->second.name == d->second.file_name)
          it->second.name = "";
        defers.erase(d++);
      }
      else
      {
        ut_ad(d->second.lsn != lsn);
        return; /* A later tablespace already has this name. */
      }
    }

    auto p= defers.emplace(space, defer);
    if (!p.second && p.first->second.lsn <= lsn)
    {
      p.first->second.lsn= lsn;
      p.first->second.file_name= defer.file_name;
    }
    /* Add the newly added defered space and change the file name */
    recv_spaces_t::iterator it{recv_spaces.find(space)};
    if (it != recv_spaces.end())
      it->second.name = defer.file_name;
  }

  void remove(uint32_t space)
  {
    mysql_mutex_assert_owner(&recv_sys.mutex);
    defers.erase(space);
  }

  /** Look up a tablespace that was found corrupted during recovery.
  @param id   tablespace id
  @return tablespace whose creation was deferred
  @retval nullptr if no such tablespace was found */
  item *find(uint32_t id)
  {
    mysql_mutex_assert_owner(&recv_sys.mutex);
    auto it= defers.find(id);
    if (it != defers.end())
      return &it->second;
    return nullptr;
  }

  void clear()
  {
    mysql_mutex_assert_owner(&recv_sys.mutex);
    defers.clear();
  }

  /** Initialize all deferred tablespaces.
  @return whether any deferred initialization failed */
  bool reinit_all()
  {
retry:
    bool fail= false;
    buf_block_t *free_block= buf_LRU_get_free_block(false);
    mysql_mutex_lock(&recv_sys.mutex);

    for (auto d= defers.begin(); d != defers.end(); )
    {
      const uint32_t space_id{d->first};
      recv_sys_t::map::iterator p{recv_sys.pages.lower_bound({space_id,0})};

      if (d->second.deleted ||
          p == recv_sys.pages.end() || p->first.space() != space_id)
      {
        /* We found a FILE_DELETE record for the tablespace, or
        there were no buffered records. Either way, we must create a
        dummy tablespace with the latest known name,
        for dict_drop_index_tree(). */
        while (p != recv_sys.pages.end() && p->first.space() == space_id)
        {
          recv_sys_t::map::iterator r= p++;
          r->second.log.clear();
          recv_sys.pages.erase(r);
        }
        recv_spaces_t::iterator it{recv_spaces.find(space_id)};
        if (it != recv_spaces.end())
        {
          const std::string *name= &d->second.file_name;
          if (d->second.deleted)
          {
            const auto r= renamed_spaces.find(space_id);
            if (r != renamed_spaces.end())
              name= &r->second;
            bool exists;
            os_file_type_t ftype;
            if (!os_file_status(name->c_str(), &exists, &ftype) || !exists)
              goto processed;
          }
          create(it, *name, static_cast<uint32_t>
                 (1U << FSP_FLAGS_FCRC32_POS_MARKER |
                  FSP_FLAGS_FCRC32_PAGE_SSIZE()), nullptr, 0);
        }
      }
      else
        fail= recv_sys.recover_deferred(p, d->second.file_name, free_block);
processed:
      defers.erase(d++);
      if (fail)
        break;
      if (free_block)
        continue;
      mysql_mutex_unlock(&recv_sys.mutex);
      goto retry;
    }

    clear();
    mysql_mutex_unlock(&recv_sys.mutex);
    if (free_block)
      buf_pool.free_block(free_block);
    return fail;
  }

  /** Create tablespace metadata for a data file that was initially
  found corrupted during recovery.
  @param it         tablespace iterator
  @param name       latest file name
  @param flags      FSP_SPACE_FLAGS
  @param crypt_data encryption metadata
  @param size       tablespace size in pages
  @return tablespace
  @retval nullptr   if crypt_data is invalid */
  static fil_space_t *create(const recv_spaces_t::const_iterator &it,
                             const std::string &name, uint32_t flags,
                             fil_space_crypt_t *crypt_data, uint32_t size)
  {
    if (crypt_data && !crypt_data->is_key_found())
    {
      crypt_data->~fil_space_crypt_t();
      ut_free(crypt_data);
      return nullptr;
    }
    fil_space_t *space= fil_space_t::create(it->first, flags,
                                            FIL_TYPE_TABLESPACE, crypt_data);
    ut_ad(space);
    const char *filename= name.c_str();
    if (srv_operation == SRV_OPERATION_RESTORE)
    {
      if (const char *tbl_name= strrchr(filename, '/'))
      {
        while (--tbl_name > filename && *tbl_name != '/');
        if (tbl_name > filename)
          filename= tbl_name + 1;
      }
    }
    space->add(filename, OS_FILE_CLOSED, size, false, false);
    space->recv_size= it->second.size;
    space->size_in_header= size;
    return space;
  }

  /** Attempt to recover pages from the doublewrite buffer.
  This is invoked if we found neither a valid first page in the
  data file nor redo log records that would initialize the first
  page. */
  void deferred_dblwr()
  {
    for (auto d= defers.begin(); d != defers.end(); )
    {
      if (d->second.deleted)
      {
      next_item:
        d++;
        continue;
      }
      const page_id_t page_id{d->first, 0};
      const byte *page= recv_sys.dblwr.find_page(page_id);
      if (!page)
        goto next_item;
      const uint32_t space_id= mach_read_from_4(page + FIL_PAGE_SPACE_ID);
      const uint32_t flags= fsp_header_get_flags(page);
      const uint32_t page_no= mach_read_from_4(page + FIL_PAGE_OFFSET);
      const uint32_t size= fsp_header_get_field(page, FSP_SIZE);

      if (page_no == 0 && space_id == d->first && size >= 4 &&
          fil_space_t::is_valid_flags(flags, space_id) &&
          fil_space_t::logical_size(flags) == srv_page_size)
      {
        recv_spaces_t::iterator it {recv_spaces.find(d->first)};
        ut_ad(it != recv_spaces.end());

        fil_space_t *space= create(
          it, d->second.file_name.c_str(), flags,
          fil_space_read_crypt_data(fil_space_t::zip_size(flags), page),
          size);

        if (!space)
          goto next_item;

        space->free_limit= fsp_header_get_field(page, FSP_FREE_LIMIT);
        space->free_len= flst_get_len(FSP_HEADER_OFFSET + FSP_FREE + page);
        fil_node_t *node= UT_LIST_GET_FIRST(space->chain);
        if (!space->acquire())
	{
free_space:
          fil_space_free(it->first, false);
          goto next_item;
	}
        if (os_file_write(IORequestWrite, node->name, node->handle,
                          page, 0, fil_space_t::physical_size(flags)) !=
            DB_SUCCESS)
        {
          space->release();
          goto free_space;
        }
        space->release();
        it->second.space= space;
        defers.erase(d++);
        continue;
      }
      goto next_item;
    }
  }
}
deferred_spaces;

/** Try to recover a tablespace that was not readable earlier
@param p          iterator, initially pointing to page_id_t{space_id,0};
                  the records will be freed and the iterator advanced
@param name       tablespace file name
@param free_block spare buffer block
@return whether recovery failed */
bool recv_sys_t::recover_deferred(recv_sys_t::map::iterator &p,
                                  const std::string &name,
                                  buf_block_t *&free_block)
{
  mysql_mutex_assert_owner(&mutex);

  const page_id_t first{p->first};
  ut_ad(first.space());

  recv_spaces_t::iterator it{recv_spaces.find(first.space())};
  ut_ad(it != recv_spaces.end());

  if (!first.page_no() && p->second.state == page_recv_t::RECV_WILL_NOT_READ)
  {
    mtr_t mtr;
    buf_block_t *block= recover_low(first, p, mtr, free_block);
    ut_ad(block == free_block || block == reinterpret_cast<buf_block_t*>(-1));
    free_block= nullptr;
    if (UNIV_UNLIKELY(!block || block == reinterpret_cast<buf_block_t*>(-1)))
      goto fail;
    const byte *page= UNIV_LIKELY_NULL(block->page.zip.data)
      ? block->page.zip.data
      : block->page.frame;
    const uint32_t space_id= mach_read_from_4(page + FIL_PAGE_SPACE_ID);
    const uint32_t flags= fsp_header_get_flags(page);
    const uint32_t page_no= mach_read_from_4(page + FIL_PAGE_OFFSET);
    const uint32_t size= fsp_header_get_field(page, FSP_SIZE);

    ut_ad(it != recv_spaces.end());

    if (page_id_t{space_id, page_no} == first && size >= 4 &&
        it != recv_spaces.end() &&
        fil_space_t::is_valid_flags(flags, space_id) &&
        fil_space_t::logical_size(flags) == srv_page_size)
    {
      fil_space_t *space= deferred_spaces.create(it, name, flags,
                                                 fil_space_read_crypt_data
                                                 (fil_space_t::zip_size(flags),
                                                  page), size);
      if (!space)
        goto release_and_fail;
      space->free_limit= fsp_header_get_field(page, FSP_FREE_LIMIT);
      space->free_len= flst_get_len(FSP_HEADER_OFFSET + FSP_FREE + page);
      fil_node_t *node= UT_LIST_GET_FIRST(space->chain);
      node->deferred= true;
      if (!space->acquire())
        goto release_and_fail;
      fil_names_dirty(space);
      const bool is_compressed= fil_space_t::is_compressed(flags);
#ifdef _WIN32
      const bool is_sparse= is_compressed;
      if (is_compressed)
        os_file_set_sparse_win32(node->handle);
#else
      const bool is_sparse= is_compressed &&
        DB_SUCCESS == os_file_punch_hole(node->handle, 0, 4096) &&
        !my_test_if_thinly_provisioned(node->handle);
#endif
      /* Mimic fil_node_t::read_page0() in case the file exists and
      has already been extended to a larger size. */
      ut_ad(node->size == size);
      const os_offset_t file_size= os_file_get_size(node->handle);
      if (file_size != os_offset_t(-1))
      {
        const uint32_t n_pages=
          uint32_t(file_size / fil_space_t::physical_size(flags));
        if (n_pages > size)
        {
          space->size= node->size= n_pages;
          space->set_committed_size();
          goto size_set;
        }
      }
      if (!os_file_set_size(node->name, node->handle,
                            (size * fil_space_t::physical_size(flags)) &
                            ~4095ULL, is_sparse))
      {
        space->release();
        goto release_and_fail;
      }
    size_set:
      node->deferred= false;
      space->release();
      it->second.space= space;
      block->page.lock.x_unlock();
      return false;
    }

  release_and_fail:
    block->page.lock.x_unlock();
  }

fail:
  ib::error() << "Cannot apply log to " << first
              << " of corrupted file '" << name << "'";
  return true;
}

/** Report an operation to create, delete, or rename a file during backup.
@param[in]	space_id	tablespace identifier
@param[in]	type		redo log type
@param[in]	name		file name (not NUL-terminated)
@param[in]	len		length of name, in bytes
@param[in]	new_name	new file name (NULL if not rename)
@param[in]	new_len		length of new_name, in bytes (0 if NULL) */
void (*log_file_op)(uint32_t space_id, int type,
		    const byte* name, ulint len,
		    const byte* new_name, ulint new_len);

void (*undo_space_trunc)(uint32_t space_id);

void (*first_page_init)(uint32_t space_id);

/** Information about initializing page contents during redo log processing.
FIXME: Rely on recv_sys.pages! */
class mlog_init_t
{
public:
	/** A page initialization operation that was parsed from
	the redo log */
	struct init {
		/** log sequence number of the page initialization */
		lsn_t lsn;
		/** Whether btr_page_create() avoided a read of the page.

		At the end of the last recovery batch, mark_ibuf_exist()
		will mark pages for which this flag is set. */
		bool created;
	};

private:
	typedef std::map<const page_id_t, init,
			 std::less<const page_id_t>,
			 ut_allocator<std::pair<const page_id_t, init> > >
		map;
	/** Map of page initialization operations.
	FIXME: Merge this to recv_sys.pages! */
	map inits;
public:
	/** Record that a page will be initialized by the redo log.
	@param[in]	page_id		page identifier
	@param[in]	lsn		log sequence number
	@return whether the state was changed */
	bool add(const page_id_t page_id, lsn_t lsn)
	{
		mysql_mutex_assert_owner(&recv_sys.mutex);
		const init init = { lsn, false };
		std::pair<map::iterator, bool> p = inits.insert(
			map::value_type(page_id, init));
		ut_ad(!p.first->second.created);
		if (p.second) return true;
		if (p.first->second.lsn >= init.lsn) return false;
		p.first->second = init;
		return true;
	}

	/** Get the last stored lsn of the page id and its respective
	init/load operation.
	@param[in]	page_id	page id
	@param[in,out]	init	initialize log or load log
	@return the latest page initialization;
	not valid after releasing recv_sys.mutex. */
	init& last(page_id_t page_id)
	{
		mysql_mutex_assert_owner(&recv_sys.mutex);
		return inits.find(page_id)->second;
	}

	/** Determine if a page will be initialized or freed after a time.
	@param page_id      page identifier
	@param lsn          log sequence number
	@return whether page_id will be freed or initialized after lsn */
	bool will_avoid_read(page_id_t page_id, lsn_t lsn) const
	{
		mysql_mutex_assert_owner(&recv_sys.mutex);
		auto i= inits.find(page_id);
		return i != inits.end() && i->second.lsn > lsn;
	}

	/** At the end of each recovery batch, reset the 'created' flags. */
	void reset()
	{
		mysql_mutex_assert_owner(&recv_sys.mutex);
		ut_ad(recv_no_ibuf_operations);
		for (map::value_type& i : inits) {
			i.second.created = false;
		}
	}

	/** On the last recovery batch, mark whether there exist
	buffered changes for the pages that were initialized
	by buf_page_create() and still reside in the buffer pool.
	@param[in,out]	mtr	dummy mini-transaction */
	void mark_ibuf_exist(mtr_t& mtr)
	{
		mysql_mutex_assert_owner(&recv_sys.mutex);
		mtr.start();

		for (const map::value_type& i : inits) {
			if (!i.second.created) {
				continue;
			}
			if (buf_block_t* block = buf_page_get_low(
				    i.first, 0, RW_X_LATCH, nullptr,
				    BUF_GET_IF_IN_POOL,
				    &mtr, nullptr, false)) {
				if (UNIV_LIKELY_NULL(block->page.zip.data)) {
					switch (fil_page_get_type(
							block->page.zip.data)) {
					case FIL_PAGE_INDEX:
					case FIL_PAGE_RTREE:
						if (page_zip_decompress(
							    &block->page.zip,
							    block->page.frame,
							    true)) {
							break;
						}
						ib::error() << "corrupted "
							    << block->page.id();
					}
				}
				if (recv_no_ibuf_operations) {
					mtr.commit();
					mtr.start();
					continue;
				}
				mysql_mutex_unlock(&recv_sys.mutex);
				if (ibuf_page_exists(block->page.id(),
						     block->zip_size())) {
					block->page.set_ibuf_exist();
				}
				mtr.commit();
				mtr.start();
				mysql_mutex_lock(&recv_sys.mutex);
			}
		}

		mtr.commit();
		clear();
	}

	/** Clear the data structure */
	void clear() { inits.clear(); }
};

static mlog_init_t mlog_init;

/** Process a record that indicates that a tablespace is
being shrunk in size.
@param page_id	first page identifier that is not in the file
@param lsn	log sequence number of the shrink operation */
inline void recv_sys_t::trim(const page_id_t page_id, lsn_t lsn)
{
	DBUG_ENTER("recv_sys_t::trim");
	DBUG_LOG("ib_log",
		 "discarding log beyond end of tablespace "
		 << page_id << " before LSN " << lsn);
	mysql_mutex_assert_owner(&mutex);
	for (recv_sys_t::map::iterator p = pages.lower_bound(page_id);
	     p != pages.end() && p->first.space() == page_id.space();) {
		recv_sys_t::map::iterator r = p++;
		if (r->second.trim(lsn)) {
			pages.erase(r);
		}
	}
	DBUG_VOID_RETURN;
}

inline void recv_sys_t::read(os_offset_t total_offset, span<byte> buf)
{
  size_t file_idx= static_cast<size_t>(total_offset / log_sys.file_size);
  os_offset_t offset= total_offset % log_sys.file_size;
  dberr_t err= recv_sys.files[file_idx].read(offset, buf);
  ut_a(err == DB_SUCCESS);
}

inline size_t recv_sys_t::files_size()
{
  ut_ad(!files.empty());
  return files.size();
}

/** Process a file name from a FILE_* record.
@param[in]	name		file name
@param[in]	len		length of the file name
@param[in]	space_id	the tablespace ID
@param[in]	ftype		FILE_MODIFY, FILE_DELETE, or FILE_RENAME
@param[in]	lsn		lsn of the redo log
@param[in]	store		whether the redo log has to be stored */
static void fil_name_process(const char *name, ulint len, uint32_t space_id,
                             mfile_type_t ftype, lsn_t lsn, store_t store)
{
	if (srv_operation == SRV_OPERATION_BACKUP
	    || srv_operation == SRV_OPERATION_BACKUP_NO_DEFER) {
		return;
	}

	ut_ad(srv_operation == SRV_OPERATION_NORMAL
	      || srv_operation == SRV_OPERATION_RESTORE
	      || srv_operation == SRV_OPERATION_RESTORE_EXPORT);

	/* We will also insert space=NULL into the map, so that
	further checks can ensure that a FILE_MODIFY record was
	scanned before applying any page records for the space_id. */

	const bool deleted{ftype == FILE_DELETE};
	const file_name_t fname(std::string(name, len), deleted);
	std::pair<recv_spaces_t::iterator,bool> p = recv_spaces.emplace(
		space_id, fname);
	ut_ad(p.first->first == space_id);

	file_name_t&	f = p.first->second;

	if (auto d = deferred_spaces.find(space_id)) {
		if (deleted) {
			d->deleted = true;
			goto got_deleted;
		}
		goto reload;
	}

	if (deleted) {
got_deleted:
		/* Got FILE_DELETE */
		if (!p.second && f.status != file_name_t::DELETED) {
			f.status = file_name_t::DELETED;
			if (f.space != NULL) {
				fil_space_free(space_id, false);
				f.space = NULL;
			}
		}

		ut_ad(f.space == NULL);
	} else if (p.second // the first FILE_MODIFY or FILE_RENAME
		   || f.name != fname.name) {
reload:
		fil_space_t*	space;

		/* Check if the tablespace file exists and contains
		the space_id. If not, ignore the file after displaying
		a note. Abort if there are multiple files with the
		same space_id. */
		switch (fil_ibd_load(space_id, fname.name.c_str(), space)) {
		case FIL_LOAD_OK:
			ut_ad(space != NULL);

			deferred_spaces.remove(space_id);
			if (!f.space) {
				if (f.size
				    || f.flags != f.initial_flags) {
					fil_space_set_recv_size_and_flags(
						space->id, f.size, f.flags);
				}

				f.space = space;
				goto same_space;
			} else if (f.space == space) {
same_space:
				f.name = fname.name;
				f.status = file_name_t::NORMAL;
			} else {
				sql_print_error("InnoDB: Tablespace " UINT32PF
						" has been found"
						" in two places:"
						" '%.*s' and '%.*s'."
						" You must delete"
						" one of them.",
						space_id,
						int(f.name.size()),
						f.name.data(),
						int(fname.name.size()),
						fname.name.data());
				recv_sys.set_corrupt_fs();
			}
			break;

		case FIL_LOAD_ID_CHANGED:
			ut_ad(space == NULL);
			break;

		case FIL_LOAD_NOT_FOUND:
			/* No matching tablespace was found; maybe it
			was renamed, and we will find a subsequent
			FILE_* record. */
			ut_ad(space == NULL);

			if (srv_force_recovery) {
				/* Without innodb_force_recovery,
				missing tablespaces will only be
				reported in
				recv_init_crash_recovery_spaces().
				Enable some more diagnostics when
				forcing recovery. */

				sql_print_information(
					"InnoDB: At LSN: " LSN_PF
					": unable to open file %.*s"
					" for tablespace " UINT32PF,
					recv_sys.lsn,
					int(fname.name.size()),
					fname.name.data(), space_id);
			}
			break;

		case FIL_LOAD_DEFER:
			/** Skip the deferred spaces
			when lsn is already processed */
			if (store != store_t::STORE_IF_EXISTS) {
				deferred_spaces.add(
					space_id, fname.name.c_str(), lsn);
			}
			break;
		case FIL_LOAD_INVALID:
			ut_ad(space == NULL);
			if (srv_force_recovery == 0) {
				sql_print_error("InnoDB: Recovery cannot access"
						" file %s (tablespace "
						UINT32PF ")", name, space_id);
				sql_print_information("InnoDB: You may set "
						      "innodb_force_recovery=1"
						      " to ignore this and"
						      " possibly get a"
						      " corrupted database.");
				recv_sys.set_corrupt_fs();
				break;
			}

			sql_print_warning("InnoDB: Ignoring changes to"
					  " file %s (tablespace " UINT32PF ")"
					  " due to innodb_force_recovery",
					  name, space_id);
		}
	}
}

/** Clean up after recv_sys_t::create() */
void recv_sys_t::close()
{
  ut_ad(this == &recv_sys);

  if (is_initialised())
  {
    dblwr.pages.clear();
    ut_d(mysql_mutex_lock(&mutex));
    clear();
    deferred_spaces.clear();
    ut_d(mysql_mutex_unlock(&mutex));

    last_stored_lsn= 0;
    mysql_mutex_destroy(&mutex);
    pthread_cond_destroy(&cond);
  }

  recv_spaces.clear();
  renamed_spaces.clear();
  mlog_init.clear();
  close_files();
}

/** Initialize the redo log recovery subsystem. */
void recv_sys_t::create()
{
	ut_ad(this == &recv_sys);
	ut_ad(!is_initialised());
	mysql_mutex_init(recv_sys_mutex_key, &mutex, nullptr);
	pthread_cond_init(&cond, nullptr);

	apply_log_recs = false;
	apply_batch_on = false;

	len = 0;
	offset = 0;
	lsn = 0;
	found_corrupt_log = false;
	found_corrupt_fs = false;
	file_checkpoint = 0;

	progress_time = time(NULL);
	recv_max_page_lsn = 0;

	memset(truncated_undo_spaces, 0, sizeof truncated_undo_spaces);
	last_stored_lsn = 1;
	UT_LIST_INIT(blocks, &buf_block_t::unzip_LRU);
}

/** Clear a fully processed set of stored redo log records. */
inline void recv_sys_t::clear()
{
  mysql_mutex_assert_owner(&mutex);
  apply_log_recs= false;
  apply_batch_on= false;
  ut_ad(!after_apply || found_corrupt_fs || !UT_LIST_GET_LAST(blocks));
  pages.clear();

  for (buf_block_t *block= UT_LIST_GET_LAST(blocks); block; )
  {
    buf_block_t *prev_block= UT_LIST_GET_PREV(unzip_LRU, block);
    ut_ad(block->page.state() == buf_page_t::MEMORY);
    UT_LIST_REMOVE(blocks, block);
    MEM_MAKE_ADDRESSABLE(block->page.frame, srv_page_size);
    buf_block_free(block);
    block= prev_block;
  }

  pthread_cond_broadcast(&cond);
}

/** Free most recovery data structures. */
void recv_sys_t::debug_free()
{
  ut_ad(this == &recv_sys);
  ut_ad(is_initialised());
  mysql_mutex_lock(&mutex);

  recovery_on= false;
  pages.clear();

  mysql_mutex_unlock(&mutex);
}

inline void *recv_sys_t::alloc(size_t len)
{
  mysql_mutex_assert_owner(&mutex);
  ut_ad(len);
  ut_ad(len <= srv_page_size);

  buf_block_t *block= UT_LIST_GET_FIRST(blocks);
  if (UNIV_UNLIKELY(!block))
  {
create_block:
    block= buf_block_alloc();
    block->page.access_time= 1U << 16 |
      ut_calc_align<uint16_t>(static_cast<uint16_t>(len), ALIGNMENT);
    static_assert(ut_is_2pow(ALIGNMENT), "ALIGNMENT must be a power of 2");
    UT_LIST_ADD_FIRST(blocks, block);
    MEM_MAKE_ADDRESSABLE(block->page.frame, len);
    MEM_NOACCESS(block->page.frame + len, srv_page_size - len);
    return my_assume_aligned<ALIGNMENT>(block->page.frame);
  }

  size_t free_offset= static_cast<uint16_t>(block->page.access_time);
  ut_ad(!ut_2pow_remainder(free_offset, ALIGNMENT));
  if (UNIV_UNLIKELY(!free_offset))
  {
    ut_ad(srv_page_size == 65536);
    goto create_block;
  }
  ut_ad(free_offset <= srv_page_size);
  free_offset+= len;

  if (free_offset > srv_page_size)
    goto create_block;

  block->page.access_time= ((block->page.access_time >> 16) + 1) << 16 |
    ut_calc_align<uint16_t>(static_cast<uint16_t>(free_offset), ALIGNMENT);
  MEM_MAKE_ADDRESSABLE(block->page.frame + free_offset - len, len);
  return my_assume_aligned<ALIGNMENT>(block->page.frame + free_offset - len);
}


/** Free a redo log snippet.
@param data buffer returned by alloc() */
inline void recv_sys_t::free(const void *data)
{
  ut_ad(!ut_align_offset(data, ALIGNMENT));
  data= page_align(data);
  mysql_mutex_assert_owner(&mutex);

  /* MDEV-14481 FIXME: To prevent race condition with buf_pool.resize(),
  we must acquire and hold the buffer pool mutex here. */
  ut_ad(!buf_pool.resize_in_progress());

  auto *chunk= buf_pool.chunks;
  for (auto i= buf_pool.n_chunks; i--; chunk++)
  {
    if (data < chunk->blocks->page.frame)
      continue;
    const size_t offs= (reinterpret_cast<const byte*>(data) -
                        chunk->blocks->page.frame) >> srv_page_size_shift;
    if (offs >= chunk->size)
      continue;
    buf_block_t *block= &chunk->blocks[offs];
    ut_ad(block->page.frame == data);
    ut_ad(block->page.state() == buf_page_t::MEMORY);
    ut_ad(static_cast<uint16_t>(block->page.access_time - 1) <
          srv_page_size);
    ut_ad(block->page.access_time >= 1U << 16);
    if (!((block->page.access_time -= 1U << 16) >> 16))
    {
      UT_LIST_REMOVE(blocks, block);
      MEM_MAKE_ADDRESSABLE(block->page.frame, srv_page_size);
      buf_block_free(block);
    }
    return;
  }
  ut_ad(0);
}


/** @return whether a log_t::FORMAT_10_5 log block checksum matches */
static bool recv_check_log_block(const byte *buf)
{
  return mach_read_from_4(my_assume_aligned<4>(508 + buf)) ==
    my_crc32c(0, buf, 508);
}

/** Calculate the checksum for a log block using the pre-10.2.2 algorithm. */
inline uint32_t log_block_calc_checksum_format_0(const byte *b)
{
  uint32_t sum= 1;
  const byte *const end= &b[512 - 4];

  for (uint32_t sh= 0; b < end; )
  {
    sum&= 0x7FFFFFFFUL;
    sum+= uint32_t{*b} << sh++;
    sum+= *b++;
    if (sh > 24)
      sh= 0;
  }

  return sum;
}

/** Determine if a redo log from before MariaDB 10.2.2 is clean.
@return error code
@retval DB_SUCCESS      if the redo log is clean
@retval DB_CORRUPTION   if the redo log is corrupted
@retval DB_ERROR        if the redo log is not empty */
ATTRIBUTE_COLD static dberr_t recv_log_recover_pre_10_2()
{
  uint64_t max_no= 0;

  ut_ad(log_sys.format == 0);

  /** Offset of the first checkpoint checksum */
  constexpr uint CHECKSUM_1= 288;
  /** Offset of the second checkpoint checksum */
  constexpr uint CHECKSUM_2= CHECKSUM_1 + 4;
  /** the checkpoint LSN field */
  constexpr uint CHECKPOINT_LSN= 8;
  /** Most significant bits of the checkpoint offset */
  constexpr uint OFFS_HI= CHECKSUM_2 + 12;
  /** Least significant bits of the checkpoint offset */
  constexpr uint OFFS_LO= 16;

  lsn_t source_offset= 0;
  const lsn_t log_size{(log_sys.file_size - 2048) * recv_sys.files_size()};
  for (size_t field= 512; field < 2048; field+= 1024)
  {
    const byte *buf= log_sys.buf + field;

    if (static_cast<uint32_t>(ut_fold_binary(buf, CHECKSUM_1)) !=
        mach_read_from_4(buf + CHECKSUM_1) ||
        static_cast<uint32_t>(ut_fold_binary(buf + CHECKPOINT_LSN,
                                             CHECKSUM_2 - CHECKPOINT_LSN)) !=
        mach_read_from_4(buf + CHECKSUM_2))
    {
      DBUG_PRINT("ib_log", ("invalid pre-10.2.2 checkpoint %zu", field));
      continue;
    }

    if (!log_crypt_101_read_checkpoint(buf))
    {
      sql_print_error("InnoDB: Decrypting checkpoint failed");
      continue;
    }

    const uint64_t checkpoint_no= mach_read_from_8(buf);

    DBUG_PRINT("ib_log", ("checkpoint " UINT64PF " at " LSN_PF " found",
                          checkpoint_no,
                          mach_read_from_8(buf + CHECKPOINT_LSN)));

    if (checkpoint_no < max_no)
      continue;

    const lsn_t o= lsn_t{mach_read_from_4(buf + OFFS_HI)} << 32 |
      mach_read_from_4(buf + OFFS_LO);
    if (o >= 0x80c && (o & ~511) + 512 < log_size)
    {
      max_no= checkpoint_no;
      log_sys.next_checkpoint_lsn= mach_read_from_8(buf + CHECKPOINT_LSN);
      source_offset= o;
    }
  }

  const char *uag= srv_operation == SRV_OPERATION_NORMAL
    ? "InnoDB: Upgrade after a crash is not supported."
    : "mariadb-backup --prepare is not possible.";

  if (!log_sys.next_checkpoint_lsn)
  {
    sql_print_error("%s"
                    " This redo log was created before MariaDB 10.2.2,"
                    " and we did not find a valid checkpoint."
                    " Please follow the instructions at"
                    " https://mariadb.com/kb/en/library/upgrading/", uag);
    return DB_ERROR;
  }

  static const char pre_10_2[]=
    " This redo log was created before MariaDB 10.2.2";

  byte *buf= const_cast<byte*>(field_ref_zero);

  if (source_offset < (log_sys.is_pmem() ? log_sys.file_size : 4096))
    memcpy_aligned<512>(buf, &log_sys.buf[source_offset & ~511], 512);
  else
    recv_sys.read(source_offset & ~511, {buf, 512});

  if (log_block_calc_checksum_format_0(buf) !=
      mach_read_from_4(my_assume_aligned<4>(buf + 508)) &&
      !log_crypt_101_read_block(buf, log_sys.next_checkpoint_lsn))
  {
    sql_print_error("%s%s, and it appears corrupted.", uag, pre_10_2);
    return DB_CORRUPTION;
  }

  if (mach_read_from_2(buf + 4) == (source_offset & 511))
    return DB_SUCCESS;

  if (buf[20 + 32 * 9] == 2)
    sql_print_error("InnoDB: Cannot decrypt log for upgrading."
                    " The encrypted log was created before MariaDB 10.2.2.");
  else
    sql_print_error("%s%s. You must start up and shut down"
                    " MariaDB 10.1 or MySQL 5.6 or earlier"
                    " on the data directory.",
                    uag, pre_10_2);

  return DB_ERROR;
}

/** Determine if a redo log from MariaDB 10.2.2, 10.3, 10.4, or 10.5 is clean.
@param lsn_offset  checkpoint LSN offset
@return	error code
@retval	DB_SUCCESS	if the redo log is clean
@retval	DB_CORRUPTION	if the redo log is corrupted
@retval	DB_ERROR	if the redo log is not empty */
static dberr_t recv_log_recover_10_5(lsn_t lsn_offset)
{
  byte *buf= const_cast<byte*>(field_ref_zero);

  if (lsn_offset < (log_sys.is_pmem() ? log_sys.file_size : 4096))
    memcpy_aligned<512>(buf, &log_sys.buf[lsn_offset & ~511], 512);
  else
    recv_sys.read(lsn_offset & ~lsn_t{511}, {buf, 512});

  if (!recv_check_log_block(buf))
  {
    sql_print_error("InnoDB: Invalid log header checksum");
    return DB_CORRUPTION;
  }

  if (log_sys.is_encrypted() &&
      !log_decrypt(buf, log_sys.next_checkpoint_lsn & ~511, 512))
    return DB_ERROR;

  /* On a clean shutdown, the redo log will be logically empty
  after the checkpoint lsn. */

  if (mach_read_from_2(my_assume_aligned<2>(buf + 4)) != (lsn_offset & 511))
    return DB_ERROR;

  return DB_SUCCESS;
}

dberr_t recv_sys_t::find_checkpoint()
{
  bool wrong_size= false;
  byte *buf;

  if (files.empty())
  {
    file_checkpoint= 0;
    std::string path{get_log_file_path()};
    bool success;
    os_file_t file{os_file_create_func(path.c_str(),
                                       OS_FILE_OPEN | OS_FILE_ON_ERROR_NO_EXIT,
                                       OS_FILE_NORMAL, OS_LOG_FILE,
                                       srv_read_only_mode, &success)};
    if (file == OS_FILE_CLOSED)
      return DB_ERROR;
    const os_offset_t size{os_file_get_size(file)};
    if (!size)
    {
      if (srv_operation != SRV_OPERATION_NORMAL)
        goto too_small;
    }
    else if (size < log_t::START_OFFSET + SIZE_OF_FILE_CHECKPOINT)
    {
    too_small:
      os_file_close(file);
      sql_print_error("InnoDB: File %.*s is too small",
                      int(path.size()), path.data());
      return DB_ERROR;
    }

    log_sys.attach(file, size);
    recv_sys.files.emplace_back(file);
    for (int i= 1; i < 101; i++)
    {
      path= get_log_file_path(LOG_FILE_NAME_PREFIX).append(std::to_string(i));
      file= os_file_create_func(path.c_str(),
                                OS_FILE_OPEN | OS_FILE_ON_ERROR_NO_EXIT |
                                OS_FILE_ON_ERROR_SILENT,
                                OS_FILE_NORMAL, OS_LOG_FILE, true, &success);
      if (file == OS_FILE_CLOSED)
        break;
      const os_offset_t sz{os_file_get_size(file)};
      if (size != sz)
      {
        sql_print_error("InnoDB: Log file %.*s is of different size " UINT64PF
                        " bytes than other log files " UINT64PF " bytes!",
                        int(path.size()), path.data(), sz, size);
        wrong_size= true;
      }
      recv_sys.files.emplace_back(file);
    }

    if (!size)
    {
      if (wrong_size)
        return DB_CORRUPTION;
      if (log_sys.next_checkpoint_lsn < 8204)
      {
        /* Before MDEV-14425, InnoDB had a minimum LSN of 8192+12=8204.
        Likewise, mariadb-backup --prepare would create an empty
        ib_logfile0 after applying the log. We will allow an upgrade
        from such an empty log.

        If a user replaces the redo log with an empty file and the
        FIL_PAGE_FILE_FLUSH_LSN field was zero in the system
        tablespace (see SysTablespace::read_lsn_and_check_flags()) we
        must refuse to start up. */
        sql_print_error("InnoDB: ib_logfile0 is empty, and LSN is unknown.");
        return DB_CORRUPTION;
      }
      lsn= log_sys.next_checkpoint_lsn;
      log_sys.format= log_t::FORMAT_3_23;
      goto upgrade;
    }
  }
  else
    ut_ad(srv_operation == SRV_OPERATION_BACKUP);
  log_sys.next_checkpoint_lsn= 0;
  lsn= 0;
  buf= my_assume_aligned<4096>(log_sys.buf);
  if (!log_sys.is_pmem())
    if (dberr_t err= log_sys.log.read(0, {buf, 4096}))
      return err;
  /* Check the header page checksum. There was no
  checksum in the first redo log format (version 0). */
  log_sys.format= mach_read_from_4(buf + LOG_HEADER_FORMAT);
  if (log_sys.format == log_t::FORMAT_3_23)
  {
    if (wrong_size)
      return DB_CORRUPTION;
    if (dberr_t err= recv_log_recover_pre_10_2())
      return err;
  upgrade:
    memset_aligned<512>(const_cast<byte*>(field_ref_zero), 0, 512);
    /* Mark the redo log for upgrading. */
    log_sys.last_checkpoint_lsn= log_sys.next_checkpoint_lsn;
    log_sys.set_recovered_lsn(log_sys.next_checkpoint_lsn);
    lsn= file_checkpoint= log_sys.next_checkpoint_lsn;
    log_sys.next_checkpoint_no= 0;
    return DB_SUCCESS;
  }

  if (!recv_check_log_block(buf))
  {
    sql_print_error("InnoDB: Invalid log header checksum");
    return DB_CORRUPTION;
  }

  const lsn_t first_lsn{mach_read_from_8(buf + LOG_HEADER_START_LSN)};
  log_sys.set_first_lsn(first_lsn);
  char creator[LOG_HEADER_CREATOR_END - LOG_HEADER_CREATOR + 1];
  memcpy(creator, buf + LOG_HEADER_CREATOR, sizeof creator);
  /* Ensure that the string is NUL-terminated. */
  creator[LOG_HEADER_CREATOR_END - LOG_HEADER_CREATOR]= 0;

  lsn_t lsn_offset= 0;

  switch (log_sys.format) {
  default:
    sql_print_error("InnoDB: Unsupported redo log format."
                    " The redo log was created with %s.", creator);
    return DB_ERROR;
  case log_t::FORMAT_10_8:
    if (files.size() != 1)
    {
      sql_print_error("InnoDB: Expecting only ib_logfile0");
      return DB_CORRUPTION;
    }

    if (*reinterpret_cast<const uint32_t*>(buf + LOG_HEADER_FORMAT + 4) ||
        first_lsn < log_t::FIRST_LSN)
    {
      sql_print_error("InnoDB: Invalid ib_logfile0 header block;"
                      " the log was created with %s.", creator);
      return DB_CORRUPTION;
    }

    if (!mach_read_from_4(buf + LOG_HEADER_CREATOR_END));
    else if (!log_crypt_read_header(buf + LOG_HEADER_CREATOR_END))
    {
      sql_print_error("InnoDB: Reading log encryption info failed;"
                      " the log was created with %s.", creator);
      return DB_ERROR;
    }
    else
      log_sys.format= log_t::FORMAT_ENC_10_8;

    for (size_t field= log_t::CHECKPOINT_1; field <= log_t::CHECKPOINT_2;
         field+= log_t::CHECKPOINT_2 - log_t::CHECKPOINT_1)
    {
      if (log_sys.is_pmem())
        buf= log_sys.buf + field;
      else
        if (dberr_t err= log_sys.log.read(field,
                                          {buf, log_sys.get_block_size()}))
          return err;
      const lsn_t checkpoint_lsn{mach_read_from_8(buf)};
      const lsn_t end_lsn{mach_read_from_8(buf + 8)};
      if (checkpoint_lsn < first_lsn || end_lsn < checkpoint_lsn ||
          memcmp(buf + 16, field_ref_zero, 60 - 16) ||
          my_crc32c(0, buf, 60) != mach_read_from_4(buf + 60))
      {
        DBUG_PRINT("ib_log", ("invalid checkpoint at %zu", field));
        continue;
      }

      if (checkpoint_lsn >= log_sys.next_checkpoint_lsn)
      {
        log_sys.next_checkpoint_lsn= checkpoint_lsn;
        log_sys.next_checkpoint_no= field == log_t::CHECKPOINT_1;
        lsn= end_lsn;
      }
    }
    if (!log_sys.next_checkpoint_lsn)
      goto got_no_checkpoint;
    if (!memcmp(creator, "Backup ", 7))
      srv_start_after_restore= true;
    return DB_SUCCESS;
  case log_t::FORMAT_10_5:
  case log_t::FORMAT_10_5 | log_t::FORMAT_ENCRYPTED:
    if (files.size() != 1)
    {
      sql_print_error("InnoDB: Expecting only ib_logfile0");
      return DB_CORRUPTION;
    }
    /* fall through */
  case log_t::FORMAT_10_2:
  case log_t::FORMAT_10_2 | log_t::FORMAT_ENCRYPTED:
  case log_t::FORMAT_10_3:
  case log_t::FORMAT_10_3 | log_t::FORMAT_ENCRYPTED:
  case log_t::FORMAT_10_4:
  case log_t::FORMAT_10_4 | log_t::FORMAT_ENCRYPTED:
    uint64_t max_no= 0;
    const lsn_t log_size{(log_sys.file_size - 2048) * files.size()};
    for (size_t field= 512; field < 2048; field += 1024)
    {
      const byte *b = buf + field;

      if (!recv_check_log_block(b))
      {
        DBUG_PRINT("ib_log", ("invalid checkpoint checksum at %zu", field));
        continue;
      }

      if (log_sys.is_encrypted() && !log_crypt_read_checkpoint_buf(b))
      {
        sql_print_error("InnoDB: Reading checkpoint encryption info failed.");
        continue;
      }

      const uint64_t checkpoint_no= mach_read_from_8(b);
      const lsn_t checkpoint_lsn= mach_read_from_8(b + 8);
      DBUG_PRINT("ib_log", ("checkpoint " UINT64PF " at " LSN_PF " found",
                            checkpoint_no, checkpoint_lsn));
      const lsn_t o{mach_read_from_8(b + 16)};
      if (checkpoint_no >= max_no && o >= 0x80c && (o & ~511) + 512 < log_size)
      {
        max_no= checkpoint_no;
        log_sys.next_checkpoint_lsn= checkpoint_lsn;
        log_sys.next_checkpoint_no= field == 512;
        lsn_offset= mach_read_from_8(b + 16);
      }
    }
  }

  if (!log_sys.next_checkpoint_lsn)
  {
  got_no_checkpoint:
    sql_print_error("InnoDB: No valid checkpoint was found;"
                    " the log was created with %s.", creator);
    return DB_ERROR;
  }

  if (wrong_size)
    return DB_CORRUPTION;

  if (dberr_t err= recv_log_recover_10_5(lsn_offset))
  {
    const char *msg1, *msg2, *msg3;
    msg1= srv_operation == SRV_OPERATION_NORMAL
      ? "InnoDB: Upgrade after a crash is not supported."
      : "mariadb-backup --prepare is not possible.";

    if (err == DB_ERROR)
    {
      msg2= srv_operation == SRV_OPERATION_NORMAL
        ? ". You must start up and shut down MariaDB "
        : ". You must use mariadb-backup ";
      msg3= (log_sys.format & ~log_t::FORMAT_ENCRYPTED) == log_t::FORMAT_10_5
        ? "10.7 or earlier." : "10.4 or earlier.";
    }
    else
      msg2= ", and it appears corrupted.", msg3= "";

    sql_print_error("%s The redo log was created with %s%s%s",
                    msg1, creator, msg2, msg3);
    return err;
  }

  goto upgrade;
}

/** Trim old log records for a page.
@param start_lsn oldest log sequence number to preserve
@return whether all the log for the page was trimmed */
inline bool page_recv_t::trim(lsn_t start_lsn)
{
  while (log.head)
  {
    if (log.head->lsn > start_lsn) return false;
    last_offset= 1; /* the next record must not be same_page */
    log_rec_t *next= log.head->next;
    recv_sys.free(log.head);
    log.head= next;
  }
  log.tail= nullptr;
  return true;
}


inline void page_recv_t::recs_t::clear()
{
  mysql_mutex_assert_owner(&recv_sys.mutex);
  for (const log_rec_t *l= head; l; )
  {
    const log_rec_t *next= l->next;
    recv_sys.free(l);
    l= next;
  }
  head= tail= nullptr;
}


/** Ignore any earlier redo log records for this page. */
inline void page_recv_t::will_not_read()
{
  ut_ad(state == RECV_NOT_PROCESSED || state == RECV_WILL_NOT_READ);
  state= RECV_WILL_NOT_READ;
  log.clear();
}


/** Register a redo log snippet for a page.
@param it       page iterator
@param start_lsn start LSN of the mini-transaction
@param lsn      @see mtr_t::commit_lsn()
@param l        redo log snippet
@param len      length of l, in bytes */
inline void recv_sys_t::add(map::iterator it, lsn_t start_lsn, lsn_t lsn,
                            const byte *l, size_t len)
{
  mysql_mutex_assert_owner(&mutex);
  page_id_t page_id = it->first;
  page_recv_t &recs= it->second;

  switch (*l & 0x70) {
  case FREE_PAGE: case INIT_PAGE:
    recs.will_not_read();
    mlog_init.add(page_id, start_lsn); /* FIXME: remove this! */
    /* fall through */
  default:
    log_phys_t *tail= static_cast<log_phys_t*>(recs.log.last());
    if (!tail)
      break;
    if (tail->start_lsn != start_lsn)
      break;
    ut_ad(tail->lsn == lsn);
    buf_block_t *block= UT_LIST_GET_LAST(blocks);
    ut_ad(block);
    const size_t used= static_cast<uint16_t>(block->page.access_time - 1) + 1;
    ut_ad(used >= ALIGNMENT);
    const byte *end= const_cast<const log_phys_t*>(tail)->end();
    if (!((reinterpret_cast<size_t>(end + len) ^
           reinterpret_cast<size_t>(end)) & ~(ALIGNMENT - 1)))
    {
      /* Use already allocated 'padding' bytes */
append:
      MEM_MAKE_ADDRESSABLE(end + 1, len);
      /* Append to the preceding record for the page */
      tail->append(l, len);
      return;
    }
    if (end <= &block->page.frame[used - ALIGNMENT] ||
        &block->page.frame[used] >= end)
      break; /* Not the last allocated record in the page */
    const size_t new_used= static_cast<size_t>
      (end - block->page.frame + len + 1);
    ut_ad(new_used > used);
    if (new_used > srv_page_size)
      break;
    block->page.access_time= (block->page.access_time & ~0U << 16) |
      ut_calc_align<uint16_t>(static_cast<uint16_t>(new_used), ALIGNMENT);
    goto append;
  }
  recs.log.append(new (alloc(log_phys_t::alloc_size(len)))
                  log_phys_t{start_lsn, lsn, l, len});
}

/** Store/remove the freed pages in fil_name_t of recv_spaces.
@param[in]	page_id		freed or init page_id
@param[in]	freed		TRUE if page is freed */
static void store_freed_or_init_rec(page_id_t page_id, bool freed)
{
  uint32_t space_id= page_id.space();
  uint32_t page_no= page_id.page_no();
  if (is_predefined_tablespace(space_id))
  {
    if (!srv_immediate_scrub_data_uncompressed)
      return;
    fil_space_t *space;
    if (space_id == TRX_SYS_SPACE)
      space= fil_system.sys_space;
    else
      space= fil_space_get(space_id);

    space->free_page(page_no, freed);
    return;
  }

  recv_spaces_t::iterator i= recv_spaces.lower_bound(space_id);
  if (i != recv_spaces.end() && i->first == space_id)
  {
    if (freed)
      i->second.add_freed_page(page_no);
    else
      i->second.remove_freed_page(page_no);
  }
}

/** Wrapper for log_sys.buf[] between recv_sys.offset and recv_sys.len */
struct recv_buf
{
  bool is_pmem() const noexcept { return log_sys.is_pmem(); }

  const byte *ptr;

  constexpr recv_buf(const byte *ptr) : ptr(ptr) {}
  constexpr bool operator==(const recv_buf other) const
  { return ptr == other.ptr; }

  static const byte *end() { return &log_sys.buf[recv_sys.len]; }

  const char *get_filename(byte*, size_t) const noexcept
  { return reinterpret_cast<const char*>(ptr); }

  bool is_eof(size_t len= 0) const noexcept { return ptr + len >= end(); }

  byte operator*() const noexcept
  {
    ut_ad(ptr >= log_sys.buf);
    ut_ad(ptr < end());
    return *ptr;
  }
  byte operator[](size_t size) const noexcept { return *(*this + size); }
  recv_buf operator+(size_t len) const noexcept
  { recv_buf r{*this}; return r+= len; }
  recv_buf &operator++() noexcept { return *this+= 1; }
  recv_buf &operator+=(size_t len) noexcept { ptr+= len; return *this; }

  size_t operator-(const recv_buf start) const noexcept
  {
    ut_ad(ptr >= start.ptr);
    return size_t(ptr - start.ptr);
  }

  uint32_t crc32c(const recv_buf start) const noexcept
  {
    return my_crc32c(0, start.ptr, ptr - start.ptr);
  }

  void *memcpy(void *buf, size_t size) const noexcept
  {
    ut_ad(size);
    ut_ad(!is_eof(size - 1));
    return ::memcpy(buf, ptr, size);
  }

  bool is_zero(size_t size) const noexcept
  {
    ut_ad(!is_eof(size));
    return !memcmp(ptr, field_ref_zero, size);
  }

  uint64_t read8() const noexcept
  { ut_ad(!is_eof(7)); return mach_read_from_8(ptr); }
  uint32_t read4() const noexcept
  { ut_ad(!is_eof(3)); return mach_read_from_4(ptr); }

  /** Update the pointer if the new pointer is within the buffer. */
  bool set_if_contains(const byte *pos) noexcept
  {
    if (pos > end() || pos < ptr)
      return false;
    ptr= pos;
    return true;
  }

  /** Get the contiguous, unencrypted buffer.
  @param buf         return value of copy_if_needed()
  @param start       start of the mini-transaction
  @param decrypt_buf possibly, a copy of the mini-transaction
  @return contiguous, non-encrypted buffer */
  const byte *get_buf(const byte *buf, const recv_buf start,
                      const byte *decrypt_buf) const noexcept
  { return ptr == buf ? start.ptr : decrypt_buf; }

  /** Copy and decrypt a log record if needed.
  @param iv    initialization vector
  @param tmp   buffer for the decrypted log record
  @param start un-encrypted start of the log record
  @param len   length of the possibly encrypted part, in bytes */
  const byte *copy_if_needed(const byte *iv, byte *tmp, recv_buf start,
                             size_t len)
  {
    ut_ad(*this - start + len <= srv_page_size);
    if (!len || !log_sys.is_encrypted())
      return ptr;
    const size_t s(*this - start);
    start.memcpy(tmp, s);
    return log_decrypt_buf(iv, tmp + s, ptr, static_cast<uint>(len));
  }
};

#ifdef HAVE_PMEM
/** Ring buffer wrapper for log_sys.buf[]; recv_sys.len == log_sys.file_size */
struct recv_ring : public recv_buf
{
  static constexpr bool is_pmem() { return true; }

  constexpr recv_ring(const byte *ptr) : recv_buf(ptr) {}

  constexpr static bool is_eof() { return false; }
  constexpr static bool is_eof(size_t) { return false; }

  byte operator*() const noexcept
  {
    ut_ad(ptr >= &log_sys.buf[log_sys.START_OFFSET]);
    ut_ad(ptr < end());
    return *ptr;
  }
  byte operator[](size_t size) const noexcept { return *(*this + size); }
  recv_ring operator+(size_t len) const noexcept
  { recv_ring r{*this}; return r+= len; }
  recv_ring &operator++() noexcept { return *this+= 1; }
  recv_ring &operator+=(size_t len) noexcept
  {
    ut_ad(ptr < end());
    ut_ad(ptr >= &log_sys.buf[log_sys.START_OFFSET]);
    ut_ad(len < recv_sys.MTR_SIZE_MAX * 2);
    ptr+= len;
    if (ptr >= end())
    {
      ptr-= recv_sys.len - log_sys.START_OFFSET;
      ut_ad(ptr >= &log_sys.buf[log_sys.START_OFFSET]);
      ut_ad(ptr < end());
    }
    return *this;
  }
  size_t operator-(const recv_ring start) const noexcept
  {
    auto s= ptr - start.ptr;
    return s >= 0
      ? size_t(s)
      : size_t(s + recv_sys.len - log_sys.START_OFFSET);
  }

  uint32_t crc32c(const recv_ring start) const noexcept
  {
    return ptr >= start.ptr
      ? my_crc32c(0, start.ptr, ptr - start.ptr)
      : my_crc32c(my_crc32c(0, start.ptr, end() - start.ptr),
                  &log_sys.buf[log_sys.START_OFFSET],
                  ptr - &log_sys.buf[log_sys.START_OFFSET]);
  }

  void *memcpy(void *buf, size_t size) const noexcept
  {
    ut_ad(size);
    ut_ad(size < srv_page_size);

    auto s= ptr + size - end();
    if (s <= 0)
      return ::memcpy(buf, ptr, size);
    ::memcpy(buf, ptr, size - s);
    ::memcpy(static_cast<byte*>(buf) + size - s,
             &log_sys.buf[log_sys.START_OFFSET], s);
    return buf;
  }

  bool is_zero(size_t size) const noexcept
  {
    auto s= ptr + size - end();
    if (s <= 0)
      return !memcmp(ptr, field_ref_zero, size);
    return !memcmp(ptr, field_ref_zero, size - s) &&
      !memcmp(&log_sys.buf[log_sys.START_OFFSET], field_ref_zero, s);
  }

  uint64_t read8() const noexcept
  {
    if (UNIV_LIKELY(ptr + 8 <= end()))
      return mach_read_from_8(ptr);
    byte b[8];
    return mach_read_from_8(static_cast<const byte*>(memcpy(b, 8)));
  }
  uint32_t read4() const noexcept
  {
    if (UNIV_LIKELY(ptr + 4 <= end()))
      return mach_read_from_4(ptr);
    byte b[4];
    return mach_read_from_4(static_cast<const byte*>(memcpy(b, 4)));
  }

  /** Get the contiguous, unencrypted buffer.
  @param buf         return value of copy_if_needed()
  @param start       start of the mini-transaction
  @param decrypt_buf possibly, a copy of the mini-transaction
  @return contiguous, non-encrypted buffer */
  const byte *get_buf(const byte *buf, const recv_ring start,
                      const byte *decrypt_buf) const noexcept
  { return ptr == buf && start.ptr < ptr ? start.ptr : decrypt_buf; }

  const char *get_filename(byte* buf, size_t rlen) const noexcept
  {
    return UNIV_LIKELY(ptr + rlen <= end())
      ? reinterpret_cast<const char*>(ptr)
      : static_cast<const char*>(memcpy(buf, rlen));
  }

  /** Copy and decrypt a log record if needed.
  @param iv    initialization vector
  @param tmp   buffer for the decrypted log record
  @param start un-encrypted start of the log record
  @param len   length of the possibly encrypted part, in bytes */
  const byte *copy_if_needed(const byte *iv, byte *tmp, recv_ring start,
                             size_t len)
  {
    if (!len)
      return ptr;
    const size_t s(*this - start);
    ut_ad(s + len <= srv_page_size);
    if (!log_sys.is_encrypted())
    {
      if (start.ptr + s == ptr && ptr + len <= end())
        return ptr;
      start.memcpy(tmp, s + len);
      return tmp + s;
    }

    start.memcpy(tmp, s);

    const byte *b= ptr;
    if (ptr + len > end())
      b= static_cast<byte*>(memcpy(alloca(len), len));
    return log_decrypt_buf(iv, tmp + s, b, static_cast<uint>(len));
  }
};
#endif

/** Parse and register one log_t::FORMAT_10_8 mini-transaction.
@param store   whether to store the records
@param l       log data source */
template<typename source>
inline recv_sys_t::parse_mtr_result recv_sys_t::parse(store_t store, source &l)
  noexcept
{
#ifndef SUX_LOCK_GENERIC
  ut_ad(log_sys.latch.is_write_locked() ||
        srv_operation == SRV_OPERATION_BACKUP ||
        srv_operation == SRV_OPERATION_BACKUP_NO_DEFER);
#endif
  mysql_mutex_assert_owner(&mutex);
  ut_ad(log_sys.next_checkpoint_lsn);
  ut_ad(log_sys.is_latest());

  alignas(8) byte iv[MY_AES_BLOCK_SIZE];
  byte *decrypt_buf= static_cast<byte*>(alloca(srv_page_size));

  const lsn_t start_lsn{lsn};
  map::iterator cached_pages_it{pages.end()};

  /* Check that the entire mini-transaction is included within the buffer */
  if (l.is_eof(0))
    return PREMATURE_EOF;

  if (*l <= 1)
    return GOT_EOF; /* We should never write an empty mini-transaction. */

  const source begin{l};
  uint32_t rlen;
  for (uint32_t total_len= 0; !l.is_eof(); l+= rlen, total_len+= rlen)
  {
    if (total_len >= MTR_SIZE_MAX)
      return GOT_EOF;
    if (*l <= 1)
      goto eom_found;
    rlen= *l & 0xf;
    ++l;
    if (!rlen)
    {
      if (l.is_eof(0))
        break;
      rlen= mlog_decode_varint_length(*l);
      if (l.is_eof(rlen))
        break;
      const uint32_t addlen= mlog_decode_varint(l);
      if (UNIV_UNLIKELY(addlen >= MTR_SIZE_MAX))
        return GOT_EOF;
      rlen= addlen + 15;
    }
  }

  /* Not the entire mini-transaction was present. */
  return PREMATURE_EOF;

 eom_found:
  if (*l != log_sys.get_sequence_bit((l - begin) + lsn))
    return GOT_EOF;

  if (l.is_eof(4))
    return PREMATURE_EOF;

  uint32_t crc{l.crc32c(begin)};

  if (log_sys.is_encrypted())
  {
    if (l.is_eof(8 + 4))
      return PREMATURE_EOF;
    (l + 1).memcpy(iv, 8);
    l+= 8;
    crc= my_crc32c(crc, iv, 8);
  }

  DBUG_EXECUTE_IF("log_intermittent_checksum_mismatch",
                  {
                    static int c;
                    if (!c++)
                    {
                      sql_print_information("Invalid log block checksum");
                      return GOT_EOF;
                    }
                  });

  if (crc != (l + 1).read4())
    return GOT_EOF;

  l+= 5;
  ut_d(const source el{l});
  lsn+= l - begin;
  offset= l.ptr - log_sys.buf;
  if (!l.is_pmem());
  else if (offset == log_sys.file_size)
    offset= log_sys.START_OFFSET;
  else
    ut_ad(offset < log_sys.file_size);

  ut_d(std::set<page_id_t> freed);
#if 0 && defined UNIV_DEBUG /* MDEV-21727 FIXME: enable this */
  /* Pages that have been modified in this mini-transaction.
  If a mini-transaction writes INIT_PAGE for a page, it should not have
  written any log records for the page. Unfortunately, this does not
  hold for ROW_FORMAT=COMPRESSED pages, because page_zip_compress()
  can be invoked in a pessimistic operation, even after log has
  been written for other pages. */
  ut_d(std::set<page_id_t> modified);
#endif

  uint32_t space_id= 0, page_no= 0, last_offset= 0;
  bool got_page_op= false;

  for (l= begin;; l+= rlen)
  {
    const source recs{l};
    ++l;
    const byte b= *recs;

    if (b <= 1)
      break;

    if (UNIV_LIKELY((b & 0x70) != RESERVED));
    else if (srv_force_recovery)
      sql_print_warning("InnoDB: Ignoring unknown log record at LSN " LSN_PF,
                        lsn);
    else
    {
      sql_print_error("InnoDB: Unknown log record at LSN " LSN_PF, lsn);
    corrupted:
      found_corrupt_log= true;
      pthread_cond_broadcast(&cond);
      return GOT_EOF;
    }

    rlen= b & 0xf;
    if (!rlen)
    {
      const uint32_t lenlen= mlog_decode_varint_length(*l);
      const uint32_t addlen= mlog_decode_varint(l);
      ut_ad(addlen != MLOG_DECODE_ERROR);
      rlen= addlen + 15 - lenlen;
      l+= lenlen;
    }
    ut_ad(!l.is_eof(rlen));

    uint32_t idlen;
    if ((b & 0x80) && got_page_op)
    {
      /* This record is for the same page as the previous one. */
      if (UNIV_UNLIKELY((b & 0x70) <= INIT_PAGE))
      {
      record_corrupted:
        /* FREE_PAGE,INIT_PAGE cannot be with same_page flag */
        if (!srv_force_recovery)
        {
        malformed:
          sql_print_error("InnoDB: Malformed log record at LSN " LSN_PF
                          "; set innodb_force_recovery=1 to ignore.", lsn);
          goto corrupted;
        }
        sql_print_warning("InnoDB: Ignoring malformed log record at LSN "
                          LSN_PF, lsn);
        last_offset= 1; /* the next record must not be same_page  */
        continue;
      }
      if (srv_operation == SRV_OPERATION_BACKUP)
        continue;
      DBUG_PRINT("ib_log",
                 ("scan " LSN_PF ": rec %x len %zu page %u:%u",
                  lsn, b, l - recs + rlen, space_id, page_no));
      goto same_page;
    }
    last_offset= 0;
    idlen= mlog_decode_varint_length(*l);
    if (UNIV_UNLIKELY(idlen > 5 || idlen >= rlen))
    {
      if (!*l && b == FILE_CHECKPOINT + 1)
        continue;
    page_id_corrupted:
      if (!srv_force_recovery)
      {
        sql_print_error("InnoDB: Corrupted page identifier at " LSN_PF
                        "; set innodb_force_recovery=1 to ignore the record.",
                        lsn);
        goto corrupted;
      }
      sql_print_warning("InnoDB: Ignoring corrupted page identifier at LSN "
                        LSN_PF, lsn);
      continue;
    }
    space_id= mlog_decode_varint(l);
    if (UNIV_UNLIKELY(space_id == MLOG_DECODE_ERROR))
      goto page_id_corrupted;
    l+= idlen;
    rlen-= idlen;
    idlen= mlog_decode_varint_length(*l);
    if (UNIV_UNLIKELY(idlen > 5 || idlen > rlen))
      goto page_id_corrupted;
    page_no= mlog_decode_varint(l);
    if (UNIV_UNLIKELY(page_no == MLOG_DECODE_ERROR))
      goto page_id_corrupted;
    l+= idlen;
    rlen-= idlen;
    mach_write_to_4(iv + 8, space_id);
    mach_write_to_4(iv + 12, page_no);
    got_page_op= !(b & 0x80);
    if (!got_page_op);
    else if (srv_operation == SRV_OPERATION_BACKUP)
    {
      if (page_no == 0 && first_page_init && (b & 0x10))
        first_page_init(space_id);
      continue;
    }
    else if (file_checkpoint && !is_predefined_tablespace(space_id))
    {
      recv_spaces_t::iterator i= recv_spaces.lower_bound(space_id);
      if (i != recv_spaces.end() && i->first == space_id);
      else if (lsn < file_checkpoint)
        /* We have not seen all records between the checkpoint and
        FILE_CHECKPOINT. There should be a FILE_DELETE for this
        tablespace later. */
        recv_spaces.emplace_hint(i, space_id, file_name_t("", false));
      else
      {
        const page_id_t id(space_id, page_no);
        if (!srv_force_recovery)
        {
          ib::error() << "Missing FILE_DELETE or FILE_MODIFY for " << id
                      << " at " << lsn
                      << "; set innodb_force_recovery=1 to ignore the record.";
          goto corrupted;
        }
        ib::warn() << "Ignoring record for " << id << " at " << lsn;
        continue;
      }
    }
    DBUG_PRINT("ib_log",
               ("scan " LSN_PF ": rec %x len %zu page %u:%u",
                lsn, b, l - recs + rlen, space_id, page_no));
    if (got_page_op)
    {
    same_page:
      const byte *cl= l.ptr;
      if (!rlen);
      else if (UNIV_UNLIKELY(l - recs + rlen > srv_page_size))
        goto record_corrupted;
      const page_id_t id{space_id, page_no};
      ut_d(if ((b & 0x70) == INIT_PAGE || (b & 0x70) == OPTION)
             freed.erase(id));
      ut_ad(freed.find(id) == freed.end());
      switch (b & 0x70) {
      case FREE_PAGE:
        ut_ad(freed.emplace(id).second);
        last_offset= 1; /* the next record must not be same_page  */
        goto free_or_init_page;
      case INIT_PAGE:
        last_offset= FIL_PAGE_TYPE;
      free_or_init_page:
        store_freed_or_init_rec(id, (b & 0x70) == FREE_PAGE);
        if (UNIV_UNLIKELY(rlen != 0))
          goto record_corrupted;
        break;
      case EXTENDED:
        if (UNIV_UNLIKELY(!rlen))
          goto record_corrupted;
        cl= l.copy_if_needed(iv, decrypt_buf, recs, rlen);
        if (rlen == 1 && *cl == TRIM_PAGES)
        {
#if 0 /* For now, we can only truncate an undo log tablespace */
          if (UNIV_UNLIKELY(!space_id || !page_no))
            goto record_corrupted;
#else
          if (!srv_is_undo_tablespace(space_id) ||
              page_no != SRV_UNDO_TABLESPACE_SIZE_IN_PAGES)
            goto record_corrupted;
          static_assert(UT_ARR_SIZE(truncated_undo_spaces) ==
                        TRX_SYS_MAX_UNDO_SPACES, "compatibility");
<<<<<<< HEAD
          truncated_undo_spaces[space_id - srv_undo_space_id_start]=
            { lsn, page_no };
=======
          /* The entire undo tablespace will be reinitialized by
          innodb_undo_log_truncate=ON. Discard old log for all pages. */
          trim({space_id, 0}, recovered_lsn);
          truncated_undo_spaces[space_id - srv_undo_space_id_start]= page_no;
>>>>>>> 6aec8754
          if (undo_space_trunc)
            undo_space_trunc(space_id);
#endif
          last_offset= 1; /* the next record must not be same_page  */
          continue;
        }
        last_offset= FIL_PAGE_TYPE;
        break;
      case OPTION:
        if (rlen == 5 && *l == OPT_PAGE_CHECKSUM)
        {
          cl= l.copy_if_needed(iv, decrypt_buf, recs, rlen);
          break;
        }
        /* fall through */
      case RESERVED:
        continue;
      case WRITE:
      case MEMMOVE:
      case MEMSET:
        if (UNIV_UNLIKELY(rlen == 0 || last_offset == 1))
          goto record_corrupted;
        ut_d(const source payload{l});
        cl= l.copy_if_needed(iv, decrypt_buf, recs, rlen);
        const uint32_t olen= mlog_decode_varint_length(*cl);
        if (UNIV_UNLIKELY(olen >= rlen) || UNIV_UNLIKELY(olen > 3))
          goto record_corrupted;
        const uint32_t offset= mlog_decode_varint(cl);
        ut_ad(offset != MLOG_DECODE_ERROR);
        static_assert(FIL_PAGE_OFFSET == 4, "compatibility");
        if (UNIV_UNLIKELY(offset >= srv_page_size))
          goto record_corrupted;
        last_offset+= offset;
        if (UNIV_UNLIKELY(last_offset < 8 || last_offset >= srv_page_size))
          goto record_corrupted;
        cl+= olen;
        rlen-= olen;
        if ((b & 0x70) == WRITE)
        {
          if (UNIV_UNLIKELY(rlen + last_offset > srv_page_size))
            goto record_corrupted;
          if (UNIV_UNLIKELY(!page_no) && file_checkpoint)
          {
            const bool has_size= last_offset <= FSP_HEADER_OFFSET + FSP_SIZE &&
              last_offset + rlen >= FSP_HEADER_OFFSET + FSP_SIZE + 4;
            const bool has_flags= last_offset <=
              FSP_HEADER_OFFSET + FSP_SPACE_FLAGS &&
              last_offset + rlen >= FSP_HEADER_OFFSET + FSP_SPACE_FLAGS + 4;
            if (has_size || has_flags)
            {
              recv_spaces_t::iterator it= recv_spaces.find(space_id);
              const uint32_t size= has_size
                ? mach_read_from_4(FSP_HEADER_OFFSET + FSP_SIZE + cl -
                                   last_offset)
                : 0;
              const uint32_t flags= has_flags
                ? mach_read_from_4(FSP_HEADER_OFFSET + FSP_SPACE_FLAGS + cl -
                                   last_offset)
                : file_name_t::initial_flags;
              if (it == recv_spaces.end())
                ut_ad(!file_checkpoint || space_id == TRX_SYS_SPACE ||
                      srv_is_undo_tablespace(space_id));
              else if (!it->second.space)
              {
                if (has_size)
                  it->second.size= size;
                if (has_flags)
                  it->second.flags= flags;
              }
              fil_space_set_recv_size_and_flags(space_id, size, flags);
            }
          }
        parsed_ok:
          last_offset+= rlen;
          ut_ad(l == payload);
          if (!l.set_if_contains(cl))
            (l= recs)+= cl - decrypt_buf;
          break;
        }
        uint32_t llen= mlog_decode_varint_length(*cl);
        if (UNIV_UNLIKELY(llen > rlen || llen > 3))
          goto record_corrupted;
        const uint32_t len= mlog_decode_varint(cl);
        ut_ad(len != MLOG_DECODE_ERROR);
        if (UNIV_UNLIKELY(last_offset + len > srv_page_size))
          goto record_corrupted;
        cl+= llen;
        rlen-= llen;
        llen= len;
        if ((b & 0x70) == MEMSET)
        {
          if (UNIV_UNLIKELY(rlen > llen))
            goto record_corrupted;
          goto parsed_ok;
        }
        const uint32_t slen= mlog_decode_varint_length(*cl);
        if (UNIV_UNLIKELY(slen != rlen || slen > 3))
          goto record_corrupted;
        uint32_t s= mlog_decode_varint(cl);
        ut_ad(slen != MLOG_DECODE_ERROR);
        if (s & 1)
          s= last_offset - (s >> 1) - 1;
        else
          s= last_offset + (s >> 1) + 1;
        if (UNIV_UNLIKELY(s < 8 || s + llen > srv_page_size))
          goto record_corrupted;
        goto parsed_ok;
      }
#if 0 && defined UNIV_DEBUG
      switch (b & 0x70) {
      case RESERVED:
        ut_ad(0); /* we did "continue" earlier */
        break;
      case OPTION:
      case FREE_PAGE:
        break;
      default:
        ut_ad(modified.emplace(id).second || (b & 0x70) != INIT_PAGE);
      }
#endif
      const bool is_init= (b & 0x70) <= INIT_PAGE;
      switch (store) {
      case STORE_IF_EXISTS:
        if (fil_space_t *space= fil_space_t::get(space_id))
        {
          const auto size= space->get_size();
          space->release();
          if (!size)
            continue;
        }
        else if (!deferred_spaces.find(space_id))
          continue;
        /* fall through */
      case STORE_YES:
        if (!mlog_init.will_avoid_read(id, start_lsn))
        {
          if (cached_pages_it == pages.end() ||
              cached_pages_it->first != id)
            cached_pages_it= pages.emplace(id, page_recv_t{}).first;
          add(cached_pages_it, start_lsn, lsn,
              l.get_buf(cl, recs, decrypt_buf), l - recs + rlen);
        }
        continue;
      case STORE_NO:
        if (!is_init)
          continue;
        mlog_init.add(id, start_lsn);
        map::iterator i= pages.find(id);
        if (i == pages.end())
          continue;
        i->second.log.clear();
        pages.erase(i);
      }
    }
    else if (rlen)
    {
      switch (b & 0xf0) {
      case FILE_CHECKPOINT:
        if (space_id || page_no || l[rlen] > 1);
        else if (rlen != 8)
        {
          if (rlen < UNIV_PAGE_SIZE_MAX && !l.is_zero(rlen))
            continue;
        }
        else if (const lsn_t c= l.read8())
        {
          if (UNIV_UNLIKELY(srv_print_verbose_log == 2))
            fprintf(stderr, "FILE_CHECKPOINT(" LSN_PF ") %s at " LSN_PF "\n",
                    c, c != log_sys.next_checkpoint_lsn
                    ? "ignored" : file_checkpoint ? "reread" : "read", lsn);

          DBUG_PRINT("ib_log",
                     ("FILE_CHECKPOINT(" LSN_PF ") %s at " LSN_PF,
                      c, c != log_sys.next_checkpoint_lsn
                      ? "ignored" : file_checkpoint ? "reread" : "read", lsn));

          if (c == log_sys.next_checkpoint_lsn)
          {
            /* There can be multiple FILE_CHECKPOINT for the same LSN. */
            if (file_checkpoint)
              continue;
            file_checkpoint= lsn;
            return GOT_EOF;
          }
          continue;
        }
        else
          continue;
        /* fall through */
      default:
        if (!srv_force_recovery)
          goto malformed;
        sql_print_warning("InnoDB: Ignoring malformed log record at LSN "
                          LSN_PF, lsn);
        continue;
      case FILE_DELETE:
      case FILE_MODIFY:
      case FILE_RENAME:
        if (UNIV_UNLIKELY(page_no != 0))
        {
        file_rec_error:
          if (!srv_force_recovery)
          {
            sql_print_error("InnoDB: Corrupted file-level record;"
                            " set innodb_force_recovery=1 to ignore.");
            goto corrupted;
          }

          sql_print_warning("InnoDB: Ignoring corrupted file-level record"
                            " at LSN " LSN_PF, lsn);
          continue;
        }
        /* fall through */
      case FILE_CREATE:
        if (UNIV_UNLIKELY(!space_id || page_no))
          goto file_rec_error;
        /* There is no terminating NUL character. Names must end in .ibd.
        For FILE_RENAME, there is a NUL between the two file names. */

        const char * const fn= l.get_filename(decrypt_buf, rlen);
        const char *fn2= static_cast<const char*>(memchr(fn, 0, rlen));

        if (UNIV_UNLIKELY((fn2 == nullptr) == ((b & 0xf0) == FILE_RENAME)))
          goto file_rec_error;

        const char * const fnend= fn2 ? fn2 : fn + rlen;
        const char * const fn2end= fn2 ? fn + rlen : nullptr;

        if (fn2)
        {
          fn2++;
          if (memchr(fn2, 0, fn2end - fn2))
            goto file_rec_error;
          if (fn2end - fn2 < 4 || memcmp(fn2end - 4, DOT_IBD, 4))
            goto file_rec_error;
        }

        if (is_predefined_tablespace(space_id))
          goto file_rec_error;
        if (fnend - fn < 4 || memcmp(fnend - 4, DOT_IBD, 4))
          goto file_rec_error;

        if (UNIV_UNLIKELY(!recv_needed_recovery && srv_read_only_mode))
          continue;

        fil_name_process(fn, fnend - fn, space_id,
                         (b & 0xf0) == FILE_DELETE ? FILE_DELETE : FILE_MODIFY,
                         start_lsn, store);

        if ((b & 0xf0) < FILE_CHECKPOINT && log_file_op)
          log_file_op(space_id, b & 0xf0,
                      reinterpret_cast<const byte*>(fn),
                      static_cast<ulint>(fnend - fn),
                      reinterpret_cast<const byte*>(fn2),
                      fn2 ? static_cast<ulint>(fn2end - fn2) : 0);

        if (fn2)
        {
          fil_name_process(fn2, fn2end - fn2, space_id,
                           FILE_RENAME, start_lsn, store);
          if (file_checkpoint)
          {
            const size_t len= fn2end - fn2;
            auto r= renamed_spaces.emplace(space_id, std::string{fn2, len});
            if (!r.second)
              r.first->second= std::string{fn2, len};
          }
        }

        if (is_corrupt_fs())
          return GOT_EOF;
      }
    }
    else if (b == FILE_CHECKPOINT + 2 && !space_id && !page_no);
    else
      goto malformed;
  }

  l+= log_sys.is_encrypted() ? 4U + 8U : 4U;
  ut_ad(l == el);
  return OK;
}

ATTRIBUTE_NOINLINE
recv_sys_t::parse_mtr_result recv_sys_t::parse_mtr(store_t store) noexcept
{
  recv_buf s{&log_sys.buf[recv_sys.offset]};
  return recv_sys.parse(store, s);
}

#ifdef HAVE_PMEM
recv_sys_t::parse_mtr_result recv_sys_t::parse_pmem(store_t store) noexcept
{
  recv_sys_t::parse_mtr_result r{parse_mtr(store)};
  if (r != PREMATURE_EOF || !log_sys.is_pmem())
    return r;
  ut_ad(recv_sys.len == log_sys.file_size);
  ut_ad(recv_sys.offset >= log_sys.START_OFFSET);
  ut_ad(recv_sys.offset <= recv_sys.len);
  recv_ring s
    {recv_sys.offset == recv_sys.len
     ? &log_sys.buf[log_sys.START_OFFSET]
     : &log_sys.buf[recv_sys.offset]};
  return recv_sys.parse(store, s);
}
#endif

/** Apply the hashed log records to the page, if the page lsn is less than the
lsn of a log record.
@param[in,out]	block		buffer pool page
@param[in,out]	mtr		mini-transaction
@param[in,out]	p		recovery address
@param[in,out]	space		tablespace, or NULL if not looked up yet
@param[in,out]	init		page initialization operation, or NULL
@return the recovered page
@retval nullptr on failure */
static buf_block_t *recv_recover_page(buf_block_t *block, mtr_t &mtr,
                                      const recv_sys_t::map::iterator &p,
                                      fil_space_t *space= nullptr,
                                      mlog_init_t::init *init= nullptr)
{
	mysql_mutex_assert_owner(&recv_sys.mutex);
	ut_ad(recv_sys.apply_log_recs);
	ut_ad(recv_needed_recovery);
	ut_ad(!init || init->created);
	ut_ad(!init || init->lsn);
	ut_ad(block->page.id() == p->first);
	ut_ad(!p->second.is_being_processed());
	ut_ad(!space || space->id == block->page.id().space());
	ut_ad(log_sys.is_latest());

	if (UNIV_UNLIKELY(srv_print_verbose_log == 2)) {
		ib::info() << "Applying log to page " << block->page.id();
	}

	DBUG_PRINT("ib_log", ("Applying log to page %u:%u",
			      block->page.id().space(),
			      block->page.id().page_no()));

	p->second.state = page_recv_t::RECV_BEING_PROCESSED;

	mysql_mutex_unlock(&recv_sys.mutex);

	byte *frame = UNIV_LIKELY_NULL(block->page.zip.data)
		? block->page.zip.data
		: block->page.frame;
	const lsn_t page_lsn = init
		? 0
		: mach_read_from_8(frame + FIL_PAGE_LSN);
	bool free_page = false;
	lsn_t start_lsn = 0, end_lsn = 0;
	ut_d(lsn_t recv_start_lsn = 0);
	const lsn_t init_lsn = init ? init->lsn : 0;

	bool skipped_after_init = false;

	for (const log_rec_t* recv : p->second.log) {
		const log_phys_t* l = static_cast<const log_phys_t*>(recv);
		ut_ad(l->lsn);
		ut_ad(end_lsn <= l->lsn);
		ut_ad(l->lsn <= recv_sys.lsn);

		ut_ad(l->start_lsn);
		ut_ad(recv_start_lsn <= l->start_lsn);
		ut_d(recv_start_lsn = l->start_lsn);

		if (l->start_lsn < page_lsn) {
			/* This record has already been applied. */
			DBUG_PRINT("ib_log", ("apply skip %u:%u LSN " LSN_PF
					      " < " LSN_PF,
					      block->page.id().space(),
					      block->page.id().page_no(),
					      l->start_lsn, page_lsn));
			skipped_after_init = true;
			end_lsn = l->lsn;
			continue;
		}

		if (l->start_lsn < init_lsn) {
			DBUG_PRINT("ib_log", ("init skip %u:%u LSN " LSN_PF
					      " < " LSN_PF,
					      block->page.id().space(),
					      block->page.id().page_no(),
					      l->start_lsn, init_lsn));
			skipped_after_init = false;
			end_lsn = l->lsn;
			continue;
		}

		/* There is no need to check LSN for just initialized pages. */
		if (skipped_after_init) {
			skipped_after_init = false;
			ut_ad(end_lsn == page_lsn);
			if (end_lsn != page_lsn) {
				sql_print_warning(
					"InnoDB: The last skipped log record"
					" LSN " LSN_PF
					" is not equal to page LSN " LSN_PF,
					end_lsn, page_lsn);
			}
		}

		end_lsn = l->lsn;

		if (UNIV_UNLIKELY(srv_print_verbose_log == 2)) {
			ib::info() << "apply " << l->start_lsn
				   << ": " << block->page.id();
		}

		DBUG_PRINT("ib_log", ("apply " LSN_PF ": %u:%u",
				      l->start_lsn,
				      block->page.id().space(),
				      block->page.id().page_no()));

		log_phys_t::apply_status a= l->apply(*block,
						     p->second.last_offset);

		switch (a) {
		case log_phys_t::APPLIED_NO:
			ut_ad(!mtr.has_modifications());
			free_page = true;
			start_lsn = 0;
			continue;
		case log_phys_t::APPLIED_YES:
		case log_phys_t::APPLIED_CORRUPTED:
			goto set_start_lsn;
		case log_phys_t::APPLIED_TO_FSP_HEADER:
		case log_phys_t::APPLIED_TO_ENCRYPTION:
			break;
		}

		if (fil_space_t* s = space
		    ? space
		    : fil_space_t::get(block->page.id().space())) {
			switch (a) {
			case log_phys_t::APPLIED_TO_FSP_HEADER:
				s->flags = mach_read_from_4(
					FSP_HEADER_OFFSET
					+ FSP_SPACE_FLAGS + frame);
				s->size_in_header = mach_read_from_4(
					FSP_HEADER_OFFSET + FSP_SIZE
					+ frame);
				s->free_limit = mach_read_from_4(
					FSP_HEADER_OFFSET
					+ FSP_FREE_LIMIT + frame);
				s->free_len = mach_read_from_4(
					FSP_HEADER_OFFSET + FSP_FREE
					+ FLST_LEN + frame);
				break;
			default:
				byte* b= frame
					+ fsp_header_get_encryption_offset(
						block->zip_size())
					+ FSP_HEADER_OFFSET;
				if (memcmp(b, CRYPT_MAGIC, MAGIC_SZ)) {
					break;
				}
				b += MAGIC_SZ;
				if (*b != CRYPT_SCHEME_UNENCRYPTED
				    && *b != CRYPT_SCHEME_1) {
					break;
				}
				if (b[1] != MY_AES_BLOCK_SIZE) {
					break;
				}
				if (b[2 + MY_AES_BLOCK_SIZE + 4 + 4]
				    > FIL_ENCRYPTION_OFF) {
					break;
				}
				fil_crypt_parse(s, b);
			}

			if (!space) {
				s->release();
			}
		}

set_start_lsn:
		if ((a == log_phys_t::APPLIED_CORRUPTED
		     || recv_sys.is_corrupt_log()) && !srv_force_recovery) {
			if (init) {
				init->created = false;
				if (space || block->page.id().page_no()) {
					block->page.lock.x_lock_recursive();
				}
			}

			mtr.discard_modifications();
			mtr.commit();

			buf_pool.corrupted_evict(&block->page,
						 block->page.state() &
						 buf_page_t::LRU_MASK);
			block = nullptr;
			goto done;
		}

		if (!start_lsn) {
			start_lsn = l->start_lsn;
		}
	}

	if (start_lsn) {
		ut_ad(end_lsn >= start_lsn);
		ut_ad(!block->page.oldest_modification());
		mach_write_to_8(FIL_PAGE_LSN + frame, end_lsn);
		if (UNIV_LIKELY(!block->page.zip.data)) {
			mach_write_to_8(srv_page_size
					- FIL_PAGE_END_LSN_OLD_CHKSUM
					+ frame, end_lsn);
		} else {
			buf_zip_decompress(block, false);
		}
		/* The following is adapted from
		buf_pool_t::insert_into_flush_list() */
		mysql_mutex_lock(&buf_pool.flush_list_mutex);
		buf_pool.stat.flush_list_bytes+= block->physical_size();
		block->page.set_oldest_modification(start_lsn);
		UT_LIST_ADD_FIRST(buf_pool.flush_list, &block->page);
		buf_pool.page_cleaner_wakeup();
		mysql_mutex_unlock(&buf_pool.flush_list_mutex);
	} else if (free_page && init) {
		/* There have been no operations that modify the page.
		Any buffered changes must not be merged. A subsequent
		buf_page_create() from a user thread should discard
		any buffered changes. */
		init->created = false;
		ut_ad(!mtr.has_modifications());
		block->page.set_freed(block->page.state());
	}

	/* Make sure that committing mtr does not change the modification
	lsn values of page */

	mtr.discard_modifications();
	mtr.commit();

done:
	time_t now = time(NULL);

	mysql_mutex_lock(&recv_sys.mutex);

	if (recv_max_page_lsn < page_lsn) {
		recv_max_page_lsn = page_lsn;
	}

	ut_ad(!block || p->second.is_being_processed());
	ut_ad(!block || !recv_sys.pages.empty());

	if (recv_sys.report(now)) {
		const size_t n = recv_sys.pages.size();
		sql_print_information("InnoDB: To recover: %zu pages from log",
				      n);
		service_manager_extend_timeout(INNODB_EXTEND_TIMEOUT_INTERVAL,
					       "To recover: %zu pages"
					       " from log", n);
	}

	return block;
}

/** Remove records for a corrupted page.
This function should only be called when innodb_force_recovery is set.
@param page_id  corrupted page identifier */
ATTRIBUTE_COLD void recv_sys_t::free_corrupted_page(page_id_t page_id)
{
  if (!recovery_on)
    return;

  mysql_mutex_lock(&mutex);
  map::iterator p= pages.find(page_id);
  if (p != pages.end())
  {
    p->second.log.clear();
    pages.erase(p);
    if (!srv_force_recovery)
    {
      set_corrupt_fs();
      ib::error() << "Unable to apply log to corrupted page " << page_id
                  << "; set innodb_force_recovery to ignore";
    }
    else
      ib::warn() << "Discarding log for corrupted page " << page_id;
  }

  if (pages.empty())
    pthread_cond_broadcast(&cond);
  mysql_mutex_unlock(&mutex);
}

/** Possibly finish a recovery batch. */
inline void recv_sys_t::maybe_finish_batch()
{
  mysql_mutex_assert_owner(&mutex);
  ut_ad(recovery_on);
  if (!apply_batch_on || pages.empty() || is_corrupt_log() || is_corrupt_fs())
    pthread_cond_broadcast(&cond);
}

ATTRIBUTE_COLD void recv_sys_t::set_corrupt_log()
{
  mysql_mutex_lock(&mutex);
  found_corrupt_log= true;
  pthread_cond_broadcast(&cond);
  mysql_mutex_unlock(&mutex);
}

ATTRIBUTE_COLD void recv_sys_t::set_corrupt_fs()
{
  mysql_mutex_assert_owner(&mutex);
  found_corrupt_fs= true;
  pthread_cond_broadcast(&cond);
}

/** Apply any buffered redo log to a page that was just read from a data file.
@param[in,out]	space	tablespace
@param[in,out]	bpage	buffer pool page
@return whether the page was recovered correctly */
bool recv_recover_page(fil_space_t* space, buf_page_t* bpage)
{
	mtr_t mtr;
	mtr.start();
	mtr.set_log_mode(MTR_LOG_NO_REDO);

	ut_ad(bpage->frame);
	/* Move the ownership of the x-latch on the page to
	this OS thread, so that we can acquire a second
	x-latch on it.  This is needed for the operations to
	the page to pass the debug checks. */
	bpage->lock.claim_ownership();
	bpage->lock.x_lock_recursive();
	bpage->fix_on_recovery();
	mtr.memo_push(reinterpret_cast<buf_block_t*>(bpage),
		      MTR_MEMO_PAGE_X_FIX);

	buf_block_t* success = reinterpret_cast<buf_block_t*>(bpage);

	mysql_mutex_lock(&recv_sys.mutex);
	if (recv_sys.apply_log_recs) {
		recv_sys_t::map::iterator p = recv_sys.pages.find(bpage->id());
		if (p != recv_sys.pages.end()
		    && !p->second.is_being_processed()) {
			success = recv_recover_page(success, mtr, p, space);
			if (UNIV_LIKELY(!!success)) {
				p->second.log.clear();
				recv_sys.pages.erase(p);
			}
			recv_sys.maybe_finish_batch();
			goto func_exit;
		}
	}

	mtr.commit();
func_exit:
	mysql_mutex_unlock(&recv_sys.mutex);
	ut_ad(mtr.has_committed());
	return success;
}

/** Read pages for which log needs to be applied.
@param page_id	first page identifier to read
@param i        iterator to recv_sys.pages */
TRANSACTIONAL_TARGET
static void recv_read_in_area(page_id_t page_id, recv_sys_t::map::iterator i)
{
  uint32_t page_nos[32];
  ut_ad(page_id == i->first);
  page_id.set_page_no(ut_2pow_round(page_id.page_no(), 32U));
  const page_id_t up_limit{page_id + 31};
  uint32_t* p= page_nos;

  for (; i != recv_sys.pages.end() && i->first <= up_limit; i++)
  {
    if (i->second.state == page_recv_t::RECV_NOT_PROCESSED)
    {
      i->second.state= page_recv_t::RECV_BEING_READ;
      *p++= i->first.page_no();
    }
  }

  if (p != page_nos)
  {
    mysql_mutex_unlock(&recv_sys.mutex);
    buf_read_recv_pages(page_id.space(), {page_nos, p});
    mysql_mutex_lock(&recv_sys.mutex);
  }
}

/** Attempt to initialize a page based on redo log records.
@param page_id  page identifier
@param p        iterator pointing to page_id
@param mtr      mini-transaction
@param b        pre-allocated buffer pool block
@return the recovered block
@retval nullptr if the page cannot be initialized based on log records
@retval -1      if the page cannot be recovered due to corruption */
inline buf_block_t *recv_sys_t::recover_low(const page_id_t page_id,
                                            map::iterator &p, mtr_t &mtr,
                                            buf_block_t *b)
{
  mysql_mutex_assert_owner(&mutex);
  ut_ad(p->first == page_id);
  page_recv_t &recs= p->second;
  ut_ad(recs.state == page_recv_t::RECV_WILL_NOT_READ);
  buf_block_t* block= nullptr;
  mlog_init_t::init &i= mlog_init.last(page_id);
  const lsn_t end_lsn= recs.log.last()->lsn;
  if (end_lsn < i.lsn)
    DBUG_LOG("ib_log", "skip log for page " << page_id
             << " LSN " << end_lsn << " < " << i.lsn);
  fil_space_t *space= fil_space_t::get(page_id.space());

  mtr.start();
  mtr.set_log_mode(MTR_LOG_NO_REDO);

  ulint zip_size= space ? space->zip_size() : 0;

  if (!space)
  {
    if (page_id.page_no() != 0)
    {
    nothing_recoverable:
      mtr.commit();
      return nullptr;
    }
    auto it= recv_spaces.find(page_id.space());
    ut_ad(it != recv_spaces.end());
    uint32_t flags= it->second.flags;
    zip_size= fil_space_t::zip_size(flags);
    block= buf_page_create_deferred(page_id.space(), zip_size, &mtr, b);
    ut_ad(block == b);
    block->page.lock.x_lock_recursive();
  }
  else
  {
    block= buf_page_create(space, page_id.page_no(), zip_size, &mtr, b);

    if (UNIV_UNLIKELY(block != b))
    {
      /* The page happened to exist in the buffer pool, or it
      was just being read in. Before the exclusive page latch was acquired by
      buf_page_create(), all changes to the page must have been applied. */
      ut_ad(pages.find(page_id) == pages.end());
      space->release();
      goto nothing_recoverable;
    }
  }

  ut_ad(&recs == &pages.find(page_id)->second);
  i.created= true;
  map::iterator r= p++;
  block= recv_recover_page(block, mtr, r, space, &i);
  ut_ad(mtr.has_committed());

  if (block)
  {
    recs.log.clear();
    pages.erase(r);
  }
  else
    block= reinterpret_cast<buf_block_t*>(-1);

  if (pages.empty())
    pthread_cond_signal(&cond);

  if (space)
    space->release();

  return block;
}

/** Attempt to initialize a page based on redo log records.
@param page_id  page identifier
@return recovered block
@retval nullptr if the page cannot be initialized based on log records */
buf_block_t *recv_sys_t::recover_low(const page_id_t page_id)
{
  buf_block_t *free_block= buf_LRU_get_free_block(false);
  buf_block_t *block= nullptr;

  mysql_mutex_lock(&mutex);
  map::iterator p= pages.find(page_id);

  if (p != pages.end() && p->second.state == page_recv_t::RECV_WILL_NOT_READ)
  {
    mtr_t mtr;
    block= recover_low(page_id, p, mtr, free_block);
    ut_ad(!block || block == reinterpret_cast<buf_block_t*>(-1) ||
          block == free_block);
  }

  mysql_mutex_unlock(&mutex);
  if (UNIV_UNLIKELY(!block))
    buf_pool.free_block(free_block);
  return block;
}

inline fil_space_t *fil_system_t::find(const char *path) const
{
  mysql_mutex_assert_owner(&mutex);
  for (fil_space_t &space : fil_system.space_list)
    if (space.chain.start && !strcmp(space.chain.start->name, path))
      return &space;
  return nullptr;
}

/** Thread-safe function which sorts flush_list by oldest_modification */
static void log_sort_flush_list()
{
  mysql_mutex_lock(&buf_pool.flush_list_mutex);

  const size_t size= UT_LIST_GET_LEN(buf_pool.flush_list);
  std::unique_ptr<buf_page_t *[]> list(new buf_page_t *[size]);

  size_t idx= 0;
  for (buf_page_t *p= UT_LIST_GET_FIRST(buf_pool.flush_list); p;
       p= UT_LIST_GET_NEXT(list, p))
    list.get()[idx++]= p;

  std::sort(list.get(), list.get() + size,
            [](const buf_page_t *lhs, const buf_page_t *rhs) {
              return rhs->oldest_modification() < lhs->oldest_modification();
            });

  UT_LIST_INIT(buf_pool.flush_list, &buf_page_t::list);

  for (size_t i= 0; i < size; i++)
    UT_LIST_ADD_LAST(buf_pool.flush_list, list[i]);

  mysql_mutex_unlock(&buf_pool.flush_list_mutex);
}

/** Apply buffered log to persistent data pages.
@param last_batch     whether it is possible to write more redo log */
void recv_sys_t::apply(bool last_batch)
{
  ut_ad(srv_operation == SRV_OPERATION_NORMAL ||
        srv_operation == SRV_OPERATION_RESTORE ||
        srv_operation == SRV_OPERATION_RESTORE_EXPORT);

  mysql_mutex_assert_owner(&mutex);

  timespec abstime;

  while (apply_batch_on)
  {
    if (is_corrupt_log())
      return;
    if (last_batch)
      my_cond_wait(&cond, &mutex.m_mutex);
    else
    {
#ifndef SUX_LOCK_GENERIC
      ut_ad(log_sys.latch.is_write_locked());
#endif
      log_sys.latch.wr_unlock();
      set_timespec_nsec(abstime, 500000000ULL); /* 0.5s */
      my_cond_timedwait(&cond, &mutex.m_mutex, &abstime);
      mysql_mutex_unlock(&mutex);
      log_sys.latch.wr_lock(SRW_LOCK_CALL);
      mysql_mutex_lock(&mutex);
    }
  }

  recv_no_ibuf_operations = !last_batch ||
    srv_operation == SRV_OPERATION_RESTORE ||
    srv_operation == SRV_OPERATION_RESTORE_EXPORT;

  mtr_t mtr;

  if (!pages.empty())
  {
    const char *msg= last_batch
      ? "Starting final batch to recover"
      : "Starting a batch to recover";
    const size_t n= pages.size();
    sql_print_information("InnoDB: %s %zu pages from redo log.", msg, n);
    sd_notifyf(0, "STATUS=%s %zu pages from redo log", msg, n);

    apply_log_recs= true;
    apply_batch_on= true;

    for (auto id= srv_undo_tablespaces_open; id--;)
    {
      if (unsigned pages= truncated_undo_spaces[id])
      {
        if (fil_space_t *space= fil_space_get(id + srv_undo_space_id_start))
        {
          ut_ad(UT_LIST_GET_LEN(space->chain) == 1);
          fil_node_t *file= UT_LIST_GET_FIRST(space->chain);
          ut_ad(file->is_open());
          os_file_truncate(file->name, file->handle,
                           os_offset_t{pages} << srv_page_size_shift, true);
        }
      }
    }

    fil_system.extend_to_recv_size();

    buf_block_t *free_block= buf_LRU_get_free_block(false);

    for (map::iterator p= pages.begin(); p != pages.end(); )
    {
      const page_id_t page_id= p->first;
      ut_ad(!p->second.log.empty());

      const uint32_t space_id= page_id.space();
      auto d= deferred_spaces.defers.find(space_id);
      if (d != deferred_spaces.defers.end())
      {
        if (d->second.deleted)
        {
          /* For deleted files we must preserve the entry in deferred_spaces */
erase_for_space:
          while (p != pages.end() && p->first.space() == space_id)
          {
            map::iterator r= p++;
            r->second.log.clear();
            pages.erase(r);
          }
        }
        else if (recover_deferred(p, d->second.file_name, free_block))
        {
          if (!srv_force_recovery)
            set_corrupt_fs();
          deferred_spaces.defers.erase(d);
          goto erase_for_space;
        }
        else
          deferred_spaces.defers.erase(d);
        if (!free_block)
          goto next_free_block;
        p= pages.lower_bound(page_id);
        continue;
      }

      switch (p->second.state) {
      case page_recv_t::RECV_BEING_READ:
      case page_recv_t::RECV_BEING_PROCESSED:
        p++;
        continue;
      case page_recv_t::RECV_WILL_NOT_READ:
        if (UNIV_LIKELY(!!recover_low(page_id, p, mtr, free_block)))
        {
next_free_block:
          mysql_mutex_unlock(&mutex);
          free_block= buf_LRU_get_free_block(false);
          mysql_mutex_lock(&mutex);
          break;
        }
        ut_ad(p == pages.end() || p->first > page_id);
        continue;
      case page_recv_t::RECV_NOT_PROCESSED:
        recv_read_in_area(page_id, p);
      }
      p= pages.lower_bound(page_id);
      /* Ensure that progress will be made. */
      ut_ad(p == pages.end() || p->first > page_id ||
            p->second.state >= page_recv_t::RECV_BEING_READ);
    }

    buf_pool.free_block(free_block);

    /* Wait until all the pages have been processed */
    for (;;)
    {
      const bool empty= pages.empty();
      if (empty && !buf_pool.n_pend_reads)
        break;

      if (!is_corrupt_fs() && !is_corrupt_log())
      {
        if (last_batch)
        {
          if (!empty)
            my_cond_wait(&cond, &mutex.m_mutex);
          else
          {
            mysql_mutex_unlock(&mutex);
            os_aio_wait_until_no_pending_reads();
            ut_ad(!buf_pool.n_pend_reads);
            mysql_mutex_lock(&mutex);
            ut_ad(pages.empty());
          }
        }
        else
        {
#ifndef SUX_LOCK_GENERIC
          ut_ad(log_sys.latch.is_write_locked());
#endif
          log_sys.latch.wr_unlock();
          set_timespec_nsec(abstime, 500000000ULL); /* 0.5s */
          my_cond_timedwait(&cond, &mutex.m_mutex, &abstime);
          mysql_mutex_unlock(&mutex);
          log_sys.latch.wr_lock(SRW_LOCK_CALL);
          mysql_mutex_lock(&mutex);
        }
        continue;
      }
      if (is_corrupt_fs() && !srv_force_recovery)
        sql_print_information("InnoDB: Set innodb_force_recovery=1"
                              " to ignore corrupted pages.");
      return;
    }
  }

  if (last_batch)
    /* We skipped this in buf_page_create(). */
    mlog_init.mark_ibuf_exist(mtr);
  else
  {
    mlog_init.reset();
    log_sys.latch.wr_unlock();
  }

  mysql_mutex_unlock(&mutex);

  if (last_batch && srv_operation != SRV_OPERATION_RESTORE &&
      srv_operation != SRV_OPERATION_RESTORE_EXPORT)
    /* Instead of flushing, last_batch sorts the buf_pool.flush_list
    in ascending order of buf_page_t::oldest_modification. */
    log_sort_flush_list();
  else
    buf_flush_sync_batch(lsn);

  if (!last_batch)
  {
    buf_pool_invalidate();
    log_sys.latch.wr_lock(SRW_LOCK_CALL);
  }
#ifdef HAVE_PMEM
  else if (log_sys.is_pmem())
    mprotect(log_sys.buf, len, PROT_READ | PROT_WRITE);
#endif

  mysql_mutex_lock(&mutex);

  ut_d(after_apply= true);
  clear();
}

/** Check whether the number of read redo log blocks exceeds the maximum.
@return whether the memory is exhausted */
inline bool recv_sys_t::is_memory_exhausted()
{
  if (UT_LIST_GET_LEN(blocks) * 3 < buf_pool.get_n_pages())
    return false;
  DBUG_PRINT("ib_log",("Ran out of memory and last stored lsn " LSN_PF
                       " last stored offset %zu\n", lsn, offset));
  return true;
}

/** Scan log_t::FORMAT_10_8 log store records to the parsing buffer.
@param last_phase     whether changes can be applied to the tablespaces
@return whether rescan is needed (not everything was stored) */
static bool recv_scan_log(bool last_phase)
{
  DBUG_ENTER("recv_scan_log");
  DBUG_ASSERT(!last_phase || recv_sys.file_checkpoint);

  ut_ad(log_sys.is_latest());
  const size_t block_size_1{log_sys.get_block_size() - 1};

  mysql_mutex_lock(&recv_sys.mutex);
  recv_sys.clear();
  ut_d(recv_sys.after_apply= last_phase);
  ut_ad(!last_phase || recv_sys.file_checkpoint);

  store_t store= last_phase
    ? STORE_IF_EXISTS : recv_sys.file_checkpoint ? STORE_YES : STORE_NO;
  size_t buf_size= log_sys.buf_size;
#ifdef HAVE_PMEM
  if (log_sys.is_pmem())
  {
    recv_sys.offset= size_t(log_sys.calc_lsn_offset(recv_sys.lsn));
    buf_size= size_t(log_sys.file_size);
    recv_sys.len= size_t(log_sys.file_size);
  }
  else
#endif
  {
    recv_sys.offset= size_t(recv_sys.lsn - log_sys.get_first_lsn()) &
      block_size_1;
    recv_sys.len= 0;
  }

  for (ut_d(lsn_t source_offset= 0);;)
  {
#ifndef SUX_LOCK_GENERIC
    ut_ad(log_sys.latch.is_write_locked());
#endif
#ifdef UNIV_DEBUG
    const bool wrap{source_offset + recv_sys.len == log_sys.file_size};
#endif
    if (size_t size= buf_size - recv_sys.len)
    {
#ifndef UNIV_DEBUG
      lsn_t
#endif
      source_offset=
        log_sys.calc_lsn_offset(recv_sys.lsn + recv_sys.len - recv_sys.offset);
      ut_ad(!wrap || source_offset == log_t::START_OFFSET);
      source_offset&= ~block_size_1;

      if (source_offset + size > log_sys.file_size)
        size= static_cast<size_t>(log_sys.file_size - source_offset);

      if (dberr_t err= log_sys.log.read(source_offset,
                                        {log_sys.buf + recv_sys.len, size}))
      {
        mysql_mutex_unlock(&recv_sys.mutex);
        ib::error() << "Failed to read log at " << source_offset
                    << ": " << err;
        recv_sys.set_corrupt_log();
        mysql_mutex_lock(&recv_sys.mutex);
      }
      else
        recv_sys.len+= size;
    }

    if (recv_sys.report(time(nullptr)))
    {
      sql_print_information("InnoDB: Read redo log up to LSN=" LSN_PF,
                            recv_sys.lsn);
      service_manager_extend_timeout(INNODB_EXTEND_TIMEOUT_INTERVAL,
                                     "Read redo log up to LSN=" LSN_PF,
                                     recv_sys.lsn);
    }

    recv_sys_t::parse_mtr_result r;

    if (UNIV_UNLIKELY(!recv_needed_recovery))
    {
      ut_ad(store == (recv_sys.file_checkpoint ? STORE_YES : STORE_NO));
      ut_ad(recv_sys.lsn >= log_sys.next_checkpoint_lsn);

      for (;;)
      {
        const byte& b{log_sys.buf[recv_sys.offset]};
        r= recv_sys.parse_pmem(store);
        if (r == recv_sys_t::OK)
        {
          if (store == STORE_NO &&
              (b == FILE_CHECKPOINT + 2 + 8 || (b & 0xf0) == FILE_MODIFY))
            continue;
        }
        else if (r == recv_sys_t::PREMATURE_EOF)
          goto read_more;
        else if (store != STORE_NO)
          break;

        if (store == STORE_NO)
        {
          const lsn_t end{recv_sys.file_checkpoint};
          mysql_mutex_unlock(&recv_sys.mutex);

          if (!end)
          {
            recv_sys.set_corrupt_log();
            sql_print_error("InnoDB: Missing FILE_CHECKPOINT(" LSN_PF
                            ") at " LSN_PF, log_sys.next_checkpoint_lsn,
                            recv_sys.lsn);
          }
          else
            ut_ad(end == recv_sys.lsn);
          DBUG_RETURN(true);
        }

        recv_needed_recovery= true;
        if (srv_read_only_mode)
        {
          mysql_mutex_unlock(&recv_sys.mutex);
          DBUG_RETURN(false);
        }
        sql_print_information("InnoDB: Starting crash recovery from"
                              " checkpoint LSN="  LSN_PF,
                              log_sys.next_checkpoint_lsn);
        break;
      }
    }

    while ((r= recv_sys.parse_pmem(store)) == recv_sys_t::OK)
    {
      if (store != STORE_NO && recv_sys.is_memory_exhausted())
      {
        ut_ad(last_phase == (store == STORE_IF_EXISTS));
        if (store == STORE_YES)
        {
          store= STORE_NO;
          recv_sys.last_stored_lsn= recv_sys.lsn;
        }
        else
        {
          ut_ad(store == STORE_IF_EXISTS);
          recv_sys.apply(false);
        }
      }
    }

    if (r != recv_sys_t::PREMATURE_EOF)
    {
      ut_ad(r == recv_sys_t::GOT_EOF);
      break;
    }

  read_more:
#ifdef HAVE_PMEM
    if (log_sys.is_pmem())
      break;
#endif
    if (recv_sys.is_corrupt_log())
      break;

    if (recv_sys.offset < log_sys.get_block_size())
      break;

    if (recv_sys.offset > buf_size / 4 ||
        (recv_sys.offset > block_size_1 &&
         recv_sys.len >= buf_size - recv_sys.MTR_SIZE_MAX))
    {
      const size_t ofs{recv_sys.offset & ~block_size_1};
      memmove_aligned<64>(log_sys.buf, log_sys.buf + ofs, recv_sys.len - ofs);
      recv_sys.len-= ofs;
      recv_sys.offset&= block_size_1;
    }
  }

  const bool corrupt= recv_sys.is_corrupt_log() || recv_sys.is_corrupt_fs();
  recv_sys.maybe_finish_batch();
  if (last_phase)
    log_sys.set_recovered_lsn(recv_sys.lsn);
  mysql_mutex_unlock(&recv_sys.mutex);

  if (corrupt)
    DBUG_RETURN(false);

  DBUG_PRINT("ib_log",
             ("%s " LSN_PF " completed", last_phase ? "rescan" : "scan",
              recv_sys.lsn));
  ut_ad(!last_phase || recv_sys.lsn >= recv_sys.file_checkpoint);

  DBUG_RETURN(store == STORE_NO);
}

/** Report a missing tablespace for which page-redo log exists.
@param[in]	err	previous error code
@param[in]	i	tablespace descriptor
@return new error code */
static
dberr_t
recv_init_missing_space(dberr_t err, const recv_spaces_t::const_iterator& i)
{
	switch (srv_operation) {
	default:
		break;
	case SRV_OPERATION_RESTORE:
	case SRV_OPERATION_RESTORE_EXPORT:
		if (i->second.name.find("/#sql") != std::string::npos) {
			sql_print_warning("InnoDB: Tablespace " UINT32PF
					  " was not found at %.*s when"
					  " restoring a (partial?) backup."
					  " All redo log"
					  " for this file will be ignored!",
					  i->first, int(i->second.name.size()),
					  i->second.name.data());
		}
		return(err);
	}

	if (srv_force_recovery == 0) {
		sql_print_error("InnoDB: Tablespace " UINT32PF " was not"
				" found at %.*s.", i->first,
				int(i->second.name.size()),
				i->second.name.data());

		if (err == DB_SUCCESS) {
			sql_print_information(
				"InnoDB: Set innodb_force_recovery=1 to"
				" ignore this and to permanently lose"
				" all changes to the tablespace.");
			err = DB_TABLESPACE_NOT_FOUND;
		}
	} else {
		sql_print_warning("InnoDB: Tablespace " UINT32PF
				  " was not found at %.*s"
				  ", and innodb_force_recovery was set."
				  " All redo log for this tablespace"
				  " will be ignored!",
				  i->first, int(i->second.name.size()),
				  i->second.name.data());
	}

	return(err);
}

/** Report the missing tablespace and discard the redo logs for the deleted
tablespace.
@param[in]	rescan			rescan of redo logs is needed
					if hash table ran out of memory
@param[out]	missing_tablespace	missing tablespace exists or not
@return error code or DB_SUCCESS. */
static MY_ATTRIBUTE((warn_unused_result))
dberr_t
recv_validate_tablespace(bool rescan, bool& missing_tablespace)
{
	dberr_t err = DB_SUCCESS;

	mysql_mutex_lock(&recv_sys.mutex);

	for (recv_sys_t::map::iterator p = recv_sys.pages.begin();
	     p != recv_sys.pages.end();) {
		ut_ad(!p->second.log.empty());
		const uint32_t space = p->first.space();
		if (is_predefined_tablespace(space)) {
next:
			p++;
			continue;
		}

		recv_spaces_t::iterator i = recv_spaces.find(space);
		ut_ad(i != recv_spaces.end());

		if (deferred_spaces.find(static_cast<uint32_t>(space))) {
			/* Skip redo logs belonging to
			incomplete tablespaces */
			goto next;
		}

		switch (i->second.status) {
		case file_name_t::NORMAL:
			goto next;
		case file_name_t::MISSING:
			err = recv_init_missing_space(err, i);
			i->second.status = file_name_t::DELETED;
			/* fall through */
		case file_name_t::DELETED:
			recv_sys_t::map::iterator r = p++;
			r->second.log.clear();
			recv_sys.pages.erase(r);
			continue;
		}
		ut_ad(0);
	}

	if (err != DB_SUCCESS) {
func_exit:
		mysql_mutex_unlock(&recv_sys.mutex);
		return(err);
	}

	/* When rescan is not needed, recv_sys.pages will contain the
	entire redo log. If rescan is needed or innodb_force_recovery
	is set, we can ignore missing tablespaces. */
	for (const recv_spaces_t::value_type& rs : recv_spaces) {
		if (UNIV_LIKELY(rs.second.status != file_name_t::MISSING)) {
			continue;
		}

		if (deferred_spaces.find(static_cast<uint32_t>(rs.first))) {
			continue;
		}

		missing_tablespace = true;

		if (srv_force_recovery) {
			sql_print_warning("InnoDB: Tablespace " UINT32PF
					  " was not found at %.*s,"
					  " and innodb_force_recovery was set."
					  " All redo log for this tablespace"
					  " will be ignored!",
					  rs.first, int(rs.second.name.size()),
					  rs.second.name.data());
			continue;
		}

		if (!rescan) {
			sql_print_information("InnoDB: Tablespace " UINT32PF
					      " was not found at '%.*s',"
					      " but there were"
					      " no modifications either.",
					      rs.first,
					      int(rs.second.name.size()),
					      rs.second.name.data());
		}
	}

	if (!rescan || srv_force_recovery > 0) {
		missing_tablespace = false;
	}

	err = DB_SUCCESS;
	goto func_exit;
}

/** Check if all tablespaces were found for crash recovery.
@param[in]	rescan			rescan of redo logs is needed
@param[out]	missing_tablespace	missing table exists
@return error code or DB_SUCCESS */
static MY_ATTRIBUTE((warn_unused_result))
dberr_t
recv_init_crash_recovery_spaces(bool rescan, bool& missing_tablespace)
{
	bool		flag_deleted	= false;

	ut_ad(!srv_read_only_mode);
	ut_ad(recv_needed_recovery);

	for (recv_spaces_t::value_type& rs : recv_spaces) {
		ut_ad(!is_predefined_tablespace(rs.first));
		ut_ad(rs.second.status != file_name_t::DELETED
		      || !rs.second.space);

		if (rs.second.status == file_name_t::DELETED) {
			/* The tablespace was deleted,
			so we can ignore any redo log for it. */
			flag_deleted = true;
		} else if (rs.second.space != NULL) {
			/* The tablespace was found, and there
			are some redo log records for it. */
			fil_names_dirty(rs.second.space);

			/* Add the freed page ranges in the respective
			tablespace */
			if (!rs.second.freed_ranges.empty()
			    && (srv_immediate_scrub_data_uncompressed
				|| rs.second.space->is_compressed())) {

				rs.second.space->add_free_ranges(
					std::move(rs.second.freed_ranges));
			}
		} else if (rs.second.name == "") {
			sql_print_error("InnoDB: Missing FILE_CREATE,"
					" FILE_DELETE or FILE_MODIFY"
					" before FILE_CHECKPOINT"
					" for tablespace " UINT32PF, rs.first);
			recv_sys.set_corrupt_log();
			return(DB_CORRUPTION);
		} else {
			rs.second.status = file_name_t::MISSING;
			flag_deleted = true;
		}

		ut_ad(rs.second.status == file_name_t::DELETED
		      || rs.second.name != "");
	}

	if (flag_deleted) {
		return recv_validate_tablespace(rescan, missing_tablespace);
	}

	return DB_SUCCESS;
}

/** Apply any FILE_RENAME records */
static dberr_t recv_rename_files()
{
  mysql_mutex_assert_owner(&recv_sys.mutex);
#ifndef SUX_LOCK_GENERIC
  ut_ad(log_sys.latch.is_write_locked());
#endif

  dberr_t err= DB_SUCCESS;

  for (auto i= renamed_spaces.begin(); i != renamed_spaces.end(); )
  {
    const auto &r= *i;
    const uint32_t id= r.first;
    fil_space_t *space= fil_space_t::get(id);
    if (!space)
    {
      i++;
      continue;
    }
    ut_ad(UT_LIST_GET_LEN(space->chain) == 1);
    char *old= space->chain.start->name;
    if (r.second != old)
    {
      bool exists;
      os_file_type_t ftype;
      const char *new_name= r.second.c_str();
      mysql_mutex_lock(&fil_system.mutex);
      const fil_space_t *other= nullptr;
      if (!space->chain.start->is_open() && space->chain.start->deferred &&
          (other= fil_system.find(new_name)) &&
          (other->chain.start->is_open() || !other->chain.start->deferred))
        other= nullptr;

      if (other)
      {
        /* Multiple tablespaces use the same file name. This should
        only be possible if the recovery of both files was deferred
        (no valid page 0 is contained in either file). We shall not
        rename the file, just rename the metadata. */
        sql_print_information("InnoDB: Renaming tablespace metadata " UINT32PF
                              " from '%s' to '%s' that is also associated"
                              " with tablespace " UINT32PF,
                              id, old, new_name, other->id);
        space->chain.start->name= mem_strdup(new_name);
        ut_free(old);
      }
      else if (!os_file_status(new_name, &exists, &ftype) || exists)
      {
        sql_print_error("InnoDB: Cannot replay rename of tablespace " UINT32PF
                        " from '%s' to '%s'%s",
                        id, old, new_name, exists ?
                        " because the target file exists" : "");
        err= DB_TABLESPACE_EXISTS;
      }
      else
      {
        mysql_mutex_unlock(&fil_system.mutex);
        err= space->rename(new_name, false);
        if (err != DB_SUCCESS)
          sql_print_error("InnoDB: Cannot replay rename of tablespace "
                          UINT32PF " to '%s: %s", new_name, ut_strerr(err));
        goto done;
      }
      mysql_mutex_unlock(&fil_system.mutex);
    }
done:
    space->release();
    if (err != DB_SUCCESS)
    {
      recv_sys.set_corrupt_fs();
      break;
    }
    renamed_spaces.erase(i++);
  }
  return err;
}

/** Start recovering from a redo log checkpoint.
of first system tablespace page
@return error code or DB_SUCCESS */
dberr_t recv_recovery_from_checkpoint_start()
{
	bool		rescan = false;

	ut_ad(srv_operation == SRV_OPERATION_NORMAL
	      || srv_operation == SRV_OPERATION_RESTORE
	      || srv_operation == SRV_OPERATION_RESTORE_EXPORT);
	ut_d(mysql_mutex_lock(&buf_pool.flush_list_mutex));
	ut_ad(UT_LIST_GET_LEN(buf_pool.LRU) == 0);
	ut_ad(UT_LIST_GET_LEN(buf_pool.unzip_LRU) == 0);
	ut_d(mysql_mutex_unlock(&buf_pool.flush_list_mutex));

	if (srv_force_recovery >= SRV_FORCE_NO_LOG_REDO) {
		sql_print_information("InnoDB: innodb_force_recovery=6"
				      " skips redo log apply");
		return(DB_SUCCESS);
	}

	recv_sys.recovery_on = true;

	log_sys.latch.wr_lock(SRW_LOCK_CALL);

	dberr_t err = recv_sys.find_checkpoint();
        if (err != DB_SUCCESS) {
early_exit:
		log_sys.latch.wr_unlock();
		return err;
	}

	log_sys.set_capacity();

	/* Start reading the log from the checkpoint lsn. The variable
	contiguous_lsn contains an lsn up to which the log is known to
	be contiguously written. */

	ut_ad(recv_sys.pages.empty());

	if (log_sys.format == log_t::FORMAT_3_23) {
		goto early_exit;
	}

	if (log_sys.is_latest()) {
		const bool rewind = recv_sys.lsn
			!= log_sys.next_checkpoint_lsn;
		log_sys.last_checkpoint_lsn = log_sys.next_checkpoint_lsn;

		recv_scan_log(false);
		if (recv_needed_recovery) {
read_only_recovery:
			sql_print_warning("InnoDB: innodb_read_only"
					  " prevents crash recovery");
			err = DB_READ_ONLY;
			goto early_exit;
		}
		if (recv_sys.is_corrupt_log()) {
			sql_print_error("InnoDB: Log scan aborted at LSN "
					LSN_PF, recv_sys.lsn);
                        goto err_exit;
		}
		ut_ad(recv_sys.file_checkpoint);
		if (rewind) {
			recv_sys.lsn = log_sys.next_checkpoint_lsn;
			recv_sys.offset = 0;
			recv_sys.len = 0;
		}
		ut_ad(!recv_max_page_lsn);
		rescan = recv_scan_log(false);

		if (srv_read_only_mode && recv_needed_recovery) {
			goto read_only_recovery;
		}

		if ((recv_sys.is_corrupt_log() && !srv_force_recovery)
		    || recv_sys.is_corrupt_fs()) {
			goto err_exit;
		}
	}

	log_sys.set_recovered_lsn(recv_sys.lsn);

	if (recv_needed_recovery) {
		bool missing_tablespace = false;

		err = recv_init_crash_recovery_spaces(
			rescan, missing_tablespace);

		if (err != DB_SUCCESS) {
			goto early_exit;
		}

		/* If there is any missing tablespace and rescan is needed
		then there is a possiblity that hash table will not contain
		all space ids redo logs. Rescan the remaining unstored
		redo logs for the validation of missing tablespace. */
		ut_ad(rescan || !missing_tablespace);

		while (missing_tablespace) {
			recv_sys.lsn = recv_sys.last_stored_lsn;
			DBUG_PRINT("ib_log", ("Rescan of redo log to validate "
					      "the missing tablespace. Scan "
					      "from last stored LSN " LSN_PF,
					      recv_sys.lsn));
			rescan = recv_scan_log(false);
			ut_ad(!recv_sys.is_corrupt_fs());

			missing_tablespace = false;

			if (recv_sys.is_corrupt_log()) {
				goto err_exit;
			}

			err = recv_validate_tablespace(
				rescan, missing_tablespace);

			if (err != DB_SUCCESS) {
				goto early_exit;
			}

			rescan = true;
		}

		if (srv_operation == SRV_OPERATION_NORMAL) {
			deferred_spaces.deferred_dblwr();
			buf_dblwr.recover();
		}

		ut_ad(srv_force_recovery <= SRV_FORCE_NO_UNDO_LOG_SCAN);

		if (rescan) {
			recv_sys.lsn = log_sys.next_checkpoint_lsn;
			rescan = recv_scan_log(true);
			if ((recv_sys.is_corrupt_log()
			     && !srv_force_recovery)
			    || recv_sys.is_corrupt_fs()) {
				goto err_exit;
			}
		}
	} else {
		ut_ad(recv_sys.pages.empty());
	}

	if (log_sys.is_latest()
	    && (recv_sys.lsn < log_sys.next_checkpoint_lsn
		|| recv_sys.lsn < recv_max_page_lsn)) {

		sql_print_error("InnoDB: We scanned the log up to " LSN_PF "."
				" A checkpoint was at " LSN_PF
				" and the maximum LSN on a database page was "
				LSN_PF ". It is possible that the"
				" database is now corrupt!",
				recv_sys.lsn,
				log_sys.next_checkpoint_lsn,
				recv_max_page_lsn);
	}

	if (recv_sys.lsn < log_sys.next_checkpoint_lsn) {
err_exit:
		err = DB_ERROR;
		goto early_exit;
	}

	if (!srv_read_only_mode && log_sys.is_latest()) {
		ut_ad(log_sys.get_flushed_lsn() == log_sys.get_lsn());
		ut_ad(recv_sys.lsn == log_sys.get_lsn());
		if (!log_sys.is_pmem()) {
			const size_t bs_1{log_sys.get_block_size() - 1};
			const size_t ro{recv_sys.offset};
			recv_sys.offset &= bs_1;
			memmove_aligned<64>(log_sys.buf,
					    log_sys.buf + (ro & ~bs_1),
					    log_sys.get_block_size());
#ifdef HAVE_PMEM
		} else {
			mprotect(log_sys.buf, size_t(log_sys.file_size),
				 PROT_READ | PROT_WRITE);
#endif
		}
		log_sys.buf_free = recv_sys.offset;
		if (recv_needed_recovery
		    && srv_operation == SRV_OPERATION_NORMAL) {
			/* Write a FILE_CHECKPOINT marker as the first thing,
			before generating any other redo log. This ensures
			that subsequent crash recovery will be possible even
			if the server were killed soon after this. */
			fil_names_clear(log_sys.next_checkpoint_lsn);
		}
	}

	mysql_mutex_lock(&recv_sys.mutex);
	recv_sys.apply_log_recs = true;
	recv_no_ibuf_operations = false;
	ut_d(recv_no_log_write = srv_operation == SRV_OPERATION_RESTORE
	     || srv_operation == SRV_OPERATION_RESTORE_EXPORT);
	if (srv_operation == SRV_OPERATION_NORMAL) {
		err = recv_rename_files();
	}
	mysql_mutex_unlock(&recv_sys.mutex);

	recv_lsn_checks_on = true;

	/* The database is now ready to start almost normal processing of user
	transactions: transaction rollbacks and the application of the log
	records in the hash table can be run in background. */
	if (err == DB_SUCCESS && deferred_spaces.reinit_all()
	    && !srv_force_recovery) {
		err = DB_CORRUPTION;
	}

	log_sys.latch.wr_unlock();
	return err;
}

bool recv_dblwr_t::validate_page(const page_id_t page_id,
                                 const byte *page,
                                 const fil_space_t *space,
                                 byte *tmp_buf)
{
  if (page_id.page_no() == 0)
  {
    uint32_t flags= fsp_header_get_flags(page);
    if (!fil_space_t::is_valid_flags(flags, page_id.space()))
    {
      uint32_t cflags= fsp_flags_convert_from_101(flags);
      if (cflags == UINT32_MAX)
      {
        ib::warn() << "Ignoring a doublewrite copy of page " << page_id
                   << "due to invalid flags " << ib::hex(flags);
        return false;
      }

      flags= cflags;
    }

    /* Page 0 is never page_compressed or encrypted. */
    return !buf_page_is_corrupted(true, page, flags);
  }

  ut_ad(tmp_buf);
  byte *tmp_frame= tmp_buf;
  byte *tmp_page= tmp_buf + srv_page_size;
  const uint16_t page_type= mach_read_from_2(page + FIL_PAGE_TYPE);
  const bool expect_encrypted= space->crypt_data &&
    space->crypt_data->type != CRYPT_SCHEME_UNENCRYPTED;

  if (space->full_crc32())
    return !buf_page_is_corrupted(true, page, space->flags);

  if (expect_encrypted &&
      mach_read_from_4(page + FIL_PAGE_FILE_FLUSH_LSN_OR_KEY_VERSION))
  {
    if (!fil_space_verify_crypt_checksum(page, space->zip_size()))
      return false;
    if (page_type != FIL_PAGE_PAGE_COMPRESSED_ENCRYPTED)
      return true;
    if (space->zip_size())
      return false;
    memcpy(tmp_page, page, space->physical_size());
    if (!fil_space_decrypt(space, tmp_frame, tmp_page))
      return false;
  }

  switch (page_type) {
  case FIL_PAGE_PAGE_COMPRESSED:
    memcpy(tmp_page, page, space->physical_size());
    /* fall through */
  case FIL_PAGE_PAGE_COMPRESSED_ENCRYPTED:
    if (space->zip_size())
      return false; /* ROW_FORMAT=COMPRESSED cannot be page_compressed */
    ulint decomp= fil_page_decompress(tmp_frame, tmp_page, space->flags);
    if (!decomp)
      return false; /* decompression failed */
    if (decomp == srv_page_size)
      return false; /* the page was not compressed (invalid page type) */
    return !buf_page_is_corrupted(true, tmp_page, space->flags);
  }

  return !buf_page_is_corrupted(true, page, space->flags);
}

byte *recv_dblwr_t::find_page(const page_id_t page_id,
                              const fil_space_t *space, byte *tmp_buf)
{
  byte *result= NULL;
  lsn_t max_lsn= 0;

  for (byte *page : pages)
  {
    if (page_get_page_no(page) != page_id.page_no() ||
        page_get_space_id(page) != page_id.space())
      continue;
    const lsn_t lsn= mach_read_from_8(page + FIL_PAGE_LSN);
    if (lsn <= max_lsn ||
        !validate_page(page_id, page, space, tmp_buf))
    {
      /* Mark processed for subsequent iterations in buf_dblwr_t::recover() */
      memset(page + FIL_PAGE_LSN, 0, 8);
      continue;
    }
    max_lsn= lsn;
    result= page;
  }

  return result;
}<|MERGE_RESOLUTION|>--- conflicted
+++ resolved
@@ -2570,15 +2570,10 @@
             goto record_corrupted;
           static_assert(UT_ARR_SIZE(truncated_undo_spaces) ==
                         TRX_SYS_MAX_UNDO_SPACES, "compatibility");
-<<<<<<< HEAD
-          truncated_undo_spaces[space_id - srv_undo_space_id_start]=
-            { lsn, page_no };
-=======
           /* The entire undo tablespace will be reinitialized by
           innodb_undo_log_truncate=ON. Discard old log for all pages. */
-          trim({space_id, 0}, recovered_lsn);
+          trim({space_id, 0}, lsn);
           truncated_undo_spaces[space_id - srv_undo_space_id_start]= page_no;
->>>>>>> 6aec8754
           if (undo_space_trunc)
             undo_space_trunc(space_id);
 #endif
